--- conflicted
+++ resolved
@@ -1,10 +1,6 @@
-<<<<<<< HEAD
 #!/bin/sh
 
-if ! test -f sql/mysqld.cc
-=======
 if test ! -f sql/mysqld.cc
->>>>>>> 54e73e93
 then
   echo "You must run this script from the MySQL top-level directory"
   exit 1
