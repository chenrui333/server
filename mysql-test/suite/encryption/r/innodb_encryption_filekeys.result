<<<<<<< HEAD
call mtr.add_suppression("trying to do an operation on a dropped tablespace .*");
=======
SET GLOBAL innodb_file_format = `Barracuda`;
>>>>>>> 9a46d971
SET GLOBAL innodb_encrypt_tables = OFF;
SET GLOBAL innodb_encryption_threads = 4;
CREATE TABLE t1 (pk INT PRIMARY KEY AUTO_INCREMENT, c VARCHAR(256)) ENGINE=INNODB;
SHOW CREATE TABLE t1;
Table	Create Table
t1	CREATE TABLE `t1` (
  `pk` int(11) NOT NULL AUTO_INCREMENT,
  `c` varchar(256) DEFAULT NULL,
  PRIMARY KEY (`pk`)
) ENGINE=InnoDB DEFAULT CHARSET=latin1
CREATE TABLE t2 (pk INT PRIMARY KEY AUTO_INCREMENT, c VARCHAR(256)) ENGINE=INNODB ENCRYPTED=YES;
CREATE TABLE t3 (pk INT PRIMARY KEY AUTO_INCREMENT, c VARCHAR(256)) ENGINE=INNODB ENCRYPTED=NO;
CREATE TABLE t4 (pk INT PRIMARY KEY AUTO_INCREMENT, c VARCHAR(256)) ENGINE=INNODB ENCRYPTED=YES ENCRYPTION_KEY_ID=4;
SET GLOBAL innodb_encrypt_tables = on;
# Wait max 10 min for key encryption threads to encrypt required all spaces
# Success!
SELECT COUNT(1) FROM t1;
COUNT(1)
10
SELECT COUNT(1) FROM t2;
COUNT(1)
10
SELECT COUNT(1) FROM t3;
COUNT(1)
10
SELECT COUNT(1) FROM t4;
COUNT(1)
10
SET GLOBAL innodb_encrypt_tables = off;
# Wait max 10 min for key encryption threads to decrypt all required spaces
# Success!
SET GLOBAL innodb_encrypt_tables = ON;
set GLOBAL innodb_default_encryption_key_id=4;
CREATE TABLE t5 (pk INT PRIMARY KEY AUTO_INCREMENT, c VARCHAR(256)) ENGINE=INNODB;
SHOW CREATE TABLE t5;
Table	Create Table
t5	CREATE TABLE `t5` (
  `pk` int(11) NOT NULL AUTO_INCREMENT,
  `c` varchar(256) DEFAULT NULL,
  PRIMARY KEY (`pk`)
) ENGINE=InnoDB DEFAULT CHARSET=latin1
INSERT INTO t5 select * from t1;
# Wait max 10 min for key encryption threads to encrypt required all spaces
# Success!
SELECT COUNT(1) FROM t1;
COUNT(1)
10
SELECT COUNT(1) FROM t2;
COUNT(1)
10
SELECT COUNT(1) FROM t3;
COUNT(1)
10
SELECT COUNT(1) FROM t4;
COUNT(1)
10
SELECT COUNT(1) FROM t5;
COUNT(1)
10
drop table t1,t2,t3,t4, t5;<|MERGE_RESOLUTION|>--- conflicted
+++ resolved
@@ -1,8 +1,3 @@
-<<<<<<< HEAD
-call mtr.add_suppression("trying to do an operation on a dropped tablespace .*");
-=======
-SET GLOBAL innodb_file_format = `Barracuda`;
->>>>>>> 9a46d971
 SET GLOBAL innodb_encrypt_tables = OFF;
 SET GLOBAL innodb_encryption_threads = 4;
 CREATE TABLE t1 (pk INT PRIMARY KEY AUTO_INCREMENT, c VARCHAR(256)) ENGINE=INNODB;
