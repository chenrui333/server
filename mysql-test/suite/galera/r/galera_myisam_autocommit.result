connection node_2;
connection node_1;
<<<<<<< HEAD
SET GLOBAL wsrep_mode=REPLICATE_MYISAM;
=======
SET GLOBAL wsrep_replicate_myisam=ON;
>>>>>>> b770633e
CREATE TABLE t1 (f1 INTEGER) ENGINE=MyISAM;
INSERT INTO t1 VALUES (1);
INSERT INTO t1 VALUES (2), (3);
INSERT INTO t1 SELECT 4 FROM DUAL UNION ALL SELECT 5 FROM DUAL;
CREATE TABLE t2 (f1 INTEGER PRIMARY KEY) ENGINE=MyISAM;
INSERT INTO t2 VALUES (1);
INSERT INTO t2 VALUES (2), (3);
INSERT INTO t2 SELECT 4 FROM DUAL UNION ALL SELECT 5 FROM DUAL;
INSERT INTO t2 VALUES (6), (1);
ERROR 23000: Duplicate entry '1' for key 'PRIMARY'
UPDATE t1 SET f1 = 9;
UPDATE t2 SET f1 = 9 WHERE f1 = 1;
DELETE FROM t1 WHERE f1 = 9;
DELETE FROM t2 WHERE f1 = 9;
SELECT * FROM t1 ORDER BY f1;
f1
SELECT * FROM t2 ORDER BY f1;
f1
2
3
4
5
6
connection node_2;
SELECT * FROM t1 ORDER BY f1;
f1
SELECT * FROM t2 ORDER BY f1;
f1
2
3
4
5
6
TRUNCATE TABLE t1;
TRUNCATE TABLE t2;
SELECT * FROM t1 ORDER BY f1;
f1
SELECT * FROM t2 ORDER BY f1;
f1
connection node_2;
<<<<<<< HEAD
SELECT COUNT(*) = 0 FROM t1;
COUNT(*) = 0
1
SELECT COUNT(*) = 0 FROM t2;
COUNT(*) = 0
0
connection node_1;
=======
SELECT * FROM t1 ORDER BY f1;
f1
SELECT * FROM t2 ORDER BY f1;
f1
connection node_1;
SET GLOBAL wsrep_replicate_myisam=OFF;
>>>>>>> b770633e
DROP TABLE t1;
DROP TABLE t2;
SET GLOBAL wsrep_mode=DEFAULT;<|MERGE_RESOLUTION|>--- conflicted
+++ resolved
@@ -1,10 +1,6 @@
 connection node_2;
 connection node_1;
-<<<<<<< HEAD
 SET GLOBAL wsrep_mode=REPLICATE_MYISAM;
-=======
-SET GLOBAL wsrep_replicate_myisam=ON;
->>>>>>> b770633e
 CREATE TABLE t1 (f1 INTEGER) ENGINE=MyISAM;
 INSERT INTO t1 VALUES (1);
 INSERT INTO t1 VALUES (2), (3);
@@ -45,22 +41,11 @@
 SELECT * FROM t2 ORDER BY f1;
 f1
 connection node_2;
-<<<<<<< HEAD
-SELECT COUNT(*) = 0 FROM t1;
-COUNT(*) = 0
-1
-SELECT COUNT(*) = 0 FROM t2;
-COUNT(*) = 0
-0
-connection node_1;
-=======
 SELECT * FROM t1 ORDER BY f1;
 f1
 SELECT * FROM t2 ORDER BY f1;
 f1
 connection node_1;
-SET GLOBAL wsrep_replicate_myisam=OFF;
->>>>>>> b770633e
+SET GLOBAL wsrep_mode=DEFAULT;
 DROP TABLE t1;
-DROP TABLE t2;
-SET GLOBAL wsrep_mode=DEFAULT;+DROP TABLE t2;