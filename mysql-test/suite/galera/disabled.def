##############################################################################
#
#  List the test cases that are to be disabled temporarily.
#
#  Separate the test case name and the comment with ':'.
#
#    <testcasename> : MDEV-<xxxx> <comment>
#
#  Do not use any TAB characters for whitespace.
#
##############################################################################

galera_flush :  MariaDB does not have global.thread_statistics
galera_account_management : MariaDB 10.0 does not support ALTER USER
galera_binlog_rows_query_log_events: MariaDB does not support binlog_rows_query_log_events
galera_migrate : MariaDB does not support START SLAVE USER
galera_as_master_gtid : Requires MySQL GTID
galera_as_master_gtid_change_master : Requires MySQL GTID
galera_as_slave_preordered : wsrep-preordered feature not merged to MariaDB
GAL-419 : MDEV-13549 Galera test failures
galera_var_notify_cmd : MDEV-13549 Galera test failures
galera_as_slave_replication_bundle : MDEV-13549 Galera test failures
galera_ssl_upgrade : MDEV-13549 Galera test failures
MW-329 : wsrep_local_replays not stable
MW-416 : MDEV-13549 Galera test failures
MW-388 : MDEV-13549 Galera test failures
<<<<<<< HEAD
MW-44 : MDEV-15809 Test failure on galera.MW-44
galera_pc_ignore_sb : MDEV-15811 Test failure on galera_pc_ignore_sb
galera_drop_database : MDEV-17421 mtr does not restart the server whose parameters were changed
=======
galera.MW-44 : MDEV-15809 Test failure on galera.MW-44
galera.galera_pc_ignore_sb : MDEV-15811 Test failure on galera_pc_ignore_sb
>>>>>>> fab531a1
galera_kill_applier : race condition at the start of the test
galera_ist_progress: MDEV-15236 galera_ist_progress fails when trying to read transfer status
pxc-421: Lock timeout exceeded
galera_sst_mysqldump_with_key : MDEV-16890 Galera test failure
galera_gcs_fc_limit : Timeouts
pool_of_threads: WSREP has not yet prepared node for application use
galera_var_innodb_disallow_writes : Timeout
MW-336 : nondeterministic wsrep_thread_count
galera_binlog_stmt_autoinc : MDEV-17106 Test failure on galera.galera_binlog_stmt_autoinc
galera_kill_ddl : MDEV-17108 Test failure on galera.galera_kill_ddl
galera_var_node_address : MDEV-17151 Galera test failure on galera.galera_var_node_address
galera_binlog_stmt_autoinc: MDEV-17106 Test failure on galera.galera_binlog_stmt_autoinc
galera_gc_fc_limit : MDEV-17061 Test failure on galera.galera_gc_fc_limit
galera_as_slave_replication_budle : MDEV-15785 Test case galera_as_slave_replication_bundle caused debug assertion
galera_wan : MDEV-17259: Test failure on galera.galera_wan
galera_pc_ignore_sb : MDEV-17357 Test failure on galera.galera_pc_ignore_sb
MW-328A : MDEV-17847 Galera test failure on MW-328[A|B|C]
MW-328B : MDEV-17847 Galera test failure on MW-328[A|B|C]
MW-328C : MDEV-17847 Galera test failure on MW-328[A|B|C]
query_cache : MDEV-18137: Galera test failure on query_cache
galera_gcache_recover_manytrx : MDEV-15740<|MERGE_RESOLUTION|>--- conflicted
+++ resolved
@@ -24,14 +24,8 @@
 MW-329 : wsrep_local_replays not stable
 MW-416 : MDEV-13549 Galera test failures
 MW-388 : MDEV-13549 Galera test failures
-<<<<<<< HEAD
 MW-44 : MDEV-15809 Test failure on galera.MW-44
 galera_pc_ignore_sb : MDEV-15811 Test failure on galera_pc_ignore_sb
-galera_drop_database : MDEV-17421 mtr does not restart the server whose parameters were changed
-=======
-galera.MW-44 : MDEV-15809 Test failure on galera.MW-44
-galera.galera_pc_ignore_sb : MDEV-15811 Test failure on galera_pc_ignore_sb
->>>>>>> fab531a1
 galera_kill_applier : race condition at the start of the test
 galera_ist_progress: MDEV-15236 galera_ist_progress fails when trying to read transfer status
 pxc-421: Lock timeout exceeded
