--- conflicted
+++ resolved
@@ -95,11 +95,8 @@
 # Dump table on slave
 --disable_ps2_protocol
 select * from t1 into outfile "../../tmp/t1_slave.txt";
-<<<<<<< HEAD
 --disable_prepare_warnings
-=======
 --enable_ps2_protocol
->>>>>>> 65405308
 
 # Load data from slave into temp table on master
 connection master;
