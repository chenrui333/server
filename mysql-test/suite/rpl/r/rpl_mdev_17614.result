--- conflicted
+++ resolved
@@ -29,14 +29,8 @@
 a	b	c
 1	1	1
 2	2	3
-<<<<<<< HEAD
-stop slave;
-include/wait_for_slave_to_stop.inc
+include/stop_slave_io.inc
 include/reset_slave.inc
-=======
-include/stop_slave_io.inc
-reset slave;
->>>>>>> aff5ed39
 connection master;
 reset master;
 drop table t1;
@@ -194,14 +188,8 @@
 a	b	c
 1	1	1
 2	2	3
-<<<<<<< HEAD
-stop slave;
-include/wait_for_slave_to_stop.inc
+include/stop_slave_io.inc
 include/reset_slave.inc
-=======
-include/stop_slave_io.inc
-reset slave;
->>>>>>> aff5ed39
 connection master;
 reset master;
 drop table t1;
