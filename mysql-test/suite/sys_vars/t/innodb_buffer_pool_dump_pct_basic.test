############################################
# Variable Name: innodb_buffer_pool_dump_pct
# Scope: GLOBAL
# Access Type: Dynamic
# Data Type: Integer
# Default Value: 100
# Range: 1-100
############################################

-- source include/have_innodb.inc

# Save the default value
SET @orig = @@global.innodb_buffer_pool_dump_pct;

<<<<<<< HEAD
# Check the default value
SELECT @@global.innodb_buffer_pool_dump_pct;

# Set the valid value
SET GLOBAL innodb_buffer_pool_dump_pct=20;

# Check the value is 20
SELECT @@global.innodb_buffer_pool_dump_pct;

# Set the lower Boundary value
SET GLOBAL innodb_buffer_pool_dump_pct=1;

# Check the value is 1
SELECT @@global.innodb_buffer_pool_dump_pct;

# Set the upper boundary value
SET GLOBAL innodb_buffer_pool_dump_pct=100;
=======
SET GLOBAL innodb_buffer_pool_dump_pct=3;

--echo # Do the dump

--disable_query_log
--disable_result_log
--source innodb_buffer_pool_dump_now_basic.test
--enable_result_log
--enable_query_log
>>>>>>> 56911096

# Check the value is 100
SELECT @@global.innodb_buffer_pool_dump_pct;

# Set the beyond upper boundary value
SET GLOBAL innodb_buffer_pool_dump_pct=101;

# Check the value is 100
SELECT @@global.innodb_buffer_pool_dump_pct;

# Set the beyond lower boundary value
SET GLOBAL innodb_buffer_pool_dump_pct=-1;

# Check the value is 1
SELECT @@global.innodb_buffer_pool_dump_pct;

# Set the Default value
SET GLOBAL innodb_buffer_pool_dump_pct=Default;

# Check the default value
SELECT @@global.innodb_buffer_pool_dump_pct;

# Set with some invalid value
--error ER_WRONG_TYPE_FOR_VAR
SET GLOBAL innodb_buffer_pool_dump_pct='foo';

# Set without using Global
--error ER_GLOBAL_VARIABLE
SET innodb_buffer_pool_dump_pct=50;

# Restore original value
SET GLOBAL innodb_buffer_pool_dump_pct=@orig;<|MERGE_RESOLUTION|>--- conflicted
+++ resolved
@@ -11,10 +11,17 @@
 
 # Save the default value
 SET @orig = @@global.innodb_buffer_pool_dump_pct;
+SELECT @orig;
 
-<<<<<<< HEAD
-# Check the default value
-SELECT @@global.innodb_buffer_pool_dump_pct;
+SET GLOBAL innodb_buffer_pool_dump_pct=3;
+
+--echo # Do the dump
+
+--disable_query_log
+--disable_result_log
+--source innodb_buffer_pool_dump_now_basic.test
+--enable_result_log
+--enable_query_log
 
 # Set the valid value
 SET GLOBAL innodb_buffer_pool_dump_pct=20;
@@ -30,17 +37,6 @@
 
 # Set the upper boundary value
 SET GLOBAL innodb_buffer_pool_dump_pct=100;
-=======
-SET GLOBAL innodb_buffer_pool_dump_pct=3;
-
---echo # Do the dump
-
---disable_query_log
---disable_result_log
---source innodb_buffer_pool_dump_now_basic.test
---enable_result_log
---enable_query_log
->>>>>>> 56911096
 
 # Check the value is 100
 SELECT @@global.innodb_buffer_pool_dump_pct;
