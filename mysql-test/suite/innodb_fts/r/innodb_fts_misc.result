--- conflicted
+++ resolved
@@ -705,15 +705,12 @@
 FOREIGN KEY(f1) REFERENCES mdev20987_1(f1))ENGINE=InnoDB;
 INSERT INTO mdev20987_1 VALUES(1);
 INSERT INTO mdev20987_2 VALUES(1, 'mariadb');
-<<<<<<< HEAD
-# restart
-=======
 CREATE TABLE mdev22358 (a INT, b TEXT, FULLTEXT KEY ftidx (b)) ENGINE=InnoDB;
 ALTER TABLE mdev22358 DROP KEY ftidx;
 INSERT INTO mdev22358 (a) VALUES (2),(2);
 ALTER TABLE mdev22358 ADD UNIQUE KEY uidx (a), ADD FULLTEXT KEY ftidx (b);
 ERROR 23000: Duplicate entry '2' for key 'uidx'
->>>>>>> 3568fad5
+# restart
 SHOW CREATE TABLE t2;
 Table	Create Table
 t2	CREATE TABLE `t2` (
