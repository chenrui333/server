--- conflicted
+++ resolved
@@ -203,23 +203,6 @@
 --echo #
 
 --echo #
-<<<<<<< HEAD
---echo # MDEV-31607 ER_DUP_KEY in mysql.table_stats upon REANME on sequence
---echo #
-
-CREATE SEQUENCE s1 ENGINE=InnoDB;
-CREATE SEQUENCE s2 ENGINE=InnoDB;
-SHOW CREATE SEQUENCE s1;
-SHOW CREATE SEQUENCE s2;
-DROP SEQUENCE s2;
-RENAME TABLE s1 TO s2;
-DROP SEQUENCE s2;
-
---enable_ps2_protocol
-
---echo #
---echo # End of 10.6 tests
-=======
 --echo # MDEV-32350 Can't selectively restore sequences using innodb tables from
 --echo # backup
 --echo #
@@ -256,5 +239,22 @@
 
 --echo #
 --echo # End of 10.5 tests
->>>>>>> 4955f601
+--echo #
+
+--echo #
+--echo # MDEV-31607 ER_DUP_KEY in mysql.table_stats upon REANME on sequence
+--echo #
+
+CREATE SEQUENCE s1 ENGINE=InnoDB;
+CREATE SEQUENCE s2 ENGINE=InnoDB;
+SHOW CREATE SEQUENCE s1;
+SHOW CREATE SEQUENCE s2;
+DROP SEQUENCE s2;
+RENAME TABLE s1 TO s2;
+DROP SEQUENCE s2;
+
+--enable_ps2_protocol
+
+--echo #
+--echo # End of 10.6 tests
 --echo #