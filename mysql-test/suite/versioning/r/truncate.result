--- conflicted
+++ resolved
@@ -106,7 +106,6 @@
 call pr;
 drop procedure pr;
 drop table t1;
-<<<<<<< HEAD
 # MDEV-15966 Behavior for TRUNCATE versioned table is not documented and not covered by tests
 create or replace table t1 (id int);
 create or replace table t2 (id int) with system versioning;
@@ -131,7 +130,6 @@
 truncate t2;
 ERROR HY000: System-versioned tables do not support TRUNCATE TABLE
 unlock tables;
-=======
 #
 # MDEV-19814 Assertion `update->n_fields < ulint(table->n_cols + table->n_v_cols)' on DELETE HISTORY
 #
@@ -144,6 +142,5 @@
 insert into t1 (f) values ('a'), ('b'), ('c'), ('d'), ('e'), ('f'), ('g'), ('h');
 delete from t1;
 delete history from t1;
->>>>>>> 29df1003
 drop database test;
 create database test;