<<<<<<< HEAD
--- suite/versioning/r/select2.result	2022-12-12 19:34:34.242342915 +0200
+++ suite/versioning/r/select2,trx_id.reject	2022-12-12 19:37:18.721907294 +0200
@@ -22,6 +22,8 @@
 delete from t1 where x > 7;
 insert into t1(x, y) values(3, 33);
=======
--- select2.result
+++ select2,trx_id.reject
@@ -26,6 +26,8 @@
>>>>>>> 28b29580
 select sys_start from t1 where x = 3 and y = 33 into @t1;
+set @x1= @t1;
+select trt_commit_ts(@x1) into @t1;
 select x, y from t1;
 x	y
 0	100
@@ -82,7 +84,7 @@
 8	108
 9	109
 3	33
-select x as ASOF2_x, y from t1 for system_time as of @t0;
+select x as ASOF2_x, y from t1 for system_time as of transaction @x0;
 ASOF2_x	y
 0	100
 1	101
@@ -94,7 +96,7 @@
 7	107
 8	108
 9	109
-select x as FROMTO2_x, y from t1 for system_time from '1970-01-01 00:00' to @t1;
+select x as FROMTO2_x, y from t1 for system_time from transaction @x0 to transaction @x1;
 FROMTO2_x	y
 0	100
 1	101
@@ -106,7 +108,7 @@
 7	107
 8	108
 9	109
-select x as BETWAND2_x, y from t1 for system_time between '1970-01-01 00:00' and timestamp @t1;
+select x as BETWAND2_x, y from t1 for system_time between transaction @x0 and transaction @x1;
 BETWAND2_x	y
 0	100
 1	101<|MERGE_RESOLUTION|>--- conflicted
+++ resolved
@@ -1,14 +1,8 @@
-<<<<<<< HEAD
---- suite/versioning/r/select2.result	2022-12-12 19:34:34.242342915 +0200
-+++ suite/versioning/r/select2,trx_id.reject	2022-12-12 19:37:18.721907294 +0200
+--- select2.result
++++ select2,trx_id.reject
 @@ -22,6 +22,8 @@
  delete from t1 where x > 7;
  insert into t1(x, y) values(3, 33);
-=======
---- select2.result
-+++ select2,trx_id.reject
-@@ -26,6 +26,8 @@
->>>>>>> 28b29580
  select sys_start from t1 where x = 3 and y = 33 into @t1;
 +set @x1= @t1;
 +select trt_commit_ts(@x1) into @t1;
