source suite/versioning/engines.inc;
source suite/versioning/common.inc;

replace_result $sys_datatype_expl SYS_DATATYPE;
eval create table t1(
    x int unsigned,
    y int unsigned,
    sys_trx_start $sys_datatype_expl as row start invisible,
    sys_trx_end $sys_datatype_expl as row end invisible,
    period for system_time (sys_trx_start, sys_trx_end))
  with system versioning;

insert into t1(x, y) values (1, 1000), (2, 2000), (3, 3000), (4, 4000), (5, 5000), (6, 6000), (7, 7000), (8, 8000), (9, 9000);
select x, y from t1 order by x, y;
update t1 set y = y + 1 where x > 7;
select x, y from t1 order by x, y;
select x, y from t1 for system_time all order by sys_trx_end, x, y;
drop table t1;

replace_result $sys_datatype_expl SYS_DATATYPE;
eval create table t1 (
  id bigint primary key,
  x int,
  y int without system versioning,
  sys_trx_start $sys_datatype_expl as row start invisible,
  sys_trx_end $sys_datatype_expl as row end invisible,
  period for system_time (sys_trx_start, sys_trx_end))
with system versioning;
insert into t1 values(1, 1, 1);
set @ins_t= now(6);
select sys_trx_start into @tmp1 from t1;
update t1 set x= 11, y= 11 where id = 1;
select @tmp1 < sys_trx_start as A1, x, y from t1;
select sys_trx_start into @tmp1 from t1;
update t1 set y= 1 where id = 1;
select @tmp1 = sys_trx_start as A2, x from t1;
drop table t1;

replace_result $sys_datatype_expl SYS_DATATYPE;
eval create table t1 (
  x int,
  y int,
  sys_trx_start $sys_datatype_expl as row start invisible,
  sys_trx_end $sys_datatype_expl as row end invisible,
  period for system_time (sys_trx_start, sys_trx_end)
) with system versioning;

insert into t1 (x, y) values (1, 1), (2, 1), (3, 1), (4, 1), (5, 1);

start transaction;  
update t1 set y= y + 1 where x = 3;
update t1 set y= y + 1 where x = 2;
update t1 set y= y + 1 where x = 3;
update t1 set y= y + 1 where x > 3;
update t1 set y= y + 1 where x > 4;
commit;

replace_result $sys_datatype_max MAXVAL;
eval select x, y, sys_trx_end = $sys_datatype_max as current from t1 for system_time all order by sys_trx_end, x, y;

drop table t1;

replace_result $sys_datatype_expl SYS_DATATYPE;
eval create table t1 (
  id int primary key auto_increment,
  x int,
  sys_trx_start $sys_datatype_expl as row start invisible,
  sys_trx_end $sys_datatype_expl as row end invisible,
  period for system_time (sys_trx_start, sys_trx_end))
with system versioning;

set @t0= now(6);
insert into t1 (x) values (1);
set @t1= now(6);
update t1 set x= 2 where id = 1;
set @t2= now(6);
update t1 set x= 3 where id = 1;

select x from t1 for system_time as of timestamp @t0;
select x from t1 for system_time as of timestamp @t1;
select x from t1 for system_time as of timestamp @t2;
select x from t1 for system_time as of timestamp now(6);

drop table t1;

replace_result $sys_datatype_expl SYS_DATATYPE;
eval create table t1(
  x int unsigned,
  sys_trx_end $sys_datatype_expl as row end invisible,
  sys_trx_start $sys_datatype_expl as row start invisible,
  y int unsigned,
  period for system_time (sys_trx_start, sys_trx_end),
  primary key(x, y))
with system versioning;
insert into t1(x, y) values (1, 1000), (3, 3000), (4, 4000), (5, 5000);
insert into t1(x, y) values(3, 3000) on duplicate key update y = y+1;
insert into t1(x, y) values(4, 4444) on duplicate key update y = y+1;
select x, y from t1 for system_time all order by sys_trx_end, x, y;
select x, y from t1 order by x, y;
drop table t1;

replace_result $sys_datatype_expl SYS_DATATYPE;
eval create table t1 (
    x int unsigned,
    y int unsigned,
    sys_trx_start $sys_datatype_expl as row start invisible,
    sys_trx_end $sys_datatype_expl as row end invisible,
    period for system_time (sys_trx_start, sys_trx_end))
  with system versioning;
create table t2 like t1;
insert into t1(x, y) values (1, 1000), (2, 2000), (3, 3000), (4, 4000), (5, 5000), (6, 6000), (7, 7000), (8, 8000), (9, 9000);
insert into t2(x, y) values (1, 1010), (2, 2010), (3, 3010), (4, 4010), (5, 5010), (6, 6010), (7, 7010), (8, 8010), (9, 9010);
update t1, t2 set t1.y = t1.x + t1.y, t2.y = t2.x + t2.y where t1.x > 7 and t2.x < 7;
select x, y from t1 for system_time all order by sys_trx_end, x, y;
select x, y from t1 order by x, y;
select x, y from t2 for system_time all order by sys_trx_end, x, y;
select x, y from t2 order by x, y;
drop table t1;
drop table t2;

replace_result $sys_datatype_expl SYS_DATATYPE;
eval create table t1 (
    id bigint primary key without system versioning,
    name varchar(128),
    salary bigint without system versioning,
    sys_trx_start $sys_datatype_expl as row start invisible,
    sys_trx_end $sys_datatype_expl as row end invisible,
    period for system_time (sys_trx_start, sys_trx_end))
  with system versioning;
create table t2 like t1;

insert into t1 values (1, "Jeremy", 3000);
insert into t2 values (1, "Jeremy", 4000);

select sys_trx_start into @tmp1 from t1;
select sys_trx_start into @tmp2 from t2;
update t1, t2 set t1.name= "Jerry", t2.name= "Jerry" where t1.id = t2.id and t1.name = "Jeremy";
select @tmp1 < sys_trx_start as A1, name from t1;
select @tmp2 < sys_trx_start as A2, name from t2;

select sys_trx_start into @tmp1 from t1;
select sys_trx_start into @tmp2 from t2;
update t1, t2 set t1.salary= 2500, t2.salary= 2500 where t1.id = t2.id and t1.name = "Jerry";
select @tmp1 = sys_trx_start as B1, salary from t1;
select @tmp2 = sys_trx_start as B2, salary from t2;

drop table t1;
drop table t2;

--echo # Ensure FTS retains correct history
replace_result $sys_datatype_expl SYS_DATATYPE;
eval create table t1 (
  x int, y text, fulltext (y),
  row_start $sys_datatype_expl as row start invisible,
  row_end $sys_datatype_expl as row end invisible,
  period for system_time (row_start, row_end))
with system versioning engine innodb;
insert into t1 values (1, repeat('LONG', 2048));
update t1 set x= x + 1;
select x, left(y, 4), length(y), check_row(row_start, row_end) from t1 for system_time all order by x, y;
update t1 set y= 'SHORT';
select x, left(y, 4), length(y), check_row(row_start, row_end) from t1 for system_time all order by x, y;
drop tables t1;

--echo ### Issue tempesta-tech/mariadb#365, bug 7 (duplicate of historical row)
create or replace table t1 (a int primary key, b int)
with system versioning engine myisam;
insert into t1 (a) values (1);

replace t1 values (1,2),(1,3),(2,4);

--echo #
--echo # MDEV-14829 Assertion `0' failed in Protocol::end_statement upon concurrent UPDATE
--echo #
set @old_lock_wait_timeout= @@innodb_lock_wait_timeout;
set @@innodb_lock_wait_timeout= 1073741824;
create or replace table t1 (pk int, a char(3), b char(3), primary key(pk))
  engine=innodb with system versioning;

insert into t1 (pk) values (1);
connect (con1,localhost,root,,test);
start transaction;
select * from t1 for update;
connection default;
send update t1 set b = 'foo';
connection con1;
let $wait_condition= select count(*) from information_schema.innodb_lock_waits;
source include/wait_condition.inc;
error ER_LOCK_DEADLOCK;
update t1 set a = 'bar';
disconnect con1;
connection default;
reap;
drop table t1;
set @@innodb_lock_wait_timeout= @old_lock_wait_timeout;

--echo #
--echo # MDEV-19406 Assertion on updating view of join with versioned table
--echo #
--disable_warnings
create or replace table t1 (pk int primary key, a date, b int, index(b)) engine=innodb with system versioning;
create or replace table t2 (c int);
create or replace view v as select * from t1 join t2;

insert into t1 (pk) values (1);
update t1 set a= '2012-12-12';
update v set a= '2000-01-01' order by b limit 1; # point of failure
drop view v;
drop table t1, t2;
--enable_warnings

--echo #
--echo # MDEV-20441 ER_CRASHED_ON_USAGE upon update on versioned Aria table
--echo #
create or replace table t1 (a varchar(8))
engine=aria row_format=fixed
with system versioning;

insert into t1 (a) values ('foo');
update t1 set a = 'bar';
drop table t1;

--echo #
--echo # MDEV-21147 Assertion `marked_for_read()' upon UPDATE on versioned table via view
--echo #
create or replace table t1 (
    pk int, a char(8), b char(8),
    primary key (pk)
) with system versioning;

create or replace view v1 as select * from t1;
insert into t1 values  (1, null, 'd') ,  (2, null, 'i') ;
update v1 set a= null where b = '';

create or replace table t1 (id int, k int, primary key (id)) engine=innodb with system versioning;
insert into t1 values (1,1),(2,2);
create or replace view v1 as select * from t1;
update v1 set id= 2 where k = 0;

create or replace table t1 (a int) with system versioning;
create or replace view v1 as select * from t1;
create or replace procedure sp() update v1 set xx = 1;
--error ER_BAD_FIELD_ERROR
call sp;
--error ER_BAD_FIELD_ERROR
call sp;

# cleanup
drop procedure sp;
drop view v1;
drop table t1;

--echo #
--echo # MDEV-21342 Assertion in set_ok_status() upon spatial field error on system-versioned table
--echo #
create or replace table t1 (f point, key(f)) with system versioning engine=myisam;
--error ER_CANT_CREATE_GEOMETRY_OBJECT
update t1 set f = null where f = 'foo';

# cleanup
drop table t1;

--echo #
--echo # MDEV-22061 InnoDB: Assertion of missing row in sec index row_start upon REPLACE on a system-versioned table
--echo #
create or replace table t1 (
  a int,
  b int,
  row_start bigint(20) unsigned generated always as row start,
  row_end bigint(20) unsigned generated always as row end,
  unique key (b,row_end),
  key (row_start),
  period for system_time (row_start,row_end)
) engine=innodb with system versioning;

insert into t1 (a, b) values (1, 2);
replace into t1 (a, b) values (3, 2);
replace into t1 (a, b) values (4, 2);

# cleanup
drop table t1;

--echo #
--echo # MDEV-20661 Virtual fields are not recalculated on system fields value assignment
--echo #

replace_result $sys_datatype_expl SYS_DATATYPE;
eval create table t1 (
  a int,
  row_start $sys_datatype_expl as row start invisible,
  row_end $sys_datatype_expl as row end invisible,
  period for system_time (row_start, row_end),
  v1 bigint unsigned as (a ^ row_start) unique,
  v2 bigint unsigned as (a ^ row_end) unique
) engine=innodb with system versioning;

insert into t1 (a) values (1), (2);
update ignore t1 set a= 3;
delete history from t1;

# cleanup
drop table t1;

--echo #
--echo # MDEV-23446 UPDATE does not insert history row if the row is not changed
--echo #
replace_result $sys_datatype_expl SYS_DATATYPE;
eval create table t1 (
  a int,
  row_start $sys_datatype_expl as row start invisible,
  row_end $sys_datatype_expl as row end invisible,
  period for system_time (row_start, row_end)) with system versioning;
insert into t1 values (1);
update t1 set a= 1;
select *, check_row(row_start, row_end) from t1 for system_time all order by row_end;

--echo # multi-update
create or replace table t2 like t1;
create or replace table t3 like t1;
insert into t2 values (1);
insert into t3 values (1);
update t2, t3 set t2.a= 1, t3.a= 1 where t2.a = t3.a;
select *, check_row(row_start, row_end) from t2 for system_time all order by row_end;
select *, check_row(row_start, row_end) from t2 for system_time all order by row_end;

# cleanup
drop tables t1, t2, t3;

--echo #
<<<<<<< HEAD
--echo # MDEV-24522 Assertion `inited==NONE' fails upon UPDATE on versioned table with unique blob
--echo #
create table t1 (a int, b int, c text, unique(c), key (b)) engine=myisam with system versioning;
insert into t1 values (1, 1, 'foo'), (2, 11, 'bar');

update t1 set a = 3 where b <= 9;
update t1 set a = 3 where b <= 10;

# cleanup
drop table t1;

create table t1 (a int, b int, c text, unique(c), key (b)) engine=myisam with system versioning;
create table t2 (a int, b int, c text, unique(c), key (b)) engine=myisam with system versioning;
insert into t1 values (1, 1, 'foo'), (2, 11, 'bar');
insert into t2 values (1, 1, 'foo'), (2, 11, 'bar');

update t1 set a = 3 where b <= 9;
update t2 set a = 3 where b <= 9;
update t1, t2 set t1.a = 3, t2.a = 3 where t1.b <= 10 and t2.b <= 10 and t1.b = t2.b;

# cleanup
drop tables t1, t2;

=======
--echo # MDEV-26778 row_start is not updated in current row for InnoDB
--echo #
create or replace table t1 (x int) with system versioning;
insert t1 values (1);
update t1 set x= 1;
select row_start from t1 into @r;
select check_row_ts(row_start, row_end) from t1 for system_time all where row_start = @r;
drop table t1;

>>>>>>> 41a163ac
source suite/versioning/common_finish.inc;<|MERGE_RESOLUTION|>--- conflicted
+++ resolved
@@ -327,7 +327,16 @@
 drop tables t1, t2, t3;
 
 --echo #
-<<<<<<< HEAD
+--echo # MDEV-26778 row_start is not updated in current row for InnoDB
+--echo #
+create or replace table t1 (x int) with system versioning;
+insert t1 values (1);
+update t1 set x= 1;
+select row_start into @r from t1;
+select check_row_ts(row_start, row_end) from t1 for system_time all where row_start = @r;
+drop table t1;
+
+--echo #
 --echo # MDEV-24522 Assertion `inited==NONE' fails upon UPDATE on versioned table with unique blob
 --echo #
 create table t1 (a int, b int, c text, unique(c), key (b)) engine=myisam with system versioning;
@@ -351,15 +360,4 @@
 # cleanup
 drop tables t1, t2;
 
-=======
---echo # MDEV-26778 row_start is not updated in current row for InnoDB
---echo #
-create or replace table t1 (x int) with system versioning;
-insert t1 values (1);
-update t1 set x= 1;
-select row_start from t1 into @r;
-select check_row_ts(row_start, row_end) from t1 for system_time all where row_start = @r;
-drop table t1;
-
->>>>>>> 41a163ac
 source suite/versioning/common_finish.inc;