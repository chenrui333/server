--source suite/versioning/engines.inc
--source include/have_partition.inc
--source include/master-slave.inc

#BUG#12662190 - COM_COMMIT IS NOT INCREMENTED FROM THE BINARY LOGS ON SLAVE, COM_BEGIN IS
#Testing command counters -BEFORE.
#Storing the before counts of Slave
connection slave;
let $slave_com_commit_before= query_get_value(SHOW GLOBAL STATUS LIKE 'com_commit', Value, 1);
let $slave_com_insert_before= query_get_value(SHOW GLOBAL STATUS LIKE 'com_insert', Value, 1);
let $slave_com_delete_before= query_get_value(SHOW GLOBAL STATUS LIKE 'com_delete', Value, 1);
let $slave_com_update_before= query_get_value(SHOW GLOBAL STATUS LIKE 'com_update', Value, 1);

connection master;
CREATE TABLE t1 (x int) with system versioning;
insert into t1 values (1);
select * from t1 order by x;
delete from t1;
select * from t1 order by x;
select * from t1 for system_time all order by row_end, x;
sync_slave_with_master;
select * from t1 order by x;
select * from t1 for system_time all order by row_end, x;

connection master;
insert into t1 values (2);
sync_slave_with_master;
select * from t1 order by x;

connection master;
update t1 set x = 3;
sync_slave_with_master;
select * from t1 order by x;
select * from t1 for system_time all order by row_end, x;

--echo # check unversioned -> versioned replication
connection master;
create or replace table t1 (x int primary key);
sync_slave_with_master;
alter table t1 with system versioning;

connection master;
insert into t1 values (1);
sync_slave_with_master;
select * from t1 order by x;
select * from t1 for system_time all order by row_end, x;

connection master;
update t1 set x= 2 where x = 1;
sync_slave_with_master;
select * from t1 order by x;
select * from t1 for system_time all order by row_end, x;

connection master;
delete from t1;
sync_slave_with_master;
select * from t1 order by x;
select * from t1 for system_time all order by row_end, x;

--echo # same thing (UPDATE, DELETE), but without PK
connection master;
create or replace table t1 (x int);
sync_slave_with_master;
alter table t1 with system versioning;

connection master;
insert into t1 values (1);
update t1 set x= 2 where x = 1;
sync_slave_with_master;
select * from t1 order by x;
select * from t1 for system_time all order by row_end, x;

connection master;
delete from t1;
sync_slave_with_master;
select * from t1 order by x;
select * from t1 for system_time all order by row_end, x;

--echo # multi-update
connection master;
create or replace table t1 (x int) with system versioning;
create or replace table t2 (x int) with system versioning;
insert into t1 values (1);
insert into t2 values (2);
update t1, t2 set t1.x=11, t2.x=22;
sync_slave_with_master;
select * from t1 order by x;
select * from t2 order by x;
select * from t1 for system_time all order by row_end, x;
select * from t2 for system_time all order by row_end, x;

--echo # MDEV-14767 system_versioning_alter_history breaks ALTER replication
--echo ## Case 1: KEEP on the master, ALTER will work on the slave
connection master;
create or replace table t1 (a int) with system versioning;
set system_versioning_alter_history= KEEP;
alter table t1 add column b int;
sync_slave_with_master;
--replace_result InnoDB ENGINE MyISAM ENGINE MEMORY ENGINE
show create table t1;

--echo ## Case 2: ERROR on the master, it'll fail on the master, the slave won't see it
connection master;
set system_versioning_alter_history= ERROR;
--error ER_VERS_ALTER_NOT_ALLOWED
alter table t1 drop column b;
sync_slave_with_master;
--replace_result InnoDB ENGINE MyISAM ENGINE MEMORY ENGINE
show create table t1;

--echo ## Case 3: table is not versioned on the master, ALTER will work on the slave
connection master;
create or replace table t1 (a int);
sync_slave_with_master;
create or replace table t1 (a int) with system versioning;
connection master;
alter table t1 add column b int;
sync_slave_with_master;
--replace_result InnoDB ENGINE MyISAM ENGINE MEMORY ENGINE
show create table t1;

connection master;
drop table t1, t2;

#
# MDEV-15395 Wrong result or Assertion `old_part_id == m_last_part' failed in ha_partition::update_row on slave
#
create table t1 (i int) with system versioning partition by system_time limit 8 ( partition p1 history, partition p2 history, partition pn current );
insert into t1 values (1);
update t1 set i = 1;
update t1 set i = 0;
sync_slave_with_master;
connection master;
drop table t1;

<<<<<<< HEAD
--echo #
--echo # MDEV-17554 Auto-create new partition for system versioned tables
--echo #            with history partitioned by INTERVAL/LIMIT
--echo #
set timestamp= unix_timestamp('2000-01-01 00:00:00');
create or replace table t1 (x int) with system versioning
partition by system_time interval 1 hour auto;
insert t1 values ();
set timestamp= unix_timestamp('2000-01-01 01:00:00');
delete from t1;
--replace_result InnoDB ENGINE MyISAM ENGINE MEMORY ENGINE
show create table t1;
--sync_slave_with_master
--replace_result InnoDB ENGINE MyISAM ENGINE MEMORY ENGINE
show create table t1;
--connection master
drop table t1;
set timestamp= default;

--echo #
--echo # MDEV-25477 Auto-create breaks replication when triggering event was not replicated
--echo #

set timestamp= unix_timestamp('2001-01-01 01:00:00');
--echo # ROLLBACK
create table t (a int) with system versioning
partition by system_time interval 1 hour auto;
insert into t values (1), (2);
set @@timestamp= @@timestamp + 3601;

start transaction;
delete from t;
--disable_warnings
rollback;
# Warning: Some non-transactional changed tables couldn't be rolled back
--enable_warnings

--replace_result InnoDB ENGINE MyISAM ENGINE MEMORY ENGINE
show create table t;
--sync_slave_with_master
--replace_result InnoDB ENGINE MyISAM ENGINE MEMORY ENGINE
show create table t;
--connection master
alter table t drop partition p0;
--sync_slave_with_master

--echo # INSERT .. ODKU
--connection master
create or replace table t (a int primary key) with system versioning
partition by system_time interval 1 hour auto;
insert into t values (1), (2);

set @@timestamp= @@timestamp + 3601;
insert into t values (1) on duplicate key update a= a;
--replace_result InnoDB ENGINE MyISAM ENGINE MEMORY ENGINE
show create table t;
--sync_slave_with_master
--replace_result InnoDB ENGINE MyISAM ENGINE MEMORY ENGINE
show create table t;
--connection master
alter table t drop partition p0;
--sync_slave_with_master

--echo # INSERT .. SELECT .. ODKU
--connection master
create or replace table t (a int primary key) with system versioning
partition by system_time interval 1 hour auto;
insert into t values (1), (2);

set @@timestamp= @@timestamp + 3601;
--disable_warnings
call mtr.add_suppression("Unsafe statement written to the binary log");
insert t select a from t where a = 1 limit 0 on duplicate key update a= 1;
--enable_warnings
--replace_result InnoDB ENGINE MyISAM ENGINE MEMORY ENGINE
show create table t;
--sync_slave_with_master
--replace_result InnoDB ENGINE MyISAM ENGINE MEMORY ENGINE
show create table t;
--connection master
alter table t drop partition p0;
--sync_slave_with_master

--echo # UPDATE
--connection master
create or replace table t (a int) with system versioning
partition by system_time interval 1 hour auto;
insert into t values (1), (2);

set @@timestamp= @@timestamp + 3601;
update t set a= 3 limit 0;
--replace_result InnoDB ENGINE MyISAM ENGINE MEMORY ENGINE
show create table t;
--sync_slave_with_master
--replace_result InnoDB ENGINE MyISAM ENGINE MEMORY ENGINE
show create table t;
--connection master
alter table t drop partition p0;
--sync_slave_with_master

--echo # DELETE
--connection master
create or replace table t (a int) with system versioning
partition by system_time interval 1 hour auto;
insert into t values (1), (2);

set @@timestamp= @@timestamp + 3601;
delete from t limit 0;
--replace_result InnoDB ENGINE MyISAM ENGINE MEMORY ENGINE
show create table t;
--sync_slave_with_master
--replace_result InnoDB ENGINE MyISAM ENGINE MEMORY ENGINE
show create table t;
--connection master
alter table t drop partition p0;
--sync_slave_with_master

--echo # Multi-update
--connection master
create or replace table t (a int) with system versioning
partition by system_time interval 1 hour auto;
create or replace table t2 (b int);

insert into t values (0), (1);
insert into t2 values (10), (20);
set @@timestamp= @@timestamp + 3601;
# Note: limit 0 is not important for multi-update/delete because they work
# via mysql_select(). OTOH limit 0 makes unwanted "unsafe" warning.
update t left join t2 on a > b set a= 4;

--replace_result InnoDB ENGINE MyISAM ENGINE MEMORY ENGINE
show create table t;
--sync_slave_with_master
--replace_result InnoDB ENGINE MyISAM ENGINE MEMORY ENGINE
show create table t;
--connection master
alter table t drop partition p0;
--sync_slave_with_master

--echo # Multi-delete
--connection master
create or replace table t (a int) with system versioning
partition by system_time interval 1 hour auto;
create or replace table t2 (b int);

insert into t values (0), (1);
insert into t2 values (10), (20);
set @@timestamp= @@timestamp + 3601;
delete t, t2 from t join t2 where a > b;

--replace_result InnoDB ENGINE MyISAM ENGINE MEMORY ENGINE
show create table t;
--sync_slave_with_master
--replace_result InnoDB ENGINE MyISAM ENGINE MEMORY ENGINE
show create table t;
--connection master
alter table t drop partition p0;
--sync_slave_with_master

--connection master
drop tables t, t2;
set timestamp= default;
=======

#
#   MDEV-30430: Enabling system versioning on tables without primary key breaks replication
#   Note that bugs are only present with row binlog format
#
--echo # check versioned -> versioned replication without any keys on duplicate records
connection master;
create table t1 (a INT) with system versioning;
insert into t1 values (1);
insert into t1 values (1);
delete from t1;
sync_slave_with_master;
--let $diff_tables= master:test.t1,slave:test.t1
--source include/diff_tables.inc
connection master;
drop table t1;
sync_slave_with_master;

--echo # check unversioned -> versioned replication with non-unique keys on duplicate records
connection master;
set statement sql_log_bin=0 for create table t1 (a INT NOT NULL, b INT, INDEX(a,b));
connection slave;
set statement sql_log_bin=0 for create table t1 (a INT NOT NULL, b INT, INDEX(a,b)) with system versioning;
connection master;
insert into t1 values (1,1);
insert into t1 values (1,1);
delete from t1;
sync_slave_with_master;
--let $diff_tables= master:test.t1,slave:test.t1
--source include/diff_tables.inc

connection master;
drop table t1;
>>>>>>> bbd261bb

--source include/rpl_end.inc<|MERGE_RESOLUTION|>--- conflicted
+++ resolved
@@ -133,7 +133,40 @@
 connection master;
 drop table t1;
 
-<<<<<<< HEAD
+
+#
+#   MDEV-30430: Enabling system versioning on tables without primary key breaks replication
+#   Note that bugs are only present with row binlog format
+#
+--echo # check versioned -> versioned replication without any keys on duplicate records
+connection master;
+create table t1 (a INT) with system versioning;
+insert into t1 values (1);
+insert into t1 values (1);
+delete from t1;
+sync_slave_with_master;
+--let $diff_tables= master:test.t1,slave:test.t1
+--source include/diff_tables.inc
+connection master;
+drop table t1;
+sync_slave_with_master;
+
+--echo # check unversioned -> versioned replication with non-unique keys on duplicate records
+connection master;
+set statement sql_log_bin=0 for create table t1 (a INT NOT NULL, b INT, INDEX(a,b));
+connection slave;
+set statement sql_log_bin=0 for create table t1 (a INT NOT NULL, b INT, INDEX(a,b)) with system versioning;
+connection master;
+insert into t1 values (1,1);
+insert into t1 values (1,1);
+delete from t1;
+sync_slave_with_master;
+--let $diff_tables= master:test.t1,slave:test.t1
+--source include/diff_tables.inc
+
+connection master;
+drop table t1;
+
 --echo #
 --echo # MDEV-17554 Auto-create new partition for system versioned tables
 --echo #            with history partitioned by INTERVAL/LIMIT
@@ -296,40 +329,5 @@
 --connection master
 drop tables t, t2;
 set timestamp= default;
-=======
-
-#
-#   MDEV-30430: Enabling system versioning on tables without primary key breaks replication
-#   Note that bugs are only present with row binlog format
-#
---echo # check versioned -> versioned replication without any keys on duplicate records
-connection master;
-create table t1 (a INT) with system versioning;
-insert into t1 values (1);
-insert into t1 values (1);
-delete from t1;
-sync_slave_with_master;
---let $diff_tables= master:test.t1,slave:test.t1
---source include/diff_tables.inc
-connection master;
-drop table t1;
-sync_slave_with_master;
-
---echo # check unversioned -> versioned replication with non-unique keys on duplicate records
-connection master;
-set statement sql_log_bin=0 for create table t1 (a INT NOT NULL, b INT, INDEX(a,b));
-connection slave;
-set statement sql_log_bin=0 for create table t1 (a INT NOT NULL, b INT, INDEX(a,b)) with system versioning;
-connection master;
-insert into t1 values (1,1);
-insert into t1 values (1,1);
-delete from t1;
-sync_slave_with_master;
---let $diff_tables= master:test.t1,slave:test.t1
---source include/diff_tables.inc
-
-connection master;
-drop table t1;
->>>>>>> bbd261bb
 
 --source include/rpl_end.inc