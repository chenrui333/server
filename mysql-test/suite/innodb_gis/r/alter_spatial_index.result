CALL mtr.add_suppression("but MySQL is asking statistics for 2 columns. Have you mixed");
CREATE TABLE tab(c1 int NOT NULL PRIMARY KEY,c2 POINT NOT NULL,
c3 LINESTRING NOT NULL,c4 POLYGON NOT NULL,c5 GEOMETRY NOT NULL)
ENGINE=InnoDB;
CREATE TABLE tab1(c1 int NOT NULL PRIMARY KEY,c2 MULTIPOINT NOT NULL,
c3 MULTILINESTRING NOT NULL,c4 MULTIPOLYGON NOT NULL,c5 GEOMETRY NOT NULL)
ENGINE=InnoDB;
INSERT INTO tab1 SELECT * FROM tab;
INSERT INTO tab(c1,c2,c3,c4,c5)
VALUES(1,ST_GeomFromText('POINT(10 10)'),ST_GeomFromText('LINESTRING(5 5,20 20,30 30)'),
ST_GeomFromText('POLYGON((30 30,40 40,50 50,30 50,30 40,30 30))'),
ST_GeomFromText('POLYGON((30 30,40 40,50 50,30 50,30 40,30 30))'));
INSERT INTO tab(c1,c2,c3,c4,c5)
VALUES(2,ST_GeomFromText('POINT(20 20)'),ST_GeomFromText('LINESTRING(20 20,30 30,40 40)'),
ST_GeomFromText('POLYGON((40 50,40 70,50 100,70 100,80 80,70 50,40 50))'),
ST_GeomFromText('POLYGON((40 50,40 70,50 100,70 100,80 80,70 50,40 50))'));
INSERT INTO tab(c1,c2,c3,c4,c5)
VALUES(3,ST_GeomFromText('POINT(4 4)'),ST_GeomFromText('LINESTRING(130 130,140 140,150 150)'),
ST_GeomFromText('POLYGON((7 1,6 2,6 3,10 3,10 1,7 1))'),
ST_GeomFromText('POLYGON((4 -2,5 -4,6 -5,7 -4,7 2,4 -2))'));
INSERT INTO tab(c1,c2,c3,c4,c5)
VALUES(4,ST_GeomFromText('POINT(50 50)'),ST_GeomFromText('LINESTRING(200 200,300 300,400 400)'),
ST_GeomFromText('POLYGON((300 300,400 400,500 500,300 500,300 400,300 300))'),
ST_GeomFromText('POLYGON((300 300,400 400,500 500,300 500,300 400,300 300))'));
INSERT INTO tab(c1,c2,c3,c4,c5)
VALUES(5,ST_GeomFromText('POINT(3 3)'),ST_GeomFromText('LINESTRING(400 400,500 500,600 700)'),
ST_GeomFromText('POLYGON((1010 1010,1020 1020,1030 1030,1040 1030,1020 1010,1010 1010))'),
ST_GeomFromText('POLYGON((1010 1010,1020 1020,1030 1030,1040 1030,1020 1010,1010 1010))'));
INSERT INTO tab(c1,c2,c3,c4,c5)
VALUES(6,ST_GeomFromText('POINT(3 3)'),ST_GeomFromText('LINESTRING(40 40,50 50,60 70)'),
ST_GeomFromText('POLYGON((2010 2010,2020 2020,2030 2030,2040 2030,2020 2010,2010 2010))'),
ST_GeomFromText('POLYGON((2010 2010,2020 2020,2030 2030,2040 2030,2020 2010,2010 2010))'));
INSERT INTO tab(c1,c2,c3,c4,c5)
VALUES(7,ST_GeomFromText('POINT(60 70)'),ST_GeomFromText('LINESTRING(40 40,50 50,60 70)'),
ST_GeomFromText('POLYGON((3010 3010,3020 3020,3030 3030,3040 3030,3020 3010,3010 3010))'),
ST_GeomFromText('POLYGON((3010 3010,3020 3020,3030 3030,3040 3030,3020 3010,3010 3010))'));
INSERT INTO tab(c1,c2,c3,c4,c5)
VALUES(8,ST_GeomFromText('POINT(0 0)'),ST_GeomFromText('LINESTRING(40 40,50 50,60 70)'),
ST_GeomFromText('POLYGON((3010 3010,3020 3020,3030 3030,3040 3030,3020 3010,3010 3010))'),
ST_GeomFromText('POLYGON((3010 3010,3020 3020,3030 3030,3040 3030,3020 3010,3010 3010))'));
INSERT INTO tab(c1,c2,c3,c4,c5)
VALUES(9,ST_GeomFromText('POINT(120 120)'),ST_GeomFromText('LINESTRING(100 100,110 110,120 120)'),
ST_GeomFromText('POLYGON((4010 4010,4020 4020,4030 4030,4040 4030,4020 4010,4010 4010))'),
ST_GeomFromText('POLYGON((4010 4010,4020 4020,4030 4030,4040 4030,4020 4010,4010 4010))'));
INSERT INTO tab(c1,c2,c3,c4,c5)
VALUES(10,ST_GeomFromText('POINT(160 160)'),ST_GeomFromText('LINESTRING(140 140,150 150,160 160)'),
ST_GeomFromText('POLYGON((5010 5010,5020 5020,5030 5030,5040 5030,5020 5010,5010 5010))'),
ST_GeomFromText('POLYGON((5010 5010,5020 5020,5030 5030,5040 5030,5020 5010,5010 5010))'));
ALTER TABLE tab ADD SPATIAL INDEX idx2(c2 ASC);
affected rows: 0
info: Records: 0  Duplicates: 0  Warnings: 0
ALTER TABLE tab ADD SPATIAL KEY idx3(c3 DESC);
affected rows: 0
info: Records: 0  Duplicates: 0  Warnings: 0
ALTER TABLE tab ADD SPATIAL INDEX idx4(c4 ASC) COMMENT 'testing spatial index on Polygon';
affected rows: 0
info: Records: 0  Duplicates: 0  Warnings: 0
ALTER TABLE tab ADD SPATIAL KEY idx5(c5 ASC) COMMENT 'testing spatial index on Geometry';
affected rows: 0
info: Records: 0  Duplicates: 0  Warnings: 0
ALTER TABLE tab ADD INDEX idx6(c4(10)) USING BTREE;
affected rows: 0
info: Records: 0  Duplicates: 0  Warnings: 0
SET @g1 = ST_GeomFromText( 'POLYGON((7 1,6 2,6 3,10 3,10 1,7 1))');
SELECT c1,ST_Astext(c2),ST_Astext(c4) FROM tab WHERE MBRContains(tab.c4, @g1);
c1	ST_Astext(c2)	ST_Astext(c4)
3	POINT(4 4)	POLYGON((7 1,6 2,6 3,10 3,10 1,7 1))
UPDATE tab SET C2 = ST_GeomFromText('POINT(0 0)')
WHERE MBRContains(tab.c4, @g1);
SELECT c1,ST_Astext(c2),ST_Astext(c4) FROM tab WHERE MBRContains(tab.c4, @g1);
c1	ST_Astext(c2)	ST_Astext(c4)
3	POINT(0 0)	POLYGON((7 1,6 2,6 3,10 3,10 1,7 1))
DELETE FROM tab WHERE MBRContains(tab.c4, @g1);
SELECT c1,ST_Astext(c2),ST_Astext(c4) FROM tab WHERE MBRContains(tab.c4, @g1);
c1	ST_Astext(c2)	ST_Astext(c4)
SET @g1 = ST_GeomFromText('LINESTRING( 300 300,400 400)');
SELECT c1,ST_Astext(c2),ST_Astext(c4) FROM tab WHERE MBRContains(tab.c4, @g1);
c1	ST_Astext(c2)	ST_Astext(c4)
4	POINT(50 50)	POLYGON((300 300,400 400,500 500,300 500,300 400,300 300))
UPDATE tab SET C2 = ST_GeomFromText('POINT(100 100)')
WHERE MBRContains(tab.c4, @g1);
DELETE FROM tab WHERE MBRContains(tab.c4, @g1);
SET @g1 = ST_GeomFromText( 'POLYGON((1010 1010,1020 1020,1030 1030,1040 1030,1020 1010,1010 1010))');
SELECT c1,ST_AsText(c2),ST_Astext(c4) FROM tab WHERE MBRWithin(tab.c4, @g1);
c1	ST_AsText(c2)	ST_Astext(c4)
5	POINT(3 3)	POLYGON((1010 1010,1020 1020,1030 1030,1040 1030,1020 1010,1010 1010))
UPDATE tab SET C2 = ST_GeomFromText('POINT(200 200)')
WHERE MBRWithin(tab.c4, @g1);
SELECT c1,ST_AsText(c2),ST_AsText(c4) FROM tab WHERE MBRWithin(tab.c4, @g1);
c1	ST_AsText(c2)	ST_AsText(c4)
5	POINT(200 200)	POLYGON((1010 1010,1020 1020,1030 1030,1040 1030,1020 1010,1010 1010))
DELETE FROM tab WHERE MBRWithin(tab.c4, @g1);
ALTER TABLE tab MODIFY COLUMN c2 MULTIPOINT;
ERROR 42000: All parts of a SPATIAL index must be NOT NULL
ALTER TABLE tab MODIFY COLUMN c3 MULTILINESTRING;
ERROR 42000: All parts of a SPATIAL index must be NOT NULL
ALTER TABLE tab MODIFY COLUMN c4 MULTIPOLYGON;
ERROR 42000: All parts of a SPATIAL index must be NOT NULL
ALTER TABLE tab MODIFY COLUMN c3 MULTILINESTRING NULL;
ERROR 42000: All parts of a SPATIAL index must be NOT NULL
ALTER TABLE tab MODIFY COLUMN c4 MULTIPOLYGON NULL;
ERROR 42000: All parts of a SPATIAL index must be NOT NULL
ALTER TABLE tab MODIFY COLUMN c4 Geometry NULL;
ERROR 42000: All parts of a SPATIAL index must be NOT NULL
ALTER TABLE tab CHANGE COLUMN c2 c22 POINT;
ERROR 42000: All parts of a SPATIAL index must be NOT NULL
ALTER TABLE tab CHANGE COLUMN c3 c33 LINESTRING;
ERROR 42000: All parts of a SPATIAL index must be NOT NULL
ALTER TABLE tab CHANGE COLUMN c4 c44 POLYGON;
ERROR 42000: All parts of a SPATIAL index must be NOT NULL
ALTER TABLE tab add SPATIAL INDEX idx1(c1);
ERROR HY000: Incorrect arguments to SPATIAL INDEX
ALTER TABLE tab ADD SPATIAL INDEX idx6(c2 ASC) USING BTREE;
ERROR 42000: You have an error in your SQL syntax; check the manual that corresponds to your MariaDB server version for the right syntax to use near 'USING BTREE' at line 1
ALTER TABLE tab ADD SPATIAL INDEX idx6(c2 ASC) USING HASH;
ERROR 42000: You have an error in your SQL syntax; check the manual that corresponds to your MariaDB server version for the right syntax to use near 'USING HASH' at line 1
SHOW CREATE TABLE tab;
Table	Create Table
tab	CREATE TABLE `tab` (
  `c1` int(11) NOT NULL,
  `c2` point NOT NULL,
  `c3` linestring NOT NULL,
  `c4` polygon NOT NULL,
  `c5` geometry NOT NULL,
  PRIMARY KEY (`c1`),
  SPATIAL KEY `idx2` (`c2`),
  SPATIAL KEY `idx3` (`c3`),
  SPATIAL KEY `idx4` (`c4`) COMMENT 'testing spatial index on Polygon',
  SPATIAL KEY `idx5` (`c5`) COMMENT 'testing spatial index on Geometry',
  KEY `idx6` (`c4`(10)) USING BTREE
) ENGINE=InnoDB DEFAULT CHARSET=latin1
SHOW INDEX FROM tab;
Table	Non_unique	Key_name	Seq_in_index	Column_name	Collation	Cardinality	Sub_part	Packed	Null	Index_type	Comment	Index_comment
tab	0	PRIMARY	1	c1	A	#	NULL	NULL		BTREE		
tab	1	idx2	1	c2	A	#	32	NULL		SPATIAL		
tab	1	idx3	1	c3	A	#	32	NULL		SPATIAL		
tab	1	idx4	1	c4	A	#	32	NULL		SPATIAL		testing spatial index on Polygon
tab	1	idx5	1	c5	A	#	32	NULL		SPATIAL		testing spatial index on Geometry
tab	1	idx6	1	c4	A	#	10	NULL		BTREE		
SET @g1 = ST_GeomFromText('POLYGON((20 20,30 30,40 40,50 50,40 50,30 40,30 30,20 20))');
SELECT c1,ST_Astext(c2),ST_Astext(c4) FROM tab WHERE ST_Crosses(tab.c4, @g1);
c1	ST_Astext(c2)	ST_Astext(c4)
2	POINT(20 20)	POLYGON((40 50,40 70,50 100,70 100,80 80,70 50,40 50))
1	POINT(10 10)	POLYGON((30 30,40 40,50 50,30 50,30 40,30 30))
UPDATE tab SET C2 = ST_GeomFromText('POINT(1000 1000)')
WHERE ST_Crosses(tab.c4, @g1);
SELECT c1,ST_Astext(c2),ST_Astext(c4) FROM tab WHERE ST_Crosses(tab.c4, @g1);
c1	ST_Astext(c2)	ST_Astext(c4)
2	POINT(1000 1000)	POLYGON((40 50,40 70,50 100,70 100,80 80,70 50,40 50))
1	POINT(1000 1000)	POLYGON((30 30,40 40,50 50,30 50,30 40,30 30))
DELETE FROM tab WHERE ST_Crosses(tab.c4, @g1);
ALTER TABLE tab CHANGE COLUMN c2 c22 POINT NOT NULL;
affected rows: 0
info: Records: 0  Duplicates: 0  Warnings: 0
ALTER TABLE tab CHANGE COLUMN c3 c33 LINESTRING NOT NULL;
affected rows: 0
info: Records: 0  Duplicates: 0  Warnings: 0
ALTER TABLE tab CHANGE COLUMN c4 c44 POLYGON NOT NULL;
affected rows: 0
info: Records: 0  Duplicates: 0  Warnings: 0
SHOW CREATE TABLE tab;
Table	Create Table
tab	CREATE TABLE `tab` (
  `c1` int(11) NOT NULL,
  `c22` point NOT NULL,
  `c33` linestring NOT NULL,
  `c44` polygon NOT NULL,
  `c5` geometry NOT NULL,
  PRIMARY KEY (`c1`),
  SPATIAL KEY `idx2` (`c22`),
  SPATIAL KEY `idx3` (`c33`),
  SPATIAL KEY `idx4` (`c44`) COMMENT 'testing spatial index on Polygon',
  SPATIAL KEY `idx5` (`c5`) COMMENT 'testing spatial index on Geometry',
  KEY `idx6` (`c44`(10)) USING BTREE
) ENGINE=InnoDB DEFAULT CHARSET=latin1
SHOW INDEX FROM tab;
Table	Non_unique	Key_name	Seq_in_index	Column_name	Collation	Cardinality	Sub_part	Packed	Null	Index_type	Comment	Index_comment
tab	0	PRIMARY	1	c1	A	#	NULL	NULL		BTREE		
tab	1	idx2	1	c22	A	#	32	NULL		SPATIAL		
tab	1	idx3	1	c33	A	#	32	NULL		SPATIAL		
tab	1	idx4	1	c44	A	#	32	NULL		SPATIAL		testing spatial index on Polygon
tab	1	idx5	1	c5	A	#	32	NULL		SPATIAL		testing spatial index on Geometry
tab	1	idx6	1	c44	A	#	10	NULL		BTREE		
ALTER TABLE tab CHANGE COLUMN c22 c2 POINT NOT NULL;
affected rows: 0
info: Records: 0  Duplicates: 0  Warnings: 0
ALTER TABLE tab CHANGE COLUMN c33 c3 LINESTRING NOT NULL;
affected rows: 0
info: Records: 0  Duplicates: 0  Warnings: 0
ALTER TABLE tab CHANGE COLUMN c44 c4 POLYGON NOT NULL;
affected rows: 0
info: Records: 0  Duplicates: 0  Warnings: 0
SHOW CREATE TABLE tab;
Table	Create Table
tab	CREATE TABLE `tab` (
  `c1` int(11) NOT NULL,
  `c2` point NOT NULL,
  `c3` linestring NOT NULL,
  `c4` polygon NOT NULL,
  `c5` geometry NOT NULL,
  PRIMARY KEY (`c1`),
  SPATIAL KEY `idx2` (`c2`),
  SPATIAL KEY `idx3` (`c3`),
  SPATIAL KEY `idx4` (`c4`) COMMENT 'testing spatial index on Polygon',
  SPATIAL KEY `idx5` (`c5`) COMMENT 'testing spatial index on Geometry',
  KEY `idx6` (`c4`(10)) USING BTREE
) ENGINE=InnoDB DEFAULT CHARSET=latin1
SHOW INDEX FROM tab;
Table	Non_unique	Key_name	Seq_in_index	Column_name	Collation	Cardinality	Sub_part	Packed	Null	Index_type	Comment	Index_comment
tab	0	PRIMARY	1	c1	A	#	NULL	NULL		BTREE		
tab	1	idx2	1	c2	A	#	32	NULL		SPATIAL		
tab	1	idx3	1	c3	A	#	32	NULL		SPATIAL		
tab	1	idx4	1	c4	A	#	32	NULL		SPATIAL		testing spatial index on Polygon
tab	1	idx5	1	c5	A	#	32	NULL		SPATIAL		testing spatial index on Geometry
tab	1	idx6	1	c4	A	#	10	NULL		BTREE		
ALTER TABLE tab DISABLE KEYS;
Warnings:
Note	1031	Storage engine InnoDB of the table `test`.`tab` doesn't have this option
SHOW WARNINGS;
Level	Code	Message
Note	1031	Storage engine InnoDB of the table `test`.`tab` doesn't have this option
SET @g1 = ST_GeomFromText('POLYGON((5010 5010,5020 5020,5030 5030,5040 5030,5020 5010,5010 5010))');
SELECT c1,ST_Astext(c2),ST_Astext(c4) FROM tab WHERE MBREquals(tab.c4, @g1);
c1	ST_Astext(c2)	ST_Astext(c4)
10	POINT(160 160)	POLYGON((5010 5010,5020 5020,5030 5030,5040 5030,5020 5010,5010 5010))
UPDATE tab SET C2 = ST_GeomFromText('POINT(2000 2000)')
WHERE MBREquals(tab.c4, @g1);
SELECT c1,ST_Astext(c2),ST_Astext(c4) FROM tab WHERE MBREquals(tab.c4, @g1);
c1	ST_Astext(c2)	ST_Astext(c4)
10	POINT(2000 2000)	POLYGON((5010 5010,5020 5020,5030 5030,5040 5030,5020 5010,5010 5010))
DELETE FROM tab WHERE MBREquals(tab.c4, @g1);
SELECT c1,ST_Astext(c2),ST_Astext(c4) FROM tab WHERE MBREquals(tab.c4, @g1);
c1	ST_Astext(c2)	ST_Astext(c4)
ALTER TABLE tab  DROP PRIMARY KEY;
affected rows: 4
info: Records: 4  Duplicates: 0  Warnings: 0
ALTER TABLE tab ADD PRIMARY KEY(c2) ;
affected rows: 0
info: Records: 0  Duplicates: 0  Warnings: 0
SET @g1 = ST_GeomFromText( 'POLYGON((0 0,0 30,30 40,40 50,50 30,0 0))');
SELECT c1,ST_Astext(c2),ST_Astext(c4) FROM tab WHERE ST_Touches(tab.c4, @g1);
c1	ST_Astext(c2)	ST_Astext(c4)
UPDATE tab SET C2 = ST_GeomFromText('POINT(3000 3000)') 
WHERE ST_Touches(tab.c4, @g1);
SELECT c1,ST_Astext(c2),ST_Astext(c4) FROM tab WHERE ST_Touches(tab.c4, @g1);
c1	ST_Astext(c2)	ST_Astext(c4)
DELETE FROM tab WHERE ST_Touches(tab.c4, @g1);
SELECT c1,ST_Astext(c2),ST_Astext(c4) FROM tab WHERE ST_Touches(tab.c4, @g1);
c1	ST_Astext(c2)	ST_Astext(c4)
FLUSH TABLE tab FOR EXPORT;
UNLOCK TABLES;
ALTER TABLE tab DISCARD TABLESPACE;
SELECT c1,ST_Astext(c2),ST_Astext(c4) FROM tab;
ERROR HY000: Tablespace has been discarded for table `tab`
CHECK TABLE tab;
Table	Op	Msg_type	Msg_text
test.tab	check	status	OK
SELECT c1,ST_Astext(c2),ST_Astext(c4) FROM tab ORDER BY c1;
c1	ST_Astext(c2)	ST_Astext(c4)
6	POINT(3 3)	POLYGON((2010 2010,2020 2020,2030 2030,2040 2030,2020 2010,2010 2010))
7	POINT(60 70)	POLYGON((3010 3010,3020 3020,3030 3030,3040 3030,3020 3010,3010 3010))
8	POINT(0 0)	POLYGON((3010 3010,3020 3020,3030 3030,3040 3030,3020 3010,3010 3010))
9	POINT(120 120)	POLYGON((4010 4010,4020 4020,4030 4030,4040 4030,4020 4010,4010 4010))
SET @g1 = ST_GeomFromText('LINESTRING( 3010 3010,4010 4010,5010 5010)');
SELECT c1,ST_Astext(c2),ST_Astext(c4) FROM tab WHERE MBRIntersects(tab.c4, @g1) order by c1;
c1	ST_Astext(c2)	ST_Astext(c4)
7	POINT(60 70)	POLYGON((3010 3010,3020 3020,3030 3030,3040 3030,3020 3010,3010 3010))
8	POINT(0 0)	POLYGON((3010 3010,3020 3020,3030 3030,3040 3030,3020 3010,3010 3010))
9	POINT(120 120)	POLYGON((4010 4010,4020 4020,4030 4030,4040 4030,4020 4010,4010 4010))
UPDATE tab SET c2 = ST_GeomFromText('POINT(4000 4000)')
WHERE MBRIntersects(tab.c4, @g1);
ERROR 23000: Duplicate entry '\x00\x00\x00\x00\x01\x01\x00\x00\x00\x00\x00\x00\x00\x00@\xAF@\x' for key 'PRIMARY'
SELECT c1,ST_Astext(c2),ST_Astext(c4) FROM tab WHERE MBRIntersects(tab.c4, @g1) ORDER BY c1;
c1	ST_Astext(c2)	ST_Astext(c4)
7	POINT(60 70)	POLYGON((3010 3010,3020 3020,3030 3030,3040 3030,3020 3010,3010 3010))
8	POINT(0 0)	POLYGON((3010 3010,3020 3020,3030 3030,3040 3030,3020 3010,3010 3010))
9	POINT(120 120)	POLYGON((4010 4010,4020 4020,4030 4030,4040 4030,4020 4010,4010 4010))
DELETE FROM tab WHERE MBRIntersects(tab.c4, @g1);
SELECT c1,ST_Astext(c2),ST_Astext(c4) FROM tab WHERE MBROverlaps(tab.c4, @g1) ORDER BY c1;
c1	ST_Astext(c2)	ST_Astext(c4)
INSERT INTO tab SELECT * FROM tab1;
ALTER TABLE tab DROP PRIMARY KEY;
affected rows: 1
info: Records: 1  Duplicates: 0  Warnings: 0
ALTER TABLE tab DROP INDEX idx2;
affected rows: 0
info: Records: 0  Duplicates: 0  Warnings: 0
SET STATEMENT sql_mode = 'NO_ENGINE_SUBSTITUTION' FOR
CREATE TEMPORARY TABLE temp_tab AS SELECT * FROM tab where c1 = c2;
ERROR HY000: Illegal parameter data types int and point for operation '='
SET STATEMENT sql_mode = 'NO_ENGINE_SUBSTITUTION' FOR
CREATE TEMPORARY TABLE temp_tab AS SELECT * FROM tab;
INSERT INTO temp_tab SELECT * FROM tab;
CREATE SPATIAL INDEX idx2 ON temp_tab(c2);
CREATE SPATIAL INDEX idx3 ON temp_tab(c3);
CREATE SPATIAL INDEX idx4 ON temp_tab(c4);
CREATE SPATIAL INDEX idx5 ON temp_tab(c5);
SHOW CREATE TABLE temp_tab;
Table	Create Table
temp_tab	CREATE TEMPORARY TABLE `temp_tab` (
  `c1` int(11) NOT NULL,
  `c2` point NOT NULL,
  `c3` linestring NOT NULL,
  `c4` polygon NOT NULL,
  `c5` geometry NOT NULL,
  SPATIAL KEY `idx2` (`c2`),
  SPATIAL KEY `idx3` (`c3`),
  SPATIAL KEY `idx4` (`c4`),
  SPATIAL KEY `idx5` (`c5`)
) ENGINE=MyISAM DEFAULT CHARSET=latin1
SET @g1 = ST_GeomFromText( 'POLYGON((7 1,6 2,6 3,10 3,10 1,7 1))');
SELECT c1,ST_Astext(c2),ST_Astext(c4) FROM temp_tab WHERE MBRContains(temp_tab.c4, @g1) ORDER BY c1;
c1	ST_Astext(c2)	ST_Astext(c4)
UPDATE temp_tab SET C2 = ST_GeomFromText('POINT(1000 1000)')
WHERE MBRContains(temp_tab.c4, @g1);
SELECT c1,ST_Astext(c2),ST_Astext(c4) FROM temp_tab WHERE MBRContains(temp_tab.c4, @g1);
c1	ST_Astext(c2)	ST_Astext(c4)
DELETE FROM temp_tab WHERE MBRContains(temp_tab.c4, @g1);
SELECT c1,ST_Astext(c2),ST_Astext(c4) FROM temp_tab WHERE MBRContains(temp_tab.c4, @g1) ORDER BY c1;
c1	ST_Astext(c2)	ST_Astext(c4)
SHOW CREATE TABLE tab;
Table	Create Table
tab	CREATE TABLE `tab` (
  `c1` int(11) NOT NULL,
  `c2` point NOT NULL,
  `c3` linestring NOT NULL,
  `c4` polygon NOT NULL,
  `c5` geometry NOT NULL,
  SPATIAL KEY `idx3` (`c3`),
  SPATIAL KEY `idx4` (`c4`) COMMENT 'testing spatial index on Polygon',
  SPATIAL KEY `idx5` (`c5`) COMMENT 'testing spatial index on Geometry',
  KEY `idx6` (`c4`(10)) USING BTREE
) ENGINE=InnoDB DEFAULT CHARSET=latin1
SHOW INDEX FROM tab;
Table	Non_unique	Key_name	Seq_in_index	Column_name	Collation	Cardinality	Sub_part	Packed	Null	Index_type	Comment	Index_comment
tab	1	idx3	1	c3	A	#	32	NULL		SPATIAL		
tab	1	idx4	1	c4	A	#	32	NULL		SPATIAL		testing spatial index on Polygon
tab	1	idx5	1	c5	A	#	32	NULL		SPATIAL		testing spatial index on Geometry
tab	1	idx6	1	c4	A	#	10	NULL		BTREE		
DELETE FROM tab;
ALTER TABLE tab ADD PRIMARY KEY(c2);
affected rows: 0
info: Records: 0  Duplicates: 0  Warnings: 0
CREATE SPATIAL INDEX idx2 ON tab(c2 ASC);
affected rows: 0
info: Records: 0  Duplicates: 0  Warnings: 0
ALTER TABLE tab ADD CONSTRAINT const_1 UNIQUE(c2);
affected rows: 0
info: Records: 0  Duplicates: 0  Warnings: 0
SHOW CREATE TABLE tab;
Table	Create Table
tab	CREATE TABLE `tab` (
  `c1` int(11) NOT NULL,
  `c2` point NOT NULL,
  `c3` linestring NOT NULL,
  `c4` polygon NOT NULL,
  `c5` geometry NOT NULL,
  PRIMARY KEY (`c2`(25)),
  UNIQUE KEY `const_1` (`c2`(25)),
  SPATIAL KEY `idx3` (`c3`),
  SPATIAL KEY `idx4` (`c4`) COMMENT 'testing spatial index on Polygon',
  SPATIAL KEY `idx5` (`c5`) COMMENT 'testing spatial index on Geometry',
  KEY `idx6` (`c4`(10)) USING BTREE,
  SPATIAL KEY `idx2` (`c2`)
) ENGINE=InnoDB DEFAULT CHARSET=latin1
SHOW INDEX FROM tab;
Table	Non_unique	Key_name	Seq_in_index	Column_name	Collation	Cardinality	Sub_part	Packed	Null	Index_type	Comment	Index_comment
tab	0	PRIMARY	1	c2	A	#	25	NULL		BTREE		
tab	0	const_1	1	c2	A	#	25	NULL		BTREE		
tab	1	idx3	1	c3	A	#	32	NULL		SPATIAL		
tab	1	idx4	1	c4	A	#	32	NULL		SPATIAL		testing spatial index on Polygon
tab	1	idx5	1	c5	A	#	32	NULL		SPATIAL		testing spatial index on Geometry
tab	1	idx6	1	c4	A	#	10	NULL		BTREE		
tab	1	idx2	1	c2	A	#	32	NULL		SPATIAL		
INSERT INTO tab(c1,c2,c3,c4,c5)
VALUES(1,ST_GeomFromText('POINT(10 10)'),ST_GeomFromText('LINESTRING(5 5,20 20,30 30)'),
ST_GeomFromText('POLYGON((30 30,40 40,50 50,30 50,30 40,30 30))'),
ST_GeomFromText('POLYGON((30 30,40 40,50 50,30 50,30 40,30 30))'));
DELETE FROM tab;
ALTER TABLE tab DROP PRIMARY KEY ;
affected rows: 0
info: Records: 0  Duplicates: 0  Warnings: 0
ALTER TABLE tab DROP KEY  const_1;
affected rows: 0
info: Records: 0  Duplicates: 0  Warnings: 0
ALTER TABLE tab ADD PRIMARY KEY(c5(10));
affected rows: 0
info: Records: 0  Duplicates: 0  Warnings: 0
ALTER TABLE tab ADD CONSTRAINT const_1 UNIQUE(c5(10));
affected rows: 0
info: Records: 0  Duplicates: 0  Warnings: 0
SHOW CREATE TABLE tab;
Table	Create Table
tab	CREATE TABLE `tab` (
  `c1` int(11) NOT NULL,
  `c2` point NOT NULL,
  `c3` linestring NOT NULL,
  `c4` polygon NOT NULL,
  `c5` geometry NOT NULL,
  PRIMARY KEY (`c5`(10)),
  UNIQUE KEY `const_1` (`c5`(10)),
  SPATIAL KEY `idx3` (`c3`),
  SPATIAL KEY `idx4` (`c4`) COMMENT 'testing spatial index on Polygon',
  SPATIAL KEY `idx5` (`c5`) COMMENT 'testing spatial index on Geometry',
  KEY `idx6` (`c4`(10)) USING BTREE,
  SPATIAL KEY `idx2` (`c2`)
) ENGINE=InnoDB DEFAULT CHARSET=latin1
SHOW INDEX FROM tab;
Table	Non_unique	Key_name	Seq_in_index	Column_name	Collation	Cardinality	Sub_part	Packed	Null	Index_type	Comment	Index_comment
tab	0	PRIMARY	1	c5	A	#	10	NULL		BTREE		
tab	0	const_1	1	c5	A	#	10	NULL		BTREE		
tab	1	idx3	1	c3	A	#	32	NULL		SPATIAL		
tab	1	idx4	1	c4	A	#	32	NULL		SPATIAL		testing spatial index on Polygon
tab	1	idx5	1	c5	A	#	32	NULL		SPATIAL		testing spatial index on Geometry
tab	1	idx6	1	c4	A	#	10	NULL		BTREE		
tab	1	idx2	1	c2	A	#	32	NULL		SPATIAL		
INSERT INTO tab(c1,c2,c3,c4,c5)
VALUES(1,ST_GeomFromText('POINT(10 10)'),ST_GeomFromText('LINESTRING(5 5,20 20,30 30)'),
ST_GeomFromText('POLYGON((30 30,40 40,50 50,30 50,30 40,30 30))'),
ST_GeomFromText('POLYGON((30 30,40 40,50 50,30 50,30 40,30 30))'));
DROP TABLE tab,tab1,temp_tab;
CREATE TABLE tab(c1 int NOT NULL PRIMARY KEY,c2 POINT NOT NULL,
c3 LINESTRING NOT NULL,c4 POLYGON NOT NULL,c5 GEOMETRY NOT NULL)
ENGINE=InnoDB;
INSERT INTO tab(c1,c2,c3,c4,c5)
VALUES(1,ST_GeomFromText('POINT(10 10)'),ST_GeomFromText('LINESTRING(5 5,20 20,30 30)'),
ST_GeomFromText('POLYGON((30 30,40 40,50 50,30 50,30 40,30 30))'),
ST_GeomFromText('POLYGON((30 30,40 40,50 50,30 50,30 40,30 30))'));
INSERT INTO tab(c1,c2,c3,c4,c5)
VALUES(2,ST_GeomFromText('POINT(20 20)'),ST_GeomFromText('LINESTRING(20 20,30 30,40 40)'),
ST_GeomFromText('POLYGON((40 50,40 70,50 100,70 100,80 80,70 50,40 50))'),
ST_GeomFromText('POLYGON((40 50,40 70,50 100,70 100,80 80,70 50,40 50))'));
INSERT INTO tab(c1,c2,c3,c4,c5)
VALUES(3,ST_GeomFromText('POINT(4 4)'),ST_GeomFromText('LINESTRING(130 130,140 140,150 150)'),
ST_GeomFromText('POLYGON((7 1,6 2,6 3,10 3,10 1,7 1))'),
ST_GeomFromText('POLYGON((4 -2,5 -4,6 -5,7 -4,7 2,4 -2))'));
INSERT INTO tab(c1,c2,c3,c4,c5)
VALUES(4,ST_GeomFromText('POINT(50 50)'),ST_GeomFromText('LINESTRING(200 200,300 300,400 400)'),
ST_GeomFromText('POLYGON((300 300,400 400,500 500,300 500,300 400,300 300))'),
ST_GeomFromText('POLYGON((300 300,400 400,500 500,300 500,300 400,300 300))'));
INSERT INTO tab(c1,c2,c3,c4,c5)
VALUES(5,ST_GeomFromText('POINT(3 3)'),ST_GeomFromText('LINESTRING(400 400,500 500,600 700)'),
ST_GeomFromText('POLYGON((1010 1010,1020 1020,1030 1030,1040 1030,1020 1010,1010 1010))'),
ST_GeomFromText('POLYGON((1010 1010,1020 1020,1030 1030,1040 1030,1020 1010,1010 1010))'));
INSERT INTO tab(c1,c2,c3,c4,c5)
VALUES(6,ST_GeomFromText('POINT(3 3)'),ST_GeomFromText('LINESTRING(40 40,50 50,60 70)'),
ST_GeomFromText('POLYGON((2010 2010,2020 2020,2030 2030,2040 2030,2020 2010,2010 2010))'),
ST_GeomFromText('POLYGON((2010 2010,2020 2020,2030 2030,2040 2030,2020 2010,2010 2010))'));
INSERT INTO tab(c1,c2,c3,c4,c5)
VALUES(7,ST_GeomFromText('POINT(60 70)'),ST_GeomFromText('LINESTRING(40 40,50 50,60 70)'),
ST_GeomFromText('POLYGON((3010 3010,3020 3020,3030 3030,3040 3030,3020 3010,3010 3010))'),
ST_GeomFromText('POLYGON((3010 3010,3020 3020,3030 3030,3040 3030,3020 3010,3010 3010))'));
INSERT INTO tab(c1,c2,c3,c4,c5)
VALUES(8,ST_GeomFromText('POINT(0 0)'),ST_GeomFromText('LINESTRING(40 40,50 50,60 70)'),
ST_GeomFromText('POLYGON((3010 3010,3020 3020,3030 3030,3040 3030,3020 3010,3010 3010))'),
ST_GeomFromText('POLYGON((3010 3010,3020 3020,3030 3030,3040 3030,3020 3010,3010 3010))'));
INSERT INTO tab(c1,c2,c3,c4,c5)
VALUES(9,ST_GeomFromText('POINT(120 120)'),ST_GeomFromText('LINESTRING(100 100,110 110,120 120)'),
ST_GeomFromText('POLYGON((4010 4010,4020 4020,4030 4030,4040 4030,4020 4010,4010 4010))'),
ST_GeomFromText('POLYGON((4010 4010,4020 4020,4030 4030,4040 4030,4020 4010,4010 4010))'));
INSERT INTO tab(c1,c2,c3,c4,c5)
VALUES(10,ST_GeomFromText('POINT(160 160)'),ST_GeomFromText('LINESTRING(140 140,150 150,160 160)'),
ST_GeomFromText('POLYGON((5010 5010,5020 5020,5030 5030,5040 5030,5020 5010,5010 5010))'),
ST_GeomFromText('POLYGON((5010 5010,5020 5020,5030 5030,5040 5030,5020 5010,5010 5010))'));
ANALYZE TABLE tab;
Table	Op	Msg_type	Msg_text
test.tab	analyze	status	Engine-independent statistics collected
test.tab	analyze	status	OK
ALTER TABLE tab ADD SPATIAL INDEX idx2(c2 ASC);
affected rows: 0
info: Records: 0  Duplicates: 0  Warnings: 0
ALTER TABLE tab ADD SPATIAL KEY idx3(c3 DESC);
affected rows: 0
info: Records: 0  Duplicates: 0  Warnings: 0
ALTER TABLE tab ADD SPATIAL INDEX idx4(c4 ASC) COMMENT 'testing spatial index on Polygon';
affected rows: 0
info: Records: 0  Duplicates: 0  Warnings: 0
ALTER TABLE tab ADD SPATIAL KEY idx5(c5 ASC) COMMENT 'testing spatial index on Geometry';
affected rows: 0
info: Records: 0  Duplicates: 0  Warnings: 0
ALTER TABLE tab ADD INDEX idx6(c4(10)) USING BTREE;
affected rows: 0
info: Records: 0  Duplicates: 0  Warnings: 0
ALTER TABLE tab MODIFY COLUMN c2 GEOMETRY NOT NULL;
affected rows: 0
info: Records: 0  Duplicates: 0  Warnings: 0
ALTER TABLE tab MODIFY COLUMN c3 POLYGON NOT NULL;
ERROR 22007: Incorrect POLYGON value: 'LINESTRING(5 5,20 20,30 30)' for column `test`.`tab`.`c3` at row 1
ALTER TABLE tab add COLUMN c7 POINT NOT NULL;
affected rows: 0
info: Records: 0  Duplicates: 0  Warnings: 0
ALTER TABLE tab add COLUMN c8 POINT NOT NULL, ALGORITHM = INPLACE, LOCK=NONE;
SELECT HEX(c8) FROM tab;
HEX(c8)










BEGIN;
INSERT INTO tab SELECT 0,c2,c3,c4,c5,
ST_GeomFromText('POINT(67 89)'),ST_GeomFromText('POINT(67 89)')
FROM tab LIMIT 1;
SELECT HEX(c8) FROM tab;
HEX(c8)
0000000001010000000000000000C050400000000000405640










ROLLBACK;
ALTER TABLE tab add COLUMN c9 POINT NOT NULL AFTER c5, ALGORITHM = INPLACE, LOCK=NONE;
ALTER TABLE tab DROP COLUMN c9, ALGORITHM=INSTANT;
SHOW CREATE TABLE tab;
Table	Create Table
tab	CREATE TABLE `tab` (
  `c1` int(11) NOT NULL,
  `c2` geometry NOT NULL,
  `c3` linestring NOT NULL,
  `c4` polygon NOT NULL,
  `c5` geometry NOT NULL,
  `c7` point NOT NULL,
  `c8` point NOT NULL,
  PRIMARY KEY (`c1`),
  SPATIAL KEY `idx2` (`c2`),
  SPATIAL KEY `idx3` (`c3`),
  SPATIAL KEY `idx4` (`c4`) COMMENT 'testing spatial index on Polygon',
  SPATIAL KEY `idx5` (`c5`) COMMENT 'testing spatial index on Geometry',
  KEY `idx6` (`c4`(10)) USING BTREE
) ENGINE=InnoDB DEFAULT CHARSET=latin1
SHOW INDEX FROM tab;
Table	Non_unique	Key_name	Seq_in_index	Column_name	Collation	Cardinality	Sub_part	Packed	Null	Index_type	Comment	Index_comment
tab	0	PRIMARY	1	c1	A	#	NULL	NULL		BTREE		
tab	1	idx2	1	c2	A	#	32	NULL		SPATIAL		
tab	1	idx3	1	c3	A	#	32	NULL		SPATIAL		
tab	1	idx4	1	c4	A	#	32	NULL		SPATIAL		testing spatial index on Polygon
tab	1	idx5	1	c5	A	#	32	NULL		SPATIAL		testing spatial index on Geometry
tab	1	idx6	1	c4	A	#	10	NULL		BTREE		
SET @g1 = ST_GeomFromText( 'POLYGON((7 1,6 2,6 3,10 3,10 1,7 1))');
UPDATE tab SET C2 = ST_GeomFromText('POINT(1000 1000)') 
WHERE MBRContains(tab.c4, @g1);
SELECT c1,ST_Astext(c2),ST_Astext(c4) FROM tab WHERE MBRContains(tab.c4, @g1) ORDER BY c1;
c1	ST_Astext(c2)	ST_Astext(c4)
3	POINT(1000 1000)	POLYGON((7 1,6 2,6 3,10 3,10 1,7 1))
DELETE FROM tab WHERE MBRContains(tab.c4, @g1);
SELECT c1,ST_Astext(c2),ST_Astext(c4) FROM tab WHERE MBRContains(tab.c4, @g1) ORDER BY c1;
c1	ST_Astext(c2)	ST_Astext(c4)
ALTER TABLE tab MODIFY COLUMN c4 GEOMETRY NOT NULL;
affected rows: 0
info: Records: 0  Duplicates: 0  Warnings: 0
SHOW CREATE TABLE tab;
Table	Create Table
tab	CREATE TABLE `tab` (
  `c1` int(11) NOT NULL,
  `c2` geometry NOT NULL,
  `c3` linestring NOT NULL,
  `c4` geometry NOT NULL,
  `c5` geometry NOT NULL,
  `c7` point NOT NULL,
  `c8` point NOT NULL,
  PRIMARY KEY (`c1`),
  SPATIAL KEY `idx2` (`c2`),
  SPATIAL KEY `idx3` (`c3`),
  SPATIAL KEY `idx4` (`c4`) COMMENT 'testing spatial index on Polygon',
  SPATIAL KEY `idx5` (`c5`) COMMENT 'testing spatial index on Geometry',
  KEY `idx6` (`c4`(10)) USING BTREE
) ENGINE=InnoDB DEFAULT CHARSET=latin1
SHOW INDEX FROM tab;
Table	Non_unique	Key_name	Seq_in_index	Column_name	Collation	Cardinality	Sub_part	Packed	Null	Index_type	Comment	Index_comment
tab	0	PRIMARY	1	c1	A	#	NULL	NULL		BTREE		
tab	1	idx2	1	c2	A	#	32	NULL		SPATIAL		
tab	1	idx3	1	c3	A	#	32	NULL		SPATIAL		
tab	1	idx4	1	c4	A	#	32	NULL		SPATIAL		testing spatial index on Polygon
tab	1	idx5	1	c5	A	#	32	NULL		SPATIAL		testing spatial index on Geometry
tab	1	idx6	1	c4	A	#	10	NULL		BTREE		
ANALYZE TABLE tab;
Table	Op	Msg_type	Msg_text
test.tab	analyze	status	Engine-independent statistics collected
test.tab	analyze	status	OK
SET @g1 = ST_GeomFromText('POLYGON((5010 5010,5020 5020,5030 5030,5040 5030,5020 5010,5010 5010))');
SET @g2 = ST_GeomFromText('LINESTRING(140 140,150 150,160 160)');
SELECT c1,ST_Astext(c2),ST_AsText(c3),ST_Astext(c4) FROM tab WHERE MBREquals(tab.c4, @g1) 
AND MBREquals(tab.c3,@g2) ORDER BY c1;
c1	ST_Astext(c2)	ST_AsText(c3)	ST_Astext(c4)
10	POINT(160 160)	LINESTRING(140 140,150 150,160 160)	POLYGON((5010 5010,5020 5020,5030 5030,5040 5030,5020 5010,5010 5010))
UPDATE tab SET C2 = ST_GeomFromText('POINT(2000 2000)')
WHERE MBREquals(tab.c4, @g1) AND MBREquals(tab.c3,@g2);
SELECT c1,ST_Astext(c2),ST_AsText(c3),ST_Astext(c4) FROM tab WHERE MBREquals(tab.c4, @g1) 
AND MBREquals(tab.c3,@g2) ORDER BY c1;
c1	ST_Astext(c2)	ST_AsText(c3)	ST_Astext(c4)
10	POINT(2000 2000)	LINESTRING(140 140,150 150,160 160)	POLYGON((5010 5010,5020 5020,5030 5030,5040 5030,5020 5010,5010 5010))
DELETE FROM tab WHERE MBREquals(tab.c4, @g1) AND MBREquals(tab.c3,@g2);
SELECT c1,ST_Astext(c2),ST_AsText(c3),ST_Astext(c4) FROM tab WHERE MBREquals(tab.c4, @g1)
AND MBREquals(tab.c3,@g2) ORDER BY c1;
c1	ST_Astext(c2)	ST_AsText(c3)	ST_Astext(c4)
ANALYZE TABLE tab;
Table	Op	Msg_type	Msg_text
test.tab	analyze	status	Engine-independent statistics collected
test.tab	analyze	status	OK
SET @g1 = ST_GeomFromText('POLYGON((4010 4010,4020 4020,4030 4030,4040 4030,4020 4010,4010 4010))');
SET @g2 = ST_GeomFromText('LINESTRING(1 1,2 2,3 3)');
ALTER TABLE tab MODIFY COLUMN c2 POINT NOT NULL;
affected rows: 8
info: Records: 8  Duplicates: 0  Warnings: 0
ALTER TABLE tab MODIFY COLUMN c4 POLYGON NOT NULL;
affected rows: 8
info: Records: 8  Duplicates: 0  Warnings: 0
SHOW CREATE TABLE tab;
Table	Create Table
tab	CREATE TABLE `tab` (
  `c1` int(11) NOT NULL,
  `c2` point NOT NULL,
  `c3` linestring NOT NULL,
  `c4` polygon NOT NULL,
  `c5` geometry NOT NULL,
  `c7` point NOT NULL,
  `c8` point NOT NULL,
  PRIMARY KEY (`c1`),
  SPATIAL KEY `idx2` (`c2`),
  SPATIAL KEY `idx3` (`c3`),
  SPATIAL KEY `idx4` (`c4`) COMMENT 'testing spatial index on Polygon',
  SPATIAL KEY `idx5` (`c5`) COMMENT 'testing spatial index on Geometry',
  KEY `idx6` (`c4`(10)) USING BTREE
) ENGINE=InnoDB DEFAULT CHARSET=latin1
SHOW INDEX FROM tab;
Table	Non_unique	Key_name	Seq_in_index	Column_name	Collation	Cardinality	Sub_part	Packed	Null	Index_type	Comment	Index_comment
tab	0	PRIMARY	1	c1	A	#	NULL	NULL		BTREE		
tab	1	idx2	1	c2	A	#	32	NULL		SPATIAL		
tab	1	idx3	1	c3	A	#	32	NULL		SPATIAL		
tab	1	idx4	1	c4	A	#	32	NULL		SPATIAL		testing spatial index on Polygon
tab	1	idx5	1	c5	A	#	32	NULL		SPATIAL		testing spatial index on Geometry
tab	1	idx6	1	c4	A	#	10	NULL		BTREE		
ANALYZE TABLE tab;
Table	Op	Msg_type	Msg_text
test.tab	analyze	status	Engine-independent statistics collected
test.tab	analyze	status	OK
SET @g1 = ST_GeomFromText( 'POLYGON((0 0,0 30,30 40,40 50,50 30,0 0))');
SET @g2 = ST_GeomFromText('LINESTRING(1 1,2 2,3 3)');
SELECT c1,ST_Astext(c2),ST_AsText(c3),ST_Astext(c4) FROM tab WHERE ST_Touches(tab.c4, @g1) 
AND ST_Touches(tab.c3,@g2);
c1	ST_Astext(c2)	ST_AsText(c3)	ST_Astext(c4)
UPDATE tab SET C2 = ST_GeomFromText('POINT(2000 2000)')
WHERE ST_Touches(tab.c4, @g1) AND ST_Touches(tab.c3,@g2);
DELETE FROM tab WHERE ST_Touches(tab.c4, @g1) AND ST_Touches(tab.c3,@g2);
SELECT c1,ST_Astext(c2),ST_AsText(c3),ST_Astext(c4) FROM tab WHERE ST_Touches(tab.c4, @g1)
AND ST_Touches(tab.c3,@g2);
c1	ST_Astext(c2)	ST_AsText(c3)	ST_Astext(c4)
SELECT c1,ST_Astext(c2),ST_AsText(c3),ST_Astext(c4) FROM tab WHERE ST_Touches(tab.c4, @g1)
OR ST_Touches(tab.c3,@g2);
c1	ST_Astext(c2)	ST_AsText(c3)	ST_Astext(c4)
2	POINT(20 20)	LINESTRING(20 20,30 30,40 40)	POLYGON((40 50,40 70,50 100,70 100,80 80,70 50,40 50))
UPDATE tab SET C2 = ST_GeomFromText('POINT(2000 2000)')
WHERE ST_Touches(tab.c4, @g1) OR ST_Touches(tab.c3,@g2);
SELECT c1,ST_Astext(c2),ST_AsText(c3),ST_Astext(c4) FROM tab WHERE ST_Touches(tab.c4, @g1)
OR ST_Touches(tab.c3,@g2);
c1	ST_Astext(c2)	ST_AsText(c3)	ST_Astext(c4)
2	POINT(2000 2000)	LINESTRING(20 20,30 30,40 40)	POLYGON((40 50,40 70,50 100,70 100,80 80,70 50,40 50))
DELETE FROM tab WHERE ST_Touches(tab.c4, @g1) OR ST_Touches(tab.c3,@g2);
SELECT c1,ST_Astext(c2),ST_AsText(c3),ST_Astext(c4) FROM tab WHERE ST_Touches(tab.c4, @g1)
OR ST_Touches(tab.c3,@g2);
c1	ST_Astext(c2)	ST_AsText(c3)	ST_Astext(c4)
ALTER TABLE tab MODIFY COLUMN c4 INT NOT NULL;
ERROR HY000: Incorrect arguments to SPATIAL INDEX
ALTER TABLE tab MODIFY COLUMN c4 BLOB NOT NULL;
ERROR HY000: Incorrect arguments to SPATIAL INDEX
ALTER TABLE tab  ENGINE Myisam;
ALTER TABLE tab  ENGINE InnoDB;
ANALYZE TABLE tab;
Table	Op	Msg_type	Msg_text
test.tab	analyze	status	Engine-independent statistics collected
test.tab	analyze	status	OK
SET @g1 = ST_GeomFromText('POLYGON((1010 1010,1020 1020,1030 1030,1040 1030,1020 1010,1010 1010))');
SET @g2 = ST_GeomFromText('LINESTRING(400 400,500 500,600 700)');
SELECT c1,ST_AsText(c2),ST_AsText(c3),ST_Astext(c4) FROM tab WHERE MBRWithin(tab.c4, @g1) AND MBRWithin(tab.c3, @g2);
c1	ST_AsText(c2)	ST_AsText(c3)	ST_Astext(c4)
5	POINT(3 3)	LINESTRING(400 400,500 500,600 700)	POLYGON((1010 1010,1020 1020,1030 1030,1040 1030,1020 1010,1010 1010))
SET @g1 = ST_GeomFromText('POINT(2000 2000)');
SET @g2 = ST_GeomFromText('POINT(2000 2000)');
SELECT c1,ST_AsText(c2),ST_AsText(c3),ST_Astext(c4) FROM tab WHERE MBRWithin(tab.c2, @g1) AND MBRWithin(tab.c3, @g2);
c1	ST_AsText(c2)	ST_AsText(c3)	ST_Astext(c4)
DELETE FROM tab WHERE MBRWithin(tab.c2, @g1) AND MBRWithin(tab.c3, @g2);
SELECT c1,ST_AsText(c2),ST_AsText(c3),ST_Astext(c4) FROM tab WHERE MBRWithin(tab.c2, @g1) AND MBRWithin(tab.c3, @g2);
c1	ST_AsText(c2)	ST_AsText(c3)	ST_Astext(c4)
DROP TABLE tab;
CREATE TABLE parent (id POINT, PRIMARY KEY(id)) ENGINE=InnoDB;
CREATE TABLE child (id GEOMETRY NOT NULL, parent_id POINT NOT NULL) ENGINE=InnoDB;
ALTER TABLE parent ADD SPATIAL INDEX idx1(id ASC);
affected rows: 0
info: Records: 0  Duplicates: 0  Warnings: 0
ALTER TABLE child ADD SPATIAL INDEX idx2(parent_id ASC);
affected rows: 0
info: Records: 0  Duplicates: 0  Warnings: 0
SHOW CREATE TABLE parent;
Table	Create Table
parent	CREATE TABLE `parent` (
  `id` point NOT NULL,
  PRIMARY KEY (`id`(25)),
  SPATIAL KEY `idx1` (`id`)
) ENGINE=InnoDB DEFAULT CHARSET=latin1
SHOW CREATE TABLE child;
Table	Create Table
child	CREATE TABLE `child` (
  `id` geometry NOT NULL,
  `parent_id` point NOT NULL,
  SPATIAL KEY `idx2` (`parent_id`)
) ENGINE=InnoDB DEFAULT CHARSET=latin1
SHOW INDEX FROM parent;
Table	Non_unique	Key_name	Seq_in_index	Column_name	Collation	Cardinality	Sub_part	Packed	Null	Index_type	Comment	Index_comment
parent	0	PRIMARY	1	id	A	0	25	NULL		BTREE		
parent	1	idx1	1	id	A	NULL	32	NULL		SPATIAL		
SHOW INDEX FROM child;
Table	Non_unique	Key_name	Seq_in_index	Column_name	Collation	Cardinality	Sub_part	Packed	Null	Index_type	Comment	Index_comment
child	1	idx2	1	parent_id	A	#	32	NULL		SPATIAL		
ALTER TABLE child ADD FOREIGN KEY(parent_id) REFERENCES parent(id) ;
ALTER TABLE child ADD FOREIGN KEY(parent_id) REFERENCES parent(id) ON DELETE CASCADE ;
DROP table child,parent;
CREATE TABLE parent (id GEOMETRY, PRIMARY KEY(id(10))) ENGINE=InnoDB;
CREATE TABLE child (id GEOMETRY NOT NULL, parent_id GEOMETRY NOT NULL) ENGINE=InnoDB;
ALTER TABLE parent ADD SPATIAL INDEX idx1(id ASC) ;
affected rows: 0
info: Records: 0  Duplicates: 0  Warnings: 0
ALTER TABLE child ADD SPATIAL INDEX idx2(parent_id ASC);
affected rows: 0
info: Records: 0  Duplicates: 0  Warnings: 0
SHOW CREATE TABLE parent;
Table	Create Table
parent	CREATE TABLE `parent` (
  `id` geometry NOT NULL,
  PRIMARY KEY (`id`(10)),
  SPATIAL KEY `idx1` (`id`)
) ENGINE=InnoDB DEFAULT CHARSET=latin1
SHOW CREATE TABLE child;
Table	Create Table
child	CREATE TABLE `child` (
  `id` geometry NOT NULL,
  `parent_id` geometry NOT NULL,
  SPATIAL KEY `idx2` (`parent_id`)
) ENGINE=InnoDB DEFAULT CHARSET=latin1
SHOW INDEX FROM parent;
Table	Non_unique	Key_name	Seq_in_index	Column_name	Collation	Cardinality	Sub_part	Packed	Null	Index_type	Comment	Index_comment
parent	0	PRIMARY	1	id	A	0	10	NULL		BTREE		
parent	1	idx1	1	id	A	NULL	32	NULL		SPATIAL		
SHOW INDEX FROM child;
Table	Non_unique	Key_name	Seq_in_index	Column_name	Collation	Cardinality	Sub_part	Packed	Null	Index_type	Comment	Index_comment
child	1	idx2	1	parent_id	A	NULL	32	NULL		SPATIAL		
ALTER TABLE child ADD FOREIGN KEY(parent_id) REFERENCES parent(id) ;
DROP table child,parent;
create table t1 (c1 int) engine=innodb;
insert into t1 values(NULL);
alter table t1 add b geometry, add spatial index(b), algorithm=inplace;
ERROR 42000: All parts of a SPATIAL index must be NOT NULL
alter table t1 add b geometry not null, add spatial index(b), algorithm=inplace;
ERROR 22003: Cannot get geometry object from data you send to the GEOMETRY field
alter table t1 add b geometry not null default st_geomfromtext('POINT(0 0)'),
add spatial index(b), algorithm=inplace;
affected rows: 0
info: Records: 0  Duplicates: 0  Warnings: 0
DROP table t1;
create table t1 (c1 int) engine=innodb;
insert into t1 values(NULL);
alter table t1 add b geometry, add spatial index(b), algorithm=copy;
ERROR 42000: All parts of a SPATIAL index must be NOT NULL
alter table t1 add b geometry not null, add spatial index(b), algorithm=copy;
ERROR 22003: Cannot get geometry object from data you send to the GEOMETRY field
alter table t1 add b geometry not null default st_geomfromtext('POINT(0 0)'),
add spatial index(b), algorithm=copy;
DROP table t1;
#
# BUG#20111575 ALTER TABLE...ADD SPATIAL INDEX...LOCK NONE IS REFUSED
# WITHOUT STATING A REASON
#
CREATE TABLE t1(p point NOT NULL) ENGINE=innodb;
ALTER TABLE t1 ADD SPATIAL INDEX(p), LOCK=NONE;
ERROR 0A000: LOCK=NONE is not supported. Reason: Do not support online operation on table with GIS index. Try LOCK=SHARED
ALTER TABLE t1 ADD SPATIAL INDEX(p);
ALTER TABLE t1 FORCE, LOCK=NONE;
ERROR 0A000: LOCK=NONE is not supported. Reason: Do not support online operation on table with GIS index. Try LOCK=SHARED
DROP TABLE t1;
create table t1 (p point not null default if(unix_timestamp()>10,POINT(1,1),LineString(Point(0,0),Point(1,1)))) ENGINE=innodb;
set timestamp=10;
insert into t1 values(default);
<<<<<<< HEAD
ERROR 22007: Incorrect POINT value: 'LINESTRING' for column `test`.`t1`.`p` at row 1
=======
ERROR 22007: Incorrect POINT value: 'GEOMETRYCOLLECTION(POINT(0 0),POINT(1 1))' for column `test`.`t1`.`p` at row 1
>>>>>>> 9394cc89
drop table t1;
SET timestamp=default;
create table t1 (p point not null default if(unix_timestamp()>10,POINT(1,1),LineString(Point(0,0),Point(1,1)))) ENGINE=innodb;
set timestamp=10;
alter table t1 add column i int;
<<<<<<< HEAD
ERROR 22007: Incorrect POINT value: 'LINESTRING' for column `test`.`t1`.`p` at row 1
=======
ERROR 22007: Incorrect POINT value: 'GEOMETRYCOLLECTION(POINT(0 0),POINT(1 1))' for column `test`.`t1`.`p` at row 1
>>>>>>> 9394cc89
drop table t1;
SET timestamp=default;
CREATE OR REPLACE TABLE t1 (a INT) ENGINE=InnoDB;
ALTER TABLE t1 ADD COLUMN b POINT DEFAULT '0';
ERROR 22003: Cannot get geometry object from data you send to the GEOMETRY field
DROP TABLE t1;<|MERGE_RESOLUTION|>--- conflicted
+++ resolved
@@ -790,21 +790,13 @@
 create table t1 (p point not null default if(unix_timestamp()>10,POINT(1,1),LineString(Point(0,0),Point(1,1)))) ENGINE=innodb;
 set timestamp=10;
 insert into t1 values(default);
-<<<<<<< HEAD
-ERROR 22007: Incorrect POINT value: 'LINESTRING' for column `test`.`t1`.`p` at row 1
-=======
-ERROR 22007: Incorrect POINT value: 'GEOMETRYCOLLECTION(POINT(0 0),POINT(1 1))' for column `test`.`t1`.`p` at row 1
->>>>>>> 9394cc89
+ERROR 22007: Incorrect POINT value: 'LINESTRING(0 0,1 1)' for column `test`.`t1`.`p` at row 1
 drop table t1;
 SET timestamp=default;
 create table t1 (p point not null default if(unix_timestamp()>10,POINT(1,1),LineString(Point(0,0),Point(1,1)))) ENGINE=innodb;
 set timestamp=10;
 alter table t1 add column i int;
-<<<<<<< HEAD
-ERROR 22007: Incorrect POINT value: 'LINESTRING' for column `test`.`t1`.`p` at row 1
-=======
-ERROR 22007: Incorrect POINT value: 'GEOMETRYCOLLECTION(POINT(0 0),POINT(1 1))' for column `test`.`t1`.`p` at row 1
->>>>>>> 9394cc89
+ERROR 22007: Incorrect POINT value: 'LINESTRING(0 0,1 1)' for column `test`.`t1`.`p` at row 1
 drop table t1;
 SET timestamp=default;
 CREATE OR REPLACE TABLE t1 (a INT) ENGINE=InnoDB;
