--- conflicted
+++ resolved
@@ -12,12 +12,8 @@
 Table	Op	Msg_type	Msg_text
 test.t1	check	Warning	InnoDB: Index 'b' contains 990 entries, should be 1024.
 test.t1	check	error	Corrupt
-<<<<<<< HEAD
+SET GLOBAL innodb_buf_flush_list_now=ON;
 # restart: --innodb-force_recovery=0
-=======
-SET GLOBAL innodb_buf_flush_list_now=ON;
-# restart
->>>>>>> cc5c0eda
 SET GLOBAL innodb_fast_shutdown=0;
 # restart: --innodb-force_recovery=0
 DROP TABLE t1;