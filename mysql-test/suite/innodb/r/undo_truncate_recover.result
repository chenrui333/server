--- conflicted
+++ resolved
@@ -9,10 +9,7 @@
 update t1 set c = 'InnoDB';
 set global debug_dbug = '+d,ib_undo_trunc';
 commit;
-<<<<<<< HEAD
-=======
 call mtr.add_suppression("InnoDB: innodb_undo_tablespaces=0 disables dedicated undo log tablespaces");
->>>>>>> fc124778
 call mtr.add_suppression("InnoDB: The redo log transaction size ");
 SET GLOBAL innodb_fast_shutdown=0;
 FOUND 1 /ib_undo_trunc/ in mysqld.1.err
