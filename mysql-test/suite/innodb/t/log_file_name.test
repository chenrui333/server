--- conflicted
+++ resolved
@@ -213,61 +213,6 @@
 
 --let $restart_parameters= --innodb-force-recovery=1
 --source include/start_mysqld.inc
-<<<<<<< HEAD
-=======
-eval $check_no_innodb;
-
-let SEARCH_PATTERN= \[ERROR\] InnoDB: Header page consists of zero bytes in datafile: .*u1.ibd;
---source include/search_pattern_in_file.inc
-
-let SEARCH_PATTERN= \[ERROR\] InnoDB: Datafile .*u1.*\. Cannot determine the space ID from the first 64 pages;
---source include/search_pattern_in_file.inc
-
-# TODO: These errors should state the file name (u2.ibd) and be ignored
-# in innodb-force-recovery mode once
-# Bug#18131883 IMPROVE INNODB ERROR MESSAGES REGARDING FILES
-# has been fixed:
-let SEARCH_PATTERN= \[Note\] InnoDB: Cannot read first page of .*u2.ibd;
---source include/search_pattern_in_file.inc
-
---source include/shutdown_mysqld.inc
-
-# Allow --innodb-force-recovery to start despite the broken file.
-# TODO: Remove this workaround, and make --innodb-force-recovery=1
-# ignore the broken file.
---remove_file $MYSQLD_DATADIR/test/u2.ibd
-
---echo # Fault 7: Missing or wrong data file and innodb_force_recovery
-
---source include/start_mysqld.inc
-eval $check_no_innodb;
-
-let SEARCH_PATTERN= \[ERROR\] InnoDB: Header page consists of zero bytes in datafile: .*u1.ibd;
---source include/search_pattern_in_file.inc
-
-let SEARCH_PATTERN= InnoDB: At LSN: \d+: unable to open file .*u[1-5].ibd for tablespace;
---source include/search_pattern_in_file.inc
-
-let SEARCH_PATTERN= \[ERROR\] InnoDB: Cannot replay rename of tablespace \d+ from '.*u4.ibd' to '.*u6.ibd' because the target file exists;
---source include/search_pattern_in_file.inc
-
---remove_file $MYSQLD_DATADIR/test/u6.ibd
-
---source include/restart_mysqld.inc
-
-let SEARCH_PATTERN= \[ERROR\] InnoDB: Header page consists of zero bytes in datafile: .*u1.ibd;
---source include/search_pattern_in_file.inc
-
-let SEARCH_PATTERN= InnoDB: At LSN: \d+: unable to open file .*u[1-5].ibd for tablespace;
---source include/search_pattern_in_file.inc
-
-let SEARCH_PATTERN= \[Warning\] InnoDB: Tablespace \d+ was not found at .*u[1-5].ibd, and innodb_force_recovery was set. All redo log for this tablespace will be ignored!;
---source include/search_pattern_in_file.inc
-
---let $restart_parameters=
---source include/restart_mysqld.inc
-
->>>>>>> fa3171df
 DROP TABLE u1,u2,u3,u6;
 
 --remove_file $MYSQLD_DATADIR/test/u4.ibd
