--- conflicted
+++ resolved
@@ -25,11 +25,6 @@
 -- echo # Bug#16720368 INNODB CRASHES ON BROKEN #SQL*.IBD FILE AT STARTUP
 -- echo #
 
-<<<<<<< HEAD
-SET GLOBAL innodb_purge_rseg_truncate_frequency=1;
-=======
-SET GLOBAL innodb_file_per_table=1;
->>>>>>> fecd78b8
 
 CREATE TABLE bug16720368_1 (a INT PRIMARY KEY) ENGINE=InnoDB;
 
