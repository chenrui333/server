--- conflicted
+++ resolved
@@ -82,21 +82,6 @@
 SELECT * FROM t2 ORDER BY id;
 DROP TABLE t2;
 
-<<<<<<< HEAD
---echo # End of 10.5 tests
-
---echo #
---echo # MDEV-27006 Assertion `!lock_trx_has_sys_table_locks(trx)'
---echo #	failed in dberr_t row_discard_tablespace_for_mysql
---echo #		(dict_table_t*, trx_t*)
-CREATE TABLE t1 (c INT KEY) ENGINE=INNODB;
-CREATE TABLE t2 (c INT KEY,FOREIGN KEY(c) REFERENCES t1 (c)) ENGINE=INNODB;
---error ER_ROW_IS_REFERENCED_2
-ALTER TABLE t1 DISCARD TABLESPACE;
-DROP TABLE t2, t1;
-
---echo # End of 10.6 tests
-=======
 --echo #
 --echo # MDEV-34181  Instant table aborts after discard tablespace
 --echo #
@@ -118,4 +103,15 @@
 SHOW CREATE TABLE t2;
 DROP TABLE t2, t1;
 --echo # End of 10.5 tests
->>>>>>> fdda8171
+
+--echo #
+--echo # MDEV-27006 Assertion `!lock_trx_has_sys_table_locks(trx)'
+--echo #	failed in dberr_t row_discard_tablespace_for_mysql
+--echo #		(dict_table_t*, trx_t*)
+CREATE TABLE t1 (c INT KEY) ENGINE=INNODB;
+CREATE TABLE t2 (c INT KEY,FOREIGN KEY(c) REFERENCES t1 (c)) ENGINE=INNODB;
+--error ER_ROW_IS_REFERENCED_2
+ALTER TABLE t1 DISCARD TABLESPACE;
+DROP TABLE t2, t1;
+
+--echo # End of 10.6 tests