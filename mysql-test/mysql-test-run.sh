#!/bin/sh
# mysql-test-run - originally written by Matt Wagner <matt@mysql.com>
# modified by Sasha Pachev <sasha@mysql.com>
# Slightly updated by Monty
# Cleaned up again by Matt
# Fixed by Sergei
# List of failed cases (--force) backported from 4.1 by Joerg
# :-)

#++
# Access Definitions
#--
DB=test
DBPASSWD=""
VERBOSE=""
USE_MANAGER=0
MY_TZ=GMT-3
TZ=$MY_TZ; export TZ # for UNIX_TIMESTAMP tests to work
LOCAL_SOCKET=@MYSQL_UNIX_ADDR@
MYSQL_TCP_PORT=@MYSQL_TCP_PORT@

# For query_cache test
case `uname` in
    SCO_SV | UnixWare | OpenUNIX )
        # do nothing (Causes strange behavior)
        ;;
    QNX)
        # do nothing (avoid error message)
        ;;
    * )
        ulimit -n 1024
        ;;
esac

#++
# Program Definitions
#--

LC_COLLATE=C
export LC_COLLATE
PATH=/bin:/usr/bin:/usr/local/bin:/usr/bsd:/usr/X11R6/bin:/usr/openwin/bin:/usr/bin/X11:$PATH
MASTER_40_ARGS="--rpl-recovery-rank=1 --init-rpl-role=master"

# Standard functions

which ()
{
  IFS="${IFS=   }"; save_ifs="$IFS"; IFS=':'
  for file
  do
    for dir in $PATH
    do
      if test -f $dir/$file
      then
        echo "$dir/$file"
        continue 2
      fi
    done
    echo "Fatal error: Cannot find program $file in $PATH" 1>&2
    exit 1
  done
  IFS="$save_ifs"
  exit 0
}


sleep_until_file_deleted ()
{
  pid=$1;
  file=$2
  loop=$SLEEP_TIME_FOR_DELETE
  while (test $loop -gt 0)
  do
    if [ ! -r $file ]
    then
      if test $pid != "0"
      then
        wait_for_pid $pid
      fi
      return
    fi
    sleep 1
    loop=`expr $loop - 1`
  done
}

sleep_until_file_created ()
{
  file=$1
  loop=$2
  org_time=$2
  while (test $loop -gt 0)
  do
    if [ -r $file ]
    then
      return 0
    fi
    sleep 1
    loop=`expr $loop - 1`
  done
  echo "ERROR: $file was not created in $org_time seconds;  Aborting"
  exit 1;
}

# For the future

wait_for_pid()
{
  pid=$1
  #$WAIT_PID pid $SLEEP_TIME_FOR_DELETE
}

# No paths below as we can't be sure where the program is!

SED=sed

BASENAME=`which basename`
if test $? != 0; then exit 1; fi
DIFF=`which diff | $SED q`
if test $? != 0; then exit 1; fi
CAT=cat
CUT=cut
HEAD=head
TAIL=tail
ECHO=echo # use internal echo if possible
EXPR=expr # use internal if possible
FIND=find
GREP=grep
if test $? != 0; then exit 1; fi
PRINTF=printf
RM=rm
if test $? != 0; then exit 1; fi
TR=tr
XARGS=`which xargs`
if test $? != 0; then exit 1; fi
SORT=sort

# Are we using a source or a binary distribution?

testdir=@testdir@
if [ -d bin/mysqld ] && [ -d mysql-test ] ; then
 cd mysql-test
else
 if [ -d $testdir/mysql-test ] ; then
   cd $testdir
 fi
fi

if [ ! -f ./mysql-test-run ] ; then
  $ECHO "Can't find the location for the mysql-test-run script"

  $ECHO "Go to to the mysql-test directory and execute the script as follows:"
  $ECHO "./mysql-test-run."
  exit 1
fi

#++
# Misc. Definitions
#--

if [ -d ../sql ] ; then
   SOURCE_DIST=1
else
   BINARY_DIST=1
fi

#BASEDIR is always one above mysql-test directory
CWD=`pwd`
cd ..
BASEDIR=`pwd`
cd $CWD
MYSQL_TEST_DIR=$BASEDIR/mysql-test
export MYSQL_TEST_DIR
STD_DATA=$MYSQL_TEST_DIR/std_data
hostname=`hostname`		# Installed in the mysql privilege table

MANAGER_QUIET_OPT="-q"
TESTDIR="$MYSQL_TEST_DIR/t"
TESTSUFFIX=test
TOT_SKIP=0
TOT_PASS=0
TOT_FAIL=0
TOT_TEST=0
USERT=0
SYST=0
REALT=0
FAST_START=""
MYSQL_TMP_DIR=$MYSQL_TEST_DIR/var/tmp
SLAVE_LOAD_TMPDIR=../../var/tmp #needs to be same length to test logging
RES_SPACE="      "
MYSQLD_SRC_DIRS="strings mysys include extra regex isam merge myisam \
 myisammrg heap sql"
MY_LOG_DIR="$MYSQL_TEST_DIR/var/log" 
#
# Set LD_LIBRARY_PATH if we are using shared libraries
#
LD_LIBRARY_PATH="$BASEDIR/lib:$BASEDIR/libmysql/.libs:$LD_LIBRARY_PATH"
DYLD_LIBRARY_PATH="$BASEDIR/lib:$BASEDIR/libmysql/.libs:$DYLD_LIBRARY_PATH"
export LD_LIBRARY_PATH DYLD_LIBRARY_PATH

MASTER_RUNNING=0
MASTER1_RUNNING=0
MASTER_MYPORT=9306
MASTER_MYPORT1=9307
SLAVE_RUNNING=0
SLAVE_MYPORT=9308 # leave room for 2 masters for cluster tests
MYSQL_MANAGER_PORT=9305 # needs to be out of the way of slaves
NDBCLUSTER_PORT=9350
MYSQL_MANAGER_PW_FILE=$MYSQL_TEST_DIR/var/tmp/manager.pwd
MYSQL_MANAGER_LOG=$MYSQL_TEST_DIR/var/log/manager.log
MYSQL_MANAGER_USER=root
NO_SLAVE=0
USER_TEST=
FAILED_CASES=

EXTRA_MASTER_OPT=""
EXTRA_MYSQL_TEST_OPT=""
EXTRA_MYSQLDUMP_OPT=""
EXTRA_MYSQLBINLOG_OPT=""
USE_RUNNING_SERVER=""
USE_NDBCLUSTER=""
USE_RUNNING_NDBCLUSTER=""
USE_PURIFY=""
PURIFY_LOGS=""
DO_GCOV=""
DO_GDB=""
MANUAL_GDB=""
DO_DDD=""
DO_CLIENT_GDB=""
SLEEP_TIME_AFTER_RESTART=1
SLEEP_TIME_FOR_DELETE=10
SLEEP_TIME_FOR_FIRST_MASTER=400		# Enough time to create innodb tables
SLEEP_TIME_FOR_SECOND_MASTER=400
SLEEP_TIME_FOR_FIRST_SLAVE=400
SLEEP_TIME_FOR_SECOND_SLAVE=30
CHARACTER_SET=latin1
DBUSER=""
START_WAIT_TIMEOUT=10
STOP_WAIT_TIMEOUT=10
MYSQL_TEST_SSL_OPTS=""
USE_TIMER=""
USE_EMBEDDED_SERVER=""
RESULT_EXT=""
TEST_MODE=""

NDB_MGM_EXTRA_OPTS=
NDB_MGMD_EXTRA_OPTS=
NDBD_EXTRA_OPTS=

while test $# -gt 0; do
  case "$1" in
    --embedded-server)
      USE_EMBEDDED_SERVER=1
      USE_MANAGER=0 NO_SLAVE=1
      USE_RUNNING_SERVER=""
      RESULT_EXT=".es"
      TEST_MODE="$TEST_MODE embedded" ;;
    --purify)
      USE_PURIFY=1
      USE_MANAGER=0
      USE_RUNNING_SERVER=""
      TEST_MODE="$TEST_MODE purify" ;;
    --user=*) DBUSER=`$ECHO "$1" | $SED -e "s;--user=;;"` ;;
    --force)  FORCE=1 ;;
    --timer)  USE_TIMER=1 ;;
    --verbose-manager)  MANAGER_QUIET_OPT="" ;;
    --old-master) MASTER_40_ARGS="";;
    --master-binary=*)
      MASTER_MYSQLD=`$ECHO "$1" | $SED -e "s;--master-binary=;;"` ;;
    --slave-binary=*)
      SLAVE_MYSQLD=`$ECHO "$1" | $SED -e "s;--slave-binary=;;"` ;;
    --local)   USE_RUNNING_SERVER="" ;;
    --extern)  USE_RUNNING_SERVER="1" ;;
    --with-ndbcluster)
      USE_NDBCLUSTER="--ndbcluster" ;;
    --ndb-connectstring=*)
      USE_NDBCLUSTER="--ndbcluster" ;
      USE_RUNNING_NDBCLUSTER=`$ECHO "$1" | $SED -e "s;--ndb-connectstring=;;"` ;;
    --ndb_mgm-extra-opts=*)
      NDB_MGM_EXTRA_OPTS=`$ECHO "$1" | $SED -e "s;--ndb_mgm-extra-opts=;;"` ;;
    --ndb_mgmd-extra-opts=*)
      NDB_MGMD_EXTRA_OPTS=`$ECHO "$1" | $SED -e "s;--ndb_mgmd-extra-opts=;;"` ;;
    --ndbd-extra-opts=*)
      NDBD_EXTRA_OPTS=`$ECHO "$1" | $SED -e "s;--ndbd-extra-opts=;;"` ;;
    --tmpdir=*) MYSQL_TMP_DIR=`$ECHO "$1" | $SED -e "s;--tmpdir=;;"` ;;
    --local-master)
      MASTER_MYPORT=3306;
      EXTRA_MYSQL_TEST_OPT="$EXTRA_MYSQL_TEST_OPT --host=127.0.0.1 \
      --port=$MYSQL_MYPORT"
      LOCAL_MASTER=1 ;;
    --master_port=*) MASTER_MYPORT=`$ECHO "$1" | $SED -e "s;--master_port=;;"` ;;
    --slave_port=*) SLAVE_MYPORT=`$ECHO "$1" | $SED -e "s;--slave_port=;;"` ;;
    --manager-port=*) MYSQL_MANAGER_PORT=`$ECHO "$1" | $SED -e "s;--manager_port=;;"` ;;
    --ndbcluster_port=*) NDBCLUSTER_PORT=`$ECHO "$1" | $SED -e "s;--ndbcluster_port=;;"` ;;
    --with-openssl)
     EXTRA_MASTER_MYSQLD_OPT="$EXTRA_MASTER_MYSQLD_OPT \
     --ssl-ca=$BASEDIR/SSL/cacert.pem \
     --ssl-cert=$BASEDIR/SSL/server-cert.pem \
     --ssl-key=$BASEDIR/SSL/server-key.pem"
     EXTRA_SLAVE_MYSQLD_OPT="$EXTRA_SLAVE_MYSQLD_OPT \
     --ssl-ca=$BASEDIR/SSL/cacert.pem \
     --ssl-cert=$BASEDIR/SSL/server-cert.pem \
     --ssl-key=$BASEDIR/SSL/server-key.pem"
     MYSQL_TEST_SSL_OPTS="--ssl-ca=$BASEDIR/SSL/cacert.pem \
     --ssl-cert=$BASEDIR/SSL/client-cert.pem \
     --ssl-key=$BASEDIR/SSL/client-key.pem" ;;
    --no-manager | --skip-manager) USE_MANAGER=0 ;;
    --manager)
     USE_MANAGER=1
     USE_RUNNING_SERVER=
     ;;
    --start-and-exit)
     START_AND_EXIT=1
     ;;
    --socket=*) LOCAL_SOCKET=`$ECHO "$1" | $SED -e "s;--socket=;;"` ;;
    --skip-rpl) NO_SLAVE=1 ;;
    --skip-test=*) SKIP_TEST=`$ECHO "$1" | $SED -e "s;--skip-test=;;"`;;
    --do-test=*) DO_TEST=`$ECHO "$1" | $SED -e "s;--do-test=;;"`;;
    --start-from=* ) START_FROM=`$ECHO "$1" | $SED -e "s;--start-from=;;"` ;;
    --warnings | --log-warnings)
     EXTRA_MASTER_MYSQLD_OPT="$EXTRA_MASTER_MYSQLD_OPT --log-warnings"
     EXTRA_SLAVE_MYSQLD_OPT="$EXTRA_SLAVE_MYSQLD_OPT --log-warnings"
     ;;
    --wait-timeout=*)
     START_WAIT_TIMEOUT=`$ECHO "$1" | $SED -e "s;--wait-timeout=;;"`
     STOP_WAIT_TIMEOUT=$START_WAIT_TIMEOUT;;
    --record)
      RECORD=1;
      EXTRA_MYSQL_TEST_OPT="$EXTRA_MYSQL_TEST_OPT $1" ;;
    --small-bench)
      DO_SMALL_BENCH=1
      DO_BENCH=1
      NO_SLAVE=1
      ;;
    --bench)
      DO_BENCH=1
      NO_SLAVE=1
      ;;
    --big*)			# Actually --big-test
      EXTRA_MYSQL_TEST_OPT="$EXTRA_MYSQL_TEST_OPT $1" ;;
    --compress)
      EXTRA_MYSQL_TEST_OPT="$EXTRA_MYSQL_TEST_OPT $1" ;;
    --sleep=*)
      EXTRA_MYSQL_TEST_OPT="$EXTRA_MYSQL_TEST_OPT $1"
      SLEEP_TIME_AFTER_RESTART=`$ECHO "$1" | $SED -e "s;--sleep=;;"`
      ;;
    --ps-protocol)
      TEST_MODE="$TEST_MODE ps-protocol" EXTRA_MYSQL_TEST_OPT="$EXTRA_MYSQL_TEST_OPT $1" ;;
    --user-test=*)
      USER_TEST=`$ECHO "$1" | $SED -e "s;--user-test=;;"`
      ;;
    --mysqld=*)
       TMP=`$ECHO "$1" | $SED -e "s;--mysqld=;;"`
       EXTRA_MASTER_MYSQLD_OPT="$EXTRA_MASTER_MYSQLD_OPT $TMP"
       EXTRA_SLAVE_MYSQLD_OPT="$EXTRA_SLAVE_MYSQLD_OPT $TMP"
       ;;
    --gcov )
      if [ x$BINARY_DIST = x1 ] ; then
	$ECHO "Cannot do coverage test without the source - please use source dist"
	exit 1
      fi
      DO_GCOV=1
      GCOV=`which gcov`
      ;;
    --gprof )
      DO_GPROF=1
      ;;
    --gdb )
      START_WAIT_TIMEOUT=300
      STOP_WAIT_TIMEOUT=300
      if [ x$BINARY_DIST = x1 ] ; then
	$ECHO "Note: you will get more meaningful output on a source distribution compiled with debugging option when running tests with --gdb option"
      fi
      DO_GDB=1
      EXTRA_MASTER_MYSQLD_OPT="$EXTRA_MASTER_MYSQLD_OPT --gdb"
      EXTRA_SLAVE_MYSQLD_OPT="$EXTRA_SLAVE_MYSQLD_OPT --gdb"
      # This needs to be checked properly
      # USE_MANAGER=1
      USE_RUNNING_SERVER=""
      ;;
    --client-gdb )
      if [ x$BINARY_DIST = x1 ] ; then
	$ECHO "Note: you will get more meaningful output on a source distribution compiled with debugging option when running tests with --client-gdb option"
      fi
      DO_CLIENT_GDB=1
      EXTRA_MASTER_MYSQLD_OPT="$EXTRA_MASTER_MYSQLD_OPT --gdb"
      EXTRA_SLAVE_MYSQLD_OPT="$EXTRA_SLAVE_MYSQLD_OPT --gdb"
      ;;
    --manual-gdb )
      DO_GDB=1
      MANUAL_GDB=1
      USE_RUNNING_SERVER=""
      EXTRA_MASTER_MYSQLD_OPT="$EXTRA_MASTER_MYSQLD_OPT --gdb"
      EXTRA_SLAVE_MYSQLD_OPT="$EXTRA_SLAVE_MYSQLD_OPT --gdb"
      ;;
    --ddd )
      if [ x$BINARY_DIST = x1 ] ; then
	$ECHO "Note: you will get more meaningful output on a source distribution compiled with debugging option when running tests with --ddd option"
      fi
      DO_DDD=1
      USE_RUNNING_SERVER=""
      EXTRA_MASTER_MYSQLD_OPT="$EXTRA_MASTER_MYSQLD_OPT --gdb"
      EXTRA_SLAVE_MYSQLD_OPT="$EXTRA_SLAVE_MYSQLD_OPT --gdb"
      ;;
    --valgrind | --valgrind-all)
      VALGRIND=`which valgrind` # this will print an error if not found
      # Give good warning to the user and stop
      if [ -z "$VALGRIND" ] ; then
        $ECHO "You need to have the 'valgrind' program in your PATH to run mysql-test-run with option --valgrind. Valgrind's home page is http://valgrind.kde.org ."
        exit 1
      fi
      # >=2.1.2 requires the --tool option, some versions write to stdout, some to stderr
      valgrind --help 2>&1 | grep "\-\-tool" > /dev/null && VALGRIND="$VALGRIND --tool=memcheck"
      VALGRIND="$VALGRIND --alignment=8 --leak-check=yes --num-callers=16"
      EXTRA_MASTER_MYSQLD_OPT="$EXTRA_MASTER_MYSQLD_OPT --skip-safemalloc --skip-bdb"
      EXTRA_SLAVE_MYSQLD_OPT="$EXTRA_SLAVE_MYSQLD_OPT --skip-safemalloc --skip-bdb"
      SLEEP_TIME_AFTER_RESTART=10
      SLEEP_TIME_FOR_DELETE=60
      USE_RUNNING_SERVER=""
      if test "$1" = "--valgrind-all"
      then
        VALGRIND="$VALGRIND -v --show-reachable=yes"
      fi
      ;;
    --valgrind-options=*)
      TMP=`$ECHO "$1" | $SED -e "s;--valgrind-options=;;"`
      VALGRIND="$VALGRIND $TMP"
      ;;
    --skip-*)
      EXTRA_MASTER_MYSQLD_OPT="$EXTRA_MASTER_MYSQLD_OPT $1"
      EXTRA_SLAVE_MYSQLD_OPT="$EXTRA_SLAVE_MYSQLD_OPT $1"
      ;;
    --strace-client )
      STRACE_CLIENT=1
      ;;
    --debug)
      EXTRA_MASTER_MYSQLD_OPT="$EXTRA_MASTER_MYSQLD_OPT \
       --debug=d:t:i:A,$MYSQL_TEST_DIR/var/log/master.trace"
      EXTRA_SLAVE_MYSQLD_OPT="$EXTRA_SLAVE_MYSQLD_OPT \
       --debug=d:t:i:A,$MYSQL_TEST_DIR/var/log/slave.trace"
      EXTRA_MYSQL_TEST_OPT="$EXTRA_MYSQL_TEST_OPT \
       --debug=d:t:A,$MYSQL_TEST_DIR/var/log/mysqltest.trace"
      EXTRA_MYSQLDUMP_OPT="$EXTRA_MYSQLDUMP_OPT \
       --debug=d:t:A,$MYSQL_TEST_DIR/var/log/mysqldump.trace"
      EXTRA_MYSQLBINLOG_OPT="$EXTRA_MYSQLBINLOG_OPT \
       --debug=d:t:A,$MYSQL_TEST_DIR/var/log/mysqlbinlog.trace"
      ;;
    --fast)
      FAST_START=1
      ;;
    -- )  shift; break ;;
    --* ) $ECHO "Unrecognized option: $1"; exit 1 ;;
    * ) break ;;
  esac
  shift
done

if [ -z "$TEST_MODE" ] ; then
  TEST_MODE="default"
else
  # Remove the leading space if any
  TEST_MODE=`echo $TEST_MODE | sed 's/^ *//'`
fi

#++
# mysqld Environment Parameters
#--

MYRUN_DIR=$MYSQL_TEST_DIR/var/run
MANAGER_PID_FILE="$MYRUN_DIR/manager.pid"

MASTER_MYDDIR="$MYSQL_TEST_DIR/var/master-data"
MASTER_MYSOCK="$MYSQL_TMP_DIR/master.sock"
MASTER_MYSOCK1=$MYSQL_MYSOCK"1"
MASTER_MYPID="$MYRUN_DIR/master.pid"
MASTER_MYLOG="$MYSQL_TEST_DIR/var/log/master.log"
MASTER_MYERR="$MYSQL_TEST_DIR/var/log/master.err"

SLAVE_MYDDIR="$MYSQL_TEST_DIR/var/slave-data"
SLAVE_MYSOCK="$MYSQL_TMP_DIR/slave.sock"
SLAVE_MYPID="$MYRUN_DIR/slave.pid"
SLAVE_MYLOG="$MYSQL_TEST_DIR/var/log/slave.log"
SLAVE_MYERR="$MYSQL_TEST_DIR/var/log/slave.err"

CURRENT_TEST="$MYSQL_TEST_DIR/var/log/current_test"
SMALL_SERVER="--key_buffer_size=1M --sort_buffer=256K --max_heap_table_size=1M"

export MASTER_MYPORT MASTER_MYPORT1 SLAVE_MYPORT MYSQL_TCP_PORT MASTER_MYSOCK MASTER_MYSOCK1

NDBCLUSTER_BASE_PORT=`expr $NDBCLUSTER_PORT + 2`
NDBCLUSTER_OPTS="--port=$NDBCLUSTER_PORT --port-base=$NDBCLUSTER_BASE_PORT --data-dir=$MYSQL_TEST_DIR/var --ndb_mgm-extra-opts=$NDB_MGM_EXTRA_OPTS --ndb_mgmd-extra-opts=$NDB_MGMD_EXTRA_OPTS --ndbd-extra-opts=$NDBD_EXTRA_OPTS"
NDB_BACKUP_DIR=$MYSQL_TEST_DIR/var/ndbcluster-$NDBCLUSTER_PORT
NDB_TOOLS_OUTPUT=$MYSQL_TEST_DIR/var/log/ndb_tools.log

if [ x$SOURCE_DIST = x1 ] ; then
 MY_BASEDIR=$MYSQL_TEST_DIR
else
 MY_BASEDIR=$BASEDIR
fi

# Create the directories

# This should be fixed to be not be dependent on the contence of MYSQL_TMP_DIR
# or MYRUN_DIR
# (mkdir -p is not portable)
[ -d $MYSQL_TEST_DIR/var ] || mkdir $MYSQL_TEST_DIR/var
[ -d $MYSQL_TEST_DIR/var/tmp ] || mkdir $MYSQL_TEST_DIR/var/tmp
[ -d $MYSQL_TEST_DIR/var/run ] || mkdir $MYSQL_TEST_DIR/var/run
[ -d $MYSQL_TEST_DIR/var/log ] || mkdir $MYSQL_TEST_DIR/var/log

if test ${COLUMNS:-0} -lt 80 ; then COLUMNS=80 ; fi
E=`$EXPR $COLUMNS - 8`
DASH72=`$ECHO '-------------------------------------------------------'|$CUT -c 1-$E`

# on source dist, we pick up freshly build executables
# on binary, use what is installed
if [ x$SOURCE_DIST = x1 ] ; then
 if [ "x$USE_EMBEDDED_SERVER" = "x1" ] ; then
   if [ -f "$BASEDIR/libmysqld/examples/mysqltest_embedded" ] ; then
     MYSQL_TEST="$VALGRIND $BASEDIR/libmysqld/examples/mysqltest_embedded"
   else
     echo "Fatal error: Cannot find embedded server 'mysqltest_embedded'" 1>&2
     exit 1
   fi
   MYSQL_CLIENT_TEST="$BASEDIR/libmysqld/examples/mysql_client_test_embedded"
 else
   MYSQLD="$BASEDIR/sql/mysqld"
   if [ -n "$VALGRIND" ] ; then
     MYSQLD="$VALGRIND $MYSQLD"
   fi
   if [ -f "$BASEDIR/client/.libs/lt-mysqltest" ] ; then
     MYSQL_TEST="$BASEDIR/client/.libs/lt-mysqltest"
   elif [ -f "$BASEDIR/client/.libs/mysqltest" ] ; then
     MYSQL_TEST="$BASEDIR/client/.libs/mysqltest"
   else
     MYSQL_TEST="$BASEDIR/client/mysqltest"
   fi
   MYSQL_CLIENT_TEST="$BASEDIR/tests/mysql_client_test"
 fi
 if [ -f "$BASEDIR/client/.libs/mysqldump" ] ; then
   MYSQL_DUMP="$BASEDIR/client/.libs/mysqldump"
 else
   MYSQL_DUMP="$BASEDIR/client/mysqldump"
 fi
 if [ -f "$BASEDIR/client/.libs/mysqlbinlog" ] ; then
   MYSQL_BINLOG="$BASEDIR/client/.libs/mysqlbinlog"
 else
   MYSQL_BINLOG="$BASEDIR/client/mysqlbinlog"
 fi
 if [ -n "$STRACE_CLIENT" ]; then
  MYSQL_TEST="strace -o $MYSQL_TEST_DIR/var/log/mysqltest.strace $MYSQL_TEST"
 fi

 CLIENT_BINDIR="$BASEDIR/client"
 MYSQLADMIN="$CLIENT_BINDIR/mysqladmin"
 WAIT_PID="$BASEDIR/extra/mysql_waitpid"
 MYSQL_MANAGER_CLIENT="$CLIENT_BINDIR/mysqlmanagerc"
 MYSQL_MANAGER="$BASEDIR/tools/mysqlmanager"
 MYSQL_MANAGER_PWGEN="$CLIENT_BINDIR/mysqlmanager-pwgen"
 MYSQL="$CLIENT_BINDIR/mysql"
 LANGUAGE="$BASEDIR/sql/share/english/"
 CHARSETSDIR="$BASEDIR/sql/share/charsets"
 INSTALL_DB="./install_test_db"
 MYSQL_FIX_SYSTEM_TABLES="$BASEDIR/scripts/mysql_fix_privilege_tables"
 NDB_TOOLS_DIR="$BASEDIR/ndb/tools"
 NDB_MGM="$BASEDIR/ndb/src/mgmclient/ndb_mgm"

 if [ -n "$USE_PURIFY" ] ; then
   PSUP="$MYSQL_TEST_DIR/purify.suppress"
   echo "suppress UMR rw_read_held; mi_open; ha_myisam::open64; handler::ha_open; openfrm" >  $PSUP
   echo "suppress UMR my_end; main" >> $PSUP
   echo "suppress UMR _doprnt; fprintf; my_end; main" >> $PSUP
   PURIFYOPTIONS="-windows=no -log-file=%v.purifylog -append-logfile -add-suppression-files=$PSUP"
   if [ -f "${MYSQL_TEST}-purify" ] ; then
     MYSQL_TEST="${MYSQL_TEST}-purify"
     PLOG="$MYSQL_TEST.purifylog"
     if [ -f $PLOG ]; then
       mv $PLOG $PLOG.$$
     fi
     PURIFY_LOGS="$PLOG"
   fi
   if [ -f "${MYSQLD}-purify" ] ; then
     MYSQLD="${MYSQLD}-purify"
     PLOG="$MYSQLD.purifylog"
     if [ -f $PLOG ]; then
       mv $PLOG $PLOG.$$
     fi
     PURIFY_LOGS="$PURIFY_LOGS $PLOG"
   fi
 fi

else

 # We have a binary installation. Note that this can be both from
 # unpacking a MySQL AB binary distribution (created using
 # "scripts/make_binary_distribution", and from a "make install".
 # Unfortunately the structure differs a bit, for a "make install"
 # currently all binaries are in "bin", for a MySQL AB packaging
 # some are in "tests".

 if test -x "$BASEDIR/libexec/mysqld"
 then
   MYSQLD="$VALGRIND $BASEDIR/libexec/mysqld"
 else
   MYSQLD="$VALGRIND $BASEDIR/bin/mysqld"
 fi
 CLIENT_BINDIR="$BASEDIR/bin"
 if test -d "$BASEDIR/tests"
 then
   TESTS_BINDIR="$BASEDIR/tests"
 else
   TESTS_BINDIR="$BASEDIR/bin"
 fi
 MYSQL_TEST="$CLIENT_BINDIR/mysqltest"
 MYSQL_DUMP="$CLIENT_BINDIR/mysqldump"
 MYSQL_BINLOG="$CLIENT_BINDIR/mysqlbinlog"
 MYSQLADMIN="$CLIENT_BINDIR/mysqladmin"
 WAIT_PID="$CLIENT_BINDIR/mysql_waitpid"
 MYSQL_MANAGER="$CLIENT_BINDIR/mysqlmanager"
 MYSQL_MANAGER_CLIENT="$CLIENT_BINDIR/mysqlmanagerc"
 MYSQL_MANAGER_PWGEN="$CLIENT_BINDIR/mysqlmanager-pwgen"
 MYSQL="$CLIENT_BINDIR/mysql"
 INSTALL_DB="./install_test_db --bin"
 MYSQL_FIX_SYSTEM_TABLES="$CLIENT_BINDIR/mysql_fix_privilege_tables"
 NDB_TOOLS_DIR="$CLIENT_BINDIR"
 NDB_MGM="$CLIENT_BINDIR/ndb_mgm"
 if test -d "$BASEDIR/share/mysql/english"
 then
   LANGUAGE="$BASEDIR/share/mysql/english/"
   CHARSETSDIR="$BASEDIR/share/mysql/charsets"
 else
   LANGUAGE="$BASEDIR/share/english/"
   CHARSETSDIR="$BASEDIR/share/charsets"
 fi
 if [ "x$USE_EMBEDDED_SERVER" = "x1" ] ; then
   if [ -f "$CLIENT_BINDIR/mysqltest_embedded" ] ; then
     MYSQL_TEST="$VALGRIND $CLIENT_BINDIR/mysqltest_embedded"
   else
     echo "Fatal error: Cannot find embedded server 'mysqltest_embedded'" 1>&2
     exit 1
   fi
   if [ -d "$BASEDIR/tests/mysql_client_test_embedded" ] ; then
     MYSQL_CLIENT_TEST="$TESTS_BINDIR/mysql_client_test_embedded"
   else
     MYSQL_CLIENT_TEST="$CLIENT_BINDIR/mysql_client_test_embedded"
   fi
 else
   MYSQL_TEST="$CLIENT_BINDIR/mysqltest"
   MYSQL_CLIENT_TEST="$CLIENT_BINDIR/mysql_client_test"
 fi
fi

if [ -z "$MASTER_MYSQLD" ]
then
MASTER_MYSQLD=$MYSQLD
fi

if [ -z "$SLAVE_MYSQLD" ]
then
SLAVE_MYSQLD=$MYSQLD
fi

# If we should run all tests cases, we will use a local server for that

if [ -z "$1" ]
then
   USE_RUNNING_SERVER=""
fi
if [ -n "$USE_RUNNING_SERVER" ]
then
   MASTER_MYSOCK=$LOCAL_SOCKET;
   DBUSER=${DBUSER:-test}
else
   DBUSER=${DBUSER:-root}		# We want to do FLUSH xxx commands
fi

if [ -w / ]
then
  # We are running as root;  We need to add the --root argument
  EXTRA_MASTER_MYSQLD_OPT="$EXTRA_MASTER_MYSQLD_OPT --user=root"
  EXTRA_SLAVE_MYSQLD_OPT="$EXTRA_SLAVE_MYSQLD_OPT --user=root"
fi

MYSQL_CLIENT_TEST="$MYSQL_CLIENT_TEST --no-defaults --testcase --user=root --socket=$MASTER_MYSOCK --port=$MYSQL_TCP_PORT --silent"
MYSQL_DUMP="$MYSQL_DUMP --no-defaults -uroot --socket=$MASTER_MYSOCK --password=$DBPASSWD $EXTRA_MYSQLDUMP_OPT"
MYSQL_BINLOG="$MYSQL_BINLOG --no-defaults --local-load=$MYSQL_TMP_DIR $EXTRA_MYSQLBINLOG_OPT"
MYSQL_FIX_SYSTEM_TABLES="$MYSQL_FIX_SYSTEM_TABLES --no-defaults --host=localhost --port=$MASTER_MYPORT --socket=$MASTER_MYSOCK --user=root --password=$DBPASSWD --basedir=$BASEDIR --bindir=$CLIENT_BINDIR --verbose"
MYSQL="$MYSQL --host=localhost --port=$MASTER_MYPORT --socket=$MASTER_MYSOCK --user=root --password=$DBPASSWD"
export MYSQL MYSQL_DUMP MYSQL_BINLOG MYSQL_FIX_SYSTEM_TABLES
export CLIENT_BINDIR MYSQL_CLIENT_TEST CHARSETSDIR
export NDB_TOOLS_DIR
export NDB_MGM
export NDB_BACKUP_DIR
<<<<<<< HEAD
export PURIFYOPTIONS
=======
export NDB_TOOLS_OUTPUT
>>>>>>> 05be0350

MYSQL_TEST_ARGS="--no-defaults --socket=$MASTER_MYSOCK --database=$DB \
 --user=$DBUSER --password=$DBPASSWD --silent -v --skip-safemalloc \
 --tmpdir=$MYSQL_TMP_DIR --port=$MASTER_MYPORT $MYSQL_TEST_SSL_OPTS"
if [ x$USE_TIMER = x1 ] ; then
  MYSQL_TEST_ARGS="$MYSQL_TEST_ARGS --timer-file=$MY_LOG_DIR/timer"
fi
MYSQL_TEST_BIN=$MYSQL_TEST
MYSQL_TEST="$MYSQL_TEST $MYSQL_TEST_ARGS"
GDB_CLIENT_INIT=$MYSQL_TMP_DIR/gdbinit.client
GDB_MASTER_INIT=$MYSQL_TMP_DIR/gdbinit.master
GDB_SLAVE_INIT=$MYSQL_TMP_DIR/gdbinit.slave
GCOV_MSG=$MYSQL_TMP_DIR/mysqld-gcov.out
GCOV_ERR=$MYSQL_TMP_DIR/mysqld-gcov.err
GPROF_DIR=$MYSQL_TMP_DIR/gprof
GPROF_MASTER=$GPROF_DIR/master.gprof
GPROF_SLAVE=$GPROF_DIR/slave.gprof
TIMEFILE="$MYSQL_TEST_DIR/var/log/mysqltest-time"
if [ -n "$DO_CLIENT_GDB" -o -n "$DO_GDB" ] ; then
  XTERM=`which xterm`
fi

#++
# Function Definitions
#--

prompt_user ()
{
 $ECHO $1
 read unused
}

# We can't use diff -u or diff -a as these are not portable

show_failed_diff ()
{
  reject_file=r/$1.reject
  result_file=r/$1.result
  eval_file=r/$1.eval

  # If we have an special externsion for result files we use it if we are recording
  # or a result file with that extension exists.
  if [ -n "$RESULT_EXT" -a \( x$RECORD = x1 -o -f "$result_file$RESULT_EXT" \) ]
  then
    result_file="$result_file$RESULT_EXT"
  fi

  if [ -f $eval_file ]
  then
    result_file=$eval_file
  fi

  if [ -x "$DIFF" ] && [ -f $reject_file ]
  then
    echo "Below are the diffs between actual and expected results:"
    echo "-------------------------------------------------------"
    $DIFF -c $result_file $reject_file
    echo "-------------------------------------------------------"
    echo "Please follow the instructions outlined at"
    echo "http://www.mysql.com/doc/en/Reporting_mysqltest_bugs.html"
    echo "to find the reason to this problem and how to report this."
    echo ""
  fi
}

do_gdb_test ()
{
  mysql_test_args="$MYSQL_TEST_ARGS $1"
  $ECHO "set args $mysql_test_args < $2" > $GDB_CLIENT_INIT
  echo "Set breakpoints ( if needed) and type 'run' in gdb window"
  #this xterm should not be backgrounded
  $XTERM -title "Client" -e gdb -x $GDB_CLIENT_INIT $MYSQL_TEST_BIN
}

error () {
    $ECHO  "Error:  $1"
    exit 1
}

error_is () {
    $ECHO "Errors are (from $TIMEFILE) :"
    $CAT < $TIMEFILE
    $ECHO "(the last lines may be the most important ones)"
}

prefix_to_8() {
 $ECHO "        $1" | $SED -e 's:.*\(........\)$:\1:'
}

pass_inc () {
    TOT_PASS=`$EXPR $TOT_PASS + 1`
}

fail_inc () {
    TOT_FAIL=`$EXPR $TOT_FAIL + 1`
}

skip_inc () {
    TOT_SKIP=`$EXPR $TOT_SKIP + 1`
}

total_inc () {
    TOT_TEST=`$EXPR $TOT_TEST + 1`
}


skip_test() {
   USERT="    ...."
   SYST="    ...."
   REALT="    ...."
   pname=`$ECHO "$1                        "|$CUT -c 1-24`
   RES="$pname"
   skip_inc
   $ECHO "$RES$RES_SPACE [ skipped ]"
}

report_current_test () {
   tname=$1
   echo "CURRENT_TEST: $tname" >> $MASTER_MYERR
   if [ -n "$PURIFY_LOGS" ] ; then
     for log in $PURIFY_LOGS
     do
       echo "CURRENT_TEST: $tname" >> $log
     done
   fi
}

report_stats () {
    if [ $TOT_FAIL = 0 ]; then
	$ECHO "All $TOT_TEST tests were successful."
    else
	xten=`$EXPR $TOT_PASS \* 10000`
	raw=`$EXPR $xten / $TOT_TEST`
	raw=`$PRINTF %.4d $raw`
	whole=`$PRINTF %.2s $raw`
	xwhole=`$EXPR $whole \* 100`
	deci=`$EXPR $raw - $xwhole`
	$ECHO  "Failed ${TOT_FAIL}/${TOT_TEST} tests, ${whole}.${deci}% successful."
	$ECHO ""
        $ECHO "The log files in $MY_LOG_DIR may give you some hint"
	$ECHO "of what when wrong."
	$ECHO "If you want to report this error, please read first the documentation at"
        $ECHO "http://www.mysql.com/doc/en/MySQL_test_suite.html"
    fi

    if test -z "$USE_RUNNING_SERVER"
    then

    # Report if there was any fatal warnings/errors in the log files
    #
    $RM -f $MY_LOG_DIR/warnings $MY_LOG_DIR/warnings.tmp
    # Remove some non fatal warnings from the log files
    $SED -e 's!Warning:  Table:.* on delete!!g' -e 's!Warning: Setting lower_case_table_names=2!!g' -e 's!Warning: One can only use the --user.*root!!g' \
        $MY_LOG_DIR/*.err \
        | $SED -e 's!Warning:  Table:.* on rename!!g' \
        > $MY_LOG_DIR/warnings.tmp

    found_error=0
    # Find errors
    for i in "^Warning:" "^Error:" "^==.* at 0x"
    do
      if $GREP "$i" $MY_LOG_DIR/warnings.tmp >> $MY_LOG_DIR/warnings
      then
        found_error=1
      fi
    done
    $RM -f $MY_LOG_DIR/warnings.tmp
    if [ $found_error = "1" ]
    then
      echo "WARNING: Got errors/warnings while running tests. Please examine"
      echo "$MY_LOG_DIR/warnings for details."
    fi
    fi
}

mysql_install_db () {
    $ECHO "Removing Stale Files"
    $RM -rf $MASTER_MYDDIR $MASTER_MYDDIR"1" $SLAVE_MYDDIR $MY_LOG_DIR/* 
    $ECHO "Installing Master Databases"
    $INSTALL_DB
    if [ $? != 0 ]; then
	error "Could not install master test DBs"
	exit 1
    fi
    if [ ! -z "$USE_NDBCLUSTER" ]
    then
      $ECHO "Installing Master Databases 1"
      $INSTALL_DB -1
      if [ $? != 0 ]; then
	error "Could not install master test DBs 1"
	exit 1
      fi
    fi
    $ECHO "Installing Slave Databases"
    $INSTALL_DB -slave
    if [ $? != 0 ]; then
	error "Could not install slave test DBs"
	exit 1
    fi

    for slave_num in 1 2 ;
    do
      $RM -rf var/slave$slave_num-data
      mkdir -p var/slave$slave_num-data/mysql
      mkdir -p var/slave$slave_num-data/test
      cp var/slave-data/mysql/* var/slave$slave_num-data/mysql
    done
    return 0
}

gprof_prepare ()
{
 $RM -rf $GPROF_DIR
 mkdir -p $GPROF_DIR
}

gprof_collect ()
{
 if [ -f $MASTER_MYDDIR/gmon.out ]; then
   gprof $MASTER_MYSQLD $MASTER_MYDDIR/gmon.out > $GPROF_MASTER
   echo "Master execution profile has been saved in $GPROF_MASTER"
 fi
 if [ -f $SLAVE_MYDDIR/gmon.out ]; then
   gprof $SLAVE_MYSQLD $SLAVE_MYDDIR/gmon.out > $GPROF_SLAVE
   echo "Slave execution profile has been saved in $GPROF_SLAVE"
 fi
}

gcov_prepare () {
    $FIND $BASEDIR -name \*.gcov \
    -or -name \*.da | $XARGS $RM
}

gcov_collect () {
    $ECHO "Collecting source coverage info..."
    [ -f $GCOV_MSG ] && $RM $GCOV_MSG
    [ -f $GCOV_ERR ] && $RM $GCOV_ERR
    for d in $MYSQLD_SRC_DIRS; do
	cd $BASEDIR/$d
	for f in *.h *.cc *.c; do
	    $GCOV $f 2>>$GCOV_ERR  >>$GCOV_MSG
	done
	cd $MYSQL_TEST_DIR
    done

    $ECHO "gcov info in $GCOV_MSG, errors in $GCOV_ERR"
}

abort_if_failed()
{
 if [ ! $? = 0 ] ; then
  echo $1
  exit 1
 fi
}

start_manager()
{
 if [ $USE_MANAGER = 0 ] ; then
   echo "Manager disabled, skipping manager start."
   $RM -f $MYSQL_MANAGER_LOG
  return
 fi
 $ECHO "Starting MySQL Manager"
 if [ -f "$MANAGER_PID_FILE" ] ; then
    kill `cat $MANAGER_PID_FILE`
    sleep 1
    if [ -f "$MANAGER_PID_FILE" ] ; then
     kill -9 `cat $MANAGER_PID_FILE`
     sleep 1
    fi
 fi

 $RM -f $MANAGER_PID_FILE
 MYSQL_MANAGER_PW=`$MYSQL_MANAGER_PWGEN -u $MYSQL_MANAGER_USER \
 -o $MYSQL_MANAGER_PW_FILE`
 $MYSQL_MANAGER --log=$MYSQL_MANAGER_LOG --port=$MYSQL_MANAGER_PORT \
  --password-file=$MYSQL_MANAGER_PW_FILE --pid-file=$MANAGER_PID_FILE
  abort_if_failed "Could not start MySQL manager"
  mysqltest_manager_args="--manager-host=localhost \
  --manager-user=$MYSQL_MANAGER_USER \
  --manager-password=$MYSQL_MANAGER_PW \
  --manager-port=$MYSQL_MANAGER_PORT \
  --manager-wait-timeout=$START_WAIT_TIMEOUT"
  MYSQL_TEST="$MYSQL_TEST $mysqltest_manager_args"
  MYSQL_TEST_ARGS="$MYSQL_TEST_ARGS $mysqltest_manager_args"
  while [ ! -f $MANAGER_PID_FILE ] ; do
   sleep 1
  done
  echo "Manager started"
}

stop_manager()
{
 if [ $USE_MANAGER = 0 ] ; then
  return
 fi
 $MYSQL_MANAGER_CLIENT $MANAGER_QUIET_OPT -u$MYSQL_MANAGER_USER \
  -p$MYSQL_MANAGER_PW -P $MYSQL_MANAGER_PORT <<EOF
shutdown
EOF
 echo "Manager terminated"

}

manager_launch()
{
  ident=$1
  shift
  if [ $USE_MANAGER = 0 ] ; then
    echo $@ | /bin/sh  >> $CUR_MYERR 2>&1  &
    sleep 2 #hack
    return
  fi
  $MYSQL_MANAGER_CLIENT $MANAGER_QUIET_OPT --user=$MYSQL_MANAGER_USER \
   --password=$MYSQL_MANAGER_PW  --port=$MYSQL_MANAGER_PORT <<EOF
def_exec $ident "$@"
set_exec_stdout $ident $CUR_MYERR
set_exec_stderr $ident $CUR_MYERR
set_exec_con $ident root localhost $CUR_MYSOCK
start_exec $ident $START_WAIT_TIMEOUT
EOF
  abort_if_failed "Could not execute manager command"
}

manager_term()
{
  pid=$1
  ident=$2
  if [ $USE_MANAGER = 0 ] ; then
    # Shutdown time must be high as slave may be in reconnect
    $MYSQLADMIN --no-defaults -uroot --socket=$MYSQL_TMP_DIR/$ident.sock$3 --connect_timeout=5 --shutdown_timeout=70 shutdown >> $MYSQL_MANAGER_LOG 2>&1
    res=$?
    # Some systems require an extra connect
    $MYSQLADMIN --no-defaults -uroot --socket=$MYSQL_TMP_DIR/$ident.sock$3 --connect_timeout=1 ping >> $MYSQL_MANAGER_LOG 2>&1
    if test $res = 0
    then
      wait_for_pid $pid
    fi
    return $res
  fi
  $MYSQL_MANAGER_CLIENT $MANAGER_QUIET_OPT --user=$MYSQL_MANAGER_USER \
   --password=$MYSQL_MANAGER_PW  --port=$MYSQL_MANAGER_PORT <<EOF
stop_exec $ident $STOP_WAIT_TIMEOUT
EOF
 abort_if_failed "Could not execute manager command"
}

start_ndbcluster()
{
  if [ ! -z "$USE_NDBCLUSTER" ]
  then
  rm -f $NDBAPI_OUTPUT
  if [ -z "$USE_RUNNING_NDBCLUSTER" ]
  then
    echo "Starting ndbcluster"
    if [ "$DO_BENCH" = 1 ]
    then
      NDBCLUSTER_EXTRA_OPTS=""
    else
      NDBCLUSTER_EXTRA_OPTS="--small"
    fi
    ./ndb/ndbcluster $NDBCLUSTER_OPTS $NDBCLUSTER_EXTRA_OPTS --initial || exit 1
    NDB_CONNECTSTRING="host=localhost:$NDBCLUSTER_PORT"
  else
    NDB_CONNECTSTRING="$USE_RUNNING_NDBCLUSTER"
    echo "Using ndbcluster at $NDB_CONNECTSTRING"
  fi
  USE_NDBCLUSTER="$USE_NDBCLUSTER --ndb-connectstring=\"$NDB_CONNECTSTRING\""
  export NDB_CONNECTSTRING
  fi
}

stop_ndbcluster()
{
 if [ ! -z "$USE_NDBCLUSTER" ]
 then
 if [ -z "$USE_RUNNING_NDBCLUSTER" ]
 then
   # Kill any running ndbcluster stuff
   ./ndb/ndbcluster $NDBCLUSTER_OPTS --stop
 fi
 fi
}

# The embedded server needs the cleanup so we do some of the start work
# but stop before actually running mysqld or anything.

start_master()
{
  eval "this_master_running=\$MASTER$1_RUNNING"
  if [ x$this_master_running = x1 ] || [ x$LOCAL_MASTER = x1 ] ; then
    return
  fi
  # Remove stale binary logs except for 2 tests which need them
  if [ "$tname" != "rpl_crash_binlog_ib_1b" ] && [ "$tname" != "rpl_crash_binlog_ib_2b" ] && [ "$tname" != "rpl_crash_binlog_ib_3b" ] 
  then
    $RM -f $MYSQL_TEST_DIR/var/log/master-bin$1.*
  fi

  # Remove old master.info and relay-log.info files
  $RM -f $MYSQL_TEST_DIR/var/master-data$1/master.info $MYSQL_TEST_DIR/var/master-data$1/relay-log.info

  #run master initialization shell script if one exists

  if [ -f "$master_init_script" ] ;
  then
      /bin/sh $master_init_script
  fi
  cd $BASEDIR # for gcov
  if [ -n "$1" ] ; then
   id=`$EXPR $1 + 101`;
   this_master_myport=`$EXPR $MASTER_MYPORT + $1`
   NOT_FIRST_MASTER_EXTRA_OPTS="--skip-innodb"
  else
   id=1;
   this_master_myport=$MASTER_MYPORT
   NOT_FIRST_MASTER_EXTRA_OPTS=""
  fi
  if [ -z "$DO_BENCH" ]
  then
    master_args="--no-defaults --log-bin=$MYSQL_TEST_DIR/var/log/master-bin$1 \
  	    --server-id=$id  \
          --basedir=$MY_BASEDIR \
          --port=$this_master_myport \
          --local-infile \
          --exit-info=256 \
          --core \
          $USE_NDBCLUSTER \
          --datadir=$MASTER_MYDDIR$1 \
          --pid-file=$MASTER_MYPID$1 \
          --socket=$MASTER_MYSOCK$1 \
          --log=$MASTER_MYLOG$1 \
          --character-sets-dir=$CHARSETSDIR \
          --default-character-set=$CHARACTER_SET \
          --tmpdir=$MYSQL_TMP_DIR \
          --language=$LANGUAGE \
          --innodb_data_file_path=ibdata1:50M \
	  --open-files-limit=1024 \
	   $MASTER_40_ARGS \
           $SMALL_SERVER \
           $EXTRA_MASTER_OPT $EXTRA_MASTER_MYSQLD_OPT \
           $NOT_FIRST_MASTER_EXTRA_OPTS"
  else
    master_args="--no-defaults --log-bin=$MYSQL_TEST_DIR/var/log/master-bin$1 \
          --server-id=$id --rpl-recovery-rank=1 \
          --basedir=$MY_BASEDIR --init-rpl-role=master \
          --port=$this_master_myport \
          --local-infile \
          --datadir=$MASTER_MYDDIR$1 \
          --pid-file=$MASTER_MYPID$1 \
          --socket=$MASTER_MYSOCK$1 \
          --character-sets-dir=$CHARSETSDIR \
          --default-character-set=$CHARACTER_SET \
          --core \
          $USE_NDBCLUSTER \
          --tmpdir=$MYSQL_TMP_DIR \
          --language=$LANGUAGE \
          --innodb_data_file_path=ibdata1:50M \
	   $MASTER_40_ARGS \
           $SMALL_SERVER \
           $EXTRA_MASTER_OPT $EXTRA_MASTER_MYSQLD_OPT \
           $NOT_FIRST_MASTER_EXTRA_OPTS"
  fi

  CUR_MYERR=$MASTER_MYERR
  CUR_MYSOCK=$MASTER_MYSOCK

  # For embedded server we collect the server flags and return
  if [ "x$USE_EMBEDDED_SERVER" = "x1" ] ; then
    # Add a -A to each argument to pass it to embedded server
    EMBEDDED_SERVER_OPTS=""
    for opt in $master_args
    do
      EMBEDDED_SERVER_OPTS="$EMBEDDED_SERVER_OPTS -A $opt"
    done
    EXTRA_MYSQL_TEST_OPT="$EMBEDDED_SERVER_OPTS"
    return
  fi

  if [ x$DO_DDD = x1 ]
  then
    $ECHO "set args $master_args" > $GDB_MASTER_INIT
    manager_launch master ddd -display $DISPLAY --debugger \
    "gdb -x $GDB_MASTER_INIT" $MASTER_MYSQLD
  elif [ x$DO_GDB = x1 ]
  then
    if [ x$MANUAL_GDB = x1 ]
    then
      $ECHO "set args $master_args" > $GDB_MASTER_INIT
      $ECHO "To start gdb for the master , type in another window:"
      $ECHO "cd $CWD ; gdb -x $GDB_MASTER_INIT $MASTER_MYSQLD"
      wait_for_master=1500
    else
      ( $ECHO set args $master_args;
      if [ $USE_MANAGER = 0 ] ; then
    cat <<EOF
b mysql_parse
commands 1
disa 1
end
r
EOF
      fi )  > $GDB_MASTER_INIT
      manager_launch master $XTERM -display $DISPLAY \
      -title "Master" -e gdb -x $GDB_MASTER_INIT $MASTER_MYSQLD
    fi
  else
    manager_launch master $MASTER_MYSQLD $master_args
  fi
  sleep_until_file_created $MASTER_MYPID$1 $wait_for_master
  wait_for_master=$SLEEP_TIME_FOR_SECOND_MASTER
  eval "MASTER$1_RUNNING=1"
}

start_slave()
{
  [ x$SKIP_SLAVE = x1 ] && return
  eval "this_slave_running=\$SLAVE$1_RUNNING"
  [ x$this_slave_running = 1 ] && return
  # When testing fail-safe replication, we will have more than one slave
  # in this case, we start secondary slaves with an argument
  slave_ident="slave$1"
  if [ -n "$1" ] ;
  then
   slave_server_id=`$EXPR 2 + $1`
   slave_rpl_rank=$slave_server_id
   slave_port=`expr $SLAVE_MYPORT + $1`
   slave_log="$SLAVE_MYLOG.$1"
   slave_err="$SLAVE_MYERR.$1"
   slave_datadir="$SLAVE_MYDDIR/../$slave_ident-data/"
   slave_pid="$MYRUN_DIR/mysqld-$slave_ident.pid"
   slave_sock="$SLAVE_MYSOCK-$1"
  else
   slave_server_id=2
   slave_rpl_rank=2
   slave_port=$SLAVE_MYPORT
   slave_log=$SLAVE_MYLOG
   slave_err=$SLAVE_MYERR
   slave_datadir=$SLAVE_MYDDIR
   slave_pid=$SLAVE_MYPID
   slave_sock="$SLAVE_MYSOCK"
 fi
  # Remove stale binary logs and old master.info files
  # except for too tests which need them
  if [ "$tname" != "rpl_crash_binlog_ib_1b" ] && [ "$tname" != "rpl_crash_binlog_ib_2b" ] && [ "$tname" != "rpl_crash_binlog_ib_3b" ]
  then
    $RM -f $MYSQL_TEST_DIR/var/log/$slave_ident-*bin.*
    $RM -f $slave_datadir/master.info $slave_datadir/relay-log.info
  fi

  #run slave initialization shell script if one exists
  if [ -f "$slave_init_script" ] ;
  then
        /bin/sh $slave_init_script
  fi

  if [ -z "$SLAVE_MASTER_INFO" ] ; then
    master_info="--master-user=root \
          --master-connect-retry=1 \
          --master-host=127.0.0.1 \
          --master-password="" \
          --master-port=$MASTER_MYPORT \
          --server-id=$slave_server_id --rpl-recovery-rank=$slave_rpl_rank"
 else
   master_info=$SLAVE_MASTER_INFO
 fi

  $RM -f $slave_datadir/log.*
  slave_args="--no-defaults $master_info \
  	    --exit-info=256 \
          --log-bin=$MYSQL_TEST_DIR/var/log/$slave_ident-bin \
          --relay-log=$MYSQL_TEST_DIR/var/log/$slave_ident-relay-bin \
          --log-slave-updates \
          --log=$slave_log \
          --basedir=$MY_BASEDIR \
          --datadir=$slave_datadir \
          --pid-file=$slave_pid \
          --port=$slave_port \
          --socket=$slave_sock \
          --character-sets-dir=$CHARSETSDIR \
          --default-character-set=$CHARACTER_SET \
          --core --init-rpl-role=slave \
          --tmpdir=$MYSQL_TMP_DIR \
          --language=$LANGUAGE \
          --skip-innodb --skip-ndbcluster --skip-slave-start \
          --slave-load-tmpdir=$SLAVE_LOAD_TMPDIR \
          --report-host=127.0.0.1 --report-user=root \
          --report-port=$slave_port \
          --master-retry-count=10 \
          -O slave_net_timeout=10 \
           $SMALL_SERVER \
           $EXTRA_SLAVE_OPT $EXTRA_SLAVE_MYSQLD_OPT"
  CUR_MYERR=$slave_err
  CUR_MYSOCK=$slave_sock

  if [ x$DO_DDD = x1 ]
  then
    $ECHO "set args $slave_args" > $GDB_SLAVE_INIT
    manager_launch $slave_ident ddd -display $DISPLAY --debugger \
     "gdb -x $GDB_SLAVE_INIT" $SLAVE_MYSQLD
  elif [ x$DO_GDB = x1 ]
  then
    if [ x$MANUAL_GDB = x1 ]
    then
      $ECHO "set args $slave_args" > $GDB_SLAVE_INIT
      echo "To start gdb for the slave, type in another window:"
      echo "cd $CWD ; gdb -x $GDB_SLAVE_INIT $SLAVE_MYSQLD"
      wait_for_slave=1500
    else
      ( $ECHO set args $slave_args;
      if [ $USE_MANAGER = 0 ] ; then
    cat <<EOF
b mysql_parse
commands 1
disa 1
end
r
EOF
      fi )  > $GDB_SLAVE_INIT
      manager_launch $slave_ident $XTERM -display $DISPLAY -title "Slave" -e \
      gdb -x $GDB_SLAVE_INIT $SLAVE_MYSQLD
    fi
  else
    manager_launch $slave_ident $SLAVE_MYSQLD $slave_args
  fi
  eval "SLAVE$1_RUNNING=1"
  sleep_until_file_created $slave_pid $wait_for_slave
  wait_for_slave=$SLEEP_TIME_FOR_SECOND_SLAVE
}

mysql_start ()
{
# We should not start the daemon here as we don't know the arguments
# for the test.  Better to let the test start the daemon

#  $ECHO "Starting MySQL daemon"
#  start_master
#  start_slave
  cd $MYSQL_TEST_DIR
  start_ndbcluster
  return 1
}

stop_slave ()
{
  eval "this_slave_running=\$SLAVE$1_RUNNING"
  slave_ident="slave$1"
  if [ -n "$1" ] ;
  then
   slave_pid="$MYRUN_DIR/mysqld-$slave_ident.pid"
  else
   slave_pid=$SLAVE_MYPID
  fi
  if [ x$this_slave_running = x1 ]
  then
    pid=`$CAT $slave_pid`
    manager_term $pid $slave_ident
    if [ $? != 0 ] && [ -f $slave_pid ]
    then # try harder!
      $ECHO "slave not cooperating with mysqladmin, will try manual kill"
      kill $pid
      sleep_until_file_deleted $pid $slave_pid
      if [ -f $slave_pid ] ; then
        $ECHO "slave refused to die. Sending SIGKILL"
        kill -9 `$CAT $slave_pid`
        $RM -f $slave_pid
      else
        $ECHO "slave responded to SIGTERM "
      fi
    else
      sleep $SLEEP_TIME_AFTER_RESTART
    fi
    eval "SLAVE$1_RUNNING=0"
  fi
}

stop_slave_threads ()
{
  eval "this_slave_running=\$SLAVE$1_RUNNING"
  slave_ident="slave$1"
  if [ x$this_slave_running = x1 ]
  then
    $MYSQLADMIN --no-defaults -uroot --socket=$MYSQL_TMP_DIR/$slave_ident.sock stop-slave > /dev/null 2>&1
  fi
}

stop_master ()
{
  eval "this_master_running=\$MASTER$1_RUNNING"
  if [ x$this_master_running = x1 ]
  then
    # For embedded server we don't stop anyting but mark that
    # MASTER_RUNNING=0 to get cleanup when calling start_master().
    if [ x$USE_EMBEDDED_SERVER != x1 ] ; then
      pid=`$CAT $MASTER_MYPID$1`
      manager_term $pid master $1
      if [ $? != 0 ] && [ -f $MASTER_MYPID$1 ]
      then # try harder!
	$ECHO "master not cooperating with mysqladmin, will try manual kill"
	kill $pid
	sleep_until_file_deleted $pid $MASTER_MYPID$1
	if [ -f $MASTER_MYPID$1 ] ; then
	  $ECHO "master refused to die. Sending SIGKILL"
	  kill -9 `$CAT $MASTER_MYPID$1`
	  $RM -f $MASTER_MYPID$1
	else
	  $ECHO "master responded to SIGTERM "
	fi
      else
	sleep $SLEEP_TIME_AFTER_RESTART
      fi
    fi
    eval "MASTER$1_RUNNING=0"
  fi
}

mysql_stop ()
{
 $ECHO  "Ending Tests"
 $ECHO  "Shutting-down MySQL daemon"
 $ECHO  ""
 stop_master
 stop_master 1
 $ECHO "Master shutdown finished"
 stop_slave
 stop_slave 1
 stop_slave 2
 $ECHO "Slave shutdown finished"
 stop_ndbcluster
 return 1
}

mysql_restart ()
{
  mysql_stop
  mysql_start
  return 1
}

mysql_loadstd () {

    # cp $STD_DATA/*.frm $STD_DATA/*.MRG $MASTER_MYDDIR/test
    return 1
}

run_testcase ()
{
 tf=$1
 tname=`$BASENAME $tf .test`
 master_opt_file=$TESTDIR/$tname-master.opt
 slave_opt_file=$TESTDIR/$tname-slave.opt
 master_init_script=$TESTDIR/$tname-master.sh
 slave_init_script=$TESTDIR/$tname-slave.sh
 slave_master_info_file=$TESTDIR/$tname.slave-mi
 tsrcdir=$TESTDIR/$tname-src
 result_file="r/$tname.result"
 echo $tname > $CURRENT_TEST
 SKIP_SLAVE=`$EXPR \( $tname : rpl \) = 0`
 if [ -n "$RESULT_EXT" -a \( x$RECORD = x1 -o -f "$result_file$RESULT_EXT" \) ] ; then
   result_file="$result_file$RESULT_EXT"
 fi
 if [ "$USE_MANAGER" = 1 ] ; then
  many_slaves=`$EXPR \( \( $tname : rpl_failsafe \) != 0 \) \| \( \( $tname : rpl_chain_temp_table \) != 0 \)`
 fi
 if $EXPR "$tname" '<' "$START_FROM" > /dev/null ; then
   #skip_test $tname
   return
 fi

 if [ "$SKIP_TEST" ] ; then
   if $EXPR \( "$tname" : "$SKIP_TEST" \) > /dev/null ; then
     skip_test $tname
     return
   fi
 fi

 if [ "$DO_TEST" ] ; then
   if $EXPR \( "$tname" : "$DO_TEST" \) > /dev/null ; then
     : #empty command to keep some shells happy
   else
     #skip_test $tname
     return
   fi
 fi

 if [ x${NO_SLAVE}x$SKIP_SLAVE = x1x0 ] ; then
   skip_test $tname
   return
 fi

 if [ "x$USE_EMBEDDED_SERVER" != "x1" ] ; then
   # Stop all slave threads, so that we don't have useless reconnection
   #  attempts and error messages in case the slave and master servers restart.
   stop_slave_threads
   stop_slave_threads 1
   stop_slave_threads 2
 fi

 # FIXME temporary solution, we will get a new C version of this
 # script soon anyway so it is not worth it spending the time
 if [ "x$USE_EMBEDDED_SERVER" = "x1" -a -z "$DO_TEST" ] ; then
   for t in \
        "alter_table" \
	"bdb-deadlock" \
	"connect" \
        "ctype_latin1_de" \
        "ctype_ucs" \
	"flush_block_commit" \
	"grant2" \
	"grant_cache" \
	"grant" \
	"init_connect" \
	"init_file" \
        "innodb" \
	"innodb-deadlock" \
	"innodb-lock" \
	"mix_innodb_myisam_binlog" \
	"mysqlbinlog2" \
	"mysqlbinlog" \
	"mysqldump" \
	"mysql_protocols" \
        "packet" \
	"ps_1general" \
	"rename" \
	"show_check" \
        "system_mysql_db_fix" \
        "timezone2" \
	"user_var" \
	"variables"
   do
     if [ "$tname" = "$t" ] ; then
       skip_test $tname
       return
     fi
   done
 fi

 if [ -z "$USE_RUNNING_SERVER" ] ;
 then
   if [ -f $master_opt_file ] ;
   then
     EXTRA_MASTER_OPT=`$CAT $master_opt_file | $SED -e "s;\\$MYSQL_TEST_DIR;$MYSQL_TEST_DIR;"`
     case "$EXTRA_MASTER_OPT" in
       --timezone=*)
	 TZ=`$ECHO "$EXTRA_MASTER_OPT" | $SED -e "s;--timezone=;;"`
	 export TZ
	 # Note that this must be set to space, not "" for test-reset to work
	 EXTRA_MASTER_OPT=" "
	 ;;
       --result-file=*)
         result_file=`$ECHO "$EXTRA_MASTER_OPT" | $SED -e "s;--result-file=;;"`
         result_file="r/$result_file.result"
         if [ -n "$RESULT_EXT" -a \( x$RECORD = x1 -o -f "$result_file$RESULT_EXT" \) ] ; then
	   result_file="$result_file$RESULT_EXT"
	 fi
	 # Note that this must be set to space, not "" for test-reset to work
	 EXTRA_MASTER_OPT=" "
         ;;
     esac
     stop_master
     stop_master 1
     report_current_test $tname
     start_master
     if [ -n "$USE_NDBCLUSTER" -a -z "$DO_BENCH" ] ; then
       start_master 1
     fi
     TZ=$MY_TZ; export TZ
   else
     # If we had extra master opts to the previous run
     # or there is no master running (FIXME strange.....)
     # or there is a master init script
     if [ ! -z "$EXTRA_MASTER_OPT" ] || [ x$MASTER_RUNNING != x1 ] || \
	[ -f $master_init_script ]
     then
       EXTRA_MASTER_OPT=""
       stop_master
       stop_master 1
       report_current_test $tname
       start_master
       if [ -n "$USE_NDBCLUSTER"  -a -z "$DO_BENCH" ] ; then
         start_master 1
       fi
     else
       report_current_test $tname
     fi
   fi

   # We never start a slave if embedded server is used
   if [ "x$USE_EMBEDDED_SERVER" != "x1" ] ; then
     do_slave_restart=0
     if [ -f $slave_opt_file ] ;
     then
       EXTRA_SLAVE_OPT=`$CAT $slave_opt_file | $SED -e "s;\\$MYSQL_TEST_DIR;$MYSQL_TEST_DIR;"`
       do_slave_restart=1
     else
      if [ ! -z "$EXTRA_SLAVE_OPT" ] || [ x$SLAVE_RUNNING != x1 ] ;
      then
	EXTRA_SLAVE_OPT=""
	do_slave_restart=1
      fi
     fi

     if [ -f $slave_master_info_file ] ; then
       SLAVE_MASTER_INFO=`$CAT $slave_master_info_file`
       do_slave_restart=1
     else
       if [ ! -z "$SLAVE_MASTER_INFO" ] || [ x$SLAVE_RUNNING != x1 ] ;
       then
	 SLAVE_MASTER_INFO=""
	 do_slave_restart=1
       fi
     fi

     if [ x$do_slave_restart = x1 ] ; then
       stop_slave
       echo "CURRENT_TEST: $tname" >> $SLAVE_MYERR
       start_slave
     else
       echo "CURRENT_TEST: $tname" >> $SLAVE_MYERR
     fi
     if [ x$many_slaves = x1 ]; then
      start_slave 1
      start_slave 2
     fi
   fi
 fi
 cd $MYSQL_TEST_DIR

 if [ -f $tf ] ; then
    $RM -f r/$tname.*reject
    mysql_test_args="-R $result_file $EXTRA_MYSQL_TEST_OPT"
    if [ -z "$DO_CLIENT_GDB" ] ; then
      `$MYSQL_TEST  $mysql_test_args < $tf 2> $TIMEFILE`;
    else
      do_gdb_test "$mysql_test_args" "$tf"
    fi

    res=$?

    pname=`$ECHO "$tname                        "|$CUT -c 1-24`
    RES="$pname"

    if [ x$many_slaves = x1 ] ; then
     stop_slave 1
     stop_slave 2
    fi

    if [ $res = 0 ]; then
      total_inc
      pass_inc
      TIMER=""
      if [ x$USE_TIMER = x1 -a -f "$MY_LOG_DIR/timer" ]; then
	TIMER=`cat $MY_LOG_DIR/timer`
	TIMER=`$PRINTF "%13s" $TIMER`
      fi
      $ECHO "$RES$RES_SPACE [ pass ]   $TIMER"
    else
      # why the following ``if'' ? That is why res==1 is special ?
      if [ $res = 2 ]; then
        skip_inc
	$ECHO "$RES$RES_SPACE [ skipped ]"
      else
        if [ $res -gt 2 ]; then
          $ECHO "mysqltest returned unexpected code $res, it has probably crashed" >> $TIMEFILE
        fi
	total_inc
        fail_inc
	$ECHO "$RES$RES_SPACE [ fail ]"
        $ECHO
	error_is
	show_failed_diff $tname
	$ECHO
	if [ x$FORCE != x1 ] ; then
	 $ECHO "Aborting: $tname failed in $TEST_MODE mode. To continue, re-run with '--force'."
	 $ECHO
         if [ -z "$DO_GDB" ] && [ -z "$USE_RUNNING_SERVER" ] && \
	    [ -z "$DO_DDD" ] && [ -z "$USE_EMBEDDED_SERVER" ]
	 then
	   mysql_stop
	   stop_manager
   	 fi
	 exit 1
	fi
	FAILED_CASES="$FAILED_CASES $tname"
        if [ -z "$DO_GDB" ] && [ -z "$USE_RUNNING_SERVER" ] && \
	   [ -z "$DO_DDD" ] && [ -z "$USE_EMBEDDED_SERVER" ]
	then
	  mysql_restart
	fi
	$ECHO "Resuming Tests"
	$ECHO ""
      fi
    fi
  fi
}

######################################################################
# Main script starts here
######################################################################

[ "$DO_GCOV" -a ! -x "$GCOV" ] && error "No gcov found"

[ "$DO_GCOV" ] && gcov_prepare
[ "$DO_GPROF" ] && gprof_prepare

if [ -z "$USE_RUNNING_SERVER" ]
then
  if [ -z "$FAST_START" ]
  then
    # Ensure that no old mysqld test servers are running
    $MYSQLADMIN --no-defaults --socket=$MASTER_MYSOCK -u root -O connect_timeout=5 -O shutdown_timeout=20 shutdown > /dev/null 2>&1
    $MYSQLADMIN --no-defaults --socket=$MASTER_MYSOCK1 -u root -O connect_timeout=5 -O shutdown_timeout=20 shutdown > /dev/null 2>&1
    $MYSQLADMIN --no-defaults --socket=$SLAVE_MYSOCK -u root -O connect_timeout=5 -O shutdown_timeout=20 shutdown > /dev/null 2>&1
    $MYSQLADMIN --no-defaults --host=$hostname --port=$MASTER_MYPORT -u root -O connect_timeout=5 -O shutdown_timeout=20 shutdown > /dev/null 2>&1
    $MYSQLADMIN --no-defaults --host=$hostname --port=$MASTER_MYPORT1 -u root -O connect_timeout=5 -O shutdown_timeout=20 shutdown > /dev/null 2>&1
    $MYSQLADMIN --no-defaults --host=$hostname --port=$SLAVE_MYPORT -u root -O connect_timeout=5 -O shutdown_timeout=20 shutdown > /dev/null 2>&1
    $MYSQLADMIN --no-defaults --host=$hostname --port=`expr $SLAVE_MYPORT + 1` -u root -O connect_timeout=5 -O shutdown_timeout=20 shutdown > /dev/null 2>&1
    sleep_until_file_deleted 0 $MASTER_MYPID
    sleep_until_file_deleted 0 $MASTER_MYPID"1"
    sleep_until_file_deleted 0 $SLAVE_MYPID
  else
    rm $MASTER_MYPID $MASTER_MYPID"1" $SLAVE_MYPID
  fi

  # Kill any running managers
  if [ -f "$MANAGER_PID_FILE" ]
  then
    kill `cat $MANAGER_PID_FILE`
    sleep 1
    if [ -f "$MANAGER_PID_FILE" ]
    then
      kill -9 `cat $MANAGER_PID_FILE`
      sleep 1
    fi
  fi

  stop_ndbcluster

  # Remove files that can cause problems
  $RM -rf $MYSQL_TEST_DIR/var/ndbcluster
  $RM -f $MYSQL_TEST_DIR/var/run/* $MYSQL_TEST_DIR/var/tmp/*

  # Remove old berkeley db log files that can confuse the server
  $RM -f $MASTER_MYDDIR/log.*
  $RM -f $MASTER_MYDDIR"1"/log.*

  wait_for_master=$SLEEP_TIME_FOR_FIRST_MASTER
  wait_for_slave=$SLEEP_TIME_FOR_FIRST_SLAVE
  $ECHO "Installing Test Databases"
  mysql_install_db

  start_manager

# Do not automagically start daemons if we are in gdb or running only one test
# case
  if [ -z "$DO_GDB" ] && [ -z "$DO_DDD" ]
  then
    mysql_start
  fi
  $ECHO  "Loading Standard Test Databases"
  mysql_loadstd
fi

if [ "x$START_AND_EXIT" = "x1" ] ; then
 echo "Servers started, exiting"
 exit
fi

$ECHO  "Starting Tests"

#
# This can probably be deleted
#
if [ "$DO_BENCH" = 1 ]
then
  start_master

  if [ "$DO_SMALL_BENCH" = 1 ]
  then
    EXTRA_BENCH_ARGS="--small-test --small-tables"
  fi

  if [ ! -z "$USE_NDBCLUSTER" ]
  then
    EXTRA_BENCH_ARGS="--create-options=TYPE=ndb $EXTRA_BENCH_ARGS"
  fi 

  BENCHDIR=$BASEDIR/sql-bench/
  savedir=`pwd`
  cd $BENCHDIR
  if [ -z "$1" ]
  then
    ./run-all-tests --socket=$MASTER_MYSOCK --user=root $EXTRA_BENCH_ARGS --log
  else
    if [ -x "./$1" ]
    then
       ./$1 --socket=$MASTER_MYSOCK --user=root $EXTRA_BENCH_ARGS
    else
      echo "benchmark $1 not found"
    fi
  fi
  cd $savedir
  mysql_stop
  stop_manager
  exit
fi

$ECHO
if [ x$USE_TIMER = x1 ] ; then
$ECHO "TEST                            RESULT        TIME (ms)"
else
$ECHO "TEST                            RESULT"
fi
$ECHO $DASH72

if [ -z "$1" ] ;
then
  if [ x$RECORD = x1 ]; then
    $ECHO "Will not run in record mode without a specific test case."
  else
    for tf in $TESTDIR/*.$TESTSUFFIX
    do
      run_testcase $tf
    done
    $RM -f $TIMEFILE	# Remove for full test
  fi
else
  while [ ! -z "$1" ]; do
    tname=`$BASENAME $1 .test`
    tf=$TESTDIR/$tname.$TESTSUFFIX
    if [ -f $tf ] ; then
      run_testcase $tf
    else
      $ECHO "Test case $tf does not exist."
    fi
    shift
  done
fi

$ECHO $DASH72
$ECHO

if [ -z "$DO_GDB" ] && [ -z "$USE_RUNNING_SERVER" ] && [ -z "$DO_DDD" ]
then
    mysql_stop
fi
stop_manager
report_stats
$ECHO

[ "$DO_GCOV" ] && gcov_collect # collect coverage information
[ "$DO_GPROF" ] && gprof_collect # collect coverage information

if [ $TOT_FAIL -ne 0 ]; then
  $ECHO "mysql-test-run in $TEST_MODE mode: *** Failing the test(s):$FAILED_CASES"
  $ECHO
  exit 1
else
  exit 0
fi<|MERGE_RESOLUTION|>--- conflicted
+++ resolved
@@ -691,11 +691,8 @@
 export NDB_TOOLS_DIR
 export NDB_MGM
 export NDB_BACKUP_DIR
-<<<<<<< HEAD
+export NDB_TOOLS_OUTPUT
 export PURIFYOPTIONS
-=======
-export NDB_TOOLS_OUTPUT
->>>>>>> 05be0350
 
 MYSQL_TEST_ARGS="--no-defaults --socket=$MASTER_MYSOCK --database=$DB \
  --user=$DBUSER --password=$DBPASSWD --silent -v --skip-safemalloc \
@@ -1048,7 +1045,7 @@
 {
   if [ ! -z "$USE_NDBCLUSTER" ]
   then
-  rm -f $NDBAPI_OUTPUT
+  rm -f $NDB_TOOLS_OUTPUT
   if [ -z "$USE_RUNNING_NDBCLUSTER" ]
   then
     echo "Starting ndbcluster"
