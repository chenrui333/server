--- conflicted
+++ resolved
@@ -3324,7 +3324,6 @@
 DROP VIEW v1,v2;
 DROP TABLE t1,t2,t3,t4;
 
-<<<<<<< HEAD
 #
 # Bug #29104: assertion abort for a query with a view column reference
 #             in the GROUP BY list and a condition requiring the value  
@@ -3415,6 +3414,24 @@
    where table_name = 'v1';
 drop view v1;
 drop table t1;
+
+#
+# Bug #28701: SELECTs from VIEWs completely ignore USE/FORCE KEY, allowing
+# invalid statements
+#
+
+CREATE TABLE t1 (a INT);
+INSERT INTO t1 VALUES (1),(2);
+CREATE VIEW v1 AS SELECT * FROM t1;
+--error ER_WRONG_USAGE
+SELECT * FROM v1 USE KEY(non_existant);
+--error ER_WRONG_USAGE
+SELECT * FROM v1 FORCE KEY(non_existant);
+--error ER_WRONG_USAGE
+SELECT * FROM v1 IGNORE KEY(non_existant);
+
+DROP VIEW v1;
+DROP TABLE t1;
 
 --echo End of 5.0 tests.
 
@@ -3437,27 +3454,4 @@
 DROP DATABASE `d-1`;
 USE test;
 
---echo End of 5.1 tests.
-=======
-
-#
-# Bug #28701: SELECTs from VIEWs completely ignore USE/FORCE KEY, allowing
-# invalid statements
-#
-
-CREATE TABLE t1 (a INT);
-INSERT INTO t1 VALUES (1),(2);
-CREATE VIEW v1 AS SELECT * FROM t1;
---error ER_WRONG_USAGE
-SELECT * FROM v1 USE KEY(non_existant);
---error ER_WRONG_USAGE
-SELECT * FROM v1 FORCE KEY(non_existant);
---error ER_WRONG_USAGE
-SELECT * FROM v1 IGNORE KEY(non_existant);
-
-DROP VIEW v1;
-DROP TABLE t1;
-
-
---echo End of 5.0 tests.
->>>>>>> 68e2efcc
+--echo End of 5.1 tests.