--- conflicted
+++ resolved
@@ -231,10 +231,7 @@
 INSERT INTO t3 VALUES (1,'jedan'),(2,'dva');
 update t1,t2 set t1.naziv="aaaa" where t1.broj=t2.broj;
 update t1,t2,t3 set t1.naziv="bbbb", t2.naziv="aaaa" where t1.broj=t2.broj and t2.broj=t3.broj;
-<<<<<<< HEAD
 drop table t1,t2,t3;
-=======
-drop table if exists t1,t2,t3;
 
 #
 # Test multi update with different join methods
@@ -262,5 +259,4 @@
 select * from t1;
 select * from t2;
 
-drop table t1,t2;
->>>>>>> 7517a59a
+drop table t1,t2;