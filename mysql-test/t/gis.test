-- source include/have_geometry.inc

#
# Spatial objects
#

--disable_warnings
DROP TABLE IF EXISTS t1, gis_point, gis_line, gis_polygon, gis_multi_point, gis_multi_line, gis_multi_polygon, gis_geometrycollection, gis_geometry;
--enable_warnings

CREATE TABLE gis_point  (fid INTEGER NOT NULL PRIMARY KEY, g POINT);
CREATE TABLE gis_line  (fid INTEGER NOT NULL PRIMARY KEY, g LINESTRING);
CREATE TABLE gis_polygon   (fid INTEGER NOT NULL PRIMARY KEY, g POLYGON);
CREATE TABLE gis_multi_point (fid INTEGER NOT NULL PRIMARY KEY, g MULTIPOINT);
CREATE TABLE gis_multi_line (fid INTEGER NOT NULL PRIMARY KEY, g MULTILINESTRING);
CREATE TABLE gis_multi_polygon  (fid INTEGER NOT NULL PRIMARY KEY, g MULTIPOLYGON);
CREATE TABLE gis_geometrycollection  (fid INTEGER NOT NULL PRIMARY KEY, g GEOMETRYCOLLECTION);
CREATE TABLE gis_geometry (fid INTEGER NOT NULL PRIMARY KEY, g GEOMETRY);

SHOW FIELDS FROM gis_point;
SHOW FIELDS FROM gis_line;
SHOW FIELDS FROM gis_polygon;
SHOW FIELDS FROM gis_multi_point;
SHOW FIELDS FROM gis_multi_line;
SHOW FIELDS FROM gis_multi_polygon;
SHOW FIELDS FROM gis_geometrycollection;
SHOW FIELDS FROM gis_geometry;


INSERT INTO gis_point VALUES 
(101, PointFromText('POINT(10 10)')),
(102, PointFromText('POINT(20 10)')),
(103, PointFromText('POINT(20 20)')),
(104, PointFromWKB(AsWKB(PointFromText('POINT(10 20)'))));

INSERT INTO gis_line VALUES
(105, LineFromText('LINESTRING(0 0,0 10,10 0)')),
(106, LineStringFromText('LINESTRING(10 10,20 10,20 20,10 20,10 10)')),
(107, LineStringFromWKB(LineString(Point(10, 10), Point(40, 10))));

INSERT INTO gis_polygon VALUES
(108, PolygonFromText('POLYGON((10 10,20 10,20 20,10 20,10 10))')),
(109, PolyFromText('POLYGON((0 0,50 0,50 50,0 50,0 0), (10 10,20 10,20 20,10 20,10 10))')),
(110, PolyFromWKB(Polygon(LineString(Point(0, 0), Point(30, 0), Point(30, 30), Point(0, 0)))));

INSERT INTO gis_multi_point VALUES
(111, MultiPointFromText('MULTIPOINT(0 0,10 10,10 20,20 20)')),
(112, MPointFromText('MULTIPOINT(1 1,11 11,11 21,21 21)')),
(113, MPointFromWKB(MultiPoint(Point(3, 6), Point(4, 10))));

INSERT INTO gis_multi_line VALUES
(114, MultiLineStringFromText('MULTILINESTRING((10 48,10 21,10 0),(16 0,16 23,16 48))')),
(115, MLineFromText('MULTILINESTRING((10 48,10 21,10 0))')),
(116, MLineFromWKB(MultiLineString(LineString(Point(1, 2), Point(3, 5)), LineString(Point(2, 5), Point(5, 8), Point(21, 7)))));


INSERT INTO gis_multi_polygon VALUES
(117, MultiPolygonFromText('MULTIPOLYGON(((28 26,28 0,84 0,84 42,28 26),(52 18,66 23,73 9,48 6,52 18)),((59 18,67 18,67 13,59 13,59 18)))')),
(118, MPolyFromText('MULTIPOLYGON(((28 26,28 0,84 0,84 42,28 26),(52 18,66 23,73 9,48 6,52 18)),((59 18,67 18,67 13,59 13,59 18)))')),
(119, MPolyFromWKB(MultiPolygon(Polygon(LineString(Point(0, 3), Point(3, 3), Point(3, 0), Point(0, 3))))));

INSERT INTO gis_geometrycollection VALUES
(120, GeomCollFromText('GEOMETRYCOLLECTION(POINT(0 0), LINESTRING(0 0,10 10))')),
(121, GeometryFromWKB(GeometryCollection(Point(44, 6), LineString(Point(3, 6), Point(7, 9)))));

INSERT into gis_geometry SELECT * FROM gis_point;
INSERT into gis_geometry SELECT * FROM gis_line;
INSERT into gis_geometry SELECT * FROM gis_polygon;
INSERT into gis_geometry SELECT * FROM gis_multi_point;
INSERT into gis_geometry SELECT * FROM gis_multi_line;
INSERT into gis_geometry SELECT * FROM gis_multi_polygon;
INSERT into gis_geometry SELECT * FROM gis_geometrycollection;

SELECT fid, AsText(g) FROM gis_point;
SELECT fid, AsText(g) FROM gis_line;
SELECT fid, AsText(g) FROM gis_polygon;
SELECT fid, AsText(g) FROM gis_multi_point;
SELECT fid, AsText(g) FROM gis_multi_line;
SELECT fid, AsText(g) FROM gis_multi_polygon;
SELECT fid, AsText(g) FROM gis_geometrycollection;
SELECT fid, AsText(g) FROM gis_geometry;

SELECT fid, Dimension(g) FROM gis_geometry;
SELECT fid, GeometryType(g) FROM gis_geometry;
SELECT fid, IsEmpty(g) FROM gis_geometry;
SELECT fid, AsText(Envelope(g)) FROM gis_geometry;
explain extended select Dimension(g), GeometryType(g), IsEmpty(g), AsText(Envelope(g)) from gis_geometry;

SELECT fid, X(g) FROM gis_point;
SELECT fid, Y(g) FROM gis_point;
explain extended select X(g),Y(g) FROM gis_point;

SELECT fid, AsText(StartPoint(g)) FROM gis_line;
SELECT fid, AsText(EndPoint(g)) FROM gis_line;
SELECT fid, GLength(g) FROM gis_line;
SELECT fid, NumPoints(g) FROM gis_line;
SELECT fid, AsText(PointN(g, 2)) FROM gis_line;
SELECT fid, IsClosed(g) FROM gis_line;
explain extended select AsText(StartPoint(g)),AsText(EndPoint(g)),GLength(g),NumPoints(g),AsText(PointN(g, 2)),IsClosed(g) FROM gis_line;

SELECT fid, AsText(Centroid(g)) FROM gis_polygon;
SELECT fid, Area(g) FROM gis_polygon;
SELECT fid, AsText(ExteriorRing(g)) FROM gis_polygon;
SELECT fid, NumInteriorRings(g) FROM gis_polygon;
SELECT fid, AsText(InteriorRingN(g, 1)) FROM gis_polygon;
explain extended select AsText(Centroid(g)),Area(g),AsText(ExteriorRing(g)),NumInteriorRings(g),AsText(InteriorRingN(g, 1)) FROM gis_polygon;

SELECT fid, IsClosed(g) FROM gis_multi_line;

SELECT fid, AsText(Centroid(g)) FROM gis_multi_polygon;
SELECT fid, Area(g) FROM gis_multi_polygon;

SELECT fid, NumGeometries(g) from gis_multi_point;
SELECT fid, NumGeometries(g) from gis_multi_line;
SELECT fid, NumGeometries(g) from gis_multi_polygon;
SELECT fid, NumGeometries(g) from gis_geometrycollection;
explain extended SELECT fid, NumGeometries(g) from gis_multi_point;

SELECT fid, AsText(GeometryN(g, 2)) from gis_multi_point;
SELECT fid, AsText(GeometryN(g, 2)) from gis_multi_line;
SELECT fid, AsText(GeometryN(g, 2)) from gis_multi_polygon;
SELECT fid, AsText(GeometryN(g, 2)) from gis_geometrycollection;
SELECT fid, AsText(GeometryN(g, 1)) from gis_geometrycollection;
explain extended SELECT fid, AsText(GeometryN(g, 2)) from gis_multi_point;

SELECT g1.fid as first, g2.fid as second,
Within(g1.g, g2.g) as w, Contains(g1.g, g2.g) as c, Overlaps(g1.g, g2.g) as o,
Equals(g1.g, g2.g) as e, Disjoint(g1.g, g2.g) as d, Touches(g1.g, g2.g) as t,
Intersects(g1.g, g2.g) as i, Crosses(g1.g, g2.g) as r
FROM gis_geometrycollection g1, gis_geometrycollection g2 ORDER BY first, second;
explain extended SELECT g1.fid as first, g2.fid as second,
Within(g1.g, g2.g) as w, Contains(g1.g, g2.g) as c, Overlaps(g1.g, g2.g) as o,
Equals(g1.g, g2.g) as e, Disjoint(g1.g, g2.g) as d, Touches(g1.g, g2.g) as t,
Intersects(g1.g, g2.g) as i, Crosses(g1.g, g2.g) as r
FROM gis_geometrycollection g1, gis_geometrycollection g2 ORDER BY first, second;

DROP TABLE gis_point, gis_line, gis_polygon, gis_multi_point, gis_multi_line, gis_multi_polygon, gis_geometrycollection, gis_geometry;

#
# Check that ALTER TABLE doesn't loose geometry type
#
CREATE TABLE t1 (
  gp  point,
  ln  linestring,
  pg  polygon,
  mp  multipoint,
  mln multilinestring,
  mpg multipolygon,
  gc  geometrycollection,
  gm  geometry
);

SHOW FIELDS FROM t1;
ALTER TABLE t1 ADD fid INT NOT NULL;
SHOW FIELDS FROM t1;
DROP TABLE t1;

SELECT AsText(GeometryFromWKB(AsWKB(GeometryFromText('POINT(1 4)'))));
explain extended SELECT AsText(GeometryFromWKB(AsWKB(GeometryFromText('POINT(1 4)'))));
explain extended SELECT AsText(GeometryFromWKB(AsWKB(PointFromText('POINT(1 4)'))));
SELECT SRID(GeomFromText('LineString(1 1,2 2)',101));
explain extended SELECT SRID(GeomFromText('LineString(1 1,2 2)',101));
#select issimple(MultiPoint(Point(3, 6), Point(4, 10))), issimple(Point(3, 6)),issimple(PolygonFromText('POLYGON((10 10,20 10,20 20,10 20,10 10))')),issimple(GeometryFromText('POINT(1 4)')), issimple(AsWKB(GeometryFromText('POINT(1 4)')));
explain extended select issimple(MultiPoint(Point(3, 6), Point(4, 10))), issimple(Point(3, 6));

create table t1 (a geometry not null);
insert into t1 values (GeomFromText('Point(1 2)'));
-- error 1416
insert into t1 values ('Garbage');
-- error 1416
insert IGNORE into t1 values ('Garbage');
alter table t1 add spatial index(a);

drop table t1;

#
# Bug #5219: problem with range optimizer
#

create table t1(a geometry not null, spatial index(a));
insert into t1 values
(GeomFromText('POINT(1 1)')), (GeomFromText('POINT(3 3)')), 
(GeomFromText('POINT(4 4)')), (GeomFromText('POINT(6 6)'));
select AsText(a) from t1 where
  MBRContains(GeomFromText('Polygon((0 0, 0 2, 2 2, 2 0, 0 0))'), a)
  or
  MBRContains(GeomFromText('Polygon((2 2, 2 5, 5 5, 5 2, 2 2))'), a);
select AsText(a) from t1 where
  MBRContains(GeomFromText('Polygon((0 0, 0 2, 2 2, 2 0, 0 0))'), a)
  and
  MBRContains(GeomFromText('Polygon((0 0, 0 7, 7 7, 7 0, 0 0))'), a);
drop table t1;

CREATE TABLE t1 (Coordinates POINT NOT NULL, SPATIAL INDEX(Coordinates)); 
INSERT INTO t1 VALUES(GeomFromText('POINT(383293632 1754448)')); 
INSERT INTO t1 VALUES(GeomFromText('POINT(564952612 157516260)')); 
INSERT INTO t1 VALUES(GeomFromText('POINT(903994614 180726515)')); 
INSERT INTO t1 VALUES(GeomFromText('POINT(98128178 141127631)')); 
INSERT INTO t1 VALUES(GeomFromText('POINT(862547902 799334546)')); 
INSERT INTO t1 VALUES(GeomFromText('POINT(341989013 850270906)')); 
INSERT INTO t1 VALUES(GeomFromText('POINT(803302376 93039099)')); 
INSERT INTO t1 VALUES(GeomFromText('POINT(857439153 817431356)')); 
INSERT INTO t1 VALUES(GeomFromText('POINT(319757546 343162742)')); 
INSERT INTO t1 VALUES(GeomFromText('POINT(826341972 717484432)')); 
INSERT INTO t1 VALUES(GeomFromText('POINT(305066789 201736238)')); 
INSERT INTO t1 VALUES(GeomFromText('POINT(626068992 616241497)')); 
INSERT INTO t1 VALUES(GeomFromText('POINT(55789424 755830108)')); 
INSERT INTO t1 VALUES(GeomFromText('POINT(802874458 312435220)')); 
INSERT INTO t1 VALUES(GeomFromText('POINT(153795660 551723671)')); 
INSERT INTO t1 VALUES(GeomFromText('POINT(242207428 537089292)')); 
INSERT INTO t1 VALUES(GeomFromText('POINT(553478119 807160039)')); 
INSERT INTO t1 VALUES(GeomFromText('POINT(694605552 457472733)')); 
INSERT INTO t1 VALUES(GeomFromText('POINT(987886554 792733729)')); 
INSERT INTO t1 VALUES(GeomFromText('POINT(598600363 850434457)')); 
INSERT INTO t1 VALUES(GeomFromText('POINT(592068275 940589376)')); 
INSERT INTO t1 VALUES(GeomFromText('POINT(700705362 395370650)')); 
INSERT INTO t1 VALUES(GeomFromText('POINT(33628474 558144514)')); 
INSERT INTO t1 VALUES(GeomFromText('POINT(212802006 353386020)')); 
INSERT INTO t1 VALUES(GeomFromText('POINT(901307256 39143977)')); 
INSERT INTO t1 VALUES(GeomFromText('POINT(70870451 206374045)')); 
INSERT INTO t1 VALUES(GeomFromText('POINT(240880214 696939443)')); 
INSERT INTO t1 VALUES(GeomFromText('POINT(822615542 296669638)')); 
INSERT INTO t1 VALUES(GeomFromText('POINT(452769551 625489999)')); 
INSERT INTO t1 VALUES(GeomFromText('POINT(609104858 606565210)')); 
INSERT INTO t1 VALUES(GeomFromText('POINT(177213669 851312285)')); 
INSERT INTO t1 VALUES(GeomFromText('POINT(143654501 730691787)')); 
INSERT INTO t1 VALUES(GeomFromText('POINT(658472325 838260052)')); 
INSERT INTO t1 VALUES(GeomFromText('POINT(188164520 646358878)')); 
INSERT INTO t1 VALUES(GeomFromText('POINT(630993781 786764883)')); 
INSERT INTO t1 VALUES(GeomFromText('POINT(496793334 223062055)')); 
INSERT INTO t1 VALUES(GeomFromText('POINT(727354258 197498696)')); 
INSERT INTO t1 VALUES(GeomFromText('POINT(618432704 760982731)')); 
INSERT INTO t1 VALUES(GeomFromText('POINT(755643210 831234710)')); 
INSERT INTO t1 VALUES(GeomFromText('POINT(114368751 656950466)')); 
INSERT INTO t1 VALUES(GeomFromText('POINT(870378686 185239202)')); 
INSERT INTO t1 VALUES(GeomFromText('POINT(863324511 111258900)')); 
INSERT INTO t1 VALUES(GeomFromText('POINT(882178645 685940052)')); 
INSERT INTO t1 VALUES(GeomFromText('POINT(407928538 334948195)')); 
INSERT INTO t1 VALUES(GeomFromText('POINT(311430051 17033395)')); 
INSERT INTO t1 VALUES(GeomFromText('POINT(941513405 488643719)')); 
INSERT INTO t1 VALUES(GeomFromText('POINT(868345680 85167906)')); 
INSERT INTO t1 VALUES(GeomFromText('POINT(219335507 526818004)')); 
INSERT INTO t1 VALUES(GeomFromText('POINT(923427958 407500026)')); 
INSERT INTO t1 VALUES(GeomFromText('POINT(173176882 554421738)')); 
INSERT INTO t1 VALUES(GeomFromText('POINT(194264908 669970217)')); 
INSERT INTO t1 VALUES(GeomFromText('POINT(777483793 921619165)')); 
INSERT INTO t1 VALUES(GeomFromText('POINT(867468912 395916497)')); 
INSERT INTO t1 VALUES(GeomFromText('POINT(682601897 623112122)')); 
INSERT INTO t1 VALUES(GeomFromText('POINT(227151206 796970647)')); 
INSERT INTO t1 VALUES(GeomFromText('POINT(280062588 97529892)')); 
INSERT INTO t1 VALUES(GeomFromText('POINT(982209849 143387099)')); 
INSERT INTO t1 VALUES(GeomFromText('POINT(208788792 864388493)')); 
INSERT INTO t1 VALUES(GeomFromText('POINT(829327151 616717329)')); 
INSERT INTO t1 VALUES(GeomFromText('POINT(199336688 140757201)')); 
INSERT INTO t1 VALUES(GeomFromText('POINT(633750724 140850093)')); 
INSERT INTO t1 VALUES(GeomFromText('POINT(629400920 502096404)')); 
INSERT INTO t1 VALUES(GeomFromText('POINT(226017998 848736426)')); 
INSERT INTO t1 VALUES(GeomFromText('POINT(28914408 149445955)')); 
INSERT INTO t1 VALUES(GeomFromText('POINT(256236452 202091290)')); 
INSERT INTO t1 VALUES(GeomFromText('POINT(703867693 450501360)')); 
INSERT INTO t1 VALUES(GeomFromText('POINT(872061506 481351486)')); 
INSERT INTO t1 VALUES(GeomFromText('POINT(372120524 739530418)')); 
INSERT INTO t1 VALUES(GeomFromText('POINT(877267982 54722420)')); 
INSERT INTO t1 VALUES(GeomFromText('POINT(362642540 104419188)')); 
INSERT INTO t1 VALUES(GeomFromText('POINT(851693067 642705127)')); 
INSERT INTO t1 VALUES(GeomFromText('POINT(201949080 833902916)')); 
INSERT INTO t1 VALUES(GeomFromText('POINT(786092225 410737872)')); 
INSERT INTO t1 VALUES(GeomFromText('POINT(698291409 615419376)')); 
INSERT INTO t1 VALUES(GeomFromText('POINT(27455201 897628096)')); 
INSERT INTO t1 VALUES(GeomFromText('POINT(756176576 661205925)')); 
INSERT INTO t1 VALUES(GeomFromText('POINT(38478189 385577496)')); 
INSERT INTO t1 VALUES(GeomFromText('POINT(163302328 264496186)')); 
INSERT INTO t1 VALUES(GeomFromText('POINT(234313922 192216735)')); 
INSERT INTO t1 VALUES(GeomFromText('POINT(413942141 490550373)')); 
INSERT INTO t1 VALUES(GeomFromText('POINT(394308025 117809834)')); 
INSERT INTO t1 VALUES(GeomFromText('POINT(941051732 266369530)')); 
INSERT INTO t1 VALUES(GeomFromText('POINT(599161319 313172256)')); 
INSERT INTO t1 VALUES(GeomFromText('POINT(5899948 476429301)')); 
INSERT INTO t1 VALUES(GeomFromText('POINT(367894677 368542487)')); 
INSERT INTO t1 VALUES(GeomFromText('POINT(580848489 219587743)')); 
INSERT INTO t1 VALUES(GeomFromText('POINT(11247614 782797569)')); 
drop table t1;

create table t1 select GeomFromWKB(POINT(1,3));
show create table t1;
drop table t1;

CREATE TABLE `t1` (`object_id` bigint(20) unsigned NOT NULL default '0', `geo`
geometry NOT NULL default '') ENGINE=MyISAM ;

insert into t1 values ('85984',GeomFromText('MULTIPOLYGON(((-115.006363
36.305435,-114.992394 36.305202,-114.991219 36.305975,-114.991163
36.306845,-114.989432 36.309452,-114.978275 36.312642,-114.977363
36.311978,-114.975327 36.312344,-114.96502 36.31597,-114.963364
36.313629,-114.961723 36.313721,-114.956398 36.316057,-114.951882
36.320979,-114.947073 36.323475,-114.945207 36.326451,-114.945207
36.326451,-114.944132 36.326061,-114.94003 36.326588,-114.924017
36.334484,-114.923281 36.334146,-114.92564 36.331504,-114.94072
36.319282,-114.945348 36.314812,-114.948091 36.314762,-114.951755
36.316211,-114.952446 36.313883,-114.952644 36.309488,-114.944725
36.313083,-114.93706 36.32043,-114.932478 36.323497,-114.924556
36.327708,-114.922608 36.329715,-114.92009 36.328695,-114.912105
36.323566,-114.901647 36.317952,-114.897436 36.313968,-114.895344
36.309573,-114.891699 36.304398,-114.890569 36.303551,-114.886356
36.302702,-114.885141 36.301351,-114.885709 36.297391,-114.892499
36.290893,-114.902142 36.288974,-114.904941 36.288838,-114.905308
36.289845,-114.906325 36.290395,-114.909916 36.289549,-114.914527
36.287535,-114.918797 36.284423,-114.922982 36.279731,-114.924113
36.277282,-114.924057 36.275817,-114.927733 36.27053,-114.929354
36.269029,-114.929354 36.269029,-114.950856 36.268715,-114.950768
36.264324,-114.960206 36.264293,-114.960301 36.268943,-115.006662
36.268929,-115.008583 36.265619,-115.00665 36.264247,-115.006659
36.246873,-115.006659 36.246873,-115.006838 36.247697,-115.010764
36.247774,-115.015609 36.25113,-115.015765 36.254505,-115.029517
36.254619,-115.038573 36.249317,-115.038573 36.249317,-115.023403
36.25841,-115.023873 36.258994,-115.031845 36.259829,-115.03183
36.261053,-115.025561 36.261095,-115.036417 36.274632,-115.033729
36.276041,-115.032217 36.274851,-115.029845 36.273959,-115.029934
36.274966,-115.025763 36.274896,-115.025406 36.281044,-115.028731
36.284471,-115.036497 36.290377,-115.042071 36.291039,-115.026759
36.298478,-115.008995 36.301966,-115.006363 36.305435),(-115.079835
36.244369,-115.079735 36.260186,-115.076435 36.262369,-115.069758
36.265,-115.070235 36.268757,-115.064542 36.268655,-115.061843
36.269857,-115.062676 36.270693,-115.06305 36.272344,-115.059051
36.281023,-115.05918 36.283008,-115.060591 36.285246,-115.061913
36.290022,-115.062499 36.306353,-115.062499 36.306353,-115.060918
36.30642,-115.06112 36.289779,-115.05713 36.2825,-115.057314
36.279446,-115.060779 36.274659,-115.061366 36.27209,-115.057858
36.26557,-115.055805 36.262883,-115.054688 36.262874,-115.047335
36.25037,-115.044234 36.24637,-115.052434 36.24047,-115.061734
36.23507,-115.061934 36.22677,-115.061934 36.22677,-115.061491
36.225267,-115.062024 36.218194,-115.060134 36.218278,-115.060133
36.210771,-115.057833 36.210771,-115.057433 36.196271,-115.062233
36.196271,-115.062233 36.190371,-115.062233 36.190371,-115.065533
36.190371,-115.071333 36.188571,-115.098331 36.188275,-115.098331
36.188275,-115.098435 36.237569,-115.097535 36.240369,-115.097535
36.240369,-115.093235 36.240369,-115.089135 36.240469,-115.083135
36.240569,-115.083135 36.240569,-115.079835
36.244369)))')),('85998',GeomFromText('MULTIPOLYGON(((-115.333107
36.264587,-115.333168 36.280638,-115.333168 36.280638,-115.32226
36.280643,-115.322538 36.274311,-115.327222 36.274258,-115.32733
36.263026,-115.330675 36.262984,-115.332132 36.264673,-115.333107
36.264587),(-115.247239 36.247066,-115.247438 36.218267,-115.247438
36.218267,-115.278525 36.219263,-115.278525 36.219263,-115.301545
36.219559,-115.332748 36.219197,-115.332757 36.220041,-115.332757
36.220041,-115.332895 36.233514,-115.349023 36.233479,-115.351489
36.234475,-115.353681 36.237021,-115.357106 36.239789,-115.36519
36.243331,-115.368156 36.243487,-115.367389 36.244902,-115.364553
36.246014,-115.359219 36.24616,-115.356186 36.248025,-115.353347
36.248004,-115.350813 36.249507,-115.339673 36.25387,-115.333069
36.255018,-115.333069 36.255018,-115.333042 36.247767,-115.279039
36.248666,-115.263639 36.247466,-115.263839 36.252766,-115.261439
36.252666,-115.261439 36.247366,-115.247239 36.247066)))'));

select object_id, geometrytype(geo), ISSIMPLE(GEO), ASTEXT(centroid(geo)) from
t1 where object_id=85998;

select object_id, geometrytype(geo), ISSIMPLE(GEO), ASTEXT(centroid(geo)) from
t1 where object_id=85984;

drop table t1;

create table t1 (fl geometry);
--error 1416
insert into t1 values (1);
--error 1416
insert into t1 values (1.11);
--error 1416
insert into t1 values ("qwerty");
--error 1416
insert into t1 values (pointfromtext('point(1,1)'));

drop table t1;

select (asWKT(geomfromwkb((0x000000000140240000000000004024000000000000))));
select (asWKT(geomfromwkb((0x010100000000000000000024400000000000002440))));

--enable_metadata
create table t1 (g GEOMETRY);
select * from t1;
select asbinary(g) from t1;
--disable_metadata
drop table t1;

create table t1 (a TEXT, b GEOMETRY NOT NULL, SPATIAL KEY(b));
alter table t1 disable keys;
--error 1263
load data infile '../std_data_ln/bad_gis_data.dat' into table t1;
alter table t1 enable keys;
drop table t1;

<<<<<<< HEAD
# End of 4.1 tests

#
# Bug #12281 (Geometry: crash in trigger)
#

create table t1 (s1 geometry not null,s2 char(100));
create trigger t1_bu before update on t1 for each row set new.s1 = null;
--error 1048
insert into t1 values (null,null);
drop table t1;

#
# Bug #10499 (function creation with GEOMETRY datatype)
#
--disable_warnings
drop procedure if exists fn3;
--enable_warnings
create function fn3 () returns point return GeomFromText("point(1 1)"); 
show create function fn3;
select astext(fn3());
drop function fn3;

#
# Bug #12267 (primary key over GIS)
#
create table t1(pt POINT);
alter table t1 add primary key pti(pt);
drop table t1;
create table t1(pt GEOMETRY);
--error 1170
alter table t1 add primary key pti(pt);
alter table t1 add primary key pti(pt(20));
drop table t1;


create table t1 select GeomFromText('point(1 1)');
desc t1;
drop table t1;

#
# Bug #20691 (DEFAULT over NOT NULL field)
#
create table t1 (g geometry not null);
--error ER_CANT_CREATE_GEOMETRY_OBJECT
insert into t1 values(default);
drop table t1;
=======
#
# Bug #26038: is null and bad data
#

create table t1 (a int, b blob);
insert into t1 values (1, ''), (2, NULL), (3, '1');
select * from t1;

select
  geometryfromtext(b) IS NULL, geometryfromwkb(b) IS NULL, astext(b) IS NULL, 
  aswkb(b) IS NULL, geometrytype(b) IS NULL, centroid(b) IS NULL,
  envelope(b) IS NULL, startpoint(b) IS NULL, endpoint(b) IS NULL,
  exteriorring(b) IS NULL, pointn(b, 1) IS NULL, geometryn(b, 1) IS NULL,
  interiorringn(b, 1) IS NULL, multipoint(b) IS NULL, isempty(b) IS NULL,
  issimple(b) IS NULL, isclosed(b) IS NULL, dimension(b) IS NULL,
  numgeometries(b) IS NULL, numinteriorrings(b) IS NULL, numpoints(b) IS NULL,
  area(b) IS NULL, glength(b) IS NULL, srid(b) IS NULL, x(b) IS NULL, 
  y(b) IS NULL
from t1;

select 
  within(b, b) IS NULL, contains(b, b) IS NULL, overlaps(b, b) IS NULL, 
  equals(b, b) IS NULL, disjoint(b, b) IS NULL, touches(b, b) IS NULL, 
  intersects(b, b) IS NULL, crosses(b, b) IS NULL
from t1;

select 
  point(b, b) IS NULL, linestring(b) IS NULL, polygon(b) IS NULL, multipoint(b) IS NULL, 
  multilinestring(b) IS NULL, multipolygon(b) IS NULL, 
  geometrycollection(b) IS NULL
from t1;

drop table t1;

--echo End of 4.1 tests
>>>>>>> cbb38476
<|MERGE_RESOLUTION|>--- conflicted
+++ resolved
@@ -389,55 +389,6 @@
 alter table t1 enable keys;
 drop table t1;
 
-<<<<<<< HEAD
-# End of 4.1 tests
-
-#
-# Bug #12281 (Geometry: crash in trigger)
-#
-
-create table t1 (s1 geometry not null,s2 char(100));
-create trigger t1_bu before update on t1 for each row set new.s1 = null;
---error 1048
-insert into t1 values (null,null);
-drop table t1;
-
-#
-# Bug #10499 (function creation with GEOMETRY datatype)
-#
---disable_warnings
-drop procedure if exists fn3;
---enable_warnings
-create function fn3 () returns point return GeomFromText("point(1 1)"); 
-show create function fn3;
-select astext(fn3());
-drop function fn3;
-
-#
-# Bug #12267 (primary key over GIS)
-#
-create table t1(pt POINT);
-alter table t1 add primary key pti(pt);
-drop table t1;
-create table t1(pt GEOMETRY);
---error 1170
-alter table t1 add primary key pti(pt);
-alter table t1 add primary key pti(pt(20));
-drop table t1;
-
-
-create table t1 select GeomFromText('point(1 1)');
-desc t1;
-drop table t1;
-
-#
-# Bug #20691 (DEFAULT over NOT NULL field)
-#
-create table t1 (g geometry not null);
---error ER_CANT_CREATE_GEOMETRY_OBJECT
-insert into t1 values(default);
-drop table t1;
-=======
 #
 # Bug #26038: is null and bad data
 #
@@ -473,4 +424,49 @@
 drop table t1;
 
 --echo End of 4.1 tests
->>>>>>> cbb38476
+
+#
+# Bug #12281 (Geometry: crash in trigger)
+#
+
+create table t1 (s1 geometry not null,s2 char(100));
+create trigger t1_bu before update on t1 for each row set new.s1 = null;
+--error 1048
+insert into t1 values (null,null);
+drop table t1;
+
+#
+# Bug #10499 (function creation with GEOMETRY datatype)
+#
+--disable_warnings
+drop procedure if exists fn3;
+--enable_warnings
+create function fn3 () returns point return GeomFromText("point(1 1)"); 
+show create function fn3;
+select astext(fn3());
+drop function fn3;
+
+#
+# Bug #12267 (primary key over GIS)
+#
+create table t1(pt POINT);
+alter table t1 add primary key pti(pt);
+drop table t1;
+create table t1(pt GEOMETRY);
+--error 1170
+alter table t1 add primary key pti(pt);
+alter table t1 add primary key pti(pt(20));
+drop table t1;
+
+
+create table t1 select GeomFromText('point(1 1)');
+desc t1;
+drop table t1;
+
+#
+# Bug #20691 (DEFAULT over NOT NULL field)
+#
+create table t1 (g geometry not null);
+--error ER_CANT_CREATE_GEOMETRY_OBJECT
+insert into t1 values(default);
+drop table t1;
