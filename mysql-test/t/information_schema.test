# This test  uses grants, which can't get tested for embedded server
-- source include/not_embedded.inc

# check that CSV engine was compiled in, as the result of the test depends
# on the presence of the log tables (which are CSV-based).
--source include/have_csv.inc

# This test uses chmod, can't be run with root permissions
-- source include/not_as_root.inc

# Test for information_schema.schemata &
# show databases

--disable_warnings
DROP TABLE IF EXISTS t0,t1,t2,t3,t4,t5;
DROP VIEW IF EXISTS v1;
--enable_warnings


show variables where variable_name like "skip_show_database";
grant select, update, execute on test.* to mysqltest_2@localhost;
grant select, update on test.* to mysqltest_1@localhost;
create user mysqltest_3@localhost;
create user mysqltest_3;


select * from information_schema.SCHEMATA where schema_name > 'm';
select schema_name from information_schema.schemata;
show databases like 't%';
show databases;
show databases where `database` = 't%';

# Test for information_schema.tables &
# show tables

create database mysqltest;
create table mysqltest.t1(a int, b VARCHAR(30), KEY string_data (b));
create table test.t2(a int);
create table t3(a int, KEY a_data (a));
create table mysqltest.t4(a int);
create table t5 (id int auto_increment primary key);
insert into t5 values (10);
create view v1 (c) as select table_name from information_schema.TABLES;
select * from v1;

select c,table_name from v1 
inner join information_schema.TABLES v2 on (v1.c=v2.table_name)
where v1.c like "t%";

select c,table_name from v1 
left join information_schema.TABLES v2 on (v1.c=v2.table_name)
where v1.c like "t%";

select c, v2.table_name from v1
right join information_schema.TABLES v2 on (v1.c=v2.table_name)
where v1.c like "t%";

select table_name from information_schema.TABLES
where table_schema = "mysqltest" and table_name like "t%";

select * from information_schema.STATISTICS where TABLE_SCHEMA = "mysqltest";
show keys from t3 where Key_name = "a_data";

show tables like 't%';
--replace_column 8 # 12 # 13 #
show table status;
show full columns from t3 like "a%";
show full columns from mysql.db like "Insert%";
show full columns from v1;
select * from information_schema.COLUMNS where table_name="t1"
and column_name= "a";
show columns from mysqltest.t1 where field like "%a%";

create view mysqltest.v1 (c) as select a from mysqltest.t1;
grant select (a) on mysqltest.t1 to mysqltest_2@localhost;
grant select on mysqltest.v1 to mysqltest_3;
connect (user3,localhost,mysqltest_2,,);
connection user3;
select table_name, column_name, privileges from information_schema.columns 
where table_schema = 'mysqltest' and table_name = 't1';
show columns from mysqltest.t1;
connect (user4,localhost,mysqltest_3,,mysqltest);
connection user4;
select table_name, column_name, privileges from information_schema.columns
where table_schema = 'mysqltest' and table_name = 'v1';
connection default;

drop view v1, mysqltest.v1;
drop tables mysqltest.t4, mysqltest.t1, t2, t3, t5;
drop database mysqltest;

# Test for information_schema.CHARACTER_SETS &
# SHOW CHARACTER SET

select * from information_schema.CHARACTER_SETS
where CHARACTER_SET_NAME like 'latin1%';
SHOW CHARACTER SET LIKE 'latin1%';
SHOW CHARACTER SET WHERE charset like 'latin1%';

# Test for information_schema.COLLATIONS &
# SHOW COLLATION

--replace_column 5 #
select * from information_schema.COLLATIONS
where COLLATION_NAME like 'latin1%';
--replace_column 5 #
SHOW COLLATION LIKE 'latin1%';
--replace_column 5 #
SHOW COLLATION WHERE collation like 'latin1%';

select * from information_schema.COLLATION_CHARACTER_SET_APPLICABILITY
where COLLATION_NAME like 'latin1%';

# Test for information_schema.ROUTINES &
#

--disable_warnings
drop procedure if exists sel2;
drop function if exists sub1;
drop function if exists sub2;
--enable_warnings

create function sub1(i int) returns int
  return i+1;
delimiter |;
create procedure sel2()
begin
  select * from t1;
  select * from t2;
end|
delimiter ;|

#
# Bug#7222 information_schema: errors in "routines"
#
select parameter_style, sql_data_access, dtd_identifier 
from information_schema.routines;

--replace_column 5 # 6 #
show procedure status;
--replace_column 5 # 6 #
show function status;
select a.ROUTINE_NAME from information_schema.ROUTINES a,
information_schema.SCHEMATA b where
a.ROUTINE_SCHEMA = b.SCHEMA_NAME;
--replace_column 3 #
explain select a.ROUTINE_NAME from information_schema.ROUTINES a,
information_schema.SCHEMATA b where
a.ROUTINE_SCHEMA = b.SCHEMA_NAME;

select a.ROUTINE_NAME, b.name from information_schema.ROUTINES a,
mysql.proc b where a.ROUTINE_NAME = convert(b.name using utf8) order by 1;
select count(*) from information_schema.ROUTINES;

create view v1 as select routine_schema, routine_name from information_schema.routines 
order by routine_schema, routine_name;
select * from v1;
drop view v1;

connect (user1,localhost,mysqltest_1,,);
connection user1;
select ROUTINE_NAME, ROUTINE_DEFINITION from information_schema.ROUTINES;
--error 1305
show create function sub1;
connection user3;
select ROUTINE_NAME, ROUTINE_DEFINITION from information_schema.ROUTINES;
connection default;
grant all privileges on test.* to mysqltest_1@localhost;
connect (user2,localhost,mysqltest_1,,);
connection user2;
select ROUTINE_NAME, ROUTINE_DEFINITION from information_schema.ROUTINES;
create function sub2(i int) returns int
  return i+1;
select ROUTINE_NAME, ROUTINE_DEFINITION from information_schema.ROUTINES;
show create procedure sel2;
show create function sub1;
show create function sub2;
--replace_column 5 # 6 #
show function status like "sub2";
connection default;
disconnect user1;
drop function sub2;
show create procedure sel2;

#
# Test for views
#
create view v0 (c) as select schema_name from information_schema.schemata;
select * from v0;
--replace_column 3 #
explain select * from v0;
create view v1 (c) as select table_name from information_schema.tables
where table_name="v1";
select * from v1;
create view v2 (c) as select column_name from information_schema.columns
where table_name="v2";
select * from v2;
create view v3 (c) as select CHARACTER_SET_NAME from information_schema.character_sets
where CHARACTER_SET_NAME like "latin1%";
select * from v3;
create view v4 (c) as select COLLATION_NAME from information_schema.collations
where COLLATION_NAME like "latin1%";
select * from v4;
show keys from v4;
select * from information_schema.views where TABLE_NAME like "v%";
drop view v0, v1, v2, v3, v4;

#
# Test for privileges tables
#
create table t1 (a int);
grant select,update,insert on t1 to mysqltest_1@localhost;
grant select (a), update (a),insert(a), references(a) on t1 to mysqltest_1@localhost;
grant all on test.* to mysqltest_1@localhost with grant option;
select * from information_schema.USER_PRIVILEGES where grantee like '%mysqltest_1%';
select * from information_schema.SCHEMA_PRIVILEGES where grantee like '%mysqltest_1%';
select * from information_schema.TABLE_PRIVILEGES where grantee like '%mysqltest_1%';
select * from information_schema.COLUMN_PRIVILEGES where grantee like '%mysqltest_1%';
delete from mysql.user where user like 'mysqltest%';
delete from mysql.db where user like 'mysqltest%';
delete from mysql.tables_priv where user like 'mysqltest%';
delete from mysql.columns_priv where user like 'mysqltest%';
flush privileges;
drop table t1;


#
# Test for KEY_COLUMN_USAGE & TABLE_CONSTRAINTS tables
#

create table t1 (a int null, primary key(a));
alter table t1 add constraint constraint_1 unique (a);
alter table t1 add constraint unique key_1(a);
alter table t1 add constraint constraint_2 unique key_2(a);
show create table t1;
select * from information_schema.TABLE_CONSTRAINTS where
TABLE_SCHEMA= "test";
select * from information_schema.KEY_COLUMN_USAGE where
TABLE_SCHEMA= "test";

connection user2;
select table_name from information_schema.TABLES where table_schema like "test%";
select table_name,column_name from information_schema.COLUMNS where table_schema like "test%";
select ROUTINE_NAME from information_schema.ROUTINES;
disconnect user2;
connection default;
delete from mysql.user where user='mysqltest_1';
drop table t1;
drop procedure sel2;
drop function sub1;

create table t1(a int);
create view v1 (c) as select a from t1 with check option;
create view v2 (c) as select a from t1 WITH LOCAL CHECK OPTION;
create view v3 (c) as select a from t1 WITH CASCADED CHECK OPTION;
select * from information_schema.views;
grant select (a) on test.t1 to joe@localhost with grant option;
select * from INFORMATION_SCHEMA.COLUMN_PRIVILEGES;
select * from INFORMATION_SCHEMA.TABLE_PRIVILEGES;
drop view v1, v2, v3;
drop table t1;
delete from mysql.user where user='joe';
delete from mysql.db where user='joe';
delete from mysql.tables_priv where user='joe';
delete from mysql.columns_priv where user='joe';
flush privileges;

# QQ This results in NULLs instead of the version numbers when
# QQ a LOCK TABLES is in effect when selecting from
# QQ information_schema.tables.

--disable_parsing # until bug is fixed
delimiter //;
create procedure px5 ()
begin
declare v int;
declare c cursor for select version from
information_schema.tables where table_schema <> 'information_schema';
open c;
fetch c into v;
select v;
close c;
end;//

call px5()//
call px5()//
delimiter ;//
select sql_mode from information_schema.ROUTINES;
drop procedure px5;
--enable_parsing

create table t1 (a int not null auto_increment,b int, primary key (a));
insert into t1 values (1,1),(NULL,3),(NULL,4);
select AUTO_INCREMENT from information_schema.tables where table_name = 't1';
drop table t1;

create table t1 (s1 int);
insert into t1 values (0),(9),(0);
select s1 from t1 where s1 in (select version from
information_schema.tables) union select version from
information_schema.tables;
drop table t1;

SHOW CREATE TABLE INFORMATION_SCHEMA.character_sets;
set names latin2;
SHOW CREATE TABLE INFORMATION_SCHEMA.character_sets;
set names latin1;

create table t1 select * from information_schema.CHARACTER_SETS
where CHARACTER_SET_NAME like "latin1";
select * from t1;
alter table t1 default character set utf8;
show create table t1;
drop table t1;

create view v1 as select * from information_schema.TABLES;
drop view v1;
create table t1(a NUMERIC(5,3), b NUMERIC(5,1), c float(5,2),
 d NUMERIC(6,4), e float, f DECIMAL(6,3), g int(11), h DOUBLE(10,3),
 i DOUBLE);
select COLUMN_NAME,COLUMN_TYPE, CHARACTER_MAXIMUM_LENGTH, 
 CHARACTER_OCTET_LENGTH, NUMERIC_PRECISION, NUMERIC_SCALE
from information_schema.columns where table_name= 't1';
drop table t1;

create table t115 as select table_name, column_name, column_type
from information_schema.columns where table_name = 'proc';
select * from t115;
drop table t115;

delimiter //;
create procedure p108 () begin declare c cursor for select data_type
from information_schema.columns;  open c; open c; end;//
--error 1325
call p108()//
delimiter ;//
drop procedure p108;

create view v1 as select A1.table_name from information_schema.TABLES A1
where table_name= "user";
select * from v1;
drop view v1;

create view vo as select 'a' union select 'a';  
show index from vo;
select * from information_schema.TABLE_CONSTRAINTS where
TABLE_NAME= "vo";
select * from information_schema.KEY_COLUMN_USAGE where
TABLE_NAME= "vo"; 
drop view vo;

select TABLE_NAME,TABLE_TYPE,ENGINE
from information_schema.tables 
where table_schema='information_schema' limit 2;
show tables from information_schema like "T%";

--error 1044
create database information_schema;
use information_schema;
show full tables like "T%";
--error 1109
create table t1(a int);
use test;
show tables;
use information_schema;
show tables like "T%";

#
# Bug#7210: information_schema: can't access when table-name = reserved word
#
select table_name from tables where table_name='user';
select column_name, privileges from columns
where table_name='user' and column_name like '%o%';

#
# Bug#7212: information_schema: "Can't find file" errors if storage engine gone
# Bug#7211: information_schema: crash if bad view
#
use test;
create function sub1(i int) returns int
  return i+1;
create table t1(f1 int);
create view v2 (c) as select f1 from t1;
create view v3 (c) as select sub1(1);
create table t4(f1 int, KEY f1_key (f1));
drop table t1;
drop function sub1;
select table_name from information_schema.views
where table_schema='test';
select table_name from information_schema.views
where table_schema='test';
select column_name from information_schema.columns
where table_schema='test';
select index_name from information_schema.statistics where table_schema='test';
select constraint_name from information_schema.table_constraints
where table_schema='test';
show create view v2;
show create table v3;
drop view v2;
drop view v3;
drop table t4;

#
# Bug#7213: information_schema: redundant non-standard TABLE_NAMES table
#
--error 1109
select * from information_schema.table_names;

#
# Bug#2719 information_schema: errors in "columns"
#
select column_type from information_schema.columns
where table_schema="information_schema" and table_name="COLUMNS" and
(column_name="character_set_name" or column_name="collation_name");

#
# Bug#2718 information_schema: errors in "tables"
#
select TABLE_ROWS from information_schema.tables where 
table_schema="information_schema" and table_name="COLUMNS";
select table_type from information_schema.tables
where table_schema="mysql" and table_name="user";

# test for 'show open tables ... where'
show open tables where `table` like "user";
# test for 'show status ... where'
show status where variable_name like "%database%";
# test for 'show variables ... where'
show variables where variable_name like "skip_show_databas";

#
# Bug #7981:SHOW GLOBAL STATUS crashes server
#
# We don't actually care about the value, just that it doesn't crash.
--replace_column 2 #
show global status like "Threads_running";

#
# Bug #7915  crash,JOIN VIEW, subquery, 
# SELECT .. FROM INFORMATION_SCHEMA.COLUMNS
#
create table t1(f1 int);
create table t2(f2 int);
create view v1 as select * from t1, t2;
set @got_val= (select count(*) from information_schema.columns);
drop view v1;
drop table t1, t2;

#
# Bug #7476: crash on SELECT * FROM INFORMATION_SCHEMA.TABLES
#

CREATE TABLE t_crashme ( f1 BIGINT);
CREATE VIEW a1 (t_CRASHME) AS SELECT f1 FROM t_crashme GROUP BY f1;
CREATE VIEW a2 AS SELECT t_CRASHME FROM a1;
let $tab_count= 65;
--disable_query_log
while ($tab_count)
{
     EVAL CREATE TABLE t_$tab_count (f1 BIGINT);
     dec $tab_count ;
}
--disable_result_log
SELECT TABLE_NAME FROM INFORMATION_SCHEMA.TABLES;
--enable_result_log
SELECT count(*) FROM INFORMATION_SCHEMA.TABLES;
let $tab_count= 65;
while ($tab_count)
{
     EVAL DROP TABLE t_$tab_count;
     dec $tab_count ;
}
--enable_query_log
drop view a2, a1;
drop table t_crashme;

#
# Bug #7215  information_schema: columns are longtext instead of varchar
# Bug #7217  information_schema: columns are varbinary() instead of timestamp
#
select table_schema,table_name, column_name from
information_schema.columns 
where data_type = 'longtext';
select table_name, column_name, data_type from information_schema.columns
where data_type = 'datetime';

#
# Bug #8164  subquery with INFORMATION_SCHEMA.COLUMNS, 100 % CPU
#
SELECT COUNT(*) FROM INFORMATION_SCHEMA.TABLES A
WHERE NOT EXISTS 
(SELECT * FROM INFORMATION_SCHEMA.COLUMNS B
  WHERE A.TABLE_SCHEMA = B.TABLE_SCHEMA
  AND A.TABLE_NAME = B.TABLE_NAME);

#
# Bug #9344  INFORMATION_SCHEMA, wrong content, numeric columns
#

create table t1
( x_bigint BIGINT,
  x_integer INTEGER,
  x_smallint SMALLINT,
  x_decimal DECIMAL(5,3),
  x_numeric NUMERIC(5,3),
  x_real REAL,
  x_float FLOAT,
  x_double_precision DOUBLE PRECISION );
SELECT COLUMN_NAME, CHARACTER_MAXIMUM_LENGTH, CHARACTER_OCTET_LENGTH
FROM INFORMATION_SCHEMA.COLUMNS
WHERE TABLE_NAME= 't1';
drop table t1;

#
# Bug#10261  INFORMATION_SCHEMA.COLUMNS, incomplete result for non root user
#

grant select on test.* to mysqltest_4@localhost;
connect (user10261,localhost,mysqltest_4,,);
connection user10261;
SELECT TABLE_NAME, COLUMN_NAME, PRIVILEGES FROM INFORMATION_SCHEMA.COLUMNS 
where COLUMN_NAME='TABLE_NAME';
connection default;
delete from mysql.user where user='mysqltest_4';
delete from mysql.db where user='mysqltest_4';
flush privileges;

#
# Bug #9404  information_schema: Weird error messages
# with SELECT SUM() ... GROUP BY queries
#
SELECT table_schema, count(*) FROM information_schema.TABLES GROUP BY TABLE_SCHEMA;


#
# TRIGGERS table test
#
create table t1 (i int, j int);

delimiter |;
create trigger trg1 before insert on t1 for each row
begin
  if new.j > 10 then
    set new.j := 10;
  end if;
end|
create trigger trg2 before update on t1 for each row
begin
  if old.i % 2 = 0 then
    set new.j := -1;
  end if;
end|
create trigger trg3 after update on t1 for each row
begin
  if new.j = -1 then
    set @fired:= "Yes";
  end if;
end|
delimiter ;|
show triggers;
select * from information_schema.triggers;

drop trigger trg1;
drop trigger trg2;
drop trigger trg3;
drop table t1;


#
# Bug #10964  Information Schema:Authorization check on privilege tables is improper
#

create database mysqltest;
create table mysqltest.t1 (f1 int, f2 int);
create table mysqltest.t2 (f1 int);
grant select (f1) on mysqltest.t1 to user1@localhost;
grant select on mysqltest.t2 to user2@localhost;
grant select on mysqltest.* to user3@localhost;
grant select on *.* to user4@localhost;

connect (con1,localhost,user1,,mysqltest);
connect (con2,localhost,user2,,mysqltest);
connect (con3,localhost,user3,,mysqltest);
connect (con4,localhost,user4,,);
connection con1;
select * from information_schema.column_privileges;
select * from information_schema.table_privileges;
select * from information_schema.schema_privileges;
select * from information_schema.user_privileges;
show grants;
connection con2;
select * from information_schema.column_privileges;
select * from information_schema.table_privileges;
select * from information_schema.schema_privileges;
select * from information_schema.user_privileges;
show grants;
connection con3;
select * from information_schema.column_privileges;
select * from information_schema.table_privileges;
select * from information_schema.schema_privileges;
select * from information_schema.user_privileges;
show grants;
connection con4;
select * from information_schema.column_privileges where grantee like '%user%';
select * from information_schema.table_privileges where grantee like '%user%';
select * from information_schema.schema_privileges where grantee like '%user%';
select * from information_schema.user_privileges where grantee like '%user%';
show grants;
connection default;
drop user user1@localhost, user2@localhost, user3@localhost, user4@localhost;
use test;
drop database mysqltest;

#
# Bug #11055 information_schema: routines.sql_data_access has wrong value
#
--disable_warnings
drop procedure if exists p1;
drop procedure if exists p2;
--enable_warnings

create procedure p1 () modifies sql data set @a = 5;
create procedure p2 () set @a = 5;
select sql_data_access from information_schema.routines
where specific_name like 'p%';
drop procedure p1;
drop procedure p2;

#
# Bug #9434 SHOW CREATE DATABASE information_schema;
#
show create database information_schema;

#
# Bug #11057 information_schema: columns table has some questionable contents
# Bug #12301 information_schema: NUMERIC_SCALE must be 0 for integer columns
#
create table t1(f1 LONGBLOB, f2 LONGTEXT);
select column_name,data_type,CHARACTER_OCTET_LENGTH,
       CHARACTER_MAXIMUM_LENGTH
from information_schema.columns
where table_name='t1';
drop table t1;
create table t1(f1 tinyint, f2 SMALLINT, f3 mediumint, f4 int,
                f5 BIGINT, f6 BIT, f7 bit(64));
select column_name, NUMERIC_PRECISION, NUMERIC_SCALE
from information_schema.columns
where table_name='t1';
drop table t1;

#
# Bug #12127 triggers do not show in info_schema before they are used if set to the database
#
create table t1 (f1 integer);
create trigger tr1 after insert on t1 for each row set @test_var=42;
use information_schema;
select trigger_schema, trigger_name from triggers where
trigger_name='tr1';
use test;
drop table t1;

#
# Bug#12518 COLUMN_DEFAULT has wrong value if NOT NULL is set
#
create table t1 (a int not null, b int);
use information_schema;
select column_name, column_default from columns
  where table_schema='test' and table_name='t1';
use test;
show columns from t1;
drop table t1;

#
# Bug #12636: SHOW TABLE STATUS with where condition containing a subquery
#             over information schema
#

CREATE TABLE t1 (a int);
CREATE TABLE t2 (b int);

--replace_column 8 # 12 # 13 #
SHOW TABLE STATUS FROM test
  WHERE name IN ( SELECT TABLE_NAME FROM INFORMATION_SCHEMA.TABLES
                    WHERE TABLE_SCHEMA='test' AND TABLE_TYPE='BASE TABLE');

DROP TABLE t1,t2;

#
# Bug #12905 show fields from view behaving erratically with current database
#
create table t1(f1 int);
create view v1 (c) as select f1 from t1;
connect (con5,localhost,root,,*NO-ONE*);
select database();
show fields from test.v1;
connection default;
drop view v1;
drop table t1;

#
# Bug #9846 Inappropriate error displayed while dropping table from 'INFORMATION_SCHEMA'
#
--error 1044
alter database information_schema;
--error 1044
drop database information_schema;
--error 1044
drop table information_schema.tables;
--error 1044
alter table information_schema.tables;
#
# Bug #9683 INFORMATION_SCH: Creation of temporary table allowed in Information_schema DB
#
use information_schema;
--error 1044
create temporary table schemata(f1 char(10));
#
# Bug #10708 SP's can use INFORMATION_SCHEMA as ROUTINE_SCHEMA
#
delimiter |;
--error 1044
CREATE PROCEDURE p1 ()
BEGIN
  SELECT 'foo' FROM DUAL;
END |
delimiter ;|
select  ROUTINE_NAME from routines;
#
# Bug #10734 Grant of privileges other than 'select' and 'create view' should fail on schema
#
--error 1044
grant all on information_schema.* to 'user1'@'localhost';
--error 1044
grant select on information_schema.* to 'user1'@'localhost';

#
# Bug#14089 FROM list subquery always fails when information_schema is current database
#
use test;
create table t1(id int);
insert into t1(id) values (1);
select 1 from (select 1 from test.t1) a;
use information_schema;
select 1 from (select 1 from test.t1) a;
use test;
drop table t1;

#
# Bug#14476 `information_schema`.`TABLES`.`TABLE_TYPE` with empty value
#
create table t1 (f1 int(11));
create view v1 as select * from t1;
drop table t1;
select table_type from information_schema.tables
where table_name="v1";
drop view v1;

#
# Bug #14387 SHOW COLUMNS doesn't work on temporary tables
# Bug #15224 SHOW INDEX from temporary table doesn't work
# Bug #12770 DESC cannot display the info. about temporary table
#
create temporary table t1(f1 int, index(f1));
show columns from t1;
describe t1;
show indexes from t1;
drop table t1;

#
# Bug#14271 I_S: columns has no size for (var)binary columns
#
create table t1(f1 binary(32), f2 varbinary(64));
select character_maximum_length, character_octet_length
from information_schema.columns where table_name='t1';
drop table t1;

#
# Bug#15533 crash, information_schema, function, view
#
CREATE TABLE t1 (f1 BIGINT, f2 VARCHAR(20), f3 BIGINT);
INSERT INTO t1 SET f1 = 1, f2 = 'Schoenenbourg', f3 = 1;

CREATE FUNCTION func2() RETURNS BIGINT RETURN 1;

delimiter //;
CREATE FUNCTION func1() RETURNS BIGINT
BEGIN
  RETURN ( SELECT COUNT(*) FROM INFORMATION_SCHEMA.VIEWS);
END//
delimiter ;//

CREATE VIEW v1 AS SELECT 1 FROM t1
                    WHERE f3 = (SELECT func2 ());
SELECT func1();
DROP TABLE t1;
DROP VIEW v1;
DROP FUNCTION func1;
DROP FUNCTION func2;


#
# Bug#15307 GROUP_CONCAT() with ORDER BY returns empty set on information_schema
#
select column_type, group_concat(table_schema, '.', table_name), count(*) as num
from information_schema.columns where
table_schema='information_schema' and
(column_type = 'varchar(7)' or column_type = 'varchar(20)')
group by column_type order by num;

#
# Bug#19236 bad COLUMNS.CHARACTER_MAXIMUM_LENGHT and CHARACTER_OCTET_LENGTH
#
create table t1(f1 char(1) not null, f2 char(9) not null)
default character set utf8;
select CHARACTER_MAXIMUM_LENGTH, CHARACTER_OCTET_LENGTH from
information_schema.columns where table_schema='test' and table_name = 't1';
drop table t1;

#
# Bug#18177 any access to INFORMATION_SCHEMA.ROUTINES crashes
#
use mysql;
INSERT INTO `proc` VALUES ('test','','PROCEDURE','','SQL','CONTAINS_SQL',
'NO','DEFINER','','','BEGIN\r\n  \r\nEND','root@%','2006-03-02 18:40:03',
'2006-03-02 18:40:03','','');
select routine_name from information_schema.routines;
delete from proc where name='';
use test;

#
<<<<<<< HEAD
# End of 5.0 tests.
#
# Show engines
#

select * from information_schema.engines WHERE ENGINE="MyISAM";

#
# INFORMATION_SCHEMA.PROCESSLIST
#

grant select on *.* to user3148@localhost;
connect (con3148,localhost,user3148,,test);
connection con3148;
select user,db from information_schema.processlist;
connection default;
drop user user3148@localhost;

=======
# Bug#16681 information_schema shows forbidden VIEW details
#
grant select on test.* to mysqltest_1@localhost;
create table t1 (id int);
create view v1 as select * from t1;
create definer = mysqltest_1@localhost
sql security definer view v2 as select 1;

connect (con16681,localhost,mysqltest_1,,test);
connection con16681;

select * from information_schema.views
where table_name='v1' or table_name='v2';
connection default;
drop view v1, v2;
drop table t1;
drop user mysqltest_1@localhost;
>>>>>>> 798e1498
<|MERGE_RESOLUTION|>--- conflicted
+++ resolved
@@ -828,7 +828,6 @@
 use test;
 
 #
-<<<<<<< HEAD
 # End of 5.0 tests.
 #
 # Show engines
@@ -847,7 +846,7 @@
 connection default;
 drop user user3148@localhost;
 
-=======
+#
 # Bug#16681 information_schema shows forbidden VIEW details
 #
 grant select on test.* to mysqltest_1@localhost;
@@ -865,4 +864,3 @@
 drop view v1, v2;
 drop table t1;
 drop user mysqltest_1@localhost;
->>>>>>> 798e1498
