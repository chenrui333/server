#
# Basic stored PROCEDURE tests
#
# Please keep this file free of --error cases and other
# things that will not run in a single debugged mysqld
# process (e.g. master-slave things).
#
# Test cases for bugs are added at the end. See template there.
#
# Tests that require --error go into sp-error.test
# Tests that require inndb go into sp_trans.test
# Tests that check privilege and security issues go to sp-security.test.
# Tests that require multiple connections, except security/privilege tests,
#   go to sp-thread.
# Tests that uses 'goto' to into sp-goto.test (currently disabled)
# Tests that destroys system tables (e.g. mysql.proc) for error testing
#   go to sp-destruct.

use test;

# Test tables
#
# t1 and t2 are reused throughout the file, and dropped at the end.
# t3 and up are created and dropped when needed.
#
--disable_warnings
drop table if exists t1,t2,t3,t4;
--enable_warnings
create table t1 (
	id   char(16) not null default '',
        data int not null
);
create table t2 (
	s   char(16),
        i   int,
	d   double
);


# Single statement, no params.
--disable_warnings
drop procedure if exists foo42;
--enable_warnings
create procedure foo42()
  insert into test.t1 values ("foo", 42);

call foo42();
select * from t1;
delete from t1;
drop procedure foo42;


# Single statement, two IN params.
--disable_warnings
drop procedure if exists bar;
--enable_warnings
create procedure bar(x char(16), y int)
  insert into test.t1 values (x, y);

call bar("bar", 666);
select * from t1;
delete from t1;
# Don't drop procedure yet...


# Now for multiple statements...
delimiter |;

# Empty statement
--disable_warnings
drop procedure if exists empty|
--enable_warnings
create procedure empty()
begin
end|

call empty()|
drop procedure empty|

# Scope test. This is legal (warnings might be possible in the future,
# but for the time being, we just accept it).
--disable_warnings
drop procedure if exists scope|
--enable_warnings
create procedure scope(a int, b float)
begin
  declare b int;
  declare c float;

  begin
    declare c int;
  end;
end|

drop procedure scope|

# Two statements.
--disable_warnings
drop procedure if exists two|
--enable_warnings
create procedure two(x1 char(16), x2 char(16), y int)
begin
  insert into test.t1 values (x1, y);
  insert into test.t1 values (x2, y);
end|

call two("one", "two", 3)|
select * from t1|
delete from t1|
drop procedure two|


# Simple test of local variables and SET.
--disable_warnings
drop procedure if exists locset|
--enable_warnings
create procedure locset(x char(16), y int)
begin
  declare z1, z2 int;
  set z1 = y;
  set z2 = z1+2;
  insert into test.t1 values (x, z2);
end|

call locset("locset", 19)|
select * from t1|
delete from t1|
drop procedure locset|


# In some contexts local variables are not recognized
# (and in some, you have to qualify the identifier).
--disable_warnings
drop procedure if exists setcontext|
--enable_warnings
create procedure setcontext()
begin
  declare data int default 2;

  insert into t1 (id, data) values ("foo", 1);
  replace t1 set data = data, id = "bar";
  update t1 set id = "kaka", data = 3 where t1.data = data;
end|

call setcontext()|
select * from t1|
delete from t1|
drop procedure setcontext|


# Set things to null
create table t3 ( d date, i int, f double, s varchar(32) )|

--disable_warnings
drop procedure if exists nullset|
--enable_warnings
create procedure nullset()
begin
  declare ld date;
  declare li int;
  declare lf double;
  declare ls varchar(32);

  set ld = null, li = null, lf = null, ls = null;
  insert into t3 values (ld, li, lf, ls);

  insert into t3 (i, f, s) values ((ld is null), 1,    "ld is null"),
                                  ((li is null), 1,    "li is null"),
				  ((li = 0),     null, "li = 0"),
				  ((lf is null), 1,    "lf is null"),
				  ((lf = 0),     null, "lf = 0"),
				  ((ls is null), 1,    "ls is null");
end|

call nullset()|
select * from t3|
drop table t3|
drop procedure nullset|


# The peculiar (non-standard) mixture of variables types in SET.
--disable_warnings
drop procedure if exists mixset|
--enable_warnings
create procedure mixset(x char(16), y int)
begin
  declare z int;

  set @z = y, z = 666, max_join_size = 100;
  insert into test.t1 values (x, z);
end|

call mixset("mixset", 19)|
show variables like 'max_join_size'|
select id,data,@z from t1|
delete from t1|
drop procedure mixset|


# Multiple CALL statements, one with OUT parameter.
--disable_warnings
drop procedure if exists zip|
--enable_warnings
create procedure zip(x char(16), y int)
begin
  declare z int;
  call zap(y, z);
  call bar(x, z);
end|

# SET local variables and OUT parameter.
--disable_warnings
drop procedure if exists zap|
--enable_warnings
create procedure zap(x int, out y int)
begin
  declare z int;
  set z = x+1, y = z;
end|

call zip("zip", 99)|
select * from t1|
delete from t1|
drop procedure zip|
drop procedure bar|

# Top-level OUT parameter
call zap(7, @zap)|
select @zap|

drop procedure zap|


# "Deep" calls...
--disable_warnings
drop procedure if exists c1|
--enable_warnings
create procedure c1(x int)
  call c2("c", x)|
--disable_warnings
drop procedure if exists c2|
--enable_warnings
create procedure c2(s char(16), x int)
  call c3(x, s)|
--disable_warnings
drop procedure if exists c3|
--enable_warnings
create procedure c3(x int, s char(16))
  call c4("level", x, s)|
--disable_warnings
drop procedure if exists c4|
--enable_warnings
create procedure c4(l char(8), x int, s char(16))
  insert into t1 values (concat(l,s), x)|

call c1(42)|
select * from t1|
delete from t1|
drop procedure c1|
drop procedure c2|
drop procedure c3|
drop procedure c4|

# INOUT test
--disable_warnings
drop procedure if exists iotest|
--enable_warnings
create procedure iotest(x1 char(16), x2 char(16), y int)
begin
  call inc2(x2, y);
  insert into test.t1 values (x1, y);
end|

--disable_warnings
drop procedure if exists inc2|
--enable_warnings
create procedure inc2(x char(16), y int)
begin
  call inc(y);
  insert into test.t1 values (x, y);
end|

--disable_warnings
drop procedure if exists inc|
--enable_warnings
create procedure inc(inout io int)
  set io = io + 1|

call iotest("io1", "io2", 1)|
select * from t1|
delete from t1|
drop procedure iotest|
drop procedure inc2|

# Propagating top-level @-vars
--disable_warnings
drop procedure if exists incr|
--enable_warnings
create procedure incr(inout x int)
  call inc(x)|

# Before
select @zap|
call incr(@zap)|
# After
select @zap|

drop procedure inc|
drop procedure incr|

# Call-by-value test
#  The expected result is:
#    ("cbv2", 4)
#    ("cbv1", 4711)
--disable_warnings
drop procedure if exists cbv1|
--enable_warnings
create procedure cbv1()
begin
  declare y int default 3;

  call cbv2(y+1, y);
  insert into test.t1 values ("cbv1", y);
end|

--disable_warnings
drop procedure if exists cbv2|
--enable_warnings
create procedure cbv2(y1 int, inout y2 int)
begin
  set y2 = 4711;
  insert into test.t1 values ("cbv2", y1);
end|

call cbv1()|
select * from t1|
delete from t1|
drop procedure cbv1|
drop procedure cbv2|


# Subselect arguments

insert into t2 values ("a", 1, 1.1), ("b", 2, 1.2), ("c", 3, 1.3)|

--disable_warnings
drop procedure if exists sub1|
--enable_warnings
create procedure sub1(id char(16), x int)
  insert into test.t1 values (id, x)|

--disable_warnings
drop procedure if exists sub2|
--enable_warnings
create procedure sub2(id char(16))
begin
  declare x int;
  set x = (select sum(t.i) from test.t2 t);
  insert into test.t1 values (id, x);
end|

--disable_warnings
drop procedure if exists sub3|
--enable_warnings
create function sub3(i int) returns int
  return i+1|

call sub1("sub1a", (select 7))|
call sub1("sub1b", (select max(i) from t2))|
--error ER_OPERAND_COLUMNS
call sub1("sub1c", (select i,d from t2 limit 1))|
call sub1("sub1d", (select 1 from (select 1) a))|
call sub2("sub2")|
select * from t1|
select sub3((select max(i) from t2))|
drop procedure sub1|
drop procedure sub2|
drop function sub3|
delete from t1|
delete from t2|

# Basic tests of the flow control constructs

# Just test on 'x'...
--disable_warnings
drop procedure if exists a0|
--enable_warnings
create procedure a0(x int)
while x do
  set x = x-1;
  insert into test.t1 values ("a0", x);
end while|

call a0(3)|
select * from t1|
delete from t1|
drop procedure a0|


# The same, but with a more traditional test.
--disable_warnings
drop procedure if exists a|
--enable_warnings
create procedure a(x int)
while x > 0 do
  set x = x-1;
  insert into test.t1 values ("a", x);
end while|

call a(3)|
select * from t1|
delete from t1|
drop procedure a|


# REPEAT
--disable_warnings
drop procedure if exists b|
--enable_warnings
create procedure b(x int)
repeat
  insert into test.t1 values (repeat("b",3), x);
  set x = x-1;
until x = 0 end repeat|

call b(3)|
select * from t1|
delete from t1|
drop procedure b|


# Check that repeat isn't parsed the wrong way
--disable_warnings
drop procedure if exists b2|
--enable_warnings
create procedure b2(x int)
repeat(select 1 into outfile 'b2');
  insert into test.t1 values (repeat("b2",3), x);
  set x = x-1;
until x = 0 end repeat|

# We don't actually want to call it.
drop procedure b2|


# Labelled WHILE with ITERATE (pointless really)
--disable_warnings
drop procedure if exists c|
--enable_warnings
create procedure c(x int)
hmm: while x > 0 do
  insert into test.t1 values ("c", x);
  set x = x-1;
  iterate hmm;
  insert into test.t1 values ("x", x);
end while hmm|

call c(3)|
select * from t1|
delete from t1|
drop procedure c|


# Labelled WHILE with LEAVE
--disable_warnings
drop procedure if exists d|
--enable_warnings
create procedure d(x int)
hmm: while x > 0 do
  insert into test.t1 values ("d", x);
  set x = x-1;
  leave hmm;
  insert into test.t1 values ("x", x);
end while|

call d(3)|
select * from t1|
delete from t1|
drop procedure d|


# LOOP, with simple IF statement
--disable_warnings
drop procedure if exists e|
--enable_warnings
create procedure e(x int)
foo: loop
  if x = 0 then
    leave foo;
  end if;
  insert into test.t1 values ("e", x);
  set x = x-1;
end loop foo|

call e(3)|
select * from t1|
delete from t1|
drop procedure e|


# A full IF statement
--disable_warnings
drop procedure if exists f|
--enable_warnings
create procedure f(x int)
if x < 0 then
  insert into test.t1 values ("f", 0);
elseif x = 0 then
  insert into test.t1 values ("f", 1);
else
  insert into test.t1 values ("f", 2);
end if|

call f(-2)|
call f(0)|
call f(4)|
select * from t1|
delete from t1|
drop procedure f|


# This form of CASE is really just syntactic sugar for IF-ELSEIF-...
--disable_warnings
drop procedure if exists g|
--enable_warnings
create procedure g(x int)
case
when x < 0 then
  insert into test.t1 values ("g", 0);
when x = 0 then
  insert into test.t1 values ("g", 1);
else
  insert into test.t1 values ("g", 2);
end case|

call g(-42)|
call g(0)|
call g(1)|
select * from t1|
delete from t1|
drop procedure g|


# The "simple CASE"
--disable_warnings
drop procedure if exists h|
--enable_warnings
create procedure h(x int)
case x
when 0 then
  insert into test.t1 values ("h0", x);
when 1 then
  insert into test.t1 values ("h1", x);
else
  insert into test.t1 values ("h?", x);
end case|

call h(0)|
call h(1)|
call h(17)|
select * from t1|
delete from t1|
drop procedure h|


# It's actually possible to LEAVE a BEGIN-END block
--disable_warnings
drop procedure if exists i|
--enable_warnings
create procedure i(x int)
foo:
begin
  if x = 0 then
    leave foo;
  end if;
  insert into test.t1 values ("i", x);
end foo|

call i(0)|
call i(3)|
select * from t1|
delete from t1|
drop procedure i|


# SELECT with one of more result set sent back to the clinet
insert into t1 values ("foo", 3), ("bar", 19)|
insert into t2 values ("x", 9, 4.1), ("y", -1, 19.2), ("z", 3, 2.2)|

--disable_warnings
drop procedure if exists sel1|
--enable_warnings
create procedure sel1()
begin
  select * from t1;
end|

call sel1()|
drop procedure sel1|

--disable_warnings
drop procedure if exists sel2|
--enable_warnings
create procedure sel2()
begin
  select * from t1;
  select * from t2;
end|

call sel2()|
drop procedure sel2|
delete from t1|
delete from t2|

# SELECT INTO local variables
--disable_warnings
drop procedure if exists into_test|
--enable_warnings
create procedure into_test(x char(16), y int)
begin
  insert into test.t1 values (x, y);
  select id,data into x,y from test.t1 limit 1;
  insert into test.t1 values (concat(x, "2"), y+2);
end|

call into_test("into", 100)|
select * from t1|
delete from t1|
drop procedure into_test|


# SELECT INTO with a mix of local and global variables
--disable_warnings
drop procedure if exists into_tes2|
--enable_warnings
create procedure into_test2(x char(16), y int)
begin
  insert into test.t1 values (x, y);
  select id,data into x,@z from test.t1 limit 1;
  insert into test.t1 values (concat(x, "2"), y+2);
end|

call into_test2("into", 100)|
select id,data,@z from t1|
delete from t1|
drop procedure into_test2|


# SELECT * INTO ... (bug test)
--disable_warnings
drop procedure if exists into_test3|
--enable_warnings
create procedure into_test3()
begin
  declare x char(16);
  declare y int;

  select * into x,y from test.t1 limit 1;
  insert into test.t2 values (x, y, 0.0);
end|

insert into t1 values ("into3", 19)|
# Two call needed for bug test
call into_test3()|
call into_test3()|
select * from t2|
delete from t1|
delete from t2|
drop procedure into_test3|


# SELECT INTO with no data is a warning ("no data", which we will
# not see normally). When not caught, execution proceeds.
--disable_warnings
drop procedure if exists into_test4|
--enable_warnings
create procedure into_test4()
begin
  declare x int;

  select data into x from test.t1 limit 1;
  insert into test.t3 values ("into4", x);
end|

delete from t1|
create table t3 ( s char(16), d int)|
call into_test4()|
select * from t3|
insert into t1 values ("i4", 77)|
call into_test4()|
select * from t3|
delete from t1|
drop table t3|
drop procedure into_test4|


# These two (and the two procedures above) caused an assert() to fail in
# sql_base.cc:lock_tables() at some point.
--disable_warnings
drop procedure if exists into_outfile|
--enable_warnings
--replace_result $MYSQLTEST_VARDIR ..
eval create procedure into_outfile(x char(16), y int)
begin
  insert into test.t1 values (x, y);
  select * into outfile "$MYSQLTEST_VARDIR/tmp/spout" from test.t1;
  insert into test.t1 values (concat(x, "2"), y+2);
end|

--system rm -f $MYSQLTEST_VARDIR/tmp/spout
call into_outfile("ofile", 1)|
--system rm -f $MYSQLTEST_VARDIR/tmp/spout
delete from t1|
drop procedure into_outfile|

--disable_warnings
drop procedure if exists into_dumpfile|
--enable_warnings
--replace_result $MYSQLTEST_VARDIR ..
eval create procedure into_dumpfile(x char(16), y int)
begin
  insert into test.t1 values (x, y);
  select * into dumpfile "$MYSQLTEST_VARDIR/tmp/spdump" from test.t1 limit 1;
  insert into test.t1 values (concat(x, "2"), y+2);
end|

--system rm -f $MYSQLTEST_VARDIR/tmp/spdump
call into_dumpfile("dfile", 1)|
--system rm -f $MYSQLTEST_VARDIR/tmp/spdump
delete from t1|
drop procedure into_dumpfile|

--disable_warnings
drop procedure if exists create_select|
--enable_warnings
create procedure create_select(x char(16), y int)
begin
  insert into test.t1 values (x, y);
  create temporary table test.t3 select * from test.t1;
  insert into test.t3 values (concat(x, "2"), y+2);
end|

call create_select("cs", 90)|
select * from t1, t3|
drop table t3|
delete from t1|
drop procedure create_select|


# A minimal, constant FUNCTION.
--disable_warnings
drop function if exists e|
--enable_warnings
create function e() returns double
  return 2.7182818284590452354|

set @e = e()|
select e(), @e|

# A minimal function with one argument
--disable_warnings
drop function if exists inc|
--enable_warnings
create function inc(i int) returns int
  return i+1|

select inc(1), inc(99), inc(-71)|

# A minimal function with two arguments
--disable_warnings
drop function if exists mul|
--enable_warnings
create function mul(x int, y int) returns int
  return x*y|

select mul(1,1), mul(3,5), mul(4711, 666)|

# A minimal string function
--disable_warnings
drop function if exists append|
--enable_warnings
create function append(s1 char(8), s2 char(8)) returns char(16)
  return concat(s1, s2)|

select append("foo", "bar")|

# A function with flow control
--disable_warnings
drop function if exists fac|
--enable_warnings
create function fac(n int unsigned) returns bigint unsigned
begin
  declare f bigint unsigned default 1;

  while n > 1 do
    set f = f * n;
    set n = n - 1;
  end while;
  return f;
end|

select fac(1), fac(2), fac(5), fac(10)|

# Nested calls
--disable_warnings
drop function if exists fun|
--enable_warnings
create function fun(d double, i int, u int unsigned) returns double
  return mul(inc(i), fac(u)) / e()|

select fun(2.3, 3, 5)|


# Various function calls in differen statements

insert into t2 values (append("xxx", "yyy"), mul(4,3), e())|
insert into t2 values (append("a", "b"), mul(2,mul(3,4)), fun(1.7, 4, 6))|

# Disable PS because double's give a bit different values
--disable_ps_protocol
select * from t2 where s = append("a", "b")|
select * from t2 where i = mul(4,3) or i = mul(mul(3,4),2)|
select * from t2 where d = e()|
select * from t2|
--enable_ps_protocol
delete from t2|

drop function e|
drop function inc|
drop function mul|
drop function append|
drop function fun|


#
# CONDITIONs and HANDLERs
#

--disable_warnings
drop procedure if exists hndlr1|
--enable_warnings
create procedure hndlr1(val int)
begin
  declare x int default 0;
  declare foo condition for 1136;
  declare bar condition for sqlstate '42S98';        # Just for testing syntax
  declare zip condition for sqlstate value '42S99';  # Just for testing syntax
  declare continue handler for foo set x = 1;

  insert into test.t1 values ("hndlr1", val, 2);  # Too many values
  if (x) then
    insert into test.t1 values ("hndlr1", val);   # This instead then
  end if;
end|

call hndlr1(42)|
select * from t1|
delete from t1|
drop procedure hndlr1|

--disable_warnings
drop procedure if exists hndlr2|
--enable_warnings
create procedure hndlr2(val int)
begin
  declare x int default 0;

  begin
    declare exit handler for sqlstate '21S01' set x = 1;

    insert into test.t1 values ("hndlr2", val, 2); # Too many values
  end;

  insert into test.t1 values ("hndlr2", x);
end|

call hndlr2(42)|
select * from t1|
delete from t1|
drop procedure hndlr2|


--disable_warnings
drop procedure if exists hndlr3|
--enable_warnings
create procedure hndlr3(val int)
begin
  declare x int default 0;
  declare continue handler for sqlexception        # Any error
  begin
    declare z int;

    set z = 2 * val;
    set x = 1;
  end;

  if val < 10 then
    begin
      declare y int;

      set y = val + 10;
      insert into test.t1 values ("hndlr3", y, 2);  # Too many values
      if x then
        insert into test.t1 values ("hndlr3", y);
      end if;
    end;
  end if;
end|

call hndlr3(3)|
select * from t1|
delete from t1|
drop procedure hndlr3|


# Variables might be uninitialized when using handlers
# (Otherwise the compiler can detect if a variable is not set, but
#  not in this case.)
create table t3 ( id   char(16), data int )|

--disable_warnings
drop procedure if exists hndlr4|
--enable_warnings
create procedure hndlr4()
begin
  declare x int default 0;
  declare val int;	                           # No default
  declare continue handler for sqlstate '02000' set x=1;

  select data into val from test.t3 where id='z' limit 1;  # No hits

  insert into test.t3 values ('z', val);
end|

call hndlr4()|
select * from t3|
drop table t3|
drop procedure hndlr4|


#
# Cursors
#
--disable_warnings
drop procedure if exists cur1|
--enable_warnings
create procedure cur1()
begin
  declare a char(16);
  declare b int;
  declare c double;
  declare done int default 0;
  declare c cursor for select * from test.t2;
  declare continue handler for sqlstate '02000' set done = 1;

  open c;
  repeat
    fetch c into a, b, c;
    if not done then
       insert into test.t1 values (a, b+c);
    end if;
  until done end repeat;
  close c;
end|

insert into t2 values ("foo", 42, -1.9), ("bar", 3, 12.1), ("zap", 666, -3.14)|
call cur1()|
select * from t1|
drop procedure cur1|

create table t3 ( s char(16), i int )|

--disable_warnings
drop procedure if exists cur2|
--enable_warnings
create procedure cur2()
begin
  declare done int default 0;
  declare c1 cursor for select id,data from test.t1;
  declare c2 cursor for select i from test.t2;
  declare continue handler for sqlstate '02000' set done = 1;

  open c1;
  open c2;
  repeat
  begin
    declare a char(16);
    declare b,c int;

    fetch from c1 into a, b;
    fetch next from c2 into c;
    if not done then
      if b < c then
        insert into test.t3 values (a, b);
      else
        insert into test.t3 values (a, c);
      end if;
    end if;
  end;
  until done end repeat;
  close c1;
  close c2;
end|

call cur2()|
select * from t3|
delete from t1|
delete from t2|
drop table t3|
drop procedure cur2|


# The few characteristics we parse
--disable_warnings
drop procedure if exists chistics|
--enable_warnings
create procedure chistics()
    language sql
    modifies sql data
    not deterministic
    sql security definer
    comment 'Characteristics procedure test'
  insert into t1 values ("chistics", 1)|

show create procedure chistics|
# Call it, just to make sure.
call chistics()|
select * from t1|
delete from t1|
alter procedure chistics sql security invoker|
show create procedure chistics|
drop procedure chistics|

--disable_warnings
drop function if exists chistics|
--enable_warnings
create function chistics() returns int
    language sql
    deterministic
    sql security invoker
    comment 'Characteristics procedure test'
  return 42|

show create function chistics|
# Call it, just to make sure.
select chistics()|
alter function chistics
   no sql
   comment 'Characteristics function test'|
show create function chistics|
drop function chistics|


# Check mode settings
insert into t1 values ("foo", 1), ("bar", 2), ("zip", 3)|

set @@sql_mode = 'ANSI'|
delimiter $|
--disable_warnings
drop procedure if exists modes$
--enable_warnings
create procedure modes(out c1 int, out c2 int)
begin
  declare done int default 0;
  declare x int;
  declare c cursor for select data from t1;
  declare continue handler for sqlstate '02000' set done = 1;

  select 1 || 2 into c1;
  set c2 = 0;
  open c;
  repeat
    fetch c into x;
    if not done then
      set c2 = c2 + 1;
    end if;
  until done end repeat;
  close c;
end$
delimiter |$
set @@sql_mode = ''|

set sql_select_limit = 1|
call modes(@c1, @c2)|
set sql_select_limit = default|

select @c1, @c2|
delete from t1|
drop procedure modes|


# Check that dropping a database without routines works.
# (Dropping with routines is tested in sp-security.test)
# First an empty db.
create database sp_db1|
drop database sp_db1|

# Again, with a table.
create database sp_db2|
use sp_db2|
# Just put something in here...
create table t3 ( s char(4), t int )|
insert into t3 values ("abcd", 42), ("dcba", 666)|
use test|
drop database sp_db2|

# And yet again, with just a procedure.
create database sp_db3|
use sp_db3|
--disable_warnings
drop procedure if exists dummy|
--enable_warnings
create procedure dummy(out x int)
  set x = 42|
use test|
drop database sp_db3|
# Check that it's gone
select type,db,name from mysql.proc where db = 'sp_db3'|


# ROW_COUNT() function after a CALL
# We test the other cases here too, although it's not strictly SP specific
--disable_warnings
drop procedure if exists rc|
--enable_warnings
create procedure rc()
begin
  delete from t1;
  insert into t1 values ("a", 1), ("b", 2), ("c", 3);
end|

call rc()|
select row_count()|
--disable_ps_protocol
update t1 set data=42 where id = "b";
select row_count()|
--enable_ps_protocol
delete from t1|
select row_count()|
delete from t1|
select row_count()|
select * from t1|
select row_count()|
drop procedure rc|


#
# Let us test how well new locking scheme works.
#

# Let us prepare playground
--disable_warnings
drop function if exists f0|
drop function if exists f1|
drop function if exists f2|
drop function if exists f3|
drop function if exists f4|
drop function if exists f5|
drop function if exists f6|
drop function if exists f7|
drop function if exists f8|
drop function if exists f9|
drop function if exists f10|
drop function if exists f11|
drop function if exists f12_1|
drop function if exists f12_2|
drop view if exists v0|
drop view if exists v1|
drop view if exists v2|
--enable_warnings
delete from t1|
delete from t2|
insert into t1 values ("a", 1), ("b", 2) |
insert into t2 values ("a", 1, 1.0), ("b", 2, 2.0), ("c", 3, 3.0) |

# Test the simplest function using tables
create function f1() returns int
  return (select sum(data) from t1)|
select f1()|
# This should work too (and give 2 rows as result)
select id, f1() from t1|

# Function which uses two instances of table simultaneously
create function f2() returns int
  return (select data from t1 where data <= (select sum(data) from t1) limit 1)|
select f2()|
select id, f2() from t1|

# Function which uses the same table twice in different queries
create function f3() returns int
begin
  declare n int;
  declare m int;
  set n:= (select min(data) from t1);
  set m:= (select max(data) from t1);
  return n < m;
end|
select f3()|
select id, f3() from t1|

# Calling two functions using same table
select f1(), f3()|
select id, f1(), f3() from t1|

# Function which uses two different tables
create function f4() returns double 
  return (select d from t1, t2 where t1.data = t2.i and t1.id= "b")|
select f4()|
select s, f4() from t2|

# Recursive functions which due to this recursion require simultaneous
# access to several instance of the same table won't work
create function f5(i int) returns int
begin
  if i <= 0 then
    return 0;
  elseif i = 1  then
    return (select count(*) from t1 where data = i);
  else
    return (select count(*) + f5( i - 1) from t1 where data = i);
  end if;
end|
select f5(1)|
# Since currently recursive functions are disallowed ER_SP_NO_RECURSION
# error will be returned, once we will allow them error about
# insufficient number of locked tables will be returned instead.
--error ER_SP_NO_RECURSION
select f5(2)|
--error ER_SP_NO_RECURSION
select f5(3)|

# OTOH this should work 
create function f6() returns int
begin
  declare n int;
  set n:= f1();
  return (select count(*) from t1 where data <= f7() and data <= n);
end|
create function f7() returns int
  return (select sum(data) from t1 where data <= f1())|
select f6()|
select id, f6() from t1|

#
# Let us test how new locking work with views
#
# The most trivial view
create view v1 (a) as select f1()|
select * from v1|
select id, a from t1, v1|
select * from v1, v1 as v|
# A bit more complex construction
create view v2 (a) as select a*10 from v1|
select * from v2|
select id, a from t1, v2|
select * from v1, v2|

# Nice example where the same view is used on
# on different expression levels
create function f8 () returns int
  return (select count(*) from v2)|

select *, f8() from v1|

# Let us test what will happen if function is missing
drop function f1|
--error 1356
select * from v1|

# And what will happen if we have recursion which involves
# views and functions ?
create function f1() returns int
  return (select sum(data) from t1) + (select sum(data) from v1)|
--error ER_SP_NO_RECURSION
select f1()|
--error ER_SP_NO_RECURSION
select * from v1|
--error ER_SP_NO_RECURSION
select * from v2|
# Back to the normal cases
drop function f1|
create function f1() returns int
  return (select sum(data) from t1)|

# Let us also test some weird cases where no real tables is used
create function f0() returns int
  return (select * from (select 100) as r)|
select f0()|
select *, f0() from (select 1) as t|
create view v0 as select f0()|
select * from v0|
select *, f0() from v0|

#
# Let us test how well prelocking works with explicit LOCK TABLES.
#
lock tables t1 read, t1 as t11 read|
# These should work well
select f3()|
select id, f3() from t1 as t11|
# Degenerate cases work too :)
select f0()|
select * from v0|
select *, f0() from v0, (select 123) as d1|
# But these should not !
--error 1100
select id, f3() from t1|
--error 1100
select f4()|
unlock tables|

# Let us test how LOCK TABLES which implicitly depends on functions
# works
lock tables v2 read, mysql.proc read|
select * from v2|
select * from v1|
# These should not work as we have too little instances of tables locked
--error 1100
select * from v1, t1|
--error 1100
select f4()|
unlock tables|

# Tests for handling of temporary tables in functions.
#
# Unlike for permanent tables we should be able to create, use
# and drop such tables in functions.
# 
# Simplest function using temporary table. It is also test case for bug 
# #12198 "Temporary table aliasing does not work inside stored functions"
create function f9() returns int
begin
  declare a, b int;
  drop temporary table if exists t3;
  create temporary table t3 (id int);
  insert into t3 values (1), (2), (3);
  set a:= (select count(*) from t3);
  set b:= (select count(*) from t3 t3_alias);
  return a + b;
end|
# This will emit warning as t3 was not existing before.
select f9()|
select f9() from t1 limit 1|

# Function which uses both temporary and permanent tables.
create function f10() returns int
begin
  drop temporary table if exists t3;
  create temporary table t3 (id int);
  insert into t3 select id from t4;
  return (select count(*) from t3);
end|
# Check that we don't ignore completely tables used in function
--error ER_NO_SUCH_TABLE
select f10()|
create table t4 as select 1 as id|
select f10()|

# Practical cases which we don't handle well (yet)
#
# Function which does not work because of well-known and documented
# limitation of MySQL. We can't use the several instances of the
# same temporary table in statement.
create function f11() returns int
begin
  drop temporary table if exists t3;
  create temporary table t3 (id int);
  insert into t3 values (1), (2), (3);
  return (select count(*) from t3 as a, t3 as b);
end|
--error ER_CANT_REOPEN_TABLE
select f11()|
--error ER_CANT_REOPEN_TABLE
select f11() from t1|
# We don't handle temporary tables used by nested functions well
create function f12_1() returns int
begin
  drop temporary table if exists t3;
  create temporary table t3 (id int);
  insert into t3 values (1), (2), (3);
  return f12_2();
end|
create function f12_2() returns int
  return (select count(*) from t3)|
# We need clean start to get error
drop temporary table t3|
--error ER_NO_SUCH_TABLE
select f12_1()|
--error ER_NO_SUCH_TABLE
select f12_1() from t1 limit 1|

# Cleanup
drop function f0|
drop function f1|
drop function f2|
drop function f3|
drop function f4|
drop function f5|
drop function f6|
drop function f7|
drop function f8|
drop function f9|
drop function f10|
drop function f11|
drop function f12_1|
drop function f12_2|
drop view v0|
drop view v1|
drop view v2|
delete from t1 |
delete from t2 |
drop table t4|

# End of non-bug tests


#
# Some "real" examples
#

# fac

--disable_warnings
drop table if exists t3|
--enable_warnings
create table t3 (n int unsigned not null primary key, f bigint unsigned)|

--disable_warnings
drop procedure if exists ifac|
--enable_warnings
create procedure ifac(n int unsigned)
begin
  declare i int unsigned default 1;

  if n > 20 then
    set n = 20;		# bigint overflow otherwise
  end if;
  while i <= n do
    begin
      insert into test.t3 values (i, fac(i));
      set i = i + 1;
    end;
  end while;
end|

call ifac(20)|
select * from t3|
drop table t3|
--replace_column 4 'root@localhost' 5 '0000-00-00 00:00:00' 6 '0000-00-00 00:00:00'
show function status like '%f%'|
drop procedure ifac|
drop function fac|
--replace_column 4 'root@localhost' 5 '0000-00-00 00:00:00' 6 '0000-00-00 00:00:00'
show function status like '%f%'|


# primes

--disable_warnings
drop table if exists t3|
--enable_warnings

create table t3 (
  i int unsigned not null primary key,
  p bigint unsigned not null
)|

insert into t3 values
 ( 0,   3), ( 1,   5), ( 2,   7), ( 3,  11), ( 4,  13),
 ( 5,  17), ( 6,  19), ( 7,  23), ( 8,  29), ( 9,  31),
 (10,  37), (11,  41), (12,  43), (13,  47), (14,  53),
 (15,  59), (16,  61), (17,  67), (18,  71), (19,  73),
 (20,  79), (21,  83), (22,  89), (23,  97), (24, 101),
 (25, 103), (26, 107), (27, 109), (28, 113), (29, 127),
 (30, 131), (31, 137), (32, 139), (33, 149), (34, 151),
 (35, 157), (36, 163), (37, 167), (38, 173), (39, 179),
 (40, 181), (41, 191), (42, 193), (43, 197), (44, 199)|

--disable_warnings
drop procedure if exists opp|
--enable_warnings
create procedure opp(n bigint unsigned, out pp bool)
begin
  declare r double;
  declare b, s bigint unsigned default 0;

  set r = sqrt(n);

 again:
  loop
    if s = 45 then
      set b = b+200, s = 0;
    else
      begin
        declare p bigint unsigned;

        select t.p into p from test.t3 t where t.i = s;
        if b+p > r then
          set pp = 1;
          leave again;
        end if;
        if mod(n, b+p) = 0 then
          set pp = 0;
          leave again;
        end if;
        set s = s+1;
      end;
    end if;
  end loop;
end|

--disable_warnings
drop procedure if exists ip|
--enable_warnings
create procedure ip(m int unsigned)
begin
  declare p bigint unsigned;
  declare i int unsigned;

  set i=45, p=201;

  while i < m do
    begin
      declare pp bool default 0;

      call opp(p, pp);
      if pp then
        insert into test.t3 values (i, p);
        set i = i+1;
      end if;
      set p = p+2;
    end;
  end while;
end|
show create procedure opp|
--replace_column 4 'root@localhost' 5 '0000-00-00 00:00:00' 6 '0000-00-00 00:00:00'
show procedure status like '%p%'|

# This isn't the fastest way in the world to compute prime numbers, so
# don't be too ambitious. ;-)
call ip(200)|
# We don't want to select the entire table here, just pick a few
# examples.
# The expected result is:
#    i      p
#   ---   ----
#    45    211
#   100    557
#   199   1229
select * from t3 where i=45 or i=100 or i=199|
drop table t3|
drop procedure opp|
drop procedure ip|
--replace_column 4 'root@localhost' 5 '0000-00-00 00:00:00' 6 '0000-00-00 00:00:00'
show procedure status like '%p%'|


# Fibonacci, for recursion test. (Yet Another Numerical series :)
#
--disable_warnings
drop table if exists t3|
--enable_warnings
create table t3 ( f bigint unsigned not null )|

# We deliberately do it the awkward way, fetching the last two
# values from the table, in order to exercise various statements
# and table accesses at each turn.
--disable_warnings
drop procedure if exists fib|
--enable_warnings
create procedure fib(n int unsigned)
begin
  if n > 1 then
    begin
      declare x, y bigint unsigned;
      declare c cursor for select f from t3 order by f desc limit 2;

      open c;
      fetch c into y;
      fetch c into x;
      close c;
      insert into t3 values (x+y);
      call fib(n-1);
    end;
  end if;
end|

# Enable recursion
set @@max_sp_recursion_depth= 20|

# Minimum test: recursion of 3 levels

insert into t3 values (0), (1)|

call fib(3)|

select * from t3 order by f asc|

delete from t3|

# The original test, 20 levels, ran into memory limits on some machines
# and builds. Try 10 instead...

insert into t3 values (0), (1)|

call fib(10)|

select * from t3 order by f asc|
drop table t3|
drop procedure fib|
set @@max_sp_recursion_depth= 0|

#
# Comment & suid
#

--disable_warnings
drop procedure if exists bar|
--enable_warnings
create procedure bar(x char(16), y int)
 comment "111111111111" sql security invoker
 insert into test.t1 values (x, y)|
--replace_column 4 'root@localhost' 5 '0000-00-00 00:00:00' 6 '0000-00-00 00:00:00'
show procedure status like 'bar'|
alter procedure bar comment "2222222222" sql security definer|
alter procedure bar comment "3333333333"|
alter procedure bar|
show create procedure bar|
--replace_column 4 'root@localhost' 5 '0000-00-00 00:00:00' 6 '0000-00-00 00:00:00'
show procedure status like 'bar'|
drop procedure bar|

#
# rexecution
#
--disable_warnings
drop procedure if exists p1|
--enable_warnings
create procedure p1 ()
  select (select s1 from t3) from t3|

create table t3 (s1 int)|

call p1()|
insert into t3 values (1)|
call p1()|
drop procedure p1|
drop table t3|

#
# backticks
#
--disable_warnings
drop function if exists foo|
--enable_warnings
create function `foo` () returns int
  return 5|
select `foo` ()|
drop function `foo`|

#
# Implicit LOCK/UNLOCK TABLES for table access in functions
#

--disable_warnings
drop function if exists t1max|
--enable_warnings
create function t1max() returns int
begin
  declare x int;
  select max(data) into x from t1;
  return x;
end|

insert into t1 values ("foo", 3), ("bar", 2), ("zip", 5), ("zap", 1)|
select t1max()|
drop function t1max|

create table t3 (
  v char(16) not null primary key,
  c int unsigned not null
)|

create function getcount(s char(16)) returns int
begin
  declare x int;

  select count(*) into x from t3 where v = s;
  if x = 0 then
    insert into t3 values (s, 1);
  else
    update t3 set c = c+1 where v = s;
  end if;
  return x;
end|

select * from t1 where data = getcount("bar")|
select * from t3|
select getcount("zip")|
select getcount("zip")|
select * from t3|
select getcount(id) from t1 where data = 3|
select getcount(id) from t1 where data = 5|
select * from t3|
drop table t3|
drop function getcount|


# Test cases for different combinations of condition handlers in nested
# begin-end blocks in stored procedures.
#
# Note that the standard specifies that the most specific handler should
# be triggered even if it's an outer handler masked by a less specific
# handler in an inner block.
# Note also that '02000' is more specific than NOT FOUND; there might be
# other '02xxx' states, even if we currently do not issue them in any
# situation (e.g. '02001').
#
# The combinations we test are these:
#
#                                         Inner
#              errcode      sqlstate     not found    sqlwarning   sqlexception
#  Outer      +------------+------------+------------+------------+------------+
#errcode      | h_ee (i)   | h_es (o)   | h_en (o)   | h_ew (o)   | h_ex (o)   |
#sqlstate     | h_se (i)   | h_ss (i)   | h_sn (o)   | h_sw (o)   | h_sx (o)   |
#not found    | h_ne (i)   | h_ns (i)   | h_nn (i)   |            |            |
#sqlwarning   | h_we (i)   | h_ws (i)   |            | h_ww (i)   |            |
#sqlexception | h_xe (i)   | h_xs (i)   |            |            | h_xx (i)   |
#             +------------+---------------------------------------------------+
#
# (i) means that the inner handler is the one that should be invoked,
# (o) means that the outer handler should be invoked.
#
# ('not found', 'sqlwarning' and 'sqlexception' are mutually exclusive, hence
#  no tests for those combinations.)
#

--disable_warnings
drop table if exists t3|
drop procedure if exists h_ee|
drop procedure if exists h_es|
drop procedure if exists h_en|
drop procedure if exists h_ew|
drop procedure if exists h_ex|
drop procedure if exists h_se|
drop procedure if exists h_ss|
drop procedure if exists h_sn|
drop procedure if exists h_sw|
drop procedure if exists h_sx|
drop procedure if exists h_ne|
drop procedure if exists h_ns|
drop procedure if exists h_nn|
drop procedure if exists h_we|
drop procedure if exists h_ws|
drop procedure if exists h_ww|
drop procedure if exists h_xe|
drop procedure if exists h_xs|
drop procedure if exists h_xx|
--enable_warnings

# smallint    - to get out of range warnings
# primary key - to get constraint errors
create table t3 (a smallint primary key)|

insert into t3 (a) values (1)|

create procedure h_ee()
    deterministic
begin
  declare continue handler for 1062 -- ER_DUP_ENTRY
    select 'Outer (bad)' as 'h_ee';

  begin
    declare continue handler for 1062 -- ER_DUP_ENTRY
        select 'Inner (good)' as 'h_ee';

    insert into t3 values (1);
  end;
end|

create procedure h_es()
    deterministic
begin
  declare continue handler for 1062 -- ER_DUP_ENTRY
    select 'Outer (good)' as 'h_es';

  begin
    -- integrity constraint violation
    declare continue handler for sqlstate '23000'
      select 'Inner (bad)' as 'h_es';

    insert into t3 values (1);
  end;
end|

create procedure h_en()
    deterministic
begin
  declare continue handler for 1329 -- ER_SP_FETCH_NO_DATA
    select 'Outer (good)' as 'h_en';

  begin
    declare x int;
    declare continue handler for sqlstate '02000' -- no data
      select 'Inner (bad)' as 'h_en';

    select a into x from t3 where a = 42;
  end;
end|

create procedure h_ew()
    deterministic
begin
  declare continue handler for 1264 -- ER_WARN_DATA_OUT_OF_RANGE
    select 'Outer (good)' as 'h_ew';

  begin
    declare continue handler for sqlwarning
      select 'Inner (bad)' as 'h_ew';

    insert into t3 values (123456789012);
  end;
  delete from t3;
  insert into t3 values (1);
end|

create procedure h_ex()
    deterministic
begin
  declare continue handler for 1062 -- ER_DUP_ENTRY
    select 'Outer (good)' as 'h_ex';

  begin
    declare continue handler for sqlexception
      select 'Inner (bad)' as 'h_ex';

    insert into t3 values (1);
  end;
end|

create procedure h_se()
    deterministic
begin
  -- integrity constraint violation
  declare continue handler for sqlstate '23000' 
    select 'Outer (bad)' as 'h_se';

  begin
    declare continue handler for 1062 -- ER_DUP_ENTRY
      select 'Inner (good)' as 'h_se';

    insert into t3 values (1);
  end;
end|

create procedure h_ss()
    deterministic
begin
  -- integrity constraint violation
  declare continue handler for sqlstate '23000' 
    select 'Outer (bad)' as 'h_ss';

  begin
    -- integrity constraint violation
    declare continue handler for sqlstate '23000' 
      select 'Inner (good)' as 'h_ss';

    insert into t3 values (1);
  end;
end|

create procedure h_sn()
    deterministic
begin
  -- Note: '02000' is more specific than NOT FOUND ;
  --       there might be other not found states 
  declare continue handler for sqlstate '02000' -- no data
    select 'Outer (good)' as 'h_sn';

  begin
    declare x int;
    declare continue handler for not found
      select 'Inner (bad)' as 'h_sn';

    select a into x from t3 where a = 42;
  end;
end|

create procedure h_sw()
    deterministic
begin
  -- data exception - numeric value out of range
  declare continue handler for sqlstate '22003'
    select 'Outer (good)' as 'h_sw';

  begin
    declare continue handler for sqlwarning
      select 'Inner (bad)' as 'h_sw';

    insert into t3 values (123456789012);
  end;
  delete from t3;
  insert into t3 values (1);
end|

create procedure h_sx()
    deterministic
begin
  -- integrity constraint violation
  declare continue handler for sqlstate '23000' 
    select 'Outer (good)' as 'h_sx';

  begin
    declare continue handler for sqlexception
      select 'Inner (bad)' as 'h_sx';

    insert into t3 values (1);
  end;
end|

create procedure h_ne()
    deterministic
begin
  declare continue handler for not found
    select 'Outer (bad)' as 'h_ne';

  begin
    declare x int;
    declare continue handler for 1329 -- ER_SP_FETCH_NO_DATA
      select 'Inner (good)' as 'h_ne';

    select a into x from t3 where a = 42;
  end;
end|

create procedure h_ns()
    deterministic
begin
  declare continue handler for not found
    select 'Outer (bad)' as 'h_ns';

  begin
    declare x int;
    declare continue handler for sqlstate '02000' -- no data
      select 'Inner (good)' as 'h_ns';

    select a into x from t3 where a = 42;
  end;
end|

create procedure h_nn()
    deterministic
begin
  declare continue handler for not found
    select 'Outer (bad)' as 'h_nn';

  begin
    declare x int;
    declare continue handler for not found
      select 'Inner (good)' as 'h_nn';

    select a into x from t3 where a = 42;
  end;
end|

create procedure h_we()
    deterministic
begin
  declare continue handler for sqlwarning
    select 'Outer (bad)' as 'h_we';

  begin
    declare continue handler for 1264 -- ER_WARN_DATA_OUT_OF_RANGE
      select 'Inner (good)' as 'h_we';

    insert into t3 values (123456789012);
  end;
  delete from t3;
  insert into t3 values (1);
end|

create procedure h_ws()
    deterministic
begin
  declare continue handler for sqlwarning
    select 'Outer (bad)' as 'h_ws';

  begin
    -- data exception - numeric value out of range
    declare continue handler for sqlstate '22003'
      select 'Inner (good)' as 'h_ws';

    insert into t3 values (123456789012);
  end;
  delete from t3;
  insert into t3 values (1);
end|

create procedure h_ww()
    deterministic
begin
  declare continue handler for sqlwarning
    select 'Outer (bad)' as 'h_ww';

  begin
    declare continue handler for sqlwarning
      select 'Inner (good)' as 'h_ww';

    insert into t3 values (123456789012);
  end;
  delete from t3;
  insert into t3 values (1);
end|

create procedure h_xe()
    deterministic
begin
  declare continue handler for sqlexception
    select 'Outer (bad)' as 'h_xe';

  begin
    declare continue handler for 1062 -- ER_DUP_ENTRY
      select 'Inner (good)' as 'h_xe';

    insert into t3 values (1);
  end;
end|

create procedure h_xs()
    deterministic
begin
  declare continue handler for sqlexception
    select 'Outer (bad)' as 'h_xs';

  begin
    -- integrity constraint violation
    declare continue handler for sqlstate '23000'
      select 'Inner (good)' as 'h_xs';

    insert into t3 values (1);
  end;
end|

create procedure h_xx()
    deterministic
begin
  declare continue handler for sqlexception
    select 'Outer (bad)' as 'h_xx';

  begin
    declare continue handler for sqlexception
      select 'Inner (good)' as 'h_xx';

    insert into t3 values (1);
  end;
end|

call h_ee()|
call h_es()|
call h_en()|
call h_ew()|
call h_ex()|
call h_se()|
call h_ss()|
call h_sn()|
call h_sw()|
call h_sx()|
call h_ne()|
call h_ns()|
call h_nn()|
call h_we()|
call h_ws()|
call h_ww()|
call h_xe()|
call h_xs()|
call h_xx()|

drop table t3|
drop procedure h_ee|
drop procedure h_es|
drop procedure h_en|
drop procedure h_ew|
drop procedure h_ex|
drop procedure h_se|
drop procedure h_ss|
drop procedure h_sn|
drop procedure h_sw|
drop procedure h_sx|
drop procedure h_ne|
drop procedure h_ns|
drop procedure h_nn|
drop procedure h_we|
drop procedure h_ws|
drop procedure h_ww|
drop procedure h_xe|
drop procedure h_xs|
drop procedure h_xx|


#
# Test cases for old bugs
#

#
# BUG#822
#
--disable_warnings
drop procedure if exists bug822|
--enable_warnings
create procedure bug822(a_id char(16), a_data int)
begin
  declare n int;
  select count(*) into n from t1 where id = a_id and data = a_data;
  if n = 0 then
    insert into t1 (id, data) values (a_id, a_data);
  end if;
end|

delete from t1|
call bug822('foo', 42)|
call bug822('foo', 42)|
call bug822('bar', 666)|
select * from t1|
delete from t1|
drop procedure bug822|

#
# BUG#1495
#
--disable_warnings
drop procedure if exists bug1495|
--enable_warnings
create procedure bug1495()
begin
  declare x int;

  select data into x from t1 order by id limit 1;
  if x > 10 then
    insert into t1 values ("less", x-10);
  else
    insert into t1 values ("more", x+10);
  end if;
end|

insert into t1 values ('foo', 12)|
call bug1495()|
delete from t1 where id='foo'|
insert into t1 values ('bar', 7)|
call bug1495()|
delete from t1 where id='bar'|
select * from t1|
delete from t1|
drop procedure bug1495|

#
# BUG#1547
#
--disable_warnings
drop procedure if exists bug1547|
--enable_warnings
create procedure bug1547(s char(16))
begin
  declare x int;

  select data into x from t1 where s = id limit 1;
  if x > 10 then
    insert into t1 values ("less", x-10);
  else
    insert into t1 values ("more", x+10);
  end if;
end|

insert into t1 values ("foo", 12), ("bar", 7)|
call bug1547("foo")|
call bug1547("bar")|
select * from t1|
delete from t1|
drop procedure bug1547|

#
# BUG#1656
#
--disable_warnings
drop table if exists t70|
--enable_warnings
create table t70 (s1 int,s2 int)|
insert into t70 values (1,2)|

--disable_warnings
drop procedure if exists bug1656|
--enable_warnings
create procedure bug1656(out p1 int, out p2 int)
  select * into p1, p1 from t70|

call bug1656(@1, @2)|
select @1, @2|
drop table t70|
drop procedure bug1656|

#
# BUG#1862
#
create table t3(a int)|

--disable_warnings
drop procedure if exists bug1862|
--enable_warnings
create procedure bug1862()
begin
  insert into t3 values(2);    
  flush tables;
end|

call bug1862()|
# the second call caused a segmentation
call bug1862()|
select * from t3|
drop table t3|
drop procedure bug1862|

#
# BUG#1874
#
--disable_warnings
drop procedure if exists bug1874|
--enable_warnings
create procedure bug1874()
begin
  declare x int;
  declare y double;
  select max(data) into x from t1;
  insert into t2 values ("max", x, 0);
  select min(data) into x from t1;
  insert into t2 values ("min", x, 0);
  select sum(data) into x from t1;
  insert into t2 values ("sum", x, 0);
  select avg(data) into y from t1;
  insert into t2 values ("avg", 0, y);
end|

insert into t1 (data) values (3), (1), (5), (9), (4)|
call bug1874()|
select * from t2|
delete from t1|
delete from t2|
drop procedure bug1874|

#
# BUG#2260
#
--disable_warnings
drop procedure if exists bug2260|
--enable_warnings
create procedure bug2260()
begin
  declare v1 int;
  declare c1 cursor for select data from t1;
  declare continue handler for not found set @x2 = 1;

  open c1;
  fetch c1 into v1;
  set @x2 = 2;
  close c1;
end|

call bug2260()|
select @x2|
drop procedure bug2260|

#
# BUG#2267 "Lost connect if stored procedure has SHOW FUNCTION STATUS"
#
--disable_warnings
drop procedure if exists bug2267_1|
--enable_warnings
create procedure bug2267_1()
begin
  show procedure status;
end|

--disable_warnings
drop procedure if exists bug2267_2|
--enable_warnings
create procedure bug2267_2()
begin
  show function status;
end|

--disable_warnings
drop procedure if exists bug2267_3|
--enable_warnings
create procedure bug2267_3()
begin
  show create procedure bug2267_1;
end|

--disable_warnings
drop procedure if exists bug2267_4|
drop function if exists bug2267_4|
--enable_warnings
create procedure bug2267_4()
begin
  show create function bug2267_4;
end|
create function bug2267_4() returns int return 100|

--replace_column 5 '0000-00-00 00:00:00' 6 '0000-00-00 00:00:00'
call bug2267_1()|
--replace_column 5 '0000-00-00 00:00:00' 6 '0000-00-00 00:00:00'
call bug2267_2()|
call bug2267_3()|
call bug2267_4()|

drop procedure bug2267_1|
drop procedure bug2267_2|
drop procedure bug2267_3|
drop procedure bug2267_4|
drop function bug2267_4|

#
# BUG#2227
#
--disable_warnings
drop procedure if exists bug2227|
--enable_warnings
create procedure bug2227(x int)
begin
  declare y float default 2.6;
  declare z char(16) default "zzz";

  select 1.3, x, y, 42, z;
end|

call bug2227(9)|
drop procedure bug2227|

#
# BUG#2614 "Stored procedure with INSERT ... SELECT that does not
#           contain any tables crashes server"
#
--disable_warnings
drop procedure if exists bug2614|
--enable_warnings
create procedure bug2614()
begin
  drop table if exists t3;
  create table t3 (id int default '0' not null);
  insert into t3 select 12;
  insert into t3 select * from t3;
end|

--disable_warnings
call bug2614()|
--enable_warnings
call bug2614()|
drop table t3|
drop procedure bug2614|

#
# BUG#2674
#
--disable_warnings
drop function if exists bug2674|
--enable_warnings
create function bug2674() returns int
  return @@sort_buffer_size|

set @osbs = @@sort_buffer_size|
set @@sort_buffer_size = 262000|
select bug2674()|
drop function bug2674|
set @@sort_buffer_size = @osbs|

#
# BUG#3259
#
--disable_warnings
drop procedure if exists bug3259_1 |
--enable_warnings
create procedure bug3259_1 () begin end|
--disable_warnings
drop procedure if exists BUG3259_2 |
--enable_warnings
create procedure BUG3259_2 () begin end|
--disable_warnings
drop procedure if exists Bug3259_3 |
--enable_warnings
create procedure Bug3259_3 () begin end|

call BUG3259_1()|
call BUG3259_1()|
call bug3259_2()|
call Bug3259_2()|
call bug3259_3()|
call bUG3259_3()|

drop procedure bUg3259_1|
drop procedure BuG3259_2|
drop procedure BUG3259_3|

#
# BUG#2772
#
--disable_warnings
drop function if exists bug2772|
--enable_warnings
create function bug2772() returns char(10) character set latin2
  return 'a'|

select bug2772()|
drop function bug2772|

#
# BUG#2776
#
--disable_warnings
drop procedure if exists bug2776_1|
--enable_warnings
create procedure bug2776_1(out x int)
begin
  declare v int;

  set v = default;
  set x = v;
end|

--disable_warnings
drop procedure if exists bug2776_2|
--enable_warnings
create procedure bug2776_2(out x int)
begin
  declare v int default 42;

  set v = default;
  set x = v;
end|

set @x = 1|
call bug2776_1(@x)|
select @x|
call bug2776_2(@x)|
select @x|
drop procedure bug2776_1|
drop procedure bug2776_2|

#
# BUG#2780
#
create table t3 (s1 smallint)|

insert into t3 values (123456789012)|

--disable_warnings
drop procedure if exists bug2780|
--enable_warnings
create procedure bug2780()
begin
  declare exit handler for sqlwarning set @x = 1; 

  set @x = 0;
  insert into t3 values (123456789012);
  insert into t3 values (0);
end|

call bug2780()|
select @x|
select * from t3|

drop procedure bug2780|
drop table t3|

#
# BUG#1863
#
create table t3 (content varchar(10) )|
insert into t3 values ("test1")|
insert into t3 values ("test2")|
create table t4 (f1 int, rc int, t3 int)|

--disable_warnings
drop procedure if exists bug1863|
--enable_warnings
create procedure bug1863(in1 int)
begin 

  declare ind int default 0;
  declare t1 int;
  declare t2 int;
  declare t3 int;

  declare rc int default 0;
  declare continue handler for 1065 set rc = 1;

  drop temporary table if exists temp_t1;
  create temporary table temp_t1 (
    f1 int auto_increment, f2 varchar(20), primary key (f1)
  );

  insert into temp_t1 (f2) select content from t3;

  select f2 into t3 from temp_t1 where f1 = 10;

  if (rc) then
       insert into t4 values (1, rc, t3);
  end if;

  insert into t4 values (2, rc, t3);

end|

call bug1863(10)|
call bug1863(10)|
select * from t4|

drop procedure bug1863|
drop temporary table temp_t1;
drop table t3, t4|

#
# BUG#2656
#

create table t3 ( 
  OrderID  int not null,
  MarketID int,
  primary key (OrderID)
)|

create table t4 ( 
  MarketID int not null,
  Market varchar(60),
  Status char(1),
  primary key (MarketID)
)|

insert t3 (OrderID,MarketID) values (1,1)|
insert t3 (OrderID,MarketID) values (2,2)|
insert t4 (MarketID,Market,Status) values (1,"MarketID One","A")|
insert t4 (MarketID,Market,Status) values (2,"MarketID Two","A")|

--disable_warnings
drop procedure if exists bug2656_1|
--enable_warnings
create procedure bug2656_1()
begin 
  select
    m.Market
  from  t4 m JOIN t3 o 
        ON o.MarketID != 1 and o.MarketID = m.MarketID;
end |

--disable_warnings
drop procedure if exists bug2656_2|
--enable_warnings
create procedure bug2656_2()
begin 
  select
    m.Market
  from  
    t4 m, t3 o
  where       
    m.MarketID != 1 and m.MarketID = o.MarketID;
        
end |

call bug2656_1()|
call bug2656_1()|
call bug2656_2()|
call bug2656_2()|
drop procedure bug2656_1|
drop procedure bug2656_2|
drop table t3, t4|


#
# BUG#3426
#
--disable_warnings
drop procedure if exists bug3426|
--enable_warnings
create procedure bug3426(in_time int unsigned, out x int)
begin
  if in_time is null then
    set @stamped_time=10;
    set x=1;
  else
    set @stamped_time=in_time;
    set x=2;
  end if;
end|

call bug3426(1000, @i)|
select @i, from_unixtime(@stamped_time, '%d-%m-%Y %h:%i:%s') as time|
call bug3426(NULL, @i)|
select @i, from_unixtime(@stamped_time, '%d-%m-%Y %h:%i:%s') as time|
# Clear SP cache
alter procedure bug3426 sql security invoker|
call bug3426(NULL, @i)|
select @i, from_unixtime(@stamped_time, '%d-%m-%Y %h:%i:%s') as time|
call bug3426(1000, @i)|
select @i, from_unixtime(@stamped_time, '%d-%m-%Y %h:%i:%s') as time|

drop procedure bug3426|

#
# BUG#3734
#
create table t3 (
  id int unsigned auto_increment not null primary key,
  title VARCHAR(200),
  body text,
  fulltext (title,body)
)|

insert into t3 (title,body) values
  ('MySQL Tutorial','DBMS stands for DataBase ...'),
  ('How To Use MySQL Well','After you went through a ...'),
  ('Optimizing MySQL','In this tutorial we will show ...'),
  ('1001 MySQL Tricks','1. Never run mysqld as root. 2. ...'),
  ('MySQL vs. YourSQL','In the following database comparison ...'),
  ('MySQL Security','When configured properly, MySQL ...')|

--disable_warnings
drop procedure if exists bug3734 |
--enable_warnings
create procedure bug3734 (param1 varchar(100))
  select * from t3 where match (title,body) against (param1)|

call bug3734('database')|
call bug3734('Security')|

drop procedure bug3734|
drop table t3|

#
# BUG#3863
#
--disable_warnings
drop procedure if exists bug3863|
--enable_warnings
create procedure bug3863()
begin
  set @a = 0;
  while @a < 5 do
    set @a = @a + 1;
  end while;
end|

call bug3863()|
select @a|
call bug3863()|
select @a|

drop procedure bug3863|

#
# BUG#2460
#

create table t3 (
  id int(10) unsigned not null default 0,
  rid int(10) unsigned not null default 0,
  msg text not null,
  primary key (id),
  unique key rid (rid, id)
)|

--disable_warnings
drop procedure if exists bug2460_1|
--enable_warnings
create procedure bug2460_1(in v int)
begin
    ( select n0.id from t3 as n0 where n0.id = v )
  union
    ( select n0.id from t3 as n0, t3 as n1
        where n0.id = n1.rid and n1.id = v )
  union
    ( select n0.id from t3 as n0, t3 as n1, t3 as n2
        where n0.id = n1.rid and n1.id = n2.rid and n2.id = v );
end|

call bug2460_1(2)|
call bug2460_1(2)|
insert into t3 values (1, 1, 'foo'), (2, 1, 'bar'), (3, 1, 'zip zap')|
call bug2460_1(2)|
call bug2460_1(2)|

--disable_warnings
drop procedure if exists bug2460_2|
--enable_warnings
create procedure bug2460_2()
begin
  drop table if exists t3;
  create temporary table t3 (s1 int);
  insert into t3 select 1 union select 1;
end|

call bug2460_2()|
call bug2460_2()|
select * from t3|

drop procedure bug2460_1|
drop procedure bug2460_2|
drop table t3|


#
# BUG#2564
#
set @@sql_mode = ''|
--disable_warnings
drop procedure if exists bug2564_1|
--enable_warnings
create procedure bug2564_1()
    comment 'Joe''s procedure'
  insert into `t1` values ("foo", 1)|

set @@sql_mode = 'ANSI_QUOTES'|
--disable_warnings
drop procedure if exists bug2564_2|
--enable_warnings
create procedure bug2564_2()
  insert into "t1" values ('foo', 1)|

delimiter $|
set @@sql_mode = ''$
--disable_warnings
drop function if exists bug2564_3$
--enable_warnings
create function bug2564_3(x int, y int) returns int
  return x || y$

set @@sql_mode = 'ANSI'$
--disable_warnings
drop function if exists bug2564_4$
--enable_warnings
create function bug2564_4(x int, y int) returns int
  return x || y$
delimiter |$

set @@sql_mode = ''|
show create procedure bug2564_1|
show create procedure bug2564_2|
show create function bug2564_3|
show create function bug2564_4|

drop procedure bug2564_1|
drop procedure bug2564_2|
drop function bug2564_3|
drop function bug2564_4|

#
# BUG#3132
#
--disable_warnings
drop function if exists bug3132|
--enable_warnings
create function bug3132(s char(20)) returns char(50)
  return concat('Hello, ', s, '!')|

select bug3132('Bob') union all select bug3132('Judy')|
drop function bug3132|

#
# BUG#3843
#
--disable_warnings
drop procedure if exists bug3843|
--enable_warnings
create procedure bug3843()
  analyze table t1|

# Testing for packets out of order
call bug3843()|
call bug3843()|
select 1+2|

drop procedure bug3843|

#
# BUG#3368
#
create table t3 ( s1 char(10) )|
insert into t3 values ('a'), ('b')|

--disable_warnings
drop procedure if exists bug3368|
--enable_warnings
create procedure bug3368(v char(10))
begin
  select group_concat(v) from t3;
end|

call bug3368('x')|
call bug3368('yz')|
drop procedure bug3368|
drop table t3|

#
# BUG#4579
#
create table t3 (f1 int, f2 int)|
insert into t3 values (1,1)|

--disable_warnings
drop procedure if exists bug4579_1|
--enable_warnings
create procedure bug4579_1 ()
begin
  declare sf1 int;

  select f1 into sf1 from t3 where f1=1 and f2=1;
  update t3 set f2 = f2 + 1 where f1=1 and f2=1;
  call bug4579_2();
end|

--disable_warnings
drop procedure if exists bug4579_2|
--enable_warnings
create procedure bug4579_2 ()
begin
end|

call bug4579_1()|
call bug4579_1()|
call bug4579_1()|

drop procedure bug4579_1|
drop procedure bug4579_2|
drop table t3|

#
# BUG#2773: Function's data type ignored in stored procedures
#
--disable_warnings
drop procedure if exists bug2773|
--enable_warnings

create function bug2773() returns int return null|
create table t3 as select bug2773()|
show create table t3|
drop table t3|
drop function bug2773|

#
# BUG#3788: Stored procedure packet error
#
--disable_warnings
drop procedure if exists bug3788|
--enable_warnings

create function bug3788() returns date return cast("2005-03-04" as date)|
select bug3788()|
drop function bug3788|

create function bug3788() returns binary(1) return 5|
select bug3788()|
drop function bug3788|
 

#
# BUG#4726
#
create table t3 (f1 int, f2 int, f3 int)|
insert into t3 values (1,1,1)|

--disable_warnings
drop procedure if exists bug4726|
--enable_warnings
create procedure bug4726()
begin
   declare tmp_o_id INT;
   declare tmp_d_id INT default 1;

   while tmp_d_id <= 2 do
   begin
     select f1 into tmp_o_id from t3 where f2=1 and f3=1;
     set tmp_d_id = tmp_d_id + 1;
   end;
   end while;
end|

call bug4726()|
call bug4726()|
call bug4726()|

drop procedure bug4726|
drop table t3|

#
# BUG#4318
#

--disable_parsing # Don't know if HANDLER commands can work with SPs, or at all..
create table t3 (s1 int)|
insert into t3 values (3), (4)|

--disable_warnings
drop procedure if exists bug4318|
--enable_warnings
create procedure bug4318()
  handler t3 read next|

handler t3 open|
# Expect no results, as tables are closed, but there shouldn't be any errors
call bug4318()|
call bug4318()|
handler t3 close|

drop procedure bug4318|
drop table t3|
--enable_parsing

#
# BUG#4902: Stored procedure with SHOW WARNINGS leads to packet error
#
# Added tests for most other show commands we could find too.
# (Skipping those already tested, and the ones depending on optional handlers.)
#
# Note: This will return a large number of results of different formats,
#       which makes it impossible to filter with --replace_column.
#       It's possible that some of these are not deterministic across
#       platforms. If so, just remove the offending command.
#
--disable_warnings
drop procedure if exists bug4902|
--enable_warnings
create procedure bug4902()
begin
  show charset like 'foo';
  show collation like 'foo';
  show column types;
  show create table t1;
  show create database test;
  show databases like 'foo';
  show errors;
  show columns from t1;
  show keys from t1;
  show open tables like 'foo';
  show privileges;
  show status like 'foo';
  show tables like 'foo';
  show variables like 'foo';
  show warnings;
end|
--disable_parsing
--replace_regex /table_id: [0-9]+/table_id: #/
show binlog events;
show storage engines;
show master status;
show slave hosts;
show slave status;
--enable_parsing

call bug4902()|
call bug4902()|

drop procedure bug4902|

#
# BUG#4904
#
--disable_warnings
drop procedure if exists bug4904|
--enable_warnings
create procedure bug4904()
begin
  declare continue handler for sqlstate 'HY000' begin end;

  create table t2 as select * from t3;
end|

-- error 1146
call bug4904()|

drop procedure bug4904|

create table t3 (s1 char character set latin1, s2 char character set latin2)|

--disable_warnings
drop procedure if exists bug4904|
--enable_warnings
create procedure bug4904 ()
begin
  declare continue handler for sqlstate 'HY000' begin end;

  select s1 from t3 union select s2 from t3; 
end|

call bug4904()|

drop procedure bug4904|
drop table t3|

#
# BUG#336
#
--disable_warnings
drop procedure if exists bug336|
--enable_warnings
create procedure bug336(out y int)
begin
  declare x int;
  set x = (select sum(t.data) from test.t1 t);
  set y = x;
end|

insert into t1 values ("a", 2), ("b", 3)|
call bug336(@y)|
select @y|
delete from t1|
drop procedure bug336|

#
# BUG#3157
#
--disable_warnings
drop procedure if exists bug3157|
--enable_warnings
create procedure bug3157()
begin
  if exists(select * from t1) then
    set @n= @n + 1;
  end if;
  if (select count(*) from t1) then
    set @n= @n + 1;
  end if;
end|

set @n = 0|
insert into t1 values ("a", 1)|
call bug3157()|
select @n|
delete from t1|
drop procedure bug3157|

#
# BUG#5251: mysql changes creation time of a procedure/function when altering
#
--disable_warnings
drop procedure if exists bug5251|
--enable_warnings
create procedure bug5251()
begin
end|

select created into @c1 from mysql.proc
  where db='test' and name='bug5251'|
--sleep 2
alter procedure bug5251 comment 'foobar'|
select count(*) from mysql.proc
  where  db='test' and name='bug5251' and created = @c1|

drop procedure bug5251|

#
# BUG#5279: Stored procedure packets out of order if CHECKSUM TABLE
#
--disable_warnings
drop procedure if exists bug5251|
--enable_warnings
create procedure bug5251()
  checksum table t1|

call bug5251()|
call bug5251()|
drop procedure bug5251|

#
# BUG#5287: Stored procedure crash if leave outside loop
#
--disable_warnings
drop procedure if exists bug5287|
--enable_warnings
create procedure bug5287(param1 int)
label1:
  begin
    declare c cursor for select 5;

    loop
      if param1 >= 0 then
        leave label1;
      end if;
    end loop;
end|
call bug5287(1)|
drop procedure bug5287|


#
# BUG#5307: Stored procedure allows statement after BEGIN ... END
#
--disable_warnings
drop procedure if exists bug5307|
--enable_warnings
create procedure bug5307()
begin
end; set @x = 3|

call bug5307()|
select @x|
drop procedure bug5307|

#
# BUG#5258: Stored procedure modified date is 0000-00-00
# (This was a design flaw)
--disable_warnings
drop procedure if exists bug5258|
--enable_warnings
create procedure bug5258()
begin
end|

--disable_warnings
drop procedure if exists bug5258_aux|
--enable_warnings
create procedure bug5258_aux()
begin
  declare c, m char(19);

  select created,modified into c,m from mysql.proc where name = 'bug5258';
  if c = m then
    select 'Ok';
  else
    select c, m;
  end if;
end|

call bug5258_aux()|

drop procedure bug5258|
drop procedure bug5258_aux|

#
# BUG#4487: Stored procedure connection aborted if uninitialized char
#
--disable_warnings
drop function if exists bug4487|
--enable_warnings
create function bug4487() returns char
begin
  declare v char;
  return v;
end|

select bug4487()|
drop function bug4487|


#
# BUG#4941: Stored procedure crash fetching null value into variable.
#
--disable_warnings
drop procedure if exists bug4941|
--enable_warnings
--disable_warnings
drop procedure if exists bug4941|
--enable_warnings
create procedure bug4941(out x int)
begin
  declare c cursor for select i from t2 limit 1;
  open c;
  fetch c into x;
  close c;
end|

insert into t2 values (null, null, null)|
set @x = 42|
call bug4941(@x)|
select @x|
delete from t1|
drop procedure bug4941|

#
# BUG#4905: Stored procedure doesn't clear for "Rows affected"
#
--disable_warnings
drop procedure if exists bug4905|
--enable_warnings

create table t3 (s1 int,primary key (s1))|

--disable_warnings
drop procedure if exists bug4905|
--enable_warnings
create procedure bug4905()
begin
  declare v int;
  declare continue handler for sqlstate '23000' set v = 5;

  insert into t3 values (1);
end|

call bug4905()|
select row_count()|
call bug4905()|
select row_count()|
call bug4905()|
select row_count()|
select * from t3|

drop procedure bug4905|
drop table t3|

#
# BUG#6022: Stored procedure shutdown problem with self-calling function.
#

--disable_parsing # until we implement support for recursive stored functions.
--disable_warnings
drop function if exists bug6022|
--enable_warnings

--disable_warnings
drop function if exists bug6022|
--enable_warnings
create function bug6022(x int) returns int
begin
  if x < 0 then
    return 0;
  else
    return bug6022(x-1);
  end if;
end|

select bug6022(5)|
drop function bug6022|
--enable_parsing

#
# BUG#6029: Stored procedure specific handlers should have priority
#
--disable_warnings
drop procedure if exists bug6029|
--enable_warnings

--disable_warnings
drop procedure if exists bug6029|
--enable_warnings
create procedure bug6029()
begin
  declare exit handler for 1136  select '1136';
  declare exit handler for sqlstate '23000'  select 'sqlstate 23000';
  declare continue handler for sqlexception  select 'sqlexception';

  insert into t3 values (1);
  insert into t3 values (1,2);
end|
 
create table t3 (s1 int, primary key (s1))|
insert into t3 values (1)|
call bug6029()|
delete from t3|
call bug6029()|

drop procedure bug6029|
drop table t3|

#
# BUG#8540: Local variable overrides an alias
#
--disable_warnings
drop procedure if exists bug8540|
--enable_warnings

create procedure bug8540()
begin
  declare x int default 1;
  select x as y, x+0 as z;
end|

call bug8540()|
drop procedure bug8540|

#
# BUG#6642: Stored procedure crash if expression with set function
#
create table t3 (s1 int)|

--disable_warnings
drop procedure if exists bug6642|
--enable_warnings

create procedure bug6642()
  select abs(count(s1)) from t3|

call bug6642()|
call bug6642()|
drop procedure bug6642|

#
# BUG#7013: Stored procedure crash if group by ... with rollup
#
insert into t3 values (0),(1)|
--disable_warnings
drop procedure if exists bug7013|
--enable_warnings
create procedure bug7013()
  select s1,count(s1) from t3 group by s1 with rollup|
call bug7013()|
call bug7013()|
drop procedure bug7013|

#
# BUG#7743: 'Lost connection to MySQL server during query' on Stored Procedure
#
--disable_warnings
drop table if exists t4|
--enable_warnings
create table t4 (
  a mediumint(8) unsigned not null auto_increment,
  b smallint(5) unsigned not null,
  c char(32) not null,
  primary key  (a)
) engine=myisam default charset=latin1|
insert into t4 values (1, 2, 'oneword')|
insert into t4 values (2, 2, 'anotherword')|

--disable_warnings
drop procedure if exists bug7743|
--enable_warnings
create procedure bug7743 ( searchstring char(28) )
begin
  declare var mediumint(8) unsigned;
  select a into var from t4 where b = 2 and c = binary searchstring limit 1;
  select var;
end|

call bug7743("oneword")|
call bug7743("OneWord")|
call bug7743("anotherword")|
call bug7743("AnotherWord")|
drop procedure bug7743|
drop table t4|

#
# BUG#7992: SELECT .. INTO variable .. within Stored Procedure crashes
#           the server
#
delete from t3|
insert into t3 values(1)|
drop procedure if exists bug7992_1|
drop procedure if exists bug7992_2|
create procedure bug7992_1()
begin
  declare i int;
  select max(s1)+1 into i from t3;
end|
create procedure bug7992_2()
  insert into t3 (s1) select max(t4.s1)+1 from t3 as t4|

call bug7992_1()|
call bug7992_1()|
call bug7992_2()|
call bug7992_2()|

drop procedure bug7992_1|
drop procedure bug7992_2|
drop table t3|

#
# BUG#8116: calling simple stored procedure twice in a row results
#           in server crash
#
create table t3 (  userid bigint(20) not null default 0 )|

--disable_warnings
drop procedure if exists bug8116|
--enable_warnings
create procedure bug8116(in _userid int)
   select * from t3 where userid = _userid|

call bug8116(42)|
call bug8116(42)|
drop procedure bug8116|
drop table t3|

#
# BUG#6857: current_time() in STORED PROCEDURES
#
--disable_warnings
drop procedure if exists bug6857|
--enable_warnings
create procedure bug6857(counter int)
begin
  declare t0, t1 int;
  declare plus bool default 0;

  set t0 = current_time();
  while counter > 0 do
    set counter = counter - 1;
  end while;
  set t1 = current_time();
  if t1 > t0 then
    set plus = 1;
  end if;
  select plus;
end|

# QQ: This is currently disabled. Not only does it slow down a normal test
#     run, it makes running with valgrind (or similar tools) extremely
#     painful.
# Make sure this takes at least one second on all machines in all builds.
# 30000 makes it about 3 seconds on an old 1.1GHz linux.
#call bug6857(300000)|

drop procedure bug6857|

#
# BUG#8757: Stored Procedures: Scope of Begin and End Statements do not
#           work properly.
--disable_warnings
drop procedure if exists bug8757|
--enable_warnings
create procedure bug8757()
begin
  declare x int;
  declare c1 cursor for select data from t1 limit 1;

  begin
    declare y int;
    declare c2 cursor for select i from t2 limit 1;

    open c2;
    fetch c2 into y;
    close c2;
    select 2,y;
  end;
  open c1;
  fetch c1 into x;
  close c1;
  select 1,x;
end|

delete from t1|
delete from t2|
insert into t1 values ("x", 1)|
insert into t2 values ("y", 2, 0.0)|

call bug8757()|

delete from t1|
delete from t2|
drop procedure bug8757|


#
# BUG#8762: Stored Procedures: Inconsistent behavior
#           of DROP PROCEDURE IF EXISTS statement.
--disable_warnings
drop procedure if exists bug8762|
--enable_warnings
# Doesn't exist
drop procedure if exists bug8762; create procedure bug8762() begin end|
# Does exist
drop procedure if exists bug8762; create procedure bug8762() begin end|
drop procedure bug8762|


#
# BUG#5240: Stored procedure crash if function has cursor declaration
#
--disable_warnings
drop function if exists bug5240|
--enable_warnings
create function bug5240 () returns int
begin
  declare x int;
  declare c cursor for select data from t1 limit 1;

  open c;
  fetch c into x;
  close c;
  return x;
end|

delete from t1|
insert into t1 values ("answer", 42)|
select id, bug5240() from t1|
drop function bug5240|

#
# BUG#7992: rolling back temporary Item tree changes in SP
#
--disable_warnings
drop procedure if exists p1|
--enable_warnings
create table t3(id int)|
insert into t3 values(1)|
create procedure bug7992()
begin
  declare i int;
  select max(id)+1 into i from t3;
end|

call bug7992()|
call bug7992()|
drop procedure bug7992|
drop table t3|
delimiter ;|

#
# BUG#8849: problem with insert statement with table alias's
#
# Rolling back changes to AND/OR structure of ON and WHERE clauses  in SP
# 

delimiter |;
create table t3 (
  lpitnumber int(11) default null,
  lrecordtype int(11) default null
)|

create table t4 (
  lbsiid int(11) not null default '0',
  ltradingmodeid int(11) not null default '0',
  ltradingareaid int(11) not null default '0',
  csellingprice decimal(19,4) default null,
  primary key  (lbsiid,ltradingmodeid,ltradingareaid)
)|

create table t5 (
  lbsiid int(11) not null default '0',
  ltradingareaid int(11) not null default '0',
  primary key  (lbsiid,ltradingareaid)
)|

--disable_warnings
drop procedure if exists bug8849|
--enable_warnings
create procedure bug8849()
begin
  insert into t5
  (
   t5.lbsiid,
   t5.ltradingareaid
  )
  select distinct t3.lpitnumber, t4.ltradingareaid
  from
    t4 join t3 on
      t3.lpitnumber = t4.lbsiid
      and t3.lrecordtype = 1
    left join t4 as price01 on
      price01.lbsiid = t4.lbsiid and
      price01.ltradingmodeid = 1 and
      t4.ltradingareaid = price01.ltradingareaid;
end|

call bug8849()|
call bug8849()|
call bug8849()|
drop procedure bug8849|
drop tables t3,t4,t5|

#
# BUG#8937: Stored Procedure: AVG() works as SUM() in SELECT ... INTO statement
#
--disable_warnings
drop procedure if exists bug8937|
--enable_warnings
create procedure bug8937()
begin
  declare s,x,y,z int;
  declare a float;

  select sum(data),avg(data),min(data),max(data) into s,x,y,z from t1;
  select s,x,y,z;
  select avg(data) into a from t1;
  select a;
end|

delete from t1|
insert into t1 (data) values (1), (2), (3), (4), (6)|
call bug8937()|

drop procedure bug8937|
delete from t1|


#
# BUG#6900: Stored procedure inner handler ignored
# BUG#9074: STORED PROC: The scope of every handler declared is not
#                        properly applied
#
--disable_warnings
drop procedure if exists bug6900|
drop procedure if exists bug9074|
drop procedure if exists bug6900_9074|
--enable_warnings

create table t3 (w char unique, x char)|
insert into t3 values ('a', 'b')|

create procedure bug6900()
begin
  declare exit handler for sqlexception select '1';

  begin
    declare exit handler for sqlexception select '2';

    insert into t3 values ('x', 'y', 'z');
  end;
end|

create procedure bug9074()
begin
  declare x1, x2, x3, x4, x5, x6 int default 0;

  begin    
    declare continue handler for sqlstate '23000' set x5 = 1;      

    insert into t3 values ('a', 'b');      
    set x6 = 1;      
  end;

 begin1_label:
  begin
    declare continue handler for sqlstate '23000' set x1 = 1;      

    insert into t3 values ('a', 'b');      
    set x2 = 1;      
				
   begin2_label:
    begin  
      declare exit handler for sqlstate '23000' set x3 = 1;         

      set x4= 1;         
      insert into t3 values ('a','b');
      set x4= 0;
    end begin2_label;
  end begin1_label;

  select x1, x2, x3, x4, x5, x6;
end|

create procedure bug6900_9074(z int)
begin
  declare exit handler for sqlstate '23000' select '23000';

  begin
    declare exit handler for sqlexception select 'sqlexception';

    if z = 1 then
      insert into t3 values ('a', 'b');
    else
      insert into t3 values ('x', 'y', 'z');
    end if;
  end;
end|

call bug6900()|
call bug9074()|
call bug6900_9074(0)|
call bug6900_9074(1)|

drop procedure bug6900|
drop procedure bug9074|
drop procedure bug6900_9074|
drop table t3|


#
# BUG#7185: Stored procedure crash if identifier is AVG
#
--disable_warnings
drop procedure if exists avg|
--enable_warnings
create procedure avg ()
begin
end|

call avg ()|
drop procedure avg|


#
# BUG#6129: Stored procedure won't display @@sql_mode value
#
--disable_warnings
drop procedure if exists bug6129|
--enable_warnings
set @old_mode= @@sql_mode;
set @@sql_mode= "ERROR_FOR_DIVISION_BY_ZERO";
create procedure bug6129()
  select @@sql_mode|
call bug6129()|
set @@sql_mode= "NO_ZERO_IN_DATE,NO_ZERO_DATE,ERROR_FOR_DIVISION_BY_ZERO"|
call bug6129()|
set @@sql_mode= "NO_ZERO_IN_DATE"|
call bug6129()|
set @@sql_mode=@old_mode;

drop procedure bug6129|


#
# BUG#9856: Stored procedures: crash if handler for sqlexception, not found
#
--disable_warnings
drop procedure if exists bug9856|
--enable_warnings
create procedure bug9856()
begin
  declare v int;
  declare c cursor for select data from t1;
  declare exit handler for sqlexception, not found select '16';

  open c;
  fetch c into v;
  select v;
end|

delete from t1|
call bug9856()|
call bug9856()|
drop procedure bug9856|


#
# BUG##9674: Stored Procs: Using declared vars in algebric operation causes
#            system crash.
#
--disable_warnings
drop procedure if exists bug9674_1|
drop procedure if exists bug9674_2|
--enable_warnings
create procedure bug9674_1(out arg int)
begin
  declare temp_in1 int default 0;
  declare temp_fl1 int default 0;

  set temp_in1 = 100;
  set temp_fl1 = temp_in1/10;
  set arg = temp_fl1;
end|

create procedure bug9674_2()
begin
  declare v int default 100;

  select v/10;
end|

call bug9674_1(@sptmp)|
call bug9674_1(@sptmp)|
select @sptmp|
call bug9674_2()|
call bug9674_2()|
drop procedure bug9674_1|
drop procedure bug9674_2|


#
# BUG#9598: stored procedure call within stored procedure overwrites IN variable
#
--disable_warnings
drop procedure if exists bug9598_1|
drop procedure if exists bug9598_2|
--enable_warnings
create procedure bug9598_1(in var_1 char(16),
                           out var_2 integer, out var_3 integer)
begin
  set var_2 = 50;
  set var_3 = 60;
end|

create procedure bug9598_2(in v1 char(16),
                           in v2 integer,
                           in v3 integer,
                           in v4 integer,
                           in v5 integer)
begin
  select v1,v2,v3,v4,v5;
  call bug9598_1(v1,@tmp1,@tmp2);
  select v1,v2,v3,v4,v5;
end|

call bug9598_2('Test',2,3,4,5)|
select @tmp1, @tmp2|

drop procedure bug9598_1|
drop procedure bug9598_2|


#
# BUG#9902: Crash with simple stored function using user defined variables
#
--disable_warnings
drop procedure if exists bug9902|
--enable_warnings
create function bug9902() returns int(11)
begin
  set @x = @x + 1;
  return @x;
end|

set @qcs1 = @@query_cache_size|
set global query_cache_size = 100000|
set @x = 1|
insert into t1 values ("qc", 42)|
select bug9902() from t1|
select bug9902() from t1|
select @x|

set global query_cache_size = @qcs1|
delete from t1|
drop function bug9902|


#
# BUG#9102: Stored proccedures: function which returns blob causes crash
#
--disable_warnings
drop function if exists bug9102|
--enable_warnings
create function bug9102() returns blob return 'a'|
select bug9102()|
drop function bug9102|


#
# BUG#7648: Stored procedure crash when invoking a function that returns a bit
#
--disable_warnings
drop function if exists bug7648|
--enable_warnings
create function bug7648() returns bit(8) return 'a'|
select bug7648()|
drop function bug7648|


#
# BUG#9775: crash if create function that returns enum or set
#
--disable_warnings
drop function if exists bug9775|
--enable_warnings
create function bug9775(v1 char(1)) returns enum('a','b') return v1|
select bug9775('a'),bug9775('b'),bug9775('c')|
drop function bug9775|
create function bug9775(v1 int) returns enum('a','b') return v1|
select bug9775(1),bug9775(2),bug9775(3)|
drop function bug9775|

create function bug9775(v1 char(1)) returns set('a','b') return v1|
select bug9775('a'),bug9775('b'),bug9775('a,b'),bug9775('c')|
drop function bug9775|
create function bug9775(v1 int) returns set('a','b') return v1|
select bug9775(1),bug9775(2),bug9775(3),bug9775(4)|
drop function bug9775|


#
# BUG#8861: If Return is a YEAR data type, value is not shown in year format
#
--disable_warnings
drop function if exists bug8861|
--enable_warnings
create function bug8861(v1 int) returns year return v1|
select bug8861(05)|
set @x = bug8861(05)|
select @x|
drop function bug8861|


#
# BUG#9004: Inconsistent behaviour of SP re. warnings
#
--disable_warnings
drop procedure if exists bug9004_1|
drop procedure if exists bug9004_2|
--enable_warnings
create procedure bug9004_1(x char(16))
begin
  insert into t1 values (x, 42);
  insert into t1 values (x, 17);
end|
create procedure bug9004_2(x char(16))
  call bug9004_1(x)|

# Truncation warnings expected...
call bug9004_1('12345678901234567')|
call bug9004_2('12345678901234567890')|

delete from t1|
drop procedure bug9004_1|
drop procedure bug9004_2|

#
# BUG#7293: Stored procedure crash with soundex
#
--disable_warnings
drop procedure if exists bug7293|
--enable_warnings
insert into t1 values ('secret', 0)| 
create procedure bug7293(p1 varchar(100))
begin
  if exists (select id from t1 where soundex(p1)=soundex(id)) then
    select 'yes';
  end if;
end;| 
call bug7293('secret')| 
call bug7293 ('secrete')| 
drop procedure bug7293|
delete from t1|


#
# BUG#9841: Unexpected read lock when trying to update a view in a
#           stored procedure
#
--disable_warnings
drop procedure if exists bug9841|
drop view if exists v1|
--enable_warnings

create view v1 as select * from t1, t2 where id = s|
create procedure bug9841 ()
  update v1 set data = 10| 
call bug9841()|

drop view v1|
drop procedure bug9841|


#
# BUG#5963 subqueries in SET/IF
#
--disable_warnings
drop procedure if exists bug5963|
--enable_warnings

create procedure bug5963_1 () begin declare v int; set v = (select s1 from t3); select v; end;|
create table t3 (s1 int)|
insert into t3 values (5)|
call bug5963_1()|
call bug5963_1()|
drop procedure bug5963_1|
drop table t3|

create procedure bug5963_2 (cfk_value int) 
begin 
  if cfk_value in (select cpk from t3) then 
    set @x = 5; 
  end if; 
  end; 
| 
create table t3 (cpk int)| 
insert into t3 values (1)| 
call bug5963_2(1)|
call bug5963_2(1)|
drop procedure bug5963_2|
drop table t3|


#
# BUG#9559: Functions: Numeric Operations using -ve value gives incorrect
#           results.
#
--disable_warnings
drop function if exists bug9559|
--enable_warnings
create function bug9559()
  returns int
begin
  set @y = -6/2;
  return @y;
end|

select bug9559()|

drop function bug9559|


#
# BUG#10961: Stored procedures: crash if select * from dual
#
--disable_warnings
drop procedure if exists bug10961|
--enable_warnings
# "select * from dual" results in an error, so the cursor will not open
create procedure bug10961()
begin
  declare v char;
  declare x int;
  declare c cursor for select * from dual;
  declare continue handler for sqlexception select x;

  set x = 1;
  open c;
  set x = 2;
  fetch c into v;
  set x = 3;
  close c;
end|

call bug10961()|
call bug10961()|

drop procedure bug10961|

#
# BUG #6866: Second call of a stored procedure using a view with on expressions
#

--disable_warnings
DROP PROCEDURE IF EXISTS bug6866|
--enable_warnings

DROP VIEW IF EXISTS tv|
DROP TABLE IF EXISTS tt1,tt2,tt3|

CREATE TABLE tt1 (a1 int, a2 int, a3 int, data varchar(10))|
CREATE TABLE tt2 (a2 int, data2 varchar(10))|
CREATE TABLE tt3 (a3 int, data3 varchar(10))|

INSERT INTO tt1 VALUES (1, 1, 4, 'xx')|

INSERT INTO tt2 VALUES (1, 'a')|
INSERT INTO tt2 VALUES (2, 'b')|
INSERT INTO tt2 VALUES (3, 'c')|

INSERT INTO tt3 VALUES (4, 'd')|
INSERT INTO tt3 VALUES (5, 'e')|
INSERT INTO tt3 VALUES (6, 'f')|

CREATE VIEW tv AS
SELECT tt1.*, tt2.data2, tt3.data3
  FROM tt1 INNER JOIN tt2 ON tt1.a2 = tt2.a2
         LEFT JOIN tt3 ON tt1.a3 = tt3.a3
    ORDER BY tt1.a1, tt2.a2, tt3.a3|

CREATE PROCEDURE bug6866 (_a1 int)
BEGIN
SELECT * FROM tv WHERE a1 = _a1;
END|

CALL bug6866(1)|
CALL bug6866(1)|
CALL bug6866(1)|

DROP PROCEDURE bug6866;

DROP VIEW tv|
DROP TABLE tt1, tt2, tt3|

#
# BUG#10136: items cleunup
#
--disable_warnings
DROP PROCEDURE IF EXISTS bug10136|
--enable_warnings
create table t3 ( name char(5) not null primary key, val float not null)|
insert into t3 values ('aaaaa', 1), ('bbbbb', 2), ('ccccc', 3)|
create procedure bug10136()
begin
  declare done int default 3;

  repeat
    select * from t3;
    set done = done - 1;
  until done <= 0 end repeat;

end|
call bug10136()|
call bug10136()|
call bug10136()|
drop procedure bug10136|
drop table t3|

#
# BUG#11529: crash server after use stored procedure
#
--disable_warnings
drop procedure if exists bug11529|
--enable_warnings
create procedure bug11529()
begin
  declare c cursor for select id, data from t1 where data in (10,13);

  open c;
  begin
    declare vid char(16);
    declare vdata int;
    declare exit handler for not found begin end;

    while true do
      fetch c into vid, vdata;
    end while;
  end;
  close c;
end|

insert into t1 values
  ('Name1', 10),
  ('Name2', 11),
  ('Name3', 12),
  ('Name4', 13),
  ('Name5', 14)|

call bug11529()|
call bug11529()|
delete from t1|
drop procedure bug11529|


#
# BUG#6063: Stored procedure labels are subject to restrictions (partial)
# BUG#7088: Stored procedures: labels won't work if character set is utf8
#
--disable_warnings
drop procedure if exists bug6063|
drop procedure if exists bug7088_1|
drop procedure if exists bug7088_2|
--enable_warnings

--disable_parsing # temporarily disabled until Bar fixes BUG#11986
create procedure bug6063()
  lâbel: begin end|
call bug6063()|
# QQ Known bug: this will not show the label correctly.
show create procedure bug6063|

set character set utf8|
create procedure bug7088_1()
  label1: begin end label1|
create procedure bug7088_2()
  läbel1: begin end|
call bug7088_1()|
call bug7088_2()|
set character set default|
show create procedure bug7088_1|
show create procedure bug7088_2|

drop procedure bug6063|
drop procedure bug7088_1|
drop procedure bug7088_2|
--enable_parsing

#
# BUG#9565: "Wrong locking in stored procedure if a sub-sequent procedure
#           is called".
#
--disable_warnings
drop procedure if exists bug9565_sub|
drop procedure if exists bug9565|
--enable_warnings
create procedure bug9565_sub()
begin
  select * from t1;
end|
create procedure bug9565()
begin
  insert into t1 values ("one", 1);
  call bug9565_sub();
end|
call bug9565()|
delete from t1|
drop procedure bug9565_sub|
drop procedure bug9565|


#
# BUG#9538: SProc: Creation fails if we try to SET system variable
#           using @@var_name in proc
#
--disable_warnings
drop procedure if exists bug9538|
--enable_warnings
create procedure bug9538()
  set @@sort_buffer_size = 1000000|

set @x = @@sort_buffer_size|
set @@sort_buffer_size = 2000000|
select @@sort_buffer_size|
call bug9538()|
select @@sort_buffer_size|
set @@sort_buffer_size = @x|

drop procedure bug9538|


#
# BUG#8692: Cursor fetch of empty string
#
--disable_warnings
drop procedure if exists bug8692|
--enable_warnings
create table t3 (c1 varchar(5), c2 char(5), c3 enum('one','two'), c4 text, c5 blob, c6 char(5), c7 varchar(5))|
insert into t3 values ('', '', '', '', '', '', NULL)|

create procedure bug8692()
begin 
    declare v1 VARCHAR(10); 
    declare v2 VARCHAR(10); 
    declare v3 VARCHAR(10); 
    declare v4 VARCHAR(10); 
    declare v5 VARCHAR(10); 
    declare v6 VARCHAR(10); 
    declare v7 VARCHAR(10); 
    declare c8692 cursor for select c1,c2,c3,c4,c5,c6,c7 from t3; 
    open c8692; 
    fetch c8692 into v1,v2,v3,v4,v5,v6,v7;
    select v1, v2, v3, v4, v5, v6, v7;
end|

call bug8692()|
drop procedure bug8692|
drop table t3|

#
# Bug#10055 "Using stored function with information_schema causes empty
#            result set"
#
--disable_warnings
drop function if exists bug10055|
--enable_warnings
create function bug10055(v char(255)) returns char(255) return lower(v)|
# This select should not crash server and should return all fields in t1
select t.column_name, bug10055(t.column_name)
from information_schema.columns as t
where t.table_schema = 'test' and t.table_name = 't1'|
drop function bug10055|

#
# Bug #12297 "SP crashes the server if data inserted inside a lon loop"
# The test for memleak bug, so actually there is no way to test it
# from the suite. The test below could be used to check SP memory
# consumption by passing large input parameter.
#

--disable_warnings
drop procedure if exists bug12297|
--enable_warnings

create procedure bug12297(lim int)
begin
  set @x = 0;
  repeat
    insert into t1(id,data)
    values('aa', @x);
    set @x = @x + 1;
  until @x >= lim
  end repeat;
end|

call bug12297(10)|
drop procedure bug12297|

#
# Bug #11247 "Stored procedures: Function calls in long loops leak memory"
# One more memleak bug test. One could use this test to check that the memory
# isn't leaking by increasing the input value for p_bug11247.
#

--disable_warnings
drop function if exists f_bug11247|
drop procedure if exists p_bug11247|
--enable_warnings

create function f_bug11247(param int)
  returns int
return param + 1|

create procedure p_bug11247(lim int)
begin
  declare v int default 0;

  while v < lim do
    set v= f_bug11247(v);
  end while;
end|

call p_bug11247(10)|
drop function f_bug11247|
drop procedure p_bug11247|
#
# BUG#12168: "'DECLARE CONTINUE HANDLER FOR NOT FOUND ...' in conditional
# handled incorrectly"
#
--disable_warnings
drop procedure if exists bug12168|
drop table if exists t3, t4|
--enable_warnings

create table t3 (a int)|
insert into t3 values (1),(2),(3),(4)|

create table t4 (a int)|

create procedure bug12168(arg1 char(1))
begin
  declare b, c integer;
  if arg1 = 'a' then
    begin
      declare c1 cursor for select a from t3 where a % 2;
      declare continue handler for not found set b = 1;
      set b = 0;
      open c1;
      c1_repeat: repeat
        fetch c1 into c;
        if (b = 1) then
          leave c1_repeat;
        end if;

        insert into t4 values (c);
        until b = 1
      end repeat;
    end;
  end if;
  if arg1 = 'b' then
    begin
      declare c2 cursor for select a from t3 where not a % 2;
      declare continue handler for not found set b = 1;
      set b = 0;
      open c2;
      c2_repeat: repeat
        fetch c2 into c;
        if (b = 1) then
          leave c2_repeat;
        end if;

        insert into t4 values (c);
        until b = 1
      end repeat;
    end;
  end if;
end|

call bug12168('a')|
select * from t4|
truncate t4|
call bug12168('b')|
select * from t4|
truncate t4|
call bug12168('a')|
select * from t4|
truncate t4|
call bug12168('b')|
select * from t4|
truncate t4|
drop table t3, t4|
drop procedure if exists bug12168|

#
# Bug #11333 "Stored Procedure: Memory blow up on repeated SELECT ... INTO
# query"
# One more memleak bug. Use the test to check memory consumption.
#

--disable_warnings
drop table if exists t3|
drop procedure if exists bug11333|
--enable_warnings

create table t3 (c1 char(128))|

insert into t3 values 
  ('AAAAAAAAAAAAAAAAAAAAAAAAAAAAAAAAAAAAAAAAAAAAAAAAAA')|


create procedure bug11333(i int)
begin
    declare tmp varchar(128);
    set @x = 0;
    repeat
        select c1 into tmp from t3
          where c1 = 'AAAAAAAAAAAAAAAAAAAAAAAAAAAAAAAAAAAAAAAAAAAAAAAAAA';
        set @x = @x + 1;
        until @x >= i
    end repeat;
end|

call bug11333(10)|

drop procedure bug11333|
drop table t3|

#
# BUG#9048: Creating a function with char binary IN parameter fails
#
--disable_warnings
drop function if exists bug9048|
--enable_warnings
create function bug9048(f1 char binary) returns char binary
begin
  set f1= concat( 'hello', f1 );
  return f1;
end|
drop function bug9048|

# Bug #12849 Stored Procedure: Crash on procedure call with CHAR type
# 'INOUT' parameter
#

--disable_warnings
drop procedure if exists bug12849_1|
--enable_warnings
create procedure bug12849_1(inout x char) select x into x|
set @var='a'|
call bug12849_1(@var)|
select @var|
drop procedure bug12849_1|

--disable_warnings
drop procedure if exists bug12849_2|
--enable_warnings
create procedure bug12849_2(inout foo varchar(15))
begin
select concat(foo, foo) INTO foo;
end|
set @var='abcd'|
call bug12849_2(@var)|
select @var|
drop procedure bug12849_2|

#
# BUG#13133: Local variables in stored procedures are not initialized correctly.
#
--disable_warnings
drop procedure if exists bug131333|
drop function if exists bug131333|
--enable_warnings
create procedure bug131333()
begin
  begin
    declare a int;

    select a;
    set a = 1;
    select a;
  end;
  begin
    declare b int;

    select b;
  end;
end|

create function bug131333()
  returns int
begin
  begin
    declare a int;

    set a = 1;
  end;
  begin
    declare b int;

    return b;
  end;
end|

call bug131333()|
select bug131333()|

drop procedure bug131333|
drop function bug131333|

#
# BUG#12379: PROCEDURE with HANDLER calling FUNCTION with error get
#            strange result
#
--disable_warnings
drop function if exists bug12379|
drop procedure if exists bug12379_1|
drop procedure if exists bug12379_2|
drop procedure if exists bug12379_3|
drop table if exists t3|
--enable_warnings

create table t3 (c1 char(1) primary key not null)|

create function bug12379()
  returns integer
begin
   insert into t3 values('X');
   insert into t3 values('X');
   return 0;
end|

create procedure bug12379_1()
begin
   declare exit handler for sqlexception select 42;

   select bug12379();
END|
create procedure bug12379_2()
begin
   declare exit handler for sqlexception begin end;

   select bug12379();
end|
create procedure bug12379_3()
begin
   select bug12379();
end|

--error 1062
select bug12379()|
select 1|
# statement-based binlogging will show warning which row-based won't;
# so we hide it (this warning is already tested in rpl_stm_sp.test)
--disable_warnings
call bug12379_1()|
select 2|
call bug12379_2()|
--enable_warnings
select 3|
--error 1062
call bug12379_3()|
select 4|

drop function bug12379|
drop procedure bug12379_1|
drop procedure bug12379_2|
drop procedure bug12379_3|
drop table t3|

#
# Bug #13124    Stored Procedure using SELECT INTO crashes server
#

--disable_warnings
drop procedure if exists bug13124|
--enable_warnings
create procedure bug13124()
begin
  declare y integer;
  set @x=y;
end|
call bug13124()|
drop procedure  bug13124|

#
# Bug #12979  Stored procedures: crash if inout decimal parameter
#

# check NULL inout parameters processing

--disable_warnings
drop procedure if exists bug12979_1|
--enable_warnings
create procedure bug12979_1(inout d decimal(5)) set d = d / 2|
set @bug12979_user_var = NULL|
call bug12979_1(@bug12979_user_var)|
drop procedure bug12979_1|

# check NULL local variables processing

--disable_warnings
drop procedure if exists bug12979_2|
--enable_warnings
create procedure bug12979_2()
begin
declare internal_var decimal(5);
set internal_var= internal_var / 2;
select internal_var;
end|
call bug12979_2()|
drop procedure bug12979_2|


#
# BUG#6127: Stored procedure handlers within handlers don't work
#
--disable_warnings
drop table if exists t3|
drop procedure if exists bug6127|
--enable_warnings
create table t3 (s1 int unique)|

set @sm=@@sql_mode|
set sql_mode='traditional'|

create procedure bug6127()
begin
  declare continue handler for sqlstate '23000'
    begin
      declare continue handler for sqlstate '22003'
        insert into t3 values (0);

      insert into t3 values (1000000000000000);
    end;

  insert into t3 values (1);
  insert into t3 values (1);
end|

call bug6127()|
select * from t3|
--error ER_DUP_ENTRY
call bug6127()|
select * from t3|
set sql_mode=@sm|
drop table t3|
drop procedure bug6127|


#
# BUG#12589: Assert when creating temp. table from decimal stored procedure
#            variable
#
--disable_warnings
drop procedure if exists bug12589_1|
drop procedure if exists bug12589_2|
drop procedure if exists bug12589_3|
--enable_warnings
create procedure bug12589_1()
begin
  declare spv1 decimal(3,3);
  set spv1= 123.456;

  set spv1 = 'test';
  create temporary table tm1 as select spv1;
  show create table tm1;
  drop temporary table tm1;
end|

create procedure bug12589_2()
begin
  declare spv1 decimal(6,3);
  set spv1= 123.456;

  create temporary table tm1 as select spv1;
  show create table tm1;
  drop temporary table tm1;
end|

create procedure bug12589_3()
begin
  declare spv1 decimal(6,3);
  set spv1= -123.456;

  create temporary table tm1 as select spv1;
  show create table tm1;
  drop temporary table tm1;
end|

# Note: The type of the field will match the value, not the declared
#       type of the variable. (This is a type checking issue which
#       might be changed later.)

# Warning expected from "set spv1 = 'test'", the value is set to decimal "0".
call bug12589_1()|
# No warnings here
call bug12589_2()|
call bug12589_3()|
drop procedure bug12589_1|
drop procedure bug12589_2|
drop procedure bug12589_3|

#
# BUG#7049: Stored procedure CALL errors are ignored
#
--disable_warnings
drop table if exists t3|
drop procedure if exists bug7049_1|
drop procedure if exists bug7049_2|
drop procedure if exists bug7049_3|
drop procedure if exists bug7049_4|
drop function if exists bug7049_1|
drop function if exists bug7049_2|
--enable_warnings

create table t3 ( x int unique )|

create procedure bug7049_1()
begin
  insert into t3 values (42);
  insert into t3 values (42);
end|

create procedure bug7049_2()
begin
  declare exit handler for sqlexception
    select 'Caught it' as 'Result';

  call bug7049_1();
  select 'Missed it' as 'Result';
end|

create procedure bug7049_3()
  call bug7049_1()|

create procedure bug7049_4()
begin
  declare exit handler for sqlexception
    select 'Caught it' as 'Result';

  call bug7049_3();
  select 'Missed it' as 'Result';
end|

create function bug7049_1()
  returns int
begin
  insert into t3 values (42);
  insert into t3 values (42);
  return 42;
end|

create function bug7049_2()
  returns int
begin
  declare x int default 0;
  declare continue handler for sqlexception
    set x = 1;

  set x = bug7049_1();
  return x;
end|

call bug7049_2()|
select * from t3|
delete from t3|
call bug7049_4()|
select * from t3|
select bug7049_2()|

drop table t3|
drop procedure bug7049_1|
drop procedure bug7049_2|
drop procedure bug7049_3|
drop procedure bug7049_4|
drop function bug7049_1|
drop function bug7049_2|


#
# BUG#13941: replace() string fuction behaves badly inside stored procedure
# (BUG#13914: IFNULL is returning garbage in stored procedure)
#
--disable_warnings
drop function if exists bug13941|
drop procedure if exists bug13941|
--enable_warnings

create function bug13941(p_input_str text)
  returns text
begin
  declare p_output_str text;

  set p_output_str = p_input_str;

  set p_output_str = replace(p_output_str, 'xyzzy', 'plugh');
  set p_output_str = replace(p_output_str, 'test', 'prova');
  set p_output_str = replace(p_output_str, 'this', 'questo');
  set p_output_str = replace(p_output_str, ' a ', 'una ');
  set p_output_str = replace(p_output_str, 'is', '');

  return p_output_str;
end|

create procedure bug13941(out sout varchar(128))
begin
  set sout = 'Local';
  set sout = ifnull(sout, 'DEF');
end|

# Note: The bug showed different behaviour in different types of builds,
#  giving garbage results in some, and seemingly working in others.
#  Running with valgrind (or purify) is the safe way to check that it's
#  really working correctly.
select bug13941('this is a test')|
call bug13941(@a)|
select @a|

drop function bug13941|
drop procedure bug13941|


#
# BUG#13095: Cannot create VIEWs in prepared statements
#

delimiter ;|

--disable_warnings
DROP PROCEDURE IF EXISTS bug13095;
DROP TABLE IF EXISTS bug13095_t1;
DROP VIEW IF EXISTS bug13095_v1;
--enable_warnings

delimiter |;

CREATE PROCEDURE bug13095(tbl_name varchar(32))
BEGIN
  SET @str =
    CONCAT("CREATE TABLE ", tbl_name, "(stuff char(15))");
  SELECT @str;
  PREPARE stmt FROM @str;
  EXECUTE stmt;

  SET @str =
    CONCAT("INSERT INTO ", tbl_name, " VALUES('row1'),('row2'),('row3')" );
  SELECT @str;
  PREPARE stmt FROM @str;
  EXECUTE stmt;

  SET @str =
    CONCAT("CREATE VIEW bug13095_v1(c1) AS SELECT stuff FROM ", tbl_name);
  SELECT @str;
  PREPARE stmt FROM @str;
  EXECUTE stmt;

  SELECT * FROM bug13095_v1;

  SET @str =
    "DROP VIEW bug13095_v1";
  SELECT @str;
  PREPARE stmt FROM @str;
  EXECUTE stmt;
END|

delimiter ;|

CALL bug13095('bug13095_t1');

--disable_warnings
DROP PROCEDURE IF EXISTS bug13095;
DROP VIEW IF EXISTS bug13095_v1;
DROP TABLE IF EXISTS bug13095_t1;
--enable_warnings

delimiter |;

#
# BUG#1473: Dumping of stored functions seems to cause corruption in
#           the function body
#
--disable_warnings
drop function if exists bug14723|
drop procedure if exists bug14723|
--enable_warnings

delimiter ;;|
/*!50003 create function bug14723()
 returns bigint(20)
main_loop: begin
  return 42;
end */;;
show create function bug14723;;
select bug14723();;

/*!50003 create procedure bug14723()
main_loop: begin
  select 42;
end */;;
show create procedure bug14723;;
call bug14723();;

delimiter |;;

drop function bug14723|
drop procedure bug14723|

#
# Bug#14845 "mysql_stmt_fetch returns MYSQL_NO_DATA when COUNT(*) is 0"
# Check that when fetching from a cursor, COUNT(*) works properly.
#
create procedure bug14845()
begin
  declare a char(255);
  declare done int default 0;
  declare c cursor for select count(*) from t1 where 1 = 0;
  declare continue handler for sqlstate '02000' set done = 1;
  open c;
  repeat
    fetch c into a;
    if not done then
      select a;
    end if;
  until done end repeat;
  close c;
end|
call bug14845()|
drop procedure bug14845|

#
# BUG#13549 "Server crash with nested stored procedures".
# Server should not crash when during execution of stored procedure
# we have to parse trigger/function definition and this new trigger/
# function has more local variables declared than invoking stored
# procedure and last of these variables is used in argument of NOT
# operator.
#
--disable_warnings
drop procedure if exists bug13549_1|
drop procedure if exists bug13549_2|
--enable_warnings
CREATE PROCEDURE `bug13549_2`()
begin
  call bug13549_1();
end|
CREATE PROCEDURE `bug13549_1`()
begin
  declare done int default 0;
  set done= not done;
end|
CALL bug13549_2()|
drop procedure bug13549_2|
drop procedure bug13549_1|

#
# BUG#10100: function (and stored procedure?) recursivity problem
#
--disable_warnings
drop function if exists bug10100f|
drop procedure if exists bug10100p|
drop procedure if exists bug10100t|
drop procedure if exists bug10100pt|
drop procedure if exists bug10100pv|
drop procedure if exists bug10100pd|
drop procedure if exists bug10100pc|
--enable_warnings
# routines with simple recursion
create function bug10100f(prm int) returns int
begin
  if prm > 1 then
    return prm * bug10100f(prm - 1);
  end if;
  return 1;
end|
create procedure bug10100p(prm int, inout res int)
begin
  set res = res * prm;
  if prm > 1 then
    call bug10100p(prm - 1, res);  
  end if;
end|
create procedure bug10100t(prm int)
begin
  declare res int;
  set res = 1;
  call bug10100p(prm, res);
  select res;
end|

# a procedure which use tables and recursion
create table t3 (a int)|
insert into t3 values (0)|
create view v1 as select a from t3;
create procedure bug10100pt(level int, lim int)
begin
  if level < lim then
    update t3 set a=level;
    FLUSH TABLES;
    call bug10100pt(level+1, lim);
  else
    select * from t3;
  end if;
end|
# view & recursion
create procedure bug10100pv(level int, lim int)
begin
  if level < lim then
    update v1 set a=level;
    FLUSH TABLES;
    call bug10100pv(level+1, lim);
  else
    select * from v1;
  end if;
end|
# dynamic sql & recursion
prepare stmt2 from "select * from t3;";
create procedure bug10100pd(level int, lim int)
begin
  if level < lim then
    select level;
    prepare stmt1 from "update t3 set a=a+2";
    execute stmt1;
    FLUSH TABLES;
    execute stmt1;
    FLUSH TABLES;
    execute stmt1;
    FLUSH TABLES;
    deallocate prepare stmt1;
    execute stmt2;
    select * from t3;
    call bug10100pd(level+1, lim);
  else
    execute stmt2;
  end if;
end|
# cursor & recursion
create procedure bug10100pc(level int, lim int)
begin
  declare lv int;
  declare c cursor for select a from t3;
  open c;
  if level < lim then
    select level;
    fetch c into lv;
    select lv;
    update t3 set a=level+lv;
    FLUSH TABLES;
    call bug10100pc(level+1, lim);
  else
    select * from t3;
  end if;
  close c;
end|

set @@max_sp_recursion_depth=4|
select @@max_sp_recursion_depth|
-- error ER_SP_NO_RECURSION
select bug10100f(3)|
-- error ER_SP_NO_RECURSION
select bug10100f(6)|
call bug10100t(5)|
call bug10100pt(1,5)|
call bug10100pv(1,5)|
update t3 set a=1|
call bug10100pd(1,5)|
select * from t3|
update t3 set a=1|
call bug10100pc(1,5)|
select * from t3|
set @@max_sp_recursion_depth=0|
select @@max_sp_recursion_depth|
-- error ER_SP_NO_RECURSION
select bug10100f(5)|
-- error ER_SP_RECURSION_LIMIT
call bug10100t(5)|

#end of the stack checking
deallocate prepare stmt2|

drop function bug10100f|
drop procedure bug10100p|
drop procedure bug10100t|
drop procedure bug10100pt|
drop procedure bug10100pv|
drop procedure bug10100pd|
drop procedure bug10100pc|
drop view v1|

#
# BUG#13729: Stored procedures: packet error after exception handled
#
--disable_warnings
drop procedure if exists bug13729|
drop table if exists t3|
--enable_warnings

create table t3 (s1 int, primary key (s1))|

insert into t3 values (1),(2)|

create procedure bug13729()
begin
  declare continue handler for sqlexception select 55;

  update t3 set s1 = 1;
end|

call bug13729()|
# Used to cause Packets out of order
select * from t3|

drop procedure bug13729|
drop table t3|

#
# BUG#14643: Stored Procedure: Continuing after failed var. initialization
#            crashes server.
#
--disable_warnings
drop procedure if exists bug14643_1|
drop procedure if exists bug14643_2|
--enable_warnings

create procedure bug14643_1()
begin
  declare continue handler for sqlexception select 'boo' as 'Handler';

  begin
    declare v int default undefined_var;

    if v = 1 then
      select 1;
    else
      select v, isnull(v);
    end if;
  end;
end|

create procedure bug14643_2()
begin
  declare continue handler for sqlexception select 'boo' as 'Handler';

  case undefined_var
  when 1 then
    select 1;
  else
    select 2;
  end case;

  select undefined_var;
end|

call bug14643_1()|
call bug14643_2()|

drop procedure bug14643_1|
drop procedure bug14643_2|

#
# BUG#14304: auto_increment field incorrect set in SP
#
--disable_warnings
drop procedure if exists bug14304|
drop table if exists t3, t4|
--enable_warnings

create table t3(a int primary key auto_increment)|
create table t4(a int primary key auto_increment)|

create procedure bug14304()
begin
  insert into t3 set a=null;
  insert into t4 set a=null;
  insert into t4 set a=null;
  insert into t4 set a=null;
  insert into t4 set a=null;
  insert into t4 set a=null;
  insert into t4 select null as a;
  
  insert into t3 set a=null;
  insert into t3 set a=null;
  
  select * from t3;
end|

call bug14304()|

drop procedure bug14304|
drop table t3, t4|

#
# BUG#14376: MySQL crash on scoped variable (re)initialization
#
--disable_warnings
drop procedure if exists bug14376|
--enable_warnings

create procedure bug14376()
begin
  declare x int default x;
end|

# Not the error we want, but that's what we got for now...
--error ER_BAD_FIELD_ERROR
call bug14376()|
drop procedure bug14376|

create procedure bug14376()
begin
  declare x int default 42;

  begin
    declare x int default x;

    select x;
  end;
end|

call bug14376()|

drop procedure bug14376|

create procedure bug14376(x int)
begin
  declare x int default x;

  select x;
end|

call bug14376(4711)|

drop procedure bug14376|

#
# Bug#5967 "Stored procedure declared variable used instead of column"
# The bug should be fixed later.
# Test precedence of names of parameters, variable declarations, 
# variable declarations in nested compound statements, table columns,
# table columns in cursor declarations.
# According to the standard, table columns take precedence over
# variable declarations. In MySQL 5.0 it's vice versa.
#

--disable_warnings
drop procedure if exists bug5967|
drop table if exists t3|
--enable_warnings
create table t3 (a varchar(255))|
insert into t3 (a) values ("a - table column")|
create procedure bug5967(a varchar(255))
begin
  declare i varchar(255);
  declare c cursor for select a from t3;
  select a;
  select a from t3 into i;
  select i as 'Parameter takes precedence over table column';                     open c;
  fetch c into i;
  close c;
  select i as 'Parameter takes precedence over table column in cursors';
  begin
    declare a varchar(255) default 'a - local variable';
    declare c1 cursor for select a from t3;
    select a as 'A local variable takes precedence over parameter';
    open c1;
    fetch c1 into i;
    close c1;
    select i as 'A local variable takes precedence over parameter in cursors';
    begin
      declare a varchar(255) default 'a - local variable in a nested compound statement';
      declare c2 cursor for select a from t3;
      select a as 'A local variable in a nested compound statement takes precedence over a local variable in the outer statement';
      select a from t3 into i;
      select i as  'A local variable in a nested compound statement takes precedence over table column';
      open c2;
      fetch c2 into i;
      close c2;
      select i as  'A local variable in a nested compound statement takes precedence over table column in cursors';
    end;
  end;
end|
call bug5967("a - stored procedure parameter")|
drop procedure bug5967|

#
# Bug#13012 "SP: REPAIR/BACKUP/RESTORE TABLE crashes the server"
#
--disable_warnings
drop procedure if exists bug13012|
# Disable warnings also for BACKUP/RESTORE: they are deprecated.
create procedure bug13012()
BEGIN
  REPAIR TABLE t1;
  BACKUP TABLE t1 to '../tmp';
  DROP TABLE t1;
  RESTORE TABLE t1 FROM '../tmp';
END|
call bug13012()|
--enable_warnings
drop procedure bug13012|
create view v1 as select * from t1|
create procedure bug13012()
BEGIN
  REPAIR TABLE t1,t2,t3,v1;
  OPTIMIZE TABLE t1,t2,t3,v1;
  ANALYZE TABLE t1,t2,t3,v1;
END|
call bug13012()|
call bug13012()|
call bug13012()|
drop procedure bug13012|
drop view v1;
select * from t1|

#
# A test case for Bug#15392 "Server crashes during prepared statement
# execute": make sure that stored procedure check for error conditions
# properly and do not continue execution if an error has been set. 
#
# It's necessary to use several DBs because in the original code
# the successful return of mysql_change_db overrode the error from
# execution.
drop schema if exists mysqltest1|
drop schema if exists mysqltest2|
drop schema if exists mysqltest3|
create schema mysqltest1|
create schema mysqltest2|
create schema mysqltest3|
use mysqltest3|

create procedure mysqltest1.p1 (out prequestid varchar(100))
begin
  call mysqltest2.p2('call mysqltest3.p3(1, 2)');
end|

create procedure mysqltest2.p2(in psql text)
begin
  declare lsql text;
  set @lsql= psql;
  prepare lstatement from @lsql;
  execute lstatement;
  deallocate prepare lstatement;
end|

create procedure mysqltest3.p3(in p1 int)
begin
  select p1;
end|

--error ER_SP_WRONG_NO_OF_ARGS
call mysqltest1.p1(@rs)|
--error ER_SP_WRONG_NO_OF_ARGS
call mysqltest1.p1(@rs)|
--error ER_SP_WRONG_NO_OF_ARGS
call mysqltest1.p1(@rs)|
drop schema if exists mysqltest1|
drop schema if exists mysqltest2|
drop schema if exists mysqltest3|
use test|

#
# Bug#15441 "Running SP causes Server to Crash": check that an SP variable
# can not be used in VALUES() function.
#
--disable_warnings
drop table if exists t3|
drop procedure if exists bug15441|
--enable_warnings
create table t3 (id int not null primary key, county varchar(25))|
insert into t3 (id, county) values (1, 'York')|

# First check that a stored procedure that refers to a parameter in VALUES()
# function won't parse.

create procedure bug15441(c varchar(25))
begin
  update t3 set id=2, county=values(c);
end|
--error ER_BAD_FIELD_ERROR
call bug15441('county')|
drop procedure bug15441|

# Now check the case when there is an ambiguity between column names
# and stored procedure parameters: the parser shall resolve the argument
# of VALUES() function to the column name.

# It's hard to deduce what county refers to in every case (INSERT statement):
# 1st county refers to the column
# 2nd county refers to the procedure parameter
# 3d and 4th county refers to the column, again, but
# for 4th county it has the value of SP parameter

# In UPDATE statement, just check that values() function returns NULL for
# non- INSERT...UPDATE statements, as stated in the manual.

create procedure bug15441(county varchar(25))
begin
  declare c varchar(25) default "hello";

  insert into t3 (id, county) values (1, county)
  on duplicate key update county= values(county);
  select * from t3;

  update t3 set id=2, county=values(id);
  select * from t3;
end|
call bug15441('Yale')|
drop table t3|
drop procedure bug15441|

#
# BUG#14498: Stored procedures: hang if undefined variable and exception
#
--disable_warnings
drop procedure if exists bug14498_1|
drop procedure if exists bug14498_2|
drop procedure if exists bug14498_3|
drop procedure if exists bug14498_4|
drop procedure if exists bug14498_5|
--enable_warnings

create procedure bug14498_1()
begin
  declare continue handler for sqlexception select 'error' as 'Handler';

  if v then
    select 'yes' as 'v';
  else
    select 'no' as 'v';
  end if;
  select 'done' as 'End';
end|

create procedure bug14498_2()
begin
  declare continue handler for sqlexception select 'error' as 'Handler';

  while v do
    select 'yes' as 'v';
  end while;
  select 'done' as 'End';
end|

create procedure bug14498_3()
begin
  declare continue handler for sqlexception select 'error' as 'Handler';

  repeat
    select 'maybe' as 'v';
  until v end repeat;
  select 'done' as 'End';
end|

create procedure bug14498_4()
begin
  declare continue handler for sqlexception select 'error' as 'Handler';

  case v
  when 1 then
    select '1' as 'v';
  when 2 then
    select '2' as 'v';
  else
    select '?' as 'v';
  end case;
  select 'done' as 'End';
end|

create procedure bug14498_5()
begin
  declare continue handler for sqlexception select 'error' as 'Handler';

  case
  when v = 1 then
    select '1' as 'v';
  when v = 2 then
    select '2' as 'v';
  else
    select '?' as 'v';
  end case;
  select 'done' as 'End';
end|

call bug14498_1()|
call bug14498_2()|
call bug14498_3()|
call bug14498_4()|
call bug14498_5()|

drop procedure bug14498_1|
drop procedure bug14498_2|
drop procedure bug14498_3|
drop procedure bug14498_4|
drop procedure bug14498_5|

#
# BUG#15231: Stored procedure bug with not found condition handler
#
--disable_warnings
drop table if exists t3|
drop procedure if exists bug15231_1|
drop procedure if exists bug15231_2|
drop procedure if exists bug15231_3|
drop procedure if exists bug15231_4|
--enable_warnings

create table t3 (id int not null)|
  
create procedure bug15231_1()
begin
  declare xid integer;
  declare xdone integer default 0;
  declare continue handler for not found set xdone = 1;

  set xid=null;
  call bug15231_2(xid);
  select xid, xdone;
end|

create procedure bug15231_2(inout ioid integer)
begin
  select "Before NOT FOUND condition is triggered" as '1';
  select id into ioid from t3 where id=ioid;
  select "After NOT FOUND condtition is triggered" as '2';

  if ioid is null then
    set ioid=1;
  end if;
end|

create procedure bug15231_3()
begin
  declare exit handler for sqlwarning
    select 'Caught it (wrong)' as 'Result';

  call bug15231_4();
end|

create procedure bug15231_4()
begin
  declare x decimal(2,1);

  set x = 'zap';
  select 'Missed it (correct)' as 'Result';
end|

call bug15231_1()|
call bug15231_3()|

drop table if exists t3|
drop procedure if exists bug15231_1|
drop procedure if exists bug15231_2|
drop procedure if exists bug15231_3|
drop procedure if exists bug15231_4|


#
# BUG#15011: error handler in nested block not activated
#
--disable_warnings
drop procedure if exists bug15011|
--enable_warnings

create table t3 (c1 int primary key)|

insert into t3 values (1)|

create procedure bug15011()
  deterministic
begin
  declare continue handler for 1062
    select 'Outer' as 'Handler';

  begin
    declare continue handler for 1062
      select 'Inner' as 'Handler';

    insert into t3 values (1);
  end;
end|

call bug15011()|

drop procedure bug15011|
drop table t3|


#
# BUG#17615: problem with character set
#
--disable_warnings
drop function if exists bug17615|
--enable_warnings

create table t3 (a varchar(256) unicode)|

create function bug17615() returns varchar(256) unicode
begin
  declare tmp_res varchar(256) unicode;
  set tmp_res= 'foo string';
  return tmp_res;
end|

insert into t3 values(bug17615())|
select * from t3|

drop function bug17615|
drop table t3|


#
# BUG#17476: Stored procedure not returning data when it is called first
#            time per connection
#
--disable_warnings
drop procedure if exists bug17476|
--enable_warnings

create table t3 ( d date )|
insert into t3 values
  ( '2005-01-01' ), ( '2005-01-02' ), ( '2005-01-03' ),
  ( '2005-01-04' ), ( '2005-02-01' ), ( '2005-02-02' )|

create procedure bug17476(pDateFormat varchar(10))
  select date_format(t3.d, pDateFormat), count(*)
    from t3 
    group by date_format(t3.d, pDateFormat)|

call bug17476('%Y-%m')|
call bug17476('%Y-%m')|

drop table t3|
drop procedure bug17476|


#
# BUG#16887: Cursor causes server segfault
#
--disable_warnings
drop table if exists t3|
drop procedure if exists bug16887|
--enable_warnings

create table t3 ( c varchar(1) )|

insert into t3 values
  (' '),('.'),(';'),(','),('-'),('_'),('('),(')'),('/'),('\\')|

create procedure bug16887()
begin
  declare i int default 10;

 again:
  while i > 0 do
  begin
    declare breakchar varchar(1);
    declare done int default 0;
    declare t3_cursor cursor for select c from t3;
    declare continue handler for not found set done = 1;

    set i = i - 1;
    select i;

    if i = 3 then
      iterate again;
    end if;

    open t3_cursor;

    loop
      fetch t3_cursor into breakchar;

      if done = 1 then
        begin
          close t3_cursor;
          iterate again;
        end;
      end if;
     end loop;
   end;
   end while;
end|

call bug16887()|

drop table t3|
drop procedure bug16887|

#
# BUG#16474: SP crashed MySQL
# (when using "order by localvar", where 'localvar' is just that.
#
--disable_warnings
drop procedure if exists bug16474_1|
drop procedure if exists bug16474_2|
--enable_warnings

delete from t1|
insert into t1 values ('c', 2), ('b', 3), ('a', 1)|

create procedure bug16474_1()
begin
  declare x int;

  select id from t1 order by x;
end|

# 
# BUG#14945: Truncate table doesn't reset the auto_increment counter
#
--disable_warnings
drop procedure if exists bug14945|
--enable_warnings
create table t3 (id int not null auto_increment primary key)|
create procedure bug14945() deterministic truncate t3|
insert into t3 values (null)|
call bug14945()|
insert into t3 values (null)|
select * from t3|
drop table t3|
drop procedure bug14945|

# This does NOT order by column index; variable is an expression.
create procedure bug16474_2(x int)
  select id from t1 order by x|

call bug16474_1()|
call bug16474_2(1)|
call bug16474_2(2)|
drop procedure bug16474_1|
drop procedure bug16474_2|

# For reference: user variables are expressions too and do not affect ordering.
set @x = 2|
select * from t1 order by @x|

delete from t1|


#
# BUG#15728: LAST_INSERT_ID function inside a stored function returns 0
#
# The solution is not to reset last_insert_id on enter to sub-statement.
#
--disable_warnings
drop function if exists bug15728|
drop table if exists t3|
--enable_warnings

create table t3 (
  id int not null auto_increment,
  primary key (id)
)|
create function bug15728() returns int(11)
  return last_insert_id()|

insert into t3 values (0)|
select last_insert_id()|
select bug15728()|

drop function bug15728|
drop table t3|


#
# BUG#18787: Server crashed when calling a stored procedure containing
#            a misnamed function
#
--disable_warnings
drop procedure if exists bug18787|
--enable_warnings
create procedure bug18787()
begin
  declare continue handler for sqlexception begin end;

  select no_such_function();
end|

call bug18787()|
drop procedure bug18787|


#
# BUG#18344: DROP DATABASE does not drop associated routines
# (... if the database name is longer than 21 characters)
#
#               1234567890123456789012
create database bug18344_012345678901| 
use bug18344_012345678901|
create procedure bug18344() begin end|
create procedure bug18344_2() begin end|

create database bug18344_0123456789012| 
use bug18344_0123456789012|
create procedure bug18344() begin end|
create procedure bug18344_2() begin end|

use test|

select schema_name from information_schema.schemata where 
  schema_name like 'bug18344%'|
select routine_name,routine_schema from information_schema.routines where
  routine_schema like 'bug18344%'|

drop database bug18344_012345678901| 
drop database bug18344_0123456789012| 

# Should be nothing left.
select schema_name from information_schema.schemata where 
  schema_name like 'bug18344%'|
select routine_name,routine_schema from information_schema.routines where
  routine_schema like 'bug18344%'|


#
# BUG#12472/BUG#15137 'CREATE TABLE ... SELECT ... which explicitly or
# implicitly uses stored function gives "Table not locked" error'.
#
--disable_warnings
drop function if exists bug12472|
--enable_warnings
create function bug12472() returns int return (select count(*) from t1)|
# Check case when function is used directly
create table t3 as select bug12472() as i|
show create table t3|
select * from t3|
drop table t3|
# Check case when function is used indirectly through view
create view v1 as select bug12472() as j|
create table t3 as select * from v1|
show create table t3|
select * from t3|
drop table t3|
drop view v1|
drop function bug12472|


#
# BUG#18587: Function that accepts and returns TEXT garbles data if longer than
# 766 chars
#

# Prepare.

--disable_warnings
DROP FUNCTION IF EXISTS bug18589_f1|
DROP PROCEDURE IF EXISTS bug18589_p1|
DROP PROCEDURE IF EXISTS bug18589_p2|
--enable_warnings

CREATE FUNCTION bug18589_f1(arg TEXT) RETURNS TEXT
BEGIN
  RETURN CONCAT(arg, "");
END|

CREATE PROCEDURE bug18589_p1(arg TEXT, OUT ret TEXT)
BEGIN
  SET ret = CONCAT(arg, "");
END|

CREATE PROCEDURE bug18589_p2(arg TEXT)
BEGIN
  DECLARE v TEXT;
  CALL bug18589_p1(arg, v);
  SELECT v;
END|

# Test case.

SELECT bug18589_f1(REPEAT("a", 767))|

SET @bug18589_v1 = ""|
CALL bug18589_p1(REPEAT("a", 767), @bug18589_v1)|
SELECT @bug18589_v1|

CALL bug18589_p2(REPEAT("a", 767))|

# Cleanup.

DROP FUNCTION bug18589_f1|
DROP PROCEDURE bug18589_p1|
DROP PROCEDURE bug18589_p2|


#
<<<<<<< HEAD
# BUG#18037: Server crash when returning system variable in stored procedures
# BUG#19633: Stack corruption in fix_fields()/THD::rollback_item_tree_changes()
#

# Prepare.

--disable_warnings
DROP FUNCTION IF EXISTS bug18037_f1|
DROP PROCEDURE IF EXISTS bug18037_p1|
DROP PROCEDURE IF EXISTS bug18037_p2|
--enable_warnings

# Test case.

CREATE FUNCTION bug18037_f1() RETURNS INT
BEGIN
  RETURN @@server_id;
END|

CREATE PROCEDURE bug18037_p1()
BEGIN
  DECLARE v INT DEFAULT @@server_id;
END|

CREATE PROCEDURE bug18037_p2()
BEGIN
  CASE @@server_id
  WHEN -1 THEN
    SELECT 0;
  ELSE
    SELECT 1;
  END CASE;
END|

SELECT bug18037_f1()|
CALL bug18037_p1()|
CALL bug18037_p2()|

# Cleanup.

DROP FUNCTION bug18037_f1|
DROP PROCEDURE bug18037_p1|
DROP PROCEDURE bug18037_p2|


#
=======
>>>>>>> 0e9798d3
# BUG#NNNN: New bug synopsis
#
#--disable_warnings
#drop procedure if exists bugNNNN|
#--enable_warnings
#create procedure bugNNNN...

# Add bugs above this line. Use existing tables t1 and t2 when
# practical, or create table t3, t4 etc temporarily (and drop them).
delimiter ;|
drop table t1,t2;<|MERGE_RESOLUTION|>--- conflicted
+++ resolved
@@ -5833,7 +5833,6 @@
 
 
 #
-<<<<<<< HEAD
 # BUG#18037: Server crash when returning system variable in stored procedures
 # BUG#19633: Stack corruption in fix_fields()/THD::rollback_item_tree_changes()
 #
@@ -5880,8 +5879,6 @@
 
 
 #
-=======
->>>>>>> 0e9798d3
 # BUG#NNNN: New bug synopsis
 #
 #--disable_warnings
