--- conflicted
+++ resolved
@@ -586,7 +586,6 @@
 drop table t1;
 
 #
-<<<<<<< HEAD
 # Test of multi-table-delete
 #
 
@@ -759,7 +758,8 @@
 COMMIT;
 set autocommit=1;
 DROP TABLE t1,t2,t3;
-=======
+
+#
 # Check update with conflicting key
 #
 
@@ -768,5 +768,4 @@
 # We need the a < 1000 test here to quard against the halloween problems
 UPDATE t1 set a=a+100 where b between 2 and 3 and a < 1000;
 SELECT * from t1;
-drop table t1;
->>>>>>> 321cbe2d
+drop table t1;