--- conflicted
+++ resolved
@@ -161,23 +161,6 @@
 select foo3();
 select * from t1 where a="alarm";
 
-<<<<<<< HEAD
-# Test that INSERT DELAYED works in mixed mode (BUG#20649)
-insert delayed into t2 values("delay_1_");
-insert delayed into t2 values(concat("delay_2_",UUID()));
-insert delayed into t2 values("delay_3_"),(concat("delay_4_",UUID())),("delay_5_");
-insert delayed into t2 values("delay_6_");
-
-# Test for BUG#20633 (INSERT DELAYED RAND()/user_variable does not
-# replicate fine in statement-based ; we test that in mixed mode it
-# works).
-create table t12 (a int, b float);
-insert delayed into t12 values(1,rand());
-set @a=2.345;
-insert delayed into t12 values(2,@a);
-
-sleep 4; # time for the delayed inserts to reach disk
-=======
 # Tests of stored functions/triggers/views for BUG#20930 "Mixed
 # binlogging mode does not work with stored functions, triggers,
 # views"
@@ -270,7 +253,21 @@
 end|
 delimiter ;|
 insert into t11 values("try_560_");
->>>>>>> 81a80049
+# Test that INSERT DELAYED works in mixed mode (BUG#20649)
+insert delayed into t2 values("delay_1_");
+insert delayed into t2 values(concat("delay_2_",UUID()));
+insert delayed into t2 values("delay_3_"),(concat("delay_4_",UUID())),("delay_5_");
+insert delayed into t2 values("delay_6_");
+
+# Test for BUG#20633 (INSERT DELAYED RAND()/user_variable does not
+# replicate fine in statement-based ; we test that in mixed mode it
+# works).
+create table t12 (a int, b float);
+insert delayed into t12 values(1,rand());
+set @a=2.345;
+insert delayed into t12 values(2,@a);
+
+sleep 4; # time for the delayed inserts to reach disk
 
 # If you want to do manual testing of the mixed mode regarding UDFs (not
 # testable automatically as quite platform- and compiler-dependent),
@@ -450,9 +447,6 @@
 select count(*) from t3;
 select count(*) from t4;
 select count(*) from t5;
-<<<<<<< HEAD
-select count(*) from t12;
-=======
 select count(*) from t11;
 select count(*) from t20;
 select count(*) from t21;
@@ -461,7 +455,7 @@
 select count(*) from t13;
 #select count(*) from t14;
 select count(*) from t16;
->>>>>>> 81a80049
+select count(*) from t12;
 if ($you_want_to_test_UDF)
 {
   select count(*) from t6;
