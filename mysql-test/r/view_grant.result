grant create view on test.* to test@localhost;
show grants for test@localhost;
Grants for test@localhost
GRANT USAGE ON *.* TO 'test'@'localhost'
GRANT CREATE VIEW ON `test`.* TO 'test'@'localhost'
revoke create view on test.* from test@localhost;
show grants for test@localhost;
Grants for test@localhost
GRANT USAGE ON *.* TO 'test'@'localhost'
drop user test@localhost;
create database mysqltest;
create table mysqltest.t1 (a int, b int);
create table mysqltest.t2 (a int, b int);
grant select on mysqltest.t1 to mysqltest_1@localhost;
grant create view,select on test.* to mysqltest_1@localhost;
create definer=root@localhost view v1 as select * from mysqltest.t1;
ERROR 42000: Access denied; you need the SUPER privilege for this operation
create view v1 as select * from mysqltest.t1;
alter view v1 as select * from mysqltest.t1;
ERROR 42000: DROP command denied to user 'mysqltest_1'@'localhost' for table 'v1'
create or replace view v1 as select * from mysqltest.t1;
ERROR 42000: DROP command denied to user 'mysqltest_1'@'localhost' for table 'v1'
create view mysqltest.v2  as select * from mysqltest.t1;
ERROR 42000: CREATE VIEW command denied to user 'mysqltest_1'@'localhost' for table 'v2'
create view v2 as select * from mysqltest.t2;
ERROR 42000: ANY command denied to user 'mysqltest_1'@'localhost' for table 't2'
show create view v1;
View	Create View
v1	CREATE ALGORITHM=UNDEFINED DEFINER=`mysqltest_1`@`localhost` SQL SECURITY DEFINER VIEW `test`.`v1` AS select `mysqltest`.`t1`.`a` AS `a`,`mysqltest`.`t1`.`b` AS `b` from `mysqltest`.`t1`
grant create view,drop,select on test.* to mysqltest_1@localhost;
use test;
alter view v1 as select * from mysqltest.t1;
create or replace view v1 as select * from mysqltest.t1;
revoke all privileges on mysqltest.t1 from mysqltest_1@localhost;
revoke all privileges on test.* from mysqltest_1@localhost;
drop database mysqltest;
drop view test.v1;
create database mysqltest;
create table mysqltest.t1 (a int, b int);
create view mysqltest.v1 (c,d) as select a+1,b+1 from mysqltest.t1;
grant select (c) on mysqltest.v1 to mysqltest_1@localhost;
select c from mysqltest.v1;
c
select d from mysqltest.v1;
ERROR 42000: SELECT command denied to user 'mysqltest_1'@'localhost' for column 'd' in table 'v1'
revoke all privileges on mysqltest.v1 from mysqltest_1@localhost;
delete from mysql.user where user='mysqltest_1';
drop database mysqltest;
create database mysqltest;
create table mysqltest.t1 (a int, b int);
create algorithm=temptable view mysqltest.v1 (c,d) as select a+1,b+1 from mysqltest.t1;
grant select (c) on mysqltest.v1 to mysqltest_1@localhost;
select c from mysqltest.v1;
c
select d from mysqltest.v1;
ERROR 42000: SELECT command denied to user 'mysqltest_1'@'localhost' for column 'd' in table 'v1'
revoke all privileges on mysqltest.v1 from mysqltest_1@localhost;
delete from mysql.user where user='mysqltest_1';
drop database mysqltest;
create database mysqltest;
create table mysqltest.t1 (a int, b int);
create table mysqltest.t2 (a int, b int);
create view mysqltest.v1 (c,d) as select a+1,b+1 from mysqltest.t1;
create algorithm=temptable view mysqltest.v2 (c,d) as select a+1,b+1 from mysqltest.t1;
create view mysqltest.v3 (c,d) as select a+1,b+1 from mysqltest.t2;
create algorithm=temptable view mysqltest.v4 (c,d) as select a+1,b+1 from mysqltest.t2;
grant select on mysqltest.v1 to mysqltest_1@localhost;
grant select on mysqltest.v2 to mysqltest_1@localhost;
grant select on mysqltest.v3 to mysqltest_1@localhost;
grant select on mysqltest.v4 to mysqltest_1@localhost;
select c from mysqltest.v1;
c
select c from mysqltest.v2;
c
select c from mysqltest.v3;
c
select c from mysqltest.v4;
c
show columns from mysqltest.v1;
Field	Type	Null	Key	Default	Extra
c	bigint(12)	YES		NULL	
d	bigint(12)	YES		NULL	
show columns from mysqltest.v2;
Field	Type	Null	Key	Default	Extra
c	bigint(12)	YES		NULL	
d	bigint(12)	YES		NULL	
explain select c from mysqltest.v1;
ERROR HY000: EXPLAIN/SHOW can not be issued; lacking privileges for underlying table
show create view mysqltest.v1;
ERROR 42000: SHOW VIEW command denied to user 'mysqltest_1'@'localhost' for table 'v1'
explain select c from mysqltest.v2;
ERROR HY000: EXPLAIN/SHOW can not be issued; lacking privileges for underlying table
show create view mysqltest.v2;
ERROR 42000: SHOW VIEW command denied to user 'mysqltest_1'@'localhost' for table 'v2'
explain select c from mysqltest.v3;
ERROR HY000: EXPLAIN/SHOW can not be issued; lacking privileges for underlying table
show create view mysqltest.v3;
ERROR 42000: SHOW VIEW command denied to user 'mysqltest_1'@'localhost' for table 'v3'
explain select c from mysqltest.v4;
ERROR HY000: EXPLAIN/SHOW can not be issued; lacking privileges for underlying table
show create view mysqltest.v4;
ERROR 42000: SHOW VIEW command denied to user 'mysqltest_1'@'localhost' for table 'v4'
grant select on mysqltest.t1 to mysqltest_1@localhost;
explain select c from mysqltest.v1;
id	select_type	table	type	possible_keys	key	key_len	ref	rows	Extra
1	PRIMARY	t1	system	NULL	NULL	NULL	NULL	0	const row not found
show create view mysqltest.v1;
ERROR 42000: SHOW VIEW command denied to user 'mysqltest_1'@'localhost' for table 'v1'
explain select c from mysqltest.v2;
id	select_type	table	type	possible_keys	key	key_len	ref	rows	Extra
1	PRIMARY	<derived2>	system	NULL	NULL	NULL	NULL	0	const row not found
2	DERIVED	NULL	NULL	NULL	NULL	NULL	NULL	NULL	no matching row in const table
show create view mysqltest.v2;
ERROR 42000: SHOW VIEW command denied to user 'mysqltest_1'@'localhost' for table 'v2'
explain select c from mysqltest.v3;
ERROR HY000: EXPLAIN/SHOW can not be issued; lacking privileges for underlying table
show create view mysqltest.v3;
ERROR 42000: SHOW VIEW command denied to user 'mysqltest_1'@'localhost' for table 'v3'
explain select c from mysqltest.v4;
ERROR HY000: EXPLAIN/SHOW can not be issued; lacking privileges for underlying table
show create view mysqltest.v4;
ERROR 42000: SHOW VIEW command denied to user 'mysqltest_1'@'localhost' for table 'v4'
grant show view on mysqltest.* to mysqltest_1@localhost;
explain select c from mysqltest.v1;
id	select_type	table	type	possible_keys	key	key_len	ref	rows	Extra
1	PRIMARY	t1	system	NULL	NULL	NULL	NULL	0	const row not found
show create view mysqltest.v1;
View	Create View
v1	CREATE ALGORITHM=UNDEFINED DEFINER=`root`@`localhost` SQL SECURITY DEFINER VIEW `mysqltest`.`v1` AS select (`mysqltest`.`t1`.`a` + 1) AS `c`,(`mysqltest`.`t1`.`b` + 1) AS `d` from `mysqltest`.`t1`
explain select c from mysqltest.v2;
id	select_type	table	type	possible_keys	key	key_len	ref	rows	Extra
1	PRIMARY	<derived2>	system	NULL	NULL	NULL	NULL	0	const row not found
2	DERIVED	NULL	NULL	NULL	NULL	NULL	NULL	NULL	no matching row in const table
show create view mysqltest.v2;
View	Create View
v2	CREATE ALGORITHM=TEMPTABLE DEFINER=`root`@`localhost` SQL SECURITY DEFINER VIEW `mysqltest`.`v2` AS select (`mysqltest`.`t1`.`a` + 1) AS `c`,(`mysqltest`.`t1`.`b` + 1) AS `d` from `mysqltest`.`t1`
explain select c from mysqltest.v3;
id	select_type	table	type	possible_keys	key	key_len	ref	rows	Extra
1	PRIMARY	t2	system	NULL	NULL	NULL	NULL	0	const row not found
show create view mysqltest.v3;
View	Create View
v3	CREATE ALGORITHM=UNDEFINED DEFINER=`root`@`localhost` SQL SECURITY DEFINER VIEW `mysqltest`.`v3` AS select (`mysqltest`.`t2`.`a` + 1) AS `c`,(`mysqltest`.`t2`.`b` + 1) AS `d` from `mysqltest`.`t2`
explain select c from mysqltest.v4;
id	select_type	table	type	possible_keys	key	key_len	ref	rows	Extra
1	PRIMARY	<derived2>	system	NULL	NULL	NULL	NULL	0	const row not found
2	DERIVED	NULL	NULL	NULL	NULL	NULL	NULL	NULL	no matching row in const table
show create view mysqltest.v4;
View	Create View
v4	CREATE ALGORITHM=TEMPTABLE DEFINER=`root`@`localhost` SQL SECURITY DEFINER VIEW `mysqltest`.`v4` AS select (`mysqltest`.`t2`.`a` + 1) AS `c`,(`mysqltest`.`t2`.`b` + 1) AS `d` from `mysqltest`.`t2`
revoke all privileges on mysqltest.* from mysqltest_1@localhost;
delete from mysql.user where user='mysqltest_1';
drop database mysqltest;
create database mysqltest;
create table mysqltest.t1 (a int, b int, primary key(a));
insert into mysqltest.t1 values (10,2), (20,3), (30,4), (40,5), (50,10);
create table mysqltest.t2 (x int);
insert into mysqltest.t2 values (3), (4), (5), (6);
create view mysqltest.v1 (a,c) as select a, b+1 from mysqltest.t1;
create view mysqltest.v2 (a,c) as select a, b from mysqltest.t1;
create view mysqltest.v3 (a,c) as select a, b+1 from mysqltest.t1;
grant update (a) on mysqltest.v2 to mysqltest_1@localhost;
grant update on mysqltest.v1 to mysqltest_1@localhost;
grant select on mysqltest.* to mysqltest_1@localhost;
use mysqltest;
update t2,v1 set v1.a=v1.a+v1.c where t2.x=v1.c;
select * from t1;
a	b
13	2
24	3
35	4
46	5
50	10
update v1 set a=a+c;
select * from t1;
a	b
16	2
28	3
40	4
52	5
61	10
update t2,v2 set v2.a=v2.a+v2.c where t2.x=v2.c;
select * from t1;
a	b
16	2
31	3
44	4
57	5
61	10
update v2 set a=a+c;
select * from t1;
a	b
18	2
34	3
48	4
62	5
71	10
update t2,v2 set v2.c=v2.a+v2.c where t2.x=v2.c;
ERROR 42000: UPDATE command denied to user 'mysqltest_1'@'localhost' for column 'c' in table 'v2'
update v2 set c=a+c;
ERROR 42000: UPDATE command denied to user 'mysqltest_1'@'localhost' for column 'c' in table 'v2'
update t2,v3 set v3.a=v3.a+v3.c where t2.x=v3.c;
ERROR 42000: UPDATE command denied to user 'mysqltest_1'@'localhost' for table 'v3'
update v3 set a=a+c;
ERROR 42000: UPDATE command denied to user 'mysqltest_1'@'localhost' for table 'v3'
use test;
REVOKE ALL PRIVILEGES, GRANT OPTION FROM mysqltest_1@localhost;
drop database mysqltest;
create database mysqltest;
create table mysqltest.t1 (a int, b int, primary key(a));
insert into mysqltest.t1 values (1,2), (2,3), (3,4), (4,5), (5,10);
create table mysqltest.t2 (x int);
insert into mysqltest.t2 values (3), (4), (5), (6);
create view mysqltest.v1 (a,c) as select a, b+1 from mysqltest.t1;
create view mysqltest.v2 (a,c) as select a, b+1 from mysqltest.t1;
grant delete on mysqltest.v1 to mysqltest_1@localhost;
grant select on mysqltest.* to mysqltest_1@localhost;
use mysqltest;
delete from v1 where c < 4;
select * from t1;
a	b
2	3
3	4
4	5
5	10
delete v1 from t2,v1 where t2.x=v1.c;
select * from t1;
a	b
5	10
delete v2 from t2,v2 where t2.x=v2.c;
ERROR 42000: DELETE command denied to user 'mysqltest_1'@'localhost' for table 'v2'
delete from v2 where c < 4;
ERROR 42000: DELETE command denied to user 'mysqltest_1'@'localhost' for table 'v2'
use test;
REVOKE ALL PRIVILEGES, GRANT OPTION FROM mysqltest_1@localhost;
drop database mysqltest;
create database mysqltest;
create table mysqltest.t1 (a int, b int, primary key(a));
insert into mysqltest.t1 values (1,2), (2,3);
create table mysqltest.t2 (x int, y int);
insert into mysqltest.t2 values (3,4);
create view mysqltest.v1 (a,c) as select a, b from mysqltest.t1;
create view mysqltest.v2 (a,c) as select a, b from mysqltest.t1;
grant insert on mysqltest.v1 to mysqltest_1@localhost;
grant select on mysqltest.* to mysqltest_1@localhost;
use mysqltest;
insert into v1 values (5,6);
select * from t1;
a	b
1	2
2	3
5	6
insert into v1 select x,y from t2;
select * from t1;
a	b
1	2
2	3
5	6
3	4
insert into v2 values (5,6);
ERROR 42000: INSERT command denied to user 'mysqltest_1'@'localhost' for table 'v2'
insert into v2 select x,y from t2;
ERROR 42000: INSERT command denied to user 'mysqltest_1'@'localhost' for table 'v2'
use test;
REVOKE ALL PRIVILEGES, GRANT OPTION FROM mysqltest_1@localhost;
drop database mysqltest;
create database mysqltest;
create table mysqltest.t1 (a int, b int);
create table mysqltest.t2 (a int, b int);
grant update on mysqltest.t1 to mysqltest_1@localhost;
grant update(b) on mysqltest.t2 to mysqltest_1@localhost;
grant create view,update on test.* to mysqltest_1@localhost;
create view v1 as select * from mysqltest.t1;
create view v2 as select b from mysqltest.t2;
create view mysqltest.v1 as select * from mysqltest.t1;
ERROR 42000: CREATE VIEW command denied to user 'mysqltest_1'@'localhost' for table 'v1'
create view v3 as select a from mysqltest.t2;
ERROR 42000: ANY command denied to user 'mysqltest_1'@'localhost' for column 'a' in table 't2'
create table mysqltest.v3 (b int);
grant create view on mysqltest.v3 to mysqltest_1@localhost;
drop table mysqltest.v3;
create view mysqltest.v3 as select b from mysqltest.t2;
grant create view, update on mysqltest.v3 to mysqltest_1@localhost;
drop view mysqltest.v3;
create view mysqltest.v3 as select b from mysqltest.t2;
grant create view, update, insert on mysqltest.v3 to mysqltest_1@localhost;
drop view mysqltest.v3;
create view mysqltest.v3 as select b from mysqltest.t2;
ERROR 42000: create view command denied to user 'mysqltest_1'@'localhost' for column 'b' in table 'v3'
create table mysqltest.v3 (b int);
grant select(b) on mysqltest.v3 to mysqltest_1@localhost;
drop table mysqltest.v3;
create view mysqltest.v3 as select b from mysqltest.t2;
ERROR 42000: create view command denied to user 'mysqltest_1'@'localhost' for column 'b' in table 'v3'
create view v4 as select b+1 from mysqltest.t2;
ERROR 42000: SELECT command denied to user 'mysqltest_1'@'localhost' for column 'b' in table 't2'
grant create view,update,select on test.* to mysqltest_1@localhost;
create view v4 as select b+1 from mysqltest.t2;
ERROR 42000: SELECT command denied to user 'mysqltest_1'@'localhost' for column 'b' in table 't2'
grant update,select(b) on mysqltest.t2 to mysqltest_1@localhost;
create view v4 as select b+1 from mysqltest.t2;
REVOKE ALL PRIVILEGES, GRANT OPTION FROM mysqltest_1@localhost;
drop database mysqltest;
drop view v1,v2,v4;
create database mysqltest;
create table mysqltest.t1 (a int);
grant all privileges on mysqltest.* to mysqltest_1@localhost;
use mysqltest;
create view v1 as select * from t1;
use test;
revoke all privileges on mysqltest.* from mysqltest_1@localhost;
drop database mysqltest;
create database mysqltest;
create table mysqltest.t1 (a int, b int);
grant select on mysqltest.t1 to mysqltest_1@localhost;
grant create view,select on test.* to mysqltest_1@localhost;
create view v1 as select * from mysqltest.t1;
show create view v1;
View	Create View
v1	CREATE ALGORITHM=UNDEFINED DEFINER=`mysqltest_1`@`localhost` SQL SECURITY DEFINER VIEW `test`.`v1` AS select `mysqltest`.`t1`.`a` AS `a`,`mysqltest`.`t1`.`b` AS `b` from `mysqltest`.`t1`
revoke select on mysqltest.t1 from mysqltest_1@localhost;
select * from v1;
ERROR HY000: View 'test.v1' references invalid table(s) or column(s) or function(s) or definer/invoker of view lack rights to use them
grant select on mysqltest.t1 to mysqltest_1@localhost;
select * from v1;
a	b
REVOKE ALL PRIVILEGES, GRANT OPTION FROM mysqltest_1@localhost;
drop view v1;
drop database mysqltest;
create database mysqltest;
use mysqltest;
create table t1 (a int);
insert into t1 values (1);
create table t2 (s1 int);
drop function if exists f2;
create function f2 () returns int begin declare v int; select s1 from t2
into v; return v; end//
create algorithm=TEMPTABLE view v1 as select f2() from t1;
create algorithm=MERGE view v2 as select f2() from t1;
create algorithm=TEMPTABLE SQL SECURITY INVOKER view v3 as select f2() from t1;
create algorithm=MERGE SQL SECURITY INVOKER view v4 as select f2() from t1;
create SQL SECURITY INVOKER view v5 as select * from v4;
grant select on v1 to mysqltest_1@localhost;
grant select on v2 to mysqltest_1@localhost;
grant select on v3 to mysqltest_1@localhost;
grant select on v4 to mysqltest_1@localhost;
grant select on v5 to mysqltest_1@localhost;
use mysqltest;
select * from v1;
f2()
NULL
Warnings:
Warning	1329	No data - zero rows fetched, selected, or processed
select * from v2;
f2()
NULL
Warnings:
Warning	1329	No data - zero rows fetched, selected, or processed
select * from v3;
ERROR HY000: View 'mysqltest.v3' references invalid table(s) or column(s) or function(s) or definer/invoker of view lack rights to use them
select * from v4;
ERROR HY000: View 'mysqltest.v4' references invalid table(s) or column(s) or function(s) or definer/invoker of view lack rights to use them
select * from v5;
ERROR HY000: View 'mysqltest.v5' references invalid table(s) or column(s) or function(s) or definer/invoker of view lack rights to use them
use test;
drop view v1, v2, v3, v4, v5;
drop function f2;
drop table t1, t2;
use test;
REVOKE ALL PRIVILEGES, GRANT OPTION FROM mysqltest_1@localhost;
drop database mysqltest;
create database mysqltest;
use mysqltest;
create table t1 (a int);
insert into t1 values (1);
create table t2 (s1 int);
drop function if exists f2;
create function f2 () returns int begin declare v int; select s1 from t2
into v; return v; end//
grant select on t1 to mysqltest_1@localhost;
grant execute on function f2 to mysqltest_1@localhost;
grant create view on mysqltest.* to mysqltest_1@localhost;
use mysqltest;
create algorithm=TEMPTABLE view v1 as select f2() from t1;
create algorithm=MERGE view v2 as select f2() from t1;
create algorithm=TEMPTABLE SQL SECURITY INVOKER view v3 as select f2() from t1;
create algorithm=MERGE SQL SECURITY INVOKER view v4 as select f2() from t1;
use test;
create view v5 as select * from v1;
revoke execute on function f2 from mysqltest_1@localhost;
select * from v1;
ERROR HY000: View 'mysqltest.v1' references invalid table(s) or column(s) or function(s) or definer/invoker of view lack rights to use them
select * from v2;
ERROR HY000: View 'mysqltest.v2' references invalid table(s) or column(s) or function(s) or definer/invoker of view lack rights to use them
select * from v3;
f2()
NULL
Warnings:
Warning	1329	No data - zero rows fetched, selected, or processed
select * from v4;
f2()
NULL
Warnings:
Warning	1329	No data - zero rows fetched, selected, or processed
select * from v5;
ERROR HY000: View 'mysqltest.v5' references invalid table(s) or column(s) or function(s) or definer/invoker of view lack rights to use them
drop view v1, v2, v3, v4, v5;
drop function f2;
drop table t1, t2;
use test;
REVOKE ALL PRIVILEGES, GRANT OPTION FROM mysqltest_1@localhost;
drop database mysqltest;
create database mysqltest;
use mysqltest;
create table t1 (a int);
create table v1 (a int);
insert into t1 values (1);
grant select on t1 to mysqltest_1@localhost;
grant select on v1 to mysqltest_1@localhost;
grant create view on mysqltest.* to mysqltest_1@localhost;
drop table v1;
use mysqltest;
create algorithm=TEMPTABLE view v1 as select *, a as b from t1;
create algorithm=MERGE view v2 as select *, a as b from t1;
create algorithm=TEMPTABLE SQL SECURITY INVOKER view v3 as select *, a as b from t1;
create algorithm=MERGE SQL SECURITY INVOKER view v4 as select *, a as b from t1;
create view v5 as select * from v1;
use test;
revoke select on t1 from mysqltest_1@localhost;
select * from v1;
ERROR HY000: View 'mysqltest.v1' references invalid table(s) or column(s) or function(s) or definer/invoker of view lack rights to use them
select * from v2;
ERROR HY000: View 'mysqltest.v2' references invalid table(s) or column(s) or function(s) or definer/invoker of view lack rights to use them
select * from v3;
a	b
1	1
select * from v4;
a	b
1	1
select * from v5;
ERROR HY000: View 'mysqltest.v5' references invalid table(s) or column(s) or function(s) or definer/invoker of view lack rights to use them
drop table t1;
use test;
REVOKE ALL PRIVILEGES, GRANT OPTION FROM mysqltest_1@localhost;
drop database mysqltest;
create database mysqltest;
use mysqltest;
create table t1 (a int);
insert into t1 values (1);
create algorithm=TEMPTABLE view v1 as select *, a as b from t1;
create algorithm=MERGE view v2 as select *, a as b from t1;
create algorithm=TEMPTABLE SQL SECURITY INVOKER view v3 as select *, a as b from t1;
create algorithm=MERGE SQL SECURITY INVOKER view v4 as select *, a as b from t1;
create SQL SECURITY INVOKER view v5 as select * from v4;
grant select on v1 to mysqltest_1@localhost;
grant select on v2 to mysqltest_1@localhost;
grant select on v3 to mysqltest_1@localhost;
grant select on v4 to mysqltest_1@localhost;
grant select on v5 to mysqltest_1@localhost;
use mysqltest;
select * from v1;
a	b
1	1
select * from v2;
a	b
1	1
select * from v3;
ERROR HY000: View 'mysqltest.v3' references invalid table(s) or column(s) or function(s) or definer/invoker of view lack rights to use them
select * from v4;
ERROR HY000: View 'mysqltest.v4' references invalid table(s) or column(s) or function(s) or definer/invoker of view lack rights to use them
select * from v5;
ERROR HY000: View 'mysqltest.v5' references invalid table(s) or column(s) or function(s) or definer/invoker of view lack rights to use them
use test;
drop view v1, v2, v3, v4, v5;
drop table t1;
use test;
REVOKE ALL PRIVILEGES, GRANT OPTION FROM mysqltest_1@localhost;
drop database mysqltest;
drop view if exists v1;
create table t1 as select * from mysql.user where user='';
delete from mysql.user where user='';
flush privileges;
grant all on test.* to 'test14256'@'%';
use test;
create view v1 as select 42;
show create view v1;
View	Create View
v1	CREATE ALGORITHM=UNDEFINED DEFINER=`test14256`@`%` SQL SECURITY DEFINER VIEW `v1` AS select 42 AS `42`
select definer into @v1def1 from information_schema.views
where table_schema = 'test' and table_name='v1';
drop view v1;
create definer=`test14256`@`%` view v1 as select 42;
show create view v1;
View	Create View
v1	CREATE ALGORITHM=UNDEFINED DEFINER=`test14256`@`%` SQL SECURITY DEFINER VIEW `v1` AS select 42 AS `42`
select definer into @v1def2 from information_schema.views
where table_schema = 'test' and table_name='v1';
drop view v1;
select @v1def1, @v1def2, @v1def1=@v1def2;
@v1def1	@v1def2	@v1def1=@v1def2
test14256@%	test14256@%	1
drop user test14256;
insert into mysql.user select * from t1;
flush privileges;
drop table t1;
create database mysqltest;
use mysqltest;
CREATE TABLE t1 (i INT);
CREATE VIEW  v1 AS SELECT * FROM t1;
SHOW CREATE VIEW v1;
View	Create View
v1	CREATE ALGORITHM=UNDEFINED DEFINER=`root`@`localhost` SQL SECURITY DEFINER VIEW `v1` AS select `t1`.`i` AS `i` from `t1`
GRANT SELECT, LOCK TABLES ON mysqltest.* TO mysqltest_1@localhost;
use mysqltest;
LOCK TABLES v1 READ;
SHOW CREATE TABLE v1;
ERROR 42000: SHOW VIEW command denied to user 'mysqltest_1'@'localhost' for table 'v1'
UNLOCK TABLES;
use test;
use test;
drop user mysqltest_1@localhost;
drop database mysqltest;
create definer=some_user@`` sql security invoker view v1 as select 1;
Warnings:
Note	1449	There is no 'some_user'@'' registered
create definer=some_user@localhost sql security invoker view v2 as select 1;
Warnings:
Note	1449	There is no 'some_user'@'localhost' registered
show create view v1;
View	Create View
v1	CREATE ALGORITHM=UNDEFINED DEFINER=`some_user`@`` SQL SECURITY INVOKER VIEW `v1` AS select 1 AS `1`
show create view v2;
View	Create View
v2	CREATE ALGORITHM=UNDEFINED DEFINER=`some_user`@`localhost` SQL SECURITY INVOKER VIEW `v2` AS select 1 AS `1`
drop view v1;
drop view v2;
CREATE DATABASE mysqltest1;
CREATE USER readonly@localhost;
CREATE TABLE mysqltest1.t1 (x INT);
INSERT INTO mysqltest1.t1 VALUES (1), (2);
CREATE SQL SECURITY INVOKER VIEW mysqltest1.v_t1 AS SELECT * FROM mysqltest1.t1;
CREATE SQL SECURITY DEFINER VIEW mysqltest1.v_ts AS SELECT * FROM mysqltest1.t1;
CREATE SQL SECURITY DEFINER VIEW mysqltest1.v_ti AS SELECT * FROM mysqltest1.t1;
CREATE SQL SECURITY DEFINER VIEW mysqltest1.v_tu AS SELECT * FROM mysqltest1.t1;
CREATE SQL SECURITY DEFINER VIEW mysqltest1.v_tus AS SELECT * FROM mysqltest1.t1;
CREATE SQL SECURITY DEFINER VIEW mysqltest1.v_td AS SELECT * FROM mysqltest1.t1;
CREATE SQL SECURITY DEFINER VIEW mysqltest1.v_tds AS SELECT * FROM mysqltest1.t1;
GRANT SELECT, INSERT, UPDATE, DELETE ON mysqltest1.v_t1 TO readonly;
GRANT SELECT ON mysqltest1.v_ts TO readonly;
GRANT INSERT ON mysqltest1.v_ti TO readonly;
GRANT UPDATE ON mysqltest1.v_tu TO readonly;
GRANT UPDATE,SELECT ON mysqltest1.v_tus TO readonly;
GRANT DELETE ON mysqltest1.v_td TO readonly;
GRANT DELETE,SELECT ON mysqltest1.v_tds TO readonly;
SELECT * FROM mysqltest1.v_t1;
ERROR HY000: View 'mysqltest1.v_t1' references invalid table(s) or column(s) or function(s) or definer/invoker of view lack rights to use them
INSERT INTO mysqltest1.v_t1 VALUES(4);
ERROR HY000: View 'mysqltest1.v_t1' references invalid table(s) or column(s) or function(s) or definer/invoker of view lack rights to use them
DELETE FROM mysqltest1.v_t1 WHERE x = 1;
ERROR HY000: View 'mysqltest1.v_t1' references invalid table(s) or column(s) or function(s) or definer/invoker of view lack rights to use them
UPDATE mysqltest1.v_t1 SET x = 3 WHERE x = 2;
ERROR HY000: View 'mysqltest1.v_t1' references invalid table(s) or column(s) or function(s) or definer/invoker of view lack rights to use them
UPDATE mysqltest1.v_t1 SET x = 3;
ERROR HY000: View 'mysqltest1.v_t1' references invalid table(s) or column(s) or function(s) or definer/invoker of view lack rights to use them
DELETE FROM mysqltest1.v_t1;
ERROR HY000: View 'mysqltest1.v_t1' references invalid table(s) or column(s) or function(s) or definer/invoker of view lack rights to use them
SELECT 1 FROM mysqltest1.v_t1;
ERROR HY000: View 'mysqltest1.v_t1' references invalid table(s) or column(s) or function(s) or definer/invoker of view lack rights to use them
SELECT * FROM mysqltest1.t1;
ERROR 42000: SELECT command denied to user 'readonly'@'localhost' for table 't1'
SELECT * FROM mysqltest1.v_ts;
x
1
2
SELECT * FROM mysqltest1.v_ts, mysqltest1.t1 WHERE mysqltest1.t1.x = mysqltest1.v_ts.x;
ERROR 42000: SELECT command denied to user 'readonly'@'localhost' for table 't1'
SELECT * FROM mysqltest1.v_ti;
ERROR 42000: SELECT command denied to user 'readonly'@'localhost' for table 'v_ti'
INSERT INTO mysqltest1.v_ts VALUES (100);
ERROR 42000: INSERT command denied to user 'readonly'@'localhost' for table 'v_ts'
INSERT INTO mysqltest1.v_ti VALUES (100);
UPDATE mysqltest1.v_ts SET x= 200 WHERE x = 100;
ERROR 42000: UPDATE command denied to user 'readonly'@'localhost' for table 'v_ts'
UPDATE mysqltest1.v_ts SET x= 200;
ERROR 42000: UPDATE command denied to user 'readonly'@'localhost' for table 'v_ts'
UPDATE mysqltest1.v_tu SET x= 200 WHERE x = 100;
UPDATE mysqltest1.v_tus SET x= 200 WHERE x = 100;
UPDATE mysqltest1.v_tu SET x= 200;
DELETE FROM mysqltest1.v_ts WHERE x= 200;
ERROR 42000: DELETE command denied to user 'readonly'@'localhost' for table 'v_ts'
DELETE FROM mysqltest1.v_ts;
ERROR 42000: DELETE command denied to user 'readonly'@'localhost' for table 'v_ts'
DELETE FROM mysqltest1.v_td WHERE x= 200;
ERROR 42000: SELECT command denied to user 'readonly'@'localhost' for column 'x' in table 'v_td'
DELETE FROM mysqltest1.v_tds WHERE x= 200;
DELETE FROM mysqltest1.v_td;
DROP VIEW mysqltest1.v_tds;
DROP VIEW mysqltest1.v_td;
DROP VIEW mysqltest1.v_tus;
DROP VIEW mysqltest1.v_tu;
DROP VIEW mysqltest1.v_ti;
DROP VIEW mysqltest1.v_ts;
DROP VIEW mysqltest1.v_t1;
DROP TABLE mysqltest1.t1;
DROP USER readonly@localhost;
DROP DATABASE mysqltest1;
CREATE TABLE t1 (a INT PRIMARY KEY);
INSERT INTO t1 VALUES (1), (2), (3);
CREATE DEFINER = 'no-such-user'@localhost VIEW v AS SELECT a from t1;
Warnings:
Note	1449	There is no 'no-such-user'@'localhost' registered
SHOW CREATE VIEW v;
View	Create View
v	CREATE ALGORITHM=UNDEFINED DEFINER=`no-such-user`@`localhost` SQL SECURITY DEFINER VIEW `v` AS select `t1`.`a` AS `a` from `t1`
Warnings:
Note	1449	There is no 'no-such-user'@'localhost' registered
SELECT * FROM v;
ERROR HY000: There is no 'no-such-user'@'localhost' registered
DROP VIEW v;
DROP TABLE t1;
USE test;
<<<<<<< HEAD
CREATE USER mysqltest_db1@localhost identified by 'PWD';
GRANT ALL ON mysqltest_db1.* TO mysqltest_db1@localhost WITH GRANT OPTION;
CREATE SCHEMA mysqltest_db1 ;
USE mysqltest_db1 ;
CREATE TABLE t1 (f1 INTEGER);
CREATE VIEW view1 AS
SELECT * FROM t1;
SHOW CREATE VIEW view1;
View	Create View
view1	CREATE ALGORITHM=UNDEFINED DEFINER=`mysqltest_db1`@`localhost` SQL SECURITY DEFINER VIEW `view1` AS select `t1`.`f1` AS `f1` from `t1`
CREATE VIEW view2 AS
SELECT * FROM view1;
# Here comes a suspicious warning
SHOW CREATE VIEW view2;
View	Create View
view2	CREATE ALGORITHM=UNDEFINED DEFINER=`mysqltest_db1`@`localhost` SQL SECURITY DEFINER VIEW `view2` AS select `view1`.`f1` AS `f1` from `view1`
# But the view view2 is usable
SELECT * FROM view2;
f1
CREATE VIEW view3 AS
SELECT * FROM view2;
SELECT * from view3;
f1
DROP VIEW mysqltest_db1.view3;
DROP VIEW mysqltest_db1.view2;
DROP VIEW mysqltest_db1.view1;
DROP TABLE mysqltest_db1.t1;
DROP SCHEMA mysqltest_db1;
DROP USER mysqltest_db1@localhost;
=======
CREATE DATABASE test1;
CREATE DATABASE test2;
CREATE TABLE test1.t0 (a VARCHAR(20));
CREATE TABLE test2.t1 (a VARCHAR(20));
CREATE VIEW  test2.t3 AS SELECT * FROM test1.t0;
CREATE OR REPLACE VIEW test.v1 AS 
SELECT ta.a AS col1, tb.a AS col2 FROM test2.t3 ta, test2.t1 tb;
DROP VIEW test.v1;
DROP VIEW test2.t3;
DROP TABLE test2.t1, test1.t0;
DROP DATABASE test2;
DROP DATABASE test1;
>>>>>>> b58879dd
<|MERGE_RESOLUTION|>--- conflicted
+++ resolved
@@ -618,37 +618,6 @@
 DROP VIEW v;
 DROP TABLE t1;
 USE test;
-<<<<<<< HEAD
-CREATE USER mysqltest_db1@localhost identified by 'PWD';
-GRANT ALL ON mysqltest_db1.* TO mysqltest_db1@localhost WITH GRANT OPTION;
-CREATE SCHEMA mysqltest_db1 ;
-USE mysqltest_db1 ;
-CREATE TABLE t1 (f1 INTEGER);
-CREATE VIEW view1 AS
-SELECT * FROM t1;
-SHOW CREATE VIEW view1;
-View	Create View
-view1	CREATE ALGORITHM=UNDEFINED DEFINER=`mysqltest_db1`@`localhost` SQL SECURITY DEFINER VIEW `view1` AS select `t1`.`f1` AS `f1` from `t1`
-CREATE VIEW view2 AS
-SELECT * FROM view1;
-# Here comes a suspicious warning
-SHOW CREATE VIEW view2;
-View	Create View
-view2	CREATE ALGORITHM=UNDEFINED DEFINER=`mysqltest_db1`@`localhost` SQL SECURITY DEFINER VIEW `view2` AS select `view1`.`f1` AS `f1` from `view1`
-# But the view view2 is usable
-SELECT * FROM view2;
-f1
-CREATE VIEW view3 AS
-SELECT * FROM view2;
-SELECT * from view3;
-f1
-DROP VIEW mysqltest_db1.view3;
-DROP VIEW mysqltest_db1.view2;
-DROP VIEW mysqltest_db1.view1;
-DROP TABLE mysqltest_db1.t1;
-DROP SCHEMA mysqltest_db1;
-DROP USER mysqltest_db1@localhost;
-=======
 CREATE DATABASE test1;
 CREATE DATABASE test2;
 CREATE TABLE test1.t0 (a VARCHAR(20));
@@ -660,5 +629,4 @@
 DROP VIEW test2.t3;
 DROP TABLE test2.t1, test1.t0;
 DROP DATABASE test2;
-DROP DATABASE test1;
->>>>>>> b58879dd
+DROP DATABASE test1;