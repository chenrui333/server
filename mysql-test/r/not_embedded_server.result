--- conflicted
+++ resolved
@@ -3,7 +3,10 @@
 Variable_name	Value
 slave_skip_errors	OFF
 #
-<<<<<<< HEAD
+# Bug#58026: massive recursion and crash in regular expression handling
+#
+SELECT '1' RLIKE RPAD('1', 10000, '(');
+#
 # WL#4284: Transactional DDL locking
 #
 # FLUSH PRIVILEGES should not implicitly unlock locked tables.
@@ -43,9 +46,4 @@
 DROP USER nopriv_user@localhost;
 #
 # End Bug#54812
-#
-=======
-# Bug#58026: massive recursion and crash in regular expression handling
-#
-SELECT '1' RLIKE RPAD('1', 10000, '(');
->>>>>>> 6c777a62
+#