--- conflicted
+++ resolved
@@ -1313,17 +1313,10 @@
 2
 3
 explain extended select * from t2 where t2.a in (select t1.a from t1,t3 where t1.b=t3.a);
-<<<<<<< HEAD
 id	select_type	table	type	possible_keys	key	key_len	ref	rows	filtered	Extra
 1	PRIMARY	t2	index	NULL	PRIMARY	4	NULL	4	100.00	Using where; Using index
 2	DEPENDENT SUBQUERY	t1	eq_ref	PRIMARY	PRIMARY	4	func	1	100.00	Using where
-2	DEPENDENT SUBQUERY	t3	eq_ref	PRIMARY	PRIMARY	4	test.t1.b	1	100.00	Using where; Using index
-=======
-id	select_type	table	type	possible_keys	key	key_len	ref	rows	Extra
-1	PRIMARY	t2	index	NULL	PRIMARY	4	NULL	4	Using where; Using index
-2	DEPENDENT SUBQUERY	t1	eq_ref	PRIMARY	PRIMARY	4	func	1	
-2	DEPENDENT SUBQUERY	t3	eq_ref	PRIMARY	PRIMARY	4	test.t1.b	1	Using index
->>>>>>> e9832cee
+2	DEPENDENT SUBQUERY	t3	eq_ref	PRIMARY	PRIMARY	4	test.t1.b	1	100.00	Using index
 Warnings:
 Note	1003	select `test`.`t2`.`a` AS `a` from `test`.`t2` where <in_optimizer>(`test`.`t2`.`a`,<exists>(select 1 AS `Not_used` from `test`.`t1` join `test`.`t3` where ((`test`.`t3`.`a` = `test`.`t1`.`b`) and (<cache>(`test`.`t2`.`a`) = `test`.`t1`.`a`))))
 drop table t1, t2, t3;
@@ -1339,15 +1332,9 @@
 3
 4
 explain extended select * from t2 where t2.a in (select a from t1);
-<<<<<<< HEAD
 id	select_type	table	type	possible_keys	key	key_len	ref	rows	filtered	Extra
 1	PRIMARY	t2	index	NULL	a	5	NULL	4	100.00	Using where; Using index
-2	DEPENDENT SUBQUERY	t1	index_subquery	a	a	5	func	1001	100.00	Using index
-=======
-id	select_type	table	type	possible_keys	key	key_len	ref	rows	Extra
-1	PRIMARY	t2	index	NULL	a	5	NULL	4	Using where; Using index
-2	DEPENDENT SUBQUERY	t1	index_subquery	a	a	5	func	1001	Using index; Using where
->>>>>>> e9832cee
+2	DEPENDENT SUBQUERY	t1	index_subquery	a	a	5	func	1001	100.00	Using index; Using where
 Warnings:
 Note	1003	select `test`.`t2`.`a` AS `a` from `test`.`t2` where <in_optimizer>(`test`.`t2`.`a`,<exists>(<index_lookup>(<cache>(`test`.`t2`.`a`) in t1 on a where (<cache>(`test`.`t2`.`a`) = `test`.`t1`.`a`))))
 select * from t2 where t2.a in (select a from t1 where t1.b <> 30);
@@ -4152,7 +4139,6 @@
 (SELECT SUM(t1.a) FROM t2 WHERE a=1)
 3
 DROP TABLE t1,t2;
-<<<<<<< HEAD
 CREATE TABLE t1 (a1 INT, a2 INT);
 CREATE TABLE t2 (b1 INT, b2 INT);
 INSERT INTO t1 VALUES (100, 200);
@@ -4213,37 +4199,6 @@
 SELECT a2 FROM t2 WHERE t2.a2 IN (SELECT t1.a1 FROM t1,t3 WHERE t1.b1=t3.a3);
 a2
 DROP TABLE t1, t2, t3;
-End of 5.0 tests.
-CREATE TABLE t1 (a int, b int);
-INSERT INTO t1 VALUES (2,22),(1,11),(2,22);
-SELECT a FROM t1 WHERE (SELECT COUNT(b) FROM DUAL) > 0 GROUP BY a;
-a
-1
-2
-SELECT a FROM t1 WHERE (SELECT COUNT(b) FROM DUAL) > 1 GROUP BY a;
-a
-SELECT a FROM t1 t0
-WHERE (SELECT COUNT(t0.b) FROM t1 t WHERE t.b>20) GROUP BY a;
-a
-1
-2
-SET @@sql_mode='ansi';
-SELECT a FROM t1 WHERE (SELECT COUNT(b) FROM DUAL) > 0 GROUP BY a;
-ERROR HY000: Invalid use of group function
-SELECT a FROM t1 WHERE (SELECT COUNT(b) FROM DUAL) > 1 GROUP BY a;
-ERROR HY000: Invalid use of group function
-SELECT a FROM t1 t0
-WHERE (SELECT COUNT(t0.b) FROM t1 t WHERE t.b>20) GROUP BY a;
-ERROR HY000: Invalid use of group function
-SET @@sql_mode=default;
-DROP TABLE t1;
-CREATE TABLE t1 (s1 char(1));
-INSERT INTO t1 VALUES ('a');
-SELECT * FROM t1 WHERE _utf8'a' = ANY (SELECT s1 FROM t1);
-s1
-a
-DROP TABLE t1;
-=======
 CREATE TABLE t1 (a CHAR(1), b VARCHAR(10));
 INSERT INTO t1 VALUES ('a', 'aa');
 INSERT INTO t1 VALUES ('a', 'aaa');
@@ -4276,4 +4231,32 @@
 a	b
 DROP TABLE t1,t2;
 End of 5.0 tests.
->>>>>>> e9832cee
+CREATE TABLE t1 (a int, b int);
+INSERT INTO t1 VALUES (2,22),(1,11),(2,22);
+SELECT a FROM t1 WHERE (SELECT COUNT(b) FROM DUAL) > 0 GROUP BY a;
+a
+1
+2
+SELECT a FROM t1 WHERE (SELECT COUNT(b) FROM DUAL) > 1 GROUP BY a;
+a
+SELECT a FROM t1 t0
+WHERE (SELECT COUNT(t0.b) FROM t1 t WHERE t.b>20) GROUP BY a;
+a
+1
+2
+SET @@sql_mode='ansi';
+SELECT a FROM t1 WHERE (SELECT COUNT(b) FROM DUAL) > 0 GROUP BY a;
+ERROR HY000: Invalid use of group function
+SELECT a FROM t1 WHERE (SELECT COUNT(b) FROM DUAL) > 1 GROUP BY a;
+ERROR HY000: Invalid use of group function
+SELECT a FROM t1 t0
+WHERE (SELECT COUNT(t0.b) FROM t1 t WHERE t.b>20) GROUP BY a;
+ERROR HY000: Invalid use of group function
+SET @@sql_mode=default;
+DROP TABLE t1;
+CREATE TABLE t1 (s1 char(1));
+INSERT INTO t1 VALUES ('a');
+SELECT * FROM t1 WHERE _utf8'a' = ANY (SELECT s1 FROM t1);
+s1
+a
+DROP TABLE t1;