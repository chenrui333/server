--- conflicted
+++ resolved
@@ -91,7 +91,6 @@
 SELECT NULLIF(5,5) IS NULL, NULLIF(5,5) IS NOT NULL;
 NULLIF(5,5) IS NULL	NULLIF(5,5) IS NOT NULL
 1	0
-<<<<<<< HEAD
 CREATE TABLE `t1` (
 `id` int(11) NOT NULL ,
 `date` int(10) default NULL,
@@ -108,7 +107,7 @@
 3	28-03-2005	Day 3
 2	16-03-2005	Day 2
 1	05-03-2005	Day 1
-=======
+DROP TABLE t1;
 CREATE TABLE t1 (a CHAR(10));
 INSERT INTO t1 VALUES ('aaa'), (NULL), (''), ('bbb');
 SELECT a, NULLIF(a,'') FROM t1;
@@ -121,5 +120,4 @@
 a	NULLIF(a,'')
 NULL	NULL
 	NULL
->>>>>>> a4535bc8
 DROP TABLE t1;