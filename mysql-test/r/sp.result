--- conflicted
+++ resolved
@@ -6048,7 +6048,6 @@
 drop procedure proc_26503_ok_2|
 drop procedure proc_26503_ok_3|
 drop procedure proc_26503_ok_4|
-<<<<<<< HEAD
 DROP FUNCTION IF EXISTS bug25373|
 CREATE FUNCTION bug25373(p1 INTEGER) RETURNS INTEGER
 LANGUAGE SQL DETERMINISTIC
@@ -6062,7 +6061,6 @@
 21.300000071526	NULL
 DROP FUNCTION bug25373|
 DROP TABLE t3|
-=======
 drop function if exists bug20777|
 drop table if exists examplebug20777|
 create function bug20777(f1 bigint unsigned) returns bigint unsigned
@@ -6151,5 +6149,4 @@
 18446744073709551614
 drop function bug20777;
 End of 5.0 tests.
->>>>>>> 6e4b7ba1
 drop table t1,t2;