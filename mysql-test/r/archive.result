--- conflicted
+++ resolved
@@ -5020,9 +5020,6 @@
 3	011402	37	Romans	scholastics	jarring	
 4	011403	37	intercepted	audiology	tinily	
 INSERT DELAYED INTO t2 VALUES (4,011403,37,'intercepted','audiology','tinily','');
-<<<<<<< HEAD
-drop table t1, t2;
-=======
 create table t3 engine=archive select * from t2;
 select * from t3 where fld3='bonfire';
 auto	fld1	companynr	fld3	fld4	fld5	fld6
@@ -5037,5 +5034,4 @@
 select count(*) from t4;
 count(*)
 1203
-drop table t1, t2, t4;
->>>>>>> 75b13bf7
+drop table t1, t2, t4;