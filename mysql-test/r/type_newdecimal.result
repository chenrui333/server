drop table if exists t1;
select 1.1 IN (1.0, 1.2);
1.1 IN (1.0, 1.2)
0
select 1.1 IN (1.0, 1.2, 1.1, 1.4, 0.5);
1.1 IN (1.0, 1.2, 1.1, 1.4, 0.5)
1
select 1.1 IN (1.0, 1.2, NULL, 1.4, 0.5);
1.1 IN (1.0, 1.2, NULL, 1.4, 0.5)
NULL
select 0.5 IN (1.0, 1.2, NULL, 1.4, 0.5);
0.5 IN (1.0, 1.2, NULL, 1.4, 0.5)
1
select 1 IN (1.11, 1.2, 1.1, 1.4, 1, 0.5);
1 IN (1.11, 1.2, 1.1, 1.4, 1, 0.5)
1
select 1 IN (1.11, 1.2, 1.1, 1.4, NULL, 0.5);
1 IN (1.11, 1.2, 1.1, 1.4, NULL, 0.5)
NULL
select case 1.0 when 0.1 then "a" when 1.0 then "b" else "c" END;
case 1.0 when 0.1 then "a" when 1.0 then "b" else "c" END
b
select case 0.1 when 0.1 then "a" when 1.0 then "b" else "c" END;
case 0.1 when 0.1 then "a" when 1.0 then "b" else "c" END
a
select case 1 when 0.1 then "a" when 1.0 then "b" else "c" END;
case 1 when 0.1 then "a" when 1.0 then "b" else "c" END
b
select case 1.0 when 0.1 then "a" when 1 then "b" else "c" END;
case 1.0 when 0.1 then "a" when 1 then "b" else "c" END
b
select case 1.001 when 0.1 then "a" when 1 then "b" else "c" END;
case 1.001 when 0.1 then "a" when 1 then "b" else "c" END
c
create table t1 (a decimal(6,3));
insert into t1 values (1.0), (NULL), (0.1);
select * from t1;
a
1.000
NULL
0.100
select 0.1 in (1.0, 1.2, 1.1, a, 1.4, 0.5) from t1;
0.1 in (1.0, 1.2, 1.1, a, 1.4, 0.5)
0
NULL
1
drop table t1;
create table t1 select if(1, 1.1, 1.2), if(0, 1.1, 1.2), if(0.1, 1.1, 1.2), if(0, 1, 1.1), if(0, NULL, 1.2), if(1, 0.22e1, 1.1), if(1E0, 1.1, 1.2);
select * from t1;
if(1, 1.1, 1.2)	if(0, 1.1, 1.2)	if(0.1, 1.1, 1.2)	if(0, 1, 1.1)	if(0, NULL, 1.2)	if(1, 0.22e1, 1.1)	if(1E0, 1.1, 1.2)
1.1	1.2	1.1	1.1	1.2	2.2	1.1
show create table t1;
Table	Create Table
t1	CREATE TABLE `t1` (
  `if(1, 1.1, 1.2)` decimal(2,1) NOT NULL DEFAULT '0.0',
  `if(0, 1.1, 1.2)` decimal(2,1) NOT NULL DEFAULT '0.0',
  `if(0.1, 1.1, 1.2)` decimal(2,1) NOT NULL DEFAULT '0.0',
  `if(0, 1, 1.1)` decimal(2,1) NOT NULL DEFAULT '0.0',
  `if(0, NULL, 1.2)` decimal(2,1) DEFAULT NULL,
  `if(1, 0.22e1, 1.1)` double NOT NULL DEFAULT '0',
  `if(1E0, 1.1, 1.2)` decimal(2,1) NOT NULL DEFAULT '0.0'
) ENGINE=MyISAM DEFAULT CHARSET=latin1
drop table t1;
create table t1 select nullif(1.1, 1.1), nullif(1.1, 1.2), nullif(1.1, 0.11e1), nullif(1.0, 1), nullif(1, 1.0), nullif(1, 1.1);
select * from t1;
nullif(1.1, 1.1)	nullif(1.1, 1.2)	nullif(1.1, 0.11e1)	nullif(1.0, 1)	nullif(1, 1.0)	nullif(1, 1.1)
NULL	1.1	NULL	NULL	NULL	1
show create table t1;
Table	Create Table
t1	CREATE TABLE `t1` (
  `nullif(1.1, 1.1)` decimal(2,1) DEFAULT NULL,
  `nullif(1.1, 1.2)` decimal(2,1) DEFAULT NULL,
  `nullif(1.1, 0.11e1)` decimal(2,1) DEFAULT NULL,
  `nullif(1.0, 1)` decimal(2,1) DEFAULT NULL,
  `nullif(1, 1.0)` int(1) DEFAULT NULL,
  `nullif(1, 1.1)` int(1) DEFAULT NULL
) ENGINE=MyISAM DEFAULT CHARSET=latin1
drop table t1;
create table t1 (a decimal(4,2));
insert into t1 value (10000), (1.1e10), ("11111"), (100000.1);
Warnings:
Warning	1264	Out of range value for column 'a' at row 1
Warning	1264	Out of range value for column 'a' at row 2
Warning	1264	Out of range value for column 'a' at row 3
Warning	1264	Out of range value for column 'a' at row 4
insert into t1 value (-10000), (-1.1e10), ("-11111"), (-100000.1);
Warnings:
Warning	1264	Out of range value for column 'a' at row 1
Warning	1264	Out of range value for column 'a' at row 2
Warning	1264	Out of range value for column 'a' at row 3
Warning	1264	Out of range value for column 'a' at row 4
select a from t1;
a
99.99
99.99
99.99
99.99
-99.99
-99.99
-99.99
-99.99
drop table t1;
create table t1 (a decimal(4,2) unsigned);
insert into t1 value (10000), (1.1e10), ("11111"), (100000.1);
Warnings:
Warning	1264	Out of range value for column 'a' at row 1
Warning	1264	Out of range value for column 'a' at row 2
Warning	1264	Out of range value for column 'a' at row 3
Warning	1264	Out of range value for column 'a' at row 4
insert into t1 value (-10000), (-1.1e10), ("-11111"), (-100000.1);
Warnings:
Warning	1264	Out of range value for column 'a' at row 1
Warning	1264	Out of range value for column 'a' at row 2
Warning	1264	Out of range value for column 'a' at row 3
Warning	1264	Out of range value for column 'a' at row 4
select a from t1;
a
99.99
99.99
99.99
99.99
0.00
0.00
0.00
0.00
drop table t1;
create table t1 (a bigint);
insert into t1 values (18446744073709551615.0);
Warnings:
Warning	1264	Out of range value for column 'a' at row 1
insert into t1 values (9223372036854775808.0);
Warnings:
Warning	1264	Out of range value for column 'a' at row 1
insert into t1 values (-18446744073709551615.0);
Warnings:
Warning	1264	Out of range value for column 'a' at row 1
select * from t1;
a
9223372036854775807
9223372036854775807
-9223372036854775808
drop table t1;
create table t1 (a bigint unsigned);
insert into t1 values (18446744073709551615.0);
insert into t1 values (9223372036854775808.0);
insert into t1 values (9999999999999999999999999.000);
Warnings:
Warning	1264	Out of range value for column 'a' at row 1
insert into t1 values (-1.0);
Warnings:
Warning	1264	Out of range value for column 'a' at row 1
select * from t1;
a
18446744073709551615
9223372036854775808
18446744073709551615
0
drop table t1;
create table t1 (a tinyint);
insert into t1 values (18446744073709551615.0);
Warnings:
Warning	1264	Out of range value for column 'a' at row 1
Warning	1264	Out of range value for column 'a' at row 1
insert into t1 values (9223372036854775808.0);
Warnings:
Warning	1264	Out of range value for column 'a' at row 1
Warning	1264	Out of range value for column 'a' at row 1
select * from t1;
a
127
127
drop table t1;
create table t1 select round(15.4,-1), truncate(-5678.123451,-3), abs(-1.1), -(-1.1);
show create table t1;
Table	Create Table
t1	CREATE TABLE `t1` (
  `round(15.4,-1)` decimal(3,0) NOT NULL DEFAULT '0',
  `truncate(-5678.123451,-3)` decimal(4,0) NOT NULL DEFAULT '0',
  `abs(-1.1)` decimal(3,1) NOT NULL DEFAULT '0.0',
  `-(-1.1)` decimal(2,1) NOT NULL DEFAULT '0.0'
) ENGINE=MyISAM DEFAULT CHARSET=latin1
drop table t1;
set session sql_mode='traditional';
select 1e10/0e0;
1e10/0e0
NULL
Warnings:
Warning	1365	Division by 0
create table wl1612 (col1 int, col2 decimal(38,10), col3 numeric(38,10));
insert into wl1612 values(1,12345678901234567890.1234567890,12345678901234567890.1234567890);
select * from wl1612;
col1	col2	col3
1	12345678901234567890.1234567890	12345678901234567890.1234567890
insert into wl1612 values(2,01234567890123456789.0123456789,01234567890123456789.0123456789);
select * from wl1612 where col1=2;
col1	col2	col3
2	1234567890123456789.0123456789	1234567890123456789.0123456789
insert into wl1612 values(3,1234567890123456789012345678.0123456789,1234567890123456789012345678.0123456789);
select * from wl1612 where col1=3;
col1	col2	col3
3	1234567890123456789012345678.0123456789	1234567890123456789012345678.0123456789
select col1/0 from wl1612;
col1/0
NULL
NULL
NULL
Warnings:
Warning	1365	Division by 0
Warning	1365	Division by 0
Warning	1365	Division by 0
select col2/0 from wl1612;
col2/0
NULL
NULL
NULL
Warnings:
Warning	1365	Division by 0
Warning	1365	Division by 0
Warning	1365	Division by 0
select col3/0 from wl1612;
col3/0
NULL
NULL
NULL
Warnings:
Warning	1365	Division by 0
Warning	1365	Division by 0
Warning	1365	Division by 0
insert into wl1612 values(5,5000.0005,5000.0005);
insert into wl1612 values(6,5000.0005,5000.0005);
select sum(col2),sum(col3) from wl1612;
sum(col2)	sum(col3)
1234567903703703580370380357.1491481468	1234567903703703580370380357.1491481468
insert into wl1612 values(7,500000.000005,500000.000005);
insert into wl1612 values(8,500000.000005,500000.000005);
select sum(col2),sum(col3) from wl1612 where col1>4;
sum(col2)	sum(col3)
1010000.0010100000	1010000.0010100000
insert into wl1612 (col1, col2) values(9,1.01234567891);
Warnings:
Note	1265	Data truncated for column 'col2' at row 1
insert into wl1612 (col1, col2) values(10,1.01234567894);
Warnings:
Note	1265	Data truncated for column 'col2' at row 1
insert into wl1612 (col1, col2) values(11,1.01234567895);
Warnings:
Note	1265	Data truncated for column 'col2' at row 1
insert into wl1612 (col1, col2) values(12,1.01234567896);
Warnings:
Note	1265	Data truncated for column 'col2' at row 1
select col1,col2 from wl1612 where col1>8;
col1	col2
9	1.0123456789
10	1.0123456789
11	1.0123456790
12	1.0123456790
insert into wl1612 (col1, col3) values(13,1.01234567891);
Warnings:
Note	1265	Data truncated for column 'col3' at row 1
insert into wl1612 (col1, col3) values(14,1.01234567894);
Warnings:
Note	1265	Data truncated for column 'col3' at row 1
insert into wl1612 (col1, col3) values(15,1.01234567895);
Warnings:
Note	1265	Data truncated for column 'col3' at row 1
insert into wl1612 (col1, col3) values(16,1.01234567896);
Warnings:
Note	1265	Data truncated for column 'col3' at row 1
select col1,col3 from wl1612 where col1>12;
col1	col3
13	1.0123456789
14	1.0123456789
15	1.0123456790
16	1.0123456790
select col1 from wl1612 where col1>4 and col2=1.01234567891;
col1
select col1 from wl1612 where col1>4 and col2=1.0123456789;
col1
9
10
select col1 from wl1612 where col1>4 and col2<>1.0123456789;
col1
5
6
7
8
11
12
select col1 from wl1612 where col1>4 and col2<1.0123456789;
col1
select col1 from wl1612 where col1>4 and col2<=1.0123456789;
col1
9
10
select col1 from wl1612 where col1>4 and col2>1.0123456789;
col1
5
6
7
8
11
12
select col1 from wl1612 where col1>4 and col2>=1.0123456789;
col1
5
6
7
8
9
10
11
12
select col1 from wl1612 where col1>4 and col2=1.012345679;
col1
11
12
select col1 from wl1612 where col1>4 and col2<>1.012345679;
col1
5
6
7
8
9
10
select col1 from wl1612 where col1>4 and col3=1.01234567891;
col1
select col1 from wl1612 where col1>4 and col3=1.0123456789;
col1
13
14
select col1 from wl1612 where col1>4 and col3<>1.0123456789;
col1
5
6
7
8
15
16
select col1 from wl1612 where col1>4 and col3<1.0123456789;
col1
select col1 from wl1612 where col1>4 and col3<=1.0123456789;
col1
13
14
select col1 from wl1612 where col1>4 and col3>1.0123456789;
col1
5
6
7
8
15
16
select col1 from wl1612 where col1>4 and col3>=1.0123456789;
col1
5
6
7
8
13
14
15
16
select col1 from wl1612 where col1>4 and col3=1.012345679;
col1
15
16
select col1 from wl1612 where col1>4 and col3<>1.012345679;
col1
5
6
7
8
13
14
drop table wl1612;
select 1/3;
1/3
0.3333
select 0.8=0.7+0.1;
0.8=0.7+0.1
1
select 0.7+0.1;
0.7+0.1
0.8
create table wl1612_1 (col1 int);
insert into wl1612_1 values(10);
select * from wl1612_1 where 0.8=0.7+0.1;
col1
10
select 0.07+0.07 from wl1612_1;
0.07+0.07
0.14
select 0.07-0.07 from wl1612_1;
0.07-0.07
0.00
select 0.07*0.07 from wl1612_1;
0.07*0.07
0.0049
select 0.07/0.07 from wl1612_1;
0.07/0.07
1.000000
drop table wl1612_1;
create table wl1612_2 (col1 decimal(10,2), col2 numeric(10,2));
insert into wl1612_2 values(1,1);
insert into wl1612_2 values(+1,+1);
insert into wl1612_2 values(+01,+01);
insert into wl1612_2 values(+001,+001);
select col1,count(*) from wl1612_2 group by col1;
col1	count(*)
1.00	4
select col2,count(*) from wl1612_2 group by col2;
col2	count(*)
1.00	4
drop table wl1612_2;
create table wl1612_3 (col1 decimal(10,2), col2 numeric(10,2));
insert into wl1612_3 values('1','1');
insert into wl1612_3 values('+1','+1');
insert into wl1612_3 values('+01','+01');
insert into wl1612_3 values('+001','+001');
select col1,count(*) from wl1612_3 group by col1;
col1	count(*)
1.00	4
select col2,count(*) from wl1612_3 group by col2;
col2	count(*)
1.00	4
drop table wl1612_3;
select mod(234,10) ;
mod(234,10)
4
select mod(234.567,10.555);
mod(234.567,10.555)
2.357
select mod(-234.567,10.555);
mod(-234.567,10.555)
-2.357
select mod(234.567,-10.555);
mod(234.567,-10.555)
2.357
select round(15.1);
round(15.1)
15
select round(15.4);
round(15.4)
15
select round(15.5);
round(15.5)
16
select round(15.6);
round(15.6)
16
select round(15.9);
round(15.9)
16
select round(-15.1);
round(-15.1)
-15
select round(-15.4);
round(-15.4)
-15
select round(-15.5);
round(-15.5)
-16
select round(-15.6);
round(-15.6)
-16
select round(-15.9);
round(-15.9)
-16
select round(15.1,1);
round(15.1,1)
15.1
select round(15.4,1);
round(15.4,1)
15.4
select round(15.5,1);
round(15.5,1)
15.5
select round(15.6,1);
round(15.6,1)
15.6
select round(15.9,1);
round(15.9,1)
15.9
select round(-15.1,1);
round(-15.1,1)
-15.1
select round(-15.4,1);
round(-15.4,1)
-15.4
select round(-15.5,1);
round(-15.5,1)
-15.5
select round(-15.6,1);
round(-15.6,1)
-15.6
select round(-15.9,1);
round(-15.9,1)
-15.9
select round(15.1,0);
round(15.1,0)
15
select round(15.4,0);
round(15.4,0)
15
select round(15.5,0);
round(15.5,0)
16
select round(15.6,0);
round(15.6,0)
16
select round(15.9,0);
round(15.9,0)
16
select round(-15.1,0);
round(-15.1,0)
-15
select round(-15.4,0);
round(-15.4,0)
-15
select round(-15.5,0);
round(-15.5,0)
-16
select round(-15.6,0);
round(-15.6,0)
-16
select round(-15.9,0);
round(-15.9,0)
-16
select round(15.1,-1);
round(15.1,-1)
20
select round(15.4,-1);
round(15.4,-1)
20
select round(15.5,-1);
round(15.5,-1)
20
select round(15.6,-1);
round(15.6,-1)
20
select round(15.9,-1);
round(15.9,-1)
20
select round(-15.1,-1);
round(-15.1,-1)
-20
select round(-15.4,-1);
round(-15.4,-1)
-20
select round(-15.5,-1);
round(-15.5,-1)
-20
select round(-15.6,-1);
round(-15.6,-1)
-20
select round(-15.91,-1);
round(-15.91,-1)
-20
select truncate(5678.123451,0);
truncate(5678.123451,0)
5678
select truncate(5678.123451,1);
truncate(5678.123451,1)
5678.1
select truncate(5678.123451,2);
truncate(5678.123451,2)
5678.12
select truncate(5678.123451,3);
truncate(5678.123451,3)
5678.123
select truncate(5678.123451,4);
truncate(5678.123451,4)
5678.1234
select truncate(5678.123451,5);
truncate(5678.123451,5)
5678.12345
select truncate(5678.123451,6);
truncate(5678.123451,6)
5678.123451
select truncate(5678.123451,-1);
truncate(5678.123451,-1)
5670
select truncate(5678.123451,-2);
truncate(5678.123451,-2)
5600
select truncate(5678.123451,-3);
truncate(5678.123451,-3)
5000
select truncate(5678.123451,-4);
truncate(5678.123451,-4)
0
select truncate(-5678.123451,0);
truncate(-5678.123451,0)
-5678
select truncate(-5678.123451,1);
truncate(-5678.123451,1)
-5678.1
select truncate(-5678.123451,2);
truncate(-5678.123451,2)
-5678.12
select truncate(-5678.123451,3);
truncate(-5678.123451,3)
-5678.123
select truncate(-5678.123451,4);
truncate(-5678.123451,4)
-5678.1234
select truncate(-5678.123451,5);
truncate(-5678.123451,5)
-5678.12345
select truncate(-5678.123451,6);
truncate(-5678.123451,6)
-5678.123451
select truncate(-5678.123451,-1);
truncate(-5678.123451,-1)
-5670
select truncate(-5678.123451,-2);
truncate(-5678.123451,-2)
-5600
select truncate(-5678.123451,-3);
truncate(-5678.123451,-3)
-5000
select truncate(-5678.123451,-4);
truncate(-5678.123451,-4)
0
create table wl1612_4 (col1 int, col2 decimal(30,25), col3 numeric(30,25));
insert into wl1612_4 values(1,0.0123456789012345678912345,0.0123456789012345678912345);
select col2/9999999999 from wl1612_4 where col1=1;
col2/9999999999
0.00000000000123456789024691358
select col3/9999999999 from wl1612_4 where col1=1;
col3/9999999999
0.00000000000123456789024691358
select 9999999999/col2 from wl1612_4 where col1=1;
9999999999/col2
810000007209.0001
select 9999999999/col3 from wl1612_4 where col1=1;
9999999999/col3
810000007209.0001
select col2*9999999999 from wl1612_4 where col1=1;
col2*9999999999
123456789.0000000000111104321087655
select col3*9999999999 from wl1612_4 where col1=1;
col3*9999999999
123456789.0000000000111104321087655
insert into wl1612_4 values(2,55555.0123456789012345678912345,55555.0123456789012345678912345);
select col2/9999999999 from wl1612_4 where col1=2;
col2/9999999999
0.00000555550123512344024696913
select col3/9999999999 from wl1612_4 where col1=2;
col3/9999999999
0.00000555550123512344024696913
select 9999999999/col2 from wl1612_4 where col1=2;
9999999999/col2
180001.7600
select 9999999999/col3 from wl1612_4 where col1=2;
9999999999/col3
180001.7600
select col2*9999999999 from wl1612_4 where col1=2;
col2*9999999999
555550123401234.0000000000111104321087655
select col3*9999999999 from wl1612_4 where col1=2;
col3*9999999999
555550123401234.0000000000111104321087655
drop table wl1612_4;
set sql_mode='';
select 23.4 + (-41.7), 23.4 - (41.7) = -18.3;
23.4 + (-41.7)	23.4 - (41.7) = -18.3
-18.3	1
select -18.3=-18.3;
-18.3=-18.3
1
select 18.3=18.3;
18.3=18.3
1
select -18.3=18.3;
-18.3=18.3
0
select 0.8 = 0.7 + 0.1;
0.8 = 0.7 + 0.1
1
drop table if exists t1;
Warnings:
Note	1051	Unknown table 'test.t1'
create table t1 (col1 decimal(38));
insert into t1 values (12345678901234567890123456789012345678);
select * from t1;
col1
12345678901234567890123456789012345678
drop table t1;
create table t1 (col1 decimal(31,30));
insert into t1 values (0.00000000001);
select * from t1;
col1
0.000000000010000000000000000000
drop table t1;
select 7777777777777777777777777777777777777 * 10;
7777777777777777777777777777777777777 * 10
77777777777777777777777777777777777770
select .7777777777777777777777777777777777777 *
1000000000000000000;
.7777777777777777777777777777777777777 *
1000000000000000000
777777777777777777.777777777777777777700000000000
select .7777777777777777777777777777777777777 - 0.1;
.7777777777777777777777777777777777777 - 0.1
0.677777777777777777777777777778
select .343434343434343434 + .343434343434343434;
.343434343434343434 + .343434343434343434
0.686868686868686868
select abs(9999999999999999999999);
abs(9999999999999999999999)
9999999999999999999999
select abs(-9999999999999999999999);
abs(-9999999999999999999999)
9999999999999999999999
select ceiling(999999999999999999);
ceiling(999999999999999999)
999999999999999999
select ceiling(99999999999999999999);
ceiling(99999999999999999999)
99999999999999999999
select ceiling(9.9999999999999999999);
ceiling(9.9999999999999999999)
10
select ceiling(-9.9999999999999999999);
ceiling(-9.9999999999999999999)
-9
select floor(999999999999999999);
floor(999999999999999999)
999999999999999999
select floor(9999999999999999999999);
floor(9999999999999999999999)
9999999999999999999999
select floor(9.999999999999999999999);
floor(9.999999999999999999999)
9
select floor(-9.999999999999999999999);
floor(-9.999999999999999999999)
-10
select floor(-999999999999999999999.999);
floor(-999999999999999999999.999)
-1000000000000000000000
select ceiling(999999999999999999999.999);
ceiling(999999999999999999999.999)
1000000000000000000000
select 99999999999999999999999999999999999999 mod 3;
99999999999999999999999999999999999999 mod 3
0
select round(99999999999999999.999);
round(99999999999999999.999)
100000000000000000
select round(-99999999999999999.999);
round(-99999999999999999.999)
-100000000000000000
select round(99999999999999999.999,3);
round(99999999999999999.999,3)
99999999999999999.999
select round(-99999999999999999.999,3);
round(-99999999999999999.999,3)
-99999999999999999.999
select truncate(99999999999999999999999999999999999999,31);
truncate(99999999999999999999999999999999999999,31)
99999999999999999999999999999999999999.000000000000000000000000000000
select truncate(99.999999999999999999999999999999999999,31);
truncate(99.999999999999999999999999999999999999,31)
99.999999999999999999999999999999
select truncate(99999999999999999999999999999999999999,-31);
truncate(99999999999999999999999999999999999999,-31)
99999990000000000000000000000000000000
create table t1 as select 0.5;
show create table t1;
Table	Create Table
t1	CREATE TABLE `t1` (
  `0.5` decimal(2,1) NOT NULL DEFAULT '0.0'
) ENGINE=MyISAM DEFAULT CHARSET=latin1
drop table t1;
select round(1.5),round(2.5);
round(1.5)	round(2.5)
2	3
select 0.07 * 0.07;
0.07 * 0.07
0.0049
set sql_mode='traditional';
select 1E-500 = 0;
1E-500 = 0
1
select 1 / 1E-500;
1 / 1E-500
NULL
Warnings:
Warning	1365	Division by 0
select 1 / 0;
1 / 0
NULL
Warnings:
Warning	1365	Division by 0
set sql_mode='ansi,traditional';
CREATE TABLE Sow6_2f (col1 NUMERIC(4,2));
INSERT INTO Sow6_2f VALUES (10.55);
INSERT INTO Sow6_2f VALUES (10.5555);
Warnings:
Note	1265	Data truncated for column 'col1' at row 1
INSERT INTO Sow6_2f VALUES (-10.55);
INSERT INTO Sow6_2f VALUES (-10.5555);
Warnings:
Note	1265	Data truncated for column 'col1' at row 1
INSERT INTO Sow6_2f VALUES (11);
INSERT INTO Sow6_2f VALUES (101.55);
ERROR 22003: Out of range value for column 'col1' at row 1
UPDATE Sow6_2f SET col1 = col1 * 50 WHERE col1 = 11;
ERROR 22003: Out of range value for column 'col1' at row 5
UPDATE Sow6_2f SET col1 = col1 / 0 WHERE col1 > 0;
ERROR 22012: Division by 0
SELECT MOD(col1,0) FROM Sow6_2f;
MOD(col1,0)
NULL
NULL
NULL
NULL
NULL
Warnings:
Warning	1365	Division by 0
Warning	1365	Division by 0
Warning	1365	Division by 0
Warning	1365	Division by 0
Warning	1365	Division by 0
INSERT INTO Sow6_2f VALUES ('a59b');
ERROR 22007: Incorrect decimal value: 'a59b' for column 'col1' at row 1
drop table Sow6_2f;
select 10.3330000000000/12.34500000;
10.3330000000000/12.34500000
0.83701903604698258
set sql_mode='';
select 0/0;
0/0
NULL
select 9999999999999999999999999999999999999999999999999999999999999999999999999999999999999999999999999999999999999999999999999999999999 as x;
x
99999999999999999999999999999999999999999999999999999999999999999
Warnings:
Warning	1916	Got overflow when converting '' to DECIMAL. Value truncated.
select 9999999999999999999999999999999999999999999999999999999999999999999999999999999999999999999999999999999999999999999999999999999999 + 1 as x;
x
100000000000000000000000000000000000000000000000000000000000000000
Warnings:
Warning	1916	Got overflow when converting '' to DECIMAL. Value truncated.
select 0.190287977636363637 + 0.040372670 * 0 -  0;
0.190287977636363637 + 0.040372670 * 0 -  0
0.190287977636363637
select -0.123 * 0;
-0.123 * 0
0.000
CREATE TABLE t1 (f1 DECIMAL (12,9), f2 DECIMAL(2,2));
INSERT INTO t1 VALUES (10.5, 0);
UPDATE t1 SET f1 = 4.5;
SELECT * FROM t1;
f1	f2
4.500000000	0.00
DROP TABLE t1;
CREATE TABLE t1 (f1 DECIMAL (64,20), f2 DECIMAL(2,2));
INSERT INTO t1 VALUES (9999999999999999999999999999999999, 0);
SELECT * FROM t1;
f1	f2
9999999999999999999999999999999999.00000000000000000000	0.00
DROP TABLE t1;
select abs(10/0);
abs(10/0)
NULL
select abs(NULL);
abs(NULL)
NULL
set @@sql_mode='traditional';
create table t1( d1 decimal(18) unsigned, d2 decimal(20) unsigned, d3 decimal (22) unsigned);
insert into t1 values(1,-1,-1);
ERROR 22003: Out of range value for column 'd2' at row 1
drop table t1;
create table t1 (col1 decimal(5,2), col2 numeric(5,2));
insert into t1 values (999.999,999.999);
ERROR 22003: Out of range value for column 'col1' at row 1
insert into t1 values (-999.999,-999.999);
ERROR 22003: Out of range value for column 'col1' at row 1
select * from t1;
col1	col2
drop table t1;
set sql_mode='';
set @sav_dpi= @@div_precision_increment;
set @@div_precision_increment=15;
create table t1 (col1 int, col2 decimal(30,25), col3 numeric(30,25));
insert into t1 values (1,0.0123456789012345678912345,0.0123456789012345678912345);
select col2/9999999999 from t1 where col1=1;
col2/9999999999
0.000000000001234567890246913578
select 9999999999/col2 from t1 where col1=1;
9999999999/col2
810000007209.000065537105051
select 77777777/7777777;
77777777/7777777
10.000000900000090
drop table t1;
set div_precision_increment= @sav_dpi;
create table t1 (a decimal(4,2));
insert into t1 values (0.00);
select * from t1 where a > -0.00;
a
select * from t1 where a = -0.00;
a
0.00
drop table t1;
create table t1 (col1 bigint default -9223372036854775808);
insert into t1 values (default);
select * from t1;
col1
-9223372036854775808
drop table t1;
select cast('1.00000001335143196001808973960578441619873046875E-10' as decimal(30,15));
cast('1.00000001335143196001808973960578441619873046875E-10' as decimal(30,15))
0.000000000100000
select ln(14000) c1, convert(ln(14000),decimal(5,3)) c2, cast(ln(14000) as decimal(5,3)) c3;
c1	c2	c3
9.546812608597396	9.547	9.547
select convert(ln(14000),decimal(2,3)) c1;
ERROR 42000: For float(M,D), double(M,D) or decimal(M,D), M must be >= D (column '').
select cast(ln(14000) as decimal(2,3)) c1;
ERROR 42000: For float(M,D), double(M,D) or decimal(M,D), M must be >= D (column '').
create table t1 (sl decimal(70,30));
ERROR 42000: Too big precision 70 specified for 'sl'. Maximum is 65.
create table t1 (sl decimal(32,31));
ERROR 42000: Too big scale 31 specified for 'sl'. Maximum is 30.
create table t1 (sl decimal(0,38));
ERROR 42000: Too big scale 38 specified for 'sl'. Maximum is 30.
create table t1 (sl decimal(0,30));
ERROR 42000: For float(M,D), double(M,D) or decimal(M,D), M must be >= D (column 'sl').
create table t1 (sl decimal(5, 5));
show create table t1;
Table	Create Table
t1	CREATE TABLE `t1` (
  `sl` decimal(5,5) DEFAULT NULL
) ENGINE=MyISAM DEFAULT CHARSET=latin1
drop table t1;
create table t1 (sl decimal(65, 30));
show create table t1;
Table	Create Table
t1	CREATE TABLE `t1` (
  `sl` decimal(65,30) DEFAULT NULL
) ENGINE=MyISAM DEFAULT CHARSET=latin1
drop table t1;
create table t1 (
f1 decimal unsigned not null default 17.49, 
f2 decimal unsigned not null default 17.68, 
f3 decimal unsigned not null default 99.2, 
f4 decimal unsigned not null default 99.7, 
f5 decimal unsigned not null default 104.49, 
f6 decimal unsigned not null default 199.91, 
f7 decimal unsigned not null default 999.9, 
f8 decimal unsigned not null default 9999.99);
Warnings:
Note	1265	Data truncated for column 'f1' at row 1
Note	1265	Data truncated for column 'f2' at row 1
Note	1265	Data truncated for column 'f3' at row 1
Note	1265	Data truncated for column 'f4' at row 1
Note	1265	Data truncated for column 'f5' at row 1
Note	1265	Data truncated for column 'f6' at row 1
Note	1265	Data truncated for column 'f7' at row 1
Note	1265	Data truncated for column 'f8' at row 1
insert into t1 (f1) values (1);
select * from t1;
f1	f2	f3	f4	f5	f6	f7	f8
1	18	99	100	104	200	1000	10000
drop table t1;
create table t1 (
f0 decimal (30,30) zerofill not null DEFAULT 0,
f1 decimal (0,0) zerofill not null default 0);
show create table t1;
Table	Create Table
t1	CREATE TABLE `t1` (
  `f0` decimal(30,30) unsigned zerofill NOT NULL DEFAULT '0.000000000000000000000000000000',
  `f1` decimal(10,0) unsigned zerofill NOT NULL DEFAULT '0000000000'
) ENGINE=MyISAM DEFAULT CHARSET=latin1
drop table t1;
drop procedure if exists wg2;
create procedure wg2()
begin
declare v int default 1;
declare tdec decimal(5) default 0;
while v <= 9 do set tdec =tdec * 10;
select v, tdec;
set v = v + 1;
end while;
end//
call wg2()//
v	tdec
1	0
v	tdec
2	0
v	tdec
3	0
v	tdec
4	0
v	tdec
5	0
v	tdec
6	0
v	tdec
7	0
v	tdec
8	0
v	tdec
9	0
drop procedure wg2;
select cast(@non_existing_user_var/2 as DECIMAL);
cast(@non_existing_user_var/2 as DECIMAL)
NULL
create table t (d decimal(0,10));
ERROR 42000: For float(M,D), double(M,D) or decimal(M,D), M must be >= D (column 'd').
CREATE TABLE t1 (
my_float   FLOAT,
my_double  DOUBLE,
my_varchar VARCHAR(50),
my_decimal DECIMAL(65,30)
);
SHOW CREATE TABLE t1;
Table	Create Table
t1	CREATE TABLE `t1` (
  `my_float` float DEFAULT NULL,
  `my_double` double DEFAULT NULL,
  `my_varchar` varchar(50) DEFAULT NULL,
  `my_decimal` decimal(65,30) DEFAULT NULL
) ENGINE=MyISAM DEFAULT CHARSET=latin1
INSERT INTO t1 SET my_float = 1.175494345e-32,
my_double = 1.175494345e-32,
my_varchar = '1.175494345e-32';
INSERT INTO t1 SET my_float = 1.175494345e-31,
my_double = 1.175494345e-31,
my_varchar = '1.175494345e-31';
INSERT INTO t1 SET my_float = 1.175494345e-30,
my_double = 1.175494345e-30,
my_varchar = '1.175494345e-30';
INSERT INTO t1 SET my_float = 1.175494345e-29,
my_double = 1.175494345e-29,
my_varchar = '1.175494345e-29';
INSERT INTO t1 SET my_float = 1.175494345e-28,
my_double = 1.175494345e-28,
my_varchar = '1.175494345e-28';
INSERT INTO t1 SET my_float = 1.175494345e-27,
my_double = 1.175494345e-27,
my_varchar = '1.175494345e-27';
INSERT INTO t1 SET my_float = 1.175494345e-26,
my_double = 1.175494345e-26,
my_varchar = '1.175494345e-26';
INSERT INTO t1 SET my_float = 1.175494345e-25,
my_double = 1.175494345e-25,
my_varchar = '1.175494345e-25';
INSERT INTO t1 SET my_float = 1.175494345e-24,
my_double = 1.175494345e-24,
my_varchar = '1.175494345e-24';
INSERT INTO t1 SET my_float = 1.175494345e-23,
my_double = 1.175494345e-23,
my_varchar = '1.175494345e-23';
INSERT INTO t1 SET my_float = 1.175494345e-22,
my_double = 1.175494345e-22,
my_varchar = '1.175494345e-22';
INSERT INTO t1 SET my_float = 1.175494345e-21,
my_double = 1.175494345e-21,
my_varchar = '1.175494345e-21';
INSERT INTO t1 SET my_float = 1.175494345e-20,
my_double = 1.175494345e-20,
my_varchar = '1.175494345e-20';
INSERT INTO t1 SET my_float = 1.175494345e-19,
my_double = 1.175494345e-19,
my_varchar = '1.175494345e-19';
INSERT INTO t1 SET my_float = 1.175494345e-18,
my_double = 1.175494345e-18,
my_varchar = '1.175494345e-18';
INSERT INTO t1 SET my_float = 1.175494345e-17,
my_double = 1.175494345e-17,
my_varchar = '1.175494345e-17';
INSERT INTO t1 SET my_float = 1.175494345e-16,
my_double = 1.175494345e-16,
my_varchar = '1.175494345e-16';
INSERT INTO t1 SET my_float = 1.175494345e-15,
my_double = 1.175494345e-15,
my_varchar = '1.175494345e-15';
INSERT INTO t1 SET my_float = 1.175494345e-14,
my_double = 1.175494345e-14,
my_varchar = '1.175494345e-14';
INSERT INTO t1 SET my_float = 1.175494345e-13,
my_double = 1.175494345e-13,
my_varchar = '1.175494345e-13';
INSERT INTO t1 SET my_float = 1.175494345e-12,
my_double = 1.175494345e-12,
my_varchar = '1.175494345e-12';
INSERT INTO t1 SET my_float = 1.175494345e-11,
my_double = 1.175494345e-11,
my_varchar = '1.175494345e-11';
INSERT INTO t1 SET my_float = 1.175494345e-10,
my_double = 1.175494345e-10,
my_varchar = '1.175494345e-10';
INSERT INTO t1 SET my_float = 1.175494345e-9,
my_double = 1.175494345e-9,
my_varchar = '1.175494345e-9';
INSERT INTO t1 SET my_float = 1.175494345e-8,
my_double = 1.175494345e-8,
my_varchar = '1.175494345e-8';
INSERT INTO t1 SET my_float = 1.175494345e-7,
my_double = 1.175494345e-7,
my_varchar = '1.175494345e-7';
INSERT INTO t1 SET my_float = 1.175494345e-6,
my_double = 1.175494345e-6,
my_varchar = '1.175494345e-6';
INSERT INTO t1 SET my_float = 1.175494345e-5,
my_double = 1.175494345e-5,
my_varchar = '1.175494345e-5';
INSERT INTO t1 SET my_float = 1.175494345e-4,
my_double = 1.175494345e-4,
my_varchar = '1.175494345e-4';
INSERT INTO t1 SET my_float = 1.175494345e-3,
my_double = 1.175494345e-3,
my_varchar = '1.175494345e-3';
INSERT INTO t1 SET my_float = 1.175494345e-2,
my_double = 1.175494345e-2,
my_varchar = '1.175494345e-2';
INSERT INTO t1 SET my_float = 1.175494345e-1,
my_double = 1.175494345e-1,
my_varchar = '1.175494345e-1';
SELECT my_float, my_double, my_varchar FROM t1;
my_float	my_double	my_varchar
1.17549e-32	1.175494345e-32	1.175494345e-32
1.17549e-31	1.175494345e-31	1.175494345e-31
1.17549e-30	1.175494345e-30	1.175494345e-30
1.17549e-29	1.175494345e-29	1.175494345e-29
1.17549e-28	1.175494345e-28	1.175494345e-28
1.17549e-27	1.175494345e-27	1.175494345e-27
1.17549e-26	1.175494345e-26	1.175494345e-26
1.17549e-25	1.175494345e-25	1.175494345e-25
1.17549e-24	1.175494345e-24	1.175494345e-24
1.17549e-23	1.175494345e-23	1.175494345e-23
1.17549e-22	1.175494345e-22	1.175494345e-22
1.17549e-21	1.175494345e-21	1.175494345e-21
1.17549e-20	1.175494345e-20	1.175494345e-20
1.17549e-19	1.175494345e-19	1.175494345e-19
1.17549e-18	1.175494345e-18	1.175494345e-18
1.17549e-17	1.175494345e-17	1.175494345e-17
1.17549e-16	1.175494345e-16	1.175494345e-16
0.00000000000000117549	0.000000000000001175494345	1.175494345e-15
0.0000000000000117549	0.00000000000001175494345	1.175494345e-14
0.000000000000117549	0.0000000000001175494345	1.175494345e-13
0.00000000000117549	0.000000000001175494345	1.175494345e-12
0.0000000000117549	0.00000000001175494345	1.175494345e-11
0.000000000117549	0.0000000001175494345	1.175494345e-10
0.00000000117549	0.000000001175494345	1.175494345e-9
0.0000000117549	0.00000001175494345	1.175494345e-8
0.000000117549	0.0000001175494345	1.175494345e-7
0.00000117549	0.000001175494345	1.175494345e-6
0.0000117549	0.00001175494345	1.175494345e-5
0.000117549	0.0001175494345	1.175494345e-4
0.00117549	0.001175494345	1.175494345e-3
0.0117549	0.01175494345	1.175494345e-2
0.117549	0.1175494345	1.175494345e-1
SELECT CAST(my_float   AS DECIMAL(65,30)), my_float FROM t1;
CAST(my_float   AS DECIMAL(65,30))	my_float
0.000000000000000000000000000000	1.17549e-32
0.000000000000000000000000000000	1.17549e-31
0.000000000000000000000000000001	1.17549e-30
0.000000000000000000000000000012	1.17549e-29
0.000000000000000000000000000118	1.17549e-28
0.000000000000000000000000001175	1.17549e-27
0.000000000000000000000000011755	1.17549e-26
0.000000000000000000000000117549	1.17549e-25
0.000000000000000000000001175494	1.17549e-24
0.000000000000000000000011754943	1.17549e-23
0.000000000000000000000117549438	1.17549e-22
0.000000000000000000001175494332	1.17549e-21
0.000000000000000000011754943324	1.17549e-20
0.000000000000000000117549434853	1.17549e-19
0.000000000000000001175494374380	1.17549e-18
0.000000000000000011754943743802	1.17549e-17
0.000000000000000117549432474939	1.17549e-16
0.000000000000001175494324749389	0.00000000000000117549
0.000000000000011754943671010362	0.0000000000000117549
0.000000000000117549429933840040	0.000000000000117549
0.000000000001175494380653563400	0.00000000000117549
0.000000000011754943372854765000	0.0000000000117549
0.000000000117549428524377220000	0.000000000117549
0.000000001175494368510499000000	0.00000000117549
0.000000011754943685104990000000	0.0000000117549
0.000000117549433298336230000000	0.000000117549
0.000001175494389826781100000000	0.00000117549
0.000011754943443520460000000000	0.0000117549
0.000117549432616215200000000000	0.000117549
0.001175494398921728100000000000	0.00117549
0.011754943057894707000000000000	0.0117549
0.117549434304237370000000000000	0.117549
SELECT CAST(my_double  AS DECIMAL(65,30)), my_double FROM t1;
CAST(my_double  AS DECIMAL(65,30))	my_double
0.000000000000000000000000000000	1.175494345e-32
0.000000000000000000000000000000	1.175494345e-31
0.000000000000000000000000000001	1.175494345e-30
0.000000000000000000000000000012	1.175494345e-29
0.000000000000000000000000000118	1.175494345e-28
0.000000000000000000000000001175	1.175494345e-27
0.000000000000000000000000011755	1.175494345e-26
0.000000000000000000000000117549	1.175494345e-25
0.000000000000000000000001175494	1.175494345e-24
0.000000000000000000000011754943	1.175494345e-23
0.000000000000000000000117549435	1.175494345e-22
0.000000000000000000001175494345	1.175494345e-21
0.000000000000000000011754943450	1.175494345e-20
0.000000000000000000117549434500	1.175494345e-19
0.000000000000000001175494345000	1.175494345e-18
0.000000000000000011754943450000	1.175494345e-17
0.000000000000000117549434500000	1.175494345e-16
0.000000000000001175494345000000	0.000000000000001175494345
0.000000000000011754943450000000	0.00000000000001175494345
0.000000000000117549434500000000	0.0000000000001175494345
0.000000000001175494345000000000	0.000000000001175494345
0.000000000011754943450000000000	0.00000000001175494345
0.000000000117549434500000000000	0.0000000001175494345
0.000000001175494345000000000000	0.000000001175494345
0.000000011754943450000000000000	0.00000001175494345
0.000000117549434500000000000000	0.0000001175494345
0.000001175494345000000000000000	0.000001175494345
0.000011754943450000000000000000	0.00001175494345
0.000117549434500000000000000000	0.0001175494345
0.001175494345000000000000000000	0.001175494345
0.011754943450000000000000000000	0.01175494345
0.117549434500000000000000000000	0.1175494345
SELECT CAST(my_varchar AS DECIMAL(65,30)), my_varchar FROM t1;
CAST(my_varchar AS DECIMAL(65,30))	my_varchar
0.000000000000000000000000000000	1.175494345e-32
0.000000000000000000000000000000	1.175494345e-31
0.000000000000000000000000000001	1.175494345e-30
0.000000000000000000000000000012	1.175494345e-29
0.000000000000000000000000000118	1.175494345e-28
0.000000000000000000000000001175	1.175494345e-27
0.000000000000000000000000011755	1.175494345e-26
0.000000000000000000000000117549	1.175494345e-25
0.000000000000000000000001175494	1.175494345e-24
0.000000000000000000000011754943	1.175494345e-23
0.000000000000000000000117549435	1.175494345e-22
0.000000000000000000001175494345	1.175494345e-21
0.000000000000000000011754943450	1.175494345e-20
0.000000000000000000117549434500	1.175494345e-19
0.000000000000000001175494345000	1.175494345e-18
0.000000000000000011754943450000	1.175494345e-17
0.000000000000000117549434500000	1.175494345e-16
0.000000000000001175494345000000	1.175494345e-15
0.000000000000011754943450000000	1.175494345e-14
0.000000000000117549434500000000	1.175494345e-13
0.000000000001175494345000000000	1.175494345e-12
0.000000000011754943450000000000	1.175494345e-11
0.000000000117549434500000000000	1.175494345e-10
0.000000001175494345000000000000	1.175494345e-9
0.000000011754943450000000000000	1.175494345e-8
0.000000117549434500000000000000	1.175494345e-7
0.000001175494345000000000000000	1.175494345e-6
0.000011754943450000000000000000	1.175494345e-5
0.000117549434500000000000000000	1.175494345e-4
0.001175494345000000000000000000	1.175494345e-3
0.011754943450000000000000000000	1.175494345e-2
0.117549434500000000000000000000	1.175494345e-1
UPDATE t1 SET my_decimal = my_float;
SELECT my_decimal, my_float   FROM t1;
my_decimal	my_float
0.000000000000000000000000000000	1.17549e-32
0.000000000000000000000000000000	1.17549e-31
0.000000000000000000000000000001	1.17549e-30
0.000000000000000000000000000012	1.17549e-29
0.000000000000000000000000000118	1.17549e-28
0.000000000000000000000000001175	1.17549e-27
0.000000000000000000000000011755	1.17549e-26
0.000000000000000000000000117549	1.17549e-25
0.000000000000000000000001175494	1.17549e-24
0.000000000000000000000011754943	1.17549e-23
0.000000000000000000000117549438	1.17549e-22
0.000000000000000000001175494332	1.17549e-21
0.000000000000000000011754943324	1.17549e-20
0.000000000000000000117549434853	1.17549e-19
0.000000000000000001175494374380	1.17549e-18
0.000000000000000011754943743802	1.17549e-17
0.000000000000000117549432474939	1.17549e-16
0.000000000000001175494324749389	0.00000000000000117549
0.000000000000011754943671010362	0.0000000000000117549
0.000000000000117549429933840040	0.000000000000117549
0.000000000001175494380653563400	0.00000000000117549
0.000000000011754943372854765000	0.0000000000117549
0.000000000117549428524377220000	0.000000000117549
0.000000001175494368510499000000	0.00000000117549
0.000000011754943685104990000000	0.0000000117549
0.000000117549433298336230000000	0.000000117549
0.000001175494389826781100000000	0.00000117549
0.000011754943443520460000000000	0.0000117549
0.000117549432616215200000000000	0.000117549
0.001175494398921728100000000000	0.00117549
0.011754943057894707000000000000	0.0117549
0.117549434304237370000000000000	0.117549
UPDATE t1 SET my_decimal = my_double;
SELECT my_decimal, my_double  FROM t1;
my_decimal	my_double
0.000000000000000000000000000000	1.175494345e-32
0.000000000000000000000000000000	1.175494345e-31
0.000000000000000000000000000001	1.175494345e-30
0.000000000000000000000000000012	1.175494345e-29
0.000000000000000000000000000118	1.175494345e-28
0.000000000000000000000000001175	1.175494345e-27
0.000000000000000000000000011755	1.175494345e-26
0.000000000000000000000000117549	1.175494345e-25
0.000000000000000000000001175494	1.175494345e-24
0.000000000000000000000011754943	1.175494345e-23
0.000000000000000000000117549435	1.175494345e-22
0.000000000000000000001175494345	1.175494345e-21
0.000000000000000000011754943450	1.175494345e-20
0.000000000000000000117549434500	1.175494345e-19
0.000000000000000001175494345000	1.175494345e-18
0.000000000000000011754943450000	1.175494345e-17
0.000000000000000117549434500000	1.175494345e-16
0.000000000000001175494345000000	0.000000000000001175494345
0.000000000000011754943450000000	0.00000000000001175494345
0.000000000000117549434500000000	0.0000000000001175494345
0.000000000001175494345000000000	0.000000000001175494345
0.000000000011754943450000000000	0.00000000001175494345
0.000000000117549434500000000000	0.0000000001175494345
0.000000001175494345000000000000	0.000000001175494345
0.000000011754943450000000000000	0.00000001175494345
0.000000117549434500000000000000	0.0000001175494345
0.000001175494345000000000000000	0.000001175494345
0.000011754943450000000000000000	0.00001175494345
0.000117549434500000000000000000	0.0001175494345
0.001175494345000000000000000000	0.001175494345
0.011754943450000000000000000000	0.01175494345
0.117549434500000000000000000000	0.1175494345
UPDATE t1 SET my_decimal = my_varchar;
Warnings:
Note	1265	Data truncated for column 'my_decimal' at row 1
Note	1265	Data truncated for column 'my_decimal' at row 2
Note	1265	Data truncated for column 'my_decimal' at row 3
Note	1265	Data truncated for column 'my_decimal' at row 4
Note	1265	Data truncated for column 'my_decimal' at row 5
Note	1265	Data truncated for column 'my_decimal' at row 6
Note	1265	Data truncated for column 'my_decimal' at row 7
Note	1265	Data truncated for column 'my_decimal' at row 8
Note	1265	Data truncated for column 'my_decimal' at row 9
Note	1265	Data truncated for column 'my_decimal' at row 10
Note	1265	Data truncated for column 'my_decimal' at row 11
SELECT my_decimal, my_varchar FROM t1;
my_decimal	my_varchar
0.000000000000000000000000000000	1.175494345e-32
0.000000000000000000000000000000	1.175494345e-31
0.000000000000000000000000000001	1.175494345e-30
0.000000000000000000000000000012	1.175494345e-29
0.000000000000000000000000000118	1.175494345e-28
0.000000000000000000000000001175	1.175494345e-27
0.000000000000000000000000011755	1.175494345e-26
0.000000000000000000000000117549	1.175494345e-25
0.000000000000000000000001175494	1.175494345e-24
0.000000000000000000000011754943	1.175494345e-23
0.000000000000000000000117549435	1.175494345e-22
0.000000000000000000001175494345	1.175494345e-21
0.000000000000000000011754943450	1.175494345e-20
0.000000000000000000117549434500	1.175494345e-19
0.000000000000000001175494345000	1.175494345e-18
0.000000000000000011754943450000	1.175494345e-17
0.000000000000000117549434500000	1.175494345e-16
0.000000000000001175494345000000	1.175494345e-15
0.000000000000011754943450000000	1.175494345e-14
0.000000000000117549434500000000	1.175494345e-13
0.000000000001175494345000000000	1.175494345e-12
0.000000000011754943450000000000	1.175494345e-11
0.000000000117549434500000000000	1.175494345e-10
0.000000001175494345000000000000	1.175494345e-9
0.000000011754943450000000000000	1.175494345e-8
0.000000117549434500000000000000	1.175494345e-7
0.000001175494345000000000000000	1.175494345e-6
0.000011754943450000000000000000	1.175494345e-5
0.000117549434500000000000000000	1.175494345e-4
0.001175494345000000000000000000	1.175494345e-3
0.011754943450000000000000000000	1.175494345e-2
0.117549434500000000000000000000	1.175494345e-1
DROP TABLE t1;
create table t1 (c1 decimal(64));
insert into t1 values(
89000000000000000000000000000000000000000000000000000000000000000000000000000000000000000);
Warnings:
Warning	1916	Got overflow when converting '' to DECIMAL. Value truncated.
Warning	1264	Out of range value for column 'c1' at row 1
insert into t1 values(
99999999999999999999999999999999999999999999999999999999999999999999999999999999999999999999 *
99999999999999999999999999999999999999999999999999999999999999999999999999999999999999999999);
ERROR 22003: DECIMAL value is out of range in '(99999999999999999999999999999999999999999999999999999999999999999 * 99999999999999999999999999999999999999999999999999999999999999999)'
insert into t1 values(1e100);
Warnings:
Warning	1264	Out of range value for column 'c1' at row 1
select * from t1;
c1
9999999999999999999999999999999999999999999999999999999999999999
9999999999999999999999999999999999999999999999999999999999999999
drop table t1;
create table t1(a decimal(7,2));
insert into t1 values(123.12);
select * from t1;
a
123.12
alter table t1 modify a decimal(10,2);
select * from t1;
a
123.12
drop table t1;
create table t1 (i int, j int);
insert into t1 values (1,1), (1,2), (2,3), (2,4);
select i, count(distinct j) from t1 group by i;
i	count(distinct j)
1	2
2	2
select i+0.0 as i2, count(distinct j) from t1 group by i2;
i2	count(distinct j)
1.0	2
2.0	2
drop table t1;
create table t1(f1 decimal(20,6));
insert into t1 values (CAST('10:11:12' AS date) + interval 14 microsecond);
insert into t1 values (CAST('10:11:12' AS time));
select * from t1;
f1
20101112000000.000014
101112.000000
drop table t1;
select cast(19999999999999999999 as unsigned);
cast(19999999999999999999 as unsigned)
18446744073709551615
Warnings:
Warning	1916	Got overflow when converting '19999999999999999999' to UNSIGNED INT. Value truncated.
create table t1(a decimal(18));
insert into t1 values(123456789012345678);
alter table t1 modify column a decimal(19);
select * from t1;
a
123456789012345678
drop table t1;
select cast(11.1234 as DECIMAL(3,2));
cast(11.1234 as DECIMAL(3,2))
9.99
Warnings:
Warning	1264	Out of range value for column 'cast(11.1234 as DECIMAL(3,2))' at row 1
select * from (select cast(11.1234 as DECIMAL(3,2))) t;
cast(11.1234 as DECIMAL(3,2))
9.99
Warnings:
Warning	1264	Out of range value for column 'cast(11.1234 as DECIMAL(3,2))' at row 1
select cast(a as DECIMAL(3,2))
from (select 11.1233 as a
UNION select 11.1234
UNION select 12.1234
) t;
cast(a as DECIMAL(3,2))
9.99
9.99
9.99
Warnings:
Warning	1264	Out of range value for column 'cast(a as DECIMAL(3,2))' at row 1
Warning	1264	Out of range value for column 'cast(a as DECIMAL(3,2))' at row 1
Warning	1264	Out of range value for column 'cast(a as DECIMAL(3,2))' at row 1
select cast(a as DECIMAL(3,2)), count(*)
from (select 11.1233 as a
UNION select 11.1234
UNION select 12.1234
) t group by 1;
cast(a as DECIMAL(3,2))	count(*)
9.99	3
Warnings:
Warning	1264	Out of range value for column 'cast(a as DECIMAL(3,2))' at row 1
Warning	1264	Out of range value for column 'cast(a as DECIMAL(3,2))' at row 1
Warning	1264	Out of range value for column 'cast(a as DECIMAL(3,2))' at row 1
Warning	1264	Out of range value for column 'cast(a as DECIMAL(3,2))' at row 1
create table t1 (s varchar(100));
insert into t1 values (0.00000000010000000000000000364321973154977415791655470655996396089904010295867919921875);
drop table t1;
SELECT 1.000000000000 * 99.999999999998 / 100 a,1.000000000000 * (99.999999999998 / 100) b;
a	b
0.9999999999999800000000000000	0.9999999999999800000000000000
SELECT CAST(1 AS decimal(65,10));
CAST(1 AS decimal(65,10))
1.0000000000
SELECT CAST(1 AS decimal(66,10));
ERROR 42000: Too big precision 66 specified for '1'. Maximum is 65.
SELECT CAST(1 AS decimal(65,30));
CAST(1 AS decimal(65,30))
1.000000000000000000000000000000
SELECT CAST(1 AS decimal(65,31));
ERROR 42000: Too big scale 31 specified for '1'. Maximum is 30.
CREATE TABLE t1 (a int DEFAULT NULL, b int DEFAULT NULL);
INSERT INTO t1 VALUES (3,30), (1,10), (2,10);
SELECT a+CAST(1 AS decimal(65,30)) AS aa, SUM(b) FROM t1 GROUP BY aa;
aa	SUM(b)
2.000000000000000000000000000000	10
3.000000000000000000000000000000	10
4.000000000000000000000000000000	30
SELECT a+CAST(1 AS decimal(65,31)) AS aa, SUM(b) FROM t1 GROUP BY aa;
ERROR 42000: Too big scale 31 specified for '1'. Maximum is 30.
DROP TABLE t1;
CREATE TABLE t1 (a int DEFAULT NULL, b int DEFAULT NULL);
INSERT INTO t1 VALUES (3,30), (1,10), (2,10);
SET @a= CAST(1 AS decimal);
SELECT 1 FROM t1 GROUP BY @b := @a, @b;
1
1
1
DROP TABLE t1;
CREATE TABLE t1 SELECT 0.123456789012345678901234567890123456 AS f1;
Warnings:
Note	1265	Data truncated for column 'f1' at row 1
DESC t1;
Field	Type	Null	Key	Default	Extra
f1	decimal(31,30)	NO		0.000000000000000000000000000000	
SELECT f1 FROM t1;
f1
0.123456789012345678901234567890
DROP TABLE t1;
CREATE TABLE t1 SELECT 123451234512345123451234512345123451234512345.678906789067890678906789067890678906789067890 AS f1;
Warnings:
Warning	1264	Out of range value for column 'f1' at row 1
DESC t1;
Field	Type	Null	Key	Default	Extra
f1	decimal(65,30)	NO		0.000000000000000000000000000000	
SELECT f1 FROM t1;
f1
99999999999999999999999999999999999.999999999999999999999999999999
DROP TABLE t1;
select (1.20396873 * 0.89550000 * 0.68000000 * 1.08721696 * 0.99500000 *
1.01500000 * 1.01500000 * 0.99500000);
(1.20396873 * 0.89550000 * 0.68000000 * 1.08721696 * 0.99500000 *
1.01500000 * 1.01500000 * 0.99500000)
0.812988073953673124592306939480
create table t1 as select 5.05 / 0.014;
Warnings:
Note	1265	Data truncated for column '5.05 / 0.014' at row 1
show warnings;
Level	Code	Message
Note	1265	Data truncated for column '5.05 / 0.014' at row 1
show create table t1;
Table	Create Table
t1	CREATE TABLE `t1` (
  `5.05 / 0.014` decimal(10,6) DEFAULT NULL
) ENGINE=MyISAM DEFAULT CHARSET=latin1
select * from t1;
5.05 / 0.014
360.714286
DROP TABLE t1;
#
# Bug#12563865
# ROUNDED,TMP_BUF,DECIMAL_VALUE STACK CORRUPTION IN ALL VERSIONS >=5.0
#
SELECT substring(('M') FROM (999999999999999999999999999999999999999999999999999999999999999999999999999999999)) AS foo;
foo

Warnings:
Warning	1916	Got overflow when converting '999999999999999999999999999999999999999999999999999999999999999999999999999999999' to INT. Value truncated.
Warning	1916	Got overflow when converting '999999999999999999999999999999999999999999999999999999999999999999999999999999999' to INT. Value truncated.
SELECT min(999999999999999999999999999999999999999999999999999999999999999999999999999999999) AS foo;
foo
999999999999999999999999999999999999999999999999999999999999999999999999999999999
SELECT multipolygonfromtext(('4294967294.1'),(999999999999999999999999999999999999999999999999999999999999999999999999999999999)) AS foo;
foo
NULL
Warnings:
Warning	1916	Got overflow when converting '999999999999999999999999999999999999999999999999999999999999999999999999999999999' to INT. Value truncated.
SELECT convert((999999999999999999999999999999999999999999999999999999999999999999999999999999999), decimal(30,30)) AS foo;
foo
0.999999999999999999999999999999
Warnings:
Warning	1264	Out of range value for column 'foo' at row 1
SELECT bit_xor(999999999999999999999999999999999999999999999999999999999999999999999999999999999) AS foo;
foo
9223372036854775807
Warnings:
Warning	1916	Got overflow when converting '999999999999999999999999999999999999999999999999999999999999999999999999999999999' to INT. Value truncated.
SELECT -(999999999999999999999999999999999999999999999999999999999999999999999999999999999) AS foo;
foo
-999999999999999999999999999999999999999999999999999999999999999999999999999999999
SELECT date_sub((999999999999999999999999999999999999999999999999999999999999999999999999999999999),
interval ((SELECT date_add((0x77500000),
interval ('Oml') second)))
day_minute)
AS foo;
foo
NULL
Warnings:
Warning	1292	Incorrect datetime value: '999999999999999999999999999999999999999999999999999999999999999999999999999999999'
SELECT truncate(999999999999999999999999999999999999999999999999999999999999999999999999999999999, 28) AS foo;
foo
999999999999999999999999999999999999999999999999999999999999999999999999999999999
End of 5.0 tests
select cast(143.481 as decimal(4,1));
cast(143.481 as decimal(4,1))
143.5
select cast(143.481 as decimal(4,0));
cast(143.481 as decimal(4,0))
143
select cast(143.481 as decimal(2,1));
cast(143.481 as decimal(2,1))
9.9
Warnings:
Warning	1264	Out of range value for column 'cast(143.481 as decimal(2,1))' at row 1
select cast(-3.4 as decimal(2,1));
cast(-3.4 as decimal(2,1))
-3.4
select cast(99.6 as decimal(2,0));
cast(99.6 as decimal(2,0))
99
Warnings:
Warning	1264	Out of range value for column 'cast(99.6 as decimal(2,0))' at row 1
select cast(-13.4 as decimal(2,1));
cast(-13.4 as decimal(2,1))
-9.9
Warnings:
Warning	1264	Out of range value for column 'cast(-13.4 as decimal(2,1))' at row 1
select cast(98.6 as decimal(2,0));
cast(98.6 as decimal(2,0))
99
#
# Bug #45262: Bad effects with CREATE TABLE and DECIMAL
#
CREATE TABLE t1 SELECT .123456789123456789123456789123456789123456789123456789123456789123456789123456789 AS my_col;
Warnings:
Note	1265	Data truncated for column 'my_col' at row 1
DESCRIBE t1;
Field	Type	Null	Key	Default	Extra
my_col	decimal(30,30)	NO		0.000000000000000000000000000000	
SELECT my_col FROM t1;
my_col
0.123456789123456789123456789123
DROP TABLE t1;
CREATE TABLE t1 SELECT 1 + .123456789123456789123456789123456789123456789123456789123456789123456789123456789 AS my_col;
Warnings:
Note	1265	Data truncated for column 'my_col' at row 1
DESCRIBE t1;
Field	Type	Null	Key	Default	Extra
my_col	decimal(65,30)	NO		0.000000000000000000000000000000	
SELECT my_col FROM t1;
my_col
1.123456789123456789123456789123
DROP TABLE t1;
CREATE TABLE t1 SELECT 1 * .123456789123456789123456789123456789123456789123456789123456789123456789123456789 AS my_col;
Warnings:
Note	1265	Data truncated for column 'my_col' at row 1
DESCRIBE t1;
Field	Type	Null	Key	Default	Extra
my_col	decimal(65,30)	NO		0.000000000000000000000000000000	
SELECT my_col FROM t1;
my_col
0.123456789123456789123456789123
DROP TABLE t1;
CREATE TABLE t1 SELECT 1 / .123456789123456789123456789123456789123456789123456789123456789123456789123456789 AS my_col;
Warnings:
Note	1265	Data truncated for column 'my_col' at row 1
DESCRIBE t1;
Field	Type	Null	Key	Default	Extra
my_col	decimal(65,4)	YES		NULL	
SELECT my_col FROM t1;
my_col
8.1000
DROP TABLE t1;
CREATE TABLE t1 SELECT 1 % .123456789123456789123456789123456789123456789123456789123456789123456789123456789 AS my_col;
Warnings:
Note	1265	Data truncated for column 'my_col' at row 1
DESCRIBE t1;
Field	Type	Null	Key	Default	Extra
my_col	decimal(65,30)	YES		NULL	
SELECT my_col FROM t1;
my_col
0.012345687012345687012345687012
DROP TABLE t1;
#
# Bug#45261: Crash, stored procedure + decimal
#
DROP TABLE IF EXISTS t1;
CREATE TABLE t1 SELECT
/* 81 */ 100000000000000000000000000000000000000000000000000000000000000000000000000000001
AS c1;
Warnings:
Warning	1264	Out of range value for column 'c1' at row 1
DESC t1;
Field	Type	Null	Key	Default	Extra
c1	decimal(65,0)	NO		0	
SELECT * FROM t1;
c1
99999999999999999999999999999999999999999999999999999999999999999
DROP TABLE t1;
CREATE TABLE t1 SELECT
/* 81 */ 100000000000000000000000000000000000000000000000000000000000000000000000000000001.
AS c1;
Warnings:
Warning	1264	Out of range value for column 'c1' at row 1
DESC t1;
Field	Type	Null	Key	Default	Extra
c1	decimal(65,0)	NO		0	
SELECT * FROM t1;
c1
99999999999999999999999999999999999999999999999999999999999999999
DROP TABLE t1;
CREATE TABLE t1 SELECT
/* 81 */ 100000000000000000000000000000000000000000000000000000000000000000000000000000001.1 /* 1 */
AS c1;
Warnings:
Warning	1264	Out of range value for column 'c1' at row 1
DESC t1;
Field	Type	Null	Key	Default	Extra
c1	decimal(65,0)	NO		0	
SELECT * FROM t1;
c1
99999999999999999999999999999999999999999999999999999999999999999
DROP TABLE t1;
CREATE TABLE t1 SELECT
/* 82 */ 1000000000000000000000000000000000000000000000000000000000000000000000000000000001
AS c1;
Warnings:
Warning	1916	Got overflow when converting '' to DECIMAL. Value truncated.
DESC t1;
Field	Type	Null	Key	Default	Extra
c1	decimal(65,0)	NO		0	
SELECT * FROM t1;
c1
99999999999999999999999999999999999999999999999999999999999999999
DROP TABLE t1;
CREATE TABLE t1 SELECT
/* 40 */ 1000000000000000000000000000000000000001.1000000000000000000000000000000000000001 /* 40 */
AS c1;
Warnings:
Warning	1264	Out of range value for column 'c1' at row 1
DESC t1;
Field	Type	Null	Key	Default	Extra
c1	decimal(65,30)	NO		0.000000000000000000000000000000	
SELECT * FROM t1;
c1
99999999999999999999999999999999999.999999999999999999999999999999
DROP TABLE t1;
CREATE TABLE t1 SELECT
/* 1 */ 1.10000000000000000000000000000000000000000000000000000000000000000000000000000001 /* 80 */
AS c1;
DESC t1;
Field	Type	Null	Key	Default	Extra
c1	decimal(31,30)	NO		0.000000000000000000000000000000	
SELECT * FROM t1;
c1
1.100000000000000000000000000000
DROP TABLE t1;
CREATE TABLE t1 SELECT
/* 1 */ 1.100000000000000000000000000000000000000000000000000000000000000000000000000000001 /* 81 */
AS c1;
DESC t1;
Field	Type	Null	Key	Default	Extra
c1	decimal(31,30)	NO		0.000000000000000000000000000000	
SELECT * FROM t1;
c1
1.100000000000000000000000000000
DROP TABLE t1;
CREATE TABLE t1 SELECT
.100000000000000000000000000000000000000000000000000000000000000000000000000000001 /* 81 */
AS c1;
Warnings:
Note	1265	Data truncated for column 'c1' at row 1
DESC t1;
Field	Type	Null	Key	Default	Extra
c1	decimal(30,30)	NO		0.000000000000000000000000000000	
SELECT * FROM t1;
c1
0.100000000000000000000000000000
DROP TABLE t1;
CREATE TABLE t1 SELECT
/* 45 */ 123456789012345678901234567890123456789012345.123456789012345678901234567890123456789012345 /* 45 */
AS c1;
Warnings:
Warning	1264	Out of range value for column 'c1' at row 1
DESC t1;
Field	Type	Null	Key	Default	Extra
c1	decimal(65,30)	NO		0.000000000000000000000000000000	
SELECT * FROM t1;
c1
99999999999999999999999999999999999.999999999999999999999999999999
DROP TABLE t1;
CREATE TABLE t1 SELECT
/* 65 */ 12345678901234567890123456789012345678901234567890123456789012345.1 /* 1 */
AS c1;
Warnings:
Warning	1264	Out of range value for column 'c1' at row 1
DESC t1;
Field	Type	Null	Key	Default	Extra
c1	decimal(65,1)	NO		0.0	
SELECT * FROM t1;
c1
9999999999999999999999999999999999999999999999999999999999999999.9
DROP TABLE t1;
CREATE TABLE t1 SELECT
/* 66 */ 123456789012345678901234567890123456789012345678901234567890123456.1 /* 1 */
AS c1;
Warnings:
Warning	1264	Out of range value for column 'c1' at row 1
DESC t1;
Field	Type	Null	Key	Default	Extra
c1	decimal(65,1)	NO		0.0	
SELECT * FROM t1;
c1
9999999999999999999999999999999999999999999999999999999999999999.9
DROP TABLE t1;
CREATE TABLE t1 SELECT
.123456789012345678901234567890123456789012345678901234567890123456 /* 66 */
AS c1;
Warnings:
Note	1265	Data truncated for column 'c1' at row 1
DESC t1;
Field	Type	Null	Key	Default	Extra
c1	decimal(30,30)	NO		0.000000000000000000000000000000	
SELECT * FROM t1;
c1
0.123456789012345678901234567890
DROP TABLE t1;
CREATE TABLE t1 AS SELECT 123.1234567890123456789012345678901 /* 31 */ AS c1;
Warnings:
Note	1265	Data truncated for column 'c1' at row 1
DESC t1;
Field	Type	Null	Key	Default	Extra
c1	decimal(33,30)	NO		0.000000000000000000000000000000	
SELECT * FROM t1;
c1
123.123456789012345678901234567890
DROP TABLE t1;
CREATE TABLE t1 SELECT 1.1 + CAST(1 AS DECIMAL(65,30)) AS c1;
DESC t1;
Field	Type	Null	Key	Default	Extra
c1	decimal(65,30)	NO		0.000000000000000000000000000000	
SELECT * FROM t1;
c1
2.100000000000000000000000000000
DROP TABLE t1;
#
# Test that the integer and decimal parts are properly calculated.
#
CREATE TABLE t1 (a DECIMAL(30,30));
INSERT INTO t1 VALUES (0.1),(0.2),(0.3);
CREATE TABLE t2 SELECT MIN(a + 0.0000000000000000000000000000001) AS c1 FROM t1;
Warnings:
Note	1265	Data truncated for column 'c1' at row 4
DESC t2;
Field	Type	Null	Key	Default	Extra
c1	decimal(33,30)	YES		NULL	
DROP TABLE t1,t2;
CREATE TABLE t1 (a DECIMAL(30,30));
INSERT INTO t1 VALUES (0.1),(0.2),(0.3);
CREATE TABLE t2 SELECT IFNULL(a + 0.0000000000000000000000000000001, NULL) AS c1 FROM t1;
Warnings:
Note	1265	Data truncated for column 'c1' at row 1
Note	1265	Data truncated for column 'c1' at row 2
Note	1265	Data truncated for column 'c1' at row 3
DESC t2;
Field	Type	Null	Key	Default	Extra
c1	decimal(33,30)	YES		NULL	
DROP TABLE t1,t2;
CREATE TABLE t1 (a DECIMAL(30,30));
INSERT INTO t1 VALUES (0.1),(0.2),(0.3);
CREATE TABLE t2 SELECT CASE a WHEN 0.1 THEN 0.0000000000000000000000000000000000000000000000000000000000000000001 END AS c1 FROM t1;
Warnings:
Note	1265	Data truncated for column 'c1' at row 1
DESC t2;
Field	Type	Null	Key	Default	Extra
c1	decimal(65,30)	YES		NULL	
DROP TABLE t1,t2;
#
# Test that variables get maximum precision.
#
SET @decimal= 1.1;
CREATE TABLE t1 SELECT @decimal AS c1;
DESC t1;
Field	Type	Null	Key	Default	Extra
c1	decimal(65,30)	YES		NULL	
SELECT * FROM t1;
c1
1.100000000000000000000000000000
DROP TABLE t1;
#
# Bug #45261 : Crash, stored procedure + decimal
# Original test by the reporter.
#
# should not crash
CREATE TABLE t1 
SELECT .123456789012345678901234567890123456789012345678901234567890123456 AS a;
Warnings:
Note	1265	Data truncated for column 'a' at row 1
DROP TABLE t1;
CREATE PROCEDURE test_proc()
BEGIN
# The las non critical CUSER definition is:
# DECLARE mycursor CURSOR FOR SELECT 1 % 
# .12345678912345678912345678912345678912345678912345678912345678912 AS my_col;
DECLARE mycursor CURSOR FOR 
SELECT 1 % 
.123456789123456789123456789123456789123456789123456789123456789123456789123456789 
AS my_col;
OPEN mycursor;
CLOSE mycursor;
END|
# should not crash
CALL test_proc();
DROP PROCEDURE test_proc;
#
# Bug #48370  Absolutely wrong calculations with GROUP BY and 
# decimal fields when using IF
#
CREATE TABLE currencies (id int, rate decimal(16,4), 
PRIMARY KEY (id), KEY (rate));
INSERT INTO currencies VALUES (11,0.7028);
INSERT INTO currencies VALUES (1,1);
CREATE TABLE payments (
id int,
supplier_id int,
status int,
currency_id int,
vat decimal(7,4),
PRIMARY KEY (id),
KEY currency_id (currency_id),
KEY supplier_id (supplier_id)
);
INSERT INTO payments (id,status,vat,supplier_id,currency_id) VALUES
(3001,2,0.0000,344,11), (1,2,0.0000,1,1);
CREATE TABLE sub_tasks (
id int,
currency_id int,
price decimal(16,4),
discount decimal(10,4),
payment_id int,
PRIMARY KEY (id),
KEY currency_id (currency_id),
KEY payment_id (payment_id)
) ;
INSERT INTO sub_tasks (id, price, discount, payment_id, currency_id) VALUES
(52, 12.60, 0, 3001, 11), (56, 14.58, 0, 3001, 11);
# should return 1 and the same values in col 2 and 3
select STRAIGHT_JOIN
(1 + PAY.vat) AS mult,
SUM(ROUND((SUB.price - ROUND(ROUND(SUB.price, 2) * SUB.discount, 2)) * 
CUR.rate / CUR.rate, 2)
) v_net_with_discount,
SUM(ROUND((SUB.price - ROUND(ROUND(SUB.price, 2) * SUB.discount, 1)) *
CUR.rate / CUR.rate , 2) 
* (1 + PAY.vat)
) v_total
from
currencies CUR, payments PAY, sub_tasks SUB
where
SUB.payment_id = PAY.id and
PAY.currency_id = CUR.id and
PAY.id > 2
group by PAY.id + 1;
mult	v_net_with_discount	v_total
1.0000	27.18	27.180000
DROP TABLE currencies, payments, sub_tasks;
#
# BUG#52171: distinct aggregates on unsigned decimal fields trigger assertions
#
CREATE TABLE t1 (a DECIMAL(4,4) UNSIGNED);
INSERT INTO t1 VALUES (0);
SELECT AVG(DISTINCT a) FROM t1;
AVG(DISTINCT a)
0.00000000
SELECT SUM(DISTINCT a) FROM t1;
SUM(DISTINCT a)
0.0000
DROP TABLE t1;
#
# Bug#55436: buffer overflow in debug binary of dbug_buff in
#            Field_new_decimal::store_value
#
SET SQL_MODE='';
CREATE TABLE t1(f1 DECIMAL(44,24)) ENGINE=MYISAM;
INSERT INTO t1 SET f1 = -64878E-85;
Warnings:
Note	1265	Data truncated for column 'f1' at row 1
SELECT f1 FROM t1;
f1
0.000000000000000000000000
DROP TABLE IF EXISTS t1;
End of 5.1 tests
#
# BUG#12911710 - VALGRIND FAILURE IN 
# ROW-DEBUG:PERFSCHEMA.SOCKET_SUMMARY_BY_INSTANCE_FUNC 
#
CREATE TABLE t1(d1 DECIMAL(60,0) NOT NULL,
d2 DECIMAL(60,0) NOT NULL);
INSERT INTO t1 (d1, d2) VALUES(0.0, 0.0);
SELECT d1 * d2 FROM t1;
d1 * d2
0
DROP TABLE t1;
select 0.000000000000000000000000000000000000000000000000001 mod 1;
0.000000000000000000000000000000000000000000000000001 mod 1
0.000000000000000000000000000000
select 0.0000000001 mod 1;
0.0000000001 mod 1
0.0000000001
select 0.01 mod 1;
0.01 mod 1
0.01
<<<<<<< HEAD
#
# Start of 10.0 tests
#
#
# MDEV-6950 Bad results with joins comparing DATE and INT/ENUM/VARCHAR columns
#
CREATE TABLE t1 (a DATETIME PRIMARY KEY);
INSERT INTO t1 VALUES ('1999-01-01 00:00:00');
CREATE TABLE t2 (a DECIMAL(30,1));
INSERT INTO t2 VALUES (19990101000000);
INSERT INTO t2 VALUES (990101000000);
SELECT t1.* FROM t1,t2 WHERE t1.a=t2.a;
a
1999-01-01 00:00:00
1999-01-01 00:00:00
SELECT t1.* FROM t1 LEFT JOIN t2 ON t1.a=t2.a;
a
1999-01-01 00:00:00
1999-01-01 00:00:00
ALTER TABLE t2 ADD PRIMARY KEY(a);
SELECT t1.* FROM t1,t2 WHERE t1.a=t2.a;
a
1999-01-01 00:00:00
1999-01-01 00:00:00
SELECT t1.* FROM t1 LEFT JOIN t2 ON t1.a=t2.a;
a
1999-01-01 00:00:00
1999-01-01 00:00:00
# t2 should NOT be eliminated
EXPLAIN SELECT t1.* FROM t1 LEFT JOIN t2 ON t1.a=t2.a;
id	select_type	table	type	possible_keys	key	key_len	ref	rows	Extra
1	SIMPLE	t1	system	NULL	NULL	NULL	NULL	1	
1	SIMPLE	t2	index	PRIMARY	PRIMARY	14	NULL	2	Using where; Using index
DROP TABLE t1,t2;
#
# MDEV-6971 Bad results with joins comparing TIME and DOUBLE/DECIMAL columns
#
CREATE TABLE t1 (a TIME(6) PRIMARY KEY);
INSERT INTO t1 VALUES ('10:20:30');
CREATE TABLE t2 (a DECIMAL(30,10));
INSERT INTO t2 VALUES (102030),(102030.000000001);
SELECT t1.* FROM t1 JOIN t2 USING(a);
a
10:20:30.000000
10:20:30.000000
Warnings:
Note	1292	Truncated incorrect time value: '102030.0000000000'
Note	1292	Truncated incorrect time value: '102030.0000000010'
SELECT t1.* FROM t1 LEFT JOIN t2 USING(a);
a
10:20:30.000000
10:20:30.000000
Warnings:
Note	1292	Truncated incorrect time value: '102030.0000000000'
Note	1292	Truncated incorrect time value: '102030.0000000000'
Note	1292	Truncated incorrect time value: '102030.0000000010'
ALTER TABLE t2 ADD PRIMARY KEY(a);
SELECT t1.* FROM t1 JOIN t2 USING(a);
a
10:20:30.000000
10:20:30.000000
Warnings:
Note	1292	Truncated incorrect time value: '102030.0000000000'
Note	1292	Truncated incorrect time value: '102030.0000000010'
SELECT t1.* FROM t1 LEFT JOIN t2 USING(a);
a
10:20:30.000000
10:20:30.000000
Warnings:
Note	1292	Truncated incorrect time value: '102030.0000000000'
Note	1292	Truncated incorrect time value: '102030.0000000000'
Note	1292	Truncated incorrect time value: '102030.0000000010'
# t2 should NOT be eliminated
EXPLAIN SELECT t1.* FROM t1 LEFT JOIN t2 USING(a);
id	select_type	table	type	possible_keys	key	key_len	ref	rows	Extra
1	SIMPLE	t1	system	NULL	NULL	NULL	NULL	1	
1	SIMPLE	t2	index	PRIMARY	PRIMARY	14	NULL	2	Using where; Using index
DROP TABLE t1,t2;
#
# End of 10.0 tests
#
=======
CREATE TABLE t1 (
`FLD1` decimal(7,4) unsigned zerofill NOT NULL DEFAULT 001.0000,
`FLD2` decimal(7,4) unsigned zerofill NOT NULL DEFAULT 001.0000,
`FLD3` decimal(7,4) unsigned zerofill NOT NULL DEFAULT 001.0000,
`FLD4` decimal(7,4) unsigned zerofill NOT NULL DEFAULT 001.0000,
`FLD5` decimal(7,4) unsigned zerofill NOT NULL DEFAULT 001.0000,
`FLD6` decimal(7,4) unsigned zerofill NOT NULL DEFAULT 001.0000,
`FLD7` decimal(7,4) unsigned zerofill NOT NULL DEFAULT 001.0000,
`FLD8` decimal(7,4) unsigned zerofill NOT NULL DEFAULT 001.0000,
`FLD9` decimal(7,4) unsigned zerofill NOT NULL DEFAULT 001.0000,
`FLD10` decimal(7,4) unsigned zerofill NOT NULL DEFAULT 001.0000,
`FLD11` decimal(7,4) unsigned zerofill NOT NULL DEFAULT 001.0000,
`FLD12` decimal(7,4) unsigned zerofill NOT NULL DEFAULT 001.0000,
`FLD13` decimal(7,4) unsigned zerofill NOT NULL DEFAULT 001.0000,
`FLD14` decimal(7,4) unsigned zerofill NOT NULL DEFAULT 001.0000,
`FLD15` decimal(7,4) unsigned zerofill NOT NULL DEFAULT 001.0000,
`FLD16` decimal(7,4) unsigned zerofill NOT NULL DEFAULT 001.0000,
`FLD17` decimal(7,4) unsigned zerofill NOT NULL DEFAULT 001.0000,
`FLD18` decimal(7,4) unsigned zerofill NOT NULL DEFAULT 001.0000,
`FLD19` decimal(7,4) unsigned zerofill NOT NULL DEFAULT 001.0000,
`FLD20` decimal(7,4) unsigned zerofill NOT NULL DEFAULT 001.0000,
`FLD21` decimal(7,4) unsigned zerofill NOT NULL DEFAULT 001.0000,
`FLD22` decimal(7,4) unsigned zerofill NOT NULL DEFAULT 001.0000,
`FLD23` decimal(7,4) unsigned zerofill NOT NULL DEFAULT 001.0000
);
INSERT INTO t1 VALUES (001.0760,000.9500,001.0000,001.0000,001.0000,
001.0000,001.0000,001.0000,001.0000,001.0000,001.0000,000.5949,001.0194,
001.0000,001.0000,001.0000,001.0000,001.0000,001.0000,000.9220,001.1890,001.2130,327.2690);
select FLD1*FLD2*FLD3*FLD4*FLD5*FLD6*FLD7*FLD8*FLD9*FLD10*FLD11*FLD12*FLD13*FLD14*FLD15*FLD16*FLD17*FLD18*FLD19*FLD20*FLD21*FLD22*FLD23 as calc1 from t1;
calc1
269.775757576440530322187032000000
select FLD23*FLD2*FLD1*FLD4*FLD5*FLD11*FLD12*FLD13*FLD3*FLD15*FLD16*FLD17*FLD18*FLD19*FLD20*FLD21*FLD22*FLD14*FLD6*FLD7*FLD8*FLD9*FLD10 as calc2 from t1;
calc2
269.775757576440530322187032000000
DROP TABLE t1;
CREATE TABLE t1 AS SELECT 1.0 * 2.000;
SHOW CREATE TABLE t1;
Table	Create Table
t1	CREATE TABLE `t1` (
  `1.0 * 2.000` decimal(6,4) NOT NULL DEFAULT '0.0000'
) ENGINE=MyISAM DEFAULT CHARSET=latin1
DROP TABLE t1;
>>>>>>> 31f1fe22
<|MERGE_RESOLUTION|>--- conflicted
+++ resolved
@@ -1997,89 +1997,6 @@
 select 0.01 mod 1;
 0.01 mod 1
 0.01
-<<<<<<< HEAD
-#
-# Start of 10.0 tests
-#
-#
-# MDEV-6950 Bad results with joins comparing DATE and INT/ENUM/VARCHAR columns
-#
-CREATE TABLE t1 (a DATETIME PRIMARY KEY);
-INSERT INTO t1 VALUES ('1999-01-01 00:00:00');
-CREATE TABLE t2 (a DECIMAL(30,1));
-INSERT INTO t2 VALUES (19990101000000);
-INSERT INTO t2 VALUES (990101000000);
-SELECT t1.* FROM t1,t2 WHERE t1.a=t2.a;
-a
-1999-01-01 00:00:00
-1999-01-01 00:00:00
-SELECT t1.* FROM t1 LEFT JOIN t2 ON t1.a=t2.a;
-a
-1999-01-01 00:00:00
-1999-01-01 00:00:00
-ALTER TABLE t2 ADD PRIMARY KEY(a);
-SELECT t1.* FROM t1,t2 WHERE t1.a=t2.a;
-a
-1999-01-01 00:00:00
-1999-01-01 00:00:00
-SELECT t1.* FROM t1 LEFT JOIN t2 ON t1.a=t2.a;
-a
-1999-01-01 00:00:00
-1999-01-01 00:00:00
-# t2 should NOT be eliminated
-EXPLAIN SELECT t1.* FROM t1 LEFT JOIN t2 ON t1.a=t2.a;
-id	select_type	table	type	possible_keys	key	key_len	ref	rows	Extra
-1	SIMPLE	t1	system	NULL	NULL	NULL	NULL	1	
-1	SIMPLE	t2	index	PRIMARY	PRIMARY	14	NULL	2	Using where; Using index
-DROP TABLE t1,t2;
-#
-# MDEV-6971 Bad results with joins comparing TIME and DOUBLE/DECIMAL columns
-#
-CREATE TABLE t1 (a TIME(6) PRIMARY KEY);
-INSERT INTO t1 VALUES ('10:20:30');
-CREATE TABLE t2 (a DECIMAL(30,10));
-INSERT INTO t2 VALUES (102030),(102030.000000001);
-SELECT t1.* FROM t1 JOIN t2 USING(a);
-a
-10:20:30.000000
-10:20:30.000000
-Warnings:
-Note	1292	Truncated incorrect time value: '102030.0000000000'
-Note	1292	Truncated incorrect time value: '102030.0000000010'
-SELECT t1.* FROM t1 LEFT JOIN t2 USING(a);
-a
-10:20:30.000000
-10:20:30.000000
-Warnings:
-Note	1292	Truncated incorrect time value: '102030.0000000000'
-Note	1292	Truncated incorrect time value: '102030.0000000000'
-Note	1292	Truncated incorrect time value: '102030.0000000010'
-ALTER TABLE t2 ADD PRIMARY KEY(a);
-SELECT t1.* FROM t1 JOIN t2 USING(a);
-a
-10:20:30.000000
-10:20:30.000000
-Warnings:
-Note	1292	Truncated incorrect time value: '102030.0000000000'
-Note	1292	Truncated incorrect time value: '102030.0000000010'
-SELECT t1.* FROM t1 LEFT JOIN t2 USING(a);
-a
-10:20:30.000000
-10:20:30.000000
-Warnings:
-Note	1292	Truncated incorrect time value: '102030.0000000000'
-Note	1292	Truncated incorrect time value: '102030.0000000000'
-Note	1292	Truncated incorrect time value: '102030.0000000010'
-# t2 should NOT be eliminated
-EXPLAIN SELECT t1.* FROM t1 LEFT JOIN t2 USING(a);
-id	select_type	table	type	possible_keys	key	key_len	ref	rows	Extra
-1	SIMPLE	t1	system	NULL	NULL	NULL	NULL	1	
-1	SIMPLE	t2	index	PRIMARY	PRIMARY	14	NULL	2	Using where; Using index
-DROP TABLE t1,t2;
-#
-# End of 10.0 tests
-#
-=======
 CREATE TABLE t1 (
 `FLD1` decimal(7,4) unsigned zerofill NOT NULL DEFAULT 001.0000,
 `FLD2` decimal(7,4) unsigned zerofill NOT NULL DEFAULT 001.0000,
@@ -2122,4 +2039,84 @@
   `1.0 * 2.000` decimal(6,4) NOT NULL DEFAULT '0.0000'
 ) ENGINE=MyISAM DEFAULT CHARSET=latin1
 DROP TABLE t1;
->>>>>>> 31f1fe22
+#
+# End of 5.5 tests
+#
+#
+# MDEV-6950 Bad results with joins comparing DATE and INT/ENUM/VARCHAR columns
+#
+CREATE TABLE t1 (a DATETIME PRIMARY KEY);
+INSERT INTO t1 VALUES ('1999-01-01 00:00:00');
+CREATE TABLE t2 (a DECIMAL(30,1));
+INSERT INTO t2 VALUES (19990101000000);
+INSERT INTO t2 VALUES (990101000000);
+SELECT t1.* FROM t1,t2 WHERE t1.a=t2.a;
+a
+1999-01-01 00:00:00
+1999-01-01 00:00:00
+SELECT t1.* FROM t1 LEFT JOIN t2 ON t1.a=t2.a;
+a
+1999-01-01 00:00:00
+1999-01-01 00:00:00
+ALTER TABLE t2 ADD PRIMARY KEY(a);
+SELECT t1.* FROM t1,t2 WHERE t1.a=t2.a;
+a
+1999-01-01 00:00:00
+1999-01-01 00:00:00
+SELECT t1.* FROM t1 LEFT JOIN t2 ON t1.a=t2.a;
+a
+1999-01-01 00:00:00
+1999-01-01 00:00:00
+# t2 should NOT be eliminated
+EXPLAIN SELECT t1.* FROM t1 LEFT JOIN t2 ON t1.a=t2.a;
+id	select_type	table	type	possible_keys	key	key_len	ref	rows	Extra
+1	SIMPLE	t1	system	NULL	NULL	NULL	NULL	1	
+1	SIMPLE	t2	index	PRIMARY	PRIMARY	14	NULL	2	Using where; Using index
+DROP TABLE t1,t2;
+#
+# MDEV-6971 Bad results with joins comparing TIME and DOUBLE/DECIMAL columns
+#
+CREATE TABLE t1 (a TIME(6) PRIMARY KEY);
+INSERT INTO t1 VALUES ('10:20:30');
+CREATE TABLE t2 (a DECIMAL(30,10));
+INSERT INTO t2 VALUES (102030),(102030.000000001);
+SELECT t1.* FROM t1 JOIN t2 USING(a);
+a
+10:20:30.000000
+10:20:30.000000
+Warnings:
+Note	1292	Truncated incorrect time value: '102030.0000000000'
+Note	1292	Truncated incorrect time value: '102030.0000000010'
+SELECT t1.* FROM t1 LEFT JOIN t2 USING(a);
+a
+10:20:30.000000
+10:20:30.000000
+Warnings:
+Note	1292	Truncated incorrect time value: '102030.0000000000'
+Note	1292	Truncated incorrect time value: '102030.0000000000'
+Note	1292	Truncated incorrect time value: '102030.0000000010'
+ALTER TABLE t2 ADD PRIMARY KEY(a);
+SELECT t1.* FROM t1 JOIN t2 USING(a);
+a
+10:20:30.000000
+10:20:30.000000
+Warnings:
+Note	1292	Truncated incorrect time value: '102030.0000000000'
+Note	1292	Truncated incorrect time value: '102030.0000000010'
+SELECT t1.* FROM t1 LEFT JOIN t2 USING(a);
+a
+10:20:30.000000
+10:20:30.000000
+Warnings:
+Note	1292	Truncated incorrect time value: '102030.0000000000'
+Note	1292	Truncated incorrect time value: '102030.0000000000'
+Note	1292	Truncated incorrect time value: '102030.0000000010'
+# t2 should NOT be eliminated
+EXPLAIN SELECT t1.* FROM t1 LEFT JOIN t2 USING(a);
+id	select_type	table	type	possible_keys	key	key_len	ref	rows	Extra
+1	SIMPLE	t1	system	NULL	NULL	NULL	NULL	1	
+1	SIMPLE	t2	index	PRIMARY	PRIMARY	14	NULL	2	Using where; Using index
+DROP TABLE t1,t2;
+#
+# End of 10.0 tests
+#