drop table if exists t1,t2;
SET SQL_WARNINGS=1;
CREATE TABLE t1 (
STRING_DATA char(255) default NULL,
KEY string_data (STRING_DATA)
) ENGINE=MyISAM;
INSERT INTO t1 VALUES ('AAAAAAAAAAAAAAAAAAAAAAAAAAAAAAAAAAAAAAAAAAAAAAAAAAAAAAAAAAAAAAAAAAAAAAAAAAAAAAAAAAAAAAAAAAAAAAAAAAAAAAAAAAAAAAAAAAAAAAAAAAAAAAAAAAAAAAAAAAAAAAAAAAAAAAAAAAAAAAAAAAAAAAAAAAAAAAAAAAAAAAAAAAAAAAAAAAAAAAAAAAAAAAAAAAAAAAAAAAAAAAAAAAAAAAAAAAAAAAAAAAAAAAAAAAAAAAA');
INSERT INTO t1 VALUES ('DDDDDDDDDDDDDDDDDDDDDDDDDDDDDDDDDDDDDDDDDDDDDDDDDDDDDDDDDDDDDDDDDDDDDDDDDDDDDDDDDDDDDDDDDDDDDDDDDDDDDDDDDDDDDDDDDDDDDDDDDDDDDDDDDDDDDDDDDDDDDDDDDDDDDDDDDDDDDDDDDDDDDDDDDDDDDDDDDDDDDDDDDDDDDDDDDDDDDDDDDDDDDDDDDDDDDDDDDDDDDDDDDDDDDDDDDDDDDDDDDDDDDDDDDDDDDDD');
INSERT INTO t1 VALUES ('FFFFFFFFFFFFFFFFFFFFFFFFFFFFFFFFFFFFFFFFFFFFFFFFFFFFFFFFFFFFFFFFFFFFFFFFFFFFFFFFFFFFFFFFFFFFFFFFFFFFFFFFFFFFFFFFFFFFFFFFFFFFFFFFFFFFFFFFFFFFFFFFFFFFFFFFFFFFFFFFFFFFFFFFFFFFFFFFFFFFFFFFFFFFFFFFFFFFFFFFFFFFFFFFFFFFFFFFFFFFFFFFFFFFFFFFFFFFFFFFFFFFFFFFFFFFFFF');
INSERT INTO t1 VALUES ('FGGGGGGGGGGGGGGGGGGGGGGGGGGGGGGGGGGGGGGGGGGGGGGGGGGGGGGGGGGGGGGGGGGGGGGGGGGGGGGGGGGGGGGGGGGGGGGGGGGGGGGGGGGGGGGGGGGGGGGGGGGGGGGGGGGGGGGGGGGGGGGGGGGGGGGGGGGGGGGGGGGGGGGGGGGGGGGGGGGGGGGGGGGGGGGGGGGGGGGGGGGGGGGGGGGGGGGGGGGGGGGGGGGGGGGGGGGGGGGGGGGGGGGGGGGGGGG');
INSERT INTO t1 VALUES ('HHHHHHHHHHHHHHHHHHHHHHHHHHHHHHHHHHHHHHHHHHHHHHHHHHHHHHHHHHHHHHHHHHHHHHHHHHHHHHHHHHHHHHHHHHHHHHHHHHHHHHHHHHHHHHHHHHHHHHHHHHHHHHHHHHHHHHHHHHHHHHHHHHHHHHHHHHHHHHHHHHHHHHHHHHHHHHHHHHHHHHHHHHHHHHHHHHHHHHHHHHHHHHHHHHHHHHHHHHHHHHHHHHHHHHHHHHHHHHHHHHHHHHHHHHHHHHH');
INSERT INTO t1 VALUES ('WWWWWWWWWWWWWWWWWWWWWWWWWWWWWWWWWWWWWWWWWWWWWWWWWWWWWWWWWWWWWWWWWWWWWWWWWWWWWWWWWWWWWWWWWWWWWWWWWWWWWWWWWWWWWWWWWWWWWWWWWWWWWWWWWWWWWWWWWWWWWWWWWWWWWWWWWWWWWWWWWWWWWWWWWWWWWWWWWWWWWWWWWWWWWWWWWWWWWWWWWWWWWWWWWWWWWWWWWWWWWWWWWWWWWWWWWWWWWWWWWWWWWWWWWWWWWWW');
CHECK TABLE t1;
Table	Op	Msg_type	Msg_text
test.t1	check	status	OK
drop table t1;
create table t1 (a tinyint not null auto_increment, b blob not null, primary key (a));
check table t1;
Table	Op	Msg_type	Msg_text
test.t1	check	status	OK
repair table t1;
Table	Op	Msg_type	Msg_text
test.t1	repair	status	OK
delete from t1 where (a & 1);
check table t1;
Table	Op	Msg_type	Msg_text
test.t1	check	status	OK
repair table t1;
Table	Op	Msg_type	Msg_text
test.t1	repair	status	OK
check table t1;
Table	Op	Msg_type	Msg_text
test.t1	check	status	OK
drop table t1;
create table t1 (a int not null auto_increment, b int not null, primary key (a), index(b));
insert into t1 (b) values (1),(2),(2),(2),(2);
optimize table t1;
Table	Op	Msg_type	Msg_text
test.t1	optimize	status	OK
show index from t1;
Table	Non_unique	Key_name	Seq_in_index	Column_name	Collation	Cardinality	Sub_part	Packed	Null	Index_type	Comment
t1	0	PRIMARY	1	a	A	5	NULL	NULL		BTREE	
t1	1	b	1	b	A	1	NULL	NULL		BTREE	
optimize table t1;
Table	Op	Msg_type	Msg_text
test.t1	optimize	status	Table is already up to date
show index from t1;
Table	Non_unique	Key_name	Seq_in_index	Column_name	Collation	Cardinality	Sub_part	Packed	Null	Index_type	Comment
t1	0	PRIMARY	1	a	A	5	NULL	NULL		BTREE	
t1	1	b	1	b	A	1	NULL	NULL		BTREE	
drop table t1;
create table t1 (a int not null, b int not null, c int not null, primary key (a),key(b)) engine=myisam;
insert into t1 values (3,3,3),(1,1,1),(2,2,2),(4,4,4);
explain select * from t1 order by a;
id	select_type	table	type	possible_keys	key	key_len	ref	rows	Extra
1	SIMPLE	t1	ALL	NULL	NULL	NULL	NULL	4	Using filesort
explain select * from t1 order by b;
id	select_type	table	type	possible_keys	key	key_len	ref	rows	Extra
1	SIMPLE	t1	ALL	NULL	NULL	NULL	NULL	4	Using filesort
explain select * from t1 order by c;
id	select_type	table	type	possible_keys	key	key_len	ref	rows	Extra
1	SIMPLE	t1	ALL	NULL	NULL	NULL	NULL	4	Using filesort
explain select a from t1 order by a;
id	select_type	table	type	possible_keys	key	key_len	ref	rows	Extra
1	SIMPLE	t1	index	NULL	PRIMARY	4	NULL	4	Using index
explain select b from t1 order by b;
id	select_type	table	type	possible_keys	key	key_len	ref	rows	Extra
1	SIMPLE	t1	index	NULL	b	4	NULL	4	Using index
explain select a,b from t1 order by b;
id	select_type	table	type	possible_keys	key	key_len	ref	rows	Extra
1	SIMPLE	t1	ALL	NULL	NULL	NULL	NULL	4	Using filesort
explain select a,b from t1;
id	select_type	table	type	possible_keys	key	key_len	ref	rows	Extra
1	SIMPLE	t1	ALL	NULL	NULL	NULL	NULL	4	
explain select a,b,c from t1;
id	select_type	table	type	possible_keys	key	key_len	ref	rows	Extra
1	SIMPLE	t1	ALL	NULL	NULL	NULL	NULL	4	
drop table t1;
CREATE TABLE t1 (a INT);
INSERT INTO  t1 VALUES (1), (2), (3);
LOCK TABLES t1 WRITE;
INSERT INTO  t1 VALUES (1), (2), (3);
OPTIMIZE TABLE t1;
Table	Op	Msg_type	Msg_text
test.t1	optimize	status	OK
DROP TABLE t1;
create table t1 ( t1 char(255), key(t1(250)));
insert t1 values ('137513751375137513751375137513751375137569516951695169516951695169516951695169');
insert t1 values ('178417841784178417841784178417841784178403420342034203420342034203420342034203');
insert t1 values ('213872387238723872387238723872387238723867376737673767376737673767376737673767');
insert t1 values ('242624262426242624262426242624262426242607890789078907890789078907890789078907');
insert t1 values ('256025602560256025602560256025602560256011701170117011701170117011701170117011');
insert t1 values ('276027602760276027602760276027602760276001610161016101610161016101610161016101');
insert t1 values ('281528152815281528152815281528152815281564956495649564956495649564956495649564');
insert t1 values ('292129212921292129212921292129212921292102100210021002100210021002100210021002');
insert t1 values ('380638063806380638063806380638063806380634483448344834483448344834483448344834');
insert t1 values ('411641164116411641164116411641164116411616301630163016301630163016301630163016');
insert t1 values ('420842084208420842084208420842084208420899889988998899889988998899889988998899');
insert t1 values ('438443844384438443844384438443844384438482448244824482448244824482448244824482');
insert t1 values ('443244324432443244324432443244324432443239613961396139613961396139613961396139');
insert t1 values ('485448544854485448544854485448544854485477847784778477847784778477847784778477');
insert t1 values ('494549454945494549454945494549454945494555275527552755275527552755275527552755');
insert t1 values ('538647864786478647864786478647864786478688918891889188918891889188918891889188');
insert t1 values ('565556555655565556555655565556555655565554845484548454845484548454845484548454');
insert t1 values ('607860786078607860786078607860786078607856665666566656665666566656665666566656');
insert t1 values ('640164016401640164016401640164016401640141274127412741274127412741274127412741');
insert t1 values ('719471947194719471947194719471947194719478717871787178717871787178717871787178');
insert t1 values ('742574257425742574257425742574257425742549604960496049604960496049604960496049');
insert t1 values ('887088708870887088708870887088708870887035963596359635963596359635963596359635');
insert t1 values ('917791779177917791779177917791779177917773857385738573857385738573857385738573');
insert t1 values ('933293329332933293329332933293329332933278987898789878987898789878987898789878');
insert t1 values ('963896389638963896389638963896389638963877807780778077807780778077807780778077');
delete from t1 where t1>'2';
insert t1 values ('70'), ('84'), ('60'), ('20'), ('76'), ('89'), ('49'), ('50'),
('88'), ('61'), ('42'), ('98'), ('39'), ('30'), ('25'), ('66'), ('61'), ('48'),
('80'), ('84'), ('98'), ('19'), ('91'), ('42'), ('47');
optimize table t1;
Table	Op	Msg_type	Msg_text
test.t1	optimize	status	OK
check table t1;
Table	Op	Msg_type	Msg_text
test.t1	check	status	OK
drop table t1;
create table t1 (i1 int, i2 int, i3 int, i4 int, i5 int, i6 int, i7 int, i8
int, i9 int, i10 int, i11 int, i12 int, i13 int, i14 int, i15 int, i16 int, i17
int, i18 int, i19 int, i20 int, i21 int, i22 int, i23 int, i24 int, i25 int,
i26 int, i27 int, i28 int, i29 int, i30 int, i31 int, i32 int, i33 int, i34
int, i35 int, i36 int, i37 int, i38 int, i39 int, i40 int, i41 int, i42 int,
i43 int, i44 int, i45 int, i46 int, i47 int, i48 int, i49 int, i50 int, i51
int, i52 int, i53 int, i54 int, i55 int, i56 int, i57 int, i58 int, i59 int,
i60 int, i61 int, i62 int, i63 int, i64 int, i65 int, i66 int, i67 int, i68
int, i69 int, i70 int, i71 int, i72 int, i73 int, i74 int, i75 int, i76 int,
i77 int, i78 int, i79 int, i80 int, i81 int, i82 int, i83 int, i84 int, i85
int, i86 int, i87 int, i88 int, i89 int, i90 int, i91 int, i92 int, i93 int,
i94 int, i95 int, i96 int, i97 int, i98 int, i99 int, i100 int, i101 int, i102
int, i103 int, i104 int, i105 int, i106 int, i107 int, i108 int, i109 int, i110
int, i111 int, i112 int, i113 int, i114 int, i115 int, i116 int, i117 int, i118
int, i119 int, i120 int, i121 int, i122 int, i123 int, i124 int, i125 int, i126
int, i127 int, i128 int, i129 int, i130 int, i131 int, i132 int, i133 int, i134
int, i135 int, i136 int, i137 int, i138 int, i139 int, i140 int, i141 int, i142
int, i143 int, i144 int, i145 int, i146 int, i147 int, i148 int, i149 int, i150
int, i151 int, i152 int, i153 int, i154 int, i155 int, i156 int, i157 int, i158
int, i159 int, i160 int, i161 int, i162 int, i163 int, i164 int, i165 int, i166
int, i167 int, i168 int, i169 int, i170 int, i171 int, i172 int, i173 int, i174
int, i175 int, i176 int, i177 int, i178 int, i179 int, i180 int, i181 int, i182
int, i183 int, i184 int, i185 int, i186 int, i187 int, i188 int, i189 int, i190
int, i191 int, i192 int, i193 int, i194 int, i195 int, i196 int, i197 int, i198
int, i199 int, i200 int, i201 int, i202 int, i203 int, i204 int, i205 int, i206
int, i207 int, i208 int, i209 int, i210 int, i211 int, i212 int, i213 int, i214
int, i215 int, i216 int, i217 int, i218 int, i219 int, i220 int, i221 int, i222
int, i223 int, i224 int, i225 int, i226 int, i227 int, i228 int, i229 int, i230
int, i231 int, i232 int, i233 int, i234 int, i235 int, i236 int, i237 int, i238
int, i239 int, i240 int, i241 int, i242 int, i243 int, i244 int, i245 int, i246
int, i247 int, i248 int, i249 int, i250 int, i251 int, i252 int, i253 int, i254
int, i255 int, i256 int, i257 int, i258 int, i259 int, i260 int, i261 int, i262
int, i263 int, i264 int, i265 int, i266 int, i267 int, i268 int, i269 int, i270
int, i271 int, i272 int, i273 int, i274 int, i275 int, i276 int, i277 int, i278
int, i279 int, i280 int, i281 int, i282 int, i283 int, i284 int, i285 int, i286
int, i287 int, i288 int, i289 int, i290 int, i291 int, i292 int, i293 int, i294
int, i295 int, i296 int, i297 int, i298 int, i299 int, i300 int, i301 int, i302
int, i303 int, i304 int, i305 int, i306 int, i307 int, i308 int, i309 int, i310
int, i311 int, i312 int, i313 int, i314 int, i315 int, i316 int, i317 int, i318
int, i319 int, i320 int, i321 int, i322 int, i323 int, i324 int, i325 int, i326
int, i327 int, i328 int, i329 int, i330 int, i331 int, i332 int, i333 int, i334
int, i335 int, i336 int, i337 int, i338 int, i339 int, i340 int, i341 int, i342
int, i343 int, i344 int, i345 int, i346 int, i347 int, i348 int, i349 int, i350
int, i351 int, i352 int, i353 int, i354 int, i355 int, i356 int, i357 int, i358
int, i359 int, i360 int, i361 int, i362 int, i363 int, i364 int, i365 int, i366
int, i367 int, i368 int, i369 int, i370 int, i371 int, i372 int, i373 int, i374
int, i375 int, i376 int, i377 int, i378 int, i379 int, i380 int, i381 int, i382
int, i383 int, i384 int, i385 int, i386 int, i387 int, i388 int, i389 int, i390
int, i391 int, i392 int, i393 int, i394 int, i395 int, i396 int, i397 int, i398
int, i399 int, i400 int, i401 int, i402 int, i403 int, i404 int, i405 int, i406
int, i407 int, i408 int, i409 int, i410 int, i411 int, i412 int, i413 int, i414
int, i415 int, i416 int, i417 int, i418 int, i419 int, i420 int, i421 int, i422
int, i423 int, i424 int, i425 int, i426 int, i427 int, i428 int, i429 int, i430
int, i431 int, i432 int, i433 int, i434 int, i435 int, i436 int, i437 int, i438
int, i439 int, i440 int, i441 int, i442 int, i443 int, i444 int, i445 int, i446
int, i447 int, i448 int, i449 int, i450 int, i451 int, i452 int, i453 int, i454
int, i455 int, i456 int, i457 int, i458 int, i459 int, i460 int, i461 int, i462
int, i463 int, i464 int, i465 int, i466 int, i467 int, i468 int, i469 int, i470
int, i471 int, i472 int, i473 int, i474 int, i475 int, i476 int, i477 int, i478
int, i479 int, i480 int, i481 int, i482 int, i483 int, i484 int, i485 int, i486
int, i487 int, i488 int, i489 int, i490 int, i491 int, i492 int, i493 int, i494
int, i495 int, i496 int, i497 int, i498 int, i499 int, i500 int, i501 int, i502
int, i503 int, i504 int, i505 int, i506 int, i507 int, i508 int, i509 int, i510
int, i511 int, i512 int, i513 int, i514 int, i515 int, i516 int, i517 int, i518
int, i519 int, i520 int, i521 int, i522 int, i523 int, i524 int, i525 int, i526
int, i527 int, i528 int, i529 int, i530 int, i531 int, i532 int, i533 int, i534
int, i535 int, i536 int, i537 int, i538 int, i539 int, i540 int, i541 int, i542
int, i543 int, i544 int, i545 int, i546 int, i547 int, i548 int, i549 int, i550
int, i551 int, i552 int, i553 int, i554 int, i555 int, i556 int, i557 int, i558
int, i559 int, i560 int, i561 int, i562 int, i563 int, i564 int, i565 int, i566
int, i567 int, i568 int, i569 int, i570 int, i571 int, i572 int, i573 int, i574
int, i575 int, i576 int, i577 int, i578 int, i579 int, i580 int, i581 int, i582
int, i583 int, i584 int, i585 int, i586 int, i587 int, i588 int, i589 int, i590
int, i591 int, i592 int, i593 int, i594 int, i595 int, i596 int, i597 int, i598
int, i599 int, i600 int, i601 int, i602 int, i603 int, i604 int, i605 int, i606
int, i607 int, i608 int, i609 int, i610 int, i611 int, i612 int, i613 int, i614
int, i615 int, i616 int, i617 int, i618 int, i619 int, i620 int, i621 int, i622
int, i623 int, i624 int, i625 int, i626 int, i627 int, i628 int, i629 int, i630
int, i631 int, i632 int, i633 int, i634 int, i635 int, i636 int, i637 int, i638
int, i639 int, i640 int, i641 int, i642 int, i643 int, i644 int, i645 int, i646
int, i647 int, i648 int, i649 int, i650 int, i651 int, i652 int, i653 int, i654
int, i655 int, i656 int, i657 int, i658 int, i659 int, i660 int, i661 int, i662
int, i663 int, i664 int, i665 int, i666 int, i667 int, i668 int, i669 int, i670
int, i671 int, i672 int, i673 int, i674 int, i675 int, i676 int, i677 int, i678
int, i679 int, i680 int, i681 int, i682 int, i683 int, i684 int, i685 int, i686
int, i687 int, i688 int, i689 int, i690 int, i691 int, i692 int, i693 int, i694
int, i695 int, i696 int, i697 int, i698 int, i699 int, i700 int, i701 int, i702
int, i703 int, i704 int, i705 int, i706 int, i707 int, i708 int, i709 int, i710
int, i711 int, i712 int, i713 int, i714 int, i715 int, i716 int, i717 int, i718
int, i719 int, i720 int, i721 int, i722 int, i723 int, i724 int, i725 int, i726
int, i727 int, i728 int, i729 int, i730 int, i731 int, i732 int, i733 int, i734
int, i735 int, i736 int, i737 int, i738 int, i739 int, i740 int, i741 int, i742
int, i743 int, i744 int, i745 int, i746 int, i747 int, i748 int, i749 int, i750
int, i751 int, i752 int, i753 int, i754 int, i755 int, i756 int, i757 int, i758
int, i759 int, i760 int, i761 int, i762 int, i763 int, i764 int, i765 int, i766
int, i767 int, i768 int, i769 int, i770 int, i771 int, i772 int, i773 int, i774
int, i775 int, i776 int, i777 int, i778 int, i779 int, i780 int, i781 int, i782
int, i783 int, i784 int, i785 int, i786 int, i787 int, i788 int, i789 int, i790
int, i791 int, i792 int, i793 int, i794 int, i795 int, i796 int, i797 int, i798
int, i799 int, i800 int, i801 int, i802 int, i803 int, i804 int, i805 int, i806
int, i807 int, i808 int, i809 int, i810 int, i811 int, i812 int, i813 int, i814
int, i815 int, i816 int, i817 int, i818 int, i819 int, i820 int, i821 int, i822
int, i823 int, i824 int, i825 int, i826 int, i827 int, i828 int, i829 int, i830
int, i831 int, i832 int, i833 int, i834 int, i835 int, i836 int, i837 int, i838
int, i839 int, i840 int, i841 int, i842 int, i843 int, i844 int, i845 int, i846
int, i847 int, i848 int, i849 int, i850 int, i851 int, i852 int, i853 int, i854
int, i855 int, i856 int, i857 int, i858 int, i859 int, i860 int, i861 int, i862
int, i863 int, i864 int, i865 int, i866 int, i867 int, i868 int, i869 int, i870
int, i871 int, i872 int, i873 int, i874 int, i875 int, i876 int, i877 int, i878
int, i879 int, i880 int, i881 int, i882 int, i883 int, i884 int, i885 int, i886
int, i887 int, i888 int, i889 int, i890 int, i891 int, i892 int, i893 int, i894
int, i895 int, i896 int, i897 int, i898 int, i899 int, i900 int, i901 int, i902
int, i903 int, i904 int, i905 int, i906 int, i907 int, i908 int, i909 int, i910
int, i911 int, i912 int, i913 int, i914 int, i915 int, i916 int, i917 int, i918
int, i919 int, i920 int, i921 int, i922 int, i923 int, i924 int, i925 int, i926
int, i927 int, i928 int, i929 int, i930 int, i931 int, i932 int, i933 int, i934
int, i935 int, i936 int, i937 int, i938 int, i939 int, i940 int, i941 int, i942
int, i943 int, i944 int, i945 int, i946 int, i947 int, i948 int, i949 int, i950
int, i951 int, i952 int, i953 int, i954 int, i955 int, i956 int, i957 int, i958
int, i959 int, i960 int, i961 int, i962 int, i963 int, i964 int, i965 int, i966
int, i967 int, i968 int, i969 int, i970 int, i971 int, i972 int, i973 int, i974
int, i975 int, i976 int, i977 int, i978 int, i979 int, i980 int, i981 int, i982
int, i983 int, i984 int, i985 int, i986 int, i987 int, i988 int, i989 int, i990
int, i991 int, i992 int, i993 int, i994 int, i995 int, i996 int, i997 int, i998
int, i999 int, i1000 int, b blob) row_format=dynamic;
insert into t1 values (1, 1, 1, 1, 1, 1, 1, 1, 1, 1, 1, 1, 1, 1, 1, 1, 1, 1, 1,
1, 1, 1, 1, 1, 1, 1, 1, 1, 1, 1, 1, 1, 1, 1, 1, 1, 1, 1, 1, 1, 1, 1, 1, 1, 1,
1, 1, 1, 1, 1, 1, 1, 1, 1, 1, 1, 1, 1, 1, 1, 1, 1, 1, 1, 1, 1, 1, 1, 1, 1, 1,
1, 1, 1, 1, 1, 1, 1, 1, 1, 1, 1, 1, 1, 1, 1, 1, 1, 1, 1, 1, 1, 1, 1, 1, 1, 1,
1, 1, 1, 1, 1, 1, 1, 1, 1, 1, 1, 1, 1, 1, 1, 1, 1, 1, 1, 1, 1, 1, 1, 1, 1, 1,
1, 1, 1, 1, 1, 1, 1, 1, 1, 1, 1, 1, 1, 1, 1, 1, 1, 1, 1, 1, 1, 1, 1, 1, 1, 1,
1, 1, 1, 1, 1, 1, 1, 1, 1, 1, 1, 1, 1, 1, 1, 1, 1, 1, 1, 1, 1, 1, 1, 1, 1, 1,
1, 1, 1, 1, 1, 1, 1, 1, 1, 1, 1, 1, 1, 1, 1, 1, 1, 1, 1, 1, 1, 1, 1, 1, 1, 1,
1, 1, 1, 1, 1, 1, 1, 1, 1, 1, 1, 1, 1, 1, 1, 1, 1, 1, 1, 1, 1, 1, 1, 1, 1, 1,
1, 1, 1, 1, 1, 1, 1, 1, 1, 1, 1, 1, 1, 1, 1, 1, 1, 1, 1, 1, 1, 1, 1, 1, 1, 1,
1, 1, 1, 1, 1, 1, 1, 1, 1, 1, 1, 1, 1, 1, 1, 1, 1, 1, 1, 1, 1, 1, 1, 1, 1, 1,
1, 1, 1, 1, 1, 1, 1, 1, 1, 1, 1, 1, 1, 1, 1, 1, 1, 1, 1, 1, 1, 1, 1, 1, 1, 1,
1, 1, 1, 1, 1, 1, 1, 1, 1, 1, 1, 1, 1, 1, 1, 1, 1, 1, 1, 1, 1, 1, 1, 1, 1, 1,
1, 1, 1, 1, 1, 1, 1, 1, 1, 1, 1, 1, 1, 1, 1, 1, 1, 1, 1, 1, 1, 1, 1, 1, 1, 1,
1, 1, 1, 1, 1, 1, 1, 1, 1, 1, 1, 1, 1, 1, 1, 1, 1, 1, 1, 1, 1, 1, 1, 1, 1, 1,
1, 1, 1, 1, 1, 1, 1, 1, 1, 1, 1, 1, 1, 1, 1, 1, 1, 1, 1, 1, 1, 1, 1, 1, 1, 1,
1, 1, 1, 1, 1, 1, 1, 1, 1, 1, 1, 1, 1, 1, 1, 1, 1, 1, 1, 1, 1, 1, 1, 1, 1, 1,
1, 1, 1, 1, 1, 1, 1, 1, 1, 1, 1, 1, 1, 1, 1, 1, 1, 1, 1, 1, 1, 1, 1, 1, 1, 1,
1, 1, 1, 1, 1, 1, 1, 1, 1, 1, 1, 1, 1, 1, 1, 1, 1, 1, 1, 1, 1, 1, 1, 1, 1, 1,
1, 1, 1, 1, 1, 1, 1, 1, 1, 1, 1, 1, 1, 1, 1, 1, 1, 1, 1, 1, 1, 1, 1, 1, 1, 1,
1, 1, 1, 1, 1, 1, 1, 1, 1, 1, 1, 1, 1, 1, 1, 1, 1, 1, 1, 1, 1, 1, 1, 1, 1, 1,
1, 1, 1, 1, 1, 1, 1, 1, 1, 1, 1, 1, 1, 1, 1, 1, 1, 1, 1, 1, 1, 1, 1, 1, 1, 1,
1, 1, 1, 1, 1, 1, 1, 1, 1, 1, 1, 1, 1, 1, 1, 1, 1, 1, 1, 1, 1, 1, 1, 1, 1, 1,
1, 1, 1, 1, 1, 1, 1, 1, 1, 1, 1, 1, 1, 1, 1, 1, 1, 1, 1, 1, 1, 1, 1, 1, 1, 1,
1, 1, 1, 1, 1, 1, 1, 1, 1, 1, 1, 1, 1, 1, 1, 1, 1, 1, 1, 1, 1, 1, 1, 1, 1, 1,
1, 1, 1, 1, 1, 1, 1, 1, 1, 1, 1, 1, 1, 1, 1, 1, 1, 1, 1, 1, 1, 1, 1, 1, 1, 1,
1, 1, 1, 1, 1, 1, 1, 1, 1, 1, 1, 1, 1, 1, 1, 1, 1, 1, 1, 1, 1, 1, 1, 1, 1, 1,
1, 1, 1, 1, 1, 1, 1, 1, 1, 1, 1, 1, 1, 1, 1, 1, 1, 1, 1, 1, 1, 1, 1, 1, 1, 1,
1, 1, 1, 1, 1, 1, 1, 1, 1, 1, 1, 1, 1, 1, 1, 1, 1, 1, 1, 1, 1, 1, 1, 1, 1, 1,
1, 1, 1, 1, 1, 1, 1, 1, 1, 1, 1, 1, 1, 1, 1, 1, 1, 1, 1, 1, 1, 1, 1, 1, 1, 1,
1, 1, 1, 1, 1, 1, 1, 1, 1, 1, 1, 1, 1, 1, 1, 1, 1, 1, 1, 1, 1, 1, 1, 1, 1, 1,
1, 1, 1, 1, 1, 1, 1, 1, 1, 1, 1, 1, 1, 1, 1, 1, 1, 1, 1, 1, 1, 1, 1, 1, 1, 1,
1, 1, 1, 1, 1, 1, 1, 1, 1, 1, 1, 1, 1, 1, 1, 1, 1, 1, 1, 1, 1, 1, 1, 1, 1, 1,
1, 1, 1, 1, 1, 1, 1, 1, 1, 1, 1, 1, 1, 1, 1, 1, 1, 1, 1, 1, 1, 1, 1, 1, 1, 1,
1, 1, 1, 1, 1, 1, 1, 1, 1, 1, 1, 1, 1, 1, 1, 1, 1, 1, 1, 1, 1, 1, 1, 1, 1, 1,
1, 1, 1, 1, 1, 1, 1, 1, 1, 1, 1, 1, 1, 1, 1, 1, 1, 1, 1, 1, 1, 1, 1, 1, 1, 1,
1, 1, 1, 1, 1, 1, 1, 1, 1, 1, 1, 1, 1, 1, 1, 1, 1, 1, 1, 1, 1, 1, 1, 1, 1, 1,
1, 1, 1, 1, 1, 1, 1, 1, 1, 1, 1, 1, 1, 1, 1, 1, 1, 1, 1, 1, 1, 1, 1, 1, 1, 1,
1, 1, 1, 1, 1, 1, 1, 1, 1, 1, 1, 1, 1, 1, 1, 1, 1, 1, 1, "Sergei");
update t1 set b=repeat('a',256);
update t1 set i1=0, i2=0, i3=0, i4=0, i5=0, i6=0, i7=0;
check table t1;
Table	Op	Msg_type	Msg_text
test.t1	check	status	OK
delete from t1 where i8=1;
select i1,i2 from t1;
i1	i2
check table t1;
Table	Op	Msg_type	Msg_text
test.t1	check	status	OK
drop table t1;
CREATE TABLE `t1` (
`post_id` mediumint(8) unsigned NOT NULL auto_increment,
`topic_id` mediumint(8) unsigned NOT NULL default '0',
`post_time` datetime NOT NULL default '0000-00-00 00:00:00',
`post_text` text NOT NULL,
`icon_url` varchar(10) NOT NULL default '',
`sign` tinyint(1) unsigned NOT NULL default '0',
`post_edit` varchar(150) NOT NULL default '',
`poster_login` varchar(35) NOT NULL default '',
`ip` varchar(15) NOT NULL default '',
PRIMARY KEY  (`post_id`),
KEY `post_time` (`post_time`),
KEY `ip` (`ip`),
KEY `poster_login` (`poster_login`),
KEY `topic_id` (`topic_id`),
FULLTEXT KEY `post_text` (`post_text`)
) ENGINE=MyISAM;
INSERT INTO t1 (post_text) VALUES ('ceci est un test'),('ceci est un test'),('ceci est un test'),('ceci est un test'),('ceci est un test');
REPAIR TABLE t1;
Table	Op	Msg_type	Msg_text
test.t1	repair	status	OK
CHECK TABLE t1;
Table	Op	Msg_type	Msg_text
test.t1	check	status	OK
drop table t1;
CREATE TABLE t1 (a varchar(255), b varchar(255), c varchar(255), d varchar(255), e varchar(255), KEY t1 (a, b, c, d, e));
ERROR 42000: Specified key was too long; max key length is 1000 bytes
CREATE TABLE t1 (a varchar(255), b varchar(255), c varchar(255), d varchar(255), e varchar(255));
ALTER TABLE t1 ADD INDEX t1 (a, b, c, d, e);
ERROR 42000: Specified key was too long; max key length is 1000 bytes
DROP TABLE t1;
CREATE TABLE t1 (a int not null, b int, c int, key(b), key(c), key(a,b), key(c,a));
INSERT into t1 values (0, null, 0), (0, null, 1), (0, null, 2), (0, null,3), (1,1,4);
create table t2 (a int not null, b int, c int, key(b), key(c), key(a));
INSERT into t2 values (1,1,1), (2,2,2);
optimize table t1;
Table	Op	Msg_type	Msg_text
test.t1	optimize	status	OK
show index from t1;
Table	Non_unique	Key_name	Seq_in_index	Column_name	Collation	Cardinality	Sub_part	Packed	Null	Index_type	Comment
t1	1	b	1	b	A	5	NULL	NULL	YES	BTREE	
t1	1	c	1	c	A	5	NULL	NULL	YES	BTREE	
t1	1	a	1	a	A	1	NULL	NULL		BTREE	
t1	1	a	2	b	A	5	NULL	NULL	YES	BTREE	
t1	1	c_2	1	c	A	5	NULL	NULL	YES	BTREE	
t1	1	c_2	2	a	A	5	NULL	NULL		BTREE	
explain select * from t1,t2 where t1.a=t2.a;
id	select_type	table	type	possible_keys	key	key_len	ref	rows	Extra
1	SIMPLE	t2	ALL	a	NULL	NULL	NULL	2	
1	SIMPLE	t1	ALL	a	NULL	NULL	NULL	5	Using where; Using join buffer
explain select * from t1,t2 force index(a) where t1.a=t2.a;
id	select_type	table	type	possible_keys	key	key_len	ref	rows	Extra
1	SIMPLE	t2	ALL	a	NULL	NULL	NULL	2	
1	SIMPLE	t1	ALL	a	NULL	NULL	NULL	5	Using where; Using join buffer
explain select * from t1 force index(a),t2 force index(a) where t1.a=t2.a;
id	select_type	table	type	possible_keys	key	key_len	ref	rows	Extra
1	SIMPLE	t2	ALL	a	NULL	NULL	NULL	2	
1	SIMPLE	t1	ref	a	a	4	test.t2.a	3	
explain select * from t1,t2 where t1.b=t2.b;
id	select_type	table	type	possible_keys	key	key_len	ref	rows	Extra
1	SIMPLE	t2	ALL	b	NULL	NULL	NULL	2	
1	SIMPLE	t1	ref	b	b	5	test.t2.b	1	Using where
explain select * from t1,t2 force index(c) where t1.a=t2.a;
id	select_type	table	type	possible_keys	key	key_len	ref	rows	Extra
1	SIMPLE	t2	ALL	NULL	NULL	NULL	NULL	2	
1	SIMPLE	t1	ALL	a	NULL	NULL	NULL	5	Using where; Using join buffer
explain select * from t1 where a=0 or a=2;
id	select_type	table	type	possible_keys	key	key_len	ref	rows	Extra
1	SIMPLE	t1	ALL	a	NULL	NULL	NULL	5	Using where
explain select * from t1 force index (a) where a=0 or a=2;
id	select_type	table	type	possible_keys	key	key_len	ref	rows	Extra
1	SIMPLE	t1	range	a	a	4	NULL	4	Using where
explain select * from t1 where c=1;
id	select_type	table	type	possible_keys	key	key_len	ref	rows	Extra
1	SIMPLE	t1	ref	c,c_2	c	5	const	1	Using where
explain select * from t1 use index() where c=1;
id	select_type	table	type	possible_keys	key	key_len	ref	rows	Extra
1	SIMPLE	t1	ALL	NULL	NULL	NULL	NULL	5	Using where
drop table t1,t2;
create table t1 (a int not null auto_increment primary key, b varchar(255));
insert into t1 (b) values (repeat('a',100)),(repeat('b',100)),(repeat('c',100));
update t1 set b=repeat(left(b,1),200) where a=1;
delete from t1 where (a & 1)= 0;
update t1 set b=repeat('e',200) where a=1;
flush tables;
check table t1;
Table	Op	Msg_type	Msg_text
test.t1	check	status	OK
update t1 set b=repeat(left(b,1),255) where a between 1 and 5;
update t1 set b=repeat(left(b,1),10) where a between 32 and 43;
update t1 set b=repeat(left(b,1),2) where a between 64 and 66;
update t1 set b=repeat(left(b,1),65) where a between 67 and 70;
check table t1;
Table	Op	Msg_type	Msg_text
test.t1	check	status	OK
insert into t1 (b) values (repeat('z',100));
update t1 set b="test" where left(b,1) > 'n';
check table t1;
Table	Op	Msg_type	Msg_text
test.t1	check	status	OK
drop table t1;
create table t1 ( a text not null, key a (a(20)));
insert into t1 values ('aaa   '),('aaa'),('aa');
check table t1;
Table	Op	Msg_type	Msg_text
test.t1	check	status	OK
repair table t1;
Table	Op	Msg_type	Msg_text
test.t1	repair	status	OK
select concat(a,'.') from t1 where a='aaa';
concat(a,'.')
aaa   .
aaa.
select concat(a,'.') from t1 where binary a='aaa';
concat(a,'.')
aaa.
update t1 set a='bbb' where a='aaa';
select concat(a,'.') from t1;
concat(a,'.')
bbb.
bbb.
aa.
drop table t1;
create table t1(a text not null, b text not null, c text not null, index (a(10),b(10),c(10)));
insert into t1 values('807780', '477', '165');
insert into t1 values('807780', '477', '162');
insert into t1 values('807780', '472', '162');
select * from t1 where a='807780' and b='477' and c='165';
a	b	c
807780	477	165
drop table t1;
DROP TABLE IF EXISTS t1;
Warnings:
Note	1051	Unknown table 't1'
CREATE TABLE t1 (a varchar(150) NOT NULL, KEY (a));
INSERT t1 VALUES ("can \tcan");
INSERT t1 VALUES ("can   can");
INSERT t1 VALUES ("can");
SELECT * FROM t1;
a
can 	can
can
can   can
CHECK TABLE t1;
Table	Op	Msg_type	Msg_text
test.t1	check	status	OK
DROP TABLE t1;
create table t1 (a blob);
insert into t1 values('a '),('a');
select concat(a,'.') from t1 where a='a';
concat(a,'.')
a.
select concat(a,'.') from t1 where a='a ';
concat(a,'.')
a .
alter table t1 add key(a(2));
select concat(a,'.') from t1 where a='a';
concat(a,'.')
a.
select concat(a,'.') from t1 where a='a ';
concat(a,'.')
a .
drop table t1;
create table t1 (a int not null auto_increment primary key, b text not null, unique b (b(20)));
insert into t1 (b) values ('a'),('b'),('c');
select concat(b,'.') from t1;
concat(b,'.')
a.
b.
c.
update t1 set b='b ' where a=2;
update t1 set b='b  ' where a > 1;
ERROR 23000: Duplicate entry 'b  ' for key 'b'
insert into t1 (b) values ('b');
ERROR 23000: Duplicate entry 'b' for key 'b'
select * from t1;
a	b
1	a
2	b  
3	c
delete from t1 where b='b';
select a,concat(b,'.') from t1;
a	concat(b,'.')
1	a.
3	c.
drop table t1;
create table t1 (a int not null);
create table t2 (a int not null, primary key (a));
insert into t1 values (1);
insert into t2 values (1),(2);
select sql_big_result distinct t1.a from t1,t2 order by t2.a;
a
1
select distinct t1.a from t1,t2 order by t2.a;
a
1
select sql_big_result distinct t1.a from t1,t2;
a
1
explain select sql_big_result distinct t1.a from t1,t2 order by t2.a;
id	select_type	table	type	possible_keys	key	key_len	ref	rows	Extra
1	SIMPLE	t1	system	NULL	NULL	NULL	NULL	1	Using temporary
1	SIMPLE	t2	index	NULL	PRIMARY	4	NULL	2	Using index; Distinct
explain select distinct t1.a from t1,t2 order by t2.a;
id	select_type	table	type	possible_keys	key	key_len	ref	rows	Extra
1	SIMPLE	t1	system	NULL	NULL	NULL	NULL	1	Using temporary
1	SIMPLE	t2	index	NULL	PRIMARY	4	NULL	2	Using index; Distinct
drop table t1,t2;
create table t1 (
c1 varchar(32),
key (c1)
) engine=myisam;
alter table t1 disable keys;
insert into t1 values ('a'), ('b');
select c1 from t1 order by c1 limit 1;
c1
a
drop table t1;
create table t1 (a int not null, primary key(a));
create table t2 (a int not null, b int not null, primary key(a,b));
insert into t1 values (1),(2),(3),(4),(5),(6);
insert into t2 values (1,1),(2,1);
lock tables t1 read local, t2 read local;
select straight_join * from t1,t2 force index (primary) where t1.a=t2.a;
a	a	b
1	1	1
2	2	1
insert into t2 values(2,0);
select straight_join * from t1,t2 force index (primary) where t1.a=t2.a;
a	a	b
1	1	1
2	2	1
drop table t1,t2;
CREATE TABLE t1 (c1 varchar(250) NOT NULL);
CREATE TABLE t2 (c1 varchar(250) NOT NULL, PRIMARY KEY (c1));
INSERT INTO t1 VALUES ('test000001'), ('test000002'), ('test000003');
INSERT INTO t2 VALUES ('test000002'), ('test000003'), ('test000004');
LOCK TABLES t1 READ LOCAL, t2 READ LOCAL;
SELECT t1.c1 AS t1c1, t2.c1 AS t2c1 FROM t1, t2
WHERE t1.c1 = t2.c1 HAVING t1c1 != t2c1;
t1c1	t2c1
INSERT INTO t2 VALUES ('test000001'), ('test000005');
SELECT t1.c1 AS t1c1, t2.c1 AS t2c1 FROM t1, t2
WHERE t1.c1 = t2.c1 HAVING t1c1 != t2c1;
t1c1	t2c1
DROP TABLE t1,t2;
CREATE TABLE t1 (`a` int(11) NOT NULL default '0', `b` int(11) NOT NULL default '0', UNIQUE KEY `a` USING RTREE (`a`,`b`)) ENGINE=MyISAM;
Got one of the listed errors
create table t1 (a int, b varchar(200), c text not null) checksum=1;
create table t2 (a int, b varchar(200), c text not null) checksum=0;
insert t1 values (1, "aaa", "bbb"), (NULL, "", "ccccc"), (0, NULL, "");
insert t2 select * from t1;
checksum table t1, t2, t3 quick;
Table	Checksum
test.t1	2948697075
test.t2	NULL
test.t3	NULL
Warnings:
Error	1146	Table 'test.t3' doesn't exist
checksum table t1, t2, t3;
Table	Checksum
test.t1	2948697075
test.t2	2948697075
test.t3	NULL
Warnings:
Error	1146	Table 'test.t3' doesn't exist
checksum table t1, t2, t3 extended;
Table	Checksum
test.t1	2948697075
test.t2	2948697075
test.t3	NULL
Warnings:
Error	1146	Table 'test.t3' doesn't exist
drop table t1,t2;
create table t1 (a int, key (a));
show keys from t1;
Table	Non_unique	Key_name	Seq_in_index	Column_name	Collation	Cardinality	Sub_part	Packed	Null	Index_type	Comment
t1	1	a	1	a	A	NULL	NULL	NULL	YES	BTREE	
alter table t1 disable keys;
show keys from t1;
Table	Non_unique	Key_name	Seq_in_index	Column_name	Collation	Cardinality	Sub_part	Packed	Null	Index_type	Comment
t1	1	a	1	a	A	NULL	NULL	NULL	YES	BTREE	disabled
create table t2 (a int);
set @@rand_seed1=31415926,@@rand_seed2=2718281828;
insert t1 select * from t2;
show keys from t1;
Table	Non_unique	Key_name	Seq_in_index	Column_name	Collation	Cardinality	Sub_part	Packed	Null	Index_type	Comment
t1	1	a	1	a	A	NULL	NULL	NULL	YES	BTREE	disabled
alter table t1 enable keys;
show keys from t1;
Table	Non_unique	Key_name	Seq_in_index	Column_name	Collation	Cardinality	Sub_part	Packed	Null	Index_type	Comment
t1	1	a	1	a	A	1000	NULL	NULL	YES	BTREE	
alter table t1 engine=heap;
alter table t1 disable keys;
Warnings:
Note	1031	Table storage engine for 't1' doesn't have this option
show keys from t1;
Table	Non_unique	Key_name	Seq_in_index	Column_name	Collation	Cardinality	Sub_part	Packed	Null	Index_type	Comment
t1	1	a	1	a	NULL	500	NULL	NULL	YES	HASH	
drop table t1,t2;
create table t1 ( a tinytext, b char(1), index idx (a(1),b) );
insert into t1 values (null,''), (null,'');
explain select count(*) from t1 where a is null;
id	select_type	table	type	possible_keys	key	key_len	ref	rows	Extra
1	SIMPLE	t1	ref	idx	idx	4	const	1	Using where
select count(*) from t1 where a is null;
count(*)
2
drop table t1;
create table t1 (c1 int, c2 varchar(4) not null default '',
key(c2(3))) default charset=utf8;
insert into t1 values (1,'A'), (2, 'B'), (3, 'A');
update t1 set c2='A  B' where c1=2;
check table t1;
Table	Op	Msg_type	Msg_text
test.t1	check	status	OK
drop table t1;
create table t1 (c1 int);
insert into t1 values (1),(2),(3),(4);
checksum table t1;
Table	Checksum
test.t1	149057747
delete from t1 where c1 = 1;
create table t2 as select * from t1;
checksum table t1;
Table	Checksum
test.t1	984116287
checksum table t2;
Table	Checksum
test.t2	984116287
drop table t1, t2;
show variables like 'myisam_stats_method';
Variable_name	Value
myisam_stats_method	nulls_unequal
create table t1 (a int, key(a));
insert into t1 values (0),(1),(2),(3),(4);
insert into t1 select NULL from t1;
analyze table t1;
Table	Op	Msg_type	Msg_text
test.t1	analyze	status	OK
show index from t1;
Table	Non_unique	Key_name	Seq_in_index	Column_name	Collation	Cardinality	Sub_part	Packed	Null	Index_type	Comment
t1	1	a	1	a	A	10	NULL	NULL	YES	BTREE	
insert into t1 values (11);
delete from t1 where a=11;
check table t1;
Table	Op	Msg_type	Msg_text
test.t1	check	status	OK
show index from t1;
Table	Non_unique	Key_name	Seq_in_index	Column_name	Collation	Cardinality	Sub_part	Packed	Null	Index_type	Comment
t1	1	a	1	a	A	10	NULL	NULL	YES	BTREE	
set myisam_stats_method=nulls_equal;
show variables like 'myisam_stats_method';
Variable_name	Value
myisam_stats_method	nulls_equal
insert into t1 values (11);
delete from t1 where a=11;
analyze table t1;
Table	Op	Msg_type	Msg_text
test.t1	analyze	status	OK
show index from t1;
Table	Non_unique	Key_name	Seq_in_index	Column_name	Collation	Cardinality	Sub_part	Packed	Null	Index_type	Comment
t1	1	a	1	a	A	5	NULL	NULL	YES	BTREE	
insert into t1 values (11);
delete from t1 where a=11;
check table t1;
Table	Op	Msg_type	Msg_text
test.t1	check	status	OK
show index from t1;
Table	Non_unique	Key_name	Seq_in_index	Column_name	Collation	Cardinality	Sub_part	Packed	Null	Index_type	Comment
t1	1	a	1	a	A	5	NULL	NULL	YES	BTREE	
set myisam_stats_method=DEFAULT;
show variables like 'myisam_stats_method';
Variable_name	Value
myisam_stats_method	nulls_unequal
insert into t1 values (11);
delete from t1 where a=11;
analyze table t1;
Table	Op	Msg_type	Msg_text
test.t1	analyze	status	OK
show index from t1;
Table	Non_unique	Key_name	Seq_in_index	Column_name	Collation	Cardinality	Sub_part	Packed	Null	Index_type	Comment
t1	1	a	1	a	A	10	NULL	NULL	YES	BTREE	
insert into t1 values (11);
delete from t1 where a=11;
check table t1;
Table	Op	Msg_type	Msg_text
test.t1	check	status	OK
show index from t1;
Table	Non_unique	Key_name	Seq_in_index	Column_name	Collation	Cardinality	Sub_part	Packed	Null	Index_type	Comment
t1	1	a	1	a	A	10	NULL	NULL	YES	BTREE	
drop table t1;
set myisam_stats_method=nulls_ignored;
show variables like 'myisam_stats_method';
Variable_name	Value
myisam_stats_method	nulls_ignored
create table t1 (
a char(3), b char(4), c char(5), d char(6),
key(a,b,c,d)
);
insert into t1 values ('bcd','def1', NULL, 'zz');
insert into t1 values ('bcd','def2', NULL, 'zz');
insert into t1 values ('bce','def1', 'yuu', NULL);
insert into t1 values ('bce','def2', NULL, 'quux');
analyze table t1;
Table	Op	Msg_type	Msg_text
test.t1	analyze	status	OK
show index from t1;
Table	Non_unique	Key_name	Seq_in_index	Column_name	Collation	Cardinality	Sub_part	Packed	Null	Index_type	Comment
t1	1	a	1	a	A	2	NULL	NULL	YES	BTREE	
t1	1	a	2	b	A	4	NULL	NULL	YES	BTREE	
t1	1	a	3	c	A	4	NULL	NULL	YES	BTREE	
t1	1	a	4	d	A	4	NULL	NULL	YES	BTREE	
delete from t1;
analyze table t1;
Table	Op	Msg_type	Msg_text
test.t1	analyze	status	OK
show index from t1;
Table	Non_unique	Key_name	Seq_in_index	Column_name	Collation	Cardinality	Sub_part	Packed	Null	Index_type	Comment
t1	1	a	1	a	A	0	NULL	NULL	YES	BTREE	
t1	1	a	2	b	A	0	NULL	NULL	YES	BTREE	
t1	1	a	3	c	A	0	NULL	NULL	YES	BTREE	
t1	1	a	4	d	A	0	NULL	NULL	YES	BTREE	
set myisam_stats_method=DEFAULT;
drop table t1;
create table t1(
cip INT NOT NULL,
time TIME NOT NULL,
score INT NOT NULL DEFAULT 0,
bob TINYBLOB
);
insert into t1 (cip, time) VALUES (1, '00:01'), (2, '00:02'), (3,'00:03');
insert into t1 (cip, bob, time) VALUES (4, 'a', '00:04'), (5, 'b', '00:05'), 
(6, 'c', '00:06');
select * from t1 where bob is null and cip=1;
cip	time	score	bob
1	00:01:00	0	NULL
create index bug on t1 (bob(22), cip, time);
select * from t1 where bob is null and cip=1;
cip	time	score	bob
1	00:01:00	0	NULL
drop table t1;
create table t1 (
id1 int not null auto_increment,
id2 int not null default '0',
t text not null,
primary key  (id1),
key x (id2, t(32))
) engine=myisam;
insert into t1 (id2, t) values
(10, 'abc'), (10, 'abc'), (10, 'abc'),
(20, 'abc'), (20, 'abc'), (20, 'def'),
(10, 'abc'), (10, 'abc');
select count(*)   from t1 where id2 = 10;
count(*)
5
select count(id1) from t1 where id2 = 10;
count(id1)
5
drop table t1;
CREATE TABLE t1(a TINYINT, KEY(a)) ENGINE=MyISAM;
INSERT INTO t1 VALUES(1);
SELECT MAX(a) FROM t1 IGNORE INDEX(a);
MAX(a)
1
ALTER TABLE t1 DISABLE KEYS;
SELECT MAX(a) FROM t1;
MAX(a)
1
SELECT MAX(a) FROM t1 IGNORE INDEX(a);
MAX(a)
1
DROP TABLE t1;
CREATE TABLE t1(a CHAR(9), b VARCHAR(7)) ENGINE=MyISAM;
INSERT INTO t1(a) VALUES('xxxxxxxxx'),('xxxxxxxxx');
UPDATE t1 AS ta1,t1 AS ta2 SET ta1.b='aaaaaa',ta2.b='bbbbbb';
SELECT * FROM t1;
a	b
xxxxxxxxx	bbbbbb
xxxxxxxxx	bbbbbb
DROP TABLE t1;
SET @@myisam_repair_threads=2;
SHOW VARIABLES LIKE 'myisam_repair%';
Variable_name	Value
myisam_repair_threads	2
CREATE TABLE t1 (
`_id` int(11) NOT NULL default '0',
`url` text,
`email` text,
`description` text,
`loverlap` int(11) default NULL,
`roverlap` int(11) default NULL,
`lneighbor_id` int(11) default NULL,
`rneighbor_id` int(11) default NULL,
`length_` int(11) default NULL,
`sequence` mediumtext,
`name` text,
`_obj_class` text NOT NULL,
PRIMARY KEY  (`_id`),
UNIQUE KEY `sequence_name_index` (`name`(50)),
KEY (`length_`)
) ENGINE=MyISAM DEFAULT CHARSET=latin1;
INSERT INTO t1 VALUES
(1,NULL,NULL,NULL,NULL,NULL,NULL,NULL,NULL,NULL,'sample1',''),
(2,NULL,NULL,NULL,NULL,NULL,NULL,NULL,NULL,NULL,'sample2',''),
(3,NULL,NULL,NULL,NULL,NULL,NULL,NULL,NULL,NULL,'sample3',''),
(4,NULL,NULL,NULL,NULL,NULL,NULL,NULL,NULL,NULL,'sample4',''),
(5,NULL,NULL,NULL,NULL,NULL,NULL,NULL,NULL,NULL,'sample5',''),
(6,NULL,NULL,NULL,NULL,NULL,NULL,NULL,NULL,NULL,'sample6',''),
(7,NULL,NULL,NULL,NULL,NULL,NULL,NULL,NULL,NULL,'sample7',''),
(8,NULL,NULL,NULL,NULL,NULL,NULL,NULL,NULL,NULL,'sample8',''),
(9,NULL,NULL,NULL,NULL,NULL,NULL,NULL,NULL,NULL,'sample9','');
SELECT _id FROM t1;
_id
1
2
3
4
5
6
7
8
9
DELETE FROM t1 WHERE _id < 8;
SHOW TABLE STATUS LIKE 't1';
Name	Engine	Version	Row_format	Rows	Avg_row_length	Data_length	Max_data_length	Index_length	Data_free	Auto_increment	Create_time	Update_time	Check_time	Collation	Checksum	Create_options	Comment
t1	MyISAM	10	Dynamic	2	#	#	#	#	140	#	#	#	#	#	#		
CHECK TABLE t1 EXTENDED;
Table	Op	Msg_type	Msg_text
test.t1	check	status	OK
OPTIMIZE TABLE t1;
Table	Op	Msg_type	Msg_text
test.t1	optimize	status	OK
CHECK TABLE t1 EXTENDED;
Table	Op	Msg_type	Msg_text
test.t1	check	status	OK
SHOW TABLE STATUS LIKE 't1';
Name	Engine	Version	Row_format	Rows	Avg_row_length	Data_length	Max_data_length	Index_length	Data_free	Auto_increment	Create_time	Update_time	Check_time	Collation	Checksum	Create_options	Comment
t1	MyISAM	10	Dynamic	2	#	#	#	#	0	#	#	#	#	#	#		
SELECT _id FROM t1;
_id
8
9
DROP TABLE t1;
CREATE TABLE t1 (
`_id` int(11) NOT NULL default '0',
`url` text,
`email` text,
`description` text,
`loverlap` int(11) default NULL,
`roverlap` int(11) default NULL,
`lneighbor_id` int(11) default NULL,
`rneighbor_id` int(11) default NULL,
`length_` int(11) default NULL,
`sequence` mediumtext,
`name` text,
`_obj_class` text NOT NULL,
PRIMARY KEY  (`_id`),
UNIQUE KEY `sequence_name_index` (`name`(50)),
KEY (`length_`)
) ENGINE=MyISAM DEFAULT CHARSET=latin1;
INSERT INTO t1 VALUES
(1,NULL,NULL,NULL,NULL,NULL,NULL,NULL,NULL,NULL,'sample1',''),
(2,NULL,NULL,NULL,NULL,NULL,NULL,NULL,NULL,NULL,'sample2',''),
(3,NULL,NULL,NULL,NULL,NULL,NULL,NULL,NULL,NULL,'sample3',''),
(4,NULL,NULL,NULL,NULL,NULL,NULL,NULL,NULL,NULL,'sample4',''),
(5,NULL,NULL,NULL,NULL,NULL,NULL,NULL,NULL,NULL,'sample5',''),
(6,NULL,NULL,NULL,NULL,NULL,NULL,NULL,NULL,NULL,'sample6',''),
(7,NULL,NULL,NULL,NULL,NULL,NULL,NULL,NULL,NULL,'sample7',''),
(8,NULL,NULL,NULL,NULL,NULL,NULL,NULL,NULL,NULL,'sample8',''),
(9,NULL,NULL,NULL,NULL,NULL,NULL,NULL,NULL,NULL,'sample9','');
SELECT _id FROM t1;
_id
1
2
3
4
5
6
7
8
9
DELETE FROM t1 WHERE _id < 8;
SHOW TABLE STATUS LIKE 't1';
Name	Engine	Version	Row_format	Rows	Avg_row_length	Data_length	Max_data_length	Index_length	Data_free	Auto_increment	Create_time	Update_time	Check_time	Collation	Checksum	Create_options	Comment
t1	MyISAM	10	Dynamic	2	#	#	#	#	140	#	#	#	#	#	#		
CHECK TABLE t1 EXTENDED;
Table	Op	Msg_type	Msg_text
test.t1	check	status	OK
REPAIR TABLE t1 QUICK;
Table	Op	Msg_type	Msg_text
test.t1	repair	status	OK
CHECK TABLE t1 EXTENDED;
Table	Op	Msg_type	Msg_text
test.t1	check	status	OK
SHOW TABLE STATUS LIKE 't1';
Name	Engine	Version	Row_format	Rows	Avg_row_length	Data_length	Max_data_length	Index_length	Data_free	Auto_increment	Create_time	Update_time	Check_time	Collation	Checksum	Create_options	Comment
t1	MyISAM	10	Dynamic	2	#	#	#	#	140	#	#	#	#	#	#		
SELECT _id FROM t1;
_id
8
9
DROP TABLE t1;
SET @@myisam_repair_threads=1;
SHOW VARIABLES LIKE 'myisam_repair%';
Variable_name	Value
myisam_repair_threads	1
CREATE TABLE t1(a VARCHAR(16));
INSERT INTO t1 VALUES('aaaaaaaa'),(NULL);
UPDATE t1 AS ta1, t1 AS ta2 SET ta1.a='aaaaaaaaaaaaaaaa';
SELECT * FROM t1;
a
aaaaaaaaaaaaaaaa
aaaaaaaaaaaaaaaa
DROP TABLE t1;
CREATE TABLE t1(a INT);
INSERT INTO t1 VALUES(1),(2);
UPDATE t1,t1 AS t2 SET t1.a=t1.a+2 WHERE t1.a=t2.a-1;
SELECT * FROM t1 ORDER BY a;
a
2
3
DROP TABLE t1;
CREATE TABLE t1 (c1 TEXT) AVG_ROW_LENGTH=70100 MAX_ROWS=4100100100;
SHOW TABLE STATUS LIKE 't1';
Name	Engine	Version	Row_format	Rows	Avg_row_length	Data_length	Max_data_length	Index_length	Data_free	Auto_increment	Create_time	Update_time	Check_time	Collation	Checksum	Create_options	Comment
t1	MyISAM	10	Dynamic	X	X	X	72057594037927935	X	X	X	X	X	X	latin1_swedish_ci	X	max_rows=4100100100 avg_row_length=70100	
DROP TABLE t1;
CREATE TABLE t1 (c1 TEXT NOT NULL, KEY c1 (c1(10))) ENGINE=MyISAM;
INSERT INTO t1 VALUES
(CHAR(9,65)), (CHAR(9,65)), (CHAR(9,65)), (CHAR(9,65)),
(CHAR(9,65)), (CHAR(9,65)), (CHAR(9,65)), (CHAR(9,65)),
(CHAR(9,65)), (CHAR(9,65)), (CHAR(9,65)), (CHAR(9,65)),
(CHAR(9,65)), (CHAR(9,65)), (CHAR(9,65)), (CHAR(9,65)),
(CHAR(9,65)), (CHAR(9,65)), (CHAR(9,65)), (CHAR(9,65)),
(CHAR(9,65)), (CHAR(9,65)), (CHAR(9,65)), (CHAR(9,65)),
(CHAR(9,65)), (CHAR(9,65)), (CHAR(9,65)), (CHAR(9,65)),
(CHAR(9,65)), (CHAR(9,65)), (CHAR(9,65)), (CHAR(9,65)),
(CHAR(9,65)), (CHAR(9,65)), (CHAR(9,65)), (CHAR(9,65)),
(CHAR(9,65)), (CHAR(9,65)), (CHAR(9,65)), (CHAR(9,65)),
(CHAR(9,65)), (CHAR(9,65)), (CHAR(9,65)), (CHAR(9,65)),
(CHAR(9,65)), (CHAR(9,65)), (CHAR(9,65)), (CHAR(9,65)),
(CHAR(9,65)), (CHAR(9,65)), (CHAR(9,65)), (CHAR(9,65)),
(CHAR(9,65)), (CHAR(9,65)), (CHAR(9,65)), (CHAR(9,65)),
(CHAR(9,65)), (CHAR(9,65)), (CHAR(9,65)), (CHAR(9,65)),
(CHAR(9,65)), (CHAR(9,65)), (CHAR(9,65)), (CHAR(9,65)),
(CHAR(9,65)), (CHAR(9,65)), (CHAR(9,65)), (CHAR(9,65)),
(CHAR(9,65)), (CHAR(9,65)), (CHAR(9,65)), (CHAR(9,65)),
(CHAR(9,65)), (CHAR(9,65)), (CHAR(9,65)), (CHAR(9,65)),
(CHAR(9,65)), (CHAR(9,65)), (CHAR(9,65)), (CHAR(9,65)),
(CHAR(9,65)), (CHAR(9,65)), (CHAR(9,65)), (CHAR(9,65)),
(CHAR(9,65)), (CHAR(9,65)), (CHAR(9,65)), (CHAR(9,65)),
(CHAR(9,65)), (CHAR(9,65)), (CHAR(9,65)), (CHAR(9,65)),
(CHAR(9,65)), (CHAR(9,65)), (CHAR(9,65)), (CHAR(9,65)),
(CHAR(9,65)), (CHAR(9,65)), (CHAR(9,65)), (CHAR(9,65)),
(CHAR(9,65)), (CHAR(9,65)), (CHAR(9,65)), (CHAR(9,65)),
(CHAR(9,65)), (CHAR(9,65)), (CHAR(9,65)), (CHAR(9,65)),
(CHAR(9,65)), (CHAR(9,65)), (CHAR(9,65)), (CHAR(9,65)),
(CHAR(9,65)), (CHAR(9,65)), (CHAR(9,65)), (CHAR(9,65)),
(CHAR(9,65)), (CHAR(9,65)), (CHAR(9,65)), (CHAR(9,65)),
(CHAR(9,65)), (CHAR(9,65)), (CHAR(9,65)), (CHAR(9,65)),
(CHAR(9,65)), (CHAR(9,65)), (CHAR(9,65)), (CHAR(9,65)),
(CHAR(9,65)), (CHAR(9,65)), (CHAR(9,65)), (CHAR(9,65)),
(CHAR(9,65)), (CHAR(9,65)), (CHAR(9,65)), (CHAR(9,65)),
(CHAR(9,65)), (CHAR(9,65)), (CHAR(9,65)), (CHAR(9,65)),
(CHAR(9,65)), (CHAR(9,65)), (CHAR(9,65)), (CHAR(9,65)),
(CHAR(9,65)), (CHAR(9,65)), (CHAR(9,65)), (CHAR(9,65)),
(CHAR(9,65)), (CHAR(9,65)), (CHAR(9,65)), (CHAR(9,65)),
(CHAR(9,65)), (CHAR(9,65)), (CHAR(9,65)), (CHAR(9,65)),
(CHAR(9,65)), (CHAR(9,65)), (CHAR(9,65)), (CHAR(9,65)),
(CHAR(9,65)), (CHAR(9,65)), (CHAR(9,65)), (CHAR(9,65)),
(CHAR(9,65)), (CHAR(9,65)), (CHAR(9,65)), (CHAR(9,65)),
(CHAR(9,65)), (CHAR(9,65)), (CHAR(9,65)), (CHAR(9,65)),
(CHAR(9,65)), (CHAR(9,65)), (CHAR(9,65)), (CHAR(9,65)),
(CHAR(9,65)), (CHAR(9,65)), (CHAR(9,65)), (CHAR(9,65)),
(CHAR(9,65)), (CHAR(9,65)), (CHAR(9,65)), (CHAR(9,65)),
(CHAR(9,65)), (CHAR(9,65)), (CHAR(9,65)), (CHAR(9,65)),
(CHAR(9,65)), (CHAR(9,65)), (CHAR(9,65)), (CHAR(9,65)),
(CHAR(9,65)), (CHAR(9,65)), (CHAR(9,65)), (CHAR(9,65)),
(CHAR(9,65)), (CHAR(9,65)), (CHAR(9,65)), (CHAR(9,65)),
(CHAR(9,65)), (CHAR(9,65)), (CHAR(9,65)), (CHAR(9,65)),
(CHAR(9,65)), (CHAR(9,65)), (CHAR(9,65)), (CHAR(9,65)),
(CHAR(9,65)), (CHAR(9,65)), (CHAR(9,65)), (CHAR(9,65)),
(CHAR(9,65)), (CHAR(9,65)), (CHAR(9,65)), (CHAR(9,65)),
(CHAR(9,65)), (CHAR(9,65)), (CHAR(9,65)), (CHAR(9,65)),
(CHAR(9,65)), (CHAR(9,65)), (CHAR(9,65)), (CHAR(9,65)),
(CHAR(9,65)), (CHAR(9,65)), (CHAR(9,65)), (CHAR(9,65)),
(CHAR(9,65)), (CHAR(9,65)), (CHAR(9,65)), (CHAR(9,65)),
(CHAR(9,65)), (CHAR(9,65)), (CHAR(9,65)), (CHAR(9,65)),
(CHAR(9,65)), (CHAR(9,65)), (CHAR(9,65)), (CHAR(9,65)),
(CHAR(9,65)), (CHAR(9,65)), (CHAR(9,65)), (CHAR(9,65)),
(CHAR(9,65)), (CHAR(9,65)), (CHAR(9,65)), (CHAR(9,65)),
(CHAR(9,65)), (CHAR(9,65)), (CHAR(9,65)), (CHAR(9,65)),
(CHAR(9,65)), (CHAR(9,65)), (CHAR(9,65)), (CHAR(9,65)),
(CHAR(9,65)), (CHAR(9,65)), (CHAR(9,65)), (CHAR(9,65)),
(CHAR(9,65)), (CHAR(9,65)), (CHAR(9,65)), (CHAR(9,65)),
(CHAR(9,65)), (CHAR(9,65)), (CHAR(9,65)), (CHAR(9,65)),
(CHAR(9,65)), (CHAR(9,65)), (CHAR(9,65)), (CHAR(9,65)),
(CHAR(9,65)), (CHAR(9,65)), (CHAR(9,65)), (CHAR(9,65)),
(CHAR(9,65)), (CHAR(9,65)), (CHAR(9,65)), (CHAR(9,65)),
(CHAR(9,65)), (CHAR(9,65)), (CHAR(9,65)), (CHAR(9,65)),
(CHAR(9,65)), (CHAR(9,65)), (CHAR(9,65)), (CHAR(9,65)),
(CHAR(9,65)), (CHAR(9,65)), (CHAR(9,65)), (CHAR(9,65)),
(CHAR(9,65)), (CHAR(9,65)), (CHAR(9,65)), (CHAR(9,65)),
(CHAR(9,65)), (CHAR(9,65)), (CHAR(9,65)), (CHAR(9,65)),
(CHAR(9,65)), (CHAR(9,65)), (CHAR(9,65)), (CHAR(9,65)),
(CHAR(9,65)), (CHAR(9,65)), (CHAR(9,65)), (CHAR(9,65)),
(CHAR(9,65)), (CHAR(9,65)), (CHAR(9,65)), (CHAR(9,65)),
(CHAR(9,65)), (CHAR(9,65)), (CHAR(9,65)), (CHAR(9,65)),
(CHAR(9,65)), (CHAR(9,65)), (CHAR(9,65)), (CHAR(9,65)),
(CHAR(9,65)), (CHAR(9,65)), (CHAR(9,65)), (CHAR(9,65)),
(CHAR(9,65)), (CHAR(9,65)), (CHAR(9,65)), (CHAR(9,65)),
(CHAR(9,65)), (CHAR(9,65)), (CHAR(9,65)), (CHAR(9,65)),
(CHAR(9,65)), (CHAR(9,65)), (CHAR(9,65)), (CHAR(9,65)),
(CHAR(9,65)), (CHAR(9,65)), (CHAR(9,65)), (CHAR(9,65)),
(CHAR(9,65)), (CHAR(9,65)), (CHAR(9,65)), (CHAR(9,65)),
(CHAR(9,65)), (CHAR(9,65)), (CHAR(9,65)), (CHAR(9,65)),
(CHAR(9,65)), (CHAR(9,65)), (CHAR(9,65)), (CHAR(9,65)),
(CHAR(9,65)), (CHAR(9,65)), (CHAR(9,65)), (CHAR(9,65)),
(CHAR(9,65)), (CHAR(9,65)), (CHAR(9,65)), (CHAR(9,65)),
(CHAR(9,65)), (CHAR(9,65)), (CHAR(9,65)), (CHAR(9,65)),
(CHAR(9,65)), (CHAR(9,65)), (CHAR(9,65)), (CHAR(9,65)),
(CHAR(9,65)), (CHAR(9,65)), (CHAR(9,65)), (CHAR(9,65)),
(CHAR(9,65)), (CHAR(9,65)), (CHAR(9,65)), (CHAR(9,65)),
(CHAR(9,65)), (CHAR(9,65)), (CHAR(9,65)), (CHAR(9,65)),
(CHAR(9,65)), (CHAR(9,65)), (CHAR(9,65)), (CHAR(9,65)),
(CHAR(9,65)), (CHAR(9,65)), (CHAR(9,65)), (CHAR(9,65)),
(CHAR(9,65)), (CHAR(9,65)), (CHAR(9,65)), (CHAR(9,65)),
(CHAR(9,65)), (CHAR(9,65)), (CHAR(9,65)), (CHAR(9,65)),
(CHAR(9,65)), (CHAR(9,65)), (CHAR(9,65)), (CHAR(9,65)),
(CHAR(9,65)), (CHAR(9,65)), (CHAR(9,65)), (CHAR(9,65)),
(CHAR(9,65)), (CHAR(9,65)), (CHAR(9,65)), (CHAR(9,65)),
(CHAR(9,65)), (CHAR(9,65)), (CHAR(9,65)), (CHAR(9,65)),
(CHAR(9,65)), (CHAR(9,65)), (CHAR(9,65)), (CHAR(9,65)),
(CHAR(9,65)), (CHAR(9,65)), (CHAR(9,65)), (CHAR(9,65)),
(CHAR(9,65)), (CHAR(9,65)), (CHAR(9,65)), (CHAR(9,65)),
(CHAR(9,65)), (CHAR(9,65)), (CHAR(9,65)), (CHAR(9,65)),
(CHAR(9,65)), (CHAR(9,65)), (CHAR(9,65)), (CHAR(9,65)),
(CHAR(9,65)), (CHAR(9,65)), (CHAR(9,65)), (CHAR(9,65)),
(CHAR(9,65)), (CHAR(9,65)), (CHAR(9,65)), (CHAR(9,65)),
(CHAR(9,65)), (CHAR(9,65)), (CHAR(9,65)), (CHAR(9,65)),
(CHAR(9,65)), (CHAR(9,65)), (CHAR(9,65)), (CHAR(9,65)),
(CHAR(9,65)), (CHAR(9,65)), (CHAR(9,65)), (CHAR(9,65)),
(CHAR(9,65)), (CHAR(9,65)), (CHAR(9,65)), (CHAR(9,65)),
(CHAR(9,65)), (CHAR(9,65)), (CHAR(9,65)), (CHAR(9,65)),
(CHAR(9,65)), (CHAR(9,65)), (CHAR(9,65)), (CHAR(9,65)),
(CHAR(9,65)), (CHAR(9,65)), (CHAR(9,65)), (CHAR(9,65)),
(CHAR(9,65)), (CHAR(9,65)), (CHAR(9,65)), (CHAR(9,65)),
(CHAR(9,65)), (CHAR(9,65)), (CHAR(9,65)), (CHAR(9,65)),
(CHAR(9,65)), (CHAR(9,65)), (CHAR(9,65)), (CHAR(9,65)),
(CHAR(9,65)), (CHAR(9,65)), (CHAR(9,65)), (CHAR(9,65)),
(CHAR(9,65)), (CHAR(9,65)), (CHAR(9,65)), (CHAR(9,65)),
(CHAR(9,65)), (CHAR(9,65)), (CHAR(9,65)), (CHAR(9,65)),
(CHAR(9,65)), (CHAR(9,65)), (CHAR(9,65)), (CHAR(9,65)),
(CHAR(9,65)), (CHAR(9,65)), (CHAR(9,65)), (CHAR(9,65)),
(CHAR(9,65)), (CHAR(9,65)), (CHAR(9,65)), (CHAR(9,65)),
(CHAR(9,65)), (CHAR(9,65)), (CHAR(9,65)), (CHAR(9,65)),
(CHAR(9,65)), (CHAR(9,65)), (CHAR(9,65)), (CHAR(9,65)),
(''), (''), (''), (''),
(' B'), (' B'), (' B'), (' B');
SELECT DISTINCT COUNT(*) FROM t1 WHERE c1 = '';
COUNT(*)
4
SELECT DISTINCT length(c1), c1 FROM t1 WHERE c1 = '';
length(c1)	c1
0	
SELECT DISTINCT COUNT(*) FROM t1 IGNORE INDEX (c1) WHERE c1 = '';
COUNT(*)
4
SELECT DISTINCT length(c1), c1 FROM t1 IGNORE INDEX (c1) WHERE c1 = '';
length(c1)	c1
0	
SELECT DISTINCT length(c1), c1 FROM t1 ORDER BY c1;
length(c1)	c1
0	
2		A
2	 B
DROP TABLE t1;
End of 4.1 tests
set storage_engine=MyISAM;
drop table if exists t1,t2,t3;
--- Testing varchar ---
--- Testing varchar ---
create table t1 (v varchar(10), c char(10), t text);
insert into t1 values('+ ', '+ ', '+ ');
set @a=repeat(' ',20);
insert into t1 values (concat('+',@a),concat('+',@a),concat('+',@a));
Warnings:
Note	1265	Data truncated for column 'v' at row 1
select concat('*',v,'*',c,'*',t,'*') from t1;
concat('*',v,'*',c,'*',t,'*')
*+ *+*+ *
*+         *+*+                    *
show create table t1;
Table	Create Table
t1	CREATE TABLE `t1` (
  `v` varchar(10) DEFAULT NULL,
  `c` char(10) DEFAULT NULL,
  `t` text
) ENGINE=MyISAM DEFAULT CHARSET=latin1
create table t2 like t1;
show create table t2;
Table	Create Table
t2	CREATE TABLE `t2` (
  `v` varchar(10) DEFAULT NULL,
  `c` char(10) DEFAULT NULL,
  `t` text
) ENGINE=MyISAM DEFAULT CHARSET=latin1
create table t3 select * from t1;
show create table t3;
Table	Create Table
t3	CREATE TABLE `t3` (
  `v` varchar(10) DEFAULT NULL,
  `c` char(10) DEFAULT NULL,
  `t` text
) ENGINE=MyISAM DEFAULT CHARSET=latin1
alter table t1 modify c varchar(10);
show create table t1;
Table	Create Table
t1	CREATE TABLE `t1` (
  `v` varchar(10) DEFAULT NULL,
  `c` varchar(10) DEFAULT NULL,
  `t` text
) ENGINE=MyISAM DEFAULT CHARSET=latin1
alter table t1 modify v char(10);
show create table t1;
Table	Create Table
t1	CREATE TABLE `t1` (
  `v` char(10) DEFAULT NULL,
  `c` varchar(10) DEFAULT NULL,
  `t` text
) ENGINE=MyISAM DEFAULT CHARSET=latin1
alter table t1 modify t varchar(10);
Warnings:
Note	1265	Data truncated for column 't' at row 2
show create table t1;
Table	Create Table
t1	CREATE TABLE `t1` (
  `v` char(10) DEFAULT NULL,
  `c` varchar(10) DEFAULT NULL,
  `t` varchar(10) DEFAULT NULL
) ENGINE=MyISAM DEFAULT CHARSET=latin1
select concat('*',v,'*',c,'*',t,'*') from t1;
concat('*',v,'*',c,'*',t,'*')
*+*+*+ *
*+*+*+         *
drop table t1,t2,t3;
create table t1 (v varchar(10), c char(10), t text, key(v), key(c), key(t(10)));
show create table t1;
Table	Create Table
t1	CREATE TABLE `t1` (
  `v` varchar(10) DEFAULT NULL,
  `c` char(10) DEFAULT NULL,
  `t` text,
  KEY `v` (`v`),
  KEY `c` (`c`),
  KEY `t` (`t`(10))
) ENGINE=MyISAM DEFAULT CHARSET=latin1
select count(*) from t1;
count(*)
270
insert into t1 values(concat('a',char(1)),concat('a',char(1)),concat('a',char(1)));
select count(*) from t1 where v='a';
count(*)
10
select count(*) from t1 where c='a';
count(*)
10
select count(*) from t1 where t='a';
count(*)
10
select count(*) from t1 where v='a  ';
count(*)
10
select count(*) from t1 where c='a  ';
count(*)
10
select count(*) from t1 where t='a  ';
count(*)
10
select count(*) from t1 where v between 'a' and 'a ';
count(*)
10
select count(*) from t1 where v between 'a' and 'a ' and v between 'a  ' and 'b\n';
count(*)
10
select count(*) from t1 where v like 'a%';
count(*)
11
select count(*) from t1 where c like 'a%';
count(*)
11
select count(*) from t1 where t like 'a%';
count(*)
11
select count(*) from t1 where v like 'a %';
count(*)
9
explain select count(*) from t1 where v='a  ';
id	select_type	table	type	possible_keys	key	key_len	ref	rows	Extra
1	SIMPLE	t1	ref	v	v	13	const	#	Using where; Using index
explain select count(*) from t1 where c='a  ';
id	select_type	table	type	possible_keys	key	key_len	ref	rows	Extra
1	SIMPLE	t1	ref	c	c	11	const	#	Using where; Using index
explain select count(*) from t1 where t='a  ';
id	select_type	table	type	possible_keys	key	key_len	ref	rows	Extra
1	SIMPLE	t1	ref	t	t	13	const	#	Using where
explain select count(*) from t1 where v like 'a%';
id	select_type	table	type	possible_keys	key	key_len	ref	rows	Extra
1	SIMPLE	t1	range	v	v	13	NULL	#	Using where; Using index
explain select count(*) from t1 where v between 'a' and 'a ';
id	select_type	table	type	possible_keys	key	key_len	ref	rows	Extra
1	SIMPLE	t1	ref	v	v	13	const	#	Using where; Using index
explain select count(*) from t1 where v between 'a' and 'a ' and v between 'a  ' and 'b\n';
id	select_type	table	type	possible_keys	key	key_len	ref	rows	Extra
1	SIMPLE	t1	ref	v	v	13	const	#	Using where; Using index
alter table t1 add unique(v);
ERROR 23000: Duplicate entry '{ ' for key 'v_2'
alter table t1 add key(v);
select concat('*',v,'*',c,'*',t,'*') as qq from t1 where v='a';
qq
*a*a*a*
*a *a*a *
*a  *a*a  *
*a   *a*a   *
*a    *a*a    *
*a     *a*a     *
*a      *a*a      *
*a       *a*a       *
*a        *a*a        *
*a         *a*a         *
explain select * from t1 where v='a';
id	select_type	table	type	possible_keys	key	key_len	ref	rows	Extra
1	SIMPLE	t1	ref	v,v_2	#	13	const	#	Using where
select v,count(*) from t1 group by v limit 10;
v	count(*)
a	1
a	10
b	10
c	10
d	10
e	10
f	10
g	10
h	10
i	10
select v,count(t) from t1 group by v limit 10;
v	count(t)
a	1
a	10
b	10
c	10
d	10
e	10
f	10
g	10
h	10
i	10
select v,count(c) from t1 group by v limit 10;
v	count(c)
a	1
a	10
b	10
c	10
d	10
e	10
f	10
g	10
h	10
i	10
select sql_big_result v,count(t) from t1 group by v limit 10;
v	count(t)
a	1
a	10
b	10
c	10
d	10
e	10
f	10
g	10
h	10
i	10
select sql_big_result v,count(c) from t1 group by v limit 10;
v	count(c)
a	1
a 	10
b     	10
c    	10
d   	10
e  	10
f     	10
g    	10
h	10
i     	10
select c,count(*) from t1 group by c limit 10;
c	count(*)
a	1
a	10
b	10
c	10
d	10
e	10
f	10
g	10
h	10
i	10
select c,count(t) from t1 group by c limit 10;
c	count(t)
a	1
a	10
b	10
c	10
d	10
e	10
f	10
g	10
h	10
i	10
select sql_big_result c,count(t) from t1 group by c limit 10;
c	count(t)
a	1
a	10
b	10
c	10
d	10
e	10
f	10
g	10
h	10
i	10
select t,count(*) from t1 group by t limit 10;
t	count(*)
a	1
a	10
b	10
c	10
d	10
e	10
f	10
g	10
h	10
i	10
select t,count(t) from t1 group by t limit 10;
t	count(t)
a	1
a	10
b	10
c	10
d	10
e	10
f	10
g	10
h	10
i	10
select sql_big_result t,count(t) from t1 group by t limit 10;
t	count(t)
a	1
a	10
b	10
c	10
d	10
e	10
f	10
g	10
h	10
i	10
alter table t1 modify v varchar(300), drop key v, drop key v_2, add key v (v);
show create table t1;
Table	Create Table
t1	CREATE TABLE `t1` (
  `v` varchar(300) DEFAULT NULL,
  `c` char(10) DEFAULT NULL,
  `t` text,
  KEY `c` (`c`),
  KEY `t` (`t`(10)),
  KEY `v` (`v`)
) ENGINE=MyISAM DEFAULT CHARSET=latin1
select count(*) from t1 where v='a';
count(*)
10
select count(*) from t1 where v='a  ';
count(*)
10
select count(*) from t1 where v between 'a' and 'a ';
count(*)
10
select count(*) from t1 where v between 'a' and 'a ' and v between 'a  ' and 'b\n';
count(*)
10
select count(*) from t1 where v like 'a%';
count(*)
11
select count(*) from t1 where v like 'a %';
count(*)
9
explain select count(*) from t1 where v='a  ';
id	select_type	table	type	possible_keys	key	key_len	ref	rows	Extra
1	SIMPLE	t1	ref	v	v	303	const	#	Using where; Using index
explain select count(*) from t1 where v like 'a%';
id	select_type	table	type	possible_keys	key	key_len	ref	rows	Extra
1	SIMPLE	t1	range	v	v	303	NULL	#	Using where; Using index
explain select count(*) from t1 where v between 'a' and 'a ';
id	select_type	table	type	possible_keys	key	key_len	ref	rows	Extra
1	SIMPLE	t1	ref	v	v	303	const	#	Using where; Using index
explain select count(*) from t1 where v between 'a' and 'a ' and v between 'a  ' and 'b\n';
id	select_type	table	type	possible_keys	key	key_len	ref	rows	Extra
1	SIMPLE	t1	ref	v	v	303	const	#	Using where; Using index
explain select * from t1 where v='a';
id	select_type	table	type	possible_keys	key	key_len	ref	rows	Extra
1	SIMPLE	t1	ref	v	v	303	const	#	Using where
select v,count(*) from t1 group by v limit 10;
v	count(*)
a	1
a	10
b	10
c	10
d	10
e	10
f	10
g	10
h	10
i	10
select v,count(t) from t1 group by v limit 10;
v	count(t)
a	1
a	10
b	10
c	10
d	10
e	10
f	10
g	10
h	10
i	10
select sql_big_result v,count(t) from t1 group by v limit 10;
v	count(t)
a	1
a	10
b	10
c	10
d	10
e	10
f	10
g	10
h	10
i	10
alter table t1 drop key v, add key v (v(30));
show create table t1;
Table	Create Table
t1	CREATE TABLE `t1` (
  `v` varchar(300) DEFAULT NULL,
  `c` char(10) DEFAULT NULL,
  `t` text,
  KEY `c` (`c`),
  KEY `t` (`t`(10)),
  KEY `v` (`v`(30))
) ENGINE=MyISAM DEFAULT CHARSET=latin1
select count(*) from t1 where v='a';
count(*)
10
select count(*) from t1 where v='a  ';
count(*)
10
select count(*) from t1 where v between 'a' and 'a ';
count(*)
10
select count(*) from t1 where v between 'a' and 'a ' and v between 'a  ' and 'b\n';
count(*)
10
select count(*) from t1 where v like 'a%';
count(*)
11
select count(*) from t1 where v like 'a %';
count(*)
9
explain select count(*) from t1 where v='a  ';
id	select_type	table	type	possible_keys	key	key_len	ref	rows	Extra
1	SIMPLE	t1	ref	v	v	33	const	#	Using where
explain select count(*) from t1 where v like 'a%';
id	select_type	table	type	possible_keys	key	key_len	ref	rows	Extra
1	SIMPLE	t1	range	v	v	33	NULL	#	Using where
explain select count(*) from t1 where v between 'a' and 'a ';
id	select_type	table	type	possible_keys	key	key_len	ref	rows	Extra
1	SIMPLE	t1	ref	v	v	33	const	#	Using where
explain select count(*) from t1 where v between 'a' and 'a ' and v between 'a  ' and 'b\n';
id	select_type	table	type	possible_keys	key	key_len	ref	rows	Extra
1	SIMPLE	t1	ref	v	v	33	const	#	Using where
explain select * from t1 where v='a';
id	select_type	table	type	possible_keys	key	key_len	ref	rows	Extra
1	SIMPLE	t1	ref	v	v	33	const	#	Using where
select v,count(*) from t1 group by v limit 10;
v	count(*)
a	1
a	10
b	10
c	10
d	10
e	10
f	10
g	10
h	10
i	10
select v,count(t) from t1 group by v limit 10;
v	count(t)
a	1
a	10
b	10
c	10
d	10
e	10
f	10
g	10
h	10
i	10
select sql_big_result v,count(t) from t1 group by v limit 10;
v	count(t)
a	1
a	10
b	10
c	10
d	10
e	10
f	10
g	10
h	10
i	10
alter table t1 modify v varchar(600), drop key v, add key v (v);
show create table t1;
Table	Create Table
t1	CREATE TABLE `t1` (
  `v` varchar(600) DEFAULT NULL,
  `c` char(10) DEFAULT NULL,
  `t` text,
  KEY `c` (`c`),
  KEY `t` (`t`(10)),
  KEY `v` (`v`)
) ENGINE=MyISAM DEFAULT CHARSET=latin1
select v,count(*) from t1 group by v limit 10;
v	count(*)
a	1
a	10
b	10
c	10
d	10
e	10
f	10
g	10
h	10
i	10
select v,count(t) from t1 group by v limit 10;
v	count(t)
a	1
a	10
b	10
c	10
d	10
e	10
f	10
g	10
h	10
i	10
select sql_big_result v,count(t) from t1 group by v limit 10;
v	count(t)
a	1
a	10
b	10
c	10
d	10
e	10
f	10
g	10
h	10
i	10
drop table t1;
create table t1 (a char(10), unique (a));
insert into t1 values ('a   ');
insert into t1 values ('a ');
ERROR 23000: Duplicate entry 'a' for key 'a'
alter table t1 modify a varchar(10);
insert into t1 values ('a '),('a  '),('a   '),('a         ');
ERROR 23000: Duplicate entry 'a ' for key 'a'
insert into t1 values ('a     ');
ERROR 23000: Duplicate entry 'a     ' for key 'a'
insert into t1 values ('a          ');
ERROR 23000: Duplicate entry 'a         ' for key 'a'
insert into t1 values ('a ');
ERROR 23000: Duplicate entry 'a ' for key 'a'
update t1 set a='a  ' where a like 'a%';
select concat(a,'.') from t1;
concat(a,'.')
a  .
update t1 set a='abc    ' where a like 'a ';
select concat(a,'.') from t1;
concat(a,'.')
a  .
update t1 set a='a      ' where a like 'a %';
select concat(a,'.') from t1;
concat(a,'.')
a      .
update t1 set a='a  ' where a like 'a      ';
select concat(a,'.') from t1;
concat(a,'.')
a  .
drop table t1;
create table t1 (v varchar(10), c char(10), t text, key(v(5)), key(c(5)), key(t(5)));
show create table t1;
Table	Create Table
t1	CREATE TABLE `t1` (
  `v` varchar(10) DEFAULT NULL,
  `c` char(10) DEFAULT NULL,
  `t` text,
  KEY `v` (`v`(5)),
  KEY `c` (`c`(5)),
  KEY `t` (`t`(5))
) ENGINE=MyISAM DEFAULT CHARSET=latin1
drop table t1;
create table t1 (v char(10) character set utf8);
show create table t1;
Table	Create Table
t1	CREATE TABLE `t1` (
  `v` char(10) CHARACTER SET utf8 DEFAULT NULL
) ENGINE=MyISAM DEFAULT CHARSET=latin1
drop table t1;
create table t1 (v varchar(10), c char(10)) row_format=fixed;
show create table t1;
Table	Create Table
t1	CREATE TABLE `t1` (
  `v` varchar(10) DEFAULT NULL,
  `c` char(10) DEFAULT NULL
) ENGINE=MyISAM DEFAULT CHARSET=latin1 ROW_FORMAT=FIXED
insert into t1 values('a','a'),('a ','a ');
select concat('*',v,'*',c,'*') from t1;
concat('*',v,'*',c,'*')
*a*a*
*a *a*
drop table t1;
create table t1 (v varchar(65530), key(v(10)));
insert into t1 values(repeat('a',65530));
select length(v) from t1 where v=repeat('a',65530);
length(v)
65530
drop table t1;
create table t1(a int, b varchar(12), key ba(b, a));
insert into t1 values (1, 'A'), (20, NULL);
explain select * from t1 where a=20 and b is null;
id	select_type	table	type	possible_keys	key	key_len	ref	rows	Extra
1	SIMPLE	t1	ref	ba	ba	20	const,const	1	Using where; Using index
select * from t1 where a=20 and b is null;
a	b
20	NULL
drop table t1;
create table t1 (v varchar(65530), key(v));
Warnings:
Warning	1071	Specified key was too long; max key length is 1000 bytes
drop table if exists t1;
create table t1 (v varchar(65536));
Warnings:
Note	1246	Converting column 'v' from VARCHAR to TEXT
show create table t1;
Table	Create Table
t1	CREATE TABLE `t1` (
  `v` mediumtext
) ENGINE=MyISAM DEFAULT CHARSET=latin1
drop table t1;
create table t1 (v varchar(65530) character set utf8);
Warnings:
Note	1246	Converting column 'v' from VARCHAR to TEXT
show create table t1;
Table	Create Table
t1	CREATE TABLE `t1` (
  `v` mediumtext CHARACTER SET utf8
) ENGINE=MyISAM DEFAULT CHARSET=latin1
drop table t1;
create table t1 (v varchar(65535));
ERROR 42000: Row size too large. The maximum row size for the used table type, not counting BLOBs, is 65535. You have to change some columns to TEXT or BLOBs
set storage_engine=MyISAM;
set @save_concurrent_insert=@@concurrent_insert;
set global concurrent_insert=1;
create table t1 (a int);
insert into t1 values (1),(2),(3),(4),(5);
lock table t1 read local;
insert into t1 values(6),(7);
unlock tables;
delete from t1 where a>=3 and a<=4;
lock table t1 read local;
set global concurrent_insert=2;
insert into t1 values (8),(9);
unlock tables;
insert into t1 values (10),(11),(12);
select * from t1;
a
1
2
11
10
5
6
7
8
9
12
check table t1;
Table	Op	Msg_type	Msg_text
test.t1	check	status	OK
drop table t1;
create table t1 (a int, b varchar(30) default "hello");
insert into t1 (a) values (1),(2),(3),(4),(5);
lock table t1 read local;
insert into t1 (a) values(6),(7);
unlock tables;
delete from t1 where a>=3 and a<=4;
lock table t1 read local;
set global concurrent_insert=2;
insert into t1 (a) values (8),(9);
unlock tables;
insert into t1 (a) values (10),(11),(12);
select a from t1;
a
1
2
11
10
5
6
7
8
9
12
check table t1;
Table	Op	Msg_type	Msg_text
test.t1	check	status	OK
drop table t1;
set global concurrent_insert=@save_concurrent_insert;
create table t1 (a int, key(a));
insert into t1 values (1),(2),(3),(4),(NULL),(NULL),(NULL),(NULL);
analyze table t1;
Table	Op	Msg_type	Msg_text
test.t1	analyze	status	OK
show keys from t1;
Table	Non_unique	Key_name	Seq_in_index	Column_name	Collation	Cardinality	Sub_part	Packed	Null	Index_type	Comment
t1	1	a	1	a	A	8	NULL	NULL	YES	BTREE	
alter table t1 disable keys;
alter table t1 enable keys;
show keys from t1;
Table	Non_unique	Key_name	Seq_in_index	Column_name	Collation	Cardinality	Sub_part	Packed	Null	Index_type	Comment
t1	1	a	1	a	A	8	NULL	NULL	YES	BTREE	
drop table t1;
create table t1 (c1 int) engine=myisam pack_keys=0;
create table t2 (c1 int) engine=myisam pack_keys=1;
create table t3 (c1 int) engine=myisam pack_keys=default;
create table t4 (c1 int) engine=myisam pack_keys=2;
ERROR 42000: You have an error in your SQL syntax; check the manual that corresponds to your MySQL server version for the right syntax to use near '2' at line 1
drop table t1, t2, t3;
CREATE TABLE t1(a INT, b INT, KEY inx (a), UNIQUE KEY uinx (b)) ENGINE=MyISAM;
INSERT INTO t1(a,b) VALUES (1,1),(2,2),(3,3),(4,4),(5,5);
SELECT a FROM t1 FORCE INDEX (inx) WHERE a=1;
a
1
ALTER TABLE t1 DISABLE KEYS;
SELECT a FROM t1 FORCE INDEX (inx) WHERE a=1;
a
1
SELECT a FROM t1 USE INDEX (inx) WHERE a=1;
a
1
SELECT b FROM t1 FORCE INDEX (uinx) WHERE b=1;
b
1
SELECT b FROM t1 USE INDEX (uinx) WHERE b=1;
b
1
SELECT a FROM t1 FORCE INDEX (inx,uinx) WHERE a=1;
a
1
ALTER TABLE t1 ENABLE KEYS;
SELECT a FROM t1 FORCE INDEX (inx) WHERE a=1;
a
1
DROP TABLE t1;
CREATE TABLE t1 (c1 INT, c2 INT, UNIQUE INDEX (c1), INDEX (c2)) ENGINE=MYISAM;
SHOW TABLE STATUS LIKE 't1';
Name	Engine	Version	Row_format	Rows	Avg_row_length	Data_length	Max_data_length	Index_length	Data_free	Auto_increment	Create_time	Update_time	Check_time	Collation	Checksum	Create_options	Comment
t1	MyISAM	10	Fixed	0	#	#	#	1024	#	#	#	#	#	#	#		
INSERT INTO t1 VALUES (1,1);
SHOW TABLE STATUS LIKE 't1';
Name	Engine	Version	Row_format	Rows	Avg_row_length	Data_length	Max_data_length	Index_length	Data_free	Auto_increment	Create_time	Update_time	Check_time	Collation	Checksum	Create_options	Comment
t1	MyISAM	10	Fixed	1	#	#	#	3072	#	#	#	#	#	#	#		
ALTER TABLE t1 DISABLE KEYS;
SHOW TABLE STATUS LIKE 't1';
Name	Engine	Version	Row_format	Rows	Avg_row_length	Data_length	Max_data_length	Index_length	Data_free	Auto_increment	Create_time	Update_time	Check_time	Collation	Checksum	Create_options	Comment
t1	MyISAM	10	Fixed	1	#	#	#	3072	#	#	#	#	#	#	#		
ALTER TABLE t1 ENABLE KEYS;
SHOW TABLE STATUS LIKE 't1';
Name	Engine	Version	Row_format	Rows	Avg_row_length	Data_length	Max_data_length	Index_length	Data_free	Auto_increment	Create_time	Update_time	Check_time	Collation	Checksum	Create_options	Comment
t1	MyISAM	10	Fixed	1	#	#	#	3072	#	#	#	#	#	#	#		
ALTER TABLE t1 DISABLE KEYS;
SHOW TABLE STATUS LIKE 't1';
Name	Engine	Version	Row_format	Rows	Avg_row_length	Data_length	Max_data_length	Index_length	Data_free	Auto_increment	Create_time	Update_time	Check_time	Collation	Checksum	Create_options	Comment
t1	MyISAM	10	Fixed	1	#	#	#	3072	#	#	#	#	#	#	#		
ALTER TABLE t1 ENABLE KEYS;
SHOW TABLE STATUS LIKE 't1';
Name	Engine	Version	Row_format	Rows	Avg_row_length	Data_length	Max_data_length	Index_length	Data_free	Auto_increment	Create_time	Update_time	Check_time	Collation	Checksum	Create_options	Comment
t1	MyISAM	10	Fixed	1	#	#	#	3072	#	#	#	#	#	#	#		
# Enable keys with parallel repair
SET @@myisam_repair_threads=2;
ALTER TABLE t1 DISABLE KEYS;
ALTER TABLE t1 ENABLE KEYS;
SET @@myisam_repair_threads=1;
CHECK TABLE t1 EXTENDED;
Table	Op	Msg_type	Msg_text
test.t1	check	status	OK
DROP TABLE t1;
CREATE TABLE t1 (id int NOT NULL, ref int NOT NULL, INDEX (id)) ENGINE=MyISAM;
CREATE TABLE t2 LIKE t1;
INSERT INTO t2 (id, ref) VALUES (1,3), (2,1), (3,2), (4,5), (4,4);
INSERT INTO t1 SELECT * FROM t2;
SELECT * FROM t1 AS a INNER JOIN t1 AS b USING (id) WHERE a.ref < b.ref;
id	ref	ref
4	4	5
SELECT * FROM t1;
id	ref
1	3
2	1
3	2
4	5
4	4
DELETE FROM a USING t1 AS a INNER JOIN t1 AS b USING (id) WHERE a.ref < b.ref;
SELECT * FROM t1;
id	ref
1	3
2	1
3	2
4	5
DROP TABLE t1, t2;
CREATE TABLE t1 (a INT) ENGINE=MyISAM CHECKSUM=1 ROW_FORMAT=DYNAMIC;
INSERT INTO t1 VALUES (0);
UPDATE t1 SET a=1;
SELECT a FROM t1;
a
1
CHECK TABLE t1;
Table	Op	Msg_type	Msg_text
test.t1	check	status	OK
INSERT INTO t1 VALUES (0), (5), (4), (2);
UPDATE t1 SET a=2;
SELECT a FROM t1;
a
2
2
2
2
2
CHECK TABLE t1;
Table	Op	Msg_type	Msg_text
test.t1	check	status	OK
DROP TABLE t1;
<<<<<<< HEAD
End of 5.0 tests
create table t1 (a int not null, key `a` (a) key_block_size=1024);
show create table t1;
Table	Create Table
t1	CREATE TABLE `t1` (
  `a` int(11) NOT NULL,
  KEY `a` (`a`) KEY_BLOCK_SIZE=1024
) ENGINE=MyISAM DEFAULT CHARSET=latin1
drop table t1;
create table t1 (a int not null, key `a` (a) key_block_size=2048);
show create table t1;
Table	Create Table
t1	CREATE TABLE `t1` (
  `a` int(11) NOT NULL,
  KEY `a` (`a`) KEY_BLOCK_SIZE=2048
) ENGINE=MyISAM DEFAULT CHARSET=latin1
drop table t1;
create table t1 (a varchar(2048), key `a` (a));
Warnings:
Warning	1071	Specified key was too long; max key length is 1000 bytes
show create table t1;
Table	Create Table
t1	CREATE TABLE `t1` (
  `a` varchar(2048) DEFAULT NULL,
  KEY `a` (`a`(1000))
) ENGINE=MyISAM DEFAULT CHARSET=latin1
drop table t1;
create table t1 (a varchar(2048), key `a` (a) key_block_size=1024);
Warnings:
Warning	1071	Specified key was too long; max key length is 1000 bytes
show create table t1;
Table	Create Table
t1	CREATE TABLE `t1` (
  `a` varchar(2048) DEFAULT NULL,
  KEY `a` (`a`(1000)) KEY_BLOCK_SIZE=4096
) ENGINE=MyISAM DEFAULT CHARSET=latin1
drop table t1;
create table t1 (a int not null, b varchar(2048), key (a), key(b)) key_block_size=1024;
Warnings:
Warning	1071	Specified key was too long; max key length is 1000 bytes
show create table t1;
Table	Create Table
t1	CREATE TABLE `t1` (
  `a` int(11) NOT NULL,
  `b` varchar(2048) DEFAULT NULL,
  KEY `a` (`a`),
  KEY `b` (`b`(1000)) KEY_BLOCK_SIZE=4096
) ENGINE=MyISAM DEFAULT CHARSET=latin1 KEY_BLOCK_SIZE=1024
alter table t1 key_block_size=2048;
show create table t1;
Table	Create Table
t1	CREATE TABLE `t1` (
  `a` int(11) NOT NULL,
  `b` varchar(2048) DEFAULT NULL,
  KEY `a` (`a`) KEY_BLOCK_SIZE=1024,
  KEY `b` (`b`(1000)) KEY_BLOCK_SIZE=4096
) ENGINE=MyISAM DEFAULT CHARSET=latin1 KEY_BLOCK_SIZE=2048
alter table t1 add c int, add key (c);
show create table t1;
Table	Create Table
t1	CREATE TABLE `t1` (
  `a` int(11) NOT NULL,
  `b` varchar(2048) DEFAULT NULL,
  `c` int(11) DEFAULT NULL,
  KEY `a` (`a`) KEY_BLOCK_SIZE=1024,
  KEY `b` (`b`(1000)) KEY_BLOCK_SIZE=4096,
  KEY `c` (`c`)
) ENGINE=MyISAM DEFAULT CHARSET=latin1 KEY_BLOCK_SIZE=2048
alter table t1 key_block_size=0;
alter table t1 add d int, add key (d);
show create table t1;
Table	Create Table
t1	CREATE TABLE `t1` (
  `a` int(11) NOT NULL,
  `b` varchar(2048) DEFAULT NULL,
  `c` int(11) DEFAULT NULL,
  `d` int(11) DEFAULT NULL,
  KEY `a` (`a`) KEY_BLOCK_SIZE=1024,
  KEY `b` (`b`(1000)) KEY_BLOCK_SIZE=4096,
  KEY `c` (`c`) KEY_BLOCK_SIZE=2048,
  KEY `d` (`d`)
) ENGINE=MyISAM DEFAULT CHARSET=latin1
drop table t1;
create table t1 (a int not null, b varchar(2048), key (a), key(b)) key_block_size=8192;
Warnings:
Warning	1071	Specified key was too long; max key length is 1000 bytes
show create table t1;
Table	Create Table
t1	CREATE TABLE `t1` (
  `a` int(11) NOT NULL,
  `b` varchar(2048) DEFAULT NULL,
  KEY `a` (`a`),
  KEY `b` (`b`(1000))
) ENGINE=MyISAM DEFAULT CHARSET=latin1 KEY_BLOCK_SIZE=8192
drop table t1;
create table t1 (a int not null, b varchar(2048), key (a) key_block_size=1024, key(b)) key_block_size=8192;
Warnings:
Warning	1071	Specified key was too long; max key length is 1000 bytes
show create table t1;
Table	Create Table
t1	CREATE TABLE `t1` (
  `a` int(11) NOT NULL,
  `b` varchar(2048) DEFAULT NULL,
  KEY `a` (`a`) KEY_BLOCK_SIZE=1024,
  KEY `b` (`b`(1000))
) ENGINE=MyISAM DEFAULT CHARSET=latin1 KEY_BLOCK_SIZE=8192
drop table t1;
create table t1 (a int not null, b int, key (a) key_block_size=1024, key(b) key_block_size=8192) key_block_size=16384;
show create table t1;
Table	Create Table
t1	CREATE TABLE `t1` (
  `a` int(11) NOT NULL,
  `b` int(11) DEFAULT NULL,
  KEY `a` (`a`) KEY_BLOCK_SIZE=1024,
  KEY `b` (`b`) KEY_BLOCK_SIZE=8192
) ENGINE=MyISAM DEFAULT CHARSET=latin1 KEY_BLOCK_SIZE=16384
drop table t1;
create table t1 (a int not null, key `a` (a) key_block_size=512);
show create table t1;
Table	Create Table
t1	CREATE TABLE `t1` (
  `a` int(11) NOT NULL,
  KEY `a` (`a`) KEY_BLOCK_SIZE=1024
) ENGINE=MyISAM DEFAULT CHARSET=latin1
drop table t1;
create table t1 (a varchar(2048), key `a` (a) key_block_size=1000000000000000000);
Warnings:
Warning	1071	Specified key was too long; max key length is 1000 bytes
show create table t1;
Table	Create Table
t1	CREATE TABLE `t1` (
  `a` varchar(2048) DEFAULT NULL,
  KEY `a` (`a`(1000)) KEY_BLOCK_SIZE=4096
) ENGINE=MyISAM DEFAULT CHARSET=latin1
drop table t1;
create table t1 (a int not null, key `a` (a) key_block_size=1025);
show create table t1;
Table	Create Table
t1	CREATE TABLE `t1` (
  `a` int(11) NOT NULL,
  KEY `a` (`a`) KEY_BLOCK_SIZE=2048
) ENGINE=MyISAM DEFAULT CHARSET=latin1
drop table t1;
create table t1 (a int not null, key key_block_size=1024 (a));
ERROR 42000: You have an error in your SQL syntax; check the manual that corresponds to your MySQL server version for the right syntax to use near '=1024 (a))' at line 1
create table t1 (a int not null, key `a` key_block_size=1024 (a));
ERROR 42000: You have an error in your SQL syntax; check the manual that corresponds to your MySQL server version for the right syntax to use near 'key_block_size=1024 (a))' at line 1
CREATE TABLE t1 (
c1 INT,
c2 VARCHAR(300),
KEY (c1) KEY_BLOCK_SIZE 1024,
KEY (c2) KEY_BLOCK_SIZE 8192
);
INSERT INTO t1 VALUES (10, REPEAT('a', CEIL(RAND(10) * 300))),
(11, REPEAT('b', CEIL(RAND() * 300))),
(12, REPEAT('c', CEIL(RAND() * 300))),
(13, REPEAT('d', CEIL(RAND() * 300))),
(14, REPEAT('e', CEIL(RAND() * 300))),
(15, REPEAT('f', CEIL(RAND() * 300))),
(16, REPEAT('g', CEIL(RAND() * 300))),
(17, REPEAT('h', CEIL(RAND() * 300))),
(18, REPEAT('i', CEIL(RAND() * 300))),
(19, REPEAT('j', CEIL(RAND() * 300))),
(20, REPEAT('k', CEIL(RAND() * 300))),
(21, REPEAT('l', CEIL(RAND() * 300))),
(22, REPEAT('m', CEIL(RAND() * 300))),
(23, REPEAT('n', CEIL(RAND() * 300))),
(24, REPEAT('o', CEIL(RAND() * 300))),
(25, REPEAT('p', CEIL(RAND() * 300))),
(26, REPEAT('q', CEIL(RAND() * 300))),
(27, REPEAT('r', CEIL(RAND() * 300))),
(28, REPEAT('s', CEIL(RAND() * 300))),
(29, REPEAT('t', CEIL(RAND() * 300))),
(30, REPEAT('u', CEIL(RAND() * 300))),
(31, REPEAT('v', CEIL(RAND() * 300))),
(32, REPEAT('w', CEIL(RAND() * 300))),
(33, REPEAT('x', CEIL(RAND() * 300))),
(34, REPEAT('y', CEIL(RAND() * 300))),
(35, REPEAT('z', CEIL(RAND() * 300)));
INSERT INTO t1 SELECT * FROM t1;
INSERT INTO t1 SELECT * FROM t1;
CHECK TABLE t1;
Table	Op	Msg_type	Msg_text
test.t1	check	status	OK
REPAIR TABLE t1;
Table	Op	Msg_type	Msg_text
test.t1	repair	status	OK
DELETE FROM t1 WHERE c1 >= 10;
CHECK TABLE t1;
Table	Op	Msg_type	Msg_text
test.t1	check	status	OK
DROP TABLE t1;
CREATE TABLE t1 (
c1 CHAR(130),
c2 VARCHAR(1)
) ENGINE=MyISAM;
INSERT INTO t1 VALUES(REPEAT("a",128), 'b');
SELECT COUNT(*) FROM t1;
COUNT(*)
1
CHECK TABLE t1;
Table	Op	Msg_type	Msg_text
test.t1	check	status	OK
REPAIR TABLE t1;
Table	Op	Msg_type	Msg_text
test.t1	repair	status	OK
SELECT COUNT(*) FROM t1;
COUNT(*)
1
CHECK TABLE t1;
Table	Op	Msg_type	Msg_text
test.t1	check	status	OK
DROP TABLE t1;
CREATE TABLE t1 (
c1 CHAR(130),
c2 VARCHAR(1)
) ENGINE=MyISAM;
INSERT INTO t1 VALUES(REPEAT("a",128), 'b');
SELECT COUNT(*) FROM t1;
COUNT(*)
1
CHECK TABLE t1 EXTENDED;
Table	Op	Msg_type	Msg_text
test.t1	check	status	OK
REPAIR TABLE t1 EXTENDED;
Table	Op	Msg_type	Msg_text
test.t1	repair	status	OK
SELECT COUNT(*) FROM t1;
COUNT(*)
1
CHECK TABLE t1 EXTENDED;
Table	Op	Msg_type	Msg_text
test.t1	check	status	OK
DROP TABLE t1;
CREATE TABLE t1 (
c1 CHAR(130),
c2 VARCHAR(1)
) ENGINE=MyISAM;
INSERT INTO t1 VALUES(REPEAT("a",128), 'b');
INSERT INTO t1 VALUES('b', 'b');
INSERT INTO t1 VALUES('c', 'b');
DELETE FROM t1 WHERE c1='b';
SELECT COUNT(*) FROM t1;
COUNT(*)
2
OPTIMIZE TABLE t1;
Table	Op	Msg_type	Msg_text
test.t1	optimize	status	OK
SELECT COUNT(*) FROM t1;
COUNT(*)
2
DROP TABLE t1;
CREATE TABLE t1 (
c1 CHAR(130),
c2 VARCHAR(1),
KEY (c1)
) ENGINE=MyISAM;
# Insert 100 rows. Query log disabled.
UPDATE t1 SET c1=REPEAT("a",128) LIMIT 90;
SELECT COUNT(*) FROM t1;
COUNT(*)
100
ALTER TABLE t1 ENGINE=MyISAM;
SELECT COUNT(*) FROM t1;
COUNT(*)
100
CHECK TABLE t1;
Table	Op	Msg_type	Msg_text
test.t1	check	status	OK
CHECK TABLE t1 EXTENDED;
Table	Op	Msg_type	Msg_text
test.t1	check	status	OK
DROP TABLE t1;
CREATE TABLE t1 (
c1 CHAR(50),
c2 VARCHAR(1)
) ENGINE=MyISAM DEFAULT CHARSET UTF8;
INSERT INTO t1 VALUES(REPEAT(_utf8 x'e0ae85',43), 'b');
SELECT COUNT(*) FROM t1;
COUNT(*)
1
CHECK TABLE t1;
Table	Op	Msg_type	Msg_text
test.t1	check	status	OK
REPAIR TABLE t1;
Table	Op	Msg_type	Msg_text
test.t1	repair	status	OK
SELECT COUNT(*) FROM t1;
COUNT(*)
1
CHECK TABLE t1;
Table	Op	Msg_type	Msg_text
test.t1	check	status	OK
DROP TABLE t1;
CREATE TABLE t1 (
c1 CHAR(50),
c2 VARCHAR(1)
) ENGINE=MyISAM DEFAULT CHARSET UTF8;
INSERT INTO t1 VALUES(REPEAT(_utf8 x'e0ae85',43), 'b');
SELECT COUNT(*) FROM t1;
COUNT(*)
1
CHECK TABLE t1 EXTENDED;
Table	Op	Msg_type	Msg_text
test.t1	check	status	OK
REPAIR TABLE t1 EXTENDED;
Table	Op	Msg_type	Msg_text
test.t1	repair	status	OK
SELECT COUNT(*) FROM t1;
COUNT(*)
1
CHECK TABLE t1 EXTENDED;
Table	Op	Msg_type	Msg_text
test.t1	check	status	OK
DROP TABLE t1;
CREATE TABLE t1 (
c1 CHAR(50),
c2 VARCHAR(1)
) ENGINE=MyISAM DEFAULT CHARSET UTF8;
INSERT INTO t1 VALUES(REPEAT(_utf8 x'e0ae85',43), 'b');
INSERT INTO t1 VALUES('b', 'b');
INSERT INTO t1 VALUES('c', 'b');
DELETE FROM t1 WHERE c1='b';
SELECT COUNT(*) FROM t1;
COUNT(*)
2
OPTIMIZE TABLE t1;
Table	Op	Msg_type	Msg_text
test.t1	optimize	status	OK
SELECT COUNT(*) FROM t1;
COUNT(*)
2
DROP TABLE t1;
CREATE TABLE t1 (
c1 CHAR(50),
c2 VARCHAR(1),
KEY (c1)
) ENGINE=MyISAM DEFAULT CHARSET UTF8;
# Insert 100 rows. Query log disabled.
UPDATE t1 SET c1=REPEAT(_utf8 x'e0ae85',43) LIMIT 90;
SELECT COUNT(*) FROM t1;
COUNT(*)
100
ALTER TABLE t1 ENGINE=MyISAM;
SELECT COUNT(*) FROM t1;
COUNT(*)
100
CHECK TABLE t1;
Table	Op	Msg_type	Msg_text
test.t1	check	status	OK
CHECK TABLE t1 EXTENDED;
Table	Op	Msg_type	Msg_text
test.t1	check	status	OK
DROP TABLE t1;
CREATE TABLE t1 (
c1 VARCHAR(10) NOT NULL,
c2 CHAR(10) DEFAULT NULL,
c3 VARCHAR(10) NOT NULL,
KEY (c1),
KEY (c2)
) ENGINE=MyISAM DEFAULT CHARSET=utf8 PACK_KEYS=0;

MyISAM file:         MYSQLD_DATADIR/test/t1
Record format:       Packed
Character set:       utf8_general_ci (33)
Data records:                    0  Deleted blocks:                 0
Recordlength:                   94

table description:
Key Start Len Index   Type
1   2     30  multip. varchar              
2   33    30  multip. char NULL            
DROP TABLE t1;
CREATE TABLE t1 (
c INT,
d bit(1),
e INT,
f VARCHAR(1),
g BIT(1),
h BIT(1),
KEY (h, d, e, g)
);
INSERT INTO t1 VALUES
(  3, 1, 1, 'a', 0, 0 ),
(  3, 1, 5, 'a', 0, 0 ),
( 10, 1, 2, 'a', 0, 1 ),
( 10, 1, 3, 'a', 0, 1 ),
( 10, 1, 4, 'a', 0, 1 );
SELECT f FROM t1 WHERE d = 1 AND e = 2 AND g = 0 AND h = 1;
f
a
SELECT h+0, d + 0, e, g + 0 FROM t1;
h+0	d + 0	e	g + 0
0	1	1	0
0	1	5	0
1	1	2	0
1	1	3	0
1	1	4	0
DROP TABLE t1;
#
# Test of BUG#35570 CHECKSUM TABLE unreliable if LINESTRING field
# (same content / differen checksum)
#
CREATE TABLE t1 (line LINESTRING NOT NULL) engine=myisam;
INSERT INTO t1 VALUES (GeomFromText("POINT(0 0)"));
checksum table t1;
Table	Checksum
test.t1	326284887
CREATE TABLE t2 (line LINESTRING NOT NULL) engine=myisam;
INSERT INTO t2 VALUES (GeomFromText("POINT(0 0)"));
checksum table t2;
Table	Checksum
test.t2	326284887
CREATE TABLE t3 select * from t1;
checksum table t3;
Table	Checksum
test.t3	326284887
drop table t1,t2,t3;
CREATE TABLE t1(a INT, b CHAR(10), KEY(a), KEY(b));
INSERT INTO t1 VALUES(1,'0'),(2,'0'),(3,'0'),(4,'0'),(5,'0'),
(6,'0'),(7,'0');
INSERT INTO t1 SELECT a+10,b FROM t1;
INSERT INTO t1 SELECT a+20,b FROM t1;
INSERT INTO t1 SELECT a+40,b FROM t1;
INSERT INTO t1 SELECT a+80,b FROM t1;
INSERT INTO t1 SELECT a+160,b FROM t1;
INSERT INTO t1 SELECT a+320,b FROM t1;
INSERT INTO t1 SELECT a+640,b FROM t1;
INSERT INTO t1 SELECT a+1280,b FROM t1;
INSERT INTO t1 SELECT a+2560,b FROM t1;
INSERT INTO t1 SELECT a+5120,b FROM t1;
SET myisam_sort_buffer_size=4;
REPAIR TABLE t1;
Table	Op	Msg_type	Msg_text
test.t1	repair	error	myisam_sort_buffer_size is too small
test.t1	repair	warning	Number of rows changed from 0 to 7168
test.t1	repair	status	OK
SET myisam_repair_threads=2;
REPAIR TABLE t1;
SET myisam_repair_threads=@@global.myisam_repair_threads;
SET myisam_sort_buffer_size=@@global.myisam_sort_buffer_size;
CHECK TABLE t1;
Table	Op	Msg_type	Msg_text
test.t1	check	status	OK
DROP TABLE t1;
End of 5.1 tests
=======
#
# Bug #49465: valgrind warnings and incorrect live checksum...
#
CREATE TABLE t1(
a VARCHAR(1), b VARCHAR(1), c VARCHAR(1),
f VARCHAR(1), g VARCHAR(1), h VARCHAR(1),
i VARCHAR(1), j VARCHAR(1), k VARCHAR(1)) CHECKSUM=1;
INSERT INTO t1 VALUES('', '', '', '', '', '', '', '', '');
CHECKSUM TABLE t1 QUICK;
Table	Checksum
test.t1	467455460
CHECKSUM TABLE t1 EXTENDED;
Table	Checksum
test.t1	467455460
DROP TABLE t1;
End of 5.0 tests
>>>>>>> 092f25ca
<|MERGE_RESOLUTION|>--- conflicted
+++ resolved
@@ -1853,7 +1853,21 @@
 Table	Op	Msg_type	Msg_text
 test.t1	check	status	OK
 DROP TABLE t1;
-<<<<<<< HEAD
+#
+# Bug #49465: valgrind warnings and incorrect live checksum...
+#
+CREATE TABLE t1(
+a VARCHAR(1), b VARCHAR(1), c VARCHAR(1),
+f VARCHAR(1), g VARCHAR(1), h VARCHAR(1),
+i VARCHAR(1), j VARCHAR(1), k VARCHAR(1)) CHECKSUM=1;
+INSERT INTO t1 VALUES('', '', '', '', '', '', '', '', '');
+CHECKSUM TABLE t1 QUICK;
+Table	Checksum
+test.t1	467455460
+CHECKSUM TABLE t1 EXTENDED;
+Table	Checksum
+test.t1	467455460
+DROP TABLE t1;
 End of 5.0 tests
 create table t1 (a int not null, key `a` (a) key_block_size=1024);
 show create table t1;
@@ -2299,22 +2313,4 @@
 Table	Op	Msg_type	Msg_text
 test.t1	check	status	OK
 DROP TABLE t1;
-End of 5.1 tests
-=======
-#
-# Bug #49465: valgrind warnings and incorrect live checksum...
-#
-CREATE TABLE t1(
-a VARCHAR(1), b VARCHAR(1), c VARCHAR(1),
-f VARCHAR(1), g VARCHAR(1), h VARCHAR(1),
-i VARCHAR(1), j VARCHAR(1), k VARCHAR(1)) CHECKSUM=1;
-INSERT INTO t1 VALUES('', '', '', '', '', '', '', '', '');
-CHECKSUM TABLE t1 QUICK;
-Table	Checksum
-test.t1	467455460
-CHECKSUM TABLE t1 EXTENDED;
-Table	Checksum
-test.t1	467455460
-DROP TABLE t1;
-End of 5.0 tests
->>>>>>> 092f25ca
+End of 5.1 tests