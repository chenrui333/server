SET SESSION STORAGE_ENGINE = InnoDB;
drop table if exists t1,t2,t1m,t1i,t2m,t2i,t4;
create table t1 (
c_id int(11) not null default '0',
org_id int(11) default null,
unique key contacts$c_id (c_id),
key contacts$org_id (org_id)
);
insert into t1 values
(2,null),(120,null),(141,null),(218,7), (128,1),
(151,2),(234,2),(236,2),(243,2),(255,2),(259,2),(232,3),(235,3),(238,3),
(246,3),(253,3),(269,3),(285,3),(291,3),(293,3),(131,4),(230,4),(231,4);
create table t2 (
slai_id int(11) not null default '0',
owner_tbl int(11) default null,
owner_id int(11) default null,
sla_id int(11) default null,
inc_web int(11) default null,
inc_email int(11) default null,
inc_chat int(11) default null,
inc_csr int(11) default null,
inc_total int(11) default null,
time_billed int(11) default null,
activedate timestamp null default null,
expiredate timestamp null default null,
state int(11) default null,
sla_set int(11) default null,
unique key t2$slai_id (slai_id),
key t2$owner_id (owner_id),
key t2$sla_id (sla_id)
);
insert into t2(slai_id, owner_tbl, owner_id, sla_id) values
(1,3,1,1), (3,3,10,2), (4,3,3,6), (5,3,2,5), (6,3,8,3), (7,3,9,7),
(8,3,6,8), (9,3,4,9), (10,3,5,10), (11,3,11,11), (12,3,7,12);
flush tables;
select si.slai_id
from t1 c join t2 si on
((si.owner_tbl = 3 and si.owner_id = c.org_id) or
( si.owner_tbl = 2 and si.owner_id = c.c_id))
where
c.c_id = 218 and expiredate is null;
slai_id
12
select * from t1 where org_id is null;
c_id	org_id
2	NULL
120	NULL
141	NULL
select si.slai_id
from t1 c join t2 si on
((si.owner_tbl = 3 and si.owner_id = c.org_id) or
( si.owner_tbl = 2 and si.owner_id = c.c_id))
where
c.c_id = 218 and expiredate is null;
slai_id
12
drop table t1, t2;
CREATE TABLE t1 (a int, b int, KEY b (b));
CREATE TABLE t2 (a int, b int, PRIMARY KEY  (a,b));
CREATE TABLE t3 (a int, b int, c int, PRIMARY KEY  (a),
UNIQUE KEY b (b,c), KEY a (a,b,c));
INSERT INTO t1 VALUES (1, 1);
INSERT INTO t1 SELECT a + 1, b + 1 FROM t1;
INSERT INTO t1 SELECT a + 2, b + 2 FROM t1;
INSERT INTO t2 VALUES (1,1),(1,2),(1,3),(1,4),(1,5),(1,6),(1,7),(1,8);
INSERT INTO t2 SELECT a + 1, b FROM t2;
DELETE FROM t2 WHERE a = 1 AND b < 2;
INSERT INTO t3 VALUES (1,1,1),(2,1,2);
INSERT INTO t3 SELECT a + 2, a + 2, 3 FROM t3;
INSERT INTO t3 SELECT a + 4, a + 4, 3 FROM t3;
SELECT STRAIGHT_JOIN SQL_NO_CACHE t1.b, t1.a FROM t1, t3, t2 WHERE
t3.a = t2.a AND t2.b = t1.a AND t3.b = 1 AND t3.c IN (1, 2)
ORDER BY t1.b LIMIT 2;
b	a
1	1
2	2
SELECT STRAIGHT_JOIN SQL_NO_CACHE t1.b, t1.a FROM t1, t3, t2 WHERE
t3.a = t2.a AND t2.b = t1.a AND t3.b = 1 AND t3.c IN (1, 2)
ORDER BY t1.b LIMIT 5;
b	a
1	1
2	2
2	2
3	3
3	3
DROP TABLE t1, t2, t3;
CREATE TABLE `t1` (`id1` INT) ;
INSERT INTO `t1` (`id1`) VALUES (1),(5),(2);
CREATE TABLE `t2` (
`id1` INT,
`id2` INT NOT NULL,
`id3` INT,
`id4` INT NOT NULL,
UNIQUE (`id2`,`id4`),
KEY (`id1`)
);
INSERT INTO `t2`(`id1`,`id2`,`id3`,`id4`) VALUES
(1,1,1,0),
(1,1,2,1),
(5,1,2,2),
(6,1,2,3),
(1,2,2,2),
(1,2,1,1);
SELECT `id1` FROM `t1` WHERE `id1` NOT IN (SELECT `id1` FROM `t2` WHERE `id2` = 1 AND `id3` = 2);
id1
2
DROP TABLE t1, t2;
create table t1 (c1 int) engine=innodb;
handler t1 open;
handler t1 read first;
c1
Before and after comparison
0
drop table t1;
CREATE TABLE t1(c1 TEXT, UNIQUE (c1(1)), cnt INT DEFAULT 1)
ENGINE=INNODB CHARACTER SET UTF8;
INSERT INTO t1 (c1) VALUES ('1a');
SELECT * FROM t1;
c1	cnt
1a	1
INSERT INTO t1 (c1) VALUES ('1b') ON DUPLICATE KEY UPDATE cnt=cnt+1;
SELECT * FROM t1;
c1	cnt
1a	2
DROP TABLE t1;
CREATE TABLE t1(c1 VARCHAR(2), UNIQUE (c1(1)), cnt INT DEFAULT 1)
ENGINE=INNODB CHARACTER SET UTF8;
INSERT INTO t1 (c1) VALUES ('1a');
SELECT * FROM t1;
c1	cnt
1a	1
INSERT INTO t1 (c1) VALUES ('1b') ON DUPLICATE KEY UPDATE cnt=cnt+1;
SELECT * FROM t1;
c1	cnt
1a	2
DROP TABLE t1;
CREATE TABLE t1(c1 CHAR(2), UNIQUE (c1(1)), cnt INT DEFAULT 1)
ENGINE=INNODB CHARACTER SET UTF8;
INSERT INTO t1 (c1) VALUES ('1a');
SELECT * FROM t1;
c1	cnt
1a	1
INSERT INTO t1 (c1) VALUES ('1b') ON DUPLICATE KEY UPDATE cnt=cnt+1;
SELECT * FROM t1;
c1	cnt
1a	2
DROP TABLE t1;
End of 4.1 tests
create table t1m (a int) engine = MEMORY;
create table t1i (a int);
create table t2m (a int) engine = MEMORY;
create table t2i (a int);
insert into t2m values (5);
insert into t2i values (5);
select min(a) from t1i;
min(a)
NULL
select min(7) from t1i;
min(7)
NULL
select min(7) from DUAL;
min(7)
7
explain select min(7) from t2i join t1i;
id	select_type	table	type	possible_keys	key	key_len	ref	rows	Extra
1	SIMPLE	t2i	ALL	NULL	NULL	NULL	NULL	1	Using join cache
1	SIMPLE	t1i	ALL	NULL	NULL	NULL	NULL	1	
select min(7) from t2i join t1i;
min(7)
NULL
select max(a) from t1i;
max(a)
NULL
select max(7) from t1i;
max(7)
NULL
select max(7) from DUAL;
max(7)
7
explain select max(7) from t2i join t1i;
id	select_type	table	type	possible_keys	key	key_len	ref	rows	Extra
1	SIMPLE	t2i	ALL	NULL	NULL	NULL	NULL	1	Using join cache
1	SIMPLE	t1i	ALL	NULL	NULL	NULL	NULL	1	
select max(7) from t2i join t1i;
max(7)
NULL
select 1, min(a) from t1i where a=99;
1	min(a)
1	NULL
select 1, min(a) from t1i where 1=99;
1	min(a)
1	NULL
select 1, min(1) from t1i where a=99;
1	min(1)
1	NULL
select 1, min(1) from t1i where 1=99;
1	min(1)
1	NULL
select 1, max(a) from t1i where a=99;
1	max(a)
1	NULL
select 1, max(a) from t1i where 1=99;
1	max(a)
1	NULL
select 1, max(1) from t1i where a=99;
1	max(1)
1	NULL
select 1, max(1) from t1i where 1=99;
1	max(1)
1	NULL
explain select count(*), min(7), max(7) from t1m, t1i;
id	select_type	table	type	possible_keys	key	key_len	ref	rows	Extra
1	SIMPLE	t1m	system	NULL	NULL	NULL	NULL	0	const row not found
1	SIMPLE	t1i	ALL	NULL	NULL	NULL	NULL	1	
select count(*), min(7), max(7) from t1m, t1i;
count(*)	min(7)	max(7)
0	NULL	NULL
explain select count(*), min(7), max(7) from t1m, t2i;
id	select_type	table	type	possible_keys	key	key_len	ref	rows	Extra
1	SIMPLE	t1m	system	NULL	NULL	NULL	NULL	0	const row not found
1	SIMPLE	t2i	ALL	NULL	NULL	NULL	NULL	1	
select count(*), min(7), max(7) from t1m, t2i;
count(*)	min(7)	max(7)
0	NULL	NULL
explain select count(*), min(7), max(7) from t2m, t1i;
id	select_type	table	type	possible_keys	key	key_len	ref	rows	Extra
1	SIMPLE	t2m	system	NULL	NULL	NULL	NULL	1	
1	SIMPLE	t1i	ALL	NULL	NULL	NULL	NULL	1	
select count(*), min(7), max(7) from t2m, t1i;
count(*)	min(7)	max(7)
0	NULL	NULL
drop table t1m, t1i, t2m, t2i;
create table t1 (
a1 char(64), a2 char(64), b char(16), c char(16) not null, d char(16), dummy char(64) default ' '
) ENGINE = MEMORY;
insert into t1 (a1, a2, b, c, d) values
('a','a','a','a111','xy1'),('a','a','a','b111','xy2'),('a','a','a','c111','xy3'),('a','a','a','d111','xy4'),
('a','a','b','e112','xy1'),('a','a','b','f112','xy2'),('a','a','b','g112','xy3'),('a','a','b','h112','xy4'),
('a','b','a','i121','xy1'),('a','b','a','j121','xy2'),('a','b','a','k121','xy3'),('a','b','a','l121','xy4'),
('a','b','b','m122','xy1'),('a','b','b','n122','xy2'),('a','b','b','o122','xy3'),('a','b','b','p122','xy4'),
('b','a','a','a211','xy1'),('b','a','a','b211','xy2'),('b','a','a','c211','xy3'),('b','a','a','d211','xy4'),
('b','a','b','e212','xy1'),('b','a','b','f212','xy2'),('b','a','b','g212','xy3'),('b','a','b','h212','xy4'),
('b','b','a','i221','xy1'),('b','b','a','j221','xy2'),('b','b','a','k221','xy3'),('b','b','a','l221','xy4'),
('b','b','b','m222','xy1'),('b','b','b','n222','xy2'),('b','b','b','o222','xy3'),('b','b','b','p222','xy4'),
('c','a','a','a311','xy1'),('c','a','a','b311','xy2'),('c','a','a','c311','xy3'),('c','a','a','d311','xy4'),
('c','a','b','e312','xy1'),('c','a','b','f312','xy2'),('c','a','b','g312','xy3'),('c','a','b','h312','xy4'),
('c','b','a','i321','xy1'),('c','b','a','j321','xy2'),('c','b','a','k321','xy3'),('c','b','a','l321','xy4'),
('c','b','b','m322','xy1'),('c','b','b','n322','xy2'),('c','b','b','o322','xy3'),('c','b','b','p322','xy4'),
('d','a','a','a411','xy1'),('d','a','a','b411','xy2'),('d','a','a','c411','xy3'),('d','a','a','d411','xy4'),
('d','a','b','e412','xy1'),('d','a','b','f412','xy2'),('d','a','b','g412','xy3'),('d','a','b','h412','xy4'),
('d','b','a','i421','xy1'),('d','b','a','j421','xy2'),('d','b','a','k421','xy3'),('d','b','a','l421','xy4'),
('d','b','b','m422','xy1'),('d','b','b','n422','xy2'),('d','b','b','o422','xy3'),('d','b','b','p422','xy4'),
('a','a','a','a111','xy1'),('a','a','a','b111','xy2'),('a','a','a','c111','xy3'),('a','a','a','d111','xy4'),
('a','a','b','e112','xy1'),('a','a','b','f112','xy2'),('a','a','b','g112','xy3'),('a','a','b','h112','xy4'),
('a','b','a','i121','xy1'),('a','b','a','j121','xy2'),('a','b','a','k121','xy3'),('a','b','a','l121','xy4'),
('a','b','b','m122','xy1'),('a','b','b','n122','xy2'),('a','b','b','o122','xy3'),('a','b','b','p122','xy4'),
('b','a','a','a211','xy1'),('b','a','a','b211','xy2'),('b','a','a','c211','xy3'),('b','a','a','d211','xy4'),
('b','a','b','e212','xy1'),('b','a','b','f212','xy2'),('b','a','b','g212','xy3'),('b','a','b','h212','xy4'),
('b','b','a','i221','xy1'),('b','b','a','j221','xy2'),('b','b','a','k221','xy3'),('b','b','a','l221','xy4'),
('b','b','b','m222','xy1'),('b','b','b','n222','xy2'),('b','b','b','o222','xy3'),('b','b','b','p222','xy4'),
('c','a','a','a311','xy1'),('c','a','a','b311','xy2'),('c','a','a','c311','xy3'),('c','a','a','d311','xy4'),
('c','a','b','e312','xy1'),('c','a','b','f312','xy2'),('c','a','b','g312','xy3'),('c','a','b','h312','xy4'),
('c','b','a','i321','xy1'),('c','b','a','j321','xy2'),('c','b','a','k321','xy3'),('c','b','a','l321','xy4'),
('c','b','b','m322','xy1'),('c','b','b','n322','xy2'),('c','b','b','o322','xy3'),('c','b','b','p322','xy4'),
('d','a','a','a411','xy1'),('d','a','a','b411','xy2'),('d','a','a','c411','xy3'),('d','a','a','d411','xy4'),
('d','a','b','e412','xy1'),('d','a','b','f412','xy2'),('d','a','b','g412','xy3'),('d','a','b','h412','xy4'),
('d','b','a','i421','xy1'),('d','b','a','j421','xy2'),('d','b','a','k421','xy3'),('d','b','a','l421','xy4'),
('d','b','b','m422','xy1'),('d','b','b','n422','xy2'),('d','b','b','o422','xy3'),('d','b','b','p422','xy4');
create table t4 (
pk_col int auto_increment primary key, a1 char(64), a2 char(64), b char(16), c char(16) not null, d char(16), dummy char(64) default ' '
);
insert into t4 (a1, a2, b, c, d, dummy) select * from t1;
create index idx12672_0 on t4 (a1);
create index idx12672_1 on t4 (a1,a2,b,c);
create index idx12672_2 on t4 (a1,a2,b);
analyze table t4;
Table	Op	Msg_type	Msg_text
test.t4	analyze	status	OK
select distinct a1 from t4 where pk_col not in (1,2,3,4);
a1
a
b
c
d
drop table t1,t4;
DROP TABLE IF EXISTS t2, t1;
CREATE TABLE t1 (i INT NOT NULL PRIMARY KEY) ENGINE= InnoDB;
CREATE TABLE t2 (
i INT NOT NULL,
FOREIGN KEY (i) REFERENCES t1 (i) ON DELETE NO ACTION
) ENGINE= InnoDB;
INSERT INTO t1 VALUES (1);
INSERT INTO t2 VALUES (1);
DELETE IGNORE FROM t1 WHERE i = 1;
Warnings:
Error	1451	Cannot delete or update a parent row: a foreign key constraint fails (`test`.`t2`, CONSTRAINT `t2_ibfk_1` FOREIGN KEY (`i`) REFERENCES `t1` (`i`) ON DELETE NO ACTION)
SELECT * FROM t1, t2;
i	i
1	1
DROP TABLE t2, t1;
End of 4.1 tests.
create table t1 (
a varchar(30), b varchar(30), primary key(a), key(b)
);
select distinct a from t1;
a
drop table t1;
create table t1(a int, key(a));
insert into t1 values(1);
select a, count(a) from t1 group by a with rollup;
a	count(a)
1	1
NULL	1
drop table t1;
create table t1 (f1 int, f2 char(1), primary key(f1,f2));
insert into t1 values ( 1,"e"),(2,"a"),( 3,"c"),(4,"d");
alter table t1 drop primary key, add primary key (f2, f1);
explain select distinct f1 a, f1 b from t1;
id	select_type	table	type	possible_keys	key	key_len	ref	rows	Extra
1	SIMPLE	t1	index	NULL	PRIMARY	5	NULL	4	Using index; Using temporary
explain select distinct f1, f2 from t1;
id	select_type	table	type	possible_keys	key	key_len	ref	rows	Extra
1	SIMPLE	t1	range	NULL	PRIMARY	5	NULL	3	Using index for group-by; Using temporary
drop table t1;
CREATE TABLE t1 (id int(11) NOT NULL PRIMARY KEY, name varchar(20),
INDEX (name));
CREATE TABLE t2 (id int(11) NOT NULL PRIMARY KEY, fkey int(11));
ALTER TABLE t2 ADD FOREIGN KEY (fkey) REFERENCES t2(id);
INSERT INTO t1 VALUES (1,'A1'),(2,'A2'),(3,'B');
INSERT INTO t2 VALUES (1,1),(2,2),(3,2),(4,3),(5,3);
EXPLAIN
SELECT COUNT(*) FROM t2 LEFT JOIN t1 ON t2.fkey = t1.id
WHERE t1.name LIKE 'A%';
id	select_type	table	type	possible_keys	key	key_len	ref	rows	Extra
1	SIMPLE	t1	index	PRIMARY,name	name	23	NULL	3	Using where; Using index
1	SIMPLE	t2	ref	fkey	fkey	5	test.t1.id	1	Using where; Using index
EXPLAIN
SELECT COUNT(*) FROM t2 LEFT JOIN t1 ON t2.fkey = t1.id
WHERE t1.name LIKE 'A%' OR FALSE;
id	select_type	table	type	possible_keys	key	key_len	ref	rows	Extra
1	SIMPLE	t2	index	NULL	fkey	5	NULL	5	Using index
1	SIMPLE	t1	eq_ref	PRIMARY	PRIMARY	4	test.t2.fkey	1	Using where
DROP TABLE t1,t2;
CREATE TABLE t1 (a INT PRIMARY KEY, b INT, c FLOAT, KEY b(b)) ENGINE = INNODB;
INSERT INTO t1 VALUES (    1 , 1              , 1);
INSERT INTO t1 SELECT  a + 1 , MOD(a + 1 , 20), 1 FROM t1;
INSERT INTO t1 SELECT  a + 2 , MOD(a + 2 , 20), 1 FROM t1;
INSERT INTO t1 SELECT  a + 4 , MOD(a + 4 , 20), 1 FROM t1;
INSERT INTO t1 SELECT  a + 8 , MOD(a + 8 , 20), 1 FROM t1;
INSERT INTO t1 SELECT  a + 16, MOD(a + 16, 20), 1 FROM t1;
INSERT INTO t1 SELECT  a + 32, MOD(a + 32, 20), 1 FROM t1;
INSERT INTO t1 SELECT  a + 64, MOD(a + 64, 20), 1 FROM t1;
EXPLAIN SELECT b, SUM(c) FROM t1 GROUP BY b;
id	select_type	table	type	possible_keys	key	key_len	ref	rows	Extra
1	SIMPLE	t1	index	NULL	b	5	NULL	128	
EXPLAIN SELECT SQL_BIG_RESULT b, SUM(c) FROM t1 GROUP BY b;
id	select_type	table	type	possible_keys	key	key_len	ref	rows	Extra
1	SIMPLE	t1	ALL	NULL	NULL	NULL	NULL	128	Using filesort
DROP TABLE t1;
CREATE TABLE t1 (
id int NOT NULL,
name varchar(20) NOT NULL,
dept varchar(20) NOT NULL,
age tinyint(3) unsigned NOT NULL,
PRIMARY KEY (id),
INDEX (name,dept)
) ENGINE=InnoDB;
INSERT INTO t1(id, dept, age, name) VALUES
(3987, 'cs1', 10, 'rs1'), (3988, 'cs2', 20, 'rs1'), (3995, 'cs3', 10, 'rs2'),
(3996, 'cs4', 20, 'rs2'), (4003, 'cs5', 10, 'rs3'), (4004, 'cs6', 20, 'rs3'),
(4011, 'cs7', 10, 'rs4'), (4012, 'cs8', 20, 'rs4'), (4019, 'cs9', 10, 'rs5'),
(4020, 'cs10', 20, 'rs5'),(4027, 'cs11', 10, 'rs6'),(4028, 'cs12', 20, 'rs6');
EXPLAIN SELECT DISTINCT t1.name, t1.dept FROM t1 WHERE t1.name='rs5';
id	select_type	table	type	possible_keys	key	key_len	ref	rows	Extra
1	SIMPLE	t1	range	name	name	44	NULL	2	Using where; Using index for group-by
SELECT DISTINCT t1.name, t1.dept FROM t1 WHERE t1.name='rs5';
name	dept
rs5	cs10
rs5	cs9
DELETE FROM t1;
EXPLAIN SELECT DISTINCT t1.name, t1.dept FROM t1 WHERE t1.name='rs5';
id	select_type	table	type	possible_keys	key	key_len	ref	rows	Extra
1	SIMPLE	t1	range	name	name	44	NULL	2	Using where; Using index for group-by
SELECT DISTINCT t1.name, t1.dept FROM t1 WHERE t1.name='rs5';
name	dept
DROP TABLE t1;
show variables like 'innodb_rollback_on_timeout';
Variable_name	Value
innodb_rollback_on_timeout	OFF
create table t1 (a int unsigned not null primary key) engine = innodb;
insert into t1 values (1);
commit;
begin work;
insert into t1 values (2);
select * from t1;
a
1
2
begin work;
insert into t1 values (5);
select * from t1;
a
1
5
insert into t1 values (2);
ERROR HY000: Lock wait timeout exceeded; try restarting transaction
select * from t1;
a
1
5
commit;
select * from t1;
a
1
2
commit;
select * from t1;
a
1
2
5
drop table t1;
set @save_qcache_size=@@global.query_cache_size;
set @save_qcache_type=@@global.query_cache_type;
set global query_cache_size=10*1024*1024;
set global query_cache_type=1;
drop table if exists `test`;
Warnings:
Note	1051	Unknown table 'test'
CREATE TABLE `test` (`test1` varchar(3) NOT NULL,
`test2` varchar(4) NOT NULL,PRIMARY KEY  (`test1`))
ENGINE=InnoDB DEFAULT CHARSET=latin1;
INSERT INTO `test` (`test1`, `test2`) VALUES ('tes', '5678');
select * from test;
test1	test2
tes	5678
INSERT INTO `test` (`test1`, `test2`) VALUES ('tes', '1234')
ON DUPLICATE KEY UPDATE `test2` = '1234';
select * from test;
test1	test2
tes	1234
flush tables;
select * from test;
test1	test2
tes	1234
drop table test;
set global query_cache_type=@save_qcache_type;
set global query_cache_size=@save_qcache_size;
show variables like 'innodb_rollback_on_timeout';
Variable_name	Value
innodb_rollback_on_timeout	OFF
create table t1 (a int unsigned not null primary key) engine = innodb;
insert into t1 values (1);
commit;
begin work;
insert into t1 values (2);
select * from t1;
a
1
2
begin work;
insert into t1 values (5);
select * from t1;
a
1
5
insert into t1 values (2);
ERROR HY000: Lock wait timeout exceeded; try restarting transaction
select * from t1;
a
1
5
commit;
select * from t1;
a
1
2
commit;
select * from t1;
a
1
2
5
drop table t1;
set @save_qcache_size=@@global.query_cache_size;
set @save_qcache_type=@@global.query_cache_type;
set global query_cache_size=10*1024*1024;
set global query_cache_type=1;
drop table if exists `test`;
Warnings:
Note	1051	Unknown table 'test'
CREATE TABLE `test` (`test1` varchar(3) NOT NULL,
`test2` varchar(4) NOT NULL,PRIMARY KEY  (`test1`))
ENGINE=InnoDB DEFAULT CHARSET=latin1;
INSERT INTO `test` (`test1`, `test2`) VALUES ('tes', '5678');
select * from test;
test1	test2
tes	5678
INSERT INTO `test` (`test1`, `test2`) VALUES ('tes', '1234')
ON DUPLICATE KEY UPDATE `test2` = '1234';
select * from test;
test1	test2
tes	1234
flush tables;
select * from test;
test1	test2
tes	1234
drop table test;
set global query_cache_type=@save_qcache_type;
set global query_cache_size=@save_qcache_size;
End of 5.0 tests
create table t1(
id int auto_increment,
c char(1) not null,
counter int not null default 1,
primary key (id),
unique key (c)
) engine=innodb;
insert into t1 (id, c) values
(NULL, 'a'),
(NULL, 'a')
on duplicate key update id = values(id), counter = counter + 1;
select * from t1;
id	c	counter
2	a	2
insert into t1 (id, c) values
(NULL, 'b')
on duplicate key update id = values(id), counter = counter + 1;
select * from t1;
id	c	counter
2	a	2
3	b	1
truncate table t1;
insert into t1 (id, c) values (NULL, 'a');
select * from t1;
id	c	counter
1	a	1
insert into t1 (id, c) values (NULL, 'b'), (NULL, 'b')
on duplicate key update id = values(id), c = values(c), counter = counter + 1;
select * from t1;
id	c	counter
1	a	1
3	b	2
insert into t1 (id, c) values (NULL, 'a')
on duplicate key update id = values(id), c = values(c), counter = counter + 1;
select * from t1;
id	c	counter
3	b	2
4	a	2
drop table t1;
<<<<<<< HEAD
End of 5.0 tests
CREATE TABLE t1 (a int, b int);
insert into t1 values (1,1),(1,2);
CREATE TABLE t2 (primary key (a)) select * from t1;
ERROR 23000: Duplicate entry '1' for key 'PRIMARY'
drop table if exists t2;
Warnings:
Note	1051	Unknown table 't2'
CREATE TEMPORARY TABLE t2 (primary key (a)) select * from t1;
ERROR 23000: Duplicate entry '1' for key 'PRIMARY'
drop table if exists t2;
Warnings:
Note	1051	Unknown table 't2'
CREATE TABLE t2 (a int, b int, primary key (a));
BEGIN;
INSERT INTO t2 values(100,100);
CREATE TABLE IF NOT EXISTS t2 (primary key (a)) select * from t1;
ERROR 23000: Duplicate entry '1' for key 'PRIMARY'
SELECT * from t2;
a	b
100	100
ROLLBACK;
SELECT * from t2;
a	b
100	100
TRUNCATE table t2;
INSERT INTO t2 select * from t1;
ERROR 23000: Duplicate entry '1' for key 'PRIMARY'
SELECT * from t2;
a	b
drop table t2;
CREATE TEMPORARY TABLE t2 (a int, b int, primary key (a));
BEGIN;
INSERT INTO t2 values(100,100);
CREATE TEMPORARY TABLE IF NOT EXISTS t2 (primary key (a)) select * from t1;
ERROR 23000: Duplicate entry '1' for key 'PRIMARY'
SELECT * from t2;
a	b
100	100
COMMIT;
BEGIN;
INSERT INTO t2 values(101,101);
CREATE TEMPORARY TABLE IF NOT EXISTS t2 (primary key (a)) select * from t1;
ERROR 23000: Duplicate entry '1' for key 'PRIMARY'
SELECT * from t2;
a	b
100	100
101	101
ROLLBACK;
SELECT * from t2;
a	b
100	100
TRUNCATE table t2;
INSERT INTO t2 select * from t1;
ERROR 23000: Duplicate entry '1' for key 'PRIMARY'
SELECT * from t2;
a	b
drop table t1,t2;
create table t1(f1 varchar(800) binary not null, key(f1))
character set utf8 collate utf8_general_ci;
Warnings:
Warning	1071	Specified key was too long; max key length is 765 bytes
insert into t1 values('aaa');
drop table t1;
CREATE TABLE t1 (a INT PRIMARY KEY, b INT, c FLOAT, KEY b(b)) ENGINE = INNODB;
INSERT INTO t1 VALUES (    1 , 1              , 1);
INSERT INTO t1 SELECT  a + 1 , MOD(a + 1 , 20), 1 FROM t1;
INSERT INTO t1 SELECT  a + 2 , MOD(a + 2 , 20), 1 FROM t1;
INSERT INTO t1 SELECT  a + 4 , MOD(a + 4 , 20), 1 FROM t1;
INSERT INTO t1 SELECT  a + 8 , MOD(a + 8 , 20), 1 FROM t1;
INSERT INTO t1 SELECT  a + 16, MOD(a + 16, 20), 1 FROM t1;
INSERT INTO t1 SELECT  a + 32, MOD(a + 32, 20), 1 FROM t1;
INSERT INTO t1 SELECT  a + 64, MOD(a + 64, 20), 1 FROM t1;
EXPLAIN SELECT b, SUM(c) FROM t1 GROUP BY b;
id	select_type	table	type	possible_keys	key	key_len	ref	rows	Extra
1	SIMPLE	t1	index	NULL	b	5	NULL	128	
EXPLAIN SELECT SQL_BIG_RESULT b, SUM(c) FROM t1 GROUP BY b;
id	select_type	table	type	possible_keys	key	key_len	ref	rows	Extra
1	SIMPLE	t1	ALL	NULL	NULL	NULL	NULL	128	Using filesort
DROP TABLE t1;
show variables like 'innodb_rollback_on_timeout';
Variable_name	Value
innodb_rollback_on_timeout	OFF
create table t1 (a int unsigned not null primary key) engine = innodb;
insert into t1 values (1);
commit;
begin work;
insert into t1 values (2);
select * from t1;
a
1
2
begin work;
insert into t1 values (5);
select * from t1;
a
1
5
insert into t1 values (2);
ERROR HY000: Lock wait timeout exceeded; try restarting transaction
select * from t1;
a
1
5
commit;
select * from t1;
a
1
2
commit;
select * from t1;
a
1
2
5
drop table t1;
End of 5.0 tests
CREATE TABLE `t2` (
`k` int(11) NOT NULL auto_increment,
`a` int(11) default NULL,
`c` int(11) default NULL,
PRIMARY KEY  (`k`),
UNIQUE KEY `idx_1` (`a`)
);
insert into t2 ( a ) values ( 6 ) on duplicate key update c =
ifnull( c,
0 ) + 1;
insert into t2 ( a ) values ( 7 ) on duplicate key update c =
ifnull( c,
0 ) + 1;
select last_insert_id();
last_insert_id()
2
select * from t2;
k	a	c
1	6	NULL
2	7	NULL
insert into t2 ( a ) values ( 6 ) on duplicate key update c =
ifnull( c,
0 ) + 1;
select last_insert_id();
last_insert_id()
2
select last_insert_id(0);
last_insert_id(0)
0
insert into t2 ( a ) values ( 6 ) on duplicate key update c =
ifnull( c,
0 ) + 1;
select last_insert_id();
last_insert_id()
0
select * from t2;
k	a	c
1	6	2
2	7	NULL
insert ignore into t2 values (null,6,1),(10,8,1);
select last_insert_id();
last_insert_id()
0
insert ignore into t2 values (null,6,1),(null,8,1),(null,15,1),(null,20,1);
select last_insert_id();
last_insert_id()
11
select * from t2;
k	a	c
1	6	2
2	7	NULL
10	8	1
11	15	1
12	20	1
insert into t2 ( a ) values ( 6 ) on duplicate key update c =
ifnull( c,
0 ) + 1, k=last_insert_id(k);
select last_insert_id();
last_insert_id()
1
select * from t2;
k	a	c
1	6	3
2	7	NULL
10	8	1
11	15	1
12	20	1
drop table t2;
End of 5.1 tests
=======
CREATE TABLE t1(
id int AUTO_INCREMENT PRIMARY KEY,
stat_id int NOT NULL,
acct_id int DEFAULT NULL,
INDEX idx1 (stat_id, acct_id),
INDEX idx2 (acct_id)
) ENGINE=MyISAM;
CREATE TABLE t2(
id int AUTO_INCREMENT PRIMARY KEY,
stat_id int NOT NULL,
acct_id int DEFAULT NULL,
INDEX idx1 (stat_id, acct_id),
INDEX idx2 (acct_id)
) ENGINE=InnoDB;
INSERT INTO t1(stat_id,acct_id) VALUES
(1,759), (2,831), (3,785), (4,854), (1,921),
(1,553), (2,589), (3,743), (2,827), (2,545),
(4,779), (4,783), (1,597), (1,785), (4,832),
(1,741), (1,833), (3,788), (2,973), (1,907);
INSERT INTO t1(stat_id,acct_id) SELECT stat_id, mod(id+100000, acct_id) FROM t1;
INSERT INTO t1(stat_id,acct_id) SELECT stat_id, mod(id+100000, acct_id) FROM t1;
INSERT INTO t1(stat_id,acct_id) SELECT stat_id, mod(id+100000, acct_id) FROM t1;
INSERT INTO t1(stat_id,acct_id) SELECT stat_id, mod(id+100000, acct_id) FROM t1;
INSERT INTO t1(stat_id,acct_id) SELECT stat_id, mod(id+100000, acct_id) FROM t1;
INSERT INTO t1(stat_id,acct_id) SELECT stat_id, mod(id+100000, acct_id) FROM t1;
INSERT INTO t1(stat_id,acct_id) SELECT stat_id, mod(id+100000, acct_id) FROM t1;
INSERT INTO t1(stat_id,acct_id) SELECT stat_id, mod(id+100000, acct_id) FROM t1;
INSERT INTO t1(stat_id,acct_id) SELECT stat_id, mod(id+100000, acct_id) FROM t1;
INSERT INTO t1(stat_id,acct_id) SELECT stat_id, mod(id+100000, acct_id) FROM t1;
INSERT INTO t1(stat_id,acct_id) SELECT stat_id, mod(id+100000, acct_id) FROM t1;
UPDATE t1 SET acct_id=785 
WHERE MOD(stat_id,2)=0 AND MOD(id,stat_id)=MOD(acct_id,stat_id);
OPTIMIZE TABLE t1;
Table	Op	Msg_type	Msg_text
test.t1	optimize	status	OK
SELECT COUNT(*) FROM t1;
COUNT(*)
40960
SELECT COUNT(*) FROM t1 WHERE acct_id=785;
COUNT(*)
8702
EXPLAIN SELECT COUNT(*) FROM t1 WHERE stat_id IN (1,3) AND acct_id=785;
id	select_type	table	type	possible_keys	key	key_len	ref	rows	Extra
1	SIMPLE	t1	range	idx1,idx2	idx1	9	NULL	2	Using where; Using index
INSERT INTO t2 SELECT * FROM t1;
OPTIMIZE TABLE t2;
Table	Op	Msg_type	Msg_text
test.t2	optimize	status	OK
EXPLAIN SELECT COUNT(*) FROM t2 WHERE stat_id IN (1,3) AND acct_id=785;
id	select_type	table	type	possible_keys	key	key_len	ref	rows	Extra
1	SIMPLE	t2	range	idx1,idx2	idx1	9	NULL	2	Using where; Using index
DROP TABLE t1,t2;
End of 5.0 tests
>>>>>>> 8df08a2d
<|MERGE_RESOLUTION|>--- conflicted
+++ resolved
@@ -548,7 +548,58 @@
 3	b	2
 4	a	2
 drop table t1;
-<<<<<<< HEAD
+CREATE TABLE t1(
+id int AUTO_INCREMENT PRIMARY KEY,
+stat_id int NOT NULL,
+acct_id int DEFAULT NULL,
+INDEX idx1 (stat_id, acct_id),
+INDEX idx2 (acct_id)
+) ENGINE=MyISAM;
+CREATE TABLE t2(
+id int AUTO_INCREMENT PRIMARY KEY,
+stat_id int NOT NULL,
+acct_id int DEFAULT NULL,
+INDEX idx1 (stat_id, acct_id),
+INDEX idx2 (acct_id)
+) ENGINE=InnoDB;
+INSERT INTO t1(stat_id,acct_id) VALUES
+(1,759), (2,831), (3,785), (4,854), (1,921),
+(1,553), (2,589), (3,743), (2,827), (2,545),
+(4,779), (4,783), (1,597), (1,785), (4,832),
+(1,741), (1,833), (3,788), (2,973), (1,907);
+INSERT INTO t1(stat_id,acct_id) SELECT stat_id, mod(id+100000, acct_id) FROM t1;
+INSERT INTO t1(stat_id,acct_id) SELECT stat_id, mod(id+100000, acct_id) FROM t1;
+INSERT INTO t1(stat_id,acct_id) SELECT stat_id, mod(id+100000, acct_id) FROM t1;
+INSERT INTO t1(stat_id,acct_id) SELECT stat_id, mod(id+100000, acct_id) FROM t1;
+INSERT INTO t1(stat_id,acct_id) SELECT stat_id, mod(id+100000, acct_id) FROM t1;
+INSERT INTO t1(stat_id,acct_id) SELECT stat_id, mod(id+100000, acct_id) FROM t1;
+INSERT INTO t1(stat_id,acct_id) SELECT stat_id, mod(id+100000, acct_id) FROM t1;
+INSERT INTO t1(stat_id,acct_id) SELECT stat_id, mod(id+100000, acct_id) FROM t1;
+INSERT INTO t1(stat_id,acct_id) SELECT stat_id, mod(id+100000, acct_id) FROM t1;
+INSERT INTO t1(stat_id,acct_id) SELECT stat_id, mod(id+100000, acct_id) FROM t1;
+INSERT INTO t1(stat_id,acct_id) SELECT stat_id, mod(id+100000, acct_id) FROM t1;
+UPDATE t1 SET acct_id=785 
+WHERE MOD(stat_id,2)=0 AND MOD(id,stat_id)=MOD(acct_id,stat_id);
+OPTIMIZE TABLE t1;
+Table	Op	Msg_type	Msg_text
+test.t1	optimize	status	OK
+SELECT COUNT(*) FROM t1;
+COUNT(*)
+40960
+SELECT COUNT(*) FROM t1 WHERE acct_id=785;
+COUNT(*)
+8702
+EXPLAIN SELECT COUNT(*) FROM t1 WHERE stat_id IN (1,3) AND acct_id=785;
+id	select_type	table	type	possible_keys	key	key_len	ref	rows	Extra
+1	SIMPLE	t1	range	idx1,idx2	idx1	9	NULL	2	Using where; Using index
+INSERT INTO t2 SELECT * FROM t1;
+OPTIMIZE TABLE t2;
+Table	Op	Msg_type	Msg_text
+test.t2	optimize	status	OK
+EXPLAIN SELECT COUNT(*) FROM t2 WHERE stat_id IN (1,3) AND acct_id=785;
+id	select_type	table	type	possible_keys	key	key_len	ref	rows	Extra
+1	SIMPLE	t2	range	idx1,idx2	idx1	9	NULL	2	Using where; Using index
+DROP TABLE t1,t2;
 End of 5.0 tests
 CREATE TABLE t1 (a int, b int);
 insert into t1 values (1,1),(1,2);
@@ -734,59 +785,4 @@
 11	15	1
 12	20	1
 drop table t2;
-End of 5.1 tests
-=======
-CREATE TABLE t1(
-id int AUTO_INCREMENT PRIMARY KEY,
-stat_id int NOT NULL,
-acct_id int DEFAULT NULL,
-INDEX idx1 (stat_id, acct_id),
-INDEX idx2 (acct_id)
-) ENGINE=MyISAM;
-CREATE TABLE t2(
-id int AUTO_INCREMENT PRIMARY KEY,
-stat_id int NOT NULL,
-acct_id int DEFAULT NULL,
-INDEX idx1 (stat_id, acct_id),
-INDEX idx2 (acct_id)
-) ENGINE=InnoDB;
-INSERT INTO t1(stat_id,acct_id) VALUES
-(1,759), (2,831), (3,785), (4,854), (1,921),
-(1,553), (2,589), (3,743), (2,827), (2,545),
-(4,779), (4,783), (1,597), (1,785), (4,832),
-(1,741), (1,833), (3,788), (2,973), (1,907);
-INSERT INTO t1(stat_id,acct_id) SELECT stat_id, mod(id+100000, acct_id) FROM t1;
-INSERT INTO t1(stat_id,acct_id) SELECT stat_id, mod(id+100000, acct_id) FROM t1;
-INSERT INTO t1(stat_id,acct_id) SELECT stat_id, mod(id+100000, acct_id) FROM t1;
-INSERT INTO t1(stat_id,acct_id) SELECT stat_id, mod(id+100000, acct_id) FROM t1;
-INSERT INTO t1(stat_id,acct_id) SELECT stat_id, mod(id+100000, acct_id) FROM t1;
-INSERT INTO t1(stat_id,acct_id) SELECT stat_id, mod(id+100000, acct_id) FROM t1;
-INSERT INTO t1(stat_id,acct_id) SELECT stat_id, mod(id+100000, acct_id) FROM t1;
-INSERT INTO t1(stat_id,acct_id) SELECT stat_id, mod(id+100000, acct_id) FROM t1;
-INSERT INTO t1(stat_id,acct_id) SELECT stat_id, mod(id+100000, acct_id) FROM t1;
-INSERT INTO t1(stat_id,acct_id) SELECT stat_id, mod(id+100000, acct_id) FROM t1;
-INSERT INTO t1(stat_id,acct_id) SELECT stat_id, mod(id+100000, acct_id) FROM t1;
-UPDATE t1 SET acct_id=785 
-WHERE MOD(stat_id,2)=0 AND MOD(id,stat_id)=MOD(acct_id,stat_id);
-OPTIMIZE TABLE t1;
-Table	Op	Msg_type	Msg_text
-test.t1	optimize	status	OK
-SELECT COUNT(*) FROM t1;
-COUNT(*)
-40960
-SELECT COUNT(*) FROM t1 WHERE acct_id=785;
-COUNT(*)
-8702
-EXPLAIN SELECT COUNT(*) FROM t1 WHERE stat_id IN (1,3) AND acct_id=785;
-id	select_type	table	type	possible_keys	key	key_len	ref	rows	Extra
-1	SIMPLE	t1	range	idx1,idx2	idx1	9	NULL	2	Using where; Using index
-INSERT INTO t2 SELECT * FROM t1;
-OPTIMIZE TABLE t2;
-Table	Op	Msg_type	Msg_text
-test.t2	optimize	status	OK
-EXPLAIN SELECT COUNT(*) FROM t2 WHERE stat_id IN (1,3) AND acct_id=785;
-id	select_type	table	type	possible_keys	key	key_len	ref	rows	Extra
-1	SIMPLE	t2	range	idx1,idx2	idx1	9	NULL	2	Using where; Using index
-DROP TABLE t1,t2;
-End of 5.0 tests
->>>>>>> 8df08a2d
+End of 5.1 tests