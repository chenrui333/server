drop table if exists t1,t2;
create table t1(n int);
insert into t1 values (1);
lock tables t1 write;
update low_priority t1 set n = 4;
select n from t1;
unlock tables;
n
4
drop table t1;
create table t1(n int);
insert into t1 values (1);
lock tables t1 read;
update low_priority t1 set n = 4;
select n from t1;
n
1
unlock tables;
drop table t1;
create table t1 (a int, b int);
create table t2 (c int, d int);
insert into t1 values(1,1);
insert into t1 values(2,2);
insert into t2 values(1,2);
lock table t1 read;
update t1,t2 set c=a where b=d;
select c from t2;
c
2
drop table t1;
drop table t2;
create table t1 (a int);
create table t2 (a int);
lock table t1 write, t2 write;
insert t1 select * from t2;
drop table t2;
ERROR 42S02: Table 'test.t2' doesn't exist
drop table t1;
create table t1 (a int);
create table t2 (a int);
lock table t1 write, t2 write, t1 as t1_2 write, t2 as t2_2 write;
insert t1 select * from t2;
drop table t2;
ERROR 42S02: Table 'test.t2' doesn't exist
drop table t1;
End of 4.1 tests
create table t1(a int);
lock tables t1 write;
show columns from t1;
Field	Type	Null	Key	Default	Extra
a	int(11)	YES		NULL	
unlock tables;
drop table t1;
use mysql;
LOCK TABLES columns_priv WRITE, db WRITE, host WRITE, user WRITE;
FLUSH TABLES;
use mysql;
SELECT user.Select_priv FROM user, db WHERE user.user = db.user LIMIT 1;
OPTIMIZE TABLES columns_priv, db, host, user;
Table	Op	Msg_type	Msg_text
mysql.columns_priv	optimize	status	OK
mysql.db	optimize	status	OK
mysql.host	optimize	status	OK
mysql.user	optimize	status	OK
UNLOCK TABLES;
Select_priv
N
use test;
use test;
CREATE TABLE t1 (c1 int);
LOCK TABLE t1 WRITE;
FLUSH TABLES WITH READ LOCK;
CREATE TABLE t2 (c1 int);
UNLOCK TABLES;
UNLOCK TABLES;
DROP TABLE t1, t2;
CREATE TABLE t1 (c1 int);
LOCK TABLE t1 WRITE;
FLUSH TABLES WITH READ LOCK;
CREATE TABLE t2 AS SELECT * FROM t1;
ERROR HY000: Table 't2' was not locked with LOCK TABLES
UNLOCK TABLES;
UNLOCK TABLES;
DROP TABLE t1;
CREATE DATABASE mysqltest_1;
FLUSH TABLES WITH READ LOCK;
DROP DATABASE mysqltest_1;
DROP DATABASE mysqltest_1;
ERROR HY000: Can't execute the query because you have a conflicting read lock
UNLOCK TABLES;
DROP DATABASE mysqltest_1;
ERROR HY000: Can't drop database 'mysqltest_1'; database doesn't exist
create table t1 (f1 int(12) unsigned not null auto_increment, primary key(f1)) engine=innodb;
lock tables t1 write;
alter table t1 auto_increment=0;
alter table t1 auto_increment=0;
unlock tables;
drop table t1;
End of 5.0 tests
create table t1 (i int);
lock table t1 read;
update t1 set i= 10;;
select * from t1;;
kill query ID;
i
ERROR 70100: Query execution was interrupted
unlock tables;
drop table t1;
drop table if exists t1;
create table t1 (a int) ENGINE=MEMORY;
--> client 2
handler t1 open;
ERROR HY000: Table storage engine for 't1' doesn't have this option
--> client 1
drop table t1;
drop table if exists t1;
create table t1 (i int);
connection: default
lock tables t1 write;
connection: flush
flush tables with read lock;;
connection: default
alter table t1 add column j int;
connection: insert
insert into t1 values (1,2);;
connection: default
unlock tables;
connection: flush
select * from t1;
i	j
unlock tables;
select * from t1;
i	j
1	2
drop table t1;
drop table if exists t1;
create table t1 (i int);
connection: default
lock tables t1 write;
connection: flush
flush tables with read lock;;
connection: default
flush tables;
unlock tables;
drop table t1;
drop table if exists t1,t2;
create table t1 (a int);
flush status;
lock tables t1 read;
insert into t1 values(1);;
unlock tables;
drop table t1;
<<<<<<< HEAD
select @tlwa < @tlwb;
@tlwa < @tlwb
1
End of 5.1 tests
=======
CREATE TABLE t1 (
a int(11) unsigned default NULL,
b varchar(255) default NULL,
UNIQUE KEY a (a),
KEY b (b)
);
INSERT INTO t1 VALUES (1, 1), (2, 2), (3, 3);
CREATE TABLE t2 SELECT * FROM t1;
CREATE TABLE t3 SELECT * FROM t1;
# test altering of columns that multiupdate doesn't use
# normal mode
# PS mode
# test altering of columns that multiupdate uses
# normal mode
# PS mode
DROP TABLE t1, t2, t3;
>>>>>>> fd777ae1
<|MERGE_RESOLUTION|>--- conflicted
+++ resolved
@@ -96,6 +96,22 @@
 alter table t1 auto_increment=0;
 unlock tables;
 drop table t1;
+CREATE TABLE t1 (
+a int(11) unsigned default NULL,
+b varchar(255) default NULL,
+UNIQUE KEY a (a),
+KEY b (b)
+);
+INSERT INTO t1 VALUES (1, 1), (2, 2), (3, 3);
+CREATE TABLE t2 SELECT * FROM t1;
+CREATE TABLE t3 SELECT * FROM t1;
+# test altering of columns that multiupdate doesn't use
+# normal mode
+# PS mode
+# test altering of columns that multiupdate uses
+# normal mode
+# PS mode
+DROP TABLE t1, t2, t3;
 End of 5.0 tests
 create table t1 (i int);
 lock table t1 read;
@@ -150,26 +166,7 @@
 insert into t1 values(1);;
 unlock tables;
 drop table t1;
-<<<<<<< HEAD
 select @tlwa < @tlwb;
 @tlwa < @tlwb
 1
-End of 5.1 tests
-=======
-CREATE TABLE t1 (
-a int(11) unsigned default NULL,
-b varchar(255) default NULL,
-UNIQUE KEY a (a),
-KEY b (b)
-);
-INSERT INTO t1 VALUES (1, 1), (2, 2), (3, 3);
-CREATE TABLE t2 SELECT * FROM t1;
-CREATE TABLE t3 SELECT * FROM t1;
-# test altering of columns that multiupdate doesn't use
-# normal mode
-# PS mode
-# test altering of columns that multiupdate uses
-# normal mode
-# PS mode
-DROP TABLE t1, t2, t3;
->>>>>>> fd777ae1
+End of 5.1 tests