drop database if exists mysqltest_db1;
set GLOBAL sql_mode="";
set LOCAL sql_mode="";
create database mysqltest_db1;
use mysqltest_db1;
create table t_column_priv_only (a int, b int);
create table t_select_priv like t_column_priv_only;
create table t_no_priv like t_column_priv_only;
grant all privileges on test.* to mysqltest_u1@localhost;
grant insert (a) on mysqltest_db1.t_column_priv_only to mysqltest_u1@localhost;
grant select on mysqltest_db1.t_select_priv to mysqltest_u1@localhost;
** Connect as restricted user mysqltest_u1.

** Test column level privileges only. No SELECT privileges on the table.
** INSERT INTO ... VALUES ...
** Attempting to insert values to a table with only column privileges
** should work.
insert into mysqltest_db1.t_column_priv_only (a) VALUES (1);

** SHOW COLUMNS
** Should succeed because we have privileges (any) on at least one of the columns.
select column_name as 'Field',column_type as 'Type',is_nullable as 'Null',column_key as 'Key',column_default as 'Default',extra as 'Extra' from information_schema.columns where table_schema='mysqltest_db1' and table_name='t_column_priv_only';
Field	Type	Null	Key	Default	Extra
a	int(11)	YES		NULL	
show columns from mysqltest_db1.t_column_priv_only;
Field	Type	Null	Key	Default	Extra
a	int(11)	YES		NULL	
** SHOW COLUMNS
** Should fail because there are no privileges on any column combination.
show columns from mysqltest_db1.t_no_priv;
ERROR 42000: SELECT command denied to user 'mysqltest_u1'@'localhost' for table 't_no_priv'
** However, select from I_S.COLUMNS will succeed but not show anything:
select column_name as 'Field',column_type as 'Type',is_nullable as 'Null',column_key as 'Key',column_default as 'Default',extra as 'Extra' from information_schema.columns where table_schema='mysqltest_db1' and table_name='t_no_priv';
Field	Type	Null	Key	Default	Extra

** CREATE TABLE ... LIKE ... require SELECT privleges and will fail.
create table test.t_no_priv like mysqltest_db1.column_priv_only;
ERROR 42000: SELECT command denied to user 'mysqltest_u1'@'localhost' for table 'column_priv_only'

** Just to be sure... SELECT also fails.
select * from mysqltest_db1.t_column_priv_only;
ERROR 42000: SELECT command denied to user 'mysqltest_u1'@'localhost' for table 't_column_priv_only'

** SHOW CREATE TABLE ... require any privileges on all columns (the entire table).
** First we try and fail on a table with only one column privilege.
show create table mysqltest_db1.t_column_priv_only;
ERROR 42000: SHOW command denied to user 'mysqltest_u1'@'localhost' for table 't_column_priv_only'

** Now we do the same on a table with SELECT privileges.

** SHOW COLUMNS
** Success because we got some privileges on the table (SELECT_ACL)
show columns from mysqltest_db1.t_select_priv;
Field	Type	Null	Key	Default	Extra
a	int(11)	YES		NULL	
b	int(11)	YES		NULL	

** CREATE TABLE ... LIKE ... require SELECT privleges and will SUCCEED.
drop table if exists test.t_duplicated;
create table test.t_duplicated like mysqltest_db1.t_select_priv;
drop table test.t_duplicated;

** SHOW CREATE TABLE will succeed because we have a privilege on all columns in the table (table-level privilege).
show create table mysqltest_db1.t_select_priv;
Table	Create Table
t_select_priv	CREATE TABLE `t_select_priv` (
  `a` int(11) DEFAULT NULL,
  `b` int(11) DEFAULT NULL
) ENGINE=MyISAM DEFAULT CHARSET=latin1

** SHOW CREATE TABLE will fail if there is no grants at all: 
show create table mysqltest_db1.t_no_priv;
ERROR 42000: SHOW command denied to user 'mysqltest_u1'@'localhost' for table 't_no_priv'

use mysqltest_db1;
CREATE TABLE t5 (s1 INT);
CREATE INDEX i ON t5 (s1);
CREATE TABLE t6 (s1 INT, s2 INT);
CREATE VIEW v5 AS SELECT * FROM t5;
CREATE VIEW v6 AS SELECT * FROM t6;
CREATE VIEW v2 AS SELECT * FROM t_select_priv;
CREATE VIEW v3 AS SELECT * FROM t_select_priv;
CREATE INDEX i ON t6 (s1);
GRANT UPDATE (s2) ON t6 to mysqltest_u1@localhost;
GRANT UPDATE (s2) ON v6 to mysqltest_u1@localhost;
GRANT SHOW VIEW ON v2 to mysqltest_u1@localhost;
GRANT SHOW VIEW, SELECT ON v3 to mysqltest_u1@localhost;
use mysqltest_db1;
** Connect as restricted user mysqltest_u1.
** SELECT FROM INFORMATION_SCHEMA.STATISTICS will succeed because any privileges will do (authentication is enough).
** but will return no rows
SELECT * FROM INFORMATION_SCHEMA.STATISTICS WHERE table_name='t5';
TABLE_CATALOG	TABLE_SCHEMA	TABLE_NAME	NON_UNIQUE	INDEX_SCHEMA	INDEX_NAME	SEQ_IN_INDEX	COLUMN_NAME	COLLATION	CARDINALITY	SUB_PART	PACKED	NULLABLE	INDEX_TYPE	COMMENT	INDEX_COMMENT
** SHOW INDEX FROM t5 will fail because we don't have any privileges on any column combination.
SHOW INDEX FROM t5;
ERROR 42000: SELECT command denied to user 'mysqltest_u1'@'localhost' for table 't5'
** SHOW INDEX FROM t6 will succeed because there exist a privilege on a column combination on t6.
SHOW INDEX FROM t6;
Table	Non_unique	Key_name	Seq_in_index	Column_name	Collation	Cardinality	Sub_part	Packed	Null	Index_type	Comment	Index_comment
t6	1	i	1	s1	A	NULL	NULL	NULL	YES	BTREE		
** CHECK TABLE requires any privilege on any column combination and should succeed for t6:
CHECK TABLE t6;
Table	Op	Msg_type	Msg_text
mysqltest_db1.t6	check	status	OK
** With no privileges access is naturally denied:
CHECK TABLE t5;
ERROR 42000: SELECT command denied to user 'mysqltest_u1'@'localhost' for table 't5'
** CHECKSUM TABLE requires SELECT privileges on the table. The following should fail:
CHECKSUM TABLE t6;
ERROR 42000: SELECT command denied to user 'mysqltest_u1'@'localhost' for table 't6'
** And this should work:
CHECKSUM TABLE t_select_priv;
Table	Checksum
mysqltest_db1.t_select_priv	0
SHOW CREATE VIEW v5;
ERROR 42000: SELECT command denied to user 'mysqltest_u1'@'localhost' for table 'v5'
SHOW CREATE VIEW v6;
ERROR 42000: SELECT command denied to user 'mysqltest_u1'@'localhost' for table 'v6'
SHOW CREATE VIEW v2;
ERROR 42000: SELECT command denied to user 'mysqltest_u1'@'localhost' for table 'v2'
SHOW CREATE VIEW v3;
View	Create View	character_set_client	collation_connection
v3	CREATE ALGORITHM=UNDEFINED DEFINER=`root`@`localhost` SQL SECURITY DEFINER VIEW `v3` AS select `t_select_priv`.`a` AS `a`,`t_select_priv`.`b` AS `b` from `t_select_priv`	latin1	latin1_swedish_ci
drop database mysqltest_db1;
drop user mysqltest_u1@localhost;
<<<<<<< HEAD
#
# Additional coverage for refactoring which is made as part
# of fix for bug #27480 "Extend CREATE TEMPORARY TABLES privilege
# to allow temp table operations".
# 
# Check that for statements like CHECK/REPAIR and OPTIMIZE TABLE
# privileges for all tables involved are checked before processing
# any tables. Doing otherwise, i.e. checking privileges for table
# right before processing it might result in lost results for tables
# which were processed by the time when table for which privileges
# are insufficient are discovered.
#
call mtr.add_suppression("Got an error from thread_id=.*ha_myisam.cc:");
call mtr.add_suppression("MySQL thread id .*, query id .* localhost.*mysqltest_u1 Checking table");
drop database if exists mysqltest_db1;
create database mysqltest_db1;
# Create tables which we are going to CHECK/REPAIR.
create table mysqltest_db1.t1 (a int, key(a)) engine=myisam;
create table mysqltest_db1.t2 (b int);
insert into mysqltest_db1.t1 values (1), (2);
insert into mysqltest_db1.t2 values (1);
# Create user which will try to do this.
create user mysqltest_u1@localhost;
grant insert, select on mysqltest_db1.t1 to mysqltest_u1@localhost;
# Corrupt t1 by replacing t1.MYI with a corrupt + unclosed one created
# by doing: 'create table t1 (a int key(a))'
#           head -c1024 t1.MYI > corrupt_t1.MYI 
flush table mysqltest_db1.t1;
# Switching to connection 'con1'.
check table mysqltest_db1.t1;
Table	Op	Msg_type	Msg_text
mysqltest_db1.t1	check	warning	1 client is using or hasn't closed the table properly
mysqltest_db1.t1	check	error	Size of indexfile is: 1024        Should be: 2048
mysqltest_db1.t1	check	warning	Size of datafile is: 14       Should be: 7
mysqltest_db1.t1	check	error	Corrupt
# The below statement should fail before repairing t1.
# Otherwise info about such repair will be missing from its result-set.
repair table mysqltest_db1.t1, mysqltest_db1.t2;
ERROR 42000: SELECT, INSERT command denied to user 'mysqltest_u1'@'localhost' for table 't2'
# The same is true for CHECK TABLE statement.
check table mysqltest_db1.t1, mysqltest_db1.t2;
ERROR 42000: SELECT command denied to user 'mysqltest_u1'@'localhost' for table 't2'
check table mysqltest_db1.t1;
Table	Op	Msg_type	Msg_text
mysqltest_db1.t1	check	warning	Table is marked as crashed
mysqltest_db1.t1	check	warning	1 client is using or hasn't closed the table properly
mysqltest_db1.t1	check	error	Size of indexfile is: 1024        Should be: 2048
mysqltest_db1.t1	check	warning	Size of datafile is: 14       Should be: 7
mysqltest_db1.t1	check	error	Corrupt
repair table mysqltest_db1.t1;
Table	Op	Msg_type	Msg_text
mysqltest_db1.t1	repair	warning	Number of rows changed from 1 to 2
mysqltest_db1.t1	repair	status	OK
# Clean-up.
# Switching to connection 'default'.
drop database mysqltest_db1;
drop user mysqltest_u1@localhost;
create user foo1 identified by password '11111111111111111111111111111111111111111';
create user foo2 identified by password '2222222222222222';
create user foo3 identified via mysql_native_password using '11111111111111111111111111111111111111111';
create user foo4 identified via mysql_old_password using '2222222222222222';
grant select on test.* to foo5 identified by password '11111111111111111111111111111111111111111';
grant select on test.* to foo6 identified by password '2222222222222222';
grant select on test.* to foo7 identified via mysql_native_password using '11111111111111111111111111111111111111111';
grant select on test.* to foo8 identified via mysql_old_password using '2222222222222222';
select user,password,plugin,authentication_string from mysql.user where user like 'foo%';
user	password	plugin	authentication_string
foo1	11111111111111111111111111111111111111111		
foo2	2222222222222222		
foo3	11111111111111111111111111111111111111111		
foo4	2222222222222222		
foo5	11111111111111111111111111111111111111111		
foo6	2222222222222222		
foo7	11111111111111111111111111111111111111111		
foo8	2222222222222222		
drop user foo1;
drop user foo2;
drop user foo3;
drop user foo4;
drop user foo5;
drop user foo6;
drop user foo7;
drop user foo8;
create user foo1 identified via mysql_native_password using '00';
ERROR HY000: Password hash should be a 41-digit hexadecimal number
create user foo2 identified via mysql_native_password using '2222222222222222';
ERROR HY000: Password hash should be a 41-digit hexadecimal number
create user foo3 identified via mysql_old_password using '00';
ERROR HY000: Password hash should be a 16-digit hexadecimal number
create user foo4 identified via mysql_old_password using '11111111111111111111111111111111111111111';
ERROR HY000: Password hash should be a 16-digit hexadecimal number
set GLOBAL sql_mode=default;
=======
call mtr.add_suppression("Table 'mysql.user' doesn't exist");
rename table mysql.user to mysql.user1;
create view mysql.user as select * from mysql.user1;
flush privileges;
ERROR 42S02: Table 'mysql.user' doesn't exist
drop view mysql.user;
create temporary table mysql.user select * from mysql.user1 limit 0;
flush privileges;
ERROR 42S02: Table 'mysql.user' doesn't exist
drop temporary table mysql.user;
rename table mysql.user1 to mysql.user;
call mtr.add_suppression('mysql.user table is damaged');
rename table mysql.user to mysql.user1;
create table mysql.user (Host char(100), User char(100));
flush privileges;
ERROR HY000: Unknown error
drop table mysql.user;
rename table mysql.user1 to mysql.user;
>>>>>>> 757daa41
<|MERGE_RESOLUTION|>--- conflicted
+++ resolved
@@ -123,7 +123,26 @@
 v3	CREATE ALGORITHM=UNDEFINED DEFINER=`root`@`localhost` SQL SECURITY DEFINER VIEW `v3` AS select `t_select_priv`.`a` AS `a`,`t_select_priv`.`b` AS `b` from `t_select_priv`	latin1	latin1_swedish_ci
 drop database mysqltest_db1;
 drop user mysqltest_u1@localhost;
-<<<<<<< HEAD
+call mtr.add_suppression("Table 'mysql.user' doesn't exist");
+call mtr.add_suppression("'mysql.user' is not TABLE");
+rename table mysql.user to mysql.user1;
+create view mysql.user as select * from mysql.user1;
+flush privileges;
+ERROR HY000: 'mysql.user' is not TABLE
+drop view mysql.user;
+create temporary table mysql.user select * from mysql.user1 limit 0;
+flush privileges;
+ERROR 42S02: Table 'mysql.user' doesn't exist
+drop temporary table mysql.user;
+rename table mysql.user1 to mysql.user;
+call mtr.add_suppression('mysql.user table is damaged');
+rename table mysql.user to mysql.user1;
+create table mysql.user (Host char(100), User char(100));
+flush privileges;
+ERROR HY000: Unknown error
+drop table mysql.user;
+rename table mysql.user1 to mysql.user;
+End of 5.5 tests
 #
 # Additional coverage for refactoring which is made as part
 # of fix for bug #27480 "Extend CREATE TEMPORARY TABLES privilege
@@ -216,23 +235,4 @@
 create user foo4 identified via mysql_old_password using '11111111111111111111111111111111111111111';
 ERROR HY000: Password hash should be a 16-digit hexadecimal number
 set GLOBAL sql_mode=default;
-=======
-call mtr.add_suppression("Table 'mysql.user' doesn't exist");
-rename table mysql.user to mysql.user1;
-create view mysql.user as select * from mysql.user1;
-flush privileges;
-ERROR 42S02: Table 'mysql.user' doesn't exist
-drop view mysql.user;
-create temporary table mysql.user select * from mysql.user1 limit 0;
-flush privileges;
-ERROR 42S02: Table 'mysql.user' doesn't exist
-drop temporary table mysql.user;
-rename table mysql.user1 to mysql.user;
-call mtr.add_suppression('mysql.user table is damaged');
-rename table mysql.user to mysql.user1;
-create table mysql.user (Host char(100), User char(100));
-flush privileges;
-ERROR HY000: Unknown error
-drop table mysql.user;
-rename table mysql.user1 to mysql.user;
->>>>>>> 757daa41
+End of 10.1 tests