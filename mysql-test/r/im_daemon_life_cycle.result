SHOW VARIABLES LIKE 'server_id';
Variable_name	Value
server_id	1
SHOW INSTANCES;
instance_name	state
mysqld1	XXXXX
mysqld2	offline
Killing the process...
Waiting...
Success: the process was restarted.
Success: server is ready to accept connection on socket.

--------------------------------------------------------------------
-- Test for BUG#12751
--------------------------------------------------------------------
START INSTANCE mysqld2;
Success: the process has been started.
Killing the process...
Waiting...
Success: the process was restarted.
Success: server is ready to accept connection on socket.
SHOW INSTANCE STATUS mysqld1;
<<<<<<< HEAD
instance_name	state	version_number	version	mysqld_compatible
mysqld1	online	VERSION_NUMBER	VERSION	no
=======
instance_name	status	version
mysqld1	STATE	VERSION
>>>>>>> 900be187
STOP INSTANCE mysqld2;
Success: the process has been stopped.<|MERGE_RESOLUTION|>--- conflicted
+++ resolved
@@ -20,12 +20,7 @@
 Success: the process was restarted.
 Success: server is ready to accept connection on socket.
 SHOW INSTANCE STATUS mysqld1;
-<<<<<<< HEAD
 instance_name	state	version_number	version	mysqld_compatible
-mysqld1	online	VERSION_NUMBER	VERSION	no
-=======
-instance_name	status	version
-mysqld1	STATE	VERSION
->>>>>>> 900be187
+mysqld1	STATE	VERSION_NUMBER	VERSION	no
 STOP INSTANCE mysqld2;
 Success: the process has been stopped.