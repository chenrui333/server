##############################################################################
#
#  List the test cases which, unlike tests from disabled.def files,
#  can still be run on the current tree meaningfully, but are known
#  or suspected to fail sporadically on different reasons.
#
#  Most common reasons are either test failures observed in buildbot,
#  or recent modifications to the tests which make their stability
#  unknown.
#
#  Tests included due to recent modifications are later removed from the
#  list, if during a certain period they do not fail (and are not
#  modified again). Tests included due to intermittent failures are
#  removed when corresponding bug reports are closed.
#
#  Separate the test case name and the comment with ':'.
#
#    <suitename>.<testcasename> : MDEV-xxxxx - <comment>
#
#  '*' wildcard in testcase names is supported.
#
#  To use the list, run MTR with --skip-test-list=unstable-tests option.
#
##############################################################################
#
# Based on 10.5 8e1e2856f2523c225a81840059e93fa9f61fbacf

main.alter_table                       : Modified in 10.5.7
main.alter_table_mdev539_maria         : MDEV-23922 - Timeout or crash
main.alter_table_trans                 : MDEV-12084 - timeout
main.analyze_stmt_slow_query_log       : MDEV-12237 - Wrong result
main.aria_icp_debug                    : Added in 10.5.7
main.auth_named_pipe                   : MDEV-14724 - System error 2
main.backup_locks                      : Modified in 10.5.7
main.backup_stages                     : MDEV-23401 - Bad file descriptor
main.binary_to_hex                     : MDEV-20211 - Wrong result
main.blackhole                         : Modified in 10.5.7
main.bootstrap_innodb                  : Added in 10.5.7
main.client_xml                        : MDEV-24085 - Wrong result
main.column_compression                : MDEV-23954 - Wrong result
main.connect                           : MDEV-17282 - Wrong result
main.connect-abstract                  : MDEV-20162 - Could not execute 'check-testcase'
main.connect2                          : MDEV-13885 - Server crash
main.count_distinct2                   : MDEV-11768 - timeout
main.create_delayed                    : MDEV-10605 - failed with timeout
main.create_drop_event                 : MDEV-16271 - Wrong result
main.create_or_replace                 : MDEV-22954 - Wrong result
main.ctype_binary                      : MDEV-24080 - Data too long for column; include file modified in 10.5.7
main.ctype_cp1251                      : Include file modified in 10.5.7
main.ctype_cp932_binlog_row            : MDEV-20540 - Wrong result
main.ctype_cp932_binlog_stm            : MDEV-20534 - Wrong result
main.ctype_filename                    : Modified in 10.5.7
main.ctype_latin1                      : Include file modified in 10.5.7
main.ctype_ucs                         : MDEV-17681 - Data too long for column; include file modified in 10.5.7
main.ctype_upgrade                     : MDEV-16945 - Error upon mysql_upgrade
main.ctype_utf16                       : MDEV-10675 - Timeout or extra warnings
main.ctype_utf16le                     : MDEV-10675 - Timeout or extra warnings
main.ctype_utf8                        : Modified in 10.5.7
main.ctype_utf8mb4_innodb              : MDEV-17744 - Timeout; MDEV-18567 - ASAN use-after-poison
main.debug_sync                        : MDEV-10607 - internal error
main.delayed                           : MDEV-20961 - Assertion failure
main.derived_cond_pushdown             : MDEV-20532 - Floating point differences
main.derived_opt                       : MDEV-11768 - timeout
main.dirty_close                       : MDEV-19368 - mysqltest failed but provided no output
main.distinct                          : MDEV-14194 - Crash
main.drop_bad_db_type                  : MDEV-15676 - Wrong result
main.drop_table_force                  : Modified in 10.5.7
main.dyncol                            : MDEV-19455 - Extra warning
main.errors                            : Modified in 10.5.7
main.events_2                          : MDEV-13277 - Crash
main.events_bugs                       : MDEV-12892 - Crash
main.events_restart                    : MDEV-12236 - Server shutdown problem
main.events_slowlog                    : MDEV-12821 - Wrong result
main.failed_auth_unixsocket            : MDEV-23933 - Access denied
main.fast_prefix_index_fetch_innodb    : Modified in 10.5.7
main.flush                             : MDEV-19368 - mysqltest failed but provided no output
main.flush_block_commit_notembedded    : MDEV-23974 - InnoDB error
main.flush_read_lock                   : MDEV-22953 - Unknown XID
main.flush_ssl                         : MDEV-21276 - Aria recovery failure
main.func_gconcat                      : MDEV-21379 - Valgrind warnings
main.func_json                         : Modified in 10.5.7
main.func_math                         : MDEV-20966 - Wrong error code; modified in 10.5.7
main.func_test                         : Modified in 10.5.7
main.gis                               : MDEV-13411 - wrong result on P8
main.gis_notembedded                   : MDEV-21264 - Wrong result with non-default charset
main.grant                             : Modified in 10.5.7
main.grant5                            : Modified in 10.5.7
main.grant_kill                        : MDEV-23915 - Wrong result
main.having                            : MDEV-23420 - Server crash
main.host_cache_size_functionality     : MDEV-10606 - sporadic failure on shutdown
main.implicit_commit                   : Modified in 10.5.7
main.index_intersect                   : MDEV-23921 - Wrong result
main.index_intersect_innodb            : MDEV-23921 - Wrong result; MDEV-10643 - failed with timeout
main.index_merge_innodb                : MDEV-7142 - Plan mismatch
main.information_schema                : Modified in 10.5.7
main.information_schema_all_engines    : MDEV-23421 - Wrong result
main.innodb_ext_key                    : Modified in 10.5.7
main.innodb_icp                        : MDEV-20168 - Wrong execution plans
main.innodb_icp_debug                  : Added in 10.5.7
main.invisible_field                   : Modified in 10.5.7
main.invisible_field_grant_completely  : MDEV-22254 - Syscall param write points to uninitialised bytes
main.ipv4_and_ipv6                     : MDEV-20964 - Wrong result
main.ipv6                              : MDEV-20964 - Wrong result
main.join_cache                        : MDEV-17743 - Bad address from storage engine MyISAM
main.kill                              : Modified in 10.5.7
main.kill-2                            : MDEV-13257 - Wrong result
main.kill_processlist-6619             : MDEV-10793 - Wrong result
main.limit_rows_examined               : Modified in 10.5.7
main.loaddata                          : MDEV-19368 - mysqltest failed but provided no output
main.locale                            : MDEV-20521 - Missing warning
main.lock_view                         : Added in 10.5.7
main.log_slow                          : MDEV-13263 - Wrong result
main.log_tables                        : Modified in 10.5.7
main.log_tables-big                    : MDEV-13408 - wrong result
main.log_tables_upgrade                : MDEV-20962 - Wrong result
main.mdev-504                          : MDEV-15171 - warning
main.mdev375                           : MDEV-10607 - sporadic "can't connect"
main.mdl                               : MDEV-22954 - Wrong result
main.merge                             : MDEV-10607 - sporadic "can't connect"
main.multi_update_big                  : Modified in 10.5.7
main.myisam_icp_debug                  : Added in 10.5.7
main.myisam_icp_notembedded            : MDEV-23420 - Server crash
main.mysql                             : MDEV-20156 - Wrong result
main.mysql_client_test                 : MDEV-19369 - error: 5888, status: 23, errno: 2; MDEV-19511 - Big endian issue
main.mysql_client_test_comp            : MDEV-16641 - Error in exec
main.mysql_client_test_nonblock        : CONC-208 - Error on Power; MDEV-15096 - exec failed
main.mysql_cp932                       : MDEV-21275 - Wrong result
main.mysql_json_table_recreate         : Added in 10.5.7
main.mysql_upgrade                     : MDEV-20161 - Wrong result; MDEV-20166 - FATAL ERROR: Upgrade failed; modified in 10.5.7
main.mysql_upgrade-6984                : MDEV-22514 - Wrong result
main.mysql_upgrade_mysql_json_datatype : Added in 10.5.7
main.mysql_upgrade_no_innodb           : MDEV-20537 - Wrong result
main.mysql_upgrade_noengine            : MDEV-14355 - Wrong result
main.mysql_upgrade_view                : MDEV-23392 - Wrong result; MDEV-20161 - Wrong result
main.mysqladmin                        : MDEV-20535 - Wrong result
main.mysqlbinlog_row_compressed        : MDEV-22964 - Wrong result
main.mysqlbinlog_row_minimal           : Modified in 10.5.7
main.mysqlcheck                        : MDEV-20164 - Wrong result
main.mysqld--help                      : Modified in 10.5.7
main.mysqld_option_err                 : MDEV-21236 - Wrong error; MDEV-21571 - Crash on bootstrap
main.mysqldump                         : MDEV-14800 - Stack smashing detected; modified in 10.5.7
main.mysqldump-max                     : MDEV-21272 - Wrong result
main.mysqlhotcopy_myisam               : MDEV-10995 - Hang on debug
main.mysqlshow                         : MDEV-20965 - Wrong result
main.mysqlslap                         : MDEV-11801 - timeout
main.mysqltest                         : MDEV-13887 - Wrong result
main.named_pipe                        : Modified in 10.5.7
main.old-mode                          : MDEV-19373 - Wrong result
main.openssl_6975                      : MDEV-17184 - Failures with OpenSSL 1.1.1
main.opt_trace                         : Modified in 10.5.7
main.order_by                          : Modified in 10.5.7
main.order_by_optimizer_innodb         : MDEV-10683 - Wrong result
main.parser                            : Modified in 10.5.7
main.partition                         : Modified in 10.5.7
main.partition_debug_sync              : MDEV-15669 - Deadlock found when trying to get lock
main.partition_innodb                  : MDEV-20169 - Wrong result; MDEV-23427 - Server crash
main.partition_innodb_plugin           : MDEV-12901 - Valgrind warnings
main.partition_innodb_semi_consistent  : MDEV-19411 - Failed to start mysqld.1
main.plugin_auth                       : MDEV-20957 - Upgrade file was not properly created
main.plugin_auth_qa_2                  : MDEV-20165 - Wrong result
main.plugin_innodb                     : Modified in 10.5.7
main.pool_of_threads                   : MDEV-18135 - SSL error: key too small; modified in 10.5.7
main.precedence                        : Added in 10.5.7
main.precedence_bugs                   : Added in 10.5.7
main.processlist_notembedded           : Modified in 10.5.7
main.ps                                : MDEV-11017 - sporadic wrong Prepared_stmt_count
main.ps_error                          : MDEV-24079 - Memory not freed
main.query_cache                       : MDEV-16180 - Wrong result
main.query_cache_debug                 : MDEV-15281 - Query cache is disabled
main.range                             : Modified in 10.5.7
main.range_innodb                      : MDEV-23371 - Server crash
main.range_vs_index_merge_innodb       : MDEV-15283 - Server has gone away
main.repair_symlink-5543               : MDEV-23920 - Wrong result
main.rowid_filter                      : Modified in 10.5.7
main.rowid_filter_innodb               : MDEV-20538 - Wrong result
main.rowid_filter_innodb_debug         : Added in 10.5.7
main.rowid_filter_myisam_debug         : Added in 10.5.7
main.select                            : MDEV-20532 - Floating point differences
main.select_jcl6                       : MDEV-20532 - Floating point differences
main.select_pkeycache                  : MDEV-20532 - Floating point differences
main.set_statement                     : MDEV-13183 - Wrong result
main.set_statement_notembedded         : MDEV-19414 - Wrong result; modified in 10.5.7
main.shm                               : MDEV-12727 - Mismatch, ERROR 2013
main.show_explain                      : MDEV-10674 - Wrong result code
main.sp                                : MDEV-7866 - Mismatch; modified in 10.5.7
main.sp-destruct                       : Modified in 10.5.7
main.sp-security                       : MDEV-10607 - sporadic "can't connect"
main.sp_notembedded                    : MDEV-10607 - internal error
main.ssl                               : MDEV-17184 - Failures with OpenSSL 1.1.1
main.ssl_7937                          : MDEV-20958 - Wrong result
main.ssl_ca                            : MDEV-10895 - SSL connection error on Power
main.ssl_cipher                        : MDEV-17184 - Failures with OpenSSL 1.1.1
main.ssl_timeout                       : MDEV-11244 - Crash
main.stat_tables_par_innodb            : MDEV-14155 - Wrong rounding
main.status                            : MDEV-13255 - Wrong result
main.subselect                         : MDEV-20551 - Valgrind failure
main.subselect4                        : Modified in 10.5.7
main.subselect_innodb                  : MDEV-10614 - Wrong result; modified in 10.5.7
main.sum_distinct-big                  : Modified in 10.5.7
main.tc_heuristic_recover              : MDEV-14189 - Wrong result
main.temp_table_symlink                : MDEV-24058 - Wrong error code; added in 10.5.7
main.tls_version                       : MDEV-23417 - Wrong result
main.type_blob                         : MDEV-15195 - Wrong result; modified in 10.5.7
main.type_date                         : Modified in 10.5.7
main.type_datetime                     : Modified in 10.5.7
main.type_datetime_hires               : MDEV-10687 - Timeout
main.type_float                        : MDEV-20532 - Floating point differences; modified in 10.5.7
main.type_newdecimal                   : MDEV-20532 - Floating point differences; modified in 10.5.7
main.type_ranges                       : MDEV-20532 - Floating point differences
main.type_temporal_innodb              : MDEV-24025 - Wrong result
main.type_time                         : Modified in 10.5.7
main.udf                               : Modified in 10.5.7
main.userstat                          : MDEV-12904 - SSL errors
main.view                              : Modified in 10.5.7
main.wait_timeout                      : MDEV-19023 - Lost connection to MySQL server during query
main.win                               : Modified in 10.5.7
main.windows_debug                     : Added in 10.5.7
main.xa                                : MDEV-11769 - lock wait timeout
main.xml                               : MDEV-21968 - Crash on armhf

#-----------------------------------------------------------------------

archive.archive-big          : MDEV-20167 - Wrong error code
archive.archive_bitfield     : MDEV-11771 - table is marked as crashed
archive.archive_symlink      : MDEV-12170 - unexpected error on rmdir
archive.discover             : MDEV-10510 - Table is marked as crashed
archive.mysqlhotcopy_archive : MDEV-10995 - Hang on debug

#-----------------------------------------------------------------------

archive-test_sql_discovery.discover : MDEV-16817 - Table marked as crashed

#-----------------------------------------------------------------------

binlog.binlog_commit_wait                  : MDEV-10150 - Mismatch
binlog.binlog_innodb                       : MDEV-22516 - Wrong result
binlog.binlog_ioerr                        : MDEV-20159 - Assertion failure
binlog.binlog_killed                       : MDEV-12925 - Wrong result
binlog.binlog_max_extension                : MDEV-19762 - Crash on shutdown
binlog.binlog_mysqlbinlog_row              : Modified in 10.5.7
binlog.binlog_mysqlbinlog_row_frag         : Modified in 10.5.7
binlog.binlog_mysqlbinlog_row_innodb       : MDEV-20530 - Binary files differ
binlog.binlog_mysqlbinlog_row_myisam       : MDEV-20530 - Binary files differ
binlog.binlog_no_uniqfile_crash            : MDEV-24078 - Server crash upon shutdown
binlog.binlog_recover_checksum_error       : Added in 10.5.7
binlog.binlog_row_binlog                   : MDEV-23402 - Wrong result
binlog.binlog_show_binlog_event_random_pos : Modified in 10.5.7
binlog.binlog_stm_binlog                   : MDEV-20412 - Wrong result
binlog.binlog_stm_mix_innodb_myisam        : MDEV-24057 - Wrong result
binlog.binlog_xa_recover                   : MDEV-8517 - Extra checkpoint
binlog.flashback-largebinlog               : MDEV-19764 - Out of memory
binlog.load_data_stm_view                  : MDEV-16948 - Wrong result
binlog.show_concurrent_rotate              : MDEV-20215 - Wrong result

#-----------------------------------------------------------------------

binlog_encryption.binlog_xa_recover                        : MDEV-12908 - Extra checkpoint
binlog_encryption.encrypted_master                         : MDEV-23905 - Failure upon post-check; MDEV-23637 - Assertion failure; MDEV-14201 - Extra warnings
binlog_encryption.encrypted_master_switch_to_unencrypted   : MDEV-14190 - Can't init tc log
binlog_encryption.encrypted_slave                          : MDEV-18135 - SSL error: key too small
binlog_encryption.encryption_combo                         : MDEV-14199 - Table is marked as crashed
binlog_encryption.multisource                              : MDEV-21289 - Wrong error code
binlog_encryption.rpl_binlog_errors                        : MDEV-12742 - Crash
binlog_encryption.rpl_checksum                             : MDEV-16951 - Wrong result
binlog_encryption.rpl_corruption                           : MDEV-20159 - Assertion failure; MDEV-20953 - Wrong error code
binlog_encryption.rpl_gtid_basic                           : MDEV-16947 - Server failed to start
binlog_encryption.rpl_incident                             : MDEV-21569 - mutex: LOCK_global_system_variables unlocking
binlog_encryption.rpl_loadfile                             : MDEV-16645 - Timeout in include
binlog_encryption.rpl_mixed_binlog_max_cache_size          : MDEV-20956 - Incorrect checksum for freed object
binlog_encryption.rpl_parallel                             : MDEV-10653 - Timeout in include
binlog_encryption.rpl_parallel_ignored_errors              : MDEV-22471 - Slave crash
binlog_encryption.rpl_parallel_stop_on_con_kill            : MDEV-24086 - Timeout
binlog_encryption.rpl_relayrotate                          : MDEV-15194 - Timeout
binlog_encryption.rpl_semi_sync                            : MDEV-11673 - Valgrind
binlog_encryption.rpl_skip_replication                     : MDEV-13571 - Unexpected warning; MDEV-20573 - Wrong result
binlog_encryption.rpl_ssl                                  : MDEV-14507 - Timeouts
binlog_encryption.rpl_stm_relay_ign_space                  : MDEV-19375 - Test assertion failed
binlog_encryption.rpl_temporal_format_default_to_default   : MDEV-21273 - Timeout
binlog_encryption.rpl_temporal_format_mariadb53_to_mysql56 : MDEV-20159 - Assertion failure
binlog_encryption.rpl_typeconv                             : MDEV-14362 - Lost connection to MySQL server during query

#-----------------------------------------------------------------------

compat/oracle.parser     : Modified in 10.5.7
compat/oracle.sp-package : Modified in 10.5.7

#-----------------------------------------------------------------------

connect.alter            : MDEV-18135 - SSL error: key too small
connect.drop-open-error  : MDEV-18135 - SSL error: key too small
connect.json             : MDEV-18135 - SSL error: key too small
connect.part_file        : MDEV-18135 - SSL error: key too small
connect.part_table       : MDEV-18135 - SSL error: key too small
connect.pivot            : MDEV-14803 - Failed to discover table
connect.secure_file_priv : MDEV-18135 - SSL error: key too small
connect.updelx           : Modified in 10.5.7
connect.vcol             : MDEV-12374 - Fails on Windows
connect.zip              : MDEV-13884 - Wrong result

#-----------------------------------------------------------------------

disks.disks_notembedded : MDEV-21587 - Wrong result

#-----------------------------------------------------------------------

encryption.corrupted_during_recovery             : MDEV-20159 - Assertion failure
encryption.create_or_replace                     : MDEV-24081 - Lock wait timeout exceeded; modified in 10.5.7
encryption.create_or_replace_big                 : Added in 10.5.7
encryption.debug_key_management                  : MDEV-13841 - Timeout
encryption.encrypt_and_grep                      : MDEV-13765 - Wrong result
encryption.innochecksum                          : MDEV-13644 - Assertion failure
encryption.innodb-bad-key-change2                : MDEV-19118 - Can't connect to local MySQL server through socket
encryption.innodb-compressed-blob                : MDEV-14728 - Unable to get certificate
encryption.innodb-discard-import                 : MDEV-19113 - Timeout
encryption.innodb-encryption-alter               : MDEV-13566 - Lock wait timeout
encryption.innodb-first-page-read                : MDEV-14356 - Timeout in wait condition
encryption.innodb-force-corrupt                  : MDEV-17286 - SSL error
encryption.innodb-missing-key                    : MDEV-14728 - SSL error
encryption.innodb-page_encryption                : MDEV-10641 - mutex problem
encryption.innodb-page_encryption_compression    : Modified in 10.5.7
encryption.innodb-page_encryption_log_encryption : MDEV-17339 - Crash on restart; modified in 10.5.7
encryption.innodb-read-only                      : MDEV-16563 - Crash on startup
encryption.innodb-redo-badkey                    : MDEV-12898 - Server hang on startup
encryption.innodb-redo-nokeys                    : MDEV-20159 - Assertion failure
encryption.innodb-remove-encryption              : MDEV-16493 - Timeout in wait condition; modified in 10.5.7
encryption.innodb-spatial-index                  : MDEV-13746 - Wrong result
encryption.innodb_encrypt_key_rotation_age       : MDEV-19763 - Timeout; modified in 10.5.7
encryption.innodb_encrypt_log                    : MDEV-13725 - Wrong result
encryption.innodb_encrypt_log_corruption         : MDEV-14379 - Server crash
encryption.innodb_encrypt_temporary_tables       : MDEV-20142 - Wrong result
encryption.innodb_encryption                     : MDEV-14728 - Unable to get certificate; MDEV-15675 - Timeout
encryption.innodb_encryption-page-compression    : MDEV-12630 - Crash or assertion failure; MDEV-21843 - Assertion failure
encryption.innodb_encryption_discard_import      : MDEV-16116 - Wrong result; configuration modified in 10.5.7
encryption.innodb_encryption_filekeys            : MDEV-15673 - Timeout
encryption.innodb_encryption_is                  : MDEV-12898 - Server hang on startup
encryption.innodb_encryption_row_compressed      : MDEV-16113 - Crash
encryption.innodb_encryption_tables              : MDEV-17339 - Crash on restart
encryption.innodb_first_page                     : MDEV-10689 - Crash
encryption.innodb_onlinealter_encryption         : MDEV-17287 - SIGABRT on server restart
encryption.tempfiles_encrypted                   : Modified in 10.5.7

#-----------------------------------------------------------------------

engines/funcs.*             : Not maintained in timely manner
engines/funcs.rpl_row_until : MDEV-22474 - Warning, slaves cannot process events

#-----------------------------------------------------------------------

engines/iuds.* : Not maintained in timely manner

#-----------------------------------------------------------------------

engines/rr_trx.* : MDEV-10998 - Not maintained

#-----------------------------------------------------------------------

federated.federated_bug_35333        : MDEV-13410 - Wrong result
federated.federated_bug_585688       : MDEV-14805 - Server crash, MDEV-12907 - Valgrind
federated.federated_innodb           : MDEV-10617 - Wrong checksum
federated.federated_partition        : MDEV-10417 - Fails on Mips
federated.federated_transactions     : MDEV-10617 - Wrong checksum
federated.federatedx                 : MDEV-10617 - Wrong checksum
federated.federatedx_create_handlers : Modified in 10.5.7

#-----------------------------------------------------------------------

funcs_1.memory_views            : MDEV-11773 - timeout
funcs_1.processlist_val_no_prot : MDEV-11223 - Wrong result
funcs_1.processlist_val_ps      : MDEV-12175 - Wrong plan

#-----------------------------------------------------------------------

funcs_2.memory_charset : MDEV-10290 - Timeout
funcs_2.myisam_charset : MDEV-11535 - Timeout

#-----------------------------------------------------------------------

funcs_2/charset.* : MDEV-10999 - Not maintained

#-----------------------------------------------------------------------

galera.* : Suite is not stable yet

#-----------------------------------------------------------------------

galera_3nodes.* : Suite is not stable yet

#-----------------------------------------------------------------------

gcol.gcol_keys_innodb           : Include file modified in 10.5.7
gcol.gcol_keys_myisam           : Include file modified in 10.5.7
gcol.gcol_partition_innodb      : Include file modified in 10.5.7
gcol.gcol_purge                 : Include file modified in 10.5.7
gcol.gcol_update                : Include file modified in 10.5.7
gcol.innodb_virtual_basic       : MDEV-16950 - Failing assertion
gcol.innodb_virtual_debug       : MDEV-23404 - Server crash; MDEV-23112 - Server crash
gcol.innodb_virtual_debug_purge : Include file modified in 10.5.7
gcol.innodb_virtual_fk          : MDEV-20640 - Assertion failure; modified in 10.5.7
gcol.innodb_virtual_fk_restart  : MDEV-17466 - Assertion failure
gcol.innodb_virtual_index       : Modified in 10.5.7
gcol.innodb_virtual_purge       : MDEV-22952 - Lock wait timeout; include file modified in 10.5.7
gcol.main_alter_table           : MDEV-23403 - Wrong result

#-----------------------------------------------------------------------

innodb.101_compatibility                     : MDEV-13891 - Wrong result
innodb.alter_copy                            : MDEV-16181 - Assertion failure
innodb.alter_crash                           : MDEV-16944 - The process cannot access the file
innodb.alter_large_dml                       : MDEV-20148 - Debug sync point wait timed out
innodb.alter_table                           : Modified in 10.5.7
innodb.binlog_consistent                     : MDEV-10618 - Server fails to start
innodb.blob-crash                            : MDEV-20481 - Crash during recovery
innodb.create-index                          : MDEV-20159 - Assertion failure
innodb.default_row_format_compatibility      : MDEV-20159 - Assertion failure
innodb.doublewrite                           : MDEV-12905 - Server crash
innodb.flush                                 : Added in 10.5.7
innodb.foreign-keys                          : Modified in 10.5.7
innodb.foreign_key                           : MDEV-21283 - Extra warning; modified in 10.5.7
innodb.group_commit_crash                    : MDEV-14191 - InnoDB registration failed
innodb.group_commit_crash_no_optimize_thread : MDEV-11770 - Checksum mismatch
innodb.ibuf_not_empty                        : MDEV-19021 - Wrong result; modified in 10.5.7
innodb.innodb                                : Modified in 10.5.7
innodb.innodb-32k-crash                      : MDEV-20194 - Extra warnings
innodb.innodb-64k                            : Modified in 10.5.7
innodb.innodb-64k-crash                      : MDEV-13872 - Failure and crash on startup
innodb.innodb-alter                          : MDEV-22955 - Extra warning
innodb.innodb-alter-debug                    : MDEV-13182 - InnoDB: adjusting FSP_SPACE_FLAGS
innodb.innodb-alter-table                    : MDEV-10619 - Testcase timeout
innodb.innodb-bigblob                        : MDEV-18655 - ASAN unknown crash
innodb.innodb-blob                           : MDEV-12053 - Client crash
innodb.innodb-change-buffer-recovery         : MDEV-19115 - Lost connection to MySQL server during query; modified in 10.5.7
innodb.innodb-dict                           : MDEV-20159 - Assertion failure
innodb.innodb-fk                             : MDEV-13832 - Assertion failure on shutdown
innodb.innodb-get-fk                         : MDEV-13276 - Server crash
innodb.innodb-index                          : Include file modified in 10.5.7
innodb.innodb-index-debug                    : Include file modified in 10.5.7
innodb.innodb-index-online                   : MDEV-14809 - Cannot save statistics
innodb.innodb-page_compression_default       : MDEV-13644 - Assertion failure
innodb.innodb-page_compression_lzma          : MDEV-14353 - Wrong result
innodb.innodb-page_compression_snappy        : MDEV-13644 - Assertion failure
innodb.innodb-page_compression_tables        : MDEV-13644 - Assertion failure
innodb.innodb-page_compression_zip           : MDEV-10641 - mutex problem
innodb.innodb-table-online                   : MDEV-13894 - Wrong result
innodb.innodb-timeout                        : MDEV-20159 - Assertion failure
innodb.innodb-trim                           : Modified in 10.5.7
innodb.innodb-wl5522                         : MDEV-13644 - Assertion failure
innodb.innodb-wl5522-1                       : MDEV-22945 - Server crash
innodb.innodb-wl5522-debug                   : MDEV-14200 - Wrong errno; modified in 10.5.7
innodb.innodb_buffer_pool_dump_pct           : MDEV-20139 - Timeout in wait_condition.inc
innodb.innodb_buffer_pool_resize             : MDEV-16964 - Assertion failure
innodb.innodb_buffer_pool_resize_debug       : MDEV-22515 - Timeout in wait_condition
innodb.innodb_buffer_pool_resize_with_chunks : MDEV-16964 - Assertion failure
innodb.innodb_bug14147491                    : MDEV-11808 - Index is corrupt
innodb.innodb_bug30423                       : MDEV-7311 - Wrong result
innodb.innodb_bug47167                       : MDEV-20524 - Table 'user' is marked as crashed and should be repaired
innodb.innodb_bug48024                       : MDEV-14352 - Assertion failure
innodb.innodb_bulk_create_index_replication  : MDEV-15273 - Slave failed to start
innodb.innodb_defrag_stats_many_tables       : MDEV-14198 - Table is full
innodb.innodb_force_recovery_rollback        : MDEV-22889 - Wrong result
innodb.innodb_information_schema             : MDEV-8851 - Wrong result
innodb.innodb_information_schema_buffer      : MDEV-23418 - Wrong result
innodb.innodb_max_recordsize_32k             : MDEV-14801 - Operation failed
innodb.innodb_max_recordsize_64k             : MDEV-15203 - Wrong result
innodb.innodb_monitor                        : MDEV-10939 - Testcase timeout
innodb.innodb_mutexes                        : MDEV-23416 - Extra warning
innodb.innodb_mysql                          : MDEV-19873 - Wrong result
innodb.innodb_scrub                          : Modified in 10.5.7
innodb.innodb_simulate_comp_failures_small   : MDEV-20526 - ASAN use-after-poison
innodb.innodb_stats                          : MDEV-10682 - wrong result
innodb.innodb_stats_drop_locked              : Modified in 10.5.7
innodb.innodb_stats_persistent               : MDEV-21567 - Wrong result in execution plan
innodb.innodb_stats_persistent_debug         : MDEV-14801 - Operation failed
innodb.innodb_sys_semaphore_waits            : MDEV-10331 - Semaphore wait
innodb.innodb_trx_weight                     : Configuration deleted in 10.5.7
innodb.innodb_zip_innochecksum2              : MDEV-13882 - Warning: difficult to find free blocks
innodb.instant_alter_bugs                    : Modified in 10.5.7
innodb.instant_alter_crash                   : Modified in 10.5.7
innodb.instant_alter_extend                  : MDEV-20963 - Binary files differ
innodb.instant_alter_index_rename            : Modified in 10.5.7
innodb.log_corruption                        : MDEV-13251 - Wrong result
innodb.log_data_file_size                    : MDEV-14204 - Server failed to start; MDEV-20648 - Assertion failure
innodb.log_file                              : MDEV-20159 - Assertion failure
innodb.log_file_name                         : MDEV-14193 - Exception
innodb.log_file_size                         : MDEV-15668 - Not found pattern
innodb.max_record_size                       : MDEV-23420 - Server crash
innodb.monitor                               : MDEV-16179 - Wrong result
innodb.page_id_innochecksum                  : MDEV-20159 - Assertion failure
innodb.purge_secondary                       : MDEV-15681 - Wrong result; modified in 10.5.7
innodb.purge_thread_shutdown                 : MDEV-13792 - Wrong result
innodb.read_only_recovery                    : MDEV-13886 - Server crash
innodb.recovery_shutdown                     : MDEV-15671 - Checksum mismatch in datafile
innodb.redo_log_during_checkpoint            : Modified in 10.5.7
innodb.row_format_redundant                  : MDEV-15192 - Trying to access missing tablespace; modified in 10.5.7
innodb.stats_persistent                      : Added in 10.5.7
innodb.table_definition_cache_debug          : MDEV-14206 - Extra warning; modified in 10.5.7
innodb.table_flags                           : MDEV-13572 - Wrong result; MDEV-19374 - Server failed to start; modified in 10.5.7
innodb.temp_table_savepoint                  : MDEV-24077 - Assertion failure
innodb.temporary_table                       : MDEV-13265 - Wrong result; modified in 10.5.7
innodb.truncate                              : Modified in 10.5.7
innodb.undo_truncate                         : MDEV-17340 - Server hung; MDEV-20840 - Sporadic timeout; modified in 10.5.7
innodb.undo_truncate_recover                 : MDEV-17679 - Server has gone away; MDEV-19200 - Shutdown fails
innodb.update-cascade                        : Combinations added in 10.5.7
innodb.update_time                           : MDEV-14804 - Wrong result
innodb.xa_recovery                           : MDEV-15279 - mysqld got exception

#-----------------------------------------------------------------------

innodb_fts.basic                       : Modified in 10.5.7
innodb_fts.fulltext2                   : MDEV-24074 - Server crash
innodb_fts.innodb_fts_misc             : MDEV-22955 - Extra warning
innodb_fts.innodb_fts_misc_1           : Modified in 10.5.7
innodb_fts.innodb_fts_misc_debug       : MDEV-14156 - Unexpected warning
innodb_fts.innodb_fts_plugin           : MDEV-13888 - Errors in server log
innodb_fts.innodb_fts_stopword_charset : MDEV-13259 - Table crashed
innodb_fts.sync_ddl                    : MDEV-21568 - Errno: 2000; MDEV-18654 - Assertion failure

#-----------------------------------------------------------------------

innodb_gis.alter_spatial_index   : MDEV-13745 - Server crash
innodb_gis.gis_split_nan         : MDEV-21678 - Cannot get geometry object
innodb_gis.rtree_add_index       : Include file modified in 10.5.7
innodb_gis.rtree_compress        : Include file modified in 10.5.7
innodb_gis.rtree_compress2       : MDEV-16269 - Wrong result
innodb_gis.rtree_concurrent_srch : MDEV-15284 - Wrong result with embedded
innodb_gis.rtree_purge           : MDEV-15275 - Timeout; include file modified in 10.5.7
innodb_gis.rtree_recovery        : MDEV-15274 - Error on check
innodb_gis.rtree_split           : MDEV-14208 - Too many arguments
innodb_gis.rtree_undo            : MDEV-14456 - Timeout in include file; include file modified in 10.5.7
innodb_gis.types                 : MDEV-15679 - Table is marked as crashed

#-----------------------------------------------------------------------

innodb_zip.blob                  : Include file modified in 10.5.7
innodb_zip.cmp_per_index         : MDEV-14490 - Table is marked as crashed
innodb_zip.create_options        : MDEV-21329 - Assertion failure; MDEV-24076 - Assertion failure
innodb_zip.index_large_prefix_4k : MDEV-21679 - Row size too large
innodb_zip.innochecksum          : MDEV-14486 - Server failed to shut down
innodb_zip.innochecksum_3        : MDEV-13279 - Extra warnings
innodb_zip.restart               : Modified in 10.5.7
innodb_zip.wl5522_debug_zip      : MDEV-11600 - Operating system error number 2
innodb_zip.wl6470_1              : MDEV-14240 - Assertion failure
innodb_zip.wl6501_1              : MDEV-10891 - Can't create UNIX socket
innodb_zip.wl6501_scale_1        : MDEV-13254 - Timeout, MDEV-14104 - Error 192

#-----------------------------------------------------------------------

maria.alter              : Modified in 10.5.7
maria.create             : Modified in 10.5.7
maria.insert_select      : MDEV-12757 - Timeout
maria.insert_select-7314 : MDEV-16492 - Timeout
maria.maria              : MDEV-14430 - Extra warning
maria.maria-no-logging   : MDEV-20196 - Crash on shutdown or server can't start; modified in 10.5.7

#-----------------------------------------------------------------------

mariabackup.absolute_ibdata_paths                    : MDEV-16571 - Wrong result
mariabackup.apply-log-only                           : MDEV-20135 - Timeout
mariabackup.backup_ssl                               : MDEV-24073 - Server crash upon shutdown
mariabackup.create_with_data_directory_during_backup : MDEV-20159 - Assertion failure
mariabackup.data_directory                           : MDEV-15270 - Error on exec
mariabackup.full_backup                              : MDEV-16571 - Wrong result
mariabackup.huge_lsn                                 : MDEV-18569 - Table doesn't exist
mariabackup.incremental_backup                       : MDEV-21222 - Memory allocation failure
mariabackup.incremental_ddl_during_backup            : Modified in 10.5.7
mariabackup.incremental_encrypted                    : MDEV-15667 - timeout
mariabackup.incremental_rocksdb                      : MDEV-20954 - Cannot access the file
mariabackup.innodb_redo_overwrite                    : MDEV-24023 - Wrong result; added in 10.5.7
mariabackup.log_checksum_mismatch                    : MDEV-16571 - Wrong result
mariabackup.mdev-14447                               : MDEV-15201 - Timeout
mariabackup.partial_exclude                          : MDEV-15270 - Error on exec
mariabackup.rpl_slave_info                           : Added in 10.5.7
mariabackup.undo_space_id                            : MDEV-24022 - InnoDB error
mariabackup.unencrypted_page_compressed              : MDEV-18653 - Wrong error; include file modified in 10.5.7
mariabackup.xb_compressed_encrypted                  : MDEV-14812 - Segmentation fault
mariabackup.xb_file_key_management                   : MDEV-16571 - Wrong result
mariabackup.xb_page_compress                         : MDEV-14810 - status: 1, errno: 11
mariabackup.xb_partition                             : MDEV-17584 - Crash upon shutdown
mariabackup.xb_rocksdb                               : MDEV-17338 - Server hung on shutdown

#-----------------------------------------------------------------------

mroonga/storage.column_datetime_32bit_2038                         : Wrong result on Alpha
mroonga/storage.column_datetime_32bit_before_unix_epoch            : Wrong result on Alpha
mroonga/storage.column_datetime_32bit_max                          : Wrong result on Alpha
mroonga/storage.column_datetime_32bit_out_of_range                 : Wrong result on Alpha
mroonga/storage.index_multiple_column_unique_date_32bit_equal      : Wrong result on Alpha
mroonga/storage.index_multiple_column_unique_date_order_32bit_desc : Wrong result on Alpha
mroonga/storage.index_multiple_column_unique_datetime_index_read   : MDEV-8643 - Valgrind
mroonga/storage.repair_table_no_index_file                         : MDEV-9364 - wrong result, MDEV-14807 - wrong error message

#-----------------------------------------------------------------------

mroonga/wrapper.repair_table_no_index_file : MDEV-14807 - Wrong error message

#-----------------------------------------------------------------------

multi_source.gtid                             : MDEV-14202 - Crash
multi_source.info_logs                        : MDEV-12629 - Valgrind; MDEV-10042 - wrong result; MDEV-21290 - Wrong result
multi_source.load_data                        : MDEV-21235 - Slave crash
multi_source.mdev-8874                        : MDEV-19415 - AddressSanitizer: heap-use-after-free
multi_source.mdev-9544                        : MDEV-19415 - AddressSanitizer: heap-use-after-free
multi_source.multi_source_slave_alias_replica : MDEV-22957 - Wrong result
multi_source.multisource                      : MDEV-10417 - Fails on Mips
multi_source.reset_slave                      : MDEV-10690 - Wrong result
multi_source.simple                           : MDEV-4633 - Wrong result
multi_source.status_vars                      : MDEV-4632 - failed while waiting for Slave_received_heartbeats

#-----------------------------------------------------------------------

oqgraph.social : MDEV-22280 - Timeout

#-----------------------------------------------------------------------

parts.partition_alter1_1_2_innodb      : MDEV-18655 - ASAN unknown crash
parts.partition_alter1_1_innodb        : MDEV-18655 - ASAN unknown crash
parts.partition_alter1_2_innodb        : MDEV-18655 - ASAN unknown crash
parts.partition_alter2_2_maria         : MDEV-14364 - Lost connection to MySQL server during query
parts.partition_auto_increment_archive : MDEV-16491 - Marked as crashed and should be repaired
parts.partition_auto_increment_maria   : MDEV-14430 - Extra warning
parts.partition_basic_innodb           : MDEV-20214 - ASAN error
parts.partition_debug_innodb           : MDEV-10891 - Can't create UNIX socket; MDEV-15095 - Table doesn't exist
parts.partition_exch_qa_10             : MDEV-11765 - wrong result
parts.partition_innodb_status_file     : MDEV-12901 - Valgrind
parts.partition_special_innodb         : MDEV-16942 - Timeout
parts.reorganize                       : Added in 10.5.7

#-----------------------------------------------------------------------

perfschema.bad_option_1                        : MDEV-21571 - Crash on bootstrap
perfschema.connect_attrs                       : MDEV-17283 - Wrong result
perfschema.dml_file_instances                  : MDEV-15179 - Wrong result; modified in 10.5.7
perfschema.dml_threads                         : MDEV-17746 - Wrong errno
perfschema.func_file_io                        : MDEV-5708 - fails for s390x
perfschema.func_mutex                          : MDEV-5708 - fails for s390x
perfschema.hostcache_ipv4_addrinfo_again_allow : MDEV-12759 - Crash
perfschema.hostcache_ipv6_addrinfo_again_allow : MDEV-12752 - Crash
perfschema.hostcache_ipv6_addrinfo_bad_allow   : MDEV-13260 - Crash
perfschema.hostcache_ipv6_ssl                  : MDEV-10696 - Crash
perfschema.memory_aggregate_no_a               : MDEV-22949 - Wrong result
perfschema.memory_aggregate_no_a_no_h          : MDEV-22949 - Wrong result
perfschema.memory_aggregate_no_a_no_u          : MDEV-22949 - Wrong result
perfschema.memory_aggregate_no_a_no_u_no_h     : MDEV-22949 - Wrong result
perfschema.nesting                             : MDEV-23458 - Wrong result
perfschema.pfs_upgrade_event                   : MDEV-20957 - Wrong result
perfschema.pfs_upgrade_func                    : MDEV-20957 - Upgrade file was not properly created
perfschema.pfs_upgrade_proc                    : MDEV-20533 - Upgrade file was not properly created
perfschema.pfs_upgrade_table                   : MDEV-20533 - Exec failed
perfschema.pfs_upgrade_view                    : MDEV-20533 - Upgrade file was not properly created
perfschema.privilege_table_io                  : MDEV-13184 - Extra lines
perfschema.relaylog                            : MDEV-18134 - Wrong result; MDEV-24075 - Extra warning
perfschema.rpl_gtid_func                       : MDEV-16897 - Wrong result
perfschema.show_aggregate                      : MDEV-22962 - Wrong results
perfschema.show_sanity                         : Modified in 10.5.7
perfschema.socket_instances_func               : MDEV-20140 - Wrong result
perfschema.socket_summary_by_event_name_func   : MDEV-10622 - Wrong result
perfschema.socket_summary_by_instance_func     : MDEV-19413 - Wrong result
perfschema.stage_mdl_function                  : MDEV-20157 - Wrong result
perfschema.stage_mdl_global                    : MDEV-11803 - wrong result on slow builders
perfschema.stage_mdl_procedure                 : MDEV-11545 - Missing row
perfschema.stage_mdl_table                     : MDEV-12638 - Wrong result
perfschema.start_server_low_digest             : MDEV-21221 - Wrong result
perfschema.threads_history                     : MDEV-22948 - Wrong result
perfschema.threads_mysql                       : MDEV-10677 - Wrong result

#-----------------------------------------------------------------------

perfschema_stress.* : MDEV-10996 - Not maintained

#-----------------------------------------------------------------------

period.delete     : Modified in 10.5.7
period.update     : Modified in 10.5.7
period.versioning : MDEV-20159 - Assertion failure

#-----------------------------------------------------------------------

plugins.feedback_plugin_send     : MDEV-7932, MDEV-11118 - Connection problems and such
plugins.multiauth                : MDEV-20163 - Plugin could not be loaded
plugins.processlist              : MDEV-16574 - Wrong result
plugins.server_audit             : MDEV-14295 - Wrong result; modified in 10.5.7
plugins.test_sql_service         : Added in 10.5.7
plugins.thread_pool_server_audit : MDEV-14295 - Wrong result

#-----------------------------------------------------------------------

rocksdb.*                            : Too many crashes in various tests
rocksdb.2pc_group_commit             : MDEV-14455 - Wrong result
rocksdb.allow_no_primary_key_with_sk : MDEV-16639 - Server crash
rocksdb.autoinc_crash_safe_partition : MDEV-16639, MDEV-16637 - Server crash
rocksdb.autoinc_vars_thread          : MDEV-16573 - Debug sync timed out
rocksdb.bloomfilter2                 : MDEV-16564 - Wrong result
rocksdb.deadlock                     : MDEV-16033 - Timeout
rocksdb.drop_index_inplace           : MDEV-14162 - Crash on shutdown
rocksdb.drop_table                   : MDEV-14308 - Timeout
rocksdb.drop_table3                  : MDEV-16949 - Server crash
rocksdb.dup_key_update               : MDEV-17284 - Wrong result
rocksdb.locking_issues               : MDEV-14464 - Wrong result
rocksdb.mariadb_ignore_dirs          : MDEV-16639 - Server crash
rocksdb.mariadb_port_fixes           : MDEV-16387 - Wrong plan
rocksdb.max_open_files               : MDEV-16639 - Server crash
rocksdb.perf_context                 : MDEV-17285 - Wrong results
rocksdb.rocksdb_cf_options           : MDEV-16639 - Server crash
rocksdb.rocksdb_cf_per_partition     : MDEV-16636 - Wrong result
rocksdb.rocksdb_parts                : MDEV-13843 - Wrong result
rocksdb.ttl_secondary                : MDEV-16943 - Timeout
rocksdb.unique_check                 : MDEV-16576 - Wrong errno
rocksdb.use_direct_reads_writes      : MDEV-16646 - Server crash
rocksdb.write_sync                   : MDEV-16965 - WRong result

#-----------------------------------------------------------------------

rocksdb_rpl.mdev12179            : MDEV-16632 - Crash
rocksdb_rpl.rpl_binlog_xid_count : MDEV-16644 - Crash

#-----------------------------------------------------------------------

rocksdb_sys_vars.rocksdb_rate_limiter_bytes_per_sec_basic : MDEV-16639 - Crash

#-----------------------------------------------------------------------

<<<<<<< HEAD
roles.create_and_grant_role    : MDEV-11772 - wrong result
roles.drop_current_role        : Added in 10.5.5
roles.set_default_role_invalid : Modified in 10.5.4

#-----------------------------------------------------------------------

rpl.circular_serverid0                    : MDEV-19372 - ASAN heap-use-after-free
rpl.create_or_replace2                    : MDEV-19412 - Lost connection to MySQL server
rpl.create_or_replace_mix                 : MDEV-20523 - Wrong result
rpl.create_or_replace_statement           : MDEV-20523 - Wrong result
rpl.create_select                         : MDEV-14121 - Assertion failure
rpl.last_insert_id                        : MDEV-10625 - warnings in error log
rpl.parallel_backup                       : Added in 10.5.5
rpl.rpl_auto_increment                    : MDEV-10417 - Fails on Mips
rpl.rpl_auto_increment_bug45679           : MDEV-10417 - Fails on Mips
rpl.rpl_auto_increment_update_failure     : MDEV-10625 - warnings in error log
rpl.rpl_binlog_dump_slave_gtid_state_info : Added in 10.5.5
rpl.rpl_binlog_errors                     : MDEV-12742 - Crash
rpl.rpl_binlog_grant                      : MDEV-21274 - Lost connection at handshake
rpl.rpl_binlog_index                      : MDEV-9501 - Failed registering on master
rpl.rpl_cant_read_event_incident          : MDEV-20960 - Abort on shutdown
rpl.rpl_checksum_cache                    : MDEV-22510 - Server crash
rpl.rpl_circular_for_4_hosts              : MDEV-20536 - Server crash
rpl.rpl_colSize                           : MDEV-16112 - Server crash
rpl.rpl_corruption                        : MDEV-20527 - Slave stopped with wrong error code
rpl.rpl_create_tmp_table_if_not_exists    : MDEV-20159 - Assertion failure
rpl.rpl_ctype_latin1                      : MDEV-14813 - Wrong result on Mac
rpl.rpl_ddl                               : MDEV-10417 - Fails on Mips
rpl.rpl_domain_id_filter_io_crash         : MDEV-12729 - Timeout in include file, MDEV-13677 - Server crash
rpl.rpl_domain_id_filter_master_crash     : MDEV-19043 - Table marked as crashed
rpl.rpl_domain_id_filter_restart          : MDEV-10684 - Wrong result; MDEV-19043 - Table marked as crashed
rpl.rpl_drop_db_fail                      : MDEV-16898 - Slave fails to start
rpl.rpl_dump_request_retry_warning        : Added in 10.5.5
rpl.rpl_extra_col_master_innodb           : MDEV-16570 - Extra warning
rpl.rpl_fail_register                     : Modified in 10.5.4
rpl.rpl_flushlog_loop                     : MDEV-21570 - Server crash
rpl.rpl_get_lock                          : MDEV-19368 - mysqltest failed but provided no output
rpl.rpl_gtid_basic                        : MDEV-10681 - server startup problem
rpl.rpl_gtid_crash                        : MDEV-9501 - Failed registering on master, MDEV-13643 - Lost connection
rpl.rpl_gtid_delete_domain                : MDEV-23103 - Could not delete gtid domain; MDEV-14463 - Timeout
rpl.rpl_gtid_errorhandling                : MDEV-13261 - Crash
rpl.rpl_gtid_mdev9033                     : MDEV-10680 - warnings
rpl.rpl_gtid_reconnect                    : MDEV-14497 - Crash
rpl.rpl_gtid_startpos                     : MDEV-20141 - mysqltest failed but provided no output
rpl.rpl_gtid_stop_start                   : MDEV-10629 - Crash on shutdown, MDEV-12629 - Valgrind warnings
rpl.rpl_gtid_until                        : MDEV-10625 - warnings in error log
rpl.rpl_ignore_grant                      : MDEV-20159 - Assertion failure
rpl.rpl_ignore_table_update               : MDEV-20159 - Assertion failure
rpl.rpl_innodb_bug30888                   : MDEV-10417 - Fails on Mips
rpl.rpl_insert                            : MDEV-9329 - Fails on Ubuntu/s390x
rpl.rpl_insert_delayed                    : MDEV-9329 - Fails on Ubuntu/s390x
rpl.rpl_insert_id                         : MDEV-15197 - Wrong result
rpl.rpl_insert_id_pk                      : MDEV-16567 - Assertion failure
rpl.rpl_insert_ignore                     : MDEV-14365 - Lost connection to MySQL server during query
rpl.rpl_invoked_features                  : MDEV-10417 - Fails on Mips
rpl.rpl_ipv4_as_ipv6                      : MDEV-20147 - Incorrect checksum for freed object
rpl.rpl_mariadb_slave_capability          : MDEV-11018 - Extra lines in binlog
rpl.rpl_mdev12179                         : MDEV-19043 - Table marked as crashed
rpl.rpl_mdev6020                          : MDEV-15272 - Server crash
rpl.rpl_mixed_mixing_engines              : MDEV-21266 - Timeout
rpl.rpl_multi_engine                      : MDEV-23419 - Server crash
rpl.rpl_non_direct_row_mixing_engines     : MDEV-16561 - Timeout in master_pos_wait
rpl.rpl_old_master                        : MDEV-22956 - Assertion failure
rpl.rpl_parallel                          : MDEV-10653 - Timeouts
rpl.rpl_parallel2                         : MDEV-17390 - Operation cannot be performed; modified in 10.5.5
rpl.rpl_parallel_conflicts                : MDEV-15272 - Server crash
rpl.rpl_parallel_mdev6589                 : MDEV-12979 - Assertion failure
rpl.rpl_parallel_multilevel               : MDEV-20160 - Server crash
rpl.rpl_parallel_multilevel2              : MDEV-14723 - Timeout
rpl.rpl_parallel_optimistic               : MDEV-15278 - Failed to sync with master
rpl.rpl_parallel_optimistic_nobinlog      : MDEV-15278 - Failed to sync with master
rpl.rpl_parallel_optimistic_until         : MDEV-23021 - Query didn't return a result set; added in 10.5.4
rpl.rpl_parallel_retry                    : MDEV-11119 - Crash; MDEV-17109 - Timeout
rpl.rpl_parallel_temptable                : MDEV-10356 - Crash; MDEV-19076 - Wrong result
rpl.rpl_partition_innodb                  : MDEV-10417 - Fails on Mips
rpl.rpl_password_boundaries               : MDEV-11534 - Slave IO warnings
rpl.rpl_read_only                         : MDEV-20159 - Assertion failure
rpl.rpl_row_001                           : MDEV-16653 - MTR's internal check fails
rpl.rpl_row_basic_11bugs                  : MDEV-12171 - Server failed to start
rpl.rpl_row_basic_2myisam                 : MDEV-13875 - command "diff_files" failed
rpl.rpl_row_corruption                    : MDEV-21569 - mutex: LOCK_global_system_variables unlocking
rpl.rpl_row_drop_create_temp_table        : MDEV-14487 - Wrong result
rpl.rpl_row_end_of_statement_loss         : MDEV-21237 - Server crash
rpl.rpl_row_img_blobs                     : MDEV-13875 - command "diff_files" failed
rpl.rpl_row_img_eng_min                   : MDEV-13875 - diff_files failed
rpl.rpl_row_img_eng_noblob                : MDEV-13875 - command "diff_files" failed
rpl.rpl_row_index_choice                  : MDEV-15196 - Slave crash
rpl.rpl_row_sp001                         : MDEV-9329 - Fails on Ubuntu/s390x
rpl.rpl_row_until                         : MDEV-14052 - Master will not send events with checksum
rpl.rpl_row_virt                          : Added in 10.5.5
rpl.rpl_semi_sync                         : MDEV-11220 - Wrong result
rpl.rpl_semi_sync_after_sync              : MDEV-14366 - Wrong result
rpl.rpl_semi_sync_after_sync_row          : MDEV-14366 - Wrong result
rpl.rpl_semi_sync_event_after_sync        : MDEV-11806 - warnings
rpl.rpl_semi_sync_skip_repl               : MDEV-23371 - Server crash
rpl.rpl_semi_sync_uninstall_plugin        : MDEV-7140 - Assorted failures
rpl.rpl_semi_sync_wait_no_slave           : MDEV-20159 - Assertion failure
rpl.rpl_semi_sync_wait_point              : MDEV-11807 - timeout in wait condition
rpl.rpl_semisync_ali_issues               : MDEV-16272 - Wrong result
rpl.rpl_show_slave_hosts                  : MDEV-10681 - Crash
rpl.rpl_shutdown_wait_slaves              : MDEV-22517 - Timeout on sync_with_master
rpl.rpl_skip_replication                  : MDEV-23372 - Extra warning
rpl.rpl_slave_alias_replica               : Modified in 10.5.5
rpl.rpl_slave_grp_exec                    : MDEV-10514 - Deadlock
rpl.rpl_slave_load_in                     : MDEV-20159 - Assertion failure
rpl.rpl_slow_query_log                    : MDEV-13250 - Test abort
rpl.rpl_sp_effects                        : MDEV-13249 - Crash
rpl.rpl_start_stop_slave                  : MDEV-13567 - Sync slave timeout
rpl.rpl_stm_multi_query                   : MDEV-9501 - Failed registering on master
rpl.rpl_stm_relay_ign_space               : MDEV-14360 - Test assertion
rpl.rpl_stm_start_stop_slave              : MDEV-23180 - ASAN heap-use-after-free
rpl.rpl_stm_stop_middle_group             : MDEV-13791 - Server crash
rpl.rpl_sync                              : MDEV-10633 - Database page corruption
rpl.rpl_temporal_mysql56_to_mariadb53     : MDEV-9501 - Failed registering on master
rpl.rpl_temporary_error2                  : MDEV-10634 - Wrong number of retries
rpl.rpl_test_framework                    : MDEV-19368 - mysqltest failed but provided no output
rpl.rpl_trigger                           : MDEV-18055 - Wrong result
rpl.rpl_truncate_3innodb                  : MDEV-19454 - Syntax error
rpl.rpl_upgrade_master_info               : MDEV-16567 - Assertion failure
rpl.rpl_user_variables                    : MDEV-20522 - Wrong result
rpl.rpl_variables                         : MDEV-20150 - Server crash
rpl.sec_behind_master-5114                : MDEV-13878 - Wrong result
rpl.show_status_stop_slave_race-7126      : MDEV-17438 - Timeout
=======
roles.create_and_grant_role : MDEV-11772 - wrong result

#-----------------------------------------------------------------------

rpl.circular_serverid0                 : MDEV-19372 - ASAN heap-use-after-free
rpl.create_or_replace2                 : MDEV-19412 - Lost connection to MySQL server
rpl.create_or_replace_mix              : MDEV-20523 - Wrong result
rpl.create_or_replace_statement        : MDEV-20523 - Wrong result
rpl.create_select                      : MDEV-14121 - Assertion failure
rpl.last_insert_id                     : MDEV-10625 - warnings in error log
rpl.rpl_auto_increment                 : MDEV-10417 - Fails on Mips
rpl.rpl_auto_increment_bug45679        : MDEV-10417 - Fails on Mips
rpl.rpl_auto_increment_update_failure  : MDEV-10625 - warnings in error log
rpl.rpl_binlog_errors                  : MDEV-12742 - Crash
rpl.rpl_binlog_grant                   : MDEV-21274 - Lost connection at handshake
rpl.rpl_binlog_index                   : Modified in 10.5.7
rpl.rpl_cant_read_event_incident       : MDEV-20960 - Abort on shutdown
rpl.rpl_checksum_cache                 : MDEV-22510 - Server crash
rpl.rpl_circular_for_4_hosts           : MDEV-20536 - Server crash
rpl.rpl_colSize                        : MDEV-16112 - Server crash
rpl.rpl_corruption                     : MDEV-20527 - Slave stopped with wrong error code
rpl.rpl_create_drop_view               : Modified in 10.5.7
rpl.rpl_create_tmp_table_if_not_exists : MDEV-20159 - Assertion failure
rpl.rpl_ctype_latin1                   : MDEV-14813 - Wrong result on Mac
rpl.rpl_ddl                            : MDEV-10417 - Fails on Mips
rpl.rpl_domain_id_filter_io_crash      : MDEV-12729 - Timeout in include file, MDEV-13677 - Server crash
rpl.rpl_domain_id_filter_master_crash  : MDEV-19043 - Table marked as crashed
rpl.rpl_domain_id_filter_restart       : MDEV-10684 - Wrong result; MDEV-19043 - Table marked as crashed
rpl.rpl_drop_db_fail                   : MDEV-16898 - Slave fails to start
rpl.rpl_extra_col_master_innodb        : MDEV-16570 - Extra warning
rpl.rpl_extra_col_master_myisam        : MDEV-23372 - Extra warning
rpl.rpl_filter_tables_dynamic          : Modified in 10.5.7
rpl.rpl_flushlog_loop                  : MDEV-21570 - Server crash
rpl.rpl_get_lock                       : MDEV-19368 - mysqltest failed but provided no output
rpl.rpl_gtid_basic                     : MDEV-10681 - server startup problem
rpl.rpl_gtid_crash                     : MDEV-13643 - Lost connection; modified in 10.5.7
rpl.rpl_gtid_delete_domain             : MDEV-23103 - Could not delete gtid domain; MDEV-14463 - Timeout; modified in 10.5.7
rpl.rpl_gtid_errorhandling             : MDEV-13261 - Crash
rpl.rpl_gtid_mdev9033                  : MDEV-10680 - warnings
rpl.rpl_gtid_reconnect                 : MDEV-14497 - Crash
rpl.rpl_gtid_startpos                  : MDEV-20141 - mysqltest failed but provided no output
rpl.rpl_gtid_stop_start                : MDEV-10629 - Crash on shutdown, MDEV-12629 - Valgrind warnings
rpl.rpl_gtid_until                     : MDEV-10625 - warnings in error log
rpl.rpl_ignore_grant                   : MDEV-20159 - Assertion failure
rpl.rpl_ignore_table_update            : MDEV-20159 - Assertion failure
rpl.rpl_innodb_bug30888                : MDEV-10417 - Fails on Mips
rpl.rpl_insert                         : MDEV-9329 - Fails on Ubuntu/s390x
rpl.rpl_insert_delayed                 : MDEV-9329 - Fails on Ubuntu/s390x
rpl.rpl_insert_id                      : MDEV-15197 - Wrong result
rpl.rpl_insert_id_pk                   : MDEV-16567 - Assertion failure
rpl.rpl_insert_ignore                  : MDEV-14365 - Lost connection to MySQL server during query
rpl.rpl_invoked_features               : MDEV-10417 - Fails on Mips
rpl.rpl_ipv4_as_ipv6                   : MDEV-20147 - Incorrect checksum for freed object
rpl.rpl_mariadb_slave_capability       : MDEV-11018 - Extra lines in binlog
rpl.rpl_mdev12179                      : MDEV-19043 - Table marked as crashed
rpl.rpl_mdev6020                       : MDEV-23426 - Server crash, ASAN failures; MDEV-15272 - Server crash
rpl.rpl_mixed_mixing_engines           : MDEV-21266 - Timeout
rpl.rpl_multi_engine                   : MDEV-23419 - Server crash
rpl.rpl_mysql_upgrade                  : Modified in 10.5.7
rpl.rpl_non_direct_row_mixing_engines  : MDEV-16561 - Timeout in master_pos_wait
rpl.rpl_old_master                     : MDEV-22956 - Assertion failure
rpl.rpl_parallel                       : MDEV-10653 - Timeouts
rpl.rpl_parallel2                      : MDEV-17390 - Operation cannot be performed
rpl.rpl_parallel_conflicts             : MDEV-15272 - Server crash
rpl.rpl_parallel_mdev6589              : MDEV-12979 - Assertion failure
rpl.rpl_parallel_multilevel            : MDEV-20160 - Server crash
rpl.rpl_parallel_multilevel2           : MDEV-14723 - Timeout
rpl.rpl_parallel_optimistic            : MDEV-15278 - Failed to sync with master
rpl.rpl_parallel_optimistic_nobinlog   : MDEV-15278 - Failed to sync with master
rpl.rpl_parallel_optimistic_until      : MDEV-23021 - Query didn't return a result set
rpl.rpl_parallel_retry                 : MDEV-11119 - Crash; MDEV-17109 - Timeout; modified in 10.5.7
rpl.rpl_parallel_temptable             : MDEV-10356 - Crash; MDEV-19076 - Wrong result
rpl.rpl_partition_innodb               : MDEV-10417 - Fails on Mips
rpl.rpl_password_boundaries            : MDEV-11534 - Slave IO warnings
rpl.rpl_read_only                      : MDEV-20159 - Assertion failure
rpl.rpl_rewrt_db                       : MDEV-24060 - Server did not start
rpl.rpl_row_001                        : MDEV-16653 - MTR's internal check fails
rpl.rpl_row_basic_11bugs               : MDEV-12171 - Server failed to start
rpl.rpl_row_basic_2myisam              : MDEV-13875 - command "diff_files" failed
rpl.rpl_row_corruption                 : MDEV-21569 - mutex: LOCK_global_system_variables unlocking
rpl.rpl_row_drop_create_temp_table     : MDEV-14487 - Wrong result
rpl.rpl_row_end_of_statement_loss      : MDEV-21237 - Server crash
rpl.rpl_row_img_blobs                  : MDEV-13875 - command "diff_files" failed
rpl.rpl_row_img_eng_min                : MDEV-13875 - diff_files failed
rpl.rpl_row_img_eng_noblob             : MDEV-13875 - command "diff_files" failed
rpl.rpl_row_index_choice               : MDEV-15196 - Slave crash
rpl.rpl_row_sp001                      : MDEV-9329 - Fails on Ubuntu/s390x
rpl.rpl_row_until                      : MDEV-14052 - Master will not send events with checksum
rpl.rpl_semi_sync                      : MDEV-11220 - Wrong result
rpl.rpl_semi_sync_after_sync           : MDEV-14366 - Wrong result
rpl.rpl_semi_sync_after_sync_row       : MDEV-14366 - Wrong result
rpl.rpl_semi_sync_event_after_sync     : MDEV-11806 - warnings
rpl.rpl_semi_sync_skip_repl            : MDEV-23371 - Server crash
rpl.rpl_semi_sync_uninstall_plugin     : MDEV-7140 - Assorted failures
rpl.rpl_semi_sync_wait_no_slave        : MDEV-20159 - Assertion failure
rpl.rpl_semi_sync_wait_point           : MDEV-11807 - timeout in wait condition
rpl.rpl_semisync_ali_issues            : MDEV-16272 - Wrong result
rpl.rpl_show_slave_hosts               : MDEV-10681 - Crash
rpl.rpl_shutdown_wait_slaves           : MDEV-22517 - Timeout on sync_with_master
rpl.rpl_skip_replication               : MDEV-23372 - Extra warning
rpl.rpl_slave_grp_exec                 : MDEV-10514 - Deadlock; re-enabled in 10.5.7; modified in 10.5.7
rpl.rpl_slave_load_in                  : MDEV-20159 - Assertion failure
rpl.rpl_slave_load_tmpdir_not_exist    : MDEV-23372 - Extra warning
rpl.rpl_slow_query_log                 : MDEV-13250 - Test abort
rpl.rpl_sp_effects                     : MDEV-13249 - Crash
rpl.rpl_start_stop_slave               : MDEV-13567 - Sync slave timeout; modified in 10.5.7
rpl.rpl_stm_relay_ign_space            : MDEV-14360 - Test assertion
rpl.rpl_stm_start_stop_slave           : MDEV-23180 - ASAN heap-use-after-free
rpl.rpl_stm_stop_middle_group          : MDEV-13791 - Server crash
rpl.rpl_sync                           : MDEV-10633 - Database page corruption
rpl.rpl_temporary_error2               : MDEV-10634 - Wrong number of retries
rpl.rpl_test_framework                 : MDEV-19368 - mysqltest failed but provided no output
rpl.rpl_trigger                        : MDEV-18055 - Wrong result
rpl.rpl_truncate_3innodb               : MDEV-19454 - Syntax error
rpl.rpl_upgrade_master_info            : MDEV-16567 - Assertion failure
rpl.rpl_user_variables                 : MDEV-20522 - Wrong result
rpl.rpl_variables                      : MDEV-20150 - Server crash
rpl.sec_behind_master-5114             : MDEV-13878 - Wrong result
rpl.show_status_stop_slave_race-7126   : Modified in 10.5.7

#-----------------------------------------------------------------------

rpl-tokudb.*                             : TokuDB is deprecated and not maintained anymore
rpl-tokudb.rpl_deadlock_tokudb           : MDEV-20529 - mysqltest failed but provided no output
rpl-tokudb.rpl_tokudb_commit_after_flush : MDEV-16966 - Server crash
>>>>>>> 440d4b28

#-----------------------------------------------------------------------

rpl/extra/rpl_tests.* : MDEV-10994 - Not maintained

#-----------------------------------------------------------------------

s3.*                     : Configuration files modified in 10.5.7
s3.alter                 : Modified in 10.5.7
s3.replication_delayed   : Added in 10.5.7
s3.replication_partition : MDEV-24087 - Replication failure; modified in 10.5.7

#-----------------------------------------------------------------------

sphinx.*          : MDEV-10986 - Tests have not been maintained
sphinx.sphinx     : MDEV-10986 - Sporadic failures
sphinx.union-5539 : MDEV-10986 - Sporadic failures

#-----------------------------------------------------------------------

spider.*         : MDEV-9329, MDEV-18737 - tests are too memory-consuming
spider.basic_sql : MDEV-11186 - Internal check fails

#-----------------------------------------------------------------------

spider/bg.*             : MDEV-24059 - Timeout
spider/bg.ha            : MDEV-9329 - failures on s390x
spider/bg.ha_part       : MDEV-9329 - Fails on Ubuntu/s390x
spider/bg.spider3_fixes : MDEV-12639 - Syntax error
spider/bg.spider_fixes  : MDEV-9329 - failures on s390x
spider/bg.vp_fixes      : MDEV-9329 - Fails on Ubuntu/s390x

#-----------------------------------------------------------------------

spider/bugfix.direct_sql_with_comma_pwd : Added in 10.5.7
spider/bugfix.mdev_20100                : Added in 10.5.7
spider/bugfix.mdev_22246                : Added in 10.5.7
spider/bugfix.xa_cmd                    : Added in 10.5.7

#-----------------------------------------------------------------------

spider/handler.* : MDEV-10987, MDEV-10990 - Tests have not been maintained

#-----------------------------------------------------------------------

sql_sequence.concurrent_create : MDEV-16635 - Server crash
sql_sequence.kill              : MDEV-23393 - Server crash
sql_sequence.next              : Modified in 10.5.7
sql_sequence.read_only         : MDEV-22956 - Failing assertion

#-----------------------------------------------------------------------

storage_engine.* : Tests are not always timely maintained

#-----------------------------------------------------------------------

stress.ddl_innodb : MDEV-10635 - Testcase timeout
stress.misc       : MDEV-23420 - Server crash

#-----------------------------------------------------------------------

sys_vars.autocommit_func2                          : MDEV-9329 - Fails on Ubuntu/s390x
sys_vars.host_cache_size_auto                      : MDEV-20112 - Wrong result
sys_vars.innodb_buffer_pool_dump_at_shutdown_basic : MDEV-14280 - Unexpected error
sys_vars.innodb_checksum_algorithm_basic           : MDEV-21568 - Errno: 2000
sys_vars.innodb_fatal_semaphore_wait_threshold     : MDEV-22961 - Server failed to dissapear
sys_vars.innodb_max_dirty_pages_pct_func           : Modified in 10.5.7
sys_vars.keep_files_on_create_basic                : MDEV-10676 - timeout
sys_vars.log_slow_admin_statements_func            : MDEV-12235 - Server crash
sys_vars.replicate_do_db_basic                     : Modified in 10.5.7
sys_vars.rpl_init_slave_func                       : Modified in 10.5.7
sys_vars.session_track_system_variables_basic      : Modified in 10.5.7
sys_vars.slow_query_log_func                       : MDEV-14273 - Wrong result
sys_vars.thread_cache_size_func                    : MDEV-11775 - Wrong result
sys_vars.wait_timeout_func                         : MDEV-12896 - Wrong result
sys_vars.wsrep_cluster_address_basic               : Modified in 10.5.7
sys_vars.wsrep_on_basic                            : Configuration deleted in 10.5.7

<<<<<<< HEAD
type_inet.type_inet6             : Modified in 10.5.4
type_inet.type_inet6_stat_tables : Modified in 10.5.4
=======
#-----------------------------------------------------------------------

tokudb.* : TokuDB is deprecated and not maintained anymore

#-----------------------------------------------------------------------

type_inet.type_inet6 : Modified in 10.5.7
>>>>>>> 440d4b28

#-----------------------------------------------------------------------

unit.conc_basic-t               : MDEV-15286 - not ok 7 - test_reconnect_maxpackage
unit.conc_bulk1                 : MDEV-19410 - LeakSanitizer: detected memory leaks
unit.conc_errors                : MDEV-18634 - ASAN global-buffer-overflow
unit.conc_misc                  : MDEV-14811 - not ok 12 - test_conc49
unit.conc_ps_bugs               : MDEV-13252 - not ok 44 test_bug4236
unit.ma_pagecache_consist_64kRD : MDEV-19367 - AddressSanitizer CHECK failed
unit.ma_pagecache_consist_64kWR : MDEV-19367 - AddressSanitizer CHECK failed
unit.ma_test_loghandler         : MDEV-10638 - record read not ok
unit.mf_iocache                 : MDEV-20952 - ASAN stack-buffer-overflow

#-----------------------------------------------------------------------

vcol.not_supported    : MDEV-10639 - Testcase timeout
vcol.vcol_keys_innodb : MDEV-10639 - Testcase timeout
vcol.vcol_misc        : MDEV-16651 - Wrong error message; modified in 10.5.7

#-----------------------------------------------------------------------

versioning.create  : Modified in 10.5.7
versioning.replace : MDEV-22960 - OS errors, crash
versioning.select  : Modified in 10.5.7
versioning.sysvars : Modified in 10.5.7
versioning.update  : MDEV-22475 - Wrong result code
versioning.view    : Modified in 10.5.7

#-----------------------------------------------------------------------

wsrep.MDEV-22443      : Added in 10.5.7
wsrep.MDEV-23081      : Added in 10.5.7
wsrep.MDEV-23092      : Added in 10.5.7
wsrep.MDEV-23466      : Added in 10.5.7
wsrep.foreign_key     : MDEV-14725 - WSREP has not yet prepared node
wsrep.mdev_22681      : Added in 10.5.7
wsrep.mdev_6832       : MDEV-14195 - Check testcase failed
wsrep.pool_of_threads : MDEV-17345 - WSREP has not yet prepared node for application use
wsrep.variables       : Modified in 10.5.7
wsrep.variables_debug : Added in 10.5.7

#-----------------------------------------------------------------------

wsrep_info.plugin : MDEV-22470 - WSREP: no nodes coming from prim view, prim not possible<|MERGE_RESOLUTION|>--- conflicted
+++ resolved
@@ -718,131 +718,6 @@
 
 #-----------------------------------------------------------------------
 
-<<<<<<< HEAD
-roles.create_and_grant_role    : MDEV-11772 - wrong result
-roles.drop_current_role        : Added in 10.5.5
-roles.set_default_role_invalid : Modified in 10.5.4
-
-#-----------------------------------------------------------------------
-
-rpl.circular_serverid0                    : MDEV-19372 - ASAN heap-use-after-free
-rpl.create_or_replace2                    : MDEV-19412 - Lost connection to MySQL server
-rpl.create_or_replace_mix                 : MDEV-20523 - Wrong result
-rpl.create_or_replace_statement           : MDEV-20523 - Wrong result
-rpl.create_select                         : MDEV-14121 - Assertion failure
-rpl.last_insert_id                        : MDEV-10625 - warnings in error log
-rpl.parallel_backup                       : Added in 10.5.5
-rpl.rpl_auto_increment                    : MDEV-10417 - Fails on Mips
-rpl.rpl_auto_increment_bug45679           : MDEV-10417 - Fails on Mips
-rpl.rpl_auto_increment_update_failure     : MDEV-10625 - warnings in error log
-rpl.rpl_binlog_dump_slave_gtid_state_info : Added in 10.5.5
-rpl.rpl_binlog_errors                     : MDEV-12742 - Crash
-rpl.rpl_binlog_grant                      : MDEV-21274 - Lost connection at handshake
-rpl.rpl_binlog_index                      : MDEV-9501 - Failed registering on master
-rpl.rpl_cant_read_event_incident          : MDEV-20960 - Abort on shutdown
-rpl.rpl_checksum_cache                    : MDEV-22510 - Server crash
-rpl.rpl_circular_for_4_hosts              : MDEV-20536 - Server crash
-rpl.rpl_colSize                           : MDEV-16112 - Server crash
-rpl.rpl_corruption                        : MDEV-20527 - Slave stopped with wrong error code
-rpl.rpl_create_tmp_table_if_not_exists    : MDEV-20159 - Assertion failure
-rpl.rpl_ctype_latin1                      : MDEV-14813 - Wrong result on Mac
-rpl.rpl_ddl                               : MDEV-10417 - Fails on Mips
-rpl.rpl_domain_id_filter_io_crash         : MDEV-12729 - Timeout in include file, MDEV-13677 - Server crash
-rpl.rpl_domain_id_filter_master_crash     : MDEV-19043 - Table marked as crashed
-rpl.rpl_domain_id_filter_restart          : MDEV-10684 - Wrong result; MDEV-19043 - Table marked as crashed
-rpl.rpl_drop_db_fail                      : MDEV-16898 - Slave fails to start
-rpl.rpl_dump_request_retry_warning        : Added in 10.5.5
-rpl.rpl_extra_col_master_innodb           : MDEV-16570 - Extra warning
-rpl.rpl_fail_register                     : Modified in 10.5.4
-rpl.rpl_flushlog_loop                     : MDEV-21570 - Server crash
-rpl.rpl_get_lock                          : MDEV-19368 - mysqltest failed but provided no output
-rpl.rpl_gtid_basic                        : MDEV-10681 - server startup problem
-rpl.rpl_gtid_crash                        : MDEV-9501 - Failed registering on master, MDEV-13643 - Lost connection
-rpl.rpl_gtid_delete_domain                : MDEV-23103 - Could not delete gtid domain; MDEV-14463 - Timeout
-rpl.rpl_gtid_errorhandling                : MDEV-13261 - Crash
-rpl.rpl_gtid_mdev9033                     : MDEV-10680 - warnings
-rpl.rpl_gtid_reconnect                    : MDEV-14497 - Crash
-rpl.rpl_gtid_startpos                     : MDEV-20141 - mysqltest failed but provided no output
-rpl.rpl_gtid_stop_start                   : MDEV-10629 - Crash on shutdown, MDEV-12629 - Valgrind warnings
-rpl.rpl_gtid_until                        : MDEV-10625 - warnings in error log
-rpl.rpl_ignore_grant                      : MDEV-20159 - Assertion failure
-rpl.rpl_ignore_table_update               : MDEV-20159 - Assertion failure
-rpl.rpl_innodb_bug30888                   : MDEV-10417 - Fails on Mips
-rpl.rpl_insert                            : MDEV-9329 - Fails on Ubuntu/s390x
-rpl.rpl_insert_delayed                    : MDEV-9329 - Fails on Ubuntu/s390x
-rpl.rpl_insert_id                         : MDEV-15197 - Wrong result
-rpl.rpl_insert_id_pk                      : MDEV-16567 - Assertion failure
-rpl.rpl_insert_ignore                     : MDEV-14365 - Lost connection to MySQL server during query
-rpl.rpl_invoked_features                  : MDEV-10417 - Fails on Mips
-rpl.rpl_ipv4_as_ipv6                      : MDEV-20147 - Incorrect checksum for freed object
-rpl.rpl_mariadb_slave_capability          : MDEV-11018 - Extra lines in binlog
-rpl.rpl_mdev12179                         : MDEV-19043 - Table marked as crashed
-rpl.rpl_mdev6020                          : MDEV-15272 - Server crash
-rpl.rpl_mixed_mixing_engines              : MDEV-21266 - Timeout
-rpl.rpl_multi_engine                      : MDEV-23419 - Server crash
-rpl.rpl_non_direct_row_mixing_engines     : MDEV-16561 - Timeout in master_pos_wait
-rpl.rpl_old_master                        : MDEV-22956 - Assertion failure
-rpl.rpl_parallel                          : MDEV-10653 - Timeouts
-rpl.rpl_parallel2                         : MDEV-17390 - Operation cannot be performed; modified in 10.5.5
-rpl.rpl_parallel_conflicts                : MDEV-15272 - Server crash
-rpl.rpl_parallel_mdev6589                 : MDEV-12979 - Assertion failure
-rpl.rpl_parallel_multilevel               : MDEV-20160 - Server crash
-rpl.rpl_parallel_multilevel2              : MDEV-14723 - Timeout
-rpl.rpl_parallel_optimistic               : MDEV-15278 - Failed to sync with master
-rpl.rpl_parallel_optimistic_nobinlog      : MDEV-15278 - Failed to sync with master
-rpl.rpl_parallel_optimistic_until         : MDEV-23021 - Query didn't return a result set; added in 10.5.4
-rpl.rpl_parallel_retry                    : MDEV-11119 - Crash; MDEV-17109 - Timeout
-rpl.rpl_parallel_temptable                : MDEV-10356 - Crash; MDEV-19076 - Wrong result
-rpl.rpl_partition_innodb                  : MDEV-10417 - Fails on Mips
-rpl.rpl_password_boundaries               : MDEV-11534 - Slave IO warnings
-rpl.rpl_read_only                         : MDEV-20159 - Assertion failure
-rpl.rpl_row_001                           : MDEV-16653 - MTR's internal check fails
-rpl.rpl_row_basic_11bugs                  : MDEV-12171 - Server failed to start
-rpl.rpl_row_basic_2myisam                 : MDEV-13875 - command "diff_files" failed
-rpl.rpl_row_corruption                    : MDEV-21569 - mutex: LOCK_global_system_variables unlocking
-rpl.rpl_row_drop_create_temp_table        : MDEV-14487 - Wrong result
-rpl.rpl_row_end_of_statement_loss         : MDEV-21237 - Server crash
-rpl.rpl_row_img_blobs                     : MDEV-13875 - command "diff_files" failed
-rpl.rpl_row_img_eng_min                   : MDEV-13875 - diff_files failed
-rpl.rpl_row_img_eng_noblob                : MDEV-13875 - command "diff_files" failed
-rpl.rpl_row_index_choice                  : MDEV-15196 - Slave crash
-rpl.rpl_row_sp001                         : MDEV-9329 - Fails on Ubuntu/s390x
-rpl.rpl_row_until                         : MDEV-14052 - Master will not send events with checksum
-rpl.rpl_row_virt                          : Added in 10.5.5
-rpl.rpl_semi_sync                         : MDEV-11220 - Wrong result
-rpl.rpl_semi_sync_after_sync              : MDEV-14366 - Wrong result
-rpl.rpl_semi_sync_after_sync_row          : MDEV-14366 - Wrong result
-rpl.rpl_semi_sync_event_after_sync        : MDEV-11806 - warnings
-rpl.rpl_semi_sync_skip_repl               : MDEV-23371 - Server crash
-rpl.rpl_semi_sync_uninstall_plugin        : MDEV-7140 - Assorted failures
-rpl.rpl_semi_sync_wait_no_slave           : MDEV-20159 - Assertion failure
-rpl.rpl_semi_sync_wait_point              : MDEV-11807 - timeout in wait condition
-rpl.rpl_semisync_ali_issues               : MDEV-16272 - Wrong result
-rpl.rpl_show_slave_hosts                  : MDEV-10681 - Crash
-rpl.rpl_shutdown_wait_slaves              : MDEV-22517 - Timeout on sync_with_master
-rpl.rpl_skip_replication                  : MDEV-23372 - Extra warning
-rpl.rpl_slave_alias_replica               : Modified in 10.5.5
-rpl.rpl_slave_grp_exec                    : MDEV-10514 - Deadlock
-rpl.rpl_slave_load_in                     : MDEV-20159 - Assertion failure
-rpl.rpl_slow_query_log                    : MDEV-13250 - Test abort
-rpl.rpl_sp_effects                        : MDEV-13249 - Crash
-rpl.rpl_start_stop_slave                  : MDEV-13567 - Sync slave timeout
-rpl.rpl_stm_multi_query                   : MDEV-9501 - Failed registering on master
-rpl.rpl_stm_relay_ign_space               : MDEV-14360 - Test assertion
-rpl.rpl_stm_start_stop_slave              : MDEV-23180 - ASAN heap-use-after-free
-rpl.rpl_stm_stop_middle_group             : MDEV-13791 - Server crash
-rpl.rpl_sync                              : MDEV-10633 - Database page corruption
-rpl.rpl_temporal_mysql56_to_mariadb53     : MDEV-9501 - Failed registering on master
-rpl.rpl_temporary_error2                  : MDEV-10634 - Wrong number of retries
-rpl.rpl_test_framework                    : MDEV-19368 - mysqltest failed but provided no output
-rpl.rpl_trigger                           : MDEV-18055 - Wrong result
-rpl.rpl_truncate_3innodb                  : MDEV-19454 - Syntax error
-rpl.rpl_upgrade_master_info               : MDEV-16567 - Assertion failure
-rpl.rpl_user_variables                    : MDEV-20522 - Wrong result
-rpl.rpl_variables                         : MDEV-20150 - Server crash
-rpl.sec_behind_master-5114                : MDEV-13878 - Wrong result
-rpl.show_status_stop_slave_race-7126      : MDEV-17438 - Timeout
-=======
 roles.create_and_grant_role : MDEV-11772 - wrong result
 
 #-----------------------------------------------------------------------
@@ -965,13 +840,6 @@
 
 #-----------------------------------------------------------------------
 
-rpl-tokudb.*                             : TokuDB is deprecated and not maintained anymore
-rpl-tokudb.rpl_deadlock_tokudb           : MDEV-20529 - mysqltest failed but provided no output
-rpl-tokudb.rpl_tokudb_commit_after_flush : MDEV-16966 - Server crash
->>>>>>> 440d4b28
-
-#-----------------------------------------------------------------------
-
 rpl/extra/rpl_tests.* : MDEV-10994 - Not maintained
 
 #-----------------------------------------------------------------------
@@ -1047,18 +915,7 @@
 sys_vars.wsrep_cluster_address_basic               : Modified in 10.5.7
 sys_vars.wsrep_on_basic                            : Configuration deleted in 10.5.7
 
-<<<<<<< HEAD
-type_inet.type_inet6             : Modified in 10.5.4
-type_inet.type_inet6_stat_tables : Modified in 10.5.4
-=======
-#-----------------------------------------------------------------------
-
-tokudb.* : TokuDB is deprecated and not maintained anymore
-
-#-----------------------------------------------------------------------
-
 type_inet.type_inet6 : Modified in 10.5.7
->>>>>>> 440d4b28
 
 #-----------------------------------------------------------------------
 
