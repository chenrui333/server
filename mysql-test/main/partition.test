#--disable_abort_on_error
#
# Simple test for the partition storage engine
# taken from the select test.
#
# Last update:
# 2007-10-22 mleich  - Move ARCHIVE, BLACKHOLE and CSV related sub tests to
#                      new tests. Reason: All these might be not available.
#                    - Minor cleanup
#
--source include/have_partition.inc

--disable_warnings
drop table if exists t1, t2;
--enable_warnings

--echo #
--echo # Bug#11765667: bug#58655: ASSERTION FAILED,
--echo #                          SERVER CRASHES WITH MYSQLD GOT SIGNAL 6
--echo #
CREATE TABLE t1 (
       id MEDIUMINT NOT NULL AUTO_INCREMENT,
       dt DATE, st VARCHAR(255), uid INT,
       id2nd LONGBLOB, filler VARCHAR(255), PRIMARY KEY(id, dt)
);
INSERT INTO t1 (dt, st, uid, id2nd, filler) VALUES
   ('1991-03-14', 'Initial Insert', 200, 1234567, 'No Data'),
   ('1991-02-26', 'Initial Insert', 201, 1234567, 'No Data'),
   ('1992-03-16', 'Initial Insert', 234, 1234567, 'No Data'),
   ('1992-07-02', 'Initial Insert', 287, 1234567, 'No Data'),
   ('1991-05-26', 'Initial Insert', 256, 1234567, 'No Data'),
   ('1991-04-25', 'Initial Insert', 222, 1234567, 'No Data'),
   ('1993-03-12', 'Initial Insert', 267, 1234567, 'No Data'),
   ('1993-03-14', 'Initial Insert', 291, 1234567, 'No Data'),
   ('1991-12-20', 'Initial Insert', 298, 1234567, 'No Data'),
   ('1994-10-31', 'Initial Insert', 220, 1234567, 'No Data');
ALTER TABLE t1 PARTITION BY LIST (YEAR(dt)) (
    PARTITION d1 VALUES IN (1991, 1994),
    PARTITION d2 VALUES IN (1993),
    PARTITION d3 VALUES IN (1992, 1995, 1996)
);
INSERT INTO t1 (dt, st, uid, id2nd, filler) VALUES
   ('1991-07-14', 'After Partitioning Insert', 299, 1234567, 'Insert row');
UPDATE t1 SET filler='Updating the row' WHERE uid=298;

DROP TABLE t1;

--echo #
--echo # Bug#59297: Can't find record in 'tablename' on update inner join
--echo #

CREATE TABLE t1 (
a char(2) NOT NULL,
b char(2) NOT NULL,
c int(10) unsigned NOT NULL,
d varchar(255) DEFAULT NULL,
e varchar(1000) DEFAULT NULL,
PRIMARY KEY (a, b, c),
KEY (a),
KEY (a, b)
)
/*!50100 PARTITION BY KEY (a)
PARTITIONS 20 */;

INSERT INTO t1 (a, b, c, d, e) VALUES
('07', '03', 343, '1', '07_03_343'),
('01', '04', 343, '2', '01_04_343'),
('01', '06', 343, '3', '01_06_343'),
('01', '07', 343, '4', '01_07_343'),
('01', '08', 343, '5', '01_08_343'),
('01', '09', 343, '6', '01_09_343'),
('03', '03', 343, '7', '03_03_343'),
('03', '06', 343, '8', '03_06_343'),
('03', '07', 343, '9', '03_07_343'),
('04', '03', 343, '10', '04_03_343'),
('04', '06', 343, '11', '04_06_343'),
('05', '03', 343, '12', '05_03_343'),
('11', '03', 343, '13', '11_03_343'),
('11', '04', 343, '14', '11_04_343')
;

UPDATE t1 AS A,
(SELECT '03' AS a, '06' AS b, 343 AS c, 'last' AS d) AS B
SET A.e = B.d  
WHERE A.a = '03'  
AND A.b = '06' 
AND A.c = 343;

DROP TABLE t1;

--echo #
--echo # Bug#59503: explain extended crash in get_mm_leaf
--echo #
CREATE TABLE t1 (a VARCHAR(51) CHARACTER SET latin1)
ENGINE=MyISAM
PARTITION BY KEY (a) PARTITIONS 1;
INSERT INTO t1 VALUES ('a'),('b'),('c');
EXPLAIN EXTENDED SELECT 1 FROM t1 WHERE a > 1;
DROP TABLE t1;

--echo #
--echo # Bug#57778: failed primary key add to partitioned innodb table
--echo #            inconsistent and crashes
--echo #
CREATE TABLE t1 (a INT NOT NULL, b INT NOT NULL)
PARTITION BY KEY (a) PARTITIONS 2;
INSERT INTO t1 VALUES (0,1), (0,2);
--error ER_DUP_ENTRY
ALTER TABLE t1 ADD PRIMARY KEY (a);
SHOW CREATE TABLE t1;
SELECT * FROM t1;
UPDATE t1 SET a = 1, b = 1 WHERE a = 0 AND b = 2;
ALTER TABLE t1 ADD PRIMARY KEY (a);
SELECT * FROM t1;
ALTER TABLE t1 DROP PRIMARY KEY;
SELECT * FROM t1;
DROP TABLE t1;

--echo #
--echo # Bug#57113: ha_partition::extra(ha_extra_function):
--echo #            Assertion `m_extra_cache' failed
CREATE TABLE t1
(id INT NOT NULL PRIMARY KEY,
 name VARCHAR(16) NOT NULL,
 year YEAR,
 INDEX name (name(8))
)
PARTITION BY HASH(id) PARTITIONS 2;

INSERT INTO t1 VALUES ( 1, 'FooBar', '1924' );

CREATE TABLE t2 (id INT);

INSERT INTO t2 VALUES (1),(2);

UPDATE t1, t2 SET t1.year = '1955' WHERE t1.name = 'FooBar';

DROP TABLE t1, t2;


--echo #
--echo # Bug#55458: Partitioned MyISAM table gets crashed by multi-table update 
--echo #
CREATE TABLE t1 (
  `id` int NOT NULL,
  `user_num` int DEFAULT NULL,
  PRIMARY KEY (`id`)
) ENGINE=MyISAM CHARSET=latin1;
INSERT INTO t1 VALUES (1,8601);
INSERT INTO t1 VALUES (2,8601);
INSERT INTO t1 VALUES (3,8601);
INSERT INTO t1 VALUES (4,8601);
CREATE TABLE t2 (
  `id` int(11) NOT NULL,
  `user_num` int DEFAULT NULL,
  `name` varchar(64) NOT NULL,
  PRIMARY KEY (`id`)
) ENGINE=MyISAM CHARSET=latin1
PARTITION BY HASH (id)
PARTITIONS 2;
INSERT INTO t2 VALUES (1,8601,'John');
INSERT INTO t2 VALUES (2,8601,'JS');
INSERT INTO t2 VALUES (3,8601,'John S');

UPDATE t1, t2 SET t2.name = 'John Smith' WHERE t1.user_num = t2.user_num;

DROP TABLE t1, t2;

--echo # Bug#39338: Fieldnames in
--echo #   INFORMATIONSCHEMA.PARTITIONS.PARTITION_EXPRESSION become unescaped
--echo # NOTE: the partition expression is saved as a string, so changing from
--echo #       normal quotes to ansi quotes does not change the expression, only
--echo #       for partition by KEY.
CREATE TABLE t1 (
    ID int(11) NOT NULL,
    `aaaa,aaaaa` tinyint(3) UNSIGNED NOT NULL DEFAULT '0',
    ddddddddd int(11) NOT NULL DEFAULT '0',
    new_field0 varchar(50),
    PRIMARY KEY(ID, `aaaa,aaaaa`, ddddddddd))
PARTITION BY RANGE(ID)
PARTITIONS 3
SUBPARTITION BY LINEAR KEY(ID,`aaaa,aaaaa`)
SUBPARTITIONS 2 (
    PARTITION p01 VALUES LESS THAN(100),
    PARTITION p11 VALUES LESS THAN(200),
    PARTITION p21 VALUES LESS THAN MAXVALUE);
SELECT PARTITION_EXPRESSION, SUBPARTITION_EXPRESSION FROM INFORMATION_SCHEMA.PARTITIONS WHERE TABLE_NAME='t1';
show create table t1;
drop table t1;

#
# Bug#48276: can't add column if subpartition exists
CREATE TABLE t1 (a INT, b INT)
PARTITION BY LIST (a)
SUBPARTITION BY HASH (b)
(PARTITION p1 VALUES IN (1));
ALTER TABLE t1 ADD COLUMN c INT;
DROP TABLE t1;

#
# Bug#46639: 1030 (HY000): Got error 124 from storage engine on
# INSERT ... SELECT ...
CREATE TABLE t1 (
  a int NOT NULL,
  b int NOT NULL);

CREATE TABLE t2 (
  a int NOT NULL,
  b int NOT NULL,
  INDEX(b)
)
PARTITION BY HASH(a) PARTITIONS 2;

INSERT INTO t1 VALUES (399, 22);
INSERT INTO t2 VALUES (1, 22), (1, 42);

INSERT INTO t2 SELECT 1, 399 FROM t2, t1
WHERE t1.b = t2.b;

DROP TABLE t1, t2;

#
# Bug#46478: timestamp field incorrectly defaulted when partition is reorganized
#
CREATE TABLE t1 (
  a timestamp NOT NULL DEFAULT CURRENT_TIMESTAMP,
  b varchar(10),
  PRIMARY KEY (a)
)
PARTITION BY RANGE (UNIX_TIMESTAMP(a)) (
 PARTITION p1 VALUES LESS THAN (1199134800),
 PARTITION pmax VALUES LESS THAN MAXVALUE
);

INSERT INTO t1 VALUES ('2007-07-30 17:35:48', 'p1');
INSERT INTO t1 VALUES ('2009-07-14 17:35:55', 'pmax');
INSERT INTO t1 VALUES ('2009-09-21 17:31:42', 'pmax');

SELECT * FROM t1;
SELECT * FROM t1 where a between '2007-01-01' and '2007-08-01';
EXPLAIN PARTITIONS SELECT * FROM t1 where a between '2007-01-01' and '2007-08-01';
EXPLAIN PARTITIONS SELECT * FROM t1 where a = '2007-07-30 17:35:48';
ALTER TABLE t1 REORGANIZE PARTITION pmax INTO (
 PARTITION p3 VALUES LESS THAN (1247688000),
 PARTITION pmax VALUES LESS THAN MAXVALUE);
SELECT * FROM t1;
SELECT * FROM t1 where a between '2007-01-01' and '2007-08-01';
EXPLAIN PARTITIONS SELECT * FROM t1 where a between '2007-01-01' and '2007-08-01';
EXPLAIN PARTITIONS SELECT * FROM t1 where a = '2007-07-30 17:35:48';
SHOW CREATE TABLE t1;
DROP TABLE t1;

#
# Bug#45904: Error when CHARSET=utf8 and subpartitioning
#
create table t1 (a int NOT NULL, b varchar(5) NOT NULL)
default charset=utf8
partition by list (a)
subpartition by key (b)
(partition p0 values in (1),
 partition p1 values in (2));
drop table t1;

#
# Bug#44059: rec_per_key on empty partition gives weird optimiser results
#
create table t1 (a int, b int, key(a))
partition by list (a)
( partition p0 values in (1),
  partition p1 values in (2));
insert into t1 values (1,1),(2,1),(2,2),(2,3);
show indexes from t1;
analyze table t1;
show indexes from t1;
drop table t1;

#
# Bug#40181: hang if create index
#
create table t1 (a int)
partition by hash (a);
create index i on t1 (a);
insert into t1 values (1);
insert into t1 select * from t1;
--error ER_DUP_KEYNAME
create index i on t1 (a);
create index i2 on t1 (a);
drop table t1;

#
# Bug#36001: Partitions: spelling and using some error messages
#
--error ER_FEATURE_NOT_SUPPORTED_WITH_PARTITIONING
CREATE TABLE t1 (a INT, FOREIGN KEY (a) REFERENCES t0 (a))
ENGINE=MyISAM
PARTITION BY HASH (a);

#
# Bug#40954: Crash if range search and order by.
#
CREATE TABLE t1 (
  pk INT NOT NULL AUTO_INCREMENT,
  PRIMARY KEY (pk)
)
/*!50100 PARTITION BY HASH (pk)
PARTITIONS 2 */;
INSERT INTO t1 VALUES (NULL);
INSERT INTO t1 VALUES (NULL);
INSERT INTO t1 VALUES (NULL);
SELECT * FROM t1 WHERE pk < 0 ORDER BY pk;
DROP TABLE t1;

#
# Bug#35765: ALTER TABLE produces wrong error when non-existent storage engine
# used
SET sql_mode=no_engine_substitution;
--error ER_UNKNOWN_STORAGE_ENGINE
CREATE TABLE t1 (a INT)
ENGINE=NonExistentEngine;
--error ER_UNKNOWN_STORAGE_ENGINE
CREATE TABLE t1 (a INT)
ENGINE=NonExistentEngine
PARTITION BY HASH (a);
CREATE TABLE t1 (a INT)
ENGINE=Memory;
--error ER_UNKNOWN_STORAGE_ENGINE
ALTER TABLE t1 ENGINE=NonExistentEngine;
# OK to only specify one partitions engine, since it is already assigned at
# table level (after create, it is specified on all levels and all parts).
--error ER_UNKNOWN_STORAGE_ENGINE
ALTER TABLE t1
PARTITION BY HASH (a)
(PARTITION p0 ENGINE=Memory,
 PARTITION p1 ENGINE=NonExistentEngine);
--error ER_UNKNOWN_STORAGE_ENGINE
ALTER TABLE t1 ENGINE=NonExistentEngine;
SHOW CREATE TABLE t1;
DROP TABLE t1;

SET sql_mode='';
CREATE TABLE t1 (a INT)
ENGINE=NonExistentEngine;
DROP TABLE t1;
CREATE TABLE t1 (a INT)
ENGINE=NonExistentEngine
PARTITION BY HASH (a);
DROP TABLE t1;
CREATE TABLE t1 (a INT)
ENGINE=Memory;
ALTER TABLE t1 ENGINE=NonExistentEngine;
# OK to only specify one partitions engine, since it is already assigned at
# table level (after create, it is specified on all levels and all parts).
--enable_prepare_warnings
ALTER TABLE t1
PARTITION BY HASH (a)
(PARTITION p0 ENGINE=Memory,
 PARTITION p1 ENGINE=NonExistentEngine);
--disable_prepare_warnings
ALTER TABLE t1 ENGINE=NonExistentEngine;
SHOW CREATE TABLE t1;
DROP TABLE t1;
SET sql_mode=DEFAULT;

#
# Bug#40494: Crash MYSQL server crashes on range access with partitioning
#            and order by
#
CREATE TABLE t1 (a INT NOT NULL, KEY(a))
PARTITION BY RANGE(a)
(PARTITION p1 VALUES LESS THAN (200), PARTITION pmax VALUES LESS THAN MAXVALUE);
INSERT INTO t1 VALUES (2), (40), (40), (70), (60), (90), (199);
SELECT a FROM t1 WHERE a BETWEEN 60 AND 95 ORDER BY a ASC;
--sorted_result
SELECT a FROM t1 WHERE a BETWEEN 60 AND 95;
INSERT INTO t1 VALUES (200), (250), (210);
SELECT a FROM t1 WHERE a BETWEEN 60 AND 220 ORDER BY a ASC;
SELECT a FROM t1 WHERE a BETWEEN 200 AND 220 ORDER BY a ASC;
SELECT a FROM t1 WHERE a BETWEEN 60 AND 95 ORDER BY a DESC;
SELECT a FROM t1 WHERE a BETWEEN 60 AND 220 ORDER BY a DESC;
SELECT a FROM t1 WHERE a BETWEEN 200 AND 220 ORDER BY a DESC;
--sorted_result
SELECT a FROM t1 WHERE a BETWEEN 60 AND 220;
--sorted_result
SELECT a FROM t1 WHERE a BETWEEN 200 AND 220;
--sorted_result
SELECT a FROM t1 WHERE a BETWEEN 60 AND 95;
--sorted_result
SELECT a FROM t1 WHERE a BETWEEN 60 AND 220;
--sorted_result
SELECT a FROM t1 WHERE a BETWEEN 200 AND 220;
DROP TABLE t1;

#
# Bug35931: Index search may return duplicates
#
CREATE TABLE t1 (
  a INT NOT NULL,   
  b MEDIUMINT NOT NULL,   
  c INT NOT NULL,
  KEY b (b)
) ENGINE=MyISAM
PARTITION BY LIST (a) (
  PARTITION p0 VALUES IN (1) 
);
INSERT INTO t1 VALUES (1,1,0), (1,1,1), (1,1,2), (1,1,53), (1,1,4), (1,1,5),
(1,1,6), (1,1,7), (1,1,8), (1,1,9), (1,1,10), (1,1,11), (1,1,12), (1,1,13),
(1,1,14), (1,1,15), (1,1,16), (1,1,67), (1,1,18), (1,1,19), (1,1,20), (1,1,21),
(1,1,22), (1,1,23), (1,1,24), (1,1,75), (1,1,26), (1,1,27), (1,1,128),
(1,1,79), (1,1,30), (1,1,31), (1,1,32), (1,1,33), (1,1,34), (1,1,85), (1,1,36),
(1,1,37), (1,1,38), (1,1,39), (1,1,40), (1,1,241), (1,1,42), (1,1,43),
(1,1,44), (1,1,45), (1,1,46), (1,1,147), (1,1,48), (1,1,49), (1,2,0), (1,2,1),
(1,2,2), (1,2,3), (1,2,4), (1,2,5), (1,2,6), (1,2,7), (1,2,8), (1,2,9),
(1,2,10), (1,2,11), (1,2,12), (1,2,13), (1,2,14), (1,2,15), (1,2,16), (1,2,17),
(1,2,18), (1,2,19), (1,2,20), (1,2,21), (1,2,22), (1,2,23), (1,2,24), (1,2,25),
(1,2,26), (1,2,27), (1,2,28), (1,2,29), (1,2,30), (1,2,31), (1,2,32), (1,2,33),
(1,2,34), (1,2,35), (1,2,36), (1,2,37), (1,2,38), (1,2,39), (1,2,40), (1,2,41),
(1,2,42), (1,2,43), (1,2,44), (1,2,45), (1,2,46), (1,2,47), (1,2,48), (1,2,49),
(1,6,0), (1,6,1), (1,6,2), (1,6,3), (1,6,4), (1,6,5), (1,6,6), (1,6,7),
(1,6,8), (1,6,9), (1,6,10), (1,6,11), (1,6,12), (1,6,13), (1,6,14), (1,6,15),
(1,6,16), (1,6,17), (1,6,18), (1,6,19), (1,6,20), (1,6,21), (1,6,22), (1,6,23),
(1,6,24), (1,6,25), (1,6,26), (1,6,27), (1,6,28), (1,6,29), (1,6,30), (1,6,31),
(1,6,32), (1,6,33), (1,6,34), (1,6,35), (1,6,36), (1,6,37), (1,6,38), (1,6,39),
(1,6,40), (1,6,41), (1,6,42), (1,6,43), (1,6,44), (1,6,45), (1,6,46), (1,6,47),
(1,6,48), (1,6,49), (1,7,0), (1,7,1), (1,7,2), (1,7,3), (1,7,4), (1,7,5),
(1,7,6), (1,7,7), (1,7,8), (1,7,9), (1,7,10), (1,7,11), (1,7,12), (1,7,13),
(1,7,14), (1,7,15), (1,7,16), (1,7,17), (1,7,18), (1,7,19), (1,7,20), (1,7,21),
(1,7,22), (1,7,23), (1,7,24), (1,7,25), (1,7,26), (1,7,27), (1,7,28), (1,7,29),
  (1,7,30), (1,7,31), (1,7,32), (1,7,33), (1,7,34), (1,7,35), (1,7,38), (1,7,39),
(1,7,90), (1,7,41), (1,7,43), (1,7,48), (1,7,49), (1,9,0), (1,9,1), (1,9,2),
(1,9,3), (1,9,4), (1,9,5), (1,9,6), (1,9,7), (1,9,8), (1,9,9), (1,9,10),
(1,9,11), (1,9,12), (1,9,13), (1,9,14), (1,9,15), (1,9,16), (1,9,17), (1,9,18),
(1,9,19), (1,9,20), (1,9,21), (1,9,22), (1,9,23), (1,9,24), (1,9,25), (1,9,26),
(1,9,29), (1,9,32), (1,9,35), (1,9,38), (1,10,0), (1,10,1), (1,10,2), (1,10,3),
(1,10,4), (1,10,5), (1,10,6), (1,10,7), (1,10,8), (1,10,9), (1,10,10),
(1,10,11), (1,10,13), (1,10,14), (1,10,15), (1,10,16), (1,10,17), (1,10,18),
(1,10,22), (1,10,24), (1,10,25), (1,10,26), (1,10,28), (1,10,131), (1,10,33),
(1,10,84), (1,10,35), (1,10,40), (1,10,42), (1,10,49), (1,11,0), (1,11,1),
(1,11,2), (1,11,3), (1,11,4), (1,11,5), (1,11,6), (1,11,7), (1,11,8), (1,11,9),
(1,11,10), (1,11,11), (1,11,12), (1,11,13), (1,11,14), (1,11,15), (1,11,16),
(1,11,17), (1,11,18), (1,11,19), (1,11,20), (1,11,21), (1,11,22), (1,11,23),
(1,11,24), (1,11,25), (1,11,26), (1,11,27), (1,11,28), (1,11,30), (1,11,31),
(1,11,32), (1,11,33), (1,11,34), (1,11,35), (1,11,37), (1,11,39), (1,11,40),
(1,11,42), (1,11,44), (1,11,45), (1,11,47), (1,11,48), (1,14,104), (1,14,58),
(1,14,12), (1,14,13), (1,14,15), (1,14,16), (1,14,17), (1,14,34), (1,15,0),
(1,15,1), (1,15,2), (1,15,3), (1,15,4), (1,15,5), (1,15,7), (1,15,9),
(1,15,15), (1,15,27), (1,15,49), (1,16,0), (1,16,1), (1,16,3), (1,17,4),
(1,19,1);
SELECT COUNT(*) FROM t1 WHERE b NOT IN ( 1,2,6,7,9,10,11 );
SELECT SUM(c) FROM t1 WHERE b NOT IN ( 1,2,6,7,9,10,11 );
SELECT SUM(c+0.0) FROM t1 WHERE b NOT IN ( 1,2,6,7,9,10,11 );
ALTER TABLE t1 DROP INDEX b;
SELECT COUNT(*) FROM t1 WHERE b NOT IN ( 1,2,6,7,9,10,11 );
SELECT SUM(c) FROM t1 WHERE b NOT IN ( 1,2,6,7,9,10,11 );
ALTER TABLE t1 ENGINE = Memory;
SELECT COUNT(*) FROM t1 WHERE b NOT IN ( 1,2,6,7,9,10,11 );
SELECT SUM(c) FROM t1 WHERE b NOT IN ( 1,2,6,7,9,10,11 );
ALTER TABLE t1 ADD INDEX b USING HASH (b);
SELECT COUNT(*) FROM t1 WHERE b NOT IN ( 1,2,6,7,9,10,11 );
SELECT SUM(c) FROM t1 WHERE b NOT IN ( 1,2,6,7,9,10,11 );
DROP TABLE t1;

# Bug#37327 Range scan on partitioned table returns duplicate rows
# (Duplicate of Bug#35931)
CREATE TABLE `t1` (
  `c1` int(11) DEFAULT NULL,
  KEY `c1` (`c1`)
) ENGINE=MyISAM DEFAULT CHARSET=latin1;

CREATE TABLE `t2` (
  `c1` int(11) DEFAULT NULL,
  KEY `c1` (`c1`)
) ENGINE=MyISAM DEFAULT CHARSET=latin1 /*!50100 PARTITION BY RANGE (c1) (PARTITION a VALUES LESS THAN (100) ENGINE = MyISAM, PARTITION b VALUES LESS THAN MAXVALUE ENGINE = MyISAM) */;

INSERT INTO `t1` VALUES (1),(2),(3),(4),(5),(6),(7),(8),(9),(10),(11),(12),(13),(14),(15),(16),(17),(18),(19),(20);
INSERT INTO `t2` VALUES (1),(2),(3),(4),(5),(6),(7),(8),(9),(10),(11),(12),(13),(14),(15),(16),(17),(18),(19),(20);

EXPLAIN PARTITIONS SELECT c1 FROM t1 WHERE (c1 > 10 AND c1 < 13) OR (c1 > 17 AND c1 < 20);

--disable_cursor_protocol
--disable_ps2_protocol
FLUSH STATUS;
SELECT c1 FROM t1 WHERE (c1 > 10 AND c1 < 13) OR (c1 > 17 AND c1 < 20);
SHOW STATUS LIKE 'Handler_read_%';

EXPLAIN PARTITIONS SELECT c1 FROM t2 WHERE (c1 > 10 AND c1 < 13) OR (c1 > 17 AND c1 < 20);

FLUSH STATUS;
SELECT c1 FROM t2 WHERE (c1 > 10 AND c1 < 13) OR (c1 > 17 AND c1 < 20);
SHOW STATUS LIKE 'Handler_read_%';
DROP TABLE t1,t2;
--enable_ps2_protocol
--enable_cursor_protocol

# Bug#37329 Range scan on partitioned tables shows higher Handler_read_next
# (marked as duplicate of Bug#35931)
CREATE TABLE `t1` (
  `c1` int(11) DEFAULT NULL,
  KEY `c1` (`c1`)
) ENGINE=MyISAM DEFAULT CHARSET=latin1;

CREATE TABLE `t2` (
  `c1` int(11) DEFAULT NULL,
  KEY `c1` (`c1`)
) ENGINE=MyISAM DEFAULT CHARSET=latin1
/*!50100 PARTITION BY RANGE (c1)
(PARTITION a VALUES LESS THAN (100) ENGINE = MyISAM,
 PARTITION b VALUES LESS THAN MAXVALUE ENGINE = MyISAM) */;

INSERT INTO `t1` VALUES (1),(2),(3),(4),(5),(6),(7),(8),(9),(10),(11),(12),(13),(14),(15),(16),(17),(18),(19),(20);
INSERT INTO `t2` VALUES (1),(2),(3),(4),(5),(6),(7),(8),(9),(10),(11),(12),(13),(14),(15),(16),(17),(18),(19),(20);

EXPLAIN PARTITIONS SELECT c1 FROM t1 WHERE (c1 > 2 AND c1 < 5);

--disable_cursor_protocol
--disable_ps2_protocol
FLUSH STATUS;
SELECT c1 FROM t1 WHERE (c1 > 2 AND c1 < 5);
SHOW STATUS LIKE 'Handler_read_%';

EXPLAIN PARTITIONS SELECT c1 FROM t2 WHERE (c1 > 2 AND c1 < 5);

FLUSH STATUS;
SELECT c1 FROM t2 WHERE (c1 > 2 AND c1 < 5);
SHOW STATUS LIKE 'Handler_read_%';

EXPLAIN PARTITIONS SELECT c1 FROM t1 WHERE (c1 > 12 AND c1 < 15);

FLUSH STATUS;
SELECT c1 FROM t1 WHERE (c1 > 12 AND c1 < 15);
SHOW STATUS LIKE 'Handler_read_%';

EXPLAIN PARTITIONS SELECT c1 FROM t2 WHERE (c1 > 12 AND c1 < 15);

FLUSH STATUS;
SELECT c1 FROM t2 WHERE (c1 > 12 AND c1 < 15);
SHOW STATUS LIKE 'Handler_read_%';
DROP TABLE t1,t2;
--enable_ps2_protocol
--enable_cursor_protocol

--error ER_PARTITION_FUNCTION_IS_NOT_ALLOWED
create table t1 (a int) partition by list ((a/3)*10 div 1)
(partition p0 values in (0), partition p1 values in (1));

#
# Bug #30695: An apostrophe ' in the comment of the ADD PARTITION causes the Server to crash.
#
# To verify the fix for crashing (on unix-type OS)
# uncomment the exec and error rows!

CREATE TABLE t1 (
    d DATE NOT NULL
)
PARTITION BY RANGE( YEAR(d) ) (
    PARTITION p0 VALUES LESS THAN (1960),
    PARTITION p1 VALUES LESS THAN (1970),
    PARTITION p2 VALUES LESS THAN (1980),
    PARTITION p3 VALUES LESS THAN (1990)
);

ALTER TABLE t1 ADD PARTITION (
PARTITION `p5` VALUES LESS THAN (2010)
COMMENT 'APSTART \' APEND'
);
#--exec sed 's/APSTART \\/APSTART  /' var/master-data/test/t1.frm > tmpt1.frm && mv tmpt1.frm var/master-data/test/t1.frm
#--error ER_PARSE_ERROR
SELECT * FROM t1 LIMIT 1;

DROP TABLE t1;

#
# Bug 30878: crashing when alter an auto_increment non partitioned
#            table to partitioned

create table t1 (id int auto_increment, s1 int, primary key (id));

insert into t1 values (null,1);
insert into t1 values (null,6);

-- sorted_result
select * from t1;

alter table t1 partition by range (id) (
  partition p0 values less than (3),
  partition p1 values less than maxvalue
);

drop table t1;

#
# Bug 15890: Strange number of partitions accepted
#
-- error ER_PARSE_ERROR
create table t1 (a int)
partition by key(a)
partitions 0.2+e1;
-- error ER_PARSE_ERROR
create table t1 (a int)
partition by key(a)
partitions -1;
-- error ER_PARSE_ERROR
create table t1 (a int)
partition by key(a)
partitions 1.5;
-- error ER_PARSE_ERROR
create table t1 (a int)
partition by key(a)
partitions 1e+300;

#
# Bug 19309 Partitions: Crash if double procedural alter
#
create table t1 (a int)
partition by list (a)
(partition p0 values in (1));

create procedure pz()
alter table t1 engine = myisam;

call pz();
call pz();
drop procedure pz;
drop table t1;

#
# BUG 16002: Handle unsigned integer functions properly
#
--error ER_VALUES_IS_NOT_INT_TYPE_ERROR
create table t1 (a bigint)
partition by range (a)
(partition p0 values less than (0xFFFFFFFFFFFFFFFF),
 partition p1 values less than (10));
--error ER_VALUES_IS_NOT_INT_TYPE_ERROR
create table t1 (a bigint)
partition by list (a)
(partition p0 values in (0xFFFFFFFFFFFFFFFF),
 partition p1 values in (10));

create table t1 (a bigint unsigned)
partition by range (a)
(partition p0 values less than (100),
 partition p1 values less than MAXVALUE);
insert into t1 values (1);
drop table t1;

create table t1 (a bigint unsigned)
partition by hash (a);
insert into t1 values (0xFFFFFFFFFFFFFFFD);
insert into t1 values (0xFFFFFFFFFFFFFFFE);
select * from t1 where (a + 1) < 10;
select * from t1 where (a + 1) > 10;
drop table t1;

#
# Added test case
#
create table t1 (a int)
partition by key(a)
(partition p0 engine = MEMORY);
drop table t1;

#
# BUG 19067 ALTER TABLE .. ADD PARTITION for subpartitioned table crashes
#
create table t1 (a int)
partition by range (a)
subpartition by key (a)
(partition p0 values less than (1));
alter table t1 add partition (partition p1 values less than (2));
show create table t1;
alter table t1 reorganize partition p1 into (partition p1 values less than (3));
show create table t1;
drop table t1;

#
# Partition by key no partition defined => OK
#
CREATE TABLE t1 (
a int not null,
b int not null,
c int not null,
primary key(a,b))
partition by key (a);

#
# Bug 13323: Select count(*) on empty table returns 2
#
select count(*) from t1;

#
# Test SHOW CREATE TABLE
#
show create table t1;

drop table t1;
#
# Partition by key no partition, list of fields
#
CREATE TABLE t1 (
a int not null,
b int not null,
c int not null,
primary key(a,b))
partition by key (a, b);

drop table t1;
#
# Partition by key specified 3 partitions and defined 3 => ok
#
CREATE TABLE t1 (
a int not null,
b int not null,
c int not null,
primary key(a,b))
partition by key (a)
partitions 3
(partition x1, partition x2, partition x3);

drop table t1;
#
# Partition by key specifying nodegroup
#
CREATE TABLE t1 (
a int not null,
b int not null,
c int not null,
primary key(a,b))
partition by key (a)
partitions 3
(partition x1 nodegroup 0,
 partition x2 nodegroup 1,
 partition x3 nodegroup 2);

drop table t1;
#
# Partition by key specifying engine
#
CREATE TABLE t1 (
a int not null,
b int not null,
c int not null,
primary key(a,b))
partition by key (a)
partitions 3
(partition x1 engine myisam,
 partition x2 engine myisam,
 partition x3 engine myisam);

drop table t1;
#
# Partition by key specifying tablespace
#
CREATE TABLE t1 (
a int not null,
b int not null,
c int not null,
primary key(a,b))
partition by key (a)
partitions 3
(partition x1 tablespace ts1,
 partition x2 tablespace ts2,
 partition x3 tablespace ts3);

CREATE TABLE t2 LIKE t1;

drop table t2;
drop table t1;

#
# Partition by key list, basic
#
CREATE TABLE t1 (
a int not null,
b int not null,
c int not null,
primary key(a,b))
partition by list (a)
partitions 3
(partition x1 values in (1,2,9,4) tablespace ts1,
 partition x2 values in (3, 11, 5, 7) tablespace ts2,
 partition x3 values in (16, 8, 5+19, 70-43) tablespace ts3);

drop table t1;
#
# Partition by key list, list function
#
CREATE TABLE t1 (
a int not null,
b int not null,
c int not null,
primary key(a,b))
partition by list (b*a)
partitions 3
(partition x1 values in (1,2,9,4) tablespace ts1,
 partition x2 values in (3, 11, 5, 7) tablespace ts2,
 partition x3 values in (16, 8, 5+19, 70-43) tablespace ts3);

drop table t1;

#
# Partition by key list, list function, no spec of #partitions
#
CREATE TABLE t1 (
a int not null,
b int not null,
c int not null,
primary key(a,b))
partition by list (b*a)
(partition x1 values in (1) tablespace ts1,
 partition x2 values in (3, 11, 5, 7) tablespace ts2,
 partition x3 values in (16, 8, 5+19, 70-43) tablespace ts3);

drop table t1;

#
# Bug 13154: Insert crashes due to bad calculation of partition id
#            for PARTITION BY KEY and SUBPARTITION BY KEY
#
CREATE TABLE t1 (
a int not null)
partition by key(a);

LOCK TABLES t1 WRITE;
insert into t1 values (1);
insert into t1 values (2);
insert into t1 values (3);
insert into t1 values (4);
UNLOCK TABLES;

drop table t1;

#
# Bug #13644 DROP PARTITION NULL's DATE column
#
CREATE TABLE t1 (a int, name VARCHAR(50), purchased DATE)
PARTITION BY RANGE (a)
(PARTITION p0 VALUES LESS THAN (3),
 PARTITION p1 VALUES LESS THAN (7),
 PARTITION p2 VALUES LESS THAN (9),
 PARTITION p3 VALUES LESS THAN (11));
INSERT INTO t1 VALUES
(1, 'desk organiser', '2003-10-15'),
(2, 'CD player', '1993-11-05'),
(3, 'TV set', '1996-03-10'),
(4, 'bookcase', '1982-01-10'),
(5, 'exercise bike', '2004-05-09'),
(6, 'sofa', '1987-06-05'),
(7, 'popcorn maker', '2001-11-22'),
(8, 'acquarium', '1992-08-04'),
(9, 'study desk', '1984-09-16'),
(10, 'lava lamp', '1998-12-25');

SELECT * from t1 ORDER BY a;
ALTER TABLE t1 DROP PARTITION p0;
SELECT * from t1 ORDER BY a;

drop table t1;

#
# Bug #13442; Truncate Partitioned table doesn't work
#

CREATE TABLE t1 (a int)
PARTITION BY LIST (a)
(PARTITION p0 VALUES IN (1,2,3), PARTITION p1 VALUES IN (4,5,6));

insert into t1 values (1),(2),(3),(4),(5),(6);
select * from t1;
truncate t1;
select * from t1;
truncate t1;
select * from t1;
drop table t1;

#
# Bug #13445 Partition by KEY method crashes server
#
CREATE TABLE t1 (a int, b int, primary key(a,b))
PARTITION BY KEY(b,a) PARTITIONS 4;

insert into t1 values (0,0),(1,1),(2,2),(3,3),(4,4),(5,5),(6,6);
select * from t1 where a = 4;

drop table t1;

#
# Bug#22351 - handler::index_next_same() call to key_cmp_if_same()
#             uses the wrong buffer
#
CREATE TABLE t1 (c1 INT, c2 INT, PRIMARY KEY USING BTREE (c1,c2)) ENGINE=MEMORY
  PARTITION BY KEY(c2,c1) PARTITIONS 4;
INSERT INTO t1 VALUES (0,0),(1,1),(2,2),(3,3),(4,4),(5,5),(6,6);
SELECT * FROM t1 WHERE c1 = 4;
DROP TABLE t1;

#
# Bug #13438: Engine clause in PARTITION clause causes crash
#
CREATE TABLE t1 (a int)
PARTITION BY LIST (a)
PARTITIONS 1
(PARTITION x1 VALUES IN (1) ENGINE=MEMORY);

show create table t1;
drop table t1;

#
# Bug #13440: REPLACE causes crash in partitioned table
#
CREATE TABLE t1 (a int, unique(a))
PARTITION BY LIST (a)
(PARTITION x1 VALUES IN (10), PARTITION x2 VALUES IN (20));

--error ER_NO_PARTITION_FOR_GIVEN_VALUE 
REPLACE t1 SET a = 4;
drop table t1;

#
# Bug #14365: Crash if value too small in list partitioned table
#
CREATE TABLE t1 (a int)
PARTITION BY LIST (a)
(PARTITION x1 VALUES IN (2), PARTITION x2 VALUES IN (3));

insert into t1 values (2), (3);
--error ER_NO_PARTITION_FOR_GIVEN_VALUE
insert into t1 values (4);
--error ER_NO_PARTITION_FOR_GIVEN_VALUE
insert into t1 values (1);
drop table t1;

#
# Bug 14327: PARTITIONS clause gets lost in SHOW CREATE TABLE
#
CREATE TABLE t1 (a int)
PARTITION BY HASH(a)
PARTITIONS 5;

SHOW CREATE TABLE t1;

drop table t1;

#
# Bug #13446: Update to value outside of list values doesn't give error
#
CREATE TABLE t1 (a int)
PARTITION BY RANGE (a)
(PARTITION x1 VALUES LESS THAN (2));

insert into t1 values (1);
--error ER_NO_PARTITION_FOR_GIVEN_VALUE
update t1 set a = 5;

drop table t1;

#
# Bug #13441: Analyze on partitioned table didn't work
#
CREATE TABLE t1 (a int)
PARTITION BY LIST (a)
(PARTITION x1 VALUES IN (10), PARTITION x2 VALUES IN (20));

analyze table t1;

drop table t1;

#
# BUG 15221 (Cannot reorganize with the same name)
#
create table t1
(a int)
partition by range (a)
  ( partition p0 values less than(10),
    partition p1 values less than (20),
    partition p2 values less than (25));

alter table t1 reorganize partition p2 into (partition p2 values less than (30));
show create table t1;
drop table t1;

CREATE TABLE t1 (a int, b int)
PARTITION BY RANGE (a)
(PARTITION x0 VALUES LESS THAN (2),
 PARTITION x1 VALUES LESS THAN (4),
 PARTITION x2 VALUES LESS THAN (6),
 PARTITION x3 VALUES LESS THAN (8),
 PARTITION x4 VALUES LESS THAN (10),
 PARTITION x5 VALUES LESS THAN (12),
 PARTITION x6 VALUES LESS THAN (14),
 PARTITION x7 VALUES LESS THAN (16),
 PARTITION x8 VALUES LESS THAN (18),
 PARTITION x9 VALUES LESS THAN (20));

ALTER TABLE t1 REORGANIZE PARTITION x0,x1,x2 INTO
(PARTITION x1 VALUES LESS THAN (6));
show create table t1;
drop table t1;

# Testcase for BUG#15819
create table t1 (a int not null, b int not null) partition by LIST (a+b) (
  partition p0 values in (12),
  partition p1 values in (14)
);
--error ER_NO_PARTITION_FOR_GIVEN_VALUE
insert into t1 values (10,1);

drop table t1;

#
# Bug#16901 Partitions: crash, SELECT, column of part.
#           function=first column of primary key
#
create table t1 (f1 integer,f2 integer, f3 varchar(10), primary key(f1,f2))
partition by range(f1) subpartition by hash(f2) subpartitions 2
(partition p1 values less than (0),
 partition p2 values less than (2),
 partition p3 values less than (2147483647));

insert into t1 values(10,10,'10');
insert into t1 values(2,2,'2');
select * from t1 where f1 = 2;
drop table t1;

#
# Bug #16907 Partitions: crash, SELECT goes into last partition, UNIQUE INDEX
#
create table t1 (f1 integer,f2 integer, unique index(f1))
partition by range(f1 div 2)
subpartition by hash(f1) subpartitions 2
(partition partb values less than (2),
partition parte values less than (4),
partition partf values less than (10000));
insert into t1 values(10,1);
select * from t1 where f1 = 10;
drop table t1;

#
# Bug #16775: Wrong engine type stored for subpartition
#
set session default_storage_engine= 'memory';
create table t1 (f_int1 int(11) default null) engine = memory
  partition by range (f_int1) subpartition by hash (f_int1)
  (partition part1 values less than (1000)
   (subpartition subpart11 engine = memory));
drop table t1;
set session default_storage_engine='myisam';

#
# Bug #16782: Crash using REPLACE on table with primary key
#
create table t1 (f_int1 integer, f_int2 integer, primary key (f_int1))
  partition by hash(f_int1) partitions 2;
insert into t1 values (1,1),(2,2);
replace into t1 values (1,1),(2,2);
drop table t1;

#
# Bug #17169: Partitions: out of memory if add partition and unique
#
create table t1 (s1 int, unique (s1)) partition by list (s1) (partition x1 VALUES in (10), partition x2 values in (20));
alter table t1 add partition (partition x3 values in (30));
drop table t1;

#
# Bug #17754 Change to explicit removal of partitioning scheme
# Also added a number of tests to ensure that proper engine is
# chosen in all kinds of scenarios.
#

create table t1 (a int)
partition by key(a)
partitions 2
(partition p0 engine=myisam, partition p1 engine=myisam);
show create table t1;

alter table t1;
show create table t1;

alter table t1 engine=myisam;
show create table t1;

alter table t1 engine=heap;
show create table t1;

alter table t1 remove partitioning;
show create table t1;

drop table t1;

create table t1 (a int)
engine=myisam
partition by key(a)
partitions 2
(partition p0 engine=myisam, partition p1 engine=myisam);
show create table t1;

alter table t1 add column b int remove partitioning;
show create table t1;

alter table t1
engine=myisam
partition by key(a)
(partition p0 engine=myisam, partition p1);
show create table t1;

alter table t1
engine=heap
partition by key(a)
(partition p0, partition p1 engine=heap);
show create table t1;

alter table t1 engine=myisam, add column c int remove partitioning;
show create table t1;

alter table t1
engine=heap
partition by key (a)
(partition p0, partition p1);
show create table t1;

alter table t1
partition by key (a)
(partition p0, partition p1);
show create table t1;

alter table t1
engine=heap
partition by key (a)
(partition p0, partition p1);
show create table t1;

# Since alter, it already have ENGINE=HEAP from before on table level
# -> OK
alter table t1
partition by key(a)
(partition p0, partition p1 engine=heap);

# Since alter, it already have ENGINE=HEAP from before on table level
# -> OK
alter table t1
partition by key(a)
(partition p0 engine=heap, partition p1);

--error ER_MIX_HANDLER_ERROR
alter table t1
engine=heap
partition by key (a)
(partition p0 engine=heap, partition p1 engine=myisam);

--error ER_MIX_HANDLER_ERROR
alter table t1
partition by key (a)
(partition p0 engine=heap, partition p1 engine=myisam);

drop table t1;

# Bug #17432: Partition functions containing NULL values should return
#             LONGLONG_MIN
#
CREATE TABLE t1 (
 f_int1 INTEGER, f_int2 INTEGER,
 f_char1 CHAR(10), f_char2 CHAR(10), f_charbig VARCHAR(1000)
 )
 PARTITION BY RANGE(f_int1 DIV 2)
 SUBPARTITION BY HASH(f_int1)
 SUBPARTITIONS 2
 (PARTITION parta VALUES LESS THAN (0),
  PARTITION partb VALUES LESS THAN (5),
  PARTITION parte VALUES LESS THAN (10),
  PARTITION partf VALUES LESS THAN (2147483647));
INSERT INTO t1 SET f_int1 = NULL , f_int2 = -20, f_char1 = CAST(-20 AS CHAR),
                   f_char2 = CAST(-20 AS CHAR), f_charbig = '#NULL#';
SELECT * FROM t1 WHERE f_int1 IS NULL;
SELECT * FROM t1;
drop table t1;

#
# Bug 17430: Crash when SELECT * from t1 where field IS NULL
#

CREATE TABLE t1 (
 f_int1 INTEGER, f_int2 INTEGER,
 f_char1 CHAR(10), f_char2 CHAR(10), f_charbig VARCHAR(1000)  )
 PARTITION BY LIST(MOD(f_int1,2))
 SUBPARTITION BY KEY(f_int1)
 (PARTITION part1 VALUES IN (-1) (SUBPARTITION sp1, SUBPARTITION sp2),
  PARTITION part2 VALUES IN (0) (SUBPARTITION sp3, SUBPARTITION sp5),
  PARTITION part3 VALUES IN (1) (SUBPARTITION sp4, SUBPARTITION sp6));

INSERT INTO t1 SET f_int1 = 2, f_int2 = 2, f_char1 = '2', f_char2 = '2', f_charbig = '===2===';
INSERT INTO t1 SET f_int1 = 2, f_int2 = 2, f_char1 = '2', f_char2 = '2', f_charbig = '===2===';

SELECT * FROM t1 WHERE f_int1  IS NULL;
drop table t1;

#
# Bug#14363 Partitions: failure if create in stored procedure
#
delimiter //;

create procedure p ()
begin
create table t1 (s1 mediumint,s2 mediumint)
partition by list (s2)
(partition p1 values in (0),
 partition p2 values in (1));
end//

call p()//
drop procedure p//
drop table t1//

create procedure p ()
begin
create table t1 (a int not null,b int not null,c int not null,primary key (a,b))
partition by range (a)
subpartition by hash (a+b)
(partition x1 values less than (1)
 (subpartition x11,
  subpartition x12),
 partition x2 values less than (5)
 (subpartition x21,
  subpartition x22));
end//

call p()//
drop procedure p//
drop table t1//
delimiter ;//

#
# Bug #15447  Partitions: NULL is treated as zero
#

# NULL for RANGE partition
create table t1 (a int,b int,c int,key(a,b))
partition by range (a)
partitions 3
(partition x1 values less than (0) tablespace ts1,
 partition x2 values less than (10) tablespace ts2,
 partition x3 values less than maxvalue tablespace ts3);

insert into t1 values (NULL, 1, 1);
insert into t1 values (0, 1, 1);
insert into t1 values (12, 1, 1);

select partition_name, partition_description, table_rows
from information_schema.partitions where table_schema ='test';
drop table t1;

# NULL for LIST partition
--error ER_MULTIPLE_DEF_CONST_IN_LIST_PART_ERROR
create table t1 (a int,b int, c int)
partition by list(a)
partitions 2
(partition x123 values in (11,12),
 partition x234 values in (1 ,NULL, NULL));

--error ER_MULTIPLE_DEF_CONST_IN_LIST_PART_ERROR
create table t1 (a int,b int, c int)
partition by list(a)
partitions 2
(partition x123 values in (11, NULL),
 partition x234 values in (1 ,NULL));

create table t1 (a int,b int, c int)
partition by list(a)
partitions 2
(partition x123 values in (11, 12),
 partition x234 values in (5, 1));
--error ER_NO_PARTITION_FOR_GIVEN_VALUE
insert into t1 values (NULL,1,1);
drop table t1;

create table t1 (a int,b int, c int)
partition by list(a)
partitions 2
(partition x123 values in (11, 12),
 partition x234 values in (NULL, 1));

insert into t1 values (11,1,6);
insert into t1 values (NULL,1,1);

select partition_name, partition_description, table_rows
from information_schema.partitions where table_schema ='test';
drop table t1;

#
# BUG 17947 Crash with REBUILD PARTITION
#
create table t1 (a int)
partition by list (a)
(partition p0 values in (1));

--error ER_PARSE_ERROR
alter table t1 rebuild partition;

drop table t1;

#
# BUG 15253 Insert that should fail doesn't
#
create table t1 (a int)
partition by list (a)
(partition p0 values in (5));

--error ER_NO_PARTITION_FOR_GIVEN_VALUE
insert into t1 values (0);

drop table t1;

#
# BUG #16370 Subpartitions names not shown in SHOW CREATE TABLE output
#
create table t1 (a int)
partition by range (a) subpartition by hash (a)
(partition p0 values less than (100));

show create table t1;
alter table t1 add partition (partition p1 values less than (200)
(subpartition subpart21));

show create table t1;

drop table t1;

create table t1 (a int)
partition by key (a);

show create table t1;
alter table t1 add partition (partition p1);
show create table t1;

drop table t1;

#
# BUG 15407 Crash with subpartition
#
--error ER_PARSE_ERROR
create table t1 (a int, b int)
partition by range (a)
subpartition by hash(a)
(partition p0 values less than (0) (subpartition sp0),
 partition p1 values less than (1));

--error ER_PARSE_ERROR
create table t1 (a int, b int)
partition by range (a)
subpartition by hash(a)
(partition p0 values less than (0),
 partition p1 values less than (1) (subpartition sp0));

#
# Bug 46354 Crash with subpartition
#
--error ER_PARSE_ERROR
create table t1 (a int, b int)
partition by list (a)
subpartition by hash(a)
(partition p0 values in (0),
 partition p1 values in (1) (subpartition sp0));


#
# BUG 15961 No error when subpartition defined without subpartition by clause
#
--error ER_SUBPARTITION_ERROR
create table t1 (a int)
partition by hash (a)
(partition p0 (subpartition sp0));

#
# Bug 17127 
#
create table t1 (a int)
partition by range (a)
(partition p0 values less than (1));

--error ER_PARTITION_WRONG_VALUES_ERROR
alter table t1 add partition (partition p1 values in (2));
--error ER_PARTITION_REQUIRES_VALUES_ERROR
alter table t1 add partition (partition p1);

drop table t1;

create table t1 (a int)
partition by list (a)
(partition p0 values in (1));

--error ER_PARTITION_WRONG_VALUES_ERROR
alter table t1 add partition (partition p1 values less than (2));
--error ER_PARTITION_REQUIRES_VALUES_ERROR
alter table t1 add partition (partition p1);

drop table t1;

create table t1 (a int)
partition by hash (a)
(partition p0);

--error ER_PARTITION_WRONG_VALUES_ERROR
alter table t1 add partition (partition p1 values less than (2));
--error ER_PARTITION_WRONG_VALUES_ERROR
alter table t1 add partition (partition p1 values in (2));

drop table t1;

#
# BUG 17947 Crash with REBUILD PARTITION
#
create table t1 (a int)
partition by list (a)
(partition p0 values in (1));

--error ER_PARSE_ERROR
alter table t1 rebuild partition;

drop table t1;

#
# Bug #14526: Partitions: indexed searches fail
#
create table t2 (s1 int not null auto_increment, primary key (s1)) partition by list (s1) (partition p1 values in (1),partition p2 values in (2),partition p3 values in (3),partition p4 values in (4));
insert into t2 values (null),(null),(null);
select * from t2;
select * from t2 where s1 < 2;
update t2 set s1 = s1 + 1 order by s1 desc;
select * from t2 where s1 < 3;
select * from t2 where s1 = 2;
drop table t2;

#
# Bug #17497: Partitions: crash if add partition on temporary table
#
--error ER_FEATURE_NOT_SUPPORTED_WITH_PARTITIONING
create temporary table t1 (a int) partition by hash(a);

#
# Bug #17097: Partitions: failing ADD PRIMARY KEY leads to temporary rotten
# metadata,crash
#
create table t1 (a int, b int) partition by list (a)
  (partition p1 values in (1), partition p2 values in (2));
--error ER_UNIQUE_KEY_NEED_ALL_FIELDS_IN_PF
alter table t1 add primary key (b);
show create table t1;
drop table t1;

############################################
#
# Author: Mikael Ronstrom
# Date:   2006-03-01
# Purpose
# Bug 17772: Crash at ALTER TABLE with rename
#            and add column + comment on
#            partitioned table
#
############################################
create table t1 (a int unsigned not null auto_increment primary key)
partition by key(a);
alter table t1 rename t2, add c char(10), comment "no comment";
show create table t2;

drop table t2;

#
# Bug#15336 Partitions: crash if create table as select
#
create table t1 (f1 int) partition by hash (f1) as select 1;
drop table t1;

#
# bug #14350 Partitions: crash if prepared statement
#
prepare stmt1 from 'create table t1 (s1 int) partition by hash (s1)';
execute stmt1;
--error ER_TABLE_EXISTS_ERROR
execute stmt1;
drop table t1;

#
# bug 17290 SP with delete, create and rollback to save point causes MySQLD core
#
delimiter |;
eval CREATE PROCEDURE test.p1(IN i INT)
BEGIN
  DECLARE CONTINUE HANDLER FOR sqlexception BEGIN END;
  DROP TABLE IF EXISTS t1;
  CREATE TABLE t1 (num INT,PRIMARY KEY(num));
  START TRANSACTION;
    INSERT INTO t1 VALUES(i);
    savepoint t1_save;
    INSERT INTO t1 VALUES (14);
    ROLLBACK to savepoint t1_save;
    COMMIT;
END|
delimiter ;|
CALL test.p1(12);
CALL test.p1(13);
drop table t1;
drop procedure test.p1;

#
# Bug 13520: Problem with delimiters in COMMENT DATA DIRECTORY ..
#
CREATE TABLE t1 (a int not null)
partition by key(a)
(partition p0 COMMENT='first partition');
drop table t1;

#
# Bug 13433: Problem with delimited identifiers
#
CREATE TABLE t1 (`a b` int not null)
partition by key(`a b`);
drop table t1;

CREATE TABLE t1 (`a b` int not null)
partition by hash(`a b`);
drop table t1;

#
# Bug#18053 Partitions: crash if null
# Bug#18070 Partitions: wrong result on WHERE ... IS NULL
#
create table t1 (f1 integer) partition by range(f1)
(partition p1 values less than (0), partition p2 values less than (10));
insert into t1 set f1 = null;
select * from t1 where f1 is null;
explain partitions select * from t1 where f1 is null;
drop table t1;

create table t1 (f1 integer) partition by list(f1)
(partition p1 values in (1), partition p2 values in (null));
insert into t1 set f1 = null;
insert into t1 set f1 = 1;
select * from t1 where f1 is null or f1 = 1;
drop table t1;

create table t1 (f1 smallint)
partition by list (f1) (partition p0 values in (null));
insert into t1 values (null);
select * from t1 where f1 is null;
select * from t1 where f1 < 1;
select * from t1 where f1 <= NULL;
select * from t1 where f1 < NULL;
select * from t1 where f1 >= NULL;
select * from t1 where f1 > NULL;
select * from t1 where f1 > 1;
drop table t1;

create table t1 (f1 smallint)
partition by range (f1) (partition p0 values less than (0));
insert into t1 values (null);
select * from t1 where f1 is null;
drop table t1;

create table t1 (f1 integer) partition by list(f1)
(
 partition p1 values in (1),
 partition p2 values in (NULL),
 partition p3 values in (2),
 partition p4 values in (3),
 partition p5 values in (4)
);

insert into t1 values (1),(2),(3),(4),(null);
select * from t1 where f1 < 3;
explain partitions select * from t1 where f1 < 3;
select * from t1 where f1 is null;
explain partitions select * from t1 where f1 is null;
drop table t1;

create table t1 (f1 int) partition by list(f1 div 2)
(
 partition p1 values in (1),
 partition p2 values in (NULL),
 partition p3 values in (2),
 partition p4 values in (3),
 partition p5 values in (4)
);

insert into t1 values (2),(4),(6),(8),(null);
select * from t1 where f1 < 3;
explain partitions select * from t1 where f1 < 3;
select * from t1 where f1 is null;
explain partitions select * from t1 where f1 is null;
drop table t1;

create table t1 (a int) partition by LIST(a) (
  partition pn values in (NULL),
  partition p0 values in (0),
  partition p1 values in (1),
  partition p2 values in (2)
);
insert into t1 values (NULL),(0),(1),(2);
select * from t1 where a is null or a < 2;
explain partitions select * from t1 where a is null or a < 2;
select * from t1 where a is null or a < 0 or a > 1;
explain partitions select * from t1 where a is null or a < 0 or a > 1;
drop table t1;

#
#Bug# 17631 SHOW TABLE STATUS reports wrong engine
#
CREATE TABLE t1 (id INT NOT NULL PRIMARY KEY, name VARCHAR(20)) 
ENGINE=MyISAM DEFAULT CHARSET=latin1
PARTITION BY RANGE(id)
(PARTITION p0  VALUES LESS THAN (10) ENGINE = MyISAM,
PARTITION p1 VALUES LESS THAN (20) ENGINE = MyISAM,
PARTITION p2 VALUES LESS THAN (30) ENGINE = MyISAM);
--replace_column 6 0 7 0 8 0 9 0 12 NULL 13 NULL 14 NULL
SHOW TABLE STATUS;
DROP TABLE t1;

#
#BUG 16002 Erroneus handling of unsigned partition functions
#
--error ER_PARTITION_CONST_DOMAIN_ERROR
create table t1 (a bigint unsigned)
partition by list (a)
(partition p0 values in (0-1));

create table t1 (a bigint unsigned)
partition by range (a)
(partition p0 values less than (10));

--error ER_NO_PARTITION_FOR_GIVEN_VALUE
insert into t1 values (0xFFFFFFFFFFFFFFFF);

drop table t1;

#
#BUG 18750 Problems with partition names
#
create table t1 (a int)
partition by list (a)
(partition `s1 s2` values in (0));
drop table t1;

create table t1 (a int)
partition by list (a)
(partition `7` values in (0));
drop table t1;

--error ER_WRONG_PARTITION_NAME
create table t1 (a int)
partition by list (a)
(partition `s1 s2 ` values in (0));

--error ER_WRONG_PARTITION_NAME
create table t1 (a int)
partition by list (a)
subpartition by hash (a)
(partition p1 values in (0) (subpartition `p1 p2 `));

#
# BUG 18752 SHOW CREATE TABLE doesn't show NULL value in SHOW CREATE TABLE
#
CREATE TABLE t1 (a int)
PARTITION BY LIST (a)
(PARTITION p0 VALUES IN (NULL));
SHOW CREATE TABLE t1;
DROP TABLE t1;

--error ER_NULL_IN_VALUES_LESS_THAN
CREATE TABLE t1 (a int)
PARTITION BY RANGE(a)
(PARTITION p0 VALUES LESS THAN (NULL));

#
# Bug#18753 Partitions: auto_increment fails
#
create table t1 (s1 int auto_increment primary key)
partition by list (s1)
(partition p1 values in (1),
 partition p2 values in (2),
 partition p3 values in (3));
insert into t1 values (null);
insert into t1 values (null);
insert into t1 values (null);
select auto_increment from information_schema.tables where table_name='t1';
select * from t1;
drop table t1;

#
# BUG 19140 Partitions: Create index for partitioned table crashes
#
create table t1 (a int) engine=memory
partition by key(a);
insert into t1 values (1);
create index inx1 on t1(a);
drop table t1;

#
# Bug 19695 Partitions: SHOW CREATE TABLE shows table options even when it
#                       shouldn't
#
create table t1 (a int)
PARTITION BY KEY (a)
(PARTITION p0);
set session sql_mode='no_table_options';
show create table t1;
set session sql_mode='';
drop table t1;

#
# BUG 19304 Partitions: MERGE handler not allowed in partitioned tables
#
--error ER_PARTITION_MERGE_ERROR
create table t1 (a int)
partition by key (a)
(partition p0 engine = MERGE);

#
# BUG 19062 Partition clause ignored if CREATE TABLE ... AS SELECT ...;
#
create table t1 (a varchar(1))
partition by key (a)
as select 'a';

show create table t1;
drop table t1;

#
# BUG 19501 Partitions: SHOW TABLE STATUS shows wrong Data_free
#
CREATE TABLE t1 (a int) ENGINE = MYISAM PARTITION BY KEY(a);
INSERT into t1 values (1), (2);
--replace_column 9 0 12 NULL 13 NULL 14 NULL
SHOW TABLE STATUS;
DELETE from t1 where a = 1;
--replace_column 9 0 12 NULL 13 NULL 14 NULL
SHOW TABLE STATUS;
ALTER TABLE t1 OPTIMIZE PARTITION p0;
--replace_column 12 NULL 13 NULL 14 NULL
SHOW TABLE STATUS;
DROP TABLE t1;

#
# BUG 19502: ENABLE/DISABLE Keys don't work for partitioned tables
#
CREATE TABLE t1 (a int, index(a)) PARTITION BY KEY(a);
ALTER TABLE t1 DISABLE KEYS;
ALTER TABLE t1 ENABLE KEYS;
DROP TABLE t1;

#
# Bug 17455 Partitions: Wrong message and error when using Repair/Optimize
#                       table on partitioned table
# (added check/analyze for gcov of Bug#20129)
create table t1 (a int)
engine=MEMORY
partition by key (a);

REPAIR TABLE t1;
OPTIMIZE TABLE t1;
CHECK TABLE t1;
ANALYZE TABLE t1;

drop table t1;

#
#BUG 17138 Problem with stored procedure and analyze partition
#
--disable_warnings
drop procedure if exists mysqltest_1;
--enable_warnings

create table t1 (a int)
partition by list (a)
(partition p0 values in (0));

insert into t1 values (0);
delimiter //;

create procedure mysqltest_1 ()
begin
  begin
    declare continue handler for sqlexception begin end;
    update ignore t1 set a = 1 where a = 0;
  end;
  prepare stmt1 from 'alter table t1';
  execute stmt1;
end//

call mysqltest_1()//
delimiter ;//
drop table t1;
drop procedure mysqltest_1;

#
# Bug 20583 Partitions: Crash using index_last
#
create table t1 (a int, index(a))
partition by hash(a);
insert into t1 values (1),(2);
select * from t1 ORDER BY a DESC;
drop table t1;

#
# Bug 21388: Bigint fails to find record
#
create table t1 (a bigint unsigned not null, primary key(a))
engine = myisam
partition by key (a)
partitions 10;

show create table t1;
insert into t1 values (18446744073709551615), (0xFFFFFFFFFFFFFFFE),
(18446744073709551613), (18446744073709551612);
select * from t1;
select * from t1 where a = 18446744073709551615;
delete from t1 where a = 18446744073709551615;
select * from t1;
drop table t1;

#
# Bug 24502 reorganize partition closes connection
#
CREATE TABLE t1 (
  num int(11) NOT NULL, cs int(11) NOT NULL)
PARTITION BY RANGE (num) SUBPARTITION BY HASH (
cs) SUBPARTITIONS 2 (PARTITION p_X VALUES LESS THAN MAXVALUE);

ALTER TABLE t1 
REORGANIZE PARTITION p_X INTO ( 
    PARTITION p_100 VALUES LESS THAN (100), 
    PARTITION p_X VALUES LESS THAN MAXVALUE 
    );

drop table t1;

#
# Bug #24186 (nested query across partitions returns fewer records)
#

CREATE TABLE t2 (
  taken datetime NOT NULL DEFAULT '0000-00-00 00:00:00',
  id int(11) NOT NULL DEFAULT '0',
  PRIMARY KEY (id,taken),
  KEY taken (taken)
) ENGINE=MyISAM DEFAULT CHARSET=latin1;

INSERT INTO t2 VALUES 
('2006-09-27 21:50:01',16421),
('2006-10-02 21:50:01',16421),
('2006-09-27 21:50:01',19092),
('2006-09-28 21:50:01',19092),
('2006-09-29 21:50:01',19092),
('2006-09-30 21:50:01',19092),
('2006-10-01 21:50:01',19092),
('2006-10-02 21:50:01',19092),
('2006-09-27 21:50:01',22589),
('2006-09-29 21:50:01',22589);

CREATE TABLE t1 (
  id int(8) NOT NULL,
  PRIMARY KEY (id)
) ENGINE=MyISAM DEFAULT CHARSET=latin1;

INSERT INTO t1 VALUES 
(16421),
(19092),
(22589);

CREATE TABLE t4 (
  taken datetime NOT NULL DEFAULT '0000-00-00 00:00:00',
  id int(11) NOT NULL DEFAULT '0',
  PRIMARY KEY (id,taken),
  KEY taken (taken)
) ENGINE=MyISAM DEFAULT CHARSET=latin1 
PARTITION BY RANGE (to_days(taken)) 
(
PARTITION p01 VALUES LESS THAN (732920) , 
PARTITION p02 VALUES LESS THAN (732950) , 
PARTITION p03 VALUES LESS THAN MAXVALUE ) ;

INSERT INTO t4 select * from t2;

set @f_date='2006-09-28';
set @t_date='2006-10-02';

SELECT t1.id AS MyISAM_part
FROM t1
WHERE t1.id IN (
    SELECT distinct id
    FROM t4
    WHERE taken BETWEEN @f_date AND date_add(@t_date, INTERVAL 1 DAY))
ORDER BY t1.id;

drop table t1, t2, t4;

CREATE TABLE t1 (
  taken datetime NOT NULL DEFAULT '0000-00-00 00:00:00',
  id int(11) NOT NULL DEFAULT '0',
  status varchar(20) NOT NULL DEFAULT '',
  PRIMARY KEY (id,taken)
) ENGINE=MyISAM DEFAULT CHARSET=latin1
PARTITION BY RANGE (to_days(taken))
(
PARTITION p15 VALUES LESS THAN (732950) ,
PARTITION p16 VALUES LESS THAN MAXVALUE ) ;


INSERT INTO t1 VALUES
('2006-09-27 21:50:01',22589,'Open'),
('2006-09-29 21:50:01',22589,'Verified');

DROP TABLE IF EXISTS t2;
CREATE TABLE t2 (
  id int(8) NOT NULL,
  severity tinyint(4) NOT NULL DEFAULT '0',
  priority tinyint(4) NOT NULL DEFAULT '0',
  status varchar(20) DEFAULT NULL,
  alien tinyint(4) NOT NULL
) ENGINE=MyISAM DEFAULT CHARSET=latin1;

INSERT INTO t2 VALUES
(22589,1,1,'Need Feedback',0);

SELECT t2.id FROM t2 WHERE t2.id IN (SELECT id FROM t1 WHERE status = 'Verified');

drop table t1, t2;

#
# Bug #27123 partition + on duplicate key update + varchar = Can't find record in <table> 
#
create table t1 (c1 varchar(255),c2 tinyint,primary key(c1))
   partition by key (c1) partitions 10 ;
insert into t1 values ('aaa','1') on duplicate key update c2 = c2 + 1;
insert into t1 values ('aaa','1') on duplicate key update c2 = c2 + 1;
select * from t1;
drop table t1;

#
# Bug #28005 Partitions: can't use -9223372036854775808 
#

create table t1 (s1 bigint) partition by list (s1) (partition p1 values in (-9223372036854775808));
drop table t1;

#
# Bug #28806: Running SHOW TABLE STATUS during high INSERT load crashes server
#
create table t1(a int auto_increment, b int, primary key (b, a)) 
  partition by hash(b) partitions 2;
insert into t1 values (null, 1);
--replace_column 9 0 12 NULL 13 NULL 14 NULL
show table status;
drop table t1;

create table t1(a int auto_increment primary key)
  partition by key(a) partitions 2;
insert into t1 values (null), (null), (null);
--replace_column 9 0 12 NULL 13 NULL 14 NULL
show table status;
drop table t1;
# Bug #28488: Incorrect information in file: './test/t1_test#.frm'
#

CREATE TABLE t1(a INT NOT NULL, b TINYBLOB, KEY(a))
  PARTITION BY RANGE(a) ( PARTITION p0 VALUES LESS THAN (32));
INSERT INTO t1 VALUES (1, REPEAT('a', 10));
INSERT INTO t1 SELECT a + 1, b FROM t1;
INSERT INTO t1 SELECT a + 2, b FROM t1;
INSERT INTO t1 SELECT a + 4, b FROM t1;
INSERT INTO t1 SELECT a + 8, b FROM t1;

ALTER TABLE t1 ADD PARTITION (PARTITION p1 VALUES LESS THAN (64));
ALTER TABLE t1 DROP PARTITION p1;

DROP TABLE t1;

#
# Bug #30484: Partitions: crash with self-referencing trigger
#

create table t (s1 int) engine=myisam partition by key (s1);
create trigger t_ad after delete on t for each row insert into t values (old.s1);
insert into t values (1);
drop table t;

#
# Bug #27084 partitioning by list seems failing when using case 
# BUG #18198: Case no longer supported, test case removed
#

create table t2 (b int);
--error ER_BAD_FIELD_ERROR
create table t1 (b int)
PARTITION BY RANGE (t2.b) (
  PARTITION p1 VALUES LESS THAN (10),
  PARTITION p2 VALUES LESS THAN (20)
) select * from t2;
create table t1 (a int)
PARTITION BY RANGE (b) (
  PARTITION p1 VALUES LESS THAN (10),
  PARTITION p2 VALUES LESS THAN (20)
) select * from t2;
show create table t1;
drop table t1, t2;

#
# Bug #32067 Partitions: crash with timestamp column
#  this bug occurs randomly on some UPDATE statement
#  with the '1032: Can't find record in 't1'' error

create table t1
 (s1 timestamp on update current_timestamp, s2 int)
 partition by key(s1) partitions 3;

insert into t1 values (null,null);
--disable_query_log
begin;
let $cnt= 1000;
while ($cnt)
{
  update t1 set s2 = 1;
  update t1 set s2 = 2;
  dec $cnt;
}
commit;
--enable_query_log

drop table t1;

#
# BUG#32772: partition crash 1: enum column
#
# Note that month(int_col) is disallowed after bug#54483.
create table t1 (
  c0 int,
  c1 bigint,
  c2 set('sweet'),
  key (c2,c1,c0), 
  key(c0)
) engine=myisam partition by hash (c0) partitions 5;

--disable_warnings
insert ignore into t1 set c0 = -6502262, c1 = 3992917, c2 = 35019;
insert ignore into t1 set c0 = 241221, c1 = -6862346, c2 = 56644;
--enable_warnings
# This must not fail assert:
select c1 from t1 group by (select c0 from t1 limit 1);
drop table t1;

# Bug #30495: optimize table t1,t2,t3 extended errors
# (added more maintenace commands for Bug#20129
CREATE TABLE t1(a int)
PARTITION BY RANGE (a) (
  PARTITION p1 VALUES LESS THAN (10),
  PARTITION p2 VALUES LESS THAN (20)
);
--error ER_PARSE_ERROR
ALTER TABLE t1 OPTIMIZE PARTITION p1 EXTENDED;
--error ER_PARSE_ERROR
ALTER TABLE t1 ANALYZE PARTITION p1 EXTENDED;
ALTER TABLE t1 ANALYZE PARTITION p1;
ALTER TABLE t1 CHECK PARTITION p1;
ALTER TABLE t1 REPAIR PARTITION p1;
ALTER TABLE t1 OPTIMIZE PARTITION p1;
DROP TABLE t1;

#
# Bug #29258: Partitions: search fails for maximum unsigned bigint
#
CREATE TABLE t1 (s1 BIGINT UNSIGNED)
  PARTITION BY RANGE (s1) (
  PARTITION p0 VALUES LESS THAN (0), 
  PARTITION p1 VALUES LESS THAN (1), 
  PARTITION p2 VALUES LESS THAN (18446744073709551615)
);
INSERT INTO t1 VALUES (0), (18446744073709551614);
--error ER_NO_PARTITION_FOR_GIVEN_VALUE
INSERT INTO t1 VALUES (18446744073709551615);
DROP TABLE t1;

CREATE TABLE t1 (s1 BIGINT UNSIGNED)
 PARTITION BY RANGE (s1) (
  PARTITION p0 VALUES LESS THAN (0),
  PARTITION p1 VALUES LESS THAN (1),
  PARTITION p2 VALUES LESS THAN (18446744073709551614),
  PARTITION p3 VALUES LESS THAN MAXVALUE
);
INSERT INTO t1 VALUES (-1), (0), (18446744073709551613), 
  (18446744073709551614), (18446744073709551615);
SELECT * FROM t1;
SELECT * FROM t1 WHERE s1 = 0;
SELECT * FROM t1 WHERE s1 = 18446744073709551614;
SELECT * FROM t1 WHERE s1 = 18446744073709551615;
DROP TABLE t1;

CREATE TABLE t1 (s1 BIGINT UNSIGNED)  
 PARTITION BY RANGE (s1) (
  PARTITION p0 VALUES LESS THAN (0),
  PARTITION p1 VALUES LESS THAN (1),
  PARTITION p2 VALUES LESS THAN (18446744073709551615),
  PARTITION p3 VALUES LESS THAN MAXVALUE
);
DROP TABLE t1;

#
# Bug #31890 Partitions: ORDER BY DESC in InnoDB not working
#

CREATE TABLE t1
(int_column INT, char_column CHAR(5),
PRIMARY KEY(char_column,int_column))
PARTITION BY KEY(char_column,int_column)
PARTITIONS 101;
INSERT INTO t1 (int_column, char_column) VALUES
(      39868 ,'zZZRW'),       
(     545592 ,'zZzSD'),       
(       4936 ,'zzzsT'),       
(       9274 ,'ZzZSX'),       
(     970185 ,'ZZzTN'),       
(     786036 ,'zZzTO'),       
(      37240 ,'zZzTv'),       
(     313801 ,'zzzUM'),       
(     782427 ,'ZZZva'),       
(     907955 ,'zZZvP'),       
(     453491 ,'zzZWV'),       
(     756594 ,'ZZZXU'),       
(     718061 ,'ZZzZH');       
SELECT * FROM t1 ORDER BY char_column DESC;
DROP TABLE t1;

#
# Bug #32247 Test reports wrong value of "AUTO_INCREMENT" (on a partitioned InnoDB table)
#

CREATE TABLE t1(id MEDIUMINT NOT NULL AUTO_INCREMENT,
                user CHAR(25), PRIMARY KEY(id))
                   PARTITION BY RANGE(id)
                   SUBPARTITION BY hash(id) subpartitions 2
                   (PARTITION pa1 values less than (10),
                    PARTITION pa2 values less than (20),
                    PARTITION pa11 values less than MAXVALUE);
--disable_query_log
let $n= 15;
begin;
while ($n)
{
  insert into t1 (user) values ('mysql');
  dec $n;
}
commit;
--enable_query_log
show create table t1;
drop table t1;

#
# Bug #38272 timestamps fields incorrectly defaulted on update accross partitions.
#

CREATE TABLE  t1 (
  `ID` bigint(20) NOT NULL AUTO_INCREMENT,
  `createdDate` TIMESTAMP NOT NULL DEFAULT CURRENT_TIMESTAMP,
  `number` int,
  PRIMARY KEY (`ID`, number)
)
PARTITION BY RANGE (number) (
    PARTITION p0 VALUES LESS THAN (6),
    PARTITION p1 VALUES LESS THAN (11)
);

create table t2 (
  `ID` bigint(20),
  `createdDate` TIMESTAMP,
  `number` int
);

INSERT INTO t1 SET number=1;
insert into t2 select * from t1;
SELECT SLEEP(1);
UPDATE t1 SET number=6;
select count(*) from t1, t2 where t1.createdDate = t2.createdDate;

drop table t1, t2;

#
# Bug #38083 Error-causing row inserted into partitioned table despite error
#
SET @orig_sql_mode = @@SQL_MODE;
SET SQL_MODE='STRICT_ALL_TABLES,ERROR_FOR_DIVISION_BY_ZERO';
CREATE TABLE t1 (c1 INT)
       PARTITION BY LIST(1 DIV c1) (
       PARTITION p0 VALUES IN (NULL),
       PARTITION p1 VALUES IN (1)
     );
 
-- error ER_DIVISION_BY_ZERO
INSERT INTO t1 VALUES (0);
SELECT * FROM t1;
TRUNCATE t1;
-- error ER_DIVISION_BY_ZERO
INSERT INTO t1 VALUES (NULL), (0), (1), (2);
SELECT * FROM t1;
DROP TABLE t1;
SET SQL_MODE= @orig_sql_mode;



#
# Bug #38005 Partitions: error with insert select
#

create table t1 (s1 int) partition by hash(s1) partitions 2;
create index i on t1 (s1);
insert into t1 values (1);
insert into t1 select s1 from t1;
insert into t1 select s1 from t1;
insert into t1 select s1 from t1 order by s1 desc;
select * from t1;
drop table t1;

create table t1 (s1 int) partition by range(s1) 
        (partition pa1 values less than (10),
         partition pa2 values less than MAXVALUE);
create index i on t1 (s1);
insert into t1 values (1);
insert into t1 select s1 from t1;
insert into t1 select s1 from t1;
insert into t1 select s1 from t1 order by s1 desc;
select * from t1;
drop table t1;

create table t1 (s1 int) partition by range(s1) 
        (partition pa1 values less than (10),
         partition pa2 values less than MAXVALUE);
create index i on t1 (s1);
insert into t1 values (20);
insert into t1 select s1 from t1;
insert into t1 select s1 from t1;
insert into t1 select s1 from t1 order by s1 desc;
select * from t1;
drop table t1;

create table t1 (s1 int) partition by range(s1) 
        (partition pa1 values less than (10),
         partition pa2 values less than MAXVALUE);
create index i on t1 (s1);
insert into t1 values (1), (2), (3), (4), (5), (6), (7), (8);
insert into t1 select s1 from t1;
insert into t1 select s1 from t1;
insert into t1 select s1 from t1;
insert into t1 select s1 from t1;
insert into t1 select s1 from t1 order by s1 desc;
insert into t1 select s1 from t1 where s1=3;
select count(*) from t1;
drop table t1;


--echo #
--echo # Bug#42944: partition not pruned correctly
--echo #
CREATE TABLE t1 (a int) PARTITION BY RANGE (a)
  (PARTITION p0 VALUES LESS THAN (100),
   PARTITION p1 VALUES LESS THAN (200),
   PARTITION p2 VALUES LESS THAN (300),
   PARTITION p3 VALUES LESS THAN MAXVALUE);
INSERT INTO t1 VALUES (10), (100), (200), (300), (400);
EXPLAIN PARTITIONS SELECT * FROM t1 WHERE a>=200;
DROP TABLE t1;

#
# Bug#44821: select distinct on partitioned table returns wrong results
#
CREATE TABLE t1 ( a INT, b INT, c INT, KEY bc(b, c) )
PARTITION BY KEY (a, b) PARTITIONS 3
;

INSERT INTO t1 VALUES
(17, 1, -8),
(3,  1, -7),
(23, 1, -6),
(22, 1, -5),
(11, 1, -4),
(21, 1, -3),
(19, 1, -2),
(30, 1, -1),

(20, 1, 1),
(16, 1, 2),
(18, 1, 3),
(9,  1, 4),
(15, 1, 5),
(28, 1, 6),
(29, 1, 7),
(25, 1, 8),
(10, 1, 9),
(13, 1, 10),
(27, 1, 11),
(24, 1, 12),
(12, 1, 13),
(26, 1, 14),
(14, 1, 15)
;

SELECT b, c FROM t1 WHERE b = 1 GROUP BY b, c;

EXPLAIN
SELECT b, c FROM t1 WHERE b = 1 GROUP BY b, c;

EXPLAIN
SELECT b, c FROM t1 WHERE b = 1 or b=2 GROUP BY b, c;

DROP TABLE t1;

--echo #
--echo # Bug #45807: crash accessing partitioned table and sql_mode 
--echo #   contains ONLY_FULL_GROUP_BY
--echo # Bug#46923: select count(*) from partitioned table fails with
--echo # ONLY_FULL_GROUP_BY
--echo #

SET SESSION SQL_MODE='ONLY_FULL_GROUP_BY';
CREATE TABLE t1(id INT,KEY(id)) ENGINE=MYISAM 
  PARTITION BY HASH(id) PARTITIONS 2;
SELECT COUNT(*) FROM t1;
DROP TABLE t1;
SET SESSION SQL_MODE=DEFAULT;

# This testcase is commented due to the Bug #46853
# Should be uncommented after fixing Bug #46853
#--echo #
#--echo # BUG#45816 - assertion failure with index containing double 
#--echo #             column on partitioned table
#--echo #
#
#CREATE TABLE t1 (
#  a INT DEFAULT NULL,
#  b DOUBLE DEFAULT NULL,
#  c INT DEFAULT NULL,
#  KEY idx2(b,a)
#) PARTITION BY HASH(c) PARTITIONS 3;
#
#INSERT INTO t1 VALUES (6,8,9);
#INSERT INTO t1 VALUES (6,8,10);
#
#SELECT  1 FROM t1 JOIN t1 AS t2 USING (a) FOR UPDATE;
#
#DROP TABLE t1;

--echo #
--echo # Bug#46198: Hang after failed ALTER TABLE on partitioned table.
--echo #

--disable_warnings
DROP TABLE IF EXISTS t1;
--enable_warnings

#
# Case 1.
#

CREATE TABLE t1 (s1 INT PRIMARY KEY) PARTITION BY HASH(s1);

LOCK TABLES t1 WRITE, t1 b READ;

UNLOCK TABLES;

--error ER_ONLY_ON_RANGE_LIST_PARTITION
ALTER TABLE t1 DROP PARTITION p1;

# The SELECT below used to hang in tdc_wait_for_old_versions().
SELECT * FROM t1;

DROP TABLE t1;

#
# Case 2.
#

CREATE TABLE t1 (s1 VARCHAR(5) PRIMARY KEY) PARTITION BY KEY(s1);

LOCK TABLES t1 WRITE, t1 b READ;

UNLOCK TABLES;

--error ER_UNIQUE_KEY_NEED_ALL_FIELDS_IN_PF
ALTER TABLE t1 ADD COLUMN (s3 VARCHAR(5) UNIQUE);

# The SELECT below used to hang in tdc_wait_for_old_versions().
SELECT * FROM t1;

DROP TABLE t1;

--echo #
--echo # BUG#51868 - crash with myisam_use_mmap and partitioned myisam tables
--echo #
SET GLOBAL myisam_use_mmap=1;
CREATE TABLE t1(a INT) PARTITION BY HASH(a) PARTITIONS 1;
INSERT INTO t1 VALUES(0);
FLUSH TABLE t1;
TRUNCATE TABLE t1;
INSERT INTO t1 VALUES(0);
DROP TABLE t1;
SET GLOBAL myisam_use_mmap=default;

--echo #
--echo # Bug#13580775 ASSERTION FAILED: RECORD_LENGTH == M_RECORD_LENGTH,
--echo # FILE FILESORT_UTILS.CC
--echo #

CREATE TABLE t1 (
  a INT PRIMARY KEY,
  b INT,
  c CHAR(1),
  d INT,
  KEY (c,d)
) PARTITION BY KEY () PARTITIONS 1;

INSERT INTO t1 VALUES (1,1,'a',1), (2,2,'a',1);

SELECT 1 FROM t1 WHERE 1 IN
(SELECT  group_concat(b)
 FROM t1
 WHERE c > geomfromtext('point(1 1)')
 GROUP BY b
);

DROP TABLE t1;

--echo #
--echo # Bug#13011410 CRASH IN FILESORT CODE WITH GROUP BY/ROLLUP
--echo #

CREATE TABLE t1 (
  a INT,
  b MEDIUMINT,
  c VARCHAR(300) CHARACTER SET hp8 COLLATE hp8_bin,
  PRIMARY KEY (a,c(299))) 
ENGINE=myisam
PARTITION BY LINEAR KEY () PARTITIONS 2;

INSERT INTO t1 VALUES (1,2,'test'), (2,3,'hi'), (4,5,'bye');
--error ER_ILLEGAL_PARAMETER_DATA_TYPES2_FOR_OPERATION
SELECT 1 FROM t1 WHERE b < SOME
( SELECT 1 FROM t1 WHERE a >= 1
  GROUP BY b WITH ROLLUP
  HAVING b > geomfromtext("")
);

DROP TABLE t1;

--echo
--echo MDEV-612  Valgrind error in  ha_maria::check_if_incompatible_data
--echo

CREATE TABLE t1 (a INT, b INT, KEY(a)) ENGINE=Aria PARTITION BY KEY(a) PARTITIONS 2;
ALTER TABLE t1 ADD KEY (b);
drop table t1;

--echo End of 5.1 tests

--echo #
--echo # BUG#55385: UPDATE statement throws an error, but still updates
--echo #            the table entries

CREATE TABLE t1_part (
  partkey int,
  nokey int
) PARTITION BY LINEAR HASH(partkey) PARTITIONS 3;

INSERT INTO t1_part VALUES (1, 1) , (10, 10);
CREATE VIEW v1 AS SELECT * FROM t1_part;

--echo
--echo # Should be (1,1),(10,10)
SELECT * FROM t1_part;

--echo
--echo # Case 1
--echo # Update is refused because partitioning key is updated
--error ER_MULTI_UPDATE_KEY_CONFLICT
UPDATE t1_part AS A NATURAL JOIN t1_part B SET A.partkey = 2, B.nokey = 3;
--error ER_MULTI_UPDATE_KEY_CONFLICT
UPDATE t1_part AS A NATURAL JOIN t1_part B SET A.nokey = 2, B.partkey = 3;

--echo
--echo # Case 2
--echo # Like 1, but partition accessed through a view
--error ER_MULTI_UPDATE_KEY_CONFLICT
UPDATE t1_part AS A NATURAL JOIN v1 as B SET A.nokey = 2 , B.partkey = 3;
--error ER_MULTI_UPDATE_KEY_CONFLICT
UPDATE v1 AS A NATURAL JOIN t1_part as B SET A.nokey = 2 , B.partkey = 3;

--echo
--echo # Should be (1,1),(10,10)
SELECT * FROM t1_part;

--echo
--echo # Case 3
--echo # Update is accepted because partitioning key is not updated
UPDATE t1_part AS A NATURAL JOIN t1_part B SET A.nokey = 2 , B.nokey = 3;

--echo
--echo # Should be (1,3),(10,3)
SELECT * FROM t1_part;

--echo
# Cleanup
DROP VIEW v1;
DROP TABLE t1_part;

--echo #
--echo # BUG#598247: partition.test produces valgrind errors in 5.3-based branches
--echo #
CREATE TABLE t1 (
  a INT DEFAULT NULL,
  b DOUBLE DEFAULT NULL,
  c INT DEFAULT NULL,
  KEY idx2(b,a)
) engine=myisam PARTITION BY HASH(c) PARTITIONS 3;

INSERT INTO t1 VALUES (6,8,9);
INSERT INTO t1 VALUES (6,8,10);

SELECT 1 FROM t1 JOIN t1 AS t2 USING (a);

drop table t1;

--echo #
--echo # LP BUG#1001117 Crash on a simple select that uses a temptable view
--echo # MySQL Bug #12330344 Crash and/or valgrind errors in free_io_cache with join, view,
--echo # partitioned table
--echo #

CREATE TABLE t1(a INT PRIMARY KEY) PARTITION BY LINEAR KEY (a);
CREATE ALGORITHM=TEMPTABLE VIEW vtmp AS
SELECT 1 FROM t1 AS t1_0 JOIN t1 ON t1_0.a LIKE (SELECT 1 FROM t1);
SELECT * FROM vtmp;
DROP VIEW vtmp;
DROP TABLE t1;

--echo #
--echo # MDEV-365 "Got assertion when doing alter table on a partition"
--echo #

CREATE TABLE t1 ( i INT ) ENGINE=Aria PARTITION BY HASH(i) PARTITIONS 2;
INSERT INTO t1 VALUES (1),(2),(2),(3),(4);
ALTER TABLE t1 ADD PARTITION PARTITIONS 2;
SELECT * from t1 order by i;
DROP TABLE t1;

--echo #
--echo # MDEV-5555: Incorrect index_merge on BTREE indices
--echo #

CREATE TABLE t1 (
  id bigint(20) unsigned NOT NULL,
  id2 bigint(20) unsigned NOT NULL,
  dob date DEFAULT NULL,
  address char(100) DEFAULT NULL,
  city char(35) DEFAULT NULL,
  hours_worked_per_week smallint(5) unsigned DEFAULT NULL,
  weeks_worked_last_year tinyint(3) unsigned DEFAULT NULL,
  KEY dob (dob),
  KEY address (address),
  KEY city (city),
  KEY hours_worked_per_week (hours_worked_per_week),
  KEY weeks_worked_last_year (weeks_worked_last_year)
) ENGINE=MyISAM DEFAULT CHARSET=latin1
PARTITION BY KEY (id) PARTITIONS 5;

--echo # Insert some rows 
--disable_query_log
INSERT INTO t1 VALUES (123,123,'2001-04-14','address123','city123',40,51),
(127,127,'1977-03-30','address127','city127',0,0), 
(131,131,'1985-07-29','address131','city131',50,52),
(135,135,'1997-01-20','address135','city135',0,0),
(139,139,'1963-04-27','address139','city139',27,52),
(143,143,'1979-01-28','address143','city143',40,52),
(147,147,'1985-08-28','address147','city147',0,0),
(151,151,'1997-01-24','address151','city151',40,52),
(156,156,'1975-02-19','address156','city156',46,52),
(158,158,'1996-07-06','address158','city158',46,8),
(164,164,'1925-12-30','address164','city164',0,0),
(166,166,'2010-12-30','address166','city166',0,0),
(172,172,'1996-08-15','address172','city172',0,0),
(174,174,'2008-05-20','address174','city174',40,52),
(180,180,'1969-09-05','address180','city180',25,52),
(182,182,'1977-08-11','address182','city182',40,8),
(188,188,'2012-03-29','address188','city188',0,0),
(190,190,'1978-02-19','address190','city190',0,0),
(215,215,'1982-02-07','address215','city215',40,36),
(223,223,'2005-02-11','address223','city223',55,52),
(247,247,'2005-07-02','address247','city247',30,51),
(255,255,'1997-08-15','address255','city255',0,0),
(2,2,'1973-05-05','address2','city2',25,52),
(4,4,'2012-07-21','address4','city4',40,12),
(6,6,'1982-07-15','address6','city6',0,0),
(8,8,'1979-02-16','address8','city8',0,0),
(10,10,'1955-10-06','address10','city10',60,52),
(12,12,'1977-08-09','address12','city12',40,52),
(14,14,'2005-03-28','address14','city14',0,0),
(16,16,'1949-11-07','address16','city16',40,52),
(18,18,'2012-01-04','address18','city18',0,0),
(20,20,'2011-01-23','address20','city20',0,0),
(22,22,'1954-10-14','address22','city22',20,52),
(24,24,'2010-01-22','address24','city24',0,0),
(26,26,'1999-08-15','address26','city26',0,0),
(28,28,'1964-07-05','address28','city28',10,20),
(30,30,'2004-10-13','address30','city30',0,0),
(32,32,'2007-06-08','address32','city32',0,0),
(34,34,'1977-02-23','address34','city34',40,52),
(36,36,'2007-06-11','address36','city36',75,52),
(38,38,'1932-04-12','address38','city38',0,0),
(40,40,'1968-11-16','address40','city40',0,0),
(42,42,'1996-10-01','address42','city42',38,52),
(44,44,'1977-08-23','address44','city44',18,6),
(46,46,'1978-11-23','address46','city46',0,0),
(48,48,'1998-02-27','address48','city48',0,0),
(50,50,'1923-09-08','address50','city50',40,52),
(52,52,'1964-09-09','address52','city52',0,0),
(55,55,'2001-01-27','address55','city55',40,40),
(56,56,'1938-08-28','address56','city56',48,52),
(59,59,'1967-12-19','address59','city59',40,52),
(60,60,'1969-06-30','address60','city60',40,46),
(63,63,'2002-04-05','address63','city63',0,0),
(64,64,'1972-11-21','address64','city64',48,52),
(67,67,'1988-04-04','address67','city67',0,0),
(68,68,'1964-07-14','address68','city68',4,16),
(71,71,'1998-03-09','address71','city71',0,0),
(72,72,'1960-10-28','address72','city72',35,52),
(75,75,'1968-04-14','address75','city75',40,52),
(76,76,'1977-05-13','address76','city76',0,0),
(79,79,'1982-12-19','address79','city79',0,0),
(80,80,'1966-01-07','address80','city80',15,12),
(83,83,'1947-02-09','address83','city83',10,18),
(84,84,'1976-06-23','address84','city84',40,52),
(87,87,'2000-10-24','address87','city87',25,4),
(88,88,'2002-05-23','address88','city88',20,52),
(91,91,'2000-11-28','address91','city91',60,52),
(92,92,'1965-07-17','address92','city92',40,52),
(95,95,'1977-09-16','address95','city95',30,52),
(96,96,'1994-09-26','address96','city96',0,0),
(99,99,'2008-02-19','address99','city99',0,0),
(100,100,'1953-01-07','address100','city100',0,0),
(103,103,'2010-12-29','address103','city103',0,0),
(104,104,'1990-12-03','address104','city104',40,52),
(107,107,'2003-10-27','address107','city107',0,0),
(108,108,'1998-03-05','address108','city108',40,17),
(111,111,'2002-10-18','address111','city111',0,0),
(112,112,'1960-04-02','address112','city112',0,0),
(115,115,'1989-05-28','address115','city115',40,52),
(116,116,'1985-10-25','address116','city116',15,52),
(119,119,'1974-04-15','address119','city119',0,0),
(120,120,'1926-03-21','address120','city120',0,0),
(157,157,'1972-03-23','address157','city157',0,0),
(159,159,'2002-11-08','address159','city159',0,0),
(165,165,'1998-07-10','address165','city165',0,0),
(167,167,'1973-11-16','address167','city167',0,0),
(173,173,'1966-06-26','address173','city173',0,0),
(175,175,'1957-02-02','address175','city175',0,0),
(181,181,'1964-11-16','address181','city181',45,26),
(183,183,'1943-12-02','address183','city183',0,0),
(189,189,'1986-06-30','address189','city189',0,0),
(191,191,'2005-05-14','address191','city191',0,0),
(196,196,'1961-03-23','address196','city196',0,0),
(197,197,'1955-07-13','address197','city197',0,0),
(198,198,'2006-11-26','address198','city198',0,0),
(199,199,'1978-02-06','address199','city199',0,0),
(208,208,'2012-04-13','address208','city208',48,52),
(210,210,'1989-08-18','address210','city210',0,0),
(211,211,'1982-08-17','address211','city211',40,52),
(212,212,'1919-08-29','address212','city212',0,0),
(213,213,'1987-03-25','address213','city213',0,0),
(228,228,'1988-05-05','address228','city228',40,52),
(229,229,'1936-10-15','address229','city229',0,0),
(230,230,'1973-08-19','address230','city230',40,52),
(231,231,'2002-06-18','address231','city231',50,52),
(240,240,'2011-10-17','address240','city240',60,52),
(242,242,'1981-07-24','address242','city242',0,0),
(243,243,'1978-10-12','address243','city243',0,0),
(244,244,'2003-01-15','address244','city244',0,0),
(245,245,'1950-09-26','address245','city245',0,0),
(125,125,'1939-08-02','address125','city125',28,32),
(126,126,'1984-02-10','address126','city126',0,0),
(129,129,'1992-01-20','address129','city129',0,0),
(130,130,'1992-09-18','address130','city130',0,0),
(133,133,'1996-05-07','address133','city133',24,20),
(134,134,'1987-07-13','address134','city134',0,0),
(137,137,'2004-03-10','address137','city137',0,0),
(138,138,'1989-02-10','address138','city138',0,0),
(141,141,'1970-03-21','address141','city141',0,0),
(142,142,'1984-05-25','address142','city142',40,50),
(145,145,'1959-05-24','address145','city145',0,0),
(146,146,'1946-07-28','address146','city146',35,16),
(149,149,'1993-09-16','address149','city149',0,0),
(150,150,'1975-12-18','address150','city150',0,0),
(153,153,'1993-12-20','address153','city153',0,0),
(155,155,'1934-10-29','address155','city155',0,0),
(161,161,'1969-11-04','address161','city161',50,50),
(163,163,'1976-05-03','address163','city163',40,52),
(169,169,'1982-12-19','address169','city169',0,0),
(171,171,'1976-07-01','address171','city171',0,0),
(177,177,'2002-11-16','address177','city177',0,0),
(179,179,'1964-02-05','address179','city179',40,32),
(185,185,'1981-02-06','address185','city185',0,0),
(187,187,'1962-06-04','address187','city187',40,52),
(216,216,'1996-05-21','address216','city216',48,52),
(248,248,'1963-09-06','address248','city248',0,0),
(256,256,'1966-07-14','address256','city256',0,0),
(53,53,'1992-05-25','address53','city53',0,0),
(57,57,'2003-11-12','address57','city57',25,20),
(61,61,'1953-01-29','address61','city61',0,0),
(65,65,'1975-05-02','address65','city65',10,10),
(69,69,'1938-03-20','address69','city69',0,0),
(73,73,'1969-05-05','address73','city73',0,0),
(77,77,'1996-05-19','address77','city77',0,0),
(81,81,'1985-06-22','address81','city81',0,0),
(85,85,'2002-10-10','address85','city85',0,0),
(89,89,'1958-06-16','address89','city89',0,0),
(93,93,'1962-06-16','address93','city93',0,0),
(97,97,'1964-10-08','address97','city97',0,0),
(101,101,'1986-06-11','address101','city101',40,52),
(105,105,'1999-05-14','address105','city105',40,45),
(109,109,'2000-05-23','address109','city109',0,0),
(113,113,'1960-08-03','address113','city113',8,15),
(117,117,'1982-02-15','address117','city117',50,36),
(121,121,'1998-10-18','address121','city121',24,52),
(192,192,'1964-07-24','address192','city192',40,52),
(193,193,'1973-05-03','address193','city193',0,0),
(194,194,'1980-01-14','address194','city194',40,52),
(195,195,'1975-07-15','address195','city195',45,52),
(200,200,'2006-03-09','address200','city200',0,0),
(201,201,'2008-05-20','address201','city201',3,28),
(202,202,'2000-06-30','address202','city202',12,52),
(203,203,'1992-07-08','address203','city203',50,52),
(204,204,'1988-07-05','address204','city204',14,40),
(205,205,'1950-10-29','address205','city205',0,0),
(206,206,'1962-11-25','address206','city206',0,0),
(207,207,'1946-06-03','address207','city207',0,0),
(214,214,'1973-12-14','address214','city214',0,0),
(217,217,'1945-11-06','address217','city217',40,36),
(218,218,'2007-07-20','address218','city218',0,0),
(219,219,'1979-10-05','address219','city219',0,0),
(220,220,'1992-06-20','address220','city220',10,12),
(221,221,'2007-03-26','address221','city221',50,52),
(222,222,'1989-12-24','address222','city222',0,0),
(224,224,'1975-07-14','address224','city224',0,0),
(225,225,'1976-02-23','address225','city225',20,52),
(226,226,'1974-06-22','address226','city226',0,0),
(227,227,'2004-01-16','address227','city227',0,0),
(232,232,'1958-01-01','address232','city232',0,0),
(233,233,'1966-08-03','address233','city233',40,32),
(234,234,'1975-10-22','address234','city234',40,52),
(235,235,'1983-10-25','address235','city235',0,0),
(236,236,'1974-03-07','address236','city236',0,0),
(237,237,'1965-12-31','address237','city237',45,20),
(238,238,'1971-10-16','address238','city238',0,0),
(239,239,'1989-07-19','address239','city239',0,0),
(246,246,'1960-07-08','address246','city246',0,0),
(249,249,'1943-07-01','address249','city249',40,30),
(250,250,'1983-10-15','address250','city250',30,52),
(251,251,'1979-07-03','address251','city251',0,0),
(252,252,'1985-10-04','address252','city252',15,4),
(253,253,'1966-10-24','address253','city253',0,0),
(254,254,'1956-02-02','address254','city254',0,0),
(1,1,'2003-11-23','address1','city1',40,52),
(3,3,'1938-01-23','address3','city3',0,0),
(5,5,'2006-12-27','address5','city5',40,48),
(7,7,'1969-04-09','address7','city7',0,0),
(9,9,'2006-06-14','address9','city9',0,0),
(11,11,'1999-01-12','address11','city11',40,52),
(13,13,'1968-01-13','address13','city13',50,12),
(15,15,'1960-04-11','address15','city15',0,0),
(17,17,'2006-10-13','address17','city17',40,52),
(19,19,'1950-08-19','address19','city19',0,0),
(21,21,'2000-05-01','address21','city21',40,30),
(23,23,'1952-06-09','address23','city23',40,52),
(25,25,'1934-12-08','address25','city25',32,40),
(27,27,'1995-04-19','address27','city27',40,45),
(29,29,'1986-01-14','address29','city29',44,52),
(31,31,'1978-04-19','address31','city31',10,20),
(33,33,'1989-11-23','address33','city33',25,10),
(35,35,'2012-01-02','address35','city35',8,48),
(37,37,'2005-08-24','address37','city37',40,42),
(39,39,'1973-11-02','address39','city39',40,52),
(41,41,'2011-10-12','address41','city41',20,30),
(43,43,'1960-12-24','address43','city43',0,0),
(45,45,'1990-04-17','address45','city45',35,40),
(47,47,'1964-04-02','address47','city47',0,0),
(49,49,'1957-01-25','address49','city49',40,52),
(51,51,'1970-10-20','address51','city51',0,0),
(54,54,'1987-09-30','address54','city54',0,0),
(58,58,'1975-05-07','address58','city58',0,0),
(62,62,'1972-08-03','address62','city62',40,52),
(66,66,'1995-11-04','address66','city66',0,0),
(70,70,'1985-10-19','address70','city70',40,52),
(74,74,'1969-06-09','address74','city74',0,0),
(78,78,'2003-01-16','address78','city78',66,52),
(82,82,'2012-04-29','address82','city82',50,30),
(86,86,'2008-02-03','address86','city86',0,0),
(90,90,'1973-05-15','address90','city90',35,12),
(94,94,'1987-10-28','address94','city94',40,50),
(98,98,'1973-06-10','address98','city98',65,50),
(102,102,'2009-09-13','address102','city102',0,0),
(106,106,'1986-07-03','address106','city106',0,0),
(110,110,'1982-06-10','address110','city110',35,52),
(114,114,'1963-10-08','address114','city114',48,52),
(118,118,'1948-03-07','address118','city118',0,0),
(122,122,'1997-12-19','address122','city122',0,0),
(124,124,'1966-03-25','address124','city124',0,0),
(128,128,'1968-08-13','address128','city128',0,0),
(132,132,'1989-09-25','address132','city132',20,20),
(136,136,'1993-09-02','address136','city136',0,0),
(140,140,'1981-05-31','address140','city140',48,52),
(144,144,'1960-09-15','address144','city144',0,0),
(148,148,'1945-02-13','address148','city148',40,38),
(152,152,'2010-11-13','address152','city152',20,52),
(154,154,'1950-11-07','address154','city154',55,52),
(160,160,'1981-01-17','address160','city160',0,0),
(162,162,'2001-03-19','address162','city162',0,0),
(168,168,'2003-03-28','address168','city168',0,0),
(170,170,'1977-06-18','address170','city170',50,52),
(176,176,'1967-04-15','address176','city176',30,50),
(178,178,'1989-10-25','address178','city178',60,12),
(184,184,'2004-04-21','address184','city184',0,0),
(186,186,'1952-11-08','address186','city186',50,48),
(209,209,'1943-03-15','address209','city209',40,30),
(241,241,'1979-12-02','address241','city241',0,0),
(257,257,'2010-03-06','address257','city257',40,47);
--enable_query_log

--sorted_result
select * from t1 where hours_worked_per_week = 40 and weeks_worked_last_year = 52 and dob < '1949-11-21';
select * from t1 IGNORE INDEX(dob, weeks_worked_last_year, hours_worked_per_week) where hours_worked_per_week = 40 and weeks_worked_last_year = 52 and dob < '1949-11-21';

drop table t1;

--echo #
--echo # MDEV-6322: The PARTITION engine can return wrong query results
--echo #
CREATE TABLE t1 (
  CustomerID varchar(5) DEFAULT NULL,
  CompanyName varchar(40) DEFAULT NULL,
  ContactName varchar(30) DEFAULT NULL,
  ContactTitle varchar(30) DEFAULT NULL,
  Address varchar(60) DEFAULT NULL,
  City varchar(15) DEFAULT NULL,
  Region varchar(15) DEFAULT NULL,
  PostalCode varchar(10) DEFAULT NULL,
  Country varchar(15) NOT NULL,
  Phone varchar(24) DEFAULT NULL,
  Fax varchar(24) DEFAULT NULL
) ENGINE=MyISAM DEFAULT CHARSET=latin1
PARTITION BY LIST  COLUMNS(Country)
(PARTITION p1 VALUES IN ('Germany','Austria','Switzerland','Poland'),
 PARTITION p2 VALUES IN ('USA','Canada','Mexico'),
 PARTITION p3 VALUES IN ('Spain','Portugal','Italy'),
 PARTITION p4 VALUES IN ('UK','Ireland'),
 PARTITION p5 VALUES IN ('France','Belgium'),
 PARTITION p6 VALUES IN ('Sweden','Finland','Denmark','Norway'),
  PARTITION p7 VALUES IN ('Venezuela','Argentina','Brazil')
);

INSERT INTO t1 (CustomerID, City, Country) VALUES 
('ANATR','México D.F','Mexico'),
('ANTON','México D.F','Mexico'),
('BOTTM','Tsawassen','Canada'),
('CENTC','México D.F','Mexico'),
('GREAL','Eugene','USA'),
('HUNGC','Elgin','USA'),
('LAUGB','Vancouver','Canada'),
('LAZYK','Walla Walla','USA'),
('LETSS','San Francisco','USA'),
('LONEP','Portland','USA');

SELECT * FROM t1 WHERE Country = 'USA';
DROP TABLE t1;

#
# Test ALTER TABLE ADD/DROP PARTITION IF EXISTS
#

CREATE TABLE t1 ( d DATE NOT NULL)
PARTITION BY RANGE( YEAR(d) ) (
    PARTITION p0 VALUES LESS THAN (1960),
    PARTITION p1 VALUES LESS THAN (1970),
    PARTITION p2 VALUES LESS THAN (1980),
    PARTITION p3 VALUES LESS THAN (1990)
);

ALTER TABLE t1 ADD PARTITION IF NOT EXISTS(
PARTITION `p5` VALUES LESS THAN (2010)
COMMENT 'APSTART \' APEND'
);

ALTER TABLE t1 ADD PARTITION IF NOT EXISTS(
PARTITION `p5` VALUES LESS THAN (2010)
COMMENT 'APSTART \' APEND'
);

alter table t1 drop partition if exists p5;
alter table t1 drop partition if exists p5;

DROP TABLE t1;

#
# MDEV-14696 Server crashes in in prep_alter_part_table on 2nd execution of PS.
#

CREATE TABLE t1 (a INT) ENGINE=MyISAM PARTITION BY RANGE(a) (PARTITION p1 VALUES LESS THAN (0));
ALTER TABLE t1 ADD PARTITION (PARTITION p2 VALUES LESS THAN (1));
PREPARE stmt FROM 'ALTER TABLE t1 ADD PARTITION IF NOT EXISTS (PARTITION p2 VALUES LESS THAN (2))';
EXECUTE stmt;
EXECUTE stmt;
 
DEALLOCATE PREPARE stmt;
DROP TABLE t1;

--echo #
--echo # MDEV-17032: Estimates are higher for partitions of a table with @@use_stat_tables= PREFERABLY
--echo #

create table t0(a int);
insert into t0 values (0),(1),(2),(3),(4),(5),(6),(7),(8),(9);

create table t1(a int);
insert into t1 select A.a + B.a* 10 + C.a * 100 from t0 A, t0 B, t0 C;


create table t2 (
  part_key int,
  a int,
  b int
) partition by list(part_key) (
  partition p0 values in (0),
  partition p1 values in (1),
  partition p2 values in (2),
  partition p3 values in (3),
  partition p4 values in (4)
);
insert into t2
select mod(a,5), a/100, mod(a,5) from t1;

set @save_use_stat_tables= @@use_stat_tables;
set @save_optimizer_use_condition_selectivity=@@optimizer_use_condition_selectivity;
--echo #
--echo # Tests using stats provided by the storage engine
--echo #
explain extended select * from t2 where part_key=1;
explain partitions select * from t2 where part_key=1;
explain extended select * from t2 where  part_key in (1,2);
explain partitions select * from t2 where  part_key in (1,2);
explain extended select * from t2 where b=5;
explain partitions select * from t2 where b=5;
explain extended select * from t2 partition(p0)  where b=1;


set @save_histogram_size=@@histogram_size;
set @@histogram_size=100;
set @@use_stat_tables= PREFERABLY;
set @@optimizer_use_condition_selectivity=4;
analyze table t2;
--echo #
--echo # Tests using EITS
--echo #
--echo # filtered should be 100
explain extended select * from t2 where part_key=1;
explain partitions select * from t2 where part_key=1;
--echo # filtered should be 100
explain extended select * from t2 where  part_key in (1,2);
explain partitions select * from t2 where  part_key in (1,2);
explain extended select * from t2 where b=5;
explain partitions select * from t2 where b=5;
explain extended select * from t2 partition(p0)  where b=1;

set @@use_stat_tables= @save_use_stat_tables;
set @@optimizer_use_condition_selectivity= @save_optimizer_use_condition_selectivity;
set @@histogram_size= @save_histogram_size;
drop table t0,t1,t2;

--echo #
--echo # End of 10.0 tests
--echo #

--echo #
--echo # MDEV-8283 crash in get_mm_leaf with xor on binary col
--echo #
CREATE TABLE t1(a BINARY(80)) PARTITION BY KEY(a) PARTITIONS 3;
SELECT 1 FROM t1 WHERE a XOR 'a';
DROP TABLE t1;

--echo #
--echo # Bug #25207522: INCORRECT ORDER-BY BEHAVIOR ON A PARTITIONED TABLE
--echo # WITH A COMPOSITE PREFIX INDEX
--echo #
create table t1(id int unsigned not null,
  data varchar(2) default null,
  key data_idx (data(1),id)
) default charset=utf8
partition by range (id) (
  partition p10 values less than (10),
  partition p20 values less than (20)
);
insert t1 values (6, 'ab'), (4, 'ab'), (5, 'ab'), (16, 'ab'), (14, 'ab'), (15, 'ab'), (5, 'ac'), (15, 'aa') ;
select id from t1 where data = 'ab' order by id;
drop table t1;

create table t1(id int unsigned not null,
  data text default null,
  key data_idx (data(1),id)
) default charset=utf8
partition by range (id) (
  partition p10 values less than (10),
  partition p20 values less than (20)
);
insert t1 values (6, 'ab'), (4, 'ab'), (5, 'ab'), (16, 'ab'), (14, 'ab'), (15, 'ab'), (5, 'ac'), (15, 'aa') ;
select id from t1 where data = 'ab' order by id;
drop table t1;

--echo #
--echo # MDEV-5628: Assertion `! is_set()' or `!is_set() ||
--echo # (m_status == DA_OK_BULK && is_bulk_op())' fails on UPDATE on a
--echo # partitioned table with subquery (MySQL:71630)
--echo #

CREATE TABLE t1 (a INT) PARTITION BY HASH(a) PARTITIONS 2;

CREATE TABLE t2 (b INT);
INSERT INTO t2 VALUES (1),(2);

--error ER_SUBQUERY_NO_1_ROW
UPDATE t1 SET a = 7 WHERE a = ( SELECT b FROM t2 ) ORDER BY a LIMIT 6;

DROP TABLE t1,t2;
--echo #
--echo # End of 10.1 tests
--echo #

--echo #
--echo # MDEV-30596: Assertion 'pushed_rowid_filter != __null ...' failed
--echo #
--source include/have_sequence.inc
create table t1 (a int);
insert into t1 values (NULL),(1),(2);
create table t2 (a int);
insert into t2 select seq from seq_1_to_1000;

create table t3 (
  a1 int,
  a2 int,
  b int,
  c int,
  filler1 char(200),
  filler2 char(200),
  key(a1,a2),
  key(b)
) partition by hash(a1) partitions 2;
insert into t3 select seq/100, seq/100, seq, seq, seq, seq from seq_1_to_10000;
analyze table t3 persistent for all;

set @tmp_os= @@optimizer_switch;
set optimizer_switch='materialization=off';

--echo # Must not show "Using rowid filter":
explain
select *
from t1
where
  t1.a not in (select straight_join t3.a1
               from t2, t3
               where t3.b < 3000 and t3.a2=t2.a);
set optimizer_switch=@tmp_os;

drop table t1,t2,t3;

<<<<<<< HEAD

--echo #
--echo # MDEV-32388 MSAN / Valgrind errors in
--echo # Item_func_like::get_mm_leaf upon query from partitioned table
--echo #

CREATE TABLE t1 (a INT) PARTITION BY HASH(a) PARTITIONS 2;
INSERT INTO t1 VALUES (1),(2);
SELECT * FROM t1 WHERE a LIKE '1';
DROP TABLE t1;

--echo #
--echo # End of 10.6 tests
--echo #
=======
--echo #
--echo # MDEV-31030 Assertion `!error' failed in ha_partition::update_row on UPDATE
--echo #

create table t (c int)
partition by list (1 div c) (
  partition p0 values in (null),
  partition p values in (1));
insert ignore into t values (0), (1), (0);
--error ER_NO_PARTITION_FOR_GIVEN_VALUE
update t set c= 2;
--disable_warnings
update ignore t set c= 3;
--enable_warnings
select * from t;
drop table t;
>>>>>>> b8ad202d
<|MERGE_RESOLUTION|>--- conflicted
+++ resolved
@@ -3070,22 +3070,6 @@
 
 drop table t1,t2,t3;
 
-<<<<<<< HEAD
-
---echo #
---echo # MDEV-32388 MSAN / Valgrind errors in
---echo # Item_func_like::get_mm_leaf upon query from partitioned table
---echo #
-
-CREATE TABLE t1 (a INT) PARTITION BY HASH(a) PARTITIONS 2;
-INSERT INTO t1 VALUES (1),(2);
-SELECT * FROM t1 WHERE a LIKE '1';
-DROP TABLE t1;
-
---echo #
---echo # End of 10.6 tests
---echo #
-=======
 --echo #
 --echo # MDEV-31030 Assertion `!error' failed in ha_partition::update_row on UPDATE
 --echo #
@@ -3102,4 +3086,17 @@
 --enable_warnings
 select * from t;
 drop table t;
->>>>>>> b8ad202d
+
+--echo #
+--echo # MDEV-32388 MSAN / Valgrind errors in
+--echo # Item_func_like::get_mm_leaf upon query from partitioned table
+--echo #
+
+CREATE TABLE t1 (a INT) PARTITION BY HASH(a) PARTITIONS 2;
+INSERT INTO t1 VALUES (1),(2);
+SELECT * FROM t1 WHERE a LIKE '1';
+DROP TABLE t1;
+
+--echo #
+--echo # End of 10.6 tests
+--echo #