--- conflicted
+++ resolved
@@ -84,7 +84,6 @@
             "select_id": 1,
             "r_loops": 1,
             "r_total_time_ms": "REPLACED",
-<<<<<<< HEAD
             "nested_loop": [
               {
                 "table": {
@@ -95,25 +94,12 @@
                   "r_rows": 2,
                   "r_table_time_ms": "REPLACED",
                   "r_other_time_ms": "REPLACED",
+                  "r_engine_stats": REPLACED,
                   "filtered": 100,
                   "r_filtered": 100
                 }
               }
             ]
-=======
-            "table": {
-              "table_name": "t1",
-              "access_type": "ALL",
-              "r_loops": 1,
-              "rows": 2,
-              "r_rows": 2,
-              "r_table_time_ms": "REPLACED",
-              "r_other_time_ms": "REPLACED",
-              "r_engine_stats": REPLACED,
-              "filtered": 100,
-              "r_filtered": 100
-            }
->>>>>>> b102872a
           }
         },
         {
@@ -122,7 +108,6 @@
             "operation": "EXCEPT",
             "r_loops": 1,
             "r_total_time_ms": "REPLACED",
-<<<<<<< HEAD
             "nested_loop": [
               {
                 "table": {
@@ -133,25 +118,12 @@
                   "r_rows": 2,
                   "r_table_time_ms": "REPLACED",
                   "r_other_time_ms": "REPLACED",
+                  "r_engine_stats": REPLACED,
                   "filtered": 100,
                   "r_filtered": 100
                 }
               }
             ]
-=======
-            "table": {
-              "table_name": "t2",
-              "access_type": "ALL",
-              "r_loops": 1,
-              "rows": 2,
-              "r_rows": 2,
-              "r_table_time_ms": "REPLACED",
-              "r_other_time_ms": "REPLACED",
-              "r_engine_stats": REPLACED,
-              "filtered": 100,
-              "r_filtered": 100
-            }
->>>>>>> b102872a
           }
         }
       ]
@@ -165,7 +137,6 @@
     "select_id": 1,
     "r_loops": 1,
     "r_total_time_ms": "REPLACED",
-<<<<<<< HEAD
     "nested_loop": [
       {
         "table": {
@@ -201,6 +172,7 @@
                             "r_rows": 2,
                             "r_table_time_ms": "REPLACED",
                             "r_other_time_ms": "REPLACED",
+                            "r_engine_stats": REPLACED,
                             "filtered": 100,
                             "r_filtered": 100
                           }
@@ -224,68 +196,13 @@
                             "r_rows": 2,
                             "r_table_time_ms": "REPLACED",
                             "r_other_time_ms": "REPLACED",
+                            "r_engine_stats": REPLACED,
                             "filtered": 100,
                             "r_filtered": 100
                           }
                         }
                       ]
                     }
-=======
-    "table": {
-      "table_name": "<derived2>",
-      "access_type": "ALL",
-      "r_loops": 1,
-      "rows": 2,
-      "r_rows": 1,
-      "r_table_time_ms": "REPLACED",
-      "r_other_time_ms": "REPLACED",
-      "filtered": 100,
-      "r_filtered": 100,
-      "materialized": {
-        "query_block": {
-          "union_result": {
-            "table_name": "<except2,3>",
-            "access_type": "ALL",
-            "r_loops": 1,
-            "r_rows": 1,
-            "query_specifications": [
-              {
-                "query_block": {
-                  "select_id": 2,
-                  "r_loops": 1,
-                  "r_total_time_ms": "REPLACED",
-                  "table": {
-                    "table_name": "t1",
-                    "access_type": "ALL",
-                    "r_loops": 1,
-                    "rows": 2,
-                    "r_rows": 2,
-                    "r_table_time_ms": "REPLACED",
-                    "r_other_time_ms": "REPLACED",
-                    "r_engine_stats": REPLACED,
-                    "filtered": 100,
-                    "r_filtered": 100
-                  }
-                }
-              },
-              {
-                "query_block": {
-                  "select_id": 3,
-                  "operation": "EXCEPT",
-                  "r_loops": 1,
-                  "r_total_time_ms": "REPLACED",
-                  "table": {
-                    "table_name": "t2",
-                    "access_type": "ALL",
-                    "r_loops": 1,
-                    "rows": 2,
-                    "r_rows": 2,
-                    "r_table_time_ms": "REPLACED",
-                    "r_other_time_ms": "REPLACED",
-                    "r_engine_stats": REPLACED,
-                    "filtered": 100,
-                    "r_filtered": 100
->>>>>>> b102872a
                   }
                 ]
               }
@@ -435,7 +352,6 @@
             "select_id": 1,
             "r_loops": 1,
             "r_total_time_ms": "REPLACED",
-<<<<<<< HEAD
             "nested_loop": [
               {
                 "table": {
@@ -446,35 +362,10 @@
                   "r_rows": 2,
                   "r_table_time_ms": "REPLACED",
                   "r_other_time_ms": "REPLACED",
+                  "r_engine_stats": REPLACED,
                   "filtered": 100,
                   "r_filtered": 100
                 }
-=======
-            "table": {
-              "table_name": "t1",
-              "access_type": "ALL",
-              "r_loops": 1,
-              "rows": 2,
-              "r_rows": 2,
-              "r_table_time_ms": "REPLACED",
-              "r_other_time_ms": "REPLACED",
-              "r_engine_stats": REPLACED,
-              "filtered": 100,
-              "r_filtered": 100
-            },
-            "block-nl-join": {
-              "table": {
-                "table_name": "t3",
-                "access_type": "ALL",
-                "r_loops": 1,
-                "rows": 2,
-                "r_rows": 2,
-                "r_table_time_ms": "REPLACED",
-                "r_other_time_ms": "REPLACED",
-                "r_engine_stats": REPLACED,
-                "filtered": 100,
-                "r_filtered": 100
->>>>>>> b102872a
               },
               {
                 "block-nl-join": {
@@ -486,6 +377,7 @@
                     "r_rows": 2,
                     "r_table_time_ms": "REPLACED",
                     "r_other_time_ms": "REPLACED",
+                    "r_engine_stats": REPLACED,
                     "filtered": 100,
                     "r_filtered": 100
                   },
@@ -508,7 +400,6 @@
             "operation": "EXCEPT",
             "r_loops": 1,
             "r_total_time_ms": "REPLACED",
-<<<<<<< HEAD
             "nested_loop": [
               {
                 "table": {
@@ -519,35 +410,10 @@
                   "r_rows": 2,
                   "r_table_time_ms": "REPLACED",
                   "r_other_time_ms": "REPLACED",
+                  "r_engine_stats": REPLACED,
                   "filtered": 100,
                   "r_filtered": 100
                 }
-=======
-            "table": {
-              "table_name": "t2",
-              "access_type": "ALL",
-              "r_loops": 1,
-              "rows": 2,
-              "r_rows": 2,
-              "r_table_time_ms": "REPLACED",
-              "r_other_time_ms": "REPLACED",
-              "r_engine_stats": REPLACED,
-              "filtered": 100,
-              "r_filtered": 100
-            },
-            "block-nl-join": {
-              "table": {
-                "table_name": "t4",
-                "access_type": "ALL",
-                "r_loops": 1,
-                "rows": 2,
-                "r_rows": 2,
-                "r_table_time_ms": "REPLACED",
-                "r_other_time_ms": "REPLACED",
-                "r_engine_stats": REPLACED,
-                "filtered": 100,
-                "r_filtered": 100
->>>>>>> b102872a
               },
               {
                 "block-nl-join": {
@@ -559,6 +425,7 @@
                     "r_rows": 2,
                     "r_table_time_ms": "REPLACED",
                     "r_other_time_ms": "REPLACED",
+                    "r_engine_stats": REPLACED,
                     "filtered": 100,
                     "r_filtered": 100
                   },
@@ -587,7 +454,6 @@
     "select_id": 1,
     "r_loops": 1,
     "r_total_time_ms": "REPLACED",
-<<<<<<< HEAD
     "nested_loop": [
       {
         "table": {
@@ -623,6 +489,7 @@
                             "r_rows": 2,
                             "r_table_time_ms": "REPLACED",
                             "r_other_time_ms": "REPLACED",
+                            "r_engine_stats": REPLACED,
                             "filtered": 100,
                             "r_filtered": 100
                           }
@@ -637,6 +504,7 @@
                               "r_rows": 2,
                               "r_table_time_ms": "REPLACED",
                               "r_other_time_ms": "REPLACED",
+                              "r_engine_stats": REPLACED,
                               "filtered": 100,
                               "r_filtered": 100
                             },
@@ -652,91 +520,12 @@
                         }
                       ]
                     }
-=======
-    "table": {
-      "table_name": "<derived2>",
-      "access_type": "ALL",
-      "r_loops": 1,
-      "rows": 4,
-      "r_rows": 3,
-      "r_table_time_ms": "REPLACED",
-      "r_other_time_ms": "REPLACED",
-      "filtered": 100,
-      "r_filtered": 100,
-      "materialized": {
-        "query_block": {
-          "union_result": {
-            "table_name": "<except2,3>",
-            "access_type": "ALL",
-            "r_loops": 1,
-            "r_rows": 3,
-            "query_specifications": [
-              {
-                "query_block": {
-                  "select_id": 2,
-                  "r_loops": 1,
-                  "r_total_time_ms": "REPLACED",
-                  "table": {
-                    "table_name": "t1",
-                    "access_type": "ALL",
-                    "r_loops": 1,
-                    "rows": 2,
-                    "r_rows": 2,
-                    "r_table_time_ms": "REPLACED",
-                    "r_other_time_ms": "REPLACED",
-                    "r_engine_stats": REPLACED,
-                    "filtered": 100,
-                    "r_filtered": 100
-                  },
-                  "block-nl-join": {
-                    "table": {
-                      "table_name": "t3",
-                      "access_type": "ALL",
-                      "r_loops": 1,
-                      "rows": 2,
-                      "r_rows": 2,
-                      "r_table_time_ms": "REPLACED",
-                      "r_other_time_ms": "REPLACED",
-                      "r_engine_stats": REPLACED,
-                      "filtered": 100,
-                      "r_filtered": 100
-                    },
-                    "buffer_type": "flat",
-                    "buffer_size": "119",
-                    "join_type": "BNL",
-                    "r_loops": 2,
-                    "r_filtered": 100,
-                    "r_unpack_time_ms": "REPLACED",
-                    "r_other_time_ms": "REPLACED",
-                    "r_effective_rows": 2
-                  }
-                }
-              },
-              {
-                "query_block": {
-                  "select_id": 3,
-                  "operation": "EXCEPT",
-                  "r_loops": 1,
-                  "r_total_time_ms": "REPLACED",
-                  "table": {
-                    "table_name": "t2",
-                    "access_type": "ALL",
-                    "r_loops": 1,
-                    "rows": 2,
-                    "r_rows": 2,
-                    "r_table_time_ms": "REPLACED",
-                    "r_other_time_ms": "REPLACED",
-                    "r_engine_stats": REPLACED,
-                    "filtered": 100,
-                    "r_filtered": 100
->>>>>>> b102872a
                   },
                   {
                     "query_block": {
                       "select_id": 3,
                       "operation": "EXCEPT",
                       "r_loops": 1,
-<<<<<<< HEAD
                       "r_total_time_ms": "REPLACED",
                       "nested_loop": [
                         {
@@ -748,6 +537,7 @@
                             "r_rows": 2,
                             "r_table_time_ms": "REPLACED",
                             "r_other_time_ms": "REPLACED",
+                            "r_engine_stats": REPLACED,
                             "filtered": 100,
                             "r_filtered": 100
                           }
@@ -762,6 +552,7 @@
                               "r_rows": 2,
                               "r_table_time_ms": "REPLACED",
                               "r_other_time_ms": "REPLACED",
+                              "r_engine_stats": REPLACED,
                               "filtered": 100,
                               "r_filtered": 100
                             },
@@ -777,24 +568,6 @@
                         }
                       ]
                     }
-=======
-                      "rows": 2,
-                      "r_rows": 2,
-                      "r_table_time_ms": "REPLACED",
-                      "r_other_time_ms": "REPLACED",
-                      "r_engine_stats": REPLACED,
-                      "filtered": 100,
-                      "r_filtered": 100
-                    },
-                    "buffer_type": "flat",
-                    "buffer_size": "119",
-                    "join_type": "BNL",
-                    "r_loops": 2,
-                    "r_filtered": 100,
-                    "r_unpack_time_ms": "REPLACED",
-                    "r_other_time_ms": "REPLACED",
-                    "r_effective_rows": 2
->>>>>>> b102872a
                   }
                 ]
               }
