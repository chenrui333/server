#
# Test KILL and KILL QUERY statements.
#
# Killing a connection in an embedded server does not work like in a normal
# server, if it is waiting for a new statement. In an embedded server, the
# connection does not read() from a socket, but returns control to the
# application. 'mysqltest' does not handle the kill request.
#

-- source include/count_sessions.inc
-- source include/not_embedded.inc
-- source include/have_debug_sync.inc
<<<<<<< HEAD
-- source include/have_debug_sync.inc
=======
-- source include/not_threadpool.inc

--disable_service_connection

set local sql_mode="";
set global sql_mode="";

--disable_warnings
SET DEBUG_SYNC = 'RESET';
DROP TABLE IF EXISTS t1, t2, t3;
DROP FUNCTION IF EXISTS MY_KILL;
--enable_warnings

delimiter |;
# Helper function used to repeatedly kill a session.
CREATE FUNCTION MY_KILL(tid INT) RETURNS INT
BEGIN
  DECLARE CONTINUE HANDLER FOR SQLEXCEPTION BEGIN END;
  KILL tid;
  RETURN (SELECT COUNT(*) = 0 FROM INFORMATION_SCHEMA.PROCESSLIST WHERE ID = tid);
END|
delimiter ;|

connect (con1, localhost, root,,);
connect (con2, localhost, root,,);

# Save id of con1
connection con1;
--disable_reconnect
let $ID= `SELECT @id := CONNECTION_ID()`;
connection con2;
let $ignore= `SELECT @id := $ID`;
connection con1;
# Signal when this connection is terminating.
SET DEBUG_SYNC= 'thread_end SIGNAL con1_end';
# See if we can kill read().
# Run into read() immediately after hitting 'before_do_command_net_read'.
SET DEBUG_SYNC= 'before_do_command_net_read SIGNAL con1_read';

# Kill con1
connection con2;
SET DEBUG_SYNC='now WAIT_FOR con1_read';
# At this point we have no way to figure out, when con1 is blocked in
# reading from the socket. Sending KILL to early would not terminate
# con1. So we repeat KILL until con1 terminates.
let $wait_condition= SELECT MY_KILL(@id);
--source include/wait_condition.inc
# If KILL missed the read(), sync point wait will time out.
SET DEBUG_SYNC= 'now WAIT_FOR con1_end';
SET DEBUG_SYNC = 'RESET';

connection con1;
--error 1053,2006,2013,5014
SELECT 1;

--enable_reconnect
# this should work, and we should have a new connection_id()
SELECT 1;
let $ignore= `SELECT @id := $ID`;
SELECT @id != CONNECTION_ID();

#make sure the server is still alive
connection con2;
SELECT 4;
connection default;

--error ER_SUBQUERIES_NOT_SUPPORTED
KILL (SELECT COUNT(*) FROM mysql.user);

connection con1;
let $ID= `SELECT @id := CONNECTION_ID()`;
connection con2;
let $ignore= `SELECT @id := $ID`;
connection con1;
disable_reconnect;
# Signal when this connection is terminating.
SET DEBUG_SYNC= 'thread_end SIGNAL con1_end';
# See if we can kill the sync point itself.
# Wait in 'before_do_command_net_read' until killed.
# It doesn't wait for a signal 'kill' but for to be killed.
# The signal name doesn't matter here.
SET DEBUG_SYNC= 'before_do_command_net_read SIGNAL con1_read WAIT_FOR kill';
connection con2;
SET DEBUG_SYNC= 'now WAIT_FOR con1_read';
# Repeat KILL until con1 terminates.
let $wait_condition= SELECT MY_KILL(@id);
--source include/wait_condition.inc
SET DEBUG_SYNC= 'now WAIT_FOR con1_end';
SET DEBUG_SYNC = 'RESET';

connection con1;
--error 1053,2006,2013,5014
SELECT 1;
enable_reconnect;
SELECT 1;
let $ignore= `SELECT @id := $ID`;
SELECT @id != CONNECTION_ID();
connection con2;
SELECT 4;
connection default;

#
# BUG#14851: killing long running subquery processed via a temporary table.
#

CREATE TABLE t1 (id INT PRIMARY KEY AUTO_INCREMENT);
CREATE TABLE t2 (id INT UNSIGNED NOT NULL);

INSERT INTO t1 VALUES
(0),(0),(0),(0),(0),(0),(0),(0), (0),(0),(0),(0),(0),(0),(0),(0),
(0),(0),(0),(0),(0),(0),(0),(0), (0),(0),(0),(0),(0),(0),(0),(0),
(0),(0),(0),(0),(0),(0),(0),(0), (0),(0),(0),(0),(0),(0),(0),(0),
(0),(0),(0),(0),(0),(0),(0),(0), (0),(0),(0),(0),(0),(0),(0),(0);
INSERT t1 SELECT 0 FROM t1 AS a1, t1 AS a2 LIMIT 4032;

INSERT INTO t2 SELECT id FROM t1;

connection con1;
let $ID= `SELECT @id := CONNECTION_ID()`;
connection con2;
let $ignore= `SELECT @id := $ID`;

connection con1;
SET DEBUG_SYNC= 'thread_end SIGNAL con1_end';
SET DEBUG_SYNC= 'before_acos_function SIGNAL in_sync';
# This is a very long running query. If this test start failing,
# it may be necessary to change to an even longer query.
send SELECT id FROM t1 WHERE id IN
       (SELECT DISTINCT a.id FROM t2 a, t2 b, t2 c, t2 d
          GROUP BY ACOS(1/a.id), b.id, c.id, d.id
          HAVING a.id BETWEEN 10 AND 20);

connection con2;
SET DEBUG_SYNC= 'now WAIT_FOR in_sync';
KILL @id;
SET DEBUG_SYNC= 'now WAIT_FOR con1_end';

connection con1;
--error 1317,1053,2006,2013,5014
reap;
SELECT 1;

connection default;
SET DEBUG_SYNC = 'RESET';
DROP TABLE t1, t2;

#
# Test of blocking of sending ERROR after OK or EOF
#
connection con1;
let $ID= `SELECT @id := CONNECTION_ID()`;
connection con2;
let $ignore= `SELECT @id := $ID`;
connection con1;
SET DEBUG_SYNC= 'before_acos_function SIGNAL in_sync WAIT_FOR kill';
send SELECT ACOS(0);
connection con2;
SET DEBUG_SYNC= 'now WAIT_FOR in_sync';
KILL QUERY @id;
connection con1;
reap;
SELECT 1;
SELECT @id = CONNECTION_ID();
connection default;
SET DEBUG_SYNC = 'RESET';

#
# Bug#27563: Stored functions and triggers wasn't throwing an error when killed.
#
CREATE TABLE t1 (f1 INT);
delimiter |;
CREATE FUNCTION bug27563() RETURNS INT(11)
DETERMINISTIC
BEGIN
  DECLARE CONTINUE HANDLER FOR SQLSTATE '70100' SET @a:= 'killed';
  DECLARE CONTINUE HANDLER FOR SQLEXCEPTION SET @a:= 'exception';
  SET DEBUG_SYNC= 'now SIGNAL in_sync WAIT_FOR kill';
  RETURN 1;
END|
delimiter ;|
# Test stored functions
# Test INSERT
connection con1;
let $ID= `SELECT @id := CONNECTION_ID()`;
connection con2;
let $ignore= `SELECT @id := $ID`;
connection con1;
send INSERT INTO t1 VALUES (bug27563());
connection con2;
SET DEBUG_SYNC= 'now WAIT_FOR in_sync';
KILL QUERY @id;
connection con1;
--error 1317
reap;
SELECT * FROM t1;
connection default;
SET DEBUG_SYNC = 'RESET';

# Test UPDATE
INSERT INTO t1 VALUES(0);
connection con1;
send UPDATE t1 SET f1= bug27563();
connection con2;
SET DEBUG_SYNC= 'now WAIT_FOR in_sync';
KILL QUERY @id;
connection con1;
--error 1317
reap;
SELECT * FROM t1;
connection default;
SET DEBUG_SYNC = 'RESET';

# Test DELETE
INSERT INTO t1 VALUES(1);
connection con1;
send DELETE FROM t1 WHERE bug27563() IS NULL;
connection con2;
SET DEBUG_SYNC= 'now WAIT_FOR in_sync';
KILL QUERY @id;
connection con1;
--error 1317
reap;
SELECT * FROM t1;
connection default;
SET DEBUG_SYNC = 'RESET';

# Test SELECT
connection con1;
send SELECT * FROM t1 WHERE f1= bug27563();
connection con2;
SET DEBUG_SYNC= 'now WAIT_FOR in_sync';
KILL QUERY @id;
connection con1;
--error 1317
reap;
SELECT * FROM t1;
connection default;
SET DEBUG_SYNC = 'RESET';
DROP FUNCTION bug27563;

# Test TRIGGERS
CREATE TABLE t2 (f2 INT);
delimiter |;
CREATE TRIGGER trg27563 BEFORE INSERT ON t1 FOR EACH ROW
BEGIN
  DECLARE CONTINUE HANDLER FOR SQLSTATE '70100' SET @a:= 'killed';
  DECLARE CONTINUE HANDLER FOR SQLEXCEPTION SET @a:= 'exception';
  INSERT INTO t2 VALUES(0);
  SET DEBUG_SYNC= 'now SIGNAL in_sync WAIT_FOR kill';
  INSERT INTO t2 VALUES(1);
END|
delimiter ;|
connection con1;
send INSERT INTO t1 VALUES(2),(3);
connection con2;
SET DEBUG_SYNC= 'now WAIT_FOR in_sync';
KILL QUERY @id;
connection con1;
--error 1317
reap;
SELECT * FROM t1;
SELECT * FROM t2;
connection default;
SET DEBUG_SYNC = 'RESET';
DROP TABLE t1, t2;
>>>>>>> 291872ec

--disable_service_connection

set local sql_mode="";
set global sql_mode="";

connect con1, localhost, root;
connect con2, localhost, root;

--echo #
--echo # Additional test for WL#3726 "DDL locking for all metadata objects"
--echo # Check that DDL and DML statements waiting for metadata locks can
--echo # be killed. Note that we don't cover all situations here since it
--echo # can be tricky to write test case for some of them (e.g. REPAIR or
--echo # ALTER and other statements under LOCK TABLES).
--echo #

create table t1 (i int primary key);
connect (blocker, localhost, root, , );
connect (dml, localhost, root, , );
connect (ddl, localhost, root, , );

--echo # Test for RENAME TABLE
connection blocker;
lock table t1 read;
connection ddl;
let $ID= `select connection_id()`;
--send rename table t1 to t2
connection default;
let $wait_condition=
  select count(*) = 1 from information_schema.processlist
  where state = "Waiting for table metadata lock" and
        info = "rename table t1 to t2";
--source include/wait_condition.inc
--replace_result $ID ID
eval kill query $ID;
connection ddl;
--error ER_QUERY_INTERRUPTED
--reap

--echo # Test for DROP TABLE
--send drop table t1
connection default;
let $wait_condition=
  select count(*) = 1 from information_schema.processlist
  where state = "Waiting for table metadata lock" and
        info = "drop table t1";
--source include/wait_condition.inc
--replace_result $ID ID
eval kill query $ID;
connection ddl;
--error ER_QUERY_INTERRUPTED
--reap

--echo # Test for CREATE TRIGGER
--send create trigger t1_bi before insert on t1 for each row set @a:=1
connection default;
let $wait_condition=
  select count(*) = 1 from information_schema.processlist
  where state = "Waiting for table metadata lock" and
        info = "create trigger t1_bi before insert on t1 for each row set @a:=1";
--source include/wait_condition.inc
--replace_result $ID ID
eval kill query $ID;
connection ddl;
--error ER_QUERY_INTERRUPTED
--reap

--echo #
--echo # Tests for various kinds of ALTER TABLE
--echo #
--echo # Full-blown ALTER which should copy table
--send alter table t1 add column j int
connection default;
let $wait_condition=
  select count(*) = 1 from information_schema.processlist
  where state = "Waiting for table metadata lock" and
        info = "alter table t1 add column j int";
--source include/wait_condition.inc
--replace_result $ID ID
eval kill query $ID;
connection ddl;
--error ER_QUERY_INTERRUPTED
--reap

--echo # Two kinds of simple ALTER
--send alter table t1 rename to t2
connection default;
let $wait_condition=
  select count(*) = 1 from information_schema.processlist
  where state = "Waiting for table metadata lock" and
        info = "alter table t1 rename to t2";
--source include/wait_condition.inc
--replace_result $ID ID
eval kill query $ID;
connection ddl;
--error ER_QUERY_INTERRUPTED
--reap
--send alter table t1 disable keys
connection default;
let $wait_condition=
  select count(*) = 1 from information_schema.processlist
  where state = "Waiting for table metadata lock" and
        info = "alter table t1 disable keys";
--source include/wait_condition.inc
--replace_result $ID ID
eval kill query $ID;
connection ddl;
--error ER_QUERY_INTERRUPTED
--reap
--echo # Fast ALTER
--send alter table t1 alter column i set default 100
connection default;
let $wait_condition=
  select count(*) = 1 from information_schema.processlist
  where state = "Waiting for table metadata lock" and
        info = "alter table t1 alter column i set default 100";
--source include/wait_condition.inc
--replace_result $ID ID
eval kill query $ID;
connection ddl;
--error ER_QUERY_INTERRUPTED
--reap
--echo # Special case which is triggered only for MERGE tables.
connection blocker;
unlock tables;
create table t2 (i int primary key) engine=merge union=(t1);
lock tables t2 read;
connection ddl;
--send alter table t2 alter column i set default 100
connection default;
let $wait_condition=
  select count(*) = 1 from information_schema.processlist
  where state = "Waiting for table metadata lock" and
        info = "alter table t2 alter column i set default 100";
--source include/wait_condition.inc
--replace_result $ID ID
eval kill query $ID;
connection ddl;
--error ER_QUERY_INTERRUPTED
--reap

--echo # Test for DML waiting for meta-data lock
connection blocker;
unlock tables;
lock tables t1 read;
connection ddl;
# Let us add pending exclusive metadata lock on t2
--send truncate table t1
connection dml;
let $wait_condition=
  select count(*) = 1 from information_schema.processlist
  where state = "Waiting for table metadata lock" and
        info = "truncate table t1";
--source include/wait_condition.inc
let $ID2= `select connection_id()`;
--send insert into t1 values (1)
connection default;
let $wait_condition=
  select count(*) = 1 from information_schema.processlist
  where state = "Waiting for table metadata lock" and
        info = "insert into t1 values (1)";
--source include/wait_condition.inc
--replace_result $ID2 ID2
eval kill query $ID2;
connection dml;
--error ER_QUERY_INTERRUPTED
--reap
connection blocker;
unlock tables;
connection ddl;
--reap

--echo # Test for DML waiting for tables to be flushed
connection blocker;
lock tables t1 read;
connection ddl;
--echo # Let us mark locked table t1 as old
--send flush tables t1
connection dml;
let $wait_condition=
  select count(*) = 1 from information_schema.processlist
  where state = "Waiting for table metadata lock" and
        info = "flush tables t1";
--source include/wait_condition.inc
--send select * from t1
connection default;
let $wait_condition=
  select count(*) = 1 from information_schema.processlist
  where state = "Waiting for table metadata lock" and
        info = "select * from t1";
--source include/wait_condition.inc
--replace_result $ID2 ID2
eval kill query $ID2;
connection dml;
--error ER_QUERY_INTERRUPTED
--reap
connection blocker;
unlock tables;
connection ddl;
--reap

--echo # Cleanup.
connection default;
drop table t1;
drop table t2;

###########################################################################

--echo #
--echo # Test kill USER
--echo #
--source include/count_sessions.inc
grant ALL on test.* to test@localhost;
grant ALL on test.* to test2@localhost;
connect (con3, localhost, test,,);
connect (con4, localhost, test2,,);
connection default;
--enable_info
kill hard query user test2@nohost;
kill soft query user test@localhost;
kill hard query user test@localhost;
kill soft connection user test2;
kill hard connection user test@localhost;
--disable_info
revoke all privileges on test.* from test@localhost;
revoke all privileges on test.* from test2@localhost;
drop user test@localhost;
drop user test2@localhost;

connection con3;
--error 2013,2006,5014
select 1;
connection con4;
--error 2013,2006,5014
select 1;
connection default;
--source include/wait_until_count_sessions.inc

--echo #
--echo # MDEV-4911 - add KILL query id, and add query id information to
--echo #             processlist
--echo #
send SELECT SLEEP(1000);
connection con1;
let $wait_condition= SELECT @id:=QUERY_ID FROM INFORMATION_SCHEMA.PROCESSLIST WHERE INFO='SELECT SLEEP(1000)';
source include/wait_condition.inc;
KILL QUERY ID @id;
connection default;
--error ER_QUERY_INTERRUPTED
reap;

--error ER_NO_SUCH_QUERY
KILL QUERY ID 0;

--echo #
--echo # MDEV-5096 - Wrong error message on attempt to kill somebody else's
--echo #             query ID
--echo #
CREATE USER u1@localhost;
send SELECT SLEEP(1000);

connection con1;
let $wait_condition= SELECT @id:=QUERY_ID FROM INFORMATION_SCHEMA.PROCESSLIST WHERE INFO='SELECT SLEEP(1000)';
source include/wait_condition.inc;
let $id= `SELECT @id`;

connect(con5, localhost, u1,,);
--replace_result $id ID
--error ER_KILL_QUERY_DENIED_ERROR
eval KILL QUERY ID $id;

connection con1;
KILL QUERY ID @id;

connection default;
--error ER_QUERY_INTERRUPTED
reap;
disconnect con5;
DROP USER u1@localhost;

set global sql_mode=default;
disconnect con1;
disconnect con2;

--echo #
--echo # MDEV-17998
--echo # Deadlock and eventual Assertion `!table->pos_in_locked_tables' failed
--echo # in tc_release_table on KILL_TIMEOUT
--echo #

SET max_statement_time= 2;

CREATE TABLE t1 (a INT);
CREATE VIEW v1 AS SELECT * FROM t1;
CREATE TABLE t2 (b INT, c INT);
 
LOCK TABLES v1 READ, t2 WRITE, t1 WRITE;
--error ER_BAD_FIELD_ERROR,ER_STATEMENT_TIMEOUT
ALTER TABLE t1 CHANGE f1 f2 DOUBLE;
ALTER TABLE t2 DROP c;
UNLOCK TABLES;
DROP VIEW v1;
DROP TABLE t1, t2;

--echo #
--echo # KILL QUERY ID USER
--echo #
--error ER_BAD_FIELD_ERROR
kill query id user 'foo';
--enable_service_connection<|MERGE_RESOLUTION|>--- conflicted
+++ resolved
@@ -10,275 +10,7 @@
 -- source include/count_sessions.inc
 -- source include/not_embedded.inc
 -- source include/have_debug_sync.inc
-<<<<<<< HEAD
 -- source include/have_debug_sync.inc
-=======
--- source include/not_threadpool.inc
-
---disable_service_connection
-
-set local sql_mode="";
-set global sql_mode="";
-
---disable_warnings
-SET DEBUG_SYNC = 'RESET';
-DROP TABLE IF EXISTS t1, t2, t3;
-DROP FUNCTION IF EXISTS MY_KILL;
---enable_warnings
-
-delimiter |;
-# Helper function used to repeatedly kill a session.
-CREATE FUNCTION MY_KILL(tid INT) RETURNS INT
-BEGIN
-  DECLARE CONTINUE HANDLER FOR SQLEXCEPTION BEGIN END;
-  KILL tid;
-  RETURN (SELECT COUNT(*) = 0 FROM INFORMATION_SCHEMA.PROCESSLIST WHERE ID = tid);
-END|
-delimiter ;|
-
-connect (con1, localhost, root,,);
-connect (con2, localhost, root,,);
-
-# Save id of con1
-connection con1;
---disable_reconnect
-let $ID= `SELECT @id := CONNECTION_ID()`;
-connection con2;
-let $ignore= `SELECT @id := $ID`;
-connection con1;
-# Signal when this connection is terminating.
-SET DEBUG_SYNC= 'thread_end SIGNAL con1_end';
-# See if we can kill read().
-# Run into read() immediately after hitting 'before_do_command_net_read'.
-SET DEBUG_SYNC= 'before_do_command_net_read SIGNAL con1_read';
-
-# Kill con1
-connection con2;
-SET DEBUG_SYNC='now WAIT_FOR con1_read';
-# At this point we have no way to figure out, when con1 is blocked in
-# reading from the socket. Sending KILL to early would not terminate
-# con1. So we repeat KILL until con1 terminates.
-let $wait_condition= SELECT MY_KILL(@id);
---source include/wait_condition.inc
-# If KILL missed the read(), sync point wait will time out.
-SET DEBUG_SYNC= 'now WAIT_FOR con1_end';
-SET DEBUG_SYNC = 'RESET';
-
-connection con1;
---error 1053,2006,2013,5014
-SELECT 1;
-
---enable_reconnect
-# this should work, and we should have a new connection_id()
-SELECT 1;
-let $ignore= `SELECT @id := $ID`;
-SELECT @id != CONNECTION_ID();
-
-#make sure the server is still alive
-connection con2;
-SELECT 4;
-connection default;
-
---error ER_SUBQUERIES_NOT_SUPPORTED
-KILL (SELECT COUNT(*) FROM mysql.user);
-
-connection con1;
-let $ID= `SELECT @id := CONNECTION_ID()`;
-connection con2;
-let $ignore= `SELECT @id := $ID`;
-connection con1;
-disable_reconnect;
-# Signal when this connection is terminating.
-SET DEBUG_SYNC= 'thread_end SIGNAL con1_end';
-# See if we can kill the sync point itself.
-# Wait in 'before_do_command_net_read' until killed.
-# It doesn't wait for a signal 'kill' but for to be killed.
-# The signal name doesn't matter here.
-SET DEBUG_SYNC= 'before_do_command_net_read SIGNAL con1_read WAIT_FOR kill';
-connection con2;
-SET DEBUG_SYNC= 'now WAIT_FOR con1_read';
-# Repeat KILL until con1 terminates.
-let $wait_condition= SELECT MY_KILL(@id);
---source include/wait_condition.inc
-SET DEBUG_SYNC= 'now WAIT_FOR con1_end';
-SET DEBUG_SYNC = 'RESET';
-
-connection con1;
---error 1053,2006,2013,5014
-SELECT 1;
-enable_reconnect;
-SELECT 1;
-let $ignore= `SELECT @id := $ID`;
-SELECT @id != CONNECTION_ID();
-connection con2;
-SELECT 4;
-connection default;
-
-#
-# BUG#14851: killing long running subquery processed via a temporary table.
-#
-
-CREATE TABLE t1 (id INT PRIMARY KEY AUTO_INCREMENT);
-CREATE TABLE t2 (id INT UNSIGNED NOT NULL);
-
-INSERT INTO t1 VALUES
-(0),(0),(0),(0),(0),(0),(0),(0), (0),(0),(0),(0),(0),(0),(0),(0),
-(0),(0),(0),(0),(0),(0),(0),(0), (0),(0),(0),(0),(0),(0),(0),(0),
-(0),(0),(0),(0),(0),(0),(0),(0), (0),(0),(0),(0),(0),(0),(0),(0),
-(0),(0),(0),(0),(0),(0),(0),(0), (0),(0),(0),(0),(0),(0),(0),(0);
-INSERT t1 SELECT 0 FROM t1 AS a1, t1 AS a2 LIMIT 4032;
-
-INSERT INTO t2 SELECT id FROM t1;
-
-connection con1;
-let $ID= `SELECT @id := CONNECTION_ID()`;
-connection con2;
-let $ignore= `SELECT @id := $ID`;
-
-connection con1;
-SET DEBUG_SYNC= 'thread_end SIGNAL con1_end';
-SET DEBUG_SYNC= 'before_acos_function SIGNAL in_sync';
-# This is a very long running query. If this test start failing,
-# it may be necessary to change to an even longer query.
-send SELECT id FROM t1 WHERE id IN
-       (SELECT DISTINCT a.id FROM t2 a, t2 b, t2 c, t2 d
-          GROUP BY ACOS(1/a.id), b.id, c.id, d.id
-          HAVING a.id BETWEEN 10 AND 20);
-
-connection con2;
-SET DEBUG_SYNC= 'now WAIT_FOR in_sync';
-KILL @id;
-SET DEBUG_SYNC= 'now WAIT_FOR con1_end';
-
-connection con1;
---error 1317,1053,2006,2013,5014
-reap;
-SELECT 1;
-
-connection default;
-SET DEBUG_SYNC = 'RESET';
-DROP TABLE t1, t2;
-
-#
-# Test of blocking of sending ERROR after OK or EOF
-#
-connection con1;
-let $ID= `SELECT @id := CONNECTION_ID()`;
-connection con2;
-let $ignore= `SELECT @id := $ID`;
-connection con1;
-SET DEBUG_SYNC= 'before_acos_function SIGNAL in_sync WAIT_FOR kill';
-send SELECT ACOS(0);
-connection con2;
-SET DEBUG_SYNC= 'now WAIT_FOR in_sync';
-KILL QUERY @id;
-connection con1;
-reap;
-SELECT 1;
-SELECT @id = CONNECTION_ID();
-connection default;
-SET DEBUG_SYNC = 'RESET';
-
-#
-# Bug#27563: Stored functions and triggers wasn't throwing an error when killed.
-#
-CREATE TABLE t1 (f1 INT);
-delimiter |;
-CREATE FUNCTION bug27563() RETURNS INT(11)
-DETERMINISTIC
-BEGIN
-  DECLARE CONTINUE HANDLER FOR SQLSTATE '70100' SET @a:= 'killed';
-  DECLARE CONTINUE HANDLER FOR SQLEXCEPTION SET @a:= 'exception';
-  SET DEBUG_SYNC= 'now SIGNAL in_sync WAIT_FOR kill';
-  RETURN 1;
-END|
-delimiter ;|
-# Test stored functions
-# Test INSERT
-connection con1;
-let $ID= `SELECT @id := CONNECTION_ID()`;
-connection con2;
-let $ignore= `SELECT @id := $ID`;
-connection con1;
-send INSERT INTO t1 VALUES (bug27563());
-connection con2;
-SET DEBUG_SYNC= 'now WAIT_FOR in_sync';
-KILL QUERY @id;
-connection con1;
---error 1317
-reap;
-SELECT * FROM t1;
-connection default;
-SET DEBUG_SYNC = 'RESET';
-
-# Test UPDATE
-INSERT INTO t1 VALUES(0);
-connection con1;
-send UPDATE t1 SET f1= bug27563();
-connection con2;
-SET DEBUG_SYNC= 'now WAIT_FOR in_sync';
-KILL QUERY @id;
-connection con1;
---error 1317
-reap;
-SELECT * FROM t1;
-connection default;
-SET DEBUG_SYNC = 'RESET';
-
-# Test DELETE
-INSERT INTO t1 VALUES(1);
-connection con1;
-send DELETE FROM t1 WHERE bug27563() IS NULL;
-connection con2;
-SET DEBUG_SYNC= 'now WAIT_FOR in_sync';
-KILL QUERY @id;
-connection con1;
---error 1317
-reap;
-SELECT * FROM t1;
-connection default;
-SET DEBUG_SYNC = 'RESET';
-
-# Test SELECT
-connection con1;
-send SELECT * FROM t1 WHERE f1= bug27563();
-connection con2;
-SET DEBUG_SYNC= 'now WAIT_FOR in_sync';
-KILL QUERY @id;
-connection con1;
---error 1317
-reap;
-SELECT * FROM t1;
-connection default;
-SET DEBUG_SYNC = 'RESET';
-DROP FUNCTION bug27563;
-
-# Test TRIGGERS
-CREATE TABLE t2 (f2 INT);
-delimiter |;
-CREATE TRIGGER trg27563 BEFORE INSERT ON t1 FOR EACH ROW
-BEGIN
-  DECLARE CONTINUE HANDLER FOR SQLSTATE '70100' SET @a:= 'killed';
-  DECLARE CONTINUE HANDLER FOR SQLEXCEPTION SET @a:= 'exception';
-  INSERT INTO t2 VALUES(0);
-  SET DEBUG_SYNC= 'now SIGNAL in_sync WAIT_FOR kill';
-  INSERT INTO t2 VALUES(1);
-END|
-delimiter ;|
-connection con1;
-send INSERT INTO t1 VALUES(2),(3);
-connection con2;
-SET DEBUG_SYNC= 'now WAIT_FOR in_sync';
-KILL QUERY @id;
-connection con1;
---error 1317
-reap;
-SELECT * FROM t1;
-SELECT * FROM t2;
-connection default;
-SET DEBUG_SYNC = 'RESET';
-DROP TABLE t1, t2;
->>>>>>> 291872ec
 
 --disable_service_connection
 
