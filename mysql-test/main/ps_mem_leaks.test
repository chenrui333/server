--- conflicted
+++ resolved
@@ -323,7 +323,23 @@
 # CLeanup
 DROP TABLE t;
 
-<<<<<<< HEAD
+--echo #
+--echo # MDEV-35249: Assertion `(mem_root->flags & 4) == 0' failed in convert_subq_to_jtbm
+--echo #
+
+CREATE TABLE t (a INT, b INT, c INT);
+INSERT INTO t VALUES (1,2,3),(4,5,6);
+CREATE ALGORITHM=TEMPTABLE VIEW v1 AS SELECT * FROM t;
+CREATE VIEW v2 AS SELECT * FROM v1;
+PREPARE stmt FROM 'UPDATE t SET a = 0 WHERE b IN (SELECT c FROM v2)';
+EXECUTE stmt;
+EXECUTE stmt;
+
+# Cleanup
+DROP VIEW v2;
+DROP VIEW v1;
+DROP TABLE t;
+
 --echo # End of 10.5 tests
 
 --echo #
@@ -348,24 +364,4 @@
 DEALLOCATE PREPARE stmt;
 DROP TABLE t1;
 
---echo # End of 10.6 tests
-=======
---echo #
---echo # MDEV-35249: Assertion `(mem_root->flags & 4) == 0' failed in convert_subq_to_jtbm
---echo #
-
-CREATE TABLE t (a INT, b INT, c INT);
-INSERT INTO t VALUES (1,2,3),(4,5,6);
-CREATE ALGORITHM=TEMPTABLE VIEW v1 AS SELECT * FROM t;
-CREATE VIEW v2 AS SELECT * FROM v1;
-PREPARE stmt FROM 'UPDATE t SET a = 0 WHERE b IN (SELECT c FROM v2)';
-EXECUTE stmt;
-EXECUTE stmt;
-
-# Cleanup
-DROP VIEW v2;
-DROP VIEW v1;
-DROP TABLE t;
-
---echo # End of 10.5 tests
->>>>>>> b8c2bd9f
+--echo # End of 10.6 tests