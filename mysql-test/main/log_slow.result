set @@log_slow_verbosity="";
select @@log_slow_filter;
@@log_slow_filter
admin,filesort,filesort_on_disk,filesort_priority_queue,full_join,full_scan,query_cache,query_cache_miss,tmp_table,tmp_table_on_disk
select @@log_slow_rate_limit;
@@log_slow_rate_limit
1
select @@log_slow_verbosity;
@@log_slow_verbosity

show variables like "log_slow%";
Variable_name	Value
log_slow_admin_statements	ON
log_slow_disabled_statements	sp
log_slow_filter	admin,filesort,filesort_on_disk,filesort_priority_queue,full_join,full_scan,query_cache,query_cache_miss,tmp_table,tmp_table_on_disk
log_slow_max_warnings	10
log_slow_rate_limit	1
log_slow_slave_statements	ON
log_slow_verbosity	
set @org_slow_query_log= @@global.slow_query_log;
set @@log_slow_filter= "filesort,filesort_on_disk,full_join,full_scan,query_cache,query_cache_miss,tmp_table,tmp_table_on_disk,admin";
select @@log_slow_filter;
@@log_slow_filter
admin,filesort,filesort_on_disk,full_join,full_scan,query_cache,query_cache_miss,tmp_table,tmp_table_on_disk
set @@log_slow_filter="admin,admin";
select @@log_slow_filter;
@@log_slow_filter
admin
set @@log_slow_filter=7;
select @@log_slow_filter;
@@log_slow_filter
admin,filesort,filesort_on_disk
set @@log_slow_filter= "filesort,impossible,impossible2,admin";
ERROR 42000: Variable 'log_slow_filter' can't be set to the value of 'impossible'
set @@log_slow_filter= "filesort, admin";
ERROR 42000: Variable 'log_slow_filter' can't be set to the value of ' admin'
set @@log_slow_filter= 1<<31;
ERROR 42000: Variable 'log_slow_filter' can't be set to the value of '2147483648'
select @@log_slow_filter;
@@log_slow_filter
admin,filesort,filesort_on_disk
set @@log_slow_verbosity= "query_plan,innodb";
select @@log_slow_verbosity;
@@log_slow_verbosity
innodb,query_plan
set @@log_slow_verbosity=1;
select @@log_slow_verbosity;
@@log_slow_verbosity
innodb
show fields from mysql.slow_log;
Field	Type	Null	Key	Default	Extra
start_time	timestamp(6)	NO		current_timestamp(6)	on update current_timestamp(6)
user_host	mediumtext	NO		NULL	
query_time	time(6)	NO		NULL	
lock_time	time(6)	NO		NULL	
rows_sent	bigint(20) unsigned	NO		NULL	
rows_examined	bigint(20) unsigned	NO		NULL	
db	varchar(512)	NO		NULL	
last_insert_id	int(11)	NO		NULL	
insert_id	int(11)	NO		NULL	
server_id	int(10) unsigned	NO		NULL	
sql_text	mediumtext	NO		NULL	
thread_id	bigint(21) unsigned	NO		NULL	
rows_affected	bigint(20) unsigned	NO		NULL	
flush slow logs;
set long_query_time=0.1;
set log_slow_filter='';
set slow_query_log=1;
set global log_output='TABLE';
select sleep(0.5);
sleep(0.5)
0
select count(*) FROM mysql.slow_log;
count(*)
1
set @@long_query_time=default;
set @@slow_query_log=default;
set @@log_slow_filter=default;
set @@log_slow_verbosity=default;
set global log_output= default;
truncate mysql.slow_log;
#
# MDEV-18333 Slow_queries count doesn't increase when slow_query_log is turned off
#
SET SESSION slow_query_log=OFF;
SET GLOBAL slow_query_log=OFF;
SET long_query_time=0.1;
# Although this query is disallowed by slow_query_log, it should still increment Slow_queries
SELECT VARIABLE_VALUE INTO @global_slow_queries
FROM INFORMATION_SCHEMA.GLOBAL_STATUS
WHERE VARIABLE_NAME='SLOW_QUERIES';
SELECT sleep(0.2) INTO @tmp FROM DUAL;
SELECT
CAST(VARIABLE_VALUE AS UNSIGNED)-@global_slow_queries AS Slow_queries_increment
FROM
INFORMATION_SCHEMA.GLOBAL_STATUS
WHERE
VARIABLE_NAME='SLOW_QUERIES';
Slow_queries_increment
1
# Although this query is disallowed by log_slow_filter, it should still increment Slow_queries
SET log_slow_filter=filesort;
SELECT sleep(0.2) INTO @tmp FROM DUAL;
SELECT VARIABLE_VALUE INTO @global_slow_queries
FROM INFORMATION_SCHEMA.GLOBAL_STATUS
WHERE VARIABLE_NAME='SLOW_QUERIES';
SELECT sleep(0.2) INTO @tmp FROM DUAL;
SELECT
CAST(VARIABLE_VALUE AS UNSIGNED)-@global_slow_queries AS Slow_queries_increment
FROM
INFORMATION_SCHEMA.GLOBAL_STATUS
WHERE
VARIABLE_NAME='SLOW_QUERIES';
Slow_queries_increment
1
SET log_slow_filter=DEFAULT;
SET @@long_query_time=default;
SET GLOBAL slow_query_log= @org_slow_query_log;
#
# MDEV-21187: log_slow_filter="" logs queries not using indexes
#
flush status;
create table t (id int);
insert into t values (1),(4);
set log_slow_filter='';
select * from t;
id
1
4
show session status like 'Slow_queries';
Variable_name	Value
Slow_queries	0
drop table t;
#
# End of 10.3 tests
#
#
# MDEV-31742: incorrect examined rows in case of stored function usage
#
CREATE TABLE `tab_MDEV_30820` (
`ID` int(11) NOT NULL AUTO_INCREMENT,
`NAME_F` varchar(50) DEFAULT NULL,
PRIMARY KEY (`ID`)
);
CREATE TABLE `tab2` (
`ID` int(11) NOT NULL AUTO_INCREMENT,
`TAB1_ID` int(11) DEFAULT NULL,
PRIMARY KEY (`id`)
);
CREATE FUNCTION `get_zero`() RETURNS int(11)
BEGIN
RETURN(0) ;
END
//
for i in 1..100 do insert into tab_MDEV_30820 values (i,'qwerty'); end for ; //
for i in 1..1000 do insert into tab2 values (i,i+300); end for ; //
SET @old_slow_query_log= @@global.slow_query_log;
SET @old_log_output= @@global.log_output;
SET @old_long_query_time= @@long_query_time;
SET GLOBAL log_output= "TABLE";
SET GLOBAL slow_query_log= ON;
SET SESSION slow_query_log=ON;
SET SESSION long_query_time= 0;
SELECT 0 as zero, (SELECT ID FROM tab2 where tab2.TAB1_ID =
tab_MDEV_30820.ID ORDER BY 1 LIMIT 1 ) AS F1 FROM tab_MDEV_30820 ORDER BY 2 DESC LIMIT 2;
zero	F1
0	NULL
0	NULL
SELECT get_zero() as zero, (SELECT ID FROM tab2 where tab2.TAB1_ID =
tab_MDEV_30820.ID ORDER BY 1 LIMIT 1) AS F1 FROM tab_MDEV_30820 ORDER BY 2 DESC LIMIT 2;
zero	F1
0	NULL
0	NULL
# should be the same rows_examined
SELECT rows_examined FROM mysql.slow_log WHERE sql_text LIKE '%SELECT%tab_MDEV_30820%';
rows_examined
100202
100202
SET @@long_query_time= @old_long_query_time;
SET @@global.log_output= @old_log_output;
SET @@global.slow_query_log= @old_slow_query_log;
SET SESSION slow_query_log=default;
drop table tab_MDEV_30820, tab2;
drop function get_zero;
# End of 10.4 tests
#
# MDEV-34539 Invalid "use" and "Schema" in slow query log file with multi-line schema
#
set global log_output='file';
set @@log_slow_filter= 'not_using_index';
set slow_query_log=1;
set timestamp=1234567890;
create database `a
b`;
use `a
b`;
select count(*) from mysql.global_priv where length(priv)>2;
count(*)
5
drop database `a
b`;
use test;
set global log_output= @old_log_output;
set slow_query_log=default;
set log_slow_filter=default;
set timestamp=default;
use `a
b`;
SET timestamp=1234567890;
select count(*) from mysql.global_priv where length(priv)>2
<<<<<<< HEAD
# End of 10.5 tests
#
# MDEV-34251 Conditional jump or move depends on uninitialised value in
# ha_handler_stats::has_stats
#
set @@global.log_slow_verbosity="";
connect  con1,localhost,root,,;
connection con1;
set long_query_time=0.0, log_slow_verbosity='engine';
connection default;
disconnect con1;
# End of 10.6 tests
=======
#
# MDEV-31366 Assertion `thd->start_time' failed in bool LOGGER::slow_log_print(THD*, const char*, size_t, ulonglong)
#
TRUNCATE mysql.slow_log;
SET global log_output='TABLE';
SET timestamp=0.99;
SET long_query_time=0.00001;
SELECT SLEEP(0.1);
SLEEP(0.1)
0
SELECT COUNT(*)>0 AS c1 FROM mysql.slow_log;
c1
1
SET global log_output=default;
SET timestamp=default;
SET long_query_time=default;
TRUNCATE mysql.slow_log;
# End of 10.5 tests
>>>>>>> 3e34e4c1
<|MERGE_RESOLUTION|>--- conflicted
+++ resolved
@@ -208,20 +208,6 @@
 b`;
 SET timestamp=1234567890;
 select count(*) from mysql.global_priv where length(priv)>2
-<<<<<<< HEAD
-# End of 10.5 tests
-#
-# MDEV-34251 Conditional jump or move depends on uninitialised value in
-# ha_handler_stats::has_stats
-#
-set @@global.log_slow_verbosity="";
-connect  con1,localhost,root,,;
-connection con1;
-set long_query_time=0.0, log_slow_verbosity='engine';
-connection default;
-disconnect con1;
-# End of 10.6 tests
-=======
 #
 # MDEV-31366 Assertion `thd->start_time' failed in bool LOGGER::slow_log_print(THD*, const char*, size_t, ulonglong)
 #
@@ -240,4 +226,14 @@
 SET long_query_time=default;
 TRUNCATE mysql.slow_log;
 # End of 10.5 tests
->>>>>>> 3e34e4c1
+#
+# MDEV-34251 Conditional jump or move depends on uninitialised value in
+# ha_handler_stats::has_stats
+#
+set @@global.log_slow_verbosity="";
+connect  con1,localhost,root,,;
+connection con1;
+set long_query_time=0.0, log_slow_verbosity='engine';
+connection default;
+disconnect con1;
+# End of 10.6 tests