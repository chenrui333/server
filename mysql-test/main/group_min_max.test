--- conflicted
+++ resolved
@@ -1860,8 +1860,6 @@
 
 drop table t1,t2,t3;
 
-<<<<<<< HEAD
-=======
 --echo # 
 --echo # MDEV-31380: Assertion `s->table->opt_range_condition_rows <= s->found_records' failed
 --echo #  (assertion in 10.6+, DBL_MAX costs in 10.5)
@@ -1886,7 +1884,6 @@
 set optimizer_use_condition_selectivity = @tmp, optimizer_trace=@tmp2;
 drop table t1;
 
->>>>>>> d3eefbaa
 --echo #
 --echo # End of 10.5 tests
 --echo #
