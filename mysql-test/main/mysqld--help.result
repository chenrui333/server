Windows bug: new line disappears when it is exactly at the right offset.
The following options may be given as the first argument:
--print-defaults Print the program argument list and exit.
--no-defaults Don't read default options from any option file.
The following specify which files/extra groups are read (specified before remaining options):
--defaults-file=# Only read default options from the given file #.
--defaults-extra-file=# Read this file after the global files are read.
--defaults-group-suffix=# Additionally read default groups with # appended as a suffix.

 --allow-suspicious-udfs 
 Allows use of user-defined functions (UDFs) consisting of
 only one symbol xxx() without corresponding xxx_init() or
 xxx_deinit(). That also means that one can load any
 function from any library, for example exit() from
 libc.so
 --alter-algorithm[=name] 
 Specify the alter table algorithm. One of: DEFAULT, COPY,
 INPLACE, NOCOPY, INSTANT
 --analyze-sample-percentage=# 
 Percentage of rows from the table ANALYZE TABLE will
 sample to collect table statistics. Set to 0 to let
 MariaDB decide what percentage of rows to sample.
 -a, --ansi          Use ANSI SQL syntax instead of MySQL syntax. This mode
 will also set transaction isolation level 'serializable'.
 --auto-increment-increment[=#] 
 Auto-increment columns are incremented by this
 --auto-increment-offset[=#] 
 Offset added to Auto-increment columns. Used when
 auto-increment-increment != 1
 --autocommit        Set default value for autocommit (0 or 1)
 (Defaults to on; use --skip-autocommit to disable.)
 --automatic-sp-privileges 
 Creating and dropping stored procedures alters ACLs
 (Defaults to on; use --skip-automatic-sp-privileges to disable.)
 --back-log=#        The number of outstanding connection requests MariaDB can
 have. This comes into play when the main MariaDB thread
 gets very many connection requests in a very short time
 (Automatically configured unless set explicitly)
 -b, --basedir=name  Path to installation directory. All paths are usually
 resolved relative to this
 --big-tables        Old variable, which if set to 1, allows large result sets
 by saving all temporary sets to disk, avoiding 'table
 full' errors. No longer needed, as the server now handles
 this automatically.
 --bind-address=name IP address to bind to. Several addresses may be
 specified, separated by a comma (,).
 --binlog-alter-two-phase 
 When set, split ALTER at binary logging into 2
 statements: START ALTER and COMMIT/ROLLBACK ALTER
 --binlog-annotate-row-events 
 Tells the master to annotate RBR events with the
 statement that caused these events
 (Defaults to on; use --skip-binlog-annotate-row-events to disable.)
 --binlog-cache-size=# 
 The size of the transactional cache for updates to
 transactional engines for the binary log. If you often
 use transactions containing many statements, you can
 increase this to get more performance
 --binlog-checksum=name 
 Type of BINLOG_CHECKSUM_ALG. Include checksum for log
 events in the binary log. One of: NONE, CRC32
 --binlog-commit-wait-count=# 
 If non-zero, binlog write will wait at most
 binlog_commit_wait_usec microseconds for at least this
 many commits to queue up for group commit to the binlog.
 This can reduce I/O on the binlog and provide increased
 opportunity for parallel apply on the slave, but too high
 a value will decrease commit throughput.
 --binlog-commit-wait-usec=# 
 Maximum time, in microseconds, to wait for more commits
 to queue up for binlog group commit. Only takes effect if
 the value of binlog_commit_wait_count is non-zero.
 --binlog-direct-non-transactional-updates 
 Causes updates to non-transactional engines using
 statement format to be written directly to binary log.
 Before using this option make sure that there are no
 dependencies between transactional and non-transactional
 tables such as in the statement INSERT INTO t_myisam
 SELECT * FROM t_innodb; otherwise, slaves may diverge
 from the master.
 --binlog-do-db=name Tells the master it should log updates for the specified
 database, and exclude all others not explicitly
 mentioned.
 --binlog-expire-logs-seconds=# 
 If non-zero, binary logs will be purged after
 binlog_expire_logs_seconds seconds; It and
 expire_logs_days are linked, such that changes in one are
 converted into the other. Possible purges happen at
 startup and at binary log rotation.
 --binlog-file-cache-size=# 
 The size of file cache for the binary log
 --binlog-format=name 
 What form of binary logging the master will use: either
 ROW for row-based binary logging, STATEMENT for
 statement-based binary logging, or MIXED. MIXED is
 statement-based binary logging except for those
 statements where only row-based is correct: those which
 involve user-defined functions (i.e. UDFs) or the UUID()
 function; for those, row-based binary logging is
 automatically used.
 --binlog-ignore-db=name 
 Tells the master that updates to the given database
 should not be logged to the binary log.
 --binlog-optimize-thread-scheduling 
 Run fast part of group commit in a single thread, to
 optimize kernel thread scheduling. On by default. Disable
 to run each transaction in group commit in its own
 thread, which can be slower at very high concurrency.
 This option is mostly for testing one algorithm versus
 the other, and it should not normally be necessary to
 change it.
 (Defaults to on; use --skip-binlog-optimize-thread-scheduling to disable.)
 --binlog-row-event-max-size=# 
 The maximum size of a row-based binary log event in
 bytes. Rows will be grouped into events smaller than this
 size if possible. The value has to be a multiple of 256.
 --binlog-row-image=name 
 Controls whether rows should be logged in 'FULL',
 'NOBLOB' or 'MINIMAL' formats. 'FULL', means that all
 columns in the before and after image are logged.
 'NOBLOB', means that mysqld avoids logging blob columns
 whenever possible (eg, blob column was not changed or is
 not part of primary key). 'MINIMAL', means that a PK
 equivalent (PK columns or full row if there is no PK in
 the table) is logged in the before image, and only
 changed columns are logged in the after image. (Default:
 FULL).
 --binlog-row-metadata=name 
 Controls whether metadata is logged using FULL , MINIMAL
 format and NO_LOG.FULL causes all metadata to be logged;
 MINIMAL means that only metadata actually required by
 slave is logged; NO_LOG NO metadata will be
 logged.Default: NO_LOG.
 --binlog-stmt-cache-size=# 
 The size of the statement cache for updates to
 non-transactional engines for the binary log. If you
 often use statements updating a great number of rows, you
 can increase this to get more performance.
 --bootstrap         Used by mysql installation scripts.
 --bulk-insert-buffer-size=# 
 Size of tree cache used in bulk insert optimisation. Note
 that this is a limit per thread!
 --character-set-client-handshake 
 Don't ignore client side character set value sent during
 handshake.
 (Defaults to on; use --skip-character-set-client-handshake to disable.)
 --character-set-filesystem=name 
 Set the filesystem character set.
 -C, --character-set-server=name 
 Set the default character set.
 --character-sets-dir=name 
 Directory where character sets are
 -r, --chroot=name   Chroot mysqld daemon during startup.
 --collation-server=name 
 Set the default collation.
 --column-compression-threshold=# 
 Minimum column data length eligible for compression
 --column-compression-zlib-level=# 
 zlib compression level (1 gives best speed, 9 gives best
 compression)
 --column-compression-zlib-strategy=name 
 The strategy parameter is used to tune the compression
 algorithm. Use the value DEFAULT_STRATEGY for normal
 data, FILTERED for data produced by a filter (or
 predictor), HUFFMAN_ONLY to force Huffman encoding only
 (no string match), or RLE to limit match distances to one
 (run-length encoding). Filtered data consists mostly of
 small values with a somewhat random distribution. In this
 case, the compression algorithm is tuned to compress them
 better. The effect of FILTERED is to force more Huffman
 coding and less string matching; it is somewhat
 intermediate between DEFAULT_STRATEGY and HUFFMAN_ONLY.
 RLE is designed to be almost as fast as HUFFMAN_ONLY, but
 give better compression for PNG image data. The strategy
 parameter only affects the compression ratio but not the
 correctness of the compressed output even if it is not
 set appropriately. FIXED prevents the use of dynamic
 Huffman codes, allowing for a simpler decoder for special
 applications.
 --column-compression-zlib-wrap 
 Generate zlib header and trailer and compute adler32
 check value. It can be used with storage engines that
 don't provide data integrity verification to detect data
 corruption.
 --completion-type=name 
 The transaction completion type. One of: NO_CHAIN, CHAIN,
 RELEASE
 --concurrent-insert[=name] 
 Use concurrent insert with MyISAM. One of: NEVER, AUTO, 
 ALWAYS
 --console           Write error output on screen; don't remove the console
 window on windows.
 --core-file         Write core on crashes
 -h, --datadir=name  Path to the database root directory
 --date-format=name  The DATE format (ignored)
 --datetime-format=name 
 The DATETIME format (ignored)
 --deadlock-search-depth-long=# 
 Long search depth for the two-step deadlock detection
 --deadlock-search-depth-short=# 
 Short search depth for the two-step deadlock detection
 --deadlock-timeout-long=# 
 Long timeout for the two-step deadlock detection (in
 microseconds)
 --deadlock-timeout-short=# 
 Short timeout for the two-step deadlock detection (in
 microseconds)
 --default-password-lifetime=# 
 This defines the global password expiration policy. 0
 means automatic password expiration is disabled. If the
 value is a positive integer N, the passwords must be
 changed every N days. This behavior can be overridden
 using the password expiration options in ALTER USER.
 --default-regex-flags=name 
 Default flags for the regex library. Any combination of: 
 DOTALL, DUPNAMES, EXTENDED, EXTENDED_MORE, EXTRA, 
 MULTILINE, UNGREEDY
 Use 'ALL' to set all combinations.
 --default-storage-engine=name 
 The default storage engine for new tables
 --default-time-zone=name 
 Set the default time zone.
 --default-tmp-storage-engine=name 
 The default storage engine for user-created temporary
 tables
 --default-week-format=# 
 The default week format used by WEEK() functions
 --delay-key-write[=name] 
 Specifies how MyISAM tables handles CREATE TABLE
 DELAY_KEY_WRITE. If set to ON, the default, any DELAY KEY
 WRITEs are honored. The key buffer is then flushed only
 when the table closes, speeding up writes. MyISAM tables
 should be automatically checked upon startup in this
 case, and --external locking should not be used, as it
 can lead to index corruption. If set to OFF, DELAY KEY
 WRITEs are ignored, while if set to ALL, all new opened
 tables are treated as if created with DELAY KEY WRITEs
 enabled.
 --delayed-insert-limit=# 
 After inserting delayed_insert_limit rows, the INSERT
 DELAYED handler will check if there are any SELECT
 statements pending. If so, it allows these to execute
 before continuing.
 --delayed-insert-timeout=# 
 How long a INSERT DELAYED thread should wait for INSERT
 statements before terminating
 --delayed-queue-size=# 
 What size queue (in rows) should be allocated for
 handling INSERT DELAYED. If the queue becomes full, any
 client that does INSERT DELAYED will wait until there is
 room in the queue again
 --disconnect-on-expired-password 
 This variable controls how the server handles clients
 that are not aware of the sandbox mode. If enabled, the
 server disconnects the client, otherwise the server puts
 the client in a sandbox mode.
 --div-precision-increment=# 
 Precision of the result of '/' operator will be increased
 on that value
 --encrypt-binlog    Encrypt binary logs (including relay logs)
 --encrypt-tmp-disk-tables 
 Encrypt temporary on-disk tables (created as part of
 query execution)
 --encrypt-tmp-files Encrypt temporary files (created for filesort, binary log
 cache, etc)
 --enforce-storage-engine=name 
 Force the use of a storage engine for new tables
 --eq-range-index-dive-limit=# 
 The optimizer will use existing index statistics instead
 of doing index dives for equality ranges if the number of
 equality ranges for the index is larger than or equal to
 this number. If set to 0, index dives are always used.
 --event-scheduler[=name] 
 Enable the event scheduler. Possible values are ON, OFF,
 and DISABLED (keep the event scheduler completely
 deactivated, it cannot be activated run-time)
 --expensive-subquery-limit=# 
 The maximum number of rows a subquery may examine in
 order to be executed during optimization and used for
 constant optimization
 --expire-logs-days=# 
 If non-zero, binary logs will be purged after
 expire_logs_days days; It and binlog_expire_logs_seconds
 are linked, such that changes in one are converted into
 the other, presentable as a decimal value with 1/1000000
 of the day precision; possible purges happen at startup
 and at binary log rotation
 --explicit-defaults-for-timestamp 
 This option causes CREATE TABLE to create all TIMESTAMP
 columns as NULL with DEFAULT NULL attribute, Without this
 option, TIMESTAMP columns are NOT NULL and have implicit
 DEFAULT clauses.
 (Defaults to on; use --skip-explicit-defaults-for-timestamp to disable.)
 --external-locking  Use system (external) locking (disabled by default). 
 With this option enabled you can run myisamchk to test
 (not repair) tables while the MySQL server is running.
 Disable with --skip-external-locking.
 --extra-max-connections=# 
 The number of connections on extra-port
 --extra-port=#      Extra port number to use for tcp connections in a
 one-thread-per-connection manner. 0 means don't use
 another port
 --flashback         Setup the server to use flashback. This enables binary
 log in row mode and will enable extra logging for DDL's
 needed by flashback feature
 --flush             Flush MyISAM tables to disk between SQL commands
 --flush-time=#      A dedicated thread is created to flush all tables at the
 given interval
 --ft-boolean-syntax=name 
 List of operators for MATCH ... AGAINST ( ... IN BOOLEAN
 MODE)
 --ft-max-word-len=# The maximum length of the word to be included in a
 FULLTEXT index. Note: FULLTEXT indexes must be rebuilt
 after changing this variable
 --ft-min-word-len=# The minimum length of the word to be included in a
 FULLTEXT index. Note: FULLTEXT indexes must be rebuilt
 after changing this variable
 --ft-query-expansion-limit=# 
 Number of best matches to use for query expansion
 --ft-stopword-file=name 
 Use stopwords from this file instead of built-in list
 --gdb               Set up signals usable for debugging. Deprecated, use
 --general-log       Log connections and queries to a table or log file.
 Defaults logging to a file 'hostname'.log or a table
 mysql.general_logif --log-output=TABLE is used.
 --general-log-file=name 
 Log connections and queries to given file
 --getopt-prefix-matching 
 Recognize command-line options by their unambiguos
 prefixes.
 (Defaults to on; use --skip-getopt-prefix-matching to disable.)
 --group-concat-max-len=# 
 The maximum length of the result of function
 GROUP_CONCAT()
 --gtid-cleanup-batch-size=# 
 Normally does not need tuning. How many old rows must
 accumulate in the mysql.gtid_slave_pos table before a
 background job will be run to delete them. Can be
 increased to reduce number of commits if using many
 different engines with --gtid_pos_auto_engines, or to
 reduce CPU overhead if using a huge number of different
 gtid_domain_ids. Can be decreased to reduce number of old
 rows in the table.
 --gtid-domain-id=#  Used with global transaction ID to identify logically
 independent replication streams. When events can
 propagate through multiple parallel paths (for example
 multiple masters), each independent source server must
 use a distinct domain_id. For simple tree-shaped
 replication topologies, it can be left at its default, 0.
 --gtid-ignore-duplicates 
 When set, different master connections in multi-source
 replication are allowed to receive and process event
 groups with the same GTID (when using GTID mode). Only
 one will be applied, any others will be ignored. Within a
 given replication domain, just the sequence number will
 be used to decide whether a given GTID has been already
 applied; this means it is the responsibility of the user
 to ensure that GTID sequence numbers are strictly
 increasing.
 --gtid-pos-auto-engines=name 
 List of engines for which to automatically create a
 mysql.gtid_slave_pos_ENGINE table, if a transaction using
 that engine is replicated. This can be used to avoid
 introducing cross-engine transactions, if engines are
 used different from that used by table
 mysql.gtid_slave_pos
 --gtid-strict-mode  Enforce strict seq_no ordering of events in the binary
 log. Slave stops with an error if it encounters an event
 that would cause it to generate an out-of-order binlog if
 executed. When ON the same server-id semisync-replicated
 transactions that duplicate existing ones in binlog are
 ignored without error and slave interruption.
 -?, --help          Display this help and exit.
 --histogram-size=#  Number of bytes used for a histogram. If set to 0, no
 histograms are created by ANALYZE.
 --histogram-type=name 
 Specifies type of the histograms created by ANALYZE.
 Possible values are: SINGLE_PREC_HB - single precision
 height-balanced, DOUBLE_PREC_HB - double precision
 height-balanced, JSON_HB - height-balanced, stored as
 JSON.
 --host-cache-size=# How many host names should be cached to avoid resolving.
 (Automatically configured unless set explicitly)
 --idle-readonly-transaction-timeout=# 
 The number of seconds the server waits for read-only idle
 transaction
 --idle-transaction-timeout=# 
 The number of seconds the server waits for idle
 transaction
 --idle-write-transaction-timeout=# 
 The number of seconds the server waits for write idle
 transaction
 --ignore-builtin-innodb 
 Disable initialization of builtin InnoDB plugin
 --ignore-db-dirs=name 
 Specifies a directory to add to the ignore list when
 collecting database names from the datadir. Put a blank
 argument to reset the list accumulated so far.
 --in-predicate-conversion-threshold=# 
 The minimum number of scalar elements in the value list
 of IN predicate that triggers its conversion to IN
 subquery. Set to 0 to disable the conversion.
 --init-connect=name Command(s) that are executed for each new connection
 (unless the user has SUPER privilege)
 --init-file=name    Read SQL commands from this file at startup
 --init-rpl-role=name 
 Set the replication role. One of: MASTER, SLAVE
 --init-slave=name   Command(s) that are executed by a slave server each time
 the SQL thread starts
 --interactive-timeout=# 
 The number of seconds the server waits for activity on an
 interactive connection before closing it
 --join-buffer-size=# 
 The size of the buffer that is used for joins
 --join-buffer-space-limit=# 
 The limit of the space for all join buffers used by a
 query
 --join-cache-level=# 
 Controls what join operations can be executed with join
 buffers. Odd numbers are used for plain join buffers
 while even numbers are used for linked buffers
 --keep-files-on-create 
 Don't overwrite stale .MYD and .MYI even if no directory
 is specified
 --key-buffer-size=# The size of the buffer used for index blocks for MyISAM
 tables. Increase this to get better index handling (for
 all reads and multiple writes) to as much as you can
 afford
 --key-cache-age-threshold=# 
 This characterizes the number of hits a hot block has to
 be untouched until it is considered aged enough to be
 downgraded to a warm block. This specifies the percentage
 ratio of that number of hits to the total number of
 blocks in key cache
 --key-cache-block-size=# 
 The default size of key cache blocks
 --key-cache-division-limit=# 
 The minimum percentage of warm blocks in key cache
 --key-cache-file-hash-size=# 
 Number of hash buckets for open and changed files.  If
 you have a lot of MyISAM files open you should increase
 this for faster flush of changes. A good value is
 probably 1/10 of number of possible open MyISAM files.
 --key-cache-segments=# 
 The number of segments in a key cache
 -L, --language=name Client error messages in given language. May be given as
 a full path. Deprecated. Use --lc-messages-dir instead.
 --large-pages       Enable support for large pages
 --lc-messages=name  Set the language used for the error messages.
 -L, --lc-messages-dir=name 
 Directory where error messages are
 --lc-time-names=name 
 Set the language used for the month names and the days of
 the week.
 --local-infile      Enable LOAD DATA LOCAL INFILE
 (Defaults to on; use --skip-local-infile to disable.)
 --lock-wait-timeout=# 
 Timeout in seconds to wait for a lock before returning an
 error.
 --log-basename=name Basename for all log files and the .pid file. This sets
 all log file names at once (in 'datadir') and is normally
 the only option you need for specifying log files. Sets
 names for --log-bin, --log-bin-index, --relay-log,
 --relay-log-index, --general-log-file,
 --log-slow-query-file, --log-error-file, and --pid-file
 --log-bin[=name]    Log update queries in binary format. Optional argument
 should be name for binary log. If not given
 'datadir'/'log-basename'-bin or 'datadir'/mysql-bin will
 be used (the later if --log-basename is not specified).
 We strongly recommend to use either --log-basename or
 specify a filename to ensure that replication doesn't
 stop if the real hostname of the computer changes.
 --log-bin-compress  Whether the binary log can be compressed
 --log-bin-compress-min-len[=#] 
 Minimum length of sql statement(in statement mode) or
 record(in row mode)that can be compressed.
 --log-bin-index=name 
 File that holds the names for last binary log files.
 --log-bin-trust-function-creators 
 If set to FALSE (the default), then when --log-bin is
 used, creation of a stored function (or trigger) is
 allowed only to users having the SUPER privilege and only
 if this stored function (trigger) may not break binary
 logging. Note that if ALL connections to this server
 ALWAYS use row-based binary logging, the security issues
 do not exist and the binary logging cannot break, so you
 can safely set this to TRUE
 --log-ddl-recovery=name 
 Path to file used for recovery of DDL statements after a
 crash
 --log-disabled-statements=name 
 Don't log certain types of statements to general log. Any
 combination of: slave, sp
 Use 'ALL' to set all combinations.
 --log-error[=name]  Log errors to file (instead of stdout).  If file name is
 not specified then 'datadir'/'log-basename'.err or the
 'pid-file' path with extension .err is used
 --log-isam[=name]   Log all MyISAM changes to file.
 --log-output=name   How logs should be written. Any combination of: NONE, 
 FILE, TABLE
 Use 'ALL' to set all combinations.
 --log-queries-not-using-indexes 
 Log queries that are executed without benefit of any
 index to the slow log if it is open. Same as
 log_slow_filter='not_using_index'
 --log-short-format  Don't log extra information to update and slow-query
 logs.
 --log-slave-updates Tells the slave to log the updates from the slave thread
 to the binary log. You will need to turn it on if you
 plan to daisy-chain the slaves.
 --log-slow-admin-statements 
 Log slow OPTIMIZE, ANALYZE, ALTER and other
 administrative statements to the slow log if it is open. 
 Resets or sets the option 'admin' in
 log_slow_disabled_statements
 (Defaults to on; use --skip-log-slow-admin-statements to disable.)
 --log-slow-disabled-statements=name 
 Don't log certain types of statements to slow log. Any
 combination of: admin, call, slave, sp
 Use 'ALL' to set all combinations.
 --log-slow-filter=name 
 Log only certain types of queries to the slow log. If
 variable empty all kind of queries are logged.  All types
 are bound by slow_query_time, except 'not_using_index'
 which is always logged if enabled. Any combination of: 
 admin, filesort, filesort_on_disk, 
 filesort_priority_queue, full_join, full_scan, 
 not_using_index, query_cache, query_cache_miss, tmp_table,
 tmp_table_on_disk
 Use 'ALL' to set all combinations.
 --log-slow-max-warnings=# 
 Max numbers of warnings printed to slow query log per
 statement
 --log-slow-min-examined-row-limit=# 
 Don't write queries to slow log that examine fewer rows
 than that
 --log-slow-query    Log slow queries to a table or log file. Defaults logging
 to a file 'hostname'-slow.log or a table mysql.slow_log
 if --log-output=TABLE is used. Must be enabled to
 activate other slow log options.
 --log-slow-query-file=name 
 Log slow queries to given log file. Defaults logging to
 'hostname'-slow.log. Must be enabled to activate other
 slow log options
 --log-slow-query-time=# 
 Log all queries that have taken more than
 log_slow_query_time seconds to execute to the slow query
 log file. The argument will be treated as a decimal value
 with microsecond precision
 --log-slow-rate-limit=# 
 Write to slow log every #th slow query. Set to 1 to log
 everything. Increase it to reduce the size of the slow or
 the performance impact of slow logging
 --log-slow-slave-statements 
 Log slow statements executed by slave thread to the slow
 log if it is open. Resets or sets the option 'slave' in
 log_slow_disabled_statements
 (Defaults to on; use --skip-log-slow-slave-statements to disable.)
 --log-slow-verbosity=name 
 Verbosity level for the slow log. Any combination of: 
 innodb, query_plan, explain, engine, warnings, full
 Use 'ALL' to set all combinations.
 --log-tc=name       Path to transaction coordinator log (used for
 transactions that affect more than one storage engine,
 when binary log is disabled).
 --log-tc-size=#     Size of transaction coordinator log.
 -W, --log-warnings[=#] 
 Log some non critical warnings to the error log.Value can
 be between 0 and 11. Higher values mean more verbosity
 --long-query-time=# Alias for log_slow_query_time. Log all queries that have
 taken more than long_query_time seconds to execute to the
 slow query log file. The argument will be treated as a
 decimal value with microsecond precision
 --low-priority-updates 
 INSERT/DELETE/UPDATE has lower priority than selects
 --lower-case-table-names[=#] 
 If set to 1 table names are stored in lowercase on disk
 and table names will be case-insensitive.  Should be set
 to 2 if you are using a case insensitive file system
 --master-info-file=name 
 The location and name of the file that remembers the
 master and where the I/O replication thread is in the
 master's binlogs. Defaults to master.info
 --master-retry-count=# 
 The number of tries the slave will make to connect to the
 master before giving up.
 --master-verify-checksum 
 Force checksum verification of logged events in the
 binary log before sending them to slaves or printing them
 in the output of SHOW BINLOG EVENTS
 --max-allowed-packet=# 
 Max packet length to send to or receive from the server
 --max-binlog-cache-size=# 
 Sets the total size of the transactional cache
 --max-binlog-size=# Binary log will be rotated automatically when the size
 exceeds this value.
 --max-binlog-stmt-cache-size=# 
 Sets the total size of the statement cache
 --max-connect-errors=# 
 If there is more than this number of interrupted
 connections from a host this host will be blocked from
 further connections
 --max-connections=# The number of simultaneous clients allowed
 --max-delayed-threads=# 
 Don't start more than this number of threads to handle
 INSERT DELAYED statements. If set to zero INSERT DELAYED
 will be not used
 --max-digest-length=# 
 Maximum length considered for digest text.
 --max-error-count=# Max number of errors/warnings to store for a statement
 --max-heap-table-size=# 
 Don't allow creation of heap tables bigger than this
 --max-join-size=#   Joins that are probably going to read more than
 max_join_size records return an error
 --max-length-for-sort-data=# 
 Max number of bytes in sorted records
 --max-password-errors=# 
 If there is more than this number of failed connect
 attempts due to invalid password, user will be blocked
 from further connections until FLUSH_PRIVILEGES.
 --max-prepared-stmt-count=# 
 Maximum number of prepared statements in the server
 --max-recursive-iterations[=#] 
 Maximum number of iterations when executing recursive
 queries
 --max-relay-log-size=# 
 relay log will be rotated automatically when the size
 exceeds this value.  If 0 at startup, it's set to
 max_binlog_size
 --max-rowid-filter-size=# 
 The maximum size of the container of a rowid filter
 --max-seeks-for-key=# 
 Limit assumed max number of seeks when looking up rows
 based on a key
 --max-session-mem-used=# 
 Amount of memory a single user session is allowed to
 allocate. This limits the value of the session variable
 MEM_USED
 --max-sort-length=# The number of bytes to use when sorting BLOB or TEXT
 values (only the first max_sort_length bytes of each
 value are used; the rest are ignored)
 --max-sp-recursion-depth[=#] 
 Maximum stored procedure recursion depth
 --max-statement-time=# 
 A query that has taken more than max_statement_time
 seconds will be aborted. The argument will be treated as
 a decimal value with microsecond precision. A value of 0
 (default) means no timeout
 --max-tmp-tables=#  Unused, will be removed.
 --max-user-connections=# 
 The maximum number of active connections for a single
 user (0 = no limit)
 --max-write-lock-count=# 
 After this many write locks, allow some read locks to run
 in between
 --memlock           Lock mysqld in memory.
 --metadata-locks-cache-size=# 
 Unused
 --metadata-locks-hash-instances=# 
 Unused
 --min-examined-row-limit=# 
 Alias for log_slow_min_examined_row_limit. Don't write
 queries to slow log that examine fewer rows than that
 --mrr-buffer-size=# Size of buffer to use when using MRR with range access
 --myisam-block-size=# 
 Block size to be used for MyISAM index pages
 --myisam-data-pointer-size=# 
 Default pointer size to be used for MyISAM tables
 --myisam-max-sort-file-size=# 
 Don't use the fast sort index method to created index if
 the temporary file would get bigger than this
 --myisam-mmap-size=# 
 Restricts the total memory used for memory mapping of
 MySQL tables
 --myisam-recover-options[=name] 
 Specifies how corrupted tables should be automatically
 repaired. Any combination of: DEFAULT, BACKUP, FORCE, 
 QUICK, BACKUP_ALL, OFF
 Use 'ALL' to set all combinations.
 --myisam-repair-threads=# 
 If larger than 1, when repairing a MyISAM table all
 indexes will be created in parallel, with one thread per
 index. The value of 1 disables parallel repair
 --myisam-sort-buffer-size=# 
 The buffer that is allocated when sorting the index when
 doing a REPAIR or when creating indexes with CREATE INDEX
 or ALTER TABLE
 --myisam-stats-method=name 
 Specifies how MyISAM index statistics collection code
 should treat NULLs. Possible values of name are
 NULLS_UNEQUAL (default behavior for 4.1 and later),
 NULLS_EQUAL (emulate 4.0 behavior), and NULLS_IGNORED
 --myisam-use-mmap   Use memory mapping for reading and writing MyISAM tables
 --mysql56-temporal-format 
 Use MySQL-5.6 (instead of MariaDB-5.3) format for TIME,
 DATETIME, TIMESTAMP columns.
 (Defaults to on; use --skip-mysql56-temporal-format to disable.)
 --net-buffer-length=# 
 Buffer length for TCP/IP and socket communication
 --net-read-timeout=# 
 Number of seconds to wait for more data from a connection
 before aborting the read
 --net-retry-count=# If a read on a communication port is interrupted, retry
 this many times before giving up
 --net-write-timeout=# 
 Number of seconds to wait for a block to be written to a
 connection before aborting the write
 --note-verbosity=name 
 Verbosity level for note-warnings given to the user. See
 also @@sql_notes.. Any combination of: basic, 
 unusable_keys, explain
 Use 'ALL' to set all combinations.
 --old               Use compatible behavior from previous MariaDB version.
 See also --old-mode
 --old-alter-table[=name] 
 Alias for alter_algorithm. Deprecated. Use
 --alter-algorithm instead.. One of: DEFAULT, COPY, 
 INPLACE, NOCOPY, INSTANT
 --old-mode=name     Used to emulate old behavior from earlier MariaDB or
 MySQL versions. Any combination of: 
 NO_DUP_KEY_WARNINGS_WITH_IGNORE, NO_PROGRESS_INFO, 
 ZERO_DATE_TIME_CAST, UTF8_IS_UTF8MB3, 
 IGNORE_INDEX_ONLY_FOR_JOIN, COMPAT_5_1_CHECKSUM, 
 NO_NULL_COLLATION_IDS
 Use 'ALL' to set all combinations.
 --old-passwords     Use old password encryption method (needed for 4.0 and
 older clients)
 --old-style-user-limits 
 Enable old-style user limits (before 5.0.3, user
 resources were counted per each user+host vs. per
 account).
 --open-files-limit=# 
 If this is not 0, then mysqld will use this value to
 reserve file descriptors to use with setrlimit(). If this
 value is 0 or autoset then mysqld will reserve
 max_connections*5 or max_connections + table_cache*2
 (whichever is larger) number of file descriptors
 (Automatically configured unless set explicitly)
 --optimizer-adjust-secondary-key-costs=name 
 A bit field with the following values:
 adjust_secondary_key_cost = Update secondary key costs
 for ranges to be at least 5x of clustered primary key
 costs. disable_max_seek = Disable 'max_seek optimization'
 for secondary keys and slight adjustment of filter cost.
 disable_forced_index_in_group_by = Disable automatic
 forced index in GROUP BY. fix_innodb_cardinality =
 Disable doubling of the Cardinality for InnoDB secondary
 keys. This variable will be deleted in MariaDB 11.0 as it
 is not needed with the new 11.0 optimizer.
 Use 'ALL' to set all combinations.
<<<<<<< HEAD
 --optimizer-extra-pruning-depth=# 
 If the optimizer needs to enumerate join prefix of this
 size or larger, then it will try aggressively prune away
 the search space.
=======
 --optimizer-join-limit-pref-ratio=# 
 For queries with JOIN and ORDER BY LIMIT : make the
 optimizer consider a join order that allows to short-cut
 execution after producing #LIMIT matches if that promises
 N times speedup. (A conservative setting here would be is
 a high value, like 100 so the short-cutting plan is used
 if it promises a speedup of 100x or more). Short-cutting
 plans are inherently risky so the default is 0 which
 means do not consider this optimization
>>>>>>> c8d04093
 --optimizer-max-sel-arg-weight=# 
 The maximum weight of the SEL_ARG graph. Set to 0 for no
 limit
 --optimizer-max-sel-args=# 
 The maximum number of SEL_ARG objects created when
 optimizing a range. If more objects would be needed, the
 range will not be used by the optimizer.
 --optimizer-prune-level=# 
 Controls the heuristic(s) applied during query
 optimization to prune less-promising partial plans from
 the optimizer search space. Meaning: 0 - do not apply any
 heuristic, thus perform exhaustive search: 1 - prune
 plans based on cost and number of retrieved rows eq_ref:
 2 - prune also if we find an eq_ref chain
 --optimizer-search-depth=# 
 Maximum depth of search performed by the query optimizer.
 Values larger than the number of relations in a query
 result in better query plans, but take longer to compile
 a query. Values smaller than the number of tables in a
 relation result in faster optimization, but may produce
 very bad query plans. If set to 0, the system will
 automatically pick a reasonable value.
 --optimizer-selectivity-sampling-limit=# 
 Controls number of record samples to check condition
 selectivity
 --optimizer-switch=name 
 Fine-tune the optimizer behavior. Takes a comma-separated
 list of option=value pairs, where value is on, off, or
 default, and options are: index_merge, index_merge_union,
 index_merge_sort_union, index_merge_intersection, 
 index_merge_sort_intersection, engine_condition_pushdown,
 index_condition_pushdown, derived_merge, 
 derived_with_keys, firstmatch, loosescan, materialization,
 in_to_exists, semijoin, partial_match_rowid_merge, 
 partial_match_table_scan, subquery_cache, mrr, 
 mrr_cost_based, mrr_sort_keys, outer_join_with_cache, 
 semijoin_with_cache, join_cache_incremental, 
 join_cache_hashed, join_cache_bka, 
 optimize_join_buffer_size, table_elimination, 
 extended_keys, exists_to_in, orderby_uses_equalities, 
 condition_pushdown_for_derived, split_materialized, 
 condition_pushdown_for_subquery, rowid_filter, 
 condition_pushdown_from_having, not_null_range_scan, 
 hash_join_cardinality, cset_narrowing
 --optimizer-trace=name 
 Controls tracing of the Optimizer:
 optimizer_trace=option=val[,option=val...], where option
 is one of {enabled} and val is one of {on, off, default}
 --optimizer-trace-max-mem-size=# 
 Maximum allowed size of an optimizer trace
 --optimizer-use-condition-selectivity=# 
 Controls selectivity of which conditions the optimizer
 takes into account to calculate cardinality of a partial
 join when it searches for the best execution plan
 Meaning: 1 - use selectivity of index backed range
 conditions to calculate the cardinality of a partial join
 if the last joined table is accessed by full table scan
 or an index scan, 2 - use selectivity of index backed
 range conditions to calculate the cardinality of a
 partial join in any case, 3 - additionally always use
 selectivity of range conditions that are not backed by
 any index to calculate the cardinality of a partial join,
 4 - use histograms to calculate selectivity of range
 conditions that are not backed by any index to calculate
 the cardinality of a partial join.5 - additionally use
 selectivity of certain non-range predicates calculated on
 record samples
 --performance-schema 
 Enable the performance schema.
 --performance-schema-accounts-size=# 
 Maximum number of instrumented user@host accounts. Use 0
 to disable, -1 for automated sizing.
 --performance-schema-consumer-events-stages-current 
 Default startup value for the events_stages_current
 consumer.
 --performance-schema-consumer-events-stages-history 
 Default startup value for the events_stages_history
 consumer.
 --performance-schema-consumer-events-stages-history-long 
 Default startup value for the events_stages_history_long
 consumer.
 --performance-schema-consumer-events-statements-current 
 Default startup value for the events_statements_current
 consumer.
 --performance-schema-consumer-events-statements-history 
 Default startup value for the events_statements_history
 consumer.
 --performance-schema-consumer-events-statements-history-long 
 Default startup value for the
 events_statements_history_long consumer.
 --performance-schema-consumer-events-transactions-current 
 Default startup value for the events_transactions_current
 consumer.
 --performance-schema-consumer-events-transactions-history 
 Default startup value for the events_transactions_history
 consumer.
 --performance-schema-consumer-events-transactions-history-long 
 Default startup value for the
 events_transactions_history_long consumer.
 --performance-schema-consumer-events-waits-current 
 Default startup value for the events_waits_current
 consumer.
 --performance-schema-consumer-events-waits-history 
 Default startup value for the events_waits_history
 consumer.
 --performance-schema-consumer-events-waits-history-long 
 Default startup value for the events_waits_history_long
 consumer.
 --performance-schema-consumer-global-instrumentation 
 Default startup value for the global_instrumentation
 consumer.
 (Defaults to on; use --skip-performance-schema-consumer-global-instrumentation to disable.)
 --performance-schema-consumer-statements-digest 
 Default startup value for the statements_digest consumer.
 (Defaults to on; use --skip-performance-schema-consumer-statements-digest to disable.)
 --performance-schema-consumer-thread-instrumentation 
 Default startup value for the thread_instrumentation
 consumer.
 (Defaults to on; use --skip-performance-schema-consumer-thread-instrumentation to disable.)
 --performance-schema-digests-size=# 
 Size of the statement digest. Use 0 to disable, -1 for
 automated sizing.
 --performance-schema-events-stages-history-long-size=# 
 Number of rows in EVENTS_STAGES_HISTORY_LONG. Use 0 to
 disable, -1 for automated sizing.
 --performance-schema-events-stages-history-size=# 
 Number of rows per thread in EVENTS_STAGES_HISTORY. Use 0
 to disable, -1 for automated sizing.
 --performance-schema-events-statements-history-long-size=# 
 Number of rows in EVENTS_STATEMENTS_HISTORY_LONG. Use 0
 to disable, -1 for automated sizing.
 --performance-schema-events-statements-history-size=# 
 Number of rows per thread in EVENTS_STATEMENTS_HISTORY.
 Use 0 to disable, -1 for automated sizing.
 --performance-schema-events-transactions-history-long-size=# 
 Number of rows in EVENTS_TRANSACTIONS_HISTORY_LONG. Use 0
 to disable, -1 for automated sizing.
 --performance-schema-events-transactions-history-size=# 
 Number of rows per thread in EVENTS_TRANSACTIONS_HISTORY.
 Use 0 to disable, -1 for automated sizing.
 --performance-schema-events-waits-history-long-size=# 
 Number of rows in EVENTS_WAITS_HISTORY_LONG. Use 0 to
 disable, -1 for automated sizing.
 --performance-schema-events-waits-history-size=# 
 Number of rows per thread in EVENTS_WAITS_HISTORY. Use 0
 to disable, -1 for automated sizing.
 --performance-schema-hosts-size=# 
 Maximum number of instrumented hosts. Use 0 to disable,
 -1 for automated sizing.
 --performance-schema-instrument[=name] 
 Default startup value for a performance schema
 instrument.
 --performance-schema-max-cond-classes=# 
 Maximum number of condition instruments.
 --performance-schema-max-cond-instances=# 
 Maximum number of instrumented condition objects. Use 0
 to disable, -1 for automated sizing.
 --performance-schema-max-digest-length=# 
 Maximum length considered for digest text, when stored in
 performance_schema tables.
 --performance-schema-max-file-classes=# 
 Maximum number of file instruments.
 --performance-schema-max-file-handles=# 
 Maximum number of opened instrumented files.
 --performance-schema-max-file-instances=# 
 Maximum number of instrumented files. Use 0 to disable,
 -1 for automated sizing.
 --performance-schema-max-index-stat=# 
 Maximum number of index statistics for instrumented
 tables. Use 0 to disable, -1 for automated scaling.
 --performance-schema-max-memory-classes=# 
 Maximum number of memory pool instruments.
 --performance-schema-max-metadata-locks=# 
 Maximum number of metadata locks. Use 0 to disable, -1
 for automated scaling.
 --performance-schema-max-mutex-classes=# 
 Maximum number of mutex instruments.
 --performance-schema-max-mutex-instances=# 
 Maximum number of instrumented MUTEX objects. Use 0 to
 disable, -1 for automated sizing.
 --performance-schema-max-prepared-statements-instances=# 
 Maximum number of instrumented prepared statements. Use 0
 to disable, -1 for automated scaling.
 --performance-schema-max-program-instances=# 
 Maximum number of instrumented programs. Use 0 to
 disable, -1 for automated scaling.
 --performance-schema-max-rwlock-classes=# 
 Maximum number of rwlock instruments.
 --performance-schema-max-rwlock-instances=# 
 Maximum number of instrumented RWLOCK objects. Use 0 to
 disable, -1 for automated sizing.
 --performance-schema-max-socket-classes=# 
 Maximum number of socket instruments.
 --performance-schema-max-socket-instances=# 
 Maximum number of opened instrumented sockets. Use 0 to
 disable, -1 for automated sizing.
 --performance-schema-max-sql-text-length=# 
 Maximum length of displayed sql text.
 --performance-schema-max-stage-classes=# 
 Maximum number of stage instruments.
 --performance-schema-max-statement-classes=# 
 Maximum number of statement instruments.
 --performance-schema-max-statement-stack=# 
 Number of rows per thread in EVENTS_STATEMENTS_CURRENT.
 --performance-schema-max-table-handles=# 
 Maximum number of opened instrumented tables. Use 0 to
 disable, -1 for automated sizing.
 --performance-schema-max-table-instances=# 
 Maximum number of instrumented tables. Use 0 to disable,
 -1 for automated sizing.
 --performance-schema-max-table-lock-stat=# 
 Maximum number of lock statistics for instrumented
 tables. Use 0 to disable, -1 for automated scaling.
 --performance-schema-max-thread-classes=# 
 Maximum number of thread instruments.
 --performance-schema-max-thread-instances=# 
 Maximum number of instrumented threads. Use 0 to disable,
 -1 for automated sizing.
 --performance-schema-session-connect-attrs-size=# 
 Size of session attribute string buffer per thread. Use 0
 to disable, -1 for automated sizing.
 --performance-schema-setup-actors-size=# 
 Maximum number of rows in SETUP_ACTORS.
 --performance-schema-setup-objects-size=# 
 Maximum number of rows in SETUP_OBJECTS.
 --performance-schema-users-size=# 
 Maximum number of instrumented users. Use 0 to disable,
 -1 for automated sizing.
 --pid-file=name     Pid file used by safe_mysqld
 --plugin-dir=name   Directory for plugins
 --plugin-load=name  Semicolon-separated list of plugins to load, where each
 plugin is specified as ether a plugin_name=library_file
 pair or only a library_file. If the latter case, all
 plugins from a given library_file will be loaded.
 --plugin-load-add=name 
 Optional semicolon-separated list of plugins to load.
 This option adds to the list specified by --plugin-load
 in an incremental way. It can be specified many times,
 adding more plugins every time.
 --plugin-maturity=name 
 The lowest desirable plugin maturity. Plugins less mature
 than that will not be installed or loaded. One of: 
 unknown, experimental, alpha, beta, gamma, stable
 -P, --port=#        Port number to use for connection or 0 to default to,
 my.cnf, $MYSQL_TCP_PORT, /etc/services, built-in default
 (3306), whatever comes first
 --port-open-timeout=# 
 Maximum time in seconds to wait for the port to become
 free. (Default: No wait).
 --preload-buffer-size=# 
 The size of the buffer that is allocated when preloading
 indexes
 --profiling-history-size=# 
 Number of statements about which profiling information is
 maintained. If set to 0, no profiles are stored. See SHOW
 PROFILES.
 --progress-report-time=# 
 Seconds between sending progress reports to the client
 for time-consuming statements. Set to 0 to disable
 progress reporting.
 --proxy-protocol-networks=name 
 Enable proxy protocol for these source networks. The
 syntax is a comma separated list of IPv4 and IPv6
 networks. If the network doesn't contain mask, it is
 considered to be a single host. "*" represents all
 networks and must the only directive on the line. String
 "localhost" represents non-TCP local connections (Unix
 domain socket, Windows named pipe or shared memory).
 --query-alloc-block-size=# 
 Allocation block size for query parsing and execution
 --query-cache-limit=# 
 Don't cache results that are bigger than this
 --query-cache-min-res-unit=# 
 The minimum size for blocks allocated by the query cache
 --query-cache-size=# 
 The memory allocated to store results from old queries
 --query-cache-strip-comments 
 Strip all comments from a query before storing it in the
 query cache
 --query-cache-type=name 
 OFF = Don't cache or retrieve results. ON = Cache all
 results except SELECT SQL_NO_CACHE ... queries. DEMAND =
 Cache only SELECT SQL_CACHE ... queries
 --query-cache-wlock-invalidate 
 Invalidate queries in query cache on LOCK for write
 --query-prealloc-size=# 
 Persistent buffer for query parsing and execution
 --range-alloc-block-size=# 
 Allocation block size for storing ranges during
 optimization
 --read-binlog-speed-limit=# 
 Maximum speed(KB/s) to read binlog from master (0 = no
 limit)
 --read-buffer-size=# 
 Each thread that does a sequential scan allocates a
 buffer of this size for each table it scans. If you do
 many sequential scans, you may want to increase this
 value
 --read-only         Make all non-temporary tables read-only, with the
 exception for replication (slave) threads and users with
 the 'READ ONLY ADMIN' privilege
 --read-rnd-buffer-size=# 
 When reading rows in sorted order after a sort, the rows
 are read through this buffer to avoid a disk seeks
 --relay-log=name    The location and name to use for relay logs.
 --relay-log-index=name 
 The location and name to use for the file that keeps a
 list of the last relay logs
 --relay-log-info-file=name 
 The location and name of the file that remembers where
 the SQL replication thread is in the relay logs.
 --relay-log-purge   if disabled - do not purge relay logs. if enabled - purge
 them as soon as they are no more needed.
 (Defaults to on; use --skip-relay-log-purge to disable.)
 --relay-log-recovery 
 Enables automatic relay log recovery right after the
 database startup, which means that the IO Thread starts
 re-fetching from the master right after the last
 transaction processed.
 --relay-log-space-limit=# 
 Maximum space to use for all relay logs
 --replicate-annotate-row-events 
 Tells the slave to write annotate rows events received
 from the master to its own binary log. Ignored if
 log_slave_updates is not set
 (Defaults to on; use --skip-replicate-annotate-row-events to disable.)
 --replicate-do-db=name 
 Tells the slave thread to restrict replication to the
 specified database. To specify more than one database,
 use the directive multiple times, once for each database.
 Note that this will only work if you do not use
 cross-database queries such as UPDATE some_db.some_table
 SET foo='bar' while having selected a different or no
 database. If you need cross database updates to work,
 make sure you have 3.23.28 or later, and use
 replicate-wild-do-table=db_name.%.
 --replicate-do-table=name 
 Tells the slave thread to restrict replication to the
 specified table. To specify more than one table, use the
 directive multiple times, once for each table. This will
 work for cross-database updates, in contrast to
 replicate-do-db.
 --replicate-events-marked-for-skip=name 
 Whether the slave should replicate events that were
 created with @@skip_replication=1 on the master. Default
 REPLICATE (no events are skipped). Other values are
 FILTER_ON_SLAVE (events will be sent by the master but
 ignored by the slave) and FILTER_ON_MASTER (events marked
 with @@skip_replication=1 will be filtered on the master
 and never be sent to the slave).
 --replicate-ignore-db=name 
 Tells the slave thread to not replicate to the specified
 database. To specify more than one database to ignore,
 use the directive multiple times, once for each database.
 This option will not work if you use cross database
 updates. If you need cross database updates to work, make
 sure you have 3.23.28 or later, and use
 replicate-wild-ignore-table=db_name.%. 
 --replicate-ignore-table=name 
 Tells the slave thread to not replicate to the specified
 table. To specify more than one table to ignore, use the
 directive multiple times, once for each table. This will
 work for cross-database updates, in contrast to
 replicate-ignore-db.
 --replicate-rewrite-db=name 
 Updates to a database with a different name than the
 original. Example:
 replicate-rewrite-db=master_db_name->slave_db_name.
 --replicate-same-server-id 
 In replication, if set to 1, do not skip events having
 our server id. Default value is 0 (to break infinite
 loops in circular replication). Can't be set to 1 if
 --log-slave-updates is used.
 --replicate-wild-do-table=name 
 Tells the slave thread to restrict replication to the
 tables that match the specified wildcard pattern. To
 specify more than one table, use the directive multiple
 times, once for each table. This will work for
 cross-database updates. Example:
 replicate-wild-do-table=foo%.bar% will replicate only
 updates to tables in all databases that start with foo
 and whose table names start with bar.
 --replicate-wild-ignore-table=name 
 Tells the slave thread to not replicate to the tables
 that match the given wildcard pattern. To specify more
 than one table to ignore, use the directive multiple
 times, once for each table. This will work for
 cross-database updates. Example:
 replicate-wild-ignore-table=foo%.bar% will not do updates
 to tables in databases that start with foo and whose
 table names start with bar.
 --report-host=name  Hostname or IP of the slave to be reported to the master
 during slave registration. Will appear in the output of
 SHOW SLAVE HOSTS. Leave unset if you do not want the
 slave to register itself with the master. Note that it is
 not sufficient for the master to simply read the IP of
 the slave off the socket once the slave connects. Due to
 NAT and other routing issues, that IP may not be valid
 for connecting to the slave from the master or other
 hosts
 --report-password=name 
 The account password of the slave to be reported to the
 master during slave registration
 --report-port=#     Port for connecting to slave reported to the master
 during slave registration. Set it only if the slave is
 listening on a non-default port or if you have a special
 tunnel from the master or other clients to the slave. If
 not sure, leave this option unset
 --report-user=name  The account user name of the slave to be reported to the
 master during slave registration
 --require-secure-transport 
 When this option is enabled, connections attempted using
 insecure transport will be rejected. Secure transports
 are SSL/TLS, Unix sockets or named pipes.
 --rowid-merge-buff-size=# 
 The size of the buffers used [NOT] IN evaluation via
 partial matching
 --rpl-semi-sync-master-enabled 
 Enable semi-synchronous replication master (disabled by
 default).
 --rpl-semi-sync-master-timeout=# 
 The timeout value (in ms) for semi-synchronous
 replication in the master
 --rpl-semi-sync-master-trace-level=# 
 The tracing level for semi-sync replication.
 --rpl-semi-sync-master-wait-no-slave 
 Wait until timeout when no semi-synchronous replication
 slave is available.
 (Defaults to on; use --skip-rpl-semi-sync-master-wait-no-slave to disable.)
 --rpl-semi-sync-master-wait-point=name 
 Should transaction wait for semi-sync ack after having
 synced binlog, or after having committed in storage
 engine.. One of: AFTER_SYNC, AFTER_COMMIT
 --rpl-semi-sync-slave-delay-master 
 Only write master info file when ack is needed.
 --rpl-semi-sync-slave-enabled 
 Enable semi-synchronous replication slave (disabled by
 default).
 --rpl-semi-sync-slave-kill-conn-timeout[=#] 
 Timeout for the mysql connection used to kill the slave
 io_thread's connection on master. This timeout comes into
 play when stop slave is executed.
 --rpl-semi-sync-slave-trace-level=# 
 The tracing level for semi-sync replication.
 --safe-mode         Skip some optimize stages (for testing). Deprecated.
 --safe-user-create  Don't allow new user creation by the user who has no
 write privileges to the mysql.user table.
 --secure-auth       Disallow authentication for accounts that have old
 (pre-4.1) passwords
 (Defaults to on; use --skip-secure-auth to disable.)
 --secure-file-priv=name 
 Limit LOAD DATA, SELECT ... OUTFILE, and LOAD_FILE() to
 files within specified directory
 --secure-timestamp=name 
 Restricts direct setting of a session timestamp. Possible
 levels are: YES - timestamp cannot deviate from the
 system clock, REPLICATION - replication thread can adjust
 timestamp to match the master's, SUPER - a user with this
 privilege and a replication thread can adjust timestamp,
 NO - historical behavior, anyone can modify session
 timestamp
 --server-id=#       Uniquely identifies the server instance in the community
 of replication partners
 --session-track-schema 
 Track changes to the default schema.
 (Defaults to on; use --skip-session-track-schema to disable.)
 --session-track-state-change 
 Track changes to the session state.
 --session-track-system-variables=name 
 Track changes in registered system variables. 
 --session-track-transaction-info=name 
 Track changes to the transaction attributes. OFF to
 disable; STATE to track just transaction state (Is there
 an active transaction? Does it have any data? etc.);
 CHARACTERISTICS to track transaction state and report all
 statements needed to start a transaction with the same
 characteristics (isolation level, read only/read
 write,snapshot - but not any work done / data modified
 within the transaction).
 --show-slave-auth-info 
 Show user and password in SHOW SLAVE HOSTS on this
 master.
 --silent-startup    Don't print [Note] to the error log during startup.
 --skip-grant-tables Start without grant tables. This gives all users FULL
 ACCESS to all tables.
 --skip-host-cache   Don't cache host names.
 --skip-name-resolve Don't resolve hostnames. All hostnames are IP's or
 'localhost'.
 --skip-networking   Don't allow connection with TCP/IP
 --skip-show-database 
 Don't allow 'SHOW DATABASE' commands
 --skip-slave-start  If set, slave is not autostarted.
 --slave-compressed-protocol 
 Use compression on master/slave protocol
 --slave-ddl-exec-mode=name 
 How replication events should be executed. Legal values
 are STRICT and IDEMPOTENT (default). In IDEMPOTENT mode,
 replication will not stop for DDL operations that are
 idempotent. This means that CREATE TABLE is treated as
 CREATE TABLE OR REPLACE and DROP TABLE is treated as DROP
 TABLE IF EXISTS.
 --slave-domain-parallel-threads=# 
 Maximum number of parallel threads to use on slave for
 events in a single replication domain. When using
 multiple domains, this can be used to limit a single
 domain from grabbing all threads and thus stalling other
 domains. The default of 0 means to allow a domain to grab
 as many threads as it wants, up to the value of
 slave_parallel_threads.
 --slave-exec-mode=name 
 How replication events should be executed. Legal values
 are STRICT (default) and IDEMPOTENT. In IDEMPOTENT mode,
 replication will not stop for operations that are
 idempotent. For example, in row based replication
 attempts to delete rows that doesn't exist will be
 ignored. In STRICT mode, replication will stop on any
 unexpected difference between the master and the slave.
 --slave-load-tmpdir=name 
 The location where the slave should put its temporary
 files when replicating a LOAD DATA INFILE command
 --slave-max-allowed-packet=# 
 The maximum packet length to sent successfully from the
 master to slave.
 --slave-max-statement-time=# 
 A query that has taken more than slave_max_statement_time
 seconds to run on the slave will be aborted. The argument
 will be treated as a decimal value with microsecond
 precision. A value of 0 (default) means no timeout
 --slave-net-timeout=# 
 Number of seconds to wait for more data from any
 master/slave connection before aborting the read
 --slave-parallel-max-queued=# 
 Limit on how much memory SQL threads should use per
 parallel replication thread when reading ahead in the
 relay log looking for opportunities for parallel
 replication. Only used when --slave-parallel-threads > 0.
 --slave-parallel-mode=name 
 Controls what transactions are applied in parallel when
 using --slave-parallel-threads. Possible values:
 "optimistic" tries to apply most transactional DML in
 parallel, and handles any conflicts with rollback and
 retry. "conservative" limits parallelism in an effort to
 avoid any conflicts. "aggressive" tries to maximise the
 parallelism, possibly at the cost of increased conflict
 rate. "minimal" only parallelizes the commit steps of
 transactions. "none" disables parallel apply completely.
 --slave-parallel-threads=# 
 If non-zero, number of threads to spawn to apply in
 parallel events on the slave that were group-committed on
 the master or were logged with GTID in different
 replication domains. Note that these threads are in
 addition to the IO and SQL threads, which are always
 created by a replication slave
 --slave-parallel-workers=# 
 Alias for slave_parallel_threads
 --slave-run-triggers-for-rbr=name 
 Modes for how triggers in row-base replication on slave
 side will be executed. Legal values are NO (default),
 YES, LOGGING and ENFORCE. NO means that trigger for RBR
 will not be running on slave. YES and LOGGING means that
 triggers will be running on slave, if there was not
 triggers running on the master for the statement. LOGGING
 also means results of that the executed triggers work
 will be written to the binlog. ENFORCE means that
 triggers will always be run on the slave, even if there
 are triggers on the master. ENFORCE implies LOGGING.
 --slave-skip-errors=name 
 Tells the slave thread to continue replication when a
 query event returns an error from the provided list
 --slave-sql-verify-checksum 
 Force checksum verification of replication events after
 reading them from relay log. Note: Events are always
 checksum-verified by slave on receiving them from the
 network before writing them to the relay log
 (Defaults to on; use --skip-slave-sql-verify-checksum to disable.)
 --slave-transaction-retries=# 
 Number of times the slave SQL thread will retry a
 transaction in case it failed with a deadlock, elapsed
 lock wait timeout or listed in
 slave_transaction_retry_errors, before giving up and
 stopping
 --slave-transaction-retry-errors=name 
 Tells the slave thread to retry transaction for
 replication when a query event returns an error from the
 provided list. Deadlock error, elapsed lock wait timeout,
 net read error, net read timeout, net write error, net
 write timeout, connect error and 2 types of lost
 connection error are automatically added to this list
 --slave-transaction-retry-interval=# 
 Interval of the slave SQL thread will retry a transaction
 in case it failed with a deadlock or elapsed lock wait
 timeout or listed in slave_transaction_retry_errors
 --slave-type-conversions=name 
 Set of slave type conversions that are enabled. If the
 variable is empty, no conversions are allowed and it is
 expected that the types match exactly. Any combination
 of: ALL_LOSSY, ALL_NON_LOSSY
 Use 'ALL' to set all combinations.
 --slow-launch-time=# 
 If creating the thread takes longer than this value (in
 seconds), the Slow_launch_threads counter will be
 incremented
 --slow-query-log    Alias for log_slow_query. Log slow queries to a table or
 log file. Defaults logging to a file 'hostname'-slow.log
 or a table mysql.slow_log if --log-output=TABLE is used.
 Must be enabled to activate other slow log options.
 --slow-query-log-file=name 
 Alias for log_slow_query_file. Log slow queries to given
 log file. Defaults logging to 'hostname'-slow.log. Must
 be enabled to activate other slow log options
 --socket=name       Socket file to use for connection
 --sort-buffer-size=# 
 Each thread that needs to do a sort allocates a buffer of
 this size
 --sql-mode=name     Sets the sql mode. Any combination of: REAL_AS_FLOAT, 
 PIPES_AS_CONCAT, ANSI_QUOTES, IGNORE_SPACE, 
 IGNORE_BAD_TABLE_OPTIONS, ONLY_FULL_GROUP_BY, 
 NO_UNSIGNED_SUBTRACTION, NO_DIR_IN_CREATE, POSTGRESQL, 
 ORACLE, MSSQL, DB2, MAXDB, NO_KEY_OPTIONS, 
 NO_TABLE_OPTIONS, NO_FIELD_OPTIONS, MYSQL323, MYSQL40, 
 ANSI, NO_AUTO_VALUE_ON_ZERO, NO_BACKSLASH_ESCAPES, 
 STRICT_TRANS_TABLES, STRICT_ALL_TABLES, NO_ZERO_IN_DATE, 
 NO_ZERO_DATE, ALLOW_INVALID_DATES, 
 ERROR_FOR_DIVISION_BY_ZERO, TRADITIONAL, 
 NO_AUTO_CREATE_USER, HIGH_NOT_PRECEDENCE, 
 NO_ENGINE_SUBSTITUTION, PAD_CHAR_TO_FULL_LENGTH, 
 EMPTY_STRING_IS_NULL, SIMULTANEOUS_ASSIGNMENT, 
 TIME_ROUND_FRACTIONAL
 Use 'ALL' to set all combinations.
 --sql-safe-updates  If set to 1, UPDATEs and DELETEs need either a key in the
 WHERE clause, or a LIMIT clause, or else they will
 aborted. Prevents the common mistake of accidentally
 deleting or updating every row in a table.
 --stack-trace       Print a symbolic stack trace on failure
 (Defaults to on; use --skip-stack-trace to disable.)
 --standard-compliant-cte 
 Allow only CTEs compliant to SQL standard
 (Defaults to on; use --skip-standard-compliant-cte to disable.)
 --stored-program-cache=# 
 The soft upper limit for number of cached stored routines
 for one connection.
 --strict-password-validation 
 When password validation plugins are enabled, reject
 passwords that cannot be validated (passwords specified
 as a hash)
 (Defaults to on; use --skip-strict-password-validation to disable.)
 -s, --symbolic-links 
 Enable symbolic link support.
 --sync-binlog=#     Synchronously flush binary log to disk after every #th
 event. Use 0 (default) to disable synchronous flushing
 --sync-frm          Sync .frm files to disk on creation
 (Defaults to on; use --skip-sync-frm to disable.)
 --sync-master-info=# 
 Synchronously flush master info to disk after every #th
 event. Use 0 to disable synchronous flushing
 --sync-relay-log=#  Synchronously flush relay log to disk after every #th
 event. Use 0 to disable synchronous flushing
 --sync-relay-log-info=# 
 Synchronously flush relay log info to disk after every
 #th transaction. Use 0 to disable synchronous flushing
 --sysdate-is-now    Non-default option to alias SYSDATE() to NOW() to make it
 safe-replicable. Since 5.0, SYSDATE() returns a `dynamic'
 value different for different invocations, even within
 the same statement.
 --system-versioning-alter-history=name 
 Versioning ALTER TABLE mode. ERROR: Fail ALTER with
 error; KEEP: Keep historical system rows and subject them
 to ALTER
 --system-versioning-insert-history 
 Allows direct inserts into ROW_START and ROW_END columns
 if secure_timestamp allows changing @@timestamp
 --table-cache=#     Deprecated; use --table-open-cache instead.
 --table-definition-cache=# 
 The number of cached table definitions
 --table-open-cache=# 
 The number of cached open tables
 --table-open-cache-instances=# 
 Maximum number of table cache instances
 --tc-heuristic-recover=name 
 Decision to use in heuristic recover process. One of: OFF,
 COMMIT, ROLLBACK
 --tcp-keepalive-interval=# 
 The interval, in seconds, between when successive
 keep-alive packets are sent if no acknowledgement is
 received.If set to 0, system dependent default is used.
 (Automatically configured unless set explicitly)
 --tcp-keepalive-probes=# 
 The number of unacknowledged probes to send before
 considering the connection dead and notifying the
 application layer.If set to 0, system dependent default
 is used. (Automatically configured unless set explicitly)
 --tcp-keepalive-time=# 
 Timeout, in seconds, with no activity until the first TCP
 keep-alive packet is sent.If set to 0, system dependent
 default is used. (Automatically configured unless set
 explicitly)
 --tcp-nodelay       Set option TCP_NODELAY (disable Nagle's algorithm) on
 socket
 (Defaults to on; use --skip-tcp-nodelay to disable.)
 --thread-cache-size=# 
 How many threads we should keep in a cache for reuse.
 These are freed after 5 minutes of idle time
 --thread-pool-dedicated-listener 
 If set to 1,listener thread will not pick up queries
 --thread-pool-exact-stats 
 If set to 1, provides better statistics in
 information_schema threadpool tables
 --thread-pool-idle-timeout=# 
 Timeout in seconds for an idle thread in the thread
 pool.Worker thread will be shut down after timeout
 --thread-pool-max-threads=# 
 Maximum allowed number of worker threads in the thread
 pool
 --thread-pool-oversubscribe=# 
 How many additional active worker threads in a group are
 allowed.
 --thread-pool-prio-kickup-timer=# 
 The number of milliseconds before a dequeued low-priority
 statement is moved to the high-priority queue
 --thread-pool-priority=name 
 Threadpool priority. High priority connections usually
 start executing earlier than low priority.If priority set
 to 'auto', the the actual priority(low or high) is
 determined based on whether or not connection is inside
 transaction.
 --thread-pool-size=# 
 Number of thread groups in the pool. This parameter is
 roughly equivalent to maximum number of concurrently
 executing threads (threads in a waiting state do not
 count as executing).
 --thread-pool-stall-limit=# 
 Maximum query execution time in milliseconds,before an
 executing non-yielding thread is considered stalled.If a
 worker thread is stalled, additional worker thread may be
 created to handle remaining clients.
 --thread-stack=#    The stack size for each thread
 --time-format=name  The TIME format (ignored)
 --tls-version=name  TLS protocol version for secure connections.. Any
 combination of: TLSv1.0, TLSv1.1, TLSv1.2, TLSv1.3
 Use 'ALL' to set all combinations.
 --tmp-disk-table-size=# 
 Max size for data for an internal temporary on-disk
 MyISAM or Aria table.
 --tmp-memory-table-size=# 
 If an internal in-memory temporary table exceeds this
 size, MariaDB will automatically convert it to an on-disk
 MyISAM or Aria table. Same as tmp_table_size.
 --tmp-table-size=#  Alias for tmp_memory_table_size. If an internal in-memory
 temporary table exceeds this size, MariaDB will
 automatically convert it to an on-disk MyISAM or Aria
 table.
 -t, --tmpdir=name   Path for temporary files. Several paths may be specified,
 separated by a colon (:), in this case they are used in a
 round-robin fashion
 --transaction-alloc-block-size=# 
 Allocation block size for transactions to be stored in
 binary log
 --transaction-isolation=name 
 Default transaction isolation level. One of: 
 READ-UNCOMMITTED, READ-COMMITTED, REPEATABLE-READ, 
 SERIALIZABLE
 --transaction-prealloc-size=# 
 Persistent buffer for transactions to be stored in binary
 log
 --transaction-read-only 
 Default transaction access mode. True if transactions are
 read-only.
 --updatable-views-with-limit=name 
 YES = Don't issue an error message (warning only) if a
 VIEW without presence of a key of the underlying table is
 used in queries with a LIMIT clause for updating. NO =
 Prohibit update of a VIEW, which does not contain a key
 of the underlying table and the query uses a LIMIT clause
 (usually get from GUI tools)
 --use-stat-tables=name 
 Specifies how to use system statistics tables. One of: 
 NEVER, COMPLEMENTARY, PREFERABLY, 
 COMPLEMENTARY_FOR_QUERIES, PREFERABLY_FOR_QUERIES
 -u, --user=name     Run mysqld daemon as user.
 --userstat          Enables statistics gathering for USER_STATISTICS,
 CLIENT_STATISTICS, INDEX_STATISTICS and TABLE_STATISTICS
 tables in the INFORMATION_SCHEMA
 -v, --verbose       Used with --help option for detailed help.
 -V, --version[=name] 
 Output version information and exit.
 --wait-timeout=#    The number of seconds the server waits for activity on a
 connection before closing it

Variables (--variable-name=value)
allow-suspicious-udfs FALSE
alter-algorithm DEFAULT
analyze-sample-percentage 100
auto-increment-increment 1
auto-increment-offset 1
autocommit TRUE
automatic-sp-privileges TRUE
back-log 80
big-tables FALSE
bind-address (No default value)
binlog-alter-two-phase FALSE
binlog-annotate-row-events TRUE
binlog-cache-size 32768
binlog-checksum CRC32
binlog-commit-wait-count 0
binlog-commit-wait-usec 100000
binlog-direct-non-transactional-updates FALSE
binlog-expire-logs-seconds 0
binlog-file-cache-size 16384
binlog-format MIXED
binlog-optimize-thread-scheduling TRUE
binlog-row-event-max-size 8192
binlog-row-image FULL
binlog-row-metadata NO_LOG
binlog-stmt-cache-size 32768
bulk-insert-buffer-size 8388608
character-set-client-handshake TRUE
character-set-filesystem binary
character-sets-dir MYSQL_CHARSETSDIR/
chroot (No default value)
column-compression-threshold 100
column-compression-zlib-level 6
column-compression-zlib-strategy DEFAULT_STRATEGY
column-compression-zlib-wrap FALSE
completion-type NO_CHAIN
concurrent-insert AUTO
console TRUE
core-file TRUE
date-format %Y-%m-%d
datetime-format %Y-%m-%d %H:%i:%s
deadlock-search-depth-long 15
deadlock-search-depth-short 4
deadlock-timeout-long 50000000
deadlock-timeout-short 10000
default-password-lifetime 0
default-regex-flags 
default-storage-engine myisam
default-time-zone (No default value)
default-tmp-storage-engine (No default value)
default-week-format 0
delay-key-write ON
delayed-insert-limit 100
delayed-insert-timeout 300
delayed-queue-size 1000
disconnect-on-expired-password FALSE
div-precision-increment 4
encrypt-binlog FALSE
encrypt-tmp-disk-tables FALSE
encrypt-tmp-files FALSE
enforce-storage-engine (No default value)
eq-range-index-dive-limit 200
event-scheduler OFF
expensive-subquery-limit 100
expire-logs-days 0
explicit-defaults-for-timestamp TRUE
external-locking FALSE
extra-max-connections 1
extra-port 0
flashback FALSE
flush FALSE
flush-time 0
ft-boolean-syntax + -><()~*:""&|
ft-max-word-len 84
ft-min-word-len 4
ft-query-expansion-limit 20
ft-stopword-file (No default value)
gdb FALSE
general-log FALSE
getopt-prefix-matching FALSE
group-concat-max-len 1048576
gtid-cleanup-batch-size 64
gtid-domain-id 0
gtid-ignore-duplicates FALSE
gtid-pos-auto-engines 
gtid-strict-mode FALSE
help TRUE
histogram-size 254
histogram-type DOUBLE_PREC_HB
host-cache-size 279
idle-readonly-transaction-timeout 0
idle-transaction-timeout 0
idle-write-transaction-timeout 0
ignore-builtin-innodb FALSE
ignore-db-dirs 
in-predicate-conversion-threshold 1000
init-connect 
init-file (No default value)
init-rpl-role MASTER
init-slave 
interactive-timeout 28800
join-buffer-size 262144
join-buffer-space-limit 2097152
join-cache-level 2
keep-files-on-create FALSE
key-buffer-size 134217728
key-cache-age-threshold 300
key-cache-block-size 1024
key-cache-division-limit 100
key-cache-file-hash-size 512
key-cache-segments 0
large-pages FALSE
lc-messages en_US
lc-messages-dir MYSQL_SHAREDIR/
lc-time-names en_US
local-infile TRUE
lock-wait-timeout 86400
log-bin foo
log-bin-compress FALSE
log-bin-compress-min-len 256
log-bin-index (No default value)
log-bin-trust-function-creators FALSE
log-ddl-recovery ddl_recovery.log
log-disabled-statements sp
log-error 
log-isam myisam.log
log-output FILE
log-queries-not-using-indexes FALSE
log-short-format FALSE
log-slave-updates FALSE
log-slow-admin-statements TRUE
log-slow-disabled-statements sp
log-slow-filter admin,filesort,filesort_on_disk,filesort_priority_queue,full_join,full_scan,query_cache,query_cache_miss,tmp_table,tmp_table_on_disk
log-slow-max-warnings 10
log-slow-min-examined-row-limit 0
log-slow-query FALSE
log-slow-query-time 10
log-slow-rate-limit 1
log-slow-slave-statements TRUE
log-slow-verbosity 
log-tc tc.log
log-warnings 2
long-query-time 10
low-priority-updates FALSE
lower-case-table-names 1
master-info-file master.info
master-retry-count 100000
master-verify-checksum FALSE
max-allowed-packet 16777216
max-binlog-cache-size 18446744073709547520
max-binlog-size 1073741824
max-binlog-stmt-cache-size 18446744073709547520
max-connect-errors 100
max-delayed-threads 20
max-digest-length 1024
max-error-count 64
max-heap-table-size 16777216
max-join-size 18446744073709551615
max-length-for-sort-data 1024
max-password-errors 18446744073709551615
max-prepared-stmt-count 16382
max-recursive-iterations 1000
max-relay-log-size 1073741824
max-rowid-filter-size 131072
max-seeks-for-key 18446744073709551615
max-session-mem-used 9223372036854775807
max-sort-length 1024
max-sp-recursion-depth 0
max-statement-time 0
max-tmp-tables 32
max-user-connections 0
max-write-lock-count 18446744073709551615
memlock FALSE
metadata-locks-cache-size 1024
metadata-locks-hash-instances 8
min-examined-row-limit 0
mrr-buffer-size 262144
myisam-block-size 1024
myisam-data-pointer-size 6
myisam-max-sort-file-size 9223372036853727232
myisam-mmap-size 18446744073709551615
myisam-recover-options BACKUP,QUICK
myisam-repair-threads 1
myisam-sort-buffer-size 134216704
myisam-stats-method NULLS_UNEQUAL
myisam-use-mmap FALSE
mysql56-temporal-format TRUE
net-buffer-length 16384
net-read-timeout 30
net-retry-count 10
net-write-timeout 60
note-verbosity basic,explain
old FALSE
old-alter-table DEFAULT
old-mode UTF8_IS_UTF8MB3
old-passwords FALSE
old-style-user-limits FALSE
optimizer-adjust-secondary-key-costs 
<<<<<<< HEAD
optimizer-extra-pruning-depth 8
=======
optimizer-join-limit-pref-ratio 0
>>>>>>> c8d04093
optimizer-max-sel-arg-weight 32000
optimizer-max-sel-args 16000
optimizer-prune-level 2
optimizer-search-depth 62
optimizer-selectivity-sampling-limit 100
optimizer-switch index_merge=on,index_merge_union=on,index_merge_sort_union=on,index_merge_intersection=on,index_merge_sort_intersection=off,engine_condition_pushdown=off,index_condition_pushdown=on,derived_merge=on,derived_with_keys=on,firstmatch=on,loosescan=on,materialization=on,in_to_exists=on,semijoin=on,partial_match_rowid_merge=on,partial_match_table_scan=on,subquery_cache=on,mrr=off,mrr_cost_based=off,mrr_sort_keys=off,outer_join_with_cache=on,semijoin_with_cache=on,join_cache_incremental=on,join_cache_hashed=on,join_cache_bka=on,optimize_join_buffer_size=on,table_elimination=on,extended_keys=on,exists_to_in=on,orderby_uses_equalities=on,condition_pushdown_for_derived=on,split_materialized=on,condition_pushdown_for_subquery=on,rowid_filter=on,condition_pushdown_from_having=on
optimizer-trace 
optimizer-trace-max-mem-size 1048576
optimizer-use-condition-selectivity 4
performance-schema FALSE
performance-schema-accounts-size -1
performance-schema-consumer-events-stages-current FALSE
performance-schema-consumer-events-stages-history FALSE
performance-schema-consumer-events-stages-history-long FALSE
performance-schema-consumer-events-statements-current FALSE
performance-schema-consumer-events-statements-history FALSE
performance-schema-consumer-events-statements-history-long FALSE
performance-schema-consumer-events-transactions-current FALSE
performance-schema-consumer-events-transactions-history FALSE
performance-schema-consumer-events-transactions-history-long FALSE
performance-schema-consumer-events-waits-current FALSE
performance-schema-consumer-events-waits-history FALSE
performance-schema-consumer-events-waits-history-long FALSE
performance-schema-consumer-global-instrumentation TRUE
performance-schema-consumer-statements-digest TRUE
performance-schema-consumer-thread-instrumentation TRUE
performance-schema-digests-size -1
performance-schema-events-stages-history-long-size -1
performance-schema-events-stages-history-size -1
performance-schema-events-statements-history-long-size -1
performance-schema-events-statements-history-size -1
performance-schema-events-transactions-history-long-size -1
performance-schema-events-transactions-history-size -1
performance-schema-events-waits-history-long-size -1
performance-schema-events-waits-history-size -1
performance-schema-hosts-size -1
performance-schema-instrument 
performance-schema-max-cond-classes 90
performance-schema-max-cond-instances -1
performance-schema-max-digest-length 1024
performance-schema-max-file-classes 80
performance-schema-max-file-handles 32768
performance-schema-max-file-instances -1
performance-schema-max-index-stat -1
performance-schema-max-memory-classes 320
performance-schema-max-metadata-locks -1
performance-schema-max-mutex-classes 210
performance-schema-max-mutex-instances -1
performance-schema-max-prepared-statements-instances -1
performance-schema-max-program-instances -1
performance-schema-max-rwlock-classes 50
performance-schema-max-rwlock-instances -1
performance-schema-max-socket-classes 10
performance-schema-max-socket-instances -1
performance-schema-max-sql-text-length 1024
performance-schema-max-stage-classes 160
performance-schema-max-statement-classes 222
performance-schema-max-statement-stack 10
performance-schema-max-table-handles -1
performance-schema-max-table-instances -1
performance-schema-max-table-lock-stat -1
performance-schema-max-thread-classes 50
performance-schema-max-thread-instances -1
performance-schema-session-connect-attrs-size -1
performance-schema-setup-actors-size -1
performance-schema-setup-objects-size -1
performance-schema-users-size -1
port 3306
port-open-timeout 0
preload-buffer-size 32768
profiling-history-size 15
progress-report-time 5
protocol-version 10
proxy-protocol-networks 
query-alloc-block-size 16384
query-cache-limit 1048576
query-cache-min-res-unit 4096
query-cache-size 1048576
query-cache-strip-comments FALSE
query-cache-type OFF
query-cache-wlock-invalidate FALSE
query-prealloc-size 24576
range-alloc-block-size 4096
read-binlog-speed-limit 0
read-buffer-size 131072
read-only FALSE
read-rnd-buffer-size 262144
relay-log (No default value)
relay-log-index (No default value)
relay-log-info-file relay-log.info
relay-log-purge TRUE
relay-log-recovery FALSE
relay-log-space-limit 0
replicate-annotate-row-events TRUE
replicate-events-marked-for-skip REPLICATE
replicate-same-server-id FALSE
report-host (No default value)
report-password (No default value)
report-port 0
report-user (No default value)
require-secure-transport FALSE
rowid-merge-buff-size 8388608
rpl-semi-sync-master-enabled FALSE
rpl-semi-sync-master-timeout 10000
rpl-semi-sync-master-trace-level 32
rpl-semi-sync-master-wait-no-slave TRUE
rpl-semi-sync-master-wait-point AFTER_COMMIT
rpl-semi-sync-slave-delay-master FALSE
rpl-semi-sync-slave-enabled FALSE
rpl-semi-sync-slave-kill-conn-timeout 5
rpl-semi-sync-slave-trace-level 32
safe-user-create FALSE
secure-auth TRUE
secure-file-priv (No default value)
secure-timestamp NO
server-id 1
session-track-schema TRUE
session-track-state-change FALSE
session-track-system-variables autocommit,character_set_client,character_set_connection,character_set_results,time_zone
session-track-transaction-info OFF
show-slave-auth-info FALSE
silent-startup FALSE
skip-grant-tables TRUE
skip-name-resolve FALSE
skip-networking FALSE
skip-show-database FALSE
skip-slave-start FALSE
slave-compressed-protocol FALSE
slave-ddl-exec-mode IDEMPOTENT
slave-domain-parallel-threads 0
slave-exec-mode STRICT
slave-max-allowed-packet 1073741824
slave-max-statement-time 0
slave-net-timeout 60
slave-parallel-max-queued 131072
slave-parallel-mode conservative
slave-parallel-threads 0
slave-parallel-workers 0
slave-run-triggers-for-rbr NO
slave-skip-errors OFF
slave-sql-verify-checksum TRUE
slave-transaction-retries 10
slave-transaction-retry-errors 1158,1159,1160,1161,1205,1213,1020,1429,2013,12701
slave-transaction-retry-interval 0
slave-type-conversions 
slow-launch-time 2
slow-query-log FALSE
sort-buffer-size 2097152
sql-mode STRICT_TRANS_TABLES,ERROR_FOR_DIVISION_BY_ZERO,NO_AUTO_CREATE_USER,NO_ENGINE_SUBSTITUTION
sql-safe-updates FALSE
stack-trace TRUE
standard-compliant-cte TRUE
stored-program-cache 256
strict-password-validation TRUE
symbolic-links FALSE
sync-binlog 0
sync-frm FALSE
sync-master-info 10000
sync-relay-log 10000
sync-relay-log-info 10000
sysdate-is-now FALSE
system-versioning-alter-history ERROR
system-versioning-insert-history FALSE
table-definition-cache 400
tc-heuristic-recover OFF
tcp-keepalive-interval 0
tcp-keepalive-probes 0
tcp-keepalive-time 0
tcp-nodelay TRUE
thread-cache-size 151
thread-pool-dedicated-listener FALSE
thread-pool-exact-stats FALSE
thread-pool-idle-timeout 60
thread-pool-max-threads 65536
thread-pool-oversubscribe 3
thread-pool-prio-kickup-timer 1000
thread-pool-priority auto
thread-pool-stall-limit 500
thread-stack 299008
time-format %H:%i:%s
tmp-disk-table-size 18446744073709551615
tmp-memory-table-size 16777216
tmp-table-size 16777216
transaction-alloc-block-size 8192
transaction-isolation REPEATABLE-READ
transaction-prealloc-size 4096
transaction-read-only FALSE
updatable-views-with-limit YES
use-stat-tables PREFERABLY_FOR_QUERIES
userstat FALSE
verbose TRUE
wait-timeout 28800

To see what variables a running server is using, type
'SELECT * FROM INFORMATION_SCHEMA.GLOBAL_VARIABLES' instead of 'mysqld --verbose --help' or 'mariadbd --verbose --help'.<|MERGE_RESOLUTION|>--- conflicted
+++ resolved
@@ -748,12 +748,10 @@
  keys. This variable will be deleted in MariaDB 11.0 as it
  is not needed with the new 11.0 optimizer.
  Use 'ALL' to set all combinations.
-<<<<<<< HEAD
  --optimizer-extra-pruning-depth=# 
  If the optimizer needs to enumerate join prefix of this
  size or larger, then it will try aggressively prune away
  the search space.
-=======
  --optimizer-join-limit-pref-ratio=# 
  For queries with JOIN and ORDER BY LIMIT : make the
  optimizer consider a join order that allows to short-cut
@@ -763,7 +761,6 @@
  if it promises a speedup of 100x or more). Short-cutting
  plans are inherently risky so the default is 0 which
  means do not consider this optimization
->>>>>>> c8d04093
  --optimizer-max-sel-arg-weight=# 
  The maximum weight of the SEL_ARG graph. Set to 0 for no
  limit
@@ -1750,11 +1747,8 @@
 old-passwords FALSE
 old-style-user-limits FALSE
 optimizer-adjust-secondary-key-costs 
-<<<<<<< HEAD
 optimizer-extra-pruning-depth 8
-=======
 optimizer-join-limit-pref-ratio 0
->>>>>>> c8d04093
 optimizer-max-sel-arg-weight 32000
 optimizer-max-sel-args 16000
 optimizer-prune-level 2
