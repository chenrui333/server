drop table if exists con, aux, nul, lpt1, com1, `clock$`;
create table con (a int);
drop table con;
create table aux (a int);
drop table aux;
create table nul (a int);
drop table nul;
create table lpt1 (a int);
drop table lpt1;
create table com1 (a int);
drop table com1;
create table `clock$` (a int);
drop table `clock$`;
select convert(convert(',' using filename) using binary);
convert(convert(',' using filename) using binary)
@002c
#
# MDEV-7677 my_charset_handler_filename has a wrong "ismbchar" member
#
SET NAMES utf8;
SELECT @a:=CONVERT('aя' USING filename) AS `@a`, BINARY @a, REVERSE(@a), HEX(@a), HEX(REVERSE(@a));
@a	BINARY @a	REVERSE(@a)	HEX(@a)	HEX(REVERSE(@a))
aя	a@r1	яa	61407231	40723161
#
# Beginning of 10.2 test.
#
# MDEV-25462: Assertion `m_status == DA_ERROR || m_status == DA_OK ||
# m_status == DA_OK_BULK' failed in Diagnostics_area::message from
# get_schema_tables_record
#
SELECT @@character_set_client, @@character_set_connection, @@character_set_results;
@@character_set_client	@@character_set_connection	@@character_set_results
utf8	utf8	utf8
SET @old_character_set_client= @@character_set_client;
SET @old_character_set_connection= @@character_set_connection;
SET @old_character_set_results= @@character_set_results;
SET NAMES 'filename';
ERROR 42000: Variable 'character_set_client' can't be set to the value of 'filename'
SELECT @@character_set_client, @@character_set_connection, @@character_set_results;
@@character_set_client	@@character_set_connection	@@character_set_results
utf8	utf8	utf8
CREATE VIEW v2 AS SELECT 1;
SHOW TABLE STATUS;
Name	Engine	Version	Row_format	Rows	Avg_row_length	Data_length	Max_data_length	Index_length	Data_free	Auto_increment	Create_time	Update_time	Check_time	Collation	Checksum	Create_options	Comment	Max_index_length	Temporary
v2	NULL	NULL	NULL	NULL	NULL	NULL	NULL	NULL	NULL	NULL	NULL	NULL	NULL	NULL	NULL	NULL	VIEW	NULL	NULL
DROP VIEW v2;
SET @@character_set_client= @old_character_set_client;
SET @@character_set_connection= @old_character_set_connection;
SET @@character_set_results= @old_character_set_results;
#
# End of 10.2 test
#
#
# MDEV-22022 Various mangled SQL statements will crash 10.3 to 10.5 debug builds
#
SET CHARACTER_SET_CLIENT=17;
ERROR 42000: Variable 'character_set_client' can't be set to the value of '17'
SELECT doc.`Children`.0 FROM t1;
<<<<<<< HEAD
ERROR 42000: You have an error in your SQL syntax; check the manual that corresponds to your MariaDB server version for the right syntax to use near '?Children??0?FROM?t1' at line 1
SET NAMES latin1;
#
# Start of 10.5 tests
#
#
# MDEV-22043 Special character leads to assertion in my_wc_to_printable_generic on 10.5.2 (debug)
#
SET NAMES filename;
EXECUTE IMMEDIATE _latin1 0x01;
ERROR 42000: You@0020have@0020an@0020error@0020in@0020your@0020SQL@0020syntax@003b@0020check@0020the@0020manual@0020that@0020corresponds@0020to@0020your@0020MariaDB@0020server@0020version@0020for@0020the@0020right@0020syntax@0020to@0020use@0020near@0020@0027@005c0001@0027@0020at@0020line@00201
SET NAMES utf8;
#
# MDEV-23435 Functions do not convert numbers to character_set_results
#
SET NAMES utf8, character_set_results=filename;
CREATE TABLE t1 (a DATETIME(6));
INSERT INTO t1 VALUES ('2001-01-01 00:00:00.000000');
SELECT a, COALESCE(a) AS c FROM t1;
a	c
2001@002d01@002d01@002000@003a00@003a00@002e000000	2001@002d01@002d01@002000@003a00@003a00@002e000000
DROP TABLE t1;
CREATE TABLE t1 (a TIME(6));
INSERT INTO t1 VALUES ('00:00:00.000000');
SELECT a, COALESCE(a) AS c FROM t1;
a	c
00@003a00@003a00@002e000000	00@003a00@003a00@002e000000
DROP TABLE t1;
CREATE TABLE t1 (a DATE);
INSERT INTO t1 VALUES ('2001-01-01');
SELECT a, COALESCE(a) AS c FROM t1;
a	c
2001@002d01@002d01	2001@002d01@002d01
DROP TABLE t1;
CREATE TABLE t1 (a TINYINT);
INSERT INTO t1 VALUES (-1);
SELECT a, COALESCE(a) AS c FROM t1;
a	c
@002d1	@002d1
DROP TABLE t1;
CREATE TABLE t1 (a SMALLINT);
INSERT INTO t1 VALUES (-1);
SELECT a, COALESCE(a) AS c FROM t1;
a	c
@002d1	@002d1
DROP TABLE t1;
CREATE TABLE t1 (a MEDIUMINT);
INSERT INTO t1 VALUES (-1);
SELECT a, COALESCE(a) AS c FROM t1;
a	c
@002d1	@002d1
DROP TABLE t1;
CREATE TABLE t1 (a BIGINT);
INSERT INTO t1 VALUES (-1);
SELECT a, COALESCE(a) AS c FROM t1;
a	c
@002d1	@002d1
DROP TABLE t1;
CREATE TABLE t1 (a DECIMAL(10.2));
INSERT INTO t1 VALUES (-1);
SELECT a, COALESCE(a) AS c FROM t1;
a	c
@002d1	@002d1
DROP TABLE t1;
CREATE TABLE t1 (a FLOAT);
INSERT INTO t1 VALUES (-1);
SELECT a, COALESCE(a) AS c FROM t1;
a	c
@002d1	@002d1
DROP TABLE t1;
CREATE TABLE t1 (a DOUBLE);
INSERT INTO t1 VALUES (-1);
SELECT a, COALESCE(a) AS c FROM t1;
a	c
@002d1	@002d1
DROP TABLE t1;
SET NAMES utf8;
#
# End of 10.5 tests
#
=======
ERROR 42000: You have an error in your SQL syntax; check the manual that corresponds to your MariaDB server version for the right syntax to use near '.0 FROM t1' at line 1
SET NAMES latin1;
# End of 10.3 tests
>>>>>>> 1dea7f79
<|MERGE_RESOLUTION|>--- conflicted
+++ resolved
@@ -56,18 +56,16 @@
 SET CHARACTER_SET_CLIENT=17;
 ERROR 42000: Variable 'character_set_client' can't be set to the value of '17'
 SELECT doc.`Children`.0 FROM t1;
-<<<<<<< HEAD
-ERROR 42000: You have an error in your SQL syntax; check the manual that corresponds to your MariaDB server version for the right syntax to use near '?Children??0?FROM?t1' at line 1
+ERROR 42000: You have an error in your SQL syntax; check the manual that corresponds to your MariaDB server version for the right syntax to use near '.0 FROM t1' at line 1
 SET NAMES latin1;
-#
-# Start of 10.5 tests
-#
+# End of 10.3 tests
 #
 # MDEV-22043 Special character leads to assertion in my_wc_to_printable_generic on 10.5.2 (debug)
 #
 SET NAMES filename;
+ERROR 42000: Variable 'character_set_client' can't be set to the value of 'filename'
 EXECUTE IMMEDIATE _latin1 0x01;
-ERROR 42000: You@0020have@0020an@0020error@0020in@0020your@0020SQL@0020syntax@003b@0020check@0020the@0020manual@0020that@0020corresponds@0020to@0020your@0020MariaDB@0020server@0020version@0020for@0020the@0020right@0020syntax@0020to@0020use@0020near@0020@0027@005c0001@0027@0020at@0020line@00201
+ERROR 42000: You have an error in your SQL syntax; check the manual that corresponds to your MariaDB server version for the right syntax to use near '\0001' at line 1
 SET NAMES utf8;
 #
 # MDEV-23435 Functions do not convert numbers to character_set_results
@@ -134,11 +132,4 @@
 @002d1	@002d1
 DROP TABLE t1;
 SET NAMES utf8;
-#
-# End of 10.5 tests
-#
-=======
-ERROR 42000: You have an error in your SQL syntax; check the manual that corresponds to your MariaDB server version for the right syntax to use near '.0 FROM t1' at line 1
-SET NAMES latin1;
-# End of 10.3 tests
->>>>>>> 1dea7f79
+# End of 10.5 tests