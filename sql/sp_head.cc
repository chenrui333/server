/*
   Copyright (c) 2002, 2011, Oracle and/or its affiliates.

   This program is free software; you can redistribute it and/or modify
   it under the terms of the GNU General Public License as published by
   the Free Software Foundation; version 2 of the License.

   This program is distributed in the hope that it will be useful,
   but WITHOUT ANY WARRANTY; without even the implied warranty of
   MERCHANTABILITY or FITNESS FOR A PARTICULAR PURPOSE.  See the
   GNU General Public License for more details.

   You should have received a copy of the GNU General Public License
   along with this program; if not, write to the Free Software
   Foundation, Inc., 51 Franklin St, Fifth Floor, Boston, MA 02110-1301  USA */

#include "my_global.h"                          /* NO_EMBEDDED_ACCESS_CHECKS */
#include "sql_priv.h"
#include "unireg.h"
#include "sql_prepare.h"
#include "sql_cache.h"                          // query_cache_*
#include "probes_mysql.h"
#include "sql_show.h"                           // append_identifier
#include "sql_db.h"            // mysql_opt_change_db, mysql_change_db
#include "sql_table.h"         // sp_prepare_create_field,
                               // prepare_create_field
#include "sql_acl.h"           // *_ACL
#include "sql_array.h"         // Dynamic_array
#include "log_event.h"         // append_query_string, Query_log_event
#include "sql_derived.h"       // mysql_handle_derived

#ifdef USE_PRAGMA_IMPLEMENTATION
#pragma implementation
#endif
#include "sp_head.h"
#include "sp.h"
#include "sp_pcontext.h"
#include "sp_rcontext.h"
#include "sp_cache.h"
#include "set_var.h"
#include "sql_parse.h"                          // cleanup_items
#include "sql_base.h"                           // close_thread_tables
#include "transaction.h"       // trans_commit_stmt
#include "sql_audit.h"

/*
  Sufficient max length of printed destinations and frame offsets (all uints).
*/
#define SP_INSTR_UINT_MAXLEN  8
#define SP_STMT_PRINT_MAXLEN 40


#include <my_user.h>

extern "C" uchar *sp_table_key(const uchar *ptr, size_t *plen, my_bool first);

/**
  Helper function which operates on a THD object to set the query start_time to
  the current time.

  @param[in, out] thd The session object

*/

static void reset_start_time_for_sp(THD *thd)
{
  if (!thd->in_sub_stmt)
    thd->set_start_time();
}

Item_result
sp_map_result_type(enum enum_field_types type)
{
  switch (type) {
  case MYSQL_TYPE_BIT:
  case MYSQL_TYPE_TINY:
  case MYSQL_TYPE_SHORT:
  case MYSQL_TYPE_LONG:
  case MYSQL_TYPE_LONGLONG:
  case MYSQL_TYPE_INT24:
    return INT_RESULT;
  case MYSQL_TYPE_DECIMAL:
  case MYSQL_TYPE_NEWDECIMAL:
    return DECIMAL_RESULT;
  case MYSQL_TYPE_FLOAT:
  case MYSQL_TYPE_DOUBLE:
    return REAL_RESULT;
  default:
    return STRING_RESULT;
  }
}


Item::Type
sp_map_item_type(enum enum_field_types type)
{
  switch (type) {
  case MYSQL_TYPE_BIT:
  case MYSQL_TYPE_TINY:
  case MYSQL_TYPE_SHORT:
  case MYSQL_TYPE_LONG:
  case MYSQL_TYPE_LONGLONG:
  case MYSQL_TYPE_INT24:
    return Item::INT_ITEM;
  case MYSQL_TYPE_DECIMAL:
  case MYSQL_TYPE_NEWDECIMAL:
    return Item::DECIMAL_ITEM;
  case MYSQL_TYPE_FLOAT:
  case MYSQL_TYPE_DOUBLE:
    return Item::REAL_ITEM;
  default:
    return Item::STRING_ITEM;
  }
}


/**
  Return a string representation of the Item value.

  @param thd     thread handle
  @param str     string buffer for representation of the value

  @note
    If the item has a string result type, the string is escaped
    according to its character set.

  @retval
    NULL      on error
  @retval
    non-NULL  a pointer to valid a valid string on success
*/

static String *
sp_get_item_value(THD *thd, Item *item, String *str)
{
  switch (item->result_type()) {
  case REAL_RESULT:
  case INT_RESULT:
  case DECIMAL_RESULT:
    if (item->field_type() != MYSQL_TYPE_BIT)
      return item->val_str(str);
    else {/* Bit type is handled as binary string */}
  case STRING_RESULT:
    {
      String *result= item->val_str(str);

      if (!result)
        return NULL;

      {
        char buf_holder[STRING_BUFFER_USUAL_SIZE];
        String buf(buf_holder, sizeof(buf_holder), result->charset());
        CHARSET_INFO *cs= thd->variables.character_set_client;

        /* We must reset length of the buffer, because of String specificity. */
        buf.length(0);

        buf.append('_');
        buf.append(result->charset()->csname);
        if (cs->escape_with_backslash_is_dangerous)
          buf.append(' ');
        append_query_string(thd, cs, result, &buf);
        buf.append(" COLLATE '");
        buf.append(item->collation.collation->name);
        buf.append('\'');
        str->copy(buf);

        return str;
      }
    }

  case ROW_RESULT:
  default:
    return NULL;
  }
}


/**
   Returns a combination of:
   - sp_head::MULTI_RESULTS: added if the 'cmd' is a command that might
     result in multiple result sets being sent back.
   - sp_head::CONTAINS_DYNAMIC_SQL: added if 'cmd' is one of PREPARE,
     EXECUTE, DEALLOCATE.
*/

uint
sp_get_flags_for_command(LEX *lex)
{
  uint flags;

  switch (lex->sql_command) {
  case SQLCOM_SELECT:
    if (lex->result)
    {
      flags= 0;                      /* This is a SELECT with INTO clause */
      break;
    }
    /* fallthrough */
  case SQLCOM_ANALYZE:
  case SQLCOM_OPTIMIZE:
  case SQLCOM_PRELOAD_KEYS:
  case SQLCOM_ASSIGN_TO_KEYCACHE:
  case SQLCOM_CHECKSUM:
  case SQLCOM_CHECK:
  case SQLCOM_HA_READ:
  case SQLCOM_SHOW_AUTHORS:
  case SQLCOM_SHOW_BINLOGS:
  case SQLCOM_SHOW_BINLOG_EVENTS:
  case SQLCOM_SHOW_RELAYLOG_EVENTS:
  case SQLCOM_SHOW_CHARSETS:
  case SQLCOM_SHOW_COLLATIONS:
  case SQLCOM_SHOW_CONTRIBUTORS:
  case SQLCOM_SHOW_CREATE:
  case SQLCOM_SHOW_CREATE_DB:
  case SQLCOM_SHOW_CREATE_FUNC:
  case SQLCOM_SHOW_CREATE_PROC:
  case SQLCOM_SHOW_CREATE_EVENT:
  case SQLCOM_SHOW_CREATE_TRIGGER:
  case SQLCOM_SHOW_DATABASES:
  case SQLCOM_SHOW_ERRORS:
  case SQLCOM_SHOW_EXPLAIN:
  case SQLCOM_SHOW_FIELDS:
  case SQLCOM_SHOW_FUNC_CODE:
  case SQLCOM_SHOW_GRANTS:
  case SQLCOM_SHOW_ENGINE_STATUS:
  case SQLCOM_SHOW_ENGINE_LOGS:
  case SQLCOM_SHOW_ENGINE_MUTEX:
  case SQLCOM_SHOW_EVENTS:
  case SQLCOM_SHOW_KEYS:
  case SQLCOM_SHOW_MASTER_STAT:
  case SQLCOM_SHOW_OPEN_TABLES:
  case SQLCOM_SHOW_PRIVILEGES:
  case SQLCOM_SHOW_PROCESSLIST:
  case SQLCOM_SHOW_PROC_CODE:
  case SQLCOM_SHOW_SLAVE_HOSTS:
  case SQLCOM_SHOW_SLAVE_STAT:
  case SQLCOM_SHOW_STATUS:
  case SQLCOM_SHOW_STATUS_FUNC:
  case SQLCOM_SHOW_STATUS_PROC:
  case SQLCOM_SHOW_STORAGE_ENGINES:
  case SQLCOM_SHOW_TABLES:
  case SQLCOM_SHOW_TABLE_STATUS:
  case SQLCOM_SHOW_VARIABLES:
  case SQLCOM_SHOW_WARNS:
  case SQLCOM_REPAIR:
    flags= sp_head::MULTI_RESULTS;
    break;
  /*
    EXECUTE statement may return a result set, but doesn't have to.
    We can't, however, know it in advance, and therefore must add
    this statement here. This is ok, as is equivalent to a result-set
    statement within an IF condition.
  */
  case SQLCOM_EXECUTE:
    flags= sp_head::MULTI_RESULTS | sp_head::CONTAINS_DYNAMIC_SQL;
    break;
  case SQLCOM_PREPARE:
  case SQLCOM_DEALLOCATE_PREPARE:
    flags= sp_head::CONTAINS_DYNAMIC_SQL;
    break;
  case SQLCOM_CREATE_TABLE:
    if (lex->create_info.options & HA_LEX_CREATE_TMP_TABLE)
      flags= 0;
    else
      flags= sp_head::HAS_COMMIT_OR_ROLLBACK;
    break;
  case SQLCOM_DROP_TABLE:
    if (lex->drop_temporary)
      flags= 0;
    else
      flags= sp_head::HAS_COMMIT_OR_ROLLBACK;
    break;
  case SQLCOM_FLUSH:
    flags= sp_head::HAS_SQLCOM_FLUSH;
    break;
  case SQLCOM_RESET:
    flags= sp_head::HAS_SQLCOM_RESET;
    break;
  case SQLCOM_CREATE_INDEX:
  case SQLCOM_CREATE_DB:
  case SQLCOM_CREATE_VIEW:
  case SQLCOM_CREATE_TRIGGER:
  case SQLCOM_CREATE_USER:
  case SQLCOM_ALTER_TABLE:
  case SQLCOM_GRANT:
  case SQLCOM_REVOKE:
  case SQLCOM_BEGIN:
  case SQLCOM_RENAME_TABLE:
  case SQLCOM_RENAME_USER:
  case SQLCOM_DROP_INDEX:
  case SQLCOM_DROP_DB:
  case SQLCOM_REVOKE_ALL:
  case SQLCOM_DROP_USER:
  case SQLCOM_DROP_VIEW:
  case SQLCOM_DROP_TRIGGER:
  case SQLCOM_TRUNCATE:
  case SQLCOM_COMMIT:
  case SQLCOM_ROLLBACK:
  case SQLCOM_LOAD:
  case SQLCOM_LOCK_TABLES:
  case SQLCOM_CREATE_PROCEDURE:
  case SQLCOM_CREATE_SPFUNCTION:
  case SQLCOM_ALTER_PROCEDURE:
  case SQLCOM_ALTER_FUNCTION:
  case SQLCOM_DROP_PROCEDURE:
  case SQLCOM_DROP_FUNCTION:
  case SQLCOM_CREATE_EVENT:
  case SQLCOM_ALTER_EVENT:
  case SQLCOM_DROP_EVENT:
  case SQLCOM_INSTALL_PLUGIN:
  case SQLCOM_UNINSTALL_PLUGIN:
    flags= sp_head::HAS_COMMIT_OR_ROLLBACK;
    break;
  default:
    flags= 0;
    break;
  }
  return flags;
}

/**
  Prepare an Item for evaluation (call of fix_fields).

  @param thd       thread handler
  @param it_addr   pointer on item refernce

  @retval
    NULL      error
  @retval
    non-NULL  prepared item
*/

Item *
sp_prepare_func_item(THD* thd, Item **it_addr)
{
  DBUG_ENTER("sp_prepare_func_item");
  it_addr= (*it_addr)->this_item_addr(thd, it_addr);

  if (!(*it_addr)->fixed &&
      ((*it_addr)->fix_fields(thd, it_addr) ||
       (*it_addr)->check_cols(1)))
  {
    DBUG_PRINT("info", ("fix_fields() failed"));
    DBUG_RETURN(NULL);
  }
  DBUG_RETURN(*it_addr);
}


/**
  Evaluate an expression and store the result in the field.

  @param thd                    current thread object
  @param result_field           the field to store the result
  @param expr_item_ptr          the root item of the expression

  @retval
    FALSE  on success
  @retval
    TRUE   on error
*/

bool
sp_eval_expr(THD *thd, Field *result_field, Item **expr_item_ptr)
{
  Item *expr_item;
  enum_check_fields save_count_cuted_fields= thd->count_cuted_fields;
  bool save_abort_on_warning= thd->abort_on_warning;
  bool save_stmt_modified_non_trans_table= 
    thd->transaction.stmt.modified_non_trans_table;

  DBUG_ENTER("sp_eval_expr");

  if (!*expr_item_ptr)
    goto error;

  if (!(expr_item= sp_prepare_func_item(thd, expr_item_ptr)))
    goto error;

  /*
    Set THD flags to emit warnings/errors in case of overflow/type errors
    during saving the item into the field.

    Save original values and restore them after save.
  */

  thd->count_cuted_fields= CHECK_FIELD_ERROR_FOR_NULL;
  thd->abort_on_warning= thd->is_strict_mode();
  thd->transaction.stmt.modified_non_trans_table= FALSE;

  /* Save the value in the field. Convert the value if needed. */

  expr_item->save_in_field(result_field, 0);

  thd->count_cuted_fields= save_count_cuted_fields;
  thd->abort_on_warning= save_abort_on_warning;
  thd->transaction.stmt.modified_non_trans_table= save_stmt_modified_non_trans_table;

  if (!thd->is_error())
    DBUG_RETURN(FALSE);

error:
  /*
    In case of error during evaluation, leave the result field set to NULL.
    Sic: we can't do it in the beginning of the function because the 
    result field might be needed for its own re-evaluation, e.g. case of 
    set x = x + 1;
  */
  result_field->set_null();
  DBUG_RETURN (TRUE);
}


/**
  Create temporary sp_name object from MDL key.

  @note The lifetime of this object is bound to the lifetime of the MDL_key.
        This should be fine as sp_name objects created by this constructor
        are mainly used for SP-cache lookups.

  @param key         MDL key containing database and routine name.
  @param qname_buff  Buffer to be used for storing quoted routine name
                     (should be at least 2*NAME_LEN+1+1 bytes).
*/

sp_name::sp_name(const MDL_key *key, char *qname_buff)
{
  m_db.str= (char*)key->db_name();
  m_db.length= key->db_name_length();
  m_name.str= (char*)key->name();
  m_name.length= key->name_length();
  m_qname.str= qname_buff;
  if (m_db.length)
  {
    strxmov(qname_buff, m_db.str, ".", m_name.str, NullS);
    m_qname.length= m_db.length + 1 + m_name.length;
  }
  else
  {
    strmov(qname_buff, m_name.str);
    m_qname.length= m_name.length;
  }
  m_explicit_name= false;
}


/**
  Init the qualified name from the db and name.
*/
void
sp_name::init_qname(THD *thd)
{
  const uint dot= !!m_db.length;
  /* m_qname format: [database + dot] + name + '\0' */
  m_qname.length= m_db.length + dot + m_name.length;
  if (!(m_qname.str= (char*) thd->alloc(m_qname.length + 1)))
    return;
  sprintf(m_qname.str, "%.*s%.*s%.*s",
          (int) m_db.length, (m_db.length ? m_db.str : ""),
          dot, ".",
          (int) m_name.length, m_name.str);
}


/**
  Check that the name 'ident' is ok.  It's assumed to be an 'ident'
  from the parser, so we only have to check length and trailing spaces.
  The former is a standard requirement (and 'show status' assumes a
  non-empty name), the latter is a mysql:ism as trailing spaces are
  removed by get_field().

  @retval
    TRUE    bad name
  @retval
    FALSE   name is ok
*/

bool
check_routine_name(LEX_STRING *ident)
{
  if (!ident || !ident->str || !ident->str[0] ||
      ident->str[ident->length-1] == ' ')
  {
    my_error(ER_SP_WRONG_NAME, MYF(0), ident->str);
    return TRUE;
  }
  if (check_string_char_length(ident, "", NAME_CHAR_LEN,
                               system_charset_info, 1))
  {
    my_error(ER_TOO_LONG_IDENT, MYF(0), ident->str);
    return TRUE;
  }

  return FALSE;
}


/*
 *
 *  sp_head
 *
 */

void *
sp_head::operator new(size_t size) throw()
{
  DBUG_ENTER("sp_head::operator new");
  MEM_ROOT own_root;
  sp_head *sp;

  init_sql_alloc(&own_root, MEM_ROOT_BLOCK_SIZE, MEM_ROOT_PREALLOC, MYF(0));
  sp= (sp_head *) alloc_root(&own_root, size);
  if (sp == NULL)
    DBUG_RETURN(NULL);
  sp->main_mem_root= own_root;
  DBUG_PRINT("info", ("mem_root 0x%lx", (ulong) &sp->mem_root));
  DBUG_RETURN(sp);
}

void
sp_head::operator delete(void *ptr, size_t size) throw()
{
  DBUG_ENTER("sp_head::operator delete");
  MEM_ROOT own_root;

  if (ptr == NULL)
    DBUG_VOID_RETURN;

  sp_head *sp= (sp_head *) ptr;

  /* Make a copy of main_mem_root as free_root will free the sp */
  own_root= sp->main_mem_root;
  DBUG_PRINT("info", ("mem_root 0x%lx moved to 0x%lx",
                      (ulong) &sp->mem_root, (ulong) &own_root));
  free_root(&own_root, MYF(0));

  DBUG_VOID_RETURN;
}


sp_head::sp_head()
  :Query_arena(&main_mem_root, STMT_INITIALIZED_FOR_SP),
   m_flags(0),
   m_sp_cache_version(0),
   unsafe_flags(0),
   m_recursion_level(0),
   m_next_cached_sp(0),
   m_cont_level(0)
{
  const LEX_STRING str_reset= { NULL, 0 };

  m_first_instance= this;
  m_first_free_instance= this;
  m_last_cached_sp= this;

  m_return_field_def.charset = NULL;
  /*
    FIXME: the only use case when name is NULL is events, and it should
    be rewritten soon. Remove the else part and replace 'if' with
    an assert when this is done.
  */
  m_db= m_name= m_qname= str_reset;

  DBUG_ENTER("sp_head::sp_head");

  m_backpatch.empty();
  m_cont_backpatch.empty();
  m_lex.empty();
  my_hash_init(&m_sptabs, system_charset_info, 0, 0, 0, sp_table_key, 0, 0);
  my_hash_init(&m_sroutines, system_charset_info, 0, 0, 0, sp_sroutine_key,
               0, 0);

  m_body_utf8.str= NULL;
  m_body_utf8.length= 0;

  DBUG_VOID_RETURN;
}


void
sp_head::init(LEX *lex)
{
  DBUG_ENTER("sp_head::init");

  lex->spcont= m_pcont= new sp_pcontext();

  if (!lex->spcont)
    DBUG_VOID_RETURN;

  /*
    Altough trg_table_fields list is used only in triggers we init for all
    types of stored procedures to simplify reset_lex()/restore_lex() code.
  */
  lex->trg_table_fields.empty();
  my_init_dynamic_array(&m_instr, sizeof(sp_instr *), 16, 8, MYF(0));

  m_param_begin= NULL;
  m_param_end= NULL;

  m_body_begin= NULL ;

  m_qname.str= NULL;
  m_qname.length= 0;

  m_explicit_name= false;

  m_db.str= NULL;
  m_db.length= 0;

  m_name.str= NULL;
  m_name.length= 0;

  m_params.str= NULL;
  m_params.length= 0;

  m_body.str= NULL;
  m_body.length= 0;

  m_defstr.str= NULL;
  m_defstr.length= 0;

  m_return_field_def.charset= NULL;

  DBUG_VOID_RETURN;
}


void
sp_head::init_sp_name(THD *thd, sp_name *spname)
{
  DBUG_ENTER("sp_head::init_sp_name");

  /* Must be initialized in the parser. */

  DBUG_ASSERT(spname && spname->m_db.str && spname->m_db.length);

  /* We have to copy strings to get them into the right memroot. */

  m_db.length= spname->m_db.length;
  m_db.str= strmake_root(thd->mem_root, spname->m_db.str, spname->m_db.length);

  m_name.length= spname->m_name.length;
  m_name.str= strmake_root(thd->mem_root, spname->m_name.str,
                           spname->m_name.length);

  m_explicit_name= spname->m_explicit_name;

  if (spname->m_qname.length == 0)
    spname->init_qname(thd);

  m_qname.length= spname->m_qname.length;
  m_qname.str= (char*) memdup_root(thd->mem_root,
                                   spname->m_qname.str,
                                   spname->m_qname.length + 1);

  DBUG_VOID_RETURN;
}


void
sp_head::set_body_start(THD *thd, const char *begin_ptr)
{
  m_body_begin= begin_ptr;
  thd->m_parser_state->m_lip.body_utf8_start(thd, begin_ptr);
}


void
sp_head::set_stmt_end(THD *thd)
{
  Lex_input_stream *lip= & thd->m_parser_state->m_lip; /* shortcut */
  const char *end_ptr= lip->get_cpp_ptr(); /* shortcut */

  /* Make the string of parameters. */

  if (m_param_begin && m_param_end)
  {
    m_params.length= m_param_end - m_param_begin;
    m_params.str= thd->strmake(m_param_begin, m_params.length);
  }

  /* Remember end pointer for further dumping of whole statement. */

  thd->lex->stmt_definition_end= end_ptr;

  /* Make the string of body (in the original character set). */

  m_body.length= end_ptr - m_body_begin;
  m_body.str= thd->strmake(m_body_begin, m_body.length);
  trim_whitespace(thd->charset(), & m_body);

  /* Make the string of UTF-body. */

  lip->body_utf8_append(end_ptr);

  m_body_utf8.length= lip->get_body_utf8_length();
  m_body_utf8.str= thd->strmake(lip->get_body_utf8_str(), m_body_utf8.length);
  trim_whitespace(thd->charset(), & m_body_utf8);

  /*
    Make the string of whole stored-program-definition query (in the
    original character set).
  */

  m_defstr.length= end_ptr - lip->get_cpp_buf();
  m_defstr.str= thd->strmake(lip->get_cpp_buf(), m_defstr.length);
  trim_whitespace(thd->charset(), & m_defstr);
}


static TYPELIB *
create_typelib(MEM_ROOT *mem_root, Create_field *field_def, List<String> *src)
{
  TYPELIB *result= NULL;
  CHARSET_INFO *cs= field_def->charset;
  DBUG_ENTER("create_typelib");

  if (src->elements)
  {
    result= (TYPELIB*) alloc_root(mem_root, sizeof(TYPELIB));
    result->count= src->elements;
    result->name= "";
    if (!(result->type_names=(const char **)
          alloc_root(mem_root,(sizeof(char *)+sizeof(int))*(result->count+1))))
      DBUG_RETURN(0);
    result->type_lengths= (uint*)(result->type_names + result->count+1);
    List_iterator<String> it(*src);
    String conv;
    for (uint i=0; i < result->count; i++)
    {
      uint32 dummy;
      uint length;
      String *tmp= it++;

      if (String::needs_conversion(tmp->length(), tmp->charset(),
                                   cs, &dummy))
      {
        uint cnv_errs;
        conv.copy(tmp->ptr(), tmp->length(), tmp->charset(), cs, &cnv_errs);

        length= conv.length();
        result->type_names[i]= (char*) strmake_root(mem_root, conv.ptr(),
                                                    length);
      }
      else
      {
        length= tmp->length();
        result->type_names[i]= strmake_root(mem_root, tmp->ptr(), length);
      }

      // Strip trailing spaces.
      length= cs->cset->lengthsp(cs, result->type_names[i], length);
      result->type_lengths[i]= length;
      ((uchar *)result->type_names[i])[length]= '\0';
    }
    result->type_names[result->count]= 0;
    result->type_lengths[result->count]= 0;
  }
  DBUG_RETURN(result);
}


sp_head::~sp_head()
{
  LEX *lex;
  sp_instr *i;
  DBUG_ENTER("sp_head::~sp_head");

  /* sp_head::restore_thd_mem_root() must already have been called. */
  DBUG_ASSERT(m_thd == NULL);

  for (uint ip = 0 ; (i = get_instr(ip)) ; ip++)
    delete i;
  delete_dynamic(&m_instr);
  delete m_pcont;
  free_items();

  /*
    If we have non-empty LEX stack then we just came out of parser with
    error. Now we should delete all auxilary LEXes and restore original
    THD::lex. It is safe to not update LEX::ptr because further query
    string parsing and execution will be stopped anyway.
  */
  while ((lex= (LEX *)m_lex.pop()))
  {
    THD *thd= lex->thd;
    thd->lex->sphead= NULL;
    lex_end(thd->lex);
    delete thd->lex;
    thd->lex= lex;
  }

  my_hash_free(&m_sptabs);
  my_hash_free(&m_sroutines);

  delete m_next_cached_sp;

  DBUG_VOID_RETURN;
}


/**
  This is only used for result fields from functions (both during
  fix_length_and_dec() and evaluation).
*/

Field *
sp_head::create_result_field(uint field_max_length, const char *field_name,
                             TABLE *table)
{
  uint field_length;
  Field *field;

  DBUG_ENTER("sp_head::create_result_field");

  field_length= !m_return_field_def.length ?
                field_max_length : m_return_field_def.length;

  field= ::make_field(table->s,                     /* TABLE_SHARE ptr */
                      (uchar*) 0,                   /* field ptr */
                      field_length,                 /* field [max] length */
                      (uchar*) "",                  /* null ptr */
                      0,                            /* null bit */
                      m_return_field_def.pack_flag,
                      m_return_field_def.sql_type,
                      m_return_field_def.charset,
                      m_return_field_def.geom_type,
                      Field::NONE,                  /* unreg check */
                      m_return_field_def.interval,
                      field_name ? field_name : (const char *) m_name.str);

  field->vcol_info= m_return_field_def.vcol_info;
  field->stored_in_db= m_return_field_def.stored_in_db;
  if (field)
    field->init(table);

  DBUG_RETURN(field);
}


int cmp_splocal_locations(Item_splocal * const *a, Item_splocal * const *b)
{
  return (int)((*a)->pos_in_query - (*b)->pos_in_query);
}


/*
  StoredRoutinesBinlogging
  This paragraph applies only to statement-based binlogging. Row-based
  binlogging does not need anything special like this.

  Top-down overview:

  1. Statements

  Statements that have is_update_query(stmt) == TRUE are written into the
  binary log verbatim.
  Examples:
    UPDATE tbl SET tbl.x = spfunc_w_side_effects()
    UPDATE tbl SET tbl.x=1 WHERE spfunc_w_side_effect_that_returns_false(tbl.y)

  Statements that have is_update_query(stmt) == FALSE (e.g. SELECTs) are not
  written into binary log. Instead we catch function calls the statement
  makes and write it into binary log separately (see #3).

  2. PROCEDURE calls

  CALL statements are not written into binary log. Instead
  * Any FUNCTION invocation (in SET, IF, WHILE, OPEN CURSOR and other SP
    instructions) is written into binlog separately.

  * Each statement executed in SP is binlogged separately, according to rules
    in #1, with the exception that we modify query string: we replace uses
    of SP local variables with NAME_CONST('spvar_name', <spvar-value>) calls.
    This substitution is done in subst_spvars().

  3. FUNCTION calls

  In sp_head::execute_function(), we check
   * If this function invocation is done from a statement that is written
     into the binary log.
   * If there were any attempts to write events to the binary log during
     function execution (grep for start_union_events and stop_union_events)

   If the answers are No and Yes, we write the function call into the binary
   log as "SELECT spfunc(<param1value>, <param2value>, ...)"


  4. Miscellaneous issues.

  4.1 User variables.

  When we call mysql_bin_log.write() for an SP statement, thd->user_var_events
  must hold set<{var_name, value}> pairs for all user variables used during
  the statement execution.
  This set is produced by tracking user variable reads during statement
  execution.

  For SPs, this has the following implications:
  1) thd->user_var_events may contain events from several SP statements and
     needs to be valid after exection of these statements was finished. In
     order to achieve that, we
     * Allocate user_var_events array elements on appropriate mem_root (grep
       for user_var_events_alloc).
     * Use is_query_in_union() to determine if user_var_event is created.

  2) We need to empty thd->user_var_events after we have wrote a function
     call. This is currently done by making
     reset_dynamic(&thd->user_var_events);
     calls in several different places. (TODO cosider moving this into
     mysql_bin_log.write() function)

  4.2 Auto_increment storage in binlog

  As we may write two statements to binlog from one single logical statement
  (case of "SELECT func1(),func2()": it is binlogged as "SELECT func1()" and
  then "SELECT func2()"), we need to reset auto_increment binlog variables
  after each binlogged SELECT. Otherwise, the auto_increment value of the
  first SELECT would be used for the second too.
*/


/**
  Replace thd->query{_length} with a string that one can write to
  the binlog.

  The binlog-suitable string is produced by replacing references to SP local
  variables with NAME_CONST('sp_var_name', value) calls.

  @param thd        Current thread.
  @param instr      Instruction (we look for Item_splocal instances in
                    instr->free_list)
  @param query_str  Original query string

  @return
    - FALSE  on success.
    thd->query{_length} either has been appropriately replaced or there
    is no need for replacements.
    - TRUE   out of memory error.
*/

static bool
subst_spvars(THD *thd, sp_instr *instr, LEX_STRING *query_str)
{
  DBUG_ENTER("subst_spvars");

  Dynamic_array<Item_splocal*> sp_vars_uses;
  char *pbuf, *cur, buffer[512];
  String qbuf(buffer, sizeof(buffer), &my_charset_bin);
  int prev_pos, res, buf_len;

  /* Find all instances of Item_splocal used in this statement */
  for (Item *item= instr->free_list; item; item= item->next)
  {
    if (item->is_splocal())
    {
      Item_splocal *item_spl= (Item_splocal*)item;
      if (item_spl->pos_in_query)
        sp_vars_uses.append(item_spl);
    }
  }
  if (!sp_vars_uses.elements())
    DBUG_RETURN(FALSE);

  /* Sort SP var refs by their occurences in the query */
  sp_vars_uses.sort(cmp_splocal_locations);

  /*
    Construct a statement string where SP local var refs are replaced
    with "NAME_CONST(name, value)"
  */
  qbuf.length(0);
  cur= query_str->str;
  prev_pos= res= 0;
  thd->query_name_consts= 0;

  for (Item_splocal **splocal= sp_vars_uses.front(); 
       splocal <= sp_vars_uses.back(); splocal++)
  {
    Item *val;

    char str_buffer[STRING_BUFFER_USUAL_SIZE];
    String str_value_holder(str_buffer, sizeof(str_buffer),
                            &my_charset_latin1);
    String *str_value;

    /* append the text between sp ref occurences */
    res|= qbuf.append(cur + prev_pos, (*splocal)->pos_in_query - prev_pos);
    prev_pos= (*splocal)->pos_in_query + (*splocal)->len_in_query;

    res|= (*splocal)->fix_fields(thd, (Item **) splocal);
    if (res)
      break;

    if ((*splocal)->limit_clause_param)
    {
      res|= qbuf.append_ulonglong((*splocal)->val_uint());
      if (res)
        break;
      continue;
    }

    /* append the spvar substitute */
    res|= qbuf.append(STRING_WITH_LEN(" NAME_CONST('"));
    res|= qbuf.append((*splocal)->m_name.str, (*splocal)->m_name.length);
    res|= qbuf.append(STRING_WITH_LEN("',"));

    if (res)
      break;

    val= (*splocal)->this_item();
    DBUG_PRINT("info", ("print 0x%lx", (long) val));
    str_value= sp_get_item_value(thd, val, &str_value_holder);
    if (str_value)
      res|= qbuf.append(*str_value);
    else
      res|= qbuf.append(STRING_WITH_LEN("NULL"));
    res|= qbuf.append(')');
    if (res)
      break;

    thd->query_name_consts++;
  }
  if (res ||
      qbuf.append(cur + prev_pos, query_str->length - prev_pos))
    DBUG_RETURN(TRUE);

  /*
    Allocate additional space at the end of the new query string for the
    query_cache_send_result_to_client function.

    The query buffer layout is:
       buffer :==
            <statement>   The input statement(s)
            '\0'          Terminating null char
            <length>      Length of following current database name 2
            <db_name>     Name of current database
            <flags>       Flags struct
  */
  buf_len= (qbuf.length() + 1 + QUERY_CACHE_DB_LENGTH_SIZE + thd->db_length +
            QUERY_CACHE_FLAGS_SIZE + 1);
  if ((pbuf= (char *) alloc_root(thd->mem_root, buf_len)))
  {
    char *ptr= pbuf + qbuf.length();
    memcpy(pbuf, qbuf.ptr(), qbuf.length());
    *ptr= 0;
    int2store(ptr+1, thd->db_length);
  }
  else
    DBUG_RETURN(TRUE);

  thd->set_query(pbuf, qbuf.length());

  DBUG_RETURN(FALSE);
}


/**
  Return appropriate error about recursion limit reaching

  @param thd  Thread handle

  @remark For functions and triggers we return error about
          prohibited recursion. For stored procedures we
          return about reaching recursion limit.
*/

void sp_head::recursion_level_error(THD *thd)
{
  if (m_type == TYPE_ENUM_PROCEDURE)
  {
    my_error(ER_SP_RECURSION_LIMIT, MYF(0),
             static_cast<int>(thd->variables.max_sp_recursion_depth),
             m_name.str);
  }
  else
    my_error(ER_SP_NO_RECURSION, MYF(0));
}


<<<<<<< HEAD
/**
  Find an SQL handler for any condition (warning or error) after execution
  of a stored routine instruction. Basically, this function looks for an
  appropriate SQL handler in RT-contexts. If an SQL handler is found, it is
  remembered in the RT-context for future activation (the context can be
  inactive at the moment).

  If there is no pending condition, the function just returns.

  If there was an error during the execution, an SQL handler for it will be
  searched within the current and outer scopes.

  There might be several errors in the Warning Info (that's possible by using
  SIGNAL/RESIGNAL in nested scopes) -- the function is looking for an SQL
  handler for the latest (current) error only.

  If there was a warning during the execution, an SQL handler for it will be
  searched within the current scope only.

  If several warnings were thrown during the execution and there are different
  SQL handlers for them, it is not determined which SQL handler will be chosen.
  Only one SQL handler will be executed.

  If warnings and errors were thrown during the execution, the error takes
  precedence. I.e. error handler will be executed. If there is no handler
  for that error, condition will remain unhandled.

  Once a warning or an error has been handled it is not removed from
  Warning Info.

  According to The Standard (quoting PeterG):

    An SQL procedure statement works like this ...
    SQL/Foundation 13.5 <SQL procedure statement>
    (General Rules) (greatly summarized) says:
    (1) Empty diagnostics area, thus clearing the condition.
    (2) Execute statement.
        During execution, if Exception Condition occurs,
        set Condition Area = Exception Condition and stop
        statement.
        During execution, if No Data occurs,
        set Condition Area = No Data Condition and continue
        statement.
        During execution, if Warning occurs,
        and Condition Area is not already full due to
        an earlier No Data condition, set Condition Area
        = Warning and continue statement.
    (3) Finish statement.
        At end of execution, if Condition Area is not
        already full due to an earlier No Data or Warning,
        set Condition Area = Successful Completion.
        In effect, this system means there is a precedence:
        Exception trumps No Data, No Data trumps Warning,
        Warning trumps Successful Completion.

    NB: "Procedure statements" include any DDL or DML or
    control statements. So CREATE and DELETE and WHILE
    and CALL and RETURN are procedure statements. But
    DECLARE and END are not procedure statements.

  @param thd thread handle
  @param ctx runtime context of the stored routine
*/

static void
find_handler_after_execution(THD *thd, sp_rcontext *ctx)
{
  if (thd->is_error())
  {
    ctx->find_handler(thd,
                      thd->stmt_da->sql_errno(),
                      thd->stmt_da->get_sqlstate(),
                      MYSQL_ERROR::WARN_LEVEL_ERROR,
                      thd->stmt_da->message());
  }
  else if (thd->warning_info->statement_warn_count())
  {
    List_iterator<MYSQL_ERROR> it(thd->warning_info->warn_list());
    MYSQL_ERROR *err;
    while ((err= it++))
    {
      if ((err->get_level() != MYSQL_ERROR::WARN_LEVEL_WARN &&
           err->get_level() != MYSQL_ERROR::WARN_LEVEL_NOTE) ||
          err->handled())
        continue;

      if (ctx->find_handler(thd,
                            err->get_sql_errno(),
                            err->get_sqlstate(),
                            err->get_level(),
                            err->get_message_text()))
      {
        err->mark_handled();
        break;
      }
    }
  }
}

=======
>>>>>>> 74ec9f77

/**
  Execute the routine. The main instruction jump loop is there.
  Assume the parameters already set.

  @param thd                  Thread context.
  @param merge_da_on_success  Flag specifying if Warning Info should be
                              propagated to the caller on Completion
                              Condition or not.

  @todo
    - Will write this SP statement into binlog separately
    (TODO: consider changing the condition to "not inside event union")

  @return Error status.
  @retval
    FALSE  on success
  @retval
    TRUE   on error
*/

bool
sp_head::execute(THD *thd, bool merge_da_on_success)
{
  DBUG_ENTER("sp_head::execute");
  char saved_cur_db_name_buf[SAFE_NAME_LEN+1];
  LEX_STRING saved_cur_db_name=
    { saved_cur_db_name_buf, sizeof(saved_cur_db_name_buf) };
  bool cur_db_changed= FALSE;
  sp_rcontext *ctx= thd->spcont;
  bool err_status= FALSE;
  uint ip= 0;
  ulonglong save_sql_mode;
  bool save_abort_on_warning;
  Query_arena *old_arena;
  /* per-instruction arena */
  MEM_ROOT execute_mem_root;
  Query_arena execute_arena(&execute_mem_root, STMT_INITIALIZED_FOR_SP),
              backup_arena;
  query_id_t old_query_id;
  TABLE *old_derived_tables;
  LEX *old_lex;
  Item_change_list old_change_list;
  String old_packet;
  Reprepare_observer *save_reprepare_observer= thd->m_reprepare_observer;
  Object_creation_ctx *saved_creation_ctx;
  Diagnostics_area *da= thd->get_stmt_da();
  Warning_info sp_wi(da->warning_info_id(), false, true);

  /*
    Just reporting a stack overrun error
    (@sa check_stack_overrun()) requires stack memory for error
    message buffer. Thus, we have to put the below check
    relatively close to the beginning of the execution stack,
    where available stack margin is still big. As long as the check
    has to be fairly high up the call stack, the amount of memory
    we "book" for has to stay fairly high as well, and hence
    not very accurate. The number below has been calculated
    by trial and error, and reflects the amount of memory necessary
    to execute a single stored procedure instruction, be it either
    an SQL statement, or, heaviest of all, a CALL, which involves
    parsing and loading of another stored procedure into the cache
    (@sa db_load_routine() and Bug#10100).
    At the time of measuring, a recursive SP invocation required
    3232 bytes of stack on 32 bit Linux, 6016 bytes on 64 bit Mac
    and 11152 on 64 bit Solaris sparc.
    The same with db_load_routine() required circa 7k bytes and
    14k bytes accordingly. Hence, here we book the stack with some
    reasonable margin.

    Reverting back to 8 * STACK_MIN_SIZE until further fix.
    8 * STACK_MIN_SIZE is required on some exotic platforms.
  */
  if (check_stack_overrun(thd, 8 * STACK_MIN_SIZE, (uchar*)&old_packet))
    DBUG_RETURN(TRUE);

  /* init per-instruction memroot */
  init_sql_alloc(&execute_mem_root, MEM_ROOT_BLOCK_SIZE, 0, MYF(0));

  DBUG_ASSERT(!(m_flags & IS_INVOKED));
  m_flags|= IS_INVOKED;
  m_first_instance->m_first_free_instance= m_next_cached_sp;
  if (m_next_cached_sp)
  {
    DBUG_PRINT("info",
               ("first free for 0x%lx ++: 0x%lx->0x%lx  level: %lu  flags %x",
                (ulong)m_first_instance, (ulong) this,
                (ulong) m_next_cached_sp,
                m_next_cached_sp->m_recursion_level,
                m_next_cached_sp->m_flags));
  }
  /*
    Check that if there are not any instances after this one then
    pointer to the last instance points on this instance or if there are
    some instances after this one then recursion level of next instance
    greater then recursion level of current instance on 1
  */
  DBUG_ASSERT((m_next_cached_sp == 0 &&
               m_first_instance->m_last_cached_sp == this) ||
              (m_recursion_level + 1 == m_next_cached_sp->m_recursion_level));

  /*
    NOTE: The SQL Standard does not specify the context that should be
    preserved for stored routines. However, at SAP/Walldorf meeting it was
    decided that current database should be preserved.
  */

  if (m_db.length &&
      (err_status= mysql_opt_change_db(thd, &m_db, &saved_cur_db_name, FALSE,
                                       &cur_db_changed)))
  {
    goto done;
  }

  thd->is_slave_error= 0;
  old_arena= thd->stmt_arena;

  /* Push a new warning information area. */
  da->copy_sql_conditions_to_wi(thd, &sp_wi);
  da->push_warning_info(&sp_wi);

  /*
    Switch query context. This has to be done early as this is sometimes
    allocated trough sql_alloc
  */
  saved_creation_ctx= m_creation_ctx->set_n_backup(thd);

  /*
    We have to save/restore this info when we are changing call level to
    be able properly do close_thread_tables() in instructions.
  */
  old_query_id= thd->query_id;
  old_derived_tables= thd->derived_tables;
  thd->derived_tables= 0;
  save_sql_mode= thd->variables.sql_mode;
  thd->variables.sql_mode= m_sql_mode;
  save_abort_on_warning= thd->abort_on_warning;
  thd->abort_on_warning= 0;
  /**
    When inside a substatement (a stored function or trigger
    statement), clear the metadata observer in THD, if any.
    Remember the value of the observer here, to be able
    to restore it when leaving the substatement.

    We reset the observer to suppress errors when a substatement
    uses temporary tables. If a temporary table does not exist
    at start of the main statement, it's not prelocked
    and thus is not validated with other prelocked tables.

    Later on, when the temporary table is opened, metadata
    versions mismatch, expectedly.

    The proper solution for the problem is to re-validate tables
    of substatements (Bug#12257, Bug#27011, Bug#32868, Bug#33000),
    but it's not implemented yet.
  */
  thd->m_reprepare_observer= 0;

  /*
    It is also more efficient to save/restore current thd->lex once when
    do it in each instruction
  */
  old_lex= thd->lex;
  /*
    We should also save Item tree change list to avoid rollback something
    too early in the calling query.
  */
  thd->change_list.move_elements_to(&old_change_list);
  /*
    Cursors will use thd->packet, so they may corrupt data which was prepared
    for sending by upper level. OTOH cursors in the same routine can share this
    buffer safely so let use use routine-local packet instead of having own
    packet buffer for each cursor.

    It is probably safe to use same thd->convert_buff everywhere.
  */
  old_packet.swap(thd->packet);

  /*
    Switch to per-instruction arena here. We can do it since we cleanup
    arena after every instruction.
  */
  thd->set_n_backup_active_arena(&execute_arena, &backup_arena);

  /*
    Save callers arena in order to store instruction results and out
    parameters in it later during sp_eval_func_item()
  */
  thd->spcont->callers_arena= &backup_arena;

#if defined(ENABLED_PROFILING)
  /* Discard the initial part of executing routines. */
  thd->profiling.discard_current_query();
#endif
  do
  {
    sp_instr *i;

#if defined(ENABLED_PROFILING)
    /*
     Treat each "instr" of a routine as discrete unit that could be profiled.
     Profiling only records information for segments of code that set the
     source of the query, and almost all kinds of instructions in s-p do not.
    */
    thd->profiling.finish_current_query();
    thd->profiling.start_new_query("continuing inside routine");
#endif

    /* get_instr returns NULL when we're done. */
    i = get_instr(ip);
    if (i == NULL)
    {
#if defined(ENABLED_PROFILING)
      thd->profiling.discard_current_query();
#endif
      break;
    }

    /* Reset number of warnings for this query. */
    thd->get_stmt_da()->reset_for_next_command();

    DBUG_PRINT("execute", ("Instruction %u", ip));

    /*
      We need to reset start_time to allow for time to flow inside a stored
      procedure. This is only done for SP since time is suppose to be constant
      during execution of triggers and functions.
    */
    reset_start_time_for_sp(thd);

    /*
      We have to set thd->stmt_arena before executing the instruction
      to store in the instruction free_list all new items, created
      during the first execution (for example expanding of '*' or the
      items made during other permanent subquery transformations).
    */
    thd->stmt_arena= i;

    /*
      Will write this SP statement into binlog separately.
      TODO: consider changing the condition to "not inside event union".
    */
    MEM_ROOT *user_var_events_alloc_saved= thd->user_var_events_alloc;
    if (thd->locked_tables_mode <= LTM_LOCK_TABLES)
      thd->user_var_events_alloc= thd->mem_root;

    err_status= i->execute(thd, &ip);

    if (i->free_list)
      cleanup_items(i->free_list);

    /*
      If we've set thd->user_var_events_alloc to mem_root of this SP
      statement, clean all the events allocated in it.
    */
    if (thd->locked_tables_mode <= LTM_LOCK_TABLES)
    {
      reset_dynamic(&thd->user_var_events);
      thd->user_var_events_alloc= user_var_events_alloc_saved;
    }

    /* we should cleanup free_list and memroot, used by instruction */
    thd->cleanup_after_query();
    free_root(&execute_mem_root, MYF(0));

    /*
      Find and process SQL handlers unless it is a fatal error (fatal
      errors are not catchable by SQL handlers) or the connection has been
      killed during execution.
    */
    if (!thd->is_fatal_error && !thd->killed_errno() &&
        ctx->handle_sql_condition(thd, &ip, i))
    {
      err_status= FALSE;
    }

    /* Reset sp_rcontext::end_partial_result_set flag. */
    ctx->end_partial_result_set= FALSE;

  } while (!err_status && !thd->killed && !thd->is_fatal_error);

#if defined(ENABLED_PROFILING)
  thd->profiling.finish_current_query();
  thd->profiling.start_new_query("tail end of routine");
#endif

  /* Restore query context. */

  m_creation_ctx->restore_env(thd, saved_creation_ctx);

  /* Restore arena. */

  thd->restore_active_arena(&execute_arena, &backup_arena);

  thd->spcont->pop_all_cursors(); // To avoid memory leaks after an error

  /* Restore all saved */
  old_packet.swap(thd->packet);
  DBUG_ASSERT(thd->change_list.is_empty());
  old_change_list.move_elements_to(&thd->change_list);
  thd->lex= old_lex;
  thd->set_query_id(old_query_id);
  DBUG_ASSERT(!thd->derived_tables);
  thd->derived_tables= old_derived_tables;
  thd->variables.sql_mode= save_sql_mode;
  thd->abort_on_warning= save_abort_on_warning;
  thd->m_reprepare_observer= save_reprepare_observer;

  thd->stmt_arena= old_arena;
  state= STMT_EXECUTED;

  /*
    Restore the caller's original warning information area:
      - warnings generated during trigger execution should not be
        propagated to the caller on success;
      - if there was an exception during execution, warning info should be
        propagated to the caller in any case.
  */
  da->pop_warning_info();

  if (err_status || merge_da_on_success)
  {
    /*
      If a routine body is empty or if a routine did not generate any warnings,
      do not duplicate our own contents by appending the contents of the called
      routine. We know that the called routine did not change its warning info.

      On the other hand, if the routine body is not empty and some statement in
      the routine generates a warning or uses tables, warning info is guaranteed
      to have changed. In this case we know that the routine warning info
      contains only new warnings, and thus we perform a copy.
    */
    if (da->warning_info_changed(&sp_wi))
    {
      /*
        If the invocation of the routine was a standalone statement,
        rather than a sub-statement, in other words, if it's a CALL
        of a procedure, rather than invocation of a function or a
        trigger, we need to clear the current contents of the caller's
        warning info.

        This is per MySQL rules: if a statement generates a warning,
        warnings from the previous statement are flushed.  Normally
        it's done in push_warning(). However, here we don't use
        push_warning() to avoid invocation of condition handlers or
        escalation of warnings to errors.
      */
      da->opt_clear_warning_info(thd->query_id);
      da->copy_sql_conditions_from_wi(thd, &sp_wi);
      da->remove_marked_sql_conditions();
    }
  }

 done:
  DBUG_PRINT("info", ("err_status: %d  killed: %d  is_slave_error: %d  report_error: %d",
                      err_status, thd->killed, thd->is_slave_error,
                      thd->is_error()));

  if (thd->killed)
    err_status= TRUE;
  /*
    If the DB has changed, the pointer has changed too, but the
    original thd->db will then have been freed
  */
  if (cur_db_changed && thd->killed != KILL_CONNECTION)
  {
    /*
      Force switching back to the saved current database, because it may be
      NULL. In this case, mysql_change_db() would generate an error.
    */

    err_status|= mysql_change_db(thd, &saved_cur_db_name, TRUE);
  }
  m_flags&= ~IS_INVOKED;
  DBUG_PRINT("info",
             ("first free for 0x%lx --: 0x%lx->0x%lx, level: %lu, flags %x",
              (ulong) m_first_instance,
              (ulong) m_first_instance->m_first_free_instance,
              (ulong) this, m_recursion_level, m_flags));
  /*
    Check that we have one of following:

    1) there are not free instances which means that this instance is last
    in the list of instances (pointer to the last instance point on it and
    ther are not other instances after this one in the list)

    2) There are some free instances which mean that first free instance
    should go just after this one and recursion level of that free instance
    should be on 1 more then recursion level of this instance.
  */
  DBUG_ASSERT((m_first_instance->m_first_free_instance == 0 &&
               this == m_first_instance->m_last_cached_sp &&
               m_next_cached_sp == 0) ||
              (m_first_instance->m_first_free_instance != 0 &&
               m_first_instance->m_first_free_instance == m_next_cached_sp &&
               m_first_instance->m_first_free_instance->m_recursion_level ==
               m_recursion_level + 1));
  m_first_instance->m_first_free_instance= this;

  DBUG_RETURN(err_status);
}


#ifndef NO_EMBEDDED_ACCESS_CHECKS
/**
  set_routine_security_ctx() changes routine security context, and
  checks if there is an EXECUTE privilege in new context.  If there is
  no EXECUTE privilege, it changes the context back and returns a
  error.

  @param thd         thread handle
  @param sp          stored routine to change the context for
  @param is_proc     TRUE is procedure, FALSE if function
  @param save_ctx    pointer to an old security context

  @todo
    - Cache if the definer has the right to use the object on the
    first usage and only reset the cache if someone does a GRANT
    statement that 'may' affect this.

  @retval
    TRUE   if there was a error, and the context wasn't changed.
  @retval
    FALSE  if the context was changed.
*/

bool
set_routine_security_ctx(THD *thd, sp_head *sp, bool is_proc,
                         Security_context **save_ctx)
{
  *save_ctx= 0;
  if (sp->m_chistics->suid != SP_IS_NOT_SUID &&
      sp->m_security_ctx.change_security_context(thd, &sp->m_definer_user,
                                                 &sp->m_definer_host,
                                                 &sp->m_db,
                                                 save_ctx))
    return TRUE;

  /*
    If we changed context to run as another user, we need to check the
    access right for the new context again as someone may have revoked
    the right to use the procedure from this user.

    TODO:
      Cache if the definer has the right to use the object on the
      first usage and only reset the cache if someone does a GRANT
      statement that 'may' affect this.
  */
  if (*save_ctx &&
      check_routine_access(thd, EXECUTE_ACL,
                           sp->m_db.str, sp->m_name.str, is_proc, FALSE))
  {
    sp->m_security_ctx.restore_security_context(thd, *save_ctx);
    *save_ctx= 0;
    return TRUE;
  }

  return FALSE;
}
#endif // ! NO_EMBEDDED_ACCESS_CHECKS


/**
  Execute trigger stored program.

  - changes security context for triggers
  - switch to new memroot
  - call sp_head::execute
  - restore old memroot
  - restores security context

  @param thd               Thread handle
  @param db                database name
  @param table             table name
  @param grant_info        GRANT_INFO structure to be filled with
                           information about definer's privileges
                           on subject table

  @todo
    - TODO: we should create sp_rcontext once per command and reuse it
    on subsequent executions of a trigger.

  @retval
    FALSE  on success
  @retval
    TRUE   on error
*/

bool
sp_head::execute_trigger(THD *thd,
                         const LEX_STRING *db_name,
                         const LEX_STRING *table_name,
                         GRANT_INFO *grant_info)
{
  sp_rcontext *octx = thd->spcont;
  sp_rcontext *nctx = NULL;
  bool err_status= FALSE;
  MEM_ROOT call_mem_root;
  Query_arena call_arena(&call_mem_root, Query_arena::STMT_INITIALIZED_FOR_SP);
  Query_arena backup_arena;

  DBUG_ENTER("sp_head::execute_trigger");
  DBUG_PRINT("info", ("trigger %s", m_name.str));

#ifndef NO_EMBEDDED_ACCESS_CHECKS
  Security_context *save_ctx= NULL;


  if (m_chistics->suid != SP_IS_NOT_SUID &&
      m_security_ctx.change_security_context(thd,
                                             &m_definer_user,
                                             &m_definer_host,
                                             &m_db,
                                             &save_ctx))
    DBUG_RETURN(TRUE);

  /*
    Fetch information about table-level privileges for subject table into
    GRANT_INFO instance. The access check itself will happen in
    Item_trigger_field, where this information will be used along with
    information about column-level privileges.
  */

  fill_effective_table_privileges(thd,
                                  grant_info,
                                  db_name->str,
                                  table_name->str);

  /* Check that the definer has TRIGGER privilege on the subject table. */

  if (!(grant_info->privilege & TRIGGER_ACL))
  {
    char priv_desc[128];
    get_privilege_desc(priv_desc, sizeof(priv_desc), TRIGGER_ACL);

    my_error(ER_TABLEACCESS_DENIED_ERROR, MYF(0), priv_desc,
             thd->security_ctx->priv_user, thd->security_ctx->host_or_ip,
             table_name->str);

    m_security_ctx.restore_security_context(thd, save_ctx);
    DBUG_RETURN(TRUE);
  }
#endif // NO_EMBEDDED_ACCESS_CHECKS

  /*
    Prepare arena and memroot for objects which lifetime is whole
    duration of trigger call (sp_rcontext, it's tables and items,
    sp_cursor and Item_cache holders for case expressions).  We can't
    use caller's arena/memroot for those objects because in this case
    some fixed amount of memory will be consumed for each trigger
    invocation and so statements which involve lot of them will hog
    memory.

    TODO: we should create sp_rcontext once per command and reuse it
    on subsequent executions of a trigger.
  */
  init_sql_alloc(&call_mem_root, MEM_ROOT_BLOCK_SIZE, 0, MYF(0));
  thd->set_n_backup_active_arena(&call_arena, &backup_arena);

  if (!(nctx= sp_rcontext::create(thd, m_pcont, NULL)))
  {
    err_status= TRUE;
    goto err_with_cleanup;
  }

#ifndef DBUG_OFF
  nctx->sp= this;
#endif

  thd->spcont= nctx;

  err_status= execute(thd, FALSE);

err_with_cleanup:
  thd->restore_active_arena(&call_arena, &backup_arena);

#ifndef NO_EMBEDDED_ACCESS_CHECKS
  m_security_ctx.restore_security_context(thd, save_ctx);
#endif // NO_EMBEDDED_ACCESS_CHECKS

  delete nctx;
  call_arena.free_items();
  free_root(&call_mem_root, MYF(0));
  thd->spcont= octx;

  if (thd->killed)
    thd->send_kill_message();

  DBUG_RETURN(err_status);
}


/**
  Execute a function.

   - evaluate parameters
   - changes security context for SUID routines
   - switch to new memroot
   - call sp_head::execute
   - restore old memroot
   - evaluate the return value
   - restores security context

  @param thd               Thread handle
  @param argp              Passed arguments (these are items from containing
                           statement?)
  @param argcount          Number of passed arguments. We need to check if
                           this is correct.
  @param return_value_fld  Save result here.

  @todo
    We should create sp_rcontext once per command and reuse
    it on subsequent executions of a function/trigger.

  @todo
    In future we should associate call arena/mem_root with
    sp_rcontext and allocate all these objects (and sp_rcontext
    itself) on it directly rather than juggle with arenas.

  @retval
    FALSE  on success
  @retval
    TRUE   on error
*/

bool
sp_head::execute_function(THD *thd, Item **argp, uint argcount,
                          Field *return_value_fld)
{
  ulonglong binlog_save_options;
  bool need_binlog_call= FALSE;
  uint arg_no;
  sp_rcontext *octx = thd->spcont;
  sp_rcontext *nctx = NULL;
  char buf[STRING_BUFFER_USUAL_SIZE];
  String binlog_buf(buf, sizeof(buf), &my_charset_bin);
  bool err_status= FALSE;
  MEM_ROOT call_mem_root;
  Query_arena call_arena(&call_mem_root, Query_arena::STMT_INITIALIZED_FOR_SP);
  Query_arena backup_arena;
  DBUG_ENTER("sp_head::execute_function");
  DBUG_PRINT("info", ("function %s", m_name.str));

  LINT_INIT(binlog_save_options);

  /*
    Check that the function is called with all specified arguments.

    If it is not, use my_error() to report an error, or it will not terminate
    the invoking query properly.
  */
  if (argcount != m_pcont->context_var_count())
  {
    /*
      Need to use my_error here, or it will not terminate the
      invoking query properly.
    */
    my_error(ER_SP_WRONG_NO_OF_ARGS, MYF(0),
             "FUNCTION", m_qname.str, m_pcont->context_var_count(), argcount);
    DBUG_RETURN(TRUE);
  }
  /*
    Prepare arena and memroot for objects which lifetime is whole
    duration of function call (sp_rcontext, it's tables and items,
    sp_cursor and Item_cache holders for case expressions).
    We can't use caller's arena/memroot for those objects because
    in this case some fixed amount of memory will be consumed for
    each function/trigger invocation and so statements which involve
    lot of them will hog memory.
    TODO: we should create sp_rcontext once per command and reuse
    it on subsequent executions of a function/trigger.
  */
  init_sql_alloc(&call_mem_root, MEM_ROOT_BLOCK_SIZE, 0, MYF(0));
  thd->set_n_backup_active_arena(&call_arena, &backup_arena);

  if (!(nctx= sp_rcontext::create(thd, m_pcont, return_value_fld)))
  {
    thd->restore_active_arena(&call_arena, &backup_arena);
    err_status= TRUE;
    goto err_with_cleanup;
  }

  /*
    We have to switch temporarily back to callers arena/memroot.
    Function arguments belong to the caller and so the may reference
    memory which they will allocate during calculation long after
    this function call will be finished (e.g. in Item::cleanup()).
  */
  thd->restore_active_arena(&call_arena, &backup_arena);

#ifndef DBUG_OFF
  nctx->sp= this;
#endif

  /* Pass arguments. */
  for (arg_no= 0; arg_no < argcount; arg_no++)
  {
    /* Arguments must be fixed in Item_func_sp::fix_fields */
    DBUG_ASSERT(argp[arg_no]->fixed);

    if ((err_status= nctx->set_variable(thd, arg_no, &(argp[arg_no]))))
      goto err_with_cleanup;
  }

  /*
    If row-based binlogging, we don't need to binlog the function's call, let
    each substatement be binlogged its way.
  */
  need_binlog_call= mysql_bin_log.is_open() &&
                    (thd->variables.option_bits & OPTION_BIN_LOG) &&
                    !thd->is_current_stmt_binlog_format_row();

  /*
    Remember the original arguments for unrolled replication of functions
    before they are changed by execution.
  */
  if (need_binlog_call)
  {
    binlog_buf.length(0);
    binlog_buf.append(STRING_WITH_LEN("SELECT "));
    append_identifier(thd, &binlog_buf, m_db.str, m_db.length);
    binlog_buf.append('.');
    append_identifier(thd, &binlog_buf, m_name.str, m_name.length);
    binlog_buf.append('(');
    for (arg_no= 0; arg_no < argcount; arg_no++)
    {
      String str_value_holder;
      String *str_value;

      if (arg_no)
        binlog_buf.append(',');

      str_value= sp_get_item_value(thd, nctx->get_item(arg_no),
                                   &str_value_holder);

      if (str_value)
        binlog_buf.append(*str_value);
      else
        binlog_buf.append(STRING_WITH_LEN("NULL"));
    }
    binlog_buf.append(')');
  }
  thd->spcont= nctx;

#ifndef NO_EMBEDDED_ACCESS_CHECKS
  Security_context *save_security_ctx;
  if (set_routine_security_ctx(thd, this, FALSE, &save_security_ctx))
  {
    err_status= TRUE;
    goto err_with_cleanup;
  }
#endif

  if (need_binlog_call)
  {
    query_id_t q;
    reset_dynamic(&thd->user_var_events);
    /*
      In case of artificially constructed events for function calls
      we have separate union for each such event and hence can't use
      query_id of real calling statement as the start of all these
      unions (this will break logic of replication of user-defined
      variables). So we use artifical value which is guaranteed to
      be greater than all query_id's of all statements belonging
      to previous events/unions.
      Possible alternative to this is logging of all function invocations
      as one select and not resetting THD::user_var_events before
      each invocation.
    */
    mysql_mutex_lock(&LOCK_thread_count);
    q= global_query_id;
    mysql_mutex_unlock(&LOCK_thread_count);
    mysql_bin_log.start_union_events(thd, q + 1);
    binlog_save_options= thd->variables.option_bits;
    thd->variables.option_bits&= ~OPTION_BIN_LOG;
  }

  /*
    Switch to call arena/mem_root so objects like sp_cursor or
    Item_cache holders for case expressions can be allocated on it.

    TODO: In future we should associate call arena/mem_root with
          sp_rcontext and allocate all these objects (and sp_rcontext
          itself) on it directly rather than juggle with arenas.
  */
  thd->set_n_backup_active_arena(&call_arena, &backup_arena);

  err_status= execute(thd, TRUE);

  thd->restore_active_arena(&call_arena, &backup_arena);

  if (need_binlog_call)
  {
    mysql_bin_log.stop_union_events(thd);
    thd->variables.option_bits= binlog_save_options;
    if (thd->binlog_evt_union.unioned_events)
    {
      int errcode = query_error_code(thd, thd->killed == NOT_KILLED);
      Query_log_event qinfo(thd, binlog_buf.ptr(), binlog_buf.length(),
                            thd->binlog_evt_union.unioned_events_trans, FALSE, FALSE, errcode);
      if (mysql_bin_log.write(&qinfo) &&
          thd->binlog_evt_union.unioned_events_trans)
      {
        push_warning(thd, Sql_condition::WARN_LEVEL_WARN, ER_UNKNOWN_ERROR,
                     "Invoked ROUTINE modified a transactional table but MySQL "
                     "failed to reflect this change in the binary log");
        err_status= TRUE;
      }
      reset_dynamic(&thd->user_var_events);
      /* Forget those values, in case more function calls are binlogged: */
      thd->stmt_depends_on_first_successful_insert_id_in_prev_stmt= 0;
      thd->auto_inc_intervals_in_cur_stmt_for_binlog.empty();
    }
  }

  if (!err_status)
  {
    /* We need result only in function but not in trigger */

    if (!nctx->is_return_value_set())
    {
      my_error(ER_SP_NORETURNEND, MYF(0), m_name.str);
      err_status= TRUE;
    }
  }

#ifndef NO_EMBEDDED_ACCESS_CHECKS
  m_security_ctx.restore_security_context(thd, save_security_ctx);
#endif

err_with_cleanup:
  delete nctx;
  call_arena.free_items();
  free_root(&call_mem_root, MYF(0));
  thd->spcont= octx;

  /*
    If not insided a procedure and a function printing warning
    messsages.
  */
  if (need_binlog_call && 
      thd->spcont == NULL && !thd->binlog_evt_union.do_union)
    thd->issue_unsafe_warnings();

  DBUG_RETURN(err_status);
}


/**
  Execute a procedure.

  The function does the following steps:
   - Set all parameters
   - changes security context for SUID routines
   - call sp_head::execute
   - copy back values of INOUT and OUT parameters
   - restores security context

  @param thd    Thread handle
  @param args   List of values passed as arguments.

  @retval
    FALSE  on success
  @retval
    TRUE   on error
*/

bool
sp_head::execute_procedure(THD *thd, List<Item> *args)
{
  bool err_status= FALSE;
  uint params = m_pcont->context_var_count();
  /* Query start time may be reset in a multi-stmt SP; keep this for later. */
  ulonglong utime_before_sp_exec= thd->utime_after_lock;
  sp_rcontext *save_spcont, *octx;
  sp_rcontext *nctx = NULL;
  bool save_enable_slow_log;
  bool save_log_general= false;
  DBUG_ENTER("sp_head::execute_procedure");
  DBUG_PRINT("info", ("procedure %s", m_name.str));

  if (args->elements != params)
  {
    my_error(ER_SP_WRONG_NO_OF_ARGS, MYF(0), "PROCEDURE",
             m_qname.str, params, args->elements);
    DBUG_RETURN(TRUE);
  }

  save_spcont= octx= thd->spcont;
  if (! octx)
  {
    /* Create a temporary old context. */
    if (!(octx= sp_rcontext::create(thd, m_pcont, NULL)))
    {
      DBUG_PRINT("error", ("Could not create octx"));
      DBUG_RETURN(TRUE);
    }

#ifndef DBUG_OFF
    octx->sp= 0;
#endif
    thd->spcont= octx;

    /* set callers_arena to thd, for upper-level function to work */
    thd->spcont->callers_arena= thd;
  }

  if (!(nctx= sp_rcontext::create(thd, m_pcont, NULL)))
  {
    delete nctx; /* Delete nctx if it was init() that failed. */
    thd->spcont= save_spcont;
    DBUG_RETURN(TRUE);
  }
#ifndef DBUG_OFF
  nctx->sp= this;
#endif

  if (params > 0)
  {
    List_iterator<Item> it_args(*args);

    DBUG_PRINT("info",(" %.*s: eval args", (int) m_name.length, m_name.str));

    for (uint i= 0 ; i < params ; i++)
    {
      Item *arg_item= it_args++;

      if (!arg_item)
        break;

      sp_variable *spvar= m_pcont->find_variable(i);

      if (!spvar)
        continue;

      if (spvar->mode != sp_variable::MODE_IN)
      {
        Settable_routine_parameter *srp=
          arg_item->get_settable_routine_parameter();

        if (!srp)
        {
          my_error(ER_SP_NOT_VAR_ARG, MYF(0), i+1, m_qname.str);
          err_status= TRUE;
          break;
        }

        srp->set_required_privilege(spvar->mode == sp_variable::MODE_INOUT);
      }

      if (spvar->mode == sp_variable::MODE_OUT)
      {
        Item_null *null_item= new Item_null();
        Item *tmp_item= null_item;

        if (!null_item ||
            nctx->set_variable(thd, i, &tmp_item))
        {
          DBUG_PRINT("error", ("set variable failed"));
          err_status= TRUE;
          break;
        }
      }
      else
      {
        if (nctx->set_variable(thd, i, it_args.ref()))
        {
          DBUG_PRINT("error", ("set variable 2 failed"));
          err_status= TRUE;
          break;
        }
      }
    }

    /*
      Okay, got values for all arguments. Close tables that might be used by
      arguments evaluation. If arguments evaluation required prelocking mode,
      we'll leave it here.
    */
    thd->lex->unit.cleanup();

    if (!thd->in_sub_stmt)
    {
      thd->get_stmt_da()->set_overwrite_status(true);
      thd->is_error() ? trans_rollback_stmt(thd) : trans_commit_stmt(thd);
      thd->get_stmt_da()->set_overwrite_status(false);
    }

    thd_proc_info(thd, "closing tables");
    close_thread_tables(thd);
    thd_proc_info(thd, 0);

    if (! thd->in_sub_stmt && ! thd->in_multi_stmt_transaction_mode())
      thd->mdl_context.release_transactional_locks();
    else if (! thd->in_sub_stmt)
      thd->mdl_context.release_statement_locks();

    thd->rollback_item_tree_changes();

    DBUG_PRINT("info",(" %.*s: eval args done", (int) m_name.length, 
                       m_name.str));
  }
  save_enable_slow_log= thd->enable_slow_log;
  if (!(m_flags & LOG_SLOW_STATEMENTS) && save_enable_slow_log)
  {
    DBUG_PRINT("info", ("Disabling slow log for the execution"));
    thd->enable_slow_log= FALSE;
  }
  if (!(m_flags & LOG_GENERAL_LOG) && !(thd->variables.option_bits & OPTION_LOG_OFF))
  {
    DBUG_PRINT("info", ("Disabling general log for the execution"));
    save_log_general= true;
    /* disable this bit */
    thd->variables.option_bits |= OPTION_LOG_OFF;
  }
  thd->spcont= nctx;

#ifndef NO_EMBEDDED_ACCESS_CHECKS
  Security_context *save_security_ctx= 0;
  if (!err_status)
    err_status= set_routine_security_ctx(thd, this, TRUE, &save_security_ctx);
#endif

  if (!err_status)
  {
    err_status= execute(thd, TRUE);
    DBUG_PRINT("info", ("execute returned %d", (int) err_status));
  }

  if (save_log_general)
    thd->variables.option_bits &= ~OPTION_LOG_OFF;
  thd->enable_slow_log= save_enable_slow_log;
  /*
    In the case when we weren't able to employ reuse mechanism for
    OUT/INOUT paranmeters, we should reallocate memory. This
    allocation should be done on the arena which will live through
    all execution of calling routine.
  */
  thd->spcont->callers_arena= octx->callers_arena;

  if (!err_status && params > 0)
  {
    List_iterator<Item> it_args(*args);

    /*
      Copy back all OUT or INOUT values to the previous frame, or
      set global user variables
    */
    for (uint i= 0 ; i < params ; i++)
    {
      Item *arg_item= it_args++;

      if (!arg_item)
        break;

      sp_variable *spvar= m_pcont->find_variable(i);

      if (spvar->mode == sp_variable::MODE_IN)
        continue;

      Settable_routine_parameter *srp=
        arg_item->get_settable_routine_parameter();

      DBUG_ASSERT(srp);

      if (srp->set_value(thd, octx, nctx->get_item_addr(i)))
      {
        DBUG_PRINT("error", ("set value failed"));
        err_status= TRUE;
        break;
      }

      Send_field *out_param_info= new (thd->mem_root) Send_field();
      nctx->get_item(i)->make_field(out_param_info);
      out_param_info->db_name= m_db.str;
      out_param_info->table_name= m_name.str;
      out_param_info->org_table_name= m_name.str;
      out_param_info->col_name= spvar->name.str;
      out_param_info->org_col_name= spvar->name.str;

      srp->set_out_param_info(out_param_info);
    }
  }

#ifndef NO_EMBEDDED_ACCESS_CHECKS
  if (save_security_ctx)
    m_security_ctx.restore_security_context(thd, save_security_ctx);
#endif

  if (!save_spcont)
    delete octx;

  delete nctx;
  thd->spcont= save_spcont;
  thd->utime_after_lock= utime_before_sp_exec;

  /*
    If not insided a procedure and a function printing warning
    messsages.
  */ 
  bool need_binlog_call= mysql_bin_log.is_open() &&
                         (thd->variables.option_bits & OPTION_BIN_LOG) &&
                         !thd->is_current_stmt_binlog_format_row();
  if (need_binlog_call && thd->spcont == NULL &&
      !thd->binlog_evt_union.do_union)
    thd->issue_unsafe_warnings();

  DBUG_RETURN(err_status);
}


/**
  Reset lex during parsing, before we parse a sub statement.

  @param thd Thread handler.

  @return Error state
    @retval true An error occurred.
    @retval false Success.
*/

bool
sp_head::reset_lex(THD *thd)
{
  DBUG_ENTER("sp_head::reset_lex");
  LEX *sublex;
  LEX *oldlex= thd->lex;

  sublex= new (thd->mem_root)st_lex_local;
  if (sublex == 0)
    DBUG_RETURN(TRUE);

  thd->lex= sublex;
  (void)m_lex.push_front(oldlex);

  /* Reset most stuff. */
  lex_start(thd);

  /* And keep the SP stuff too */
  sublex->sphead= oldlex->sphead;
  sublex->spcont= oldlex->spcont;
  /* And trigger related stuff too */
  sublex->trg_chistics= oldlex->trg_chistics;
  sublex->trg_table_fields.empty();
  sublex->sp_lex_in_use= FALSE;

  /* Reset type info. */

  sublex->charset= NULL;
  sublex->length= NULL;
  sublex->dec= NULL;
  sublex->interval_list.empty();
  sublex->type= 0;
  sublex->uint_geom_type= 0;
  sublex->vcol_info= 0;

  /* Reset part of parser state which needs this. */
  thd->m_parser_state->m_yacc.reset_before_substatement();

  DBUG_RETURN(FALSE);
}


/**
  Restore lex during parsing, after we have parsed a sub statement.

  @param thd Thread handle

  @return
    @retval TRUE failure
    @retval FALSE success
*/

bool
sp_head::restore_lex(THD *thd)
{
  DBUG_ENTER("sp_head::restore_lex");
  LEX *sublex= thd->lex;
  LEX *oldlex;

  sublex->set_trg_event_type_for_tables();

  oldlex= (LEX *)m_lex.pop();
  if (! oldlex)
    DBUG_RETURN(FALSE); // Nothing to restore

  oldlex->trg_table_fields.push_back(&sublex->trg_table_fields);

  /* If this substatement is unsafe, the entire routine is too. */
  DBUG_PRINT("info", ("lex->get_stmt_unsafe_flags: 0x%x",
                      thd->lex->get_stmt_unsafe_flags()));
  unsafe_flags|= sublex->get_stmt_unsafe_flags();

  /*
    Add routines which are used by statement to respective set for
    this routine.
  */
  if (sp_update_sp_used_routines(&m_sroutines, &sublex->sroutines))
    DBUG_RETURN(TRUE);
  /*
    Merge tables used by this statement (but not by its functions or
    procedures) to multiset of tables used by this routine.
  */
  merge_table_list(thd, sublex->query_tables, sublex);
  if (! sublex->sp_lex_in_use)
  {
    sublex->sphead= NULL;
    lex_end(sublex);
    delete sublex;
  }
  thd->lex= oldlex;
  DBUG_RETURN(FALSE);
}

/**
  Put the instruction on the backpatch list, associated with the label.
*/
int
sp_head::push_backpatch(sp_instr *i, sp_label *lab)
{
  bp_t *bp= (bp_t *)sql_alloc(sizeof(bp_t));

  if (!bp)
    return 1;
  bp->lab= lab;
  bp->instr= i;
  return m_backpatch.push_front(bp);
}

/**
  Update all instruction with this label in the backpatch list to
  the current position.
*/
void
sp_head::backpatch(sp_label *lab)
{
  bp_t *bp;
  uint dest= instructions();
  List_iterator_fast<bp_t> li(m_backpatch);

  DBUG_ENTER("sp_head::backpatch");
  while ((bp= li++))
  {
    if (bp->lab == lab)
    {
      DBUG_PRINT("info", ("backpatch: (m_ip %d, label 0x%lx <%s>) to dest %d",
                          bp->instr->m_ip, (ulong) lab, lab->name.str, dest));
      bp->instr->backpatch(dest, lab->ctx);
    }
  }
  DBUG_VOID_RETURN;
}

/**
  Prepare an instance of Create_field for field creation (fill all necessary
  attributes).

  @param[in]  thd          Thread handle
  @param[in]  lex          Yacc parsing context
  @param[in]  field_type   Field type
  @param[out] field_def    An instance of create_field to be filled

  @retval
    FALSE  on success
  @retval
    TRUE   on error
*/

bool
sp_head::fill_field_definition(THD *thd, LEX *lex,
                               enum enum_field_types field_type,
                               Create_field *field_def)
{
  LEX_STRING cmt = { 0, 0 };
  uint unused1= 0;

  if (field_def->init(thd, (char*) "", field_type, lex->length, lex->dec,
                      lex->type, (Item*) 0, (Item*) 0, &cmt, 0,
                      &lex->interval_list,
                      lex->charset ? lex->charset :
                                     thd->variables.collation_database,
                      lex->uint_geom_type,
		      lex->vcol_info, NULL, FALSE))
    return TRUE;

  if (field_def->interval_list.elements)
    field_def->interval= create_typelib(mem_root, field_def,
                                        &field_def->interval_list);

  sp_prepare_create_field(thd, field_def);

  if (prepare_create_field(field_def, &unused1, HA_CAN_GEOMETRY))
  {
    return TRUE;
  }

  return FALSE;
}


int
sp_head::new_cont_backpatch(sp_instr_opt_meta *i)
{
  m_cont_level+= 1;
  if (i)
  {
    /* Use the cont. destination slot to store the level */
    i->m_cont_dest= m_cont_level;
    if (m_cont_backpatch.push_front(i))
      return 1;
  }
  return 0;
}

int
sp_head::add_cont_backpatch(sp_instr_opt_meta *i)
{
  i->m_cont_dest= m_cont_level;
  return m_cont_backpatch.push_front(i);
}

void
sp_head::do_cont_backpatch()
{
  uint dest= instructions();
  uint lev= m_cont_level--;
  sp_instr_opt_meta *i;

  while ((i= m_cont_backpatch.head()) && i->m_cont_dest == lev)
  {
    i->m_cont_dest= dest;
    (void)m_cont_backpatch.pop();
  }
}

void
sp_head::set_info(longlong created, longlong modified,
                  st_sp_chistics *chistics, ulonglong sql_mode)
{
  m_created= created;
  m_modified= modified;
  m_chistics= (st_sp_chistics *) memdup_root(mem_root, (char*) chistics,
                                             sizeof(*chistics));
  if (m_chistics->comment.length == 0)
    m_chistics->comment.str= 0;
  else
    m_chistics->comment.str= strmake_root(mem_root,
                                          m_chistics->comment.str,
                                          m_chistics->comment.length);
  m_sql_mode= sql_mode;
}


void
sp_head::set_definer(const char *definer, uint definerlen)
{
  char user_name_holder[USERNAME_LENGTH + 1];
  LEX_STRING user_name= { user_name_holder, USERNAME_LENGTH };

  char host_name_holder[HOSTNAME_LENGTH + 1];
  LEX_STRING host_name= { host_name_holder, HOSTNAME_LENGTH };

  parse_user(definer, definerlen, user_name.str, &user_name.length,
             host_name.str, &host_name.length);

  set_definer(&user_name, &host_name);
}


void
sp_head::set_definer(const LEX_STRING *user_name, const LEX_STRING *host_name)
{
  m_definer_user.str= strmake_root(mem_root, user_name->str, user_name->length);
  m_definer_user.length= user_name->length;

  m_definer_host.str= strmake_root(mem_root, host_name->str, host_name->length);
  m_definer_host.length= host_name->length;
}


void
sp_head::reset_thd_mem_root(THD *thd)
{
  DBUG_ENTER("sp_head::reset_thd_mem_root");
  m_thd_root= thd->mem_root;
  thd->mem_root= &main_mem_root;
  DBUG_PRINT("info", ("mem_root 0x%lx moved to thd mem root 0x%lx",
                      (ulong) &mem_root, (ulong) &thd->mem_root));
  free_list= thd->free_list; // Keep the old list
  thd->free_list= NULL; // Start a new one
  m_thd= thd;
  DBUG_VOID_RETURN;
}

void
sp_head::restore_thd_mem_root(THD *thd)
{
  DBUG_ENTER("sp_head::restore_thd_mem_root");

  /*
   In some cases our parser detects a syntax error and calls
   LEX::cleanup_lex_after_parse_error() method only after
   finishing parsing the whole routine. In such a situation
   sp_head::restore_thd_mem_root() will be called twice - the
   first time as part of normal parsing process and the second
   time by cleanup_lex_after_parse_error().
   To avoid ruining active arena/mem_root state in this case we
   skip restoration of old arena/mem_root if this method has been
   already called for this routine.
  */
  if (!m_thd)
    DBUG_VOID_RETURN;

  Item *flist= free_list;	// The old list
  set_query_arena(thd);         // Get new free_list and mem_root
  state= STMT_INITIALIZED_FOR_SP;

  DBUG_PRINT("info", ("mem_root 0x%lx returned from thd mem root 0x%lx",
                      (ulong) &mem_root, (ulong) &thd->mem_root));
  thd->free_list= flist;        // Restore the old one
  thd->mem_root= m_thd_root;
  m_thd= NULL;
  DBUG_VOID_RETURN;
}


/**
  Check if a user has access right to a routine.

  @param thd          Thread handler
  @param sp           SP
  @param full_access  Set to 1 if the user has SELECT right to the
                      'mysql.proc' able or is the owner of the routine
  @retval
    false ok
  @retval
    true  error
*/

bool check_show_routine_access(THD *thd, sp_head *sp, bool *full_access)
{
  TABLE_LIST tables;
  bzero((char*) &tables,sizeof(tables));
  tables.db= (char*) "mysql";
  tables.table_name= tables.alias= (char*) "proc";
  *full_access= ((!check_table_access(thd, SELECT_ACL, &tables, FALSE,
                                     1, TRUE) &&
                  (tables.grant.privilege & SELECT_ACL) != 0) ||
                 (!strcmp(sp->m_definer_user.str,
                          thd->security_ctx->priv_user) &&
                  !strcmp(sp->m_definer_host.str,
                          thd->security_ctx->priv_host)));
  if (!*full_access)
    return check_some_routine_access(thd, sp->m_db.str, sp->m_name.str,
                                     sp->m_type == TYPE_ENUM_PROCEDURE);
  return 0;
}


/**
  Implement SHOW CREATE statement for stored routines.

  @param thd  Thread context.
  @param type         Stored routine type
                      (TYPE_ENUM_PROCEDURE or TYPE_ENUM_FUNCTION)

  @return Error status.
    @retval FALSE on success
    @retval TRUE on error
*/

bool
sp_head::show_create_routine(THD *thd, int type)
{
  const char *col1_caption= type == TYPE_ENUM_PROCEDURE ?
                            "Procedure" : "Function";

  const char *col3_caption= type == TYPE_ENUM_PROCEDURE ?
                            "Create Procedure" : "Create Function";

  bool err_status;

  Protocol *protocol= thd->protocol;
  List<Item> fields;

  LEX_STRING sql_mode;

  bool full_access;

  DBUG_ENTER("sp_head::show_create_routine");
  DBUG_PRINT("info", ("routine %s", m_name.str));

  DBUG_ASSERT(type == TYPE_ENUM_PROCEDURE ||
              type == TYPE_ENUM_FUNCTION);

  if (check_show_routine_access(thd, this, &full_access))
    DBUG_RETURN(TRUE);

  sql_mode_string_representation(thd, m_sql_mode, &sql_mode);

  /* Send header. */

  fields.push_back(new Item_empty_string(col1_caption, NAME_CHAR_LEN));
  fields.push_back(new Item_empty_string("sql_mode", sql_mode.length));

  {
    /*
      NOTE: SQL statement field must be not less than 1024 in order not to
      confuse old clients.
    */

    Item_empty_string *stmt_fld=
      new Item_empty_string(col3_caption,
                            MY_MAX(m_defstr.length, 1024));

    stmt_fld->maybe_null= TRUE;

    fields.push_back(stmt_fld);
  }

  fields.push_back(new Item_empty_string("character_set_client",
                                         MY_CS_NAME_SIZE));

  fields.push_back(new Item_empty_string("collation_connection",
                                         MY_CS_NAME_SIZE));

  fields.push_back(new Item_empty_string("Database Collation",
                                         MY_CS_NAME_SIZE));

  if (protocol->send_result_set_metadata(&fields,
                            Protocol::SEND_NUM_ROWS | Protocol::SEND_EOF))
  {
    DBUG_RETURN(TRUE);
  }

  /* Send data. */

  protocol->prepare_for_resend();

  protocol->store(m_name.str, m_name.length, system_charset_info);
  protocol->store(sql_mode.str, sql_mode.length, system_charset_info);

  if (full_access)
    protocol->store(m_defstr.str, m_defstr.length,
                    m_creation_ctx->get_client_cs());
  else
    protocol->store_null();


  protocol->store(m_creation_ctx->get_client_cs()->csname, system_charset_info);
  protocol->store(m_creation_ctx->get_connection_cl()->name, system_charset_info);
  protocol->store(m_creation_ctx->get_db_cl()->name, system_charset_info);

  err_status= protocol->write();

  if (!err_status)
    my_eof(thd);

  DBUG_RETURN(err_status);
}


/**
  Add instruction to SP.

  @param instr   Instruction
*/

int sp_head::add_instr(sp_instr *instr)
{
  instr->free_list= m_thd->free_list;
  m_thd->free_list= 0;
  /*
    Memory root of every instruction is designated for permanent
    transformations (optimizations) made on the parsed tree during
    the first execution. It points to the memory root of the
    entire stored procedure, as their life span is equal.
  */
  instr->mem_root= &main_mem_root;
  return insert_dynamic(&m_instr, (uchar*)&instr);
}


/**
  Do some minimal optimization of the code:
    -# Mark used instructions
    -# While doing this, shortcut jumps to jump instructions
    -# Compact the code, removing unused instructions.

  This is the main mark and move loop; it relies on the following methods
  in sp_instr and its subclasses:

    - opt_mark()         :  Mark instruction as reachable
    - opt_shortcut_jump():  Shortcut jumps to the final destination;
                           used by opt_mark().
    - opt_move()         :  Update moved instruction
    - set_destination()  :  Set the new destination (jump instructions only)
*/

void sp_head::optimize()
{
  List<sp_instr> bp;
  sp_instr *i;
  uint src, dst;

  opt_mark();

  bp.empty();
  src= dst= 0;
  while ((i= get_instr(src)))
  {
    if (! i->marked)
    {
      delete i;
      src+= 1;
    }
    else
    {
      if (src != dst)
      {
        /* Move the instruction and update prev. jumps */
        sp_instr *ibp;
        List_iterator_fast<sp_instr> li(bp);

        set_dynamic(&m_instr, (uchar*)&i, dst);
        while ((ibp= li++))
        {
          sp_instr_opt_meta *im= static_cast<sp_instr_opt_meta *>(ibp);
          im->set_destination(src, dst);
        }
      }
      i->opt_move(dst, &bp);
      src+= 1;
      dst+= 1;
    }
  }
  m_instr.elements= dst;
  bp.empty();
}

void sp_head::add_mark_lead(uint ip, List<sp_instr> *leads)
{
  sp_instr *i= get_instr(ip);

  if (i && ! i->marked)
    leads->push_front(i);
}

void
sp_head::opt_mark()
{
  uint ip;
  sp_instr *i;
  List<sp_instr> leads;

  /*
    Forward flow analysis algorithm in the instruction graph:
    - first, add the entry point in the graph (the first instruction) to the
      'leads' list of paths to explore.
    - while there are still leads to explore:
      - pick one lead, and follow the path forward. Mark instruction reached.
        Stop only if the end of the routine is reached, or the path converge
        to code already explored (marked).
      - while following a path, collect in the 'leads' list any fork to
        another path (caused by conditional jumps instructions), so that these
        paths can be explored as well.
  */

  /* Add the entry point */
  i= get_instr(0);
  leads.push_front(i);

  /* For each path of code ... */
  while (leads.elements != 0)
  {
    i= leads.pop();

    /* Mark the entire path, collecting new leads. */
    while (i && ! i->marked)
    {
      ip= i->opt_mark(this, & leads);
      i= get_instr(ip);
    }
  }
}


#ifndef DBUG_OFF
/**
  Return the routine instructions as a result set.
  @return
    0 if ok, !=0 on error.
*/
int
sp_head::show_routine_code(THD *thd)
{
  Protocol *protocol= thd->protocol;
  char buff[2048];
  String buffer(buff, sizeof(buff), system_charset_info);
  List<Item> field_list;
  sp_instr *i;
  bool full_access;
  int res= 0;
  uint ip;
  DBUG_ENTER("sp_head::show_routine_code");
  DBUG_PRINT("info", ("procedure: %s", m_name.str));

  if (check_show_routine_access(thd, this, &full_access) || !full_access)
    DBUG_RETURN(1);

  field_list.push_back(new Item_uint("Pos", 9));
  // 1024 is for not to confuse old clients
  field_list.push_back(new Item_empty_string("Instruction",
                                             MY_MAX(buffer.length(), 1024)));
  if (protocol->send_result_set_metadata(&field_list, Protocol::SEND_NUM_ROWS |
                                         Protocol::SEND_EOF))
    DBUG_RETURN(1);

  for (ip= 0; (i = get_instr(ip)) ; ip++)
  {
    /*
      Consistency check. If these are different something went wrong
      during optimization.
    */
    if (ip != i->m_ip)
    {
      const char *format= "Instruction at position %u has m_ip=%u";
      char tmp[sizeof(format) + 2*SP_INSTR_UINT_MAXLEN + 1];

      sprintf(tmp, format, ip, i->m_ip);
      /*
        Since this is for debugging purposes only, we don't bother to
        introduce a special error code for it.
      */
      push_warning(thd, Sql_condition::WARN_LEVEL_WARN, ER_UNKNOWN_ERROR, tmp);
    }
    protocol->prepare_for_resend();
    protocol->store((longlong)ip);

    buffer.set("", 0, system_charset_info);
    i->print(&buffer);
    protocol->store(buffer.ptr(), buffer.length(), system_charset_info);
    if ((res= protocol->write()))
      break;
  }

  if (!res)
    my_eof(thd);

  DBUG_RETURN(res);
}
#endif // ifndef DBUG_OFF


/**
  Prepare LEX and thread for execution of instruction, if requested open
  and lock LEX's tables, execute instruction's core function, perform
  cleanup afterwards.

  @param thd           thread context
  @param nextp         out - next instruction
  @param open_tables   if TRUE then check read access to tables in LEX's table
                       list and open and lock them (used in instructions which
                       need to calculate some expression and don't execute
                       complete statement).
  @param sp_instr      instruction for which we prepare context, and which core
                       function execute by calling its exec_core() method.

  @note
    We are not saving/restoring some parts of THD which may need this because
    we do this once for whole routine execution in sp_head::execute().

  @return
    0/non-0 - Success/Failure
*/

int
sp_lex_keeper::reset_lex_and_exec_core(THD *thd, uint *nextp,
                                       bool open_tables, sp_instr* instr)
{
  int res= 0;
  DBUG_ENTER("reset_lex_and_exec_core");

  /*
    The flag is saved at the entry to the following substatement.
    It's reset further in the common code part.
    It's merged with the saved parent's value at the exit of this func.
  */
  bool parent_modified_non_trans_table= thd->transaction.stmt.modified_non_trans_table;
  thd->transaction.stmt.modified_non_trans_table= FALSE;
  DBUG_ASSERT(!thd->derived_tables);
  DBUG_ASSERT(thd->change_list.is_empty());
  /*
    Use our own lex.
    We should not save old value since it is saved/restored in
    sp_head::execute() when we are entering/leaving routine.
  */
  thd->lex= m_lex;

  thd->set_query_id(next_query_id());

  if (thd->locked_tables_mode <= LTM_LOCK_TABLES)
  {
    /*
      This statement will enter/leave prelocked mode on its own.
      Entering prelocked mode changes table list and related members
      of LEX, so we'll need to restore them.
    */
    if (lex_query_tables_own_last)
    {
      /*
        We've already entered/left prelocked mode with this statement.
        Attach the list of tables that need to be prelocked and mark m_lex
        as having such list attached.
      */
      *lex_query_tables_own_last= prelocking_tables;
      m_lex->mark_as_requiring_prelocking(lex_query_tables_own_last);
    }
  }

  reinit_stmt_before_use(thd, m_lex);

  if (open_tables)
    res= instr->exec_open_and_lock_tables(thd, m_lex->query_tables);

  if (!res)
  {
    res= instr->exec_core(thd, nextp);
    DBUG_PRINT("info",("exec_core returned: %d", res));
  }

  /*
    Call after unit->cleanup() to close open table
    key read.
  */
  if (open_tables)
  {
    m_lex->unit.cleanup();
    /* Here we also commit or rollback the current statement. */
    if (! thd->in_sub_stmt)
    {
      thd->get_stmt_da()->set_overwrite_status(true);
      thd->is_error() ? trans_rollback_stmt(thd) : trans_commit_stmt(thd);
      thd->get_stmt_da()->set_overwrite_status(false);
    }
    thd_proc_info(thd, "closing tables");
    close_thread_tables(thd);
    thd_proc_info(thd, 0);

    if (! thd->in_sub_stmt && ! thd->in_multi_stmt_transaction_mode())
      thd->mdl_context.release_transactional_locks();
    else if (! thd->in_sub_stmt)
      thd->mdl_context.release_statement_locks();
  }

  if (m_lex->query_tables_own_last)
  {
    /*
      We've entered and left prelocking mode when executing statement
      stored in m_lex. 
      m_lex->query_tables(->next_global)* list now has a 'tail' - a list
      of tables that are added for prelocking. (If this is the first
      execution, the 'tail' was added by open_tables(), otherwise we've
      attached it above in this function).
      Now we'll save the 'tail', and detach it.
    */
    lex_query_tables_own_last= m_lex->query_tables_own_last;
    prelocking_tables= *lex_query_tables_own_last;
    *lex_query_tables_own_last= NULL;
    m_lex->mark_as_requiring_prelocking(NULL);
  }
  thd->rollback_item_tree_changes();
  /*
    Update the state of the active arena if no errors on
    open_tables stage.
  */
  if (!res || !thd->is_error() ||
      (thd->get_stmt_da()->sql_errno() != ER_CANT_REOPEN_TABLE &&
       thd->get_stmt_da()->sql_errno() != ER_NO_SUCH_TABLE &&
       thd->get_stmt_da()->sql_errno() != ER_NO_SUCH_TABLE_IN_ENGINE &&
       thd->get_stmt_da()->sql_errno() != ER_UPDATE_TABLE_USED))
    thd->stmt_arena->state= Query_arena::STMT_EXECUTED;

  /*
    Merge here with the saved parent's values
    what is needed from the substatement gained
  */
  thd->transaction.stmt.modified_non_trans_table |= parent_modified_non_trans_table;
  /*
    Unlike for PS we should not call Item's destructors for newly created
    items after execution of each instruction in stored routine. This is
    because SP often create Item (like Item_int, Item_string etc...) when
    they want to store some value in local variable, pass return value and
    etc... So their life time should be longer than one instruction.

    cleanup_items() is called in sp_head::execute()
  */
  DBUG_RETURN(res || thd->is_error());
}


/*
  sp_instr class functions
*/

int sp_instr::exec_open_and_lock_tables(THD *thd, TABLE_LIST *tables)
{
  int result;

  /*
    Check whenever we have access to tables for this statement
    and open and lock them before executing instructions core function.
  */
  if (open_temporary_tables(thd, tables) ||
      check_table_access(thd, SELECT_ACL, tables, FALSE, UINT_MAX, FALSE)
      || open_and_lock_tables(thd, tables, TRUE, 0))
    result= -1;
  else
    result= 0;
  /* Prepare all derived tables/views to catch possible errors. */
  if (!result)
    result= mysql_handle_derived(thd->lex, DT_PREPARE) ? -1 : 0;

  return result;
}

uint sp_instr::get_cont_dest() const
{
  return (m_ip+1);
}


int sp_instr::exec_core(THD *thd, uint *nextp)
{
  DBUG_ASSERT(0);
  return 0;
}

/*
  sp_instr_stmt class functions
*/

int
sp_instr_stmt::execute(THD *thd, uint *nextp)
{
  int res;
  DBUG_ENTER("sp_instr_stmt::execute");
  DBUG_PRINT("info", ("command: %d", m_lex_keeper.sql_command()));

  const CSET_STRING query_backup= thd->query_string;
#if defined(ENABLED_PROFILING)
  /* This s-p instr is profilable and will be captured. */
  thd->profiling.set_query_source(m_query.str, m_query.length);
#endif
  if (!(res= alloc_query(thd, m_query.str, m_query.length)) &&
      !(res=subst_spvars(thd, this, &m_query)))
  {
    /*
      (the order of query cache and subst_spvars calls is irrelevant because
      queries with SP vars can't be cached)
    */
    general_log_write(thd, COM_QUERY, thd->query(), thd->query_length());

    if (query_cache_send_result_to_client(thd, thd->query(),
                                          thd->query_length()) <= 0)
    {
      res= m_lex_keeper.reset_lex_and_exec_core(thd, nextp, FALSE, this);

      if (thd->get_stmt_da()->is_eof())
      {
        /* Finalize server status flags after executing a statement. */
        thd->update_server_status();

        thd->protocol->end_statement();
      }

      query_cache_end_of_result(thd);

      mysql_audit_general(thd, MYSQL_AUDIT_GENERAL_STATUS,
                         thd->stmt_da->is_error() ? thd->stmt_da->sql_errno() : 0,
                         command_name[COM_QUERY].str);

      if (!res && unlikely(thd->enable_slow_log))
        log_slow_statement(thd);
    }
    else
      *nextp= m_ip+1;
    thd->set_query(query_backup);
    thd->query_name_consts= 0;

    if (!thd->is_error())
      thd->get_stmt_da()->reset_diagnostics_area();
  }
  DBUG_RETURN(res || thd->is_error());
}


void
sp_instr_stmt::print(String *str)
{
  uint i, len;

  /* stmt CMD "..." */
  if (str->reserve(SP_STMT_PRINT_MAXLEN+SP_INSTR_UINT_MAXLEN+8))
    return;
  str->qs_append(STRING_WITH_LEN("stmt "));
  str->qs_append((uint)m_lex_keeper.sql_command());
  str->qs_append(STRING_WITH_LEN(" \""));
  len= m_query.length;
  /*
    Print the query string (but not too much of it), just to indicate which
    statement it is.
  */
  if (len > SP_STMT_PRINT_MAXLEN)
    len= SP_STMT_PRINT_MAXLEN-3;
  /* Copy the query string and replace '\n' with ' ' in the process */
  for (i= 0 ; i < len ; i++)
  {
    char c= m_query.str[i];
    if (c == '\n')
      c= ' ';
    str->qs_append(c);
  }
  if (m_query.length > SP_STMT_PRINT_MAXLEN)
    str->qs_append(STRING_WITH_LEN("...")); /* Indicate truncated string */
  str->qs_append('"');
}


int
sp_instr_stmt::exec_core(THD *thd, uint *nextp)
{
  MYSQL_QUERY_EXEC_START(thd->query(),
                         thd->thread_id,
                         (char *) (thd->db ? thd->db : ""),
                         &thd->security_ctx->priv_user[0],
                         (char *)thd->security_ctx->host_or_ip,
                         3);
  int res= mysql_execute_command(thd);
  MYSQL_QUERY_EXEC_DONE(res);
  *nextp= m_ip+1;
  return res;
}


/*
  sp_instr_set class functions
*/

int
sp_instr_set::execute(THD *thd, uint *nextp)
{
  DBUG_ENTER("sp_instr_set::execute");
  DBUG_PRINT("info", ("offset: %u", m_offset));

  DBUG_RETURN(m_lex_keeper.reset_lex_and_exec_core(thd, nextp, TRUE, this));
}


int
sp_instr_set::exec_core(THD *thd, uint *nextp)
{
  int res= thd->spcont->set_variable(thd, m_offset, &m_value);

  if (res)
  {
    /* Failed to evaluate the value. Reset the variable to NULL. */

    if (thd->spcont->set_variable(thd, m_offset, 0))
    {
      /* If this also failed, let's abort. */
      my_error(ER_OUT_OF_RESOURCES, MYF(ME_FATALERROR));
    }
  }

  *nextp = m_ip+1;
  return res;
}

void
sp_instr_set::print(String *str)
{
  /* set name@offset ... */
  int rsrv = SP_INSTR_UINT_MAXLEN+6;
  sp_variable *var = m_ctx->find_variable(m_offset);

  /* 'var' should always be non-null, but just in case... */
  if (var)
    rsrv+= var->name.length;
  if (str->reserve(rsrv))
    return;
  str->qs_append(STRING_WITH_LEN("set "));
  if (var)
  {
    str->qs_append(var->name.str, var->name.length);
    str->qs_append('@');
  }
  str->qs_append(m_offset);
  str->qs_append(' ');
  m_value->print(str, QT_ORDINARY);
}


/*
  sp_instr_set_trigger_field class functions
*/

int
sp_instr_set_trigger_field::execute(THD *thd, uint *nextp)
{
  DBUG_ENTER("sp_instr_set_trigger_field::execute");
  thd->count_cuted_fields= CHECK_FIELD_ERROR_FOR_NULL;
  DBUG_RETURN(m_lex_keeper.reset_lex_and_exec_core(thd, nextp, TRUE, this));
}


int
sp_instr_set_trigger_field::exec_core(THD *thd, uint *nextp)
{
  const int res= (trigger_field->set_value(thd, &value) ? -1 : 0);
  *nextp = m_ip+1;
  return res;
}

void
sp_instr_set_trigger_field::print(String *str)
{
  str->append(STRING_WITH_LEN("set_trigger_field "));
  trigger_field->print(str, QT_ORDINARY);
  str->append(STRING_WITH_LEN(":="));
  value->print(str, QT_ORDINARY);
}

/*
  sp_instr_opt_meta
*/

uint sp_instr_opt_meta::get_cont_dest() const
{
  return m_cont_dest;
}


/*
 sp_instr_jump class functions
*/

int
sp_instr_jump::execute(THD *thd, uint *nextp)
{
  DBUG_ENTER("sp_instr_jump::execute");
  DBUG_PRINT("info", ("destination: %u", m_dest));

  *nextp= m_dest;
  DBUG_RETURN(0);
}

void
sp_instr_jump::print(String *str)
{
  /* jump dest */
  if (str->reserve(SP_INSTR_UINT_MAXLEN+5))
    return;
  str->qs_append(STRING_WITH_LEN("jump "));
  str->qs_append(m_dest);
}

uint
sp_instr_jump::opt_mark(sp_head *sp, List<sp_instr> *leads)
{
  m_dest= opt_shortcut_jump(sp, this);
  if (m_dest != m_ip+1)   /* Jumping to following instruction? */
    marked= 1;
  m_optdest= sp->get_instr(m_dest);
  return m_dest;
}

uint
sp_instr_jump::opt_shortcut_jump(sp_head *sp, sp_instr *start)
{
  uint dest= m_dest;
  sp_instr *i;

  while ((i= sp->get_instr(dest)))
  {
    uint ndest;

    if (start == i || this == i)
      break;
    ndest= i->opt_shortcut_jump(sp, start);
    if (ndest == dest)
      break;
    dest= ndest;
  }
  return dest;
}

void
sp_instr_jump::opt_move(uint dst, List<sp_instr> *bp)
{
  if (m_dest > m_ip)
    bp->push_back(this);      // Forward
  else if (m_optdest)
    m_dest= m_optdest->m_ip;  // Backward
  m_ip= dst;
}


/*
  sp_instr_jump_if_not class functions
*/

int
sp_instr_jump_if_not::execute(THD *thd, uint *nextp)
{
  DBUG_ENTER("sp_instr_jump_if_not::execute");
  DBUG_PRINT("info", ("destination: %u", m_dest));
  DBUG_RETURN(m_lex_keeper.reset_lex_and_exec_core(thd, nextp, TRUE, this));
}


int
sp_instr_jump_if_not::exec_core(THD *thd, uint *nextp)
{
  Item *it;
  int res;

  it= sp_prepare_func_item(thd, &m_expr);
  if (! it)
  {
    res= -1;
  }
  else
  {
    res= 0;
    if (! it->val_bool())
      *nextp = m_dest;
    else
      *nextp = m_ip+1;
  }

  return res;
}


void
sp_instr_jump_if_not::print(String *str)
{
  /* jump_if_not dest(cont) ... */
  if (str->reserve(2*SP_INSTR_UINT_MAXLEN+14+32)) // Add some for the expr. too
    return;
  str->qs_append(STRING_WITH_LEN("jump_if_not "));
  str->qs_append(m_dest);
  str->qs_append('(');
  str->qs_append(m_cont_dest);
  str->qs_append(STRING_WITH_LEN(") "));
  m_expr->print(str, QT_ORDINARY);
}


uint
sp_instr_jump_if_not::opt_mark(sp_head *sp, List<sp_instr> *leads)
{
  sp_instr *i;

  marked= 1;
  if ((i= sp->get_instr(m_dest)))
  {
    m_dest= i->opt_shortcut_jump(sp, this);
    m_optdest= sp->get_instr(m_dest);
  }
  sp->add_mark_lead(m_dest, leads);
  if ((i= sp->get_instr(m_cont_dest)))
  {
    m_cont_dest= i->opt_shortcut_jump(sp, this);
    m_cont_optdest= sp->get_instr(m_cont_dest);
  }
  sp->add_mark_lead(m_cont_dest, leads);
  return m_ip+1;
}

void
sp_instr_jump_if_not::opt_move(uint dst, List<sp_instr> *bp)
{
  /*
    cont. destinations may point backwards after shortcutting jumps
    during the mark phase. If it's still pointing forwards, only
    push this for backpatching if sp_instr_jump::opt_move() will not
    do it (i.e. if the m_dest points backwards).
   */
  if (m_cont_dest > m_ip)
  {                             // Forward
    if (m_dest < m_ip)
      bp->push_back(this);
  }
  else if (m_cont_optdest)
    m_cont_dest= m_cont_optdest->m_ip; // Backward
  /* This will take care of m_dest and m_ip */
  sp_instr_jump::opt_move(dst, bp);
}


/*
  sp_instr_freturn class functions
*/

int
sp_instr_freturn::execute(THD *thd, uint *nextp)
{
  DBUG_ENTER("sp_instr_freturn::execute");
  DBUG_RETURN(m_lex_keeper.reset_lex_and_exec_core(thd, nextp, TRUE, this));
}


int
sp_instr_freturn::exec_core(THD *thd, uint *nextp)
{
  /*
    RETURN is a "procedure statement" (in terms of the SQL standard).
    That means, Diagnostics Area should be clean before its execution.
  */

  Diagnostics_area *da= thd->get_stmt_da();
  da->clear_warning_info(da->warning_info_id());

  /*
    Change <next instruction pointer>, so that this will be the last
    instruction in the stored function.
  */

  *nextp= UINT_MAX;

  /*
    Evaluate the value of return expression and store it in current runtime
    context.

    NOTE: It's necessary to evaluate result item right here, because we must
    do it in scope of execution the current context/block.
  */

  return thd->spcont->set_return_value(thd, &m_value);
}

void
sp_instr_freturn::print(String *str)
{
  /* freturn type expr... */
  if (str->reserve(1024+8+32)) // Add some for the expr. too
    return;
  str->qs_append(STRING_WITH_LEN("freturn "));
  str->qs_append((uint)m_type);
  str->qs_append(' ');
  m_value->print(str, QT_ORDINARY);
}

/*
  sp_instr_hpush_jump class functions
*/

int
sp_instr_hpush_jump::execute(THD *thd, uint *nextp)
{
  DBUG_ENTER("sp_instr_hpush_jump::execute");

  int ret= thd->spcont->push_handler(m_handler, m_ip + 1);

  *nextp= m_dest;

  DBUG_RETURN(ret);
}


void
sp_instr_hpush_jump::print(String *str)
{
  /* hpush_jump dest fsize type */
  if (str->reserve(SP_INSTR_UINT_MAXLEN*2 + 21))
    return;

  str->qs_append(STRING_WITH_LEN("hpush_jump "));
  str->qs_append(m_dest);
  str->qs_append(' ');
  str->qs_append(m_frame);

  switch (m_handler->type) {
  case sp_handler::EXIT:
    str->qs_append(STRING_WITH_LEN(" EXIT"));
    break;
  case sp_handler::CONTINUE:
    str->qs_append(STRING_WITH_LEN(" CONTINUE"));
    break;
  default:
    // The handler type must be either CONTINUE or EXIT.
    DBUG_ASSERT(0);
  }
}


uint
sp_instr_hpush_jump::opt_mark(sp_head *sp, List<sp_instr> *leads)
{
  sp_instr *i;

  marked= 1;
  if ((i= sp->get_instr(m_dest)))
  {
    m_dest= i->opt_shortcut_jump(sp, this);
    m_optdest= sp->get_instr(m_dest);
  }
  sp->add_mark_lead(m_dest, leads);

  /*
    For continue handlers, all instructions in the scope of the handler
    are possible leads. For example, the instruction after freturn might
    be executed if the freturn triggers the condition handled by the
    continue handler.

    m_dest marks the start of the handler scope. It's added as a lead
    above, so we start on m_dest+1 here.
    m_opt_hpop is the hpop marking the end of the handler scope.
  */
  if (m_handler->type == sp_handler::CONTINUE)
  {
    for (uint scope_ip= m_dest+1; scope_ip <= m_opt_hpop; scope_ip++)
      sp->add_mark_lead(scope_ip, leads);
  }

  return m_ip+1;
}


/*
  sp_instr_hpop class functions
*/

int
sp_instr_hpop::execute(THD *thd, uint *nextp)
{
  DBUG_ENTER("sp_instr_hpop::execute");
  thd->spcont->pop_handlers(m_count);
  *nextp= m_ip+1;
  DBUG_RETURN(0);
}

void
sp_instr_hpop::print(String *str)
{
  /* hpop count */
  if (str->reserve(SP_INSTR_UINT_MAXLEN+5))
    return;
  str->qs_append(STRING_WITH_LEN("hpop "));
  str->qs_append(m_count);
}


/*
  sp_instr_hreturn class functions
*/

int
sp_instr_hreturn::execute(THD *thd, uint *nextp)
{
  DBUG_ENTER("sp_instr_hreturn::execute");

  uint continue_ip= thd->spcont->exit_handler(thd->get_stmt_da());

  *nextp= m_dest ? m_dest : continue_ip;

  DBUG_RETURN(0);
}


void
sp_instr_hreturn::print(String *str)
{
  /* hreturn framesize dest */
  if (str->reserve(SP_INSTR_UINT_MAXLEN*2 + 9))
    return;
  str->qs_append(STRING_WITH_LEN("hreturn "));
  if (m_dest)
  {
    // NOTE: this is legacy: hreturn instruction for EXIT handler
    // should print out 0 as frame index.
    str->qs_append(STRING_WITH_LEN("0 "));
    str->qs_append(m_dest);
  }
  else
  {
    str->qs_append(m_frame);
  }
}


uint
sp_instr_hreturn::opt_mark(sp_head *sp, List<sp_instr> *leads)
{
  marked= 1;

  if (m_dest)
  {
    /*
      This is an EXIT handler; next instruction step is in m_dest.
     */
    return m_dest;
  }

  /*
    This is a CONTINUE handler; next instruction step will come from
    the handler stack and not from opt_mark.
   */
  return UINT_MAX;
}


/*
  sp_instr_cpush class functions
*/

int
sp_instr_cpush::execute(THD *thd, uint *nextp)
{
  DBUG_ENTER("sp_instr_cpush::execute");

  int ret= thd->spcont->push_cursor(&m_lex_keeper, this);

  *nextp= m_ip+1;

  DBUG_RETURN(ret);
}


void
sp_instr_cpush::print(String *str)
{
  const LEX_STRING *cursor_name= m_ctx->find_cursor(m_cursor);

  /* cpush name@offset */
  uint rsrv= SP_INSTR_UINT_MAXLEN+7;

  if (cursor_name)
    rsrv+= cursor_name->length;
  if (str->reserve(rsrv))
    return;
  str->qs_append(STRING_WITH_LEN("cpush "));
  if (cursor_name)
  {
    str->qs_append(cursor_name->str, cursor_name->length);
    str->qs_append('@');
  }
  str->qs_append(m_cursor);
}


/*
  sp_instr_cpop class functions
*/

int
sp_instr_cpop::execute(THD *thd, uint *nextp)
{
  DBUG_ENTER("sp_instr_cpop::execute");
  thd->spcont->pop_cursors(m_count);
  *nextp= m_ip+1;
  DBUG_RETURN(0);
}


void
sp_instr_cpop::print(String *str)
{
  /* cpop count */
  if (str->reserve(SP_INSTR_UINT_MAXLEN+5))
    return;
  str->qs_append(STRING_WITH_LEN("cpop "));
  str->qs_append(m_count);
}


/*
  sp_instr_copen class functions
*/

/**
  @todo
    Assert that we either have an error or a cursor
*/

int
sp_instr_copen::execute(THD *thd, uint *nextp)
{
  /*
    We don't store a pointer to the cursor in the instruction to be
    able to reuse the same instruction among different threads in future.
  */
  sp_cursor *c= thd->spcont->get_cursor(m_cursor);
  int res;
  DBUG_ENTER("sp_instr_copen::execute");

  if (! c)
    res= -1;
  else
  {
    sp_lex_keeper *lex_keeper= c->get_lex_keeper();
    Query_arena *old_arena= thd->stmt_arena;

    /*
      Get the Query_arena from the cpush instruction, which contains
      the free_list of the query, so new items (if any) are stored in
      the right free_list, and we can cleanup after each open.
    */
    thd->stmt_arena= c->get_instr();
    res= lex_keeper->reset_lex_and_exec_core(thd, nextp, FALSE, this);
    /* Cleanup the query's items */
    if (thd->stmt_arena->free_list)
      cleanup_items(thd->stmt_arena->free_list);
    thd->stmt_arena= old_arena;
    /* TODO: Assert here that we either have an error or a cursor */
  }
  DBUG_RETURN(res);
}


int
sp_instr_copen::exec_core(THD *thd, uint *nextp)
{
  sp_cursor *c= thd->spcont->get_cursor(m_cursor);
  int res= c->open(thd);
  *nextp= m_ip+1;
  return res;
}

void
sp_instr_copen::print(String *str)
{
  const LEX_STRING *cursor_name= m_ctx->find_cursor(m_cursor);

  /* copen name@offset */
  uint rsrv= SP_INSTR_UINT_MAXLEN+7;

  if (cursor_name)
    rsrv+= cursor_name->length;
  if (str->reserve(rsrv))
    return;
  str->qs_append(STRING_WITH_LEN("copen "));
  if (cursor_name)
  {
    str->qs_append(cursor_name->str, cursor_name->length);
    str->qs_append('@');
  }
  str->qs_append(m_cursor);
}


/*
  sp_instr_cclose class functions
*/

int
sp_instr_cclose::execute(THD *thd, uint *nextp)
{
  sp_cursor *c= thd->spcont->get_cursor(m_cursor);
  int res;
  DBUG_ENTER("sp_instr_cclose::execute");

  if (! c)
    res= -1;
  else
    res= c->close(thd);
  *nextp= m_ip+1;
  DBUG_RETURN(res);
}


void
sp_instr_cclose::print(String *str)
{
  const LEX_STRING *cursor_name= m_ctx->find_cursor(m_cursor);

  /* cclose name@offset */
  uint rsrv= SP_INSTR_UINT_MAXLEN+8;

  if (cursor_name)
    rsrv+= cursor_name->length;
  if (str->reserve(rsrv))
    return;
  str->qs_append(STRING_WITH_LEN("cclose "));
  if (cursor_name)
  {
    str->qs_append(cursor_name->str, cursor_name->length);
    str->qs_append('@');
  }
  str->qs_append(m_cursor);
}


/*
  sp_instr_cfetch class functions
*/

int
sp_instr_cfetch::execute(THD *thd, uint *nextp)
{
  sp_cursor *c= thd->spcont->get_cursor(m_cursor);
  int res;
  Query_arena backup_arena;
  DBUG_ENTER("sp_instr_cfetch::execute");

  res= c ? c->fetch(thd, &m_varlist) : -1;

  *nextp= m_ip+1;
  DBUG_RETURN(res);
}


void
sp_instr_cfetch::print(String *str)
{
  List_iterator_fast<sp_variable> li(m_varlist);
  sp_variable *pv;
  const LEX_STRING *cursor_name= m_ctx->find_cursor(m_cursor);

  /* cfetch name@offset vars... */
  uint rsrv= SP_INSTR_UINT_MAXLEN+8;

  if (cursor_name)
    rsrv+= cursor_name->length;
  if (str->reserve(rsrv))
    return;
  str->qs_append(STRING_WITH_LEN("cfetch "));
  if (cursor_name)
  {
    str->qs_append(cursor_name->str, cursor_name->length);
    str->qs_append('@');
  }
  str->qs_append(m_cursor);
  while ((pv= li++))
  {
    if (str->reserve(pv->name.length+SP_INSTR_UINT_MAXLEN+2))
      return;
    str->qs_append(' ');
    str->qs_append(pv->name.str, pv->name.length);
    str->qs_append('@');
    str->qs_append(pv->offset);
  }
}


/*
  sp_instr_error class functions
*/

int
sp_instr_error::execute(THD *thd, uint *nextp)
{
  DBUG_ENTER("sp_instr_error::execute");

  my_message(m_errcode, ER(m_errcode), MYF(0));
  *nextp= m_ip+1;
  DBUG_RETURN(-1);
}


void
sp_instr_error::print(String *str)
{
  /* error code */
  if (str->reserve(SP_INSTR_UINT_MAXLEN+6))
    return;
  str->qs_append(STRING_WITH_LEN("error "));
  str->qs_append(m_errcode);
}


/**************************************************************************
  sp_instr_set_case_expr class implementation
**************************************************************************/

int
sp_instr_set_case_expr::execute(THD *thd, uint *nextp)
{
  DBUG_ENTER("sp_instr_set_case_expr::execute");

  DBUG_RETURN(m_lex_keeper.reset_lex_and_exec_core(thd, nextp, TRUE, this));
}


int
sp_instr_set_case_expr::exec_core(THD *thd, uint *nextp)
{
  int res= thd->spcont->set_case_expr(thd, m_case_expr_id, &m_case_expr);

  if (res && !thd->spcont->get_case_expr(m_case_expr_id))
  {
    /*
      Failed to evaluate the value, the case expression is still not
      initialized. Set to NULL so we can continue.
    */

    Item *null_item= new Item_null();

    if (!null_item ||
        thd->spcont->set_case_expr(thd, m_case_expr_id, &null_item))
    {
      /* If this also failed, we have to abort. */
      my_error(ER_OUT_OF_RESOURCES, MYF(ME_FATALERROR));
    }
  }
  else
    *nextp= m_ip+1;

  return res;
}


void
sp_instr_set_case_expr::print(String *str)
{
  /* set_case_expr (cont) id ... */
  str->reserve(2*SP_INSTR_UINT_MAXLEN+18+32); // Add some extra for expr too
  str->qs_append(STRING_WITH_LEN("set_case_expr ("));
  str->qs_append(m_cont_dest);
  str->qs_append(STRING_WITH_LEN(") "));
  str->qs_append(m_case_expr_id);
  str->qs_append(' ');
  m_case_expr->print(str, QT_ORDINARY);
}

uint
sp_instr_set_case_expr::opt_mark(sp_head *sp, List<sp_instr> *leads)
{
  sp_instr *i;

  marked= 1;
  if ((i= sp->get_instr(m_cont_dest)))
  {
    m_cont_dest= i->opt_shortcut_jump(sp, this);
    m_cont_optdest= sp->get_instr(m_cont_dest);
  }
  sp->add_mark_lead(m_cont_dest, leads);
  return m_ip+1;
}

void
sp_instr_set_case_expr::opt_move(uint dst, List<sp_instr> *bp)
{
  if (m_cont_dest > m_ip)
    bp->push_back(this);        // Forward
  else if (m_cont_optdest)
    m_cont_dest= m_cont_optdest->m_ip; // Backward
  m_ip= dst;
}


/* ------------------------------------------------------------------ */


/*
  Structure that represent all instances of one table
  in optimized multi-set of tables used by routine.
*/

typedef struct st_sp_table
{
  /*
    Multi-set key:
      db_name\0table_name\0alias\0 - for normal tables
      db_name\0table_name\0        - for temporary tables
  */
  LEX_STRING qname;
  uint db_length, table_name_length;
  bool temp;               /* true if corresponds to a temporary table */
  thr_lock_type lock_type; /* lock type used for prelocking */
  uint lock_count;
  uint query_lock_count;
  uint8 trg_event_map;
} SP_TABLE;


uchar *sp_table_key(const uchar *ptr, size_t *plen, my_bool first)
{
  SP_TABLE *tab= (SP_TABLE *)ptr;
  *plen= tab->qname.length;
  return (uchar *)tab->qname.str;
}


/**
  Merge the list of tables used by some query into the multi-set of
  tables used by routine.

  @param thd                 thread context
  @param table               table list
  @param lex_for_tmp_check   LEX of the query for which we are merging
                             table list.

  @note
    This method will use LEX provided to check whenever we are creating
    temporary table and mark it as such in target multi-set.

  @retval
    TRUE    Success
  @retval
    FALSE   Error
*/

bool
sp_head::merge_table_list(THD *thd, TABLE_LIST *table, LEX *lex_for_tmp_check)
{
  SP_TABLE *tab;

  if (lex_for_tmp_check->sql_command == SQLCOM_DROP_TABLE &&
      lex_for_tmp_check->drop_temporary)
    return TRUE;

  for (uint i= 0 ; i < m_sptabs.records ; i++)
  {
    tab= (SP_TABLE*) my_hash_element(&m_sptabs, i);
    tab->query_lock_count= 0;
  }

  for (; table ; table= table->next_global)
    if (!table->derived && !table->schema_table)
    {
      /*
        Structure of key for the multi-set is "db\0table\0alias\0".
        Since "alias" part can have arbitrary length we use String
        object to construct the key. By default String will use
        buffer allocated on stack with NAME_LEN bytes reserved for
        alias, since in most cases it is going to be smaller than
        NAME_LEN bytes.
      */
      char tname_buff[(SAFE_NAME_LEN + 1) * 3];
      String tname(tname_buff, sizeof(tname_buff), &my_charset_bin);
      uint temp_table_key_length;

      tname.length(0);
      tname.append(table->db, table->db_length);
      tname.append('\0');
      tname.append(table->table_name, table->table_name_length);
      tname.append('\0');
      temp_table_key_length= tname.length();
      tname.append(table->alias);
      tname.append('\0');

      /*
        Upgrade the lock type because this table list will be used
        only in pre-locked mode, in which DELAYED inserts are always
        converted to normal inserts.
      */
      if (table->lock_type == TL_WRITE_DELAYED)
        table->lock_type= TL_WRITE;

      /*
        We ignore alias when we check if table was already marked as temporary
        (and therefore should not be prelocked). Otherwise we will erroneously
        treat table with same name but with different alias as non-temporary.
      */
      if ((tab= (SP_TABLE*) my_hash_search(&m_sptabs, (uchar *)tname.ptr(),
                                           tname.length())) ||
          ((tab= (SP_TABLE*) my_hash_search(&m_sptabs, (uchar *)tname.ptr(),
                                            temp_table_key_length)) &&
           tab->temp))
      {
        if (tab->lock_type < table->lock_type)
          tab->lock_type= table->lock_type; // Use the table with the highest lock type
        tab->query_lock_count++;
        if (tab->query_lock_count > tab->lock_count)
          tab->lock_count++;
        tab->trg_event_map|= table->trg_event_map;
      }
      else
      {
        if (!(tab= (SP_TABLE *)thd->calloc(sizeof(SP_TABLE))))
          return FALSE;
        if (lex_for_tmp_check->sql_command == SQLCOM_CREATE_TABLE &&
            lex_for_tmp_check->query_tables == table &&
            lex_for_tmp_check->create_info.options & HA_LEX_CREATE_TMP_TABLE)
        {
          tab->temp= TRUE;
          tab->qname.length= temp_table_key_length;
        }
        else
          tab->qname.length= tname.length();
        tab->qname.str= (char*) thd->memdup(tname.ptr(), tab->qname.length);
        if (!tab->qname.str)
          return FALSE;
        tab->table_name_length= table->table_name_length;
        tab->db_length= table->db_length;
        tab->lock_type= table->lock_type;
        tab->lock_count= tab->query_lock_count= 1;
        tab->trg_event_map= table->trg_event_map;
        if (my_hash_insert(&m_sptabs, (uchar *)tab))
          return FALSE;
      }
    }
  return TRUE;
}


/**
  Add tables used by routine to the table list.

    Converts multi-set of tables used by this routine to table list and adds
    this list to the end of table list specified by 'query_tables_last_ptr'.

    Elements of list will be allocated in PS memroot, so this list will be
    persistent between PS executions.

  @param[in] thd                        Thread context
  @param[in,out] query_tables_last_ptr  Pointer to the next_global member of
    last element of the list where tables
    will be added (or to its root).
  @param[in] belong_to_view             Uppermost view which uses this routine,
    0 if none.

  @retval
    TRUE    if some elements were added
  @retval
    FALSE   otherwise.
*/

bool
sp_head::add_used_tables_to_table_list(THD *thd,
                                       TABLE_LIST ***query_tables_last_ptr,
                                       TABLE_LIST *belong_to_view)
{
  uint i;
  Query_arena *arena, backup;
  bool result= FALSE;
  DBUG_ENTER("sp_head::add_used_tables_to_table_list");

  /*
    Use persistent arena for table list allocation to be PS/SP friendly.
    Note that we also have to copy database/table names and alias to PS/SP
    memory since current instance of sp_head object can pass away before
    next execution of PS/SP for which tables are added to prelocking list.
    This will be fixed by introducing of proper invalidation mechanism
    once new TDC is ready.
  */
  arena= thd->activate_stmt_arena_if_needed(&backup);

  for (i=0 ; i < m_sptabs.records ; i++)
  {
    char *tab_buff, *key_buff;
    TABLE_LIST *table;
    SP_TABLE *stab= (SP_TABLE*) my_hash_element(&m_sptabs, i);
    if (stab->temp)
      continue;

    if (!(tab_buff= (char *)thd->calloc(ALIGN_SIZE(sizeof(TABLE_LIST)) *
                                        stab->lock_count)) ||
        !(key_buff= (char*)thd->memdup(stab->qname.str,
                                       stab->qname.length)))
      DBUG_RETURN(FALSE);

    for (uint j= 0; j < stab->lock_count; j++)
    {
      table= (TABLE_LIST *)tab_buff;

      table->db= key_buff;
      table->db_length= stab->db_length;
      table->table_name= table->db + table->db_length + 1;
      table->table_name_length= stab->table_name_length;
      table->alias= table->table_name + table->table_name_length + 1;
      table->lock_type= stab->lock_type;
      table->cacheable_table= 1;
      table->prelocking_placeholder= 1;
      table->belong_to_view= belong_to_view;
      table->trg_event_map= stab->trg_event_map;
      /*
        Since we don't allow DDL on base tables in prelocked mode it
        is safe to infer the type of metadata lock from the type of
        table lock.
      */
      table->mdl_request.init(MDL_key::TABLE, table->db, table->table_name,
                              table->lock_type >= TL_WRITE_ALLOW_WRITE ?
                              MDL_SHARED_WRITE : MDL_SHARED_READ,
                              MDL_TRANSACTION);

      /* Everyting else should be zeroed */

      **query_tables_last_ptr= table;
      table->prev_global= *query_tables_last_ptr;
      *query_tables_last_ptr= &table->next_global;

      tab_buff+= ALIGN_SIZE(sizeof(TABLE_LIST));
      result= TRUE;
    }
  }

  if (arena)
    thd->restore_active_arena(arena, &backup);

  DBUG_RETURN(result);
}


/**
  Simple function for adding an explicitly named (systems) table to
  the global table list, e.g. "mysql", "proc".
*/

TABLE_LIST *
sp_add_to_query_tables(THD *thd, LEX *lex,
		       const char *db, const char *name,
                       thr_lock_type locktype,
                       enum_mdl_type mdl_type)
{
  TABLE_LIST *table;

  if (!(table= (TABLE_LIST *)thd->calloc(sizeof(TABLE_LIST))))
    return NULL;
  table->db_length= strlen(db);
  table->db= thd->strmake(db, table->db_length);
  table->table_name_length= strlen(name);
  table->table_name= thd->strmake(name, table->table_name_length);
  table->alias= thd->strdup(name);
  table->lock_type= locktype;
  table->select_lex= lex->current_select;
  table->cacheable_table= 1;
  table->mdl_request.init(MDL_key::TABLE, table->db, table->table_name,
                          mdl_type, MDL_TRANSACTION);

  lex->add_to_query_tables(table);
  return table;
}
<|MERGE_RESOLUTION|>--- conflicted
+++ resolved
@@ -1079,108 +1079,6 @@
 }
 
 
-<<<<<<< HEAD
-/**
-  Find an SQL handler for any condition (warning or error) after execution
-  of a stored routine instruction. Basically, this function looks for an
-  appropriate SQL handler in RT-contexts. If an SQL handler is found, it is
-  remembered in the RT-context for future activation (the context can be
-  inactive at the moment).
-
-  If there is no pending condition, the function just returns.
-
-  If there was an error during the execution, an SQL handler for it will be
-  searched within the current and outer scopes.
-
-  There might be several errors in the Warning Info (that's possible by using
-  SIGNAL/RESIGNAL in nested scopes) -- the function is looking for an SQL
-  handler for the latest (current) error only.
-
-  If there was a warning during the execution, an SQL handler for it will be
-  searched within the current scope only.
-
-  If several warnings were thrown during the execution and there are different
-  SQL handlers for them, it is not determined which SQL handler will be chosen.
-  Only one SQL handler will be executed.
-
-  If warnings and errors were thrown during the execution, the error takes
-  precedence. I.e. error handler will be executed. If there is no handler
-  for that error, condition will remain unhandled.
-
-  Once a warning or an error has been handled it is not removed from
-  Warning Info.
-
-  According to The Standard (quoting PeterG):
-
-    An SQL procedure statement works like this ...
-    SQL/Foundation 13.5 <SQL procedure statement>
-    (General Rules) (greatly summarized) says:
-    (1) Empty diagnostics area, thus clearing the condition.
-    (2) Execute statement.
-        During execution, if Exception Condition occurs,
-        set Condition Area = Exception Condition and stop
-        statement.
-        During execution, if No Data occurs,
-        set Condition Area = No Data Condition and continue
-        statement.
-        During execution, if Warning occurs,
-        and Condition Area is not already full due to
-        an earlier No Data condition, set Condition Area
-        = Warning and continue statement.
-    (3) Finish statement.
-        At end of execution, if Condition Area is not
-        already full due to an earlier No Data or Warning,
-        set Condition Area = Successful Completion.
-        In effect, this system means there is a precedence:
-        Exception trumps No Data, No Data trumps Warning,
-        Warning trumps Successful Completion.
-
-    NB: "Procedure statements" include any DDL or DML or
-    control statements. So CREATE and DELETE and WHILE
-    and CALL and RETURN are procedure statements. But
-    DECLARE and END are not procedure statements.
-
-  @param thd thread handle
-  @param ctx runtime context of the stored routine
-*/
-
-static void
-find_handler_after_execution(THD *thd, sp_rcontext *ctx)
-{
-  if (thd->is_error())
-  {
-    ctx->find_handler(thd,
-                      thd->stmt_da->sql_errno(),
-                      thd->stmt_da->get_sqlstate(),
-                      MYSQL_ERROR::WARN_LEVEL_ERROR,
-                      thd->stmt_da->message());
-  }
-  else if (thd->warning_info->statement_warn_count())
-  {
-    List_iterator<MYSQL_ERROR> it(thd->warning_info->warn_list());
-    MYSQL_ERROR *err;
-    while ((err= it++))
-    {
-      if ((err->get_level() != MYSQL_ERROR::WARN_LEVEL_WARN &&
-           err->get_level() != MYSQL_ERROR::WARN_LEVEL_NOTE) ||
-          err->handled())
-        continue;
-
-      if (ctx->find_handler(thd,
-                            err->get_sql_errno(),
-                            err->get_sqlstate(),
-                            err->get_level(),
-                            err->get_message_text()))
-      {
-        err->mark_handled();
-        break;
-      }
-    }
-  }
-}
-
-=======
->>>>>>> 74ec9f77
 
 /**
   Execute the routine. The main instruction jump loop is there.
@@ -3160,7 +3058,8 @@
       query_cache_end_of_result(thd);
 
       mysql_audit_general(thd, MYSQL_AUDIT_GENERAL_STATUS,
-                         thd->stmt_da->is_error() ? thd->stmt_da->sql_errno() : 0,
+                         thd->get_stmt_da()->is_error() ?
+                                thd->get_stmt_da()->sql_errno() : 0,
                          command_name[COM_QUERY].str);
 
       if (!res && unlikely(thd->enable_slow_log))
