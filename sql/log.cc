/* Copyright (c) 2000, 2018, Oracle and/or its affiliates.
   Copyright (c) 2009, 2022, MariaDB Corporation.

   This program is free software; you can redistribute it and/or modify
   it under the terms of the GNU General Public License as published by
   the Free Software Foundation; version 2 of the License.

   This program is distributed in the hope that it will be useful,
   but WITHOUT ANY WARRANTY; without even the implied warranty of
   MERCHANTABILITY or FITNESS FOR A PARTICULAR PURPOSE.  See the
   GNU General Public License for more details.

   You should have received a copy of the GNU General Public License
   along with this program; if not, write to the Free Software
   Foundation, Inc., 51 Franklin Street, Fifth Floor, Boston, MA  02110-1335  USA */


/**
  @file

  @brief
  logging of commands

  @todo
    Abort logging when we get an error in reading or writing log files
*/

#include "mariadb.h"		/* NO_EMBEDDED_ACCESS_CHECKS */
#include "sql_priv.h"
#include "log.h"
#include "sql_base.h"                           // open_log_table
#include "sql_repl.h"
#include "sql_delete.h"                         // mysql_truncate
#include "sql_parse.h"                          // command_name
#include "sql_time.h"           // calc_time_from_sec, my_time_compare
#include "tztime.h"             // my_tz_OFFSET0, struct Time_zone
#include "log_event.h"          // Query_log_event
#include "rpl_filter.h"
#include "rpl_rli.h"
#include "sql_audit.h"
#include "mysqld.h"

#include <my_dir.h>
#include <m_ctype.h>				// For test_if_number

#include <set_var.h> // for Sys_last_gtid_ptr

#ifdef _WIN32
#include "message.h"
#endif

#include "sql_plugin.h"
#include "debug_sync.h"
#include "sql_show.h"
#include "my_pthread.h"
#include "semisync_master.h"
#include "sp_rcontext.h"
#include "sp_head.h"

#include "wsrep_mysqld.h"
#ifdef WITH_WSREP
#include "wsrep_trans_observer.h"
#endif /* WITH_WSREP */

/* max size of the log message */
#define MAX_LOG_BUFFER_SIZE 1024
#define MAX_TIME_SIZE 32
#define MY_OFF_T_UNDEF (~(my_off_t)0UL)
/* Truncate cache log files bigger than this */
#define CACHE_FILE_TRUNC_SIZE 65536

#define FLAGSTR(V,F) ((V)&(F)?#F" ":"")

handlerton *binlog_hton;
LOGGER logger;

const char *log_bin_index= 0;
const char *log_bin_basename= 0;

MYSQL_BIN_LOG mysql_bin_log(&sync_binlog_period);

static bool test_if_number(const char *str,
			   ulong *res, bool allow_wildcards);
static int binlog_init(void *p);
static int binlog_close_connection(handlerton *hton, THD *thd);
static int binlog_savepoint_set(handlerton *hton, THD *thd, void *sv);
static int binlog_savepoint_rollback(handlerton *hton, THD *thd, void *sv);
static bool binlog_savepoint_rollback_can_release_mdl(handlerton *hton,
                                                      THD *thd);
static int binlog_commit(handlerton *hton, THD *thd, bool all);
static int binlog_rollback(handlerton *hton, THD *thd, bool all);
static int binlog_prepare(handlerton *hton, THD *thd, bool all);
static int binlog_xa_recover_dummy(handlerton *hton, XID *xid_list, uint len);
static int binlog_commit_by_xid(handlerton *hton, XID *xid);
static int binlog_rollback_by_xid(handlerton *hton, XID *xid);
static int binlog_start_consistent_snapshot(handlerton *hton, THD *thd);
static int binlog_flush_cache(THD *thd, binlog_cache_mngr *cache_mngr,
                              Log_event *end_ev, bool all, bool using_stmt,
                              bool using_trx);

static const LEX_CSTRING write_error_msg=
    { STRING_WITH_LEN("error writing to the binary log") };

static my_bool opt_optimize_thread_scheduling= TRUE;
ulong binlog_checksum_options;
#ifndef DBUG_OFF
ulong opt_binlog_dbug_fsync_sleep= 0;
#endif

mysql_mutex_t LOCK_prepare_ordered;
mysql_cond_t COND_prepare_ordered;
mysql_mutex_t LOCK_after_binlog_sync;
mysql_mutex_t LOCK_commit_ordered;

static ulonglong binlog_status_var_num_commits;
static ulonglong binlog_status_var_num_group_commits;
static ulonglong binlog_status_group_commit_trigger_count;
static ulonglong binlog_status_group_commit_trigger_lock_wait;
static ulonglong binlog_status_group_commit_trigger_timeout;
static char binlog_snapshot_file[FN_REFLEN];
static ulonglong binlog_snapshot_position;

static const char *fatal_log_error=
  "Could not use %s for logging (error %d). "
  "Turning logging off for the whole duration of the MariaDB server process. "
  "To turn it on again: fix the cause, shutdown the MariaDB server and "
  "restart it.";


static SHOW_VAR binlog_status_vars_detail[]=
{
  {"commits",
    (char *)&binlog_status_var_num_commits, SHOW_LONGLONG},
  {"group_commits",
    (char *)&binlog_status_var_num_group_commits, SHOW_LONGLONG},
  {"group_commit_trigger_count",
    (char *)&binlog_status_group_commit_trigger_count, SHOW_LONGLONG},
  {"group_commit_trigger_lock_wait",
    (char *)&binlog_status_group_commit_trigger_lock_wait, SHOW_LONGLONG},
  {"group_commit_trigger_timeout",
    (char *)&binlog_status_group_commit_trigger_timeout, SHOW_LONGLONG},
  {"snapshot_file",
    (char *)&binlog_snapshot_file, SHOW_CHAR},
  {"snapshot_position",
   (char *)&binlog_snapshot_position, SHOW_LONGLONG},
  {NullS, NullS, SHOW_LONG}
};

/*
  Variables for the binlog background thread.
  Protected by the MYSQL_BIN_LOG::LOCK_binlog_background_thread mutex.
 */
static bool binlog_background_thread_started= false;
static bool binlog_background_thread_stop= false;
static MYSQL_BIN_LOG::xid_count_per_binlog *
    binlog_background_thread_queue= NULL;

static bool start_binlog_background_thread();

static rpl_binlog_state rpl_global_gtid_binlog_state;

void setup_log_handling()
{
  rpl_global_gtid_binlog_state.init();
}


/**
   purge logs, master and slave sides both, related error code
   converter.
   Called from @c purge_error_message(), @c MYSQL_BIN_LOG::reset_logs()

   @param  res  an internal to purging routines error code 

   @return the user level error code ER_*
*/
uint purge_log_get_error_code(int res)
{
  uint errcode= 0;

  switch (res)  {
  case 0: break;
  case LOG_INFO_EOF:	errcode= ER_UNKNOWN_TARGET_BINLOG; break;
  case LOG_INFO_IO:	errcode= ER_IO_ERR_LOG_INDEX_READ; break;
  case LOG_INFO_INVALID:errcode= ER_BINLOG_PURGE_PROHIBITED; break;
  case LOG_INFO_SEEK:	errcode= ER_FSEEK_FAIL; break;
  case LOG_INFO_MEM:	errcode= ER_OUT_OF_RESOURCES; break;
  case LOG_INFO_FATAL:	errcode= ER_BINLOG_PURGE_FATAL_ERR; break;
  case LOG_INFO_IN_USE: errcode= ER_LOG_IN_USE; break;
  case LOG_INFO_EMFILE: errcode= ER_BINLOG_PURGE_EMFILE; break;
  default:		errcode= ER_LOG_PURGE_UNKNOWN_ERR; break;
  }

  return errcode;
}

/**
  Silence all errors and warnings reported when performing a write
  to a log table.
  Errors and warnings are not reported to the client or SQL exception
  handlers, so that the presence of logging does not interfere and affect
  the logic of an application.
*/
class Silence_log_table_errors : public Internal_error_handler
{
  char m_message[MYSQL_ERRMSG_SIZE];
public:
  Silence_log_table_errors()
  {
    m_message[0]= '\0';
  }

  virtual ~Silence_log_table_errors() = default;

  virtual bool handle_condition(THD *thd,
                                uint sql_errno,
                                const char* sql_state,
                                Sql_condition::enum_warning_level *level,
                                const char* msg,
                                Sql_condition ** cond_hdl);
  const char *message() const { return m_message; }
};

bool
Silence_log_table_errors::handle_condition(THD *,
                                           uint,
                                           const char*,
                                           Sql_condition::enum_warning_level*,
                                           const char* msg,
                                           Sql_condition ** cond_hdl)
{
  *cond_hdl= NULL;
  strmake_buf(m_message, msg);
  return TRUE;
}

sql_print_message_func sql_print_message_handlers[3] =
{
  sql_print_information,
  sql_print_warning,
  sql_print_error
};


/**
  Create the name of the log file
  
  @param[OUT] out    a pointer to a new allocated name will go there
  @param[IN] log_ext The extension for the file (e.g .log)
  @param[IN] once    whether to use malloc_once or a normal malloc.
*/
void make_default_log_name(char **out, const char* log_ext, bool once)
{
  char buff[FN_REFLEN+10];
  fn_format(buff, opt_log_basename, "", log_ext, MYF(MY_REPLACE_EXT));
  if (once)
    *out= my_once_strdup(buff, MYF(MY_WME));
  else
  {
    my_free(*out);
    *out= my_strdup(PSI_INSTRUMENT_ME, buff, MYF(MY_WME));
  }
}


/*
  Helper classes to store non-transactional and transactional data
  before copying it to the binary log.
*/
class binlog_cache_data
{
public:
  binlog_cache_data(): m_pending(0), status(0),
  before_stmt_pos(MY_OFF_T_UNDEF),
  incident(FALSE),
  saved_max_binlog_cache_size(0), ptr_binlog_cache_use(0),
  ptr_binlog_cache_disk_use(0)
  { }
  
  ~binlog_cache_data()
  {
    DBUG_ASSERT(empty());
    close_cached_file(&cache_log);
  }

  /*
    Return 1 if there is no relevant entries in the cache

    This is:
    - Cache is empty
    - There are row or critical (DDL?) events in the cache

    The status test is needed to avoid writing entries with only
    a table map entry, which would crash in do_apply_event() on the slave
    as it assumes that there is always a row entry after a table map.
  */
  bool empty() const
  {
    return (pending() == NULL &&
            (my_b_write_tell(&cache_log) == 0 ||
             ((status & (LOGGED_ROW_EVENT | LOGGED_CRITICAL)) == 0)));
  }

  Rows_log_event *pending() const
  {
    return m_pending;
  }

  void set_pending(Rows_log_event *const pending_arg)
  {
    m_pending= pending_arg;
  }

  void set_incident(void)
  {
    incident= TRUE;
  }
  
  bool has_incident(void)
  {
    return(incident);
  }

  void reset()
  {
    bool cache_was_empty= empty();
    bool truncate_file= (cache_log.file != -1 &&
                         my_b_write_tell(&cache_log) > CACHE_FILE_TRUNC_SIZE);
    truncate(0,1);                              // Forget what's in cache
    if (!cache_was_empty)
      compute_statistics();
    if (truncate_file)
      my_chsize(cache_log.file, 0, 0, MYF(MY_WME));

    status= 0;
    incident= FALSE;
    before_stmt_pos= MY_OFF_T_UNDEF;
    DBUG_ASSERT(empty());
  }

  my_off_t get_byte_position() const
  {
    return my_b_tell(&cache_log);
  }

  my_off_t get_prev_position()
  {
     return(before_stmt_pos);
  }

  void set_prev_position(my_off_t pos)
  {
     before_stmt_pos= pos;
  }
  
  void restore_prev_position()
  {
    truncate(before_stmt_pos);
  }

  void restore_savepoint(my_off_t pos)
  {
    truncate(pos);
    if (pos < before_stmt_pos)
      before_stmt_pos= MY_OFF_T_UNDEF;
  }

  void set_binlog_cache_info(my_off_t param_max_binlog_cache_size,
                             ulong *param_ptr_binlog_cache_use,
                             ulong *param_ptr_binlog_cache_disk_use)
  {
    /*
      The assertions guarantee that the set_binlog_cache_info is
      called just once and information passed as parameters are
      never zero.

      This is done while calling the constructor binlog_cache_mngr.
      We cannot set information in the constructor binlog_cache_data
      because the space for binlog_cache_mngr is allocated through
      a placement new.

      In the future, we can refactor this and change it to avoid
      the set_binlog_info. 
    */
    DBUG_ASSERT(saved_max_binlog_cache_size == 0);
    DBUG_ASSERT(param_max_binlog_cache_size != 0);
    DBUG_ASSERT(ptr_binlog_cache_use == 0);
    DBUG_ASSERT(param_ptr_binlog_cache_use != 0);
    DBUG_ASSERT(ptr_binlog_cache_disk_use == 0);
    DBUG_ASSERT(param_ptr_binlog_cache_disk_use != 0);

    saved_max_binlog_cache_size= param_max_binlog_cache_size;
    ptr_binlog_cache_use= param_ptr_binlog_cache_use;
    ptr_binlog_cache_disk_use= param_ptr_binlog_cache_disk_use;
    cache_log.end_of_file= saved_max_binlog_cache_size;
  }

  void add_status(enum_logged_status status_arg)
  {
    status|= status_arg;
  }

  /*
    Cache to store data before copying it to the binary log.
  */
  IO_CACHE cache_log;

private:
  /*
    Pending binrows event. This event is the event where the rows are currently
    written.
   */
  Rows_log_event *m_pending;

  /*
    Bit flags for what has been writing to cache. Used to
    discard logs without any data changes.
    see enum_logged_status;
  */
  uint32 status;

  /*
    Binlog position before the start of the current statement.
  */
  my_off_t before_stmt_pos;
 
  /*
    This indicates that some events did not get into the cache and most likely
    it is corrupted.
  */ 
  bool incident;

  /**
    This function computes binlog cache and disk usage.
  */
  void compute_statistics()
  {
    statistic_increment(*ptr_binlog_cache_use, &LOCK_status);
    if (cache_log.disk_writes != 0)
    {
#ifdef REAL_STATISTICS
      statistic_add(*ptr_binlog_cache_disk_use,
                    cache_log.disk_writes, &LOCK_status);
#else
      statistic_increment(*ptr_binlog_cache_disk_use, &LOCK_status);
#endif
      cache_log.disk_writes= 0;
    }
  }

  /*
    Stores the values of maximum size of the cache allowed when this cache
    is configured. This corresponds to either
      . max_binlog_cache_size or max_binlog_stmt_cache_size.
  */
  my_off_t saved_max_binlog_cache_size;

  /*
    Stores a pointer to the status variable that keeps track of the in-memory 
    cache usage. This corresponds to either
      . binlog_cache_use or binlog_stmt_cache_use.
  */
  ulong *ptr_binlog_cache_use;

  /*
    Stores a pointer to the status variable that keeps track of the disk
    cache usage. This corresponds to either
      . binlog_cache_disk_use or binlog_stmt_cache_disk_use.
  */
  ulong *ptr_binlog_cache_disk_use;

  /*
    It truncates the cache to a certain position. This includes deleting the
    pending event.
   */
  void truncate(my_off_t pos, bool reset_cache=0)
  {
    DBUG_PRINT("info", ("truncating to position %lu", (ulong) pos));
    cache_log.error=0;
    if (pending())
    {
      delete pending();
      set_pending(0);
    }
    reinit_io_cache(&cache_log, WRITE_CACHE, pos, 0, reset_cache);
    cache_log.end_of_file= saved_max_binlog_cache_size;
  }

  binlog_cache_data& operator=(const binlog_cache_data& info);
  binlog_cache_data(const binlog_cache_data& info);
};


void Log_event_writer::add_status(enum_logged_status status)
{
  if (likely(cache_data))
    cache_data->add_status(status);
}

void Log_event_writer::set_incident()
{
  cache_data->set_incident();
}


class binlog_cache_mngr {
public:
  binlog_cache_mngr(my_off_t param_max_binlog_stmt_cache_size,
                    my_off_t param_max_binlog_cache_size,
                    ulong *param_ptr_binlog_stmt_cache_use,
                    ulong *param_ptr_binlog_stmt_cache_disk_use,
                    ulong *param_ptr_binlog_cache_use,
                    ulong *param_ptr_binlog_cache_disk_use)
    : last_commit_pos_offset(0), using_xa(FALSE), xa_xid(0)
  {
     stmt_cache.set_binlog_cache_info(param_max_binlog_stmt_cache_size,
                                      param_ptr_binlog_stmt_cache_use,
                                      param_ptr_binlog_stmt_cache_disk_use);
     trx_cache.set_binlog_cache_info(param_max_binlog_cache_size,
                                     param_ptr_binlog_cache_use,
                                     param_ptr_binlog_cache_disk_use);
     last_commit_pos_file[0]= 0;
  }

  void reset(bool do_stmt, bool do_trx)
  {
    if (do_stmt)
      stmt_cache.reset();
    if (do_trx)
    {
      trx_cache.reset();
      using_xa= FALSE;
      last_commit_pos_file[0]= 0;
      last_commit_pos_offset= 0;
    }
  }

  binlog_cache_data* get_binlog_cache_data(bool is_transactional)
  {
    return (is_transactional ? &trx_cache : &stmt_cache);
  }

  IO_CACHE* get_binlog_cache_log(bool is_transactional)
  {
    return (is_transactional ? &trx_cache.cache_log : &stmt_cache.cache_log);
  }

  binlog_cache_data stmt_cache;

  binlog_cache_data trx_cache;

  /*
    Binlog position for current transaction.
    For START TRANSACTION WITH CONSISTENT SNAPSHOT, this is the binlog
    position corresponding to the snapshot taken. During (and after) commit,
    this is set to the binlog position corresponding to just after the
    commit (so storage engines can store it in their transaction log).
  */
  char last_commit_pos_file[FN_REFLEN];
  my_off_t last_commit_pos_offset;

  /*
    Flag set true if this transaction is committed with log_xid() as part of
    XA, false if not.
  */
  bool using_xa;
  my_xid xa_xid;
  bool need_unlog;
  /*
    Id of binlog that transaction was written to; only needed if need_unlog is
    true.
  */
  ulong binlog_id;
  /* Set if we get an error during commit that must be returned from unlog(). */
  bool delayed_error;

private:

  binlog_cache_mngr& operator=(const binlog_cache_mngr& info);
  binlog_cache_mngr(const binlog_cache_mngr& info);
};

bool LOGGER::is_log_table_enabled(uint log_table_type)
{
  switch (log_table_type) {
  case QUERY_LOG_SLOW:
    return (table_log_handler != NULL) && global_system_variables.sql_log_slow
            && (log_output_options & LOG_TABLE);
  case QUERY_LOG_GENERAL:
    return (table_log_handler != NULL) && opt_log
            && (log_output_options & LOG_TABLE);
  default:
    DBUG_ASSERT(0);
    return FALSE;                             /* make compiler happy */
  }
}

/**
   Check if a given table is opened log table

   @param table             Table to check
   @param check_if_opened   Only fail if it's a log table in use
   @param error_msg	    String to put in error message if not ok.
                            No error message if 0
   @return 0 ok
   @return # Type of log file
 */

int check_if_log_table(const TABLE_LIST *table,
                       bool check_if_opened,
                       const char *error_msg)
{
  int result= 0;
  if (table->db.length == 5 &&
      !my_strcasecmp(table_alias_charset, table->db.str, "mysql"))
  {
    const char *table_name= table->table_name.str;

    if (table->table_name.length == 11 &&
        !my_strcasecmp(table_alias_charset, table_name, "general_log"))
    {
      result= QUERY_LOG_GENERAL;
      goto end;
    }

    if (table->table_name.length == 8 &&
        !my_strcasecmp(table_alias_charset, table_name, "slow_log"))
    {
      result= QUERY_LOG_SLOW;
      goto end;
    }
  }
  return 0;

end:
  if (!check_if_opened || logger.is_log_table_enabled(result))
  {
    if (error_msg)
      my_error(ER_BAD_LOG_STATEMENT, MYF(0), error_msg);
    return result;
  }
  return 0;
}


Log_to_csv_event_handler::Log_to_csv_event_handler() = default;


Log_to_csv_event_handler::~Log_to_csv_event_handler() = default;


void Log_to_csv_event_handler::cleanup()
{
  logger.is_log_tables_initialized= FALSE;
}

/* log event handlers */

/**
  Log command to the general log table

  Log given command to the general log table.

  @param  event_time        command start timestamp
  @param  user_host         the pointer to the string with user@host info
  @param  user_host_len     length of the user_host string. this is computed
                            once and passed to all general log event handlers
  @param  thread_id         Id of the thread, issued a query
  @param  command_type      the type of the command being logged
  @param  command_type_len  the length of the string above
  @param  sql_text          the very text of the query being executed
  @param  sql_text_len      the length of sql_text string


  @return This function attempts to never call my_error(). This is
  necessary, because general logging happens already after a statement
  status has been sent to the client, so the client can not see the
  error anyway. Besides, the error is not related to the statement
  being executed and is internal, and thus should be handled
  internally (@todo: how?).
  If a write to the table has failed, the function attempts to
  write to a short error message to the file. The failure is also
  indicated in the return value. 

  @retval  FALSE   OK
  @retval  TRUE    error occurred
*/

bool Log_to_csv_event_handler::
  log_general(THD *thd, my_hrtime_t event_time, const char *user_host, size_t user_host_len, my_thread_id thread_id_arg,
              const char *command_type, size_t command_type_len,
              const char *sql_text, size_t sql_text_len,
              CHARSET_INFO *client_cs)
{
  TABLE_LIST table_list;
  TABLE *table;
  bool result= TRUE;
  bool need_close= FALSE;
  bool need_pop= FALSE;
  bool need_rnd_end= FALSE;
  uint field_index;
  Silence_log_table_errors error_handler;
  Open_tables_backup open_tables_backup;
  bool save_time_zone_used;
  DBUG_ENTER("log_general");

  /*
    CSV uses TIME_to_timestamp() internally if table needs to be repaired
    which will set thd->time_zone_used
  */
  save_time_zone_used= thd->time_zone_used;

  table_list.init_one_table(&MYSQL_SCHEMA_NAME, &GENERAL_LOG_NAME, 0,
                            TL_WRITE_CONCURRENT_INSERT);

  /*
    1) open_log_table generates an error of the
    table can not be opened or is corrupted.
    2) "INSERT INTO general_log" can generate warning sometimes.

    Suppress these warnings and errors, they can't be dealt with
    properly anyway.

    QQ: this problem needs to be studied in more detail.
    Comment this 2 lines and run "cast.test" to see what's happening.
  */
  thd->push_internal_handler(& error_handler);
  need_pop= TRUE;

  if (!(table= open_log_table(thd, &table_list, &open_tables_backup)))
    goto err;

  need_close= TRUE;

  if (table->file->extra(HA_EXTRA_MARK_AS_LOG_TABLE) ||
      table->file->ha_rnd_init_with_error(0))
    goto err;

  need_rnd_end= TRUE;

  /* Honor next number columns if present */
  table->next_number_field= table->found_next_number_field;

  /*
    NOTE: we do not call restore_record() here, as all fields are
    filled by the Logger (=> no need to load default ones).
  */

  /*
    We do not set a value for table->field[0], as it will use
    default value (which is CURRENT_TIMESTAMP).
  */

  /* check that all columns exist */
  if (table->s->fields < 6)
    goto err;

  DBUG_ASSERT(table->field[0]->type() == MYSQL_TYPE_TIMESTAMP);

  table->field[0]->store_timestamp(
                  hrtime_to_my_time(event_time), hrtime_sec_part(event_time));

  /* do a write */
  if (table->field[1]->store(user_host, user_host_len, client_cs) ||
      table->field[2]->store((longlong) thread_id_arg, TRUE) ||
      table->field[3]->store((longlong) global_system_variables.server_id,
                             TRUE) ||
      table->field[4]->store(command_type, command_type_len, client_cs))
    goto err;

  /*
    A positive return value in store() means truncation.
    Still logging a message in the log in this case.
  */
  table->field[5]->flags|= FIELDFLAG_HEX_ESCAPE;
  if (table->field[5]->store(sql_text, sql_text_len, client_cs) < 0)
    goto err;

  /* mark all fields as not null */
  table->field[1]->set_notnull();
  table->field[2]->set_notnull();
  table->field[3]->set_notnull();
  table->field[4]->set_notnull();
  table->field[5]->set_notnull();

  /* Set any extra columns to their default values */
  for (field_index= 6 ; field_index < table->s->fields ; field_index++)
  {
    table->field[field_index]->set_default();
  }

  if (table->file->ha_write_row(table->record[0]))
    goto err;

  result= FALSE;

err:
  if (result && !thd->killed)
    sql_print_error("Failed to write to mysql.general_log: %s",
                    error_handler.message());

  if (need_rnd_end)
  {
    table->file->ha_rnd_end();
    table->file->ha_release_auto_increment();
  }
  if (need_pop)
    thd->pop_internal_handler();
  if (need_close)
    close_log_table(thd, &open_tables_backup);

  thd->time_zone_used= save_time_zone_used;
  DBUG_RETURN(result);
}


/*
  Log a query to the slow log table

  SYNOPSIS
    log_slow()
    thd               THD of the query
    current_time      current timestamp
    user_host         the pointer to the string with user@host info
    user_host_len     length of the user_host string. this is computed once
                      and passed to all general log event handlers
    query_time        Amount of time the query took to execute (in microseconds)
    lock_time         Amount of time the query was locked (in microseconds)
    is_command        The flag, which determines, whether the sql_text is a
                      query or an administrator command (these are treated
                      differently by the old logging routines)
    sql_text          the very text of the query or administrator command
                      processed
    sql_text_len      the length of sql_text string

  DESCRIPTION

   Log a query to the slow log table

  RETURN
    FALSE - OK
    TRUE - error occurred
*/

bool Log_to_csv_event_handler::
  log_slow(THD *thd, my_hrtime_t current_time,
           const char *user_host, size_t user_host_len,
           ulonglong query_utime, ulonglong lock_utime, bool is_command,
           const char *sql_text, size_t sql_text_len)
{
  TABLE_LIST table_list;
  TABLE *table;
  bool result= TRUE;
  bool need_close= FALSE;
  bool need_rnd_end= FALSE;
  Silence_log_table_errors error_handler;
  Open_tables_backup open_tables_backup;
  CHARSET_INFO *client_cs= thd->variables.character_set_client;
  bool save_time_zone_used;
  ulong query_time= (ulong) MY_MIN(query_utime/1000000, TIME_MAX_VALUE_SECONDS);
  ulong lock_time=  (ulong) MY_MIN(lock_utime/1000000, TIME_MAX_VALUE_SECONDS);
  ulong query_time_micro= (ulong) (query_utime % 1000000);
  ulong lock_time_micro=  (ulong) (lock_utime % 1000000);
  DBUG_ENTER("Log_to_csv_event_handler::log_slow");

  thd->push_internal_handler(& error_handler);
  /*
    CSV uses TIME_to_timestamp() internally if table needs to be repaired
    which will set thd->time_zone_used
  */
  save_time_zone_used= thd->time_zone_used;

  table_list.init_one_table(&MYSQL_SCHEMA_NAME, &SLOW_LOG_NAME, 0,
                            TL_WRITE_CONCURRENT_INSERT);

  if (!(table= open_log_table(thd, &table_list, &open_tables_backup)))
    goto err;

  need_close= TRUE;

  if (table->file->extra(HA_EXTRA_MARK_AS_LOG_TABLE) ||
      table->file->ha_rnd_init_with_error(0))
    goto err;

  need_rnd_end= TRUE;

  /* Honor next number columns if present */
  table->next_number_field= table->found_next_number_field;

  restore_record(table, s->default_values);    // Get empty record

  /* check that all columns exist */
  if (table->s->fields < 13)
    goto err;

  /* store the time and user values */
  DBUG_ASSERT(table->field[0]->type() == MYSQL_TYPE_TIMESTAMP);
  table->field[0]->store_timestamp(
             hrtime_to_my_time(current_time), hrtime_sec_part(current_time));
  if (table->field[1]->store(user_host, user_host_len, client_cs))
    goto err;

  /*
    A TIME field can not hold the full longlong range; query_time or
    lock_time may be truncated without warning here, if greater than
    839 hours (~35 days)
  */
  MYSQL_TIME t;
  t.neg= 0;

  /* fill in query_time field */
  calc_time_from_sec(&t, query_time, query_time_micro);
  if (table->field[2]->store_time(&t))
    goto err;
  /* lock_time */
  calc_time_from_sec(&t, lock_time, lock_time_micro);
  if (table->field[3]->store_time(&t))
    goto err;
  /* rows_sent */
  if (table->field[4]->store((longlong) thd->get_sent_row_count(), TRUE))
    goto err;
  /* rows_examined */
  if (table->field[5]->store((longlong) thd->get_examined_row_count(), TRUE))
    goto err;

  /* fill database field */
  if (thd->db.str)
  {
    if (table->field[6]->store(thd->db.str, thd->db.length, client_cs))
      goto err;
    table->field[6]->set_notnull();
  }

  if (thd->stmt_depends_on_first_successful_insert_id_in_prev_stmt)
  {
    if (table->
        field[7]->store((longlong)
                        thd->first_successful_insert_id_in_prev_stmt_for_binlog,
                        TRUE))
      goto err;
    table->field[7]->set_notnull();
  }

  /*
    Set value if we do an insert on autoincrement column. Note that for
    some engines (those for which get_auto_increment() does not leave a
    table lock until the statement ends), this is just the first value and
    the next ones used may not be contiguous to it.
  */
  if (thd->auto_inc_intervals_in_cur_stmt_for_binlog.nb_elements() > 0)
  {
    if (table->
        field[8]->store((longlong)
          thd->auto_inc_intervals_in_cur_stmt_for_binlog.minimum(), TRUE))
      goto err;
    table->field[8]->set_notnull();
  }

  if (table->field[9]->store((longlong)global_system_variables.server_id, TRUE))
    goto err;
  table->field[9]->set_notnull();

  /*
    Column sql_text.
    A positive return value in store() means truncation.
    Still logging a message in the log in this case.
  */
  if (table->field[10]->store(sql_text, sql_text_len, client_cs) < 0)
    goto err;

  if (table->field[11]->store((longlong) thd->thread_id, TRUE))
    goto err;

  /* Rows_affected */
  if (table->field[12]->store(thd->get_stmt_da()->is_ok() ?
                              (longlong) thd->get_stmt_da()->affected_rows() :
                              0, TRUE))
    goto err;

  if (table->file->ha_write_row(table->record[0]))
    goto err;

  result= FALSE;

err:
  thd->pop_internal_handler();

  if (result && !thd->killed)
    sql_print_error("Failed to write to mysql.slow_log: %s",
                    error_handler.message());

  if (need_rnd_end)
  {
    table->file->ha_rnd_end();
    table->file->ha_release_auto_increment();
  }
  if (need_close)
    close_log_table(thd, &open_tables_backup);
  thd->time_zone_used= save_time_zone_used;
  DBUG_RETURN(result);
}

int Log_to_csv_event_handler::
  activate_log(THD *thd, uint log_table_type)
{
  TABLE_LIST table_list;
  TABLE *table;
  LEX_CSTRING *UNINIT_VAR(log_name);
  int result;
  Open_tables_backup open_tables_backup;

  DBUG_ENTER("Log_to_csv_event_handler::activate_log");

  if (log_table_type == QUERY_LOG_GENERAL)
  {
    log_name= &GENERAL_LOG_NAME;
  }
  else
  {
    DBUG_ASSERT(log_table_type == QUERY_LOG_SLOW);

    log_name= &SLOW_LOG_NAME;
  }
  table_list.init_one_table(&MYSQL_SCHEMA_NAME, log_name, 0, TL_WRITE_CONCURRENT_INSERT);

  table= open_log_table(thd, &table_list, &open_tables_backup);
  if (table)
  {
    result= 0;
    close_log_table(thd, &open_tables_backup);
  }
  else
    result= 1;

  DBUG_RETURN(result);
}

bool Log_to_csv_event_handler::
  log_error(enum loglevel level, const char *format, va_list args)
{
  /* No log table is implemented */
  DBUG_ASSERT(0);
  return FALSE;
}

bool Log_to_file_event_handler::
  log_error(enum loglevel level, const char *format,
            va_list args)
{
  return vprint_msg_to_log(level, format, args);
}

void Log_to_file_event_handler::init_pthread_objects()
{
  mysql_log.init_pthread_objects();
  mysql_slow_log.init_pthread_objects();
}


/** Wrapper around MYSQL_LOG::write() for slow log. */

bool Log_to_file_event_handler::
  log_slow(THD *thd, my_hrtime_t current_time,
           const char *user_host, size_t user_host_len,
           ulonglong query_utime, ulonglong lock_utime, bool is_command,
           const char *sql_text, size_t sql_text_len)
{
  Silence_log_table_errors error_handler;
  thd->push_internal_handler(&error_handler);
  bool retval= mysql_slow_log.write(thd, hrtime_to_my_time(current_time),
                                    user_host, user_host_len,
                                    query_utime, lock_utime, is_command,
                                    sql_text, sql_text_len);
  thd->pop_internal_handler();
  return retval;
}


/**
   Wrapper around MYSQL_LOG::write() for general log. We need it since we
   want all log event handlers to have the same signature.
*/

bool Log_to_file_event_handler::
  log_general(THD *thd, my_hrtime_t event_time, const char *user_host, size_t user_host_len, my_thread_id thread_id_arg,
              const char *command_type, size_t command_type_len,
              const char *sql_text, size_t sql_text_len,
              CHARSET_INFO *client_cs)
{
  Silence_log_table_errors error_handler;
  thd->push_internal_handler(&error_handler);
  bool retval= mysql_log.write(hrtime_to_time(event_time), user_host,
                               user_host_len,
                               thread_id_arg, command_type, command_type_len,
                               sql_text, sql_text_len);
  thd->pop_internal_handler();
  return retval;
}


bool Log_to_file_event_handler::init()
{
  if (!is_initialized)
  {
    if (global_system_variables.sql_log_slow)
      mysql_slow_log.open_slow_log(opt_slow_logname);

    if (opt_log)
      mysql_log.open_query_log(opt_logname);

    is_initialized= TRUE;
  }

  return FALSE;
}


void Log_to_file_event_handler::cleanup()
{
  mysql_log.cleanup();
  mysql_slow_log.cleanup();
}

void Log_to_file_event_handler::flush()
{
  /* reopen log files */
  if (opt_log)
    mysql_log.reopen_file();
  if (global_system_variables.sql_log_slow)
    mysql_slow_log.reopen_file();
}

/*
  Log error with all enabled log event handlers

  SYNOPSIS
    error_log_print()

    level             The level of the error significance: NOTE,
                      WARNING or ERROR.
    format            format string for the error message
    args              list of arguments for the format string

  RETURN
    FALSE - OK
    TRUE - error occurred
*/

bool LOGGER::error_log_print(enum loglevel level, const char *format,
                             va_list args)
{
  bool error= FALSE;
  Log_event_handler **current_handler;
  THD *thd= current_thd;

  if (likely(thd))
    thd->error_printed_to_log= 1;

  /* currently we don't need locking here as there is no error_log table */
  for (current_handler= error_log_handler_list ; *current_handler ;)
    error= (*current_handler++)->log_error(level, format, args) || error;

  return error;
}


void LOGGER::cleanup_base()
{
  DBUG_ASSERT(inited == 1);
  mysql_rwlock_destroy(&LOCK_logger);
  if (table_log_handler)
  {
    table_log_handler->cleanup();
    delete table_log_handler;
    table_log_handler= NULL;
  }
  if (file_log_handler)
    file_log_handler->cleanup();
}


void LOGGER::cleanup_end()
{
  DBUG_ASSERT(inited == 1);
  if (file_log_handler)
  {
    delete file_log_handler;
    file_log_handler=NULL;
  }
  inited= 0;
}


/**
  Perform basic log initialization: create file-based log handler and
  init error log.
*/
void LOGGER::init_base()
{
  DBUG_ASSERT(inited == 0);
  inited= 1;

  /*
    Here we create file log handler. We don't do it for the table log handler
    here as it cannot be created so early. The reason is THD initialization,
    which depends on the system variables (parsed later).
  */
  if (!file_log_handler)
    file_log_handler= new Log_to_file_event_handler;

  /* by default we use traditional error log */
  init_error_log(LOG_FILE);

  file_log_handler->init_pthread_objects();
  mysql_rwlock_init(key_rwlock_LOCK_logger, &LOCK_logger);
}


void LOGGER::init_log_tables()
{
  if (!table_log_handler)
    table_log_handler= new Log_to_csv_event_handler;

  if (!is_log_tables_initialized &&
      !table_log_handler->init() && !file_log_handler->init())
    is_log_tables_initialized= TRUE;
}


/**
  Close and reopen the slow log (with locks).
  
  @returns FALSE.
*/
bool LOGGER::flush_slow_log()
{
  /*
    Now we lock logger, as nobody should be able to use logging routines while
    log tables are closed
  */
  logger.lock_exclusive();

  /* Reopen slow log file */
  if (global_system_variables.sql_log_slow)
    file_log_handler->get_mysql_slow_log()->reopen_file();

  /* End of log flush */
  logger.unlock();

  return 0;
}


/**
  Close and reopen the general log (with locks).

  @returns FALSE.
*/
bool LOGGER::flush_general_log()
{
  /*
    Now we lock logger, as nobody should be able to use logging routines while
    log tables are closed
  */
  logger.lock_exclusive();

  /* Reopen general log file */
  if (opt_log)
    file_log_handler->get_mysql_log()->reopen_file();

  /* End of log flush */
  logger.unlock();

  return 0;
}


/*
  Log slow query with all enabled log event handlers

  SYNOPSIS
    slow_log_print()

    thd                 THD of the query being logged
    query               The query being logged
    query_length        The length of the query string
    current_utime       Current time in microseconds (from undefined start)

  RETURN
    FALSE   OK
    TRUE    error occurred
*/

bool LOGGER::slow_log_print(THD *thd, const char *query, size_t query_length,
                            ulonglong current_utime)

{
  bool error= FALSE;
  Log_event_handler **current_handler;
  bool is_command= FALSE;
  char user_host_buff[MAX_USER_HOST_SIZE + 1];
  Security_context *sctx= thd->security_ctx;
  uint user_host_len= 0;
  ulonglong query_utime, lock_utime;

  DBUG_ASSERT(thd->enable_slow_log);
  /*
    Print the message to the buffer if we have slow log enabled
  */

  if (*slow_log_handler_list)
  {
    /* do not log slow queries from replication threads */
    if (!thd->variables.sql_log_slow)
      return 0;

    lock_shared();
    if (!global_system_variables.sql_log_slow)
    {
      unlock();
      return 0;
    }

    /* fill in user_host value: the format is "%s[%s] @ %s [%s]" */
    user_host_len= (uint)(strxnmov(user_host_buff, MAX_USER_HOST_SIZE,
                             sctx->priv_user, "[",
                             sctx->user ? sctx->user : (thd->slave_thread ? "SQL_SLAVE" : ""), "] @ ",
                             sctx->host ? sctx->host : "", " [",
                             sctx->ip ? sctx->ip : "", "]", NullS) -
                    user_host_buff);

    DBUG_ASSERT(thd->start_utime);
    DBUG_ASSERT(thd->start_time);
    query_utime= (current_utime - thd->start_utime);
    lock_utime=  (thd->utime_after_lock - thd->start_utime);
    my_hrtime_t current_time= { hrtime_from_time(thd->start_time) +
                                thd->start_time_sec_part + query_utime };

    if (!query || thd->get_command() == COM_STMT_PREPARE)
    {
      is_command= TRUE;
      query= command_name[thd->get_command()].str;
      query_length= (uint)command_name[thd->get_command()].length;
    }

    for (current_handler= slow_log_handler_list; *current_handler ;)
      error= (*current_handler++)->log_slow(thd, current_time,
                                            user_host_buff, user_host_len,
                                            query_utime, lock_utime, is_command,
                                            query, query_length) || error;

    unlock();
  }
  return error;
}

bool LOGGER::general_log_write(THD *thd, enum enum_server_command command,
                               const char *query, size_t query_length)
{
  bool error= FALSE;
  Log_event_handler **current_handler= general_log_handler_list;
  char user_host_buff[MAX_USER_HOST_SIZE + 1];
  uint user_host_len= 0;
  my_hrtime_t current_time;

  DBUG_ASSERT(thd);

  user_host_len= make_user_name(thd, user_host_buff);

  current_time= my_hrtime();

  mysql_audit_general_log(thd, hrtime_to_time(current_time),
                          user_host_buff, user_host_len,
                          command_name[(uint) command].str,
                          (uint)command_name[(uint) command].length,
                          query, (uint)query_length);
                        
  if (opt_log && log_command(thd, command))
  {
    lock_shared();
    while (*current_handler)
      error|= (*current_handler++)->
        log_general(thd, current_time, user_host_buff,
                    user_host_len, thd->thread_id,
                    command_name[(uint) command].str,
                    command_name[(uint) command].length,
                    query, query_length,
                    thd->variables.character_set_client) || error;
    unlock();
  }

  return error;
}

bool LOGGER::general_log_print(THD *thd, enum enum_server_command command,
                               const char *format, va_list args)
{
  size_t message_buff_len= 0;
  char message_buff[MAX_LOG_BUFFER_SIZE];

  /* prepare message */
  if (format)
    message_buff_len= my_vsnprintf(message_buff, sizeof(message_buff),
                                   format, args);
  else
    message_buff[0]= '\0';

  return general_log_write(thd, command, message_buff, message_buff_len);
}

void LOGGER::init_error_log(ulonglong error_log_printer)
{
  if (error_log_printer & LOG_NONE)
  {
    error_log_handler_list[0]= 0;
    return;
  }

  switch (error_log_printer) {
  case LOG_FILE:
    error_log_handler_list[0]= file_log_handler;
    error_log_handler_list[1]= 0;
    break;
    /* these two are disabled for now */
  case LOG_TABLE:
    DBUG_ASSERT(0);
    break;
  case LOG_TABLE|LOG_FILE:
    DBUG_ASSERT(0);
    break;
  }
}

void LOGGER::init_slow_log(ulonglong slow_log_printer)
{
  if (slow_log_printer & LOG_NONE)
  {
    slow_log_handler_list[0]= 0;
    return;
  }

  switch (slow_log_printer) {
  case LOG_FILE:
    slow_log_handler_list[0]= file_log_handler;
    slow_log_handler_list[1]= 0;
    break;
  case LOG_TABLE:
    slow_log_handler_list[0]= table_log_handler;
    slow_log_handler_list[1]= 0;
    break;
  case LOG_TABLE|LOG_FILE:
    slow_log_handler_list[0]= file_log_handler;
    slow_log_handler_list[1]= table_log_handler;
    slow_log_handler_list[2]= 0;
    break;
  }
}

void LOGGER::init_general_log(ulonglong general_log_printer)
{
  if (general_log_printer & LOG_NONE)
  {
    general_log_handler_list[0]= 0;
    return;
  }

  switch (general_log_printer) {
  case LOG_FILE:
    general_log_handler_list[0]= file_log_handler;
    general_log_handler_list[1]= 0;
    break;
  case LOG_TABLE:
    general_log_handler_list[0]= table_log_handler;
    general_log_handler_list[1]= 0;
    break;
  case LOG_TABLE|LOG_FILE:
    general_log_handler_list[0]= file_log_handler;
    general_log_handler_list[1]= table_log_handler;
    general_log_handler_list[2]= 0;
    break;
  }
}


bool LOGGER::activate_log_handler(THD* thd, uint log_type)
{
  MYSQL_QUERY_LOG *file_log;
  bool res= FALSE;
  lock_exclusive();
  switch (log_type) {
  case QUERY_LOG_SLOW:
    if (!global_system_variables.sql_log_slow)
    {
      file_log= file_log_handler->get_mysql_slow_log();

      file_log->open_slow_log(opt_slow_logname);
      if (table_log_handler->activate_log(thd, QUERY_LOG_SLOW))
      {
        /* Error printed by open table in activate_log() */
        res= TRUE;
        file_log->close(0);
      }
      else
      {
        init_slow_log(log_output_options);
        global_system_variables.sql_log_slow= TRUE;
      }
    }
    break;
  case QUERY_LOG_GENERAL:
    if (!opt_log)
    {
      file_log= file_log_handler->get_mysql_log();

      file_log->open_query_log(opt_logname);
      if (table_log_handler->activate_log(thd, QUERY_LOG_GENERAL))
      {
        /* Error printed by open table in activate_log() */
        res= TRUE;
        file_log->close(0);
      }
      else
      {
        init_general_log(log_output_options);
        opt_log= TRUE;
      }
    }
    break;
  default:
    DBUG_ASSERT(0);
  }
  unlock();
  return res;
}


void LOGGER::deactivate_log_handler(THD *thd, uint log_type)
{
  my_bool *tmp_opt= 0;
  MYSQL_LOG *UNINIT_VAR(file_log);

  switch (log_type) {
  case QUERY_LOG_SLOW:
    tmp_opt= &global_system_variables.sql_log_slow;
    file_log= file_log_handler->get_mysql_slow_log();
    break;
  case QUERY_LOG_GENERAL:
    tmp_opt= &opt_log;
    file_log= file_log_handler->get_mysql_log();
    break;
  default:
    MY_ASSERT_UNREACHABLE();
  }

  if (!(*tmp_opt))
    return;

  lock_exclusive();
  file_log->close(0);
  *tmp_opt= FALSE;
  unlock();
}


/* the parameters are unused for the log tables */
bool Log_to_csv_event_handler::init()
{
  return 0;
}

int LOGGER::set_handlers(ulonglong slow_log_printer,
                         ulonglong general_log_printer)
{
  lock_exclusive();

  if ((slow_log_printer & LOG_TABLE || general_log_printer & LOG_TABLE) &&
      !is_log_tables_initialized)
  {
    slow_log_printer= (slow_log_printer & ~LOG_TABLE) | LOG_FILE;
    general_log_printer= (general_log_printer & ~LOG_TABLE) | LOG_FILE;

    sql_print_error("Failed to initialize log tables. "
                    "Falling back to the old-fashioned logs");
  }

  init_slow_log(slow_log_printer);
  init_general_log(general_log_printer);

  unlock();

  return 0;
}

 /*
  Save position of binary log transaction cache.

  SYNPOSIS
    binlog_trans_log_savepos()

    thd      The thread to take the binlog data from
    pos      Pointer to variable where the position will be stored

  DESCRIPTION

    Save the current position in the binary log transaction cache into
    the variable pointed to by 'pos'
 */

static void
binlog_trans_log_savepos(THD *thd, my_off_t *pos)
{
  DBUG_ENTER("binlog_trans_log_savepos");
  DBUG_ASSERT(pos != NULL);
  binlog_cache_mngr *const cache_mngr= thd->binlog_setup_trx_data();
  DBUG_ASSERT((WSREP(thd) && wsrep_emulate_bin_log) || mysql_bin_log.is_open());
  *pos= cache_mngr->trx_cache.get_byte_position();
  DBUG_PRINT("return", ("*pos: %lu", (ulong) *pos));
  DBUG_VOID_RETURN;
}


/*
  Truncate the binary log transaction cache.

  SYNPOSIS
    binlog_trans_log_truncate()

    thd      The thread to take the binlog data from
    pos      Position to truncate to

  DESCRIPTION

    Truncate the binary log to the given position. Will not change
    anything else.

 */
static void
binlog_trans_log_truncate(THD *thd, my_off_t pos)
{
  DBUG_ENTER("binlog_trans_log_truncate");
  DBUG_PRINT("enter", ("pos: %lu", (ulong) pos));

  DBUG_ASSERT(thd_get_ha_data(thd, binlog_hton) != NULL);
  /* Only true if binlog_trans_log_savepos() wasn't called before */
  DBUG_ASSERT(pos != ~(my_off_t) 0);

  binlog_cache_mngr *const cache_mngr=
    (binlog_cache_mngr*) thd_get_ha_data(thd, binlog_hton);
  cache_mngr->trx_cache.restore_savepoint(pos);
  DBUG_VOID_RETURN;
}


/*
  this function is mostly a placeholder.
  conceptually, binlog initialization (now mostly done in MYSQL_BIN_LOG::open)
  should be moved here.
*/

int binlog_init(void *p)
{
  binlog_hton= (handlerton *)p;
  binlog_hton->savepoint_offset= sizeof(my_off_t);
  binlog_hton->close_connection= binlog_close_connection;
  binlog_hton->savepoint_set= binlog_savepoint_set;
  binlog_hton->savepoint_rollback= binlog_savepoint_rollback;
  binlog_hton->savepoint_rollback_can_release_mdl=
                                     binlog_savepoint_rollback_can_release_mdl;
  binlog_hton->commit= binlog_commit;
  binlog_hton->rollback= binlog_rollback;
  binlog_hton->drop_table= [](handlerton *, const char*) { return -1; };
  if (WSREP_ON || opt_bin_log)
  {
    binlog_hton->prepare= binlog_prepare;
    binlog_hton->start_consistent_snapshot= binlog_start_consistent_snapshot;
    // recover needs to be set to make xa{commit,rollback}_handlerton effective
    binlog_hton->recover= binlog_xa_recover_dummy;
  }
  binlog_hton->commit_by_xid= binlog_commit_by_xid;
  binlog_hton->rollback_by_xid= binlog_rollback_by_xid;

  binlog_hton->flags= HTON_NOT_USER_SELECTABLE | HTON_HIDDEN | HTON_NO_ROLLBACK;
  return 0;
}

#ifdef WITH_WSREP
#include "wsrep_binlog.h"
#endif /* WITH_WSREP */
static int binlog_close_connection(handlerton *hton, THD *thd)
{
  DBUG_ENTER("binlog_close_connection");
  binlog_cache_mngr *const cache_mngr=
    (binlog_cache_mngr*) thd_get_ha_data(thd, binlog_hton);
#ifdef WITH_WSREP
  if (WSREP(thd) && cache_mngr && !cache_mngr->trx_cache.empty()) {
    IO_CACHE* cache= cache_mngr->get_binlog_cache_log(true);
    uchar *buf;
    size_t len=0;
    wsrep_write_cache_buf(cache, &buf, &len);
    WSREP_WARN("binlog trx cache not empty (%zu bytes) @ connection close %lld",
               len, (longlong) thd->thread_id);
    if (len > 0) wsrep_dump_rbr_buf(thd, buf, len);

    cache = cache_mngr->get_binlog_cache_log(false);
    wsrep_write_cache_buf(cache, &buf, &len);
    WSREP_WARN("binlog stmt cache not empty (%zu bytes) @ connection close %lld",
               len, (longlong) thd->thread_id);
    if (len > 0) wsrep_dump_rbr_buf(thd, buf, len);
  }
#endif /* WITH_WSREP */
  DBUG_ASSERT(cache_mngr->trx_cache.empty());
  DBUG_ASSERT(cache_mngr->stmt_cache.empty());
  cache_mngr->~binlog_cache_mngr();
  my_free(cache_mngr);
  DBUG_RETURN(0);
}

/*
  This function flushes a cache upon commit/rollback.

  SYNOPSIS
    binlog_flush_cache()

    thd        The thread whose transaction should be ended
    cache_mngr Pointer to the binlog_cache_mngr to use
    all        True if the entire transaction should be ended, false if
               only the statement transaction should be ended.
    end_ev     The end event to use (COMMIT, ROLLBACK, or commit XID)
    using_stmt True if the statement cache should be flushed
    using_trx  True if the transaction cache should be flushed

  DESCRIPTION

    End the currently transaction or statement. The transaction can be either
    a real transaction or a statement transaction.

    This can be to commit a transaction, with a COMMIT query event or an XA
    commit XID event. But it can also be to rollback a transaction with a
    ROLLBACK query event, used for rolling back transactions which also
    contain updates to non-transactional tables. Or it can be a flush of
    a statement cache.
 */

static int
binlog_flush_cache(THD *thd, binlog_cache_mngr *cache_mngr,
                   Log_event *end_ev, bool all, bool using_stmt,
                   bool using_trx)
{
  int error= 0;
  DBUG_ENTER("binlog_flush_cache");
  DBUG_PRINT("enter", ("end_ev: %p", end_ev));

  if ((using_stmt && !cache_mngr->stmt_cache.empty()) ||
      (using_trx && !cache_mngr->trx_cache.empty())   ||
      thd->transaction->xid_state.is_explicit_XA())
  {
    if (using_stmt && thd->binlog_flush_pending_rows_event(TRUE, FALSE))
      DBUG_RETURN(1);
    if (using_trx && thd->binlog_flush_pending_rows_event(TRUE, TRUE))
      DBUG_RETURN(1);

    /*
      Doing a commit or a rollback including non-transactional tables,
      i.e., ending a transaction where we might write the transaction
      cache to the binary log.

      We can always end the statement when ending a transaction since
      transactions are not allowed inside stored functions.  If they
      were, we would have to ensure that we're not ending a statement
      inside a stored function.
    */
    error= mysql_bin_log.write_transaction_to_binlog(thd, cache_mngr,
                                                     end_ev, all,
                                                     using_stmt, using_trx);
  }
  else
  {
    /*
      This can happen in row-format binlog with something like
          BEGIN; INSERT INTO nontrans_table; INSERT IGNORE INTO trans_table;
      The nontrans_table is written directly into the binlog before commit,
      and if the trans_table is ignored there will be no rows to write when
      we get here.

      So there is no work to do. Therefore, we will not increment any XID
      count, so we must not decrement any XID count in unlog().
    */
    cache_mngr->need_unlog= 0;
  }
  cache_mngr->reset(using_stmt, using_trx);

  DBUG_ASSERT(!using_stmt || cache_mngr->stmt_cache.empty());
  DBUG_ASSERT(!using_trx || cache_mngr->trx_cache.empty());
  DBUG_RETURN(error);
}


/**
  This function flushes the stmt-cache upon commit.

  @param thd                The thread whose transaction should be flushed
  @param cache_mngr         Pointer to the cache manager

  @return
    nonzero if an error pops up when flushing the cache.
*/
static inline int
binlog_commit_flush_stmt_cache(THD *thd, bool all,
                               binlog_cache_mngr *cache_mngr)
{
  DBUG_ENTER("binlog_commit_flush_stmt_cache");
#ifdef WITH_WSREP
  if (thd->wsrep_mysql_replicated > 0)
  {
    DBUG_ASSERT(WSREP(thd));
    WSREP_DEBUG("avoiding binlog_commit_flush_trx_cache: %d",
                thd->wsrep_mysql_replicated);
    return 0;
  }
#endif

  Query_log_event end_evt(thd, STRING_WITH_LEN("COMMIT"),
                          FALSE, TRUE, TRUE, 0);
  DBUG_RETURN(binlog_flush_cache(thd, cache_mngr, &end_evt, all, TRUE, FALSE));
}


inline size_t serialize_with_xid(XID *xid, char *buf,
                                 const char *query, size_t q_len)
{
  memcpy(buf, query, q_len);

  return
    q_len + strlen(static_cast<event_xid_t*>(xid)->serialize(buf + q_len));
}


/**
  This function flushes the trx-cache upon commit.

  @param thd                The thread whose transaction should be flushed
  @param cache_mngr         Pointer to the cache manager

  @return
    nonzero if an error pops up when flushing the cache.
*/
static inline int
binlog_commit_flush_trx_cache(THD *thd, bool all, binlog_cache_mngr *cache_mngr)
{
  DBUG_ENTER("binlog_commit_flush_trx_cache");

  const char query[]= "XA COMMIT ";
  const size_t q_len= sizeof(query) - 1; // do not count trailing 0
  char buf[q_len + ser_buf_size]= "COMMIT";
  size_t buflen= sizeof("COMMIT") - 1;

  if (thd->lex->sql_command == SQLCOM_XA_COMMIT &&
      thd->lex->xa_opt != XA_ONE_PHASE)
  {
    DBUG_ASSERT(thd->transaction->xid_state.is_explicit_XA());
    DBUG_ASSERT(thd->transaction->xid_state.get_state_code() ==
                XA_PREPARED);

    buflen= serialize_with_xid(thd->transaction->xid_state.get_xid(),
                               buf, query, q_len);
  }
  Query_log_event end_evt(thd, buf, buflen, TRUE, TRUE, TRUE, 0);

  DBUG_RETURN(binlog_flush_cache(thd, cache_mngr, &end_evt, all, FALSE, TRUE));
}


/**
  This function flushes the trx-cache upon rollback.

  @param thd                The thread whose transaction should be flushed
  @param cache_mngr         Pointer to the cache manager

  @return
    nonzero if an error pops up when flushing the cache.
*/
static inline int
binlog_rollback_flush_trx_cache(THD *thd, bool all,
                                binlog_cache_mngr *cache_mngr)
{
  const char query[]= "XA ROLLBACK ";
  const size_t q_len= sizeof(query) - 1; // do not count trailing 0
  char buf[q_len + ser_buf_size]= "ROLLBACK";
  size_t buflen= sizeof("ROLLBACK") - 1;

  if (thd->transaction->xid_state.is_explicit_XA())
  {
    /* for not prepared use plain ROLLBACK */
    if (thd->transaction->xid_state.get_state_code() == XA_PREPARED)
      buflen= serialize_with_xid(thd->transaction->xid_state.get_xid(),
                                 buf, query, q_len);
  }
  Query_log_event end_evt(thd, buf, buflen, TRUE, TRUE, TRUE, 0);

  return (binlog_flush_cache(thd, cache_mngr, &end_evt, all, FALSE, TRUE));
}

/**
  This function flushes the trx-cache upon commit.

  @param thd                The thread whose transaction should be flushed
  @param cache_mngr         Pointer to the cache manager
  @param xid                Transaction Id

  @return
    nonzero if an error pops up when flushing the cache.
*/
static inline int
binlog_commit_flush_xid_caches(THD *thd, binlog_cache_mngr *cache_mngr,
                               bool all, my_xid xid)
{
  DBUG_ASSERT(xid); // replaced former treatment of ONE-PHASE XA

  Xid_log_event end_evt(thd, xid, TRUE);
  return (binlog_flush_cache(thd, cache_mngr, &end_evt, all, TRUE, TRUE));
}

/**
  This function truncates the transactional cache upon committing or rolling
  back either a transaction or a statement.

  @param thd        The thread whose transaction should be flushed
  @param cache_mngr Pointer to the cache data to be flushed
  @param all        @c true means truncate the transaction, otherwise the
                    statement must be truncated.

  @return
    nonzero if an error pops up when truncating the transactional cache.
*/
static int
binlog_truncate_trx_cache(THD *thd, binlog_cache_mngr *cache_mngr, bool all)
{
  DBUG_ENTER("binlog_truncate_trx_cache");
  int error=0;
  /*
    This function handles transactional changes and as such this flag
    equals to true.
  */
  bool const is_transactional= TRUE;

  DBUG_PRINT("info", ("thd->options={ %s %s}, transaction: %s",
                      FLAGSTR(thd->variables.option_bits, OPTION_NOT_AUTOCOMMIT),
                      FLAGSTR(thd->variables.option_bits, OPTION_BEGIN),
                      all ? "all" : "stmt"));

  thd->binlog_remove_pending_rows_event(TRUE, is_transactional);
  /*
    If rolling back an entire transaction or a single statement not
    inside a transaction, we reset the transaction cache.
  */
  if (ending_trans(thd, all))
  {
    if (cache_mngr->trx_cache.has_incident())
      error= mysql_bin_log.write_incident(thd);

    thd->reset_binlog_for_next_statement();

    cache_mngr->reset(false, true);
  }
  /*
    If rolling back a statement in a transaction, we truncate the
    transaction cache to remove the statement.
  */
  else
    cache_mngr->trx_cache.restore_prev_position();

  DBUG_ASSERT(thd->binlog_get_pending_rows_event(is_transactional) == NULL);
  DBUG_RETURN(error);
}


inline bool is_preparing_xa(THD *thd)
{
  return
    thd->transaction->xid_state.is_explicit_XA() &&
    thd->lex->sql_command == SQLCOM_XA_PREPARE;
}


static int binlog_prepare(handlerton *hton, THD *thd, bool all)
{
  /* Do nothing unless the transaction is a user XA. */
  return is_preparing_xa(thd) ? binlog_commit(NULL, thd, all) : 0;
}


static int binlog_xa_recover_dummy(handlerton *hton __attribute__((unused)),
                             XID *xid_list __attribute__((unused)),
                             uint len __attribute__((unused)))
{
  /* Does nothing. */
  return 0;
}


static int binlog_commit_by_xid(handlerton *hton, XID *xid)
{
  int rc= 0;
  THD *thd= current_thd;

  if (thd->is_current_stmt_binlog_disabled())
  {
    return thd->wait_for_prior_commit();
  }

  /* the asserted state can't be reachable with xa commit */
  DBUG_ASSERT(!thd->get_stmt_da()->is_error() ||
              thd->get_stmt_da()->sql_errno() != ER_XA_RBROLLBACK);
  /*
    This is a recovered user xa transaction commit.
    Create a "temporary" binlog transaction to write the commit record
    into binlog.
  */
  THD_TRANS trans;
  trans.ha_list= NULL;

  thd->ha_data[hton->slot].ha_info[1].register_ha(&trans, hton);
  thd->ha_data[binlog_hton->slot].ha_info[1].set_trx_read_write();
  (void) thd->binlog_setup_trx_data();

  DBUG_ASSERT(thd->lex->sql_command == SQLCOM_XA_COMMIT);

  rc= binlog_commit(hton, thd, TRUE);
  thd->ha_data[binlog_hton->slot].ha_info[1].reset();

  return rc;
}


static int binlog_rollback_by_xid(handlerton *hton, XID *xid)
{
  int rc= 0;
  THD *thd= current_thd;

  if (thd->is_current_stmt_binlog_disabled())
  {
    return thd->wait_for_prior_commit();
  }

  if (thd->get_stmt_da()->is_error() &&
      thd->get_stmt_da()->sql_errno() == ER_XA_RBROLLBACK)
    return rc;

  THD_TRANS trans;
  trans.ha_list= NULL;

  thd->ha_data[hton->slot].ha_info[1].register_ha(&trans, hton);
  thd->ha_data[hton->slot].ha_info[1].set_trx_read_write();
  (void) thd->binlog_setup_trx_data();

  DBUG_ASSERT(thd->lex->sql_command == SQLCOM_XA_ROLLBACK ||
              (thd->transaction->xid_state.get_state_code() == XA_ROLLBACK_ONLY));

  rc= binlog_rollback(hton, thd, TRUE);
  thd->ha_data[hton->slot].ha_info[1].reset();

  return rc;
}


inline bool is_prepared_xa(THD *thd)
{
  return thd->transaction->xid_state.is_explicit_XA() &&
    thd->transaction->xid_state.get_state_code() == XA_PREPARED;
}


/*
  We flush the cache wrapped in a beging/rollback if:
    . aborting a single or multi-statement transaction and;
    . the OPTION_KEEP_LOG is active or;
    . the format is STMT and a non-trans table was updated or;
    . the format is MIXED and a temporary non-trans table was
      updated or;
    . the format is MIXED, non-trans table was updated and
      aborting a single statement transaction;
*/
static bool trans_cannot_safely_rollback(THD *thd, bool all)
{
  DBUG_ASSERT(ending_trans(thd, all));
  ulong binlog_format= thd->wsrep_binlog_format(thd->variables.binlog_format);

  return ((thd->variables.option_bits & OPTION_KEEP_LOG) ||
          (trans_has_updated_non_trans_table(thd) &&
           binlog_format == BINLOG_FORMAT_STMT) ||
          (thd->transaction->all.has_modified_non_trans_temp_table() &&
           binlog_format == BINLOG_FORMAT_MIXED) ||
          (trans_has_updated_non_trans_table(thd) &&
           ending_single_stmt_trans(thd,all) &&
           binlog_format == BINLOG_FORMAT_MIXED) ||
          is_prepared_xa(thd));
}


/**
  Specific log flusher invoked through log_xa_prepare().
*/
static int binlog_commit_flush_xa_prepare(THD *thd, bool all,
                                          binlog_cache_mngr *cache_mngr)
{
  XID *xid= thd->transaction->xid_state.get_xid();
  {
    // todo assert wsrep_simulate || is_open()

    /*
      Log the XA END event first.
      We don't do that in trans_xa_end() as XA COMMIT ONE PHASE
      is logged as simple BEGIN/COMMIT so the XA END should
      not get to the log.
    */
    const char query[]= "XA END ";
    const size_t q_len= sizeof(query) - 1; // do not count trailing 0
    char buf[q_len + ser_buf_size];
    size_t buflen;
    binlog_cache_data *cache_data;
    IO_CACHE *file;

    memcpy(buf, query, q_len);
    buflen= q_len +
      strlen(static_cast<event_xid_t*>(xid)->serialize(buf + q_len));
    cache_data= cache_mngr->get_binlog_cache_data(true);
    file= &cache_data->cache_log;
    thd->lex->sql_command= SQLCOM_XA_END;
    Query_log_event xa_end(thd, buf, buflen, true, false, true, 0);
    if (mysql_bin_log.write_event(&xa_end, cache_data, file))
      return 1;
    thd->lex->sql_command= SQLCOM_XA_PREPARE;
  }

  cache_mngr->using_xa= FALSE;
  XA_prepare_log_event end_evt(thd, xid, FALSE);

  return (binlog_flush_cache(thd, cache_mngr, &end_evt, all, TRUE, TRUE));
}


/**
  This function is called once after each statement.

  It has the responsibility to flush the caches to the binary log on commits.

  @param hton  The binlog handlerton.
  @param thd   The client thread that executes the transaction.
  @param all   This is @c true if this is a real transaction commit, and
               @false otherwise.

  @see handlerton::commit
*/
static int binlog_commit(handlerton *hton, THD *thd, bool all)
{
  int error= 0;
  PSI_stage_info org_stage;
  DBUG_ENTER("binlog_commit");

  binlog_cache_mngr *const cache_mngr=
    (binlog_cache_mngr*) thd_get_ha_data(thd, binlog_hton);

  if (!cache_mngr)
  {
    DBUG_ASSERT(WSREP(thd) ||
                (thd->lex->sql_command != SQLCOM_XA_PREPARE &&
                !(thd->lex->sql_command == SQLCOM_XA_COMMIT &&
                  thd->lex->xa_opt == XA_ONE_PHASE)));

    DBUG_RETURN(0);
  }
  /*
    This is true if we are doing an alter table that is replicated as
    CREATE TABLE ... SELECT
  */
  if (thd->variables.option_bits & OPTION_BIN_COMMIT_OFF)
    DBUG_RETURN(0);

  DBUG_PRINT("debug",
             ("all: %d, in_transaction: %s, all.modified_non_trans_table: %s, stmt.modified_non_trans_table: %s",
              all,
              YESNO(thd->in_multi_stmt_transaction_mode()),
              YESNO(thd->transaction->all.modified_non_trans_table),
              YESNO(thd->transaction->stmt.modified_non_trans_table)));


  thd->backup_stage(&org_stage);
  THD_STAGE_INFO(thd, stage_binlog_write);
#ifdef WITH_WSREP
  // DON'T clear stmt cache in case we are in transaction
  if (!cache_mngr->stmt_cache.empty() &&
      (!wsrep_on(thd) || ending_trans(thd, all)))
#else
  if (!cache_mngr->stmt_cache.empty())
#endif
  {
    error= binlog_commit_flush_stmt_cache(thd, all, cache_mngr);
  }

  if (cache_mngr->trx_cache.empty() &&
      (thd->transaction->xid_state.get_state_code() != XA_PREPARED ||
       !(thd->ha_data[binlog_hton->slot].ha_info[1].is_started() &&
         thd->ha_data[binlog_hton->slot].ha_info[1].is_trx_read_write())))
  {
    /*
      This is an empty transaction commit (both the regular and xa),
      or such transaction xa-prepare or
      either one's statement having no effect on the transactional cache
      as any prior to it.
      The empty xa-prepare sinks in only when binlog is read-only.
    */
    cache_mngr->reset(false, true);
    THD_STAGE_INFO(thd, org_stage);
    DBUG_RETURN(error);
  }

  /*
    We commit the transaction if:
     - We are not in a transaction and committing a statement, or
     - We are in a transaction and a full transaction is committed.
    Otherwise, we accumulate the changes.
  */
  if (likely(!error) && ending_trans(thd, all))
  {
    bool is_xa_prepare= is_preparing_xa(thd);

    error= is_xa_prepare ?
      binlog_commit_flush_xa_prepare(thd, all, cache_mngr) :
      binlog_commit_flush_trx_cache (thd, all, cache_mngr);
    // the user xa is unlogged on common exec path with the "empty" xa case
    if (cache_mngr->need_unlog && !is_xa_prepare)
    {
      error=
        mysql_bin_log.unlog(BINLOG_COOKIE_MAKE(cache_mngr->binlog_id,
                                               cache_mngr->delayed_error), 1);
      cache_mngr->need_unlog= false;
    }
  }
  /*
    This is part of the stmt rollback.
  */
  if (!all)
    cache_mngr->trx_cache.set_prev_position(MY_OFF_T_UNDEF);

  THD_STAGE_INFO(thd, org_stage);
  DBUG_RETURN(error);
}

/**
  This function is called when a transaction or a statement is rolled back.

  @param hton  The binlog handlerton.
  @param thd   The client thread that executes the transaction.
  @param all   This is @c true if this is a real transaction rollback, and
               @false otherwise.

  @see handlerton::rollback
*/
static int binlog_rollback(handlerton *hton, THD *thd, bool all)
{
  DBUG_ENTER("binlog_rollback");

  int error= 0;
  binlog_cache_mngr *const cache_mngr=
    (binlog_cache_mngr*) thd_get_ha_data(thd, binlog_hton);

  if (!cache_mngr)
  {
    DBUG_ASSERT(WSREP(thd));
    DBUG_ASSERT(thd->lex->sql_command != SQLCOM_XA_ROLLBACK);

    DBUG_RETURN(0);
  }

  DBUG_PRINT("debug", ("all: %s, all.modified_non_trans_table: %s, stmt.modified_non_trans_table: %s",
                       YESNO(all),
                       YESNO(thd->transaction->all.modified_non_trans_table),
                       YESNO(thd->transaction->stmt.modified_non_trans_table)));

  /*
    If an incident event is set we do not flush the content of the statement
    cache because it may be corrupted.
  */
  if (cache_mngr->stmt_cache.has_incident())
  {
    error |= static_cast<int>(mysql_bin_log.write_incident(thd));
    cache_mngr->reset(true, false);
  }
  else if (!cache_mngr->stmt_cache.empty())
  {
    error |= binlog_commit_flush_stmt_cache(thd, all, cache_mngr);
  }

  if (!cache_mngr->trx_cache.has_incident() && cache_mngr->trx_cache.empty() &&
      (thd->transaction->xid_state.get_state_code() != XA_PREPARED ||
       !(thd->ha_data[binlog_hton->slot].ha_info[1].is_started() &&
         thd->ha_data[binlog_hton->slot].ha_info[1].is_trx_read_write())))
  {
    /*
      The same comments apply as in the binlog commit method's branch.
    */
    cache_mngr->reset(false, true);
    thd->reset_binlog_for_next_statement();
    DBUG_RETURN(error);
  }
  if (!wsrep_emulate_bin_log && mysql_bin_log.check_write_error(thd))
  {
    /*
      "all == true" means that a "rollback statement" triggered the error and
      this function was called. However, this must not happen as a rollback
      is written directly to the binary log. And in auto-commit mode, a single
      statement that is rolled back has the flag all == false.
    */
    DBUG_ASSERT(!all);
    /*
      We reach this point if the effect of a statement did not properly get into
      a cache and need to be rolled back.
    */
    error |= binlog_truncate_trx_cache(thd, cache_mngr, all);
  }
  else if (likely(!error))
  {  
    ulong binlog_format= thd->wsrep_binlog_format(thd->variables.binlog_format);
    if (ending_trans(thd, all) && trans_cannot_safely_rollback(thd, all))
      error= binlog_rollback_flush_trx_cache(thd, all, cache_mngr);
    /*
      Truncate the cache if:
        . aborting a single or multi-statement transaction or;
        . the current statement created or dropped a temporary table
          while having actual STATEMENT format;
        . the format is not STMT or no non-trans table was
          updated and;
        . the format is not MIXED or no temporary non-trans table
          was updated.
    */
    else if (ending_trans(thd, all) ||
             (!(thd->transaction->stmt.has_created_dropped_temp_table() &&
                !thd->is_current_stmt_binlog_format_row()) &&
              (!stmt_has_updated_non_trans_table(thd) ||
               binlog_format != BINLOG_FORMAT_STMT) &&
              (!thd->transaction->stmt.has_modified_non_trans_temp_table() ||
               binlog_format != BINLOG_FORMAT_MIXED)))
      error= binlog_truncate_trx_cache(thd, cache_mngr, all);
  }

  /* 
    This is part of the stmt rollback.
  */
  if (!all)
    cache_mngr->trx_cache.set_prev_position(MY_OFF_T_UNDEF);
  thd->reset_binlog_for_next_statement();

  DBUG_RETURN(error);
}


void binlog_reset_cache(THD *thd)
{
  binlog_cache_mngr *const cache_mngr= opt_bin_log ? 
    (binlog_cache_mngr*) thd_get_ha_data(thd, binlog_hton) : 0;
  DBUG_ENTER("binlog_reset_cache");
  if (cache_mngr)
  {
    thd->binlog_remove_pending_rows_event(TRUE, TRUE);
    cache_mngr->reset(true, true);
  }
  DBUG_VOID_RETURN;
}


void MYSQL_BIN_LOG::set_write_error(THD *thd, bool is_transactional)
{
  DBUG_ENTER("MYSQL_BIN_LOG::set_write_error");

  write_error= 1;

  if (unlikely(check_write_error(thd)))
    DBUG_VOID_RETURN;

  if (my_errno == EFBIG)
  {
    if (is_transactional)
    {
      my_message(ER_TRANS_CACHE_FULL, ER_THD(thd, ER_TRANS_CACHE_FULL), MYF(0));
    }
    else
    {
      my_message(ER_STMT_CACHE_FULL, ER_THD(thd, ER_STMT_CACHE_FULL), MYF(0));
    }
  }
  else
  {
    my_error(ER_ERROR_ON_WRITE, MYF(0), name, errno);
  }
#ifdef WITH_WSREP
  /* If wsrep transaction is active and binlog emulation is on,
     binlog write error may leave transaction without any registered
     htons. This makes wsrep rollback hooks to be skipped and the
     transaction will remain alive in wsrep world after rollback.
     Register binlog hton here to ensure that rollback happens in full. */
  if (WSREP_EMULATE_BINLOG(thd))
  {
    if (is_transactional)
      trans_register_ha(thd, TRUE, binlog_hton, 0);
    trans_register_ha(thd, FALSE, binlog_hton, 0);
  }
#endif /* WITH_WSREP */
  DBUG_VOID_RETURN;
}

bool MYSQL_BIN_LOG::check_write_error(THD *thd)
{
  DBUG_ENTER("MYSQL_BIN_LOG::check_write_error");

  bool checked= FALSE;

  if (likely(!thd->is_error()))
    DBUG_RETURN(checked);

  switch (thd->get_stmt_da()->sql_errno())
  {
    case ER_TRANS_CACHE_FULL:
    case ER_STMT_CACHE_FULL:
    case ER_ERROR_ON_WRITE:
    case ER_BINLOG_LOGGING_IMPOSSIBLE:
      checked= TRUE;
    break;
  }

  DBUG_RETURN(checked);
}


/*
  Check if there was an error while writing the statement cache.
  If the cache content is corrupt due to an error, we should write an incident
  event to the binlog rather than write corrupt data to it.
*/
bool
MYSQL_BIN_LOG::check_cache_error(THD *thd, binlog_cache_data *cache_data)
{
  if (!cache_data)
    return false;
  if (check_write_error(thd))
    return true;
  if (!cache_data->empty() && cache_data->cache_log.error)
    return true;
  return false;
}

/**
  @note
  How do we handle this (unlikely but legal) case:
  @verbatim
    [transaction] + [update to non-trans table] + [rollback to savepoint] ?
  @endverbatim
  The problem occurs when a savepoint is before the update to the
  non-transactional table. Then when there's a rollback to the savepoint, if we
  simply truncate the binlog cache, we lose the part of the binlog cache where
  the update is. If we want to not lose it, we need to write the SAVEPOINT
  command and the ROLLBACK TO SAVEPOINT command to the binlog cache. The latter
  is easy: it's just write at the end of the binlog cache, but the former
  should be *inserted* to the place where the user called SAVEPOINT. The
  solution is that when the user calls SAVEPOINT, we write it to the binlog
  cache (so no need to later insert it). As transactions are never intermixed
  in the binary log (i.e. they are serialized), we won't have conflicts with
  savepoint names when using mysqlbinlog or in the slave SQL thread.
  Then when ROLLBACK TO SAVEPOINT is called, if we updated some
  non-transactional table, we don't truncate the binlog cache but instead write
  ROLLBACK TO SAVEPOINT to it; otherwise we truncate the binlog cache (which
  will chop the SAVEPOINT command from the binlog cache, which is good as in
  that case there is no need to have it in the binlog).
*/

static int binlog_savepoint_set(handlerton *hton, THD *thd, void *sv)
{
  int error= 1;
  DBUG_ENTER("binlog_savepoint_set");

  char buf[1024];

  String log_query(buf, sizeof(buf), &my_charset_bin);
  if (log_query.copy(STRING_WITH_LEN("SAVEPOINT "), &my_charset_bin) ||
      append_identifier(thd, &log_query, &thd->lex->ident))
    DBUG_RETURN(1);
  int errcode= query_error_code(thd, thd->killed == NOT_KILLED);
  Query_log_event qinfo(thd, log_query.c_ptr_safe(), log_query.length(),
                        TRUE, FALSE, TRUE, errcode);
  /* 
    We cannot record the position before writing the statement
    because a rollback to a savepoint (.e.g. consider it "S") would
    prevent the savepoint statement (i.e. "SAVEPOINT S") from being
    written to the binary log despite the fact that the server could
    still issue other rollback statements to the same savepoint (i.e. 
    "S"). 
    Given that the savepoint is valid until the server releases it,
    ie, until the transaction commits or it is released explicitly,
    we need to log it anyway so that we don't have "ROLLBACK TO S"
    or "RELEASE S" without the preceding "SAVEPOINT S" in the binary
    log.
  */
  if (likely(!(error= mysql_bin_log.write(&qinfo))))
    binlog_trans_log_savepos(thd, (my_off_t*) sv);

  DBUG_RETURN(error);
}

static int binlog_savepoint_rollback(handlerton *hton, THD *thd, void *sv)
{
  DBUG_ENTER("binlog_savepoint_rollback");

  /*
    Write ROLLBACK TO SAVEPOINT to the binlog cache if we have updated some
    non-transactional table. Otherwise, truncate the binlog cache starting
    from the SAVEPOINT command.
  */
#ifdef WITH_WSREP
  /* for streaming replication, we  must replicate savepoint rollback so that 
     slaves can maintain SR transactions
   */
  if (unlikely(thd->wsrep_trx().is_streaming() ||
               (trans_has_updated_non_trans_table(thd)) ||
               (thd->variables.option_bits & OPTION_KEEP_LOG)))
#else
  if (unlikely(trans_has_updated_non_trans_table(thd) ||
               (thd->variables.option_bits & OPTION_KEEP_LOG)))
#endif /* WITH_WSREP */
  {
    char buf[1024];
    String log_query(buf, sizeof(buf), &my_charset_bin);
    if (log_query.copy(STRING_WITH_LEN("ROLLBACK TO "), &my_charset_bin) ||
        append_identifier(thd, &log_query, &thd->lex->ident))
      DBUG_RETURN(1);
    int errcode= query_error_code(thd, thd->killed == NOT_KILLED);
    Query_log_event qinfo(thd, log_query.ptr(), log_query.length(),
                          TRUE, FALSE, TRUE, errcode);
    DBUG_RETURN(mysql_bin_log.write(&qinfo));
  }

  binlog_trans_log_truncate(thd, *(my_off_t*)sv);

  /*
    When a SAVEPOINT is executed inside a stored function/trigger we force the
    pending event to be flushed with a STMT_END_F flag and reset binlog
    as well to ensure that following DMLs will have a clean state to start
    with. ROLLBACK inside a stored routine has to finalize possibly existing
    current row-based pending event with cleaning up table maps. That ensures
    that following DMLs will have a clean state to start with.
   */
  if (thd->in_sub_stmt)
    thd->reset_binlog_for_next_statement();

  DBUG_RETURN(0);
}


/**
  Check whether binlog state allows to safely release MDL locks after
  rollback to savepoint.

  @param hton  The binlog handlerton.
  @param thd   The client thread that executes the transaction.

  @return true  - It is safe to release MDL locks.
          false - If it is not.
*/
static bool binlog_savepoint_rollback_can_release_mdl(handlerton *hton,
                                                      THD *thd)
{
  DBUG_ENTER("binlog_savepoint_rollback_can_release_mdl");
  /*
    If we have not updated any non-transactional tables rollback
    to savepoint will simply truncate binlog cache starting from
    SAVEPOINT command. So it should be safe to release MDL acquired
    after SAVEPOINT command in this case.
  */
  DBUG_RETURN(!trans_cannot_safely_rollback(thd, true));
}


int check_binlog_magic(IO_CACHE* log, const char** errmsg)
{
  uchar magic[4];
  DBUG_ASSERT(my_b_tell(log) == 0);

  if (my_b_read(log, magic, sizeof(magic)))
  {
    *errmsg = "I/O error reading the header from the binary log";
    sql_print_error("%s, errno=%d, io cache code=%d", *errmsg, my_errno,
		    log->error);
    return 1;
  }
  if (bcmp(magic, BINLOG_MAGIC, sizeof(magic)))
  {
    *errmsg = "Binlog has bad magic number;  It's not a binary log file that can be used by this version of MySQL";
    return 1;
  }
  return 0;
}


File open_binlog(IO_CACHE *log, const char *log_file_name, const char **errmsg)
{
  File file;
  DBUG_ENTER("open_binlog");

  if ((file= mysql_file_open(key_file_binlog,
                             log_file_name, O_RDONLY | O_BINARY | O_SHARE,
                             MYF(MY_WME))) < 0)
  {
    sql_print_error("Failed to open log (file '%s', errno %d)",
                    log_file_name, my_errno);
    *errmsg = "Could not open log file";
    goto err;
  }
  if (init_io_cache_ext(log, file, (size_t)binlog_file_cache_size, READ_CACHE,
            0, 0, MYF(MY_WME|MY_DONT_CHECK_FILESIZE), key_file_binlog_cache))
  {
    sql_print_error("Failed to create a cache on log (file '%s')",
                    log_file_name);
    *errmsg = "Could not open log file";
    goto err;
  }
  if (check_binlog_magic(log,errmsg))
    goto err;
  DBUG_RETURN(file);

err:
  if (file >= 0)
  {
    mysql_file_close(file, MYF(0));
    end_io_cache(log);
  }
  DBUG_RETURN(-1);
}

#ifdef _WIN32
static int eventSource = 0;

static void setup_windows_event_source()
{
  HKEY    hRegKey= NULL;
  DWORD   dwError= 0;
  TCHAR   szPath[MAX_PATH];
  DWORD dwTypes;

  if (eventSource)               // Ensure that we are only called once
    return;
  eventSource= 1;

  // Create the event source registry key
  dwError= RegCreateKey(HKEY_LOCAL_MACHINE,
                          "SYSTEM\\CurrentControlSet\\Services\\EventLog\\Application\\MariaDB",
                          &hRegKey);

  /* Name of the PE module that contains the message resource */
  GetModuleFileName(NULL, szPath, MAX_PATH);

  /* Register EventMessageFile */
  dwError = RegSetValueEx(hRegKey, "EventMessageFile", 0, REG_EXPAND_SZ,
                          (PBYTE) szPath, (DWORD) (strlen(szPath) + 1));

  /* Register supported event types */
  dwTypes= (EVENTLOG_ERROR_TYPE | EVENTLOG_WARNING_TYPE |
            EVENTLOG_INFORMATION_TYPE);
  dwError= RegSetValueEx(hRegKey, "TypesSupported", 0, REG_DWORD,
                         (LPBYTE) &dwTypes, sizeof dwTypes);

  RegCloseKey(hRegKey);
}

#endif /* _WIN32 */


/**
  Find a unique filename for 'filename.#'.

  Set '#' to the number next to the maximum found in the most
  recent log file extension.

  This function will return nonzero if: (i) the generated name
  exceeds FN_REFLEN; (ii) if the number of extensions is exhausted;
  or (iii) some other error happened while examining the filesystem.

  @param name                   Base name of file
  @param min_log_number_to_use  minimum log number to choose. Set by
                                CHANGE MASTER .. TO
  @param last_used_log_number   If 0, find log number based on files.
                                If not 0, then use *last_used_log_number +1
                                Will be update to new generated number
  @return
    0       ok
    nonzero if not possible to get unique filename.
*/

static int find_uniq_filename(char *name, ulong min_log_number_to_use,
                              ulong *last_used_log_number)
{
  uint                  i;
  char                  buff[FN_REFLEN], ext_buf[FN_REFLEN];
  struct st_my_dir     *dir_info;
  struct fileinfo *file_info;
  ulong                 max_found= 0, next= 0, number= 0;
  size_t		buf_length, length;
  char			*start, *end;
  int                   error= 0;
  DBUG_ENTER("find_uniq_filename");

  length= dirname_part(buff, name, &buf_length);
  start=  name + length;
  end=    strend(start);

  *end='.';
  length= (size_t) (end - start + 1);

  /* The following matches the code for my_dir () below */
  DBUG_EXECUTE_IF("error_unique_log_filename",
                  {
                    strmov(end,".1");
                    DBUG_RETURN(1);
                  });

  if (*last_used_log_number)
    max_found= *last_used_log_number;
  else
  {
    if (unlikely(!(dir_info= my_dir(buff, MYF(MY_DONT_SORT)))))
    {						// This shouldn't happen
      strmov(end,".1");				// use name+1
      DBUG_RETURN(1);
    }
    file_info= dir_info->dir_entry;
    max_found= min_log_number_to_use ? min_log_number_to_use-1 : 0;
    for (i= dir_info->number_of_files ; i-- ; file_info++)
    {
      if (strncmp(file_info->name, start, length) == 0 &&
          test_if_number(file_info->name+length, &number,0))
      {
        set_if_bigger(max_found, number);
      }
    }
    my_dirend(dir_info);
  }

  /* check if reached the maximum possible extension number */
  if (max_found >= MAX_LOG_UNIQUE_FN_EXT)
  {
    sql_print_error("Log filename extension number exhausted: %06lu. \
Please fix this by archiving old logs and \
updating the index files.", max_found);
    error= 1;
    goto end;
  }

  next= max_found + 1;
  if (sprintf(ext_buf, "%06lu", next)<0)
  {
    error= 1;
    goto end;
  }
  *end++='.';

  /* 
    Check if the generated extension size + the file name exceeds the
    buffer size used. If one did not check this, then the filename might be
    truncated, resulting in error.
   */
  if (((strlen(ext_buf) + (end - name)) >= FN_REFLEN))
  {
    sql_print_error("Log filename too large: %s%s (%zu). \
Please fix this by archiving old logs and updating the \
index files.", name, ext_buf, (strlen(ext_buf) + (end - name)));
    error= 1;
    goto end;
  }

  if (sprintf(end, "%06lu", next)<0)
  {
    error= 1;
    goto end;
  }
  *last_used_log_number= next;

  /* print warning if reaching the end of available extensions. */
  if ((next > (MAX_LOG_UNIQUE_FN_EXT - LOG_WARN_UNIQUE_FN_EXT_LEFT)))
    sql_print_warning("Next log extension: %lu. \
Remaining log filename extensions: %lu. \
Please consider archiving some logs.", next, (MAX_LOG_UNIQUE_FN_EXT - next));

end:
  DBUG_RETURN(error);
}


bool MYSQL_LOG::init_and_set_log_file_name(const char *log_name,
                                           const char *new_name,
                                           ulong next_log_number,
                                           enum_log_type log_type_arg,
                                           enum cache_type io_cache_type_arg)
{
  log_type= log_type_arg;
  io_cache_type= io_cache_type_arg;

  if (new_name)
  {
    strmov(log_file_name, new_name);
  }
  else if (!new_name && generate_new_name(log_file_name, log_name,
                                          next_log_number))
    return TRUE;

  return FALSE;
}


/*
  Open a (new) log file.

  SYNOPSIS
    open()

    log_name            The name of the log to open
    log_type_arg        The type of the log. E.g. LOG_NORMAL
    new_name            The new name for the logfile. This is only needed
                        when the method is used to open the binlog file.
    io_cache_type_arg   The type of the IO_CACHE to use for this log file

  DESCRIPTION
    Open the logfile, init IO_CACHE and write startup messages
    (in case of general and slow query logs).

  RETURN VALUES
    0   ok
    1   error
*/

bool MYSQL_LOG::open(
#ifdef HAVE_PSI_INTERFACE
                     PSI_file_key log_file_key,
#endif
                     const char *log_name, enum_log_type log_type_arg,
                     const char *new_name, ulong next_log_number,
                     enum cache_type io_cache_type_arg)
{
  char buff[FN_REFLEN];
  MY_STAT f_stat;
  File file= -1;
  my_off_t seek_offset;
  bool is_fifo = false;
  int open_flags= O_CREAT | O_BINARY | O_CLOEXEC;
  DBUG_ENTER("MYSQL_LOG::open");
  DBUG_PRINT("enter", ("log_type: %d", (int) log_type_arg));

  write_error= 0;

  if (!(name= my_strdup(key_memory_MYSQL_LOG_name, log_name, MYF(MY_WME))))
  {
    name= (char *)log_name; // for the error message
    goto err;
  }

  /*
    log_type is LOG_UNKNOWN if we should not generate a new name
    This is only used when called from MYSQL_BINARY_LOG::open, which
    has already updated log_file_name.
   */
  if (log_type_arg != LOG_UNKNOWN &&
      init_and_set_log_file_name(name, new_name, next_log_number,
                                 log_type_arg, io_cache_type_arg))
    goto err;

  is_fifo = my_stat(log_file_name, &f_stat, MYF(0)) &&
            MY_S_ISFIFO(f_stat.st_mode);

  if (io_cache_type == SEQ_READ_APPEND)
    open_flags |= O_RDWR | O_APPEND;
  else
    open_flags |= O_WRONLY | (log_type == LOG_BIN ? 0 : O_APPEND);

  if (is_fifo)
    open_flags |= O_NONBLOCK;

  db[0]= 0;

#ifdef HAVE_PSI_INTERFACE
  /* Keep the key for reopen */
  m_log_file_key= log_file_key;
#endif

  if ((file= mysql_file_open(log_file_key, log_file_name, open_flags,
                             MYF(MY_WME))) < 0)
    goto err;

  if (is_fifo)
    seek_offset= 0;
  else if ((seek_offset= mysql_file_tell(file, MYF(MY_WME))))
    goto err;

  if (init_io_cache(&log_file, file, (log_type == LOG_NORMAL ? IO_SIZE :
                                      LOG_BIN_IO_SIZE),
                    io_cache_type, seek_offset, 0,
                    MYF(MY_WME | MY_NABP |
                        ((log_type == LOG_BIN) ? MY_WAIT_IF_FULL : 0))))
    goto err;

  if (log_type == LOG_NORMAL)
  {
    char *end;
    size_t len=my_snprintf(buff, sizeof(buff), "%s, Version: %s (%s). "
#ifdef EMBEDDED_LIBRARY
                        "embedded library\n",
                        my_progname, server_version, MYSQL_COMPILATION_COMMENT
#elif defined(_WIN32)
			"started with:\nTCP Port: %d, Named Pipe: %s\n",
                        my_progname, server_version, MYSQL_COMPILATION_COMMENT,
                        mysqld_port, mysqld_unix_port
#else
			"started with:\nTcp port: %d  Unix socket: %s\n",
                        my_progname, server_version, MYSQL_COMPILATION_COMMENT,
                        mysqld_port, mysqld_unix_port
#endif
                       );
    end= strnmov(buff + len, "Time\t\t    Id Command\tArgument\n",
                 sizeof(buff) - len);
    if (my_b_write(&log_file, (uchar*) buff, (uint) (end-buff)) ||
	flush_io_cache(&log_file))
      goto err;
  }

  log_state= LOG_OPENED;
  DBUG_RETURN(0);

err:
  sql_print_error(fatal_log_error, name, errno);
  if (file >= 0)
    mysql_file_close(file, MYF(0));
  end_io_cache(&log_file);
  my_free(name);
  name= NULL;
  log_state= LOG_CLOSED;
  DBUG_RETURN(1);
}

MYSQL_LOG::MYSQL_LOG()
  : name(0), write_error(FALSE), inited(FALSE), log_type(LOG_UNKNOWN),
    log_state(LOG_CLOSED)
{
  /*
    We don't want to initialize LOCK_Log here as such initialization depends on
    safe_mutex (when using safe_mutex) which depends on MY_INIT(), which is
    called only in main(). Doing initialization here would make it happen
    before main().
  */
  bzero((char*) &log_file, sizeof(log_file));
}

void MYSQL_LOG::init_pthread_objects()
{
  DBUG_ASSERT(inited == 0);
  inited= 1;
  mysql_mutex_init(key_LOG_LOCK_log, &LOCK_log, MY_MUTEX_INIT_SLOW);
}

/*
  Close the log file

  SYNOPSIS
    close()
    exiting     Bitmask. LOG_CLOSE_TO_BE_OPENED is used if we intend to call
                open at once after close. LOG_CLOSE_DELAYED_CLOSE is used for
                binlog rotation, to delay actual close of the old file until
                we have successfully created the new file.

  NOTES
    One can do an open on the object at once after doing a close.
    The internal structures are not freed until cleanup() is called
*/

void MYSQL_LOG::close(uint exiting)
{					// One can't set log_type here!
  DBUG_ENTER("MYSQL_LOG::close");
  DBUG_PRINT("enter",("exiting: %d", (int) exiting));
  if (log_state == LOG_OPENED)
  {
    end_io_cache(&log_file);

    if (log_type == LOG_BIN && mysql_file_sync(log_file.file, MYF(MY_WME)) && ! write_error)
    {
      write_error= 1;
      sql_print_error(ER_DEFAULT(ER_ERROR_ON_WRITE), name, errno);
    }

    if (!(exiting & LOG_CLOSE_DELAYED_CLOSE) &&
        mysql_file_close(log_file.file, MYF(MY_WME)) && ! write_error)
    {
      write_error= 1;
      sql_print_error(ER_DEFAULT(ER_ERROR_ON_WRITE), name, errno);
    }
  }

  log_state= (exiting & LOG_CLOSE_TO_BE_OPENED) ? LOG_TO_BE_OPENED : LOG_CLOSED;
  my_free(name);
  name= NULL;
  DBUG_VOID_RETURN;
}

/** This is called only once. */

void MYSQL_LOG::cleanup()
{
  DBUG_ENTER("cleanup");
  if (inited)
  {
    inited= 0;
    mysql_mutex_destroy(&LOCK_log);
    close(0);
  }
  DBUG_VOID_RETURN;
}


int MYSQL_LOG::generate_new_name(char *new_name, const char *log_name,
                                 ulong next_log_number)
{
  fn_format(new_name, log_name, mysql_data_home, "", 4);
  return 0;
}

int MYSQL_BIN_LOG::generate_new_name(char *new_name, const char *log_name,
                                     ulong next_log_number)
{
  fn_format(new_name, log_name, mysql_data_home, "", 4);
  if (!fn_ext(log_name)[0])
  {
    if (DBUG_EVALUATE_IF("binlog_inject_new_name_error", TRUE, FALSE) ||
        unlikely(find_uniq_filename(new_name, next_log_number,
                                    &last_used_log_number)))
    {
      THD *thd= current_thd;
      if (unlikely(thd))
        my_error(ER_NO_UNIQUE_LOGFILE, MYF(ME_FATAL), log_name);
      sql_print_error(ER_DEFAULT(ER_NO_UNIQUE_LOGFILE), log_name);
      return 1;
    }
  }
  return 0;
}


/*
  Reopen the log file

  SYNOPSIS
    reopen_file()

  DESCRIPTION
    Reopen the log file. The method is used during FLUSH LOGS
    and locks LOCK_log mutex
*/


void MYSQL_QUERY_LOG::reopen_file()
{
  char *save_name;
  DBUG_ENTER("MYSQL_LOG::reopen_file");

  mysql_mutex_lock(&LOCK_log);
  if (!is_open())
  {
    DBUG_PRINT("info",("log is closed"));
    mysql_mutex_unlock(&LOCK_log);
    DBUG_VOID_RETURN;
  }

  save_name= name;
  name= 0;				// Don't free name
  close(LOG_CLOSE_TO_BE_OPENED);

  /*
     Note that at this point, log_state != LOG_CLOSED (important for is_open()).
  */

  open(
#ifdef HAVE_PSI_INTERFACE
       m_log_file_key,
#endif
       save_name, log_type, 0, 0, io_cache_type);
  my_free(save_name);

  mysql_mutex_unlock(&LOCK_log);

  DBUG_VOID_RETURN;
}


/*
  Write a command to traditional general log file

  SYNOPSIS
    write()

    event_time        command start timestamp
    user_host         the pointer to the string with user@host info
    user_host_len     length of the user_host string. this is computed once
                      and passed to all general log  event handlers
    thread_id         Id of the thread, issued a query
    command_type      the type of the command being logged
    command_type_len  the length of the string above
    sql_text          the very text of the query being executed
    sql_text_len      the length of sql_text string

  DESCRIPTION

   Log given command to to normal (not rotable) log file

  RETURN
    FASE - OK
    TRUE - error occurred
*/

bool MYSQL_QUERY_LOG::write(time_t event_time, const char *user_host, size_t user_host_len, my_thread_id thread_id_arg,
                            const char *command_type, size_t command_type_len,
                            const char *sql_text, size_t sql_text_len)
{
  char buff[32];
  char local_time_buff[MAX_TIME_SIZE];
  struct tm start;
  size_t time_buff_len= 0;

  mysql_mutex_lock(&LOCK_log);

  /* Test if someone closed between the is_open test and lock */
  if (is_open())
  {
    /* for testing output of timestamp and thread id */
    DBUG_EXECUTE_IF("reset_log_last_time", last_time= 0;);

    /* Note that my_b_write() assumes it knows the length for this */
    if (event_time != last_time)
    {
      last_time= event_time;

      localtime_r(&event_time, &start);

      time_buff_len= my_snprintf(local_time_buff, MAX_TIME_SIZE,
                                 "%02d%02d%02d %2d:%02d:%02d\t",
                                 start.tm_year % 100, start.tm_mon + 1,
                                 start.tm_mday, start.tm_hour,
                                 start.tm_min, start.tm_sec);

      if (my_b_write(&log_file, (uchar*) local_time_buff, time_buff_len))
        goto err;
    }
    else
      if (my_b_write(&log_file, (uchar*) "\t\t" ,2) < 0)
        goto err;

    /* command_type, thread_id */
    size_t length= my_snprintf(buff, 32, "%6llu ", thread_id_arg);

    if (my_b_write(&log_file, (uchar*) buff, length))
      goto err;

    if (my_b_write(&log_file, (uchar*) command_type, command_type_len))
      goto err;

    if (my_b_write(&log_file, (uchar*) "\t", 1))
      goto err;

    /* sql_text */
    if (my_b_write(&log_file, (uchar*) sql_text, sql_text_len))
      goto err;

    if (my_b_write(&log_file, (uchar*) "\n", 1) ||
        flush_io_cache(&log_file))
      goto err;
  }

  mysql_mutex_unlock(&LOCK_log);
  return FALSE;
err:

  if (!write_error)
  {
    write_error= 1;
    sql_print_error(ER_DEFAULT(ER_ERROR_ON_WRITE), name, errno);
  }
  mysql_mutex_unlock(&LOCK_log);
  return TRUE;
}


/*
  Log a query to the traditional slow log file

  SYNOPSIS
    write()

    thd               THD of the query
    current_time      current timestamp
    user_host         the pointer to the string with user@host info
    user_host_len     length of the user_host string. this is computed once
                      and passed to all general log event handlers
    query_utime       Amount of time the query took to execute (in microseconds)
    lock_utime        Amount of time the query was locked (in microseconds)
    is_command        The flag, which determines, whether the sql_text is a
                      query or an administrator command.
    sql_text          the very text of the query or administrator command
                      processed
    sql_text_len      the length of sql_text string

  DESCRIPTION

   Log a query to the slow log file.

  RETURN
    FALSE - OK
    TRUE - error occurred
*/

bool MYSQL_QUERY_LOG::write(THD *thd, time_t current_time,
                            const char *user_host, size_t user_host_len, ulonglong query_utime,
                            ulonglong lock_utime, bool is_command,
                            const char *sql_text, size_t sql_text_len)
{
  bool error= 0;
  char llbuff[22];
  DBUG_ENTER("MYSQL_QUERY_LOG::write");

  mysql_mutex_lock(&LOCK_log);
  if (is_open())
  {						// Safety against reopen
    char buff[80], *end;
    char query_time_buff[22+7], lock_time_buff[22+7];
    size_t buff_len;
    end= buff;

    if (!(specialflag & SPECIAL_SHORT_LOG_FORMAT))
    {
      if (current_time != last_time)
      {
        last_time= current_time;
        struct tm start;
        localtime_r(&current_time, &start);

        buff_len= my_snprintf(buff, sizeof buff,
                              "# Time: %02d%02d%02d %2d:%02d:%02d\n",
                              start.tm_year % 100, start.tm_mon + 1,
                              start.tm_mday, start.tm_hour,
                              start.tm_min, start.tm_sec);

        /* Note that my_b_write() assumes it knows the length for this */
        if (my_b_write(&log_file, (uchar*) buff, buff_len))
          goto err;
      }
      const uchar uh[]= "# User@Host: ";
      if (my_b_write(&log_file, uh, sizeof(uh) - 1) ||
          my_b_write(&log_file, (uchar*) user_host, user_host_len) ||
          my_b_write(&log_file, (uchar*) "\n", 1))
        goto err;
    
    /* For slow query log */
    sprintf(query_time_buff, "%.6f", ulonglong2double(query_utime)/1000000.0);
    sprintf(lock_time_buff,  "%.6f", ulonglong2double(lock_utime)/1000000.0);
    if (my_b_printf(&log_file,
                    "# Thread_id: %lu  Schema: %s  QC_hit: %s\n"
                    "# Query_time: %s  Lock_time: %s  Rows_sent: %lu  Rows_examined: %lu\n"
                    "# Rows_affected: %lu  Bytes_sent: %lu\n",
                    (ulong) thd->thread_id, thd->get_db(),
                    ((thd->query_plan_flags & QPLAN_QC) ? "Yes" : "No"),
                    query_time_buff, lock_time_buff,
                    (ulong) thd->get_sent_row_count(),
                    (ulong) thd->get_examined_row_count(),
                    (ulong) thd->get_affected_rows(),
                    (ulong) (thd->status_var.bytes_sent - thd->bytes_sent_old)))
      goto err;

    if ((thd->variables.log_slow_verbosity & LOG_SLOW_VERBOSITY_QUERY_PLAN)
        && thd->tmp_tables_used &&
        my_b_printf(&log_file,
                    "# Tmp_tables: %lu  Tmp_disk_tables: %lu  "
                    "Tmp_table_sizes: %s\n",
                    (ulong) thd->tmp_tables_used,
                    (ulong) thd->tmp_tables_disk_used,
                    llstr(thd->tmp_tables_size, llbuff)))
      goto err;

    if (thd->spcont &&
        my_b_printf(&log_file, "# Stored_routine: %s\n",
                    ErrConvDQName(thd->spcont->m_sp).ptr()))
      goto err;

     if ((thd->variables.log_slow_verbosity & LOG_SLOW_VERBOSITY_QUERY_PLAN) &&
         (thd->query_plan_flags &
          (QPLAN_FULL_SCAN | QPLAN_FULL_JOIN | QPLAN_TMP_TABLE |
           QPLAN_TMP_DISK | QPLAN_FILESORT | QPLAN_FILESORT_DISK |
           QPLAN_FILESORT_PRIORITY_QUEUE)) &&
         my_b_printf(&log_file,
                     "# Full_scan: %s  Full_join: %s  "
                     "Tmp_table: %s  Tmp_table_on_disk: %s\n"
                     "# Filesort: %s  Filesort_on_disk: %s  Merge_passes: %lu  "
                     "Priority_queue: %s\n",
                     ((thd->query_plan_flags & QPLAN_FULL_SCAN) ? "Yes" : "No"),
                     ((thd->query_plan_flags & QPLAN_FULL_JOIN) ? "Yes" : "No"),
                     (thd->tmp_tables_used ? "Yes" : "No"),
                     (thd->tmp_tables_disk_used ? "Yes" : "No"),
                     ((thd->query_plan_flags & QPLAN_FILESORT) ? "Yes" : "No"),
                     ((thd->query_plan_flags & QPLAN_FILESORT_DISK) ?
                      "Yes" : "No"),
                     thd->query_plan_fsort_passes,
                     ((thd->query_plan_flags & QPLAN_FILESORT_PRIORITY_QUEUE) ? 
                       "Yes" : "No")
                     ))
      goto err;
    if (thd->variables.log_slow_verbosity & LOG_SLOW_VERBOSITY_EXPLAIN &&
        thd->lex->explain)
    {
      StringBuffer<128> buf;
      DBUG_ASSERT(!thd->free_list);
      if (!print_explain_for_slow_log(thd->lex, thd, &buf))
        if (my_b_printf(&log_file, "%s", buf.c_ptr_safe()))
          goto err;
      thd->free_items();
    }
    if (thd->db.str && strcmp(thd->db.str, db))
    {						// Database changed
      if (my_b_printf(&log_file,"use %s;\n",thd->db.str))
        goto err;
      strmov(db,thd->db.str);
    }
    if (thd->stmt_depends_on_first_successful_insert_id_in_prev_stmt)
    {
      end=strmov(end, ",last_insert_id=");
      end=longlong10_to_str((longlong)
                            thd->first_successful_insert_id_in_prev_stmt_for_binlog,
                            end, -10);
    }
    // Save value if we do an insert.
    if (thd->auto_inc_intervals_in_cur_stmt_for_binlog.nb_elements() > 0)
    {
      if (!(specialflag & SPECIAL_SHORT_LOG_FORMAT))
      {
        end=strmov(end,",insert_id=");
        end=longlong10_to_str((longlong)
                              thd->auto_inc_intervals_in_cur_stmt_for_binlog.minimum(),
                              end, -10);
      }
    }

    /*
      This info used to show up randomly, depending on whether the query
      checked the query start time or not. now we always write current
      timestamp to the slow log
    */
    end= strmov(end, ",timestamp=");
    end= int10_to_str((long) current_time, end, 10);

    if (end != buff)
    {
      *end++=';';
      *end='\n';
      if (my_b_write(&log_file, (uchar*) "SET ", 4) ||
          my_b_write(&log_file, (uchar*) buff + 1, (uint) (end-buff)))
        goto err;
    }
    if (is_command)
    {
      end= strxmov(buff, "# administrator command: ", NullS);
      buff_len= (ulong) (end - buff);
      DBUG_EXECUTE_IF("simulate_slow_log_write_error",
                      {DBUG_SET("+d,simulate_file_write_error");});
      if(my_b_write(&log_file, (uchar*) buff, buff_len))
        goto err;
    }
    if (my_b_write(&log_file, (uchar*) sql_text, sql_text_len) ||
        my_b_write(&log_file, (uchar*) ";\n",2) ||
        flush_io_cache(&log_file))
      goto err;

    }
  }
end:
  mysql_mutex_unlock(&LOCK_log);
  DBUG_RETURN(error);

err:
  error= 1;
  if (!write_error)
  {
    write_error= 1;
    sql_print_error(ER_THD(thd, ER_ERROR_ON_WRITE), name, errno);
  }
  goto end;
}


/**
  @todo
  The following should be using fn_format();  We just need to
  first change fn_format() to cut the file name if it's too long.
*/
const char *MYSQL_LOG::generate_name(const char *log_name,
                                     const char *suffix,
                                     bool strip_ext, char *buff)
{
  if (!log_name || !log_name[0])
  {
    strmake(buff, pidfile_name, FN_REFLEN - strlen(suffix) - 1);
    return (const char *)
      fn_format(buff, buff, "", suffix, MYF(MY_REPLACE_EXT|MY_REPLACE_DIR));
  }
  // get rid of extension if the log is binary to avoid problems
  if (strip_ext)
  {
    char *p= fn_ext(log_name);
    uint length= (uint) (p - log_name);
    strmake(buff, log_name, MY_MIN(length, FN_REFLEN-1));
    return (const char*)buff;
  }
  return log_name;
}


/*
  Print some additional information about addition/removal of
  XID list entries.
  TODO: Remove once MDEV-9510 is fixed.
*/
#ifdef WITH_WSREP
#define WSREP_XID_LIST_ENTRY(X, Y)                    \
  if (wsrep_debug)                                    \
  {                                                   \
    char buf[FN_REFLEN];                              \
    strmake(buf, Y->binlog_name, Y->binlog_name_len); \
    WSREP_DEBUG(X, buf, Y->binlog_id);                \
  }
#else
#define WSREP_XID_LIST_ENTRY(X, Y) do { } while(0)
#endif

MYSQL_BIN_LOG::MYSQL_BIN_LOG(uint *sync_period)
  :reset_master_pending(0), mark_xid_done_waiting(0),
   bytes_written(0), last_used_log_number(0),
   file_id(1), open_count(1),
   group_commit_queue(0), group_commit_queue_busy(FALSE),
   num_commits(0), num_group_commits(0),
   group_commit_trigger_count(0), group_commit_trigger_timeout(0),
   group_commit_trigger_lock_wait(0),
   sync_period_ptr(sync_period), sync_counter(0),
   state_file_deleted(false), binlog_state_recover_done(false),
   is_relay_log(0), relay_signal_cnt(0),
   checksum_alg_reset(BINLOG_CHECKSUM_ALG_UNDEF),
   relay_log_checksum_alg(BINLOG_CHECKSUM_ALG_UNDEF),
   description_event_for_exec(0), description_event_for_queue(0),
   current_binlog_id(0), reset_master_count(0)
{
  /*
    We don't want to initialize locks here as such initialization depends on
    safe_mutex (when using safe_mutex) which depends on MY_INIT(), which is
    called only in main(). Doing initialization here would make it happen
    before main().
  */
  index_file_name[0] = 0;
  bzero((char*) &index_file, sizeof(index_file));
  bzero((char*) &purge_index_file, sizeof(purge_index_file));
}

void MYSQL_BIN_LOG::stop_background_thread()
{
  if (binlog_background_thread_started)
  {
    mysql_mutex_lock(&LOCK_binlog_background_thread);
    binlog_background_thread_stop= true;
    mysql_cond_signal(&COND_binlog_background_thread);
    while (binlog_background_thread_stop)
      mysql_cond_wait(&COND_binlog_background_thread_end,
                      &LOCK_binlog_background_thread);
    mysql_mutex_unlock(&LOCK_binlog_background_thread);
    binlog_background_thread_started= false;
    binlog_background_thread_stop= true; // mark it's not going to restart
  }
}

/* this is called only once */

void MYSQL_BIN_LOG::cleanup()
{
  DBUG_ENTER("cleanup");
  if (inited)
  {
    xid_count_per_binlog *b;

    /* Wait for the binlog background thread to stop. */
    if (!is_relay_log)
      stop_background_thread();

    inited= 0;
    mysql_mutex_lock(&LOCK_log);
    close(LOG_CLOSE_INDEX|LOG_CLOSE_STOP_EVENT);
    mysql_mutex_unlock(&LOCK_log);
    delete description_event_for_queue;
    delete description_event_for_exec;

    while ((b= binlog_xid_count_list.get()))
    {
      /*
        There should be no pending XIDs at shutdown, and only one entry (for
        the active binlog file) in the list.
      */
      DBUG_ASSERT(b->xid_count == 0);
      DBUG_ASSERT(!binlog_xid_count_list.head());
      WSREP_XID_LIST_ENTRY("MYSQL_BIN_LOG::cleanup(): Removing xid_list_entry "
                           "for %s (%lu)", b);
      delete b;
    }

    mysql_mutex_destroy(&LOCK_log);
    mysql_mutex_destroy(&LOCK_index);
    mysql_mutex_destroy(&LOCK_xid_list);
    mysql_mutex_destroy(&LOCK_binlog_background_thread);
    mysql_mutex_destroy(&LOCK_binlog_end_pos);
    mysql_cond_destroy(&COND_relay_log_updated);
    mysql_cond_destroy(&COND_bin_log_updated);
    mysql_cond_destroy(&COND_queue_busy);
    mysql_cond_destroy(&COND_xid_list);
    mysql_cond_destroy(&COND_binlog_background_thread);
    mysql_cond_destroy(&COND_binlog_background_thread_end);
  }

  /*
    Free data for global binlog state.
    We can't do that automatically as we need to do this before
    safemalloc is shut down
  */
  if (!is_relay_log)
    rpl_global_gtid_binlog_state.free();
  DBUG_VOID_RETURN;
}


/* Init binlog-specific vars */
void MYSQL_BIN_LOG::init(ulong max_size_arg)
{
  DBUG_ENTER("MYSQL_BIN_LOG::init");
  max_size= max_size_arg;
  DBUG_PRINT("info",("max_size: %lu", max_size));
  DBUG_VOID_RETURN;
}


void MYSQL_BIN_LOG::init_pthread_objects()
{
  MYSQL_LOG::init_pthread_objects();
  mysql_mutex_init(m_key_LOCK_index, &LOCK_index, MY_MUTEX_INIT_SLOW);
  mysql_mutex_setflags(&LOCK_index, MYF_NO_DEADLOCK_DETECTION);
  mysql_mutex_init(key_BINLOG_LOCK_xid_list,
                   &LOCK_xid_list, MY_MUTEX_INIT_FAST);
  mysql_cond_init(m_key_relay_log_update, &COND_relay_log_updated, 0);
  mysql_cond_init(m_key_bin_log_update, &COND_bin_log_updated, 0);
  mysql_cond_init(m_key_COND_queue_busy, &COND_queue_busy, 0);
  mysql_cond_init(key_BINLOG_COND_xid_list, &COND_xid_list, 0);

  mysql_mutex_init(key_BINLOG_LOCK_binlog_background_thread,
                   &LOCK_binlog_background_thread, MY_MUTEX_INIT_FAST);
  mysql_cond_init(key_BINLOG_COND_binlog_background_thread,
                  &COND_binlog_background_thread, 0);
  mysql_cond_init(key_BINLOG_COND_binlog_background_thread_end,
                  &COND_binlog_background_thread_end, 0);

  mysql_mutex_init(m_key_LOCK_binlog_end_pos, &LOCK_binlog_end_pos,
                   MY_MUTEX_INIT_SLOW);
}


bool MYSQL_BIN_LOG::open_index_file(const char *index_file_name_arg,
                                    const char *log_name, bool need_mutex)
{
  File index_file_nr= -1;
  DBUG_ASSERT(!my_b_inited(&index_file));

  /*
    First open of this class instance
    Create an index file that will hold all file names uses for logging.
    Add new entries to the end of it.
  */
  myf opt= MY_UNPACK_FILENAME;
  if (!index_file_name_arg)
  {
    index_file_name_arg= log_name;    // Use same basename for index file
    opt= MY_UNPACK_FILENAME | MY_REPLACE_EXT;
  }
  fn_format(index_file_name, index_file_name_arg, mysql_data_home,
            ".index", opt);
  if ((index_file_nr= mysql_file_open(m_key_file_log_index,
                                      index_file_name,
                                      O_RDWR | O_CREAT | O_BINARY | O_CLOEXEC,
                                      MYF(MY_WME))) < 0 ||
       mysql_file_sync(index_file_nr, MYF(MY_WME)) ||
       init_io_cache_ext(&index_file, index_file_nr,
                     IO_SIZE, WRITE_CACHE,
                     mysql_file_seek(index_file_nr, 0L, MY_SEEK_END, MYF(0)),
                                     0, MYF(MY_WME | MY_WAIT_IF_FULL),
                                     m_key_file_log_index_cache) ||
      DBUG_EVALUATE_IF("fault_injection_openning_index", 1, 0))
  {
    /*
      TODO: all operations creating/deleting the index file or a log, should
      call my_sync_dir() or my_sync_dir_by_file() to be durable.
      TODO: file creation should be done with mysql_file_create()
      not mysql_file_open().
    */
    if (index_file_nr >= 0)
      mysql_file_close(index_file_nr, MYF(0));
    return TRUE;
  }

#ifdef HAVE_REPLICATION
  /*
    Sync the index by purging any binary log file that is not registered.
    In other words, either purge binary log files that were removed from
    the index but not purged from the file system due to a crash or purge
    any binary log file that was created but not register in the index
    due to a crash.
  */

  if (set_purge_index_file_name(index_file_name_arg) ||
      open_purge_index_file(FALSE) ||
      purge_index_entry(NULL, NULL, need_mutex) ||
      close_purge_index_file() ||
      DBUG_EVALUATE_IF("fault_injection_recovering_index", 1, 0))
  {
    sql_print_error("MYSQL_BIN_LOG::open_index_file failed to sync the index "
                    "file.");
    return TRUE;
  }
#endif

  return FALSE;
}


/**
  Open a (new) binlog file.

  - Open the log file and the index file. Register the new
  file name in it
  - When calling this when the file is in use, you must have a locks
  on LOCK_log and LOCK_index.

  @retval
    0	ok
  @retval
    1	error
*/

bool MYSQL_BIN_LOG::open(const char *log_name,
                         const char *new_name,
                         ulong next_log_number,
                         enum cache_type io_cache_type_arg,
                         ulong max_size_arg,
                         bool null_created_arg,
                         bool need_mutex)
{
  File file= -1;
  xid_count_per_binlog *new_xid_list_entry= NULL, *b;
  DBUG_ENTER("MYSQL_BIN_LOG::open");

  mysql_mutex_assert_owner(&LOCK_log);

  if (!is_relay_log)
  {
    if (!binlog_state_recover_done)
    {
      binlog_state_recover_done= true;
      if (do_binlog_recovery(opt_bin_logname, false))
        DBUG_RETURN(1);
    }

    if ((!binlog_background_thread_started &&
         !binlog_background_thread_stop) &&
        start_binlog_background_thread())
      DBUG_RETURN(1);
  }

  /* We need to calculate new log file name for purge to delete old */
  if (init_and_set_log_file_name(log_name, new_name, next_log_number,
                                 LOG_BIN, io_cache_type_arg))
  {
    sql_print_error("MYSQL_BIN_LOG::open failed to generate new file name.");
    if (!is_relay_log)
      goto err;
    DBUG_RETURN(1);
  }

#ifdef HAVE_REPLICATION
  if (open_purge_index_file(TRUE) ||
      register_create_index_entry(log_file_name) ||
      sync_purge_index_file() ||
      DBUG_EVALUATE_IF("fault_injection_registering_index", 1, 0))
  {
    /**
        TODO:
        Although this was introduced to appease valgrind when
        injecting emulated faults using
        fault_injection_registering_index it may be good to consider
        what actually happens when open_purge_index_file succeeds but
        register or sync fails.

        Perhaps we might need the code below in MYSQL_LOG_BIN::cleanup
        for "real life" purposes as well? 
     */
    DBUG_EXECUTE_IF("fault_injection_registering_index", {
      if (my_b_inited(&purge_index_file))
      {
        end_io_cache(&purge_index_file);
        my_close(purge_index_file.file, MYF(0));
      }
    });

    sql_print_error("MYSQL_BIN_LOG::open failed to sync the index file.");
    DBUG_RETURN(1);
  }
  DBUG_EXECUTE_IF("crash_create_non_critical_before_update_index", DBUG_SUICIDE(););
#endif

  write_error= 0;

  /* open the main log file */
  if (MYSQL_LOG::open(
#ifdef HAVE_PSI_INTERFACE
                      m_key_file_log,
#endif
                      log_name,
                      LOG_UNKNOWN, /* Don't generate new name */
                      0, 0, io_cache_type_arg))
  {
#ifdef HAVE_REPLICATION
    close_purge_index_file();
#endif
    DBUG_RETURN(1);                            /* all warnings issued */
  }

  init(max_size_arg);

  open_count++;

  DBUG_ASSERT(log_type == LOG_BIN);

  {
    bool write_file_name_to_index_file=0;

    if (!my_b_filelength(&log_file))
    {
      /*
	The binary log file was empty (probably newly created)
	This is the normal case and happens when the user doesn't specify
	an extension for the binary log files.
	In this case we write a standard header to it.
      */
      if (my_b_safe_write(&log_file, BINLOG_MAGIC,
			  BIN_LOG_HEADER_SIZE))
        goto err;
      bytes_written+= BIN_LOG_HEADER_SIZE;
      write_file_name_to_index_file= 1;
    }

    {
      /*
        In 4.x we put Start event only in the first binlog. But from 5.0 we
        want a Start event even if this is not the very first binlog.
      */
      Format_description_log_event s(BINLOG_VERSION);
      /*
        don't set LOG_EVENT_BINLOG_IN_USE_F for SEQ_READ_APPEND io_cache
        as we won't be able to reset it later
      */
      if (io_cache_type == WRITE_CACHE)
        s.flags |= LOG_EVENT_BINLOG_IN_USE_F;

      if (is_relay_log)
      {
        if (relay_log_checksum_alg == BINLOG_CHECKSUM_ALG_UNDEF)
          relay_log_checksum_alg=
            opt_slave_sql_verify_checksum ? (enum_binlog_checksum_alg) binlog_checksum_options
                                          : BINLOG_CHECKSUM_ALG_OFF;
        s.checksum_alg= relay_log_checksum_alg;
        s.set_relay_log_event();
      }
      else
        s.checksum_alg= (enum_binlog_checksum_alg)binlog_checksum_options;

      crypto.scheme = 0;
      DBUG_ASSERT(s.checksum_alg != BINLOG_CHECKSUM_ALG_UNDEF);
      if (!s.is_valid())
        goto err;
      s.dont_set_created= null_created_arg;
      if (write_event(&s))
        goto err;
      bytes_written+= s.data_written;

      if (encrypt_binlog)
      {
        uint key_version= encryption_key_get_latest_version(ENCRYPTION_KEY_SYSTEM_DATA);
        if (key_version == ENCRYPTION_KEY_VERSION_INVALID)
        {
          sql_print_error("Failed to enable encryption of binary logs");
          goto err;
        }

        if (key_version != ENCRYPTION_KEY_NOT_ENCRYPTED)
        {
          if (my_random_bytes(crypto.nonce, sizeof(crypto.nonce)))
            goto err;

          Start_encryption_log_event sele(1, key_version, crypto.nonce);
          sele.checksum_alg= s.checksum_alg;
          if (write_event(&sele))
            goto err;

          // Start_encryption_log_event is written, enable the encryption
          if (crypto.init(sele.crypto_scheme, key_version))
            goto err;
        }
      }

      if (!is_relay_log)
      {
        char buf[FN_REFLEN];

        /*
          Output a Gtid_list_log_event at the start of the binlog file.

          This is used to quickly determine which GTIDs are found in binlog
          files earlier than this one, and which are found in this (or later)
          binlogs.

          The list gives a mapping from (domain_id, server_id) -> seq_no (so
          this means that there is at most one entry for every unique pair
          (domain_id, server_id) in the list). It indicates that this seq_no is
          the last one found in an earlier binlog file for this (domain_id,
          server_id) combination - so any higher seq_no should be search for
          from this binlog file, or a later one.

          This allows to locate the binlog file containing a given GTID by
          scanning backwards, reading just the Gtid_list_log_event at the
          start of each file, and scanning only the relevant binlog file when
          found, not all binlog files.

          The existence of a given entry (domain_id, server_id, seq_no)
          guarantees only that this seq_no will not be found in this or any
          later binlog file. It does not guarantee that it can be found it an
          earlier binlog file, for example the file may have been purged.

          If there is no entry for a given (domain_id, server_id) pair, then
          it means that no such GTID exists in any earlier binlog. It is
          permissible to remove such pair from future Gtid_list_log_events
          if all previous binlog files containing such GTIDs have been purged
          (though such optimization is not performed at the time of this
          writing). So if there is no entry for given GTID it means that such
          GTID should be search for in this or later binlog file, same as if
          there had been an entry (domain_id, server_id, 0).
        */

        Gtid_list_log_event gl_ev(&rpl_global_gtid_binlog_state, 0);
        if (write_event(&gl_ev))
          goto err;

        /* Output a binlog checkpoint event at the start of the binlog file. */

        /*
          Construct an entry in the binlog_xid_count_list for the new binlog
          file (we will not link it into the list until we know the new file
          is successfully created; otherwise we would have to remove it again
          if creation failed, which gets tricky since other threads may have
          seen the entry in the meantime - and we do not want to hold
          LOCK_xid_list for long periods of time).

          Write the current binlog checkpoint into the log, so XA recovery will
          know from where to start recovery.
        */
        size_t off= dirname_length(log_file_name);
        uint len= static_cast<uint>(strlen(log_file_name) - off);
        new_xid_list_entry= new xid_count_per_binlog(log_file_name+off, len);
        if (!new_xid_list_entry)
          goto err;

        /*
          Find the name for the Initial binlog checkpoint.

          Normally this will just be the first entry, as we delete entries
          when their count drops to zero. But we scan the list to handle any
          corner case, eg. for the first binlog file opened after startup, the
          list will be empty.
        */
        mysql_mutex_lock(&LOCK_xid_list);
        I_List_iterator<xid_count_per_binlog> it(binlog_xid_count_list);
        while ((b= it++) && b->xid_count == 0)
          ;
        mysql_mutex_unlock(&LOCK_xid_list);
        if (!b)
          b= new_xid_list_entry;
        if (b->binlog_name)
          strmake(buf, b->binlog_name, b->binlog_name_len);
        else
          goto err;
        Binlog_checkpoint_log_event ev(buf, len);
        DBUG_EXECUTE_IF("crash_before_write_checkpoint_event",
                        flush_io_cache(&log_file);
                        mysql_file_sync(log_file.file, MYF(MY_WME));
                        DBUG_SUICIDE(););
        if (write_event(&ev))
          goto err;
        bytes_written+= ev.data_written;
      }
    }
    if (description_event_for_queue &&
        description_event_for_queue->binlog_version>=4)
    {
      /*
        This is a relay log written to by the I/O slave thread.
        Write the event so that others can later know the format of this relay
        log.
        Note that this event is very close to the original event from the
        master (it has binlog version of the master, event types of the
        master), so this is suitable to parse the next relay log's event. It
        has been produced by
        Format_description_log_event::Format_description_log_event(char* buf,).
        Why don't we want to write the description_event_for_queue if this
        event is for format<4 (3.23 or 4.x): this is because in that case, the
        description_event_for_queue describes the data received from the
        master, but not the data written to the relay log (*conversion*),
        which is in format 4 (slave's).
      */
      /*
        Set 'created' to 0, so that in next relay logs this event does not
        trigger cleaning actions on the slave in
        Format_description_log_event::apply_event_impl().
      */
      description_event_for_queue->created= 0;
      /* Don't set log_pos in event header */
      description_event_for_queue->set_artificial_event();

      if (write_event(description_event_for_queue))
        goto err;
      bytes_written+= description_event_for_queue->data_written;
    }
    if (flush_io_cache(&log_file) ||
        mysql_file_sync(log_file.file, MYF(MY_WME)))
      goto err;

    my_off_t offset= my_b_tell(&log_file);

    if (!is_relay_log)
    {
      /* update binlog_end_pos so that it can be read by after sync hook */
      reset_binlog_end_pos(log_file_name, offset);

      mysql_mutex_lock(&LOCK_commit_ordered);
      strmake_buf(last_commit_pos_file, log_file_name);
      last_commit_pos_offset= offset;
      mysql_mutex_unlock(&LOCK_commit_ordered);
    }

    if (write_file_name_to_index_file)
    {
#ifdef HAVE_REPLICATION
#ifdef ENABLED_DEBUG_SYNC
      if (current_thd)
        DEBUG_SYNC(current_thd, "binlog_open_before_update_index");
#endif
      DBUG_EXECUTE_IF("crash_create_critical_before_update_index", DBUG_SUICIDE(););
#endif

      DBUG_ASSERT(my_b_inited(&index_file) != 0);
      reinit_io_cache(&index_file, WRITE_CACHE,
                      my_b_filelength(&index_file), 0, 0);
      /*
        As this is a new log file, we write the file name to the index
        file. As every time we write to the index file, we sync it.
      */
      if (DBUG_EVALUATE_IF("fault_injection_updating_index", 1, 0) ||
          my_b_write(&index_file, (uchar*) log_file_name,
                     strlen(log_file_name)) ||
          my_b_write(&index_file, (uchar*) "\n", 1) ||
          flush_io_cache(&index_file) ||
          mysql_file_sync(index_file.file, MYF(MY_WME)))
        goto err;

#ifdef HAVE_REPLICATION
      DBUG_EXECUTE_IF("crash_create_after_update_index", DBUG_SUICIDE(););
#endif
    }
  }

  if (!is_relay_log)
  {
    /*
      Now the file was created successfully, so we can link in the entry for
      the new binlog file in binlog_xid_count_list.
    */
    mysql_mutex_lock(&LOCK_xid_list);
    ++current_binlog_id;
    new_xid_list_entry->binlog_id= current_binlog_id;
    /* Remove any initial entries with no pending XIDs.  */
    while ((b= binlog_xid_count_list.head()) && b->xid_count == 0)
    {
      WSREP_XID_LIST_ENTRY("MYSQL_BIN_LOG::open(): Removing xid_list_entry for "
                           "%s (%lu)", b);
      delete binlog_xid_count_list.get();
    }
    mysql_cond_broadcast(&COND_xid_list);
    WSREP_XID_LIST_ENTRY("MYSQL_BIN_LOG::open(): Adding new xid_list_entry for "
                         "%s (%lu)", new_xid_list_entry);
    binlog_xid_count_list.push_back(new_xid_list_entry);
    mysql_mutex_unlock(&LOCK_xid_list);

    /*
      Now that we have synced a new binlog file with an initial Gtid_list
      event, it is safe to delete the binlog state file. We will write out
      a new, updated file at shutdown, and if we crash before we can recover
      the state from the newly written binlog file.

      Since the state file will contain out-of-date data as soon as the first
      new GTID is binlogged, it is better to remove it, to avoid any risk of
      accidentally reading incorrect data later.
    */
    if (!state_file_deleted)
    {
      char buf[FN_REFLEN];
      fn_format(buf, opt_bin_logname, mysql_data_home, ".state",
                MY_UNPACK_FILENAME);
      my_delete(buf, MY_SYNC_DIR);
      state_file_deleted= true;
    }
  }

  log_state= LOG_OPENED;

#ifdef HAVE_REPLICATION
  close_purge_index_file();
#endif

  /* Notify the io thread that binlog is rotated to a new file */
  if (is_relay_log)
    signal_relay_log_update();
  else
    update_binlog_end_pos();
  DBUG_RETURN(0);

err:
  int tmp_errno= errno;
#ifdef HAVE_REPLICATION
  if (is_inited_purge_index_file())
    purge_index_entry(NULL, NULL, need_mutex);
  close_purge_index_file();
#endif
  sql_print_error(fatal_log_error, (name) ? name : log_name, tmp_errno);
  if (new_xid_list_entry)
    delete new_xid_list_entry;
  if (file >= 0)
    mysql_file_close(file, MYF(0));
  close(LOG_CLOSE_INDEX);
  DBUG_RETURN(1);
}


int MYSQL_BIN_LOG::get_current_log(LOG_INFO* linfo)
{
  mysql_mutex_lock(&LOCK_log);
  int ret = raw_get_current_log(linfo);
  mysql_mutex_unlock(&LOCK_log);
  return ret;
}

int MYSQL_BIN_LOG::raw_get_current_log(LOG_INFO* linfo)
{
  mysql_mutex_assert_owner(&LOCK_log);
  strmake_buf(linfo->log_file_name, log_file_name);
  linfo->pos = my_b_tell(&log_file);
  return 0;
}

/**
  Move all data up in a file in an filename index file.

    We do the copy outside of the IO_CACHE as the cache buffers would just
    make things slower and more complicated.
    In most cases the copy loop should only do one read.

  @param index_file			File to move
  @param offset			Move everything from here to beginning

  @note
    File will be truncated to be 'offset' shorter or filled up with newlines

  @retval
    0	ok
*/

#ifdef HAVE_REPLICATION

static bool copy_up_file_and_fill(IO_CACHE *index_file, my_off_t offset)
{
  int bytes_read;
  my_off_t init_offset= offset;
  File file= index_file->file;
  uchar io_buf[IO_SIZE*2];
  DBUG_ENTER("copy_up_file_and_fill");

  for (;; offset+= bytes_read)
  {
    mysql_file_seek(file, offset, MY_SEEK_SET, MYF(0));
    if ((bytes_read= (int) mysql_file_read(file, io_buf, sizeof(io_buf),
                                           MYF(MY_WME)))
	< 0)
      goto err;
    if (!bytes_read)
      break;					// end of file
    mysql_file_seek(file, offset-init_offset, MY_SEEK_SET, MYF(0));
    if (mysql_file_write(file, io_buf, bytes_read,
                         MYF(MY_WME | MY_NABP | MY_WAIT_IF_FULL)))
      goto err;
  }
  /* The following will either truncate the file or fill the end with \n' */
  if (mysql_file_chsize(file, offset - init_offset, '\n', MYF(MY_WME)) ||
      mysql_file_sync(file, MYF(MY_WME)))
    goto err;

  /* Reset data in old index cache */
  reinit_io_cache(index_file, READ_CACHE, (my_off_t) 0, 0, 1);
  DBUG_RETURN(0);

err:
  DBUG_RETURN(1);
}

#endif /* HAVE_REPLICATION */

/**
  Find the position in the log-index-file for the given log name.

  @param linfo		Store here the found log file name and position to
                       the NEXT log file name in the index file.
  @param log_name	Filename to find in the index file.
                       Is a null pointer if we want to read the first entry
  @param need_lock	Set this to 1 if the parent doesn't already have a
                       lock on LOCK_index

  @note
    On systems without the truncate function the file will end with one or
    more empty lines.  These will be ignored when reading the file.

  @retval
    0			ok
  @retval
    LOG_INFO_EOF	        End of log-index-file found
  @retval
    LOG_INFO_IO		Got IO error while reading file
*/

int MYSQL_BIN_LOG::find_log_pos(LOG_INFO *linfo, const char *log_name,
			    bool need_lock)
{
  int error= 0;
  char *full_fname= linfo->log_file_name;
  char full_log_name[FN_REFLEN], fname[FN_REFLEN];
  uint log_name_len= 0, fname_len= 0;
  DBUG_ENTER("find_log_pos");
  full_log_name[0]= full_fname[0]= 0;

  /*
    Mutex needed because we need to make sure the file pointer does not
    move from under our feet
  */
  if (need_lock)
    mysql_mutex_lock(&LOCK_index);
  mysql_mutex_assert_owner(&LOCK_index);

  // extend relative paths for log_name to be searched
  if (log_name)
  {
    if(normalize_binlog_name(full_log_name, log_name, is_relay_log))
    {
      error= LOG_INFO_EOF;
      goto end;
    }
  }

  log_name_len= log_name ? (uint) strlen(full_log_name) : 0;
  DBUG_PRINT("enter", ("log_name: %s, full_log_name: %s", 
                       log_name ? log_name : "NULL", full_log_name));

  /* As the file is flushed, we can't get an error here */
  (void) reinit_io_cache(&index_file, READ_CACHE, (my_off_t) 0, 0, 0);

  for (;;)
  {
    size_t length;
    my_off_t offset= my_b_tell(&index_file);

    DBUG_EXECUTE_IF("simulate_find_log_pos_error",
                    error=  LOG_INFO_EOF; break;);
    /* If we get 0 or 1 characters, this is the end of the file */
    if ((length= my_b_gets(&index_file, fname, FN_REFLEN)) <= 1)
    {
      /* Did not find the given entry; Return not found or error */
      error= !index_file.error ? LOG_INFO_EOF : LOG_INFO_IO;
      break;
    }
    if (fname[length-1] != '\n')
      continue;                                 // Not a log entry
    fname[length-1]= 0;                         // Remove end \n
    
    // extend relative paths and match against full path
    if (normalize_binlog_name(full_fname, fname, is_relay_log))
    {
      error= LOG_INFO_EOF;
      break;
    }
    fname_len= (uint) strlen(full_fname);

    // if the log entry matches, null string matching anything
    if (!log_name ||
        (log_name_len == fname_len &&
	 !strncmp(full_fname, full_log_name, log_name_len)))
    {
      DBUG_PRINT("info", ("Found log file entry"));
      linfo->index_file_start_offset= offset;
      linfo->index_file_offset = my_b_tell(&index_file);
      break;
    }
  }

end:
  if (need_lock)
    mysql_mutex_unlock(&LOCK_index);
  DBUG_RETURN(error);
}


/**
  Find the position in the log-index-file for the given log name.

  @param
    linfo		Store here the next log file name and position to
			the file name after that.
  @param
    need_lock		Set this to 1 if the parent doesn't already have a
			lock on LOCK_index

  @note
    - Before calling this function, one has to call find_log_pos()
    to set up 'linfo'
    - Mutex needed because we need to make sure the file pointer does not move
    from under our feet

  @retval
    0			ok
  @retval
    LOG_INFO_EOF	        End of log-index-file found
  @retval
    LOG_INFO_IO		Got IO error while reading file
*/

int MYSQL_BIN_LOG::find_next_log(LOG_INFO* linfo, bool need_lock)
{
  int error= 0;
  size_t length;
  char fname[FN_REFLEN];
  char *full_fname= linfo->log_file_name;

  if (need_lock)
    mysql_mutex_lock(&LOCK_index);
  mysql_mutex_assert_owner(&LOCK_index);

  /* As the file is flushed, we can't get an error here */
  (void) reinit_io_cache(&index_file, READ_CACHE, linfo->index_file_offset, 0,
			 0);

  linfo->index_file_start_offset= linfo->index_file_offset;
  if ((length=my_b_gets(&index_file, fname, FN_REFLEN)) <= 1)
  {
    error = !index_file.error ? LOG_INFO_EOF : LOG_INFO_IO;
    goto err;
  }

  if (fname[0] != 0)
  {
    if(normalize_binlog_name(full_fname, fname, is_relay_log))
    {
      error= LOG_INFO_EOF;
      goto err;
    }
    length= strlen(full_fname);
  }

  full_fname[length-1]= 0;			// kill \n
  linfo->index_file_offset= my_b_tell(&index_file);

err:
  if (need_lock)
    mysql_mutex_unlock(&LOCK_index);
  return error;
}


/**
  Delete all logs referred to in the index file.

  The new index file will only contain this file.

  @param thd		  Thread id. This can be zero in case of resetting 
                          relay logs
  @param create_new_log   1 if we should start writing to a new log file
  @param next_log_number  min number of next log file to use, if possible.

  @note
    If not called from slave thread, write start event to new log

  @retval
    0	ok
  @retval
    1   error
*/

bool MYSQL_BIN_LOG::reset_logs(THD *thd, bool create_new_log,
                               rpl_gtid *init_state, uint32 init_state_len,
                               ulong next_log_number)
{
  LOG_INFO linfo;
  bool error=0;
  int err;
  const char* save_name;
  DBUG_ENTER("reset_logs");

  if (!is_relay_log)
  {
    if (init_state && !is_empty_state())
    {
      my_error(ER_BINLOG_MUST_BE_EMPTY, MYF(0));
      DBUG_RETURN(1);
    }

    /*
      Mark that a RESET MASTER is in progress.
      This ensures that a binlog checkpoint will not try to write binlog
      checkpoint events, which would be useless (as we are deleting the binlog
      anyway) and could deadlock, as we are holding LOCK_log.

      Wait for any mark_xid_done() calls that might be already running to
      complete (mark_xid_done_waiting counter to drop to zero); we need to
      do this before we take the LOCK_log to not deadlock.
    */
    mysql_mutex_lock(&LOCK_xid_list);
    reset_master_pending++;
    while (mark_xid_done_waiting > 0)
      mysql_cond_wait(&COND_xid_list, &LOCK_xid_list);
    mysql_mutex_unlock(&LOCK_xid_list);
  }

  DEBUG_SYNC_C_IF_THD(thd, "reset_logs_after_set_reset_master_pending");
  /*
    We need to get both locks to be sure that no one is trying to
    write to the index log file.
  */
  mysql_mutex_lock(&LOCK_log);
  mysql_mutex_lock(&LOCK_index);

  if (!is_relay_log)
  {
    /*
      We are going to nuke all binary log files.
      Without binlog, we cannot XA recover prepared-but-not-committed
      transactions in engines. So force a commit checkpoint first.

      Note that we take and immediately
      release LOCK_after_binlog_sync/LOCK_commit_ordered. This has
      the effect to ensure that any on-going group commit (in
      trx_group_commit_leader()) has completed before we request the checkpoint,
      due to the chaining of LOCK_log and LOCK_commit_ordered in that function.
      (We are holding LOCK_log, so no new group commit can start).

      Without this, it is possible (though perhaps unlikely) that the RESET
      MASTER could run in-between the write to the binlog and the
      commit_ordered() in the engine of some transaction, and then a crash
      later would leave such transaction not recoverable.
    */

    mysql_mutex_lock(&LOCK_after_binlog_sync);
    mysql_mutex_lock(&LOCK_commit_ordered);
    mysql_mutex_unlock(&LOCK_after_binlog_sync);
    mysql_mutex_unlock(&LOCK_commit_ordered);

    mark_xids_active(current_binlog_id, 1);
    do_checkpoint_request(current_binlog_id);

    /* Now wait for all checkpoint requests and pending unlog() to complete. */
    mysql_mutex_lock(&LOCK_xid_list);
    for (;;)
    {
      if (is_xidlist_idle_nolock())
        break;
      /*
        Wait until signalled that one more binlog dropped to zero, then check
        again.
      */
      mysql_cond_wait(&COND_xid_list, &LOCK_xid_list);
    }

    /*
      Now all XIDs are fully flushed to disk, and we are holding LOCK_log so
      no new ones will be written. So we can proceed to delete the logs.
    */
    mysql_mutex_unlock(&LOCK_xid_list);
  }

  /* Save variables so that we can reopen the log */
  save_name=name;
  name=0;					// Protect against free
  close(LOG_CLOSE_TO_BE_OPENED);

  last_used_log_number= 0;                      // Reset log number cache

  /*
    First delete all old log files and then update the index file.
    As we first delete the log files and do not use sort of logging,
    a crash may lead to an inconsistent state where the index has
    references to non-existent files.

    We need to invert the steps and use the purge_index_file methods
    in order to make the operation safe.
  */

  if ((err= find_log_pos(&linfo, NullS, 0)) != 0)
  {
    uint errcode= purge_log_get_error_code(err);
    sql_print_error("Failed to locate old binlog or relay log files");
    my_message(errcode, ER_THD_OR_DEFAULT(thd, errcode), MYF(0));
    error= 1;
    goto err;
  }

  for (;;)
  {
    if (unlikely((error= my_delete(linfo.log_file_name, MYF(0)))))
    {
      if (my_errno == ENOENT) 
      {
        if (thd)
          push_warning_printf(thd, Sql_condition::WARN_LEVEL_WARN,
                              ER_LOG_PURGE_NO_FILE,
                              ER_THD(thd, ER_LOG_PURGE_NO_FILE),
                              linfo.log_file_name);

        sql_print_information("Failed to delete file '%s'",
                              linfo.log_file_name);
        my_errno= 0;
        error= 0;
      }
      else
      {
        if (thd)
          push_warning_printf(thd, Sql_condition::WARN_LEVEL_WARN,
                              ER_BINLOG_PURGE_FATAL_ERR,
                              "a problem with deleting %s; "
                              "consider examining correspondence "
                              "of your binlog index file "
                              "to the actual binlog files",
                              linfo.log_file_name);
        error= 1;
        goto err;
      }
    }
    if (find_next_log(&linfo, 0))
      break;
  }

  if (!is_relay_log)
  {
    if (init_state)
      rpl_global_gtid_binlog_state.load(init_state, init_state_len);
    else
      rpl_global_gtid_binlog_state.reset();
  }

  /* Start logging with a new file */
  close(LOG_CLOSE_INDEX | LOG_CLOSE_TO_BE_OPENED);
  // Reset (open will update)
  if (unlikely((error= my_delete(index_file_name, MYF(0)))))
  {
    if (my_errno == ENOENT) 
    {
      if (thd)
        push_warning_printf(thd, Sql_condition::WARN_LEVEL_WARN,
                            ER_LOG_PURGE_NO_FILE,
                            ER_THD(thd, ER_LOG_PURGE_NO_FILE),
                            index_file_name);
      sql_print_information("Failed to delete file '%s'",
                            index_file_name);
      my_errno= 0;
      error= 0;
    }
    else
    {
      if (thd)
        push_warning_printf(thd, Sql_condition::WARN_LEVEL_WARN,
                            ER_BINLOG_PURGE_FATAL_ERR,
                            "a problem with deleting %s; "
                            "consider examining correspondence "
                            "of your binlog index file "
                            "to the actual binlog files",
                            index_file_name);
      error= 1;
      goto err;
    }
  }
  if (create_new_log && !open_index_file(index_file_name, 0, FALSE))
    if (unlikely((error= open(save_name, 0, next_log_number,
                              io_cache_type, max_size, 0, FALSE))))
      goto err;
  my_free((void *) save_name);

err:
  if (error == 1)
    name= const_cast<char*>(save_name);

  if (!is_relay_log)
  {
    xid_count_per_binlog *b;
    /*
      Remove all entries in the xid_count list except the last.
      Normally we will just be deleting all the entries that we waited for to
      drop to zero above. But if we fail during RESET MASTER for some reason
      then we will not have created any new log file, and we may keep the last
      of the old entries.
    */
    mysql_mutex_lock(&LOCK_xid_list);
    for (;;)
    {
      b= binlog_xid_count_list.head();
      DBUG_ASSERT(b /* List can never become empty. */);
      if (b->binlog_id == current_binlog_id)
        break;
      DBUG_ASSERT(b->xid_count == 0);
      WSREP_XID_LIST_ENTRY("MYSQL_BIN_LOG::reset_logs(): Removing "
                           "xid_list_entry for %s (%lu)", b);
      delete binlog_xid_count_list.get();
    }
    mysql_cond_broadcast(&COND_xid_list);
    reset_master_pending--;
    reset_master_count++;
    mysql_mutex_unlock(&LOCK_xid_list);
  }

  mysql_mutex_unlock(&LOCK_index);
  mysql_mutex_unlock(&LOCK_log);
  DBUG_RETURN(error);
}


void MYSQL_BIN_LOG::wait_for_last_checkpoint_event()
{
  mysql_mutex_lock(&LOCK_xid_list);
  for (;;)
  {
    if (binlog_xid_count_list.is_last(binlog_xid_count_list.head()))
      break;
    mysql_cond_wait(&COND_xid_list, &LOCK_xid_list);
  }
  mysql_mutex_unlock(&LOCK_xid_list);

  /*
    LOCK_xid_list and LOCK_log are chained, so the LOCK_log will only be
    obtained after mark_xid_done() has written the last checkpoint event.
  */
  mysql_mutex_lock(&LOCK_log);
  mysql_mutex_unlock(&LOCK_log);
}


/**
  Delete relay log files prior to rli->group_relay_log_name
  (i.e. all logs which are not involved in a non-finished group
  (transaction)), remove them from the index file and start on next
  relay log.

  IMPLEMENTATION

  - You must hold rli->data_lock before calling this function, since
    it writes group_relay_log_pos and similar fields of
    Relay_log_info.
  - Protects index file with LOCK_index
  - Delete relevant relay log files
  - Copy all file names after these ones to the front of the index file
  - If the OS has truncate, truncate the file, else fill it with \n'
  - Read the next file name from the index file and store in rli->linfo

  @param rli	       Relay log information
  @param included     If false, all relay logs that are strictly before
                      rli->group_relay_log_name are deleted ; if true, the
                      latter is deleted too (i.e. all relay logs
                      read by the SQL slave thread are deleted).

  @note
    - This is only called from the slave SQL thread when it has read
    all commands from a relay log and want to switch to a new relay log.
    - When this happens, we can be in an active transaction as
    a transaction can span over two relay logs
    (although it is always written as a single block to the master's binary
    log, hence cannot span over two master's binary logs).

  @retval
    0			ok
  @retval
    LOG_INFO_EOF	        End of log-index-file found
  @retval
    LOG_INFO_SEEK	Could not allocate IO cache
  @retval
    LOG_INFO_IO		Got IO error while reading file
*/

#ifdef HAVE_REPLICATION

int MYSQL_BIN_LOG::purge_first_log(Relay_log_info* rli, bool included)
{
  int error, errcode;
  char *to_purge_if_included= NULL;
  inuse_relaylog *ir;
  ulonglong log_space_reclaimed= 0;
  DBUG_ENTER("purge_first_log");

  DBUG_ASSERT(is_open());
  DBUG_ASSERT(rli->slave_running == MYSQL_SLAVE_RUN_NOT_CONNECT);
  DBUG_ASSERT(!strcmp(rli->linfo.log_file_name,rli->event_relay_log_name));

  mysql_mutex_assert_owner(&rli->data_lock);

  mysql_mutex_lock(&LOCK_index);

  ir= rli->inuse_relaylog_list;
  while (ir)
  {
    inuse_relaylog *next= ir->next;
    if (!ir->completed || ir->dequeued_count < ir->queued_count)
    {
      included= false;
      break;
    }
    if (!included && !strcmp(ir->name, rli->group_relay_log_name))
      break;
    if (!next)
    {
      rli->last_inuse_relaylog= NULL;
      included= 1;
      to_purge_if_included= my_strdup(key_memory_Relay_log_info_group_relay_log_name,
                                      ir->name, MYF(0));
    }
    rli->free_inuse_relaylog(ir);
    ir= next;
  }
  rli->inuse_relaylog_list= ir;
  if (ir)
    to_purge_if_included= my_strdup(key_memory_Relay_log_info_group_relay_log_name,
                                    ir->name, MYF(0));

  /*
    Read the next log file name from the index file and pass it back to
    the caller.
  */
  if (unlikely((error=find_log_pos(&rli->linfo, rli->event_relay_log_name,
                                   0))) ||
      unlikely((error=find_next_log(&rli->linfo, 0))))
  {
    sql_print_error("next log error: %d  offset: %llu  log: %s included: %d",
                    error, rli->linfo.index_file_offset,
                    rli->event_relay_log_name, included);
    goto err;
  }

  /*
    Reset rli's coordinates to the current log.
  */
  rli->event_relay_log_pos= BIN_LOG_HEADER_SIZE;
  strmake_buf(rli->event_relay_log_name,rli->linfo.log_file_name);

  /*
    If we removed the rli->group_relay_log_name file,
    we must update the rli->group* coordinates, otherwise do not touch it as the
    group's execution is not finished (e.g. COMMIT not executed)
  */
  if (included)
  {
    rli->group_relay_log_pos = BIN_LOG_HEADER_SIZE;
    strmake_buf(rli->group_relay_log_name,rli->linfo.log_file_name);
    rli->notify_group_relay_log_name_update();
  }

  /* Store where we are in the new file for the execution thread */
  if (rli->flush())
    error= LOG_INFO_IO;

  DBUG_EXECUTE_IF("crash_before_purge_logs", DBUG_SUICIDE(););

  rli->relay_log.purge_logs(to_purge_if_included, included,
                            0, 0, &log_space_reclaimed);

  mysql_mutex_lock(&rli->log_space_lock);
  rli->log_space_total-= log_space_reclaimed;
  mysql_cond_broadcast(&rli->log_space_cond);
  mysql_mutex_unlock(&rli->log_space_lock);

  /*
   * Need to update the log pos because purge logs has been called 
   * after fetching initially the log pos at the beginning of the method.
   */
  if ((errcode= find_log_pos(&rli->linfo, rli->event_relay_log_name, 0)))
  {
    sql_print_error("next log error: %d  offset: %llu  log: %s included: %d",
                    errcode, rli->linfo.index_file_offset,
                    rli->group_relay_log_name, included);
    goto err;
  }

  /* If included was passed, rli->linfo should be the first entry. */
  DBUG_ASSERT(!included || rli->linfo.index_file_start_offset == 0);

err:
  my_free(to_purge_if_included);
  mysql_mutex_unlock(&LOCK_index);
  DBUG_RETURN(error);
}

/**
  Update log index_file.
*/

int MYSQL_BIN_LOG::update_log_index(LOG_INFO* log_info, bool need_update_threads)
{
  if (copy_up_file_and_fill(&index_file, log_info->index_file_start_offset))
    return LOG_INFO_IO;

  // now update offsets in index file for running threads
  if (need_update_threads)
    adjust_linfo_offsets(log_info->index_file_start_offset);
  return 0;
}

/**
  Remove all logs before the given log from disk and from the index file.

  @param to_log	      Delete all log file name before this file.
  @param included            If true, to_log is deleted too.
  @param need_mutex
  @param need_update_threads If we want to update the log coordinates of
                             all threads. False for relay logs, true otherwise.
  @param reclaimeed_log_space If not null, increment this variable to
                              the amount of log space freed

  @note
    If any of the logs before the deleted one is in use,
    only purge logs up to this one.

  @retval
    0			ok
  @retval
    LOG_INFO_EOF		to_log not found
    LOG_INFO_EMFILE             too many files opened
    LOG_INFO_FATAL              if any other than ENOENT error from
                                mysql_file_stat() or mysql_file_delete()
*/

int MYSQL_BIN_LOG::purge_logs(const char *to_log, 
                              bool included,
                              bool need_mutex, 
                              bool need_update_threads, 
                              ulonglong *reclaimed_space)
{
  int error= 0;
  bool exit_loop= 0;
  LOG_INFO log_info;
  THD *thd= current_thd;
  DBUG_ENTER("purge_logs");
  DBUG_PRINT("info",("to_log= %s",to_log));

  if (need_mutex)
    mysql_mutex_lock(&LOCK_index);
  if (unlikely((error=find_log_pos(&log_info, to_log, 0 /*no mutex*/))) )
  {
    sql_print_error("MYSQL_BIN_LOG::purge_logs was called with file %s not "
                    "listed in the index.", to_log);
    goto err;
  }

  if (unlikely((error= open_purge_index_file(TRUE))))
  {
    sql_print_error("MYSQL_BIN_LOG::purge_logs failed to sync the index file.");
    goto err;
  }

  /*
    File name exists in index file; delete until we find this file
    or a file that is used.
  */
  if (unlikely((error=find_log_pos(&log_info, NullS, 0 /*no mutex*/))))
    goto err;
  while ((strcmp(to_log,log_info.log_file_name) || (exit_loop=included)) &&
         can_purge_log(log_info.log_file_name))
  {
    if (unlikely((error= register_purge_index_entry(log_info.log_file_name))))
    {
      sql_print_error("MYSQL_BIN_LOG::purge_logs failed to copy %s to register file.",
                      log_info.log_file_name);
      goto err;
    }

    if (find_next_log(&log_info, 0) || exit_loop)
      break;
  }

  DBUG_EXECUTE_IF("crash_purge_before_update_index", DBUG_SUICIDE(););

  if (unlikely((error= sync_purge_index_file())))
  {
    sql_print_error("MYSQL_BIN_LOG::purge_logs failed to flush register file.");
    goto err;
  }

  /* We know how many files to delete. Update index file. */
  if (unlikely((error=update_log_index(&log_info, need_update_threads))))
  {
    sql_print_error("MYSQL_BIN_LOG::purge_logs failed to update the index file");
    goto err;
  }

  DBUG_EXECUTE_IF("crash_purge_critical_after_update_index", DBUG_SUICIDE(););

err:
  /* Read each entry from purge_index_file and delete the file. */
  if (is_inited_purge_index_file() &&
      (error= purge_index_entry(thd, reclaimed_space, FALSE)))
    sql_print_error("MYSQL_BIN_LOG::purge_logs failed to process registered files"
                    " that would be purged.");
  close_purge_index_file();

  DBUG_EXECUTE_IF("crash_purge_non_critical_after_update_index", DBUG_SUICIDE(););

  if (need_mutex)
    mysql_mutex_unlock(&LOCK_index);
  DBUG_RETURN(error);
}

int MYSQL_BIN_LOG::set_purge_index_file_name(const char *base_file_name)
{
  int error= 0;
  DBUG_ENTER("MYSQL_BIN_LOG::set_purge_index_file_name");
  if (fn_format(purge_index_file_name, base_file_name, mysql_data_home,
                ".~rec~", MYF(MY_UNPACK_FILENAME | MY_SAFE_PATH |
                              MY_REPLACE_EXT)) == NULL)
  {
    error= 1;
    sql_print_error("MYSQL_BIN_LOG::set_purge_index_file_name failed to set "
                      "file name.");
  }
  DBUG_RETURN(error);
}

int MYSQL_BIN_LOG::open_purge_index_file(bool destroy)
{
  int error= 0;
  File file= -1;

  DBUG_ENTER("MYSQL_BIN_LOG::open_purge_index_file");

  if (destroy)
    close_purge_index_file();

  if (!my_b_inited(&purge_index_file))
  {
    if ((file= my_open(purge_index_file_name, O_RDWR | O_CREAT | O_BINARY,
                       MYF(MY_WME))) < 0  ||
        init_io_cache(&purge_index_file, file, IO_SIZE,
                      (destroy ? WRITE_CACHE : READ_CACHE),
                      0, 0, MYF(MY_WME | MY_NABP | MY_WAIT_IF_FULL)))
    {
      error= 1;
      sql_print_error("MYSQL_BIN_LOG::open_purge_index_file failed to open register "
                      " file.");
    }
  }
  DBUG_RETURN(error);
}

int MYSQL_BIN_LOG::close_purge_index_file()
{
  int error= 0;

  DBUG_ENTER("MYSQL_BIN_LOG::close_purge_index_file");

  if (my_b_inited(&purge_index_file))
  {
    end_io_cache(&purge_index_file);
    error= my_close(purge_index_file.file, MYF(0));
  }
  my_delete(purge_index_file_name, MYF(0));
  bzero((char*) &purge_index_file, sizeof(purge_index_file));

  DBUG_RETURN(error);
}

bool MYSQL_BIN_LOG::is_inited_purge_index_file()
{
  return my_b_inited(&purge_index_file);
}

int MYSQL_BIN_LOG::sync_purge_index_file()
{
  int error= 0;
  DBUG_ENTER("MYSQL_BIN_LOG::sync_purge_index_file");

  if (unlikely((error= flush_io_cache(&purge_index_file))) ||
      unlikely((error= my_sync(purge_index_file.file,
                               MYF(MY_WME)))))
    DBUG_RETURN(error);

  DBUG_RETURN(error);
}

int MYSQL_BIN_LOG::register_purge_index_entry(const char *entry)
{
  int error= 0;
  DBUG_ENTER("MYSQL_BIN_LOG::register_purge_index_entry");

  if (unlikely((error=my_b_write(&purge_index_file, (const uchar*)entry,
                                 strlen(entry)))) ||
      unlikely((error=my_b_write(&purge_index_file, (const uchar*)"\n", 1))))
    DBUG_RETURN (error);

  DBUG_RETURN(error);
}

int MYSQL_BIN_LOG::register_create_index_entry(const char *entry)
{
  DBUG_ENTER("MYSQL_BIN_LOG::register_create_index_entry");
  DBUG_RETURN(register_purge_index_entry(entry));
}

int MYSQL_BIN_LOG::purge_index_entry(THD *thd, ulonglong *reclaimed_space,
                                     bool need_mutex)
{
  DBUG_ENTER("MYSQL_BIN_LOG:purge_index_entry");
  MY_STAT s;
  int error= 0;
  LOG_INFO log_info;
  LOG_INFO check_log_info;

  DBUG_ASSERT(my_b_inited(&purge_index_file));

  if (unlikely((error= reinit_io_cache(&purge_index_file, READ_CACHE, 0, 0,
                                       0))))
  {
    sql_print_error("MYSQL_BIN_LOG::purge_index_entry failed to reinit register file "
                    "for read");
    goto err;
  }

  for (;;)
  {
    size_t length;

    if ((length=my_b_gets(&purge_index_file, log_info.log_file_name,
                          FN_REFLEN)) <= 1)
    {
      if (purge_index_file.error)
      {
        error= purge_index_file.error;
        sql_print_error("MYSQL_BIN_LOG::purge_index_entry error %d reading from "
                        "register file.", error);
        goto err;
      }

      /* Reached EOF */
      break;
    }

    /* Get rid of the trailing '\n' */
    log_info.log_file_name[length-1]= 0;

    if (unlikely(!mysql_file_stat(m_key_file_log, log_info.log_file_name, &s,
                                  MYF(0))))
    {
      if (my_errno == ENOENT) 
      {
        /*
          It's not fatal if we can't stat a log file that does not exist;
          If we could not stat, we won't delete.
        */
        if (thd)
        {
          push_warning_printf(thd, Sql_condition::WARN_LEVEL_WARN,
                              ER_LOG_PURGE_NO_FILE, ER_THD(thd, ER_LOG_PURGE_NO_FILE),
                              log_info.log_file_name);
        }
        sql_print_information("Failed to execute mysql_file_stat on file '%s'",
			      log_info.log_file_name);
        my_errno= 0;
      }
      else
      {
        /*
          Other than ENOENT are fatal
        */
        if (thd)
        {
          push_warning_printf(thd, Sql_condition::WARN_LEVEL_WARN,
                              ER_BINLOG_PURGE_FATAL_ERR,
                              "a problem with getting info on being purged %s; "
                              "consider examining correspondence "
                              "of your binlog index file "
                              "to the actual binlog files",
                              log_info.log_file_name);
        }
        else
        {
          sql_print_information("Failed to delete log file '%s'; "
                                "consider examining correspondence "
                                "of your binlog index file "
                                "to the actual binlog files",
                                log_info.log_file_name);
        }
        error= LOG_INFO_FATAL;
        goto err;
      }
    }
    else
    {
      if (unlikely((error= find_log_pos(&check_log_info,
                                        log_info.log_file_name, need_mutex))))
      {
        if (error != LOG_INFO_EOF)
        {
          if (thd)
          {
            push_warning_printf(thd, Sql_condition::WARN_LEVEL_WARN,
                                ER_BINLOG_PURGE_FATAL_ERR,
                                "a problem with deleting %s and "
                                "reading the binlog index file",
                                log_info.log_file_name);
          }
          else
          {
            sql_print_information("Failed to delete file '%s' and "
                                  "read the binlog index file",
                                  log_info.log_file_name);
          }
          goto err;
        }
           
        error= 0;

        DBUG_PRINT("info",("purging %s",log_info.log_file_name));
        if (!my_delete(log_info.log_file_name, MYF(0)))
        {
          if (reclaimed_space)
            *reclaimed_space+= s.st_size;
        }
        else
        {
          if (my_errno == ENOENT)
          {
            if (thd)
            {
              push_warning_printf(thd, Sql_condition::WARN_LEVEL_WARN,
                                  ER_LOG_PURGE_NO_FILE, ER_THD(thd, ER_LOG_PURGE_NO_FILE),
                                  log_info.log_file_name);
            }
            sql_print_information("Failed to delete file '%s'",
                                  log_info.log_file_name);
            my_errno= 0;
          }
          else
          {
            if (thd)
            {
              push_warning_printf(thd, Sql_condition::WARN_LEVEL_WARN,
                                  ER_BINLOG_PURGE_FATAL_ERR,
                                  "a problem with deleting %s; "
                                  "consider examining correspondence "
                                  "of your binlog index file "
                                  "to the actual binlog files",
                                  log_info.log_file_name);
            }
            else
            {
              sql_print_information("Failed to delete file '%s'; "
                                    "consider examining correspondence "
                                    "of your binlog index file "
                                    "to the actual binlog files",
                                    log_info.log_file_name);
            }
            if (my_errno == EMFILE)
            {
              DBUG_PRINT("info",
                         ("my_errno: %d, set ret = LOG_INFO_EMFILE", my_errno));
              error= LOG_INFO_EMFILE;
              goto err;
            }
            error= LOG_INFO_FATAL;
            goto err;
          }
        }
      }
    }
  }

err:
  DBUG_RETURN(error);
}

/**
  Remove all logs before the given file date from disk and from the
  index file.

  @param thd		Thread pointer
  @param purge_time	Delete all log files before given date.

  @note
    If any of the logs before the deleted one is in use,
    only purge logs up to this one.

  @retval
    0				ok
  @retval
    LOG_INFO_PURGE_NO_ROTATE	Binary file that can't be rotated
    LOG_INFO_FATAL              if any other than ENOENT error from
                                mysql_file_stat() or mysql_file_delete()
*/

int MYSQL_BIN_LOG::purge_logs_before_date(time_t purge_time)
{
  int error;
  char to_log[FN_REFLEN];
  LOG_INFO log_info;
  MY_STAT stat_area;
  THD *thd= current_thd;
  DBUG_ENTER("purge_logs_before_date");

  mysql_mutex_lock(&LOCK_index);
  to_log[0]= 0;

  if (unlikely((error=find_log_pos(&log_info, NullS, 0 /*no mutex*/))))
    goto err;

  while (strcmp(log_file_name, log_info.log_file_name) &&
	 can_purge_log(log_info.log_file_name))
  {
    if (!mysql_file_stat(m_key_file_log,
                         log_info.log_file_name, &stat_area, MYF(0)))
    {
      if (my_errno == ENOENT) 
      {
        /*
          It's not fatal if we can't stat a log file that does not exist.
        */
        my_errno= 0;
      }
      else
      {
        /*
          Other than ENOENT are fatal
        */
        if (thd)
        {
          push_warning_printf(thd, Sql_condition::WARN_LEVEL_WARN,
                              ER_BINLOG_PURGE_FATAL_ERR,
                              "a problem with getting info on being purged %s; "
                              "consider examining correspondence "
                              "of your binlog index file "
                              "to the actual binlog files",
                              log_info.log_file_name);
        }
        else
        {
          sql_print_information("Failed to delete log file '%s'",
                                log_info.log_file_name);
        }
        error= LOG_INFO_FATAL;
        goto err;
      }
    }
    else
    {
      if (stat_area.st_mtime < purge_time) 
        strmake_buf(to_log, log_info.log_file_name);
      else
        break;
    }
    if (find_next_log(&log_info, 0))
      break;
  }

  error= (to_log[0] ? purge_logs(to_log, 1, 0, 1, (ulonglong *) 0) : 0);

err:
  mysql_mutex_unlock(&LOCK_index);
  DBUG_RETURN(error);
}


bool
MYSQL_BIN_LOG::can_purge_log(const char *log_file_name_arg)
{
  xid_count_per_binlog *b;

  if (is_active(log_file_name_arg))
    return false;
  mysql_mutex_lock(&LOCK_xid_list);
  {
    I_List_iterator<xid_count_per_binlog> it(binlog_xid_count_list);
    while ((b= it++) &&
           0 != strncmp(log_file_name_arg+dirname_length(log_file_name_arg),
                        b->binlog_name, b->binlog_name_len))
      ;
  }
  mysql_mutex_unlock(&LOCK_xid_list);
  if (b)
    return false;
  return !log_in_use(log_file_name_arg);
}
#endif /* HAVE_REPLICATION */


bool
MYSQL_BIN_LOG::is_xidlist_idle()
{
  bool res;
  mysql_mutex_lock(&LOCK_xid_list);
  res= is_xidlist_idle_nolock();
  mysql_mutex_unlock(&LOCK_xid_list);
  return res;
}


bool
MYSQL_BIN_LOG::is_xidlist_idle_nolock()
{
  xid_count_per_binlog *b;

  I_List_iterator<xid_count_per_binlog> it(binlog_xid_count_list);
  while ((b= it++))
  {
    if (b->xid_count > 0)
      return false;
  }
  return true;
}

/**
  Create a new log file name.

  @param buf		buf of at least FN_REFLEN where new name is stored

  @note
    If file name will be longer then FN_REFLEN it will be truncated
*/

void MYSQL_BIN_LOG::make_log_name(char* buf, const char* log_ident)
{
  size_t dir_len = dirname_length(log_file_name); 
  if (dir_len >= FN_REFLEN)
    dir_len=FN_REFLEN-1;
  strnmov(buf, log_file_name, dir_len);
  strmake(buf+dir_len, log_ident, FN_REFLEN - dir_len -1);
}


/**
  Check if we are writing/reading to the given log file.
*/

bool MYSQL_BIN_LOG::is_active(const char *log_file_name_arg)
{
  /**
   * there should/must be mysql_mutex_assert_owner(&LOCK_log) here...
   * but code violates this! (scary monsters and super creeps!)
   *
   * example stacktrace:
   * #8  MYSQL_BIN_LOG::is_active
   * #9  MYSQL_BIN_LOG::can_purge_log
   * #10 MYSQL_BIN_LOG::purge_logs
   * #11 MYSQL_BIN_LOG::purge_first_log
   * #12 next_event
   * #13 exec_relay_log_event
   *
   * I didn't investigate if this is ligit...(i.e if my comment is wrong)
   */
  return !strcmp(log_file_name, log_file_name_arg);
}


/*
  Wrappers around new_file_impl to avoid using argument
  to control locking. The argument 1) less readable 2) breaks
  incapsulation 3) allows external access to the class without
  a lock (which is not possible with private new_file_without_locking
  method).

  @retval
    nonzero - error
*/

int MYSQL_BIN_LOG::new_file()
{
  int res;
  mysql_mutex_lock(&LOCK_log);
  res= new_file_impl();
  mysql_mutex_unlock(&LOCK_log);
  return res;
}

/*
  @retval
    nonzero - error
 */
int MYSQL_BIN_LOG::new_file_without_locking()
{
  return new_file_impl();
}


/**
  Start writing to a new log file or reopen the old file.

  @param need_lock		Set to 1 if caller has not locked LOCK_log

  @retval
    nonzero - error

  @note
    The new file name is stored last in the index file
*/

int MYSQL_BIN_LOG::new_file_impl()
{
  int error= 0, close_on_error= FALSE;
  char new_name[FN_REFLEN], *new_name_ptr, *old_name, *file_to_open;
  uint close_flag;
  bool delay_close= false;
  File UNINIT_VAR(old_file);
  DBUG_ENTER("MYSQL_BIN_LOG::new_file_impl");

  DBUG_ASSERT(log_type == LOG_BIN);
  mysql_mutex_assert_owner(&LOCK_log);

  if (!is_open())
  {
    DBUG_PRINT("info",("log is closed"));
    DBUG_RETURN(error);
  }

  mysql_mutex_lock(&LOCK_index);

  /* Reuse old name if not binlog and not update log */
  new_name_ptr= name;

  /*
    If user hasn't specified an extension, generate a new log name
    We have to do this here and not in open as we want to store the
    new file name in the current binary log file.
  */
  if (unlikely((error= generate_new_name(new_name, name, 0))))
  {
#ifdef ENABLE_AND_FIX_HANG
    close_on_error= TRUE;
#endif
    goto end2;
  }
  new_name_ptr=new_name;

  {
    /*
      We log the whole file name for log file as the user may decide
      to change base names at some point.
    */
    Rotate_log_event r(new_name + dirname_length(new_name), 0, LOG_EVENT_OFFSET,
                       is_relay_log ? Rotate_log_event::RELAY_LOG : 0);
    /*
      The current relay-log's closing Rotate event must have checksum
      value computed with an algorithm of the last relay-logged FD event.
    */
    if (is_relay_log)
      r.checksum_alg= relay_log_checksum_alg;
    DBUG_ASSERT(!is_relay_log ||
                relay_log_checksum_alg != BINLOG_CHECKSUM_ALG_UNDEF);
    if (DBUG_EVALUATE_IF("fault_injection_new_file_rotate_event",
                         (error= close_on_error= TRUE), FALSE) ||
        (error= write_event(&r)))
    {
      DBUG_EXECUTE_IF("fault_injection_new_file_rotate_event", errno= 2;);
      close_on_error= TRUE;
      my_printf_error(ER_ERROR_ON_WRITE,
                      ER_THD_OR_DEFAULT(current_thd, ER_CANT_OPEN_FILE),
                      MYF(ME_FATAL), name, errno);
      goto end;
    }
    bytes_written+= r.data_written;
  }

  /*
    Update needs to be signalled even if there is no rotate event
    log rotation should give the waiting thread a signal to
    discover EOF and move on to the next log.
  */
  if (unlikely((error= flush_io_cache(&log_file))))
  {
    close_on_error= TRUE;
    goto end;
  }
  update_binlog_end_pos();

  old_name=name;
  name=0;				// Don't free name
  close_flag= LOG_CLOSE_TO_BE_OPENED | LOG_CLOSE_INDEX;
  if (!is_relay_log)
  {
    /*
      We need to keep the old binlog file open (and marked as in-use) until
      the new one is fully created and synced to disk and index. Otherwise we
      leave a window where if we crash, there is no binlog file marked as
      crashed for server restart to detect the need for recovery.
    */
    old_file= log_file.file;
    close_flag|= LOG_CLOSE_DELAYED_CLOSE;
    delay_close= true;
  }
  close(close_flag);
  if (checksum_alg_reset != BINLOG_CHECKSUM_ALG_UNDEF)
  {
    DBUG_ASSERT(!is_relay_log);
    DBUG_ASSERT(binlog_checksum_options != checksum_alg_reset);
    binlog_checksum_options= checksum_alg_reset;
  }
  /*
     Note that at this point, log_state != LOG_CLOSED
     (important for is_open()).
  */

  /*
     new_file() is only used for rotation (in FLUSH LOGS or because size >
     max_binlog_size or max_relay_log_size).
     If this is a binary log, the Format_description_log_event at the
     beginning of the new file should have created=0 (to distinguish with the
     Format_description_log_event written at server startup, which should
     trigger temp tables deletion on slaves.
  */

  /* reopen index binlog file, BUG#34582 */
  file_to_open= index_file_name;
  error= open_index_file(index_file_name, 0, FALSE);
  if (likely(!error))
  {
    /* reopen the binary log file. */
    file_to_open= new_name_ptr;
    error= open(old_name, new_name_ptr, 0, io_cache_type, max_size, 1, FALSE);
  }

  /* handle reopening errors */
  if (unlikely(error))
  {
    my_error(ER_CANT_OPEN_FILE, MYF(ME_FATAL), file_to_open, error);
    close_on_error= TRUE;
  }

  my_free(old_name);

end:
  /* In case of errors, reuse the last generated log file name */
  if (unlikely(error))
  {
    DBUG_ASSERT(last_used_log_number > 0);
    last_used_log_number--;
  }

end2:
  if (delay_close)
  {
    clear_inuse_flag_when_closing(old_file);
    mysql_file_close(old_file, MYF(MY_WME));
  }

  if (unlikely(error && close_on_error)) /* rotate or reopen failed */
  {
    /* 
      Close whatever was left opened.

      We are keeping the behavior as it exists today, ie,
      we disable logging and move on (see: BUG#51014).

      TODO: as part of WL#1790 consider other approaches:
       - kill mysql (safety);
       - try multiple locations for opening a log file;
       - switch server to protected/readonly mode
       - ...
    */
    close(LOG_CLOSE_INDEX);
    sql_print_error(fatal_log_error, new_name_ptr, errno);
  }

  mysql_mutex_unlock(&LOCK_index);

  DBUG_RETURN(error);
}

bool MYSQL_BIN_LOG::write_event(Log_event *ev, binlog_cache_data *cache_data,
                                IO_CACHE *file)
{
  Log_event_writer writer(file, 0, &crypto);
  if (crypto.scheme && file == &log_file)
  {
    writer.ctx= alloca(crypto.ctx_size);
    writer.set_encrypted_writer();
  }
  if (cache_data)
    cache_data->add_status(ev->logged_status());
  return writer.write(ev);
}

bool MYSQL_BIN_LOG::append(Log_event *ev)
{
  bool res;
  mysql_mutex_lock(&LOCK_log);
  res= append_no_lock(ev);
  mysql_mutex_unlock(&LOCK_log);
  return res;
}


bool MYSQL_BIN_LOG::append_no_lock(Log_event* ev)
{
  bool error = 0;
  DBUG_ENTER("MYSQL_BIN_LOG::append");

  mysql_mutex_assert_owner(&LOCK_log);
  DBUG_ASSERT(log_file.type == SEQ_READ_APPEND);

  if (write_event(ev))
  {
    error=1;
    goto err;
  }
  bytes_written+= ev->data_written;
  DBUG_PRINT("info",("max_size: %lu",max_size));
  if (flush_and_sync(0))
    goto err;
  if (my_b_append_tell(&log_file) > max_size)
    error= new_file_without_locking();
err:
  update_binlog_end_pos();
  DBUG_RETURN(error);
}

bool MYSQL_BIN_LOG::write_event_buffer(uchar* buf, uint len)
{
  bool error= 1;
  uchar *ebuf= 0;
  DBUG_ENTER("MYSQL_BIN_LOG::write_event_buffer");

  DBUG_ASSERT(log_file.type == SEQ_READ_APPEND);

  mysql_mutex_assert_owner(&LOCK_log);

  if (crypto.scheme != 0)
  {
    DBUG_ASSERT(crypto.scheme == 1);

    uint elen;
    uchar iv[BINLOG_IV_LENGTH];

    ebuf= (uchar*)my_safe_alloca(len);
    if (!ebuf)
      goto err;

    crypto.set_iv(iv, (uint32)my_b_append_tell(&log_file));

    /*
      we want to encrypt everything, excluding the event length:
      massage the data before the encryption
    */
    memcpy(buf + EVENT_LEN_OFFSET, buf, 4);

    if (encryption_crypt(buf + 4, len - 4,
                         ebuf + 4, &elen,
                         crypto.key, crypto.key_length, iv, sizeof(iv),
                         ENCRYPTION_FLAG_ENCRYPT | ENCRYPTION_FLAG_NOPAD,
                         ENCRYPTION_KEY_SYSTEM_DATA, crypto.key_version))
      goto err;

    DBUG_ASSERT(elen == len - 4);

    /* massage the data after the encryption */
    memcpy(ebuf, ebuf + EVENT_LEN_OFFSET, 4);
    int4store(ebuf + EVENT_LEN_OFFSET, len);

    buf= ebuf;
  }
  if (my_b_append(&log_file, buf, len))
    goto err;
  bytes_written+= len;

  error= 0;
  DBUG_PRINT("info",("max_size: %lu",max_size));
  if (flush_and_sync(0))
    goto err;
  if (my_b_append_tell(&log_file) > max_size)
    error= new_file_without_locking();
err:
  my_safe_afree(ebuf, len);
  if (likely(!error))
    update_binlog_end_pos();
  DBUG_RETURN(error);
}

bool MYSQL_BIN_LOG::flush_and_sync(bool *synced)
{
  int err=0, fd=log_file.file;
  if (synced)
    *synced= 0;
  mysql_mutex_assert_owner(&LOCK_log);
  if (flush_io_cache(&log_file))
    return 1;
  uint sync_period= get_sync_period();
  if (sync_period && ++sync_counter >= sync_period)
  {
    sync_counter= 0;
    err= mysql_file_sync(fd, MYF(MY_WME));
    if (synced)
      *synced= 1;
#ifndef DBUG_OFF
    if (opt_binlog_dbug_fsync_sleep > 0)
      my_sleep(opt_binlog_dbug_fsync_sleep);
#endif
  }
  return err;
}

void MYSQL_BIN_LOG::start_union_events(THD *thd, query_id_t query_id_param)
{
  DBUG_ASSERT(!thd->binlog_evt_union.do_union);
  thd->binlog_evt_union.do_union= TRUE;
  thd->binlog_evt_union.unioned_events= FALSE;
  thd->binlog_evt_union.unioned_events_trans= FALSE;
  thd->binlog_evt_union.first_query_id= query_id_param;
}

void MYSQL_BIN_LOG::stop_union_events(THD *thd)
{
  DBUG_ASSERT(thd->binlog_evt_union.do_union);
  thd->binlog_evt_union.do_union= FALSE;
}

bool MYSQL_BIN_LOG::is_query_in_union(THD *thd, query_id_t query_id_param)
{
  return (thd->binlog_evt_union.do_union && 
          query_id_param >= thd->binlog_evt_union.first_query_id);
}

/** 
  This function checks if a transactional table was updated by the
  current transaction.

  @param thd The client thread that executed the current statement.
  @return
    @c true if a transactional table was updated, @c false otherwise.
*/
bool
trans_has_updated_trans_table(const THD* thd)
{
  binlog_cache_mngr *const cache_mngr=
    (binlog_cache_mngr*) thd_get_ha_data(thd, binlog_hton);

  return (cache_mngr ? !cache_mngr->trx_cache.empty() : 0);
}

/** 
  This function checks if a transactional table was updated by the
  current statement.

  @param thd The client thread that executed the current statement.
  @return
    @c true if a transactional table with rollback was updated,
    @c false otherwise.
*/
bool
stmt_has_updated_trans_table(const THD *thd)
{
  Ha_trx_info *ha_info;

  for (ha_info= thd->transaction->stmt.ha_list; ha_info;
       ha_info= ha_info->next())
  {
    if (ha_info->is_trx_read_write() &&
        !(ha_info->ht()->flags & HTON_NO_ROLLBACK))
      return (TRUE);
  }
  return (FALSE);
}

/** 
  This function checks if either a trx-cache or a non-trx-cache should
  be used. If @c bin_log_direct_non_trans_update is active or the format
  is either MIXED or ROW, the cache to be used depends on the flag @c
  is_transactional. 

  On the other hand, if binlog_format is STMT or direct option is
  OFF, the trx-cache should be used if and only if the statement is
  transactional or the trx-cache is not empty. Otherwise, the
  non-trx-cache should be used.

  @param thd              The client thread.
  @param is_transactional The changes are related to a trx-table.
  @return
    @c true if a trx-cache should be used, @c false otherwise.
*/
bool use_trans_cache(const THD* thd, bool is_transactional)
{
  if (is_transactional)
    return 1;
  binlog_cache_mngr *const cache_mngr=
    (binlog_cache_mngr*) thd_get_ha_data(thd, binlog_hton);

  return ((thd->is_current_stmt_binlog_format_row() ||
           thd->variables.binlog_direct_non_trans_update) ? 0 :
          !cache_mngr->trx_cache.empty());
}

/**
  This function checks if a transaction, either a multi-statement
  or a single statement transaction is about to commit or not.

  @param thd The client thread that executed the current statement.
  @param all Committing a transaction (i.e. TRUE) or a statement
             (i.e. FALSE).
  @return
    @c true if committing a transaction, otherwise @c false.
*/
bool ending_trans(THD* thd, const bool all)
{
  return (all || ending_single_stmt_trans(thd, all));
}

/**
  This function checks if a single statement transaction is about
  to commit or not.

  @param thd The client thread that executed the current statement.
  @param all Committing a transaction (i.e. TRUE) or a statement
             (i.e. FALSE).
  @return
    @c true if committing a single statement transaction, otherwise
    @c false.
*/
bool ending_single_stmt_trans(THD* thd, const bool all)
{
  return (!all && !thd->in_multi_stmt_transaction_mode());
}

/**
  This function checks if a non-transactional table was updated by
  the current transaction.

  @param thd The client thread that executed the current statement.
  @return
    @c true if a non-transactional table was updated, @c false
    otherwise.
*/
bool trans_has_updated_non_trans_table(const THD* thd)
{
  return (thd->transaction->all.modified_non_trans_table ||
          thd->transaction->stmt.modified_non_trans_table);
}

/**
  This function checks if a non-transactional table was updated by the
  current statement.

  @param thd The client thread that executed the current statement.
  @return
    @c true if a non-transactional table was updated, @c false otherwise.
*/
bool stmt_has_updated_non_trans_table(const THD* thd)
{
  return (thd->transaction->stmt.modified_non_trans_table);
}

/*
  These functions are placed in this file since they need access to
  binlog_hton, which has internal linkage.
*/

binlog_cache_mngr *THD::binlog_setup_trx_data()
{
  DBUG_ENTER("THD::binlog_setup_trx_data");
  binlog_cache_mngr *cache_mngr=
    (binlog_cache_mngr*) thd_get_ha_data(this, binlog_hton);

  if (cache_mngr)
    DBUG_RETURN(cache_mngr);                             // Already set up

  cache_mngr= (binlog_cache_mngr*) my_malloc(key_memory_binlog_cache_mngr,
                                  sizeof(binlog_cache_mngr), MYF(MY_ZEROFILL));
  if (!cache_mngr ||
      open_cached_file(&cache_mngr->stmt_cache.cache_log, mysql_tmpdir,
                       LOG_PREFIX, (size_t)binlog_stmt_cache_size, MYF(MY_WME)) ||
      open_cached_file(&cache_mngr->trx_cache.cache_log, mysql_tmpdir,
                       LOG_PREFIX, (size_t)binlog_cache_size, MYF(MY_WME)))
  {
    my_free(cache_mngr);
    DBUG_RETURN(0);                      // Didn't manage to set it up
  }
  thd_set_ha_data(this, binlog_hton, cache_mngr);

  cache_mngr= new (cache_mngr)
              binlog_cache_mngr(max_binlog_stmt_cache_size,
                                max_binlog_cache_size,
                                &binlog_stmt_cache_use,
                                &binlog_stmt_cache_disk_use,
                                &binlog_cache_use,
                                &binlog_cache_disk_use);
  DBUG_RETURN(cache_mngr);
}

/*
  Function to start a statement and optionally a transaction for the
  binary log.

  SYNOPSIS
    binlog_start_trans_and_stmt()

  DESCRIPTION

    This function does three things:
    - Start a transaction if not in autocommit mode or if a BEGIN
      statement has been seen.

    - Start a statement transaction to allow us to truncate the cache.

    - Save the current binlog position so that we can roll back the
      statement by truncating the cache.

      We only update the saved position if the old one was undefined,
      the reason is that there are some cases (e.g., for CREATE-SELECT)
      where the position is saved twice (e.g., both in
      select_create::prepare() and binlog_write_table_map()) , but
      we should use the first. This means that calls to this function
      can be used to start the statement before the first table map
      event, to include some extra events.
 */

void
THD::binlog_start_trans_and_stmt()
{
  binlog_cache_mngr *cache_mngr= (binlog_cache_mngr*) thd_get_ha_data(this, binlog_hton);
  DBUG_ENTER("binlog_start_trans_and_stmt");
  DBUG_PRINT("enter", ("cache_mngr: %p  cache_mngr->trx_cache.get_prev_position(): %lu",
                       cache_mngr,
                       (cache_mngr ? (ulong) cache_mngr->trx_cache.get_prev_position() :
                        (ulong) 0)));

  if (cache_mngr == NULL ||
      cache_mngr->trx_cache.get_prev_position() == MY_OFF_T_UNDEF)
  {
    this->binlog_set_stmt_begin();
    bool mstmt_mode= in_multi_stmt_transaction_mode();
#ifdef WITH_WSREP
    /*
      With wsrep binlog emulation we can skip the rest because the
      binlog cache will not be written into binlog. Note however that
      because of this the hton callbacks will not get called to clean
      up the cache, so this must be done explicitly when the transaction
      terminates.
    */
    if (WSREP_EMULATE_BINLOG_NNULL(this))
    {
      DBUG_VOID_RETURN;
    }
    /* If this event replicates through a master-slave then we need to
       inject manually GTID so it is preserved in the cluster. We are writing 
       directly to WSREP buffer and not in IO cache because in case of IO cache
       GTID event will be duplicated in binlog.
       We have to do this only one time in mysql transaction.
       Since this function is called multiple times , We will check for
       ha_info->is_started().
    */
    Ha_trx_info *ha_info;
    ha_info= this->ha_data[binlog_hton->slot].ha_info + (mstmt_mode ? 1 : 0);

    if (!ha_info->is_started() && 
        (this->variables.gtid_seq_no || this->variables.wsrep_gtid_seq_no) &&
        wsrep_on(this) && 
        (this->wsrep_cs().mode() == wsrep::client_state::m_local))
    {
      uchar *buf= 0;
      size_t len= 0;
      IO_CACHE tmp_io_cache;
      Log_event_writer writer(&tmp_io_cache, 0);
      if(!open_cached_file(&tmp_io_cache, mysql_tmpdir, TEMP_PREFIX,
                          128, MYF(MY_WME)))
      {
        uint64 seqno= this->variables.gtid_seq_no;
        uint32 domain_id= this->variables.gtid_domain_id;
        uint32 server_id= this->variables.server_id;
        if (!this->variables.gtid_seq_no && this->variables.wsrep_gtid_seq_no)
        {
          seqno= this->variables.wsrep_gtid_seq_no;
          domain_id= wsrep_gtid_server.domain_id;
          server_id= wsrep_gtid_server.server_id;
        }
        Gtid_log_event gtid_event(this, seqno, domain_id, true,
                                  LOG_EVENT_SUPPRESS_USE_F, true, 0);
        // Replicated events in writeset doesn't have checksum
        gtid_event.checksum_alg= BINLOG_CHECKSUM_ALG_OFF;
        gtid_event.server_id= server_id;
        writer.write(&gtid_event);
        wsrep_write_cache_buf(&tmp_io_cache, &buf, &len);
        if (len > 0) this->wsrep_cs().append_data(wsrep::const_buffer(buf, len));
        if (buf) my_free(buf);
        close_cached_file(&tmp_io_cache);
      }
    }
#endif
    if (mstmt_mode)
      trans_register_ha(this, TRUE, binlog_hton, 0);
    trans_register_ha(this, FALSE, binlog_hton, 0);
    /*
      Mark statement transaction as read/write. We never start
      a binary log transaction and keep it read-only,
      therefore it's best to mark the transaction read/write just
      at the same time we start it.
      Not necessary to mark the normal transaction read/write
      since the statement-level flag will be propagated automatically
      inside ha_commit_trans.
    */
    ha_data[binlog_hton->slot].ha_info[0].set_trx_read_write();
  }
  DBUG_VOID_RETURN;
}

void THD::binlog_set_stmt_begin() {
  binlog_cache_mngr *cache_mngr=
    (binlog_cache_mngr*) thd_get_ha_data(this, binlog_hton);

  /*
    The call to binlog_trans_log_savepos() might create the cache_mngr
    structure, if it didn't exist before, so we save the position
    into an auto variable and then write it into the transaction
    data for the binary log (i.e., cache_mngr).
  */
  my_off_t pos= 0;
  binlog_trans_log_savepos(this, &pos);
  cache_mngr= (binlog_cache_mngr*) thd_get_ha_data(this, binlog_hton);
  cache_mngr->trx_cache.set_prev_position(pos);
}

static int
binlog_start_consistent_snapshot(handlerton *hton, THD *thd)
{
  int err= 0;
  DBUG_ENTER("binlog_start_consistent_snapshot");

  binlog_cache_mngr *const cache_mngr= thd->binlog_setup_trx_data();

  /* Server layer calls us with LOCK_commit_ordered locked, so this is safe. */
  mysql_mutex_assert_owner(&LOCK_commit_ordered);
  strmake_buf(cache_mngr->last_commit_pos_file, mysql_bin_log.last_commit_pos_file);
  cache_mngr->last_commit_pos_offset= mysql_bin_log.last_commit_pos_offset;

  trans_register_ha(thd, TRUE, binlog_hton, 0);

  DBUG_RETURN(err);
}


/**
   Prepare all tables that are updated for row logging

   Annotate events and table maps are written by binlog_write_table_maps()
*/

void THD::binlog_prepare_for_row_logging()
{
  DBUG_ENTER("THD::binlog_prepare_for_row_logging");
  for (TABLE *table= open_tables ; table; table= table->next)
  {
    if (table->query_id == query_id && table->current_lock == F_WRLCK)
      table->file->prepare_for_row_logging();
  }
  DBUG_VOID_RETURN;
}

/**
   Write annnotated row event (the query) if needed
*/

bool THD::binlog_write_annotated_row(Log_event_writer *writer)
{
  DBUG_ENTER("THD::binlog_write_annotated_row");

  if (!(IF_WSREP(!wsrep_fragments_certified_for_stmt(this), true) &&
        variables.binlog_annotate_row_events &&
        query_length()))
    DBUG_RETURN(0);

  Annotate_rows_log_event anno(this, 0, false);
  DBUG_RETURN(writer->write(&anno));
}


/**
   Write table map events for all tables that are using row logging.
   This includes all tables used by this statement, including tables
   used in triggers.

   Also write annotate events and start transactions.
   This is using the "tables_with_row_logging" list prepared by
   THD::binlog_prepare_for_row_logging
*/

bool THD::binlog_write_table_maps()
{
  bool with_annotate;
  MYSQL_LOCK *locks[2], **locks_end= locks;
  DBUG_ENTER("THD::binlog_write_table_maps");

  DBUG_ASSERT(!binlog_table_maps);
  DBUG_ASSERT(is_current_stmt_binlog_format_row());

  /* Initialize cache_mngr once per statement */
  binlog_start_trans_and_stmt();
  with_annotate= 1;                    // Write annotate with first map

  if ((*locks_end= extra_lock))
    locks_end++;
  if ((*locks_end= lock))
    locks_end++;

  for (MYSQL_LOCK **cur_lock= locks ; cur_lock < locks_end ; cur_lock++)
  {
    TABLE **const end_ptr= (*cur_lock)->table + (*cur_lock)->table_count;
    for (TABLE **table_ptr= (*cur_lock)->table;
         table_ptr != end_ptr ;
         ++table_ptr)
    {
      TABLE *table= *table_ptr;
      bool restore= 0;
      /*
        We have to also write table maps for tables that have not yet been
        used, like for tables in after triggers
      */
      if (!table->file->row_logging &&
          table->query_id != query_id && table->current_lock == F_WRLCK)
      {
        if (table->file->prepare_for_row_logging())
          restore= 1;
      }
      if (table->file->row_logging)
      {
        if (binlog_write_table_map(table, with_annotate))
          DBUG_RETURN(1);
        with_annotate= 0;
      }
      if (restore)
      {
        /*
          Restore original setting so that it doesn't cause problem for the
          next statement
        */
        table->file->row_logging= table->file->row_logging_init= 0;
      }
    }
  }
  binlog_table_maps= 1;                         // Table maps written
  DBUG_RETURN(0);
}


/**
  This function writes a table map to the binary log.

  If an error occurs while writing events and rollback is not possible, e.g.
  due to the statement modifying a non-transactional table, an incident event
  is logged.

  @param table             a pointer to the table.
  @param with_annotate     @c true to write an annotate event before writing
                           the table_map event, @c false otherwise.
  @return
    nonzero if an error pops up when writing the table map event.
*/

bool THD::binlog_write_table_map(TABLE *table, bool with_annotate)
{
  int error= 1;
  bool is_transactional= table->file->row_logging_has_trans;
  DBUG_ENTER("THD::binlog_write_table_map");
  DBUG_PRINT("enter", ("table: %p  (%s: #%lu)",
                       table, table->s->table_name.str,
                       table->s->table_map_id));

  /* Pre-conditions */
  DBUG_ASSERT(table->s->table_map_id != ULONG_MAX);

  /* Ensure that all events in a GTID group are in the same cache */
  if (variables.option_bits & OPTION_GTID_BEGIN)
    is_transactional= 1;

  Table_map_log_event
    the_event(this, table, table->s->table_map_id, is_transactional);

  binlog_cache_mngr *const cache_mngr=
    (binlog_cache_mngr*) thd_get_ha_data(this, binlog_hton);
  binlog_cache_data *cache_data= (cache_mngr->
                                  get_binlog_cache_data(is_transactional));
  IO_CACHE *file= &cache_data->cache_log;
  Log_event_writer writer(file, cache_data);

  if (with_annotate)
    if (binlog_write_annotated_row(&writer))
      goto write_err;

  DBUG_EXECUTE_IF("table_map_write_error",
  {
    if (is_transactional)
    {
      my_errno= EFBIG;
      goto write_err;
    }
  });

  if (unlikely((error= writer.write(&the_event))))
    goto write_err;

  DBUG_RETURN(0);

write_err:
  mysql_bin_log.set_write_error(this, is_transactional);
  /*
    For non-transactional engine or multi statement transaction with mixed
    engines, data is written to table but writing to binary log failed. In
    these scenarios rollback is not possible. Hence report an incident.
  */
  if (mysql_bin_log.check_cache_error(this, cache_data) &&
      lex->stmt_accessed_table(LEX::STMT_WRITES_NON_TRANS_TABLE) &&
      table->current_lock == F_WRLCK)
    cache_data->set_incident();
  DBUG_RETURN(error);
}


/**
  This function retrieves a pending row event from a cache which is
  specified through the parameter @c is_transactional. Respectively, when it
  is @c true, the pending event is returned from the transactional cache.
  Otherwise from the non-transactional cache.

  @param is_transactional  @c true indicates a transactional cache,
                           otherwise @c false a non-transactional.
  @return
    The row event if any. 
*/
Rows_log_event*
THD::binlog_get_pending_rows_event(bool is_transactional) const
{
  Rows_log_event* rows= NULL;
  binlog_cache_mngr *const cache_mngr=
    (binlog_cache_mngr*) thd_get_ha_data(this, binlog_hton);

  /*
    This is less than ideal, but here's the story: If there is no cache_mngr,
    prepare_pending_rows_event() has never been called (since the cache_mngr
    is set up there). In that case, we just return NULL.
   */
  if (cache_mngr)
  {
    binlog_cache_data *cache_data=
      cache_mngr->get_binlog_cache_data(use_trans_cache(this, is_transactional));

    rows= cache_data->pending();
  }
  return (rows);
}

/**
  This function stores a pending row event into a cache which is specified
  through the parameter @c is_transactional. Respectively, when it is @c
  true, the pending event is stored into the transactional cache. Otherwise
  into the non-transactional cache.

  @param evt               a pointer to the row event.
  @param is_transactional  @c true indicates a transactional cache,
                           otherwise @c false a non-transactional.
*/
void
THD::binlog_set_pending_rows_event(Rows_log_event* ev, bool is_transactional)
{
  binlog_cache_mngr *const cache_mngr= binlog_setup_trx_data();

  DBUG_ASSERT(cache_mngr);

  binlog_cache_data *cache_data=
    cache_mngr->get_binlog_cache_data(use_trans_cache(this, is_transactional));

  cache_data->set_pending(ev);
}


/**
  This function removes the pending rows event, discarding any outstanding
  rows. If there is no pending rows event available, this is effectively a
  no-op.

  @param thd               a pointer to the user thread.
  @param is_transactional  @c true indicates a transactional cache,
                           otherwise @c false a non-transactional.
*/
int
MYSQL_BIN_LOG::remove_pending_rows_event(THD *thd, bool is_transactional)
{
  DBUG_ENTER("MYSQL_BIN_LOG::remove_pending_rows_event");

  binlog_cache_mngr *const cache_mngr=
    (binlog_cache_mngr*) thd_get_ha_data(thd, binlog_hton);

  DBUG_ASSERT(cache_mngr);

  binlog_cache_data *cache_data=
    cache_mngr->get_binlog_cache_data(use_trans_cache(thd, is_transactional));

  if (Rows_log_event* pending= cache_data->pending())
  {
    delete pending;
    cache_data->set_pending(NULL);
  }

  DBUG_RETURN(0);
}

/*
  Moves the last bunch of rows from the pending Rows event to a cache (either
  transactional cache if is_transaction is @c true, or the non-transactional
  cache otherwise. Sets a new pending event.

  @param thd               a pointer to the user thread.
  @param evt               a pointer to the row event.
  @param is_transactional  @c true indicates a transactional cache,
                           otherwise @c false a non-transactional.
*/
int
MYSQL_BIN_LOG::flush_and_set_pending_rows_event(THD *thd,
                                                Rows_log_event* event,
                                                bool is_transactional)
{
  DBUG_ENTER("MYSQL_BIN_LOG::flush_and_set_pending_rows_event(event)");
  DBUG_ASSERT(WSREP_EMULATE_BINLOG(thd) || mysql_bin_log.is_open());
  DBUG_PRINT("enter", ("event: %p", event));

  binlog_cache_mngr *const cache_mngr=
    (binlog_cache_mngr*) thd_get_ha_data(thd, binlog_hton);

  DBUG_ASSERT(cache_mngr);

  binlog_cache_data *cache_data=
    cache_mngr->get_binlog_cache_data(use_trans_cache(thd, is_transactional));

  DBUG_PRINT("info", ("cache_mngr->pending(): %p", cache_data->pending()));

  if (Rows_log_event* pending= cache_data->pending())
  {
    Log_event_writer writer(&cache_data->cache_log, cache_data);

    /*
      Write pending event to the cache.
    */
#ifndef DBUG_OFF
    bool clear_dbug= false;
#endif
    DBUG_EXECUTE_IF("simulate_disk_full_at_flush_pending",
                    {
                      if (my_b_tell(&cache_data->cache_log) > 10000)
                      {
                        DBUG_SET("+d,simulate_file_write_error");
                        clear_dbug= true;
                      }
                    });
    if (writer.write(pending))
    {
      set_write_error(thd, is_transactional);
      if (check_cache_error(thd, cache_data) &&
          stmt_has_updated_non_trans_table(thd))
        cache_data->set_incident();
      delete pending;
      cache_data->set_pending(NULL);
      DBUG_EXECUTE_IF("simulate_disk_full_at_flush_pending",
                      {
                        if (clear_dbug)
                          DBUG_SET("-d,simulate_file_write_error");
                      });
      DBUG_RETURN(1);
    }
    DBUG_EXECUTE_IF("simulate_disk_full_at_flush_pending",
                    {
                      if (clear_dbug)
                        DBUG_SET("-d,simulate_file_write_error");
                    });

    delete pending;
  }

  thd->binlog_set_pending_rows_event(event, is_transactional);

  DBUG_RETURN(0);
}


/* Generate a new global transaction ID, and write it to the binlog */

bool
MYSQL_BIN_LOG::write_gtid_event(THD *thd, bool standalone,
                                bool is_transactional, uint64 commit_id)
{
  rpl_gtid gtid;
  uint32 domain_id;
  uint32 local_server_id;
  uint64 seq_no;
  int err;
  DBUG_ENTER("write_gtid_event");
  DBUG_PRINT("enter", ("standalone: %d", standalone));

  seq_no= thd->variables.gtid_seq_no;
  domain_id= thd->variables.gtid_domain_id;
  local_server_id= thd->variables.server_id;

  DBUG_ASSERT(local_server_id != 0);

  if (thd->variables.option_bits & OPTION_GTID_BEGIN)
  {
    DBUG_PRINT("error", ("OPTION_GTID_BEGIN is set. "
                         "Master and slave will have different GTID values"));
    /* Reset the flag, as we will write out a GTID anyway */
    thd->variables.option_bits&= ~OPTION_GTID_BEGIN;
  }

  /*
    Reset the session variable gtid_seq_no, to reduce the risk of accidentally
    producing a duplicate GTID.
  */
  thd->variables.gtid_seq_no= 0;
  if (seq_no != 0)
  {
    /* Use the specified sequence number. */
    gtid.domain_id= domain_id;
    gtid.server_id= local_server_id;
    gtid.seq_no= seq_no;
    err= rpl_global_gtid_binlog_state.update(&gtid, opt_gtid_strict_mode);
    if (err && thd->get_stmt_da()->sql_errno()==ER_GTID_STRICT_OUT_OF_ORDER)
      errno= ER_GTID_STRICT_OUT_OF_ORDER;
  }
  else
  {
    /* Allocate the next sequence number for the GTID. */
    err= rpl_global_gtid_binlog_state.update_with_next_gtid(domain_id,
                                                            local_server_id, &gtid);
    seq_no= gtid.seq_no;
  }
  if (err)
    DBUG_RETURN(true);

  thd->set_last_commit_gtid(gtid);

  Gtid_log_event gtid_event(thd, seq_no, domain_id, standalone,
                            LOG_EVENT_SUPPRESS_USE_F, is_transactional,
                            commit_id);

  /* Write the event to the binary log. */
  DBUG_ASSERT(this == &mysql_bin_log);

#ifdef WITH_WSREP
  if (wsrep_gtid_mode)
  {
    thd->variables.gtid_domain_id= global_system_variables.gtid_domain_id;
    thd->variables.server_id= global_system_variables.server_id;
  }
#endif

  if (write_event(&gtid_event))
    DBUG_RETURN(true);
  status_var_add(thd->status_var.binlog_bytes_written, gtid_event.data_written);

  DBUG_RETURN(false);
}


int
MYSQL_BIN_LOG::write_state_to_file()
{
  File file_no;
  IO_CACHE cache;
  char buf[FN_REFLEN];
  int err;
  bool opened= false;
  bool log_inited= false;

  fn_format(buf, opt_bin_logname, mysql_data_home, ".state",
            MY_UNPACK_FILENAME);
  if ((file_no= mysql_file_open(key_file_binlog_state, buf,
                                O_RDWR|O_CREAT|O_TRUNC|O_BINARY,
                                MYF(MY_WME))) < 0)
  {
    err= 1;
    goto err;
  }
  opened= true;
  if ((err= init_io_cache(&cache, file_no, IO_SIZE, WRITE_CACHE, 0, 0,
                           MYF(MY_WME|MY_WAIT_IF_FULL))))
    goto err;
  log_inited= true;
  if ((err= rpl_global_gtid_binlog_state.write_to_iocache(&cache)))
    goto err;
  log_inited= false;
  if ((err= end_io_cache(&cache)))
    goto err;
  if ((err= mysql_file_sync(file_no, MYF(MY_WME))))
    goto err;
  goto end;

err:
  sql_print_error("Error writing binlog state to file '%s'.", buf);
  if (log_inited)
    end_io_cache(&cache);
end:
  if (opened)
    mysql_file_close(file_no, MYF(0));

  return err;
}


/*
  Initialize the binlog state from the master-bin.state file, at server startup.

  Returns:
    0 for success.
    2 for when .state file did not exist.
    1 for other error.
*/
int
MYSQL_BIN_LOG::read_state_from_file()
{
  File file_no;
  IO_CACHE cache;
  char buf[FN_REFLEN];
  int err;
  bool opened= false;
  bool log_inited= false;

  fn_format(buf, opt_bin_logname, mysql_data_home, ".state",
            MY_UNPACK_FILENAME);
  if ((file_no= mysql_file_open(key_file_binlog_state, buf,
                                O_RDONLY|O_BINARY, MYF(0))) < 0)
  {
    if (my_errno != ENOENT)
    {
      err= 1;
      goto err;
    }
    else
    {
      /*
        If the state file does not exist, this is the first server startup
        with GTID enabled. So initialize to empty state.
      */
      rpl_global_gtid_binlog_state.reset();
      err= 2;
      goto end;
    }
  }
  opened= true;
  if ((err= init_io_cache(&cache, file_no, IO_SIZE, READ_CACHE, 0, 0,
                          MYF(MY_WME|MY_WAIT_IF_FULL))))
    goto err;
  log_inited= true;
  if ((err= rpl_global_gtid_binlog_state.read_from_iocache(&cache)))
    goto err;
  goto end;

err:
  sql_print_error("Error reading binlog GTID state from file '%s'.", buf);
end:
  if (log_inited)
    end_io_cache(&cache);
  if (opened)
    mysql_file_close(file_no, MYF(0));

  return err;
}


int
MYSQL_BIN_LOG::get_most_recent_gtid_list(rpl_gtid **list, uint32 *size)
{
  return rpl_global_gtid_binlog_state.get_most_recent_gtid_list(list, size);
}


bool
MYSQL_BIN_LOG::append_state_pos(String *str)
{
  return rpl_global_gtid_binlog_state.append_pos(str);
}


bool
MYSQL_BIN_LOG::append_state(String *str)
{
  return rpl_global_gtid_binlog_state.append_state(str);
}


bool
MYSQL_BIN_LOG::is_empty_state()
{
  return (rpl_global_gtid_binlog_state.count() == 0);
}


bool
MYSQL_BIN_LOG::find_in_binlog_state(uint32 domain_id, uint32 server_id_arg,
                                    rpl_gtid *out_gtid)
{
  rpl_gtid *gtid;
  if ((gtid= rpl_global_gtid_binlog_state.find(domain_id, server_id_arg)))
    *out_gtid= *gtid;
  return gtid != NULL;
}


bool
MYSQL_BIN_LOG::lookup_domain_in_binlog_state(uint32 domain_id,
                                             rpl_gtid *out_gtid)
{
  rpl_gtid *found_gtid;

  if ((found_gtid= rpl_global_gtid_binlog_state.find_most_recent(domain_id)))
  {
    *out_gtid= *found_gtid;
    return true;
  }

  return false;
}


int
MYSQL_BIN_LOG::bump_seq_no_counter_if_needed(uint32 domain_id, uint64 seq_no)
{
  return rpl_global_gtid_binlog_state.bump_seq_no_if_needed(domain_id, seq_no);
}


bool
MYSQL_BIN_LOG::check_strict_gtid_sequence(uint32 domain_id,
                                          uint32 server_id_arg,
                                          uint64 seq_no)
{
  return rpl_global_gtid_binlog_state.check_strict_sequence(domain_id,
                                                            server_id_arg,
                                                            seq_no);
}


/**
  Write an event to the binary log. If with_annotate != NULL and
  *with_annotate = TRUE write also Annotate_rows before the event
  (this should happen only if the event is a Table_map).
*/

bool MYSQL_BIN_LOG::write(Log_event *event_info, my_bool *with_annotate)
{
  THD *thd= event_info->thd;
  bool error= 1;
  binlog_cache_data *cache_data= 0;
  bool is_trans_cache= FALSE;
  bool using_trans= event_info->use_trans_cache();
  bool direct= event_info->use_direct_logging();
  ulong UNINIT_VAR(prev_binlog_id);
  DBUG_ENTER("MYSQL_BIN_LOG::write(Log_event *)");

  /*
    When binary logging is not enabled (--log-bin=0), wsrep-patch partially
    enables it without opening the binlog file (MYSQL_BIN_LOG::open().
    So, avoid writing to binlog file.
  */
  if (direct &&
      (wsrep_emulate_bin_log ||
       (WSREP(thd) && !(thd->variables.option_bits & OPTION_BIN_LOG))))
    DBUG_RETURN(0);

  if (thd->variables.option_bits &
      (OPTION_GTID_BEGIN | OPTION_BIN_COMMIT_OFF))
  {
    DBUG_PRINT("info", ("OPTION_GTID_BEGIN was set"));
    /* Wait for commit from binary log before we commit */
    direct= 0;
    using_trans= 1;
    /* Set cache_type to ensure we don't get checksums for this event */
    event_info->cache_type= Log_event::EVENT_TRANSACTIONAL_CACHE;
  }

  if (thd->binlog_evt_union.do_union)
  {
    /*
      In Stored function; Remember that function call caused an update.
      We will log the function call to the binary log on function exit
    */
    thd->binlog_evt_union.unioned_events= TRUE;
    thd->binlog_evt_union.unioned_events_trans |= using_trans;
    DBUG_RETURN(0);
  }

  /*
    We only end the statement if we are in a top-level statement.  If
    we are inside a stored function, we do not end the statement since
    this will close all tables on the slave. But there can be a special case
    where we are inside a stored function/trigger and a SAVEPOINT is being
    set in side the stored function/trigger. This SAVEPOINT execution will
    force the pending event to be flushed without an STMT_END_F flag. This
    will result in a case where following DMLs will be considered as part of
    same statement and result in data loss on slave. Hence in this case we
    force the end_stmt to be true.
  */
  bool const end_stmt= (thd->in_sub_stmt && thd->lex->sql_command ==
                        SQLCOM_SAVEPOINT) ? true :
    (thd->locked_tables_mode && thd->lex->requires_prelocking());
  if (thd->binlog_flush_pending_rows_event(end_stmt, using_trans))
    DBUG_RETURN(error);

  /*
     In most cases this is only called if 'is_open()' is true; in fact this is
     mostly called if is_open() *was* true a few instructions before, but it
     could have changed since.
  */
  /* applier and replayer can skip writing binlog events */
  if ((WSREP_EMULATE_BINLOG(thd) &&
       IF_WSREP(thd->wsrep_cs().mode() == wsrep::client_state::m_local, 0)) || is_open())
  {
    my_off_t UNINIT_VAR(my_org_b_tell);
#ifdef HAVE_REPLICATION
    /*
      In the future we need to add to the following if tests like
      "do the involved tables match (to be implemented)
      binlog_[wild_]{do|ignore}_table?" (WL#1049)"
    */
    const char *local_db= event_info->get_db();

    bool option_bin_log_flag= (thd->variables.option_bits & OPTION_BIN_LOG);

    /*
      Log all updates to binlog cache so that they can get replicated to other
      nodes. A check has been added to stop them from getting logged into
      binary log files.
    */
    if (WSREP(thd))
      option_bin_log_flag= true;

    if ((!(option_bin_log_flag)) ||
	(thd->lex->sql_command != SQLCOM_ROLLBACK_TO_SAVEPOINT &&
         thd->lex->sql_command != SQLCOM_SAVEPOINT &&
         !binlog_filter->db_ok(local_db)))
      DBUG_RETURN(0);
#endif /* HAVE_REPLICATION */

    IO_CACHE *file= NULL;

    if (direct)
    {
      /* We come here only for incident events */
      int res;
      uint64 commit_id= 0;
      MDL_request mdl_request;
      DBUG_PRINT("info", ("direct is set"));
      DBUG_ASSERT(!thd->backup_commit_lock);

      MDL_REQUEST_INIT(&mdl_request, MDL_key::BACKUP, "", "", MDL_BACKUP_COMMIT,
                     MDL_EXPLICIT);
      if (thd->mdl_context.acquire_lock(&mdl_request,
                                        thd->variables.lock_wait_timeout))
        DBUG_RETURN(1);
      thd->backup_commit_lock= &mdl_request;

      if ((res= thd->wait_for_prior_commit()))
      {
        if (mdl_request.ticket)
          thd->mdl_context.release_lock(mdl_request.ticket);
        thd->backup_commit_lock= 0;
        DBUG_RETURN(res);
      }
      file= &log_file;
      my_org_b_tell= my_b_tell(file);
      mysql_mutex_lock(&LOCK_log);
      prev_binlog_id= current_binlog_id;
      DBUG_EXECUTE_IF("binlog_force_commit_id",
        {
          const LEX_CSTRING commit_name= { STRING_WITH_LEN("commit_id") };
          bool null_value;
          user_var_entry *entry=
            (user_var_entry*) my_hash_search(&thd->user_vars,
                                             (uchar*) commit_name.str,
                                             commit_name.length);
          commit_id= entry->val_int(&null_value);
        });
      res= write_gtid_event(thd, true, using_trans, commit_id);
      if (mdl_request.ticket)
        thd->mdl_context.release_lock(mdl_request.ticket);
      thd->backup_commit_lock= 0;
      if (res)
        goto err;
    }
    else
    {
      binlog_cache_mngr *const cache_mngr= thd->binlog_setup_trx_data();
      if (!cache_mngr)
        goto err;

      is_trans_cache= use_trans_cache(thd, using_trans);
      cache_data= cache_mngr->get_binlog_cache_data(is_trans_cache);
      file= &cache_data->cache_log;

      if (thd->lex->stmt_accessed_non_trans_temp_table() && is_trans_cache)
        thd->transaction->stmt.mark_modified_non_trans_temp_table();
      thd->binlog_start_trans_and_stmt();
    }
    DBUG_PRINT("info",("event type: %d",event_info->get_type_code()));

    /*
       No check for auto events flag here - this write method should
       never be called if auto-events are enabled.

       Write first log events which describe the 'run environment'
       of the SQL command. If row-based binlogging, Insert_id, Rand
       and other kind of "setting context" events are not needed.
    */

    if (with_annotate && *with_annotate)
    {
      DBUG_ASSERT(event_info->get_type_code() == TABLE_MAP_EVENT);
      Annotate_rows_log_event anno(thd, using_trans, direct);
      /* Annotate event should be written not more than once */
      *with_annotate= 0;
      if (write_event(&anno, cache_data, file))
        goto err;
    }

    {
      if (!thd->is_current_stmt_binlog_format_row())
      {
        if (thd->stmt_depends_on_first_successful_insert_id_in_prev_stmt)
        {
          Intvar_log_event e(thd,(uchar) LAST_INSERT_ID_EVENT,
                             thd->first_successful_insert_id_in_prev_stmt_for_binlog,
                             using_trans, direct);
          if (write_event(&e, cache_data, file))
            goto err;
        }
        if (thd->auto_inc_intervals_in_cur_stmt_for_binlog.nb_elements() > 0)
        {
          DBUG_PRINT("info",("number of auto_inc intervals: %u",
                             thd->auto_inc_intervals_in_cur_stmt_for_binlog.
                             nb_elements()));
          Intvar_log_event e(thd, (uchar) INSERT_ID_EVENT,
                             thd->auto_inc_intervals_in_cur_stmt_for_binlog.
                             minimum(), using_trans, direct);
          if (write_event(&e, cache_data, file))
            goto err;
        }
        if (thd->rand_used)
        {
          Rand_log_event e(thd,thd->rand_saved_seed1,thd->rand_saved_seed2,
                           using_trans, direct);
          if (write_event(&e, cache_data, file))
            goto err;
        }
        if (thd->user_var_events.elements)
        {
          for (uint i= 0; i < thd->user_var_events.elements; i++)
          {
            BINLOG_USER_VAR_EVENT *user_var_event;
            get_dynamic(&thd->user_var_events,(uchar*) &user_var_event, i);

            /* setting flags for user var log event */
            uchar flags= User_var_log_event::UNDEF_F;
            if (user_var_event->unsigned_flag)
              flags|= User_var_log_event::UNSIGNED_F;

            User_var_log_event e(thd, user_var_event->user_var_event->name.str,
                                 user_var_event->user_var_event->name.length,
                                 user_var_event->value,
                                 user_var_event->length,
                                 user_var_event->type,
                                 user_var_event->charset_number,
                                 flags,
                                 using_trans,
                                 direct);
            if (write_event(&e, cache_data, file))
              goto err;
          }
        }
      }
    }

    /*
      Write the event.
    */
    if (write_event(event_info, cache_data, file) ||
        DBUG_EVALUATE_IF("injecting_fault_writing", 1, 0))
      goto err;

    error= 0;
err:
    if (direct)
    {
      my_off_t offset= my_b_tell(file);
      bool check_purge= false;
      DBUG_ASSERT(!is_relay_log);

      if (likely(!error))
      {
        bool synced;

        if ((error= flush_and_sync(&synced)))
        {
        }
        else
        {
          mysql_mutex_assert_not_owner(&LOCK_prepare_ordered);
          mysql_mutex_assert_owner(&LOCK_log);
          mysql_mutex_assert_not_owner(&LOCK_after_binlog_sync);
          mysql_mutex_assert_not_owner(&LOCK_commit_ordered);
#ifdef HAVE_REPLICATION
          if (repl_semisync_master.report_binlog_update(thd, log_file_name,
                                                        file->pos_in_file))
          {
            sql_print_error("Failed to run 'after_flush' hooks");
            error= 1;
          }
          else
#endif
          {
            /*
              update binlog_end_pos so it can be read by dump thread
              note: must be _after_ the RUN_HOOK(after_flush) or else
              semi-sync might not have put the transaction into
              it's list before dump-thread tries to send it
            */
            update_binlog_end_pos(offset);
            if (unlikely((error= rotate(false, &check_purge))))
              check_purge= false;
          }
        }
      }

      status_var_add(thd->status_var.binlog_bytes_written,
                     offset - my_org_b_tell);

      mysql_mutex_lock(&LOCK_after_binlog_sync);
      mysql_mutex_unlock(&LOCK_log);

      mysql_mutex_assert_not_owner(&LOCK_prepare_ordered);
      mysql_mutex_assert_not_owner(&LOCK_log);
      mysql_mutex_assert_owner(&LOCK_after_binlog_sync);
      mysql_mutex_assert_not_owner(&LOCK_commit_ordered);
#ifdef HAVE_REPLICATION
      if (repl_semisync_master.wait_after_sync(log_file_name,
                                               file->pos_in_file))
      {
        error=1;
        /* error is already printed inside hook */
      }
#endif

      /*
        Take mutex to protect against a reader seeing partial writes of 64-bit
        offset on 32-bit CPUs.
      */
      mysql_mutex_lock(&LOCK_commit_ordered);
      mysql_mutex_unlock(&LOCK_after_binlog_sync);
      last_commit_pos_offset= offset;
      mysql_mutex_unlock(&LOCK_commit_ordered);

      if (check_purge)
        checkpoint_and_purge(prev_binlog_id);
    }

    if (unlikely(error))
    {
      set_write_error(thd, is_trans_cache);
      if (check_cache_error(thd, cache_data) &&
          stmt_has_updated_non_trans_table(thd))
        cache_data->set_incident();
    }
  }

  DBUG_RETURN(error);
}


int error_log_print(enum loglevel level, const char *format,
                    va_list args)
{
  return logger.error_log_print(level, format, args);
}


bool slow_log_print(THD *thd, const char *query, uint query_length,
                    ulonglong current_utime)
{
  return logger.slow_log_print(thd, query, query_length, current_utime);
}


/**
  Decide if we should log the command to general log

  @retval
     FALSE  No logging
     TRUE   Ok to log
*/

bool LOGGER::log_command(THD *thd, enum enum_server_command command)
{
  /*
    Log command if we have at least one log event handler enabled and want
    to log this king of commands
  */
  if (!(*general_log_handler_list && (what_to_log & (1L << (uint) command))))
    return FALSE;

  /*
    If LOG_SLOW_DISABLE_SLAVE is set when slave thread starts, then
    OPTION_LOG_OFF is set.
    Only the super user can set this bit.
  */
  return !(thd->variables.option_bits & OPTION_LOG_OFF);
}


bool general_log_print(THD *thd, enum enum_server_command command,
                       const char *format, ...)
{
  va_list args;
  uint error= 0;

  /* Print the message to the buffer if we want to log this kind of commands */
  if (! logger.log_command(thd, command))
    return FALSE;

  va_start(args, format);
  error= logger.general_log_print(thd, command, format, args);
  va_end(args);

  return error;
}

bool general_log_write(THD *thd, enum enum_server_command command,
                       const char *query, size_t query_length)
{
  /* Write the message to the log if we want to log this king of commands */
  if (logger.log_command(thd, command) || mysql_audit_general_enabled())
    return logger.general_log_write(thd, command, query, query_length);

  return FALSE;
}


static void
binlog_checkpoint_callback(void *cookie)
{
  MYSQL_BIN_LOG::xid_count_per_binlog *entry=
    (MYSQL_BIN_LOG::xid_count_per_binlog *)cookie;
  /*
    For every supporting engine, we increment the xid_count and issue a
    commit_checkpoint_request(). Then we can count when all
    commit_checkpoint_notify() callbacks have occurred, and then log a new
    binlog checkpoint event.
  */
  mysql_bin_log.mark_xids_active(entry->binlog_id, 1);
}


/*
  Request a commit checkpoint from each supporting engine.
  This must be called after each binlog rotate, and after LOCK_log has been
  released. The xid_count value in the xid_count_per_binlog entry was
  incremented by 1 and will be decremented in this function; this ensures
  that the entry will not go away early despite LOCK_log not being held.
*/
void
MYSQL_BIN_LOG::do_checkpoint_request(ulong binlog_id)
{
  xid_count_per_binlog *entry;

  /*
    Find the binlog entry, and invoke commit_checkpoint_request() on it in
    each supporting storage engine.
  */
  mysql_mutex_lock(&LOCK_xid_list);
  I_List_iterator<xid_count_per_binlog> it(binlog_xid_count_list);
  do {
    entry= it++;
    DBUG_ASSERT(entry /* binlog_id is always somewhere in the list. */);
  } while (entry->binlog_id != binlog_id);
  mysql_mutex_unlock(&LOCK_xid_list);

  ha_commit_checkpoint_request(entry, binlog_checkpoint_callback);
  /*
    When we rotated the binlog, we incremented xid_count to make sure the
    entry would not go away until this point, where we have done all necessary
    commit_checkpoint_request() calls.
    So now we can (and must) decrease the count - when it reaches zero, we
    will know that both all pending unlog() and all pending
    commit_checkpoint_notify() calls are done, and we can log a new binlog
    checkpoint.
  */
  mark_xid_done(binlog_id, true);
}


/**
  The method executes rotation when LOCK_log is already acquired
  by the caller.

  @param force_rotate  caller can request the log rotation
  @param check_purge   is set to true if rotation took place

  @note
    Caller _must_ check the check_purge variable. If this is set, it means
    that the binlog was rotated, and caller _must_ ensure that
    do_checkpoint_request() is called later with the binlog_id of the rotated
    binlog file. The call to do_checkpoint_request() must happen after
    LOCK_log is released (which is why we cannot simply do it here).
    Usually, checkpoint_and_purge() is appropriate, as it will both handle
    the checkpointing and any needed purging of old logs.

  @note
    If rotation fails, for instance the server was unable 
    to create a new log file, we still try to write an 
    incident event to the current log.

  @retval
    nonzero - error in rotating routine.
*/
int MYSQL_BIN_LOG::rotate(bool force_rotate, bool* check_purge)
{
  int error= 0;
  DBUG_ENTER("MYSQL_BIN_LOG::rotate");

#ifdef WITH_WSREP
  if (WSREP_ON && wsrep_to_isolation)
  {
    *check_purge= false;
    WSREP_DEBUG("avoiding binlog rotate due to TO isolation: %d",
                wsrep_to_isolation);
    DBUG_RETURN(0);
  }
#endif /* WITH_WSREP */

  //todo: fix the macro def and restore safe_mutex_assert_owner(&LOCK_log);
  *check_purge= false;

  if (force_rotate || (my_b_tell(&log_file) >= (my_off_t) max_size))
  {
    ulong binlog_id= current_binlog_id;
    /*
      We rotate the binlog, so we need to start a commit checkpoint in all
      supporting engines - when it finishes, we can log a new binlog checkpoint
      event.

      But we cannot start the checkpoint here - there could be a group commit
      still in progress which needs to be included in the checkpoint, and
      besides we do not want to do the (possibly expensive) checkpoint while
      LOCK_log is held.

      On the other hand, we must be sure that the xid_count entry for the
      previous log does not go away until we start the checkpoint - which it
      could do as it is no longer the most recent. So we increment xid_count
      (to count the pending checkpoint request) - this will fix the entry in
      place until we decrement again in do_checkpoint_request().
    */
    mark_xids_active(binlog_id, 1);

    if (unlikely((error= new_file_without_locking())))
    {
      /** 
         Be conservative... There are possible lost events (eg, 
         failing to log the Execute_load_query_log_event
         on a LOAD DATA while using a non-transactional
         table)!

         We give it a shot and try to write an incident event anyway
         to the current log. 
      */
      if (!write_incident_already_locked(current_thd))
        flush_and_sync(0);

      /*
        We failed to rotate - so we have to decrement the xid_count back that
        we incremented before attempting the rotate.
      */
      mark_xid_done(binlog_id, false);
    }
    else
      *check_purge= true;
  }
  DBUG_RETURN(error);
}

/**
  The method executes logs purging routine.

  @retval
    nonzero - error in rotating routine.
*/
void MYSQL_BIN_LOG::purge()
{
  mysql_mutex_assert_not_owner(&LOCK_log);
#ifdef HAVE_REPLICATION
  if (expire_logs_days)
  {
    DEBUG_SYNC(current_thd, "at_purge_logs_before_date");
    time_t purge_time= my_time(0) - expire_logs_days*24*60*60;
    if (purge_time >= 0)
    {
      purge_logs_before_date(purge_time);
    }
    DEBUG_SYNC(current_thd, "after_purge_logs_before_date");
  }
#endif
}


void MYSQL_BIN_LOG::checkpoint_and_purge(ulong binlog_id)
{
  do_checkpoint_request(binlog_id);
  purge();
}


/**
  Searches for the first (oldest) binlog file name in in the binlog index.

  @param[in,out]  buf_arg  pointer to a buffer to hold found
                           the first binary log file name
  @return         NULL     on success, otherwise error message
*/
static const char* get_first_binlog(char* buf_arg)
{
  IO_CACHE *index_file;
  size_t length;
  char fname[FN_REFLEN];
  const char* errmsg= NULL;

  DBUG_ENTER("get_first_binlog");

  DBUG_ASSERT(mysql_bin_log.is_open());

  mysql_bin_log.lock_index();

  index_file=mysql_bin_log.get_index_file();
  if (reinit_io_cache(index_file, READ_CACHE, (my_off_t) 0, 0, 0))
  {
    errmsg= "failed to create a cache on binlog index";
    goto end;
  }
  /* The file ends with EOF or empty line */
  if ((length=my_b_gets(index_file, fname, sizeof(fname))) <= 1)
  {
    errmsg= "empty binlog index";
    goto end;
  }
  else
  {
    fname[length-1]= 0;                         // Remove end \n
  }
  if (normalize_binlog_name(buf_arg, fname, false))
  {
    errmsg= "could not normalize the first file name in the binlog index";
    goto end;
  }
end:
  mysql_bin_log.unlock_index();

  DBUG_RETURN(errmsg);
}

/**
  Check weather the gtid binlog state can safely remove gtid
  domains passed as the argument. A safety condition is satisfied when
  there are no events from the being deleted domains in the currently existing
  binlog files. Upon successful check the supplied domains are removed
  from @@gtid_binlog_state. The caller is supposed to rotate binlog so that
  the active latest file won't have the deleted domains in its Gtid_list header.

  @param  domain_drop_lex  gtid domain id sequence from lex.
                           Passed as a pointer to dynamic array must be not empty
                           unless pointer value NULL.
  @retval zero             on success
  @retval > 0              ineffective call none from the *non* empty
                           gtid domain sequence is deleted
  @retval < 0              on error
*/
static int do_delete_gtid_domain(DYNAMIC_ARRAY *domain_drop_lex)
{
  int rc= 0;
  Gtid_list_log_event *glev= NULL;
  char buf[FN_REFLEN];
  File file;
  IO_CACHE cache;
  const char* errmsg= NULL;
  char errbuf[MYSQL_ERRMSG_SIZE]= {0};

  if (!domain_drop_lex)
    return 0; // still "effective" having empty domain sequence to delete

  DBUG_ASSERT(domain_drop_lex->elements > 0);
  mysql_mutex_assert_owner(mysql_bin_log.get_log_lock());

  if ((errmsg= get_first_binlog(buf)) != NULL)
    goto end;
  bzero((char*) &cache, sizeof(cache));
  if ((file= open_binlog(&cache, buf, &errmsg)) == (File) -1)
    goto end;
  errmsg= get_gtid_list_event(&cache, &glev);
  end_io_cache(&cache);
  mysql_file_close(file, MYF(MY_WME));

  DBUG_EXECUTE_IF("inject_binlog_delete_domain_init_error",
                  errmsg= "injected error";);
  if (errmsg)
    goto end;
  errmsg= rpl_global_gtid_binlog_state.drop_domain(domain_drop_lex,
                                                   glev, errbuf);

end:
  if (errmsg)
  {
    if (strlen(errmsg) > 0)
    {
      my_error(ER_BINLOG_CANT_DELETE_GTID_DOMAIN, MYF(0), errmsg);
      rc= -1;
    }
    else
    {
      rc= 1;
    }
  }
  delete glev;

  return rc;
}

/**
  The method is a shortcut of @c rotate() and @c purge().
  LOCK_log is acquired prior to rotate and is released after it.

  @param force_rotate  caller can request the log rotation

  @retval
    nonzero - error in rotating routine.
*/
int MYSQL_BIN_LOG::rotate_and_purge(bool force_rotate,
                                    DYNAMIC_ARRAY *domain_drop_lex)
{
  int err_gtid=0, error= 0;
  ulong prev_binlog_id;
  DBUG_ENTER("MYSQL_BIN_LOG::rotate_and_purge");
  bool check_purge= false;

  mysql_mutex_lock(&LOCK_log);

  DEBUG_SYNC(current_thd, "rotate_after_acquire_LOCK_log");

  prev_binlog_id= current_binlog_id;

  if ((err_gtid= do_delete_gtid_domain(domain_drop_lex)))
  {
    // inffective attempt to delete merely skips rotate and purge
    if (err_gtid < 0)
      error= 1; // otherwise error is propagated the user
  }
  else if (unlikely((error= rotate(force_rotate, &check_purge))))
    check_purge= false;

  DEBUG_SYNC(current_thd, "rotate_after_rotate");

  /*
    NOTE: Run purge_logs wo/ holding LOCK_log because it does not need
          the mutex. Otherwise causes various deadlocks.
          Explicit binlog rotation must be synchronized with a concurrent
          binlog ordered commit, in particular not let binlog
          checkpoint notification request until early binlogged
          concurrent commits have has been completed.
  */
  mysql_mutex_lock(&LOCK_after_binlog_sync);
  mysql_mutex_unlock(&LOCK_log);
  mysql_mutex_lock(&LOCK_commit_ordered);
  mysql_mutex_unlock(&LOCK_after_binlog_sync);
  mysql_mutex_unlock(&LOCK_commit_ordered);

  if (check_purge)
    checkpoint_and_purge(prev_binlog_id);

  DBUG_RETURN(error);
}

uint MYSQL_BIN_LOG::next_file_id()
{
  uint res;
  mysql_mutex_lock(&LOCK_log);
  res = file_id++;
  mysql_mutex_unlock(&LOCK_log);
  return res;
}

class CacheWriter: public Log_event_writer
{
public:
  size_t remains;

  CacheWriter(THD *thd_arg, IO_CACHE *file_arg, bool do_checksum,
              Binlog_crypt_data *cr)
    : Log_event_writer(file_arg, 0, cr), remains(0), thd(thd_arg),
      first(true)
  { checksum_len= do_checksum ? BINLOG_CHECKSUM_LEN : 0; }

  ~CacheWriter()
  { status_var_add(thd->status_var.binlog_bytes_written, bytes_written); }

  int write(uchar* pos, size_t len)
  {
    DBUG_ENTER("CacheWriter::write");
    if (first)
      write_header(pos, len);
    else
      write_data(pos, len);

    remains -= len;
    if ((first= !remains))
      write_footer();
    DBUG_RETURN(0);
  }
private:
  THD *thd;
  bool first;
};

/*
  Write the contents of a cache to the binary log.

  SYNOPSIS
    write_cache()
    thd      Current_thread
    cache    Cache to write to the binary log

  DESCRIPTION
    Write the contents of the cache to the binary log. The cache will
    be reset as a READ_CACHE to be able to read the contents from it.

    Reading from the trans cache with possible (per @c binlog_checksum_options) 
    adding checksum value  and then fixing the length and the end_log_pos of 
    events prior to fill in the binlog cache.
*/

int MYSQL_BIN_LOG::write_cache(THD *thd, IO_CACHE *cache)
{
  DBUG_ENTER("MYSQL_BIN_LOG::write_cache");

  mysql_mutex_assert_owner(&LOCK_log);
  if (reinit_io_cache(cache, READ_CACHE, 0, 0, 0))
    DBUG_RETURN(ER_ERROR_ON_WRITE);
  size_t length= my_b_bytes_in_cache(cache), group, carry, hdr_offs;
  size_t val;
  size_t end_log_pos_inc= 0; // each event processed adds BINLOG_CHECKSUM_LEN 2 t
  uchar header[LOG_EVENT_HEADER_LEN];
  CacheWriter writer(thd, &log_file, binlog_checksum_options, &crypto);

  if (crypto.scheme)
  {
    writer.ctx= alloca(crypto.ctx_size);
    writer.set_encrypted_writer();
  }
  // while there is just one alg the following must hold:
  DBUG_ASSERT(binlog_checksum_options == BINLOG_CHECKSUM_ALG_OFF ||
              binlog_checksum_options == BINLOG_CHECKSUM_ALG_CRC32);

  /*
    The events in the buffer have incorrect end_log_pos data
    (relative to beginning of group rather than absolute),
    so we'll recalculate them in situ so the binlog is always
    correct, even in the middle of a group. This is possible
    because we now know the start position of the group (the
    offset of this cache in the log, if you will); all we need
    to do is to find all event-headers, and add the position of
    the group to the end_log_pos of each event.  This is pretty
    straight forward, except that we read the cache in segments,
    so an event-header might end up on the cache-border and get
    split.
  */

  group= (size_t)my_b_tell(&log_file);
  hdr_offs= carry= 0;

  do
  {
    /*
      if we only got a partial header in the last iteration,
      get the other half now and process a full header.
    */
    if (unlikely(carry > 0))
    {
      DBUG_ASSERT(carry < LOG_EVENT_HEADER_LEN);
      size_t tail= LOG_EVENT_HEADER_LEN - carry;

      /* assemble both halves */
      memcpy(&header[carry], (char *)cache->read_pos, tail);

      uint32 len= uint4korr(header + EVENT_LEN_OFFSET);
      writer.remains= len;

      /* fix end_log_pos */
      end_log_pos_inc += writer.checksum_len;
      val= uint4korr(header + LOG_POS_OFFSET) + group + end_log_pos_inc;
      int4store(header + LOG_POS_OFFSET, val);

      /* fix len */
      len+= writer.checksum_len;
      int4store(header + EVENT_LEN_OFFSET, len);

      if (writer.write(header, LOG_EVENT_HEADER_LEN))
        DBUG_RETURN(ER_ERROR_ON_WRITE);

      cache->read_pos+= tail;
      length-= tail;
      carry= 0;

      /* next event header at ... */
      hdr_offs= len - LOG_EVENT_HEADER_LEN - writer.checksum_len;
    }

    /* if there is anything to write, process it. */

    if (likely(length > 0))
    {
      DBUG_EXECUTE_IF("fail_binlog_write_1",
                      errno= 28; DBUG_RETURN(ER_ERROR_ON_WRITE););
      /*
        process all event-headers in this (partial) cache.
        if next header is beyond current read-buffer,
        we'll get it later (though not necessarily in the
        very next iteration, just "eventually").
      */

      if (hdr_offs >= length)
      {
        if (writer.write(cache->read_pos, length))
          DBUG_RETURN(ER_ERROR_ON_WRITE);
      }

      while (hdr_offs < length)
      {
        /*
          finish off with remains of the last event that crawls
          from previous into the current buffer
        */
        if (writer.remains != 0)
        {
          if (writer.write(cache->read_pos, hdr_offs))
            DBUG_RETURN(ER_ERROR_ON_WRITE);
        }

        /*
          partial header only? save what we can get, process once
          we get the rest.
        */
        if (hdr_offs + LOG_EVENT_HEADER_LEN > length)
        {
          carry= length - hdr_offs;
          memcpy(header, (char *)cache->read_pos + hdr_offs, carry);
          length= hdr_offs;
        }
        else
        {
          /* we've got a full event-header, and it came in one piece */
          uchar *ev= (uchar *)cache->read_pos + hdr_offs;
          uint ev_len= uint4korr(ev + EVENT_LEN_OFFSET); // netto len
          uchar *log_pos= ev + LOG_POS_OFFSET;

          end_log_pos_inc += writer.checksum_len;
          /* fix end_log_pos */
          val= uint4korr(log_pos) + group + end_log_pos_inc;
          int4store(log_pos, val);

          /* fix length */
          int4store(ev + EVENT_LEN_OFFSET, ev_len + writer.checksum_len);

          writer.remains= ev_len;
          if (writer.write(ev, MY_MIN(ev_len, length - hdr_offs)))
            DBUG_RETURN(ER_ERROR_ON_WRITE);

          /* next event header at ... */
          hdr_offs += ev_len; // incr by the netto len

          DBUG_ASSERT(!writer.checksum_len || writer.remains == 0 || hdr_offs >= length);
        }
      }

      /*
        Adjust hdr_offs. Note that it may still point beyond the segment
        read in the next iteration; if the current event is very long,
        it may take a couple of read-iterations (and subsequent adjustments
        of hdr_offs) for it to point into the then-current segment.
        If we have a split header (!carry), hdr_offs will be set at the
        beginning of the next iteration, overwriting the value we set here:
      */
      hdr_offs -= length;
    }
  } while ((length= my_b_fill(cache)));

  DBUG_ASSERT(carry == 0);
  DBUG_ASSERT(!writer.checksum_len || writer.remains == 0);

  DBUG_RETURN(0);                               // All OK
}

/*
  Helper function to get the error code of the query to be binlogged.
 */
int query_error_code(THD *thd, bool not_killed)
{
  int error;
  
  if (not_killed || (killed_mask_hard(thd->killed) == KILL_BAD_DATA))
  {
    error= thd->is_error() ? thd->get_stmt_da()->sql_errno() : 0;
    if (!error)
      return error;

    /* thd->get_get_stmt_da()->sql_errno() might be ER_SERVER_SHUTDOWN or
       ER_QUERY_INTERRUPTED, So here we need to make sure that error
       is not set to these errors when specified not_killed by the
       caller.
    */
    if (error == ER_SERVER_SHUTDOWN || error == ER_QUERY_INTERRUPTED ||
        error == ER_NEW_ABORTING_CONNECTION || error == ER_CONNECTION_KILLED)
      error= 0;
  }
  else
  {
    /* killed status for DELAYED INSERT thread should never be used */
    DBUG_ASSERT(!(thd->system_thread & SYSTEM_THREAD_DELAYED_INSERT));
    error= thd->killed_errno();
  }

  return error;
}


bool MYSQL_BIN_LOG::write_incident_already_locked(THD *thd)
{
  uint error= 0;
  DBUG_ENTER("MYSQL_BIN_LOG::write_incident_already_locked");
  Incident incident= INCIDENT_LOST_EVENTS;
  Incident_log_event ev(thd, incident, &write_error_msg);

  if (likely(is_open()))
  {
    error= write_event(&ev);
    status_var_add(thd->status_var.binlog_bytes_written, ev.data_written);
  }

  DBUG_RETURN(error);
}


bool MYSQL_BIN_LOG::write_incident(THD *thd)
{
  uint error= 0;
  my_off_t offset;
  bool check_purge= false;
  ulong prev_binlog_id;
  DBUG_ENTER("MYSQL_BIN_LOG::write_incident");

  mysql_mutex_lock(&LOCK_log);
  if (likely(is_open()))
  {
    prev_binlog_id= current_binlog_id;
    if (likely(
            !(error= DBUG_EVALUATE_IF("incident_event_write_error", 1,
                                      write_incident_already_locked(thd)))) &&
        likely(!(error= flush_and_sync(0))))
    {
      update_binlog_end_pos();
      if (unlikely((error= rotate(false, &check_purge))))
        check_purge= false;
    }

    offset= my_b_tell(&log_file);

    update_binlog_end_pos(offset);

    /*
      Take mutex to protect against a reader seeing partial writes of 64-bit
      offset on 32-bit CPUs.
    */
    mysql_mutex_lock(&LOCK_commit_ordered);
    last_commit_pos_offset= offset;
    mysql_mutex_unlock(&LOCK_commit_ordered);
    mysql_mutex_unlock(&LOCK_log);

    if (check_purge)
      checkpoint_and_purge(prev_binlog_id);
  }
  else
  {
    mysql_mutex_unlock(&LOCK_log);
  }

  /*
    Upon writing incident event, check for thd->error() and print the
    relevant error message in the error log.
  */
  if (thd->is_error())
  {
    sql_print_error("Write to binary log failed: "
                    "%s. An incident event is written to binary log "
                    "and slave will be stopped.\n",
                    thd->get_stmt_da()->message());
  }
  if (error)
  {
    sql_print_error("Incident event write to the binary log file failed.");
  }

  DBUG_RETURN(error);
}

void
MYSQL_BIN_LOG::write_binlog_checkpoint_event_already_locked(const char *name_arg, uint len)
{
  my_off_t offset;
  Binlog_checkpoint_log_event ev(name_arg, len);
  /*
    Note that we must sync the binlog checkpoint to disk.
    Otherwise a subsequent log purge could delete binlogs that XA recovery
    thinks are needed (even though they are not really).
  */
  if (!write_event(&ev) && !flush_and_sync(0))
  {
    update_binlog_end_pos();
  }
  else
  {
    /*
      If we fail to write the checkpoint event, something is probably really
      bad with the binlog. We complain in the error log.

      Note that failure to write binlog checkpoint does not compromise the
      ability to do crash recovery - crash recovery will just have to scan a
      bit more of the binlog than strictly necessary.
    */
    sql_print_error("Failed to write binlog checkpoint event to binary log");
  }

  offset= my_b_tell(&log_file);

  update_binlog_end_pos(offset);

  /*
    Take mutex to protect against a reader seeing partial writes of 64-bit
    offset on 32-bit CPUs.
  */
  mysql_mutex_lock(&LOCK_commit_ordered);
  last_commit_pos_offset= offset;
  mysql_mutex_unlock(&LOCK_commit_ordered);
}


/**
  Write a cached log entry to the binary log.
  - To support transaction over replication, we wrap the transaction
  with BEGIN/COMMIT or BEGIN/ROLLBACK in the binary log.
  We want to write a BEGIN/ROLLBACK block when a non-transactional table
  was updated in a transaction which was rolled back. This is to ensure
  that the same updates are run on the slave.

  @param thd
  @param cache		The cache to copy to the binlog
  @param commit_event   The commit event to print after writing the
                        contents of the cache.
  @param incident       Defines if an incident event should be created to
                        notify that some non-transactional changes did
                        not get into the binlog.

  @note
    We only come here if there is something in the cache.
  @note
    The thing in the cache is always a complete transaction.
  @note
    'cache' needs to be reinitialized after this functions returns.
*/

bool
MYSQL_BIN_LOG::write_transaction_to_binlog(THD *thd,
                                           binlog_cache_mngr *cache_mngr,
                                           Log_event *end_ev, bool all,
                                           bool using_stmt_cache,
                                           bool using_trx_cache)
{
  group_commit_entry entry;
  Ha_trx_info *ha_info;
  DBUG_ENTER("MYSQL_BIN_LOG::write_transaction_to_binlog");

  /*
    Control should not be allowed beyond this point in wsrep_emulate_bin_log
    mode. Also, do not write the cached updates to binlog if binary logging is
    disabled (log-bin/sql_log_bin).
  */
  if (wsrep_emulate_bin_log)
  {
    DBUG_RETURN(0);
  }
  else if (!(thd->variables.option_bits & OPTION_BIN_LOG))
  {
    cache_mngr->need_unlog= false;
    DBUG_RETURN(0);
  }

  entry.thd= thd;
  entry.cache_mngr= cache_mngr;
  entry.error= 0;
  entry.all= all;
  entry.using_stmt_cache= using_stmt_cache;
  entry.using_trx_cache= using_trx_cache;
  entry.need_unlog= is_preparing_xa(thd);
  ha_info= all ? thd->transaction->all.ha_list : thd->transaction->stmt.ha_list;
  entry.end_event= end_ev;
  auto has_xid= entry.end_event->get_type_code() == XID_EVENT;

  for (; has_xid && !entry.need_unlog && ha_info; ha_info= ha_info->next())
  {
    if (ha_info->is_started() && ha_info->ht() != binlog_hton &&
        !ha_info->ht()->commit_checkpoint_request)
      entry.need_unlog= true;
  }

  if (cache_mngr->stmt_cache.has_incident() ||
      cache_mngr->trx_cache.has_incident())
  {
    Incident_log_event inc_ev(thd, INCIDENT_LOST_EVENTS, &write_error_msg);
    entry.incident_event= &inc_ev;
    DBUG_RETURN(write_transaction_to_binlog_events(&entry));
  }
  else
  {
    entry.incident_event= NULL;
    DBUG_RETURN(write_transaction_to_binlog_events(&entry));
  }
}


/*
  Put a transaction that is ready to commit in the group commit queue.
  The transaction is identified by the ENTRY object passed into this function.

  To facilitate group commit for the binlog, we first queue up ourselves in
  this function. Then later the first thread to enter the queue waits for
  the LOCK_log mutex, and commits for everyone in the queue once it gets the
  lock. Any other threads in the queue just wait for the first one to finish
  the commit and wake them up. This way, all transactions in the queue get
  committed in a single disk operation.

  The main work in this function is when the commit in one transaction has
  been marked to wait for the commit of another transaction to happen
  first. This is used to support in-order parallel replication, where
  transactions can execute out-of-order but need to be committed in-order with
  how they happened on the master. The waiting of one commit on another needs
  to be integrated with the group commit queue, to ensure that the waiting
  transaction can participate in the same group commit as the waited-for
  transaction.

  So when we put a transaction in the queue, we check if there were other
  transactions already prepared to commit but just waiting for the first one
  to commit. If so, we add those to the queue as well, transitively for all
  waiters.

  And if a transaction is marked to wait for a prior transaction, but that
  prior transaction is already queued for group commit, then we can queue the
  new transaction directly to participate in the group commit.

  @retval < 0   Error
  @retval  -2   WSREP error with commit ordering
  @retval  -3   WSREP return code to mark the leader
  @retval > 0   If queued as the first entry in the queue (meaning this
                is the leader)
  @retval   0   Otherwise (queued as participant, leader handles the commit)
*/

int
MYSQL_BIN_LOG::queue_for_group_commit(group_commit_entry *orig_entry)
{
  group_commit_entry *entry, *orig_queue, *last;
  wait_for_commit *cur;
  wait_for_commit *wfc;
  bool backup_lock_released= 0;
  int result= 0;
  THD *thd= orig_entry->thd;
  DBUG_ENTER("MYSQL_BIN_LOG::queue_for_group_commit");
  DBUG_ASSERT(thd == current_thd);

  /*
    Check if we need to wait for another transaction to commit before us.

    It is safe to do a quick check without lock first in the case where we do
    not have to wait. But if the quick check shows we need to wait, we must do
    another safe check under lock, to avoid the race where the other
    transaction wakes us up between the check and the wait.
  */
  wfc= orig_entry->thd->wait_for_commit_ptr;
  orig_entry->queued_by_other= false;
  if (wfc && wfc->waitee.load(std::memory_order_acquire))
  {
    wait_for_commit *loc_waitee;

    mysql_mutex_lock(&wfc->LOCK_wait_commit);
    /*
      Do an extra check here, this time safely under lock.

      If waitee->commit_started is set, it means that the transaction we need
      to wait for has already queued up for group commit. In this case it is
      safe for us to queue up immediately as well, increasing the opprtunities
      for group commit. Because waitee has taken the LOCK_prepare_ordered
      before setting the flag, so there is no risk that we can queue ahead of
      it.
    */
    if ((loc_waitee= wfc->waitee.load(std::memory_order_relaxed)) &&
        !loc_waitee->commit_started)
    {
      PSI_stage_info old_stage;

        /*
          Release MDL_BACKUP_COMMIT LOCK while waiting for other threads to
          commit.
          This is needed to avoid deadlock between the other threads (which not
          yet have the MDL_BACKUP_COMMIT_LOCK) and any threads using
          BACKUP LOCK BLOCK_COMMIT.
        */
      if (thd->backup_commit_lock && thd->backup_commit_lock->ticket &&
          !backup_lock_released)
      {
        backup_lock_released= 1;
        thd->mdl_context.release_lock(thd->backup_commit_lock->ticket);
        thd->backup_commit_lock->ticket= 0;
      }

      /*
        By setting wfc->opaque_pointer to our own entry, we mark that we are
        ready to commit, but waiting for another transaction to commit before
        us.

        This other transaction may then take over the commit process for us to
        get us included in its own group commit. If this happens, the
        queued_by_other flag is set.

        Setting this flag may or may not be seen by the other thread, but we
        are safe in any case: The other thread will set queued_by_other under
        its LOCK_wait_commit, and we will not check queued_by_other until after
        we have been woken up.
      */
      wfc->opaque_pointer= orig_entry;
      DEBUG_SYNC(orig_entry->thd, "group_commit_waiting_for_prior");
      orig_entry->thd->ENTER_COND(&wfc->COND_wait_commit,
                                  &wfc->LOCK_wait_commit,
                                  &stage_waiting_for_prior_transaction_to_commit,
                                  &old_stage);
      while ((loc_waitee= wfc->waitee.load(std::memory_order_relaxed)) &&
              !orig_entry->thd->check_killed(1))
        mysql_cond_wait(&wfc->COND_wait_commit, &wfc->LOCK_wait_commit);
      wfc->opaque_pointer= NULL;
      DBUG_PRINT("info", ("After waiting for prior commit, queued_by_other=%d",
                 orig_entry->queued_by_other));

      if (loc_waitee)
      {
        /* Wait terminated due to kill. */
        mysql_mutex_lock(&loc_waitee->LOCK_wait_commit);
        if (loc_waitee->wakeup_subsequent_commits_running ||
            orig_entry->queued_by_other)
        {
          /* Our waitee is already waking us up, so ignore the kill. */
          mysql_mutex_unlock(&loc_waitee->LOCK_wait_commit);
          do
          {
            mysql_cond_wait(&wfc->COND_wait_commit, &wfc->LOCK_wait_commit);
          } while (wfc->waitee.load(std::memory_order_relaxed));
        }
        else
        {
          /* We were killed, so remove us from the list of waitee. */
          wfc->remove_from_list(&loc_waitee->subsequent_commits_list);
          mysql_mutex_unlock(&loc_waitee->LOCK_wait_commit);
          /*
            This is the thread clearing its own status, it is no longer on
            the list of waiters. So no memory barriers are needed here.
          */
          wfc->waitee.store(NULL, std::memory_order_relaxed);

          orig_entry->thd->EXIT_COND(&old_stage);
          /* Interrupted by kill. */
          DEBUG_SYNC(orig_entry->thd, "group_commit_waiting_for_prior_killed");
          wfc->wakeup_error= orig_entry->thd->killed_errno();
          if (!wfc->wakeup_error)
            wfc->wakeup_error= ER_QUERY_INTERRUPTED;
          my_message(wfc->wakeup_error,
                     ER_THD(orig_entry->thd, wfc->wakeup_error), MYF(0));
          result= -1;
          goto end;
        }
      }
      orig_entry->thd->EXIT_COND(&old_stage);
    }
    else
      mysql_mutex_unlock(&wfc->LOCK_wait_commit);
  }
  /*
    If the transaction we were waiting for has already put us into the group
    commit queue (and possibly already done the entire binlog commit for us),
    then there is nothing else to do.
  */
  if (orig_entry->queued_by_other)
    goto end;

  if (wfc && wfc->wakeup_error)
  {
    my_error(ER_PRIOR_COMMIT_FAILED, MYF(0));
    result= -1;
    goto end;
  }

  /* Now enqueue ourselves in the group commit queue. */
  DEBUG_SYNC(orig_entry->thd, "commit_before_enqueue");
  orig_entry->thd->clear_wakeup_ready();
  mysql_mutex_lock(&LOCK_prepare_ordered);
  orig_queue= group_commit_queue;

  /*
    Iteratively process everything added to the queue, looking for waiters,
    and their waiters, and so on. If a waiter is ready to commit, we
    immediately add it to the queue, and mark it as queued_by_other.

    This would be natural to do with recursion, but we want to avoid
    potentially unbounded recursion blowing the C stack, so we use the list
    approach instead.

    We keep a list of the group_commit_entry of all the waiters that need to
    be processed. Initially this list contains only the entry passed into this
    function.

    We process entries in the list one by one. The element currently being
    processed is pointed to by `entry`, and the element at the end of the list
    is pointed to by `last` (we do not use NULL to terminate the list).

    As we process an entry, any waiters for that entry are added at the end of
    the list, to be processed in subsequent iterations. Then the entry is added
    to the group_commit_queue.  This continues until the list is exhausted,
    with all entries ever added eventually processed.

    The end result is a breath-first traversal of the tree of waiters,
    re-using the `next' pointers of the group_commit_entry objects in place of
    extra stack space in a recursive traversal.

    The temporary list linked through these `next' pointers is not used by the
    caller or any other function; it only exists while doing the iterative
    tree traversal. After, all the processed entries are linked into the
    group_commit_queue.
  */

  cur= wfc;
  last= orig_entry;
  entry= orig_entry;
  for (;;)
  {
    group_commit_entry *next_entry;

    if (entry->cache_mngr->using_xa)
    {
      DEBUG_SYNC(entry->thd, "commit_before_prepare_ordered");
      run_prepare_ordered(entry->thd, entry->all);
      DEBUG_SYNC(entry->thd, "commit_after_prepare_ordered");
    }

    if (cur)
    {
      /*
        Now that we have taken LOCK_prepare_ordered and will queue up in the
        group commit queue, it is safe for following transactions to queue
        themselves. We will grab here any transaction that is now ready to
        queue up, but after that, more transactions may become ready while the
        leader is waiting to start the group commit. So set the flag
        `commit_started', so that later transactions can still participate in
        the group commit..
      */
      cur->commit_started= true;

      /*
        Check if this transaction has other transaction waiting for it to
        commit.

        If so, process the waiting transactions, and their waiters and so on,
        transitively.
      */
      if (cur->subsequent_commits_list)
      {
        wait_for_commit *waiter, **waiter_ptr;

        mysql_mutex_lock(&cur->LOCK_wait_commit);
        /*
          Grab the list, now safely under lock, and process it if still
          non-empty.
        */
        waiter= cur->subsequent_commits_list;
        waiter_ptr= &cur->subsequent_commits_list;
        while (waiter)
        {
          wait_for_commit *next_waiter= waiter->next_subsequent_commit;
          group_commit_entry *entry2=
            (group_commit_entry *)waiter->opaque_pointer;
          if (entry2)
          {
            /*
              This is another transaction ready to be written to the binary
              log. We can put it into the queue directly, without needing a
              separate context switch to the other thread. We just set a flag
              so that the other thread will know when it wakes up that it was
              already processed.

              So remove it from the list of our waiters, and instead put it at
              the end of the list to be processed in a subsequent iteration of
              the outer loop.
            */
            *waiter_ptr= next_waiter;
            entry2->queued_by_other= true;
            last->next= entry2;
            last= entry2;
            /*
              As a small optimisation, we do not actually need to set
              entry2->next to NULL, as we can use the pointer `last' to check
              for end-of-list.
            */
          }
          else
          {
            /*
              This transaction is not ready to participate in the group commit
              yet, so leave it in the waiter list. It might join the group
              commit later, if it completes soon enough to do so (it will see
              our wfc->commit_started flag set), or it might commit later in a
              later group commit.
            */
            waiter_ptr= &waiter->next_subsequent_commit;
          }
          waiter= next_waiter;
        }
        mysql_mutex_unlock(&cur->LOCK_wait_commit);
      }
    }

    /*
      Handle the heuristics that if another transaction is waiting for this
      transaction (or if it does so later), then we want to trigger group
      commit immediately, without waiting for the binlog_commit_wait_usec
      timeout to expire.
    */
    entry->thd->waiting_on_group_commit= true;

    /* Add the entry to the group commit queue. */
    next_entry= entry->next;
    entry->next= group_commit_queue;
    group_commit_queue= entry;
    if (entry == last)
      break;
    /*
      Move to the next entry in the flattened list of waiting transactions
      that still need to be processed transitively.
    */
    entry= next_entry;
    DBUG_ASSERT(entry != NULL);
    cur= entry->thd->wait_for_commit_ptr;
  }

  result= orig_queue == NULL;

#ifdef WITH_WSREP
  if (wsrep_is_active(entry->thd) &&
      wsrep_run_commit_hook(entry->thd, entry->all))
  {
    /*  Release commit order here */
    if (wsrep_ordered_commit(entry->thd, entry->all))
      result= -2;

    /* return -3, if this is leader */
    if (orig_queue == NULL)
      result= -3;
  }
  else
    DBUG_ASSERT(result != -2 && result != -3);
#endif /* WITH_WSREP */

  if (opt_binlog_commit_wait_count > 0 && orig_queue != NULL)
    mysql_cond_signal(&COND_prepare_ordered);
  mysql_mutex_unlock(&LOCK_prepare_ordered);
  DEBUG_SYNC(orig_entry->thd, "commit_after_release_LOCK_prepare_ordered");

  DBUG_PRINT("info", ("Queued for group commit as %s",
                      (orig_queue == NULL) ? "leader" : "participant"));

end:
  if (backup_lock_released)
    thd->mdl_context.acquire_lock(thd->backup_commit_lock,
                                  thd->variables.lock_wait_timeout);
  DBUG_RETURN(result);
}

bool
MYSQL_BIN_LOG::write_transaction_to_binlog_events(group_commit_entry *entry)
{
  int is_leader= queue_for_group_commit(entry);
#ifdef WITH_WSREP
  /* commit order was released in queue_for_group_commit() call,
     here we check if wsrep_commit_ordered() failed or if we are leader */
  switch (is_leader)
  {
  case -2: /* wsrep_ordered_commit() has failed */
    DBUG_ASSERT(wsrep_is_active(entry->thd));
    DBUG_ASSERT(wsrep_run_commit_hook(entry->thd, entry->all));
    entry->thd->wakeup_subsequent_commits(1);
    return true;
  case -3: /* this is leader, wait for prior commit to
              complete. This establishes total order for group leaders
           */
    DBUG_ASSERT(wsrep_is_active(entry->thd));
    DBUG_ASSERT(wsrep_run_commit_hook(entry->thd, entry->all));
    if (entry->thd->wait_for_prior_commit())
      return true;

    /* retain the correct is_leader value */
    is_leader= 1;
    break;

  default: /* native MariaDB cases */
    break;
  }
#endif /* WITH_WSREP */

  /*
    The first in the queue handles group commit for all; the others just wait
    to be signalled when group commit is done.
  */
  if (is_leader < 0)
    return true;                                /* Error */
  else if (is_leader)
    trx_group_commit_leader(entry);
  else if (!entry->queued_by_other)
  {
    DEBUG_SYNC(entry->thd, "after_semisync_queue");

    entry->thd->wait_for_wakeup_ready();
  }
  else
  {
    /*
      If we were queued by another prior commit, then we are woken up
      only when the leader has already completed the commit for us.
      So nothing to do here then.
    */
  }

  if (!opt_optimize_thread_scheduling)
  {
    /* For the leader, trx_group_commit_leader() already took the lock. */
    if (!is_leader)
      mysql_mutex_lock(&LOCK_commit_ordered);

    DEBUG_SYNC(entry->thd, "commit_loop_entry_commit_ordered");
    ++num_commits;
    if (entry->cache_mngr->using_xa && !entry->error)
      run_commit_ordered(entry->thd, entry->all);

    group_commit_entry *next= entry->next;
    if (!next)
    {
      group_commit_queue_busy= FALSE;
      mysql_cond_signal(&COND_queue_busy);
      DEBUG_SYNC(entry->thd, "commit_after_group_run_commit_ordered");
    }
    mysql_mutex_unlock(&LOCK_commit_ordered);
    entry->thd->wakeup_subsequent_commits(entry->error);

    if (next)
    {
      /*
        Wake up the next thread in the group commit.

        The next thread can be waiting in two different ways, depending on
        whether it put itself in the queue, or if it was put in queue by us
        because it had to wait for us to commit first.

        So execute the appropriate wakeup, identified by the queued_by_other
        field.
      */
      if (next->queued_by_other)
        next->thd->wait_for_commit_ptr->wakeup(entry->error);
      else
        next->thd->signal_wakeup_ready();
    }
    else
    {
      /*
        If we rotated the binlog, and if we are using the unoptimized thread
        scheduling where every thread runs its own commit_ordered(), then we
        must do the commit checkpoint and log purge here, after all
        commit_ordered() calls have finished, and locks have been released.
      */
      if (entry->check_purge)
        checkpoint_and_purge(entry->binlog_id);
    }

  }

  if (likely(!entry->error))
    return entry->thd->wait_for_prior_commit();

  switch (entry->error)
  {
  case ER_ERROR_ON_WRITE:
    my_error(ER_ERROR_ON_WRITE, MYF(ME_ERROR_LOG), name, entry->commit_errno);
    break;
  case ER_ERROR_ON_READ:
    my_error(ER_ERROR_ON_READ, MYF(ME_ERROR_LOG),
             entry->error_cache->file_name, entry->commit_errno);
    break;
  default:
    /*
      There are not (and should not be) any errors thrown not covered above.
      But just in case one is added later without updating the above switch
      statement, include a catch-all.
    */
    my_printf_error(entry->error,
                    "Error writing transaction to binary log: %d",
                    MYF(ME_ERROR_LOG), entry->error);
  }

  /*
    Since we return error, this transaction XID will not be committed, so
    we need to mark it as not needed for recovery (unlog() is not called
    for a transaction if log_xid() fails).
  */
  if (entry->cache_mngr->using_xa && entry->cache_mngr->xa_xid &&
      entry->cache_mngr->need_unlog)
    mark_xid_done(entry->cache_mngr->binlog_id, true);

  return 1;
}

/*
  Do binlog group commit as the lead thread.

  This must be called when this statement/transaction is queued at the start of
  the group_commit_queue. It will wait to obtain the LOCK_log mutex, then group
  commit all the transactions in the queue (more may have entered while waiting
  for LOCK_log). After commit is done, all other threads in the queue will be
  signalled.

 */
void
MYSQL_BIN_LOG::trx_group_commit_leader(group_commit_entry *leader)
{
  uint xid_count= 0;
  my_off_t UNINIT_VAR(commit_offset);
  group_commit_entry *current, *last_in_queue;
  group_commit_entry *queue= NULL;
  bool check_purge= false;
  ulong UNINIT_VAR(binlog_id);
  uint64 commit_id;
  DBUG_ENTER("MYSQL_BIN_LOG::trx_group_commit_leader");

  {
#ifdef ENABLED_DEBUG_SYNC
    DBUG_EXECUTE_IF("inject_binlog_commit_before_get_LOCK_log",
      DBUG_ASSERT(!debug_sync_set_action(leader->thd, STRING_WITH_LEN
        ("commit_before_get_LOCK_log SIGNAL waiting WAIT_FOR cont TIMEOUT 1")));
    );
#endif
    /*
      Lock the LOCK_log(), and once we get it, collect any additional writes
      that queued up while we were waiting.
    */
    DEBUG_SYNC(leader->thd, "commit_before_get_LOCK_log");
    mysql_mutex_lock(&LOCK_log);
    DEBUG_SYNC(leader->thd, "commit_after_get_LOCK_log");

    mysql_mutex_lock(&LOCK_prepare_ordered);
    if (opt_binlog_commit_wait_count)
      wait_for_sufficient_commits();
    /*
      Note that wait_for_sufficient_commits() may have released and
      re-acquired the LOCK_log and LOCK_prepare_ordered if it needed to wait.
    */
    current= group_commit_queue;
    group_commit_queue= NULL;
    mysql_mutex_unlock(&LOCK_prepare_ordered);
    binlog_id= current_binlog_id;

    /* As the queue is in reverse order of entering, reverse it. */
    last_in_queue= current;
    while (current)
    {
      group_commit_entry *next= current->next;
      /*
        Now that group commit is started, we can clear the flag; there is no
        longer any use in waiters on this commit trying to trigger it early.
      */
      current->thd->waiting_on_group_commit= false;
      current->next= queue;
      queue= current;
      current= next;
    }
    DBUG_ASSERT(leader == queue /* the leader should be first in queue */);

    /* Now we have in queue the list of transactions to be committed in order. */
  }
    
  DBUG_ASSERT(is_open());
  if (likely(is_open()))                       // Should always be true
  {
    commit_id= (last_in_queue == leader ? 0 : (uint64)leader->thd->query_id);
    DBUG_EXECUTE_IF("binlog_force_commit_id",
      {
        const LEX_CSTRING commit_name= { STRING_WITH_LEN("commit_id") };
        bool null_value;
        user_var_entry *entry=
          (user_var_entry*) my_hash_search(&leader->thd->user_vars,
                                           (uchar*) commit_name.str,
                                           commit_name.length);
        commit_id= entry->val_int(&null_value);
      });
    /*
      Commit every transaction in the queue.

      Note that we are doing this in a different thread than the one running
      the transaction! So we are limited in the operations we can do. In
      particular, we cannot call my_error() on behalf of a transaction, as
      that obtains the THD from thread local storage. Instead, we must set
      current->error and let the thread do the error reporting itself once
      we wake it up.
    */
    for (current= queue; current != NULL; current= current->next)
    {
      set_current_thd(current->thd);
      binlog_cache_mngr *cache_mngr= current->cache_mngr;

      /*
        We already checked before that at least one cache is non-empty; if both
        are empty we would have skipped calling into here.
      */
      DBUG_ASSERT(!cache_mngr->stmt_cache.empty() ||
                  !cache_mngr->trx_cache.empty()  ||
                  current->thd->transaction->xid_state.is_explicit_XA());

      if (unlikely((current->error= write_transaction_or_stmt(current,
                                                              commit_id))))
        current->commit_errno= errno;

      strmake_buf(cache_mngr->last_commit_pos_file, log_file_name);
      commit_offset= my_b_write_tell(&log_file);
      cache_mngr->last_commit_pos_offset= commit_offset;
      if ((cache_mngr->using_xa && cache_mngr->xa_xid) || current->need_unlog)
      {
        /*
          If all storage engines support commit_checkpoint_request(), then we
          do not need to keep track of when this XID is durably committed.
          Instead we will just ask the storage engine to durably commit all its
          XIDs when we rotate a binlog file.
        */
        if (current->need_unlog)
        {
          xid_count++;
          cache_mngr->need_unlog= true;
          cache_mngr->binlog_id= binlog_id;
        }
        else
          cache_mngr->need_unlog= false;

        cache_mngr->delayed_error= false;
      }
    }
    set_current_thd(leader->thd);

    bool synced= 0;
    if (unlikely(flush_and_sync(&synced)))
    {
      for (current= queue; current != NULL; current= current->next)
      {
        if (!current->error)
        {
          current->error= ER_ERROR_ON_WRITE;
          current->commit_errno= errno;
          current->error_cache= NULL;
        }
      }
    }
    else
    {
      bool any_error= false;

      mysql_mutex_assert_not_owner(&LOCK_prepare_ordered);
      mysql_mutex_assert_owner(&LOCK_log);
      mysql_mutex_assert_not_owner(&LOCK_after_binlog_sync);
      mysql_mutex_assert_not_owner(&LOCK_commit_ordered);

      for (current= queue; current != NULL; current= current->next)
      {
#ifdef HAVE_REPLICATION
        if (likely(!current->error) &&
            unlikely(repl_semisync_master.
                     report_binlog_update(current->thd,
                                          current->cache_mngr->
                                          last_commit_pos_file,
                                          current->cache_mngr->
                                          last_commit_pos_offset)))
        {
          current->error= ER_ERROR_ON_WRITE;
          current->commit_errno= -1;
          current->error_cache= NULL;
          any_error= true;
        }
#endif
      }

      /*
        update binlog_end_pos so it can be read by dump thread
        Note: must be _after_ the RUN_HOOK(after_flush) or else
        semi-sync might not have put the transaction into
        it's list before dump-thread tries to send it
      */
      update_binlog_end_pos(commit_offset);

      if (unlikely(any_error))
        sql_print_error("Failed to run 'after_flush' hooks");
    }

    /*
      If any commit_events are Xid_log_event, increase the number of pending
      XIDs in current binlog (it's decreased in ::unlog()). When the count in
      a (not active) binlog file reaches zero, we know that it is no longer
      needed in XA recovery, and we can log a new binlog checkpoint event.
    */
    if (xid_count > 0)
    {
      mark_xids_active(binlog_id, xid_count);
    }

    if (rotate(false, &check_purge))
    {
      /*
        If we fail to rotate, which thread should get the error?
        We give the error to the leader, as any my_error() thrown inside
        rotate() will have been registered for the leader THD.

        However we must not return error from here - that would cause
        ha_commit_trans() to abort and rollback the transaction, which would
        leave an inconsistent state with the transaction committed in the
        binlog but rolled back in the engine.

        Instead set a flag so that we can return error later, from unlog(),
        when the transaction has been safely committed in the engine.
      */
      leader->cache_mngr->delayed_error= true;
      my_error(ER_ERROR_ON_WRITE, MYF(ME_ERROR_LOG), name, errno);
      check_purge= false;
    }
    /* In case of binlog rotate, update the correct current binlog offset. */
    commit_offset= my_b_write_tell(&log_file);
  }

  DEBUG_SYNC(leader->thd, "commit_before_get_LOCK_after_binlog_sync");
  mysql_mutex_lock(&LOCK_after_binlog_sync);
  /*
    We cannot unlock LOCK_log until we have locked LOCK_after_binlog_sync;
    otherwise scheduling could allow the next group commit to run ahead of us,
    messing up the order of commit_ordered() calls. But as soon as
    LOCK_after_binlog_sync is obtained, we can let the next group commit start.
  */
  mysql_mutex_unlock(&LOCK_log);

  DEBUG_SYNC(leader->thd, "commit_after_release_LOCK_log");

  /*
    Loop through threads and run the binlog_sync hook
  */
  {
    mysql_mutex_assert_not_owner(&LOCK_prepare_ordered);
    mysql_mutex_assert_not_owner(&LOCK_log);
    mysql_mutex_assert_owner(&LOCK_after_binlog_sync);
    mysql_mutex_assert_not_owner(&LOCK_commit_ordered);

    bool first __attribute__((unused))= true;
    bool last __attribute__((unused));
    for (current= queue; current != NULL; current= current->next)
    {
      last= current->next == NULL;
#ifdef HAVE_REPLICATION
      if (likely(!current->error))
        current->error=
          repl_semisync_master.wait_after_sync(current->cache_mngr->
                                               last_commit_pos_file,
                                               current->cache_mngr->
                                               last_commit_pos_offset);
#endif
      first= false;
    }
  }

  DEBUG_SYNC(leader->thd, "commit_before_get_LOCK_commit_ordered");

  mysql_mutex_lock(&LOCK_commit_ordered);
  DBUG_EXECUTE_IF("crash_before_engine_commit",
      {
        DBUG_SUICIDE();
      });
  last_commit_pos_offset= commit_offset;

  /*
    Unlock LOCK_after_binlog_sync only *after* LOCK_commit_ordered has been
    acquired so that groups can not reorder for the different stages of
    the group commit procedure.
  */
  mysql_mutex_unlock(&LOCK_after_binlog_sync);
  DEBUG_SYNC(leader->thd, "commit_after_release_LOCK_after_binlog_sync");
  ++num_group_commits;

  if (!opt_optimize_thread_scheduling)
  {
    /*
      If we want to run commit_ordered() each in the transaction's own thread
      context, then we need to mark the queue reserved; we need to finish all
      threads in one group commit before the next group commit can be allowed
      to proceed, and we cannot unlock a simple pthreads mutex in a different
      thread from the one that locked it.
    */

    while (group_commit_queue_busy)
      mysql_cond_wait(&COND_queue_busy, &LOCK_commit_ordered);
    group_commit_queue_busy= TRUE;

    /*
      Set these so parent can run checkpoint_and_purge() in last thread.
      (When using optimized thread scheduling, we run checkpoint_and_purge()
      in this function, so parent does not need to and we need not set these
      values).
    */
    last_in_queue->check_purge= check_purge;
    last_in_queue->binlog_id= binlog_id;

    /* Note that we return with LOCK_commit_ordered locked! */
    DBUG_VOID_RETURN;
  }

  /*
    Wakeup each participant waiting for our group commit, first calling the
    commit_ordered() methods for any transactions doing 2-phase commit.
  */
  current= queue;
  while (current != NULL)
  {
    group_commit_entry *next;

    DEBUG_SYNC(leader->thd, "commit_loop_entry_commit_ordered");
    ++num_commits;
    set_current_thd(current->thd);
    if (current->cache_mngr->using_xa && likely(!current->error) &&
        DBUG_EVALUATE_IF("skip_commit_ordered", 0, 1))
      run_commit_ordered(current->thd, current->all);
    current->thd->wakeup_subsequent_commits(current->error);

    /*
      Careful not to access current->next after waking up the other thread! As
      it may change immediately after wakeup.
    */
    next= current->next;
    if (current != leader)                      // Don't wake up ourself
    {
      if (current->queued_by_other)
        current->thd->wait_for_commit_ptr->wakeup(current->error);
      else
        current->thd->signal_wakeup_ready();
    }
    current= next;
  }
  set_current_thd(leader->thd);
  DEBUG_SYNC(leader->thd, "commit_after_group_run_commit_ordered");
  mysql_mutex_unlock(&LOCK_commit_ordered);
  DEBUG_SYNC(leader->thd, "commit_after_group_release_commit_ordered");

  if (check_purge)
    checkpoint_and_purge(binlog_id);

  DBUG_VOID_RETURN;
}


int
MYSQL_BIN_LOG::write_transaction_or_stmt(group_commit_entry *entry,
                                         uint64 commit_id)
{
  binlog_cache_mngr *mngr= entry->cache_mngr;
  DBUG_ENTER("MYSQL_BIN_LOG::write_transaction_or_stmt");

<<<<<<< HEAD
  if (write_gtid_event(entry->thd, is_prepared_xa(entry->thd),
                       entry->using_trx_cache, commit_id))
=======
  /*
    An error in the trx_cache will truncate the cache to the last good
    statement, it won't leave a lingering error. Assert that this holds.
  */
  DBUG_ASSERT(!(entry->using_trx_cache && !mngr->trx_cache.empty() &&
                mngr->get_binlog_cache_log(TRUE)->error));
  /*
    An error in the stmt_cache would be caught on the higher level and result
    in an incident event being written over a (possibly corrupt) cache content.
    Assert that this holds.
  */
  DBUG_ASSERT(!(entry->using_stmt_cache && !mngr->stmt_cache.empty() &&
                mngr->get_binlog_cache_log(FALSE)->error));

  if (write_gtid_event(entry->thd, false, entry->using_trx_cache, commit_id))
>>>>>>> 5f890452
    DBUG_RETURN(ER_ERROR_ON_WRITE);

  if (entry->using_stmt_cache && !mngr->stmt_cache.empty() &&
      write_cache(entry->thd, mngr->get_binlog_cache_log(FALSE)))
  {
    entry->error_cache= &mngr->stmt_cache.cache_log;
    DBUG_RETURN(ER_ERROR_ON_WRITE);
  }

  if (entry->using_trx_cache && !mngr->trx_cache.empty())
  {
    DBUG_EXECUTE_IF("crash_before_writing_xid",
                    {
                      if ((write_cache(entry->thd,
                                       mngr->get_binlog_cache_log(TRUE))))
                        DBUG_PRINT("info", ("error writing binlog cache"));
                      else
                        flush_and_sync(0);

                      DBUG_PRINT("info", ("crashing before writing xid"));
                      DBUG_SUICIDE();
                    });

    if (write_cache(entry->thd, mngr->get_binlog_cache_log(TRUE)))
    {
      entry->error_cache= &mngr->trx_cache.cache_log;
      DBUG_RETURN(ER_ERROR_ON_WRITE);
    }
  }

  DBUG_EXECUTE_IF("inject_error_writing_xid",
                  {
                    entry->error_cache= NULL;
                    errno= 28;
                    DBUG_RETURN(ER_ERROR_ON_WRITE);
                  });

  if (write_event(entry->end_event))
  {
    entry->error_cache= NULL;
    DBUG_RETURN(ER_ERROR_ON_WRITE);
  }
  status_var_add(entry->thd->status_var.binlog_bytes_written,
                 entry->end_event->data_written);

  if (entry->incident_event)
  {
    if (write_event(entry->incident_event))
    {
      entry->error_cache= NULL;
      DBUG_RETURN(ER_ERROR_ON_WRITE);
    }
  }

  if (unlikely(mngr->get_binlog_cache_log(FALSE)->error))
  {
    entry->error_cache= &mngr->stmt_cache.cache_log;
    DBUG_RETURN(ER_ERROR_ON_WRITE);
  }
  if (unlikely(mngr->get_binlog_cache_log(TRUE)->error))  // Error on read
  {
    entry->error_cache= &mngr->trx_cache.cache_log;
    DBUG_RETURN(ER_ERROR_ON_WRITE);
  }

  DBUG_RETURN(0);
}


/*
  Wait for sufficient commits to queue up for group commit, according to the
  values of binlog_commit_wait_count and binlog_commit_wait_usec.

  Note that this function may release and re-acquire LOCK_log and
  LOCK_prepare_ordered if it needs to wait.
*/

void
MYSQL_BIN_LOG::wait_for_sufficient_commits()
{
  size_t count;
  group_commit_entry *e;
  group_commit_entry *last_head;
  struct timespec wait_until;

  mysql_mutex_assert_owner(&LOCK_log);
  mysql_mutex_assert_owner(&LOCK_prepare_ordered);

  for (e= last_head= group_commit_queue, count= 0; e; e= e->next)
  {
    if (++count >= opt_binlog_commit_wait_count)
    {
      group_commit_trigger_count++;
      return;
    }
    if (unlikely(e->thd->has_waiter))
    {
      group_commit_trigger_lock_wait++;
      return;
    }
  }

  mysql_mutex_unlock(&LOCK_log);
  set_timespec_nsec(wait_until, (ulonglong)1000*opt_binlog_commit_wait_usec);

  for (;;)
  {
    int err;
    group_commit_entry *head;

    err= mysql_cond_timedwait(&COND_prepare_ordered, &LOCK_prepare_ordered,
                              &wait_until);
    if (err == ETIMEDOUT)
    {
      group_commit_trigger_timeout++;
      break;
    }
    if (unlikely(last_head->thd->has_waiter))
    {
      group_commit_trigger_lock_wait++;
      break;
    }
    head= group_commit_queue;
    for (e= head; e && e != last_head; e= e->next)
    {
      ++count;
      if (unlikely(e->thd->has_waiter))
      {
        group_commit_trigger_lock_wait++;
        goto after_loop;
      }
    }
    if (count >= opt_binlog_commit_wait_count)
    {
      group_commit_trigger_count++;
      break;
    }
    last_head= head;
  }
after_loop:

  /*
    We must not wait for LOCK_log while holding LOCK_prepare_ordered.
    LOCK_log can be held for long periods (eg. we do I/O under it), while
    LOCK_prepare_ordered must only be held for short periods.

    In addition, waiting for LOCK_log while holding LOCK_prepare_ordered would
    violate locking order of LOCK_log-before-LOCK_prepare_ordered. This could
    cause SAFEMUTEX warnings (even if it cannot actually deadlock with current
    code, as there can be at most one group commit leader thread at a time).

    So release and re-acquire LOCK_prepare_ordered if we need to wait for the
    LOCK_log.
  */
  if (mysql_mutex_trylock(&LOCK_log))
  {
    mysql_mutex_unlock(&LOCK_prepare_ordered);
    mysql_mutex_lock(&LOCK_log);
    mysql_mutex_lock(&LOCK_prepare_ordered);
  }
}


void
MYSQL_BIN_LOG::binlog_trigger_immediate_group_commit()
{
  group_commit_entry *head;
  mysql_mutex_assert_owner(&LOCK_prepare_ordered);
  head= group_commit_queue;
  if (head)
  {
    head->thd->has_waiter= true;
    mysql_cond_signal(&COND_prepare_ordered);
  }
}


/*
  This function is called when a transaction T1 goes to wait for another
  transaction T2. It is used to cut short any binlog group commit delay from
  --binlog-commit-wait-count in the case where another transaction is stalled
  on the wait due to conflicting row locks.

  If T2 is already ready to group commit, any waiting group commit will be
  signalled to proceed immediately. Otherwise, a flag will be set in T2, and
  when T2 later becomes ready, immediate group commit will be triggered.
*/
void
binlog_report_wait_for(THD *thd1, THD *thd2)
{
  if (opt_binlog_commit_wait_count == 0)
    return;
  mysql_mutex_lock(&LOCK_prepare_ordered);
  thd2->has_waiter= true;
  if (thd2->waiting_on_group_commit)
    mysql_bin_log.binlog_trigger_immediate_group_commit();
  mysql_mutex_unlock(&LOCK_prepare_ordered);
}


/**
  Wait until we get a signal that the relay log has been updated.

  @param thd		Thread variable

  @note
    One must have a lock on LOCK_log before calling this function.
    This lock will be released before return! That's required by
    THD::enter_cond() (see NOTES in sql_class.h).
*/

void MYSQL_BIN_LOG::wait_for_update_relay_log(THD* thd)
{
  PSI_stage_info old_stage;
  DBUG_ENTER("wait_for_update_relay_log");

  mysql_mutex_assert_owner(&LOCK_log);
  thd->ENTER_COND(&COND_relay_log_updated, &LOCK_log,
                  &stage_slave_has_read_all_relay_log,
                  &old_stage);
  mysql_cond_wait(&COND_relay_log_updated, &LOCK_log);
  thd->EXIT_COND(&old_stage);
  DBUG_VOID_RETURN;
}

/**
  Wait until we get a signal that the binary log has been updated.
  Applies to master only.
     
  NOTES
  @param[in] thd        a THD struct
  @param[in] timeout    a pointer to a timespec;
                        NULL means to wait w/o timeout.
  @retval    0          if got signalled on update
  @retval    non-0      if wait timeout elapsed
  @note
    LOCK_log must be taken before calling this function.
    LOCK_log is being released while the thread is waiting.
    LOCK_log is released by the caller.
*/

int MYSQL_BIN_LOG::wait_for_update_binlog_end_pos(THD* thd,
                                                  struct timespec *timeout)
{
  int ret= 0;
  DBUG_ENTER("wait_for_update_binlog_end_pos");

  thd_wait_begin(thd, THD_WAIT_BINLOG);
  mysql_mutex_assert_owner(get_binlog_end_pos_lock());
  if (!timeout)
    mysql_cond_wait(&COND_bin_log_updated, get_binlog_end_pos_lock());
  else
    ret= mysql_cond_timedwait(&COND_bin_log_updated, get_binlog_end_pos_lock(),
                              timeout);
  thd_wait_end(thd);
  DBUG_RETURN(ret);
}


/**
  Close the log file.

  @param exiting     Bitmask for one or more of the following bits:
          - LOG_CLOSE_INDEX : if we should close the index file
          - LOG_CLOSE_TO_BE_OPENED : if we intend to call open
                                     at once after close.
          - LOG_CLOSE_STOP_EVENT : write a 'stop' event to the log
          - LOG_CLOSE_DELAYED_CLOSE : do not yet close the file and clear the
                                      LOG_EVENT_BINLOG_IN_USE_F flag

  @note
    One can do an open on the object at once after doing a close.
    The internal structures are not freed until cleanup() is called
*/

void MYSQL_BIN_LOG::close(uint exiting)
{					// One can't set log_type here!
  bool failed_to_save_state= false;
  DBUG_ENTER("MYSQL_BIN_LOG::close");
  DBUG_PRINT("enter",("exiting: %d", (int) exiting));

  mysql_mutex_assert_owner(&LOCK_log);

  if (log_state == LOG_OPENED)
  {
    DBUG_ASSERT(log_type == LOG_BIN);
#ifdef HAVE_REPLICATION
    if (exiting & LOG_CLOSE_STOP_EVENT)
    {
      Stop_log_event s;
      // the checksumming rule for relay-log case is similar to Rotate
        s.checksum_alg= is_relay_log ? relay_log_checksum_alg
                                     : (enum_binlog_checksum_alg)binlog_checksum_options;
      DBUG_ASSERT(!is_relay_log ||
                  relay_log_checksum_alg != BINLOG_CHECKSUM_ALG_UNDEF);
      write_event(&s);
      bytes_written+= s.data_written;
      flush_io_cache(&log_file);
      update_binlog_end_pos();

      /*
        When we shut down server, write out the binlog state to a separate
        file so we do not have to scan an entire binlog file to recover it
        at next server start.

        Note that this must be written and synced to disk before marking the
        last binlog file as "not crashed".
      */
      if (!is_relay_log && write_state_to_file())
      {
        sql_print_error("Failed to save binlog GTID state during shutdown. "
                        "Binlog will be marked as crashed, so that crash "
                        "recovery can recover the state at next server "
                        "startup.");
        /*
          Leave binlog file marked as crashed, so we can recover state by
          scanning it now that we failed to write out the state properly.
        */
        failed_to_save_state= true;
      }
    }
#endif /* HAVE_REPLICATION */

    /* don't pwrite in a file opened with O_APPEND - it doesn't work */
    if (log_file.type == WRITE_CACHE && !(exiting & LOG_CLOSE_DELAYED_CLOSE))
    {
      my_off_t org_position= mysql_file_tell(log_file.file, MYF(0));
      if (!failed_to_save_state)
        clear_inuse_flag_when_closing(log_file.file);
      /*
        Restore position so that anything we have in the IO_cache is written
        to the correct position.
        We need the seek here, as mysql_file_pwrite() is not guaranteed to keep the
        original position on system that doesn't support pwrite().
      */
      mysql_file_seek(log_file.file, org_position, MY_SEEK_SET, MYF(0));
    }

    /* this will cleanup IO_CACHE, sync and close the file */
    MYSQL_LOG::close(exiting);
  }

  /*
    The following test is needed even if is_open() is not set, as we may have
    called a not complete close earlier and the index file is still open.
  */

  if ((exiting & LOG_CLOSE_INDEX) && my_b_inited(&index_file))
  {
    end_io_cache(&index_file);
    if (unlikely(mysql_file_close(index_file.file, MYF(0)) < 0) &&
        ! write_error)
    {
      write_error= 1;
      sql_print_error(ER_DEFAULT(ER_ERROR_ON_WRITE), index_file_name, errno);
    }
  }
  log_state= (exiting & LOG_CLOSE_TO_BE_OPENED) ? LOG_TO_BE_OPENED : LOG_CLOSED;
  my_free(name);
  name= NULL;
  DBUG_VOID_RETURN;
}


/*
  Clear the LOG_EVENT_BINLOG_IN_USE_F; this marks the binlog file as cleanly
  closed and not needing crash recovery.
*/
void MYSQL_BIN_LOG::clear_inuse_flag_when_closing(File file)
{
  my_off_t offset= BIN_LOG_HEADER_SIZE + FLAGS_OFFSET;
  uchar flags= 0;            // clearing LOG_EVENT_BINLOG_IN_USE_F
  mysql_file_pwrite(file, &flags, 1, offset, MYF(0));
}


void MYSQL_BIN_LOG::set_max_size(ulong max_size_arg)
{
  /*
    We need to take locks, otherwise this may happen:
    new_file() is called, calls open(old_max_size), then before open() starts,
    set_max_size() sets max_size to max_size_arg, then open() starts and
    uses the old_max_size argument, so max_size_arg has been overwritten and
    it's like if the SET command was never run.
  */
  DBUG_ENTER("MYSQL_BIN_LOG::set_max_size");
  mysql_mutex_lock(&LOCK_log);
  if (is_open())
    max_size= max_size_arg;
  mysql_mutex_unlock(&LOCK_log);
  DBUG_VOID_RETURN;
}


/**
  Check if a string is a valid number.

  @param str			String to test
  @param res			Store value here
  @param allow_wildcards	Set to 1 if we should ignore '%' and '_'

  @note
    For the moment the allow_wildcards argument is not used
    Should be move to some other file.

  @retval
    1	String is a number
  @retval
    0	String is not a number
*/

static bool test_if_number(const char *str, ulong *res, bool allow_wildcards)
{
  int flag;
  const char *start;
  DBUG_ENTER("test_if_number");

  flag=0; start=str;
  while (*str++ == ' ') ;
  if (*--str == '-' || *str == '+')
    str++;
  while (my_isdigit(files_charset_info,*str) ||
	 (allow_wildcards && (*str == wild_many || *str == wild_one)))
  {
    flag=1;
    str++;
  }
  if (*str == '.')
  {
    for (str++ ;
	 my_isdigit(files_charset_info,*str) ||
	   (allow_wildcards && (*str == wild_many || *str == wild_one)) ;
	 str++, flag=1) ;
  }
  if (*str != 0 || flag == 0)
    DBUG_RETURN(0);
  if (res)
    *res=atol(start);
  DBUG_RETURN(1);			/* Number ok */
} /* test_if_number */


void sql_perror(const char *message)
{
#if defined(_WIN32)
  char* buf;
  DWORD dw= GetLastError();
  if (FormatMessage(FORMAT_MESSAGE_ALLOCATE_BUFFER |  FORMAT_MESSAGE_FROM_SYSTEM |
        FORMAT_MESSAGE_IGNORE_INSERTS,  NULL, dw,
        MAKELANGID(LANG_NEUTRAL, SUBLANG_DEFAULT), (LPSTR)&buf, 0, NULL ) > 0)
  {
    sql_print_error("%s: %s",message, buf);
    LocalFree((HLOCAL)buf);
  }
  else
  {
    sql_print_error("%s", message);
  }
#elif defined(HAVE_STRERROR)
  sql_print_error("%s: %s",message, strerror(errno));
#else 
  perror(message);
#endif
}


/*
  Change the file associated with two output streams. Used to
  redirect stdout and stderr to a file. The streams are reopened
  only for appending (writing at end of file).
*/
bool reopen_fstreams(const char *filename, FILE *outstream, FILE *errstream)
{
  if ((outstream && !my_freopen(filename, "a", outstream)) ||
      (errstream && !my_freopen(filename, "a", errstream)))
  {
    my_error(ER_CANT_CREATE_FILE, MYF(0), filename, errno);
    return TRUE;
  }

  /* The error stream must be unbuffered. */
  if (errstream)
    setbuf(errstream, NULL);

  return FALSE;
}


/*
  Unfortunately, there seems to be no good way
  to restore the original streams upon failure.
*/
static bool redirect_std_streams(const char *file)
{
  if (reopen_fstreams(file, stdout, stderr))
    return TRUE;

  setbuf(stderr, NULL);
  return FALSE;
}


bool flush_error_log()
{
  bool result= 0;
  if (opt_error_log)
  {
    mysql_mutex_lock(&LOCK_error_log);
    if (redirect_std_streams(log_error_file))
      result= 1;
    mysql_mutex_unlock(&LOCK_error_log);
  }
  return result;
}

#ifdef _WIN32
struct eventlog_source
{
  HANDLE handle;
  eventlog_source()
  {
    setup_windows_event_source();
    handle = RegisterEventSource(NULL, "MariaDB");
  }

  ~eventlog_source()
  {
    if (handle)
      DeregisterEventSource(handle);
  }
};

static eventlog_source eventlog;

static void print_buffer_to_nt_eventlog(enum loglevel level, char *buff,
                                        size_t length, size_t buffLen)
{
  HANDLE event= eventlog.handle;
  char   *buffptr= buff;
  DBUG_ENTER("print_buffer_to_nt_eventlog");

  /* Add ending CR/LF's to string, overwrite last chars if necessary */
  strmov(buffptr+MY_MIN(length, buffLen-5), "\r\n\r\n");

  if (event)
  {
    switch (level) {
      case ERROR_LEVEL:
        ReportEvent(event, EVENTLOG_ERROR_TYPE, 0, MSG_DEFAULT, NULL, 1, 0,
                    (LPCSTR*)&buffptr, NULL);
        break;
      case WARNING_LEVEL:
        ReportEvent(event, EVENTLOG_WARNING_TYPE, 0, MSG_DEFAULT, NULL, 1, 0,
                    (LPCSTR*) &buffptr, NULL);
        break;
      case INFORMATION_LEVEL:
        ReportEvent(event, EVENTLOG_INFORMATION_TYPE, 0, MSG_DEFAULT, NULL, 1,
                    0, (LPCSTR*) &buffptr, NULL);
        break;
    }
  }

  DBUG_VOID_RETURN;
}
#endif /* _WIN32 */


#ifndef EMBEDDED_LIBRARY
static void print_buffer_to_file(enum loglevel level, const char *buffer,
                                 size_t length)
{
  time_t skr;
  struct tm tm_tmp;
  struct tm *start;
  THD *thd= 0;
  size_t tag_length= 0;
  char tag[NAME_LEN];
  DBUG_ENTER("print_buffer_to_file");
  DBUG_PRINT("enter",("buffer: %s", buffer));

  if (mysqld_server_initialized && (thd= current_thd))
  {
    if (thd->connection_name.length)
    {
      /*
        Add tag for slaves so that the user can see from which connection
        the error originates.
      */
      tag_length= my_snprintf(tag, sizeof(tag),
                              ER_THD(thd, ER_MASTER_LOG_PREFIX),
                              (int) thd->connection_name.length,
                              thd->connection_name.str);
    }
  }

  mysql_mutex_lock(&LOCK_error_log);

  skr= my_time(0);
  localtime_r(&skr, &tm_tmp);
  start=&tm_tmp;

  fprintf(stderr, "%d-%02d-%02d %2d:%02d:%02d %lu [%s] %.*s%.*s\n",
          start->tm_year + 1900,
          start->tm_mon+1,
          start->tm_mday,
          start->tm_hour,
          start->tm_min,
          start->tm_sec,
          (unsigned long) (thd ? thd->thread_id : 0),
          (level == ERROR_LEVEL ? "ERROR" : level == WARNING_LEVEL ?
           "Warning" : "Note"),
          (int) tag_length, tag,
          (int) length, buffer);

  fflush(stderr);

  mysql_mutex_unlock(&LOCK_error_log);
  DBUG_VOID_RETURN;
}

/**
  Prints a printf style message to the error log and, under NT, to the
  Windows event log.

  This function prints the message into a buffer and then sends that buffer
  to other functions to write that message to other logging sources.

  @param level          The level of the msg significance
  @param format         Printf style format of message
  @param args           va_list list of arguments for the message

  @returns
    The function always returns 0. The return value is present in the
    signature to be compatible with other logging routines, which could
    return an error (e.g. logging to the log tables)
*/
int vprint_msg_to_log(enum loglevel level, const char *format, va_list args)
{
  char   buff[1024];
  size_t length;
  DBUG_ENTER("vprint_msg_to_log");

  length= my_vsnprintf(buff, sizeof(buff), format, args);
  print_buffer_to_file(level, buff, length);

#ifdef _WIN32
  print_buffer_to_nt_eventlog(level, buff, length, sizeof(buff));
#endif

  DBUG_RETURN(0);
}
#endif /* EMBEDDED_LIBRARY */


void sql_print_error(const char *format, ...) 
{
  va_list args;
  DBUG_ENTER("sql_print_error");

  va_start(args, format);
  error_log_print(ERROR_LEVEL, format, args);
  va_end(args);

  DBUG_VOID_RETURN;
}


void sql_print_warning(const char *format, ...) 
{
  va_list args;
  DBUG_ENTER("sql_print_warning");

  va_start(args, format);
  error_log_print(WARNING_LEVEL, format, args);
  va_end(args);

  DBUG_VOID_RETURN;
}


void sql_print_information(const char *format, ...) 
{
  va_list args;
  DBUG_ENTER("sql_print_information");

  va_start(args, format);
  sql_print_information_v(format, args);
  va_end(args);

  DBUG_VOID_RETURN;
}

void sql_print_information_v(const char *format, va_list ap)
{
  if (disable_log_notes)
    return;                 // Skip notes during start/shutdown

  error_log_print(INFORMATION_LEVEL, format, ap);
}

void
TC_LOG::run_prepare_ordered(THD *thd, bool all)
{
  Ha_trx_info *ha_info=
    all ? thd->transaction->all.ha_list : thd->transaction->stmt.ha_list;

  mysql_mutex_assert_owner(&LOCK_prepare_ordered);
  for (; ha_info; ha_info= ha_info->next())
  {
    handlerton *ht= ha_info->ht();
    if (!ht->prepare_ordered)
      continue;
    ht->prepare_ordered(ht, thd, all);
  }
}


void
TC_LOG::run_commit_ordered(THD *thd, bool all)
{
  Ha_trx_info *ha_info=
    all ? thd->transaction->all.ha_list : thd->transaction->stmt.ha_list;

  mysql_mutex_assert_owner(&LOCK_commit_ordered);
  for (; ha_info; ha_info= ha_info->next())
  {
    handlerton *ht= ha_info->ht();
    if (!ht->commit_ordered)
      continue;
    ht->commit_ordered(ht, thd, all);
    DEBUG_SYNC(thd, "commit_after_run_commit_ordered");
  }
}


int TC_LOG_MMAP::log_and_order(THD *thd, my_xid xid, bool all,
                               bool need_prepare_ordered,
                               bool need_commit_ordered)
{
  int cookie;
  struct commit_entry entry;
  bool UNINIT_VAR(is_group_commit_leader);

  if (need_prepare_ordered)
  {
    mysql_mutex_lock(&LOCK_prepare_ordered);
    run_prepare_ordered(thd, all);
    if (need_commit_ordered)
    {
      /*
        Must put us in queue so we can run_commit_ordered() in same sequence
        as we did run_prepare_ordered().
      */
      thd->clear_wakeup_ready();
      entry.thd= thd;
      commit_entry *previous_queue= commit_ordered_queue;
      entry.next= previous_queue;
      commit_ordered_queue= &entry;
      is_group_commit_leader= (previous_queue == NULL);
    }
    mysql_mutex_unlock(&LOCK_prepare_ordered);
  }

  if (thd->wait_for_prior_commit())
    return 0;

  cookie= 0;
  if (xid)
    cookie= log_one_transaction(xid);

  if (need_commit_ordered)
  {
    if (need_prepare_ordered)
    {
      /*
        We did the run_prepare_ordered() serialised, then ran the log_xid() in
        parallel. Now we have to do run_commit_ordered() serialised in the
        same sequence as run_prepare_ordered().

        We do this starting from the head of the queue, each thread doing
        run_commit_ordered() and signalling the next in queue.
      */
      if (is_group_commit_leader)
      {
        /* The first in queue starts the ball rolling. */
        mysql_mutex_lock(&LOCK_prepare_ordered);
        while (commit_ordered_queue_busy)
          mysql_cond_wait(&COND_queue_busy, &LOCK_prepare_ordered);
        commit_entry *queue= commit_ordered_queue;
        commit_ordered_queue= NULL;
        /*
          Mark the queue busy while we bounce it from one thread to the
          next.
        */
        commit_ordered_queue_busy= true;
        mysql_mutex_unlock(&LOCK_prepare_ordered);

        /* Reverse the queue list so we get correct order. */
        commit_entry *prev= NULL;
        while (queue)
        {
          commit_entry *next= queue->next;
          queue->next= prev;
          prev= queue;
          queue= next;
        }
        DBUG_ASSERT(prev == &entry);
        DBUG_ASSERT(prev->thd == thd);
      }
      else
      {
        /* Not first in queue; just wait until previous thread wakes us up. */
        thd->wait_for_wakeup_ready();
      }
    }

    /* Only run commit_ordered() if log_xid was successful. */
    if (cookie)
    {
      mysql_mutex_lock(&LOCK_commit_ordered);
      run_commit_ordered(thd, all);
      mysql_mutex_unlock(&LOCK_commit_ordered);
    }

    if (need_prepare_ordered)
    {
      commit_entry *next= entry.next;
      if (next)
      {
        next->thd->signal_wakeup_ready();
      }
      else
      {
        mysql_mutex_lock(&LOCK_prepare_ordered);
        commit_ordered_queue_busy= false;
        mysql_cond_signal(&COND_queue_busy);
        mysql_mutex_unlock(&LOCK_prepare_ordered);
      }
    }
  }

  return cookie;
}


/********* transaction coordinator log for 2pc - mmap() based solution *******/

/*
  the log consists of a file, mapped to memory.
  file is divided into pages of tc_log_page_size size.
  (usable size of the first page is smaller because of the log header)
  there is a PAGE control structure for each page
  each page (or rather its PAGE control structure) can be in one of
  the three states - active, syncing, pool.
  there could be only one page in the active or syncing state,
  but many in pool - pool is a fifo queue.
  the usual lifecycle of a page is pool->active->syncing->pool.
  the "active" page is a page where new xid's are logged.
  the page stays active as long as the syncing slot is taken.
  the "syncing" page is being synced to disk. no new xid can be added to it.
  when the syncing is done the page is moved to a pool and an active page
  becomes "syncing".

  the result of such an architecture is a natural "commit grouping" -
  If commits are coming faster than the system can sync, they do not
  stall. Instead, all commits that came since the last sync are
  logged to the same "active" page, and they all are synced with the next -
  one - sync. Thus, thought individual commits are delayed, throughput
  is not decreasing.

  when an xid is added to an active page, the thread of this xid waits
  for a page's condition until the page is synced. when syncing slot
  becomes vacant one of these waiters is awaken to take care of syncing.
  it syncs the page and signals all waiters that the page is synced.
  PAGE::waiters is used to count these waiters, and a page may never
  become active again until waiters==0 (that is all waiters from the
  previous sync have noticed that the sync was completed)

  note, that the page becomes "dirty" and has to be synced only when a
  new xid is added into it. Removing a xid from a page does not make it
  dirty - we don't sync xid removals to disk.
*/

ulong tc_log_page_waits= 0;

#ifdef HAVE_MMAP

#define TC_LOG_HEADER_SIZE (sizeof(tc_log_magic)+1)

static const uchar tc_log_magic[]={(uchar) 254, 0x23, 0x05, 0x74};

ulong opt_tc_log_size;
ulong tc_log_max_pages_used=0, tc_log_page_size=0, tc_log_cur_pages_used=0;

int TC_LOG_MMAP::open(const char *opt_name)
{
  uint i;
  bool crashed=FALSE;
  PAGE *pg;

  DBUG_ASSERT(total_ha_2pc > 1);
  DBUG_ASSERT(opt_name);
  DBUG_ASSERT(opt_name[0]);

  tc_log_page_size= my_getpagesize();

  fn_format(logname,opt_name,mysql_data_home,"",MY_UNPACK_FILENAME);
  if ((fd= mysql_file_open(key_file_tclog, logname, O_RDWR | O_CLOEXEC, MYF(0))) < 0)
  {
    if (my_errno != ENOENT)
      goto err;
    if (using_heuristic_recover())
      return 1;
    if ((fd= mysql_file_create(key_file_tclog, logname, CREATE_MODE,
                               O_RDWR | O_CLOEXEC, MYF(MY_WME))) < 0)
      goto err;
    inited=1;
    file_length= opt_tc_log_size;
    if (mysql_file_chsize(fd, file_length, 0, MYF(MY_WME)))
      goto err;
  }
  else
  {
    inited= 1;
    crashed= TRUE;
    sql_print_information("Recovering after a crash using %s", opt_name);
    if (tc_heuristic_recover)
    {
      sql_print_error("Cannot perform automatic crash recovery when "
                      "--tc-heuristic-recover is used");
      goto err;
    }
    file_length= mysql_file_seek(fd, 0L, MY_SEEK_END, MYF(MY_WME+MY_FAE));
    if (file_length == MY_FILEPOS_ERROR || file_length % tc_log_page_size)
      goto err;
  }

  data= (uchar *)my_mmap(0, (size_t)file_length, PROT_READ|PROT_WRITE,
                        MAP_NOSYNC|MAP_SHARED, fd, 0);
  if (data == MAP_FAILED)
  {
    my_errno=errno;
    goto err;
  }
  inited=2;

  npages=(uint)file_length/tc_log_page_size;
  if (npages < 3)             // to guarantee non-empty pool
    goto err;
  if (!(pages=(PAGE *)my_malloc(key_memory_TC_LOG_MMAP_pages,
                                npages*sizeof(PAGE), MYF(MY_WME|MY_ZEROFILL))))
    goto err;
  inited=3;
  for (pg=pages, i=0; i < npages; i++, pg++)
  {
    pg->next=pg+1;
    pg->waiters=0;
    pg->state=PS_POOL;
    mysql_mutex_init(key_PAGE_lock, &pg->lock, MY_MUTEX_INIT_FAST);
    mysql_cond_init(key_PAGE_cond, &pg->cond, 0);
    pg->ptr= pg->start=(my_xid *)(data + i*tc_log_page_size);
    pg->size=pg->free=tc_log_page_size/sizeof(my_xid);
    pg->end=pg->start + pg->size;
  }
  pages[0].size=pages[0].free=
                (tc_log_page_size-TC_LOG_HEADER_SIZE)/sizeof(my_xid);
  pages[0].start=pages[0].end-pages[0].size;
  pages[npages-1].next=0;
  inited=4;

  if (crashed && recover())
      goto err;

  memcpy(data, tc_log_magic, sizeof(tc_log_magic));
  data[sizeof(tc_log_magic)]= (uchar)total_ha_2pc;
  my_msync(fd, data, tc_log_page_size, MS_SYNC);
  inited=5;

  mysql_mutex_init(key_LOCK_sync, &LOCK_sync, MY_MUTEX_INIT_FAST);
  mysql_mutex_init(key_LOCK_active, &LOCK_active, MY_MUTEX_INIT_FAST);
  mysql_mutex_init(key_LOCK_pool, &LOCK_pool, MY_MUTEX_INIT_FAST);
  mysql_mutex_init(key_LOCK_pending_checkpoint, &LOCK_pending_checkpoint,
                   MY_MUTEX_INIT_FAST);
  mysql_cond_init(key_COND_active, &COND_active, 0);
  mysql_cond_init(key_COND_pool, &COND_pool, 0);
  mysql_cond_init(key_TC_LOG_MMAP_COND_queue_busy, &COND_queue_busy, 0);

  inited=6;

  syncing= 0;
  active=pages;
  DBUG_ASSERT(npages >= 2);
  pool=pages+1;
  pool_last_ptr= &((pages+npages-1)->next);
  commit_ordered_queue= NULL;
  commit_ordered_queue_busy= false;

  return 0;

err:
  close();
  return 1;
}

/**
  there is no active page, let's got one from the pool.

  Two strategies here:
    -# take the first from the pool
    -# if there're waiters - take the one with the most free space.

  @todo
    page merging. try to allocate adjacent page first,
    so that they can be flushed both in one sync
*/

void TC_LOG_MMAP::get_active_from_pool()
{
  PAGE **p, **best_p=0;
  int best_free;

  mysql_mutex_lock(&LOCK_pool);

  do
  {
    best_p= p= &pool;
    if ((*p)->waiters == 0 && (*p)->free > 0) // can the first page be used ?
      break;                                  // yes - take it.

    best_free=0;            // no - trying second strategy
    for (p=&(*p)->next; *p; p=&(*p)->next)
    {
      if ((*p)->waiters == 0 && (*p)->free > best_free)
      {
        best_free=(*p)->free;
        best_p=p;
      }
    }
  }
  while ((*best_p == 0 || best_free == 0) && overflow());

  mysql_mutex_assert_owner(&LOCK_active);
  active=*best_p;

  /* Unlink the page from the pool. */
  if (!(*best_p)->next)
    pool_last_ptr= best_p;
  *best_p=(*best_p)->next;
  mysql_mutex_unlock(&LOCK_pool);

  mysql_mutex_lock(&active->lock);
  if (active->free == active->size) // we've chosen an empty page
  {
    tc_log_cur_pages_used++;
    set_if_bigger(tc_log_max_pages_used, tc_log_cur_pages_used);
  }
}

/**
  @todo
  perhaps, increase log size ?
*/
int TC_LOG_MMAP::overflow()
{
  /*
    simple overflow handling - just wait
    TODO perhaps, increase log size ?
    let's check the behaviour of tc_log_page_waits first
  */
  tc_log_page_waits++;
  mysql_cond_wait(&COND_pool, &LOCK_pool);
  return 1; // always return 1
}

/**
  Record that transaction XID is committed on the persistent storage.

    This function is called in the middle of two-phase commit:
    First all resources prepare the transaction, then tc_log->log() is called,
    then all resources commit the transaction, then tc_log->unlog() is called.

    All access to active page is serialized but it's not a problem, as
    we're assuming that fsync() will be a main bottleneck.
    That is, parallelizing writes to log pages we'll decrease number of
    threads waiting for a page, but then all these threads will be waiting
    for a fsync() anyway

   If tc_log == MYSQL_LOG then tc_log writes transaction to binlog and
   records XID in a special Xid_log_event.
   If tc_log = TC_LOG_MMAP then xid is written in a special memory-mapped
   log.

  @retval
    0  - error
  @retval
    \# - otherwise, "cookie", a number that will be passed as an argument
    to unlog() call. tc_log can define it any way it wants,
    and use for whatever purposes. TC_LOG_MMAP sets it
    to the position in memory where xid was logged to.
*/

int TC_LOG_MMAP::log_one_transaction(my_xid xid)
{
  int err;
  PAGE *p;
  ulong cookie;

  mysql_mutex_lock(&LOCK_active);

  /*
    if the active page is full - just wait...
    frankly speaking, active->free here accessed outside of mutex
    protection, but it's safe, because it only means we may miss an
    unlog() for the active page, and we're not waiting for it here -
    unlog() does not signal COND_active.
  */
  while (unlikely(active && active->free == 0))
    mysql_cond_wait(&COND_active, &LOCK_active);

  /* no active page ? take one from the pool */
  if (active == 0)
    get_active_from_pool();
  else
    mysql_mutex_lock(&active->lock);

  p=active;

  /*
    p->free is always > 0 here because to decrease it one needs
    to take p->lock and before it one needs to take LOCK_active.
    But checked that active->free > 0 under LOCK_active and
    haven't release it ever since
  */

  /* searching for an empty slot */
  while (*p->ptr)
  {
    p->ptr++;
    DBUG_ASSERT(p->ptr < p->end);               // because p->free > 0
  }

  /* found! store xid there and mark the page dirty */
  cookie= (ulong)((uchar *)p->ptr - data);      // can never be zero
  *p->ptr++= xid;
  p->free--;
  p->state= PS_DIRTY;
  mysql_mutex_unlock(&p->lock);

  mysql_mutex_lock(&LOCK_sync);
  if (syncing)
  {                                          // somebody's syncing. let's wait
    mysql_mutex_unlock(&LOCK_active);
    mysql_mutex_lock(&p->lock);
    p->waiters++;
    while (p->state == PS_DIRTY && syncing)
    {
      mysql_mutex_unlock(&p->lock);
      mysql_cond_wait(&p->cond, &LOCK_sync);
      mysql_mutex_lock(&p->lock);
    }
    p->waiters--;
    err= p->state == PS_ERROR;
    if (p->state != PS_DIRTY)                   // page was synced
    {
      mysql_mutex_unlock(&LOCK_sync);
      if (p->waiters == 0)
        mysql_cond_signal(&COND_pool);     // in case somebody's waiting
      mysql_mutex_unlock(&p->lock);
      goto done;                             // we're done
    }
    DBUG_ASSERT(!syncing);
    mysql_mutex_unlock(&p->lock);
    syncing = p;
    mysql_mutex_unlock(&LOCK_sync);

    mysql_mutex_lock(&LOCK_active);
    active=0;                                  // page is not active anymore
    mysql_cond_broadcast(&COND_active);
    mysql_mutex_unlock(&LOCK_active);
  }
  else
  {
    syncing = p;                               // place is vacant - take it
    mysql_mutex_unlock(&LOCK_sync);
    active = 0;                                // page is not active anymore
    mysql_cond_broadcast(&COND_active);
    mysql_mutex_unlock(&LOCK_active);
  }
  err= sync();

done:
  return err ? 0 : cookie;
}

int TC_LOG_MMAP::sync()
{
  int err;

  DBUG_ASSERT(syncing != active);

  /*
    sit down and relax - this can take a while...
    note - no locks are held at this point
  */
  err= my_msync(fd, syncing->start, syncing->size * sizeof(my_xid), MS_SYNC);

  /* page is synced. let's move it to the pool */
  mysql_mutex_lock(&LOCK_pool);
  (*pool_last_ptr)=syncing;
  pool_last_ptr=&(syncing->next);
  syncing->next=0;
  syncing->state= err ? PS_ERROR : PS_POOL;
  mysql_cond_signal(&COND_pool);           // in case somebody's waiting
  mysql_mutex_unlock(&LOCK_pool);

  /* marking 'syncing' slot free */
  mysql_mutex_lock(&LOCK_sync);
  mysql_cond_broadcast(&syncing->cond);    // signal "sync done"
  syncing=0;
  /*
    we check the "active" pointer without LOCK_active. Still, it's safe -
    "active" can change from NULL to not NULL any time, but it
    will take LOCK_sync before waiting on active->cond. That is, it can never
    miss a signal.
    And "active" can change to NULL only by the syncing thread
    (the thread that will send a signal below)
  */
  if (active)
    mysql_cond_signal(&active->cond);      // wake up a new syncer
  mysql_mutex_unlock(&LOCK_sync);
  return err;
}

static void
mmap_do_checkpoint_callback(void *data)
{
  TC_LOG_MMAP::pending_cookies *pending=
    static_cast<TC_LOG_MMAP::pending_cookies *>(data);
  ++pending->pending_count;
}

int TC_LOG_MMAP::unlog(ulong cookie, my_xid xid)
{
  pending_cookies *full_buffer= NULL;
  uint32 ncookies= tc_log_page_size / sizeof(my_xid);
  DBUG_ASSERT(*(my_xid *)(data+cookie) == xid);

  /*
    Do not delete the entry immediately, as there may be participating storage
    engines which implement commit_checkpoint_request(), and thus have not yet
    flushed the commit durably to disk.

    Instead put it in a queue - and periodically, we will request a checkpoint
    from all engines and delete a whole batch at once.
  */
  mysql_mutex_lock(&LOCK_pending_checkpoint);
  if (pending_checkpoint == NULL)
  {
    uint32 size= sizeof(*pending_checkpoint) + sizeof(ulong) * (ncookies - 1);
    if (!(pending_checkpoint=
          (pending_cookies *)my_malloc(PSI_INSTRUMENT_ME, size,
                                       MYF(MY_ZEROFILL))))
    {
      my_error(ER_OUTOFMEMORY, MYF(0), size);
      mysql_mutex_unlock(&LOCK_pending_checkpoint);
      return 1;
    }
  }

  pending_checkpoint->cookies[pending_checkpoint->count++]= cookie;
  if (pending_checkpoint->count == ncookies)
  {
    full_buffer= pending_checkpoint;
    pending_checkpoint= NULL;
  }
  mysql_mutex_unlock(&LOCK_pending_checkpoint);

  if (full_buffer)
  {
    /*
      We do an extra increment and notify here - this ensures that
      things work also if there are no engines at all that support
      commit_checkpoint_request.
    */
    ++full_buffer->pending_count;
    ha_commit_checkpoint_request(full_buffer, mmap_do_checkpoint_callback);
    commit_checkpoint_notify(full_buffer);
  }
  return 0;
}


void
TC_LOG_MMAP::commit_checkpoint_notify(void *cookie)
{
  uint count;
  pending_cookies *pending= static_cast<pending_cookies *>(cookie);
  mysql_mutex_lock(&LOCK_pending_checkpoint);
  DBUG_ASSERT(pending->pending_count > 0);
  count= --pending->pending_count;
  mysql_mutex_unlock(&LOCK_pending_checkpoint);
  if (count == 0)
  {
    uint i;
    for (i= 0; i < tc_log_page_size / sizeof(my_xid); ++i)
      delete_entry(pending->cookies[i]);
    my_free(pending);
  }
}


/**
  erase xid from the page, update page free space counters/pointers.
  cookie points directly to the memory where xid was logged.
*/

int TC_LOG_MMAP::delete_entry(ulong cookie)
{
  PAGE *p=pages+(cookie/tc_log_page_size);
  my_xid *x=(my_xid *)(data+cookie);

  DBUG_ASSERT(x >= p->start);
  DBUG_ASSERT(x < p->end);

  mysql_mutex_lock(&p->lock);
  *x=0;
  p->free++;
  DBUG_ASSERT(p->free <= p->size);
  set_if_smaller(p->ptr, x);
  if (p->free == p->size)              // the page is completely empty
    statistic_decrement(tc_log_cur_pages_used, &LOCK_status);
  if (p->waiters == 0)                 // the page is in pool and ready to rock
    mysql_cond_signal(&COND_pool);     // ping ... for overflow()
  mysql_mutex_unlock(&p->lock);
  return 0;
}

void TC_LOG_MMAP::close()
{
  uint i;
  switch (inited) {
  case 6:
    mysql_mutex_destroy(&LOCK_sync);
    mysql_mutex_destroy(&LOCK_active);
    mysql_mutex_destroy(&LOCK_pool);
    mysql_mutex_destroy(&LOCK_pending_checkpoint);
    mysql_cond_destroy(&COND_pool);
    mysql_cond_destroy(&COND_active);
    mysql_cond_destroy(&COND_queue_busy);
    /* fall through */
  case 5:
    data[0]='A'; // garble the first (signature) byte, in case mysql_file_delete fails
    /* fall through */
  case 4:
    for (i=0; i < npages; i++)
    {
      if (pages[i].ptr == 0)
        break;
      mysql_mutex_destroy(&pages[i].lock);
      mysql_cond_destroy(&pages[i].cond);
    }
    /* fall through */
  case 3:
    my_free(pages);
    /* fall through */
  case 2:
    my_munmap((char*)data, (size_t)file_length);
    /* fall through */
  case 1:
    mysql_file_close(fd, MYF(0));
  }
  if (inited>=5) // cannot do in the switch because of Windows
    mysql_file_delete(key_file_tclog, logname, MYF(MY_WME));
  if (pending_checkpoint)
    my_free(pending_checkpoint);
  inited=0;
}


int TC_LOG_MMAP::recover()
{
  HASH xids;
  PAGE *p=pages, *end_p=pages+npages;

  if (bcmp(data, tc_log_magic, sizeof(tc_log_magic)))
  {
    sql_print_error("Bad magic header in tc log");
    goto err1;
  }

  /*
    the first byte after magic signature is set to current
    number of storage engines on startup
  */
  if (data[sizeof(tc_log_magic)] > total_ha_2pc)
  {
    sql_print_error("Recovery failed! You must enable "
                    "all engines that were enabled at the moment of the crash");
    goto err1;
  }

  if (my_hash_init(PSI_INSTRUMENT_ME, &xids, &my_charset_bin,
                   tc_log_page_size/3, 0, sizeof(my_xid), 0, 0, MYF(0)))
    goto err1;

  for ( ; p < end_p ; p++)
  {
    for (my_xid *x=p->start; x < p->end; x++)
      if (*x && my_hash_insert(&xids, (uchar *)x))
        goto err2; // OOM
  }

  if (ha_recover(&xids))
    goto err2;

  my_hash_free(&xids);
  bzero(data, (size_t)file_length);
  return 0;

err2:
  my_hash_free(&xids);
err1:
  sql_print_error("Crash recovery failed. Either correct the problem "
                  "(if it's, for example, out of memory error) and restart, "
                  "or delete tc log and start mysqld with "
                  "--tc-heuristic-recover={commit|rollback}");
  return 1;
}
#endif

TC_LOG *tc_log;
TC_LOG_DUMMY tc_log_dummy;
TC_LOG_MMAP  tc_log_mmap;

/**
  Perform heuristic recovery, if --tc-heuristic-recover was used.

  @note
    no matter whether heuristic recovery was successful or not
    mysqld must exit. So, return value is the same in both cases.

  @retval
    0	no heuristic recovery was requested
  @retval
    1   heuristic recovery was performed
*/

int TC_LOG::using_heuristic_recover()
{
  if (!tc_heuristic_recover)
    return 0;

  sql_print_information("Heuristic crash recovery mode");
  if (ha_recover(0))
    sql_print_error("Heuristic crash recovery failed");
  sql_print_information("Please restart mysqld without --tc-heuristic-recover");
  return 1;
}

/****** transaction coordinator log for 2pc - binlog() based solution ******/
#define TC_LOG_BINLOG MYSQL_BIN_LOG

int TC_LOG_BINLOG::open(const char *opt_name)
{
  int      error= 1;

  DBUG_ASSERT(total_ha_2pc > 1);
  DBUG_ASSERT(opt_name);
  DBUG_ASSERT(opt_name[0]);

  if (!my_b_inited(&index_file))
  {
    /* There was a failure to open the index file, can't open the binlog */
    cleanup();
    return 1;
  }

  if (using_heuristic_recover())
  {
    mysql_mutex_lock(&LOCK_log);
    /* generate a new binlog to mask a corrupted one */
    open(opt_name, 0, 0, WRITE_CACHE, max_binlog_size, 0, TRUE);
    mysql_mutex_unlock(&LOCK_log);
    cleanup();
    return 1;
  }

  error= do_binlog_recovery(opt_name, true);
  binlog_state_recover_done= true;
  return error;
}

/** This is called on shutdown, after ha_panic. */
void TC_LOG_BINLOG::close()
{
}

/*
  Do a binlog log_xid() for a group of transactions, linked through
  thd->next_commit_ordered.
*/
int
TC_LOG_BINLOG::log_and_order(THD *thd, my_xid xid, bool all,
                             bool need_prepare_ordered __attribute__((unused)),
                             bool need_commit_ordered __attribute__((unused)))
{
  int err;
  DBUG_ENTER("TC_LOG_BINLOG::log_and_order");

  binlog_cache_mngr *cache_mngr= thd->binlog_setup_trx_data();
  if (!cache_mngr)
  {
    WSREP_DEBUG("Skipping empty log_xid: %s", thd->query());
    DBUG_RETURN(0);
  }

  cache_mngr->using_xa= TRUE;
  cache_mngr->xa_xid= xid;
  err= binlog_commit_flush_xid_caches(thd, cache_mngr, all, xid);

  DEBUG_SYNC(thd, "binlog_after_log_and_order");

  if (err)
    DBUG_RETURN(0);

  bool need_unlog= cache_mngr->need_unlog;
  /*
    The transaction won't need the flag anymore.
    Todo/fixme: consider to move the statement into cache_mngr->reset()
                relocated to the current or later point.
  */
  cache_mngr->need_unlog= false;
  /*
    If using explicit user XA, we will not have XID. We must still return a
    non-zero cookie (as zero cookie signals error).
  */
  if (!xid || !need_unlog)
    DBUG_RETURN(BINLOG_COOKIE_DUMMY(cache_mngr->delayed_error));

  DBUG_RETURN(BINLOG_COOKIE_MAKE(cache_mngr->binlog_id,
                                 cache_mngr->delayed_error));
}

/*
  After an XID is logged, we need to hold on to the current binlog file until
  it is fully committed in the storage engine. The reason is that crash
  recovery only looks at the latest binlog, so we must make sure there are no
  outstanding prepared (but not committed) transactions before rotating the
  binlog.

  To handle this, we keep a count of outstanding XIDs. This function is used
  to increase this count when committing one or more transactions to the
  binary log.
*/
void
TC_LOG_BINLOG::mark_xids_active(ulong binlog_id, uint xid_count)
{
  xid_count_per_binlog *b;

  DBUG_ENTER("TC_LOG_BINLOG::mark_xids_active");
  DBUG_PRINT("info", ("binlog_id=%lu xid_count=%u", binlog_id, xid_count));

  mysql_mutex_lock(&LOCK_xid_list);
  I_List_iterator<xid_count_per_binlog> it(binlog_xid_count_list);
  while ((b= it++))
  {
    if (b->binlog_id == binlog_id)
    {
      b->xid_count += xid_count;
      break;
    }
  }
  /*
    As we do not delete elements until count reach zero, elements should always
    be found.
  */
  DBUG_ASSERT(b);
  mysql_mutex_unlock(&LOCK_xid_list);
  DBUG_VOID_RETURN;
}

/*
  Once an XID is committed, it can no longer be needed during crash recovery,
  as it has been durably recorded on disk as "committed".

  This function is called to mark an XID this way. It needs to decrease the
  count of pending XIDs in the corresponding binlog. When the count reaches
  zero (for an "old" binlog that is not the active one), that binlog file no
  longer need to be scanned during crash recovery, so we can log a new binlog
  checkpoint.
*/
void
TC_LOG_BINLOG::mark_xid_done(ulong binlog_id, bool write_checkpoint)
{
  xid_count_per_binlog *b;
  bool first;
  ulong current;

  DBUG_ENTER("TC_LOG_BINLOG::mark_xid_done");

  mysql_mutex_lock(&LOCK_xid_list);
  current= current_binlog_id;
  I_List_iterator<xid_count_per_binlog> it(binlog_xid_count_list);
  first= true;
  while ((b= it++))
  {
    if (b->binlog_id == binlog_id)
    {
      --b->xid_count;

      DBUG_ASSERT(b->xid_count >= 0); // catch unmatched (++) decrement

      break;
    }
    first= false;
  }
  /* Binlog is always found, as we do not remove until count reaches 0 */
  DBUG_ASSERT(b);
  /*
    If a RESET MASTER is pending, we are about to remove all log files, and
    the RESET MASTER thread is waiting for all pending unlog() calls to
    complete while holding LOCK_log. In this case we should not log a binlog
    checkpoint event (it would be deleted immediately anyway and we would
    deadlock on LOCK_log) but just signal the thread.
  */
  if (unlikely(reset_master_pending))
  {
    mysql_cond_broadcast(&COND_xid_list);
    mysql_mutex_unlock(&LOCK_xid_list);
    DBUG_VOID_RETURN;
  }

  if (likely(binlog_id == current) || b->xid_count != 0 || !first ||
      !write_checkpoint)
  {
    /* No new binlog checkpoint reached yet. */
    mysql_mutex_unlock(&LOCK_xid_list);
    DBUG_VOID_RETURN;
  }

  /*
    Now log a binlog checkpoint for the first binlog file with a non-zero count.

    Note that it is possible (though perhaps unlikely) that when count of
    binlog (N-2) drops to zero, binlog (N-1) is already at zero. So we may
    need to skip several entries before we find the one to log in the binlog
    checkpoint event.

    We chain the locking of LOCK_xid_list and LOCK_log, so that we ensure that
    Binlog_checkpoint_events are logged in order. This simplifies recovery a
    bit, as it can just take the last binlog checkpoint in the log, rather
    than compare all found against each other to find the one pointing to the
    most recent binlog.

    Note also that we need to first release LOCK_xid_list, then acquire
    LOCK_log, then re-aquire LOCK_xid_list. If we were to take LOCK_log while
    holding LOCK_xid_list, we might deadlock with other threads that take the
    locks in the opposite order.
  */

  ++mark_xid_done_waiting;
  mysql_mutex_unlock(&LOCK_xid_list);
  mysql_mutex_lock(&LOCK_log);
  mysql_mutex_lock(&LOCK_xid_list);
  --mark_xid_done_waiting;
  mysql_cond_broadcast(&COND_xid_list);
  /* We need to reload current_binlog_id due to release/re-take of lock. */
  current= current_binlog_id;

  for (;;)
  {
    /* Remove initial element(s) with zero count. */
    b= binlog_xid_count_list.head();
    /*
      We must not remove all elements in the list - the entry for the current
      binlog must be present always.
    */
    DBUG_ASSERT(b);
    if (b->binlog_id == current || b->xid_count > 0)
      break;
    WSREP_XID_LIST_ENTRY("TC_LOG_BINLOG::mark_xid_done(): Removing "
                         "xid_list_entry for %s (%lu)", b);
    delete binlog_xid_count_list.get();
  }

  mysql_mutex_unlock(&LOCK_xid_list);
  write_binlog_checkpoint_event_already_locked(b->binlog_name,
                                               b->binlog_name_len);
  mysql_mutex_unlock(&LOCK_log);
  DBUG_VOID_RETURN;
}

int TC_LOG_BINLOG::unlog(ulong cookie, my_xid xid)
{
  DBUG_ENTER("TC_LOG_BINLOG::unlog");
  if (!xid)
    DBUG_RETURN(0);

  if (!BINLOG_COOKIE_IS_DUMMY(cookie))
    mark_xid_done(BINLOG_COOKIE_GET_ID(cookie), true);
  /*
    See comment in trx_group_commit_leader() - if rotate() gave a failure,
    we delay the return of error code to here.
  */
  DBUG_RETURN(BINLOG_COOKIE_GET_ERROR_FLAG(cookie));
}

static bool write_empty_xa_prepare(THD *thd, binlog_cache_mngr *cache_mngr)
{
  return binlog_commit_flush_xa_prepare(thd, true, cache_mngr);
}

int TC_LOG_BINLOG::unlog_xa_prepare(THD *thd, bool all)
{
  DBUG_ASSERT(is_preparing_xa(thd));

  binlog_cache_mngr *cache_mngr= thd->binlog_setup_trx_data();
  int cookie= 0;

  if (!cache_mngr->need_unlog)
  {
    Ha_trx_info *ha_info;
    uint rw_count= ha_count_rw_all(thd, &ha_info);
    bool rc= false;

    /*
      This transaction has not been binlogged as indicated by need_unlog.
      Such exceptional cases include transactions with no effect to engines,
      e.g REPLACE that does not change the dat but still the Engine
      transaction branch claims to be rw, and few more.
      In all such cases an empty XA-prepare group of events is bin-logged.
    */
    if (rw_count > 0)
    {
      /* an empty XA-prepare event group is logged */
      rc= write_empty_xa_prepare(thd, cache_mngr); // normally gains need_unlog
      trans_register_ha(thd, true, binlog_hton, 0); // do it for future commmit
      thd->ha_data[binlog_hton->slot].ha_info[1].set_trx_read_write();
    }
    if (rw_count == 0 || !cache_mngr->need_unlog)
      return rc;
  }

  cookie= BINLOG_COOKIE_MAKE(cache_mngr->binlog_id, cache_mngr->delayed_error);
  cache_mngr->need_unlog= false;

  return unlog(cookie, 1);
}


void
TC_LOG_BINLOG::commit_checkpoint_notify(void *cookie)
{
  xid_count_per_binlog *entry= static_cast<xid_count_per_binlog *>(cookie);
  bool found_entry= false;
  mysql_mutex_lock(&LOCK_binlog_background_thread);
  /* count the same notification kind from different engines */
  for (xid_count_per_binlog *link= binlog_background_thread_queue;
       link && !found_entry; link= link->next_in_queue)
  {
    if ((found_entry= (entry == link)))
      entry->notify_count++;
  }
  if (!found_entry)
  {
    entry->next_in_queue= binlog_background_thread_queue;
    binlog_background_thread_queue= entry;
  }
  mysql_cond_signal(&COND_binlog_background_thread);
  mysql_mutex_unlock(&LOCK_binlog_background_thread);
}

/*
  Binlog background thread.

  This thread is used to log binlog checkpoints in the background, rather than
  in the context of random storage engine threads that happen to call
  commit_checkpoint_notify_ha() and may not like the delays while syncing
  binlog to disk or may not be setup with all my_thread_init() and other
  necessary stuff.

  In the future, this thread could also be used to do log rotation in the
  background, which could eliminate all stalls around binlog rotations.
*/
pthread_handler_t
binlog_background_thread(void *arg __attribute__((unused)))
{
  bool stop;
  MYSQL_BIN_LOG::xid_count_per_binlog *queue, *next;
  THD *thd;
  my_thread_init();
  DBUG_ENTER("binlog_background_thread");

  thd= new THD(next_thread_id());
  thd->system_thread= SYSTEM_THREAD_BINLOG_BACKGROUND;
  thd->thread_stack= (char*) &thd;           /* Set approximate stack start */
  thd->store_globals();
  thd->security_ctx->skip_grants();
  thd->set_command(COM_DAEMON);
  THD_count::count--;

  /*
    Load the slave replication GTID state from the mysql.gtid_slave_pos
    table.

    This is mostly so that we can start our seq_no counter from the highest
    seq_no seen by a slave. This way, we have a way to tell if a transaction
    logged by ourselves as master is newer or older than a replicated
    transaction.
  */
#ifdef HAVE_REPLICATION
  if (rpl_load_gtid_slave_state(thd))
    sql_print_warning("Failed to load slave replication state from table "
                      "%s.%s: %u: %s", "mysql",
                      rpl_gtid_slave_state_table_name.str,
                      thd->get_stmt_da()->sql_errno(),
                      thd->get_stmt_da()->message());
#endif

  mysql_mutex_lock(&mysql_bin_log.LOCK_binlog_background_thread);
  binlog_background_thread_started= true;
  mysql_cond_signal(&mysql_bin_log.COND_binlog_background_thread_end);
  mysql_mutex_unlock(&mysql_bin_log.LOCK_binlog_background_thread);

  for (;;)
  {
    /*
      Wait until there is something in the queue to process, or we are asked
      to shut down.
    */
    THD_STAGE_INFO(thd, stage_binlog_waiting_background_tasks);
    mysql_mutex_lock(&mysql_bin_log.LOCK_binlog_background_thread);
    for (;;)
    {
      stop= binlog_background_thread_stop;
      queue= binlog_background_thread_queue;
      if (stop && !mysql_bin_log.is_xidlist_idle())
      {
        /*
          Delay stop until all pending binlog checkpoints have been processed.
        */
        stop= false;
      }
      if (stop || queue)
        break;
      mysql_cond_wait(&mysql_bin_log.COND_binlog_background_thread,
                      &mysql_bin_log.LOCK_binlog_background_thread);
    }
    /* Grab the queue, if any. */
    binlog_background_thread_queue= NULL;
    mysql_mutex_unlock(&mysql_bin_log.LOCK_binlog_background_thread);

    /* Process any incoming commit_checkpoint_notify() calls. */
#ifdef ENABLED_DEBUG_SYNC
    DBUG_EXECUTE_IF("inject_binlog_background_thread_before_mark_xid_done",
      DBUG_ASSERT(!debug_sync_set_action(
        thd,
        STRING_WITH_LEN("binlog_background_thread_before_mark_xid_done "
                        "SIGNAL injected_binlog_background_thread "
                        "WAIT_FOR something_that_will_never_happen "
                        "TIMEOUT 2")));
      );
#endif
    while (queue)
    {
      long count= queue->notify_count;
      THD_STAGE_INFO(thd, stage_binlog_processing_checkpoint_notify);
      DEBUG_SYNC(thd, "binlog_background_thread_before_mark_xid_done");
      /* Set the thread start time */
      thd->set_time();
      /* Grab next pointer first, as mark_xid_done() may free the element. */
      next= queue->next_in_queue;
      queue->notify_count= 0;
      for (long i= 0; i <= count; i++)
        mysql_bin_log.mark_xid_done(queue->binlog_id, true);
      queue= next;

#ifdef ENABLED_DEBUG_SYNC
      DBUG_EXECUTE_IF("binlog_background_checkpoint_processed",
        DBUG_ASSERT(!debug_sync_set_action(
          thd,
          STRING_WITH_LEN("now SIGNAL binlog_background_checkpoint_processed")));
        );
#endif
    }

    if (stop)
      break;
  }

  THD_STAGE_INFO(thd, stage_binlog_stopping_background_thread);

  /* No need to use mutex as thd is not linked into other threads */
  THD_count::count++;
  delete thd;

  my_thread_end();

  /* Signal that we are (almost) stopped. */
  mysql_mutex_lock(&mysql_bin_log.LOCK_binlog_background_thread);
  binlog_background_thread_stop= false;
  mysql_cond_signal(&mysql_bin_log.COND_binlog_background_thread_end);
  mysql_mutex_unlock(&mysql_bin_log.LOCK_binlog_background_thread);

  DBUG_RETURN(0);
}

#ifdef HAVE_PSI_INTERFACE
static PSI_thread_key key_thread_binlog;

static PSI_thread_info all_binlog_threads[]=
{
  { &key_thread_binlog, "binlog_background", PSI_FLAG_GLOBAL},
};
#endif /* HAVE_PSI_INTERFACE */

static bool
start_binlog_background_thread()
{
  pthread_t th;

#ifdef HAVE_PSI_INTERFACE
  if (PSI_server)
    PSI_server->register_thread("sql", all_binlog_threads,
                                array_elements(all_binlog_threads));
#endif

  if (mysql_thread_create(key_thread_binlog, &th, &connection_attrib,
                          binlog_background_thread, NULL))
    return 1;

  /*
    Wait for the thread to have started (so we know that the slave replication
    state is loaded and we have correct global_gtid_counter).
  */
  mysql_mutex_lock(&mysql_bin_log.LOCK_binlog_background_thread);
  while (!binlog_background_thread_started)
    mysql_cond_wait(&mysql_bin_log.COND_binlog_background_thread_end,
                    &mysql_bin_log.LOCK_binlog_background_thread);
  mysql_mutex_unlock(&mysql_bin_log.LOCK_binlog_background_thread);

  return 0;
}


int TC_LOG_BINLOG::recover(LOG_INFO *linfo, const char *last_log_name,
                           IO_CACHE *first_log,
                           Format_description_log_event *fdle, bool do_xa)
{
  Log_event *ev= NULL;
  HASH xids;
  MEM_ROOT mem_root;
  char binlog_checkpoint_name[FN_REFLEN];
  bool binlog_checkpoint_found;
  bool first_round;
  IO_CACHE log;
  File file= -1;
  const char *errmsg;
#ifdef HAVE_REPLICATION
  rpl_gtid last_gtid;
  bool last_gtid_standalone= false;
  bool last_gtid_valid= false;
#endif

  if (! fdle->is_valid() ||
      (do_xa && my_hash_init(key_memory_binlog_recover_exec, &xids, &my_charset_bin, TC_LOG_PAGE_SIZE/3, 0,
                             sizeof(my_xid), 0, 0, MYF(0))))
    goto err1;

  if (do_xa)
    init_alloc_root(key_memory_binlog_recover_exec, &mem_root,
                    TC_LOG_PAGE_SIZE, TC_LOG_PAGE_SIZE, MYF(0));

  fdle->flags&= ~LOG_EVENT_BINLOG_IN_USE_F; // abort on the first error

  /*
    Scan the binlog for XIDs that need to be committed if still in the
    prepared stage.

    Start with the latest binlog file, then continue with any other binlog
    files if the last found binlog checkpoint indicates it is needed.
  */

  binlog_checkpoint_found= false;
  first_round= true;
  for (;;)
  {
    while ((ev= Log_event::read_log_event(first_round ? first_log : &log,
                                          fdle, opt_master_verify_checksum))
           && ev->is_valid())
    {
      enum Log_event_type typ= ev->get_type_code();
      switch (typ)
      {
      case XID_EVENT:
      {
        if (do_xa)
        {
          Xid_log_event *xev=(Xid_log_event *)ev;
          uchar *x= (uchar *) memdup_root(&mem_root, (uchar*) &xev->xid,
                                          sizeof(xev->xid));
          if (!x || my_hash_insert(&xids, x))
            goto err2;
        }
        break;
      }
      case BINLOG_CHECKPOINT_EVENT:
        if (first_round && do_xa)
        {
          size_t dir_len;
          Binlog_checkpoint_log_event *cev= (Binlog_checkpoint_log_event *)ev;
          if (cev->binlog_file_len >= FN_REFLEN)
            sql_print_warning("Incorrect binlog checkpoint event with too "
                              "long file name found.");
          else
          {
            /*
              Note that we cannot use make_log_name() here, as we have not yet
              initialised MYSQL_BIN_LOG::log_file_name.
            */
            dir_len= dirname_length(last_log_name);
            strmake(strnmov(binlog_checkpoint_name, last_log_name, dir_len),
                    cev->binlog_file_name, FN_REFLEN - 1 - dir_len);
            binlog_checkpoint_found= true;
          }
        }
        break;
      case GTID_LIST_EVENT:
        if (first_round)
        {
          Gtid_list_log_event *glev= (Gtid_list_log_event *)ev;

          /* Initialise the binlog state from the Gtid_list event. */
          if (rpl_global_gtid_binlog_state.load(glev->list, glev->count))
            goto err2;
        }
        break;

#ifdef HAVE_REPLICATION
      case GTID_EVENT:
        if (first_round)
        {
          Gtid_log_event *gev= (Gtid_log_event *)ev;

          /* Update the binlog state with any GTID logged after Gtid_list. */
          last_gtid.domain_id= gev->domain_id;
          last_gtid.server_id= gev->server_id;
          last_gtid.seq_no= gev->seq_no;
          last_gtid_standalone=
            ((gev->flags2 & Gtid_log_event::FL_STANDALONE) ? true : false);
          last_gtid_valid= true;
        }
        break;
#endif

      case START_ENCRYPTION_EVENT:
        {
          if (fdle->start_decryption((Start_encryption_log_event*) ev))
            goto err2;
        }
        break;

      default:
        /* Nothing. */
        break;
      }

#ifdef HAVE_REPLICATION
      if (last_gtid_valid &&
          ((last_gtid_standalone && !ev->is_part_of_group(typ)) ||
           (!last_gtid_standalone &&
            (typ == XID_EVENT ||
             typ == XA_PREPARE_LOG_EVENT ||
             (LOG_EVENT_IS_QUERY(typ) &&
              (((Query_log_event *)ev)->is_commit() ||
               ((Query_log_event *)ev)->is_rollback()))))))
      {
        if (rpl_global_gtid_binlog_state.update_nolock(&last_gtid, false))
          goto err2;
        last_gtid_valid= false;
      }
#endif

      delete ev;
      ev= NULL;
    }

    if (!do_xa)
      break;
    /*
      If the last binlog checkpoint event points to an older log, we have to
      scan all logs from there also, to get all possible XIDs to recover.

      If there was no binlog checkpoint event at all, this means the log was
      written by an older version of MariaDB (or MySQL) - these always have an
      (implicit) binlog checkpoint event at the start of the last binlog file.
    */
    if (first_round)
    {
      if (!binlog_checkpoint_found)
        break;
      first_round= false;
      DBUG_EXECUTE_IF("xa_recover_expect_master_bin_000004",
          if (0 != strcmp("./master-bin.000004", binlog_checkpoint_name) &&
              0 != strcmp(".\\master-bin.000004", binlog_checkpoint_name))
            DBUG_SUICIDE();
        );
      if (find_log_pos(linfo, binlog_checkpoint_name, 1))
      {
        sql_print_error("Binlog file '%s' not found in binlog index, needed "
                        "for recovery. Aborting.", binlog_checkpoint_name);
        goto err2;
      }
    }
    else
    {
      end_io_cache(&log);
      mysql_file_close(file, MYF(MY_WME));
      file= -1;
    }

    if (!strcmp(linfo->log_file_name, last_log_name))
      break;                                    // No more files to do
    if ((file= open_binlog(&log, linfo->log_file_name, &errmsg)) < 0)
    {
      sql_print_error("%s", errmsg);
      goto err2;
    }
    /*
      We do not need to read the Format_description_log_event of other binlog
      files. It is not possible for a binlog checkpoint to span multiple
      binlog files written by different versions of the server. So we can use
      the first one read for reading from all binlog files.
    */
    if (find_next_log(linfo, 1))
    {
      sql_print_error("Error reading binlog files during recovery. Aborting.");
      goto err2;
    }
    fdle->reset_crypto();
  }

  if (do_xa)
  {
    if (ha_recover(&xids))
      goto err2;

    free_root(&mem_root, MYF(0));
    my_hash_free(&xids);
  }
  return 0;

err2:
  delete ev;
  if (file >= 0)
  {
    end_io_cache(&log);
    mysql_file_close(file, MYF(MY_WME));
  }
  if (do_xa)
  {
    free_root(&mem_root, MYF(0));
    my_hash_free(&xids);
  }
err1:
  sql_print_error("Crash recovery failed. Either correct the problem "
                  "(if it's, for example, out of memory error) and restart, "
                  "or delete (or rename) binary log and start mysqld with "
                  "--tc-heuristic-recover={commit|rollback}");
  return 1;
}


int
MYSQL_BIN_LOG::do_binlog_recovery(const char *opt_name, bool do_xa_recovery)
{
  LOG_INFO log_info;
  const char *errmsg;
  IO_CACHE    log;
  File        file;
  Log_event  *ev= 0;
  Format_description_log_event fdle(BINLOG_VERSION);
  char        log_name[FN_REFLEN];
  int error;

  if (unlikely((error= find_log_pos(&log_info, NullS, 1))))
  {
    /*
      If there are no binlog files (LOG_INFO_EOF), then we still try to read
      the .state file to restore the binlog state. This allows to copy a server
      to provision a new one without copying the binlog files (except the
      master-bin.state file) and still preserve the correct binlog state.
    */
    if (error != LOG_INFO_EOF)
      sql_print_error("find_log_pos() failed (error: %d)", error);
    else
    {
      error= read_state_from_file();
      if (error == 2)
      {
        /*
          No binlog files and no binlog state is not an error (eg. just initial
          server start after fresh installation).
        */
        error= 0;
      }
    }
    return error;
  }

  if (! fdle.is_valid())
    return 1;

  do
  {
    strmake_buf(log_name, log_info.log_file_name);
  } while (!(error= find_next_log(&log_info, 1)));

  if (error !=  LOG_INFO_EOF)
  {
    sql_print_error("find_log_pos() failed (error: %d)", error);
    return error;
  }

  if ((file= open_binlog(&log, log_name, &errmsg)) < 0)
  {
    sql_print_error("%s", errmsg);
    return 1;
  }

  if ((ev= Log_event::read_log_event(&log, &fdle,
                                     opt_master_verify_checksum)) &&
      ev->get_type_code() == FORMAT_DESCRIPTION_EVENT)
  {
    if (ev->flags & LOG_EVENT_BINLOG_IN_USE_F)
    {
      sql_print_information("Recovering after a crash using %s", opt_name);
      error= recover(&log_info, log_name, &log,
                     (Format_description_log_event *)ev, do_xa_recovery);
    }
    else
    {
      error= read_state_from_file();
      if (unlikely(error == 2))
      {
        /*
          The binlog exists, but the .state file is missing. This is normal if
          this is the first master start after a major upgrade to 10.0 (with
          GTID support).

          However, it could also be that the .state file was lost somehow, and
          in this case it could be a serious issue, as we would set the wrong
          binlog state in the next binlog file to be created, and GTID
          processing would be corrupted. A common way would be copying files
          from an old server to a new one and forgetting the .state file.

          So in this case, we want to try to recover the binlog state by
          scanning the last binlog file (but we do not need any XA recovery).

          ToDo: We could avoid one scan at first start after major upgrade, by
          detecting that there is no GTID_LIST event at the start of the
          binlog file, and stopping the scan in that case.
        */
        error= recover(&log_info, log_name, &log,
                       (Format_description_log_event *)ev, false);
      }
    }
  }

  delete ev;
  end_io_cache(&log);
  mysql_file_close(file, MYF(MY_WME));

  return error;
}


#ifdef INNODB_COMPATIBILITY_HOOKS
/*
  Get the current position of the MySQL binlog for transaction currently being
  committed.

  This is valid to call from within storage engine commit_ordered() and
  commit() methods only.

  Since it stores the position inside THD, it is safe to call without any
  locking.
*/
void
mysql_bin_log_commit_pos(THD *thd, ulonglong *out_pos, const char **out_file)
{
  binlog_cache_mngr *cache_mngr;
  if (opt_bin_log &&
      (cache_mngr= (binlog_cache_mngr*) thd_get_ha_data(thd, binlog_hton)))
  {
    *out_file= cache_mngr->last_commit_pos_file;
    *out_pos= (ulonglong)(cache_mngr->last_commit_pos_offset);
  }
  else
  {
    *out_file= NULL;
    *out_pos= 0;
  }
}
#endif /* INNODB_COMPATIBILITY_HOOKS */


static void
binlog_checksum_update(MYSQL_THD thd, struct st_mysql_sys_var *var,
                       void *var_ptr, const void *save)
{
  ulong value=  *((ulong *)save);
  bool check_purge= false;
  ulong UNINIT_VAR(prev_binlog_id);

  mysql_mutex_lock(mysql_bin_log.get_log_lock());
  if(mysql_bin_log.is_open())
  {
    prev_binlog_id= mysql_bin_log.current_binlog_id;
    if (binlog_checksum_options != value)
      mysql_bin_log.checksum_alg_reset= (enum_binlog_checksum_alg)value;
    if (mysql_bin_log.rotate(true, &check_purge))
      check_purge= false;
  }
  else
  {
    binlog_checksum_options= value;
  }
  DBUG_ASSERT(binlog_checksum_options == value);
  mysql_bin_log.checksum_alg_reset= BINLOG_CHECKSUM_ALG_UNDEF;
  mysql_mutex_unlock(mysql_bin_log.get_log_lock());
  if (check_purge)
    mysql_bin_log.checkpoint_and_purge(prev_binlog_id);
}


static int show_binlog_vars(THD *thd, SHOW_VAR *var, void *,
                            system_status_var *status_var, enum_var_type)
{
  mysql_bin_log.set_status_variables(thd);
  var->type= SHOW_ARRAY;
  var->value= (char *)&binlog_status_vars_detail;
  return 0;
}

static SHOW_VAR binlog_status_vars_top[]= {
  SHOW_FUNC_ENTRY("Binlog", &show_binlog_vars),
  {NullS, NullS, SHOW_LONG}
};

static MYSQL_SYSVAR_BOOL(
  optimize_thread_scheduling,
  opt_optimize_thread_scheduling,
  PLUGIN_VAR_READONLY,
  "Run fast part of group commit in a single thread, to optimize kernel "
  "thread scheduling. On by default. Disable to run each transaction in group "
  "commit in its own thread, which can be slower at very high concurrency. "
  "This option is mostly for testing one algorithm versus the other, and it "
  "should not normally be necessary to change it.",
  NULL,
  NULL,
  1);

static MYSQL_SYSVAR_ENUM(
  checksum,
  binlog_checksum_options,
  PLUGIN_VAR_RQCMDARG,
  "Type of BINLOG_CHECKSUM_ALG. Include checksum for "
  "log events in the binary log",
  NULL,
  binlog_checksum_update,
  BINLOG_CHECKSUM_ALG_CRC32,
  &binlog_checksum_typelib);

static struct st_mysql_sys_var *binlog_sys_vars[]=
{
  MYSQL_SYSVAR(optimize_thread_scheduling),
  MYSQL_SYSVAR(checksum),
  NULL
};


/*
  Copy out the non-directory part of binlog position filename for the
  `binlog_snapshot_file' status variable, same way as it is done for
  SHOW BINLOG STATUS.
*/
static void
set_binlog_snapshot_file(const char *src)
{
  size_t dir_len = dirname_length(src);
  strmake_buf(binlog_snapshot_file, src + dir_len);
}

/*
  Copy out current values of status variables, for SHOW STATUS or
  information_schema.global_status.

  This is called only under LOCK_all_status_vars, so we can fill in a static array.
*/
void
TC_LOG_BINLOG::set_status_variables(THD *thd)
{
  binlog_cache_mngr *cache_mngr;

  if (thd && opt_bin_log)
    cache_mngr= (binlog_cache_mngr*) thd_get_ha_data(thd, binlog_hton);
  else
    cache_mngr= 0;

  bool have_snapshot= (cache_mngr && cache_mngr->last_commit_pos_file[0] != 0);
  mysql_mutex_lock(&LOCK_commit_ordered);
  binlog_status_var_num_commits= this->num_commits;
  binlog_status_var_num_group_commits= this->num_group_commits;
  if (!have_snapshot)
  {
    set_binlog_snapshot_file(last_commit_pos_file);
    binlog_snapshot_position= last_commit_pos_offset;
  }
  mysql_mutex_unlock(&LOCK_commit_ordered);
  mysql_mutex_lock(&LOCK_prepare_ordered);
  binlog_status_group_commit_trigger_count= this->group_commit_trigger_count;
  binlog_status_group_commit_trigger_timeout= this->group_commit_trigger_timeout;
  binlog_status_group_commit_trigger_lock_wait= this->group_commit_trigger_lock_wait;
  mysql_mutex_unlock(&LOCK_prepare_ordered);

  if (have_snapshot)
  {
    set_binlog_snapshot_file(cache_mngr->last_commit_pos_file);
    binlog_snapshot_position= cache_mngr->last_commit_pos_offset;
  }
}


/*
  Find the Gtid_list_log_event at the start of a binlog.

  NULL for ok, non-NULL error message for error.

  If ok, then the event is returned in *out_gtid_list. This can be NULL if we
  get back to binlogs written by old server version without GTID support. If
  so, it means we have reached the point to start from, as no GTID events can
  exist in earlier binlogs.
*/
const char *
get_gtid_list_event(IO_CACHE *cache, Gtid_list_log_event **out_gtid_list)
{
  Format_description_log_event init_fdle(BINLOG_VERSION);
  Format_description_log_event *fdle;
  Log_event *ev;
  const char *errormsg = NULL;

  *out_gtid_list= NULL;

  if (!(ev= Log_event::read_log_event(cache, &init_fdle,
                                      opt_master_verify_checksum)) ||
      ev->get_type_code() != FORMAT_DESCRIPTION_EVENT)
  {
    if (ev)
      delete ev;
    return "Could not read format description log event while looking for "
      "GTID position in binlog";
  }

  fdle= static_cast<Format_description_log_event *>(ev);

  for (;;)
  {
    Log_event_type typ;

    ev= Log_event::read_log_event(cache, fdle, opt_master_verify_checksum);
    if (!ev)
    {
      errormsg= "Could not read GTID list event while looking for GTID "
        "position in binlog";
      break;
    }
    typ= ev->get_type_code();
    if (typ == GTID_LIST_EVENT)
      break;                                    /* Done, found it */
    if (typ == START_ENCRYPTION_EVENT)
    {
      if (fdle->start_decryption((Start_encryption_log_event*) ev))
      {
        errormsg= "Could not set up decryption for binlog.";
        typ= UNKNOWN_EVENT; // to cleanup and abort below
      }
    }
    delete ev;
    if (typ == ROTATE_EVENT || typ == STOP_EVENT ||
        typ == FORMAT_DESCRIPTION_EVENT || typ == START_ENCRYPTION_EVENT)
      continue;                                 /* Continue looking */

    /* We did not find any Gtid_list_log_event, must be old binlog. */
    ev= NULL;
    break;
  }

  delete fdle;
  *out_gtid_list= static_cast<Gtid_list_log_event *>(ev);
  return errormsg;
}


struct st_mysql_storage_engine binlog_storage_engine=
{ MYSQL_HANDLERTON_INTERFACE_VERSION };

maria_declare_plugin(binlog)
{
  MYSQL_STORAGE_ENGINE_PLUGIN,
  &binlog_storage_engine,
  "binlog",
  "MySQL AB",
  "This is a pseudo storage engine to represent the binlog in a transaction",
  PLUGIN_LICENSE_GPL,
  binlog_init, /* Plugin Init */
  NULL, /* Plugin Deinit */
  0x0100 /* 1.0 */,
  binlog_status_vars_top,     /* status variables                */
  binlog_sys_vars,            /* system variables                */
  "1.0",                      /* string version */
  MariaDB_PLUGIN_MATURITY_STABLE /* maturity */
}
maria_declare_plugin_end;

#ifdef WITH_WSREP
#include "wsrep_mysqld.h"

IO_CACHE *wsrep_get_cache(THD * thd, bool is_transactional)
{
  DBUG_ASSERT(binlog_hton->slot != HA_SLOT_UNDEF);
  binlog_cache_mngr *cache_mngr = (binlog_cache_mngr*)
    thd_get_ha_data(thd, binlog_hton);
  if (cache_mngr)
    return cache_mngr->get_binlog_cache_log(is_transactional);

  WSREP_DEBUG("binlog cache not initialized, conn: %llu",
	      thd->thread_id);
  return NULL;
}

void wsrep_thd_binlog_trx_reset(THD * thd)
{
  DBUG_ENTER("wsrep_thd_binlog_trx_reset");
  WSREP_DEBUG("wsrep_thd_binlog_reset");
  /*
    todo: fix autocommit select to not call the caller
  */
  binlog_cache_mngr *const cache_mngr=
    (binlog_cache_mngr*) thd_get_ha_data(thd, binlog_hton);
  if (cache_mngr)
  {
    cache_mngr->reset(false, true);
    if (!cache_mngr->stmt_cache.empty())
    {
      WSREP_DEBUG("pending events in stmt cache, sql: %s", thd->query());
      cache_mngr->stmt_cache.reset();
    }
  }
  thd->reset_binlog_for_next_statement();
  DBUG_VOID_RETURN;
}

void wsrep_thd_binlog_stmt_rollback(THD * thd)
{
  DBUG_ENTER("wsrep_thd_binlog_stmt_rollback");
  WSREP_DEBUG("wsrep_thd_binlog_stmt_rollback");
  binlog_cache_mngr *const cache_mngr=
    (binlog_cache_mngr*) thd_get_ha_data(thd, binlog_hton);
  if (cache_mngr)
  {
    thd->binlog_remove_pending_rows_event(TRUE, TRUE);
    cache_mngr->stmt_cache.reset();
  }
  DBUG_VOID_RETURN;
}

void wsrep_register_binlog_handler(THD *thd, bool trx)
{
  DBUG_ENTER("register_binlog_handler");
  /*
    If this is the first call to this function while processing a statement,
    the transactional cache does not have a savepoint defined. So, in what
    follows:
      . an implicit savepoint is defined;
      . callbacks are registered;
      . binary log is set as read/write.

    The savepoint allows for truncating the trx-cache transactional changes
    fail. Callbacks are necessary to flush caches upon committing or rolling
    back a statement or a transaction. However, notifications do not happen
    if the binary log is set as read/write.
  */
  binlog_cache_mngr *cache_mngr=
    (binlog_cache_mngr*) thd_get_ha_data(thd, binlog_hton);
  /* cache_mngr may be missing e.g. in mtr test ev51914.test */
  if (cache_mngr)
  {
    /*
      Set an implicit savepoint in order to be able to truncate a trx-cache.
    */
    if (cache_mngr->trx_cache.get_prev_position() == MY_OFF_T_UNDEF)
    {
      my_off_t pos= 0;
      binlog_trans_log_savepos(thd, &pos);
      cache_mngr->trx_cache.set_prev_position(pos);
    }

    /*
      Set callbacks in order to be able to call commmit or rollback.
    */
    if (trx)
      trans_register_ha(thd, TRUE, binlog_hton, 0);
    trans_register_ha(thd, FALSE, binlog_hton, 0);

    /*
      Set the binary log as read/write otherwise callbacks are not called.
    */
    thd->ha_data[binlog_hton->slot].ha_info[0].set_trx_read_write();
  }
  DBUG_VOID_RETURN;
}

#endif /* WITH_WSREP */<|MERGE_RESOLUTION|>--- conflicted
+++ resolved
@@ -8631,10 +8631,6 @@
   binlog_cache_mngr *mngr= entry->cache_mngr;
   DBUG_ENTER("MYSQL_BIN_LOG::write_transaction_or_stmt");
 
-<<<<<<< HEAD
-  if (write_gtid_event(entry->thd, is_prepared_xa(entry->thd),
-                       entry->using_trx_cache, commit_id))
-=======
   /*
     An error in the trx_cache will truncate the cache to the last good
     statement, it won't leave a lingering error. Assert that this holds.
@@ -8649,8 +8645,8 @@
   DBUG_ASSERT(!(entry->using_stmt_cache && !mngr->stmt_cache.empty() &&
                 mngr->get_binlog_cache_log(FALSE)->error));
 
-  if (write_gtid_event(entry->thd, false, entry->using_trx_cache, commit_id))
->>>>>>> 5f890452
+  if (write_gtid_event(entry->thd, is_prepared_xa(entry->thd),
+                       entry->using_trx_cache, commit_id))
     DBUG_RETURN(ER_ERROR_ON_WRITE);
 
   if (entry->using_stmt_cache && !mngr->stmt_cache.empty() &&
