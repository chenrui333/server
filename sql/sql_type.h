#ifndef SQL_TYPE_H_INCLUDED
#define SQL_TYPE_H_INCLUDED
/*
   Copyright (c) 2015  MariaDB Foundation.
   Copyright (c) 2015, 2022, MariaDB Corporation.

 This program is free software; you can redistribute it and/or modify
 it under the terms of the GNU General Public License as published by
 the Free Software Foundation; version 2 of the License.

 This program is distributed in the hope that it will be useful,
 but WITHOUT ANY WARRANTY; without even the implied warranty of
 MERCHANTABILITY or FITNESS FOR A PARTICULAR PURPOSE.  See the
 GNU General Public License for more details.

 You should have received a copy of the GNU General Public License
 along with this program; if not, write to the Free Software
 Foundation, Inc., 51 Franklin St, Fifth Floor, Boston, MA 02110-1335  USA */

#ifdef USE_PRAGMA_INTERFACE
#pragma interface			/* gcc class implementation */
#endif


#include "mysqld.h"
#include "lex_string.h"
#include "sql_array.h"
#include "sql_const.h"
#include "sql_time.h"
#include "sql_type_string.h"
#include "sql_type_real.h"
#include "compat56.h"
C_MODE_START
#include <ma_dyncol.h>
C_MODE_END

class Field;
class Column_definition;
class Column_definition_attributes;
class Key_part_spec;
class Item;
class Item_const;
class Item_literal;
class Item_param;
class Item_cache;
class Item_copy;
class Item_func_or_sum;
class Item_sum;
class Item_sum_hybrid;
class Item_sum_sum;
class Item_sum_avg;
class Item_sum_variance;
class Item_func_hex;
class Item_hybrid_func;
class Item_func_min_max;
class Item_func_hybrid_field_type;
class Item_bool_func2;
class Item_func_between;
class Item_func_in;
class Item_func_round;
class Item_func_int_val;
class Item_func_abs;
class Item_func_neg;
class Item_func_signed;
class Item_func_unsigned;
class Item_double_typecast;
class Item_float_typecast;
class Item_decimal_typecast;
class Item_char_typecast;
class Item_time_typecast;
class Item_date_typecast;
class Item_datetime_typecast;
class Item_func_plus;
class Item_func_minus;
class Item_func_mul;
class Item_func_div;
class Item_func_mod;
class Item_type_holder;
class cmp_item;
class in_vector;
class Type_handler_data;
class Type_handler_hybrid_field_type;
class Sort_param;
class Arg_comparator;
class Spvar_definition;
class st_value;
class Protocol;
class handler;
struct TABLE;
struct SORT_FIELD_ATTR;
struct SORT_FIELD;
class Vers_history_point;
class Virtual_column_info;
class Conv_source;
class ST_FIELD_INFO;
class Type_collection;
class Create_func;

#define my_charset_numeric      my_charset_latin1

enum protocol_send_type_t
{
  PROTOCOL_SEND_STRING,
  PROTOCOL_SEND_FLOAT,
  PROTOCOL_SEND_DOUBLE,
  PROTOCOL_SEND_TINY,
  PROTOCOL_SEND_SHORT,
  PROTOCOL_SEND_LONG,
  PROTOCOL_SEND_LONGLONG,
  PROTOCOL_SEND_DATETIME,
  PROTOCOL_SEND_DATE,
  PROTOCOL_SEND_TIME
};


enum scalar_comparison_op
{
  SCALAR_CMP_EQ,
  SCALAR_CMP_EQUAL,
  SCALAR_CMP_LT,
  SCALAR_CMP_LE,
  SCALAR_CMP_GE,
  SCALAR_CMP_GT
};


enum partition_value_print_mode_t
{
  PARTITION_VALUE_PRINT_MODE_SHOW= 0,
  PARTITION_VALUE_PRINT_MODE_FRM= 1
};


enum column_definition_type_t
{
  COLUMN_DEFINITION_TABLE_FIELD,
  COLUMN_DEFINITION_ROUTINE_PARAM,
  COLUMN_DEFINITION_ROUTINE_LOCAL,
  COLUMN_DEFINITION_FUNCTION_RETURN
};


class Send_field_extended_metadata
{
  LEX_CSTRING m_attr[MARIADB_FIELD_ATTR_LAST+1];
public:
  Send_field_extended_metadata()
  {
    bzero(this, sizeof(*this));
  }
  bool set_data_type_name(const LEX_CSTRING &str)
  {
    m_attr[MARIADB_FIELD_ATTR_DATA_TYPE_NAME]= str;
    return false;
  }
  bool set_format_name(const LEX_CSTRING &str)
  {
    m_attr[MARIADB_FIELD_ATTR_FORMAT_NAME]= str;
    return false;
  }
  bool has_extended_metadata() const
  {
    for (uint i= 0; i <= MARIADB_FIELD_ATTR_LAST; i++)
    {
      if (m_attr[i].str)
        return true;
    }
    return false;
  }
  const LEX_CSTRING &attr(uint i) const
  {
    DBUG_ASSERT(i <= MARIADB_FIELD_ATTR_LAST);
    return m_attr[i];
  }
};


class Data_type_statistics
{
public:
  uint m_uneven_bit_length;
  uint m_fixed_string_total_length;
  uint m_fixed_string_count;
  uint m_variable_string_total_length;
  uint m_variable_string_count;
  uint m_blob_count;
  Data_type_statistics()
   :m_uneven_bit_length(0),
    m_fixed_string_total_length(0),
    m_fixed_string_count(0),
    m_variable_string_total_length(0),
    m_variable_string_count(0),
    m_blob_count(0)
  { }
  uint string_count() const
  {
    return m_fixed_string_count + m_variable_string_count;
  }
  uint string_total_length() const
  {
    return m_fixed_string_total_length + m_variable_string_total_length;
  }
};


class Typelib: public TYPELIB
{
public:
  Typelib(uint count, const char **type_names, unsigned int *type_lengths)
  {
    TYPELIB::count= count;
    TYPELIB::name= "";
    TYPELIB::type_names= type_names;
    TYPELIB::type_lengths= type_lengths;
  }
  uint max_octet_length() const
  {
    uint max_length= 0;
    for (uint i= 0; i < TYPELIB::count; i++)
    {
      const uint length= TYPELIB::type_lengths[i];
      set_if_bigger(max_length, length);
    }
    return max_length;
  }
};


template<uint sz>
class TypelibBuffer: public Typelib
{
  const char *m_type_names[sz + 1];
  uint m_type_lengths[sz + 1];
public:
  TypelibBuffer(uint count, const LEX_CSTRING *values)
   :Typelib(count, m_type_names, m_type_lengths)
  {
    DBUG_ASSERT(sz >= count);
    for (uint i= 0; i <  count; i++)
    {
      DBUG_ASSERT(values[i].str != NULL);
      m_type_names[i]= values[i].str;
      m_type_lengths[i]= (uint) values[i].length;
    }
    m_type_names[sz]= NullS; // End marker
    m_type_lengths[sz]= 0;   // End marker
  }
  TypelibBuffer(const LEX_CSTRING *values)
   :TypelibBuffer(sz, values)
  { }
};


/*
  A helper class to store column attributes that are inherited
  by columns (from the table level) when not specified explicitly.
*/
class Column_derived_attributes
{
  /*
    Table level CHARACTER SET and COLLATE value:

      CREATE TABLE t1 (a VARCHAR(1), b CHAR(2)) CHARACTER SET latin1;

    All character string columns (CHAR, VARCHAR, TEXT)
    inherit CHARACTER SET from the table level.
  */
  CHARSET_INFO *m_charset;
public:
  explicit Column_derived_attributes(CHARSET_INFO *cs)
   :m_charset(cs)
  { }
  CHARSET_INFO *charset() const { return m_charset; }
};


/*
  A helper class to store requests for changes
  in multiple column data types during ALTER.
*/
class Column_bulk_alter_attributes
{
  /*
    Target CHARACTER SET specification in ALTER .. CONVERT, e.g.

      ALTER TABLE t1 CONVERT TO CHARACTER SET utf8;

    All character string columns (CHAR, VARCHAR, TEXT)
    get converted to the "CONVERT TO CHARACTER SET".
  */
  CHARSET_INFO *m_alter_table_convert_to_charset;
public:
  explicit Column_bulk_alter_attributes(CHARSET_INFO *convert)
   :m_alter_table_convert_to_charset(convert)
  { }
  CHARSET_INFO *alter_table_convert_to_charset() const
  { return m_alter_table_convert_to_charset; }
};


class Native: public Binary_string
{
public:
  Native(char *str, size_t len)
   :Binary_string(str, len)
  { }
};


template<size_t buff_sz>
class NativeBuffer: public Native
{
  char buff[buff_sz];
public:
  NativeBuffer() : Native(buff, buff_sz) { length(0); }
};


class String_ptr
{
protected:
  String *m_string_ptr;
public:
  String_ptr(String *str)
   :m_string_ptr(str)
  { }
  String_ptr(Item *item, String *buffer);
  const String *string() const
  {
    DBUG_ASSERT(m_string_ptr);
    return m_string_ptr;
  }
  bool is_null() const { return m_string_ptr == NULL; }
};


class Ascii_ptr: public String_ptr
{
public:
  Ascii_ptr(Item *item, String *buffer);
};


template<size_t buff_sz>
class String_ptr_and_buffer: public StringBuffer<buff_sz>,
                             public String_ptr
{
public:
  String_ptr_and_buffer(Item *item)
   :String_ptr(item, this)
  { }
};


template<size_t buff_sz>
class Ascii_ptr_and_buffer: public StringBuffer<buff_sz>,
                            public Ascii_ptr
{
public:
  Ascii_ptr_and_buffer(Item *item)
   :Ascii_ptr(item, this)
  { }
};


class Dec_ptr
{
protected:
  my_decimal *m_ptr;
  Dec_ptr() { }
public:
  Dec_ptr(my_decimal *ptr) :m_ptr(ptr) { }
  bool is_null() const { return m_ptr == NULL; }
  const my_decimal *ptr() const { return m_ptr; }
  const my_decimal *ptr_or(const my_decimal *def) const
  {
    return m_ptr ? m_ptr : def;
  }
  my_decimal *to_decimal(my_decimal *to) const
  {
    if (!m_ptr)
      return NULL;
    *to= *m_ptr;
    return to;
  }
  double to_double() const { return m_ptr ? m_ptr->to_double() : 0.0; }
  longlong to_longlong(bool unsigned_flag)
  { return m_ptr ? m_ptr->to_longlong(unsigned_flag) : 0; }
  Longlong_null to_xlonglong_null()
  {
    return m_ptr ? Longlong_null(m_ptr->to_xlonglong()) : Longlong_null();
  }
  bool to_bool() const { return m_ptr ? m_ptr->to_bool() : false; }
  String *to_string(String *to) const
  {
    return m_ptr ? m_ptr->to_string(to) : NULL;
  }
  String *to_string(String *to, uint prec, uint dec, char filler)
  {
    return m_ptr ? m_ptr->to_string(to, prec, dec, filler) : NULL;
  }
  int to_binary(uchar *bin, int prec, decimal_digits_t scale) const
  {
    return (m_ptr ? m_ptr : &decimal_zero)->to_binary(bin, prec, scale);
  }
  int cmp(const my_decimal *dec) const
  {
    DBUG_ASSERT(m_ptr);
    DBUG_ASSERT(dec);
    return m_ptr->cmp(dec);
  }
  int cmp(const Dec_ptr &other) const
  {
    return cmp(other.m_ptr);
  }
};


// A helper class to handle results of val_decimal(), date_op(), etc.
class Dec_ptr_and_buffer: public Dec_ptr
{
protected:
  my_decimal m_buffer;
public:
  /* scale is int as it can be negative here */
  int round_to(my_decimal *to, int scale, decimal_round_mode mode)
  {
    DBUG_ASSERT(m_ptr);
    return m_ptr->round_to(to, scale, mode);
  }
  int round_self(decimal_digits_t scale, decimal_round_mode mode)
  {
    return round_to(&m_buffer, scale, mode);
  }
  int round_self_if_needed(int scale, decimal_round_mode mode)
  {
    if (scale >= m_ptr->frac)
      return E_DEC_OK;
    int res= m_ptr->round_to(&m_buffer, scale, mode);
    m_ptr= &m_buffer;
    return res;
  }
  String *to_string_round(String *to, decimal_digits_t dec)
  {
    /*
      decimal_round() allows from==to
      So it's save even if m_ptr points to m_buffer before this call:
    */
    return m_ptr ? m_ptr->to_string_round(to, dec, &m_buffer) : NULL;
  }
};


// A helper class to handle val_decimal() results.
class VDec: public Dec_ptr_and_buffer
{
public:
  VDec(): Dec_ptr_and_buffer() { }
  VDec(Item *item);
  void set(Item *a);
};


// A helper class to handler decimal_op() results.
class VDec_op: public Dec_ptr_and_buffer
{
public:
  VDec_op(Item_func_hybrid_field_type *item);
};


/*
  Get and cache val_decimal() values for two items.
  If the first value appears to be NULL, the second value is not evaluated.
*/
class VDec2_lazy
{
public:
  VDec m_a;
  VDec m_b;
  VDec2_lazy(Item *a, Item *b) :m_a(a)
  {
    if (!m_a.is_null())
      m_b.set(b);
  }
  bool has_null() const
  {
    return m_a.is_null() || m_b.is_null();
  }
};


/**
  Class Sec6 represents a fixed point value with 6 fractional digits.
  Used e.g. to convert double and my_decimal values to TIME/DATETIME.
*/

class Sec6
{
protected:
  ulonglong m_sec;       // The integer part, between 0 and LONGLONG_MAX
  ulong     m_usec;      // The fractional part, between 0 and 999999
  bool      m_neg;       // false if positive, true of negative
  bool      m_truncated; // Indicates if the constructor truncated the value
  void make_from_decimal(const my_decimal *d, ulong *nanoseconds);
  void make_from_double(double d, ulong *nanoseconds);
  void make_from_int(const Longlong_hybrid &nr)
  {
    m_neg= nr.neg();
    m_sec= nr.abs();
    m_usec= 0;
    m_truncated= false;
  }
  void reset()
  {
    m_sec= m_usec= m_neg= m_truncated= 0;
  }
  Sec6() { }
  bool add_nanoseconds(uint nanoseconds)
  {
    DBUG_ASSERT(nanoseconds <= 1000000000);
    if (nanoseconds < 500)
      return false;
    m_usec+= (nanoseconds + 500) / 1000;
    if (m_usec < 1000000)
      return false;
    m_usec%= 1000000;
    return true;
  }
public:
  explicit Sec6(double nr)
  {
    ulong nanoseconds;
    make_from_double(nr, &nanoseconds);
  }
  explicit Sec6(const my_decimal *d)
  {
    ulong nanoseconds;
    make_from_decimal(d, &nanoseconds);
  }
  explicit Sec6(const Longlong_hybrid &nr)
  {
    make_from_int(nr);
  }
  explicit Sec6(longlong nr, bool unsigned_val)
  {
    make_from_int(Longlong_hybrid(nr, unsigned_val));
  }
  bool neg() const { return m_neg; }
  bool truncated() const { return m_truncated; }
  ulonglong sec() const { return m_sec; }
  long usec() const { return m_usec; }
  /**
    Converts Sec6 to MYSQL_TIME
    @param thd           current thd
    @param [out] warn    conversion warnings will be written here
    @param [out] ltime   converted value will be written here
    @param fuzzydate     conversion flags (TIME_INVALID_DATE, etc)
    @returns false for success, true for a failure
  */
  bool convert_to_mysql_time(THD *thd,
                             int *warn,
                             MYSQL_TIME *ltime,
                             date_mode_t fuzzydate) const;

protected:

  bool to_interval_hhmmssff_only(MYSQL_TIME *to, int *warn) const
  {
    return number_to_time_only(m_neg, m_sec, m_usec,
                               TIME_MAX_INTERVAL_HOUR, to, warn);
  }
  bool to_datetime_or_to_interval_hhmmssff(MYSQL_TIME *to, int *warn) const
  {
    /*
      Convert a number to a time interval.
      The following formats are understood:
      -            0 <= x <=   999999995959 - parse as hhhhmmss
      - 999999995959 <  x <= 99991231235959 - parse as YYYYMMDDhhmmss
       (YYMMDDhhmmss)       (YYYYMMDDhhmmss)

      Note, these formats are NOT understood:
      - YYMMDD       - overlaps with INTERVAL range
      - YYYYMMDD     - overlaps with INTERVAL range
      - YYMMDDhhmmss - overlaps with INTERVAL range, partially
                       (see TIME_MAX_INTERVAL_HOUR)

      If we ever need wider intervals, this code switching between
      full datetime and interval-only should be rewised.
    */
    DBUG_ASSERT(TIME_MAX_INTERVAL_HOUR <= 999999995959);
    /*            (YYMMDDhhmmss) */
    if (m_sec >    999999995959ULL &&
        m_sec <= 99991231235959ULL && m_neg == 0)
      return to_datetime_or_date(to, warn, TIME_INVALID_DATES);
    if (m_sec / 10000 > TIME_MAX_INTERVAL_HOUR)
    {
      *warn= MYSQL_TIME_WARN_OUT_OF_RANGE;
      return true;
    }
    return to_interval_hhmmssff_only(to, warn);
  }
public:
  // [-][DD]hhhmmss.ff,  YYMMDDhhmmss.ff, YYYYMMDDhhmmss.ff
  bool to_datetime_or_time(MYSQL_TIME *to, int *warn,
                           date_conv_mode_t mode) const
  {
    bool rc= m_sec > 9999999 && m_sec <= 99991231235959ULL && !m_neg ?
             ::number_to_datetime_or_date(m_sec, m_usec, to,
                        ulonglong(mode & TIME_MODE_FOR_XXX_TO_DATE), warn) < 0 :
             ::number_to_time_only(m_neg, m_sec, m_usec, TIME_MAX_HOUR, to, warn);
    DBUG_ASSERT(*warn || !rc);
    return rc;
  }
  /*
    Convert a number in formats YYYYMMDDhhmmss.ff or YYMMDDhhmmss.ff to
    TIMESTAMP'YYYY-MM-DD hh:mm:ss.ff'
  */
  bool to_datetime_or_date(MYSQL_TIME *to, int *warn,
                           date_conv_mode_t flags) const
  {
    if (m_neg)
    {
      *warn= MYSQL_TIME_WARN_OUT_OF_RANGE;
      return true;
    }
    bool rc= number_to_datetime_or_date(m_sec, m_usec, to,
                                ulonglong(flags & TIME_MODE_FOR_XXX_TO_DATE),
                                warn) == -1;
    DBUG_ASSERT(*warn || !rc);
    return rc;
  }
  // Convert elapsed seconds to TIME
  bool sec_to_time(MYSQL_TIME *ltime, uint dec) const
  {
    set_zero_time(ltime, MYSQL_TIMESTAMP_TIME);
    ltime->neg= m_neg;
    if (m_sec > TIME_MAX_VALUE_SECONDS)
    {
      // use check_time_range() to set ltime to the max value depending on dec
      int unused;
      ltime->hour= TIME_MAX_HOUR + 1;
      check_time_range(ltime, dec, &unused);
      return true;
    }
    DBUG_ASSERT(usec() <= TIME_MAX_SECOND_PART);
    ltime->hour=   (uint) (m_sec / 3600);
    ltime->minute= (uint) (m_sec % 3600) / 60;
    ltime->second= (uint) m_sec % 60;
    ltime->second_part= m_usec;
    return false;
  }
  Sec6 &trunc(uint dec)
  {
    m_usec-= my_time_fraction_remainder(m_usec, dec);
    return *this;
  }
  size_t to_string(char *to, size_t nbytes) const
  {
    return m_usec ?
      my_snprintf(to, nbytes, "%s%llu.%06lu",
                  m_neg ? "-" : "", m_sec, (uint) m_usec) :
      my_snprintf(to, nbytes, "%s%llu", m_neg ? "-" : "", m_sec);
  }
  void make_truncated_warning(THD *thd, const char *type_str) const;
};


class Sec9: public Sec6
{
protected:
  ulong m_nsec; // Nanoseconds 0..999
  void make_from_int(const Longlong_hybrid &nr)
  {
    Sec6::make_from_int(nr);
    m_nsec= 0;
  }
  Sec9() { }
public:
  Sec9(const my_decimal *d)
  {
    Sec6::make_from_decimal(d, &m_nsec);
  }
  Sec9(double d)
  {
    Sec6::make_from_double(d, &m_nsec);
  }
  ulong nsec() const { return m_nsec; }
  Sec9 &trunc(uint dec)
  {
    m_nsec= 0;
    Sec6::trunc(dec);
    return *this;
  }
  Sec9 &round(uint dec);
  Sec9 &round(uint dec, time_round_mode_t mode)
  {
    return mode == TIME_FRAC_TRUNCATE  ? trunc(dec) : round(dec);
  }
};


class VSec9: protected Sec9
{
  bool m_is_null;
  Sec9& to_sec9()
  {
    DBUG_ASSERT(!is_null());
    return *this;
  }
public:
  VSec9(THD *thd, Item *item, const char *type_str, ulonglong limit);
  bool is_null() const { return m_is_null; }
  const Sec9& to_const_sec9() const
  {
    DBUG_ASSERT(!is_null());
    return *this;
  }
  bool neg() const { return to_const_sec9().neg(); }
  bool truncated() const { return to_const_sec9().truncated(); }
  ulonglong sec() const { return to_const_sec9().sec(); }
  long usec() const { return to_const_sec9().usec(); }
  bool sec_to_time(MYSQL_TIME *ltime, uint dec) const
  {
    return to_const_sec9().sec_to_time(ltime, dec);
  }
  void make_truncated_warning(THD *thd, const char *type_str) const
  {
    return to_const_sec9().make_truncated_warning(thd, type_str);
  }
  Sec9 &round(uint dec)
  {
    return to_sec9().round(dec);
  }
  Sec9 &round(uint dec, time_round_mode_t mode)
  {
    return to_sec9().round(dec, mode);
  }
};


/*
  A heler class to perform additive operations between
  two MYSQL_TIME structures and return the result as a
  combination of seconds, microseconds and sign.
*/
class Sec6_add
{
  ulonglong m_sec; // number of seconds
  ulong m_usec;    // number of microseconds
  bool m_neg;      // false if positive, true if negative
  bool m_error;    // false if the value is OK, true otherwise
  void to_hh24mmssff(MYSQL_TIME *ltime, timestamp_type tstype) const
  {
    bzero(ltime, sizeof(*ltime));
    ltime->neg= m_neg;
    calc_time_from_sec(ltime, (ulong) (m_sec % SECONDS_IN_24H), m_usec);
    ltime->time_type= tstype;
  }
public:
  /*
    @param ltime1 - the first value to add (must be a valid DATE,TIME,DATETIME)
    @param ltime2 - the second value to add (must be a valid TIME)
    @param sign   - the sign of the operation
                    (+1 for addition, -1 for subtraction)
  */
  Sec6_add(const MYSQL_TIME *ltime1, const MYSQL_TIME *ltime2, int sign)
  {
    DBUG_ASSERT(sign == -1 || sign == 1);
    DBUG_ASSERT(!ltime1->neg || ltime1->time_type == MYSQL_TIMESTAMP_TIME);
    if (!(m_error= (ltime2->time_type != MYSQL_TIMESTAMP_TIME)))
    {
      if (ltime1->neg != ltime2->neg)
        sign= -sign;
      m_neg= calc_time_diff(ltime1, ltime2, -sign, &m_sec, &m_usec);
      if (ltime1->neg && (m_sec || m_usec))
        m_neg= !m_neg; // Swap sign
    }
  }
  bool to_time(THD *thd, MYSQL_TIME *ltime, uint decimals) const
  {
    if (m_error)
      return true;
    to_hh24mmssff(ltime, MYSQL_TIMESTAMP_TIME);
    ltime->hour+= static_cast<unsigned>(to_days_abs() * 24);
    return adjust_time_range_with_warn(thd, ltime, decimals);
  }
  bool to_datetime(MYSQL_TIME *ltime) const
  {
    if (m_error || m_neg)
      return true;
    to_hh24mmssff(ltime, MYSQL_TIMESTAMP_DATETIME);
    return get_date_from_daynr(to_days_abs(),
                               &ltime->year, &ltime->month, &ltime->day) ||
           !ltime->day;
  }
  long to_days_abs() const { return (long) (m_sec / SECONDS_IN_24H); }
};


class Year
{
protected:
  uint m_year;
  bool m_truncated;
  uint year_precision(const Item *item) const;
public:
  Year(): m_year(0), m_truncated(false) { }
  Year(longlong value, bool unsigned_flag, uint length);
  uint year() const { return m_year; }
  uint to_YYYYMMDD() const { return m_year * 10000; }
  bool truncated() const { return m_truncated; }
};


class Year_null: public Year, public Null_flag
{
public:
  Year_null(const Longlong_null &nr, bool unsigned_flag, uint length)
   :Year(nr.is_null() ? 0 : nr.value(), unsigned_flag, length),
    Null_flag(nr.is_null())
  { }
};


class VYear: public Year_null
{
public:
  VYear(Item *item);
};


class VYear_op: public Year_null
{
public:
  VYear_op(Item_func_hybrid_field_type *item);
};


class Double_null: public Null_flag
{
protected:
  double m_value;
public:
  Double_null(double value, bool is_null)
   :Null_flag(is_null), m_value(value)
  { }
  double value() const { return m_value; }
};


class Temporal: protected MYSQL_TIME
{
public:
  class Status: public MYSQL_TIME_STATUS
  {
  public:
    Status() { my_time_status_init(this); }
  };

  class Warn: public ErrBuff,
              public Status
  {
  public:
    void push_conversion_warnings(THD *thd, bool totally_useless_value,
                                  date_mode_t mode, timestamp_type tstype,
                                  const char *db_name, const char *table_name,
                                  const char *name)
    {
      const char *typestr= tstype >= 0 ? type_name_by_timestamp_type(tstype) :
                           mode & (TIME_INTERVAL_hhmmssff | TIME_INTERVAL_DAY) ?
                           "interval" :
                           mode & TIME_TIME_ONLY ? "time" : "datetime";
      Temporal::push_conversion_warnings(thd, totally_useless_value, warnings,
                                         typestr, db_name, table_name, name,
                                         ptr());
    }
  };

  class Warn_push: public Warn
  {
    THD * const m_thd;
    const char * const m_db_name;
    const char * const m_table_name;
    const char * const m_name;
    const MYSQL_TIME * const m_ltime;
    const date_mode_t m_mode;
  public:
    Warn_push(THD *thd, const char *db_name, const char *table_name,
              const char *name, const MYSQL_TIME *ltime, date_mode_t mode)
      : m_thd(thd), m_db_name(db_name), m_table_name(table_name), m_name(name),
        m_ltime(ltime), m_mode(mode)
    { }
    ~Warn_push()
    {
      if (warnings)
        push_conversion_warnings(m_thd, m_ltime->time_type < 0,
                                 m_mode, m_ltime->time_type,
                                 m_db_name, m_table_name, m_name);
    }
  };

public:
  static date_conv_mode_t sql_mode_for_dates(THD *thd);
  static time_round_mode_t default_round_mode(THD *thd);
  class Options: public date_mode_t
  {
  public:
    explicit Options(date_mode_t flags)
     :date_mode_t(flags)
    { }
    Options(date_conv_mode_t flags, time_round_mode_t round_mode)
     :date_mode_t(flags | round_mode)
    {
      DBUG_ASSERT(ulonglong(flags) <= UINT_MAX32);
    }
    Options(date_conv_mode_t flags, THD *thd)
     :Options(flags, default_round_mode(thd))
    { }
  };

  bool is_valid_temporal() const
  {
    DBUG_ASSERT(time_type != MYSQL_TIMESTAMP_ERROR);
    return time_type != MYSQL_TIMESTAMP_NONE;
  }
  static const char *type_name_by_timestamp_type(timestamp_type time_type)
  {
    switch (time_type) {
      case MYSQL_TIMESTAMP_DATE: return "date";
      case MYSQL_TIMESTAMP_TIME: return "time";
      case MYSQL_TIMESTAMP_DATETIME:  // FALLTHROUGH
      default:
        break;
    }
    return "datetime";
  }
  static void push_conversion_warnings(THD *thd, bool totally_useless_value, int warn,
                                       const char *type_name,
                                       const char *db_name,
                                       const char *table_name,
                                       const char *field_name,
                                       const char *value);
  /*
    This method is used if the item was not null but convertion to
    TIME/DATE/DATETIME failed. We return a zero date if allowed,
    otherwise - null.
  */
  void make_fuzzy_date(int *warn, date_conv_mode_t fuzzydate)
  {
    /*
      In the following scenario:
      - The caller expected to get a TIME value
      - Item returned a not NULL string or numeric value
      - But then conversion from string or number to TIME failed
      we need to change the default time_type from MYSQL_TIMESTAMP_DATE
      (which was set in bzero) to MYSQL_TIMESTAMP_TIME and therefore
      return TIME'00:00:00' rather than DATE'0000-00-00'.
      If we don't do this, methods like Item::get_time_with_conversion()
      will erroneously subtract CURRENT_DATE from '0000-00-00 00:00:00'
      and return TIME'-838:59:59' instead of TIME'00:00:00' as a result.
    */
    timestamp_type tstype= !(fuzzydate & TIME_FUZZY_DATES) ?
                           MYSQL_TIMESTAMP_NONE :
                           fuzzydate & TIME_TIME_ONLY ?
                           MYSQL_TIMESTAMP_TIME :
                           MYSQL_TIMESTAMP_DATETIME;
    set_zero_time(this, tstype);
  }

protected:
  my_decimal *bad_to_decimal(my_decimal *to) const;
  my_decimal *to_decimal(my_decimal *to) const;
  static double to_double(bool negate, ulonglong num, ulong frac)
  {
    double d= static_cast<double>(num) + static_cast<double>(frac) /
      TIME_SECOND_PART_FACTOR;
    return negate ? -d : d;
  }
  longlong to_packed() const { return ::pack_time(this); }
  void make_from_out_of_range(int *warn)
  {
    *warn= MYSQL_TIME_WARN_OUT_OF_RANGE;
    time_type= MYSQL_TIMESTAMP_NONE;
  }
  void make_from_sec6(THD *thd, MYSQL_TIME_STATUS *st,
                      const Sec6 &nr, date_mode_t mode)
  {
    if (nr.convert_to_mysql_time(thd, &st->warnings, this, mode))
      make_fuzzy_date(&st->warnings, date_conv_mode_t(mode));
  }
  void make_from_sec9(THD *thd, MYSQL_TIME_STATUS *st,
                      const Sec9 &nr, date_mode_t mode)
  {
    if (nr.convert_to_mysql_time(thd, &st->warnings, this, mode) ||
        add_nanoseconds(thd, &st->warnings, mode, nr.nsec()))
      make_fuzzy_date(&st->warnings, date_conv_mode_t(mode));
  }
  void make_from_str(THD *thd, Warn *warn,
                     const char *str, size_t length, CHARSET_INFO *cs,
                     date_mode_t fuzzydate);
  void make_from_double(THD *thd, Warn *warn, double nr, date_mode_t mode)
  {
    make_from_sec9(thd, warn, Sec9(nr), mode);
    if (warn->warnings)
      warn->set_double(nr);
  }
  void make_from_longlong_hybrid(THD *thd, Warn *warn,
                                 const Longlong_hybrid &nr, date_mode_t mode)
  {
    /*
      Note: conversion from an integer to TIME can overflow to
      '838:59:59.999999', so the conversion result can have fractional digits.
    */
    make_from_sec6(thd, warn, Sec6(nr), mode);
    if (warn->warnings)
      warn->set_longlong(nr);
  }
  void make_from_decimal(THD *thd, Warn *warn,
                         const my_decimal *nr, date_mode_t mode)
  {
    make_from_sec9(thd, warn, Sec9(nr), mode);
    if (warn->warnings)
      warn->set_decimal(nr);
  }
  bool ascii_to_temporal(MYSQL_TIME_STATUS *st,
                         const char *str, size_t length,
                         date_mode_t mode)
  {
    if (mode & (TIME_INTERVAL_hhmmssff | TIME_INTERVAL_DAY))
      return ascii_to_datetime_or_date_or_interval_DDhhmmssff(st, str, length,
                                                              mode);
    if (mode & TIME_TIME_ONLY)
      return ascii_to_datetime_or_date_or_time(st, str, length, mode);
    return ascii_to_datetime_or_date(st, str, length, mode);
  }
  bool ascii_to_datetime_or_date_or_interval_DDhhmmssff(MYSQL_TIME_STATUS *st,
                                                        const char *str,
                                                        size_t length,
                                                        date_mode_t mode)
  {
    longlong cflags= ulonglong(mode & TIME_MODE_FOR_XXX_TO_DATE);
    bool rc= mode & TIME_INTERVAL_DAY ?
      ::str_to_datetime_or_date_or_interval_day(str, length, this, cflags, st,
                                                TIME_MAX_INTERVAL_HOUR,
                                                TIME_MAX_INTERVAL_HOUR) :
      ::str_to_datetime_or_date_or_interval_hhmmssff(str, length, this,
                                                     cflags, st,
                                                     TIME_MAX_INTERVAL_HOUR,
                                                     TIME_MAX_INTERVAL_HOUR);
    DBUG_ASSERT(!rc || st->warnings);
    return rc;
  }
  bool ascii_to_datetime_or_date_or_time(MYSQL_TIME_STATUS *status,
                                         const char *str, size_t length,
                                         date_mode_t fuzzydate)
  {
    ulonglong cflags= ulonglong(fuzzydate & TIME_MODE_FOR_XXX_TO_DATE);
    bool rc= ::str_to_datetime_or_date_or_time(str, length, this,
                                               cflags, status,
                                               TIME_MAX_HOUR, UINT_MAX32);
    DBUG_ASSERT(!rc || status->warnings);
    return rc;
  }
  bool ascii_to_datetime_or_date(MYSQL_TIME_STATUS *status,
                                 const char *str, size_t length,
                                 date_mode_t fuzzydate)
  {
    DBUG_ASSERT(bool(fuzzydate & TIME_TIME_ONLY) == false);
    bool rc= ::str_to_datetime_or_date(str, length, this,
                             ulonglong(fuzzydate & TIME_MODE_FOR_XXX_TO_DATE),
                             status);
    DBUG_ASSERT(!rc || status->warnings);
    return rc;
  }
  // Character set aware versions for string conversion routines
  bool str_to_temporal(THD *thd, MYSQL_TIME_STATUS *st,
                       const char *str, size_t length,
                       CHARSET_INFO *cs, date_mode_t fuzzydate);
  bool str_to_datetime_or_date_or_time(THD *thd, MYSQL_TIME_STATUS *st,
                                       const char *str, size_t length,
                                       CHARSET_INFO *cs, date_mode_t mode);
  bool str_to_datetime_or_date(THD *thd, MYSQL_TIME_STATUS *st,
                               const char *str, size_t length,
                               CHARSET_INFO *cs, date_mode_t mode);

  bool has_valid_mmssff() const
  {
    return minute <= TIME_MAX_MINUTE &&
           second <= TIME_MAX_SECOND &&
           second_part <= TIME_MAX_SECOND_PART;
  }
  bool has_zero_YYYYMM() const
  {
    return year == 0 && month == 0;
  }
  bool has_zero_YYYYMMDD() const
  {
    return year == 0 && month == 0 && day == 0;
  }
  bool check_date(date_conv_mode_t flags, int *warn) const
  {
    return ::check_date(this, flags, warn);
  }
  void time_hhmmssff_set_max(uint max_hour)
  {
    hour= max_hour;
    minute= TIME_MAX_MINUTE;
    second= TIME_MAX_SECOND;
    second_part= TIME_MAX_SECOND_PART;
  }
  /*
    Add nanoseconds to ssff
    retval   true if seconds overflowed (the caller should increment minutes)
             false if no overflow happened
  */
  bool add_nanoseconds_ssff(uint nanoseconds)
  {
    DBUG_ASSERT(nanoseconds <= 1000000000);
    if (nanoseconds < 500)
      return false;
    second_part+= (nanoseconds + 500) / 1000;
    if (second_part < 1000000)
      return false;
    second_part%= 1000000;
    if (second < 59)
    {
      second++;
      return false;
    }
    second= 0;
    return true;
  }
  /*
    Add nanoseconds to mmssff
    retval   true if hours overflowed (the caller should increment hours)
             false if no overflow happened
  */
  bool add_nanoseconds_mmssff(uint nanoseconds)
  {
    if (!add_nanoseconds_ssff(nanoseconds))
      return false;
    if (minute < 59)
    {
      minute++;
      return false;
    }
    minute= 0;
    return true;
  }
  void time_round_or_set_max(uint dec, int *warn, ulong max_hour, ulong nsec);
  bool datetime_add_nanoseconds_or_invalidate(THD *thd, int *warn, ulong nsec);
  bool datetime_round_or_invalidate(THD *thd, uint dec, int *warn, ulong nsec);
  bool add_nanoseconds_with_round(THD *thd, int *warn,
                                  date_conv_mode_t mode, ulong nsec);
  bool add_nanoseconds(THD *thd, int *warn, date_mode_t mode, ulong nsec)
  {
    date_conv_mode_t cmode= date_conv_mode_t(mode);
    return time_round_mode_t(mode) == TIME_FRAC_ROUND ?
           add_nanoseconds_with_round(thd, warn, cmode, nsec) : false;
  }
public:
  static void *operator new(size_t size, MYSQL_TIME *ltime) throw()
  {
    DBUG_ASSERT(size == sizeof(MYSQL_TIME));
    return ltime;
  }
  static void operator delete(void *ptr, MYSQL_TIME *ltime) { }

  long fraction_remainder(uint dec) const
  {
    return my_time_fraction_remainder(second_part, dec);
  }
};


/*
  Use this class when you need to get a MYSQL_TIME from an Item
  using Item's native timestamp type, without automatic timestamp
  type conversion.
*/
class Temporal_hybrid: public Temporal
{
public:
  class Options: public Temporal::Options
  {
  public:
    Options(THD *thd)
     :Temporal::Options(sql_mode_for_dates(thd), default_round_mode(thd))
    { }
    Options(date_conv_mode_t flags, time_round_mode_t round_mode)
     :Temporal::Options(flags, round_mode)
    { }
    explicit Options(const Temporal::Options &opt)
     :Temporal::Options(opt)
    { }
    explicit Options(date_mode_t fuzzydate)
     :Temporal::Options(fuzzydate)
    { }
  };

public:
  // Contructors for Item
  Temporal_hybrid(THD *thd, Item *item, date_mode_t fuzzydate);
  Temporal_hybrid(THD *thd, Item *item)
   :Temporal_hybrid(thd, item, Options(thd))
  { }
  Temporal_hybrid(Item *item)
   :Temporal_hybrid(current_thd, item)
  { }

  // Constructors for non-NULL values
  Temporal_hybrid(THD *thd, Warn *warn,
                  const char *str, size_t length, CHARSET_INFO *cs,
                  date_mode_t fuzzydate)
  {
    make_from_str(thd, warn, str, length, cs, fuzzydate);
  }
  Temporal_hybrid(THD *thd, Warn *warn,
                  const Longlong_hybrid &nr, date_mode_t fuzzydate)
  {
    make_from_longlong_hybrid(thd, warn, nr, fuzzydate);
  }
  Temporal_hybrid(THD *thd, Warn *warn, double nr, date_mode_t fuzzydate)
  {
    make_from_double(thd, warn, nr, fuzzydate);
  }

  // Constructors for nullable values
  Temporal_hybrid(THD *thd, Warn *warn, const String *str, date_mode_t mode)
  {
    if (!str)
      time_type= MYSQL_TIMESTAMP_NONE;
    else
      make_from_str(thd, warn, str->ptr(), str->length(), str->charset(), mode);
  }
  Temporal_hybrid(THD *thd, Warn *warn,
                  const Longlong_hybrid_null &nr, date_mode_t fuzzydate)
  {
    if (nr.is_null())
      time_type= MYSQL_TIMESTAMP_NONE;
    else
      make_from_longlong_hybrid(thd, warn, nr, fuzzydate);
  }
  Temporal_hybrid(THD *thd, Warn *warn, const Double_null &nr, date_mode_t mode)
  {
    if (nr.is_null())
      time_type= MYSQL_TIMESTAMP_NONE;
    else
      make_from_double(thd, warn, nr.value(), mode);
  }
  Temporal_hybrid(THD *thd, Warn *warn, const my_decimal *nr, date_mode_t mode)
  {
    if (!nr)
      time_type= MYSQL_TIMESTAMP_NONE;
    else
      make_from_decimal(thd, warn, nr, mode);
  }
  // End of constuctors

  bool copy_valid_value_to_mysql_time(MYSQL_TIME *ltime) const
  {
    DBUG_ASSERT(is_valid_temporal());
    *ltime= *this;
    return false;
  }

  longlong to_longlong() const
  {
    if (!is_valid_temporal())
      return 0;
    ulonglong v= TIME_to_ulonglong(this);
    return neg ? -(longlong) v : (longlong) v;
  }
  double to_double() const
  {
    return is_valid_temporal() ? TIME_to_double(this) : 0;
  }
  my_decimal *to_decimal(my_decimal *to)
  {
    return is_valid_temporal() ? Temporal::to_decimal(to) : bad_to_decimal(to);
  }
  String *to_string(String *str, uint dec) const
  {
    if (!is_valid_temporal())
      return NULL;
    str->set_charset(&my_charset_numeric);
    if (!str->alloc(MAX_DATE_STRING_REP_LENGTH))
      str->length(my_TIME_to_str(this, const_cast<char*>(str->ptr()), dec));
    return str;
  }
  const MYSQL_TIME *get_mysql_time() const
  {
    DBUG_ASSERT(is_valid_temporal());
    return this;
  }
};


/*
  This class resembles the SQL standard <extract source>,
  used in extract expressions, e.g: EXTRACT(DAY FROM dt)
  <extract expression> ::=
    EXTRACT <left paren> <extract field> FROM <extract source> <right paren>
  <extract source> ::= <datetime value expression> | <interval value expression>
*/
class Extract_source: public Temporal_hybrid
{
  /*
    Convert a TIME value to DAY-TIME interval, e.g. for extraction:
      EXTRACT(DAY FROM x), EXTRACT(HOUR FROM x), etc.
    Moves full days from ltime->hour to ltime->day.
  */
  void time_to_daytime_interval()
  {
    DBUG_ASSERT(time_type == MYSQL_TIMESTAMP_TIME);
    DBUG_ASSERT(has_zero_YYYYMMDD());
    MYSQL_TIME::day= MYSQL_TIME::hour / 24;
    MYSQL_TIME::hour%= 24;
  }
  bool is_valid_extract_source_slow() const
  {
    return is_valid_temporal() && MYSQL_TIME::hour < 24 &&
           (has_zero_YYYYMM() || time_type != MYSQL_TIMESTAMP_TIME);
  }
  bool is_valid_value_slow() const
  {
    return time_type == MYSQL_TIMESTAMP_NONE || is_valid_extract_source_slow();
  }
public:
  Extract_source(THD *thd, Item *item, date_mode_t mode)
   :Temporal_hybrid(thd, item, mode)
  {
    if (MYSQL_TIME::time_type == MYSQL_TIMESTAMP_TIME)
      time_to_daytime_interval();
    DBUG_ASSERT(is_valid_value_slow());
  }
  inline const MYSQL_TIME *get_mysql_time() const
  {
    DBUG_ASSERT(is_valid_extract_source_slow());
    return this;
  }
  bool is_valid_extract_source() const { return is_valid_temporal(); }
  int sign() const { return get_mysql_time()->neg ? -1 : 1; }
  uint year() const { return get_mysql_time()->year; }
  uint month() const { return get_mysql_time()->month; }
  int day() const { return (int) get_mysql_time()->day * sign(); }
  int hour() const { return (int) get_mysql_time()->hour * sign(); }
  int minute() const { return (int) get_mysql_time()->minute * sign(); }
  int second() const { return (int) get_mysql_time()->second * sign(); }
  int microsecond() const { return (int) get_mysql_time()->second_part * sign(); }

  uint year_month() const { return year() * 100 + month(); }
  uint quarter() const { return (month() + 2)/3; }
  uint week(THD *thd) const;

  longlong second_microsecond() const
  {
    return (second() * 1000000LL + microsecond());
  }

  // DAY TO XXX
  longlong day_hour() const
  {
    return (longlong) day() * 100LL + hour();
  }
  longlong day_minute() const
  {
    return day_hour() * 100LL + minute();
  }
  longlong day_second() const
  {
    return day_minute() * 100LL + second();
  }
  longlong day_microsecond() const
  {
    return day_second() * 1000000LL + microsecond();
  }

  // HOUR TO XXX
  int hour_minute() const
  {
    return hour() * 100 + minute();
  }
  int hour_second() const
  {
    return hour_minute() * 100 + second();
  }
  longlong hour_microsecond() const
  {
    return hour_second() * 1000000LL + microsecond();
  }

  // MINUTE TO XXX
  int minute_second() const
  {
    return minute() * 100 + second();
  }
  longlong minute_microsecond() const
  {
    return minute_second() * 1000000LL + microsecond();
  }
};


/*
  This class is used for the "time_interval" argument of these SQL functions:
    TIMESTAMP(tm,time_interval)
    ADDTIME(tm,time_interval)
  Features:
  - DATE and DATETIME formats are treated as errors
  - Preserves hours for TIME format as is, without limiting to TIME_MAX_HOUR
*/
class Interval_DDhhmmssff: public Temporal
{
  static const LEX_CSTRING m_type_name;
  bool str_to_DDhhmmssff(MYSQL_TIME_STATUS *status,
                         const char *str, size_t length, CHARSET_INFO *cs,
                         ulong max_hour);
  void push_warning_wrong_or_truncated_value(THD *thd,
                                             const ErrConv &str,
                                             int warnings);
  bool is_valid_interval_DDhhmmssff_slow() const
  {
    return time_type == MYSQL_TIMESTAMP_TIME &&
           has_zero_YYYYMMDD() && has_valid_mmssff();
  }
  bool is_valid_value_slow() const
  {
    return time_type == MYSQL_TIMESTAMP_NONE ||
           is_valid_interval_DDhhmmssff_slow();
  }
public:
  // Get fractional second precision from an Item
  static uint fsp(THD *thd, Item *item);
  /*
    Maximum useful HOUR value:
    TIMESTAMP'0001-01-01 00:00:00' + '87649415:59:59' = '9999-12-31 23:59:59'
    This gives maximum possible interval values:
    - '87649415:59:59.999999'   (in 'hh:mm:ss.ff' format)
    - '3652058 23:59:59.999999' (in 'DD hh:mm:ss.ff' format)
  */
  static uint max_useful_hour()
  {
    return TIME_MAX_INTERVAL_HOUR;
  }
  static uint max_int_part_char_length()
  {
    // e.g. '+3652058 23:59:59'
    return 1/*sign*/ + TIME_MAX_INTERVAL_DAY_CHAR_LENGTH + 1 + 8/*hh:mm:ss*/;
  }
  static uint max_char_length(uint fsp)
  {
    DBUG_ASSERT(fsp <= TIME_SECOND_PART_DIGITS);
    return max_int_part_char_length() + (fsp ? 1 : 0) + fsp;
  }

public:
  Interval_DDhhmmssff(THD *thd, Status *st, bool push_warnings,
                      Item *item, ulong max_hour,
                      time_round_mode_t mode, uint dec);
  Interval_DDhhmmssff(THD *thd, Item *item, uint dec)
  {
    Status st;
    new(this) Interval_DDhhmmssff(thd, &st, true, item, max_useful_hour(),
                                  default_round_mode(thd), dec);
  }
  Interval_DDhhmmssff(THD *thd, Item *item)
   :Interval_DDhhmmssff(thd, item, TIME_SECOND_PART_DIGITS)
  { }
  const MYSQL_TIME *get_mysql_time() const
  {
    DBUG_ASSERT(is_valid_interval_DDhhmmssff_slow());
    return this;
  }
  bool is_valid_interval_DDhhmmssff() const
  {
    return time_type == MYSQL_TIMESTAMP_TIME;
  }
  bool is_valid_value() const
  {
    return time_type == MYSQL_TIMESTAMP_NONE || is_valid_interval_DDhhmmssff();
  }
  String *to_string(String *str, uint dec) const
  {
    if (!is_valid_interval_DDhhmmssff())
      return NULL;
    str->set_charset(&my_charset_numeric);
    if (!str->alloc(MAX_DATE_STRING_REP_LENGTH))
      str->length(my_interval_DDhhmmssff_to_str(this,
                                                const_cast<char*>(str->ptr()),
                                                dec));
    return str;
  }
};

class Schema;


/**
  Class Time is designed to store valid TIME values.

  1. Valid value:
    a. MYSQL_TIMESTAMP_TIME - a valid TIME within the supported TIME range
    b. MYSQL_TIMESTAMP_NONE - an undefined value

  2. Invalid value (internally only):
    a. MYSQL_TIMESTAMP_TIME outside of the supported TIME range
    a. MYSQL_TIMESTAMP_{DATE|DATETIME|ERROR}

  Temporarily Time is allowed to have an invalid value, but only internally,
  during initialization time. All constructors and modification methods must
  leave the Time value as described above (see "Valid values").

  Time derives from MYSQL_TIME privately to make sure it is accessed
  externally only in the valid state.
*/
class Time: public Temporal
{
  static uint binary_length_to_precision(uint length);
public:
  enum datetime_to_time_mode_t
  {
    DATETIME_TO_TIME_DISALLOW,
    DATETIME_TO_TIME_YYYYMMDD_000000DD_MIX_TO_HOURS,
    DATETIME_TO_TIME_YYYYMMDD_TRUNCATE,
    DATETIME_TO_TIME_YYYYMMDD_00000000_ONLY,
    DATETIME_TO_TIME_MINUS_CURRENT_DATE
  };
  class Options: public Temporal::Options
  {
    datetime_to_time_mode_t m_datetime_to_time_mode;
  public:
    Options(THD *thd)
     :Temporal::Options(default_flags_for_get_date(), default_round_mode(thd)),
      m_datetime_to_time_mode(default_datetime_to_time_mode())
    { }
    Options(date_conv_mode_t flags, THD *thd)
     :Temporal::Options(flags, default_round_mode(thd)),
      m_datetime_to_time_mode(default_datetime_to_time_mode())
    { }
    Options(date_conv_mode_t flags, THD *thd, datetime_to_time_mode_t dtmode)
     :Temporal::Options(flags, default_round_mode(thd)),
      m_datetime_to_time_mode(dtmode)
    { }
    Options(date_conv_mode_t fuzzydate, time_round_mode_t round_mode,
            datetime_to_time_mode_t datetime_to_time_mode)
     :Temporal::Options(fuzzydate, round_mode),
       m_datetime_to_time_mode(datetime_to_time_mode)
    { }

    datetime_to_time_mode_t datetime_to_time_mode() const
    { return m_datetime_to_time_mode; }

    static datetime_to_time_mode_t default_datetime_to_time_mode()
    {
      return DATETIME_TO_TIME_YYYYMMDD_000000DD_MIX_TO_HOURS;
    }
  };
  /*
    CAST(AS TIME) historically does not mix days to hours.
    This is different comparing to how implicit conversion
    in Field::store_time_dec() works (e.g. on INSERT).
  */
  class Options_for_cast: public Options
  {
  public:
    Options_for_cast(THD *thd)
     :Options(default_flags_for_get_date(), default_round_mode(thd),
              DATETIME_TO_TIME_YYYYMMDD_TRUNCATE)
    { }
    Options_for_cast(date_mode_t mode, THD *thd)
     :Options(default_flags_for_get_date() | (mode & TIME_FUZZY_DATES),
              default_round_mode(thd),
              DATETIME_TO_TIME_YYYYMMDD_TRUNCATE)
    { }
  };

  class Options_for_round: public Options
  {
  public:
    Options_for_round(time_round_mode_t round_mode= TIME_FRAC_TRUNCATE)
     :Options(Time::default_flags_for_get_date(), round_mode,
              Time::DATETIME_TO_TIME_DISALLOW)
    { }
  };
  class Options_cmp: public Options
  {
  public:
    Options_cmp(THD *thd)
     :Options(comparison_flags_for_get_date(), thd)
    { }
    Options_cmp(THD *thd, datetime_to_time_mode_t dtmode)
     :Options(comparison_flags_for_get_date(),
              default_round_mode(thd), dtmode)
    { }
  };
private:
  bool is_valid_value_slow() const
  {
    return time_type == MYSQL_TIMESTAMP_NONE || is_valid_time_slow();
  }
  bool is_valid_time_slow() const
  {
    return time_type == MYSQL_TIMESTAMP_TIME &&
           has_zero_YYYYMMDD() && has_valid_mmssff();
  }
  void hhmmssff_copy(const MYSQL_TIME *from)
  {
    hour= from->hour;
    minute= from->minute;
    second= from->second;
    second_part= from->second_part;
  }
  void datetime_to_time_YYYYMMDD_000000DD_mix_to_hours(int *warn,
                                                       uint from_year,
                                                       uint from_month,
                                                       uint from_day)
  {
    if (from_year != 0 || from_month != 0)
      *warn|= MYSQL_TIME_NOTE_TRUNCATED;
    else
      hour+= from_day * 24;
  }
  /*
    The result is calculated effectively similar to:
    TIMEDIFF(dt, CAST(CURRENT_DATE AS DATETIME))
    If the difference does not fit to the supported TIME range, it's truncated.
  */
  void datetime_to_time_minus_current_date(THD *thd)
  {
    MYSQL_TIME current_date, tmp;
    set_current_date(thd, &current_date);
    calc_time_diff(this, &current_date, 1, &tmp, date_mode_t(0));
    static_cast<MYSQL_TIME*>(this)[0]= tmp;
    int warnings= 0;
    (void) check_time_range(this, TIME_SECOND_PART_DIGITS, &warnings);
    DBUG_ASSERT(is_valid_time());
  }
  /*
    Convert a valid DATE or DATETIME to TIME.
    Before this call, "this" must be a valid DATE or DATETIME value,
    e.g. returned from Item::get_date(), str_to_xxx(), number_to_xxx().
    After this call, "this" is a valid TIME value.
  */
  void valid_datetime_to_valid_time(THD *thd, int *warn, const Options opt)
  {
    DBUG_ASSERT(time_type == MYSQL_TIMESTAMP_DATE ||
                time_type == MYSQL_TIMESTAMP_DATETIME);
    /*
      We're dealing with a DATE or DATETIME returned from
      str_to_xxx(), number_to_xxx() or unpack_time().
      Do some asserts to make sure the result hour value
      after mixing days to hours does not go out of the valid TIME range.
      The maximum hour value after mixing days will be 31*24+23=767,
      which is within the supported TIME range.
      Thus no adjust_time_range_or_invalidate() is needed here.
    */
    DBUG_ASSERT(day < 32);
    DBUG_ASSERT(hour < 24);
    if (opt.datetime_to_time_mode() == DATETIME_TO_TIME_MINUS_CURRENT_DATE)
    {
      datetime_to_time_minus_current_date(thd);
    }
    else
    {
      if (opt.datetime_to_time_mode() ==
          DATETIME_TO_TIME_YYYYMMDD_000000DD_MIX_TO_HOURS)
        datetime_to_time_YYYYMMDD_000000DD_mix_to_hours(warn, year, month, day);
      year= month= day= 0;
      time_type= MYSQL_TIMESTAMP_TIME;
    }
    DBUG_ASSERT(is_valid_time_slow());
  }
  /**
    Convert valid DATE/DATETIME to valid TIME if needed.
    This method is called after Item::get_date(),
    str_to_xxx(), number_to_xxx().
    which can return only valid TIME/DATE/DATETIME values.
    Before this call, "this" is:
    - either a valid TIME/DATE/DATETIME value
      (within the supported range for the corresponding type),
    - or MYSQL_TIMESTAMP_NONE
    After this call, "this" is:
    - either a valid TIME (within the supported TIME range),
    - or MYSQL_TIMESTAMP_NONE
  */
  void valid_MYSQL_TIME_to_valid_value(THD *thd, int *warn, const Options opt)
  {
    switch (time_type) {
    case MYSQL_TIMESTAMP_DATE:
    case MYSQL_TIMESTAMP_DATETIME:
      if (opt.datetime_to_time_mode() ==
          DATETIME_TO_TIME_YYYYMMDD_00000000_ONLY &&
          (year || month || day))
        make_from_out_of_range(warn);
      else if (opt.datetime_to_time_mode() == DATETIME_TO_TIME_DISALLOW)
        make_from_out_of_range(warn);
      else
        valid_datetime_to_valid_time(thd, warn, opt);
      break;
    case MYSQL_TIMESTAMP_NONE:
      break;
    case MYSQL_TIMESTAMP_ERROR:
      set_zero_time(this, MYSQL_TIMESTAMP_TIME);
      break;
    case MYSQL_TIMESTAMP_TIME:
      DBUG_ASSERT(is_valid_time_slow());
      break;
    }
  }

  /*
    This method is called after number_to_xxx() and str_to_xxx(),
    which can return DATE or DATETIME values. Convert to TIME if needed.
    We trust that xxx_to_time() returns a valid TIME/DATE/DATETIME value,
    so here we need to do only simple validation.
  */
  void xxx_to_time_result_to_valid_value(THD *thd, int *warn, const Options opt)
  {
    // str_to_xxx(), number_to_xxx() never return MYSQL_TIMESTAMP_ERROR
    DBUG_ASSERT(time_type != MYSQL_TIMESTAMP_ERROR);
    valid_MYSQL_TIME_to_valid_value(thd, warn, opt);
  }
  void adjust_time_range_or_invalidate(int *warn)
  {
    if (check_time_range(this, TIME_SECOND_PART_DIGITS, warn))
      time_type= MYSQL_TIMESTAMP_NONE;
    DBUG_ASSERT(is_valid_value_slow());
  }
public:
  void round_or_set_max(uint dec, int *warn, ulong nsec);
private:
  void round_or_set_max(uint dec, int *warn);

  /*
    All make_from_xxx() methods initialize *warn.
    The old value gets lost.
  */
  void make_from_datetime_move_day_to_hour(int *warn, const MYSQL_TIME *from);
  void make_from_datetime_with_days_diff(int *warn, const MYSQL_TIME *from,
                                         long curdays);
  void make_from_time(int *warn, const MYSQL_TIME *from);
  void make_from_datetime(int *warn, const MYSQL_TIME *from, long curdays);
  void make_from_item(THD *thd, int *warn, Item *item, const Options opt);
public:
  /*
    All constructors that accept an "int *warn" parameter initialize *warn.
    The old value gets lost.
  */
  Time(int *warn, bool neg, ulonglong hour, uint minute, const Sec6 &second);
  Time() { time_type= MYSQL_TIMESTAMP_NONE; }
  Time(const Native &native);
  Time(THD *thd, const MYSQL_TIME *ltime, const Options opt)
  {
    *(static_cast<MYSQL_TIME*>(this))= *ltime;
    DBUG_ASSERT(is_valid_temporal());
    int warn= 0;
    valid_MYSQL_TIME_to_valid_value(thd, &warn, opt);
  }
  Time(Item *item)
   :Time(current_thd, item)
  { }
  Time(THD *thd, Item *item, const Options opt)
  {
    int warn;
    make_from_item(thd, &warn, item, opt);
  }
  Time(THD *thd, Item *item)
   :Time(thd, item, Options(thd))
  { }
  Time(int *warn, const MYSQL_TIME *from, long curdays);
  Time(THD *thd, MYSQL_TIME_STATUS *status,
       const char *str, size_t len, CHARSET_INFO *cs,
       const Options opt)
  {
    if (str_to_datetime_or_date_or_time(thd, status, str, len, cs, opt))
      time_type= MYSQL_TIMESTAMP_NONE;
    // The below call will optionally add notes to already collected warnings:
    else
      xxx_to_time_result_to_valid_value(thd, &status->warnings, opt);
  }

protected:
  Time(THD *thd, int *warn, const Sec6 &nr, const Options opt)
  {
    if (nr.to_datetime_or_time(this, warn, TIME_INVALID_DATES))
      time_type= MYSQL_TIMESTAMP_NONE;
    xxx_to_time_result_to_valid_value(thd, warn, opt);
  }
  Time(THD *thd, int *warn, const Sec9 &nr, const Options &opt)
   :Time(thd, warn, static_cast<Sec6>(nr), opt)
  {
    if (is_valid_time() && time_round_mode_t(opt) == TIME_FRAC_ROUND)
      round_or_set_max(6, warn, nr.nsec());
  }

public:
  Time(THD *thd, int *warn, const Longlong_hybrid &nr, const Options &opt)
   :Time(thd, warn, Sec6(nr), opt)
  { }
  Time(THD *thd, int *warn, double nr, const Options &opt)
   :Time(thd, warn, Sec9(nr), opt)
  { }
  Time(THD *thd, int *warn, const my_decimal *d, const Options &opt)
   :Time(thd, warn, Sec9(d), opt)
  { }

  Time(THD *thd, Item *item, const Options opt, uint dec)
   :Time(thd, item, opt)
  {
    round(dec, time_round_mode_t(opt));
  }
  Time(int *warn, const MYSQL_TIME *from, long curdays,
       const Time::Options &opt, uint dec)
   :Time(warn, from, curdays)
  {
    round(dec, time_round_mode_t(opt), warn);
  }
  Time(int *warn, bool neg, ulonglong hour, uint minute, const Sec9 &second,
       time_round_mode_t mode, uint dec)
   :Time(warn, neg, hour, minute, second)
  {
    DBUG_ASSERT(is_valid_time());
    if ((ulonglong) mode == (ulonglong) TIME_FRAC_ROUND)
      round_or_set_max(6, warn, second.nsec());
    round(dec, mode, warn);
  }
  Time(THD *thd, MYSQL_TIME_STATUS *status,
       const char *str, size_t len, CHARSET_INFO *cs,
       const Options &opt, uint dec)
   :Time(thd, status, str, len, cs, opt)
  {
    round(dec, time_round_mode_t(opt), &status->warnings);
  }
  Time(THD *thd, int *warn, const Longlong_hybrid &nr,
       const Options &opt, uint dec)
   :Time(thd, warn, nr, opt)
  {
    /*
      Decimal digit truncation is needed here in case if nr was out
      of the supported TIME range, so "this" was set to '838:59:59.999999'.
      We always do truncation (not rounding) here, independently from "opt".
    */
    trunc(dec);
  }
  Time(THD *thd, int *warn, double nr, const Options &opt, uint dec)
   :Time(thd, warn, nr, opt)
  {
    round(dec, time_round_mode_t(opt), warn);
  }
  Time(THD *thd, int *warn, const my_decimal *d, const Options &opt, uint dec)
   :Time(thd, warn, d, opt)
  {
    round(dec, time_round_mode_t(opt), warn);
  }

  static date_conv_mode_t default_flags_for_get_date()
  { return TIME_TIME_ONLY | TIME_INVALID_DATES; }
  static date_conv_mode_t comparison_flags_for_get_date()
  { return TIME_TIME_ONLY | TIME_INVALID_DATES | TIME_FUZZY_DATES; }
  bool is_valid_time() const
  {
    DBUG_ASSERT(is_valid_value_slow());
    return time_type == MYSQL_TIMESTAMP_TIME;
  }
  const MYSQL_TIME *get_mysql_time() const
  {
    DBUG_ASSERT(is_valid_time_slow());
    return this;
  }
  bool copy_to_mysql_time(MYSQL_TIME *ltime) const
  {
    if (time_type == MYSQL_TIMESTAMP_NONE)
    {
      ltime->time_type= MYSQL_TIMESTAMP_NONE;
      return true;
    }
    DBUG_ASSERT(is_valid_time_slow());
    *ltime= *this;
    return false;
  }
  int cmp(const Time *other) const
  {
    DBUG_ASSERT(is_valid_time_slow());
    DBUG_ASSERT(other->is_valid_time_slow());
    longlong p0= to_packed();
    longlong p1= other->to_packed();
    if (p0 < p1)
      return -1;
    if (p0 > p1)
      return 1;
    return 0;
  }
  longlong to_seconds_abs() const
  {
    DBUG_ASSERT(is_valid_time_slow());
    return hour * 3600L + minute * 60 + second;
  }
  longlong to_seconds() const
  {
    return neg ? -to_seconds_abs() : to_seconds_abs();
  }
  longlong to_longlong() const
  {
    if (!is_valid_time())
      return 0;
    ulonglong v= TIME_to_ulonglong_time(this);
    return neg ? -(longlong) v : (longlong) v;
  }
  double to_double() const
  {
    return !is_valid_time() ? 0 :
           Temporal::to_double(neg, TIME_to_ulonglong_time(this), second_part);
  }
  bool to_native(Native *to, uint decimals) const;
  String *to_string(String *str, uint dec) const
  {
    if (!is_valid_time())
      return NULL;
    str->set_charset(&my_charset_numeric);
    if (!str->alloc(MAX_DATE_STRING_REP_LENGTH))
      str->length(my_time_to_str(this, const_cast<char*>(str->ptr()), dec));
    return str;
  }
  my_decimal *to_decimal(my_decimal *to)
  {
    return is_valid_time() ? Temporal::to_decimal(to) : bad_to_decimal(to);
  }
  longlong to_packed() const
  {
    return is_valid_time() ? Temporal::to_packed() : 0;
  }
  longlong valid_time_to_packed() const
  {
    DBUG_ASSERT(is_valid_time_slow());
    return Temporal::to_packed();
  }
  long fraction_remainder(uint dec) const
  {
    DBUG_ASSERT(is_valid_time());
    return Temporal::fraction_remainder(dec);
  }

  Time &trunc(uint dec)
  {
    if (is_valid_time())
      my_time_trunc(this, dec);
    DBUG_ASSERT(is_valid_value_slow());
    return *this;
  }
  Time &ceiling(int *warn)
  {
    if (is_valid_time())
    {
      if (neg)
        my_time_trunc(this, 0);
      else if (second_part)
        round_or_set_max(0, warn, 999999999);
    }
    DBUG_ASSERT(is_valid_value_slow());
    return *this;
  }
  Time &ceiling()
  {
    int warn= 0;
    return ceiling(&warn);
  }
  Time &floor(int *warn)
  {
    if (is_valid_time())
    {
      if (!neg)
        my_time_trunc(this, 0);
      else if (second_part)
        round_or_set_max(0, warn, 999999999);
    }
    DBUG_ASSERT(is_valid_value_slow());
    return *this;
  }
  Time &floor()
  {
    int warn= 0;
    return floor(&warn);
  }
  Time &round(uint dec, int *warn)
  {
    if (is_valid_time())
      round_or_set_max(dec, warn);
    DBUG_ASSERT(is_valid_value_slow());
    return *this;
  }
  Time &round(uint dec, time_round_mode_t mode, int *warn)
  {
    switch (mode.mode()) {
    case time_round_mode_t::FRAC_NONE:
      DBUG_ASSERT(fraction_remainder(dec) == 0);
      return trunc(dec);
    case time_round_mode_t::FRAC_TRUNCATE:
      return trunc(dec);
    case time_round_mode_t::FRAC_ROUND:
      return round(dec, warn);
    }
    return *this;
  }
  Time &round(uint dec, time_round_mode_t mode)
  {
    int warn= 0;
    return round(dec, mode, &warn);
  }

};


/**
  Class Temporal_with_date is designed to store valid DATE or DATETIME values.
  See also class Time.

  1. Valid value:
    a. MYSQL_TIMESTAMP_{DATE|DATETIME} - a valid DATE or DATETIME value
    b. MYSQL_TIMESTAMP_NONE            - an undefined value

  2. Invalid value (internally only):
    a. MYSQL_TIMESTAMP_{DATE|DATETIME} - a DATE or DATETIME value, but with
                                         MYSQL_TIME members outside of the
                                         valid/supported range
    b. MYSQL_TIMESTAMP_TIME            - a TIME value
    c. MYSQL_TIMESTAMP_ERROR           - error

  Temporarily is allowed to have an invalid value, but only internally,
  during initialization time. All constructors and modification methods must
  leave the value as described above (see "Valid value").

  Derives from MYSQL_TIME using "protected" inheritance to make sure
  it is accessed externally only in the valid state.
*/

class Temporal_with_date: public Temporal
{
public:
  class Options: public Temporal::Options
  {
  public:
    Options(date_conv_mode_t fuzzydate, time_round_mode_t mode):
     Temporal::Options(fuzzydate, mode)
    {}
    explicit Options(const Temporal::Options &opt)
     :Temporal::Options(opt)
    { }
    explicit Options(date_mode_t mode)
     :Temporal::Options(mode)
    { }
  };
protected:
  void check_date_or_invalidate(int *warn, date_conv_mode_t flags);
  void make_from_item(THD *thd, Item *item, date_mode_t flags);

  ulong daynr() const
  {
    return (ulong) ::calc_daynr((uint) year, (uint) month, (uint) day);
  }
  int weekday(bool sunday_first_day_of_week) const
  {
    return ::calc_weekday(daynr(), sunday_first_day_of_week);
  }
  ulong dayofyear() const
  {
    return (ulong) (daynr() - ::calc_daynr(year, 1, 1) + 1);
  }
  uint quarter() const
  {
    return (month + 2) / 3;
  }
  uint week(uint week_behaviour) const
  {
    uint year;
    return calc_week(this, week_behaviour, &year);
  }
  uint yearweek(uint week_behaviour) const
  {
    uint year;
    uint week= calc_week(this, week_behaviour, &year);
    return week + year * 100;
  }
public:
  Temporal_with_date()
  {
    time_type= MYSQL_TIMESTAMP_NONE;
  }
  Temporal_with_date(THD *thd, Item *item, date_mode_t fuzzydate)
  {
    make_from_item(thd, item, fuzzydate);
  }
  Temporal_with_date(int *warn, const Sec6 &nr, date_mode_t flags)
  {
    DBUG_ASSERT(bool(flags & TIME_TIME_ONLY) == false);
    if (nr.to_datetime_or_date(this, warn, date_conv_mode_t(flags)))
      time_type= MYSQL_TIMESTAMP_NONE;
  }
  Temporal_with_date(THD *thd, MYSQL_TIME_STATUS *status,
                     const char *str, size_t len, CHARSET_INFO *cs,
                     date_mode_t flags)
  {
    DBUG_ASSERT(bool(flags & TIME_TIME_ONLY) == false);
    if (str_to_datetime_or_date(thd, status, str, len, cs, flags))
      time_type= MYSQL_TIMESTAMP_NONE;
  }
public:
  bool check_date_with_warn(THD *thd, date_conv_mode_t flags)
  {
    return ::check_date_with_warn(thd, this, flags, MYSQL_TIMESTAMP_ERROR);
  }
  bool check_date_with_warn(THD *thd)
  {
    return ::check_date_with_warn(thd, this, Temporal::sql_mode_for_dates(thd),
                                  MYSQL_TIMESTAMP_ERROR);
  }
  static date_conv_mode_t comparison_flags_for_get_date()
  { return TIME_INVALID_DATES | TIME_FUZZY_DATES; }
};


/**
  Class Date is designed to store valid DATE values.
  All constructors and modification methods leave instances
  of this class in one of the following valid states:
    a. MYSQL_TIMESTAMP_DATE - a DATE with all MYSQL_TIME members properly set
    b. MYSQL_TIMESTAMP_NONE - an undefined value.
  Other MYSQL_TIMESTAMP_XXX are not possible.
  MYSQL_TIMESTAMP_DATE with MYSQL_TIME members improperly set is not possible.
*/
class Date: public Temporal_with_date
{
  bool is_valid_value_slow() const
  {
    return time_type == MYSQL_TIMESTAMP_NONE || is_valid_date_slow();
  }
  bool is_valid_date_slow() const
  {
    DBUG_ASSERT(time_type == MYSQL_TIMESTAMP_DATE);
    return !check_datetime_range(this);
  }
public:
  class Options: public Temporal_with_date::Options
  {
  public:
    explicit Options(date_conv_mode_t fuzzydate)
     :Temporal_with_date::Options(fuzzydate, TIME_FRAC_TRUNCATE)
    { }
    Options(THD *thd, time_round_mode_t mode)
     :Temporal_with_date::Options(sql_mode_for_dates(thd), mode)
    { }
    explicit Options(THD *thd)
     :Temporal_with_date::Options(sql_mode_for_dates(thd), TIME_FRAC_TRUNCATE)
    { }
    explicit Options(date_mode_t fuzzydate)
     :Temporal_with_date::Options(fuzzydate)
    { }
  };
public:
  Date(Item *item, date_mode_t fuzzydate)
   :Date(current_thd, item, fuzzydate)
  { }
  Date(THD *thd, Item *item, date_mode_t fuzzydate)
   :Temporal_with_date(thd, item, fuzzydate)
  {
    if (time_type == MYSQL_TIMESTAMP_DATETIME)
      datetime_to_date(this);
    DBUG_ASSERT(is_valid_value_slow());
  }
  Date(THD *thd, Item *item, date_conv_mode_t fuzzydate)
   :Date(thd, item, Options(fuzzydate))
  { }
  Date(THD *thd, Item *item)
   :Temporal_with_date(Date(thd, item, Options(thd, TIME_FRAC_TRUNCATE)))
  { }
  Date(Item *item)
   :Temporal_with_date(Date(current_thd, item))
  { }
  Date(const Temporal_with_date *d)
   :Temporal_with_date(*d)
  {
    datetime_to_date(this);
    DBUG_ASSERT(is_valid_date_slow());
  }
  explicit Date(const Temporal_hybrid *from)
  {
    from->copy_valid_value_to_mysql_time(this);
    DBUG_ASSERT(is_valid_date_slow());
  }
  bool is_valid_date() const
  {
    DBUG_ASSERT(is_valid_value_slow());
    return time_type == MYSQL_TIMESTAMP_DATE;
  }
  bool check_date(date_conv_mode_t flags, int *warnings) const
  {
    DBUG_ASSERT(is_valid_date_slow());
    return ::check_date(this, (year || month || day),
                        ulonglong(flags & TIME_MODE_FOR_XXX_TO_DATE),
                        warnings);
  }
  bool check_date(THD *thd, int *warnings) const
  {
    return check_date(Temporal::sql_mode_for_dates(thd), warnings);
  }
  bool check_date(date_conv_mode_t flags) const
  {
    int dummy; /* unused */
    return check_date(flags, &dummy);
  }
  bool check_date(THD *thd) const
  {
    int dummy;
    return check_date(Temporal::sql_mode_for_dates(thd), &dummy);
  }
  const MYSQL_TIME *get_mysql_time() const
  {
    DBUG_ASSERT(is_valid_date_slow());
    return this;
  }
  bool copy_to_mysql_time(MYSQL_TIME *ltime) const
  {
    if (time_type == MYSQL_TIMESTAMP_NONE)
    {
      ltime->time_type= MYSQL_TIMESTAMP_NONE;
      return true;
    }
    DBUG_ASSERT(is_valid_date_slow());
    *ltime= *this;
    return false;
  }
  ulong daynr() const
  {
    DBUG_ASSERT(is_valid_date_slow());
    return Temporal_with_date::daynr();
  }
  ulong dayofyear() const
  {
    DBUG_ASSERT(is_valid_date_slow());
    return Temporal_with_date::dayofyear();
  }
  uint quarter() const
  {
    DBUG_ASSERT(is_valid_date_slow());
    return Temporal_with_date::quarter();
  }
  uint week(uint week_behaviour) const
  {
    DBUG_ASSERT(is_valid_date_slow());
    return Temporal_with_date::week(week_behaviour);
  }
  uint yearweek(uint week_behaviour) const
  {
    DBUG_ASSERT(is_valid_date_slow());
    return Temporal_with_date::yearweek(week_behaviour);
  }

  longlong valid_date_to_packed() const
  {
    DBUG_ASSERT(is_valid_date_slow());
    return Temporal::to_packed();
  }
  longlong to_longlong() const
  {
    return is_valid_date() ? (longlong) TIME_to_ulonglong_date(this) : 0LL;
  }
  double to_double() const
  {
    return (double) to_longlong();
  }
  String *to_string(String *str) const
  {
    if (!is_valid_date())
      return NULL;
    str->set_charset(&my_charset_numeric);
    if (!str->alloc(MAX_DATE_STRING_REP_LENGTH))
      str->length(my_date_to_str(this, const_cast<char*>(str->ptr())));
    return str;
  }
  my_decimal *to_decimal(my_decimal *to)
  {
    return is_valid_date() ? Temporal::to_decimal(to) : bad_to_decimal(to);
  }
};


/**
  Class Datetime is designed to store valid DATETIME values.
  All constructors and modification methods leave instances
  of this class in one of the following valid states:
    a. MYSQL_TIMESTAMP_DATETIME - a DATETIME with all members properly set
    b. MYSQL_TIMESTAMP_NONE     - an undefined value.
  Other MYSQL_TIMESTAMP_XXX are not possible.
  MYSQL_TIMESTAMP_DATETIME with MYSQL_TIME members
  improperly set is not possible.
*/
class Datetime: public Temporal_with_date
{
  bool is_valid_value_slow() const
  {
    return time_type == MYSQL_TIMESTAMP_NONE || is_valid_datetime_slow();
  }
  bool is_valid_datetime_slow() const
  {
    DBUG_ASSERT(time_type == MYSQL_TIMESTAMP_DATETIME);
    return !check_datetime_range(this);
  }
  bool add_nanoseconds_or_invalidate(THD *thd, int *warn, ulong nsec)
  {
    DBUG_ASSERT(is_valid_datetime_slow());
    bool rc= Temporal::datetime_add_nanoseconds_or_invalidate(thd, warn, nsec);
    DBUG_ASSERT(is_valid_value_slow());
    return rc;
  }
  void date_to_datetime_if_needed()
  {
    if (time_type == MYSQL_TIMESTAMP_DATE)
      date_to_datetime(this);
  }
  void make_from_time(THD *thd, int *warn, const MYSQL_TIME *from,
                      date_conv_mode_t flags);
  void make_from_datetime(THD *thd, int *warn, const MYSQL_TIME *from,
                          date_conv_mode_t flags);
  bool round_or_invalidate(THD *thd, uint dec, int *warn);
  bool round_or_invalidate(THD *thd, uint dec, int *warn, ulong nsec)
  {
    DBUG_ASSERT(is_valid_datetime_slow());
    bool rc= Temporal::datetime_round_or_invalidate(thd, dec, warn, nsec);
    DBUG_ASSERT(is_valid_value_slow());
    return rc;
  }
public:

  class Options: public Temporal_with_date::Options
  {
  public:
    Options(date_conv_mode_t fuzzydate, time_round_mode_t nanosecond_rounding)
     :Temporal_with_date::Options(fuzzydate, nanosecond_rounding)
    { }
    Options(THD *thd)
     :Temporal_with_date::Options(sql_mode_for_dates(thd), default_round_mode(thd))
    { }
    Options(THD *thd, time_round_mode_t rounding_mode)
     :Temporal_with_date::Options(sql_mode_for_dates(thd), rounding_mode)
    { }
    Options(date_conv_mode_t fuzzydate, THD *thd)
     :Temporal_with_date::Options(fuzzydate, default_round_mode(thd))
    { }
  };

  class Options_cmp: public Options
  {
  public:
    Options_cmp(THD *thd)
     :Options(comparison_flags_for_get_date(), thd)
    { }
  };

  static Datetime zero()
  {
    int warn;
    static Longlong_hybrid nr(0, false);
    return Datetime(&warn, nr, date_mode_t(0));
  }
public:
  Datetime() // NULL value
   :Temporal_with_date()
  { }
  Datetime(THD *thd, Item *item, date_mode_t fuzzydate)
   :Temporal_with_date(thd, item, fuzzydate)
  {
    date_to_datetime_if_needed();
    DBUG_ASSERT(is_valid_value_slow());
  }
  Datetime(THD *thd, Item *item)
   :Temporal_with_date(Datetime(thd, item, Options(thd)))
  { }
  Datetime(Item *item)
   :Datetime(current_thd, item)
  { }

  Datetime(THD *thd, int *warn, const MYSQL_TIME *from, date_conv_mode_t flags);
  Datetime(THD *thd, MYSQL_TIME_STATUS *status,
           const char *str, size_t len, CHARSET_INFO *cs,
           const date_mode_t fuzzydate)
   :Temporal_with_date(thd, status, str, len, cs, fuzzydate)
  {
    date_to_datetime_if_needed();
    DBUG_ASSERT(is_valid_value_slow());
  }

protected:
  Datetime(int *warn, const Sec6 &nr, date_mode_t flags)
   :Temporal_with_date(warn, nr, flags)
  {
    date_to_datetime_if_needed();
    DBUG_ASSERT(is_valid_value_slow());
  }
  Datetime(THD *thd, int *warn, const Sec9 &nr, date_mode_t fuzzydate)
   :Datetime(warn, static_cast<const Sec6>(nr), fuzzydate)
  {
    if (is_valid_datetime() &&
        time_round_mode_t(fuzzydate) == TIME_FRAC_ROUND)
      round_or_invalidate(thd, 6, warn, nr.nsec());
    DBUG_ASSERT(is_valid_value_slow());
  }

public:
  Datetime(int *warn, const Longlong_hybrid &nr, date_mode_t mode)
   :Datetime(warn, Sec6(nr), mode)
  { }
  Datetime(THD *thd, int *warn, double nr, date_mode_t fuzzydate)
   :Datetime(thd, warn, Sec9(nr), fuzzydate)
  { }
  Datetime(THD *thd, int *warn, const my_decimal *d, date_mode_t fuzzydate)
   :Datetime(thd, warn, Sec9(d), fuzzydate)
  { }
  Datetime(THD *thd, const timeval &tv);

  Datetime(THD *thd, Item *item, date_mode_t fuzzydate, uint dec)
   :Datetime(thd, item, fuzzydate)
  {
    int warn= 0;
    round(thd, dec, time_round_mode_t(fuzzydate), &warn);
  }
  Datetime(THD *thd, MYSQL_TIME_STATUS *status,
           const char *str, size_t len, CHARSET_INFO *cs,
           date_mode_t fuzzydate, uint dec)
   :Datetime(thd, status, str, len, cs, fuzzydate)
  {
    round(thd, dec, time_round_mode_t(fuzzydate), &status->warnings);
  }
  Datetime(THD *thd, int *warn, double nr, date_mode_t fuzzydate, uint dec)
   :Datetime(thd, warn, nr, fuzzydate)
  {
    round(thd, dec, time_round_mode_t(fuzzydate), warn);
  }
  Datetime(THD *thd, int *warn, const my_decimal *d, date_mode_t fuzzydate, uint dec)
   :Datetime(thd, warn, d, fuzzydate)
  {
    round(thd, dec, time_round_mode_t(fuzzydate), warn);
  }
  Datetime(THD *thd, int *warn, const MYSQL_TIME *from,
           date_mode_t fuzzydate, uint dec)
   :Datetime(thd, warn, from, date_conv_mode_t(fuzzydate) & ~TIME_TIME_ONLY)
  {
    round(thd, dec, time_round_mode_t(fuzzydate), warn);
  }
  explicit Datetime(const Temporal_hybrid *from)
  {
    from->copy_valid_value_to_mysql_time(this);
    DBUG_ASSERT(is_valid_datetime_slow());
  }
  explicit Datetime(const MYSQL_TIME *from)
  {
    *(static_cast<MYSQL_TIME*>(this))= *from;
    DBUG_ASSERT(is_valid_datetime_slow());
  }
  Datetime(my_time_t unix_time, ulong second_part,
           const Time_zone* time_zone);

  bool is_valid_datetime() const
  {
    /*
      Here we quickly check for the type only.
      If the type is valid, the rest of value must also be valid.
    */
    DBUG_ASSERT(is_valid_value_slow());
    return time_type == MYSQL_TIMESTAMP_DATETIME;
  }
  bool check_date(date_conv_mode_t flags, int *warnings) const
  {
    DBUG_ASSERT(is_valid_datetime_slow());
    return ::check_date(this, (year || month || day),
                        ulonglong(flags & TIME_MODE_FOR_XXX_TO_DATE),
                        warnings);
  }
  bool check_date(date_conv_mode_t flags) const
  {
    int dummy; /* unused */
    return check_date(flags, &dummy);
  }
  bool check_date(THD *thd) const
  {
    return check_date(Temporal::sql_mode_for_dates(thd));
  }
  bool hhmmssff_is_zero() const
  {
    DBUG_ASSERT(is_valid_datetime_slow());
    return hour == 0 && minute == 0 && second == 0 && second_part == 0;
  }
  ulong daynr() const
  {
    DBUG_ASSERT(is_valid_datetime_slow());
    return Temporal_with_date::daynr();
  }
  int weekday(bool sunday_first_day_of_week) const
  {
    DBUG_ASSERT(is_valid_datetime_slow());
    return Temporal_with_date::weekday(sunday_first_day_of_week);
  }
  ulong dayofyear() const
  {
    DBUG_ASSERT(is_valid_datetime_slow());
    return Temporal_with_date::dayofyear();
  }
  uint quarter() const
  {
    DBUG_ASSERT(is_valid_datetime_slow());
    return Temporal_with_date::quarter();
  }
  uint week(uint week_behaviour) const
  {
    DBUG_ASSERT(is_valid_datetime_slow());
    return Temporal_with_date::week(week_behaviour);
  }
  uint yearweek(uint week_behaviour) const
  {
    DBUG_ASSERT(is_valid_datetime_slow());
    return Temporal_with_date::yearweek(week_behaviour);
  }

  longlong hhmmss_to_seconds_abs() const
  {
    DBUG_ASSERT(is_valid_datetime_slow());
    return hour * 3600L + minute * 60 + second;
  }
  longlong hhmmss_to_seconds() const
  {
    return neg ? -hhmmss_to_seconds_abs() : hhmmss_to_seconds_abs();
  }
  longlong to_seconds() const
  {
    return hhmmss_to_seconds() + (longlong) daynr() * 24L * 3600L;
  }

  const MYSQL_TIME *get_mysql_time() const
  {
    DBUG_ASSERT(is_valid_datetime_slow());
    return this;
  }
  bool copy_to_mysql_time(MYSQL_TIME *ltime) const
  {
    if (time_type == MYSQL_TIMESTAMP_NONE)
    {
      ltime->time_type= MYSQL_TIMESTAMP_NONE;
      return true;
    }
    DBUG_ASSERT(is_valid_datetime_slow());
    *ltime= *this;
    return false;
  }
  /**
    Copy without data loss, with an optional DATETIME to DATE conversion.
    If the value of the "type" argument is MYSQL_TIMESTAMP_DATE,
    then "this" must be a datetime with a zero hhmmssff part.
  */
  bool copy_to_mysql_time(MYSQL_TIME *ltime, timestamp_type type)
  {
    DBUG_ASSERT(type == MYSQL_TIMESTAMP_DATE ||
                type == MYSQL_TIMESTAMP_DATETIME);
    if (copy_to_mysql_time(ltime))
      return true;
    DBUG_ASSERT(type != MYSQL_TIMESTAMP_DATE || hhmmssff_is_zero());
    ltime->time_type= type;
    return false;
  }
  longlong to_longlong() const
  {
    return is_valid_datetime() ?
           (longlong) TIME_to_ulonglong_datetime(this) : 0LL;
  }
  double to_double() const
  {
    return !is_valid_datetime() ? 0 :
      Temporal::to_double(neg, TIME_to_ulonglong_datetime(this), second_part);
  }
  String *to_string(String *str, uint dec) const
  {
    if (!is_valid_datetime())
      return NULL;
    str->set_charset(&my_charset_numeric);
    if (!str->alloc(MAX_DATE_STRING_REP_LENGTH))
      str->length(my_datetime_to_str(this, const_cast<char*>(str->ptr()), dec));
    return str;
  }
  my_decimal *to_decimal(my_decimal *to)
  {
    return is_valid_datetime() ? Temporal::to_decimal(to) : bad_to_decimal(to);
  }
  longlong to_packed() const
  {
    return is_valid_datetime() ? Temporal::to_packed() : 0;
  }
  longlong valid_datetime_to_packed() const
  {
    DBUG_ASSERT(is_valid_datetime_slow());
    return Temporal::to_packed();
  }
  long fraction_remainder(uint dec) const
  {
    DBUG_ASSERT(is_valid_datetime());
    return Temporal::fraction_remainder(dec);
  }

  Datetime &trunc(uint dec)
  {
    if (is_valid_datetime())
      my_datetime_trunc(this, dec);
    DBUG_ASSERT(is_valid_value_slow());
    return *this;
  }
  Datetime &ceiling(THD *thd, int *warn)
  {
    if (is_valid_datetime() && second_part)
      round_or_invalidate(thd, 0, warn, 999999999);
    DBUG_ASSERT(is_valid_value_slow());
    return *this;
  }
  Datetime &ceiling(THD *thd)
  {
    int warn= 0;
    return ceiling(thd, &warn);
  }
  Datetime &round(THD *thd, uint dec, int *warn)
  {
    if (is_valid_datetime())
      round_or_invalidate(thd, dec, warn);
    DBUG_ASSERT(is_valid_value_slow());
    return *this;
  }
  Datetime &round(THD *thd, uint dec, time_round_mode_t mode, int *warn)
  {
    switch (mode.mode()) {
    case time_round_mode_t::FRAC_NONE:
      DBUG_ASSERT(fraction_remainder(dec) == 0);
      return trunc(dec);
    case time_round_mode_t::FRAC_TRUNCATE:
      return trunc(dec);
    case time_round_mode_t::FRAC_ROUND:
      return round(thd, dec, warn);
    }
    return *this;
  }
  Datetime &round(THD *thd, uint dec, time_round_mode_t mode)
  {
    int warn= 0;
    return round(thd, dec, mode, &warn);
  }

};


/*
  Datetime to be created from an Item who is known to be of a temporal
  data type. For temporal data types we don't need nanosecond rounding
  or truncation, as their precision is limited.
*/
class Datetime_from_temporal: public Datetime
{
public:
  // The constructor DBUG_ASSERTs on a proper Item data type.
  Datetime_from_temporal(THD *thd, Item *temporal, date_conv_mode_t flags);
};


/*
  Datetime to be created from an Item who is known not to have digits outside
  of the specified scale. So it's not important which rounding method to use.
  TRUNCATE should work.
  Typically, Item is of a temporal data type, but this is not strictly required.
*/
class Datetime_truncation_not_needed: public Datetime
{
public:
  Datetime_truncation_not_needed(THD *thd, Item *item, date_conv_mode_t mode);
  Datetime_truncation_not_needed(THD *thd, Item *item, date_mode_t mode)
   :Datetime_truncation_not_needed(thd, item, date_conv_mode_t(mode))
  { }
};


class Timestamp: protected Timeval
{
  static uint binary_length_to_precision(uint length);
protected:
  void round_or_set_max(uint dec, int *warn);
  bool add_nanoseconds_usec(uint nanoseconds)
  {
    DBUG_ASSERT(nanoseconds <= 1000000000);
    if (nanoseconds < 500)
      return false;
    tv_usec+= (nanoseconds + 500) / 1000;
    if (tv_usec < 1000000)
      return false;
    tv_usec%= 1000000;
    return true;
  }
public:
  static date_conv_mode_t sql_mode_for_timestamp(THD *thd);
  static time_round_mode_t default_round_mode(THD *thd);
  class DatetimeOptions: public date_mode_t
  {
  public:
    DatetimeOptions(date_conv_mode_t fuzzydate, time_round_mode_t round_mode)
     :date_mode_t(fuzzydate | round_mode)
    { }
    DatetimeOptions(THD *thd)
     :DatetimeOptions(sql_mode_for_timestamp(thd), default_round_mode(thd))
    { }
  };
public:
  Timestamp(my_time_t timestamp, ulong sec_part)
   :Timeval(timestamp, sec_part)
  { }
  explicit Timestamp(const timeval &tv)
   :Timeval(tv)
  { }
  explicit Timestamp(const Native &native);
  Timestamp(THD *thd, const MYSQL_TIME *ltime, uint *error_code);
  const struct timeval &tv() const { return *this; }
  int cmp(const Timestamp &other) const
  {
    return tv_sec < other.tv_sec   ? -1 :
           tv_sec > other.tv_sec   ? +1 :
           tv_usec < other.tv_usec ? -1 :
           tv_usec > other.tv_usec ? +1 : 0;
  }
  bool to_TIME(THD *thd, MYSQL_TIME *ltime, date_mode_t fuzzydate) const;
  bool to_native(Native *to, uint decimals) const;
  Datetime to_datetime(THD *thd) const
  {
    return Datetime(thd, *this);
  }
  long fraction_remainder(uint dec) const
  {
    return my_time_fraction_remainder(tv_usec, dec);
  }
  Timestamp &trunc(uint dec)
  {
    my_timeval_trunc(this, dec);
    return *this;
  }
  Timestamp &round(uint dec, int *warn)
  {
    round_or_set_max(dec, warn);
    return *this;
  }
  Timestamp &round(uint dec, time_round_mode_t mode, int *warn)
  {
    switch (mode.mode()) {
    case time_round_mode_t::FRAC_NONE:
      DBUG_ASSERT(fraction_remainder(dec) == 0);
      return trunc(dec);
    case time_round_mode_t::FRAC_TRUNCATE:
      return trunc(dec);
    case time_round_mode_t::FRAC_ROUND:
      return round(dec, warn);
    }
    return *this;
  }
  Timestamp &round(uint dec, time_round_mode_t mode)
  {
    int warn= 0;
    return round(dec, mode, &warn);
  }
};


/**
  A helper class to store MariaDB TIMESTAMP values, which can be:
  - real TIMESTAMP (seconds and microseconds since epoch), or
  - zero datetime '0000-00-00 00:00:00.000000'
*/
class Timestamp_or_zero_datetime: protected Timestamp
{
  bool m_is_zero_datetime;
public:
  Timestamp_or_zero_datetime()
   :Timestamp(0,0), m_is_zero_datetime(true)
  { }
  Timestamp_or_zero_datetime(const Native &native)
   :Timestamp(native.length() ? Timestamp(native) : Timestamp(0,0)),
    m_is_zero_datetime(native.length() == 0)
  { }
  Timestamp_or_zero_datetime(const Timestamp &tm, bool is_zero_datetime)
   :Timestamp(tm), m_is_zero_datetime(is_zero_datetime)
  { }
  Timestamp_or_zero_datetime(THD *thd, const MYSQL_TIME *ltime, uint *err_code);
  Datetime to_datetime(THD *thd) const
  {
    if (is_zero_datetime())
      return Datetime::zero();
    return Timestamp::to_datetime(thd);
  }
  bool is_zero_datetime() const { return m_is_zero_datetime; }
  void trunc(uint decimals)
  {
    if (!is_zero_datetime())
     Timestamp::trunc(decimals);
  }
  int cmp(const Timestamp_or_zero_datetime &other) const
  {
    if (is_zero_datetime())
      return other.is_zero_datetime() ? 0 : -1;
    if (other.is_zero_datetime())
      return 1;
    return Timestamp::cmp(other);
  }
  bool to_TIME(THD *thd, MYSQL_TIME *to, date_mode_t fuzzydate) const;
  /*
    Convert to native format:
    - Real timestamps are encoded in the same way how Field_timestamp2 stores
      values (big endian seconds followed by big endian microseconds)
    - Zero datetime '0000-00-00 00:00:00.000000' is encoded as empty string.
    Two native values are binary comparable.
  */
  bool to_native(Native *to, uint decimals) const;
};


/**
  A helper class to store non-null MariaDB TIMESTAMP values in
  the native binary encoded representation.
*/
class Timestamp_or_zero_datetime_native:
          public NativeBuffer<STRING_BUFFER_TIMESTAMP_BINARY_SIZE>
{
public:
  Timestamp_or_zero_datetime_native() { }
  Timestamp_or_zero_datetime_native(const Timestamp_or_zero_datetime &ts,
                                    uint decimals)
  {
    if (ts.to_native(this, decimals))
      length(0); // safety
  }
  int save_in_field(Field *field, uint decimals) const;
  Datetime to_datetime(THD *thd) const
  {
    return is_zero_datetime() ?
           Datetime::zero() :
           Datetime(thd, Timestamp(*this).tv());
  }
  bool is_zero_datetime() const
  {
    return length() == 0;
  }
};


/**
  A helper class to store nullable MariaDB TIMESTAMP values in
  the native binary encoded representation.
*/
class Timestamp_or_zero_datetime_native_null: public Timestamp_or_zero_datetime_native,
                                              public Null_flag
{
public:
  // With optional data type conversion
  Timestamp_or_zero_datetime_native_null(THD *thd, Item *item, bool conv);
  // Without data type conversion: item is known to be of the TIMESTAMP type
  Timestamp_or_zero_datetime_native_null(THD *thd, Item *item)
   :Timestamp_or_zero_datetime_native_null(thd, item, false)
  { }
  Datetime to_datetime(THD *thd) const
  {
    return is_null() ? Datetime() :
                       Timestamp_or_zero_datetime_native::to_datetime(thd);
  }
  void to_TIME(THD *thd, MYSQL_TIME *to)
  {
    DBUG_ASSERT(!is_null());
    Datetime::Options opt(TIME_CONV_NONE, TIME_FRAC_NONE);
    Timestamp_or_zero_datetime(*this).to_TIME(thd, to, opt);
  }
  bool is_zero_datetime() const
  {
    DBUG_ASSERT(!is_null());
    return Timestamp_or_zero_datetime_native::is_zero_datetime();
  }
};


/*
  Flags for collation aggregation modes, used in TDCollation::agg():

  MY_COLL_ALLOW_SUPERSET_CONV  - allow conversion to a superset
  MY_COLL_ALLOW_COERCIBLE_CONV - allow conversion of a coercible value
                                 (i.e. constant).
  MY_COLL_ALLOW_CONV           - allow any kind of conversion
                                 (combination of the above two)
  MY_COLL_ALLOW_NUMERIC_CONV   - if all items were numbers, convert to
                                 @@character_set_connection
  MY_COLL_DISALLOW_NONE        - don't allow return DERIVATION_NONE
                                 (e.g. when aggregating for comparison)
  MY_COLL_CMP_CONV             - combination of MY_COLL_ALLOW_CONV
                                 and MY_COLL_DISALLOW_NONE
*/

#define MY_COLL_ALLOW_SUPERSET_CONV   1
#define MY_COLL_ALLOW_COERCIBLE_CONV  2
#define MY_COLL_DISALLOW_NONE         4
#define MY_COLL_ALLOW_NUMERIC_CONV    8

#define MY_COLL_ALLOW_CONV (MY_COLL_ALLOW_SUPERSET_CONV | MY_COLL_ALLOW_COERCIBLE_CONV)
#define MY_COLL_CMP_CONV   (MY_COLL_ALLOW_CONV | MY_COLL_DISALLOW_NONE)


#define MY_REPERTOIRE_NUMERIC   MY_REPERTOIRE_ASCII


static inline my_repertoire_t operator|(const my_repertoire_t a,
                                        const my_repertoire_t b)
{
  return (my_repertoire_t) ((uint) a | (uint) b);
}

static inline my_repertoire_t &operator|=(my_repertoire_t &a,
                                          const my_repertoire_t b)
{
  return a= (my_repertoire_t) ((uint) a | (uint) b);
}


enum Derivation
{
  DERIVATION_IGNORABLE= 6,
  DERIVATION_NUMERIC= 5,
  DERIVATION_COERCIBLE= 4,
  DERIVATION_SYSCONST= 3,
  DERIVATION_IMPLICIT= 2,
  DERIVATION_NONE= 1,
  DERIVATION_EXPLICIT= 0
};


/**
   "Declared Type Collation"
   A combination of collation and its derivation.
*/

class DTCollation {
public:
  CHARSET_INFO     *collation;
  enum Derivation derivation;
  my_repertoire_t repertoire;

  void set_repertoire_from_charset(CHARSET_INFO *cs)
  {
    repertoire= cs->state & MY_CS_PUREASCII ?
                MY_REPERTOIRE_ASCII : MY_REPERTOIRE_UNICODE30;
  }
  DTCollation()
  {
    collation= &my_charset_bin;
    derivation= DERIVATION_NONE;
    repertoire= MY_REPERTOIRE_UNICODE30;
  }
  DTCollation(CHARSET_INFO *collation_arg)
  {
    /*
      This constructor version is used in combination with Field constructors,
      to pass "CHARSET_INFO" instead of the full DTCollation.
      Therefore, derivation is set to DERIVATION_IMPLICIT, which is the
      proper derivation for table fields.
      We should eventually remove all code pieces that pass "CHARSET_INFO"
      (e.g. in storage engine sources) and fix to pass the full DTCollation
      instead. Then, this constructor can be removed.
    */
    collation= collation_arg;
    derivation= DERIVATION_IMPLICIT;
    repertoire= my_charset_repertoire(collation_arg);
  }
  DTCollation(CHARSET_INFO *collation_arg, Derivation derivation_arg)
  {
    collation= collation_arg;
    derivation= derivation_arg;
    set_repertoire_from_charset(collation_arg);
  }
  DTCollation(CHARSET_INFO *collation_arg,
              Derivation derivation_arg,
              my_repertoire_t repertoire_arg)
   :collation(collation_arg),
    derivation(derivation_arg),
    repertoire(repertoire_arg)
  { }
  void set(const DTCollation &dt)
  {
    *this= dt;
  }
  void set(CHARSET_INFO *collation_arg, Derivation derivation_arg)
  {
    collation= collation_arg;
    derivation= derivation_arg;
    set_repertoire_from_charset(collation_arg);
  }
  void set(CHARSET_INFO *collation_arg,
           Derivation derivation_arg,
           my_repertoire_t repertoire_arg)
  {
    collation= collation_arg;
    derivation= derivation_arg;
    repertoire= repertoire_arg;
  }
  void set(CHARSET_INFO *collation_arg)
  {
    collation= collation_arg;
    set_repertoire_from_charset(collation_arg);
  }
  void set(Derivation derivation_arg)
  { derivation= derivation_arg; }
  bool aggregate(const DTCollation &dt, uint flags= 0);
  bool set(DTCollation &dt1, DTCollation &dt2, uint flags= 0)
  { set(dt1); return aggregate(dt2, flags); }
  const char *derivation_name() const
  {
    switch(derivation)
    {
      case DERIVATION_NUMERIC:   return "NUMERIC";
      case DERIVATION_IGNORABLE: return "IGNORABLE";
      case DERIVATION_COERCIBLE: return "COERCIBLE";
      case DERIVATION_IMPLICIT:  return "IMPLICIT";
      case DERIVATION_SYSCONST:  return "SYSCONST";
      case DERIVATION_EXPLICIT:  return "EXPLICIT";
      case DERIVATION_NONE:      return "NONE";
      default: return "UNKNOWN";
    }
  }
  int sortcmp(const Binary_string *s, const Binary_string *t) const
  {
    return collation->strnncollsp(s->ptr(), s->length(),
                                  t->ptr(), t->length());
  }
};


class DTCollation_numeric: public DTCollation
{
public:
  DTCollation_numeric()
   :DTCollation(charset_info(), DERIVATION_NUMERIC, MY_REPERTOIRE_NUMERIC)
  { }
  static const CHARSET_INFO *charset_info() { return &my_charset_numeric; }
  static const DTCollation & singleton();
};


static inline uint32
char_to_byte_length_safe(size_t char_length_arg, uint32 mbmaxlen_arg)
{
  ulonglong tmp= ((ulonglong) char_length_arg) * mbmaxlen_arg;
  return tmp > UINT_MAX32 ? (uint32) UINT_MAX32 : static_cast<uint32>(tmp);
}

class Type_numeric_attributes
{
public:
  static uint count_unsigned(Item **item, uint nitems);
  static uint32 find_max_char_length(Item **item, uint nitems);
  static uint32 find_max_octet_length(Item **item, uint nitems);
  static decimal_digits_t find_max_decimal_int_part(Item **item, uint nitems);
  static decimal_digits_t find_max_decimals(Item **item, uint nitems);
public:
  /*
    The maximum value length in characters multiplied by collation->mbmaxlen.
    Almost always it's the maximum value length in bytes.
  */
  uint32 max_length;
  decimal_digits_t decimals;
  bool unsigned_flag;
public:
  Type_numeric_attributes()
   :max_length(0), decimals(0), unsigned_flag(false)
  { }
  Type_numeric_attributes(uint32 max_length_arg, decimal_digits_t decimals_arg,
                          bool unsigned_flag_arg)
   :max_length(max_length_arg),
    decimals(decimals_arg),
    unsigned_flag(unsigned_flag_arg)
  { }
protected:
  void aggregate_numeric_attributes_real(Item **item, uint nitems);
  void aggregate_numeric_attributes_decimal(Item **item, uint nitems,
                                            bool unsigned_arg);
};



class Type_temporal_attributes: public Type_numeric_attributes
{
public:
  Type_temporal_attributes(uint32 int_part_length, decimal_digits_t dec, bool unsigned_arg)
   :Type_numeric_attributes(int_part_length + (dec ? 1 : 0),
                            MY_MIN(dec,
                                   (decimal_digits_t) TIME_SECOND_PART_DIGITS),
                            unsigned_arg)
  {
    max_length+= decimals;
  }
};


class Type_temporal_attributes_not_fixed_dec: public Type_numeric_attributes
{
public:
  Type_temporal_attributes_not_fixed_dec(uint32 int_part_length, decimal_digits_t dec,
                                         bool unsigned_flag)
   :Type_numeric_attributes(int_part_length, dec, unsigned_flag)
  {
    if (decimals == NOT_FIXED_DEC)
      max_length+= TIME_SECOND_PART_DIGITS + 1;
    else if (decimals)
    {
      set_if_smaller(decimals, TIME_SECOND_PART_DIGITS);
      max_length+= decimals + 1;
    }
  }
};


/**
  A class to store type attributes for the standard data types.
  Does not include attributes for the extended data types
  such as ENUM, SET, GEOMETRY.
*/
class Type_std_attributes: public Type_numeric_attributes
{
public:
  DTCollation collation;
  Type_std_attributes()
   :collation(&my_charset_bin, DERIVATION_COERCIBLE)
  { }
  Type_std_attributes(const Type_numeric_attributes &nattr,
                      const DTCollation &dtc)
   :Type_numeric_attributes(nattr), collation(dtc)
  { }
  void set(const Type_std_attributes *other)
  {
    *this= *other;
  }
  void set(const Type_std_attributes &other)
  {
    *this= other;
  }
  void set(const Type_numeric_attributes &nattr, const DTCollation &dtc)
  {
    *this= Type_std_attributes(nattr, dtc);
  }
  uint32 max_char_length() const
  { return max_length / collation.collation->mbmaxlen; }
  void fix_length_and_charset(uint32 max_char_length_arg, CHARSET_INFO *cs)
  {
    max_length= char_to_byte_length_safe(max_char_length_arg, cs->mbmaxlen);
    collation.collation= cs;
  }
  void fix_char_length(uint32 max_char_length_arg)
  {
    max_length= char_to_byte_length_safe(max_char_length_arg,
                                         collation.collation->mbmaxlen);
  }
  void fix_attributes_temporal(uint32 int_part_length, decimal_digits_t dec)
  {
    *this= Type_std_attributes(
             Type_temporal_attributes(int_part_length, dec, false),
             DTCollation_numeric());
  }
  void fix_attributes_date()
  {
    fix_attributes_temporal(MAX_DATE_WIDTH, 0);
  }
  void fix_attributes_time(decimal_digits_t dec)
  {
    fix_attributes_temporal(MIN_TIME_WIDTH, dec);
  }
  void fix_attributes_datetime(decimal_digits_t dec)
  {
    fix_attributes_temporal(MAX_DATETIME_WIDTH, dec);
  }

  void aggregate_attributes_int(Item **items, uint nitems)
  {
    collation= DTCollation_numeric();
    fix_char_length(find_max_char_length(items, nitems));
    unsigned_flag= count_unsigned(items, nitems) > 0;
    decimals= 0;
  }
  void aggregate_attributes_real(Item **items, uint nitems)
  {
    collation= DTCollation_numeric();
    aggregate_numeric_attributes_real(items, nitems);
  }
  void aggregate_attributes_decimal(Item **items, uint nitems,
                                    bool unsigned_arg)
  {
    collation= DTCollation_numeric();
    aggregate_numeric_attributes_decimal(items, nitems,
                                         (unsigned_flag= unsigned_arg));
  }
  bool aggregate_attributes_string(const LEX_CSTRING &func_name,
                                   Item **item, uint nitems);
  void aggregate_attributes_temporal(uint int_part_length,
                                     Item **item, uint nitems)
  {
    fix_attributes_temporal(int_part_length, find_max_decimals(item, nitems));
  }

  bool agg_item_collations(DTCollation &c, const LEX_CSTRING &name,
                           Item **items, uint nitems,
                           uint flags, int item_sep);
  bool agg_item_set_converter(const DTCollation &coll,
                              const LEX_CSTRING &name,
                              Item **args, uint nargs,
                              uint flags, int item_sep);

  /*
    Collect arguments' character sets together.
    We allow to apply automatic character set conversion in some cases.
    The conditions when conversion is possible are:
    - arguments A and B have different charsets
    - A wins according to coercibility rules
      (i.e. a column is stronger than a string constant,
       an explicit COLLATE clause is stronger than a column)
    - character set of A is either superset for character set of B,
      or B is a string constant which can be converted into the
      character set of A without data loss.

    If all of the above is true, then it's possible to convert
    B into the character set of A, and then compare according
    to the collation of A.

    For functions with more than two arguments:

      collect(A,B,C) ::= collect(collect(A,B),C)

    Since this function calls THD::change_item_tree() on the passed Item **
    pointers, it is necessary to pass the original Item **'s, not copies.
    Otherwise their values will not be properly restored (see BUG#20769).
    If the items are not consecutive (eg. args[2] and args[5]), use the
    item_sep argument, ie.

      agg_item_charsets(coll, fname, &args[2], 2, flags, 3)
  */
  bool agg_arg_charsets(DTCollation &c, const LEX_CSTRING &func_name,
                        Item **items, uint nitems,
                        uint flags, int item_sep)
  {
    if (agg_item_collations(c, func_name, items, nitems, flags, item_sep))
      return true;
    return agg_item_set_converter(c, func_name, items, nitems, flags, item_sep);
  }
  /*
    Aggregate arguments for string result, e.g: CONCAT(a,b)
    - convert to @@character_set_connection if all arguments are numbers
    - allow DERIVATION_NONE
  */
  bool agg_arg_charsets_for_string_result(DTCollation &c,
                                          const LEX_CSTRING &func_name,
                                          Item **items, uint nitems,
                                          int item_sep)
  {
    uint flags= MY_COLL_ALLOW_SUPERSET_CONV |
                MY_COLL_ALLOW_COERCIBLE_CONV |
                MY_COLL_ALLOW_NUMERIC_CONV;
    return agg_arg_charsets(c, func_name, items, nitems, flags, item_sep);
  }
  /*
    Aggregate arguments for string result, when some comparison
    is involved internally, e.g: REPLACE(a,b,c)
    - convert to @@character_set_connection if all arguments are numbers
    - disallow DERIVATION_NONE
  */
  bool agg_arg_charsets_for_string_result_with_comparison(DTCollation &c,
                                                          const LEX_CSTRING &func_name,
                                                          Item **items,
                                                          uint nitems,
                                                          int item_sep)
  {
    uint flags= MY_COLL_ALLOW_SUPERSET_CONV |
                MY_COLL_ALLOW_COERCIBLE_CONV |
                MY_COLL_ALLOW_NUMERIC_CONV |
                MY_COLL_DISALLOW_NONE;
    return agg_arg_charsets(c, func_name, items, nitems, flags, item_sep);
  }

  /*
    Aggregate arguments for comparison, e.g: a=b, a LIKE b, a RLIKE b
    - don't convert to @@character_set_connection if all arguments are numbers
    - don't allow DERIVATION_NONE
  */
  bool agg_arg_charsets_for_comparison(DTCollation &c,
                                       const LEX_CSTRING &func_name,
                                       Item **items, uint nitems,
                                       int item_sep)
  {
    uint flags= MY_COLL_ALLOW_SUPERSET_CONV |
                MY_COLL_ALLOW_COERCIBLE_CONV |
                MY_COLL_DISALLOW_NONE;
    return agg_arg_charsets(c, func_name, items, nitems, flags, item_sep);
  }

};


class Type_all_attributes: public Type_std_attributes
{
public:
  Type_all_attributes()
   :Type_std_attributes()
  { }
  Type_all_attributes(const Type_all_attributes &other)
   :Type_std_attributes(other)
  { }
  virtual ~Type_all_attributes() {}
  virtual void set_type_maybe_null(bool maybe_null_arg)= 0;
  // Returns total number of decimal digits
  virtual decimal_digits_t decimal_precision() const= 0;
  virtual const TYPELIB *get_typelib() const= 0;
  virtual void set_typelib(const TYPELIB *typelib)= 0;
};


class Type_cmp_attributes
{
public:
  virtual ~Type_cmp_attributes() { }
  virtual CHARSET_INFO *compare_collation() const= 0;
};


class Type_cast_attributes
{
  CHARSET_INFO *m_charset;
  ulonglong m_length;
  ulonglong m_decimals;
  bool m_length_specified;
  bool m_decimals_specified;
public:
  Type_cast_attributes(const char *c_len, const char *c_dec, CHARSET_INFO *cs)
    :m_charset(cs), m_length(0), m_decimals(0),
     m_length_specified(false), m_decimals_specified(false)
  {
    set_length_and_dec(c_len, c_dec);
  }
  Type_cast_attributes(CHARSET_INFO *cs)
    :m_charset(cs), m_length(0), m_decimals(0),
     m_length_specified(false), m_decimals_specified(false)
  { }
  void set_length_and_dec(const char *c_len, const char *c_dec)
  {
    int error;
    /*
      We don't have to check for error here as sql_yacc.yy has guaranteed
      that the values are in range of ulonglong
    */
    if ((m_length_specified= (c_len != NULL)))
      m_length= (ulonglong) my_strtoll10(c_len, NULL, &error);
    if ((m_decimals_specified= (c_dec != NULL)))
      m_decimals= (ulonglong) my_strtoll10(c_dec, NULL, &error);
  }
  CHARSET_INFO *charset() const { return m_charset; }
  bool length_specified() const { return m_length_specified; }
  bool decimals_specified() const { return m_decimals_specified; }
  ulonglong length() const { return m_length; }
  ulonglong decimals() const { return m_decimals; }
};


class Name: private LEX_CSTRING
{
public:
  Name(const char *str_arg, uint length_arg)
  {
    DBUG_ASSERT(length_arg < UINT_MAX32);
    LEX_CSTRING::str= str_arg;
    LEX_CSTRING::length= length_arg;
  }
  Name(const LEX_CSTRING &lcs)
  {
    LEX_CSTRING::str= lcs.str;
    LEX_CSTRING::length= lcs.length;
  }
  const char *ptr() const { return LEX_CSTRING::str; }
  uint length() const { return (uint) LEX_CSTRING::length; }
  const LEX_CSTRING &lex_cstring() const { return *this; }
  bool eq(const LEX_CSTRING &other) const
  {
    return !system_charset_info->strnncoll(LEX_CSTRING::str, LEX_CSTRING::length,
                                           other.str, other.length);
  }
};


class Bit_addr
{
  /**
    Byte where the bit is stored inside a record.
    If the corresponding Field is a NOT NULL field, this member is NULL.
  */
  uchar *m_ptr;
  /**
    Offset of the bit inside m_ptr[0], in the range 0..7.
  */
  uchar m_offs;
public:
  Bit_addr()
   :m_ptr(NULL),
    m_offs(0)
  { }
  Bit_addr(uchar *ptr, uchar offs)
   :m_ptr(ptr), m_offs(offs)
  {
    DBUG_ASSERT(ptr || offs == 0);
    DBUG_ASSERT(offs < 8);
  }
  Bit_addr(bool maybe_null)
   :m_ptr(maybe_null ? (uchar *) "" : NULL),
    m_offs(0)
  { }
  uchar *ptr() const { return m_ptr; }
  uchar offs() const { return m_offs; }
  uchar bit() const { return static_cast<uchar>(m_ptr ? 1U << m_offs : 0); }
  void inc()
  {
    DBUG_ASSERT(m_ptr);
    m_ptr+= (m_offs == 7);
    m_offs= (m_offs + 1) & 7;
  }
};


class Record_addr
{
  uchar *m_ptr;      // Position of the field in the record
  Bit_addr m_null;   // Position and offset of the null bit
public:
  Record_addr(uchar *ptr_arg,
              uchar *null_ptr_arg,
              uchar null_bit_arg)
   :m_ptr(ptr_arg),
    m_null(null_ptr_arg, null_bit_arg)
  { }
  Record_addr(uchar *ptr, const Bit_addr &null)
   :m_ptr(ptr),
    m_null(null)
  { }
  Record_addr(bool maybe_null)
   :m_ptr(NULL),
    m_null(maybe_null)
  { }
  uchar *ptr() const { return m_ptr; }
  const Bit_addr &null() const { return m_null; }
  uchar *null_ptr() const { return m_null.ptr(); }
  uchar null_bit() const { return m_null.bit(); }
};


class Information_schema_numeric_attributes
{
  enum enum_attr
  {
    ATTR_NONE= 0,
    ATTR_PRECISION= 1,
    ATTR_SCALE= 2,
    ATTR_PRECISION_AND_SCALE= (ATTR_PRECISION|ATTR_SCALE)
  };
  uint m_precision;
  decimal_digits_t m_scale;
  enum_attr m_available_attributes;
public:
  Information_schema_numeric_attributes()
   :m_precision(0), m_scale(0),
    m_available_attributes(ATTR_NONE)
  { }
  Information_schema_numeric_attributes(uint precision)
   :m_precision(precision), m_scale(0),
    m_available_attributes(ATTR_PRECISION)
  { }
  Information_schema_numeric_attributes(uint precision, decimal_digits_t scale)
   :m_precision(precision), m_scale(scale),
    m_available_attributes(ATTR_PRECISION_AND_SCALE)
  { }
  bool has_precision() const { return m_available_attributes & ATTR_PRECISION; }
  bool has_scale() const { return m_available_attributes & ATTR_SCALE; }
  uint precision() const
  {
    DBUG_ASSERT(has_precision());
    return (uint) m_precision;
  }
  decimal_digits_t scale() const
  {
    DBUG_ASSERT(has_scale());
    return m_scale;
  }
};


class Information_schema_character_attributes
{
  uint32 m_octet_length;
  uint32 m_char_length;
  bool m_is_set;
public:
  Information_schema_character_attributes()
   :m_octet_length(0), m_char_length(0), m_is_set(false)
  { }
  Information_schema_character_attributes(uint32 octet_length,
                                          uint32 char_length)
   :m_octet_length(octet_length), m_char_length(char_length), m_is_set(true)
  { }
  bool has_octet_length() const { return m_is_set; }
  bool has_char_length() const { return m_is_set; }
  uint32 octet_length() const
  {
    DBUG_ASSERT(has_octet_length());
    return m_octet_length;
  }
  uint char_length() const
  {
    DBUG_ASSERT(has_char_length());
    return m_char_length;
  }
};


enum vers_kind_t
{
  VERS_UNDEFINED= 0,
  VERS_TIMESTAMP,
  VERS_TRX_ID
};


class Vers_type_handler
{
protected:
  Vers_type_handler() {}
public:
  virtual ~Vers_type_handler() {}
  virtual vers_kind_t kind() const
  {
    DBUG_ASSERT(0);
    return VERS_UNDEFINED;
  }
  virtual bool check_sys_fields(const LEX_CSTRING &table_name,
                                const Column_definition *row_start,
                                const Column_definition *row_end) const= 0;
};


class Vers_type_timestamp: public Vers_type_handler
{
public:
  virtual vers_kind_t kind() const
  {
    return VERS_TIMESTAMP;
  }
  bool check_sys_fields(const LEX_CSTRING &table_name,
                        const Column_definition *row_start,
                        const Column_definition *row_end) const;
};
extern Vers_type_timestamp vers_type_timestamp;


class Vers_type_trx: public Vers_type_handler
{
public:
  virtual vers_kind_t kind() const
  {
    return VERS_TRX_ID;
  }
  bool check_sys_fields(const LEX_CSTRING &table_name,
                        const Column_definition *row_start,
                        const Column_definition *row_end) const;
};
extern MYSQL_PLUGIN_IMPORT Vers_type_trx vers_type_trx;


class Type_handler
{
  Name m_name;
protected:
  String *print_item_value_csstr(THD *thd, Item *item, String *str) const;
  String *print_item_value_temporal(THD *thd, Item *item, String *str,
                                     const Name &type_name, String *buf) const;
  void make_sort_key_longlong(uchar *to,
                              bool maybe_null, bool null_value,
                              bool unsigned_flag,
                              longlong value) const;
  void store_sort_key_longlong(uchar *to, bool unsigned_flag,
                               longlong value) const;

  uint make_packed_sort_key_longlong(uchar *to, bool maybe_null,
                                     bool null_value, bool unsigned_flag,
                                     longlong value,
                                     const SORT_FIELD_ATTR *sort_field) const;

  bool Item_func_or_sum_illegal_param(const LEX_CSTRING &name) const;
  bool Item_func_or_sum_illegal_param(const Item_func_or_sum *) const;
  bool check_null(const Item *item, st_value *value) const;
  bool Item_send_str(Item *item, Protocol *protocol, st_value *buf) const;
  bool Item_send_tiny(Item *item, Protocol *protocol, st_value *buf) const;
  bool Item_send_short(Item *item, Protocol *protocol, st_value *buf) const;
  bool Item_send_long(Item *item, Protocol *protocol, st_value *buf) const;
  bool Item_send_longlong(Item *item, Protocol *protocol, st_value *buf) const;
  bool Item_send_float(Item *item, Protocol *protocol, st_value *buf) const;
  bool Item_send_double(Item *item, Protocol *protocol, st_value *buf) const;
  bool Item_send_time(Item *item, Protocol *protocol, st_value *buf) const;
  bool Item_send_date(Item *item, Protocol *protocol, st_value *buf) const;
  bool Item_send_timestamp(Item *item, Protocol *protocol, st_value *buf) const;
  bool Item_send_datetime(Item *item, Protocol *protocol, st_value *buf) const;
  bool Column_definition_prepare_stage2_legacy(Column_definition *c,
                                               enum_field_types type)
                                               const;
  bool Column_definition_prepare_stage2_legacy_num(Column_definition *c,
                                                   enum_field_types type)
                                                   const;
  bool Column_definition_prepare_stage2_legacy_real(Column_definition *c,
                                                    enum_field_types type)
                                                    const;
public:
  static const Type_handler *handler_by_name(THD *thd, const LEX_CSTRING &name);
  static const Type_handler *handler_by_name_or_error(THD *thd,
                                                      const LEX_CSTRING &name);
  static const Type_handler *odbc_literal_type_handler(const LEX_CSTRING *str);
  static const Type_handler *blob_type_handler(uint max_octet_length);
  static const Type_handler *string_type_handler(uint max_octet_length);
  static const Type_handler *bit_and_int_mixture_handler(uint max_char_len);
  static const Type_handler *type_handler_long_or_longlong(uint max_char_len,
                                                           bool unsigned_flag);
  /**
    Return a string type handler for Item
    If too_big_for_varchar() returns a BLOB variant, according to length.
    If max_length > 0 create a VARCHAR(n)
    If max_length == 0 create a CHAR(0)
    @param item - the Item to get the handler to.
  */
  static const Type_handler *varstring_type_handler(const Item *item);
  static const Type_handler *blob_type_handler(const Item *item);
  static const Type_handler *get_handler_by_field_type(enum_field_types type);
  static const Type_handler *get_handler_by_real_type(enum_field_types type);
  static const Type_handler *get_handler_by_cmp_type(Item_result type);
  static const Type_collection *
    type_collection_for_aggregation(const Type_handler *h1,
                                    const Type_handler *h2);
  virtual const Type_collection *type_collection() const;
  static const
  Type_handler *aggregate_for_result_traditional(const Type_handler *h1,
                                                 const Type_handler *h2);
  virtual Schema *schema() const;
  static void partition_field_type_not_allowed(const LEX_CSTRING &field_name);
  static bool partition_field_check_result_type(Item *item,
                                                Item_result expected_type);
  static const Name & version_mysql56();
  static const Name & version_mariadb53();

  void set_name(Name n) { DBUG_ASSERT(!m_name.ptr()); m_name= n; }
  const Name name() const { return m_name; }
  virtual const Name version() const;
  virtual const Name &default_value() const= 0;
  virtual uint32 flags() const { return 0; }
  virtual ulong KEY_pack_flags(uint column_nr) const { return 0; }
  bool is_unsigned() const { return flags() & UNSIGNED_FLAG; }
  virtual enum_field_types field_type() const= 0;
  virtual enum_field_types real_field_type() const { return field_type(); }
  /**
    Type code which is used for merging of traditional data types for result
    (for UNION and for hybrid functions such as COALESCE).
    Mapping can be done both ways: old->new, new->old, depending
    on the particular data type implementation:
    - type_handler_var_string (MySQL-4.1 old VARCHAR) is converted to
      new VARCHAR before merging.
      field_type_merge_rules[][] returns new VARCHAR.
    - type_handler_newdate is converted to old DATE before merging.
      field_type_merge_rules[][] returns NEWDATE.
    - Temporal type_handler_xxx2 (new MySQL-5.6 types) are converted to
      corresponding old type codes before merging (e.g. TIME2->TIME).
      field_type_merge_rules[][] returns old type codes (e.g. TIME).
      Then old types codes are supposed to convert to new type codes somehow,
      but they do not. So UNION and COALESCE create old columns.
      This is a bug and should be fixed eventually.
  */
  virtual enum_field_types traditional_merge_field_type() const
  {
    DBUG_ASSERT(is_traditional_scalar_type());
    return field_type();
  }
  virtual enum_field_types type_code_for_protocol() const
  {
    return field_type();
  }
  virtual protocol_send_type_t protocol_send_type() const= 0;
  virtual bool Item_append_extended_type_info(Send_field_extended_metadata *to,
                                              const Item *item) const
  {
    return false;
  }
  virtual Item_result result_type() const= 0;
  virtual Item_result cmp_type() const= 0;
  virtual enum_dynamic_column_type
    dyncol_type(const Type_all_attributes *attr) const= 0;
  virtual enum_mysql_timestamp_type mysql_timestamp_type() const
  {
    return MYSQL_TIMESTAMP_ERROR;
  }
  /*
    Return true if the native format is fully implemented for a data type:
    - Field_xxx::val_native()
    - Item_xxx::val_native() for all classes supporting this data type
    - Type_handler_xxx::cmp_native()
  */
  virtual bool is_val_native_ready() const
  {
    return false;
  }
  /*
    If operations such as:
      UPDATE t1 SET binary_string_field=this_type_field;
    should store this_type_field->val_native() rather than
    this_type_field->val_str().
  */
  virtual bool convert_to_binary_using_val_native() const
  {
    return false;
  }
  virtual bool is_timestamp_type() const
  {
    return false;
  }
  virtual bool is_order_clause_position_type() const
  {
    return false;
  }
  virtual bool is_limit_clause_valid_type() const
  {
    return false;
  }
  /*
    Returns true if this data type supports a hack that
      WHERE notnull_column IS NULL
    finds zero values, e.g.:
      WHERE date_notnull_column IS NULL        ->
      WHERE date_notnull_column = '0000-00-00'
  */
  virtual bool cond_notnull_field_isnull_to_field_eq_zero() const
  {
    return false;
  }
  /**
    Check whether a field type can be partially indexed by a key.
    @param  type   field type
    @retval true   Type can have a prefixed key
    @retval false  Type can not have a prefixed key
  */
  virtual bool type_can_have_key_part() const
  {
    return false;
  }
  virtual bool type_can_have_auto_increment_attribute() const
  {
    return false;
  }
  virtual uint max_octet_length() const { return 0; }
  /**
    Prepared statement long data:
    Check whether this parameter data type is compatible with long data.
    Used to detect whether a long data stream has been supplied to a
    incompatible data type.
  */
  virtual bool is_param_long_data_type() const { return false; }
  /*
    The base type handler "this" is derived from.
    "This" inherits aggregation rules from the base type handler.
  */
  virtual const Type_handler *type_handler_base() const
  {
    return NULL;
  }
  const Type_handler *type_handler_base_or_self() const
  {
    const Type_handler *res= type_handler_base();
    return res ? res : this;
  }
  virtual const Type_handler *type_handler_for_comparison() const= 0;
  virtual const Type_handler *type_handler_for_native_format() const
  {
    return this;
  }
  virtual const Type_handler *type_handler_for_item_field() const
  {
    return this;
  }
  virtual const Type_handler *type_handler_for_tmp_table(const Item *) const
  {
    return this;
  }
  virtual const Type_handler *type_handler_for_union(const Item *) const
  {
    return this;
  }
  virtual const Type_handler *cast_to_int_type_handler() const
  {
    return this;
  }
  virtual const Type_handler *type_handler_unsigned() const
  {
    return this;
  }
  virtual const Type_handler *type_handler_signed() const
  {
    return this;
  }
  virtual bool partition_field_check(const LEX_CSTRING &field_name, Item *)
    const
  {
    partition_field_type_not_allowed(field_name);
    return true;
  }
  virtual bool partition_field_append_value(String *str,
                                            Item *item_expr,
                                            CHARSET_INFO *field_cs,
                                            partition_value_print_mode_t mode)
                                            const;
  virtual int
  stored_field_cmp_to_item(THD *thd, Field *field, Item *item) const= 0;
  virtual CHARSET_INFO *charset_for_protocol(const Item *item) const;
  virtual const Type_handler*
  type_handler_adjusted_to_max_octet_length(uint max_octet_length,
                                            CHARSET_INFO *cs) const
  { return this; }
  virtual bool adjust_spparam_type(Spvar_definition *def, Item *from) const
  {
    return false;
  }
  Type_handler() : m_name(0,0) {}
  virtual ~Type_handler() {}
  /**
    Determines MariaDB traditional scalar data types that always present
    in the server.
  */
  bool is_traditional_scalar_type() const;
  virtual bool is_scalar_type() const { return true; }
  virtual bool can_return_int() const { return true; }
  virtual bool can_return_decimal() const { return true; }
  virtual bool can_return_real() const { return true; }
  virtual bool can_return_str() const { return true; }
  virtual bool can_return_text() const { return true; }
  virtual bool can_return_date() const { return true; }
  virtual bool can_return_time() const { return true; }
  virtual bool can_return_extract_source(interval_type type) const;
  virtual bool is_bool_type() const { return false; }
  virtual bool is_general_purpose_string_type() const { return false; }
  virtual decimal_digits_t Item_time_precision(THD *thd, Item *item) const;
  virtual decimal_digits_t Item_datetime_precision(THD *thd, Item *item) const;
  virtual decimal_digits_t Item_decimal_scale(const Item *item) const;
  virtual decimal_digits_t Item_decimal_precision(const Item *item) const= 0;
  /*
    Returns how many digits a divisor adds into a division result.
    See Item::divisor_precision_increment() in item.h for more comments.
  */
  virtual decimal_digits_t Item_divisor_precision_increment(const Item *) const;
  /**
    Makes a temporary table Field to handle numeric aggregate functions,
    e.g. SUM(DISTINCT expr), AVG(DISTINCT expr), etc.
  */
  virtual Field *make_num_distinct_aggregator_field(MEM_ROOT *,
                                                    const Item *) const;
  /**
    Makes a temporary table Field to handle RBR replication type conversion.
    @param TABLE    - The conversion table the field is going to be added to.
                      It's used to access to table->in_use->mem_root,
                      to create the new field on the table memory root,
                      as well as to increment statistics in table->share
                      (e.g. table->s->blob_count).
    @param metadata - Metadata from the binary log.
    @param target   - The field in the target table on the slave.

    Note, the data types of "target" and of "this" are not necessarily
    always the same, in general case it's possible that:
            this->field_type() != target->field_type()
    and/or
            this->real_type( ) != target->real_type()

    This method decodes metadata according to this->real_type()
    and creates a new field also according to this->real_type().

    In some cases it lurks into "target", to get some extra information, e.g.:
    - unsigned_flag for numeric fields
    - charset() for string fields
    - typelib and field_length for SET and ENUM
    - geom_type and srid for GEOMETRY
    This information is not available in the binary log, so
    we assume that these fields are the same on the master and on the slave.
  */
  virtual Field *make_conversion_table_field(MEM_ROOT *root,
                                             TABLE *table,
                                             uint metadata,
                                             const Field *target) const= 0;
  virtual void show_binlog_type(const Conv_source &src, const Field &dst,
                                String *str) const;
  virtual uint32 max_display_length_for_field(const Conv_source &src) const= 0;
  /*
    Performs the final data type validation for a UNION element,
    after the regular "aggregation for result" was done.
  */
  virtual bool union_element_finalize(Item_type_holder* item) const
  {
    return false;
  }
  virtual uint Column_definition_gis_options_image(uchar *buff,
                                                   const Column_definition &def)
                                                   const
  {
    return 0;
  }
  virtual bool Column_definition_data_type_info_image(Binary_string *to,
                                                   const Column_definition &def)
                                                   const;
  // Check if the implicit default value is Ok in the current sql_mode
  virtual bool validate_implicit_default_value(THD *thd,
                                               const Column_definition &def)
                                               const;
  // Automatic upgrade, e.g. for ALTER TABLE t1 FORCE
  virtual void Column_definition_implicit_upgrade(Column_definition *c) const
  { }
  // Validate CHECK constraint after the parser
  virtual bool Column_definition_validate_check_constraint(THD *thd,
                                                           Column_definition *c)
                                                           const;
  // Set attributes in the parser
  virtual bool Column_definition_set_attributes(THD *thd,
                                                Column_definition *def,
                                                const Lex_field_type_st &attr,
                                                CHARSET_INFO *cs,
                                                column_definition_type_t type)
                                                const;
  // Fix attributes after the parser
  virtual bool Column_definition_fix_attributes(Column_definition *c) const= 0;
  /*
    Fix attributes from an existing field. Used for:
    - ALTER TABLE (for columns that do not change)
    - DECLARE var TYPE OF t1.col1; (anchored SP variables)
  */
  virtual void Column_definition_reuse_fix_attributes(THD *thd,
                                                      Column_definition *c,
                                                      const Field *field) const
  { }
  virtual bool Column_definition_prepare_stage1(THD *thd,
                                                MEM_ROOT *mem_root,
                                                Column_definition *c,
                                                handler *file,
                                                ulonglong table_flags,
                                                const Column_derived_attributes
                                                      *derived_attr)
                                                const;
  virtual bool Column_definition_bulk_alter(Column_definition *c,
                                            const Column_derived_attributes
                                                  *derived_attr,
                                            const Column_bulk_alter_attributes
                                                  *bulk_alter_attr)
                                            const
  { return false; }
  /*
    This method is called on queries like:
      CREATE TABLE t2 (a INT) AS SELECT a FROM t1;
    I.e. column "a" is queried from another table,
    but its data type is redefined.
    @param OUT def   - The column definition to be redefined
    @param IN  dup   - The column definition to take the data type from
                       (i.e. "a INT" in the above example).
    @param IN file   - Table owner handler. If it does not support certain
                       data types, some conversion can be applied.
                       I.g. true BIT to BIT-AS-CHAR.
    @param IN schema - the owner schema definition, e.g. for the default
                       character set and collation.
    @retval true     - on error
    @retval false    - on success
  */
  virtual bool Column_definition_redefine_stage1(Column_definition *def,
                                                 const Column_definition *dup,
                                                 const handler *file)
                                                 const;
  virtual bool Column_definition_prepare_stage2(Column_definition *c,
                                                handler *file,
                                                ulonglong table_flags) const= 0;
  virtual bool Key_part_spec_init_primary(Key_part_spec *part,
                                          const Column_definition &def,
                                          const handler *file) const;
  virtual bool Key_part_spec_init_unique(Key_part_spec *part,
                                         const Column_definition &def,
                                         const handler *file,
                                         bool *has_key_needed) const;
  virtual bool Key_part_spec_init_multiple(Key_part_spec *part,
                                           const Column_definition &def,
                                           const handler *file) const;
  virtual bool Key_part_spec_init_foreign(Key_part_spec *part,
                                          const Column_definition &def,
                                          const handler *file) const;
  virtual bool Key_part_spec_init_spatial(Key_part_spec *part,
                                          const Column_definition &def) const;
  virtual bool Key_part_spec_init_ft(Key_part_spec *part,
                                     const Column_definition &def) const
  {
    return true; // Error
  }
  virtual Field *make_table_field(MEM_ROOT *root,
                                  const LEX_CSTRING *name,
                                  const Record_addr &addr,
                                  const Type_all_attributes &attr,
                                  TABLE_SHARE *share) const= 0;
  Field *make_and_init_table_field(MEM_ROOT *root,
                                   const LEX_CSTRING *name,
                                   const Record_addr &addr,
                                   const Type_all_attributes &attr,
                                   TABLE *table) const;
  virtual Field *make_schema_field(MEM_ROOT *root,
                                   TABLE *table,
                                   const Record_addr &addr,
                                   const ST_FIELD_INFO &def) const
  {
    DBUG_ASSERT(0);
    return NULL;
  }
  virtual Field *
  make_table_field_from_def(TABLE_SHARE *share,
                            MEM_ROOT *mem_root,
                            const LEX_CSTRING *name,
                            const Record_addr &addr,
                            const Bit_addr &bit,
                            const Column_definition_attributes *attr,
                            uint32 flags) const= 0;
  virtual void
  Column_definition_attributes_frm_pack(const Column_definition_attributes *at,
                                        uchar *buff) const;
  virtual const Type_handler *type_handler_frm_unpack(const uchar *buffer) const
  {
    return this;
  }
  virtual bool
  Column_definition_attributes_frm_unpack(Column_definition_attributes *attr,
                                          TABLE_SHARE *share,
                                          const uchar *buffer,
                                          LEX_CUSTRING *gis_options) const;

  /*
    Create a fixed size key part for a sort key
  */
  virtual void make_sort_key_part(uchar *to, Item *item,
                                  const SORT_FIELD_ATTR *sort_field,
                                  Sort_param *param) const= 0;

  /*
    create a compact size key part for a sort key
  */
  virtual uint make_packed_sort_key_part(uchar *to, Item *item,
                                         const SORT_FIELD_ATTR *sort_field,
                                         Sort_param *param) const=0;

  virtual void sort_length(THD *thd,
                          const Type_std_attributes *item,
                          SORT_FIELD_ATTR *attr) const= 0;
  virtual bool is_packable() const { return false; }

  virtual uint32 max_display_length(const Item *item) const= 0;
  virtual uint32 Item_decimal_notation_int_digits(const Item *item) const { return 0; }
  virtual uint32 calc_pack_length(uint32 length) const= 0;
  virtual uint calc_key_length(const Column_definition &def) const;
  virtual void Item_update_null_value(Item *item) const= 0;
  virtual bool Item_save_in_value(THD *thd, Item *item, st_value *value) const= 0;
  virtual void Item_param_setup_conversion(THD *thd, Item_param *) const {}
  virtual void Item_param_set_param_func(Item_param *param,
                                         uchar **pos, ulong len) const;
  virtual bool Item_param_set_from_value(THD *thd,
                                         Item_param *param,
                                         const Type_all_attributes *attr,
                                         const st_value *value) const= 0;
  virtual bool Item_param_val_native(THD *thd,
                                         Item_param *item,
                                         Native *to) const;
  virtual bool Item_send(Item *item, Protocol *p, st_value *buf) const= 0;
  virtual int Item_save_in_field(Item *item, Field *field,
                                 bool no_conversions) const= 0;

  /**
    Return a string representation of the Item value.

    @param thd     thread handle
    @param str     string buffer for representation of the value

    @note
      If the item has a string result type, the string is escaped
      according to its character set.

    @retval
      NULL      on error
    @retval
      non-NULL  a pointer to a a valid string on success
  */
  virtual String *print_item_value(THD *thd, Item *item, String *str) const= 0;

  /**
    Check if
      WHERE expr=value AND expr=const
    can be rewritten as:
      WHERE const=value AND expr=const

    "this" is the comparison handler that is used by "target".

    @param target       - the predicate expr=value,
                          whose "expr" argument will be replaced to "const".
    @param target_expr  - the target's "expr" which will be replaced to "const".
    @param target_value - the target's second argument, it will remain unchanged.
    @param source       - the equality predicate expr=const (or expr<=>const)
                          that can be used to rewrite the "target" part
                          (under certain conditions, see the code).
    @param source_expr  - the source's "expr". It should be exactly equal to
                          the target's "expr" to make condition rewrite possible.
    @param source_const - the source's "const" argument, it will be inserted
                          into "target" instead of "expr".
  */
  virtual bool
  can_change_cond_ref_to_const(Item_bool_func2 *target,
                               Item *target_expr, Item *target_value,
                               Item_bool_func2 *source,
                               Item *source_expr, Item *source_const) const= 0;

  /*
    @brief
      Check if an IN subquery allows materialization or not
    @param
      inner              expression on the inner side of the IN subquery
      outer              expression on the outer side of the IN subquery
      is_in_predicate    SET to true if IN subquery was converted from an
                         IN predicate or we are checking if materialization
                         strategy can be used for an IN predicate
  */
  virtual bool
  subquery_type_allows_materialization(const Item *inner,
                                       const Item *outer,
                                       bool is_in_predicate) const= 0;
  /**
    Make a simple constant replacement item for a constant "src",
    so the new item can futher be used for comparison with "cmp", e.g.:
      src = cmp   ->  replacement = cmp

    "this" is the type handler that is used to compare "src" and "cmp".

    @param thd - current thread, for mem_root
    @param src - The item that we want to replace. It's a const item,
                 but it can be complex enough to calculate on every row.
    @param cmp - The src's comparand.
    @retval    - a pointer to the created replacement Item
    @retval    - NULL, if could not create a replacement (e.g. on EOM).
                 NULL is also returned for ROWs, because instead of replacing
                 a Item_row to a new Item_row, Type_handler_row just replaces
                 its elements.
  */
  virtual Item *make_const_item_for_comparison(THD *thd,
                                               Item *src,
                                               const Item *cmp) const= 0;
  virtual Item_cache *Item_get_cache(THD *thd, const Item *item) const= 0;
  virtual Item *make_constructor_item(THD *thd, List<Item> *args) const
  {
    return NULL;
  }
  /**
    A builder for literals with data type name prefix, e.g.:
      TIME'00:00:00', DATE'2001-01-01', TIMESTAMP'2001-01-01 00:00:00'.
    @param thd          The current thread
    @param str          Character literal
    @param length       Length of str
    @param cs           Character set of the string
    @param send_error   Whether to generate an error on failure

    @retval             A pointer to a new Item on success
                        NULL on error (wrong literal value, EOM)
  */
  virtual Item_literal *create_literal_item(THD *thd,
                                            const char *str, size_t length,
                                            CHARSET_INFO *cs,
                                            bool send_error) const
  {
    MY_ASSERT_UNREACHABLE();
    return nullptr;
  }
  Item_literal *create_literal_item(THD *thd, const String *str,
                                    bool send_error) const
  {
    return create_literal_item(thd, str->ptr(), str->length(), str->charset(),
                               send_error);
  }
  virtual Item *create_typecast_item(THD *thd, Item *item,
                                     const Type_cast_attributes &attr) const
  {
    MY_ASSERT_UNREACHABLE();
    return nullptr;
  }
  virtual Item_copy *create_item_copy(THD *thd, Item *item) const;
  virtual int cmp_native(const Native &a, const Native &b) const
  {
    MY_ASSERT_UNREACHABLE();
    return 0;
  }
  virtual bool set_comparator_func(THD *thd, Arg_comparator *cmp) const= 0;
  virtual bool Item_const_eq(const Item_const *a, const Item_const *b,
                             bool binary_cmp) const
  {
    return false;
  }
  virtual bool Item_eq_value(THD *thd, const Type_cmp_attributes *attr,
                             Item *a, Item *b) const= 0;
  virtual bool Item_hybrid_func_fix_attributes(THD *thd,
                                               const LEX_CSTRING &name,
                                               Type_handler_hybrid_field_type *,
                                               Type_all_attributes *atrr,
                                               Item **items,
                                               uint nitems) const= 0;
  virtual bool Item_func_min_max_fix_attributes(THD *thd,
                                                Item_func_min_max *func,
                                                Item **items,
                                                uint nitems) const;
  virtual bool Item_sum_hybrid_fix_length_and_dec(Item_sum_hybrid *) const= 0;
  virtual bool Item_sum_sum_fix_length_and_dec(Item_sum_sum *) const= 0;
  virtual bool Item_sum_avg_fix_length_and_dec(Item_sum_avg *) const= 0;
  virtual
  bool Item_sum_variance_fix_length_and_dec(Item_sum_variance *) const= 0;

  virtual bool Item_val_native_with_conversion(THD *thd, Item *item,
                                               Native *to) const
  {
    return true;
  }
  virtual bool Item_val_native_with_conversion_result(THD *thd, Item *item,
                                                      Native *to) const
  {
    return true;
  }

  virtual bool Item_val_bool(Item *item) const= 0;
  virtual void Item_get_date(THD *thd, Item *item,
                             Temporal::Warn *buff, MYSQL_TIME *ltime,
                             date_mode_t fuzzydate) const= 0;
  bool Item_get_date_with_warn(THD *thd, Item *item, MYSQL_TIME *ltime,
                               date_mode_t fuzzydate) const;
  virtual longlong Item_val_int_signed_typecast(Item *item) const= 0;
  virtual longlong Item_val_int_unsigned_typecast(Item *item) const= 0;

  virtual String *Item_func_hex_val_str_ascii(Item_func_hex *item,
                                              String *str) const= 0;

  virtual
  String *Item_func_hybrid_field_type_val_str(Item_func_hybrid_field_type *,
                                              String *) const= 0;
  virtual
  double Item_func_hybrid_field_type_val_real(Item_func_hybrid_field_type *)
                                              const= 0;
  virtual
  longlong Item_func_hybrid_field_type_val_int(Item_func_hybrid_field_type *)
                                               const= 0;
  virtual
  my_decimal *Item_func_hybrid_field_type_val_decimal(
                                              Item_func_hybrid_field_type *,
                                              my_decimal *) const= 0;
  virtual
  void Item_func_hybrid_field_type_get_date(THD *,
                                            Item_func_hybrid_field_type *,
                                            Temporal::Warn *,
                                            MYSQL_TIME *,
                                            date_mode_t fuzzydate) const= 0;
  bool Item_func_hybrid_field_type_get_date_with_warn(THD *thd,
                                                Item_func_hybrid_field_type *,
                                                MYSQL_TIME *,
                                                date_mode_t) const;
  virtual
  String *Item_func_min_max_val_str(Item_func_min_max *, String *) const= 0;
  virtual
  double Item_func_min_max_val_real(Item_func_min_max *) const= 0;
  virtual
  longlong Item_func_min_max_val_int(Item_func_min_max *) const= 0;
  virtual
  my_decimal *Item_func_min_max_val_decimal(Item_func_min_max *,
                                            my_decimal *) const= 0;
  virtual
  bool Item_func_min_max_get_date(THD *thd, Item_func_min_max*,
                                  MYSQL_TIME *, date_mode_t fuzzydate) const= 0;
  virtual bool
  Item_func_between_fix_length_and_dec(Item_func_between *func) const= 0;
  virtual longlong
  Item_func_between_val_int(Item_func_between *func) const= 0;

  virtual cmp_item *
  make_cmp_item(THD *thd, CHARSET_INFO *cs) const= 0;

  virtual in_vector *
  make_in_vector(THD *thd, const Item_func_in *func, uint nargs) const= 0;

  virtual bool
  Item_func_in_fix_comparator_compatible_types(THD *thd, Item_func_in *)
                                                               const= 0;

  virtual bool
  Item_func_round_fix_length_and_dec(Item_func_round *round) const= 0;

  virtual bool
  Item_func_int_val_fix_length_and_dec(Item_func_int_val *func) const= 0;

  virtual bool
  Item_func_abs_fix_length_and_dec(Item_func_abs *func) const= 0;

  virtual bool
  Item_func_neg_fix_length_and_dec(Item_func_neg *func) const= 0;

  virtual bool
  Item_func_signed_fix_length_and_dec(Item_func_signed *item) const;
  virtual bool
  Item_func_unsigned_fix_length_and_dec(Item_func_unsigned *item) const;
  virtual bool
  Item_double_typecast_fix_length_and_dec(Item_double_typecast *item) const;
  virtual bool
  Item_float_typecast_fix_length_and_dec(Item_float_typecast *item) const;
  virtual bool
  Item_decimal_typecast_fix_length_and_dec(Item_decimal_typecast *item) const;
  virtual bool
  Item_char_typecast_fix_length_and_dec(Item_char_typecast *item) const;
  virtual bool
  Item_time_typecast_fix_length_and_dec(Item_time_typecast *item) const;
  virtual bool
  Item_date_typecast_fix_length_and_dec(Item_date_typecast *item) const;
  virtual bool
  Item_datetime_typecast_fix_length_and_dec(Item_datetime_typecast *item) const;

  virtual bool
  Item_func_plus_fix_length_and_dec(Item_func_plus *func) const= 0;
  virtual bool
  Item_func_minus_fix_length_and_dec(Item_func_minus *func) const= 0;
  virtual bool
  Item_func_mul_fix_length_and_dec(Item_func_mul *func) const= 0;
  virtual bool
  Item_func_div_fix_length_and_dec(Item_func_div *func) const= 0;
  virtual bool
  Item_func_mod_fix_length_and_dec(Item_func_mod *func) const= 0;

  virtual const Vers_type_handler *vers() const { return NULL; }
};


/*
  Special handler for ROW
*/
class Type_handler_row: public Type_handler
{
public:
  virtual ~Type_handler_row() {}
  const Name &default_value() const override;
  bool validate_implicit_default_value(THD *, const Column_definition &)
    const override
  {
    MY_ASSERT_UNREACHABLE();
    return true;
  }
  const Type_collection *type_collection() const override;
  bool is_scalar_type() const override { return false; }
  bool can_return_int() const override { return false; }
  bool can_return_decimal() const override { return false; }
  bool can_return_real() const override { return false; }
  bool can_return_str() const override { return false; }
  bool can_return_text() const override { return false; }
  bool can_return_date() const override { return false; }
  bool can_return_time() const override { return false; }
  enum_field_types field_type() const override
  {
    MY_ASSERT_UNREACHABLE();
    return MYSQL_TYPE_NULL;
  };
  protocol_send_type_t protocol_send_type() const override
  {
    MY_ASSERT_UNREACHABLE();
    return PROTOCOL_SEND_STRING;
  }
  Item_result result_type() const override
  {
    return ROW_RESULT;
  }
  Item_result cmp_type() const override
  {
    return ROW_RESULT;
  }
  enum_dynamic_column_type dyncol_type(const Type_all_attributes *)
                                       const override
  {
    MY_ASSERT_UNREACHABLE();
    return DYN_COL_NULL;
  }
  const Type_handler *type_handler_for_comparison() const override;
  int stored_field_cmp_to_item(THD *, Field *, Item *) const override
  {
    MY_ASSERT_UNREACHABLE();
    return 0;
  }
  bool subquery_type_allows_materialization(const Item *, const Item *, bool)
    const override
  {
    MY_ASSERT_UNREACHABLE();
    return false;
  }
  Field *make_num_distinct_aggregator_field(MEM_ROOT *, const Item *) const
    override
  {
    MY_ASSERT_UNREACHABLE();
    return nullptr;
  }
  Field *make_conversion_table_field(MEM_ROOT *, TABLE *, uint, const Field *)
    const override
  {
    MY_ASSERT_UNREACHABLE();
    return nullptr;
  }
  bool Column_definition_fix_attributes(Column_definition *) const override
  {
    return false;
  }
  void Column_definition_reuse_fix_attributes(THD *, Column_definition *,
                                              const Field *) const override
  {
    MY_ASSERT_UNREACHABLE();
  }
  bool Column_definition_prepare_stage1(THD *thd,
                                        MEM_ROOT *mem_root,
                                        Column_definition *c,
                                        handler *file,
                                        ulonglong table_flags,
                                        const Column_derived_attributes
                                              *derived_attr)
                                        const override;
  bool Column_definition_redefine_stage1(Column_definition *,
                                         const Column_definition *,
                                         const handler *)
                                         const override
  {
    MY_ASSERT_UNREACHABLE();
    return true;
  }
  bool Column_definition_prepare_stage2(Column_definition *, handler *,
                                        ulonglong) const override
  {
    return false;
  }
  Field *make_table_field(MEM_ROOT *, const LEX_CSTRING *, const Record_addr &,
                          const Type_all_attributes &, TABLE_SHARE *)
    const override
  {
    MY_ASSERT_UNREACHABLE();
    return nullptr;
  }
  Field *make_table_field_from_def(TABLE_SHARE *share,
                                   MEM_ROOT *mem_root,
                                   const LEX_CSTRING *name,
                                   const Record_addr &addr,
                                   const Bit_addr &bit,
                                   const Column_definition_attributes *attr,
                                   uint32 flags) const override;
  void make_sort_key_part(uchar *to, Item *item,
                          const SORT_FIELD_ATTR *sort_field,
                          Sort_param *param) const override
  {
    MY_ASSERT_UNREACHABLE();
  }
  uint make_packed_sort_key_part(uchar *, Item *, const SORT_FIELD_ATTR *,
                                 Sort_param *) const override
  {
    MY_ASSERT_UNREACHABLE();
    return 0;
  }
  void sort_length(THD *, const Type_std_attributes *, SORT_FIELD_ATTR *)
    const override
  {
    MY_ASSERT_UNREACHABLE();
  }
  uint32 max_display_length(const Item *) const override
  {
    MY_ASSERT_UNREACHABLE();
    return 0;
  }
  uint32 max_display_length_for_field(const Conv_source &) const override
  {
    MY_ASSERT_UNREACHABLE();
    return 0;
  }
  uint32 calc_pack_length(uint32) const override
  {
    MY_ASSERT_UNREACHABLE();
    return 0;
  }
  bool Item_eq_value(THD *thd, const Type_cmp_attributes *attr,
                     Item *a, Item *b) const override;
<<<<<<< HEAD
  decimal_digits_t Item_decimal_precision(const Item *item) const override
=======
  uint Item_decimal_precision(const Item *) const override
>>>>>>> 977c385d
  {
    MY_ASSERT_UNREACHABLE();
    return DECIMAL_MAX_PRECISION;
  }
  bool Item_save_in_value(THD *thd, Item *item, st_value *value) const
    override;
  bool Item_param_set_from_value(THD *thd,
                                 Item_param *param,
                                 const Type_all_attributes *attr,
                                 const st_value *value) const override;
  bool Item_send(Item *, Protocol *, st_value *) const override
  {
    MY_ASSERT_UNREACHABLE();
    return true;
  }
  void Item_update_null_value(Item *item) const override;
  int Item_save_in_field(Item *, Field *, bool) const override
  {
    MY_ASSERT_UNREACHABLE();
    return 1;
  }
  String *print_item_value(THD *thd, Item *item, String *str) const override;
  bool can_change_cond_ref_to_const(Item_bool_func2 *, Item *, Item *,
                                   Item_bool_func2 *, Item *, Item *)
    const override
  {
    MY_ASSERT_UNREACHABLE();
    return false;
  }
  Item *make_const_item_for_comparison(THD *, Item *src, const Item *cmp) const
    override;
  Item_cache *Item_get_cache(THD *thd, const Item *item) const override;
  Item_copy *create_item_copy(THD *, Item *) const override
  {
    MY_ASSERT_UNREACHABLE();
    return nullptr;
  }
  bool set_comparator_func(THD *thd, Arg_comparator *cmp) const override;
  bool Item_hybrid_func_fix_attributes(THD *thd,
                                       const LEX_CSTRING &name,
                                       Type_handler_hybrid_field_type *,
                                       Type_all_attributes *atrr,
                                       Item **items, uint nitems)
                                       const override
  {
    MY_ASSERT_UNREACHABLE();
    return true;
  }
  bool Item_sum_hybrid_fix_length_and_dec(Item_sum_hybrid *) const override
  {
    MY_ASSERT_UNREACHABLE();
    return true;
  }
  bool Item_sum_sum_fix_length_and_dec(Item_sum_sum *) const override
  {
    MY_ASSERT_UNREACHABLE();
    return true;
  }
  bool Item_sum_avg_fix_length_and_dec(Item_sum_avg *) const override
  {
    MY_ASSERT_UNREACHABLE();
    return true;
  }
  bool Item_sum_variance_fix_length_and_dec(Item_sum_variance *) const override
  {
    MY_ASSERT_UNREACHABLE();
    return true;
  }
  bool Item_val_bool(Item *item) const override
  {
    MY_ASSERT_UNREACHABLE();
    return false;
  }
  void Item_get_date(THD *, Item *, Temporal::Warn *, MYSQL_TIME *ltime,
                     date_mode_t) const override
  {
    MY_ASSERT_UNREACHABLE();
    set_zero_time(ltime, MYSQL_TIMESTAMP_NONE);
  }
  longlong Item_val_int_signed_typecast(Item *) const override
  {
    MY_ASSERT_UNREACHABLE();
    return 0;
  }
  longlong Item_val_int_unsigned_typecast(Item *) const override
  {
    MY_ASSERT_UNREACHABLE();
    return 0;
  }
  String *Item_func_hex_val_str_ascii(Item_func_hex *, String *) const override
  {
    MY_ASSERT_UNREACHABLE();
    return nullptr;
  }
  String *Item_func_hybrid_field_type_val_str(Item_func_hybrid_field_type *,
                                              String *) const override
  {
    MY_ASSERT_UNREACHABLE();
    return nullptr;
  }
  double Item_func_hybrid_field_type_val_real(Item_func_hybrid_field_type *)
                                              const override
  {
    MY_ASSERT_UNREACHABLE();
    return 0.0;
  }
  longlong Item_func_hybrid_field_type_val_int(Item_func_hybrid_field_type *)
                                               const override
  {
    MY_ASSERT_UNREACHABLE();
    return 0;
  }
  my_decimal *Item_func_hybrid_field_type_val_decimal(
                                              Item_func_hybrid_field_type *,
                                              my_decimal *) const override
  {
    MY_ASSERT_UNREACHABLE();
    return nullptr;
  }
  void Item_func_hybrid_field_type_get_date(THD *,
                                            Item_func_hybrid_field_type *,
                                            Temporal::Warn *,
                                            MYSQL_TIME *ltime,
                                            date_mode_t) const override
  {
    MY_ASSERT_UNREACHABLE();
    set_zero_time(ltime, MYSQL_TIMESTAMP_NONE);
  }

  String *Item_func_min_max_val_str(Item_func_min_max *, String *) const
    override
  {
    MY_ASSERT_UNREACHABLE();
    return nullptr;
  }
  double Item_func_min_max_val_real(Item_func_min_max *) const override
  {
    MY_ASSERT_UNREACHABLE();
    return 0;
  }
  longlong Item_func_min_max_val_int(Item_func_min_max *) const override
  {
    MY_ASSERT_UNREACHABLE();
    return 0;
  }
  my_decimal *Item_func_min_max_val_decimal(Item_func_min_max *,
                                            my_decimal *) const override
  {
    MY_ASSERT_UNREACHABLE();
    return nullptr;
  }
  bool Item_func_min_max_get_date(THD *, Item_func_min_max*, MYSQL_TIME *,
                                  date_mode_t) const override
  {
    MY_ASSERT_UNREACHABLE();
    return true;
  }
  bool Item_func_between_fix_length_and_dec(Item_func_between *) const override
  {
    MY_ASSERT_UNREACHABLE();
    return true;
  }
  longlong Item_func_between_val_int(Item_func_between *func) const override;
  cmp_item *make_cmp_item(THD *thd, CHARSET_INFO *cs) const override;
  in_vector *make_in_vector(THD *thd, const Item_func_in *f, uint nargs) const
    override;
  bool Item_func_in_fix_comparator_compatible_types(THD *thd,
                                                    Item_func_in *) const
    override;
  bool Item_func_round_fix_length_and_dec(Item_func_round *) const override;
  bool Item_func_int_val_fix_length_and_dec(Item_func_int_val *) const
    override;
  bool Item_func_abs_fix_length_and_dec(Item_func_abs *) const override;
  bool Item_func_neg_fix_length_and_dec(Item_func_neg *) const override;

  bool Item_func_signed_fix_length_and_dec(Item_func_signed *) const override
  {
    MY_ASSERT_UNREACHABLE();
    return true;
  }
  bool Item_func_unsigned_fix_length_and_dec(Item_func_unsigned *) const
    override
  {
    MY_ASSERT_UNREACHABLE();
    return true;
  }
  bool Item_double_typecast_fix_length_and_dec(Item_double_typecast *) const
    override
  {
    MY_ASSERT_UNREACHABLE();
    return true;
  }
  bool Item_float_typecast_fix_length_and_dec(Item_float_typecast *) const
    override
  {
    MY_ASSERT_UNREACHABLE();
    return true;
  }
  bool Item_decimal_typecast_fix_length_and_dec(Item_decimal_typecast *) const
    override
  {
    MY_ASSERT_UNREACHABLE();
    return true;
  }
  bool Item_char_typecast_fix_length_and_dec(Item_char_typecast *) const
    override
  {
    MY_ASSERT_UNREACHABLE();
    return true;
  }
  bool Item_time_typecast_fix_length_and_dec(Item_time_typecast *) const
    override
  {
    MY_ASSERT_UNREACHABLE();
    return true;
  }
  bool Item_date_typecast_fix_length_and_dec(Item_date_typecast *) const
    override
  {
    MY_ASSERT_UNREACHABLE();
    return true;
  }
  bool Item_datetime_typecast_fix_length_and_dec(Item_datetime_typecast *)
    const override
  {
    MY_ASSERT_UNREACHABLE();
    return true;
  }

  bool Item_func_plus_fix_length_and_dec(Item_func_plus *) const override;
  bool Item_func_minus_fix_length_and_dec(Item_func_minus *) const override;
  bool Item_func_mul_fix_length_and_dec(Item_func_mul *) const override;
  bool Item_func_div_fix_length_and_dec(Item_func_div *) const override;
  bool Item_func_mod_fix_length_and_dec(Item_func_mod *) const override;
};


/*
  A common parent class for numeric data type handlers
*/
class Type_handler_numeric: public Type_handler
{
public:
  const Name &default_value() const override;
  String *print_item_value(THD *thd, Item *item, String *str) const override;
  bool Column_definition_prepare_stage1(THD *thd,
                                        MEM_ROOT *mem_root,
                                        Column_definition *c,
                                        handler *file,
                                        ulonglong table_flags,
                                        const Column_derived_attributes
                                              *derived_attr)
                                        const override;
  double Item_func_min_max_val_real(Item_func_min_max *) const override;
  longlong Item_func_min_max_val_int(Item_func_min_max *) const override;
  my_decimal *Item_func_min_max_val_decimal(Item_func_min_max *,
                                            my_decimal *) const override;
  bool Item_func_min_max_get_date(THD *thd, Item_func_min_max*,
                                  MYSQL_TIME *, date_mode_t fuzzydate) const
    override;
  virtual ~Type_handler_numeric() { }
  bool can_change_cond_ref_to_const(Item_bool_func2 *target,
                                   Item *target_expr, Item *target_value,
                                   Item_bool_func2 *source,
                                   Item *source_expr, Item *source_const) const
    override;
  bool Item_func_between_fix_length_and_dec(Item_func_between *func) const
    override;
  bool Item_char_typecast_fix_length_and_dec(Item_char_typecast *) const
    override;
};


/*** Abstract classes for every XXX_RESULT */

class Type_handler_real_result: public Type_handler_numeric
{
public:
  Item_result result_type() const override{ return REAL_RESULT; }
  Item_result cmp_type() const override { return REAL_RESULT; }
  enum_dynamic_column_type dyncol_type(const Type_all_attributes *attr)
                                       const override
  {
    return DYN_COL_DOUBLE;
  }
  virtual ~Type_handler_real_result() {}
  const Type_handler *type_handler_for_comparison() const override;
  Field *make_table_field(MEM_ROOT *root,
                          const LEX_CSTRING *name,
                          const Record_addr &addr,
                          const Type_all_attributes &attr,
                          TABLE_SHARE *share) const override;
  void Column_definition_reuse_fix_attributes(THD *thd,
                                              Column_definition *c,
                                              const Field *field)
                                              const override;
  void
  Column_definition_attributes_frm_pack(const Column_definition_attributes *at,
                                        uchar *buff) const override;
  bool
  Column_definition_attributes_frm_unpack(Column_definition_attributes *attr,
                                          TABLE_SHARE *share,
                                          const uchar *buffer,
                                          LEX_CUSTRING *gis_options)
                                          const override;
  int stored_field_cmp_to_item(THD *thd, Field *field, Item *item)
                               const override;
  bool subquery_type_allows_materialization(const Item *inner,
                                            const Item *outer,
                                            bool is_in_predicate)
                                            const override;
  void make_sort_key_part(uchar *to, Item *item,
                          const SORT_FIELD_ATTR *sort_field,
                          Sort_param *param) const override;
  uint make_packed_sort_key_part(uchar *to, Item *item,
                                 const SORT_FIELD_ATTR *sort_field,
                                 Sort_param *param) const override;
  void sort_length(THD *thd,
                   const Type_std_attributes *item,
                   SORT_FIELD_ATTR *attr) const override;
  bool Item_const_eq(const Item_const *a, const Item_const *b,
                     bool binary_cmp) const override;
  bool Item_eq_value(THD *thd, const Type_cmp_attributes *attr,
                     Item *a, Item *b) const override;
  decimal_digits_t Item_decimal_precision(const Item *item) const override;
  bool Item_save_in_value(THD *thd, Item *item, st_value *value) const override;
  bool Item_param_set_from_value(THD *thd,
                                 Item_param *param,
                                 const Type_all_attributes *attr,
                                 const st_value *value) const override;
  void Item_update_null_value(Item *item) const override;
  int Item_save_in_field(Item *item, Field *field, bool no_conversions)
                         const override;
  Item *make_const_item_for_comparison(THD *, Item *src, const Item *cmp)
                                       const override;
  bool set_comparator_func(THD *thd, Arg_comparator *cmp) const override;
  bool Item_hybrid_func_fix_attributes(THD *thd,
                                       const LEX_CSTRING &name,
                                       Type_handler_hybrid_field_type *,
                                       Type_all_attributes *atrr,
                                       Item **items, uint nitems)
                                       const override;
  bool Item_func_min_max_fix_attributes(THD *thd, Item_func_min_max *func,
                                        Item **items, uint nitems)
                                        const override;
  bool Item_sum_hybrid_fix_length_and_dec(Item_sum_hybrid *func) const override;
  bool Item_sum_sum_fix_length_and_dec(Item_sum_sum *) const override;
  bool Item_sum_avg_fix_length_and_dec(Item_sum_avg *) const override;
  bool Item_sum_variance_fix_length_and_dec(Item_sum_variance *) const override;
  bool Item_func_signed_fix_length_and_dec(Item_func_signed *item)
                                           const override;
  bool Item_func_unsigned_fix_length_and_dec(Item_func_unsigned *item)
                                             const override;
  bool Item_val_bool(Item *item) const override;
  void Item_get_date(THD *thd, Item *item, Temporal::Warn *warn,
                     MYSQL_TIME *ltime,  date_mode_t fuzzydate) const override;
  longlong Item_val_int_signed_typecast(Item *item) const override;
  longlong Item_val_int_unsigned_typecast(Item *item) const override;
  String *Item_func_hex_val_str_ascii(Item_func_hex *item, String *str)
                                      const override;
  double Item_func_hybrid_field_type_val_real(Item_func_hybrid_field_type *)
                                              const override;
  longlong Item_func_hybrid_field_type_val_int(Item_func_hybrid_field_type *)
                                               const override;
  my_decimal *Item_func_hybrid_field_type_val_decimal(
                                              Item_func_hybrid_field_type *,
                                              my_decimal *) const override;
  void Item_func_hybrid_field_type_get_date(THD *,
                                            Item_func_hybrid_field_type *,
                                            Temporal::Warn *,
                                            MYSQL_TIME *,
                                            date_mode_t fuzzydate)
                                            const override;
  longlong Item_func_between_val_int(Item_func_between *func) const override;
  cmp_item *make_cmp_item(THD *thd, CHARSET_INFO *cs) const override;
  in_vector *make_in_vector(THD *, const Item_func_in *, uint nargs)
                            const override;
  bool Item_func_in_fix_comparator_compatible_types(THD *thd, Item_func_in *)
                                                    const override;

  bool Item_func_round_fix_length_and_dec(Item_func_round *) const override;
  bool Item_func_int_val_fix_length_and_dec(Item_func_int_val *) const override;
  bool Item_func_abs_fix_length_and_dec(Item_func_abs *) const override;
  bool Item_func_neg_fix_length_and_dec(Item_func_neg *) const override;
  bool Item_func_plus_fix_length_and_dec(Item_func_plus *) const override;
  bool Item_func_minus_fix_length_and_dec(Item_func_minus *) const override;
  bool Item_func_mul_fix_length_and_dec(Item_func_mul *) const override;
  bool Item_func_div_fix_length_and_dec(Item_func_div *) const override;
  bool Item_func_mod_fix_length_and_dec(Item_func_mod *) const override;
};


class Type_handler_decimal_result: public Type_handler_numeric
{
public:
  protocol_send_type_t protocol_send_type() const override
  {
    return PROTOCOL_SEND_STRING;
  }
  Item_result result_type() const override { return DECIMAL_RESULT; }
  Item_result cmp_type() const override { return DECIMAL_RESULT; }
  enum_dynamic_column_type dyncol_type(const Type_all_attributes *) const
    override
  {
    return DYN_COL_DECIMAL;
  }
  virtual ~Type_handler_decimal_result() {};
  const Type_handler *type_handler_for_comparison() const override;
  int stored_field_cmp_to_item(THD *, Field *field, Item *item) const override
  {
    VDec item_val(item);
    return item_val.is_null() ? 0 : my_decimal(field).cmp(item_val.ptr());
  }
  bool subquery_type_allows_materialization(const Item *inner,
                                            const Item *outer,
                                            bool is_in_predicate)
    const override;
  Field *make_schema_field(MEM_ROOT *root,
                           TABLE *table,
                           const Record_addr &addr,
                           const ST_FIELD_INFO &def) const override;
  Field *make_num_distinct_aggregator_field(MEM_ROOT *, const Item *)
    const override;
  void make_sort_key_part(uchar *to, Item *item,
                          const SORT_FIELD_ATTR *sort_field,
                          Sort_param *param) const override;
  uint make_packed_sort_key_part(uchar *to, Item *item,
                                 const SORT_FIELD_ATTR *sort_field,
                                 Sort_param *param) const override;
  void
  Column_definition_attributes_frm_pack(const Column_definition_attributes *at,
                                        uchar *buff) const override;
  bool
  Column_definition_attributes_frm_unpack(Column_definition_attributes *attr,
                                          TABLE_SHARE *share,
                                          const uchar *buffer,
                                          LEX_CUSTRING *gis_options)
                                          const override;
  void sort_length(THD *thd,
                   const Type_std_attributes *item,
                   SORT_FIELD_ATTR *attr) const override;
  uint32 max_display_length(const Item *item) const override;
  uint32 Item_decimal_notation_int_digits(const Item *item) const override;
  Item *create_typecast_item(THD *thd, Item *item,
                             const Type_cast_attributes &attr) const override;
  bool Item_const_eq(const Item_const *a, const Item_const *b,
                     bool binary_cmp) const override;
  bool Item_eq_value(THD *thd, const Type_cmp_attributes *attr,
                     Item *a, Item *b) const override
  {
    VDec va(a), vb(b);
    return va.ptr() && vb.ptr() && !va.cmp(vb);
  }
  decimal_digits_t Item_decimal_precision(const Item *item) const override;
  bool Item_save_in_value(THD *thd, Item *item, st_value *value) const override;
  void Item_param_set_param_func(Item_param *param,
                                 uchar **pos, ulong len) const override;
  bool Item_param_set_from_value(THD *thd,
                                 Item_param *param,
                                 const Type_all_attributes *attr,
                                 const st_value *value) const override;
  bool Item_send(Item *item, Protocol *protocol, st_value *buf) const override
  {
    return Item_send_str(item, protocol, buf);
  }
  void Item_update_null_value(Item *item) const override;
  int Item_save_in_field(Item *item, Field *field, bool no_conversions) const
    override;
  Item *make_const_item_for_comparison(THD *, Item *src, const Item *cmp) const
    override;
  Item_cache *Item_get_cache(THD *thd, const Item *item) const override;
  bool set_comparator_func(THD *thd, Arg_comparator *cmp) const override;
  bool Item_hybrid_func_fix_attributes(THD *thd,
                                       const LEX_CSTRING &name,
                                       Type_handler_hybrid_field_type *,
                                       Type_all_attributes *atrr,
                                       Item **items, uint nitems)
    const override;
  bool Item_sum_hybrid_fix_length_and_dec(Item_sum_hybrid *) const override;
  bool Item_sum_sum_fix_length_and_dec(Item_sum_sum *) const override;
  bool Item_sum_avg_fix_length_and_dec(Item_sum_avg *) const override;
  bool Item_sum_variance_fix_length_and_dec(Item_sum_variance*) const override;
  bool Item_val_bool(Item *item) const override
  {
    return VDec(item).to_bool();
  }
  void Item_get_date(THD *thd, Item *item, Temporal::Warn *warn,
                     MYSQL_TIME *ltime,  date_mode_t fuzzydate) const override;
  longlong Item_val_int_signed_typecast(Item *item) const override;
  longlong Item_val_int_unsigned_typecast(Item *item) const override
  {
    return VDec(item).to_longlong(true);
  }
  String *Item_func_hex_val_str_ascii(Item_func_hex *item, String *str)
    const override;
  String *Item_func_hybrid_field_type_val_str(Item_func_hybrid_field_type *,
                                              String *) const override;
  double Item_func_hybrid_field_type_val_real(Item_func_hybrid_field_type *)
    const override;
  longlong Item_func_hybrid_field_type_val_int(Item_func_hybrid_field_type *)
    const override;
  my_decimal *Item_func_hybrid_field_type_val_decimal(
                                              Item_func_hybrid_field_type *,
                                              my_decimal *) const override;
  void Item_func_hybrid_field_type_get_date(THD *,
                                            Item_func_hybrid_field_type *,
                                            Temporal::Warn *,
                                            MYSQL_TIME *,
                                            date_mode_t fuzzydate)
    const override;
  String *Item_func_min_max_val_str(Item_func_min_max *, String *)
    const override;
  longlong Item_func_between_val_int(Item_func_between *func) const override;
  cmp_item *make_cmp_item(THD *thd, CHARSET_INFO *cs) const override;
  in_vector *make_in_vector(THD *, const Item_func_in *, uint nargs)
    const override;
  bool Item_func_in_fix_comparator_compatible_types(THD *thd, Item_func_in *)
    const override;
  bool Item_func_round_fix_length_and_dec(Item_func_round *) const override;
  bool Item_func_int_val_fix_length_and_dec(Item_func_int_val*) const override;
  bool Item_func_abs_fix_length_and_dec(Item_func_abs *) const override;
  bool Item_func_neg_fix_length_and_dec(Item_func_neg *) const override;
  bool Item_func_plus_fix_length_and_dec(Item_func_plus *) const override;
  bool Item_func_minus_fix_length_and_dec(Item_func_minus *) const override;
  bool Item_func_mul_fix_length_and_dec(Item_func_mul *) const override;
  bool Item_func_div_fix_length_and_dec(Item_func_div *) const override;
  bool Item_func_mod_fix_length_and_dec(Item_func_mod *) const override;
};


class Type_limits_int
{
private:
  uint32 m_precision;
  uint32 m_char_length;
public:
  Type_limits_int(uint32 prec, uint32 nchars)
   :m_precision(prec), m_char_length(nchars)
  { }
  uint32 precision() const { return m_precision; }
  uint32 char_length() const { return m_char_length; }
};


/*
  UNDIGNED TINYINT:    0..255   digits=3 nchars=3
  SIGNED TINYINT  : -128..127   digits=3 nchars=4
*/
class Type_limits_uint8: public Type_limits_int
{
public:
  Type_limits_uint8()
   :Type_limits_int(MAX_TINYINT_WIDTH, MAX_TINYINT_WIDTH)
  { }
};


class Type_limits_sint8: public Type_limits_int
{
public:
  Type_limits_sint8()
   :Type_limits_int(MAX_TINYINT_WIDTH, MAX_TINYINT_WIDTH + 1)
  { }
};


/*
  UNDIGNED SMALLINT:       0..65535  digits=5 nchars=5
  SIGNED SMALLINT:    -32768..32767  digits=5 nchars=6
*/
class Type_limits_uint16: public Type_limits_int
{
public:
  Type_limits_uint16()
   :Type_limits_int(MAX_SMALLINT_WIDTH, MAX_SMALLINT_WIDTH)
  { }
};


class Type_limits_sint16: public Type_limits_int
{
public:
  Type_limits_sint16()
   :Type_limits_int(MAX_SMALLINT_WIDTH, MAX_SMALLINT_WIDTH + 1)
  { }
};


/*
  MEDIUMINT UNSIGNED         0 .. 16777215  digits=8 char_length=8
  MEDIUMINT SIGNED:   -8388608 ..  8388607  digits=7 char_length=8
*/
class Type_limits_uint24: public Type_limits_int
{
public:
  Type_limits_uint24()
   :Type_limits_int(MAX_MEDIUMINT_WIDTH, MAX_MEDIUMINT_WIDTH)
  { }
};


class Type_limits_sint24: public Type_limits_int
{
public:
  Type_limits_sint24()
   :Type_limits_int(MAX_MEDIUMINT_WIDTH - 1, MAX_MEDIUMINT_WIDTH)
  { }
};


/*
  UNSIGNED INT:           0..4294967295  digits=10 nchars=10
  SIGNED INT:   -2147483648..2147483647  digits=10 nchars=11
*/
class Type_limits_uint32: public Type_limits_int
{
public:
  Type_limits_uint32()
   :Type_limits_int(MAX_INT_WIDTH, MAX_INT_WIDTH)
  { }
};



class Type_limits_sint32: public Type_limits_int
{
public:
  Type_limits_sint32()
   :Type_limits_int(MAX_INT_WIDTH, MAX_INT_WIDTH + 1)
  { }
};


/*
  UNSIGNED BIGINT:                  0..18446744073709551615 digits=20 nchars=20
  SIGNED BIGINT:  -9223372036854775808..9223372036854775807 digits=19 nchars=20
*/
class Type_limits_uint64: public Type_limits_int
{
public:
  Type_limits_uint64(): Type_limits_int(MAX_BIGINT_WIDTH, MAX_BIGINT_WIDTH)
  { }
};


class Type_limits_sint64: public Type_limits_int
{
public:
  Type_limits_sint64()
   :Type_limits_int(MAX_BIGINT_WIDTH - 1, MAX_BIGINT_WIDTH)
  { }
};



class Type_handler_int_result: public Type_handler_numeric
{
public:
  Item_result result_type() const override { return INT_RESULT; }
  Item_result cmp_type() const override { return INT_RESULT; }
  enum_dynamic_column_type dyncol_type(const Type_all_attributes *attr) const override
  {
    return attr->unsigned_flag ? DYN_COL_UINT : DYN_COL_INT;
  }
  bool is_order_clause_position_type() const override { return true; }
  bool is_limit_clause_valid_type() const override { return true; }
  virtual ~Type_handler_int_result() {}
  const Type_handler *type_handler_for_comparison() const override;
  int stored_field_cmp_to_item(THD *thd, Field *field, Item *item) const override;
  bool subquery_type_allows_materialization(const Item *inner,
                                            const Item *outer,
                                            bool is_in_predicate)
    const override;
  Field *make_num_distinct_aggregator_field(MEM_ROOT *, const Item *) const override;
  Field *make_table_field(MEM_ROOT *root,
                          const LEX_CSTRING *name,
                          const Record_addr &addr,
                          const Type_all_attributes &attr,
                          TABLE_SHARE *share) const override;
  void make_sort_key_part(uchar *to, Item *item,
                          const SORT_FIELD_ATTR *sort_field,
                          Sort_param *param) const override;
  uint make_packed_sort_key_part(uchar *to, Item *item,
                                 const SORT_FIELD_ATTR *sort_field,
                                 Sort_param *param) const override;
  void
  Column_definition_attributes_frm_pack(const Column_definition_attributes *at,
                                        uchar *buff) const override;
  void sort_length(THD *thd,
                   const Type_std_attributes *item,
                   SORT_FIELD_ATTR *attr) const override;
  bool Item_const_eq(const Item_const *a, const Item_const *b,
                     bool binary_cmp) const override;
  bool Item_eq_value(THD *thd, const Type_cmp_attributes *attr,
                     Item *a, Item *b) const override;
  decimal_digits_t Item_decimal_precision(const Item *item) const override;
  bool Item_save_in_value(THD *thd, Item *item, st_value *value) const override;
  bool Item_param_set_from_value(THD *thd,
                                 Item_param *param,
                                 const Type_all_attributes *attr,
                                 const st_value *value) const override;
  void Item_update_null_value(Item *item) const override;
  int Item_save_in_field(Item *item, Field *field, bool no_conversions) const override;
  Item *make_const_item_for_comparison(THD *, Item *src, const Item *cmp) const override;
  Item_cache *Item_get_cache(THD *thd, const Item *item) const override;
  bool set_comparator_func(THD *thd, Arg_comparator *cmp) const override;
  bool Item_hybrid_func_fix_attributes(THD *thd,
                                       const LEX_CSTRING &name,
                                       Type_handler_hybrid_field_type *,
                                       Type_all_attributes *atrr,
                                       Item **items, uint nitems) const override;
  bool Item_sum_hybrid_fix_length_and_dec(Item_sum_hybrid *func) const override;
  bool Item_sum_sum_fix_length_and_dec(Item_sum_sum *) const override;
  bool Item_sum_avg_fix_length_and_dec(Item_sum_avg *) const override;
  bool Item_sum_variance_fix_length_and_dec(Item_sum_variance *) const override;
  bool Item_val_bool(Item *item) const override;
  void Item_get_date(THD *thd, Item *item, Temporal::Warn *warn,
                     MYSQL_TIME *ltime,  date_mode_t fuzzydate) const override;
  longlong Item_val_int_signed_typecast(Item *item) const override;
  longlong Item_val_int_unsigned_typecast(Item *item) const override;
  String *Item_func_hex_val_str_ascii(Item_func_hex *item, String *str) const override;
  String *Item_func_hybrid_field_type_val_str(Item_func_hybrid_field_type *,
                                              String *) const override;
  double Item_func_hybrid_field_type_val_real(Item_func_hybrid_field_type *)
                                              const override;
  longlong Item_func_hybrid_field_type_val_int(Item_func_hybrid_field_type *)
                                               const override;
  my_decimal *Item_func_hybrid_field_type_val_decimal(
                                              Item_func_hybrid_field_type *,
                                              my_decimal *) const override;
  void Item_func_hybrid_field_type_get_date(THD *,
                                            Item_func_hybrid_field_type *,
                                            Temporal::Warn *,
                                            MYSQL_TIME *,
                                            date_mode_t fuzzydate) const override;
  String *Item_func_min_max_val_str(Item_func_min_max *, String *) const override;
  longlong Item_func_between_val_int(Item_func_between *func) const override;
  cmp_item *make_cmp_item(THD *thd, CHARSET_INFO *cs) const override;
  in_vector *make_in_vector(THD *, const Item_func_in *, uint nargs) const override;
  bool Item_func_in_fix_comparator_compatible_types(THD *thd,
                                                    Item_func_in *) const override;
  bool Item_func_round_fix_length_and_dec(Item_func_round *) const override;
  bool Item_func_int_val_fix_length_and_dec(Item_func_int_val *) const override;
  bool Item_func_abs_fix_length_and_dec(Item_func_abs *) const override;
  bool Item_func_neg_fix_length_and_dec(Item_func_neg *) const override;
  bool Item_func_plus_fix_length_and_dec(Item_func_plus *) const override;
  bool Item_func_minus_fix_length_and_dec(Item_func_minus *) const override;
  bool Item_func_mul_fix_length_and_dec(Item_func_mul *) const override;
  bool Item_func_div_fix_length_and_dec(Item_func_div *) const override;
  bool Item_func_mod_fix_length_and_dec(Item_func_mod *) const override;
  const Vers_type_handler *vers() const override { return &vers_type_trx; }
};


class Type_handler_general_purpose_int: public Type_handler_int_result
{
public:
  bool type_can_have_auto_increment_attribute() const override { return true; }
  virtual const Type_limits_int *type_limits_int() const= 0;
  uint32 max_display_length(const Item *item) const override
  {
    return type_limits_int()->char_length();
  }
  uint32 Item_decimal_notation_int_digits(const Item *item) const override;
  bool partition_field_check(const LEX_CSTRING &, Item *item_expr)
    const override
  {
    return partition_field_check_result_type(item_expr, INT_RESULT);
  }
  bool partition_field_append_value(String *str,
                                    Item *item_expr,
                                    CHARSET_INFO *field_cs,
                                    partition_value_print_mode_t)
                                    const override;
  const Vers_type_handler *vers() const override { return &vers_type_trx; }
};


class Type_handler_temporal_result: public Type_handler
{
protected:
  decimal_digits_t Item_decimal_scale_with_seconds(const Item *item) const;
  decimal_digits_t Item_divisor_precision_increment_with_seconds(const Item *) const;
public:
  Item_result result_type() const override { return STRING_RESULT; }
  Item_result cmp_type() const override { return TIME_RESULT; }
  virtual ~Type_handler_temporal_result() {}
  void
  Column_definition_attributes_frm_pack(const Column_definition_attributes *at,
                                        uchar *buff) const override;
  void make_sort_key_part(uchar *to, Item *item,
                          const SORT_FIELD_ATTR *sort_field,
                          Sort_param *param) const override;
  uint make_packed_sort_key_part(uchar *to, Item *item,
                                 const SORT_FIELD_ATTR *sort_field,
                                 Sort_param *param) const override;
  void sort_length(THD *thd,
                   const Type_std_attributes *item,
                   SORT_FIELD_ATTR *attr) const override;
  bool Column_definition_prepare_stage1(THD *thd,
                                        MEM_ROOT *mem_root,
                                        Column_definition *c,
                                        handler *file,
                                        ulonglong table_flags,
                                        const Column_derived_attributes
                                              *derived_attr)
                                        const override;
  bool Item_const_eq(const Item_const *a, const Item_const *b,
                     bool binary_cmp) const override;
  bool Item_param_set_from_value(THD *thd,
                                 Item_param *param,
                                 const Type_all_attributes *attr,
                                 const st_value *value) const override;
  uint32 max_display_length(const Item *item) const override;
  uint32 Item_decimal_notation_int_digits(const Item *item) const override;
  bool can_change_cond_ref_to_const(Item_bool_func2 *target,
                                   Item *target_expr, Item *target_value,
                                   Item_bool_func2 *source,
                                   Item *source_expr, Item *source_const)
    const override;
  bool subquery_type_allows_materialization(const Item *inner,
                                            const Item *outer,
                                            bool is_in_predicate)
    const override;
  bool Item_func_min_max_fix_attributes(THD *thd, Item_func_min_max *func,
                                        Item **items, uint nitems)
    const override;
  bool Item_sum_hybrid_fix_length_and_dec(Item_sum_hybrid *) const override;
  bool Item_sum_sum_fix_length_and_dec(Item_sum_sum *) const override;
  bool Item_sum_avg_fix_length_and_dec(Item_sum_avg *) const override;
  bool Item_sum_variance_fix_length_and_dec(Item_sum_variance *)const override;
  bool Item_val_bool(Item *item) const override;
  void Item_get_date(THD *thd, Item *item, Temporal::Warn *warn,
                     MYSQL_TIME *ltime,  date_mode_t fuzzydate) const override;
  longlong Item_val_int_signed_typecast(Item *item) const override;
  longlong Item_val_int_unsigned_typecast(Item *item) const override;
  String *Item_func_hex_val_str_ascii(Item_func_hex *, String *)const override;
  String *Item_func_hybrid_field_type_val_str(Item_func_hybrid_field_type *,
                                              String *) const override;
  double Item_func_hybrid_field_type_val_real(Item_func_hybrid_field_type *)
                                              const override;
  longlong Item_func_hybrid_field_type_val_int(Item_func_hybrid_field_type *)
                                               const override;
  my_decimal *Item_func_hybrid_field_type_val_decimal(
                                              Item_func_hybrid_field_type *,
                                              my_decimal *) const override;
  void Item_func_hybrid_field_type_get_date(THD *,
                                            Item_func_hybrid_field_type *,
                                            Temporal::Warn *,
                                            MYSQL_TIME *,
                                            date_mode_t) const override;
  bool Item_func_min_max_get_date(THD *thd, Item_func_min_max*,
                                  MYSQL_TIME *, date_mode_t) const override;
  bool Item_func_between_fix_length_and_dec(Item_func_between *)const override;
  bool Item_func_in_fix_comparator_compatible_types(THD *, Item_func_in *)
    const override;
  bool Item_func_abs_fix_length_and_dec(Item_func_abs *) const override;
  bool Item_func_neg_fix_length_and_dec(Item_func_neg *) const override;
  bool Item_func_plus_fix_length_and_dec(Item_func_plus *) const override;
  bool Item_func_minus_fix_length_and_dec(Item_func_minus *) const override;
  bool Item_func_mul_fix_length_and_dec(Item_func_mul *) const override;
  bool Item_func_div_fix_length_and_dec(Item_func_div *) const override;
  bool Item_func_mod_fix_length_and_dec(Item_func_mod *) const override;
  const Vers_type_handler *vers() const override;
};


class Type_handler_string_result: public Type_handler
{
  decimal_digits_t Item_temporal_precision(THD *thd, Item *item, bool is_time) const;
public:
  const Name &default_value() const override;
  protocol_send_type_t protocol_send_type() const override
  {
    return PROTOCOL_SEND_STRING;
  }
  Item_result result_type() const override { return STRING_RESULT; }
  Item_result cmp_type() const override { return STRING_RESULT; }
  enum_dynamic_column_type dyncol_type(const Type_all_attributes *) const
    override
  {
    return DYN_COL_STRING;
  }
  CHARSET_INFO *charset_for_protocol(const Item *item) const override;
  virtual ~Type_handler_string_result() {}
  const Type_handler *type_handler_for_comparison() const override;
  int stored_field_cmp_to_item(THD *thd, Field *field, Item *item) const
    override;
  const Type_handler *
  type_handler_adjusted_to_max_octet_length(uint max_octet_length,
                                            CHARSET_INFO *cs) const override;
  void make_sort_key_part(uchar *to, Item *item,
                          const SORT_FIELD_ATTR *sort_field,
                          Sort_param *param) const override;
  uint make_packed_sort_key_part(uchar *to, Item *item,
                                 const SORT_FIELD_ATTR *sort_field,
                                 Sort_param *param) const override;
  void sort_length(THD *thd,
                   const Type_std_attributes *item,
                   SORT_FIELD_ATTR *attr) const override;
  bool is_packable() const override { return true; }
  bool union_element_finalize(Item_type_holder* item) const override;
  uint calc_key_length(const Column_definition &def) const override;
  bool Column_definition_prepare_stage1(THD *thd,
                                        MEM_ROOT *mem_root,
                                        Column_definition *c,
                                        handler *file,
                                        ulonglong table_flags,
                                        const Column_derived_attributes
                                              *derived_attr)
                                        const override;
  bool Column_definition_redefine_stage1(Column_definition *def,
                                         const Column_definition *dup,
                                         const handler *file)
                                         const override;
  void
  Column_definition_attributes_frm_pack(const Column_definition_attributes *at,
                                        uchar *buff) const override;
  uint32 max_display_length(const Item *item) const override;
  /*
    The next method returns 309 for long stringified doubles in scientific
    notation, e.g. FORMAT('1e308', 2).
  */
  uint32 Item_decimal_notation_int_digits(const Item *item) const override
  { return 309; }
  bool Item_const_eq(const Item_const *a, const Item_const *b,
                     bool binary_cmp) const override;
  bool Item_eq_value(THD *thd, const Type_cmp_attributes *attr,
                     Item *a, Item *b) const override;
  decimal_digits_t Item_time_precision(THD *thd, Item *item) const override
  {
    return Item_temporal_precision(thd, item, true);
  }
  decimal_digits_t Item_datetime_precision(THD *thd, Item *item) const override
  {
    return Item_temporal_precision(thd, item, false);
  }
  decimal_digits_t Item_decimal_precision(const Item *item) const override;
  void Item_update_null_value(Item *item) const override;
  bool Item_save_in_value(THD *thd, Item *item, st_value *value) const override;
  void Item_param_setup_conversion(THD *thd, Item_param *) const override;
  void Item_param_set_param_func(Item_param *param,
                                 uchar **pos, ulong len) const override;
  bool Item_param_set_from_value(THD *thd,
                                 Item_param *param,
                                 const Type_all_attributes *attr,
                                 const st_value *value) const override;
  bool Item_send(Item *item, Protocol *protocol, st_value *buf) const override
  {
    return Item_send_str(item, protocol, buf);
  }
  int Item_save_in_field(Item *item, Field *field, bool no_conversions) const
    override;
  String *print_item_value(THD *thd, Item *item, String *str) const override
  {
    return print_item_value_csstr(thd, item, str);
  }
  bool can_change_cond_ref_to_const(Item_bool_func2 *target,
                                   Item *target_expr, Item *target_value,
                                   Item_bool_func2 *source,
                                   Item *source_expr, Item *source_const) const
    override;
  bool subquery_type_allows_materialization(const Item *inner,
                                            const Item *outer,
                                            bool is_in_predicate)
    const override;
  Item *make_const_item_for_comparison(THD *, Item *src, const Item *cmp) const
    override;
  Item_cache *Item_get_cache(THD *thd, const Item *item) const override;
  bool set_comparator_func(THD *thd, Arg_comparator *cmp) const override;
  bool Item_hybrid_func_fix_attributes(THD *thd,
                                       const LEX_CSTRING &name,
                                       Type_handler_hybrid_field_type *,
                                       Type_all_attributes *atrr,
                                       Item **items, uint nitems) const
    override;
  bool Item_sum_hybrid_fix_length_and_dec(Item_sum_hybrid *func) const override;
  bool Item_sum_sum_fix_length_and_dec(Item_sum_sum *) const override;
  bool Item_sum_avg_fix_length_and_dec(Item_sum_avg *) const override;
  bool Item_sum_variance_fix_length_and_dec(Item_sum_variance *) const override;
  bool Item_func_signed_fix_length_and_dec(Item_func_signed *item) const
    override;
  bool Item_func_unsigned_fix_length_and_dec(Item_func_unsigned *item) const
    override;
  bool Item_val_bool(Item *item) const override;
  void Item_get_date(THD *thd, Item *item, Temporal::Warn *warn,
                     MYSQL_TIME *ltime,  date_mode_t fuzzydate) const override;
  longlong Item_val_int_signed_typecast(Item *item) const override;
  longlong Item_val_int_unsigned_typecast(Item *item) const override;
  String *Item_func_hex_val_str_ascii(Item_func_hex *item, String *str) const
    override;
  String *Item_func_hybrid_field_type_val_str(Item_func_hybrid_field_type *,
                                              String *) const override;
  double Item_func_hybrid_field_type_val_real(Item_func_hybrid_field_type *)
    const override;
  longlong Item_func_hybrid_field_type_val_int(Item_func_hybrid_field_type *)
    const override;
  my_decimal *Item_func_hybrid_field_type_val_decimal(
                                              Item_func_hybrid_field_type *,
                                              my_decimal *) const override;
  void Item_func_hybrid_field_type_get_date(THD *,
                                            Item_func_hybrid_field_type *,
                                            Temporal::Warn *,
                                            MYSQL_TIME *,
                                            date_mode_t fuzzydate)
    const override;
  String *Item_func_min_max_val_str(Item_func_min_max *, String *) const
    override;
  double Item_func_min_max_val_real(Item_func_min_max *) const override;
  longlong Item_func_min_max_val_int(Item_func_min_max *) const override;
  my_decimal *Item_func_min_max_val_decimal(Item_func_min_max *,
                                            my_decimal *) const override;
  bool Item_func_min_max_get_date(THD *thd, Item_func_min_max*,
                                  MYSQL_TIME *, date_mode_t fuzzydate) const
    override;
  bool Item_func_between_fix_length_and_dec(Item_func_between *func) const
    override;
  longlong Item_func_between_val_int(Item_func_between *func) const override;
  bool Item_char_typecast_fix_length_and_dec(Item_char_typecast *) const
    override;
  cmp_item *make_cmp_item(THD *thd, CHARSET_INFO *cs) const override;
  in_vector *make_in_vector(THD *, const Item_func_in *, uint nargs) const
    override;
  bool Item_func_in_fix_comparator_compatible_types(THD *thd, Item_func_in *)
    const override;
  bool Item_func_round_fix_length_and_dec(Item_func_round *) const override;
  bool Item_func_int_val_fix_length_and_dec(Item_func_int_val *) const override;
  bool Item_func_abs_fix_length_and_dec(Item_func_abs *) const override;
  bool Item_func_neg_fix_length_and_dec(Item_func_neg *) const override;
  bool Item_func_plus_fix_length_and_dec(Item_func_plus *) const override;
  bool Item_func_minus_fix_length_and_dec(Item_func_minus *) const override;
  bool Item_func_mul_fix_length_and_dec(Item_func_mul *) const override;
  bool Item_func_div_fix_length_and_dec(Item_func_div *) const override;
  bool Item_func_mod_fix_length_and_dec(Item_func_mod *) const override;
  const Vers_type_handler *vers() const override;
};


class Type_handler_general_purpose_string: public Type_handler_string_result
{
public:
  bool is_general_purpose_string_type() const override { return true; }
  bool Column_definition_bulk_alter(Column_definition *c,
                                    const Column_derived_attributes
                                          *derived_attr,
                                    const Column_bulk_alter_attributes
                                          *bulk_alter_attr)
                                    const override;
};


/***
  Instantiable classes for every MYSQL_TYPE_XXX

  There are no Type_handler_xxx for the following types:
  - MYSQL_TYPE_VAR_STRING (old VARCHAR) - mapped to MYSQL_TYPE_VARSTRING
  - MYSQL_TYPE_ENUM                     - mapped to MYSQL_TYPE_VARSTRING
  - MYSQL_TYPE_SET:                     - mapped to MYSQL_TYPE_VARSTRING

  because the functionality that currently uses Type_handler
  (e.g. hybrid type functions) does not need to distinguish between
  these types and VARCHAR.
  For example:
    CREATE TABLE t2 AS SELECT COALESCE(enum_column) FROM t1;
  creates a VARCHAR column.

  There most likely be Type_handler_enum and Type_handler_set later,
  when the Type_handler infrastructure gets used in more pieces of the code.
*/


class Type_handler_tiny: public Type_handler_general_purpose_int
{
public:
  virtual ~Type_handler_tiny() {}
  enum_field_types field_type() const override { return MYSQL_TYPE_TINY; }
  const Type_handler *type_handler_unsigned() const override;
  const Type_handler *type_handler_signed() const override;
  protocol_send_type_t protocol_send_type() const override
  {
    return PROTOCOL_SEND_TINY;
  }
  const Type_limits_int *type_limits_int() const override;
  uint32 calc_pack_length(uint32 length) const override { return 1; }
  uint32 max_display_length_for_field(const Conv_source &src) const override
  { return 4; }
  bool Item_send(Item *item, Protocol *protocol, st_value *buf) const override
  {
    return Item_send_tiny(item, protocol, buf);
  }
  Field *make_conversion_table_field(MEM_ROOT *root,
                                     TABLE *table, uint metadata,
                                     const Field *target) const override;
  bool Column_definition_fix_attributes(Column_definition *c) const override;
  bool Column_definition_prepare_stage2(Column_definition *c,
                                        handler *file,
                                        ulonglong table_flags) const override
  { return Column_definition_prepare_stage2_legacy_num(c, MYSQL_TYPE_TINY); }
  Field *make_schema_field(MEM_ROOT *root,
                           TABLE *table,
                           const Record_addr &addr,
                           const ST_FIELD_INFO &def) const override;
  Field *make_table_field_from_def(TABLE_SHARE *share,
                                   MEM_ROOT *mem_root,
                                   const LEX_CSTRING *name,
                                   const Record_addr &addr,
                                   const Bit_addr &bit,
                                   const Column_definition_attributes *attr,
                                   uint32 flags) const override;
  void Item_param_set_param_func(Item_param *param,
                                 uchar **pos, ulong len) const override;
};


class Type_handler_utiny: public Type_handler_tiny
{
public:
  uint flags() const override { return UNSIGNED_FLAG; }
  const Type_limits_int *type_limits_int() const override;
};


class Type_handler_short: public Type_handler_general_purpose_int
{
public:
  virtual ~Type_handler_short() {}
  enum_field_types field_type() const override { return MYSQL_TYPE_SHORT; }
  const Type_handler *type_handler_unsigned() const override;
  const Type_handler *type_handler_signed() const override;
  protocol_send_type_t protocol_send_type() const override
  {
    return PROTOCOL_SEND_SHORT;
  }
  bool Item_send(Item *item, Protocol *protocol, st_value *buf) const override
  {
    return Item_send_short(item, protocol, buf);
  }
  const Type_limits_int *type_limits_int() const override;
  uint32 max_display_length_for_field(const Conv_source &src) const override
  { return 6; }
  uint32 calc_pack_length(uint32 length) const  override{ return 2; }
  Field *make_conversion_table_field(MEM_ROOT *root,
                                     TABLE *table, uint metadata,
                                     const Field *target) const override;
  bool Column_definition_fix_attributes(Column_definition *c) const override;
  bool Column_definition_prepare_stage2(Column_definition *c,
                                        handler *file,
                                        ulonglong table_flags) const override
  { return Column_definition_prepare_stage2_legacy_num(c, MYSQL_TYPE_SHORT); }
  Field *make_schema_field(MEM_ROOT *root,
                           TABLE *table,
                           const Record_addr &addr,
                           const ST_FIELD_INFO &def) const override;
  Field *make_table_field_from_def(TABLE_SHARE *share,
                                   MEM_ROOT *mem_root,
                                   const LEX_CSTRING *name,
                                   const Record_addr &addr,
                                   const Bit_addr &bit,
                                   const Column_definition_attributes *attr,
                                   uint32 flags) const override;
  void Item_param_set_param_func(Item_param *param,
                                 uchar **pos, ulong len) const override;
};


class Type_handler_ushort: public Type_handler_short
{
public:
  uint flags() const override { return UNSIGNED_FLAG; }
  const Type_limits_int *type_limits_int() const override;
};


class Type_handler_long: public Type_handler_general_purpose_int
{
public:
  virtual ~Type_handler_long() {}
  enum_field_types field_type() const override { return MYSQL_TYPE_LONG; }
  const Type_handler *type_handler_unsigned() const override;
  const Type_handler *type_handler_signed() const override;
  protocol_send_type_t protocol_send_type() const override
  {
    return PROTOCOL_SEND_LONG;
  }
  const Type_limits_int *type_limits_int() const override;
  uint32 max_display_length_for_field(const Conv_source &src) const override
  { return 11; }
  uint32 calc_pack_length(uint32 length) const override { return 4; }
  bool Item_send(Item *item, Protocol *protocol, st_value *buf) const override
  {
    return Item_send_long(item, protocol, buf);
  }
  Field *make_conversion_table_field(MEM_ROOT *root,
                                     TABLE *table, uint metadata,
                                     const Field *target) const override;
  bool Column_definition_fix_attributes(Column_definition *c) const override;
  bool Column_definition_prepare_stage2(Column_definition *c,
                                        handler *file,
                                        ulonglong table_flags) const override
  { return Column_definition_prepare_stage2_legacy_num(c, MYSQL_TYPE_LONG); }
  Field *make_schema_field(MEM_ROOT *root,
                           TABLE *table,
                           const Record_addr &addr,
                           const ST_FIELD_INFO &def) const override;
  Field *make_table_field_from_def(TABLE_SHARE *share,
                                   MEM_ROOT *mem_root,
                                   const LEX_CSTRING *name,
                                   const Record_addr &addr,
                                   const Bit_addr &bit,
                                   const Column_definition_attributes *attr,
                                   uint32 flags) const override;
  void Item_param_set_param_func(Item_param *param,
                                 uchar **pos, ulong len) const override;
};


class Type_handler_ulong: public Type_handler_long
{
public:
  uint flags() const override { return UNSIGNED_FLAG; }
  const Type_limits_int *type_limits_int() const override;
};


class Type_handler_bool: public Type_handler_long
{
public:
  bool is_bool_type() const override { return true; }
  const Type_handler *type_handler_unsigned() const override;
  const Type_handler *type_handler_signed() const override;
  void Item_update_null_value(Item *item) const override;
  bool Item_sum_hybrid_fix_length_and_dec(Item_sum_hybrid *) const override;
};


class Type_handler_longlong: public Type_handler_general_purpose_int
{
public:
  virtual ~Type_handler_longlong() {}
  enum_field_types field_type() const  override{ return MYSQL_TYPE_LONGLONG; }
  const Type_handler *type_handler_unsigned() const override;
  const Type_handler *type_handler_signed() const override;
  protocol_send_type_t protocol_send_type() const override
  {
    return PROTOCOL_SEND_LONGLONG;
  }
  const Type_limits_int *type_limits_int() const override;
  uint32 max_display_length_for_field(const Conv_source &src) const override
  { return 20; }
  uint32 calc_pack_length(uint32 length) const override { return 8; }
  Item *create_typecast_item(THD *thd, Item *item,
                             const Type_cast_attributes &attr) const override;
  bool Item_send(Item *item, Protocol *protocol, st_value *buf) const override
  {
    return Item_send_longlong(item, protocol, buf);
  }
  Field *make_conversion_table_field(MEM_ROOT *root,
                                     TABLE *table, uint metadata,
                                     const Field *target) const override;
  bool Column_definition_fix_attributes(Column_definition *c) const override;
  bool Column_definition_prepare_stage2(Column_definition *c,
                                        handler *file,
                                        ulonglong table_flags) const override
  {
    return Column_definition_prepare_stage2_legacy_num(c, MYSQL_TYPE_LONGLONG);
  }
  Field *make_schema_field(MEM_ROOT *root,
                           TABLE *table,
                           const Record_addr &addr,
                           const ST_FIELD_INFO &def) const override;
  Field *make_table_field_from_def(TABLE_SHARE *share,
                                   MEM_ROOT *mem_root,
                                   const LEX_CSTRING *name,
                                   const Record_addr &addr,
                                   const Bit_addr &bit,
                                   const Column_definition_attributes *attr,
                                   uint32 flags) const override;
  void Item_param_set_param_func(Item_param *param,
                                 uchar **pos, ulong len) const override;
};


class Type_handler_ulonglong: public Type_handler_longlong
{
public:
  uint flags() const override { return UNSIGNED_FLAG; }
  const Type_limits_int *type_limits_int() const override;
};


class Type_handler_vers_trx_id: public Type_handler_ulonglong
{
public:
  virtual ~Type_handler_vers_trx_id() {}
  Field *make_table_field(MEM_ROOT *root,
                          const LEX_CSTRING *name,
                          const Record_addr &addr,
                          const Type_all_attributes &attr,
                          TABLE_SHARE *share) const override;
};


class Type_handler_int24: public Type_handler_general_purpose_int
{
public:
  virtual ~Type_handler_int24() {}
  enum_field_types field_type() const override { return MYSQL_TYPE_INT24; }
  const Type_handler *type_handler_unsigned() const override;
  const Type_handler *type_handler_signed() const override;
  protocol_send_type_t protocol_send_type() const override
  {
    return PROTOCOL_SEND_LONG;
  }
  bool Item_send(Item *item, Protocol *protocol, st_value *buf) const override
  {
    return Item_send_long(item, protocol, buf);
  }
  const Type_limits_int *type_limits_int() const override;
  uint32 max_display_length_for_field(const Conv_source &src) const override
  { return 9; }
  uint32 calc_pack_length(uint32 length) const override { return 3; }
  Field *make_conversion_table_field(MEM_ROOT *mem_root,
                                     TABLE *table, uint metadata,
                                     const Field *target) const override;
  bool Column_definition_fix_attributes(Column_definition *c) const override;
  bool Column_definition_prepare_stage2(Column_definition *c,
                                        handler *file,
                                        ulonglong table_flags) const override
  { return Column_definition_prepare_stage2_legacy_num(c, MYSQL_TYPE_INT24); }
  Field *make_table_field_from_def(TABLE_SHARE *share,
                                   MEM_ROOT *mem_root,
                                   const LEX_CSTRING *name,
                                   const Record_addr &addr,
                                   const Bit_addr &bit,
                                   const Column_definition_attributes *attr,
                                   uint32 flags) const override;
};


class Type_handler_uint24: public Type_handler_int24
{
public:
  uint flags() const override { return UNSIGNED_FLAG; }
  const Type_limits_int *type_limits_int() const override;
};


class Type_handler_year: public Type_handler_int_result
{
public:
  virtual ~Type_handler_year() {}
  enum_field_types field_type() const override { return MYSQL_TYPE_YEAR; }
  uint flags() const override { return UNSIGNED_FLAG; }
  protocol_send_type_t protocol_send_type() const override
  {
    return PROTOCOL_SEND_SHORT;
  }
  uint32 max_display_length(const Item *item) const override;
  uint32 Item_decimal_notation_int_digits(const Item *item) const override
  { return 4; };
  uint32 max_display_length_for_field(const Conv_source &src) const override
  { return 4; }
  uint32 calc_pack_length(uint32 length) const override { return 1; }
  bool Item_send(Item *item, Protocol *protocol, st_value *buf) const override
  {
    return Item_send_short(item, protocol, buf);
  }
  Field *make_conversion_table_field(MEM_ROOT *root,
                                     TABLE *table, uint metadata,
                                     const Field *target) const override;
  bool Column_definition_fix_attributes(Column_definition *c) const override;
  void Column_definition_reuse_fix_attributes(THD *thd,
                                              Column_definition *c,
                                              const Field *field)
                                              const override;
  bool Column_definition_prepare_stage2(Column_definition *c,
                                        handler *file,
                                        ulonglong table_flags) const override
  { return Column_definition_prepare_stage2_legacy_num(c, MYSQL_TYPE_YEAR); }
  Field *make_table_field_from_def(TABLE_SHARE *share,
                                   MEM_ROOT *mem_root,
                                   const LEX_CSTRING *name,
                                   const Record_addr &addr,
                                   const Bit_addr &bit,
                                   const Column_definition_attributes *attr,
                                   uint32 flags) const override;
  Item_cache *Item_get_cache(THD *thd, const Item *item) const override;
  bool Item_func_round_fix_length_and_dec(Item_func_round *) const override;
  bool Item_func_int_val_fix_length_and_dec(Item_func_int_val *)const override;
  void Item_get_date(THD *thd, Item *item, Temporal::Warn *warn,
                     MYSQL_TIME *ltime,  date_mode_t fuzzydate) const override;
  void Item_func_hybrid_field_type_get_date(THD *,
                                            Item_func_hybrid_field_type *item,
                                            Temporal::Warn *,
                                            MYSQL_TIME *to,
                                            date_mode_t fuzzydate)
                                            const override;
  const Vers_type_handler *vers() const override { return NULL; }
};


class Type_handler_bit: public Type_handler_int_result
{
public:
  virtual ~Type_handler_bit() {}
  enum_field_types field_type() const override { return MYSQL_TYPE_BIT; }
  uint flags() const override { return UNSIGNED_FLAG; }
  protocol_send_type_t protocol_send_type() const override
  {
    return PROTOCOL_SEND_STRING;
  }
  uint32 max_display_length(const Item *item) const override;
  uint32 Item_decimal_notation_int_digits(const Item *item) const override;
  static uint32 Bit_decimal_notation_int_digits_by_nbits(uint nbits);
  uint32 max_display_length_for_field(const Conv_source &src) const override;
  uint32 calc_pack_length(uint32 length) const override { return length / 8; }
  uint calc_key_length(const Column_definition &def) const override;
  void
  Column_definition_attributes_frm_pack(const Column_definition_attributes *at,
                                        uchar *buff) const override;
  bool Item_send(Item *item, Protocol *protocol, st_value *buf) const override
  {
    return Item_send_str(item, protocol, buf);
  }
  String *print_item_value(THD *thd, Item *item, String *str) const override
  {
    return print_item_value_csstr(thd, item, str);
  }
  void show_binlog_type(const Conv_source &src, const Field &, String *str)
    const override;
  bool Item_func_round_fix_length_and_dec(Item_func_round *) const override;
  bool Item_func_int_val_fix_length_and_dec(Item_func_int_val*) const override;
  Field *make_conversion_table_field(MEM_ROOT *root,
                                     TABLE *table, uint metadata,
                                     const Field *target) const override;
  bool Column_definition_fix_attributes(Column_definition *c) const override;
  bool Column_definition_prepare_stage1(THD *thd,
                                        MEM_ROOT *mem_root,
                                        Column_definition *c,
                                        handler *file,
                                        ulonglong table_flags,
                                        const Column_derived_attributes
                                              *derived_attr)
                                        const override;
  bool Column_definition_redefine_stage1(Column_definition *def,
                                         const Column_definition *dup,
                                         const handler *file)
                                         const override;
  bool Column_definition_prepare_stage2(Column_definition *c,
                                        handler *file,
                                        ulonglong table_flags) const override;
  Field *make_table_field(MEM_ROOT *root,
                          const LEX_CSTRING *name,
                          const Record_addr &addr,
                          const Type_all_attributes &attr,
                          TABLE_SHARE *share) const override;
  Field *make_table_field_from_def(TABLE_SHARE *share,
                                   MEM_ROOT *mem_root,
                                   const LEX_CSTRING *name,
                                   const Record_addr &addr,
                                   const Bit_addr &bit,
                                   const Column_definition_attributes *attr,
                                   uint32 flags) const override;
};


class Type_handler_float: public Type_handler_real_result
{
public:
  virtual ~Type_handler_float() {}
  enum_field_types field_type() const override { return MYSQL_TYPE_FLOAT; }
  protocol_send_type_t protocol_send_type() const override
  {
    return PROTOCOL_SEND_FLOAT;
  }
  bool type_can_have_auto_increment_attribute() const override { return true; }
  uint32 max_display_length(const Item *item) const override { return 25; }
  uint32 max_display_length_for_field(const Conv_source &src) const override
  { return 12; }
  uint32 Item_decimal_notation_int_digits(const Item *item) const override
  { return 39; }
  uint32 calc_pack_length(uint32 length) const override { return sizeof(float); }
  Item *create_typecast_item(THD *thd, Item *item,
                             const Type_cast_attributes &attr) const override;
  bool Item_send(Item *item, Protocol *protocol, st_value *buf) const override
  {
    return Item_send_float(item, protocol, buf);
  }
  Field *make_num_distinct_aggregator_field(MEM_ROOT *, const Item *)
                                            const override;
  Field *make_conversion_table_field(MEM_ROOT *root,
                                     TABLE *table, uint metadata,
                                     const Field *target) const override;
  bool Column_definition_fix_attributes(Column_definition *c) const override;
  bool Column_definition_prepare_stage2(Column_definition *c,
                                        handler *file,
                                        ulonglong table_flags) const override
  { return Column_definition_prepare_stage2_legacy_real(c, MYSQL_TYPE_FLOAT); }
  Field *make_schema_field(MEM_ROOT *root,
                           TABLE *table,
                           const Record_addr &addr,
                           const ST_FIELD_INFO &def) const override;
  Field *make_table_field_from_def(TABLE_SHARE *share,
                                   MEM_ROOT *mem_root,
                                   const LEX_CSTRING *name,
                                   const Record_addr &addr,
                                   const Bit_addr &bit,
                                   const Column_definition_attributes *attr,
                                   uint32 flags) const override;
  void Item_param_set_param_func(Item_param *param,
                                 uchar **pos, ulong len) const override;

  Item_cache *Item_get_cache(THD *thd, const Item *item) const override;
  String *Item_func_hybrid_field_type_val_str(Item_func_hybrid_field_type *,
                                              String *) const override;
  String *Item_func_min_max_val_str(Item_func_min_max *, String *)
                                    const override;
};


class Type_handler_double: public Type_handler_real_result
{
public:
  virtual ~Type_handler_double() {}
  enum_field_types field_type() const override { return MYSQL_TYPE_DOUBLE; }
  protocol_send_type_t protocol_send_type() const override
  {
    return PROTOCOL_SEND_DOUBLE;
  }
  bool type_can_have_auto_increment_attribute() const override { return true; }
  uint32 max_display_length(const Item *item) const override { return 53; }
  uint32 Item_decimal_notation_int_digits(const Item *item) const override
  { return 309; }
  uint32 max_display_length_for_field(const Conv_source &src) const override
  { return 22; }
  uint32 calc_pack_length(uint32 length) const override
  {
    return sizeof(double);
  }
  Item *create_typecast_item(THD *thd, Item *item,
                             const Type_cast_attributes &attr) const override;
  bool Item_send(Item *item, Protocol *protocol, st_value *buf) const override
  {
    return Item_send_double(item, protocol, buf);
  }
  Field *make_conversion_table_field(MEM_ROOT *root,
                                     TABLE *table, uint metadata,
                                     const Field *target) const override;
  bool Column_definition_fix_attributes(Column_definition *c) const override;
  bool Column_definition_prepare_stage2(Column_definition *c,
                                        handler *file,
                                        ulonglong table_flags) const override
  { return Column_definition_prepare_stage2_legacy_real(c, MYSQL_TYPE_DOUBLE); }
  Field *make_schema_field(MEM_ROOT *root,
                           TABLE *table,
                           const Record_addr &addr,
                           const ST_FIELD_INFO &def) const override;
  Field *make_table_field_from_def(TABLE_SHARE *share,
                                   MEM_ROOT *mem_root,
                                   const LEX_CSTRING *name,
                                   const Record_addr &addr,
                                   const Bit_addr &bit,
                                   const Column_definition_attributes *attr,
                                   uint32 flags) const override;
  void Item_param_set_param_func(Item_param *param,
                                 uchar **pos, ulong len) const override;

  Item_cache *Item_get_cache(THD *thd, const Item *item) const override;
  String *Item_func_hybrid_field_type_val_str(Item_func_hybrid_field_type *,
                                              String *) const override;
  String *Item_func_min_max_val_str(Item_func_min_max *, String *)
                                    const override;
};


class Type_handler_time_common: public Type_handler_temporal_result
{
public:
  virtual ~Type_handler_time_common() { }
  const Name &default_value() const override;
  enum_field_types field_type() const override { return MYSQL_TYPE_TIME; }
  enum_dynamic_column_type dyncol_type(const Type_all_attributes *attr)
                                       const override
  {
    return DYN_COL_TIME;
  }
  protocol_send_type_t protocol_send_type() const override
  {
    return PROTOCOL_SEND_TIME;
  }
  enum_mysql_timestamp_type mysql_timestamp_type() const override
  {
    return MYSQL_TIMESTAMP_TIME;
  }
  bool is_val_native_ready() const override { return true; }
  const Type_handler *type_handler_for_native_format() const override;
  int cmp_native(const Native &a, const Native &b) const override;
  bool Item_val_native_with_conversion(THD *thd, Item *, Native *to)
                                       const override;
  bool Item_val_native_with_conversion_result(THD *thd, Item *, Native *to)
                                              const override;
  bool Item_param_val_native(THD *thd, Item_param *item, Native *to)
                             const override;
  bool partition_field_check(const LEX_CSTRING &, Item *item_expr)
    const override
  {
    return partition_field_check_result_type(item_expr, STRING_RESULT);
  }
  Field *make_schema_field(MEM_ROOT *root,
                           TABLE *table,
                           const Record_addr &addr,
                           const ST_FIELD_INFO &def) const override;
  Item_literal *create_literal_item(THD *thd, const char *str, size_t length,
                                    CHARSET_INFO *cs, bool send_error)
                                    const override;
  Item *create_typecast_item(THD *thd, Item *item,
                             const Type_cast_attributes &attr)
                             const override;
  bool Item_eq_value(THD *thd, const Type_cmp_attributes *attr,
                     Item *a, Item *b) const override;
  decimal_digits_t Item_decimal_scale(const Item *item) const override
  {
    return Item_decimal_scale_with_seconds(item);
  }
  decimal_digits_t Item_decimal_precision(const Item *item) const override;
  decimal_digits_t Item_divisor_precision_increment(const Item *item) const override
  {
    return Item_divisor_precision_increment_with_seconds(item);
  }
  const Type_handler *type_handler_for_comparison() const override;
  int stored_field_cmp_to_item(THD *thd, Field *field, Item *item)
                               const override;
  void Column_definition_implicit_upgrade(Column_definition *c) const override;
  bool Column_definition_fix_attributes(Column_definition *c) const override;
  bool
  Column_definition_attributes_frm_unpack(Column_definition_attributes *attr,
                                          TABLE_SHARE *share,
                                          const uchar *buffer,
                                          LEX_CUSTRING *gis_options)
                                          const override;
  bool Item_save_in_value(THD *thd, Item *item, st_value *value) const override;
  bool Item_send(Item *item, Protocol *protocol, st_value *buf) const override
  {
    return Item_send_time(item, protocol, buf);
  }
  void Item_update_null_value(Item *item) const override;
  int Item_save_in_field(Item *item, Field *field, bool no_conversions)
                         const override;
  String *print_item_value(THD *thd, Item *item, String *str) const override;
  Item_cache *Item_get_cache(THD *thd, const Item *item) const override;
  longlong Item_val_int_unsigned_typecast(Item *item) const override;
  bool Item_hybrid_func_fix_attributes(THD *thd,
                                       const LEX_CSTRING &name,
                                       Type_handler_hybrid_field_type *,
                                       Type_all_attributes *atrr,
                                       Item **items, uint nitems)
                                       const override;
  String *Item_func_hybrid_field_type_val_str(Item_func_hybrid_field_type *,
                                              String *) const override;
  double Item_func_hybrid_field_type_val_real(Item_func_hybrid_field_type *)
                                              const override;
  longlong Item_func_hybrid_field_type_val_int(Item_func_hybrid_field_type *)
                                               const override;
  my_decimal *Item_func_hybrid_field_type_val_decimal(
                                              Item_func_hybrid_field_type *,
                                              my_decimal *) const override;
  void Item_func_hybrid_field_type_get_date(THD *,
                                            Item_func_hybrid_field_type *,
                                            Temporal::Warn *,
                                            MYSQL_TIME *,
                                            date_mode_t fuzzydate)
                                            const override;
  String *Item_func_min_max_val_str(Item_func_min_max *, String *) const override;
  double Item_func_min_max_val_real(Item_func_min_max *) const override;
  longlong Item_func_min_max_val_int(Item_func_min_max *) const override;
  my_decimal *Item_func_min_max_val_decimal(Item_func_min_max *,
                                            my_decimal *) const override;
  bool Item_func_min_max_get_date(THD *thd, Item_func_min_max*,
                                  MYSQL_TIME *, date_mode_t fuzzydate)
                                  const override;
  longlong Item_func_between_val_int(Item_func_between *func) const override;
  bool Item_func_round_fix_length_and_dec(Item_func_round *) const override;
  bool Item_func_int_val_fix_length_and_dec(Item_func_int_val*) const override;
  Item *make_const_item_for_comparison(THD *, Item *src, const Item *cmp)
                                       const override;
  bool set_comparator_func(THD *thd, Arg_comparator *cmp) const override;
  cmp_item *make_cmp_item(THD *thd, CHARSET_INFO *cs) const override;
  in_vector *make_in_vector(THD *, const Item_func_in *, uint nargs)
                            const override;
  void Item_param_set_param_func(Item_param *param, uchar **pos, ulong len)
                                 const override;
};


class Type_handler_time: public Type_handler_time_common
{
  /* number of bytes to store TIME(N) */
  static uint m_hires_bytes[MAX_DATETIME_PRECISION+1];
public:
  static uint hires_bytes(uint dec) { return m_hires_bytes[dec]; }
  virtual ~Type_handler_time() {}
  const Name version() const override { return version_mariadb53(); }
  uint32 max_display_length_for_field(const Conv_source &src) const override
  { return MIN_TIME_WIDTH; }
  uint32 calc_pack_length(uint32 length) const override;
  Field *make_conversion_table_field(MEM_ROOT *root,
                                     TABLE *table, uint metadata,
                                     const Field *target) const override;
  bool Column_definition_prepare_stage2(Column_definition *c,
                                        handler *file,
                                        ulonglong table_flags) const override
  { return Column_definition_prepare_stage2_legacy(c, MYSQL_TYPE_TIME); }
  Field *make_table_field(MEM_ROOT *root,
                          const LEX_CSTRING *name,
                          const Record_addr &addr,
                          const Type_all_attributes &attr,
                          TABLE_SHARE *share) const override;
  Field *make_table_field_from_def(TABLE_SHARE *share,
                                   MEM_ROOT *mem_root,
                                   const LEX_CSTRING *name,
                                   const Record_addr &addr,
                                   const Bit_addr &bit,
                                   const Column_definition_attributes *attr,
                                   uint32 flags) const override;
};


class Type_handler_time2: public Type_handler_time_common
{
public:
  virtual ~Type_handler_time2() {}
  const Name version() const override { return version_mysql56(); }
  enum_field_types real_field_type() const override { return MYSQL_TYPE_TIME2; }
  uint32 max_display_length_for_field(const Conv_source &src) const override;
  uint32 calc_pack_length(uint32 length) const override;
  Field *make_conversion_table_field(MEM_ROOT *root,
                                     TABLE *table, uint metadata,
                                     const Field *target) const override;
  bool Column_definition_prepare_stage2(Column_definition *c,
                                        handler *file,
                                        ulonglong table_flags) const override
  { return Column_definition_prepare_stage2_legacy(c, MYSQL_TYPE_TIME2); }
  Field *make_table_field(MEM_ROOT *root,
                          const LEX_CSTRING *name,
                          const Record_addr &addr,
                          const Type_all_attributes &attr,
                          TABLE_SHARE *share) const override;
  Field *make_table_field_from_def(TABLE_SHARE *share,
                                   MEM_ROOT *mem_root,
                                   const LEX_CSTRING *name,
                                   const Record_addr &addr,
                                   const Bit_addr &bit,
                                   const Column_definition_attributes *attr,
                                   uint32 flags) const override;
};


class Type_handler_temporal_with_date: public Type_handler_temporal_result
{
public:
  virtual ~Type_handler_temporal_with_date() {}
  Item_literal *create_literal_item(THD *thd, const char *str, size_t length,
                                    CHARSET_INFO *cs, bool send_error)
                                    const override;
  bool Item_eq_value(THD *thd, const Type_cmp_attributes *attr,
                     Item *a, Item *b) const override;
  int stored_field_cmp_to_item(THD *thd, Field *field, Item *item)
                               const override;
  bool Item_save_in_value(THD *thd, Item *item, st_value *value)
                          const override;
  bool Item_send(Item *item, Protocol *protocol, st_value *buf) const override
  {
    return Item_send_date(item, protocol, buf);
  }
  void Item_update_null_value(Item *item) const override;
  int Item_save_in_field(Item *item, Field *field, bool no_conversions)
                         const override;
  Item *make_const_item_for_comparison(THD *, Item *src, const Item *cmp)
                                       const override;
  bool set_comparator_func(THD *thd, Arg_comparator *cmp) const override;
  cmp_item *make_cmp_item(THD *thd, CHARSET_INFO *cs) const override;
  in_vector *make_in_vector(THD *, const Item_func_in *, uint nargs)
                            const override;
  longlong Item_func_between_val_int(Item_func_between *func) const override;
};


class Type_handler_date_common: public Type_handler_temporal_with_date
{
public:
  virtual ~Type_handler_date_common() {}
  const Name &default_value() const override;
  const Type_handler *type_handler_for_comparison() const override;
  enum_field_types field_type() const override { return MYSQL_TYPE_DATE; }
  uint32 max_display_length_for_field(const Conv_source &src) const override
  { return 3; }
  enum_dynamic_column_type dyncol_type(const Type_all_attributes *attr)
                                       const override
  {
    return DYN_COL_DATE;
  }
  protocol_send_type_t protocol_send_type() const override
  {
    return PROTOCOL_SEND_DATE;
  }
  enum_mysql_timestamp_type mysql_timestamp_type() const override
  {
    return MYSQL_TIMESTAMP_DATE;
  }
  bool cond_notnull_field_isnull_to_field_eq_zero() const override
  {
    return true;
  }
  bool partition_field_check(const LEX_CSTRING &, Item *item_expr)
    const override
  {
    return partition_field_check_result_type(item_expr, STRING_RESULT);
  }
  Field *make_schema_field(MEM_ROOT *root,
                           TABLE *table,
                           const Record_addr &addr,
                           const ST_FIELD_INFO &def) const override;
  Item_literal *create_literal_item(THD *thd, const char *str, size_t length,
                                    CHARSET_INFO *cs, bool send_error)
                                    const override;
  Item *create_typecast_item(THD *thd, Item *item,
                             const Type_cast_attributes &attr)
                             const override;
  bool validate_implicit_default_value(THD *thd,
                                       const Column_definition &def)
                                       const override;
  bool Column_definition_fix_attributes(Column_definition *c) const override;
  void
  Column_definition_attributes_frm_pack(const Column_definition_attributes *at,
                                        uchar *buff) const override;
  decimal_digits_t Item_decimal_precision(const Item *item) const override;
  String *print_item_value(THD *thd, Item *item, String *str) const override;
  Item_cache *Item_get_cache(THD *thd, const Item *item) const override;
  String *Item_func_min_max_val_str(Item_func_min_max *, String *) const override;
  double Item_func_min_max_val_real(Item_func_min_max *) const override;
  longlong Item_func_min_max_val_int(Item_func_min_max *) const override;
  my_decimal *Item_func_min_max_val_decimal(Item_func_min_max *,
                                            my_decimal *) const override;
  bool Item_func_round_fix_length_and_dec(Item_func_round *) const override;
  bool Item_func_int_val_fix_length_and_dec(Item_func_int_val*) const override;
  bool Item_hybrid_func_fix_attributes(THD *thd,
                                       const LEX_CSTRING &name,
                                       Type_handler_hybrid_field_type *,
                                       Type_all_attributes *atrr,
                                       Item **items, uint nitems) const
    override;
  bool Item_func_min_max_fix_attributes(THD *thd, Item_func_min_max *func,
                                        Item **items, uint nitems) const
    override;
  void Item_param_set_param_func(Item_param *param,
                                 uchar **pos, ulong len) const override;
};

class Type_handler_date: public Type_handler_date_common
{
public:
  virtual ~Type_handler_date() {}
  uint32 calc_pack_length(uint32 length) const override { return 4; }
  Field *make_conversion_table_field(MEM_ROOT *root,
                                     TABLE *table, uint metadata,
                                     const Field *target) const override;
  bool Column_definition_prepare_stage2(Column_definition *c,
                                        handler *file,
                                        ulonglong table_flags) const override
  { return Column_definition_prepare_stage2_legacy(c, MYSQL_TYPE_DATE); }
  Field *make_table_field(MEM_ROOT *root,
                          const LEX_CSTRING *name,
                          const Record_addr &addr,
                          const Type_all_attributes &attr,
                          TABLE_SHARE *share) const override;
  Field *make_table_field_from_def(TABLE_SHARE *share,
                                   MEM_ROOT *mem_root,
                                   const LEX_CSTRING *name,
                                   const Record_addr &addr,
                                   const Bit_addr &bit,
                                   const Column_definition_attributes *attr,
                                   uint32 flags) const override;
};


class Type_handler_newdate: public Type_handler_date_common
{
public:
  virtual ~Type_handler_newdate() {}
  enum_field_types real_field_type() const override
  {
    return MYSQL_TYPE_NEWDATE;
  }
  uint32 calc_pack_length(uint32 length) const override { return 3; }
  Field *make_conversion_table_field(MEM_ROOT *root,
                                     TABLE *table, uint metadata,
                                     const Field *target) const override;
  bool Column_definition_prepare_stage2(Column_definition *c,
                                        handler *file,
                                        ulonglong table_flags) const override
  { return Column_definition_prepare_stage2_legacy(c, MYSQL_TYPE_NEWDATE); }
  Field *make_table_field(MEM_ROOT *root,
                          const LEX_CSTRING *name,
                          const Record_addr &addr,
                          const Type_all_attributes &attr,
                          TABLE_SHARE *share) const override;
  Field *make_table_field_from_def(TABLE_SHARE *share,
                                   MEM_ROOT *mem_root,
                                   const LEX_CSTRING *name,
                                   const Record_addr &addr,
                                   const Bit_addr &bit,
                                   const Column_definition_attributes *attr,
                                   uint32 flags) const override;
};


class Type_handler_datetime_common: public Type_handler_temporal_with_date
{
public:
  virtual ~Type_handler_datetime_common() {}
  const Name &default_value() const override;
  const Type_handler *type_handler_for_comparison() const override;
  enum_field_types field_type() const override
  {
    return MYSQL_TYPE_DATETIME;
  }
  enum_dynamic_column_type dyncol_type(const Type_all_attributes *attr)
                                       const override
  {
    return DYN_COL_DATETIME;
  }
  protocol_send_type_t protocol_send_type() const override
  {
    return PROTOCOL_SEND_DATETIME;
  }
  enum_mysql_timestamp_type mysql_timestamp_type() const override
  {
    return MYSQL_TIMESTAMP_DATETIME;
  }
  bool cond_notnull_field_isnull_to_field_eq_zero() const override
  {
    return true;
  }
  bool partition_field_check(const LEX_CSTRING &, Item *item_expr)
    const override
  {
    return partition_field_check_result_type(item_expr, STRING_RESULT);
  }
  Field *make_schema_field(MEM_ROOT *root,
                           TABLE *table,
                           const Record_addr &addr,
                           const ST_FIELD_INFO &def) const override;
  Item *create_typecast_item(THD *thd, Item *item,
                             const Type_cast_attributes &attr) const override;
  bool validate_implicit_default_value(THD *thd, const Column_definition &def)
                                       const override;
  void Column_definition_implicit_upgrade(Column_definition *c) const override;
  bool Column_definition_fix_attributes(Column_definition *c) const override;
  bool
  Column_definition_attributes_frm_unpack(Column_definition_attributes *attr,
                                          TABLE_SHARE *share,
                                          const uchar *buffer,
                                          LEX_CUSTRING *gis_options)
                                          const override;
  decimal_digits_t Item_decimal_scale(const Item *item) const override
  {
    return Item_decimal_scale_with_seconds(item);
  }
  decimal_digits_t Item_decimal_precision(const Item *item) const override;
  decimal_digits_t Item_divisor_precision_increment(const Item *item) const override
  {
    return Item_divisor_precision_increment_with_seconds(item);
  }
  bool Item_send(Item *item, Protocol *protocol, st_value *buf) const override
  {
    return Item_send_datetime(item, protocol, buf);
  }
  String *print_item_value(THD *thd, Item *item, String *str) const override;
  Item_cache *Item_get_cache(THD *thd, const Item *item) const override;
  String *Item_func_min_max_val_str(Item_func_min_max *, String *) const override;
  double Item_func_min_max_val_real(Item_func_min_max *) const override;
  longlong Item_func_min_max_val_int(Item_func_min_max *) const override;
  bool Item_func_int_val_fix_length_and_dec(Item_func_int_val*) const override;
  my_decimal *Item_func_min_max_val_decimal(Item_func_min_max *, my_decimal *)
                                            const override;
  bool Item_func_round_fix_length_and_dec(Item_func_round *) const override;
  bool Item_hybrid_func_fix_attributes(THD *thd,
                                       const LEX_CSTRING &name,
                                       Type_handler_hybrid_field_type *,
                                       Type_all_attributes *atrr,
                                       Item **items, uint nitems)
                                       const override;
  void Item_param_set_param_func(Item_param *param, uchar **pos, ulong len)
                                 const override;
};


class Type_handler_datetime: public Type_handler_datetime_common
{
  /* number of bytes to store DATETIME(N) */
  static uint m_hires_bytes[MAX_DATETIME_PRECISION + 1];
public:
  static uint hires_bytes(uint dec) { return m_hires_bytes[dec]; }
  virtual ~Type_handler_datetime() {}
  const Name version() const override { return version_mariadb53(); }
  uint32 max_display_length_for_field(const Conv_source &src) const override
  { return MAX_DATETIME_WIDTH; }
  uint32 calc_pack_length(uint32 length) const override;
  Field *make_conversion_table_field(MEM_ROOT *root,
                                     TABLE *table, uint metadata,
                                     const Field *target) const override;
  bool Column_definition_prepare_stage2(Column_definition *c,
                                        handler *file,
                                        ulonglong table_flags) const override
  { return Column_definition_prepare_stage2_legacy(c, MYSQL_TYPE_DATETIME); }
  Field *make_table_field(MEM_ROOT *root,
                          const LEX_CSTRING *name,
                          const Record_addr &addr,
                          const Type_all_attributes &attr,
                          TABLE_SHARE *share) const override;
  Field *make_table_field_from_def(TABLE_SHARE *share,
                                   MEM_ROOT *mem_root,
                                   const LEX_CSTRING *name,
                                   const Record_addr &addr,
                                   const Bit_addr &bit,
                                   const Column_definition_attributes *attr,
                                   uint32 flags) const override;
};


class Type_handler_datetime2: public Type_handler_datetime_common
{
public:
  virtual ~Type_handler_datetime2() {}
  const Name version() const override { return version_mysql56(); }
  enum_field_types real_field_type() const override
  {
    return MYSQL_TYPE_DATETIME2;
  }
  uint32 max_display_length_for_field(const Conv_source &src) const override;
  uint32 calc_pack_length(uint32 length) const override;
  Field *make_conversion_table_field(MEM_ROOT *root,
                                     TABLE *table, uint metadata,
                                     const Field *target) const override;
  bool Column_definition_prepare_stage2(Column_definition *c,
                                        handler *file,
                                        ulonglong table_flags) const override
  { return Column_definition_prepare_stage2_legacy(c, MYSQL_TYPE_DATETIME2); }
  Field *make_table_field(MEM_ROOT *root,
                          const LEX_CSTRING *name,
                          const Record_addr &addr,
                          const Type_all_attributes &attr,
                          TABLE_SHARE *share) const override;
  Field *make_table_field_from_def(TABLE_SHARE *share,
                                   MEM_ROOT *mem_root,
                                   const LEX_CSTRING *name,
                                   const Record_addr &addr,
                                   const Bit_addr &bit,
                                   const Column_definition_attributes *attr,
                                   uint32 flags) const override;
};


class Type_handler_timestamp_common: public Type_handler_temporal_with_date
{
protected:
  bool TIME_to_native(THD *, const MYSQL_TIME *from, Native *to, uint dec) const;
public:
  virtual ~Type_handler_timestamp_common() {}
  const Name &default_value() const override;
  const Type_handler *type_handler_for_comparison() const override;
  const Type_handler *type_handler_for_native_format() const override;
  enum_field_types field_type() const override { return MYSQL_TYPE_TIMESTAMP; }
  enum_dynamic_column_type dyncol_type(const Type_all_attributes *attr)
                                       const override
  {
    return DYN_COL_DATETIME;
  }
  protocol_send_type_t protocol_send_type() const override
  {
    return PROTOCOL_SEND_DATETIME;
  }
  enum_mysql_timestamp_type mysql_timestamp_type() const override
  {
    return MYSQL_TIMESTAMP_DATETIME;
  }
  bool is_val_native_ready() const override
  {
    return true;
  }
  bool is_timestamp_type() const override
  {
    return true;
  }
  void Column_definition_implicit_upgrade(Column_definition *c) const override;
  bool
  Column_definition_attributes_frm_unpack(Column_definition_attributes *attr,
                                          TABLE_SHARE *share,
                                          const uchar *buffer,
                                          LEX_CUSTRING *gis_options)
                                          const override;
  bool Item_eq_value(THD *thd, const Type_cmp_attributes *attr,
                     Item *a, Item *b) const override;
  bool Item_val_native_with_conversion(THD *thd, Item *, Native *to)
                                       const override;
  bool Item_val_native_with_conversion_result(THD *thd, Item *, Native *to)
                                              const override;
  bool Item_param_val_native(THD *thd, Item_param *item, Native *to)
                             const override;
  int cmp_native(const Native &a, const Native &b) const override;
  longlong Item_func_between_val_int(Item_func_between *func) const override;
  bool Item_func_round_fix_length_and_dec(Item_func_round *) const override;
  bool Item_func_int_val_fix_length_and_dec(Item_func_int_val*) const override;
  cmp_item *make_cmp_item(THD *thd, CHARSET_INFO *cs) const override;
  in_vector *make_in_vector(THD *thd, const Item_func_in *f, uint nargs)
                            const override;
  void make_sort_key_part(uchar *to, Item *item,
                          const SORT_FIELD_ATTR *sort_field,
                          Sort_param *param) const override;
  uint make_packed_sort_key_part(uchar *to, Item *item,
                                 const SORT_FIELD_ATTR *sort_field,
                                 Sort_param *param) const override;
  void sort_length(THD *thd,
                   const Type_std_attributes *item,
                   SORT_FIELD_ATTR *attr) const override;
  bool Column_definition_fix_attributes(Column_definition *c) const override;
  decimal_digits_t Item_decimal_scale(const Item *item) const override
  {
    return Item_decimal_scale_with_seconds(item);
  }
  decimal_digits_t Item_decimal_precision(const Item *item) const override;
  decimal_digits_t Item_divisor_precision_increment(const Item *item) const override
  {
    return Item_divisor_precision_increment_with_seconds(item);
  }
  bool Item_send(Item *item, Protocol *protocol, st_value *buf) const override
  {
    return Item_send_timestamp(item, protocol, buf);
  }
  int Item_save_in_field(Item *item, Field *field, bool no_conversions)
                         const override;
  String *print_item_value(THD *thd, Item *item, String *str) const override;
  Item_cache *Item_get_cache(THD *thd, const Item *item) const override;
  Item_copy *create_item_copy(THD *thd, Item *item) const override;
  String *Item_func_min_max_val_str(Item_func_min_max *, String *) const override;
  double Item_func_min_max_val_real(Item_func_min_max *) const override;
  longlong Item_func_min_max_val_int(Item_func_min_max *) const override;
  my_decimal *Item_func_min_max_val_decimal(Item_func_min_max *,
                                            my_decimal *) const override;
  bool set_comparator_func(THD *thd, Arg_comparator *cmp) const override;
  bool Item_hybrid_func_fix_attributes(THD *thd,
                                       const LEX_CSTRING &name,
                                       Type_handler_hybrid_field_type *,
                                       Type_all_attributes *atrr,
                                       Item **items, uint nitems)
                                       const override;
  void Item_param_set_param_func(Item_param *param,
                                 uchar **pos, ulong len) const override;
  bool Item_func_min_max_get_date(THD *thd, Item_func_min_max*,
                                  MYSQL_TIME *, date_mode_t fuzzydate)
                                  const override;
};


class Type_handler_timestamp: public Type_handler_timestamp_common
{
  /* number of bytes to store second_part part of the TIMESTAMP(N) */
  static uint m_sec_part_bytes[MAX_DATETIME_PRECISION + 1];
public:
  static uint sec_part_bytes(uint dec) { return m_sec_part_bytes[dec]; }
  virtual ~Type_handler_timestamp() {}
  const Name version() const override { return version_mariadb53(); }
  uint32 max_display_length_for_field(const Conv_source &src) const override
  { return MAX_DATETIME_WIDTH; }
  uint32 calc_pack_length(uint32 length) const override;
  Field *make_conversion_table_field(MEM_ROOT *root,
                                     TABLE *table, uint metadata,
                                     const Field *target) const override;
  bool Column_definition_prepare_stage2(Column_definition *c,
                                        handler *file,
                                        ulonglong table_flags) const override
  { return Column_definition_prepare_stage2_legacy_num(c, MYSQL_TYPE_TIMESTAMP); }
  Field *make_table_field(MEM_ROOT *root,
                          const LEX_CSTRING *name,
                          const Record_addr &addr,
                          const Type_all_attributes &attr,
                          TABLE_SHARE *share) const override;
  Field *make_table_field_from_def(TABLE_SHARE *share,
                                   MEM_ROOT *mem_root,
                                   const LEX_CSTRING *name,
                                   const Record_addr &addr,
                                   const Bit_addr &bit,
                                   const Column_definition_attributes *attr,
                                   uint32 flags) const override;
};


class Type_handler_timestamp2: public Type_handler_timestamp_common
{
public:
  virtual ~Type_handler_timestamp2() {}
  const Name version() const override { return version_mysql56(); }
  enum_field_types real_field_type() const override
  {
    return MYSQL_TYPE_TIMESTAMP2;
  }
  uint32 max_display_length_for_field(const Conv_source &src) const override;
  uint32 calc_pack_length(uint32 length) const override;
  Field *make_conversion_table_field(MEM_ROOT *root,
                                     TABLE *table, uint metadata,
                                     const Field *target) const override;
  bool Column_definition_prepare_stage2(Column_definition *c,
                                        handler *file,
                                        ulonglong table_flags) const override
  {
    return Column_definition_prepare_stage2_legacy_num(c, MYSQL_TYPE_TIMESTAMP2);
  }
  Field *make_table_field(MEM_ROOT *root,
                          const LEX_CSTRING *name,
                          const Record_addr &addr,
                          const Type_all_attributes &attr,
                          TABLE_SHARE *share) const override;
  Field *make_table_field_from_def(TABLE_SHARE *share,
                                   MEM_ROOT *mem_root,
                                   const LEX_CSTRING *name,
                                   const Record_addr &addr,
                                   const Bit_addr &bit,
                                   const Column_definition_attributes *attr,
                                   uint32 flags) const override;
};


class Type_handler_olddecimal: public Type_handler_decimal_result
{
public:
  virtual ~Type_handler_olddecimal() {}
  enum_field_types field_type() const override { return MYSQL_TYPE_DECIMAL; }
  uint32 max_display_length_for_field(const Conv_source &src) const override;
  uint32 calc_pack_length(uint32 length) const override { return length; }
  const Type_handler *type_handler_for_tmp_table(const Item *item) const override;
  const Type_handler *type_handler_for_union(const Item *item) const override;
  void show_binlog_type(const Conv_source &src, const Field &, String *str)
    const override;
  Field *make_conversion_table_field(MEM_ROOT *root,
                                     TABLE *table, uint metadata,
                                     const Field *target) const override;
  bool Column_definition_fix_attributes(Column_definition *c) const override;
  bool Column_definition_prepare_stage2(Column_definition *c,
                                        handler *file,
                                        ulonglong table_flags) const override
  { return Column_definition_prepare_stage2_legacy_num(c, MYSQL_TYPE_DECIMAL); }
  Field *make_table_field(MEM_ROOT *root,
                          const LEX_CSTRING *name,
                          const Record_addr &addr,
                          const Type_all_attributes &attr,
                          TABLE_SHARE *share) const override;
  Field *make_table_field_from_def(TABLE_SHARE *share,
                                   MEM_ROOT *mem_root,
                                   const LEX_CSTRING *name,
                                   const Record_addr &addr,
                                   const Bit_addr &bit,
                                   const Column_definition_attributes *attr,
                                   uint32 flags) const override;
};


class Type_handler_newdecimal: public Type_handler_decimal_result
{
public:
  virtual ~Type_handler_newdecimal() {}
  enum_field_types field_type() const override { return MYSQL_TYPE_NEWDECIMAL; }
  uint32 max_display_length_for_field(const Conv_source &src) const override;
  uint32 calc_pack_length(uint32 length) const override;
  uint calc_key_length(const Column_definition &def) const override;
  void show_binlog_type(const Conv_source &src, const Field &, String *str)
    const override;
  Field *make_conversion_table_field(MEM_ROOT *root,
                                     TABLE *table, uint metadata,
                                     const Field *target) const override;
  bool Column_definition_fix_attributes(Column_definition *c) const override;
  bool Column_definition_prepare_stage1(THD *thd,
                                        MEM_ROOT *mem_root,
                                        Column_definition *c,
                                        handler *file,
                                        ulonglong table_flags,
                                        const Column_derived_attributes
                                              *derived_attr)
                                        const override;
  bool Column_definition_redefine_stage1(Column_definition *def,
                                         const Column_definition *dup,
                                         const handler *file)
                                         const override;
  bool Column_definition_prepare_stage2(Column_definition *c,
                                        handler *file,
                                        ulonglong table_flags) const override;
  Field *make_table_field(MEM_ROOT *root,
                          const LEX_CSTRING *name,
                          const Record_addr &addr,
                          const Type_all_attributes &attr,
                          TABLE_SHARE *share) const override;
  Field *make_table_field_from_def(TABLE_SHARE *share,
                                   MEM_ROOT *mem_root,
                                   const LEX_CSTRING *name,
                                   const Record_addr &addr,
                                   const Bit_addr &bit,
                                   const Column_definition_attributes *attr,
                                   uint32 flags) const override;
};


class Type_handler_null: public Type_handler_general_purpose_string
{
public:
  virtual ~Type_handler_null() {}
  enum_field_types field_type() const override { return MYSQL_TYPE_NULL; }
  enum_dynamic_column_type dyncol_type(const Type_all_attributes *attr)
                                       const override
  {
    return DYN_COL_NULL;
  }
  const Type_handler *type_handler_for_comparison() const override;
  const Type_handler *type_handler_for_tmp_table(const Item *item) const override;
  const Type_handler *type_handler_for_union(const Item *) const override;
  uint32 max_display_length(const Item *item) const override { return 0; }
  uint32 max_display_length_for_field(const Conv_source &src) const override
  {
    return 0;
  }
  uint32 calc_pack_length(uint32 length) const override { return 0; }
  bool Item_const_eq(const Item_const *a, const Item_const *b,
                     bool binary_cmp) const override;
  bool Item_save_in_value(THD *thd, Item *item, st_value *value) const override;
  bool Item_send(Item *item, Protocol *protocol, st_value *buf) const override;
  Field *make_conversion_table_field(MEM_ROOT *root,
                                     TABLE *table, uint metadata,
                                     const Field *target) const override;
  bool union_element_finalize(Item_type_holder* item) const override;
  bool Column_definition_fix_attributes(Column_definition *c) const override;
  bool Column_definition_prepare_stage1(THD *thd,
                                        MEM_ROOT *mem_root,
                                        Column_definition *c,
                                        handler *file,
                                        ulonglong table_flags,
                                        const Column_derived_attributes
                                              *derived_attr)
                                        const override;
  bool Column_definition_redefine_stage1(Column_definition *def,
                                         const Column_definition *dup,
                                         const handler *file)
                                         const override;
  bool Column_definition_prepare_stage2(Column_definition *c,
                                        handler *file,
                                        ulonglong table_flags) const override
  { return Column_definition_prepare_stage2_legacy(c, MYSQL_TYPE_NULL); }
  void
  Column_definition_attributes_frm_pack(const Column_definition_attributes *at,
                                        uchar *buff) const override;
  Field *make_table_field(MEM_ROOT *root,
                          const LEX_CSTRING *name,
                          const Record_addr &addr,
                          const Type_all_attributes &attr,
                          TABLE_SHARE *share) const override;
  Field *make_table_field_from_def(TABLE_SHARE *share,
                                   MEM_ROOT *mem_root,
                                   const LEX_CSTRING *name,
                                   const Record_addr &addr,
                                   const Bit_addr &bit,
                                   const Column_definition_attributes *attr,
                                   uint32 flags) const override;
};


class Type_handler_longstr: public Type_handler_general_purpose_string
{
public:
  bool type_can_have_key_part() const override
  {
    return true;
  }
};


class Type_handler_string: public Type_handler_longstr
{
public:
  virtual ~Type_handler_string() {}
  enum_field_types field_type() const override { return MYSQL_TYPE_STRING; }
  ulong KEY_pack_flags(uint column_nr) const override
  {
    return HA_PACK_KEY;
  }
  bool is_param_long_data_type() const override { return true; }
  uint32 max_display_length_for_field(const Conv_source &src) const override;
  uint32 calc_pack_length(uint32 length) const override { return length; }
  const Type_handler *type_handler_for_tmp_table(const Item *item) const
    override
  {
    return varstring_type_handler(item);
  }
  bool partition_field_check(const LEX_CSTRING &, Item *item_expr)
    const override
  {
    return partition_field_check_result_type(item_expr, STRING_RESULT);
  }
  void show_binlog_type(const Conv_source &src, const Field &dst, String *str)
    const override;
  Field *make_conversion_table_field(MEM_ROOT *root,
                                     TABLE *table, uint metadata,
                                     const Field *target) const override;
  bool Column_definition_set_attributes(THD *thd,
                                        Column_definition *def,
                                        const Lex_field_type_st &attr,
                                        CHARSET_INFO *cs,
                                        column_definition_type_t type)
                                        const override;
  bool Column_definition_fix_attributes(Column_definition *c) const override;
  bool Column_definition_prepare_stage2(Column_definition *c,
                                        handler *file,
                                        ulonglong table_flags) const override;
  bool Key_part_spec_init_ft(Key_part_spec *part,
                             const Column_definition &def) const override;
  Field *make_table_field(MEM_ROOT *root,
                          const LEX_CSTRING *name,
                          const Record_addr &addr,
                          const Type_all_attributes &attr,
                          TABLE_SHARE *share) const override;
  Field *make_table_field_from_def(TABLE_SHARE *share,
                                   MEM_ROOT *mem_root,
                                   const LEX_CSTRING *name,
                                   const Record_addr &addr,
                                   const Bit_addr &bit,
                                   const Column_definition_attributes *attr,
                                   uint32 flags) const override;
};


/* Old varchar */
class Type_handler_var_string: public Type_handler_string
{
public:
  virtual ~Type_handler_var_string() {}
  enum_field_types field_type() const override { return MYSQL_TYPE_VAR_STRING; }
  enum_field_types real_field_type() const override { return MYSQL_TYPE_STRING; }
  enum_field_types traditional_merge_field_type() const override
  {
    return MYSQL_TYPE_VARCHAR;
  }
  const Type_handler *type_handler_for_tmp_table(const Item *item) const override
  {
    return varstring_type_handler(item);
  }
  uint32 max_display_length_for_field(const Conv_source &src) const override;
  void show_binlog_type(const Conv_source &src, const Field &dst, String *str)
    const override;
  void Column_definition_implicit_upgrade(Column_definition *c) const override;
  bool Column_definition_fix_attributes(Column_definition *c) const override;
  bool Column_definition_prepare_stage2(Column_definition *c,
                                        handler *file,
                                        ulonglong table_flags) const override
  { return Column_definition_prepare_stage2_legacy_num(c, MYSQL_TYPE_STRING); }
  const Type_handler *type_handler_for_union(const Item *item) const override
  {
    return varstring_type_handler(item);
  }
};


class Type_handler_varchar: public Type_handler_longstr
{
public:
  virtual ~Type_handler_varchar() {}
  enum_field_types field_type() const override { return MYSQL_TYPE_VARCHAR; }
  ulong KEY_pack_flags(uint column_nr) const override
  {
    if (column_nr == 0)
      return HA_BINARY_PACK_KEY | HA_VAR_LENGTH_KEY;
    return HA_PACK_KEY;
  }
  enum_field_types type_code_for_protocol() const override
  {
    return MYSQL_TYPE_VAR_STRING; // Keep things compatible for old clients
  }
  uint32 max_display_length_for_field(const Conv_source &src) const override;
  uint32 calc_pack_length(uint32 length) const override
  {
    return (length + (length < 256 ? 1: 2));
  }
  const Type_handler *type_handler_for_tmp_table(const Item *item) const
    override
  {
    return varstring_type_handler(item);
  }
  const Type_handler *type_handler_for_union(const Item *item) const override
  {
    return varstring_type_handler(item);
  }
  bool is_param_long_data_type() const override { return true; }
  bool partition_field_check(const LEX_CSTRING &, Item *item_expr)
    const override
  {
    return partition_field_check_result_type(item_expr, STRING_RESULT);
  }
  void show_binlog_type(const Conv_source &src, const Field &dst, String *str)
    const override;
  Field *make_conversion_table_field(MEM_ROOT *root,
                                     TABLE *table, uint metadata,
                                     const Field *target) const override;
  bool Column_definition_set_attributes(THD *thd,
                                        Column_definition *def,
                                        const Lex_field_type_st &attr,
                                        CHARSET_INFO *cs,
                                        column_definition_type_t type)
                                        const override;
  bool Column_definition_fix_attributes(Column_definition *c) const override;
  bool Column_definition_prepare_stage2(Column_definition *c,
                                        handler *file,
                                        ulonglong table_flags) const override;
  bool Key_part_spec_init_ft(Key_part_spec *part,
                             const Column_definition &def) const override;
  Field *make_table_field(MEM_ROOT *root,
                          const LEX_CSTRING *name,
                          const Record_addr &addr,
                          const Type_all_attributes &attr,
                          TABLE_SHARE *share) const override;
  Field *make_schema_field(MEM_ROOT *root,
                           TABLE *table,
                           const Record_addr &addr,
                           const ST_FIELD_INFO &def) const override;
  Field *make_table_field_from_def(TABLE_SHARE *share,
                                   MEM_ROOT *mem_root,
                                   const LEX_CSTRING *name,
                                   const Record_addr &addr,
                                   const Bit_addr &bit,
                                   const Column_definition_attributes *attr,
                                   uint32 flags) const override;
  bool adjust_spparam_type(Spvar_definition *def, Item *from) const override;
};


class Type_handler_hex_hybrid: public Type_handler_varchar
{
public:
  virtual ~Type_handler_hex_hybrid() {}
  const Type_handler *cast_to_int_type_handler() const override;
  bool Item_func_round_fix_length_and_dec(Item_func_round *) const override;
  bool Item_func_int_val_fix_length_and_dec(Item_func_int_val*) const override;
};


class Type_handler_varchar_compressed: public Type_handler_varchar
{
public:
  enum_field_types real_field_type() const override
  {
    return MYSQL_TYPE_VARCHAR_COMPRESSED;
  }
  ulong KEY_pack_flags(uint column_nr) const override
  {
    MY_ASSERT_UNREACHABLE();
    return 0;
  }
  uint32 max_display_length_for_field(const Conv_source &src) const override;
  bool partition_field_check(const LEX_CSTRING &field_name, Item *)
    const override
  {
    partition_field_type_not_allowed(field_name);
    return true;
  }
  void show_binlog_type(const Conv_source &src, const Field &dst, String *str)
    const override;
  Field *make_conversion_table_field(MEM_ROOT *root,
                                     TABLE *table, uint metadata,
                                     const Field *target) const override;
  enum_dynamic_column_type dyncol_type(const Type_all_attributes *attr)
                                       const override
  {
    DBUG_ASSERT(0);
    return DYN_COL_STRING;
  }
};


class Type_handler_blob_common: public Type_handler_longstr
{
public:
  virtual ~Type_handler_blob_common() { }
  virtual uint length_bytes() const= 0;
  ulong KEY_pack_flags(uint column_nr) const override
  {
    if (column_nr == 0)
      return HA_BINARY_PACK_KEY | HA_VAR_LENGTH_KEY;
    return HA_PACK_KEY;
  }
  Field *make_conversion_table_field(MEM_ROOT *root,
                                     TABLE *table, uint metadata,
                                     const Field *target) const override;
  const Type_handler *type_handler_for_tmp_table(const Item *item) const
    override
  {
    return blob_type_handler(item);
  }
  const Type_handler *type_handler_for_union(const Item *item) const override
  {
    return blob_type_handler(item);
  }
  bool subquery_type_allows_materialization(const Item *, const Item *, bool)
    const override
  {
    return false; // Materialization does not work with BLOB columns
  }
  bool is_param_long_data_type() const override { return true; }
  uint calc_key_length(const Column_definition &def) const override;
  bool Column_definition_fix_attributes(Column_definition *c) const override;
  bool Column_definition_prepare_stage2(Column_definition *c,
                                        handler *file,
                                        ulonglong table_flags) const override;
  void
  Column_definition_attributes_frm_pack(const Column_definition_attributes *at,
                                        uchar *buff) const override;
  bool Key_part_spec_init_ft(Key_part_spec *part,
                             const Column_definition &def) const override;
  bool Key_part_spec_init_primary(Key_part_spec *part,
                                  const Column_definition &def,
                                  const handler *file) const override;
  bool Key_part_spec_init_unique(Key_part_spec *part,
                                 const Column_definition &def,
                                 const handler *file,
                                 bool *has_key_needed) const override;
  bool Key_part_spec_init_multiple(Key_part_spec *part,
                                   const Column_definition &def,
                                   const handler *file) const override;
  bool Key_part_spec_init_foreign(Key_part_spec *part,
                                  const Column_definition &def,
                                  const handler *file) const override;
  bool Item_hybrid_func_fix_attributes(THD *thd,
                                       const LEX_CSTRING &name,
                                       Type_handler_hybrid_field_type *,
                                       Type_all_attributes *atrr,
                                       Item **items, uint nitems) const
    override;
  void Item_param_setup_conversion(THD *thd, Item_param *) const override;

  bool partition_field_check(const LEX_CSTRING &field_name,
                             Item *item_expr) const override;
  Field *make_schema_field(MEM_ROOT *root,
                           TABLE *table,
                           const Record_addr &addr,
                           const ST_FIELD_INFO &def) const override;
  Field *make_table_field_from_def(TABLE_SHARE *share,
                                   MEM_ROOT *mem_root,
                                   const LEX_CSTRING *name,
                                   const Record_addr &addr,
                                   const Bit_addr &bit,
                                   const Column_definition_attributes *attr,
                                   uint32 flags) const override;
  const Vers_type_handler *vers() const override;
};


class Type_handler_tiny_blob: public Type_handler_blob_common
{
public:
  virtual ~Type_handler_tiny_blob() {}
  uint length_bytes() const override { return 1; }
  enum_field_types field_type() const override { return MYSQL_TYPE_TINY_BLOB; }
  uint32 max_display_length_for_field(const Conv_source &src) const override;
  uint32 calc_pack_length(uint32 length) const override;
  Field *make_table_field(MEM_ROOT *root,
                          const LEX_CSTRING *name,
                          const Record_addr &addr,
                          const Type_all_attributes &attr,
                          TABLE_SHARE *share) const override;
  uint max_octet_length() const override { return UINT_MAX8; }
};


class Type_handler_medium_blob: public Type_handler_blob_common
{
public:
  virtual ~Type_handler_medium_blob() {}
  uint length_bytes() const override { return 3; }
  enum_field_types field_type() const override
  { return MYSQL_TYPE_MEDIUM_BLOB; }
  uint32 max_display_length_for_field(const Conv_source &src) const override;
  uint32 calc_pack_length(uint32 length) const override;
  Field *make_table_field(MEM_ROOT *root,
                          const LEX_CSTRING *name,
                          const Record_addr &addr,
                          const Type_all_attributes &attr,
                          TABLE_SHARE *share) const override;
  uint max_octet_length() const override { return UINT_MAX24; }
};


class Type_handler_long_blob: public Type_handler_blob_common
{
public:
  virtual ~Type_handler_long_blob() {}
  uint length_bytes() const override { return 4; }
  enum_field_types field_type() const override { return MYSQL_TYPE_LONG_BLOB; }
  uint32 max_display_length_for_field(const Conv_source &src) const override;
  uint32 calc_pack_length(uint32 length) const override;
  Item *create_typecast_item(THD *thd, Item *item,
                             const Type_cast_attributes &attr) const override;
  Field *make_table_field(MEM_ROOT *root,
                          const LEX_CSTRING *name,
                          const Record_addr &addr,
                          const Type_all_attributes &attr,
                          TABLE_SHARE *share) const override;
  uint max_octet_length() const override { return UINT_MAX32; }
};


class Type_handler_blob: public Type_handler_blob_common
{
public:
  virtual ~Type_handler_blob() {}
  uint length_bytes() const override { return 2; }
  enum_field_types field_type() const override { return MYSQL_TYPE_BLOB; }
  uint32 max_display_length_for_field(const Conv_source &src) const override;
  uint32 calc_pack_length(uint32 length) const override;
  Field *make_table_field(MEM_ROOT *root,
                          const LEX_CSTRING *name,
                          const Record_addr &addr,
                          const Type_all_attributes &attr,
                          TABLE_SHARE *share) const override;
  uint max_octet_length() const override { return UINT_MAX16; }
};


class Type_handler_blob_compressed: public Type_handler_blob
{
public:
  enum_field_types real_field_type() const override
  {
    return MYSQL_TYPE_BLOB_COMPRESSED;
  }
  ulong KEY_pack_flags(uint) const override
  {
    MY_ASSERT_UNREACHABLE();
    return 0;
  }
  uint32 max_display_length_for_field(const Conv_source &src) const override;
  void show_binlog_type(const Conv_source &src, const Field &, String *str)
    const override;
  Field *make_conversion_table_field(MEM_ROOT *root,
                                     TABLE *table, uint metadata,
                                     const Field *target) const override;
  enum_dynamic_column_type dyncol_type(const Type_all_attributes *)
                                       const override
  {
    DBUG_ASSERT(0);
    return DYN_COL_STRING;
  }
};


class Type_handler_typelib: public Type_handler_general_purpose_string
{
public:
  virtual ~Type_handler_typelib() { }
  enum_field_types field_type() const override { return MYSQL_TYPE_STRING; }
  const Type_handler *type_handler_for_item_field() const override;
  const Type_handler *cast_to_int_type_handler() const override;
  bool Item_func_round_fix_length_and_dec(Item_func_round *) const override;
  bool Item_func_int_val_fix_length_and_dec(Item_func_int_val*) const override;
  uint32 max_display_length_for_field(const Conv_source &src) const override;
  bool Item_hybrid_func_fix_attributes(THD *thd,
                                       const LEX_CSTRING &name,
                                       Type_handler_hybrid_field_type *,
                                       Type_all_attributes *atrr,
                                       Item **items, uint nitems)
                                       const override;
  void Column_definition_reuse_fix_attributes(THD *thd,
                                              Column_definition *c,
                                              const Field *field)
                                              const override;
  bool Column_definition_prepare_stage1(THD *thd,
                                        MEM_ROOT *mem_root,
                                        Column_definition *c,
                                        handler *file,
                                        ulonglong table_flags,
                                        const Column_derived_attributes
                                              *derived_attr)
                                        const override;
  bool Column_definition_redefine_stage1(Column_definition *def,
                                         const Column_definition *dup,
                                         const handler *file)
                                         const override;
  void Item_param_set_param_func(Item_param *param,
                                 uchar **pos, ulong len) const override;
  const Vers_type_handler *vers() const override { return NULL; }
};


class Type_handler_enum: public Type_handler_typelib
{
public:
  virtual ~Type_handler_enum() {}
  enum_field_types real_field_type() const override { return MYSQL_TYPE_ENUM; }
  enum_field_types traditional_merge_field_type() const override
  {
    return MYSQL_TYPE_ENUM;
  }
  uint32 calc_pack_length(uint32 length) const override;
  uint calc_key_length(const Column_definition &def) const override;
  void
  Column_definition_attributes_frm_pack(const Column_definition_attributes *at,
                                        uchar *buff) const override;
  Field *make_conversion_table_field(MEM_ROOT *root,
                                     TABLE *table, uint metadata,
                                     const Field *target)
                                     const override;
  bool Column_definition_fix_attributes(Column_definition *c) const override;
  bool Column_definition_prepare_stage2(Column_definition *c,
                                        handler *file,
                                        ulonglong table_flags) const override;
  Field *make_table_field(MEM_ROOT *root,
                          const LEX_CSTRING *name,
                          const Record_addr &addr,
                          const Type_all_attributes &attr,
                          TABLE_SHARE *share) const override;
  Field *make_table_field_from_def(TABLE_SHARE *share,
                                   MEM_ROOT *mem_root,
                                   const LEX_CSTRING *name,
                                   const Record_addr &addr,
                                   const Bit_addr &bit,
                                   const Column_definition_attributes *attr,
                                   uint32 flags) const override;
  Field *make_schema_field(MEM_ROOT *root,
                           TABLE *table,
                           const Record_addr &addr,
                           const ST_FIELD_INFO &def) const override;
};


class Type_handler_set: public Type_handler_typelib
{
public:
  virtual ~Type_handler_set() {}
  enum_field_types real_field_type() const override { return MYSQL_TYPE_SET; }
  enum_field_types traditional_merge_field_type() const override
  {
    return MYSQL_TYPE_SET;
  }
  uint32 calc_pack_length(uint32 length) const override;
  uint calc_key_length(const Column_definition &def) const override;
  void
  Column_definition_attributes_frm_pack(const Column_definition_attributes *at,
                                        uchar *buff) const override;
  Field *make_conversion_table_field(MEM_ROOT *root,
                                     TABLE *table, uint metadata,
                                     const Field *target)
                                     const override;
  bool Column_definition_fix_attributes(Column_definition *c) const override;
  bool Column_definition_prepare_stage2(Column_definition *c,
                                        handler *file,
                                        ulonglong table_flags) const override;
  Field *make_table_field(MEM_ROOT *root,
                          const LEX_CSTRING *name,
                          const Record_addr &addr,
                          const Type_all_attributes &attr,
                          TABLE_SHARE *share) const override;
  Field *make_table_field_from_def(TABLE_SHARE *share,
                                   MEM_ROOT *mem_root,
                                   const LEX_CSTRING *name,
                                   const Record_addr &addr,
                                   const Bit_addr &bit,
                                   const Column_definition_attributes *attr,
                                   uint32 flags) const override;
};


// A pseudo type handler, mostly for test purposes for now
class Type_handler_interval_DDhhmmssff: public Type_handler_long_blob
{
public:
  Item *create_typecast_item(THD *thd, Item *item,
                             const Type_cast_attributes &attr) const override;
};


class Function_collection
{
public:
  virtual ~Function_collection() {}
  virtual bool init()= 0;
  virtual void cleanup()= 0;
  virtual Create_func *find_native_function_builder(THD *thd,
                                                    const LEX_CSTRING &name)
                                                    const= 0;
};


class Type_collection
{
public:
  virtual ~Type_collection() {}
  virtual bool init(Type_handler_data *data)
  {
    return false;
  }
  virtual const Type_handler *handler_by_name(const LEX_CSTRING &name) const= 0;
  virtual const Type_handler *aggregate_for_result(const Type_handler *h1,
                                                   const Type_handler *h2)
                                                   const= 0;
  virtual const Type_handler *aggregate_for_comparison(const Type_handler *h1,
                                                       const Type_handler *h2)
                                                       const= 0;
  virtual const Type_handler *aggregate_for_min_max(const Type_handler *h1,
                                                    const Type_handler *h2)
                                                    const= 0;
  virtual const Type_handler *aggregate_for_num_op(const Type_handler *h1,
                                                   const Type_handler *h2)
                                                   const= 0;
};


/**
  A handler for hybrid type functions, e.g.
  COALESCE(), IF(), IFNULL(), NULLIF(), CASE,
  numeric operators,
  UNIX_TIMESTAMP(), TIME_TO_SEC().

  Makes sure that field_type(), cmp_type() and result_type()
  are always in sync to each other for hybrid functions.
*/
class Type_handler_hybrid_field_type
{
  const Type_handler *m_type_handler;
  bool aggregate_for_min_max(const Type_handler *other);

public:
  Type_handler_hybrid_field_type();
  Type_handler_hybrid_field_type(const Type_handler *handler)
   :m_type_handler(handler)
  { }
  Type_handler_hybrid_field_type(const Type_handler_hybrid_field_type *other)
    :m_type_handler(other->m_type_handler)
  { }
  void swap(Type_handler_hybrid_field_type &other)
  {
    swap_variables(const Type_handler *, m_type_handler, other.m_type_handler);
  }
  const Type_handler *type_handler() const { return m_type_handler; }
  enum_field_types real_field_type() const
  {
    return m_type_handler->real_field_type();
  }
  Item_result cmp_type() const { return m_type_handler->cmp_type(); }
  enum_mysql_timestamp_type mysql_timestamp_type() const
  {
    return m_type_handler->mysql_timestamp_type();
  }
  bool is_timestamp_type() const
  {
    return m_type_handler->is_timestamp_type();
  }
  void set_handler(const Type_handler *other)
  {
    m_type_handler= other;
  }
  const Type_handler *set_handler_by_field_type(enum_field_types type)
  {
    return (m_type_handler= Type_handler::get_handler_by_field_type(type));
  }
  const Type_handler *set_handler_by_real_type(enum_field_types type)
  {
    return (m_type_handler= Type_handler::get_handler_by_real_type(type));
  }
  bool aggregate_for_comparison(const Type_handler *other);
  bool aggregate_for_comparison(const LEX_CSTRING &funcname,
                                Item **items, uint nitems,
                                bool treat_int_to_uint_as_decimal);
  bool aggregate_for_result(const Type_handler *other);
  bool aggregate_for_result(const LEX_CSTRING &funcname,
                            Item **item, uint nitems, bool treat_bit_as_number);
  bool aggregate_for_min_max(const LEX_CSTRING &funcname, Item **item,
                             uint nitems);

  bool aggregate_for_num_op(const class Type_aggregator *aggregator,
                            const Type_handler *h0, const Type_handler *h1);
};


class Type_handler_pair
{
  const Type_handler *m_a;
  const Type_handler *m_b;
public:
  Type_handler_pair(const Type_handler *a,
                    const Type_handler *b)
   :m_a(a), m_b(b)
  { }
  const Type_handler *a() const { return m_a; }
  const Type_handler *b() const { return m_b; }
  /*
    Change both handlers to their parent data type handlers, if available.
    For example, VARCHAR/JSON -> VARCHAR.
    @returns The number of handlers changed (0,1 or 2).
  */
  bool to_base()
  {
    bool rc= false;
    const Type_handler *na= m_a->type_handler_base();
    const Type_handler *nb= m_b->type_handler_base();
    if (na)
    {
      m_a= na; rc= true;
    }
    if (nb)
    {
      m_b= nb; rc= true;
    }
    return rc;
  }
};


/*
  Helper template to simplify creating builtin types with names.
  Plugin types inherit from Type_handler_xxx types that do not set the name in
  the constructor, as sql_plugin.cc sets the type name from the plugin name.
*/
template <typename TypeHandler>
class Named_type_handler : public TypeHandler
{
  public:
  Named_type_handler(const char *n) : TypeHandler()
  { Type_handler::set_name(Name(n, static_cast<uint>(strlen(n)))); }
};

extern Named_type_handler<Type_handler_row>         type_handler_row;
extern Named_type_handler<Type_handler_null>        type_handler_null;

extern Named_type_handler<Type_handler_float>       type_handler_float;
extern MYSQL_PLUGIN_IMPORT Named_type_handler<Type_handler_double>      type_handler_double;

extern Named_type_handler<Type_handler_bit>         type_handler_bit;

extern Named_type_handler<Type_handler_enum>        type_handler_enum;
extern Named_type_handler<Type_handler_set>         type_handler_set;

extern Named_type_handler<Type_handler_string>      type_handler_string;
extern Named_type_handler<Type_handler_var_string>  type_handler_var_string;
extern MYSQL_PLUGIN_IMPORT Named_type_handler<Type_handler_varchar>     type_handler_varchar;
extern Named_type_handler<Type_handler_varchar_compressed> type_handler_varchar_compressed;
extern Named_type_handler<Type_handler_hex_hybrid>  type_handler_hex_hybrid;

extern Named_type_handler<Type_handler_tiny_blob>   type_handler_tiny_blob;
extern Named_type_handler<Type_handler_medium_blob> type_handler_medium_blob;
extern MYSQL_PLUGIN_IMPORT Named_type_handler<Type_handler_long_blob>   type_handler_long_blob;
extern Named_type_handler<Type_handler_blob>        type_handler_blob;
extern Named_type_handler<Type_handler_blob_compressed> type_handler_blob_compressed;

extern MYSQL_PLUGIN_IMPORT Named_type_handler<Type_handler_bool>        type_handler_bool;
extern MYSQL_PLUGIN_IMPORT Named_type_handler<Type_handler_tiny>        type_handler_stiny;
extern MYSQL_PLUGIN_IMPORT Named_type_handler<Type_handler_short>       type_handler_sshort;
extern MYSQL_PLUGIN_IMPORT Named_type_handler<Type_handler_int24>       type_handler_sint24;
extern MYSQL_PLUGIN_IMPORT Named_type_handler<Type_handler_long>        type_handler_slong;
extern MYSQL_PLUGIN_IMPORT Named_type_handler<Type_handler_longlong>    type_handler_slonglong;

extern Named_type_handler<Type_handler_utiny>       type_handler_utiny;
extern Named_type_handler<Type_handler_ushort>      type_handler_ushort;
extern Named_type_handler<Type_handler_uint24>      type_handler_uint24;
extern MYSQL_PLUGIN_IMPORT Named_type_handler<Type_handler_ulong>       type_handler_ulong;
extern MYSQL_PLUGIN_IMPORT Named_type_handler<Type_handler_ulonglong>   type_handler_ulonglong;
extern Named_type_handler<Type_handler_vers_trx_id> type_handler_vers_trx_id;

extern MYSQL_PLUGIN_IMPORT Named_type_handler<Type_handler_newdecimal>  type_handler_newdecimal;
extern Named_type_handler<Type_handler_olddecimal>  type_handler_olddecimal;

extern Named_type_handler<Type_handler_year>        type_handler_year;
extern Named_type_handler<Type_handler_year>        type_handler_year2;
extern Named_type_handler<Type_handler_newdate>     type_handler_newdate;
extern Named_type_handler<Type_handler_date>        type_handler_date;
extern Named_type_handler<Type_handler_time>        type_handler_time;
extern Named_type_handler<Type_handler_time2>       type_handler_time2;
extern Named_type_handler<Type_handler_datetime>    type_handler_datetime;
extern Named_type_handler<Type_handler_datetime2>   type_handler_datetime2;
extern Named_type_handler<Type_handler_timestamp>   type_handler_timestamp;
extern Named_type_handler<Type_handler_timestamp2>  type_handler_timestamp2;

extern Type_handler_interval_DDhhmmssff type_handler_interval_DDhhmmssff;

class Type_aggregator
{
  bool m_is_commutative;
public:
  class Pair
  {
  public:
    const Type_handler *m_handler1;
    const Type_handler *m_handler2;
    const Type_handler *m_result;
    Pair() { }
    Pair(const Type_handler *handler1,
         const Type_handler *handler2,
         const Type_handler *result)
     :m_handler1(handler1), m_handler2(handler2), m_result(result)
    { }
    bool eq(const Type_handler *handler1, const Type_handler *handler2) const
    {
      return m_handler1 == handler1 && m_handler2 == handler2;
    }
  };
  static const Type_handler *
    find_handler_in_array(const Type_aggregator::Pair *pairs,
                          const Type_handler *h1,
                          const Type_handler *h2,
                          bool commutative)
  {
    for (const Type_aggregator::Pair *p= pairs; p->m_result; p++)
    {
      if (p->eq(h1, h2))
        return p->m_result;
      if (commutative && p->eq(h2, h1))
       return p->m_result;
    }
    return NULL;
  }

private:
  Dynamic_array<Pair> m_array;
  const Pair* find_pair(const Type_handler *handler1,
                        const Type_handler *handler2) const;
public:
  Type_aggregator(bool is_commutative= false)
   :m_is_commutative(is_commutative), m_array(PSI_INSTRUMENT_MEM)
  { }
  bool add(const Type_handler *handler1,
           const Type_handler *handler2,
           const Type_handler *result)
  {
    return m_array.append(Pair(handler1, handler2, result));
  }
  const Type_handler *find_handler(const Type_handler *handler1,
                                   const Type_handler *handler2) const
  {
    const Pair* el= find_pair(handler1, handler2);
    return el ? el->m_result : NULL;
  }
  bool is_commutative() const { return m_is_commutative; }
};


class Type_aggregator_commutative: public Type_aggregator
{
public:
  Type_aggregator_commutative()
   :Type_aggregator(true)
  { }
};


class Type_handler_data
{
public:
  Type_aggregator_commutative m_type_aggregator_for_result;
  Type_aggregator_commutative m_type_aggregator_for_comparison;

  Type_aggregator_commutative m_type_aggregator_for_plus;
  Type_aggregator_commutative m_type_aggregator_for_mul;

  Type_aggregator m_type_aggregator_for_minus;
  Type_aggregator m_type_aggregator_for_div;
  Type_aggregator m_type_aggregator_for_mod;
#ifndef DBUG_OFF
  // This is used for mtr purposes in debug builds
  Type_aggregator m_type_aggregator_non_commutative_test;
#endif
  bool init();
};

extern Type_handler_data *type_handler_data;

#endif /* SQL_TYPE_H_INCLUDED */<|MERGE_RESOLUTION|>--- conflicted
+++ resolved
@@ -4493,11 +4493,7 @@
   }
   bool Item_eq_value(THD *thd, const Type_cmp_attributes *attr,
                      Item *a, Item *b) const override;
-<<<<<<< HEAD
-  decimal_digits_t Item_decimal_precision(const Item *item) const override
-=======
-  uint Item_decimal_precision(const Item *) const override
->>>>>>> 977c385d
+  decimal_digits_t Item_decimal_precision(const Item *) const override
   {
     MY_ASSERT_UNREACHABLE();
     return DECIMAL_MAX_PRECISION;
