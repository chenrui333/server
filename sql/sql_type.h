#ifndef SQL_TYPE_H_INCLUDED
#define SQL_TYPE_H_INCLUDED
/*
   Copyright (c) 2015  MariaDB Foundation.
   Copyright (c) 2015, 2022, MariaDB Corporation.

 This program is free software; you can redistribute it and/or modify
 it under the terms of the GNU General Public License as published by
 the Free Software Foundation; version 2 of the License.

 This program is distributed in the hope that it will be useful,
 but WITHOUT ANY WARRANTY; without even the implied warranty of
 MERCHANTABILITY or FITNESS FOR A PARTICULAR PURPOSE.  See the
 GNU General Public License for more details.

 You should have received a copy of the GNU General Public License
 along with this program; if not, write to the Free Software
 Foundation, Inc., 51 Franklin St, Fifth Floor, Boston, MA 02110-1335  USA */

#ifdef USE_PRAGMA_INTERFACE
#pragma interface			/* gcc class implementation */
#endif


#include "mysqld.h"
#include "lex_string.h"
#include "sql_array.h"
#include "sql_const.h"
#include "sql_time.h"
#include "sql_type_string.h"
#include "sql_type_real.h"
#include "compat56.h"
C_MODE_START
#include <ma_dyncol.h>
C_MODE_END

class Field;
class Column_definition;
class Column_definition_attributes;
class Key_part_spec;
class Item;
class Item_const;
class Item_literal;
class Item_param;
class Item_cache;
class Item_copy;
class Item_func_or_sum;
class Item_sum;
class Item_sum_hybrid;
class Item_sum_sum;
class Item_sum_avg;
class Item_sum_variance;
class Item_func_hex;
class Item_hybrid_func;
class Item_func_min_max;
class Item_func_hybrid_field_type;
class Item_bool_func2;
class Item_func_between;
class Item_func_in;
class Item_func_round;
class Item_func_int_val;
class Item_func_abs;
class Item_func_neg;
class Item_func_signed;
class Item_func_unsigned;
class Item_double_typecast;
class Item_float_typecast;
class Item_decimal_typecast;
class Item_char_typecast;
class Item_time_typecast;
class Item_date_typecast;
class Item_datetime_typecast;
class Item_func_plus;
class Item_func_minus;
class Item_func_mul;
class Item_func_div;
class Item_func_mod;
class Item_type_holder;
class cmp_item;
class in_vector;
class Type_handler_data;
class Type_handler_hybrid_field_type;
class Sort_param;
class Arg_comparator;
class Spvar_definition;
class st_value;
class Protocol;
class handler;
struct TABLE;
struct SORT_FIELD_ATTR;
struct SORT_FIELD;
class Vers_history_point;
class Virtual_column_info;
class Conv_source;
class ST_FIELD_INFO;
class Type_collection;
class Create_func;

#define my_charset_numeric      my_charset_latin1

enum protocol_send_type_t
{
  PROTOCOL_SEND_STRING,
  PROTOCOL_SEND_FLOAT,
  PROTOCOL_SEND_DOUBLE,
  PROTOCOL_SEND_TINY,
  PROTOCOL_SEND_SHORT,
  PROTOCOL_SEND_LONG,
  PROTOCOL_SEND_LONGLONG,
  PROTOCOL_SEND_DATETIME,
  PROTOCOL_SEND_DATE,
  PROTOCOL_SEND_TIME
};


enum scalar_comparison_op
{
  SCALAR_CMP_EQ,
  SCALAR_CMP_EQUAL,
  SCALAR_CMP_LT,
  SCALAR_CMP_LE,
  SCALAR_CMP_GE,
  SCALAR_CMP_GT
};


class Hasher
{
  ulong m_nr1;
  ulong m_nr2;
public:
  Hasher(): m_nr1(1), m_nr2(4)
  { }
  void add_null()
  {
    m_nr1^= (m_nr1 << 1) | 1;
  }
  void add(CHARSET_INFO *cs, const uchar *str, size_t length)
  {
    cs->coll->hash_sort(cs, str, length, &m_nr1, &m_nr2);
  }
  void add(CHARSET_INFO *cs, const char *str, size_t length)
  {
    add(cs, (const uchar *) str, length);
  }
  uint32 finalize() const
  {
    return (uint32) m_nr1;
  }
};


enum partition_value_print_mode_t
{
  PARTITION_VALUE_PRINT_MODE_SHOW= 0,
  PARTITION_VALUE_PRINT_MODE_FRM= 1
};


enum column_definition_type_t
{
  COLUMN_DEFINITION_TABLE_FIELD,
  COLUMN_DEFINITION_ROUTINE_PARAM,
  COLUMN_DEFINITION_ROUTINE_LOCAL,
  COLUMN_DEFINITION_FUNCTION_RETURN
};


class Send_field_extended_metadata
{
  LEX_CSTRING m_attr[MARIADB_FIELD_ATTR_LAST+1];
public:
  Send_field_extended_metadata()
  {
    bzero(this, sizeof(*this));
  }
  bool set_data_type_name(const LEX_CSTRING &str)
  {
    m_attr[MARIADB_FIELD_ATTR_DATA_TYPE_NAME]= str;
    return false;
  }
  bool set_format_name(const LEX_CSTRING &str)
  {
    m_attr[MARIADB_FIELD_ATTR_FORMAT_NAME]= str;
    return false;
  }
  bool has_extended_metadata() const
  {
    for (uint i= 0; i <= MARIADB_FIELD_ATTR_LAST; i++)
    {
      if (m_attr[i].str)
        return true;
    }
    return false;
  }
  const LEX_CSTRING &attr(uint i) const
  {
    DBUG_ASSERT(i <= MARIADB_FIELD_ATTR_LAST);
    return m_attr[i];
  }
};


class Data_type_statistics
{
public:
  uint m_uneven_bit_length;
  uint m_fixed_string_total_length;
  uint m_fixed_string_count;
  uint m_variable_string_total_length;
  uint m_variable_string_count;
  uint m_blob_count;
  Data_type_statistics()
   :m_uneven_bit_length(0),
    m_fixed_string_total_length(0),
    m_fixed_string_count(0),
    m_variable_string_total_length(0),
    m_variable_string_count(0),
    m_blob_count(0)
  { }
  uint string_count() const
  {
    return m_fixed_string_count + m_variable_string_count;
  }
  uint string_total_length() const
  {
    return m_fixed_string_total_length + m_variable_string_total_length;
  }
};


class Typelib: public TYPELIB
{
public:
  Typelib(uint count, const char **type_names, unsigned int *type_lengths)
  {
    TYPELIB::count= count;
    TYPELIB::name= "";
    TYPELIB::type_names= type_names;
    TYPELIB::type_lengths= type_lengths;
  }
  uint max_octet_length() const
  {
    uint max_length= 0;
    for (uint i= 0; i < TYPELIB::count; i++)
    {
      const uint length= TYPELIB::type_lengths[i];
      set_if_bigger(max_length, length);
    }
    return max_length;
  }
};


template<uint sz>
class TypelibBuffer: public Typelib
{
  const char *m_type_names[sz + 1];
  uint m_type_lengths[sz + 1];
public:
  TypelibBuffer(uint count, const LEX_CSTRING *values)
   :Typelib(count, m_type_names, m_type_lengths)
  {
    DBUG_ASSERT(sz >= count);
    for (uint i= 0; i <  count; i++)
    {
      DBUG_ASSERT(values[i].str != NULL);
      m_type_names[i]= values[i].str;
      m_type_lengths[i]= (uint) values[i].length;
    }
    m_type_names[sz]= NullS; // End marker
    m_type_lengths[sz]= 0;   // End marker
  }
  TypelibBuffer(const LEX_CSTRING *values)
   :TypelibBuffer(sz, values)
  { }
};


/*
  A helper class to store column attributes that are inherited
  by columns (from the table level) when not specified explicitly.
*/
class Column_derived_attributes
{
  /*
    Table level CHARACTER SET and COLLATE value:

      CREATE TABLE t1 (a VARCHAR(1), b CHAR(2)) CHARACTER SET latin1;

    All character string columns (CHAR, VARCHAR, TEXT)
    inherit CHARACTER SET from the table level.
  */
  CHARSET_INFO *m_charset;
public:
  explicit Column_derived_attributes(CHARSET_INFO *cs)
   :m_charset(cs)
  { }
  CHARSET_INFO *charset() const { return m_charset; }
};


/*
  A helper class to store requests for changes
  in multiple column data types during ALTER.
*/
class Column_bulk_alter_attributes
{
  /*
    Target CHARACTER SET specification in ALTER .. CONVERT, e.g.

      ALTER TABLE t1 CONVERT TO CHARACTER SET utf8;

    All character string columns (CHAR, VARCHAR, TEXT)
    get converted to the "CONVERT TO CHARACTER SET".
  */
  CHARSET_INFO *m_alter_table_convert_to_charset;
public:
  explicit Column_bulk_alter_attributes(CHARSET_INFO *convert)
   :m_alter_table_convert_to_charset(convert)
  { }
  CHARSET_INFO *alter_table_convert_to_charset() const
  { return m_alter_table_convert_to_charset; }
};


class Native: public Binary_string
{
public:
  Native(char *str, size_t len)
   :Binary_string(str, len)
  { }
};


template<size_t buff_sz>
class NativeBuffer: public Native
{
  char buff[buff_sz];
public:
  NativeBuffer() : Native(buff, buff_sz) { length(0); }
};


class String_ptr
{
protected:
  String *m_string_ptr;
public:
  String_ptr(String *str)
   :m_string_ptr(str)
  { }
  String_ptr(Item *item, String *buffer);
  const String *string() const
  {
    DBUG_ASSERT(m_string_ptr);
    return m_string_ptr;
  }
  bool is_null() const { return m_string_ptr == NULL; }
};


class Ascii_ptr: public String_ptr
{
public:
  Ascii_ptr(Item *item, String *buffer);
};


template<size_t buff_sz>
class String_ptr_and_buffer: public StringBuffer<buff_sz>,
                             public String_ptr
{
public:
  String_ptr_and_buffer(Item *item)
   :String_ptr(item, this)
  { }
};


template<size_t buff_sz>
class Ascii_ptr_and_buffer: public StringBuffer<buff_sz>,
                            public Ascii_ptr
{
public:
  Ascii_ptr_and_buffer(Item *item)
   :Ascii_ptr(item, this)
  { }
};


class Dec_ptr
{
protected:
  my_decimal *m_ptr;
  Dec_ptr() = default;
public:
  Dec_ptr(my_decimal *ptr) :m_ptr(ptr) { }
  bool is_null() const { return m_ptr == NULL; }
  const my_decimal *ptr() const { return m_ptr; }
  const my_decimal *ptr_or(const my_decimal *def) const
  {
    return m_ptr ? m_ptr : def;
  }
  my_decimal *to_decimal(my_decimal *to) const
  {
    if (!m_ptr)
      return NULL;
    *to= *m_ptr;
    return to;
  }
  double to_double() const { return m_ptr ? m_ptr->to_double() : 0.0; }
  longlong to_longlong(bool unsigned_flag)
  { return m_ptr ? m_ptr->to_longlong(unsigned_flag) : 0; }
  Longlong_null to_xlonglong_null()
  {
    return m_ptr ? Longlong_null(m_ptr->to_xlonglong()) : Longlong_null();
  }
  bool to_bool() const { return m_ptr ? m_ptr->to_bool() : false; }
  String *to_string(String *to) const
  {
    return m_ptr ? m_ptr->to_string(to) : NULL;
  }
  String *to_string(String *to, uint prec, uint dec, char filler)
  {
    return m_ptr ? m_ptr->to_string(to, prec, dec, filler) : NULL;
  }
  int to_binary(uchar *bin, int prec, decimal_digits_t scale) const
  {
    return (m_ptr ? m_ptr : &decimal_zero)->to_binary(bin, prec, scale);
  }
  int cmp(const my_decimal *dec) const
  {
    DBUG_ASSERT(m_ptr);
    DBUG_ASSERT(dec);
    return m_ptr->cmp(dec);
  }
  int cmp(const Dec_ptr &other) const
  {
    return cmp(other.m_ptr);
  }
};


// A helper class to handle results of val_decimal(), date_op(), etc.
class Dec_ptr_and_buffer: public Dec_ptr
{
protected:
  my_decimal m_buffer;
public:
  /* scale is int as it can be negative here */
  int round_to(my_decimal *to, int scale, decimal_round_mode mode)
  {
    DBUG_ASSERT(m_ptr);
    return m_ptr->round_to(to, scale, mode);
  }
  int round_self(decimal_digits_t scale, decimal_round_mode mode)
  {
    return round_to(&m_buffer, scale, mode);
  }
  int round_self_if_needed(int scale, decimal_round_mode mode)
  {
    if (scale >= m_ptr->frac)
      return E_DEC_OK;
    int res= m_ptr->round_to(&m_buffer, scale, mode);
    m_ptr= &m_buffer;
    return res;
  }
  String *to_string_round(String *to, decimal_digits_t dec)
  {
    /*
      decimal_round() allows from==to
      So it's save even if m_ptr points to m_buffer before this call:
    */
    return m_ptr ? m_ptr->to_string_round(to, dec, &m_buffer) : NULL;
  }
};


// A helper class to handle val_decimal() results.
class VDec: public Dec_ptr_and_buffer
{
public:
  VDec(): Dec_ptr_and_buffer() { }
  VDec(Item *item);
  void set(Item *a);
};


// A helper class to handler decimal_op() results.
class VDec_op: public Dec_ptr_and_buffer
{
public:
  VDec_op(Item_func_hybrid_field_type *item);
};


/*
  Get and cache val_decimal() values for two items.
  If the first value appears to be NULL, the second value is not evaluated.
*/
class VDec2_lazy
{
public:
  VDec m_a;
  VDec m_b;
  VDec2_lazy(Item *a, Item *b) :m_a(a)
  {
    if (!m_a.is_null())
      m_b.set(b);
  }
  bool has_null() const
  {
    return m_a.is_null() || m_b.is_null();
  }
};


/**
  Class Sec6 represents a fixed point value with 6 fractional digits.
  Used e.g. to convert double and my_decimal values to TIME/DATETIME.
*/

class Sec6
{
protected:
  ulonglong m_sec;       // The integer part, between 0 and LONGLONG_MAX
  ulong     m_usec;      // The fractional part, between 0 and 999999
  bool      m_neg;       // false if positive, true of negative
  bool      m_truncated; // Indicates if the constructor truncated the value
  void make_from_decimal(const my_decimal *d, ulong *nanoseconds);
  void make_from_double(double d, ulong *nanoseconds);
  void make_from_int(const Longlong_hybrid &nr)
  {
    m_neg= nr.neg();
    m_sec= nr.abs();
    m_usec= 0;
    m_truncated= false;
  }
  void reset()
  {
    m_sec= m_usec= m_neg= m_truncated= 0;
  }
  Sec6() = default;
  bool add_nanoseconds(uint nanoseconds)
  {
    DBUG_ASSERT(nanoseconds <= 1000000000);
    if (nanoseconds < 500)
      return false;
    m_usec+= (nanoseconds + 500) / 1000;
    if (m_usec < 1000000)
      return false;
    m_usec%= 1000000;
    return true;
  }
public:
  explicit Sec6(double nr)
  {
    ulong nanoseconds;
    make_from_double(nr, &nanoseconds);
  }
  explicit Sec6(const my_decimal *d)
  {
    ulong nanoseconds;
    make_from_decimal(d, &nanoseconds);
  }
  explicit Sec6(const Longlong_hybrid &nr)
  {
    make_from_int(nr);
  }
  explicit Sec6(longlong nr, bool unsigned_val)
  {
    make_from_int(Longlong_hybrid(nr, unsigned_val));
  }
  bool neg() const { return m_neg; }
  bool truncated() const { return m_truncated; }
  ulonglong sec() const { return m_sec; }
  long usec() const { return m_usec; }
  /**
    Converts Sec6 to MYSQL_TIME
    @param thd           current thd
    @param [out] warn    conversion warnings will be written here
    @param [out] ltime   converted value will be written here
    @param fuzzydate     conversion flags (TIME_INVALID_DATE, etc)
    @returns false for success, true for a failure
  */
  bool convert_to_mysql_time(THD *thd,
                             int *warn,
                             MYSQL_TIME *ltime,
                             date_mode_t fuzzydate) const;

protected:

  bool to_interval_hhmmssff_only(MYSQL_TIME *to, int *warn) const
  {
    return number_to_time_only(m_neg, m_sec, m_usec,
                               TIME_MAX_INTERVAL_HOUR, to, warn);
  }
  bool to_datetime_or_to_interval_hhmmssff(MYSQL_TIME *to, int *warn) const
  {
    /*
      Convert a number to a time interval.
      The following formats are understood:
      -            0 <= x <=   999999995959 - parse as hhhhmmss
      - 999999995959 <  x <= 99991231235959 - parse as YYYYMMDDhhmmss
       (YYMMDDhhmmss)       (YYYYMMDDhhmmss)

      Note, these formats are NOT understood:
      - YYMMDD       - overlaps with INTERVAL range
      - YYYYMMDD     - overlaps with INTERVAL range
      - YYMMDDhhmmss - overlaps with INTERVAL range, partially
                       (see TIME_MAX_INTERVAL_HOUR)

      If we ever need wider intervals, this code switching between
      full datetime and interval-only should be rewised.
    */
    DBUG_ASSERT(TIME_MAX_INTERVAL_HOUR <= 999999995959);
    /*            (YYMMDDhhmmss) */
    if (m_sec >    999999995959ULL &&
        m_sec <= 99991231235959ULL && m_neg == 0)
      return to_datetime_or_date(to, warn, TIME_INVALID_DATES);
    if (m_sec / 10000 > TIME_MAX_INTERVAL_HOUR)
    {
      *warn= MYSQL_TIME_WARN_OUT_OF_RANGE;
      return true;
    }
    return to_interval_hhmmssff_only(to, warn);
  }
public:
  // [-][DD]hhhmmss.ff,  YYMMDDhhmmss.ff, YYYYMMDDhhmmss.ff
  bool to_datetime_or_time(MYSQL_TIME *to, int *warn,
                           date_conv_mode_t mode) const
  {
    bool rc= m_sec > 9999999 && m_sec <= 99991231235959ULL && !m_neg ?
             ::number_to_datetime_or_date(m_sec, m_usec, to,
                        ulonglong(mode & TIME_MODE_FOR_XXX_TO_DATE), warn) < 0 :
             ::number_to_time_only(m_neg, m_sec, m_usec, TIME_MAX_HOUR, to, warn);
    DBUG_ASSERT(*warn || !rc);
    return rc;
  }
  /*
    Convert a number in formats YYYYMMDDhhmmss.ff or YYMMDDhhmmss.ff to
    TIMESTAMP'YYYY-MM-DD hh:mm:ss.ff'
  */
  bool to_datetime_or_date(MYSQL_TIME *to, int *warn,
                           date_conv_mode_t flags) const
  {
    if (m_neg)
    {
      *warn= MYSQL_TIME_WARN_OUT_OF_RANGE;
      return true;
    }
    bool rc= number_to_datetime_or_date(m_sec, m_usec, to,
                                ulonglong(flags & TIME_MODE_FOR_XXX_TO_DATE),
                                warn) == -1;
    DBUG_ASSERT(*warn || !rc);
    return rc;
  }
  // Convert elapsed seconds to TIME
  bool sec_to_time(MYSQL_TIME *ltime, uint dec) const
  {
    set_zero_time(ltime, MYSQL_TIMESTAMP_TIME);
    ltime->neg= m_neg;
    if (m_sec > TIME_MAX_VALUE_SECONDS)
    {
      // use check_time_range() to set ltime to the max value depending on dec
      int unused;
      ltime->hour= TIME_MAX_HOUR + 1;
      check_time_range(ltime, dec, &unused);
      return true;
    }
    DBUG_ASSERT(usec() <= TIME_MAX_SECOND_PART);
    ltime->hour=   (uint) (m_sec / 3600);
    ltime->minute= (uint) (m_sec % 3600) / 60;
    ltime->second= (uint) m_sec % 60;
    ltime->second_part= m_usec;
    return false;
  }
  Sec6 &trunc(uint dec)
  {
    m_usec-= my_time_fraction_remainder(m_usec, dec);
    return *this;
  }
  size_t to_string(char *to, size_t nbytes) const
  {
    return m_usec ?
      my_snprintf(to, nbytes, "%s%llu.%06lu",
                  m_neg ? "-" : "", m_sec, (uint) m_usec) :
      my_snprintf(to, nbytes, "%s%llu", m_neg ? "-" : "", m_sec);
  }
  void make_truncated_warning(THD *thd, const char *type_str) const;
};


class Sec9: public Sec6
{
protected:
  ulong m_nsec; // Nanoseconds 0..999
  void make_from_int(const Longlong_hybrid &nr)
  {
    Sec6::make_from_int(nr);
    m_nsec= 0;
  }
  Sec9() = default;
public:
  Sec9(const my_decimal *d)
  {
    Sec6::make_from_decimal(d, &m_nsec);
  }
  Sec9(double d)
  {
    Sec6::make_from_double(d, &m_nsec);
  }
  ulong nsec() const { return m_nsec; }
  Sec9 &trunc(uint dec)
  {
    m_nsec= 0;
    Sec6::trunc(dec);
    return *this;
  }
  Sec9 &round(uint dec);
  Sec9 &round(uint dec, time_round_mode_t mode)
  {
    return mode == TIME_FRAC_TRUNCATE  ? trunc(dec) : round(dec);
  }
};


class VSec9: protected Sec9
{
  bool m_is_null;
  Sec9& to_sec9()
  {
    DBUG_ASSERT(!is_null());
    return *this;
  }
public:
  VSec9(THD *thd, Item *item, const char *type_str, ulonglong limit);
  bool is_null() const { return m_is_null; }
  const Sec9& to_const_sec9() const
  {
    DBUG_ASSERT(!is_null());
    return *this;
  }
  bool neg() const { return to_const_sec9().neg(); }
  bool truncated() const { return to_const_sec9().truncated(); }
  ulonglong sec() const { return to_const_sec9().sec(); }
  long usec() const { return to_const_sec9().usec(); }
  bool sec_to_time(MYSQL_TIME *ltime, uint dec) const
  {
    return to_const_sec9().sec_to_time(ltime, dec);
  }
  void make_truncated_warning(THD *thd, const char *type_str) const
  {
    return to_const_sec9().make_truncated_warning(thd, type_str);
  }
  Sec9 &round(uint dec)
  {
    return to_sec9().round(dec);
  }
  Sec9 &round(uint dec, time_round_mode_t mode)
  {
    return to_sec9().round(dec, mode);
  }
};


/*
  A heler class to perform additive operations between
  two MYSQL_TIME structures and return the result as a
  combination of seconds, microseconds and sign.
*/
class Sec6_add
{
  ulonglong m_sec; // number of seconds
  ulong m_usec;    // number of microseconds
  bool m_neg;      // false if positive, true if negative
  bool m_error;    // false if the value is OK, true otherwise
  void to_hh24mmssff(MYSQL_TIME *ltime, timestamp_type tstype) const
  {
    bzero(ltime, sizeof(*ltime));
    ltime->neg= m_neg;
    calc_time_from_sec(ltime, (ulong) (m_sec % SECONDS_IN_24H), m_usec);
    ltime->time_type= tstype;
  }
public:
  /*
    @param ltime1 - the first value to add (must be a valid DATE,TIME,DATETIME)
    @param ltime2 - the second value to add (must be a valid TIME)
    @param sign   - the sign of the operation
                    (+1 for addition, -1 for subtraction)
  */
  Sec6_add(const MYSQL_TIME *ltime1, const MYSQL_TIME *ltime2, int sign)
  {
    DBUG_ASSERT(sign == -1 || sign == 1);
    DBUG_ASSERT(!ltime1->neg || ltime1->time_type == MYSQL_TIMESTAMP_TIME);
    if (!(m_error= (ltime2->time_type != MYSQL_TIMESTAMP_TIME)))
    {
      if (ltime1->neg != ltime2->neg)
        sign= -sign;
      m_neg= calc_time_diff(ltime1, ltime2, -sign, &m_sec, &m_usec);
      if (ltime1->neg && (m_sec || m_usec))
        m_neg= !m_neg; // Swap sign
    }
  }
  bool to_time(THD *thd, MYSQL_TIME *ltime, uint decimals) const
  {
    if (m_error)
      return true;
    to_hh24mmssff(ltime, MYSQL_TIMESTAMP_TIME);
    ltime->hour+= static_cast<unsigned>(to_days_abs() * 24);
    return adjust_time_range_with_warn(thd, ltime, decimals);
  }
  bool to_datetime(MYSQL_TIME *ltime) const
  {
    if (m_error || m_neg)
      return true;
    to_hh24mmssff(ltime, MYSQL_TIMESTAMP_DATETIME);
    return get_date_from_daynr(to_days_abs(),
                               &ltime->year, &ltime->month, &ltime->day) ||
           !ltime->day;
  }
  long to_days_abs() const { return (long) (m_sec / SECONDS_IN_24H); }
};


class Year
{
protected:
  uint m_year;
  bool m_truncated;
  uint year_precision(const Item *item) const;
public:
  Year(): m_year(0), m_truncated(false) { }
  Year(longlong value, bool unsigned_flag, uint length);
  uint year() const { return m_year; }
  uint to_YYYYMMDD() const { return m_year * 10000; }
  bool truncated() const { return m_truncated; }
};


class Year_null: public Year, public Null_flag
{
public:
  Year_null(const Longlong_null &nr, bool unsigned_flag, uint length)
   :Year(nr.is_null() ? 0 : nr.value(), unsigned_flag, length),
    Null_flag(nr.is_null())
  { }
};


class VYear: public Year_null
{
public:
  VYear(Item *item);
};


class VYear_op: public Year_null
{
public:
  VYear_op(Item_func_hybrid_field_type *item);
};


class Double_null: public Null_flag
{
protected:
  double m_value;
public:
  Double_null(double value, bool is_null)
   :Null_flag(is_null), m_value(value)
  { }
  double value() const { return m_value; }
};


class Temporal: protected MYSQL_TIME
{
public:
  class Status: public MYSQL_TIME_STATUS
  {
  public:
    Status() { my_time_status_init(this); }
  };

  class Warn: public ErrBuff,
              public Status
  {
  public:
    void push_conversion_warnings(THD *thd, bool totally_useless_value,
                                  date_mode_t mode, timestamp_type tstype,
                                  const char *db_name, const char *table_name,
                                  const char *name)
    {
      const char *typestr= tstype >= 0 ? type_name_by_timestamp_type(tstype) :
                           mode & (TIME_INTERVAL_hhmmssff | TIME_INTERVAL_DAY) ?
                           "interval" :
                           mode & TIME_TIME_ONLY ? "time" : "datetime";
      Temporal::push_conversion_warnings(thd, totally_useless_value, warnings,
                                         typestr, db_name, table_name, name,
                                         ptr());
    }
  };

  class Warn_push: public Warn
  {
    THD * const m_thd;
    const char * const m_db_name;
    const char * const m_table_name;
    const char * const m_name;
    const MYSQL_TIME * const m_ltime;
    const date_mode_t m_mode;
  public:
    Warn_push(THD *thd, const char *db_name, const char *table_name,
              const char *name, const MYSQL_TIME *ltime, date_mode_t mode)
      : m_thd(thd), m_db_name(db_name), m_table_name(table_name), m_name(name),
        m_ltime(ltime), m_mode(mode)
    { }
    ~Warn_push()
    {
      if (warnings)
        push_conversion_warnings(m_thd, m_ltime->time_type < 0,
                                 m_mode, m_ltime->time_type,
                                 m_db_name, m_table_name, m_name);
    }
  };

public:
  static date_conv_mode_t sql_mode_for_dates(THD *thd);
  static time_round_mode_t default_round_mode(THD *thd);
  class Options: public date_mode_t
  {
  public:
    explicit Options(date_mode_t flags)
     :date_mode_t(flags)
    { }
    Options(date_conv_mode_t flags, time_round_mode_t round_mode)
     :date_mode_t(flags | round_mode)
    {
      DBUG_ASSERT(ulonglong(flags) <= UINT_MAX32);
    }
    Options(date_conv_mode_t flags, THD *thd)
     :Options(flags, default_round_mode(thd))
    { }
  };

  bool is_valid_temporal() const
  {
    DBUG_ASSERT(time_type != MYSQL_TIMESTAMP_ERROR);
    return time_type != MYSQL_TIMESTAMP_NONE;
  }
  static const char *type_name_by_timestamp_type(timestamp_type time_type)
  {
    switch (time_type) {
      case MYSQL_TIMESTAMP_DATE: return "date";
      case MYSQL_TIMESTAMP_TIME: return "time";
      case MYSQL_TIMESTAMP_DATETIME:  // FALLTHROUGH
      default:
        break;
    }
    return "datetime";
  }
  static void push_conversion_warnings(THD *thd, bool totally_useless_value, int warn,
                                       const char *type_name,
                                       const char *db_name,
                                       const char *table_name,
                                       const char *field_name,
                                       const char *value);
  /*
    This method is used if the item was not null but convertion to
    TIME/DATE/DATETIME failed. We return a zero date if allowed,
    otherwise - null.
  */
  void make_fuzzy_date(int *warn, date_conv_mode_t fuzzydate)
  {
    /*
      In the following scenario:
      - The caller expected to get a TIME value
      - Item returned a not NULL string or numeric value
      - But then conversion from string or number to TIME failed
      we need to change the default time_type from MYSQL_TIMESTAMP_DATE
      (which was set in bzero) to MYSQL_TIMESTAMP_TIME and therefore
      return TIME'00:00:00' rather than DATE'0000-00-00'.
      If we don't do this, methods like Item::get_time_with_conversion()
      will erroneously subtract CURRENT_DATE from '0000-00-00 00:00:00'
      and return TIME'-838:59:59' instead of TIME'00:00:00' as a result.
    */
    timestamp_type tstype= !(fuzzydate & TIME_FUZZY_DATES) ?
                           MYSQL_TIMESTAMP_NONE :
                           fuzzydate & TIME_TIME_ONLY ?
                           MYSQL_TIMESTAMP_TIME :
                           MYSQL_TIMESTAMP_DATETIME;
    set_zero_time(this, tstype);
  }

protected:
  my_decimal *bad_to_decimal(my_decimal *to) const;
  my_decimal *to_decimal(my_decimal *to) const;
  static double to_double(bool negate, ulonglong num, ulong frac)
  {
    double d= static_cast<double>(num) + static_cast<double>(frac) /
      TIME_SECOND_PART_FACTOR;
    return negate ? -d : d;
  }
  longlong to_packed() const { return ::pack_time(this); }
  void make_from_out_of_range(int *warn)
  {
    *warn= MYSQL_TIME_WARN_OUT_OF_RANGE;
    time_type= MYSQL_TIMESTAMP_NONE;
  }
  void make_from_sec6(THD *thd, MYSQL_TIME_STATUS *st,
                      const Sec6 &nr, date_mode_t mode)
  {
    if (nr.convert_to_mysql_time(thd, &st->warnings, this, mode))
      make_fuzzy_date(&st->warnings, date_conv_mode_t(mode));
  }
  void make_from_sec9(THD *thd, MYSQL_TIME_STATUS *st,
                      const Sec9 &nr, date_mode_t mode)
  {
    if (nr.convert_to_mysql_time(thd, &st->warnings, this, mode) ||
        add_nanoseconds(thd, &st->warnings, mode, nr.nsec()))
      make_fuzzy_date(&st->warnings, date_conv_mode_t(mode));
  }
  void make_from_str(THD *thd, Warn *warn,
                     const char *str, size_t length, CHARSET_INFO *cs,
                     date_mode_t fuzzydate);
  void make_from_double(THD *thd, Warn *warn, double nr, date_mode_t mode)
  {
    make_from_sec9(thd, warn, Sec9(nr), mode);
    if (warn->warnings)
      warn->set_double(nr);
  }
  void make_from_longlong_hybrid(THD *thd, Warn *warn,
                                 const Longlong_hybrid &nr, date_mode_t mode)
  {
    /*
      Note: conversion from an integer to TIME can overflow to
      '838:59:59.999999', so the conversion result can have fractional digits.
    */
    make_from_sec6(thd, warn, Sec6(nr), mode);
    if (warn->warnings)
      warn->set_longlong(nr);
  }
  void make_from_decimal(THD *thd, Warn *warn,
                         const my_decimal *nr, date_mode_t mode)
  {
    make_from_sec9(thd, warn, Sec9(nr), mode);
    if (warn->warnings)
      warn->set_decimal(nr);
  }
  bool ascii_to_temporal(MYSQL_TIME_STATUS *st,
                         const char *str, size_t length,
                         date_mode_t mode)
  {
    if (mode & (TIME_INTERVAL_hhmmssff | TIME_INTERVAL_DAY))
      return ascii_to_datetime_or_date_or_interval_DDhhmmssff(st, str, length,
                                                              mode);
    if (mode & TIME_TIME_ONLY)
      return ascii_to_datetime_or_date_or_time(st, str, length, mode);
    return ascii_to_datetime_or_date(st, str, length, mode);
  }
  bool ascii_to_datetime_or_date_or_interval_DDhhmmssff(MYSQL_TIME_STATUS *st,
                                                        const char *str,
                                                        size_t length,
                                                        date_mode_t mode)
  {
    longlong cflags= ulonglong(mode & TIME_MODE_FOR_XXX_TO_DATE);
    bool rc= mode & TIME_INTERVAL_DAY ?
      ::str_to_datetime_or_date_or_interval_day(str, length, this, cflags, st,
                                                TIME_MAX_INTERVAL_HOUR,
                                                TIME_MAX_INTERVAL_HOUR) :
      ::str_to_datetime_or_date_or_interval_hhmmssff(str, length, this,
                                                     cflags, st,
                                                     TIME_MAX_INTERVAL_HOUR,
                                                     TIME_MAX_INTERVAL_HOUR);
    DBUG_ASSERT(!rc || st->warnings);
    return rc;
  }
  bool ascii_to_datetime_or_date_or_time(MYSQL_TIME_STATUS *status,
                                         const char *str, size_t length,
                                         date_mode_t fuzzydate)
  {
    ulonglong cflags= ulonglong(fuzzydate & TIME_MODE_FOR_XXX_TO_DATE);
    bool rc= ::str_to_datetime_or_date_or_time(str, length, this,
                                               cflags, status,
                                               TIME_MAX_HOUR, UINT_MAX32);
    DBUG_ASSERT(!rc || status->warnings);
    return rc;
  }
  bool ascii_to_datetime_or_date(MYSQL_TIME_STATUS *status,
                                 const char *str, size_t length,
                                 date_mode_t fuzzydate)
  {
    DBUG_ASSERT(bool(fuzzydate & TIME_TIME_ONLY) == false);
    bool rc= ::str_to_datetime_or_date(str, length, this,
                             ulonglong(fuzzydate & TIME_MODE_FOR_XXX_TO_DATE),
                             status);
    DBUG_ASSERT(!rc || status->warnings);
    return rc;
  }
  // Character set aware versions for string conversion routines
  bool str_to_temporal(THD *thd, MYSQL_TIME_STATUS *st,
                       const char *str, size_t length,
                       CHARSET_INFO *cs, date_mode_t fuzzydate);
  bool str_to_datetime_or_date_or_time(THD *thd, MYSQL_TIME_STATUS *st,
                                       const char *str, size_t length,
                                       CHARSET_INFO *cs, date_mode_t mode);
  bool str_to_datetime_or_date(THD *thd, MYSQL_TIME_STATUS *st,
                               const char *str, size_t length,
                               CHARSET_INFO *cs, date_mode_t mode);

  bool has_valid_mmssff() const
  {
    return minute <= TIME_MAX_MINUTE &&
           second <= TIME_MAX_SECOND &&
           second_part <= TIME_MAX_SECOND_PART;
  }
  bool has_zero_YYYYMM() const
  {
    return year == 0 && month == 0;
  }
  bool has_zero_YYYYMMDD() const
  {
    return year == 0 && month == 0 && day == 0;
  }
  bool check_date(date_conv_mode_t flags, int *warn) const
  {
    return ::check_date(this, flags, warn);
  }
  void time_hhmmssff_set_max(uint max_hour)
  {
    hour= max_hour;
    minute= TIME_MAX_MINUTE;
    second= TIME_MAX_SECOND;
    second_part= TIME_MAX_SECOND_PART;
  }
  /*
    Add nanoseconds to ssff
    retval   true if seconds overflowed (the caller should increment minutes)
             false if no overflow happened
  */
  bool add_nanoseconds_ssff(uint nanoseconds)
  {
    DBUG_ASSERT(nanoseconds <= 1000000000);
    if (nanoseconds < 500)
      return false;
    second_part+= (nanoseconds + 500) / 1000;
    if (second_part < 1000000)
      return false;
    second_part%= 1000000;
    if (second < 59)
    {
      second++;
      return false;
    }
    second= 0;
    return true;
  }
  /*
    Add nanoseconds to mmssff
    retval   true if hours overflowed (the caller should increment hours)
             false if no overflow happened
  */
  bool add_nanoseconds_mmssff(uint nanoseconds)
  {
    if (!add_nanoseconds_ssff(nanoseconds))
      return false;
    if (minute < 59)
    {
      minute++;
      return false;
    }
    minute= 0;
    return true;
  }
  void time_round_or_set_max(uint dec, int *warn, ulong max_hour, ulong nsec);
  bool datetime_add_nanoseconds_or_invalidate(THD *thd, int *warn, ulong nsec);
  bool datetime_round_or_invalidate(THD *thd, uint dec, int *warn, ulong nsec);
  bool add_nanoseconds_with_round(THD *thd, int *warn,
                                  date_conv_mode_t mode, ulong nsec);
  bool add_nanoseconds(THD *thd, int *warn, date_mode_t mode, ulong nsec)
  {
    date_conv_mode_t cmode= date_conv_mode_t(mode);
    return time_round_mode_t(mode) == TIME_FRAC_ROUND ?
           add_nanoseconds_with_round(thd, warn, cmode, nsec) : false;
  }
public:
  static void *operator new(size_t size, MYSQL_TIME *ltime) throw()
  {
    DBUG_ASSERT(size == sizeof(MYSQL_TIME));
    return ltime;
  }
  static void operator delete(void *ptr, MYSQL_TIME *ltime) { }

  long fraction_remainder(uint dec) const
  {
    return my_time_fraction_remainder(second_part, dec);
  }
};


/*
  Use this class when you need to get a MYSQL_TIME from an Item
  using Item's native timestamp type, without automatic timestamp
  type conversion.
*/
class Temporal_hybrid: public Temporal
{
public:
  class Options: public Temporal::Options
  {
  public:
    Options(THD *thd)
     :Temporal::Options(sql_mode_for_dates(thd), default_round_mode(thd))
    { }
    Options(date_conv_mode_t flags, time_round_mode_t round_mode)
     :Temporal::Options(flags, round_mode)
    { }
    explicit Options(const Temporal::Options &opt)
     :Temporal::Options(opt)
    { }
    explicit Options(date_mode_t fuzzydate)
     :Temporal::Options(fuzzydate)
    { }
  };

public:
  // Contructors for Item
  Temporal_hybrid(THD *thd, Item *item, date_mode_t fuzzydate);
  Temporal_hybrid(THD *thd, Item *item)
   :Temporal_hybrid(thd, item, Options(thd))
  { }
  Temporal_hybrid(Item *item)
   :Temporal_hybrid(current_thd, item)
  { }

  // Constructors for non-NULL values
  Temporal_hybrid(THD *thd, Warn *warn,
                  const char *str, size_t length, CHARSET_INFO *cs,
                  date_mode_t fuzzydate)
  {
    make_from_str(thd, warn, str, length, cs, fuzzydate);
  }
  Temporal_hybrid(THD *thd, Warn *warn,
                  const Longlong_hybrid &nr, date_mode_t fuzzydate)
  {
    make_from_longlong_hybrid(thd, warn, nr, fuzzydate);
  }
  Temporal_hybrid(THD *thd, Warn *warn, double nr, date_mode_t fuzzydate)
  {
    make_from_double(thd, warn, nr, fuzzydate);
  }

  // Constructors for nullable values
  Temporal_hybrid(THD *thd, Warn *warn, const String *str, date_mode_t mode)
  {
    if (!str)
      time_type= MYSQL_TIMESTAMP_NONE;
    else
      make_from_str(thd, warn, str->ptr(), str->length(), str->charset(), mode);
  }
  Temporal_hybrid(THD *thd, Warn *warn,
                  const Longlong_hybrid_null &nr, date_mode_t fuzzydate)
  {
    if (nr.is_null())
      time_type= MYSQL_TIMESTAMP_NONE;
    else
      make_from_longlong_hybrid(thd, warn, nr, fuzzydate);
  }
  Temporal_hybrid(THD *thd, Warn *warn, const Double_null &nr, date_mode_t mode)
  {
    if (nr.is_null())
      time_type= MYSQL_TIMESTAMP_NONE;
    else
      make_from_double(thd, warn, nr.value(), mode);
  }
  Temporal_hybrid(THD *thd, Warn *warn, const my_decimal *nr, date_mode_t mode)
  {
    if (!nr)
      time_type= MYSQL_TIMESTAMP_NONE;
    else
      make_from_decimal(thd, warn, nr, mode);
  }
  // End of constuctors

  bool copy_valid_value_to_mysql_time(MYSQL_TIME *ltime) const
  {
    DBUG_ASSERT(is_valid_temporal());
    *ltime= *this;
    return false;
  }

  longlong to_longlong() const
  {
    if (!is_valid_temporal())
      return 0;
    ulonglong v= TIME_to_ulonglong(this);
    return neg ? -(longlong) v : (longlong) v;
  }
  double to_double() const
  {
    return is_valid_temporal() ? TIME_to_double(this) : 0;
  }
  my_decimal *to_decimal(my_decimal *to)
  {
    return is_valid_temporal() ? Temporal::to_decimal(to) : bad_to_decimal(to);
  }
  String *to_string(String *str, uint dec) const
  {
    if (!is_valid_temporal())
      return NULL;
    str->set_charset(&my_charset_numeric);
    if (!str->alloc(MAX_DATE_STRING_REP_LENGTH))
      str->length(my_TIME_to_str(this, const_cast<char*>(str->ptr()), dec));
    return str;
  }
  const MYSQL_TIME *get_mysql_time() const
  {
    DBUG_ASSERT(is_valid_temporal());
    return this;
  }
};


/*
  This class resembles the SQL standard <extract source>,
  used in extract expressions, e.g: EXTRACT(DAY FROM dt)
  <extract expression> ::=
    EXTRACT <left paren> <extract field> FROM <extract source> <right paren>
  <extract source> ::= <datetime value expression> | <interval value expression>
*/
class Extract_source: public Temporal_hybrid
{
  /*
    Convert a TIME value to DAY-TIME interval, e.g. for extraction:
      EXTRACT(DAY FROM x), EXTRACT(HOUR FROM x), etc.
    Moves full days from ltime->hour to ltime->day.
  */
  void time_to_daytime_interval()
  {
    DBUG_ASSERT(time_type == MYSQL_TIMESTAMP_TIME);
    DBUG_ASSERT(has_zero_YYYYMMDD());
    MYSQL_TIME::day= MYSQL_TIME::hour / 24;
    MYSQL_TIME::hour%= 24;
  }
  bool is_valid_extract_source_slow() const
  {
    return is_valid_temporal() && MYSQL_TIME::hour < 24 &&
           (has_zero_YYYYMM() || time_type != MYSQL_TIMESTAMP_TIME);
  }
  bool is_valid_value_slow() const
  {
    return time_type == MYSQL_TIMESTAMP_NONE || is_valid_extract_source_slow();
  }
public:
  Extract_source(THD *thd, Item *item, date_mode_t mode)
   :Temporal_hybrid(thd, item, mode)
  {
    if (MYSQL_TIME::time_type == MYSQL_TIMESTAMP_TIME)
      time_to_daytime_interval();
    DBUG_ASSERT(is_valid_value_slow());
  }
  inline const MYSQL_TIME *get_mysql_time() const
  {
    DBUG_ASSERT(is_valid_extract_source_slow());
    return this;
  }
  bool is_valid_extract_source() const { return is_valid_temporal(); }
  int sign() const { return get_mysql_time()->neg ? -1 : 1; }
  uint year() const { return get_mysql_time()->year; }
  uint month() const { return get_mysql_time()->month; }
  int day() const { return (int) get_mysql_time()->day * sign(); }
  int hour() const { return (int) get_mysql_time()->hour * sign(); }
  int minute() const { return (int) get_mysql_time()->minute * sign(); }
  int second() const { return (int) get_mysql_time()->second * sign(); }
  int microsecond() const { return (int) get_mysql_time()->second_part * sign(); }

  uint year_month() const { return year() * 100 + month(); }
  uint quarter() const { return (month() + 2)/3; }
  uint week(THD *thd) const;

  longlong second_microsecond() const
  {
    return (second() * 1000000LL + microsecond());
  }

  // DAY TO XXX
  longlong day_hour() const
  {
    return (longlong) day() * 100LL + hour();
  }
  longlong day_minute() const
  {
    return day_hour() * 100LL + minute();
  }
  longlong day_second() const
  {
    return day_minute() * 100LL + second();
  }
  longlong day_microsecond() const
  {
    return day_second() * 1000000LL + microsecond();
  }

  // HOUR TO XXX
  int hour_minute() const
  {
    return hour() * 100 + minute();
  }
  int hour_second() const
  {
    return hour_minute() * 100 + second();
  }
  longlong hour_microsecond() const
  {
    return hour_second() * 1000000LL + microsecond();
  }

  // MINUTE TO XXX
  int minute_second() const
  {
    return minute() * 100 + second();
  }
  longlong minute_microsecond() const
  {
    return minute_second() * 1000000LL + microsecond();
  }
};


/*
  This class is used for the "time_interval" argument of these SQL functions:
    TIMESTAMP(tm,time_interval)
    ADDTIME(tm,time_interval)
  Features:
  - DATE and DATETIME formats are treated as errors
  - Preserves hours for TIME format as is, without limiting to TIME_MAX_HOUR
*/
class Interval_DDhhmmssff: public Temporal
{
  static const LEX_CSTRING m_type_name;
  bool str_to_DDhhmmssff(MYSQL_TIME_STATUS *status,
                         const char *str, size_t length, CHARSET_INFO *cs,
                         ulong max_hour);
  void push_warning_wrong_or_truncated_value(THD *thd,
                                             const ErrConv &str,
                                             int warnings);
  bool is_valid_interval_DDhhmmssff_slow() const
  {
    return time_type == MYSQL_TIMESTAMP_TIME &&
           has_zero_YYYYMMDD() && has_valid_mmssff();
  }
  bool is_valid_value_slow() const
  {
    return time_type == MYSQL_TIMESTAMP_NONE ||
           is_valid_interval_DDhhmmssff_slow();
  }
public:
  // Get fractional second precision from an Item
  static uint fsp(THD *thd, Item *item);
  /*
    Maximum useful HOUR value:
    TIMESTAMP'0001-01-01 00:00:00' + '87649415:59:59' = '9999-12-31 23:59:59'
    This gives maximum possible interval values:
    - '87649415:59:59.999999'   (in 'hh:mm:ss.ff' format)
    - '3652058 23:59:59.999999' (in 'DD hh:mm:ss.ff' format)
  */
  static uint max_useful_hour()
  {
    return TIME_MAX_INTERVAL_HOUR;
  }
  static uint max_int_part_char_length()
  {
    // e.g. '+3652058 23:59:59'
    return 1/*sign*/ + TIME_MAX_INTERVAL_DAY_CHAR_LENGTH + 1 + 8/*hh:mm:ss*/;
  }
  static uint max_char_length(uint fsp)
  {
    DBUG_ASSERT(fsp <= TIME_SECOND_PART_DIGITS);
    return max_int_part_char_length() + (fsp ? 1 : 0) + fsp;
  }

public:
  Interval_DDhhmmssff(THD *thd, Status *st, bool push_warnings,
                      Item *item, ulong max_hour,
                      time_round_mode_t mode, uint dec);
  Interval_DDhhmmssff(THD *thd, Item *item, uint dec)
  {
    Status st;
    new(this) Interval_DDhhmmssff(thd, &st, true, item, max_useful_hour(),
                                  default_round_mode(thd), dec);
  }
  Interval_DDhhmmssff(THD *thd, Item *item)
   :Interval_DDhhmmssff(thd, item, TIME_SECOND_PART_DIGITS)
  { }
  const MYSQL_TIME *get_mysql_time() const
  {
    DBUG_ASSERT(is_valid_interval_DDhhmmssff_slow());
    return this;
  }
  bool is_valid_interval_DDhhmmssff() const
  {
    return time_type == MYSQL_TIMESTAMP_TIME;
  }
  bool is_valid_value() const
  {
    return time_type == MYSQL_TIMESTAMP_NONE || is_valid_interval_DDhhmmssff();
  }
  String *to_string(String *str, uint dec) const
  {
    if (!is_valid_interval_DDhhmmssff())
      return NULL;
    str->set_charset(&my_charset_numeric);
    if (!str->alloc(MAX_DATE_STRING_REP_LENGTH))
      str->length(my_interval_DDhhmmssff_to_str(this,
                                                const_cast<char*>(str->ptr()),
                                                dec));
    return str;
  }
};

class Schema;


/**
  Class Time is designed to store valid TIME values.

  1. Valid value:
    a. MYSQL_TIMESTAMP_TIME - a valid TIME within the supported TIME range
    b. MYSQL_TIMESTAMP_NONE - an undefined value

  2. Invalid value (internally only):
    a. MYSQL_TIMESTAMP_TIME outside of the supported TIME range
    a. MYSQL_TIMESTAMP_{DATE|DATETIME|ERROR}

  Temporarily Time is allowed to have an invalid value, but only internally,
  during initialization time. All constructors and modification methods must
  leave the Time value as described above (see "Valid values").

  Time derives from MYSQL_TIME privately to make sure it is accessed
  externally only in the valid state.
*/
class Time: public Temporal
{
  static uint binary_length_to_precision(uint length);
public:
  enum datetime_to_time_mode_t
  {
    DATETIME_TO_TIME_DISALLOW,
    DATETIME_TO_TIME_YYYYMMDD_000000DD_MIX_TO_HOURS,
    DATETIME_TO_TIME_YYYYMMDD_TRUNCATE,
    DATETIME_TO_TIME_YYYYMMDD_00000000_ONLY,
    DATETIME_TO_TIME_MINUS_CURRENT_DATE
  };
  class Options: public Temporal::Options
  {
    datetime_to_time_mode_t m_datetime_to_time_mode;
  public:
    Options(THD *thd)
     :Temporal::Options(default_flags_for_get_date(), default_round_mode(thd)),
      m_datetime_to_time_mode(default_datetime_to_time_mode())
    { }
    Options(date_conv_mode_t flags, THD *thd)
     :Temporal::Options(flags, default_round_mode(thd)),
      m_datetime_to_time_mode(default_datetime_to_time_mode())
    { }
    Options(date_conv_mode_t flags, THD *thd, datetime_to_time_mode_t dtmode)
     :Temporal::Options(flags, default_round_mode(thd)),
      m_datetime_to_time_mode(dtmode)
    { }
    Options(date_conv_mode_t fuzzydate, time_round_mode_t round_mode,
            datetime_to_time_mode_t datetime_to_time_mode)
     :Temporal::Options(fuzzydate, round_mode),
       m_datetime_to_time_mode(datetime_to_time_mode)
    { }

    datetime_to_time_mode_t datetime_to_time_mode() const
    { return m_datetime_to_time_mode; }

    static datetime_to_time_mode_t default_datetime_to_time_mode()
    {
      return DATETIME_TO_TIME_YYYYMMDD_000000DD_MIX_TO_HOURS;
    }
  };
  /*
    CAST(AS TIME) historically does not mix days to hours.
    This is different comparing to how implicit conversion
    in Field::store_time_dec() works (e.g. on INSERT).
  */
  class Options_for_cast: public Options
  {
  public:
    Options_for_cast(THD *thd)
     :Options(default_flags_for_get_date(), default_round_mode(thd),
              DATETIME_TO_TIME_YYYYMMDD_TRUNCATE)
    { }
    Options_for_cast(date_mode_t mode, THD *thd)
     :Options(default_flags_for_get_date() | (mode & TIME_FUZZY_DATES),
              default_round_mode(thd),
              DATETIME_TO_TIME_YYYYMMDD_TRUNCATE)
    { }
  };

  class Options_for_round: public Options
  {
  public:
    Options_for_round(time_round_mode_t round_mode= TIME_FRAC_TRUNCATE)
     :Options(Time::default_flags_for_get_date(), round_mode,
              Time::DATETIME_TO_TIME_DISALLOW)
    { }
  };
  class Options_cmp: public Options
  {
  public:
    Options_cmp(THD *thd)
     :Options(comparison_flags_for_get_date(), thd)
    { }
    Options_cmp(THD *thd, datetime_to_time_mode_t dtmode)
     :Options(comparison_flags_for_get_date(),
              default_round_mode(thd), dtmode)
    { }
  };
private:
  bool is_valid_value_slow() const
  {
    return time_type == MYSQL_TIMESTAMP_NONE || is_valid_time_slow();
  }
  bool is_valid_time_slow() const
  {
    return time_type == MYSQL_TIMESTAMP_TIME &&
           has_zero_YYYYMMDD() && has_valid_mmssff();
  }
  void hhmmssff_copy(const MYSQL_TIME *from)
  {
    hour= from->hour;
    minute= from->minute;
    second= from->second;
    second_part= from->second_part;
  }
  void datetime_to_time_YYYYMMDD_000000DD_mix_to_hours(int *warn,
                                                       uint from_year,
                                                       uint from_month,
                                                       uint from_day)
  {
    if (from_year != 0 || from_month != 0)
      *warn|= MYSQL_TIME_NOTE_TRUNCATED;
    else
      hour+= from_day * 24;
  }
  /*
    The result is calculated effectively similar to:
    TIMEDIFF(dt, CAST(CURRENT_DATE AS DATETIME))
    If the difference does not fit to the supported TIME range, it's truncated.
  */
  void datetime_to_time_minus_current_date(THD *thd)
  {
    MYSQL_TIME current_date, tmp;
    set_current_date(thd, &current_date);
    calc_time_diff(this, &current_date, 1, &tmp, date_mode_t(0));
    static_cast<MYSQL_TIME*>(this)[0]= tmp;
    int warnings= 0;
    (void) check_time_range(this, TIME_SECOND_PART_DIGITS, &warnings);
    DBUG_ASSERT(is_valid_time());
  }
  /*
    Convert a valid DATE or DATETIME to TIME.
    Before this call, "this" must be a valid DATE or DATETIME value,
    e.g. returned from Item::get_date(), str_to_xxx(), number_to_xxx().
    After this call, "this" is a valid TIME value.
  */
  void valid_datetime_to_valid_time(THD *thd, int *warn, const Options opt)
  {
    DBUG_ASSERT(time_type == MYSQL_TIMESTAMP_DATE ||
                time_type == MYSQL_TIMESTAMP_DATETIME);
    /*
      We're dealing with a DATE or DATETIME returned from
      str_to_xxx(), number_to_xxx() or unpack_time().
      Do some asserts to make sure the result hour value
      after mixing days to hours does not go out of the valid TIME range.
      The maximum hour value after mixing days will be 31*24+23=767,
      which is within the supported TIME range.
      Thus no adjust_time_range_or_invalidate() is needed here.
    */
    DBUG_ASSERT(day < 32);
    DBUG_ASSERT(hour < 24);
    if (opt.datetime_to_time_mode() == DATETIME_TO_TIME_MINUS_CURRENT_DATE)
    {
      datetime_to_time_minus_current_date(thd);
    }
    else
    {
      if (opt.datetime_to_time_mode() ==
          DATETIME_TO_TIME_YYYYMMDD_000000DD_MIX_TO_HOURS)
        datetime_to_time_YYYYMMDD_000000DD_mix_to_hours(warn, year, month, day);
      year= month= day= 0;
      time_type= MYSQL_TIMESTAMP_TIME;
    }
    DBUG_ASSERT(is_valid_time_slow());
  }
  /**
    Convert valid DATE/DATETIME to valid TIME if needed.
    This method is called after Item::get_date(),
    str_to_xxx(), number_to_xxx().
    which can return only valid TIME/DATE/DATETIME values.
    Before this call, "this" is:
    - either a valid TIME/DATE/DATETIME value
      (within the supported range for the corresponding type),
    - or MYSQL_TIMESTAMP_NONE
    After this call, "this" is:
    - either a valid TIME (within the supported TIME range),
    - or MYSQL_TIMESTAMP_NONE
  */
  void valid_MYSQL_TIME_to_valid_value(THD *thd, int *warn, const Options opt)
  {
    switch (time_type) {
    case MYSQL_TIMESTAMP_DATE:
    case MYSQL_TIMESTAMP_DATETIME:
      if (opt.datetime_to_time_mode() ==
          DATETIME_TO_TIME_YYYYMMDD_00000000_ONLY &&
          (year || month || day))
        make_from_out_of_range(warn);
      else if (opt.datetime_to_time_mode() == DATETIME_TO_TIME_DISALLOW)
        make_from_out_of_range(warn);
      else
        valid_datetime_to_valid_time(thd, warn, opt);
      break;
    case MYSQL_TIMESTAMP_NONE:
      break;
    case MYSQL_TIMESTAMP_ERROR:
      set_zero_time(this, MYSQL_TIMESTAMP_TIME);
      break;
    case MYSQL_TIMESTAMP_TIME:
      DBUG_ASSERT(is_valid_time_slow());
      break;
    }
  }

  /*
    This method is called after number_to_xxx() and str_to_xxx(),
    which can return DATE or DATETIME values. Convert to TIME if needed.
    We trust that xxx_to_time() returns a valid TIME/DATE/DATETIME value,
    so here we need to do only simple validation.
  */
  void xxx_to_time_result_to_valid_value(THD *thd, int *warn, const Options opt)
  {
    // str_to_xxx(), number_to_xxx() never return MYSQL_TIMESTAMP_ERROR
    DBUG_ASSERT(time_type != MYSQL_TIMESTAMP_ERROR);
    valid_MYSQL_TIME_to_valid_value(thd, warn, opt);
  }
  void adjust_time_range_or_invalidate(int *warn)
  {
    if (check_time_range(this, TIME_SECOND_PART_DIGITS, warn))
      time_type= MYSQL_TIMESTAMP_NONE;
    DBUG_ASSERT(is_valid_value_slow());
  }
public:
  void round_or_set_max(uint dec, int *warn, ulong nsec);
private:
  void round_or_set_max(uint dec, int *warn);

  /*
    All make_from_xxx() methods initialize *warn.
    The old value gets lost.
  */
  void make_from_datetime_move_day_to_hour(int *warn, const MYSQL_TIME *from);
  void make_from_datetime_with_days_diff(int *warn, const MYSQL_TIME *from,
                                         long curdays);
  void make_from_time(int *warn, const MYSQL_TIME *from);
  void make_from_datetime(int *warn, const MYSQL_TIME *from, long curdays);
  void make_from_item(THD *thd, int *warn, Item *item, const Options opt);
public:
  /*
    All constructors that accept an "int *warn" parameter initialize *warn.
    The old value gets lost.
  */
  Time(int *warn, bool neg, ulonglong hour, uint minute, const Sec6 &second);
  Time() { time_type= MYSQL_TIMESTAMP_NONE; }
  Time(const Native &native);
  Time(THD *thd, const MYSQL_TIME *ltime, const Options opt)
  {
    *(static_cast<MYSQL_TIME*>(this))= *ltime;
    DBUG_ASSERT(is_valid_temporal());
    int warn= 0;
    valid_MYSQL_TIME_to_valid_value(thd, &warn, opt);
  }
  Time(Item *item)
   :Time(current_thd, item)
  { }
  Time(THD *thd, Item *item, const Options opt)
  {
    int warn;
    make_from_item(thd, &warn, item, opt);
  }
  Time(THD *thd, Item *item)
   :Time(thd, item, Options(thd))
  { }
  Time(int *warn, const MYSQL_TIME *from, long curdays);
  Time(THD *thd, MYSQL_TIME_STATUS *status,
       const char *str, size_t len, CHARSET_INFO *cs,
       const Options opt)
  {
    if (str_to_datetime_or_date_or_time(thd, status, str, len, cs, opt))
      time_type= MYSQL_TIMESTAMP_NONE;
    // The below call will optionally add notes to already collected warnings:
    else
      xxx_to_time_result_to_valid_value(thd, &status->warnings, opt);
  }

protected:
  Time(THD *thd, int *warn, const Sec6 &nr, const Options opt)
  {
    if (nr.to_datetime_or_time(this, warn, TIME_INVALID_DATES))
      time_type= MYSQL_TIMESTAMP_NONE;
    xxx_to_time_result_to_valid_value(thd, warn, opt);
  }
  Time(THD *thd, int *warn, const Sec9 &nr, const Options &opt)
   :Time(thd, warn, static_cast<Sec6>(nr), opt)
  {
    if (is_valid_time() && time_round_mode_t(opt) == TIME_FRAC_ROUND)
      round_or_set_max(6, warn, nr.nsec());
  }

public:
  Time(THD *thd, int *warn, const Longlong_hybrid &nr, const Options &opt)
   :Time(thd, warn, Sec6(nr), opt)
  { }
  Time(THD *thd, int *warn, double nr, const Options &opt)
   :Time(thd, warn, Sec9(nr), opt)
  { }
  Time(THD *thd, int *warn, const my_decimal *d, const Options &opt)
   :Time(thd, warn, Sec9(d), opt)
  { }

  Time(THD *thd, Item *item, const Options opt, uint dec)
   :Time(thd, item, opt)
  {
    round(dec, time_round_mode_t(opt));
  }
  Time(int *warn, const MYSQL_TIME *from, long curdays,
       const Time::Options &opt, uint dec)
   :Time(warn, from, curdays)
  {
    round(dec, time_round_mode_t(opt), warn);
  }
  Time(int *warn, bool neg, ulonglong hour, uint minute, const Sec9 &second,
       time_round_mode_t mode, uint dec)
   :Time(warn, neg, hour, minute, second)
  {
    DBUG_ASSERT(is_valid_time());
    if ((ulonglong) mode == (ulonglong) TIME_FRAC_ROUND)
      round_or_set_max(6, warn, second.nsec());
    round(dec, mode, warn);
  }
  Time(THD *thd, MYSQL_TIME_STATUS *status,
       const char *str, size_t len, CHARSET_INFO *cs,
       const Options &opt, uint dec)
   :Time(thd, status, str, len, cs, opt)
  {
    round(dec, time_round_mode_t(opt), &status->warnings);
  }
  Time(THD *thd, int *warn, const Longlong_hybrid &nr,
       const Options &opt, uint dec)
   :Time(thd, warn, nr, opt)
  {
    /*
      Decimal digit truncation is needed here in case if nr was out
      of the supported TIME range, so "this" was set to '838:59:59.999999'.
      We always do truncation (not rounding) here, independently from "opt".
    */
    trunc(dec);
  }
  Time(THD *thd, int *warn, double nr, const Options &opt, uint dec)
   :Time(thd, warn, nr, opt)
  {
    round(dec, time_round_mode_t(opt), warn);
  }
  Time(THD *thd, int *warn, const my_decimal *d, const Options &opt, uint dec)
   :Time(thd, warn, d, opt)
  {
    round(dec, time_round_mode_t(opt), warn);
  }

  static date_conv_mode_t default_flags_for_get_date()
  { return TIME_TIME_ONLY | TIME_INVALID_DATES; }
  static date_conv_mode_t comparison_flags_for_get_date()
  { return TIME_TIME_ONLY | TIME_INVALID_DATES | TIME_FUZZY_DATES; }
  bool is_valid_time() const
  {
    DBUG_ASSERT(is_valid_value_slow());
    return time_type == MYSQL_TIMESTAMP_TIME;
  }
  const MYSQL_TIME *get_mysql_time() const
  {
    DBUG_ASSERT(is_valid_time_slow());
    return this;
  }
  bool copy_to_mysql_time(MYSQL_TIME *ltime) const
  {
    if (time_type == MYSQL_TIMESTAMP_NONE)
    {
      ltime->time_type= MYSQL_TIMESTAMP_NONE;
      return true;
    }
    DBUG_ASSERT(is_valid_time_slow());
    *ltime= *this;
    return false;
  }
  int cmp(const Time *other) const
  {
    DBUG_ASSERT(is_valid_time_slow());
    DBUG_ASSERT(other->is_valid_time_slow());
    longlong p0= to_packed();
    longlong p1= other->to_packed();
    if (p0 < p1)
      return -1;
    if (p0 > p1)
      return 1;
    return 0;
  }
  longlong to_seconds_abs() const
  {
    DBUG_ASSERT(is_valid_time_slow());
    return hour * 3600L + minute * 60 + second;
  }
  longlong to_seconds() const
  {
    return neg ? -to_seconds_abs() : to_seconds_abs();
  }
  longlong to_longlong() const
  {
    if (!is_valid_time())
      return 0;
    ulonglong v= TIME_to_ulonglong_time(this);
    return neg ? -(longlong) v : (longlong) v;
  }
  double to_double() const
  {
    return !is_valid_time() ? 0 :
           Temporal::to_double(neg, TIME_to_ulonglong_time(this), second_part);
  }
  bool to_native(Native *to, uint decimals) const;
  String *to_string(String *str, uint dec) const
  {
    if (!is_valid_time())
      return NULL;
    str->set_charset(&my_charset_numeric);
    if (!str->alloc(MAX_DATE_STRING_REP_LENGTH))
      str->length(my_time_to_str(this, const_cast<char*>(str->ptr()), dec));
    return str;
  }
  my_decimal *to_decimal(my_decimal *to)
  {
    return is_valid_time() ? Temporal::to_decimal(to) : bad_to_decimal(to);
  }
  longlong to_packed() const
  {
    return is_valid_time() ? Temporal::to_packed() : 0;
  }
  longlong valid_time_to_packed() const
  {
    DBUG_ASSERT(is_valid_time_slow());
    return Temporal::to_packed();
  }
  long fraction_remainder(uint dec) const
  {
    DBUG_ASSERT(is_valid_time());
    return Temporal::fraction_remainder(dec);
  }

  Time &trunc(uint dec)
  {
    if (is_valid_time())
      my_time_trunc(this, dec);
    DBUG_ASSERT(is_valid_value_slow());
    return *this;
  }
  Time &ceiling(int *warn)
  {
    if (is_valid_time())
    {
      if (neg)
        my_time_trunc(this, 0);
      else if (second_part)
        round_or_set_max(0, warn, 999999999);
    }
    DBUG_ASSERT(is_valid_value_slow());
    return *this;
  }
  Time &ceiling()
  {
    int warn= 0;
    return ceiling(&warn);
  }
  Time &floor(int *warn)
  {
    if (is_valid_time())
    {
      if (!neg)
        my_time_trunc(this, 0);
      else if (second_part)
        round_or_set_max(0, warn, 999999999);
    }
    DBUG_ASSERT(is_valid_value_slow());
    return *this;
  }
  Time &floor()
  {
    int warn= 0;
    return floor(&warn);
  }
  Time &round(uint dec, int *warn)
  {
    if (is_valid_time())
      round_or_set_max(dec, warn);
    DBUG_ASSERT(is_valid_value_slow());
    return *this;
  }
  Time &round(uint dec, time_round_mode_t mode, int *warn)
  {
    switch (mode.mode()) {
    case time_round_mode_t::FRAC_NONE:
      DBUG_ASSERT(fraction_remainder(dec) == 0);
      return trunc(dec);
    case time_round_mode_t::FRAC_TRUNCATE:
      return trunc(dec);
    case time_round_mode_t::FRAC_ROUND:
      return round(dec, warn);
    }
    return *this;
  }
  Time &round(uint dec, time_round_mode_t mode)
  {
    int warn= 0;
    return round(dec, mode, &warn);
  }

};


/**
  Class Temporal_with_date is designed to store valid DATE or DATETIME values.
  See also class Time.

  1. Valid value:
    a. MYSQL_TIMESTAMP_{DATE|DATETIME} - a valid DATE or DATETIME value
    b. MYSQL_TIMESTAMP_NONE            - an undefined value

  2. Invalid value (internally only):
    a. MYSQL_TIMESTAMP_{DATE|DATETIME} - a DATE or DATETIME value, but with
                                         MYSQL_TIME members outside of the
                                         valid/supported range
    b. MYSQL_TIMESTAMP_TIME            - a TIME value
    c. MYSQL_TIMESTAMP_ERROR           - error

  Temporarily is allowed to have an invalid value, but only internally,
  during initialization time. All constructors and modification methods must
  leave the value as described above (see "Valid value").

  Derives from MYSQL_TIME using "protected" inheritance to make sure
  it is accessed externally only in the valid state.
*/

class Temporal_with_date: public Temporal
{
public:
  class Options: public Temporal::Options
  {
  public:
    Options(date_conv_mode_t fuzzydate, time_round_mode_t mode):
     Temporal::Options(fuzzydate, mode)
    {}
    explicit Options(const Temporal::Options &opt)
     :Temporal::Options(opt)
    { }
    explicit Options(date_mode_t mode)
     :Temporal::Options(mode)
    { }
  };
protected:
  void check_date_or_invalidate(int *warn, date_conv_mode_t flags);
  void make_from_item(THD *thd, Item *item, date_mode_t flags);

  ulong daynr() const
  {
    return (ulong) ::calc_daynr((uint) year, (uint) month, (uint) day);
  }
  int weekday(bool sunday_first_day_of_week) const
  {
    return ::calc_weekday(daynr(), sunday_first_day_of_week);
  }
  ulong dayofyear() const
  {
    return (ulong) (daynr() - ::calc_daynr(year, 1, 1) + 1);
  }
  uint quarter() const
  {
    return (month + 2) / 3;
  }
  uint week(uint week_behaviour) const
  {
    uint year;
    return calc_week(this, week_behaviour, &year);
  }
  uint yearweek(uint week_behaviour) const
  {
    uint year;
    uint week= calc_week(this, week_behaviour, &year);
    return week + year * 100;
  }
public:
  Temporal_with_date()
  {
    time_type= MYSQL_TIMESTAMP_NONE;
  }
  Temporal_with_date(THD *thd, Item *item, date_mode_t fuzzydate)
  {
    make_from_item(thd, item, fuzzydate);
  }
  Temporal_with_date(int *warn, const Sec6 &nr, date_mode_t flags)
  {
    DBUG_ASSERT(bool(flags & TIME_TIME_ONLY) == false);
    if (nr.to_datetime_or_date(this, warn, date_conv_mode_t(flags)))
      time_type= MYSQL_TIMESTAMP_NONE;
  }
  Temporal_with_date(THD *thd, MYSQL_TIME_STATUS *status,
                     const char *str, size_t len, CHARSET_INFO *cs,
                     date_mode_t flags)
  {
    DBUG_ASSERT(bool(flags & TIME_TIME_ONLY) == false);
    if (str_to_datetime_or_date(thd, status, str, len, cs, flags))
      time_type= MYSQL_TIMESTAMP_NONE;
  }
public:
  bool check_date_with_warn(THD *thd, date_conv_mode_t flags)
  {
    return ::check_date_with_warn(thd, this, flags, MYSQL_TIMESTAMP_ERROR);
  }
  bool check_date_with_warn(THD *thd)
  {
    return ::check_date_with_warn(thd, this, Temporal::sql_mode_for_dates(thd),
                                  MYSQL_TIMESTAMP_ERROR);
  }
  static date_conv_mode_t comparison_flags_for_get_date()
  { return TIME_INVALID_DATES | TIME_FUZZY_DATES; }
};


/**
  Class Date is designed to store valid DATE values.
  All constructors and modification methods leave instances
  of this class in one of the following valid states:
    a. MYSQL_TIMESTAMP_DATE - a DATE with all MYSQL_TIME members properly set
    b. MYSQL_TIMESTAMP_NONE - an undefined value.
  Other MYSQL_TIMESTAMP_XXX are not possible.
  MYSQL_TIMESTAMP_DATE with MYSQL_TIME members improperly set is not possible.
*/
class Date: public Temporal_with_date
{
  bool is_valid_value_slow() const
  {
    return time_type == MYSQL_TIMESTAMP_NONE || is_valid_date_slow();
  }
  bool is_valid_date_slow() const
  {
    DBUG_ASSERT(time_type == MYSQL_TIMESTAMP_DATE);
    return !check_datetime_range(this);
  }
public:
  class Options: public Temporal_with_date::Options
  {
  public:
    explicit Options(date_conv_mode_t fuzzydate)
     :Temporal_with_date::Options(fuzzydate, TIME_FRAC_TRUNCATE)
    { }
    Options(THD *thd, time_round_mode_t mode)
     :Temporal_with_date::Options(sql_mode_for_dates(thd), mode)
    { }
    explicit Options(THD *thd)
     :Temporal_with_date::Options(sql_mode_for_dates(thd), TIME_FRAC_TRUNCATE)
    { }
    explicit Options(date_mode_t fuzzydate)
     :Temporal_with_date::Options(fuzzydate)
    { }
  };
public:
  Date(Item *item, date_mode_t fuzzydate)
   :Date(current_thd, item, fuzzydate)
  { }
  Date(THD *thd, Item *item, date_mode_t fuzzydate)
   :Temporal_with_date(thd, item, fuzzydate)
  {
    if (time_type == MYSQL_TIMESTAMP_DATETIME)
      datetime_to_date(this);
    DBUG_ASSERT(is_valid_value_slow());
  }
  Date(THD *thd, Item *item, date_conv_mode_t fuzzydate)
   :Date(thd, item, Options(fuzzydate))
  { }
  Date(THD *thd, Item *item)
   :Temporal_with_date(Date(thd, item, Options(thd, TIME_FRAC_TRUNCATE)))
  { }
  Date(Item *item)
   :Temporal_with_date(Date(current_thd, item))
  { }
  Date(const Temporal_with_date *d)
   :Temporal_with_date(*d)
  {
    datetime_to_date(this);
    DBUG_ASSERT(is_valid_date_slow());
  }
  explicit Date(const Temporal_hybrid *from)
  {
    from->copy_valid_value_to_mysql_time(this);
    DBUG_ASSERT(is_valid_date_slow());
  }
  bool is_valid_date() const
  {
    DBUG_ASSERT(is_valid_value_slow());
    return time_type == MYSQL_TIMESTAMP_DATE;
  }
  bool check_date(date_conv_mode_t flags, int *warnings) const
  {
    DBUG_ASSERT(is_valid_date_slow());
    return ::check_date(this, (year || month || day),
                        ulonglong(flags & TIME_MODE_FOR_XXX_TO_DATE),
                        warnings);
  }
  bool check_date(THD *thd, int *warnings) const
  {
    return check_date(Temporal::sql_mode_for_dates(thd), warnings);
  }
  bool check_date(date_conv_mode_t flags) const
  {
    int dummy; /* unused */
    return check_date(flags, &dummy);
  }
  bool check_date(THD *thd) const
  {
    int dummy;
    return check_date(Temporal::sql_mode_for_dates(thd), &dummy);
  }
  const MYSQL_TIME *get_mysql_time() const
  {
    DBUG_ASSERT(is_valid_date_slow());
    return this;
  }
  bool copy_to_mysql_time(MYSQL_TIME *ltime) const
  {
    if (time_type == MYSQL_TIMESTAMP_NONE)
    {
      ltime->time_type= MYSQL_TIMESTAMP_NONE;
      return true;
    }
    DBUG_ASSERT(is_valid_date_slow());
    *ltime= *this;
    return false;
  }
  ulong daynr() const
  {
    DBUG_ASSERT(is_valid_date_slow());
    return Temporal_with_date::daynr();
  }
  ulong dayofyear() const
  {
    DBUG_ASSERT(is_valid_date_slow());
    return Temporal_with_date::dayofyear();
  }
  uint quarter() const
  {
    DBUG_ASSERT(is_valid_date_slow());
    return Temporal_with_date::quarter();
  }
  uint week(uint week_behaviour) const
  {
    DBUG_ASSERT(is_valid_date_slow());
    return Temporal_with_date::week(week_behaviour);
  }
  uint yearweek(uint week_behaviour) const
  {
    DBUG_ASSERT(is_valid_date_slow());
    return Temporal_with_date::yearweek(week_behaviour);
  }

  longlong valid_date_to_packed() const
  {
    DBUG_ASSERT(is_valid_date_slow());
    return Temporal::to_packed();
  }
  longlong to_longlong() const
  {
    return is_valid_date() ? (longlong) TIME_to_ulonglong_date(this) : 0LL;
  }
  double to_double() const
  {
    return (double) to_longlong();
  }
  String *to_string(String *str) const
  {
    if (!is_valid_date())
      return NULL;
    str->set_charset(&my_charset_numeric);
    if (!str->alloc(MAX_DATE_STRING_REP_LENGTH))
      str->length(my_date_to_str(this, const_cast<char*>(str->ptr())));
    return str;
  }
  my_decimal *to_decimal(my_decimal *to)
  {
    return is_valid_date() ? Temporal::to_decimal(to) : bad_to_decimal(to);
  }
};


/**
  Class Datetime is designed to store valid DATETIME values.
  All constructors and modification methods leave instances
  of this class in one of the following valid states:
    a. MYSQL_TIMESTAMP_DATETIME - a DATETIME with all members properly set
    b. MYSQL_TIMESTAMP_NONE     - an undefined value.
  Other MYSQL_TIMESTAMP_XXX are not possible.
  MYSQL_TIMESTAMP_DATETIME with MYSQL_TIME members
  improperly set is not possible.
*/
class Datetime: public Temporal_with_date
{
  bool is_valid_value_slow() const
  {
    return time_type == MYSQL_TIMESTAMP_NONE || is_valid_datetime_slow();
  }
  bool is_valid_datetime_slow() const
  {
    DBUG_ASSERT(time_type == MYSQL_TIMESTAMP_DATETIME);
    return !check_datetime_range(this);
  }
  bool add_nanoseconds_or_invalidate(THD *thd, int *warn, ulong nsec)
  {
    DBUG_ASSERT(is_valid_datetime_slow());
    bool rc= Temporal::datetime_add_nanoseconds_or_invalidate(thd, warn, nsec);
    DBUG_ASSERT(is_valid_value_slow());
    return rc;
  }
  void date_to_datetime_if_needed()
  {
    if (time_type == MYSQL_TIMESTAMP_DATE)
      date_to_datetime(this);
  }
  void make_from_time(THD *thd, int *warn, const MYSQL_TIME *from,
                      date_conv_mode_t flags);
  void make_from_datetime(THD *thd, int *warn, const MYSQL_TIME *from,
                          date_conv_mode_t flags);
  bool round_or_invalidate(THD *thd, uint dec, int *warn);
  bool round_or_invalidate(THD *thd, uint dec, int *warn, ulong nsec)
  {
    DBUG_ASSERT(is_valid_datetime_slow());
    bool rc= Temporal::datetime_round_or_invalidate(thd, dec, warn, nsec);
    DBUG_ASSERT(is_valid_value_slow());
    return rc;
  }
public:

  class Options: public Temporal_with_date::Options
  {
  public:
    Options(date_conv_mode_t fuzzydate, time_round_mode_t nanosecond_rounding)
     :Temporal_with_date::Options(fuzzydate, nanosecond_rounding)
    { }
    Options(THD *thd)
     :Temporal_with_date::Options(sql_mode_for_dates(thd), default_round_mode(thd))
    { }
    Options(THD *thd, time_round_mode_t rounding_mode)
     :Temporal_with_date::Options(sql_mode_for_dates(thd), rounding_mode)
    { }
    Options(date_conv_mode_t fuzzydate, THD *thd)
     :Temporal_with_date::Options(fuzzydate, default_round_mode(thd))
    { }
  };

  class Options_cmp: public Options
  {
  public:
    Options_cmp(THD *thd)
     :Options(comparison_flags_for_get_date(), thd)
    { }
  };

  static Datetime zero()
  {
    int warn;
    static Longlong_hybrid nr(0, false);
    return Datetime(&warn, nr, date_mode_t(0));
  }
public:
  Datetime() // NULL value
   :Temporal_with_date()
  { }
  Datetime(THD *thd, Item *item, date_mode_t fuzzydate)
   :Temporal_with_date(thd, item, fuzzydate)
  {
    date_to_datetime_if_needed();
    DBUG_ASSERT(is_valid_value_slow());
  }
  Datetime(THD *thd, Item *item)
   :Temporal_with_date(Datetime(thd, item, Options(thd)))
  { }
  Datetime(Item *item)
   :Datetime(current_thd, item)
  { }

  Datetime(THD *thd, int *warn, const MYSQL_TIME *from, date_conv_mode_t flags);
  Datetime(THD *thd, MYSQL_TIME_STATUS *status,
           const char *str, size_t len, CHARSET_INFO *cs,
           const date_mode_t fuzzydate)
   :Temporal_with_date(thd, status, str, len, cs, fuzzydate)
  {
    date_to_datetime_if_needed();
    DBUG_ASSERT(is_valid_value_slow());
  }

protected:
  Datetime(int *warn, const Sec6 &nr, date_mode_t flags)
   :Temporal_with_date(warn, nr, flags)
  {
    date_to_datetime_if_needed();
    DBUG_ASSERT(is_valid_value_slow());
  }
  Datetime(THD *thd, int *warn, const Sec9 &nr, date_mode_t fuzzydate)
   :Datetime(warn, static_cast<const Sec6>(nr), fuzzydate)
  {
    if (is_valid_datetime() &&
        time_round_mode_t(fuzzydate) == TIME_FRAC_ROUND)
      round_or_invalidate(thd, 6, warn, nr.nsec());
    DBUG_ASSERT(is_valid_value_slow());
  }

public:
  Datetime(int *warn, const Longlong_hybrid &nr, date_mode_t mode)
   :Datetime(warn, Sec6(nr), mode)
  { }
  Datetime(THD *thd, int *warn, double nr, date_mode_t fuzzydate)
   :Datetime(thd, warn, Sec9(nr), fuzzydate)
  { }
  Datetime(THD *thd, int *warn, const my_decimal *d, date_mode_t fuzzydate)
   :Datetime(thd, warn, Sec9(d), fuzzydate)
  { }
  Datetime(THD *thd, const timeval &tv);

  Datetime(THD *thd, Item *item, date_mode_t fuzzydate, uint dec)
   :Datetime(thd, item, fuzzydate)
  {
    int warn= 0;
    round(thd, dec, time_round_mode_t(fuzzydate), &warn);
  }
  Datetime(THD *thd, MYSQL_TIME_STATUS *status,
           const char *str, size_t len, CHARSET_INFO *cs,
           date_mode_t fuzzydate, uint dec)
   :Datetime(thd, status, str, len, cs, fuzzydate)
  {
    round(thd, dec, time_round_mode_t(fuzzydate), &status->warnings);
  }
  Datetime(THD *thd, int *warn, double nr, date_mode_t fuzzydate, uint dec)
   :Datetime(thd, warn, nr, fuzzydate)
  {
    round(thd, dec, time_round_mode_t(fuzzydate), warn);
  }
  Datetime(THD *thd, int *warn, const my_decimal *d, date_mode_t fuzzydate, uint dec)
   :Datetime(thd, warn, d, fuzzydate)
  {
    round(thd, dec, time_round_mode_t(fuzzydate), warn);
  }
  Datetime(THD *thd, int *warn, const MYSQL_TIME *from,
           date_mode_t fuzzydate, uint dec)
   :Datetime(thd, warn, from, date_conv_mode_t(fuzzydate) & ~TIME_TIME_ONLY)
  {
    round(thd, dec, time_round_mode_t(fuzzydate), warn);
  }
  explicit Datetime(const Temporal_hybrid *from)
  {
    from->copy_valid_value_to_mysql_time(this);
    DBUG_ASSERT(is_valid_datetime_slow());
  }
  explicit Datetime(const MYSQL_TIME *from)
  {
    *(static_cast<MYSQL_TIME*>(this))= *from;
    DBUG_ASSERT(is_valid_datetime_slow());
  }
  Datetime(my_time_t unix_time, ulong second_part,
           const Time_zone* time_zone);

  bool is_valid_datetime() const
  {
    /*
      Here we quickly check for the type only.
      If the type is valid, the rest of value must also be valid.
    */
    DBUG_ASSERT(is_valid_value_slow());
    return time_type == MYSQL_TIMESTAMP_DATETIME;
  }
  bool check_date(date_conv_mode_t flags, int *warnings) const
  {
    DBUG_ASSERT(is_valid_datetime_slow());
    return ::check_date(this, (year || month || day),
                        ulonglong(flags & TIME_MODE_FOR_XXX_TO_DATE),
                        warnings);
  }
  bool check_date(date_conv_mode_t flags) const
  {
    int dummy; /* unused */
    return check_date(flags, &dummy);
  }
  bool check_date(THD *thd) const
  {
    return check_date(Temporal::sql_mode_for_dates(thd));
  }
  bool hhmmssff_is_zero() const
  {
    DBUG_ASSERT(is_valid_datetime_slow());
    return hour == 0 && minute == 0 && second == 0 && second_part == 0;
  }
  ulong daynr() const
  {
    DBUG_ASSERT(is_valid_datetime_slow());
    return Temporal_with_date::daynr();
  }
  int weekday(bool sunday_first_day_of_week) const
  {
    DBUG_ASSERT(is_valid_datetime_slow());
    return Temporal_with_date::weekday(sunday_first_day_of_week);
  }
  ulong dayofyear() const
  {
    DBUG_ASSERT(is_valid_datetime_slow());
    return Temporal_with_date::dayofyear();
  }
  uint quarter() const
  {
    DBUG_ASSERT(is_valid_datetime_slow());
    return Temporal_with_date::quarter();
  }
  uint week(uint week_behaviour) const
  {
    DBUG_ASSERT(is_valid_datetime_slow());
    return Temporal_with_date::week(week_behaviour);
  }
  uint yearweek(uint week_behaviour) const
  {
    DBUG_ASSERT(is_valid_datetime_slow());
    return Temporal_with_date::yearweek(week_behaviour);
  }

  longlong hhmmss_to_seconds_abs() const
  {
    DBUG_ASSERT(is_valid_datetime_slow());
    return hour * 3600L + minute * 60 + second;
  }
  longlong hhmmss_to_seconds() const
  {
    return neg ? -hhmmss_to_seconds_abs() : hhmmss_to_seconds_abs();
  }
  longlong to_seconds() const
  {
    return hhmmss_to_seconds() + (longlong) daynr() * 24L * 3600L;
  }

  const MYSQL_TIME *get_mysql_time() const
  {
    DBUG_ASSERT(is_valid_datetime_slow());
    return this;
  }
  bool copy_to_mysql_time(MYSQL_TIME *ltime) const
  {
    if (time_type == MYSQL_TIMESTAMP_NONE)
    {
      ltime->time_type= MYSQL_TIMESTAMP_NONE;
      return true;
    }
    DBUG_ASSERT(is_valid_datetime_slow());
    *ltime= *this;
    return false;
  }
  /**
    Copy without data loss, with an optional DATETIME to DATE conversion.
    If the value of the "type" argument is MYSQL_TIMESTAMP_DATE,
    then "this" must be a datetime with a zero hhmmssff part.
  */
  bool copy_to_mysql_time(MYSQL_TIME *ltime, timestamp_type type)
  {
    DBUG_ASSERT(type == MYSQL_TIMESTAMP_DATE ||
                type == MYSQL_TIMESTAMP_DATETIME);
    if (copy_to_mysql_time(ltime))
      return true;
    DBUG_ASSERT(type != MYSQL_TIMESTAMP_DATE || hhmmssff_is_zero());
    ltime->time_type= type;
    return false;
  }
  longlong to_longlong() const
  {
    return is_valid_datetime() ?
           (longlong) TIME_to_ulonglong_datetime(this) : 0LL;
  }
  double to_double() const
  {
    return !is_valid_datetime() ? 0 :
      Temporal::to_double(neg, TIME_to_ulonglong_datetime(this), second_part);
  }
  String *to_string(String *str, uint dec) const
  {
    if (!is_valid_datetime())
      return NULL;
    str->set_charset(&my_charset_numeric);
    if (!str->alloc(MAX_DATE_STRING_REP_LENGTH))
      str->length(my_datetime_to_str(this, const_cast<char*>(str->ptr()), dec));
    return str;
  }
  my_decimal *to_decimal(my_decimal *to)
  {
    return is_valid_datetime() ? Temporal::to_decimal(to) : bad_to_decimal(to);
  }
  longlong to_packed() const
  {
    return is_valid_datetime() ? Temporal::to_packed() : 0;
  }
  longlong valid_datetime_to_packed() const
  {
    DBUG_ASSERT(is_valid_datetime_slow());
    return Temporal::to_packed();
  }
  long fraction_remainder(uint dec) const
  {
    DBUG_ASSERT(is_valid_datetime());
    return Temporal::fraction_remainder(dec);
  }

  Datetime &trunc(uint dec)
  {
    if (is_valid_datetime())
      my_datetime_trunc(this, dec);
    DBUG_ASSERT(is_valid_value_slow());
    return *this;
  }
  Datetime &ceiling(THD *thd, int *warn)
  {
    if (is_valid_datetime() && second_part)
      round_or_invalidate(thd, 0, warn, 999999999);
    DBUG_ASSERT(is_valid_value_slow());
    return *this;
  }
  Datetime &ceiling(THD *thd)
  {
    int warn= 0;
    return ceiling(thd, &warn);
  }
  Datetime &round(THD *thd, uint dec, int *warn)
  {
    if (is_valid_datetime())
      round_or_invalidate(thd, dec, warn);
    DBUG_ASSERT(is_valid_value_slow());
    return *this;
  }
  Datetime &round(THD *thd, uint dec, time_round_mode_t mode, int *warn)
  {
    switch (mode.mode()) {
    case time_round_mode_t::FRAC_NONE:
      DBUG_ASSERT(fraction_remainder(dec) == 0);
      return trunc(dec);
    case time_round_mode_t::FRAC_TRUNCATE:
      return trunc(dec);
    case time_round_mode_t::FRAC_ROUND:
      return round(thd, dec, warn);
    }
    return *this;
  }
  Datetime &round(THD *thd, uint dec, time_round_mode_t mode)
  {
    int warn= 0;
    return round(thd, dec, mode, &warn);
  }

};


/*
  Datetime to be created from an Item who is known to be of a temporal
  data type. For temporal data types we don't need nanosecond rounding
  or truncation, as their precision is limited.
*/
class Datetime_from_temporal: public Datetime
{
public:
  // The constructor DBUG_ASSERTs on a proper Item data type.
  Datetime_from_temporal(THD *thd, Item *temporal, date_conv_mode_t flags);
};


/*
  Datetime to be created from an Item who is known not to have digits outside
  of the specified scale. So it's not important which rounding method to use.
  TRUNCATE should work.
  Typically, Item is of a temporal data type, but this is not strictly required.
*/
class Datetime_truncation_not_needed: public Datetime
{
public:
  Datetime_truncation_not_needed(THD *thd, Item *item, date_conv_mode_t mode);
  Datetime_truncation_not_needed(THD *thd, Item *item, date_mode_t mode)
   :Datetime_truncation_not_needed(thd, item, date_conv_mode_t(mode))
  { }
};


class Timestamp: protected Timeval
{
  static uint binary_length_to_precision(uint length);
protected:
  void round_or_set_max(uint dec, int *warn);
  bool add_nanoseconds_usec(uint nanoseconds)
  {
    DBUG_ASSERT(nanoseconds <= 1000000000);
    if (nanoseconds < 500)
      return false;
    tv_usec+= (nanoseconds + 500) / 1000;
    if (tv_usec < 1000000)
      return false;
    tv_usec%= 1000000;
    return true;
  }
public:
  static date_conv_mode_t sql_mode_for_timestamp(THD *thd);
  static time_round_mode_t default_round_mode(THD *thd);
  class DatetimeOptions: public date_mode_t
  {
  public:
    DatetimeOptions(date_conv_mode_t fuzzydate, time_round_mode_t round_mode)
     :date_mode_t(fuzzydate | round_mode)
    { }
    DatetimeOptions(THD *thd)
     :DatetimeOptions(sql_mode_for_timestamp(thd), default_round_mode(thd))
    { }
  };
public:
  Timestamp(my_time_t timestamp, ulong sec_part)
   :Timeval(timestamp, sec_part)
  { }
  explicit Timestamp(const timeval &tv)
   :Timeval(tv)
  { }
  explicit Timestamp(const Native &native);
  Timestamp(THD *thd, const MYSQL_TIME *ltime, uint *error_code);
  const struct timeval &tv() const { return *this; }
  int cmp(const Timestamp &other) const
  {
    return tv_sec < other.tv_sec   ? -1 :
           tv_sec > other.tv_sec   ? +1 :
           tv_usec < other.tv_usec ? -1 :
           tv_usec > other.tv_usec ? +1 : 0;
  }
  bool to_TIME(THD *thd, MYSQL_TIME *ltime, date_mode_t fuzzydate) const;
  bool to_native(Native *to, uint decimals) const;
  Datetime to_datetime(THD *thd) const
  {
    return Datetime(thd, *this);
  }
  long fraction_remainder(uint dec) const
  {
    return my_time_fraction_remainder(tv_usec, dec);
  }
  Timestamp &trunc(uint dec)
  {
    my_timeval_trunc(this, dec);
    return *this;
  }
  Timestamp &round(uint dec, int *warn)
  {
    round_or_set_max(dec, warn);
    return *this;
  }
  Timestamp &round(uint dec, time_round_mode_t mode, int *warn)
  {
    switch (mode.mode()) {
    case time_round_mode_t::FRAC_NONE:
      DBUG_ASSERT(fraction_remainder(dec) == 0);
      return trunc(dec);
    case time_round_mode_t::FRAC_TRUNCATE:
      return trunc(dec);
    case time_round_mode_t::FRAC_ROUND:
      return round(dec, warn);
    }
    return *this;
  }
  Timestamp &round(uint dec, time_round_mode_t mode)
  {
    int warn= 0;
    return round(dec, mode, &warn);
  }
};


/**
  A helper class to store MariaDB TIMESTAMP values, which can be:
  - real TIMESTAMP (seconds and microseconds since epoch), or
  - zero datetime '0000-00-00 00:00:00.000000'
*/
class Timestamp_or_zero_datetime: protected Timestamp
{
  bool m_is_zero_datetime;
public:
  Timestamp_or_zero_datetime()
   :Timestamp(0,0), m_is_zero_datetime(true)
  { }
  Timestamp_or_zero_datetime(const Native &native)
   :Timestamp(native.length() ? Timestamp(native) : Timestamp(0,0)),
    m_is_zero_datetime(native.length() == 0)
  { }
  Timestamp_or_zero_datetime(const Timestamp &tm, bool is_zero_datetime)
   :Timestamp(tm), m_is_zero_datetime(is_zero_datetime)
  { }
  Timestamp_or_zero_datetime(THD *thd, const MYSQL_TIME *ltime, uint *err_code);
  Datetime to_datetime(THD *thd) const
  {
    if (is_zero_datetime())
      return Datetime::zero();
    return Timestamp::to_datetime(thd);
  }
  bool is_zero_datetime() const { return m_is_zero_datetime; }
  void trunc(uint decimals)
  {
    if (!is_zero_datetime())
     Timestamp::trunc(decimals);
  }
  int cmp(const Timestamp_or_zero_datetime &other) const
  {
    if (is_zero_datetime())
      return other.is_zero_datetime() ? 0 : -1;
    if (other.is_zero_datetime())
      return 1;
    return Timestamp::cmp(other);
  }
  bool to_TIME(THD *thd, MYSQL_TIME *to, date_mode_t fuzzydate) const;
  /*
    Convert to native format:
    - Real timestamps are encoded in the same way how Field_timestamp2 stores
      values (big endian seconds followed by big endian microseconds)
    - Zero datetime '0000-00-00 00:00:00.000000' is encoded as empty string.
    Two native values are binary comparable.
  */
  bool to_native(Native *to, uint decimals) const;
};


/**
  A helper class to store non-null MariaDB TIMESTAMP values in
  the native binary encoded representation.
*/
class Timestamp_or_zero_datetime_native:
          public NativeBuffer<STRING_BUFFER_TIMESTAMP_BINARY_SIZE>
{
public:
  Timestamp_or_zero_datetime_native() = default;
  Timestamp_or_zero_datetime_native(const Timestamp_or_zero_datetime &ts,
                                    uint decimals)
  {
    if (ts.to_native(this, decimals))
      length(0); // safety
  }
  int save_in_field(Field *field, uint decimals) const;
  Datetime to_datetime(THD *thd) const
  {
    return is_zero_datetime() ?
           Datetime::zero() :
           Datetime(thd, Timestamp(*this).tv());
  }
  bool is_zero_datetime() const
  {
    return length() == 0;
  }
};


/**
  A helper class to store nullable MariaDB TIMESTAMP values in
  the native binary encoded representation.
*/
class Timestamp_or_zero_datetime_native_null: public Timestamp_or_zero_datetime_native,
                                              public Null_flag
{
public:
  // With optional data type conversion
  Timestamp_or_zero_datetime_native_null(THD *thd, Item *item, bool conv);
  // Without data type conversion: item is known to be of the TIMESTAMP type
  Timestamp_or_zero_datetime_native_null(THD *thd, Item *item)
   :Timestamp_or_zero_datetime_native_null(thd, item, false)
  { }
  Datetime to_datetime(THD *thd) const
  {
    return is_null() ? Datetime() :
                       Timestamp_or_zero_datetime_native::to_datetime(thd);
  }
  void to_TIME(THD *thd, MYSQL_TIME *to)
  {
    DBUG_ASSERT(!is_null());
    Datetime::Options opt(TIME_CONV_NONE, TIME_FRAC_NONE);
    Timestamp_or_zero_datetime(*this).to_TIME(thd, to, opt);
  }
  bool is_zero_datetime() const
  {
    DBUG_ASSERT(!is_null());
    return Timestamp_or_zero_datetime_native::is_zero_datetime();
  }
};


/*
  Flags for collation aggregation modes, used in TDCollation::agg():

  MY_COLL_ALLOW_SUPERSET_CONV  - allow conversion to a superset
  MY_COLL_ALLOW_COERCIBLE_CONV - allow conversion of a coercible value
                                 (i.e. constant).
  MY_COLL_ALLOW_CONV           - allow any kind of conversion
                                 (combination of the above two)
  MY_COLL_ALLOW_NUMERIC_CONV   - if all items were numbers, convert to
                                 @@character_set_connection
  MY_COLL_DISALLOW_NONE        - don't allow return DERIVATION_NONE
                                 (e.g. when aggregating for comparison)
  MY_COLL_CMP_CONV             - combination of MY_COLL_ALLOW_CONV
                                 and MY_COLL_DISALLOW_NONE
*/

#define MY_COLL_ALLOW_SUPERSET_CONV   1
#define MY_COLL_ALLOW_COERCIBLE_CONV  2
#define MY_COLL_DISALLOW_NONE         4
#define MY_COLL_ALLOW_NUMERIC_CONV    8

#define MY_COLL_ALLOW_CONV (MY_COLL_ALLOW_SUPERSET_CONV | MY_COLL_ALLOW_COERCIBLE_CONV)
#define MY_COLL_CMP_CONV   (MY_COLL_ALLOW_CONV | MY_COLL_DISALLOW_NONE)


#define MY_REPERTOIRE_NUMERIC   MY_REPERTOIRE_ASCII


static inline my_repertoire_t operator|(const my_repertoire_t a,
                                        const my_repertoire_t b)
{
  return (my_repertoire_t) ((uint) a | (uint) b);
}

static inline my_repertoire_t &operator|=(my_repertoire_t &a,
                                          const my_repertoire_t b)
{
  return a= (my_repertoire_t) ((uint) a | (uint) b);
}


enum Derivation
{
  DERIVATION_IGNORABLE= 6,
  DERIVATION_NUMERIC= 5,
  DERIVATION_COERCIBLE= 4,
  DERIVATION_SYSCONST= 3,
  DERIVATION_IMPLICIT= 2,
  DERIVATION_NONE= 1,
  DERIVATION_EXPLICIT= 0
};


/**
   "Declared Type Collation"
   A combination of collation and its derivation.
*/

class DTCollation {
public:
  CHARSET_INFO     *collation;
  enum Derivation derivation;
  my_repertoire_t repertoire;

  void set_repertoire_from_charset(CHARSET_INFO *cs)
  {
    repertoire= cs->state & MY_CS_PUREASCII ?
                MY_REPERTOIRE_ASCII : MY_REPERTOIRE_UNICODE30;
  }
  DTCollation()
  {
    collation= &my_charset_bin;
    derivation= DERIVATION_NONE;
    repertoire= MY_REPERTOIRE_UNICODE30;
  }
  DTCollation(CHARSET_INFO *collation_arg)
  {
    /*
      This constructor version is used in combination with Field constructors,
      to pass "CHARSET_INFO" instead of the full DTCollation.
      Therefore, derivation is set to DERIVATION_IMPLICIT, which is the
      proper derivation for table fields.
      We should eventually remove all code pieces that pass "CHARSET_INFO"
      (e.g. in storage engine sources) and fix to pass the full DTCollation
      instead. Then, this constructor can be removed.
    */
    collation= collation_arg;
    derivation= DERIVATION_IMPLICIT;
    repertoire= my_charset_repertoire(collation_arg);
  }
  DTCollation(CHARSET_INFO *collation_arg, Derivation derivation_arg)
  {
    collation= collation_arg;
    derivation= derivation_arg;
    set_repertoire_from_charset(collation_arg);
  }
  DTCollation(CHARSET_INFO *collation_arg,
              Derivation derivation_arg,
              my_repertoire_t repertoire_arg)
   :collation(collation_arg),
    derivation(derivation_arg),
    repertoire(repertoire_arg)
  { }
  void set(const DTCollation &dt)
  {
    *this= dt;
  }
  void set(CHARSET_INFO *collation_arg, Derivation derivation_arg)
  {
    collation= collation_arg;
    derivation= derivation_arg;
    set_repertoire_from_charset(collation_arg);
  }
  void set(CHARSET_INFO *collation_arg,
           Derivation derivation_arg,
           my_repertoire_t repertoire_arg)
  {
    collation= collation_arg;
    derivation= derivation_arg;
    repertoire= repertoire_arg;
  }
  void set(CHARSET_INFO *collation_arg)
  {
    collation= collation_arg;
    set_repertoire_from_charset(collation_arg);
  }
  void set(Derivation derivation_arg)
  { derivation= derivation_arg; }
  bool aggregate(const DTCollation &dt, uint flags= 0);
  bool set(DTCollation &dt1, DTCollation &dt2, uint flags= 0)
  { set(dt1); return aggregate(dt2, flags); }
  const char *derivation_name() const
  {
    switch(derivation)
    {
      case DERIVATION_NUMERIC:   return "NUMERIC";
      case DERIVATION_IGNORABLE: return "IGNORABLE";
      case DERIVATION_COERCIBLE: return "COERCIBLE";
      case DERIVATION_IMPLICIT:  return "IMPLICIT";
      case DERIVATION_SYSCONST:  return "SYSCONST";
      case DERIVATION_EXPLICIT:  return "EXPLICIT";
      case DERIVATION_NONE:      return "NONE";
      default: return "UNKNOWN";
    }
  }
  int sortcmp(const Binary_string *s, const Binary_string *t) const
  {
    return collation->strnncollsp(s->ptr(), s->length(),
                                  t->ptr(), t->length());
  }
};


class DTCollation_numeric: public DTCollation
{
public:
  DTCollation_numeric()
   :DTCollation(charset_info(), DERIVATION_NUMERIC, MY_REPERTOIRE_NUMERIC)
  { }
  static const CHARSET_INFO *charset_info() { return &my_charset_numeric; }
  static const DTCollation & singleton();
};


static inline uint32
char_to_byte_length_safe(size_t char_length_arg, uint32 mbmaxlen_arg)
{
  ulonglong tmp= ((ulonglong) char_length_arg) * mbmaxlen_arg;
  return tmp > UINT_MAX32 ? (uint32) UINT_MAX32 : static_cast<uint32>(tmp);
}

class Type_numeric_attributes
{
public:
  static uint count_unsigned(Item **item, uint nitems);
  static uint32 find_max_char_length(Item **item, uint nitems);
  static uint32 find_max_octet_length(Item **item, uint nitems);
  static decimal_digits_t find_max_decimal_int_part(Item **item, uint nitems);
  static decimal_digits_t find_max_decimals(Item **item, uint nitems);
public:
  /*
    The maximum value length in characters multiplied by collation->mbmaxlen.
    Almost always it's the maximum value length in bytes.
  */
  uint32 max_length;
  decimal_digits_t decimals;
  bool unsigned_flag;
public:
  Type_numeric_attributes()
   :max_length(0), decimals(0), unsigned_flag(false)
  { }
  Type_numeric_attributes(uint32 max_length_arg, decimal_digits_t decimals_arg,
                          bool unsigned_flag_arg)
   :max_length(max_length_arg),
    decimals(decimals_arg),
    unsigned_flag(unsigned_flag_arg)
  { }
protected:
  void aggregate_numeric_attributes_real(Item **item, uint nitems);
  void aggregate_numeric_attributes_decimal(Item **item, uint nitems,
                                            bool unsigned_arg);
};



class Type_temporal_attributes: public Type_numeric_attributes
{
public:
  Type_temporal_attributes(uint32 int_part_length, decimal_digits_t dec, bool unsigned_arg)
   :Type_numeric_attributes(int_part_length + (dec ? 1 : 0),
                            MY_MIN(dec,
                                   (decimal_digits_t) TIME_SECOND_PART_DIGITS),
                            unsigned_arg)
  {
    max_length+= decimals;
  }
};


class Type_temporal_attributes_not_fixed_dec: public Type_numeric_attributes
{
public:
  Type_temporal_attributes_not_fixed_dec(uint32 int_part_length, decimal_digits_t dec,
                                         bool unsigned_flag)
   :Type_numeric_attributes(int_part_length, dec, unsigned_flag)
  {
    if (decimals == NOT_FIXED_DEC)
      max_length+= TIME_SECOND_PART_DIGITS + 1;
    else if (decimals)
    {
      set_if_smaller(decimals, TIME_SECOND_PART_DIGITS);
      max_length+= decimals + 1;
    }
  }
};


/**
  A class to store type attributes for the standard data types.
  Does not include attributes for the extended data types
  such as ENUM, SET, GEOMETRY.
*/
class Type_std_attributes: public Type_numeric_attributes
{
public:
  DTCollation collation;
  Type_std_attributes()
   :collation(&my_charset_bin, DERIVATION_COERCIBLE)
  { }
  Type_std_attributes(const Type_numeric_attributes &nattr,
                      const DTCollation &dtc)
   :Type_numeric_attributes(nattr), collation(dtc)
  { }
  void set(const Type_std_attributes *other)
  {
    *this= *other;
  }
  void set(const Type_std_attributes &other)
  {
    *this= other;
  }
  void set(const Type_numeric_attributes &nattr, const DTCollation &dtc)
  {
    *this= Type_std_attributes(nattr, dtc);
  }
  uint32 max_char_length() const
  { return max_length / collation.collation->mbmaxlen; }
  void fix_length_and_charset(uint32 max_char_length_arg, CHARSET_INFO *cs)
  {
    max_length= char_to_byte_length_safe(max_char_length_arg, cs->mbmaxlen);
    collation.collation= cs;
  }
  void fix_char_length(uint32 max_char_length_arg)
  {
    max_length= char_to_byte_length_safe(max_char_length_arg,
                                         collation.collation->mbmaxlen);
  }
  void fix_attributes_temporal(uint32 int_part_length, decimal_digits_t dec)
  {
    *this= Type_std_attributes(
             Type_temporal_attributes(int_part_length, dec, false),
             DTCollation_numeric());
  }
  void fix_attributes_date()
  {
    fix_attributes_temporal(MAX_DATE_WIDTH, 0);
  }
  void fix_attributes_time(decimal_digits_t dec)
  {
    fix_attributes_temporal(MIN_TIME_WIDTH, dec);
  }
  void fix_attributes_datetime(decimal_digits_t dec)
  {
    fix_attributes_temporal(MAX_DATETIME_WIDTH, dec);
  }

  void aggregate_attributes_int(Item **items, uint nitems)
  {
    collation= DTCollation_numeric();
    fix_char_length(find_max_char_length(items, nitems));
    unsigned_flag= count_unsigned(items, nitems) > 0;
    decimals= 0;
  }
  void aggregate_attributes_real(Item **items, uint nitems)
  {
    collation= DTCollation_numeric();
    aggregate_numeric_attributes_real(items, nitems);
  }
  void aggregate_attributes_decimal(Item **items, uint nitems,
                                    bool unsigned_arg)
  {
    collation= DTCollation_numeric();
    aggregate_numeric_attributes_decimal(items, nitems,
                                         (unsigned_flag= unsigned_arg));
  }
  bool aggregate_attributes_string(const LEX_CSTRING &func_name,
                                   Item **item, uint nitems);
  void aggregate_attributes_temporal(uint int_part_length,
                                     Item **item, uint nitems)
  {
    fix_attributes_temporal(int_part_length, find_max_decimals(item, nitems));
  }

  bool agg_item_collations(DTCollation &c, const LEX_CSTRING &name,
                           Item **items, uint nitems,
                           uint flags, int item_sep);
  bool agg_item_set_converter(const DTCollation &coll,
                              const LEX_CSTRING &name,
                              Item **args, uint nargs,
                              uint flags, int item_sep);

  /*
    Collect arguments' character sets together.
    We allow to apply automatic character set conversion in some cases.
    The conditions when conversion is possible are:
    - arguments A and B have different charsets
    - A wins according to coercibility rules
      (i.e. a column is stronger than a string constant,
       an explicit COLLATE clause is stronger than a column)
    - character set of A is either superset for character set of B,
      or B is a string constant which can be converted into the
      character set of A without data loss.

    If all of the above is true, then it's possible to convert
    B into the character set of A, and then compare according
    to the collation of A.

    For functions with more than two arguments:

      collect(A,B,C) ::= collect(collect(A,B),C)

    Since this function calls THD::change_item_tree() on the passed Item **
    pointers, it is necessary to pass the original Item **'s, not copies.
    Otherwise their values will not be properly restored (see BUG#20769).
    If the items are not consecutive (eg. args[2] and args[5]), use the
    item_sep argument, ie.

      agg_item_charsets(coll, fname, &args[2], 2, flags, 3)
  */
  bool agg_arg_charsets(DTCollation &c, const LEX_CSTRING &func_name,
                        Item **items, uint nitems,
                        uint flags, int item_sep)
  {
    if (agg_item_collations(c, func_name, items, nitems, flags, item_sep))
      return true;
    return agg_item_set_converter(c, func_name, items, nitems, flags, item_sep);
  }
  /*
    Aggregate arguments for string result, e.g: CONCAT(a,b)
    - convert to @@character_set_connection if all arguments are numbers
    - allow DERIVATION_NONE
  */
  bool agg_arg_charsets_for_string_result(DTCollation &c,
                                          const LEX_CSTRING &func_name,
                                          Item **items, uint nitems,
                                          int item_sep)
  {
    uint flags= MY_COLL_ALLOW_SUPERSET_CONV |
                MY_COLL_ALLOW_COERCIBLE_CONV |
                MY_COLL_ALLOW_NUMERIC_CONV;
    return agg_arg_charsets(c, func_name, items, nitems, flags, item_sep);
  }
  /*
    Aggregate arguments for string result, when some comparison
    is involved internally, e.g: REPLACE(a,b,c)
    - convert to @@character_set_connection if all arguments are numbers
    - disallow DERIVATION_NONE
  */
  bool agg_arg_charsets_for_string_result_with_comparison(DTCollation &c,
                                                          const LEX_CSTRING &func_name,
                                                          Item **items,
                                                          uint nitems,
                                                          int item_sep)
  {
    uint flags= MY_COLL_ALLOW_SUPERSET_CONV |
                MY_COLL_ALLOW_COERCIBLE_CONV |
                MY_COLL_ALLOW_NUMERIC_CONV |
                MY_COLL_DISALLOW_NONE;
    return agg_arg_charsets(c, func_name, items, nitems, flags, item_sep);
  }

  /*
    Aggregate arguments for comparison, e.g: a=b, a LIKE b, a RLIKE b
    - don't convert to @@character_set_connection if all arguments are numbers
    - don't allow DERIVATION_NONE
  */
  bool agg_arg_charsets_for_comparison(DTCollation &c,
                                       const LEX_CSTRING &func_name,
                                       Item **items, uint nitems,
                                       int item_sep)
  {
    uint flags= MY_COLL_ALLOW_SUPERSET_CONV |
                MY_COLL_ALLOW_COERCIBLE_CONV |
                MY_COLL_DISALLOW_NONE;
    return agg_arg_charsets(c, func_name, items, nitems, flags, item_sep);
  }

};


class Type_all_attributes: public Type_std_attributes
{
public:
  Type_all_attributes()
   :Type_std_attributes()
  { }
  Type_all_attributes(const Type_all_attributes &other)
   :Type_std_attributes(other)
  { }
<<<<<<< HEAD
  virtual ~Type_all_attributes() {}
  virtual void set_type_maybe_null(bool maybe_null_arg)= 0;
=======
  virtual ~Type_all_attributes() = default;
  virtual void set_maybe_null(bool maybe_null_arg)= 0;
>>>>>>> c41c7965
  // Returns total number of decimal digits
  virtual decimal_digits_t decimal_precision() const= 0;
  virtual const TYPELIB *get_typelib() const= 0;
  virtual void set_typelib(const TYPELIB *typelib)= 0;
};


class Type_cmp_attributes
{
public:
  virtual ~Type_cmp_attributes() = default;
  virtual CHARSET_INFO *compare_collation() const= 0;
};


class Type_cast_attributes
{
  CHARSET_INFO *m_charset;
  ulonglong m_length;
  ulonglong m_decimals;
  bool m_length_specified;
  bool m_decimals_specified;
public:
  Type_cast_attributes(const char *c_len, const char *c_dec, CHARSET_INFO *cs)
    :m_charset(cs), m_length(0), m_decimals(0),
     m_length_specified(false), m_decimals_specified(false)
  {
    set_length_and_dec(c_len, c_dec);
  }
  Type_cast_attributes(CHARSET_INFO *cs)
    :m_charset(cs), m_length(0), m_decimals(0),
     m_length_specified(false), m_decimals_specified(false)
  { }
  void set_length_and_dec(const char *c_len, const char *c_dec)
  {
    int error;
    /*
      We don't have to check for error here as sql_yacc.yy has guaranteed
      that the values are in range of ulonglong
    */
    if ((m_length_specified= (c_len != NULL)))
      m_length= (ulonglong) my_strtoll10(c_len, NULL, &error);
    if ((m_decimals_specified= (c_dec != NULL)))
      m_decimals= (ulonglong) my_strtoll10(c_dec, NULL, &error);
  }
  CHARSET_INFO *charset() const { return m_charset; }
  bool length_specified() const { return m_length_specified; }
  bool decimals_specified() const { return m_decimals_specified; }
  ulonglong length() const { return m_length; }
  ulonglong decimals() const { return m_decimals; }
};


class Name: private LEX_CSTRING
{
public:
  Name(const char *str_arg, uint length_arg)
  {
    DBUG_ASSERT(length_arg < UINT_MAX32);
    LEX_CSTRING::str= str_arg;
    LEX_CSTRING::length= length_arg;
  }
  Name(const LEX_CSTRING &lcs)
  {
    LEX_CSTRING::str= lcs.str;
    LEX_CSTRING::length= lcs.length;
  }
  const char *ptr() const { return LEX_CSTRING::str; }
  uint length() const { return (uint) LEX_CSTRING::length; }
  const LEX_CSTRING &lex_cstring() const { return *this; }
  bool eq(const LEX_CSTRING &other) const
  {
    return !system_charset_info->strnncoll(LEX_CSTRING::str, LEX_CSTRING::length,
                                           other.str, other.length);
  }
};


class Bit_addr
{
  /**
    Byte where the bit is stored inside a record.
    If the corresponding Field is a NOT NULL field, this member is NULL.
  */
  uchar *m_ptr;
  /**
    Offset of the bit inside m_ptr[0], in the range 0..7.
  */
  uchar m_offs;
public:
  Bit_addr()
   :m_ptr(NULL),
    m_offs(0)
  { }
  Bit_addr(uchar *ptr, uchar offs)
   :m_ptr(ptr), m_offs(offs)
  {
    DBUG_ASSERT(ptr || offs == 0);
    DBUG_ASSERT(offs < 8);
  }
  Bit_addr(bool maybe_null)
   :m_ptr(maybe_null ? (uchar *) "" : NULL),
    m_offs(0)
  { }
  uchar *ptr() const { return m_ptr; }
  uchar offs() const { return m_offs; }
  uchar bit() const { return static_cast<uchar>(m_ptr ? 1U << m_offs : 0); }
  void inc()
  {
    DBUG_ASSERT(m_ptr);
    m_ptr+= (m_offs == 7);
    m_offs= (m_offs + 1) & 7;
  }
};


class Record_addr
{
  uchar *m_ptr;      // Position of the field in the record
  Bit_addr m_null;   // Position and offset of the null bit
public:
  Record_addr(uchar *ptr_arg,
              uchar *null_ptr_arg,
              uchar null_bit_arg)
   :m_ptr(ptr_arg),
    m_null(null_ptr_arg, null_bit_arg)
  { }
  Record_addr(uchar *ptr, const Bit_addr &null)
   :m_ptr(ptr),
    m_null(null)
  { }
  Record_addr(bool maybe_null)
   :m_ptr(NULL),
    m_null(maybe_null)
  { }
  uchar *ptr() const { return m_ptr; }
  const Bit_addr &null() const { return m_null; }
  uchar *null_ptr() const { return m_null.ptr(); }
  uchar null_bit() const { return m_null.bit(); }
};


class Information_schema_numeric_attributes
{
  enum enum_attr
  {
    ATTR_NONE= 0,
    ATTR_PRECISION= 1,
    ATTR_SCALE= 2,
    ATTR_PRECISION_AND_SCALE= (ATTR_PRECISION|ATTR_SCALE)
  };
  uint m_precision;
  decimal_digits_t m_scale;
  enum_attr m_available_attributes;
public:
  Information_schema_numeric_attributes()
   :m_precision(0), m_scale(0),
    m_available_attributes(ATTR_NONE)
  { }
  Information_schema_numeric_attributes(uint precision)
   :m_precision(precision), m_scale(0),
    m_available_attributes(ATTR_PRECISION)
  { }
  Information_schema_numeric_attributes(uint precision, decimal_digits_t scale)
   :m_precision(precision), m_scale(scale),
    m_available_attributes(ATTR_PRECISION_AND_SCALE)
  { }
  bool has_precision() const { return m_available_attributes & ATTR_PRECISION; }
  bool has_scale() const { return m_available_attributes & ATTR_SCALE; }
  uint precision() const
  {
    DBUG_ASSERT(has_precision());
    return (uint) m_precision;
  }
  decimal_digits_t scale() const
  {
    DBUG_ASSERT(has_scale());
    return m_scale;
  }
};


class Information_schema_character_attributes
{
  uint32 m_octet_length;
  uint32 m_char_length;
  bool m_is_set;
public:
  Information_schema_character_attributes()
   :m_octet_length(0), m_char_length(0), m_is_set(false)
  { }
  Information_schema_character_attributes(uint32 octet_length,
                                          uint32 char_length)
   :m_octet_length(octet_length), m_char_length(char_length), m_is_set(true)
  { }
  bool has_octet_length() const { return m_is_set; }
  bool has_char_length() const { return m_is_set; }
  uint32 octet_length() const
  {
    DBUG_ASSERT(has_octet_length());
    return m_octet_length;
  }
  uint char_length() const
  {
    DBUG_ASSERT(has_char_length());
    return m_char_length;
  }
};


enum vers_kind_t
{
  VERS_UNDEFINED= 0,
  VERS_TIMESTAMP,
  VERS_TRX_ID
};


class Vers_type_handler
{
protected:
  Vers_type_handler() = default;
public:
  virtual ~Vers_type_handler() = default;
  virtual vers_kind_t kind() const
  {
    DBUG_ASSERT(0);
    return VERS_UNDEFINED;
  }
  virtual bool check_sys_fields(const LEX_CSTRING &table_name,
                                const Column_definition *row_start,
                                const Column_definition *row_end) const= 0;
};


class Vers_type_timestamp: public Vers_type_handler
{
public:
  virtual vers_kind_t kind() const
  {
    return VERS_TIMESTAMP;
  }
  bool check_sys_fields(const LEX_CSTRING &table_name,
                        const Column_definition *row_start,
                        const Column_definition *row_end) const;
};
extern Vers_type_timestamp vers_type_timestamp;


class Vers_type_trx: public Vers_type_handler
{
public:
  virtual vers_kind_t kind() const
  {
    return VERS_TRX_ID;
  }
  bool check_sys_fields(const LEX_CSTRING &table_name,
                        const Column_definition *row_start,
                        const Column_definition *row_end) const;
};
extern MYSQL_PLUGIN_IMPORT Vers_type_trx vers_type_trx;


class Type_handler
{
  Name m_name;
protected:
  String *print_item_value_csstr(THD *thd, Item *item, String *str) const;
  String *print_item_value_temporal(THD *thd, Item *item, String *str,
                                     const Name &type_name, String *buf) const;
  void make_sort_key_longlong(uchar *to,
                              bool maybe_null, bool null_value,
                              bool unsigned_flag,
                              longlong value) const;
  void store_sort_key_longlong(uchar *to, bool unsigned_flag,
                               longlong value) const;

  uint make_packed_sort_key_longlong(uchar *to, bool maybe_null,
                                     bool null_value, bool unsigned_flag,
                                     longlong value,
                                     const SORT_FIELD_ATTR *sort_field) const;

  bool Item_func_or_sum_illegal_param(const LEX_CSTRING &name) const;
  bool Item_func_or_sum_illegal_param(const Item_func_or_sum *) const;
  bool check_null(const Item *item, st_value *value) const;
  bool Item_send_str(Item *item, Protocol *protocol, st_value *buf) const;
  bool Item_send_tiny(Item *item, Protocol *protocol, st_value *buf) const;
  bool Item_send_short(Item *item, Protocol *protocol, st_value *buf) const;
  bool Item_send_long(Item *item, Protocol *protocol, st_value *buf) const;
  bool Item_send_longlong(Item *item, Protocol *protocol, st_value *buf) const;
  bool Item_send_float(Item *item, Protocol *protocol, st_value *buf) const;
  bool Item_send_double(Item *item, Protocol *protocol, st_value *buf) const;
  bool Item_send_time(Item *item, Protocol *protocol, st_value *buf) const;
  bool Item_send_date(Item *item, Protocol *protocol, st_value *buf) const;
  bool Item_send_timestamp(Item *item, Protocol *protocol, st_value *buf) const;
  bool Item_send_datetime(Item *item, Protocol *protocol, st_value *buf) const;
  bool Column_definition_prepare_stage2_legacy(Column_definition *c,
                                               enum_field_types type)
                                               const;
  bool Column_definition_prepare_stage2_legacy_num(Column_definition *c,
                                                   enum_field_types type)
                                                   const;
  bool Column_definition_prepare_stage2_legacy_real(Column_definition *c,
                                                    enum_field_types type)
                                                    const;
public:
  static const Type_handler *handler_by_name(THD *thd, const LEX_CSTRING &name);
  static const Type_handler *handler_by_name_or_error(THD *thd,
                                                      const LEX_CSTRING &name);
  static const Type_handler *odbc_literal_type_handler(const LEX_CSTRING *str);
  static const Type_handler *blob_type_handler(uint max_octet_length);
  static const Type_handler *string_type_handler(uint max_octet_length);
  static const Type_handler *bit_and_int_mixture_handler(uint max_char_len);
  static const Type_handler *type_handler_long_or_longlong(uint max_char_len,
                                                           bool unsigned_flag);
  /**
    Return a string type handler for Item
    If too_big_for_varchar() returns a BLOB variant, according to length.
    If max_length > 0 create a VARCHAR(n)
    If max_length == 0 create a CHAR(0)
    @param item - the Item to get the handler to.
  */
  static const Type_handler *varstring_type_handler(const Item *item);
  static const Type_handler *blob_type_handler(const Item *item);
  static const Type_handler *get_handler_by_field_type(enum_field_types type);
  static const Type_handler *get_handler_by_real_type(enum_field_types type);
  static const Type_handler *get_handler_by_cmp_type(Item_result type);
  static const Type_collection *
    type_collection_for_aggregation(const Type_handler *h1,
                                    const Type_handler *h2);
  virtual const Type_collection *type_collection() const;
  static const
  Type_handler *aggregate_for_result_traditional(const Type_handler *h1,
                                                 const Type_handler *h2);
  virtual Schema *schema() const;
  static void partition_field_type_not_allowed(const LEX_CSTRING &field_name);
  static bool partition_field_check_result_type(Item *item,
                                                Item_result expected_type);
  static const Name & version_mysql56();
  static const Name & version_mariadb53();

  void set_name(Name n) { DBUG_ASSERT(!m_name.ptr()); m_name= n; }
  const Name name() const { return m_name; }
  virtual const Name version() const;
  virtual const Name &default_value() const= 0;
  virtual uint32 flags() const { return 0; }
  virtual ulong KEY_pack_flags(uint column_nr) const { return 0; }
  bool is_unsigned() const { return flags() & UNSIGNED_FLAG; }
  virtual enum_field_types field_type() const= 0;
  virtual enum_field_types real_field_type() const { return field_type(); }
  /**
    Type code which is used for merging of traditional data types for result
    (for UNION and for hybrid functions such as COALESCE).
    Mapping can be done both ways: old->new, new->old, depending
    on the particular data type implementation:
    - type_handler_var_string (MySQL-4.1 old VARCHAR) is converted to
      new VARCHAR before merging.
      field_type_merge_rules[][] returns new VARCHAR.
    - type_handler_newdate is converted to old DATE before merging.
      field_type_merge_rules[][] returns NEWDATE.
    - Temporal type_handler_xxx2 (new MySQL-5.6 types) are converted to
      corresponding old type codes before merging (e.g. TIME2->TIME).
      field_type_merge_rules[][] returns old type codes (e.g. TIME).
      Then old types codes are supposed to convert to new type codes somehow,
      but they do not. So UNION and COALESCE create old columns.
      This is a bug and should be fixed eventually.
  */
  virtual enum_field_types traditional_merge_field_type() const
  {
    DBUG_ASSERT(is_traditional_scalar_type());
    return field_type();
  }
  virtual enum_field_types type_code_for_protocol() const
  {
    return field_type();
  }
  virtual protocol_send_type_t protocol_send_type() const= 0;
  virtual bool Item_append_extended_type_info(Send_field_extended_metadata *to,
                                              const Item *item) const
  {
    return false;
  }
  virtual Item_result result_type() const= 0;
  virtual Item_result cmp_type() const= 0;
  virtual enum_dynamic_column_type
    dyncol_type(const Type_all_attributes *attr) const= 0;
  virtual enum_mysql_timestamp_type mysql_timestamp_type() const
  {
    return MYSQL_TIMESTAMP_ERROR;
  }
  /*
    Return true if the native format is fully implemented for a data type:
    - Field_xxx::val_native()
    - Item_xxx::val_native() for all classes supporting this data type
    - Type_handler_xxx::cmp_native()
  */
  virtual bool is_val_native_ready() const
  {
    return false;
  }
  /*
    If operations such as:
      UPDATE t1 SET binary_string_field=this_type_field;
    should store this_type_field->val_native() rather than
    this_type_field->val_str().
  */
  virtual bool convert_to_binary_using_val_native() const
  {
    return false;
  }
  virtual bool is_timestamp_type() const
  {
    return false;
  }
  virtual bool is_order_clause_position_type() const
  {
    return false;
  }
  virtual bool is_limit_clause_valid_type() const
  {
    return false;
  }
  /*
    Returns true if this data type supports a hack that
      WHERE notnull_column IS NULL
    finds zero values, e.g.:
      WHERE date_notnull_column IS NULL        ->
      WHERE date_notnull_column = '0000-00-00'
  */
  virtual bool cond_notnull_field_isnull_to_field_eq_zero() const
  {
    return false;
  }
  /**
    Check whether a field type can be partially indexed by a key.
    @param  type   field type
    @retval true   Type can have a prefixed key
    @retval false  Type can not have a prefixed key
  */
  virtual bool type_can_have_key_part() const
  {
    return false;
  }
  virtual bool type_can_have_auto_increment_attribute() const
  {
    return false;
  }
  virtual uint max_octet_length() const { return 0; }
  /**
    Prepared statement long data:
    Check whether this parameter data type is compatible with long data.
    Used to detect whether a long data stream has been supplied to a
    incompatible data type.
  */
  virtual bool is_param_long_data_type() const { return false; }
  /*
    The base type handler "this" is derived from.
    "This" inherits aggregation rules from the base type handler.
  */
  virtual const Type_handler *type_handler_base() const
  {
    return NULL;
  }
  const Type_handler *type_handler_base_or_self() const
  {
    const Type_handler *res= type_handler_base();
    return res ? res : this;
  }
  virtual const Type_handler *type_handler_for_comparison() const= 0;
  virtual const Type_handler *type_handler_for_native_format() const
  {
    return this;
  }
  virtual const Type_handler *type_handler_for_item_field() const
  {
    return this;
  }
  virtual const Type_handler *type_handler_for_tmp_table(const Item *) const
  {
    return this;
  }
  virtual const Type_handler *type_handler_for_union(const Item *) const
  {
    return this;
  }
  virtual const Type_handler *cast_to_int_type_handler() const
  {
    return this;
  }
  virtual const Type_handler *type_handler_unsigned() const
  {
    return this;
  }
  virtual const Type_handler *type_handler_signed() const
  {
    return this;
  }
  virtual bool partition_field_check(const LEX_CSTRING &field_name, Item *)
    const
  {
    partition_field_type_not_allowed(field_name);
    return true;
  }
  virtual bool partition_field_append_value(String *str,
                                            Item *item_expr,
                                            CHARSET_INFO *field_cs,
                                            partition_value_print_mode_t mode)
                                            const;
  virtual int
  stored_field_cmp_to_item(THD *thd, Field *field, Item *item) const= 0;
  virtual CHARSET_INFO *charset_for_protocol(const Item *item) const;
  virtual const Type_handler*
  type_handler_adjusted_to_max_octet_length(uint max_octet_length,
                                            CHARSET_INFO *cs) const
  { return this; }
  virtual bool adjust_spparam_type(Spvar_definition *def, Item *from) const
  {
    return false;
  }
  Type_handler() : m_name(0,0) {}
  virtual ~Type_handler() = default;
  /**
    Determines MariaDB traditional scalar data types that always present
    in the server.
  */
  bool is_traditional_scalar_type() const;
  virtual bool is_scalar_type() const { return true; }
  virtual bool can_return_int() const { return true; }
  virtual bool can_return_decimal() const { return true; }
  virtual bool can_return_real() const { return true; }
  virtual bool can_return_str() const { return true; }
  virtual bool can_return_text() const { return true; }
  virtual bool can_return_date() const { return true; }
  virtual bool can_return_time() const { return true; }
  virtual bool can_return_extract_source(interval_type type) const;
  virtual bool is_bool_type() const { return false; }
  virtual bool is_general_purpose_string_type() const { return false; }
  virtual decimal_digits_t Item_time_precision(THD *thd, Item *item) const;
  virtual decimal_digits_t Item_datetime_precision(THD *thd, Item *item) const;
  virtual decimal_digits_t Item_decimal_scale(const Item *item) const;
  virtual decimal_digits_t Item_decimal_precision(const Item *item) const= 0;
  /*
    Returns how many digits a divisor adds into a division result.
    See Item::divisor_precision_increment() in item.h for more comments.
  */
  virtual decimal_digits_t Item_divisor_precision_increment(const Item *) const;
  /**
    Makes a temporary table Field to handle numeric aggregate functions,
    e.g. SUM(DISTINCT expr), AVG(DISTINCT expr), etc.
  */
  virtual Field *make_num_distinct_aggregator_field(MEM_ROOT *,
                                                    const Item *) const;
  /**
    Makes a temporary table Field to handle RBR replication type conversion.
    @param TABLE    - The conversion table the field is going to be added to.
                      It's used to access to table->in_use->mem_root,
                      to create the new field on the table memory root,
                      as well as to increment statistics in table->share
                      (e.g. table->s->blob_count).
    @param metadata - Metadata from the binary log.
    @param target   - The field in the target table on the slave.

    Note, the data types of "target" and of "this" are not necessarily
    always the same, in general case it's possible that:
            this->field_type() != target->field_type()
    and/or
            this->real_type( ) != target->real_type()

    This method decodes metadata according to this->real_type()
    and creates a new field also according to this->real_type().

    In some cases it lurks into "target", to get some extra information, e.g.:
    - unsigned_flag for numeric fields
    - charset() for string fields
    - typelib and field_length for SET and ENUM
    - geom_type and srid for GEOMETRY
    This information is not available in the binary log, so
    we assume that these fields are the same on the master and on the slave.
  */
  virtual Field *make_conversion_table_field(MEM_ROOT *root,
                                             TABLE *table,
                                             uint metadata,
                                             const Field *target) const= 0;
  virtual void show_binlog_type(const Conv_source &src, const Field &dst,
                                String *str) const;
  virtual uint32 max_display_length_for_field(const Conv_source &src) const= 0;
  /*
    Performs the final data type validation for a UNION element,
    after the regular "aggregation for result" was done.
  */
  virtual bool union_element_finalize(Item_type_holder* item) const
  {
    return false;
  }
  virtual uint Column_definition_gis_options_image(uchar *buff,
                                                   const Column_definition &def)
                                                   const
  {
    return 0;
  }
  virtual bool Column_definition_data_type_info_image(Binary_string *to,
                                                   const Column_definition &def)
                                                   const;
  // Check if the implicit default value is Ok in the current sql_mode
  virtual bool validate_implicit_default_value(THD *thd,
                                               const Column_definition &def)
                                               const;
  // Automatic upgrade, e.g. for ALTER TABLE t1 FORCE
  virtual void Column_definition_implicit_upgrade(Column_definition *c) const
  { }
  // Validate CHECK constraint after the parser
  virtual bool Column_definition_validate_check_constraint(THD *thd,
                                                           Column_definition *c)
                                                           const;
  // Set attributes in the parser
  virtual bool Column_definition_set_attributes(THD *thd,
                                                Column_definition *def,
                                                const Lex_field_type_st &attr,
                                                CHARSET_INFO *cs,
                                                column_definition_type_t type)
                                                const;
  // Fix attributes after the parser
  virtual bool Column_definition_fix_attributes(Column_definition *c) const= 0;
  /*
    Fix attributes from an existing field. Used for:
    - ALTER TABLE (for columns that do not change)
    - DECLARE var TYPE OF t1.col1; (anchored SP variables)
  */
  virtual void Column_definition_reuse_fix_attributes(THD *thd,
                                                      Column_definition *c,
                                                      const Field *field) const
  { }
  virtual bool Column_definition_prepare_stage1(THD *thd,
                                                MEM_ROOT *mem_root,
                                                Column_definition *c,
                                                handler *file,
                                                ulonglong table_flags,
                                                const Column_derived_attributes
                                                      *derived_attr)
                                                const;
  virtual bool Column_definition_bulk_alter(Column_definition *c,
                                            const Column_derived_attributes
                                                  *derived_attr,
                                            const Column_bulk_alter_attributes
                                                  *bulk_alter_attr)
                                            const
  { return false; }
  /*
    This method is called on queries like:
      CREATE TABLE t2 (a INT) AS SELECT a FROM t1;
    I.e. column "a" is queried from another table,
    but its data type is redefined.
    @param OUT def   - The column definition to be redefined
    @param IN  dup   - The column definition to take the data type from
                       (i.e. "a INT" in the above example).
    @param IN file   - Table owner handler. If it does not support certain
                       data types, some conversion can be applied.
                       I.g. true BIT to BIT-AS-CHAR.
    @param IN schema - the owner schema definition, e.g. for the default
                       character set and collation.
    @retval true     - on error
    @retval false    - on success
  */
  virtual bool Column_definition_redefine_stage1(Column_definition *def,
                                                 const Column_definition *dup,
                                                 const handler *file)
                                                 const;
  virtual bool Column_definition_prepare_stage2(Column_definition *c,
                                                handler *file,
                                                ulonglong table_flags) const= 0;
  virtual bool Key_part_spec_init_primary(Key_part_spec *part,
                                          const Column_definition &def,
                                          const handler *file) const;
  virtual bool Key_part_spec_init_unique(Key_part_spec *part,
                                         const Column_definition &def,
                                         const handler *file,
                                         bool *has_key_needed) const;
  virtual bool Key_part_spec_init_multiple(Key_part_spec *part,
                                           const Column_definition &def,
                                           const handler *file) const;
  virtual bool Key_part_spec_init_foreign(Key_part_spec *part,
                                          const Column_definition &def,
                                          const handler *file) const;
  virtual bool Key_part_spec_init_spatial(Key_part_spec *part,
                                          const Column_definition &def) const;
  virtual bool Key_part_spec_init_ft(Key_part_spec *part,
                                     const Column_definition &def) const
  {
    return true; // Error
  }
  virtual Field *make_table_field(MEM_ROOT *root,
                                  const LEX_CSTRING *name,
                                  const Record_addr &addr,
                                  const Type_all_attributes &attr,
                                  TABLE_SHARE *share) const= 0;
  Field *make_and_init_table_field(MEM_ROOT *root,
                                   const LEX_CSTRING *name,
                                   const Record_addr &addr,
                                   const Type_all_attributes &attr,
                                   TABLE *table) const;
  virtual Field *make_schema_field(MEM_ROOT *root,
                                   TABLE *table,
                                   const Record_addr &addr,
                                   const ST_FIELD_INFO &def) const
  {
    DBUG_ASSERT(0);
    return NULL;
  }
  virtual Field *
  make_table_field_from_def(TABLE_SHARE *share,
                            MEM_ROOT *mem_root,
                            const LEX_CSTRING *name,
                            const Record_addr &addr,
                            const Bit_addr &bit,
                            const Column_definition_attributes *attr,
                            uint32 flags) const= 0;
  virtual void
  Column_definition_attributes_frm_pack(const Column_definition_attributes *at,
                                        uchar *buff) const;
  virtual const Type_handler *type_handler_frm_unpack(const uchar *buffer) const
  {
    return this;
  }
  virtual bool
  Column_definition_attributes_frm_unpack(Column_definition_attributes *attr,
                                          TABLE_SHARE *share,
                                          const uchar *buffer,
                                          LEX_CUSTRING *gis_options) const;

  /*
    Create a fixed size key part for a sort key
  */
  virtual void make_sort_key_part(uchar *to, Item *item,
                                  const SORT_FIELD_ATTR *sort_field,
                                  Sort_param *param) const= 0;

  /*
    create a compact size key part for a sort key
  */
  virtual uint make_packed_sort_key_part(uchar *to, Item *item,
                                         const SORT_FIELD_ATTR *sort_field,
                                         Sort_param *param) const=0;

  virtual void sort_length(THD *thd,
                          const Type_std_attributes *item,
                          SORT_FIELD_ATTR *attr) const= 0;
  virtual bool is_packable() const { return false; }

  virtual uint32 max_display_length(const Item *item) const= 0;
  virtual uint32 Item_decimal_notation_int_digits(const Item *item) const { return 0; }
  virtual uint32 calc_pack_length(uint32 length) const= 0;
  virtual uint calc_key_length(const Column_definition &def) const;
  virtual void Item_update_null_value(Item *item) const= 0;
  virtual bool Item_save_in_value(THD *thd, Item *item, st_value *value) const= 0;
  virtual void Item_param_setup_conversion(THD *thd, Item_param *) const {}
  virtual void Item_param_set_param_func(Item_param *param,
                                         uchar **pos, ulong len) const;
  virtual bool Item_param_set_from_value(THD *thd,
                                         Item_param *param,
                                         const Type_all_attributes *attr,
                                         const st_value *value) const= 0;
  virtual bool Item_param_val_native(THD *thd,
                                         Item_param *item,
                                         Native *to) const;
  virtual bool Item_send(Item *item, Protocol *p, st_value *buf) const= 0;
  virtual int Item_save_in_field(Item *item, Field *field,
                                 bool no_conversions) const= 0;

  /**
    Return a string representation of the Item value.

    @param thd     thread handle
    @param str     string buffer for representation of the value

    @note
      If the item has a string result type, the string is escaped
      according to its character set.

    @retval
      NULL      on error
    @retval
      non-NULL  a pointer to a a valid string on success
  */
  virtual String *print_item_value(THD *thd, Item *item, String *str) const= 0;

  /**
    Check if
      WHERE expr=value AND expr=const
    can be rewritten as:
      WHERE const=value AND expr=const

    "this" is the comparison handler that is used by "target".

    @param target       - the predicate expr=value,
                          whose "expr" argument will be replaced to "const".
    @param target_expr  - the target's "expr" which will be replaced to "const".
    @param target_value - the target's second argument, it will remain unchanged.
    @param source       - the equality predicate expr=const (or expr<=>const)
                          that can be used to rewrite the "target" part
                          (under certain conditions, see the code).
    @param source_expr  - the source's "expr". It should be exactly equal to
                          the target's "expr" to make condition rewrite possible.
    @param source_const - the source's "const" argument, it will be inserted
                          into "target" instead of "expr".
  */
  virtual bool
  can_change_cond_ref_to_const(Item_bool_func2 *target,
                               Item *target_expr, Item *target_value,
                               Item_bool_func2 *source,
                               Item *source_expr, Item *source_const) const= 0;

  /*
    @brief
      Check if an IN subquery allows materialization or not
    @param
      inner              expression on the inner side of the IN subquery
      outer              expression on the outer side of the IN subquery
      is_in_predicate    SET to true if IN subquery was converted from an
                         IN predicate or we are checking if materialization
                         strategy can be used for an IN predicate
  */
  virtual bool
  subquery_type_allows_materialization(const Item *inner,
                                       const Item *outer,
                                       bool is_in_predicate) const= 0;
  /**
    Make a simple constant replacement item for a constant "src",
    so the new item can futher be used for comparison with "cmp", e.g.:
      src = cmp   ->  replacement = cmp

    "this" is the type handler that is used to compare "src" and "cmp".

    @param thd - current thread, for mem_root
    @param src - The item that we want to replace. It's a const item,
                 but it can be complex enough to calculate on every row.
    @param cmp - The src's comparand.
    @retval    - a pointer to the created replacement Item
    @retval    - NULL, if could not create a replacement (e.g. on EOM).
                 NULL is also returned for ROWs, because instead of replacing
                 a Item_row to a new Item_row, Type_handler_row just replaces
                 its elements.
  */
  virtual Item *make_const_item_for_comparison(THD *thd,
                                               Item *src,
                                               const Item *cmp) const= 0;
  virtual Item_cache *Item_get_cache(THD *thd, const Item *item) const= 0;
  virtual Item *make_constructor_item(THD *thd, List<Item> *args) const
  {
    return NULL;
  }
  /**
    A builder for literals with data type name prefix, e.g.:
      TIME'00:00:00', DATE'2001-01-01', TIMESTAMP'2001-01-01 00:00:00'.
    @param thd          The current thread
    @param str          Character literal
    @param length       Length of str
    @param cs           Character set of the string
    @param send_error   Whether to generate an error on failure

    @retval             A pointer to a new Item on success
                        NULL on error (wrong literal value, EOM)
  */
  virtual Item_literal *create_literal_item(THD *thd,
                                            const char *str, size_t length,
                                            CHARSET_INFO *cs,
                                            bool send_error) const
  {
    MY_ASSERT_UNREACHABLE();
    return nullptr;
  }
  Item_literal *create_literal_item(THD *thd, const String *str,
                                    bool send_error) const
  {
    return create_literal_item(thd, str->ptr(), str->length(), str->charset(),
                               send_error);
  }
  virtual Item *create_typecast_item(THD *thd, Item *item,
                                     const Type_cast_attributes &attr) const
  {
    MY_ASSERT_UNREACHABLE();
    return nullptr;
  }
  virtual Item_copy *create_item_copy(THD *thd, Item *item) const;
  virtual int cmp_native(const Native &a, const Native &b) const
  {
    MY_ASSERT_UNREACHABLE();
    return 0;
  }
  virtual bool set_comparator_func(THD *thd, Arg_comparator *cmp) const= 0;
  virtual bool Item_const_eq(const Item_const *a, const Item_const *b,
                             bool binary_cmp) const
  {
    return false;
  }
  virtual bool Item_eq_value(THD *thd, const Type_cmp_attributes *attr,
                             Item *a, Item *b) const= 0;
  virtual bool Item_hybrid_func_fix_attributes(THD *thd,
                                               const LEX_CSTRING &name,
                                               Type_handler_hybrid_field_type *,
                                               Type_all_attributes *atrr,
                                               Item **items,
                                               uint nitems) const= 0;
  virtual bool Item_func_min_max_fix_attributes(THD *thd,
                                                Item_func_min_max *func,
                                                Item **items,
                                                uint nitems) const;
  virtual bool Item_sum_hybrid_fix_length_and_dec(Item_sum_hybrid *) const= 0;
  virtual bool Item_sum_sum_fix_length_and_dec(Item_sum_sum *) const= 0;
  virtual bool Item_sum_avg_fix_length_and_dec(Item_sum_avg *) const= 0;
  virtual
  bool Item_sum_variance_fix_length_and_dec(Item_sum_variance *) const= 0;

  virtual bool Item_val_native_with_conversion(THD *thd, Item *item,
                                               Native *to) const
  {
    return true;
  }
  virtual bool Item_val_native_with_conversion_result(THD *thd, Item *item,
                                                      Native *to) const
  {
    return true;
  }

  virtual bool Item_val_bool(Item *item) const= 0;
  virtual void Item_get_date(THD *thd, Item *item,
                             Temporal::Warn *buff, MYSQL_TIME *ltime,
                             date_mode_t fuzzydate) const= 0;
  bool Item_get_date_with_warn(THD *thd, Item *item, MYSQL_TIME *ltime,
                               date_mode_t fuzzydate) const;
  virtual longlong Item_val_int_signed_typecast(Item *item) const= 0;
  virtual longlong Item_val_int_unsigned_typecast(Item *item) const= 0;

  virtual String *Item_func_hex_val_str_ascii(Item_func_hex *item,
                                              String *str) const= 0;

  virtual
  String *Item_func_hybrid_field_type_val_str(Item_func_hybrid_field_type *,
                                              String *) const= 0;
  virtual
  double Item_func_hybrid_field_type_val_real(Item_func_hybrid_field_type *)
                                              const= 0;
  virtual
  longlong Item_func_hybrid_field_type_val_int(Item_func_hybrid_field_type *)
                                               const= 0;
  virtual
  my_decimal *Item_func_hybrid_field_type_val_decimal(
                                              Item_func_hybrid_field_type *,
                                              my_decimal *) const= 0;
  virtual
  void Item_func_hybrid_field_type_get_date(THD *,
                                            Item_func_hybrid_field_type *,
                                            Temporal::Warn *,
                                            MYSQL_TIME *,
                                            date_mode_t fuzzydate) const= 0;
  bool Item_func_hybrid_field_type_get_date_with_warn(THD *thd,
                                                Item_func_hybrid_field_type *,
                                                MYSQL_TIME *,
                                                date_mode_t) const;
  virtual
  String *Item_func_min_max_val_str(Item_func_min_max *, String *) const= 0;
  virtual
  double Item_func_min_max_val_real(Item_func_min_max *) const= 0;
  virtual
  longlong Item_func_min_max_val_int(Item_func_min_max *) const= 0;
  virtual
  my_decimal *Item_func_min_max_val_decimal(Item_func_min_max *,
                                            my_decimal *) const= 0;
  virtual
  bool Item_func_min_max_get_date(THD *thd, Item_func_min_max*,
                                  MYSQL_TIME *, date_mode_t fuzzydate) const= 0;
  virtual bool
  Item_func_between_fix_length_and_dec(Item_func_between *func) const= 0;
  virtual longlong
  Item_func_between_val_int(Item_func_between *func) const= 0;

  virtual cmp_item *
  make_cmp_item(THD *thd, CHARSET_INFO *cs) const= 0;

  virtual in_vector *
  make_in_vector(THD *thd, const Item_func_in *func, uint nargs) const= 0;

  virtual bool
  Item_func_in_fix_comparator_compatible_types(THD *thd, Item_func_in *)
                                                               const= 0;

  virtual bool
  Item_func_round_fix_length_and_dec(Item_func_round *round) const= 0;

  virtual bool
  Item_func_int_val_fix_length_and_dec(Item_func_int_val *func) const= 0;

  virtual bool
  Item_func_abs_fix_length_and_dec(Item_func_abs *func) const= 0;

  virtual bool
  Item_func_neg_fix_length_and_dec(Item_func_neg *func) const= 0;

  virtual bool
  Item_func_signed_fix_length_and_dec(Item_func_signed *item) const;
  virtual bool
  Item_func_unsigned_fix_length_and_dec(Item_func_unsigned *item) const;
  virtual bool
  Item_double_typecast_fix_length_and_dec(Item_double_typecast *item) const;
  virtual bool
  Item_float_typecast_fix_length_and_dec(Item_float_typecast *item) const;
  virtual bool
  Item_decimal_typecast_fix_length_and_dec(Item_decimal_typecast *item) const;
  virtual bool
  Item_char_typecast_fix_length_and_dec(Item_char_typecast *item) const;
  virtual bool
  Item_time_typecast_fix_length_and_dec(Item_time_typecast *item) const;
  virtual bool
  Item_date_typecast_fix_length_and_dec(Item_date_typecast *item) const;
  virtual bool
  Item_datetime_typecast_fix_length_and_dec(Item_datetime_typecast *item) const;

  virtual bool
  Item_func_plus_fix_length_and_dec(Item_func_plus *func) const= 0;
  virtual bool
  Item_func_minus_fix_length_and_dec(Item_func_minus *func) const= 0;
  virtual bool
  Item_func_mul_fix_length_and_dec(Item_func_mul *func) const= 0;
  virtual bool
  Item_func_div_fix_length_and_dec(Item_func_div *func) const= 0;
  virtual bool
  Item_func_mod_fix_length_and_dec(Item_func_mod *func) const= 0;

  virtual const Vers_type_handler *vers() const { return NULL; }
};


/*
  Special handler for ROW
*/
class Type_handler_row: public Type_handler
{
public:
  virtual ~Type_handler_row() = default;
  const Name &default_value() const override;
  bool validate_implicit_default_value(THD *, const Column_definition &)
    const override
  {
    MY_ASSERT_UNREACHABLE();
    return true;
  }
  const Type_collection *type_collection() const override;
  bool is_scalar_type() const override { return false; }
  bool can_return_int() const override { return false; }
  bool can_return_decimal() const override { return false; }
  bool can_return_real() const override { return false; }
  bool can_return_str() const override { return false; }
  bool can_return_text() const override { return false; }
  bool can_return_date() const override { return false; }
  bool can_return_time() const override { return false; }
  enum_field_types field_type() const override
  {
    MY_ASSERT_UNREACHABLE();
    return MYSQL_TYPE_NULL;
  };
  protocol_send_type_t protocol_send_type() const override
  {
    MY_ASSERT_UNREACHABLE();
    return PROTOCOL_SEND_STRING;
  }
  Item_result result_type() const override
  {
    return ROW_RESULT;
  }
  Item_result cmp_type() const override
  {
    return ROW_RESULT;
  }
  enum_dynamic_column_type dyncol_type(const Type_all_attributes *)
                                       const override
  {
    MY_ASSERT_UNREACHABLE();
    return DYN_COL_NULL;
  }
  const Type_handler *type_handler_for_comparison() const override;
  int stored_field_cmp_to_item(THD *, Field *, Item *) const override
  {
    MY_ASSERT_UNREACHABLE();
    return 0;
  }
  bool subquery_type_allows_materialization(const Item *, const Item *, bool)
    const override
  {
    MY_ASSERT_UNREACHABLE();
    return false;
  }
  Field *make_num_distinct_aggregator_field(MEM_ROOT *, const Item *) const
    override
  {
    MY_ASSERT_UNREACHABLE();
    return nullptr;
  }
  Field *make_conversion_table_field(MEM_ROOT *, TABLE *, uint, const Field *)
    const override
  {
    MY_ASSERT_UNREACHABLE();
    return nullptr;
  }
  bool Column_definition_fix_attributes(Column_definition *) const override
  {
    return false;
  }
  void Column_definition_reuse_fix_attributes(THD *, Column_definition *,
                                              const Field *) const override
  {
    MY_ASSERT_UNREACHABLE();
  }
  bool Column_definition_prepare_stage1(THD *thd,
                                        MEM_ROOT *mem_root,
                                        Column_definition *c,
                                        handler *file,
                                        ulonglong table_flags,
                                        const Column_derived_attributes
                                              *derived_attr)
                                        const override;
  bool Column_definition_redefine_stage1(Column_definition *,
                                         const Column_definition *,
                                         const handler *)
                                         const override
  {
    MY_ASSERT_UNREACHABLE();
    return true;
  }
  bool Column_definition_prepare_stage2(Column_definition *, handler *,
                                        ulonglong) const override
  {
    return false;
  }
  Field *make_table_field(MEM_ROOT *, const LEX_CSTRING *, const Record_addr &,
                          const Type_all_attributes &, TABLE_SHARE *)
    const override
  {
    MY_ASSERT_UNREACHABLE();
    return nullptr;
  }
  Field *make_table_field_from_def(TABLE_SHARE *share,
                                   MEM_ROOT *mem_root,
                                   const LEX_CSTRING *name,
                                   const Record_addr &addr,
                                   const Bit_addr &bit,
                                   const Column_definition_attributes *attr,
                                   uint32 flags) const override;
  void make_sort_key_part(uchar *to, Item *item,
                          const SORT_FIELD_ATTR *sort_field,
                          Sort_param *param) const override
  {
    MY_ASSERT_UNREACHABLE();
  }
  uint make_packed_sort_key_part(uchar *, Item *, const SORT_FIELD_ATTR *,
                                 Sort_param *) const override
  {
    MY_ASSERT_UNREACHABLE();
    return 0;
  }
  void sort_length(THD *, const Type_std_attributes *, SORT_FIELD_ATTR *)
    const override
  {
    MY_ASSERT_UNREACHABLE();
  }
  uint32 max_display_length(const Item *) const override
  {
    MY_ASSERT_UNREACHABLE();
    return 0;
  }
  uint32 max_display_length_for_field(const Conv_source &) const override
  {
    MY_ASSERT_UNREACHABLE();
    return 0;
  }
  uint32 calc_pack_length(uint32) const override
  {
    MY_ASSERT_UNREACHABLE();
    return 0;
  }
  bool Item_eq_value(THD *thd, const Type_cmp_attributes *attr,
                     Item *a, Item *b) const override;
  decimal_digits_t Item_decimal_precision(const Item *) const override
  {
    MY_ASSERT_UNREACHABLE();
    return DECIMAL_MAX_PRECISION;
  }
  bool Item_save_in_value(THD *thd, Item *item, st_value *value) const
    override;
  bool Item_param_set_from_value(THD *thd,
                                 Item_param *param,
                                 const Type_all_attributes *attr,
                                 const st_value *value) const override;
  bool Item_send(Item *, Protocol *, st_value *) const override
  {
    MY_ASSERT_UNREACHABLE();
    return true;
  }
  void Item_update_null_value(Item *item) const override;
  int Item_save_in_field(Item *, Field *, bool) const override
  {
    MY_ASSERT_UNREACHABLE();
    return 1;
  }
  String *print_item_value(THD *thd, Item *item, String *str) const override;
  bool can_change_cond_ref_to_const(Item_bool_func2 *, Item *, Item *,
                                   Item_bool_func2 *, Item *, Item *)
    const override
  {
    MY_ASSERT_UNREACHABLE();
    return false;
  }
  Item *make_const_item_for_comparison(THD *, Item *src, const Item *cmp) const
    override;
  Item_cache *Item_get_cache(THD *thd, const Item *item) const override;
  Item_copy *create_item_copy(THD *, Item *) const override
  {
    MY_ASSERT_UNREACHABLE();
    return nullptr;
  }
  bool set_comparator_func(THD *thd, Arg_comparator *cmp) const override;
  bool Item_hybrid_func_fix_attributes(THD *thd,
                                       const LEX_CSTRING &name,
                                       Type_handler_hybrid_field_type *,
                                       Type_all_attributes *atrr,
                                       Item **items, uint nitems)
                                       const override
  {
    MY_ASSERT_UNREACHABLE();
    return true;
  }
  bool Item_sum_hybrid_fix_length_and_dec(Item_sum_hybrid *) const override
  {
    MY_ASSERT_UNREACHABLE();
    return true;
  }
  bool Item_sum_sum_fix_length_and_dec(Item_sum_sum *) const override
  {
    MY_ASSERT_UNREACHABLE();
    return true;
  }
  bool Item_sum_avg_fix_length_and_dec(Item_sum_avg *) const override
  {
    MY_ASSERT_UNREACHABLE();
    return true;
  }
  bool Item_sum_variance_fix_length_and_dec(Item_sum_variance *) const override
  {
    MY_ASSERT_UNREACHABLE();
    return true;
  }
  bool Item_val_bool(Item *item) const override
  {
    MY_ASSERT_UNREACHABLE();
    return false;
  }
  void Item_get_date(THD *, Item *, Temporal::Warn *, MYSQL_TIME *ltime,
                     date_mode_t) const override
  {
    MY_ASSERT_UNREACHABLE();
    set_zero_time(ltime, MYSQL_TIMESTAMP_NONE);
  }
  longlong Item_val_int_signed_typecast(Item *) const override
  {
    MY_ASSERT_UNREACHABLE();
    return 0;
  }
  longlong Item_val_int_unsigned_typecast(Item *) const override
  {
    MY_ASSERT_UNREACHABLE();
    return 0;
  }
  String *Item_func_hex_val_str_ascii(Item_func_hex *, String *) const override
  {
    MY_ASSERT_UNREACHABLE();
    return nullptr;
  }
  String *Item_func_hybrid_field_type_val_str(Item_func_hybrid_field_type *,
                                              String *) const override
  {
    MY_ASSERT_UNREACHABLE();
    return nullptr;
  }
  double Item_func_hybrid_field_type_val_real(Item_func_hybrid_field_type *)
                                              const override
  {
    MY_ASSERT_UNREACHABLE();
    return 0.0;
  }
  longlong Item_func_hybrid_field_type_val_int(Item_func_hybrid_field_type *)
                                               const override
  {
    MY_ASSERT_UNREACHABLE();
    return 0;
  }
  my_decimal *Item_func_hybrid_field_type_val_decimal(
                                              Item_func_hybrid_field_type *,
                                              my_decimal *) const override
  {
    MY_ASSERT_UNREACHABLE();
    return nullptr;
  }
  void Item_func_hybrid_field_type_get_date(THD *,
                                            Item_func_hybrid_field_type *,
                                            Temporal::Warn *,
                                            MYSQL_TIME *ltime,
                                            date_mode_t) const override
  {
    MY_ASSERT_UNREACHABLE();
    set_zero_time(ltime, MYSQL_TIMESTAMP_NONE);
  }

  String *Item_func_min_max_val_str(Item_func_min_max *, String *) const
    override
  {
    MY_ASSERT_UNREACHABLE();
    return nullptr;
  }
  double Item_func_min_max_val_real(Item_func_min_max *) const override
  {
    MY_ASSERT_UNREACHABLE();
    return 0;
  }
  longlong Item_func_min_max_val_int(Item_func_min_max *) const override
  {
    MY_ASSERT_UNREACHABLE();
    return 0;
  }
  my_decimal *Item_func_min_max_val_decimal(Item_func_min_max *,
                                            my_decimal *) const override
  {
    MY_ASSERT_UNREACHABLE();
    return nullptr;
  }
  bool Item_func_min_max_get_date(THD *, Item_func_min_max*, MYSQL_TIME *,
                                  date_mode_t) const override
  {
    MY_ASSERT_UNREACHABLE();
    return true;
  }
  bool Item_func_between_fix_length_and_dec(Item_func_between *) const override
  {
    MY_ASSERT_UNREACHABLE();
    return true;
  }
  longlong Item_func_between_val_int(Item_func_between *func) const override;
  cmp_item *make_cmp_item(THD *thd, CHARSET_INFO *cs) const override;
  in_vector *make_in_vector(THD *thd, const Item_func_in *f, uint nargs) const
    override;
  bool Item_func_in_fix_comparator_compatible_types(THD *thd,
                                                    Item_func_in *) const
    override;
  bool Item_func_round_fix_length_and_dec(Item_func_round *) const override;
  bool Item_func_int_val_fix_length_and_dec(Item_func_int_val *) const
    override;
  bool Item_func_abs_fix_length_and_dec(Item_func_abs *) const override;
  bool Item_func_neg_fix_length_and_dec(Item_func_neg *) const override;

  bool Item_func_signed_fix_length_and_dec(Item_func_signed *) const override
  {
    MY_ASSERT_UNREACHABLE();
    return true;
  }
  bool Item_func_unsigned_fix_length_and_dec(Item_func_unsigned *) const
    override
  {
    MY_ASSERT_UNREACHABLE();
    return true;
  }
  bool Item_double_typecast_fix_length_and_dec(Item_double_typecast *) const
    override
  {
    MY_ASSERT_UNREACHABLE();
    return true;
  }
  bool Item_float_typecast_fix_length_and_dec(Item_float_typecast *) const
    override
  {
    MY_ASSERT_UNREACHABLE();
    return true;
  }
  bool Item_decimal_typecast_fix_length_and_dec(Item_decimal_typecast *) const
    override
  {
    MY_ASSERT_UNREACHABLE();
    return true;
  }
  bool Item_char_typecast_fix_length_and_dec(Item_char_typecast *) const
    override
  {
    MY_ASSERT_UNREACHABLE();
    return true;
  }
  bool Item_time_typecast_fix_length_and_dec(Item_time_typecast *) const
    override
  {
    MY_ASSERT_UNREACHABLE();
    return true;
  }
  bool Item_date_typecast_fix_length_and_dec(Item_date_typecast *) const
    override
  {
    MY_ASSERT_UNREACHABLE();
    return true;
  }
  bool Item_datetime_typecast_fix_length_and_dec(Item_datetime_typecast *)
    const override
  {
    MY_ASSERT_UNREACHABLE();
    return true;
  }

  bool Item_func_plus_fix_length_and_dec(Item_func_plus *) const override;
  bool Item_func_minus_fix_length_and_dec(Item_func_minus *) const override;
  bool Item_func_mul_fix_length_and_dec(Item_func_mul *) const override;
  bool Item_func_div_fix_length_and_dec(Item_func_div *) const override;
  bool Item_func_mod_fix_length_and_dec(Item_func_mod *) const override;
};


/*
  A common parent class for numeric data type handlers
*/
class Type_handler_numeric: public Type_handler
{
public:
  const Name &default_value() const override;
  String *print_item_value(THD *thd, Item *item, String *str) const override;
  bool Column_definition_prepare_stage1(THD *thd,
                                        MEM_ROOT *mem_root,
                                        Column_definition *c,
                                        handler *file,
                                        ulonglong table_flags,
                                        const Column_derived_attributes
                                              *derived_attr)
                                        const override;
  double Item_func_min_max_val_real(Item_func_min_max *) const override;
  longlong Item_func_min_max_val_int(Item_func_min_max *) const override;
  my_decimal *Item_func_min_max_val_decimal(Item_func_min_max *,
                                            my_decimal *) const override;
  bool Item_func_min_max_get_date(THD *thd, Item_func_min_max*,
                                  MYSQL_TIME *, date_mode_t fuzzydate) const
    override;
  virtual ~Type_handler_numeric() = default;
  bool can_change_cond_ref_to_const(Item_bool_func2 *target,
                                   Item *target_expr, Item *target_value,
                                   Item_bool_func2 *source,
                                   Item *source_expr, Item *source_const) const
    override;
  bool Item_func_between_fix_length_and_dec(Item_func_between *func) const
    override;
  bool Item_char_typecast_fix_length_and_dec(Item_char_typecast *) const
    override;
};


/*** Abstract classes for every XXX_RESULT */

class Type_handler_real_result: public Type_handler_numeric
{
public:
  Item_result result_type() const override{ return REAL_RESULT; }
  Item_result cmp_type() const override { return REAL_RESULT; }
  enum_dynamic_column_type dyncol_type(const Type_all_attributes *attr)
                                       const override
  {
    return DYN_COL_DOUBLE;
  }
  virtual ~Type_handler_real_result() = default;
  const Type_handler *type_handler_for_comparison() const override;
  Field *make_table_field(MEM_ROOT *root,
                          const LEX_CSTRING *name,
                          const Record_addr &addr,
                          const Type_all_attributes &attr,
                          TABLE_SHARE *share) const override;
  void Column_definition_reuse_fix_attributes(THD *thd,
                                              Column_definition *c,
                                              const Field *field)
                                              const override;
  void
  Column_definition_attributes_frm_pack(const Column_definition_attributes *at,
                                        uchar *buff) const override;
  bool
  Column_definition_attributes_frm_unpack(Column_definition_attributes *attr,
                                          TABLE_SHARE *share,
                                          const uchar *buffer,
                                          LEX_CUSTRING *gis_options)
                                          const override;
  int stored_field_cmp_to_item(THD *thd, Field *field, Item *item)
                               const override;
  bool subquery_type_allows_materialization(const Item *inner,
                                            const Item *outer,
                                            bool is_in_predicate)
                                            const override;
  void make_sort_key_part(uchar *to, Item *item,
                          const SORT_FIELD_ATTR *sort_field,
                          Sort_param *param) const override;
  uint make_packed_sort_key_part(uchar *to, Item *item,
                                 const SORT_FIELD_ATTR *sort_field,
                                 Sort_param *param) const override;
  void sort_length(THD *thd,
                   const Type_std_attributes *item,
                   SORT_FIELD_ATTR *attr) const override;
  bool Item_const_eq(const Item_const *a, const Item_const *b,
                     bool binary_cmp) const override;
  bool Item_eq_value(THD *thd, const Type_cmp_attributes *attr,
                     Item *a, Item *b) const override;
  decimal_digits_t Item_decimal_precision(const Item *item) const override;
  bool Item_save_in_value(THD *thd, Item *item, st_value *value) const override;
  bool Item_param_set_from_value(THD *thd,
                                 Item_param *param,
                                 const Type_all_attributes *attr,
                                 const st_value *value) const override;
  void Item_update_null_value(Item *item) const override;
  int Item_save_in_field(Item *item, Field *field, bool no_conversions)
                         const override;
  Item *make_const_item_for_comparison(THD *, Item *src, const Item *cmp)
                                       const override;
  bool set_comparator_func(THD *thd, Arg_comparator *cmp) const override;
  bool Item_hybrid_func_fix_attributes(THD *thd,
                                       const LEX_CSTRING &name,
                                       Type_handler_hybrid_field_type *,
                                       Type_all_attributes *atrr,
                                       Item **items, uint nitems)
                                       const override;
  bool Item_func_min_max_fix_attributes(THD *thd, Item_func_min_max *func,
                                        Item **items, uint nitems)
                                        const override;
  bool Item_sum_hybrid_fix_length_and_dec(Item_sum_hybrid *func) const override;
  bool Item_sum_sum_fix_length_and_dec(Item_sum_sum *) const override;
  bool Item_sum_avg_fix_length_and_dec(Item_sum_avg *) const override;
  bool Item_sum_variance_fix_length_and_dec(Item_sum_variance *) const override;
  bool Item_func_signed_fix_length_and_dec(Item_func_signed *item)
                                           const override;
  bool Item_func_unsigned_fix_length_and_dec(Item_func_unsigned *item)
                                             const override;
  bool Item_val_bool(Item *item) const override;
  void Item_get_date(THD *thd, Item *item, Temporal::Warn *warn,
                     MYSQL_TIME *ltime,  date_mode_t fuzzydate) const override;
  longlong Item_val_int_signed_typecast(Item *item) const override;
  longlong Item_val_int_unsigned_typecast(Item *item) const override;
  String *Item_func_hex_val_str_ascii(Item_func_hex *item, String *str)
                                      const override;
  double Item_func_hybrid_field_type_val_real(Item_func_hybrid_field_type *)
                                              const override;
  longlong Item_func_hybrid_field_type_val_int(Item_func_hybrid_field_type *)
                                               const override;
  my_decimal *Item_func_hybrid_field_type_val_decimal(
                                              Item_func_hybrid_field_type *,
                                              my_decimal *) const override;
  void Item_func_hybrid_field_type_get_date(THD *,
                                            Item_func_hybrid_field_type *,
                                            Temporal::Warn *,
                                            MYSQL_TIME *,
                                            date_mode_t fuzzydate)
                                            const override;
  longlong Item_func_between_val_int(Item_func_between *func) const override;
  cmp_item *make_cmp_item(THD *thd, CHARSET_INFO *cs) const override;
  in_vector *make_in_vector(THD *, const Item_func_in *, uint nargs)
                            const override;
  bool Item_func_in_fix_comparator_compatible_types(THD *thd, Item_func_in *)
                                                    const override;

  bool Item_func_round_fix_length_and_dec(Item_func_round *) const override;
  bool Item_func_int_val_fix_length_and_dec(Item_func_int_val *) const override;
  bool Item_func_abs_fix_length_and_dec(Item_func_abs *) const override;
  bool Item_func_neg_fix_length_and_dec(Item_func_neg *) const override;
  bool Item_func_plus_fix_length_and_dec(Item_func_plus *) const override;
  bool Item_func_minus_fix_length_and_dec(Item_func_minus *) const override;
  bool Item_func_mul_fix_length_and_dec(Item_func_mul *) const override;
  bool Item_func_div_fix_length_and_dec(Item_func_div *) const override;
  bool Item_func_mod_fix_length_and_dec(Item_func_mod *) const override;
};


class Type_handler_decimal_result: public Type_handler_numeric
{
public:
  protocol_send_type_t protocol_send_type() const override
  {
    return PROTOCOL_SEND_STRING;
  }
  Item_result result_type() const override { return DECIMAL_RESULT; }
  Item_result cmp_type() const override { return DECIMAL_RESULT; }
  enum_dynamic_column_type dyncol_type(const Type_all_attributes *) const
    override
  {
    return DYN_COL_DECIMAL;
  }
  virtual ~Type_handler_decimal_result() = default;
  const Type_handler *type_handler_for_comparison() const override;
  int stored_field_cmp_to_item(THD *, Field *field, Item *item) const override
  {
    VDec item_val(item);
    return item_val.is_null() ? 0 : my_decimal(field).cmp(item_val.ptr());
  }
  bool subquery_type_allows_materialization(const Item *inner,
                                            const Item *outer,
                                            bool is_in_predicate)
    const override;
  Field *make_schema_field(MEM_ROOT *root,
                           TABLE *table,
                           const Record_addr &addr,
                           const ST_FIELD_INFO &def) const override;
  Field *make_num_distinct_aggregator_field(MEM_ROOT *, const Item *)
    const override;
  void make_sort_key_part(uchar *to, Item *item,
                          const SORT_FIELD_ATTR *sort_field,
                          Sort_param *param) const override;
  uint make_packed_sort_key_part(uchar *to, Item *item,
                                 const SORT_FIELD_ATTR *sort_field,
                                 Sort_param *param) const override;
  void
  Column_definition_attributes_frm_pack(const Column_definition_attributes *at,
                                        uchar *buff) const override;
  bool
  Column_definition_attributes_frm_unpack(Column_definition_attributes *attr,
                                          TABLE_SHARE *share,
                                          const uchar *buffer,
                                          LEX_CUSTRING *gis_options)
                                          const override;
  void sort_length(THD *thd,
                   const Type_std_attributes *item,
                   SORT_FIELD_ATTR *attr) const override;
  uint32 max_display_length(const Item *item) const override;
  uint32 Item_decimal_notation_int_digits(const Item *item) const override;
  Item *create_typecast_item(THD *thd, Item *item,
                             const Type_cast_attributes &attr) const override;
  bool Item_const_eq(const Item_const *a, const Item_const *b,
                     bool binary_cmp) const override;
  bool Item_eq_value(THD *thd, const Type_cmp_attributes *attr,
                     Item *a, Item *b) const override
  {
    VDec va(a), vb(b);
    return va.ptr() && vb.ptr() && !va.cmp(vb);
  }
  decimal_digits_t Item_decimal_precision(const Item *item) const override;
  bool Item_save_in_value(THD *thd, Item *item, st_value *value) const override;
  void Item_param_set_param_func(Item_param *param,
                                 uchar **pos, ulong len) const override;
  bool Item_param_set_from_value(THD *thd,
                                 Item_param *param,
                                 const Type_all_attributes *attr,
                                 const st_value *value) const override;
  bool Item_send(Item *item, Protocol *protocol, st_value *buf) const override
  {
    return Item_send_str(item, protocol, buf);
  }
  void Item_update_null_value(Item *item) const override;
  int Item_save_in_field(Item *item, Field *field, bool no_conversions) const
    override;
  Item *make_const_item_for_comparison(THD *, Item *src, const Item *cmp) const
    override;
  Item_cache *Item_get_cache(THD *thd, const Item *item) const override;
  bool set_comparator_func(THD *thd, Arg_comparator *cmp) const override;
  bool Item_hybrid_func_fix_attributes(THD *thd,
                                       const LEX_CSTRING &name,
                                       Type_handler_hybrid_field_type *,
                                       Type_all_attributes *atrr,
                                       Item **items, uint nitems)
    const override;
  bool Item_sum_hybrid_fix_length_and_dec(Item_sum_hybrid *) const override;
  bool Item_sum_sum_fix_length_and_dec(Item_sum_sum *) const override;
  bool Item_sum_avg_fix_length_and_dec(Item_sum_avg *) const override;
  bool Item_sum_variance_fix_length_and_dec(Item_sum_variance*) const override;
  bool Item_val_bool(Item *item) const override
  {
    return VDec(item).to_bool();
  }
  void Item_get_date(THD *thd, Item *item, Temporal::Warn *warn,
                     MYSQL_TIME *ltime,  date_mode_t fuzzydate) const override;
  longlong Item_val_int_signed_typecast(Item *item) const override;
  longlong Item_val_int_unsigned_typecast(Item *item) const override
  {
    return VDec(item).to_longlong(true);
  }
  String *Item_func_hex_val_str_ascii(Item_func_hex *item, String *str)
    const override;
  String *Item_func_hybrid_field_type_val_str(Item_func_hybrid_field_type *,
                                              String *) const override;
  double Item_func_hybrid_field_type_val_real(Item_func_hybrid_field_type *)
    const override;
  longlong Item_func_hybrid_field_type_val_int(Item_func_hybrid_field_type *)
    const override;
  my_decimal *Item_func_hybrid_field_type_val_decimal(
                                              Item_func_hybrid_field_type *,
                                              my_decimal *) const override;
  void Item_func_hybrid_field_type_get_date(THD *,
                                            Item_func_hybrid_field_type *,
                                            Temporal::Warn *,
                                            MYSQL_TIME *,
                                            date_mode_t fuzzydate)
    const override;
  String *Item_func_min_max_val_str(Item_func_min_max *, String *)
    const override;
  longlong Item_func_between_val_int(Item_func_between *func) const override;
  cmp_item *make_cmp_item(THD *thd, CHARSET_INFO *cs) const override;
  in_vector *make_in_vector(THD *, const Item_func_in *, uint nargs)
    const override;
  bool Item_func_in_fix_comparator_compatible_types(THD *thd, Item_func_in *)
    const override;
  bool Item_func_round_fix_length_and_dec(Item_func_round *) const override;
  bool Item_func_int_val_fix_length_and_dec(Item_func_int_val*) const override;
  bool Item_func_abs_fix_length_and_dec(Item_func_abs *) const override;
  bool Item_func_neg_fix_length_and_dec(Item_func_neg *) const override;
  bool Item_func_plus_fix_length_and_dec(Item_func_plus *) const override;
  bool Item_func_minus_fix_length_and_dec(Item_func_minus *) const override;
  bool Item_func_mul_fix_length_and_dec(Item_func_mul *) const override;
  bool Item_func_div_fix_length_and_dec(Item_func_div *) const override;
  bool Item_func_mod_fix_length_and_dec(Item_func_mod *) const override;
};


class Type_limits_int
{
private:
  uint32 m_precision;
  uint32 m_char_length;
public:
  Type_limits_int(uint32 prec, uint32 nchars)
   :m_precision(prec), m_char_length(nchars)
  { }
  uint32 precision() const { return m_precision; }
  uint32 char_length() const { return m_char_length; }
};


/*
  UNDIGNED TINYINT:    0..255   digits=3 nchars=3
  SIGNED TINYINT  : -128..127   digits=3 nchars=4
*/
class Type_limits_uint8: public Type_limits_int
{
public:
  Type_limits_uint8()
   :Type_limits_int(MAX_TINYINT_WIDTH, MAX_TINYINT_WIDTH)
  { }
};


class Type_limits_sint8: public Type_limits_int
{
public:
  Type_limits_sint8()
   :Type_limits_int(MAX_TINYINT_WIDTH, MAX_TINYINT_WIDTH + 1)
  { }
};


/*
  UNDIGNED SMALLINT:       0..65535  digits=5 nchars=5
  SIGNED SMALLINT:    -32768..32767  digits=5 nchars=6
*/
class Type_limits_uint16: public Type_limits_int
{
public:
  Type_limits_uint16()
   :Type_limits_int(MAX_SMALLINT_WIDTH, MAX_SMALLINT_WIDTH)
  { }
};


class Type_limits_sint16: public Type_limits_int
{
public:
  Type_limits_sint16()
   :Type_limits_int(MAX_SMALLINT_WIDTH, MAX_SMALLINT_WIDTH + 1)
  { }
};


/*
  MEDIUMINT UNSIGNED         0 .. 16777215  digits=8 char_length=8
  MEDIUMINT SIGNED:   -8388608 ..  8388607  digits=7 char_length=8
*/
class Type_limits_uint24: public Type_limits_int
{
public:
  Type_limits_uint24()
   :Type_limits_int(MAX_MEDIUMINT_WIDTH, MAX_MEDIUMINT_WIDTH)
  { }
};


class Type_limits_sint24: public Type_limits_int
{
public:
  Type_limits_sint24()
   :Type_limits_int(MAX_MEDIUMINT_WIDTH - 1, MAX_MEDIUMINT_WIDTH)
  { }
};


/*
  UNSIGNED INT:           0..4294967295  digits=10 nchars=10
  SIGNED INT:   -2147483648..2147483647  digits=10 nchars=11
*/
class Type_limits_uint32: public Type_limits_int
{
public:
  Type_limits_uint32()
   :Type_limits_int(MAX_INT_WIDTH, MAX_INT_WIDTH)
  { }
};



class Type_limits_sint32: public Type_limits_int
{
public:
  Type_limits_sint32()
   :Type_limits_int(MAX_INT_WIDTH, MAX_INT_WIDTH + 1)
  { }
};


/*
  UNSIGNED BIGINT:                  0..18446744073709551615 digits=20 nchars=20
  SIGNED BIGINT:  -9223372036854775808..9223372036854775807 digits=19 nchars=20
*/
class Type_limits_uint64: public Type_limits_int
{
public:
  Type_limits_uint64(): Type_limits_int(MAX_BIGINT_WIDTH, MAX_BIGINT_WIDTH)
  { }
};


class Type_limits_sint64: public Type_limits_int
{
public:
  Type_limits_sint64()
   :Type_limits_int(MAX_BIGINT_WIDTH - 1, MAX_BIGINT_WIDTH)
  { }
};



class Type_handler_int_result: public Type_handler_numeric
{
public:
  Item_result result_type() const override { return INT_RESULT; }
  Item_result cmp_type() const override { return INT_RESULT; }
  enum_dynamic_column_type dyncol_type(const Type_all_attributes *attr) const override
  {
    return attr->unsigned_flag ? DYN_COL_UINT : DYN_COL_INT;
  }
  bool is_order_clause_position_type() const override { return true; }
  bool is_limit_clause_valid_type() const override { return true; }
  virtual ~Type_handler_int_result() = default;
  const Type_handler *type_handler_for_comparison() const override;
  int stored_field_cmp_to_item(THD *thd, Field *field, Item *item) const override;
  bool subquery_type_allows_materialization(const Item *inner,
                                            const Item *outer,
                                            bool is_in_predicate)
    const override;
  Field *make_num_distinct_aggregator_field(MEM_ROOT *, const Item *) const override;
  Field *make_table_field(MEM_ROOT *root,
                          const LEX_CSTRING *name,
                          const Record_addr &addr,
                          const Type_all_attributes &attr,
                          TABLE_SHARE *share) const override;
  void make_sort_key_part(uchar *to, Item *item,
                          const SORT_FIELD_ATTR *sort_field,
                          Sort_param *param) const override;
  uint make_packed_sort_key_part(uchar *to, Item *item,
                                 const SORT_FIELD_ATTR *sort_field,
                                 Sort_param *param) const override;
  void
  Column_definition_attributes_frm_pack(const Column_definition_attributes *at,
                                        uchar *buff) const override;
  void sort_length(THD *thd,
                   const Type_std_attributes *item,
                   SORT_FIELD_ATTR *attr) const override;
  bool Item_const_eq(const Item_const *a, const Item_const *b,
                     bool binary_cmp) const override;
  bool Item_eq_value(THD *thd, const Type_cmp_attributes *attr,
                     Item *a, Item *b) const override;
  decimal_digits_t Item_decimal_precision(const Item *item) const override;
  bool Item_save_in_value(THD *thd, Item *item, st_value *value) const override;
  bool Item_param_set_from_value(THD *thd,
                                 Item_param *param,
                                 const Type_all_attributes *attr,
                                 const st_value *value) const override;
  void Item_update_null_value(Item *item) const override;
  int Item_save_in_field(Item *item, Field *field, bool no_conversions) const override;
  Item *make_const_item_for_comparison(THD *, Item *src, const Item *cmp) const override;
  Item_cache *Item_get_cache(THD *thd, const Item *item) const override;
  bool set_comparator_func(THD *thd, Arg_comparator *cmp) const override;
  bool Item_hybrid_func_fix_attributes(THD *thd,
                                       const LEX_CSTRING &name,
                                       Type_handler_hybrid_field_type *,
                                       Type_all_attributes *atrr,
                                       Item **items, uint nitems) const override;
  bool Item_sum_hybrid_fix_length_and_dec(Item_sum_hybrid *func) const override;
  bool Item_sum_sum_fix_length_and_dec(Item_sum_sum *) const override;
  bool Item_sum_avg_fix_length_and_dec(Item_sum_avg *) const override;
  bool Item_sum_variance_fix_length_and_dec(Item_sum_variance *) const override;
  bool Item_val_bool(Item *item) const override;
  void Item_get_date(THD *thd, Item *item, Temporal::Warn *warn,
                     MYSQL_TIME *ltime,  date_mode_t fuzzydate) const override;
  longlong Item_val_int_signed_typecast(Item *item) const override;
  longlong Item_val_int_unsigned_typecast(Item *item) const override;
  String *Item_func_hex_val_str_ascii(Item_func_hex *item, String *str) const override;
  String *Item_func_hybrid_field_type_val_str(Item_func_hybrid_field_type *,
                                              String *) const override;
  double Item_func_hybrid_field_type_val_real(Item_func_hybrid_field_type *)
                                              const override;
  longlong Item_func_hybrid_field_type_val_int(Item_func_hybrid_field_type *)
                                               const override;
  my_decimal *Item_func_hybrid_field_type_val_decimal(
                                              Item_func_hybrid_field_type *,
                                              my_decimal *) const override;
  void Item_func_hybrid_field_type_get_date(THD *,
                                            Item_func_hybrid_field_type *,
                                            Temporal::Warn *,
                                            MYSQL_TIME *,
                                            date_mode_t fuzzydate) const override;
  String *Item_func_min_max_val_str(Item_func_min_max *, String *) const override;
  longlong Item_func_between_val_int(Item_func_between *func) const override;
  cmp_item *make_cmp_item(THD *thd, CHARSET_INFO *cs) const override;
  in_vector *make_in_vector(THD *, const Item_func_in *, uint nargs) const override;
  bool Item_func_in_fix_comparator_compatible_types(THD *thd,
                                                    Item_func_in *) const override;
  bool Item_func_round_fix_length_and_dec(Item_func_round *) const override;
  bool Item_func_int_val_fix_length_and_dec(Item_func_int_val *) const override;
  bool Item_func_abs_fix_length_and_dec(Item_func_abs *) const override;
  bool Item_func_neg_fix_length_and_dec(Item_func_neg *) const override;
  bool Item_func_plus_fix_length_and_dec(Item_func_plus *) const override;
  bool Item_func_minus_fix_length_and_dec(Item_func_minus *) const override;
  bool Item_func_mul_fix_length_and_dec(Item_func_mul *) const override;
  bool Item_func_div_fix_length_and_dec(Item_func_div *) const override;
  bool Item_func_mod_fix_length_and_dec(Item_func_mod *) const override;
  const Vers_type_handler *vers() const override { return &vers_type_trx; }
};


class Type_handler_general_purpose_int: public Type_handler_int_result
{
public:
  bool type_can_have_auto_increment_attribute() const override { return true; }
  virtual const Type_limits_int *type_limits_int() const= 0;
  uint32 max_display_length(const Item *item) const override
  {
    return type_limits_int()->char_length();
  }
  uint32 Item_decimal_notation_int_digits(const Item *item) const override;
  bool partition_field_check(const LEX_CSTRING &, Item *item_expr)
    const override
  {
    return partition_field_check_result_type(item_expr, INT_RESULT);
  }
  bool partition_field_append_value(String *str,
                                    Item *item_expr,
                                    CHARSET_INFO *field_cs,
                                    partition_value_print_mode_t)
                                    const override;
  const Vers_type_handler *vers() const override { return &vers_type_trx; }
};


class Type_handler_temporal_result: public Type_handler
{
protected:
  decimal_digits_t Item_decimal_scale_with_seconds(const Item *item) const;
  decimal_digits_t Item_divisor_precision_increment_with_seconds(const Item *) const;
public:
  Item_result result_type() const override { return STRING_RESULT; }
  Item_result cmp_type() const override { return TIME_RESULT; }
  virtual ~Type_handler_temporal_result() = default;
  void
  Column_definition_attributes_frm_pack(const Column_definition_attributes *at,
                                        uchar *buff) const override;
  void make_sort_key_part(uchar *to, Item *item,
                          const SORT_FIELD_ATTR *sort_field,
                          Sort_param *param) const override;
  uint make_packed_sort_key_part(uchar *to, Item *item,
                                 const SORT_FIELD_ATTR *sort_field,
                                 Sort_param *param) const override;
  void sort_length(THD *thd,
                   const Type_std_attributes *item,
                   SORT_FIELD_ATTR *attr) const override;
  bool Column_definition_prepare_stage1(THD *thd,
                                        MEM_ROOT *mem_root,
                                        Column_definition *c,
                                        handler *file,
                                        ulonglong table_flags,
                                        const Column_derived_attributes
                                              *derived_attr)
                                        const override;
  bool Item_const_eq(const Item_const *a, const Item_const *b,
                     bool binary_cmp) const override;
  bool Item_param_set_from_value(THD *thd,
                                 Item_param *param,
                                 const Type_all_attributes *attr,
                                 const st_value *value) const override;
  uint32 max_display_length(const Item *item) const override;
  uint32 Item_decimal_notation_int_digits(const Item *item) const override;
  bool can_change_cond_ref_to_const(Item_bool_func2 *target,
                                   Item *target_expr, Item *target_value,
                                   Item_bool_func2 *source,
                                   Item *source_expr, Item *source_const)
    const override;
  bool subquery_type_allows_materialization(const Item *inner,
                                            const Item *outer,
                                            bool is_in_predicate)
    const override;
  bool Item_func_min_max_fix_attributes(THD *thd, Item_func_min_max *func,
                                        Item **items, uint nitems)
    const override;
  bool Item_sum_hybrid_fix_length_and_dec(Item_sum_hybrid *) const override;
  bool Item_sum_sum_fix_length_and_dec(Item_sum_sum *) const override;
  bool Item_sum_avg_fix_length_and_dec(Item_sum_avg *) const override;
  bool Item_sum_variance_fix_length_and_dec(Item_sum_variance *)const override;
  bool Item_val_bool(Item *item) const override;
  void Item_get_date(THD *thd, Item *item, Temporal::Warn *warn,
                     MYSQL_TIME *ltime,  date_mode_t fuzzydate) const override;
  longlong Item_val_int_signed_typecast(Item *item) const override;
  longlong Item_val_int_unsigned_typecast(Item *item) const override;
  String *Item_func_hex_val_str_ascii(Item_func_hex *, String *)const override;
  String *Item_func_hybrid_field_type_val_str(Item_func_hybrid_field_type *,
                                              String *) const override;
  double Item_func_hybrid_field_type_val_real(Item_func_hybrid_field_type *)
                                              const override;
  longlong Item_func_hybrid_field_type_val_int(Item_func_hybrid_field_type *)
                                               const override;
  my_decimal *Item_func_hybrid_field_type_val_decimal(
                                              Item_func_hybrid_field_type *,
                                              my_decimal *) const override;
  void Item_func_hybrid_field_type_get_date(THD *,
                                            Item_func_hybrid_field_type *,
                                            Temporal::Warn *,
                                            MYSQL_TIME *,
                                            date_mode_t) const override;
  bool Item_func_min_max_get_date(THD *thd, Item_func_min_max*,
                                  MYSQL_TIME *, date_mode_t) const override;
  bool Item_func_between_fix_length_and_dec(Item_func_between *)const override;
  bool Item_func_in_fix_comparator_compatible_types(THD *, Item_func_in *)
    const override;
  bool Item_func_abs_fix_length_and_dec(Item_func_abs *) const override;
  bool Item_func_neg_fix_length_and_dec(Item_func_neg *) const override;
  bool Item_func_plus_fix_length_and_dec(Item_func_plus *) const override;
  bool Item_func_minus_fix_length_and_dec(Item_func_minus *) const override;
  bool Item_func_mul_fix_length_and_dec(Item_func_mul *) const override;
  bool Item_func_div_fix_length_and_dec(Item_func_div *) const override;
  bool Item_func_mod_fix_length_and_dec(Item_func_mod *) const override;
  const Vers_type_handler *vers() const override;
};


class Type_handler_string_result: public Type_handler
{
  decimal_digits_t Item_temporal_precision(THD *thd, Item *item, bool is_time) const;
public:
  const Name &default_value() const override;
  protocol_send_type_t protocol_send_type() const override
  {
    return PROTOCOL_SEND_STRING;
  }
  Item_result result_type() const override { return STRING_RESULT; }
  Item_result cmp_type() const override { return STRING_RESULT; }
  enum_dynamic_column_type dyncol_type(const Type_all_attributes *) const
    override
  {
    return DYN_COL_STRING;
  }
  CHARSET_INFO *charset_for_protocol(const Item *item) const override;
  virtual ~Type_handler_string_result() = default;
  const Type_handler *type_handler_for_comparison() const override;
  int stored_field_cmp_to_item(THD *thd, Field *field, Item *item) const
    override;
  const Type_handler *
  type_handler_adjusted_to_max_octet_length(uint max_octet_length,
                                            CHARSET_INFO *cs) const override;
  void make_sort_key_part(uchar *to, Item *item,
                          const SORT_FIELD_ATTR *sort_field,
                          Sort_param *param) const override;
  uint make_packed_sort_key_part(uchar *to, Item *item,
                                 const SORT_FIELD_ATTR *sort_field,
                                 Sort_param *param) const override;
  void sort_length(THD *thd,
                   const Type_std_attributes *item,
                   SORT_FIELD_ATTR *attr) const override;
  bool is_packable() const override { return true; }
  bool union_element_finalize(Item_type_holder* item) const override;
  uint calc_key_length(const Column_definition &def) const override;
  bool Column_definition_prepare_stage1(THD *thd,
                                        MEM_ROOT *mem_root,
                                        Column_definition *c,
                                        handler *file,
                                        ulonglong table_flags,
                                        const Column_derived_attributes
                                              *derived_attr)
                                        const override;
  bool Column_definition_redefine_stage1(Column_definition *def,
                                         const Column_definition *dup,
                                         const handler *file)
                                         const override;
  void
  Column_definition_attributes_frm_pack(const Column_definition_attributes *at,
                                        uchar *buff) const override;
  uint32 max_display_length(const Item *item) const override;
  /*
    The next method returns 309 for long stringified doubles in scientific
    notation, e.g. FORMAT('1e308', 2).
  */
  uint32 Item_decimal_notation_int_digits(const Item *item) const override
  { return 309; }
  bool Item_const_eq(const Item_const *a, const Item_const *b,
                     bool binary_cmp) const override;
  bool Item_eq_value(THD *thd, const Type_cmp_attributes *attr,
                     Item *a, Item *b) const override;
  decimal_digits_t Item_time_precision(THD *thd, Item *item) const override
  {
    return Item_temporal_precision(thd, item, true);
  }
  decimal_digits_t Item_datetime_precision(THD *thd, Item *item) const override
  {
    return Item_temporal_precision(thd, item, false);
  }
  decimal_digits_t Item_decimal_precision(const Item *item) const override;
  void Item_update_null_value(Item *item) const override;
  bool Item_save_in_value(THD *thd, Item *item, st_value *value) const override;
  void Item_param_setup_conversion(THD *thd, Item_param *) const override;
  void Item_param_set_param_func(Item_param *param,
                                 uchar **pos, ulong len) const override;
  bool Item_param_set_from_value(THD *thd,
                                 Item_param *param,
                                 const Type_all_attributes *attr,
                                 const st_value *value) const override;
  bool Item_send(Item *item, Protocol *protocol, st_value *buf) const override
  {
    return Item_send_str(item, protocol, buf);
  }
  int Item_save_in_field(Item *item, Field *field, bool no_conversions) const
    override;
  String *print_item_value(THD *thd, Item *item, String *str) const override
  {
    return print_item_value_csstr(thd, item, str);
  }
  bool can_change_cond_ref_to_const(Item_bool_func2 *target,
                                   Item *target_expr, Item *target_value,
                                   Item_bool_func2 *source,
                                   Item *source_expr, Item *source_const) const
    override;
  bool subquery_type_allows_materialization(const Item *inner,
                                            const Item *outer,
                                            bool is_in_predicate)
    const override;
  Item *make_const_item_for_comparison(THD *, Item *src, const Item *cmp) const
    override;
  Item_cache *Item_get_cache(THD *thd, const Item *item) const override;
  bool set_comparator_func(THD *thd, Arg_comparator *cmp) const override;
  bool Item_hybrid_func_fix_attributes(THD *thd,
                                       const LEX_CSTRING &name,
                                       Type_handler_hybrid_field_type *,
                                       Type_all_attributes *atrr,
                                       Item **items, uint nitems) const
    override;
  bool Item_sum_hybrid_fix_length_and_dec(Item_sum_hybrid *func) const override;
  bool Item_sum_sum_fix_length_and_dec(Item_sum_sum *) const override;
  bool Item_sum_avg_fix_length_and_dec(Item_sum_avg *) const override;
  bool Item_sum_variance_fix_length_and_dec(Item_sum_variance *) const override;
  bool Item_func_signed_fix_length_and_dec(Item_func_signed *item) const
    override;
  bool Item_func_unsigned_fix_length_and_dec(Item_func_unsigned *item) const
    override;
  bool Item_val_bool(Item *item) const override;
  void Item_get_date(THD *thd, Item *item, Temporal::Warn *warn,
                     MYSQL_TIME *ltime,  date_mode_t fuzzydate) const override;
  longlong Item_val_int_signed_typecast(Item *item) const override;
  longlong Item_val_int_unsigned_typecast(Item *item) const override;
  String *Item_func_hex_val_str_ascii(Item_func_hex *item, String *str) const
    override;
  String *Item_func_hybrid_field_type_val_str(Item_func_hybrid_field_type *,
                                              String *) const override;
  double Item_func_hybrid_field_type_val_real(Item_func_hybrid_field_type *)
    const override;
  longlong Item_func_hybrid_field_type_val_int(Item_func_hybrid_field_type *)
    const override;
  my_decimal *Item_func_hybrid_field_type_val_decimal(
                                              Item_func_hybrid_field_type *,
                                              my_decimal *) const override;
  void Item_func_hybrid_field_type_get_date(THD *,
                                            Item_func_hybrid_field_type *,
                                            Temporal::Warn *,
                                            MYSQL_TIME *,
                                            date_mode_t fuzzydate)
    const override;
  String *Item_func_min_max_val_str(Item_func_min_max *, String *) const
    override;
  double Item_func_min_max_val_real(Item_func_min_max *) const override;
  longlong Item_func_min_max_val_int(Item_func_min_max *) const override;
  my_decimal *Item_func_min_max_val_decimal(Item_func_min_max *,
                                            my_decimal *) const override;
  bool Item_func_min_max_get_date(THD *thd, Item_func_min_max*,
                                  MYSQL_TIME *, date_mode_t fuzzydate) const
    override;
  bool Item_func_between_fix_length_and_dec(Item_func_between *func) const
    override;
  longlong Item_func_between_val_int(Item_func_between *func) const override;
  bool Item_char_typecast_fix_length_and_dec(Item_char_typecast *) const
    override;
  cmp_item *make_cmp_item(THD *thd, CHARSET_INFO *cs) const override;
  in_vector *make_in_vector(THD *, const Item_func_in *, uint nargs) const
    override;
  bool Item_func_in_fix_comparator_compatible_types(THD *thd, Item_func_in *)
    const override;
  bool Item_func_round_fix_length_and_dec(Item_func_round *) const override;
  bool Item_func_int_val_fix_length_and_dec(Item_func_int_val *) const override;
  bool Item_func_abs_fix_length_and_dec(Item_func_abs *) const override;
  bool Item_func_neg_fix_length_and_dec(Item_func_neg *) const override;
  bool Item_func_plus_fix_length_and_dec(Item_func_plus *) const override;
  bool Item_func_minus_fix_length_and_dec(Item_func_minus *) const override;
  bool Item_func_mul_fix_length_and_dec(Item_func_mul *) const override;
  bool Item_func_div_fix_length_and_dec(Item_func_div *) const override;
  bool Item_func_mod_fix_length_and_dec(Item_func_mod *) const override;
  const Vers_type_handler *vers() const override;
};


class Type_handler_general_purpose_string: public Type_handler_string_result
{
public:
  bool is_general_purpose_string_type() const override { return true; }
  bool Column_definition_bulk_alter(Column_definition *c,
                                    const Column_derived_attributes
                                          *derived_attr,
                                    const Column_bulk_alter_attributes
                                          *bulk_alter_attr)
                                    const override;
};


/***
  Instantiable classes for every MYSQL_TYPE_XXX

  There are no Type_handler_xxx for the following types:
  - MYSQL_TYPE_VAR_STRING (old VARCHAR) - mapped to MYSQL_TYPE_VARSTRING
  - MYSQL_TYPE_ENUM                     - mapped to MYSQL_TYPE_VARSTRING
  - MYSQL_TYPE_SET:                     - mapped to MYSQL_TYPE_VARSTRING

  because the functionality that currently uses Type_handler
  (e.g. hybrid type functions) does not need to distinguish between
  these types and VARCHAR.
  For example:
    CREATE TABLE t2 AS SELECT COALESCE(enum_column) FROM t1;
  creates a VARCHAR column.

  There most likely be Type_handler_enum and Type_handler_set later,
  when the Type_handler infrastructure gets used in more pieces of the code.
*/


class Type_handler_tiny: public Type_handler_general_purpose_int
{
public:
  virtual ~Type_handler_tiny() = default;
  enum_field_types field_type() const override { return MYSQL_TYPE_TINY; }
  const Type_handler *type_handler_unsigned() const override;
  const Type_handler *type_handler_signed() const override;
  protocol_send_type_t protocol_send_type() const override
  {
    return PROTOCOL_SEND_TINY;
  }
  const Type_limits_int *type_limits_int() const override;
  uint32 calc_pack_length(uint32 length) const override { return 1; }
  uint32 max_display_length_for_field(const Conv_source &src) const override
  { return 4; }
  bool Item_send(Item *item, Protocol *protocol, st_value *buf) const override
  {
    return Item_send_tiny(item, protocol, buf);
  }
  Field *make_conversion_table_field(MEM_ROOT *root,
                                     TABLE *table, uint metadata,
                                     const Field *target) const override;
  bool Column_definition_fix_attributes(Column_definition *c) const override;
  bool Column_definition_prepare_stage2(Column_definition *c,
                                        handler *file,
                                        ulonglong table_flags) const override
  { return Column_definition_prepare_stage2_legacy_num(c, MYSQL_TYPE_TINY); }
  Field *make_schema_field(MEM_ROOT *root,
                           TABLE *table,
                           const Record_addr &addr,
                           const ST_FIELD_INFO &def) const override;
  Field *make_table_field_from_def(TABLE_SHARE *share,
                                   MEM_ROOT *mem_root,
                                   const LEX_CSTRING *name,
                                   const Record_addr &addr,
                                   const Bit_addr &bit,
                                   const Column_definition_attributes *attr,
                                   uint32 flags) const override;
  void Item_param_set_param_func(Item_param *param,
                                 uchar **pos, ulong len) const override;
};


class Type_handler_utiny: public Type_handler_tiny
{
public:
  uint flags() const override { return UNSIGNED_FLAG; }
  const Type_limits_int *type_limits_int() const override;
};


class Type_handler_short: public Type_handler_general_purpose_int
{
public:
  virtual ~Type_handler_short() = default;
  enum_field_types field_type() const override { return MYSQL_TYPE_SHORT; }
  const Type_handler *type_handler_unsigned() const override;
  const Type_handler *type_handler_signed() const override;
  protocol_send_type_t protocol_send_type() const override
  {
    return PROTOCOL_SEND_SHORT;
  }
  bool Item_send(Item *item, Protocol *protocol, st_value *buf) const override
  {
    return Item_send_short(item, protocol, buf);
  }
  const Type_limits_int *type_limits_int() const override;
  uint32 max_display_length_for_field(const Conv_source &src) const override
  { return 6; }
  uint32 calc_pack_length(uint32 length) const  override{ return 2; }
  Field *make_conversion_table_field(MEM_ROOT *root,
                                     TABLE *table, uint metadata,
                                     const Field *target) const override;
  bool Column_definition_fix_attributes(Column_definition *c) const override;
  bool Column_definition_prepare_stage2(Column_definition *c,
                                        handler *file,
                                        ulonglong table_flags) const override
  { return Column_definition_prepare_stage2_legacy_num(c, MYSQL_TYPE_SHORT); }
  Field *make_schema_field(MEM_ROOT *root,
                           TABLE *table,
                           const Record_addr &addr,
                           const ST_FIELD_INFO &def) const override;
  Field *make_table_field_from_def(TABLE_SHARE *share,
                                   MEM_ROOT *mem_root,
                                   const LEX_CSTRING *name,
                                   const Record_addr &addr,
                                   const Bit_addr &bit,
                                   const Column_definition_attributes *attr,
                                   uint32 flags) const override;
  void Item_param_set_param_func(Item_param *param,
                                 uchar **pos, ulong len) const override;
};


class Type_handler_ushort: public Type_handler_short
{
public:
  uint flags() const override { return UNSIGNED_FLAG; }
  const Type_limits_int *type_limits_int() const override;
};


class Type_handler_long: public Type_handler_general_purpose_int
{
public:
  virtual ~Type_handler_long() = default;
  enum_field_types field_type() const override { return MYSQL_TYPE_LONG; }
  const Type_handler *type_handler_unsigned() const override;
  const Type_handler *type_handler_signed() const override;
  protocol_send_type_t protocol_send_type() const override
  {
    return PROTOCOL_SEND_LONG;
  }
  const Type_limits_int *type_limits_int() const override;
  uint32 max_display_length_for_field(const Conv_source &src) const override
  { return 11; }
  uint32 calc_pack_length(uint32 length) const override { return 4; }
  bool Item_send(Item *item, Protocol *protocol, st_value *buf) const override
  {
    return Item_send_long(item, protocol, buf);
  }
  Field *make_conversion_table_field(MEM_ROOT *root,
                                     TABLE *table, uint metadata,
                                     const Field *target) const override;
  bool Column_definition_fix_attributes(Column_definition *c) const override;
  bool Column_definition_prepare_stage2(Column_definition *c,
                                        handler *file,
                                        ulonglong table_flags) const override
  { return Column_definition_prepare_stage2_legacy_num(c, MYSQL_TYPE_LONG); }
  Field *make_schema_field(MEM_ROOT *root,
                           TABLE *table,
                           const Record_addr &addr,
                           const ST_FIELD_INFO &def) const override;
  Field *make_table_field_from_def(TABLE_SHARE *share,
                                   MEM_ROOT *mem_root,
                                   const LEX_CSTRING *name,
                                   const Record_addr &addr,
                                   const Bit_addr &bit,
                                   const Column_definition_attributes *attr,
                                   uint32 flags) const override;
  void Item_param_set_param_func(Item_param *param,
                                 uchar **pos, ulong len) const override;
};


class Type_handler_ulong: public Type_handler_long
{
public:
  uint flags() const override { return UNSIGNED_FLAG; }
  const Type_limits_int *type_limits_int() const override;
};


class Type_handler_bool: public Type_handler_long
{
public:
  bool is_bool_type() const override { return true; }
  const Type_handler *type_handler_unsigned() const override;
  const Type_handler *type_handler_signed() const override;
  void Item_update_null_value(Item *item) const override;
  bool Item_sum_hybrid_fix_length_and_dec(Item_sum_hybrid *) const override;
};


class Type_handler_longlong: public Type_handler_general_purpose_int
{
public:
  virtual ~Type_handler_longlong() = default;
  enum_field_types field_type() const  override{ return MYSQL_TYPE_LONGLONG; }
  const Type_handler *type_handler_unsigned() const override;
  const Type_handler *type_handler_signed() const override;
  protocol_send_type_t protocol_send_type() const override
  {
    return PROTOCOL_SEND_LONGLONG;
  }
  const Type_limits_int *type_limits_int() const override;
  uint32 max_display_length_for_field(const Conv_source &src) const override
  { return 20; }
  uint32 calc_pack_length(uint32 length) const override { return 8; }
  Item *create_typecast_item(THD *thd, Item *item,
                             const Type_cast_attributes &attr) const override;
  bool Item_send(Item *item, Protocol *protocol, st_value *buf) const override
  {
    return Item_send_longlong(item, protocol, buf);
  }
  Field *make_conversion_table_field(MEM_ROOT *root,
                                     TABLE *table, uint metadata,
                                     const Field *target) const override;
  bool Column_definition_fix_attributes(Column_definition *c) const override;
  bool Column_definition_prepare_stage2(Column_definition *c,
                                        handler *file,
                                        ulonglong table_flags) const override
  {
    return Column_definition_prepare_stage2_legacy_num(c, MYSQL_TYPE_LONGLONG);
  }
  Field *make_schema_field(MEM_ROOT *root,
                           TABLE *table,
                           const Record_addr &addr,
                           const ST_FIELD_INFO &def) const override;
  Field *make_table_field_from_def(TABLE_SHARE *share,
                                   MEM_ROOT *mem_root,
                                   const LEX_CSTRING *name,
                                   const Record_addr &addr,
                                   const Bit_addr &bit,
                                   const Column_definition_attributes *attr,
                                   uint32 flags) const override;
  void Item_param_set_param_func(Item_param *param,
                                 uchar **pos, ulong len) const override;
};


class Type_handler_ulonglong: public Type_handler_longlong
{
public:
  uint flags() const override { return UNSIGNED_FLAG; }
  const Type_limits_int *type_limits_int() const override;
};


class Type_handler_vers_trx_id: public Type_handler_ulonglong
{
public:
  virtual ~Type_handler_vers_trx_id() = default;
  Field *make_table_field(MEM_ROOT *root,
                          const LEX_CSTRING *name,
                          const Record_addr &addr,
                          const Type_all_attributes &attr,
                          TABLE_SHARE *share) const override;
};


class Type_handler_int24: public Type_handler_general_purpose_int
{
public:
  virtual ~Type_handler_int24() = default;
  enum_field_types field_type() const override { return MYSQL_TYPE_INT24; }
  const Type_handler *type_handler_unsigned() const override;
  const Type_handler *type_handler_signed() const override;
  protocol_send_type_t protocol_send_type() const override
  {
    return PROTOCOL_SEND_LONG;
  }
  bool Item_send(Item *item, Protocol *protocol, st_value *buf) const override
  {
    return Item_send_long(item, protocol, buf);
  }
  const Type_limits_int *type_limits_int() const override;
  uint32 max_display_length_for_field(const Conv_source &src) const override
  { return 9; }
  uint32 calc_pack_length(uint32 length) const override { return 3; }
  Field *make_conversion_table_field(MEM_ROOT *mem_root,
                                     TABLE *table, uint metadata,
                                     const Field *target) const override;
  bool Column_definition_fix_attributes(Column_definition *c) const override;
  bool Column_definition_prepare_stage2(Column_definition *c,
                                        handler *file,
                                        ulonglong table_flags) const override
  { return Column_definition_prepare_stage2_legacy_num(c, MYSQL_TYPE_INT24); }
  Field *make_table_field_from_def(TABLE_SHARE *share,
                                   MEM_ROOT *mem_root,
                                   const LEX_CSTRING *name,
                                   const Record_addr &addr,
                                   const Bit_addr &bit,
                                   const Column_definition_attributes *attr,
                                   uint32 flags) const override;
};


class Type_handler_uint24: public Type_handler_int24
{
public:
  uint flags() const override { return UNSIGNED_FLAG; }
  const Type_limits_int *type_limits_int() const override;
};


class Type_handler_year: public Type_handler_int_result
{
public:
  virtual ~Type_handler_year() = default;
  enum_field_types field_type() const override { return MYSQL_TYPE_YEAR; }
  uint flags() const override { return UNSIGNED_FLAG; }
  protocol_send_type_t protocol_send_type() const override
  {
    return PROTOCOL_SEND_SHORT;
  }
  uint32 max_display_length(const Item *item) const override;
  uint32 Item_decimal_notation_int_digits(const Item *item) const override
  { return 4; };
  uint32 max_display_length_for_field(const Conv_source &src) const override
  { return 4; }
  uint32 calc_pack_length(uint32 length) const override { return 1; }
  bool Item_send(Item *item, Protocol *protocol, st_value *buf) const override
  {
    return Item_send_short(item, protocol, buf);
  }
  Field *make_conversion_table_field(MEM_ROOT *root,
                                     TABLE *table, uint metadata,
                                     const Field *target) const override;
  bool Column_definition_fix_attributes(Column_definition *c) const override;
  void Column_definition_reuse_fix_attributes(THD *thd,
                                              Column_definition *c,
                                              const Field *field)
                                              const override;
  bool Column_definition_prepare_stage2(Column_definition *c,
                                        handler *file,
                                        ulonglong table_flags) const override
  { return Column_definition_prepare_stage2_legacy_num(c, MYSQL_TYPE_YEAR); }
  Field *make_table_field_from_def(TABLE_SHARE *share,
                                   MEM_ROOT *mem_root,
                                   const LEX_CSTRING *name,
                                   const Record_addr &addr,
                                   const Bit_addr &bit,
                                   const Column_definition_attributes *attr,
                                   uint32 flags) const override;
  Item_cache *Item_get_cache(THD *thd, const Item *item) const override;
  bool Item_func_round_fix_length_and_dec(Item_func_round *) const override;
  bool Item_func_int_val_fix_length_and_dec(Item_func_int_val *)const override;
  void Item_get_date(THD *thd, Item *item, Temporal::Warn *warn,
                     MYSQL_TIME *ltime,  date_mode_t fuzzydate) const override;
  void Item_func_hybrid_field_type_get_date(THD *,
                                            Item_func_hybrid_field_type *item,
                                            Temporal::Warn *,
                                            MYSQL_TIME *to,
                                            date_mode_t fuzzydate)
                                            const override;
  const Vers_type_handler *vers() const override { return NULL; }
};


class Type_handler_bit: public Type_handler_int_result
{
public:
  virtual ~Type_handler_bit() = default;
  enum_field_types field_type() const override { return MYSQL_TYPE_BIT; }
  uint flags() const override { return UNSIGNED_FLAG; }
  protocol_send_type_t protocol_send_type() const override
  {
    return PROTOCOL_SEND_STRING;
  }
  uint32 max_display_length(const Item *item) const override;
  uint32 Item_decimal_notation_int_digits(const Item *item) const override;
  static uint32 Bit_decimal_notation_int_digits_by_nbits(uint nbits);
  uint32 max_display_length_for_field(const Conv_source &src) const override;
  uint32 calc_pack_length(uint32 length) const override { return length / 8; }
  uint calc_key_length(const Column_definition &def) const override;
  void
  Column_definition_attributes_frm_pack(const Column_definition_attributes *at,
                                        uchar *buff) const override;
  bool Item_send(Item *item, Protocol *protocol, st_value *buf) const override
  {
    return Item_send_str(item, protocol, buf);
  }
  String *print_item_value(THD *thd, Item *item, String *str) const override
  {
    return print_item_value_csstr(thd, item, str);
  }
  void show_binlog_type(const Conv_source &src, const Field &, String *str)
    const override;
  bool Item_func_round_fix_length_and_dec(Item_func_round *) const override;
  bool Item_func_int_val_fix_length_and_dec(Item_func_int_val*) const override;
  Field *make_conversion_table_field(MEM_ROOT *root,
                                     TABLE *table, uint metadata,
                                     const Field *target) const override;
  bool Column_definition_fix_attributes(Column_definition *c) const override;
  bool Column_definition_prepare_stage1(THD *thd,
                                        MEM_ROOT *mem_root,
                                        Column_definition *c,
                                        handler *file,
                                        ulonglong table_flags,
                                        const Column_derived_attributes
                                              *derived_attr)
                                        const override;
  bool Column_definition_redefine_stage1(Column_definition *def,
                                         const Column_definition *dup,
                                         const handler *file)
                                         const override;
  bool Column_definition_prepare_stage2(Column_definition *c,
                                        handler *file,
                                        ulonglong table_flags) const override;
  Field *make_table_field(MEM_ROOT *root,
                          const LEX_CSTRING *name,
                          const Record_addr &addr,
                          const Type_all_attributes &attr,
                          TABLE_SHARE *share) const override;
  Field *make_table_field_from_def(TABLE_SHARE *share,
                                   MEM_ROOT *mem_root,
                                   const LEX_CSTRING *name,
                                   const Record_addr &addr,
                                   const Bit_addr &bit,
                                   const Column_definition_attributes *attr,
                                   uint32 flags) const override;
};


class Type_handler_float: public Type_handler_real_result
{
public:
  virtual ~Type_handler_float() = default;
  enum_field_types field_type() const override { return MYSQL_TYPE_FLOAT; }
  protocol_send_type_t protocol_send_type() const override
  {
    return PROTOCOL_SEND_FLOAT;
  }
  bool type_can_have_auto_increment_attribute() const override { return true; }
  uint32 max_display_length(const Item *item) const override { return 25; }
  uint32 max_display_length_for_field(const Conv_source &src) const override
  { return 12; }
  uint32 Item_decimal_notation_int_digits(const Item *item) const override
  { return 39; }
  uint32 calc_pack_length(uint32 length) const override { return sizeof(float); }
  Item *create_typecast_item(THD *thd, Item *item,
                             const Type_cast_attributes &attr) const override;
  bool Item_send(Item *item, Protocol *protocol, st_value *buf) const override
  {
    return Item_send_float(item, protocol, buf);
  }
  Field *make_num_distinct_aggregator_field(MEM_ROOT *, const Item *)
                                            const override;
  Field *make_conversion_table_field(MEM_ROOT *root,
                                     TABLE *table, uint metadata,
                                     const Field *target) const override;
  bool Column_definition_fix_attributes(Column_definition *c) const override;
  bool Column_definition_prepare_stage2(Column_definition *c,
                                        handler *file,
                                        ulonglong table_flags) const override
  { return Column_definition_prepare_stage2_legacy_real(c, MYSQL_TYPE_FLOAT); }
  Field *make_schema_field(MEM_ROOT *root,
                           TABLE *table,
                           const Record_addr &addr,
                           const ST_FIELD_INFO &def) const override;
  Field *make_table_field_from_def(TABLE_SHARE *share,
                                   MEM_ROOT *mem_root,
                                   const LEX_CSTRING *name,
                                   const Record_addr &addr,
                                   const Bit_addr &bit,
                                   const Column_definition_attributes *attr,
                                   uint32 flags) const override;
  void Item_param_set_param_func(Item_param *param,
                                 uchar **pos, ulong len) const override;

  Item_cache *Item_get_cache(THD *thd, const Item *item) const override;
  String *Item_func_hybrid_field_type_val_str(Item_func_hybrid_field_type *,
                                              String *) const override;
  String *Item_func_min_max_val_str(Item_func_min_max *, String *)
                                    const override;
};


class Type_handler_double: public Type_handler_real_result
{
public:
  virtual ~Type_handler_double() = default;
  enum_field_types field_type() const override { return MYSQL_TYPE_DOUBLE; }
  protocol_send_type_t protocol_send_type() const override
  {
    return PROTOCOL_SEND_DOUBLE;
  }
  bool type_can_have_auto_increment_attribute() const override { return true; }
  uint32 max_display_length(const Item *item) const override { return 53; }
  uint32 Item_decimal_notation_int_digits(const Item *item) const override
  { return 309; }
  uint32 max_display_length_for_field(const Conv_source &src) const override
  { return 22; }
  uint32 calc_pack_length(uint32 length) const override
  {
    return sizeof(double);
  }
  Item *create_typecast_item(THD *thd, Item *item,
                             const Type_cast_attributes &attr) const override;
  bool Item_send(Item *item, Protocol *protocol, st_value *buf) const override
  {
    return Item_send_double(item, protocol, buf);
  }
  Field *make_conversion_table_field(MEM_ROOT *root,
                                     TABLE *table, uint metadata,
                                     const Field *target) const override;
  bool Column_definition_fix_attributes(Column_definition *c) const override;
  bool Column_definition_prepare_stage2(Column_definition *c,
                                        handler *file,
                                        ulonglong table_flags) const override
  { return Column_definition_prepare_stage2_legacy_real(c, MYSQL_TYPE_DOUBLE); }
  Field *make_schema_field(MEM_ROOT *root,
                           TABLE *table,
                           const Record_addr &addr,
                           const ST_FIELD_INFO &def) const override;
  Field *make_table_field_from_def(TABLE_SHARE *share,
                                   MEM_ROOT *mem_root,
                                   const LEX_CSTRING *name,
                                   const Record_addr &addr,
                                   const Bit_addr &bit,
                                   const Column_definition_attributes *attr,
                                   uint32 flags) const override;
  void Item_param_set_param_func(Item_param *param,
                                 uchar **pos, ulong len) const override;

  Item_cache *Item_get_cache(THD *thd, const Item *item) const override;
  String *Item_func_hybrid_field_type_val_str(Item_func_hybrid_field_type *,
                                              String *) const override;
  String *Item_func_min_max_val_str(Item_func_min_max *, String *)
                                    const override;
};


class Type_handler_time_common: public Type_handler_temporal_result
{
public:
  virtual ~Type_handler_time_common() = default;
  const Name &default_value() const override;
  enum_field_types field_type() const override { return MYSQL_TYPE_TIME; }
  enum_dynamic_column_type dyncol_type(const Type_all_attributes *attr)
                                       const override
  {
    return DYN_COL_TIME;
  }
  protocol_send_type_t protocol_send_type() const override
  {
    return PROTOCOL_SEND_TIME;
  }
  enum_mysql_timestamp_type mysql_timestamp_type() const override
  {
    return MYSQL_TIMESTAMP_TIME;
  }
  bool is_val_native_ready() const override { return true; }
  const Type_handler *type_handler_for_native_format() const override;
  int cmp_native(const Native &a, const Native &b) const override;
  bool Item_val_native_with_conversion(THD *thd, Item *, Native *to)
                                       const override;
  bool Item_val_native_with_conversion_result(THD *thd, Item *, Native *to)
                                              const override;
  bool Item_param_val_native(THD *thd, Item_param *item, Native *to)
                             const override;
  bool partition_field_check(const LEX_CSTRING &, Item *item_expr)
    const override
  {
    return partition_field_check_result_type(item_expr, STRING_RESULT);
  }
  Field *make_schema_field(MEM_ROOT *root,
                           TABLE *table,
                           const Record_addr &addr,
                           const ST_FIELD_INFO &def) const override;
  Item_literal *create_literal_item(THD *thd, const char *str, size_t length,
                                    CHARSET_INFO *cs, bool send_error)
                                    const override;
  Item *create_typecast_item(THD *thd, Item *item,
                             const Type_cast_attributes &attr)
                             const override;
  bool Item_eq_value(THD *thd, const Type_cmp_attributes *attr,
                     Item *a, Item *b) const override;
  decimal_digits_t Item_decimal_scale(const Item *item) const override
  {
    return Item_decimal_scale_with_seconds(item);
  }
  decimal_digits_t Item_decimal_precision(const Item *item) const override;
  decimal_digits_t Item_divisor_precision_increment(const Item *item) const override
  {
    return Item_divisor_precision_increment_with_seconds(item);
  }
  const Type_handler *type_handler_for_comparison() const override;
  int stored_field_cmp_to_item(THD *thd, Field *field, Item *item)
                               const override;
  void Column_definition_implicit_upgrade(Column_definition *c) const override;
  bool Column_definition_fix_attributes(Column_definition *c) const override;
  bool
  Column_definition_attributes_frm_unpack(Column_definition_attributes *attr,
                                          TABLE_SHARE *share,
                                          const uchar *buffer,
                                          LEX_CUSTRING *gis_options)
                                          const override;
  bool Item_save_in_value(THD *thd, Item *item, st_value *value) const override;
  bool Item_send(Item *item, Protocol *protocol, st_value *buf) const override
  {
    return Item_send_time(item, protocol, buf);
  }
  void Item_update_null_value(Item *item) const override;
  int Item_save_in_field(Item *item, Field *field, bool no_conversions)
                         const override;
  String *print_item_value(THD *thd, Item *item, String *str) const override;
  Item_cache *Item_get_cache(THD *thd, const Item *item) const override;
  longlong Item_val_int_unsigned_typecast(Item *item) const override;
  bool Item_hybrid_func_fix_attributes(THD *thd,
                                       const LEX_CSTRING &name,
                                       Type_handler_hybrid_field_type *,
                                       Type_all_attributes *atrr,
                                       Item **items, uint nitems)
                                       const override;
  String *Item_func_hybrid_field_type_val_str(Item_func_hybrid_field_type *,
                                              String *) const override;
  double Item_func_hybrid_field_type_val_real(Item_func_hybrid_field_type *)
                                              const override;
  longlong Item_func_hybrid_field_type_val_int(Item_func_hybrid_field_type *)
                                               const override;
  my_decimal *Item_func_hybrid_field_type_val_decimal(
                                              Item_func_hybrid_field_type *,
                                              my_decimal *) const override;
  void Item_func_hybrid_field_type_get_date(THD *,
                                            Item_func_hybrid_field_type *,
                                            Temporal::Warn *,
                                            MYSQL_TIME *,
                                            date_mode_t fuzzydate)
                                            const override;
  String *Item_func_min_max_val_str(Item_func_min_max *, String *) const override;
  double Item_func_min_max_val_real(Item_func_min_max *) const override;
  longlong Item_func_min_max_val_int(Item_func_min_max *) const override;
  my_decimal *Item_func_min_max_val_decimal(Item_func_min_max *,
                                            my_decimal *) const override;
  bool Item_func_min_max_get_date(THD *thd, Item_func_min_max*,
                                  MYSQL_TIME *, date_mode_t fuzzydate)
                                  const override;
  longlong Item_func_between_val_int(Item_func_between *func) const override;
  bool Item_func_round_fix_length_and_dec(Item_func_round *) const override;
  bool Item_func_int_val_fix_length_and_dec(Item_func_int_val*) const override;
  Item *make_const_item_for_comparison(THD *, Item *src, const Item *cmp)
                                       const override;
  bool set_comparator_func(THD *thd, Arg_comparator *cmp) const override;
  cmp_item *make_cmp_item(THD *thd, CHARSET_INFO *cs) const override;
  in_vector *make_in_vector(THD *, const Item_func_in *, uint nargs)
                            const override;
  void Item_param_set_param_func(Item_param *param, uchar **pos, ulong len)
                                 const override;
};


class Type_handler_time: public Type_handler_time_common
{
  /* number of bytes to store TIME(N) */
  static uint m_hires_bytes[MAX_DATETIME_PRECISION+1];
public:
  static uint hires_bytes(uint dec) { return m_hires_bytes[dec]; }
  virtual ~Type_handler_time() = default;
  const Name version() const override { return version_mariadb53(); }
  uint32 max_display_length_for_field(const Conv_source &src) const override
  { return MIN_TIME_WIDTH; }
  uint32 calc_pack_length(uint32 length) const override;
  Field *make_conversion_table_field(MEM_ROOT *root,
                                     TABLE *table, uint metadata,
                                     const Field *target) const override;
  bool Column_definition_prepare_stage2(Column_definition *c,
                                        handler *file,
                                        ulonglong table_flags) const override
  { return Column_definition_prepare_stage2_legacy(c, MYSQL_TYPE_TIME); }
  Field *make_table_field(MEM_ROOT *root,
                          const LEX_CSTRING *name,
                          const Record_addr &addr,
                          const Type_all_attributes &attr,
                          TABLE_SHARE *share) const override;
  Field *make_table_field_from_def(TABLE_SHARE *share,
                                   MEM_ROOT *mem_root,
                                   const LEX_CSTRING *name,
                                   const Record_addr &addr,
                                   const Bit_addr &bit,
                                   const Column_definition_attributes *attr,
                                   uint32 flags) const override;
};


class Type_handler_time2: public Type_handler_time_common
{
public:
  virtual ~Type_handler_time2() = default;
  const Name version() const override { return version_mysql56(); }
  enum_field_types real_field_type() const override { return MYSQL_TYPE_TIME2; }
  uint32 max_display_length_for_field(const Conv_source &src) const override;
  uint32 calc_pack_length(uint32 length) const override;
  Field *make_conversion_table_field(MEM_ROOT *root,
                                     TABLE *table, uint metadata,
                                     const Field *target) const override;
  bool Column_definition_prepare_stage2(Column_definition *c,
                                        handler *file,
                                        ulonglong table_flags) const override
  { return Column_definition_prepare_stage2_legacy(c, MYSQL_TYPE_TIME2); }
  Field *make_table_field(MEM_ROOT *root,
                          const LEX_CSTRING *name,
                          const Record_addr &addr,
                          const Type_all_attributes &attr,
                          TABLE_SHARE *share) const override;
  Field *make_table_field_from_def(TABLE_SHARE *share,
                                   MEM_ROOT *mem_root,
                                   const LEX_CSTRING *name,
                                   const Record_addr &addr,
                                   const Bit_addr &bit,
                                   const Column_definition_attributes *attr,
                                   uint32 flags) const override;
};


class Type_handler_temporal_with_date: public Type_handler_temporal_result
{
public:
  virtual ~Type_handler_temporal_with_date() = default;
  Item_literal *create_literal_item(THD *thd, const char *str, size_t length,
                                    CHARSET_INFO *cs, bool send_error)
                                    const override;
  bool Item_eq_value(THD *thd, const Type_cmp_attributes *attr,
                     Item *a, Item *b) const override;
  int stored_field_cmp_to_item(THD *thd, Field *field, Item *item)
                               const override;
  bool Item_save_in_value(THD *thd, Item *item, st_value *value)
                          const override;
  bool Item_send(Item *item, Protocol *protocol, st_value *buf) const override
  {
    return Item_send_date(item, protocol, buf);
  }
  void Item_update_null_value(Item *item) const override;
  int Item_save_in_field(Item *item, Field *field, bool no_conversions)
                         const override;
  Item *make_const_item_for_comparison(THD *, Item *src, const Item *cmp)
                                       const override;
  bool set_comparator_func(THD *thd, Arg_comparator *cmp) const override;
  cmp_item *make_cmp_item(THD *thd, CHARSET_INFO *cs) const override;
  in_vector *make_in_vector(THD *, const Item_func_in *, uint nargs)
                            const override;
  longlong Item_func_between_val_int(Item_func_between *func) const override;
};


class Type_handler_date_common: public Type_handler_temporal_with_date
{
public:
  virtual ~Type_handler_date_common() = default;
  const Name &default_value() const override;
  const Type_handler *type_handler_for_comparison() const override;
  enum_field_types field_type() const override { return MYSQL_TYPE_DATE; }
  uint32 max_display_length_for_field(const Conv_source &src) const override
  { return 3; }
  enum_dynamic_column_type dyncol_type(const Type_all_attributes *attr)
                                       const override
  {
    return DYN_COL_DATE;
  }
  protocol_send_type_t protocol_send_type() const override
  {
    return PROTOCOL_SEND_DATE;
  }
  enum_mysql_timestamp_type mysql_timestamp_type() const override
  {
    return MYSQL_TIMESTAMP_DATE;
  }
  bool cond_notnull_field_isnull_to_field_eq_zero() const override
  {
    return true;
  }
  bool partition_field_check(const LEX_CSTRING &, Item *item_expr)
    const override
  {
    return partition_field_check_result_type(item_expr, STRING_RESULT);
  }
  Field *make_schema_field(MEM_ROOT *root,
                           TABLE *table,
                           const Record_addr &addr,
                           const ST_FIELD_INFO &def) const override;
  Item_literal *create_literal_item(THD *thd, const char *str, size_t length,
                                    CHARSET_INFO *cs, bool send_error)
                                    const override;
  Item *create_typecast_item(THD *thd, Item *item,
                             const Type_cast_attributes &attr)
                             const override;
  bool validate_implicit_default_value(THD *thd,
                                       const Column_definition &def)
                                       const override;
  bool Column_definition_fix_attributes(Column_definition *c) const override;
  void
  Column_definition_attributes_frm_pack(const Column_definition_attributes *at,
                                        uchar *buff) const override;
  decimal_digits_t Item_decimal_precision(const Item *item) const override;
  String *print_item_value(THD *thd, Item *item, String *str) const override;
  Item_cache *Item_get_cache(THD *thd, const Item *item) const override;
  String *Item_func_min_max_val_str(Item_func_min_max *, String *) const override;
  double Item_func_min_max_val_real(Item_func_min_max *) const override;
  longlong Item_func_min_max_val_int(Item_func_min_max *) const override;
  my_decimal *Item_func_min_max_val_decimal(Item_func_min_max *,
                                            my_decimal *) const override;
  bool Item_func_round_fix_length_and_dec(Item_func_round *) const override;
  bool Item_func_int_val_fix_length_and_dec(Item_func_int_val*) const override;
  bool Item_hybrid_func_fix_attributes(THD *thd,
                                       const LEX_CSTRING &name,
                                       Type_handler_hybrid_field_type *,
                                       Type_all_attributes *atrr,
                                       Item **items, uint nitems) const
    override;
  bool Item_func_min_max_fix_attributes(THD *thd, Item_func_min_max *func,
                                        Item **items, uint nitems) const
    override;
  void Item_param_set_param_func(Item_param *param,
                                 uchar **pos, ulong len) const override;
};

class Type_handler_date: public Type_handler_date_common
{
public:
  virtual ~Type_handler_date() = default;
  uint32 calc_pack_length(uint32 length) const override { return 4; }
  Field *make_conversion_table_field(MEM_ROOT *root,
                                     TABLE *table, uint metadata,
                                     const Field *target) const override;
  bool Column_definition_prepare_stage2(Column_definition *c,
                                        handler *file,
                                        ulonglong table_flags) const override
  { return Column_definition_prepare_stage2_legacy(c, MYSQL_TYPE_DATE); }
  Field *make_table_field(MEM_ROOT *root,
                          const LEX_CSTRING *name,
                          const Record_addr &addr,
                          const Type_all_attributes &attr,
                          TABLE_SHARE *share) const override;
  Field *make_table_field_from_def(TABLE_SHARE *share,
                                   MEM_ROOT *mem_root,
                                   const LEX_CSTRING *name,
                                   const Record_addr &addr,
                                   const Bit_addr &bit,
                                   const Column_definition_attributes *attr,
                                   uint32 flags) const override;
};


class Type_handler_newdate: public Type_handler_date_common
{
public:
  virtual ~Type_handler_newdate() = default;
  enum_field_types real_field_type() const override
  {
    return MYSQL_TYPE_NEWDATE;
  }
  uint32 calc_pack_length(uint32 length) const override { return 3; }
  Field *make_conversion_table_field(MEM_ROOT *root,
                                     TABLE *table, uint metadata,
                                     const Field *target) const override;
  bool Column_definition_prepare_stage2(Column_definition *c,
                                        handler *file,
                                        ulonglong table_flags) const override
  { return Column_definition_prepare_stage2_legacy(c, MYSQL_TYPE_NEWDATE); }
  Field *make_table_field(MEM_ROOT *root,
                          const LEX_CSTRING *name,
                          const Record_addr &addr,
                          const Type_all_attributes &attr,
                          TABLE_SHARE *share) const override;
  Field *make_table_field_from_def(TABLE_SHARE *share,
                                   MEM_ROOT *mem_root,
                                   const LEX_CSTRING *name,
                                   const Record_addr &addr,
                                   const Bit_addr &bit,
                                   const Column_definition_attributes *attr,
                                   uint32 flags) const override;
};


class Type_handler_datetime_common: public Type_handler_temporal_with_date
{
public:
  virtual ~Type_handler_datetime_common() = default;
  const Name &default_value() const override;
  const Type_handler *type_handler_for_comparison() const override;
  enum_field_types field_type() const override
  {
    return MYSQL_TYPE_DATETIME;
  }
  enum_dynamic_column_type dyncol_type(const Type_all_attributes *attr)
                                       const override
  {
    return DYN_COL_DATETIME;
  }
  protocol_send_type_t protocol_send_type() const override
  {
    return PROTOCOL_SEND_DATETIME;
  }
  enum_mysql_timestamp_type mysql_timestamp_type() const override
  {
    return MYSQL_TIMESTAMP_DATETIME;
  }
  bool cond_notnull_field_isnull_to_field_eq_zero() const override
  {
    return true;
  }
  bool partition_field_check(const LEX_CSTRING &, Item *item_expr)
    const override
  {
    return partition_field_check_result_type(item_expr, STRING_RESULT);
  }
  Field *make_schema_field(MEM_ROOT *root,
                           TABLE *table,
                           const Record_addr &addr,
                           const ST_FIELD_INFO &def) const override;
  Item *create_typecast_item(THD *thd, Item *item,
                             const Type_cast_attributes &attr) const override;
  bool validate_implicit_default_value(THD *thd, const Column_definition &def)
                                       const override;
  void Column_definition_implicit_upgrade(Column_definition *c) const override;
  bool Column_definition_fix_attributes(Column_definition *c) const override;
  bool
  Column_definition_attributes_frm_unpack(Column_definition_attributes *attr,
                                          TABLE_SHARE *share,
                                          const uchar *buffer,
                                          LEX_CUSTRING *gis_options)
                                          const override;
  decimal_digits_t Item_decimal_scale(const Item *item) const override
  {
    return Item_decimal_scale_with_seconds(item);
  }
  decimal_digits_t Item_decimal_precision(const Item *item) const override;
  decimal_digits_t Item_divisor_precision_increment(const Item *item) const override
  {
    return Item_divisor_precision_increment_with_seconds(item);
  }
  bool Item_send(Item *item, Protocol *protocol, st_value *buf) const override
  {
    return Item_send_datetime(item, protocol, buf);
  }
  String *print_item_value(THD *thd, Item *item, String *str) const override;
  Item_cache *Item_get_cache(THD *thd, const Item *item) const override;
  String *Item_func_min_max_val_str(Item_func_min_max *, String *) const override;
  double Item_func_min_max_val_real(Item_func_min_max *) const override;
  longlong Item_func_min_max_val_int(Item_func_min_max *) const override;
  bool Item_func_int_val_fix_length_and_dec(Item_func_int_val*) const override;
  my_decimal *Item_func_min_max_val_decimal(Item_func_min_max *, my_decimal *)
                                            const override;
  bool Item_func_round_fix_length_and_dec(Item_func_round *) const override;
  bool Item_hybrid_func_fix_attributes(THD *thd,
                                       const LEX_CSTRING &name,
                                       Type_handler_hybrid_field_type *,
                                       Type_all_attributes *atrr,
                                       Item **items, uint nitems)
                                       const override;
  void Item_param_set_param_func(Item_param *param, uchar **pos, ulong len)
                                 const override;
};


class Type_handler_datetime: public Type_handler_datetime_common
{
  /* number of bytes to store DATETIME(N) */
  static uint m_hires_bytes[MAX_DATETIME_PRECISION + 1];
public:
  static uint hires_bytes(uint dec) { return m_hires_bytes[dec]; }
  virtual ~Type_handler_datetime() = default;
  const Name version() const override { return version_mariadb53(); }
  uint32 max_display_length_for_field(const Conv_source &src) const override
  { return MAX_DATETIME_WIDTH; }
  uint32 calc_pack_length(uint32 length) const override;
  Field *make_conversion_table_field(MEM_ROOT *root,
                                     TABLE *table, uint metadata,
                                     const Field *target) const override;
  bool Column_definition_prepare_stage2(Column_definition *c,
                                        handler *file,
                                        ulonglong table_flags) const override
  { return Column_definition_prepare_stage2_legacy(c, MYSQL_TYPE_DATETIME); }
  Field *make_table_field(MEM_ROOT *root,
                          const LEX_CSTRING *name,
                          const Record_addr &addr,
                          const Type_all_attributes &attr,
                          TABLE_SHARE *share) const override;
  Field *make_table_field_from_def(TABLE_SHARE *share,
                                   MEM_ROOT *mem_root,
                                   const LEX_CSTRING *name,
                                   const Record_addr &addr,
                                   const Bit_addr &bit,
                                   const Column_definition_attributes *attr,
                                   uint32 flags) const override;
};


class Type_handler_datetime2: public Type_handler_datetime_common
{
public:
  virtual ~Type_handler_datetime2() = default;
  const Name version() const override { return version_mysql56(); }
  enum_field_types real_field_type() const override
  {
    return MYSQL_TYPE_DATETIME2;
  }
  uint32 max_display_length_for_field(const Conv_source &src) const override;
  uint32 calc_pack_length(uint32 length) const override;
  Field *make_conversion_table_field(MEM_ROOT *root,
                                     TABLE *table, uint metadata,
                                     const Field *target) const override;
  bool Column_definition_prepare_stage2(Column_definition *c,
                                        handler *file,
                                        ulonglong table_flags) const override
  { return Column_definition_prepare_stage2_legacy(c, MYSQL_TYPE_DATETIME2); }
  Field *make_table_field(MEM_ROOT *root,
                          const LEX_CSTRING *name,
                          const Record_addr &addr,
                          const Type_all_attributes &attr,
                          TABLE_SHARE *share) const override;
  Field *make_table_field_from_def(TABLE_SHARE *share,
                                   MEM_ROOT *mem_root,
                                   const LEX_CSTRING *name,
                                   const Record_addr &addr,
                                   const Bit_addr &bit,
                                   const Column_definition_attributes *attr,
                                   uint32 flags) const override;
};


class Type_handler_timestamp_common: public Type_handler_temporal_with_date
{
protected:
  bool TIME_to_native(THD *, const MYSQL_TIME *from, Native *to, uint dec) const;
public:
  virtual ~Type_handler_timestamp_common() = default;
  const Name &default_value() const override;
  const Type_handler *type_handler_for_comparison() const override;
  const Type_handler *type_handler_for_native_format() const override;
  enum_field_types field_type() const override { return MYSQL_TYPE_TIMESTAMP; }
  enum_dynamic_column_type dyncol_type(const Type_all_attributes *attr)
                                       const override
  {
    return DYN_COL_DATETIME;
  }
  protocol_send_type_t protocol_send_type() const override
  {
    return PROTOCOL_SEND_DATETIME;
  }
  enum_mysql_timestamp_type mysql_timestamp_type() const override
  {
    return MYSQL_TIMESTAMP_DATETIME;
  }
  bool is_val_native_ready() const override
  {
    return true;
  }
  bool is_timestamp_type() const override
  {
    return true;
  }
  void Column_definition_implicit_upgrade(Column_definition *c) const override;
  bool
  Column_definition_attributes_frm_unpack(Column_definition_attributes *attr,
                                          TABLE_SHARE *share,
                                          const uchar *buffer,
                                          LEX_CUSTRING *gis_options)
                                          const override;
  bool Item_eq_value(THD *thd, const Type_cmp_attributes *attr,
                     Item *a, Item *b) const override;
  bool Item_val_native_with_conversion(THD *thd, Item *, Native *to)
                                       const override;
  bool Item_val_native_with_conversion_result(THD *thd, Item *, Native *to)
                                              const override;
  bool Item_param_val_native(THD *thd, Item_param *item, Native *to)
                             const override;
  int cmp_native(const Native &a, const Native &b) const override;
  longlong Item_func_between_val_int(Item_func_between *func) const override;
  bool Item_func_round_fix_length_and_dec(Item_func_round *) const override;
  bool Item_func_int_val_fix_length_and_dec(Item_func_int_val*) const override;
  cmp_item *make_cmp_item(THD *thd, CHARSET_INFO *cs) const override;
  in_vector *make_in_vector(THD *thd, const Item_func_in *f, uint nargs)
                            const override;
  void make_sort_key_part(uchar *to, Item *item,
                          const SORT_FIELD_ATTR *sort_field,
                          Sort_param *param) const override;
  uint make_packed_sort_key_part(uchar *to, Item *item,
                                 const SORT_FIELD_ATTR *sort_field,
                                 Sort_param *param) const override;
  void sort_length(THD *thd,
                   const Type_std_attributes *item,
                   SORT_FIELD_ATTR *attr) const override;
  bool Column_definition_fix_attributes(Column_definition *c) const override;
  decimal_digits_t Item_decimal_scale(const Item *item) const override
  {
    return Item_decimal_scale_with_seconds(item);
  }
  decimal_digits_t Item_decimal_precision(const Item *item) const override;
  decimal_digits_t Item_divisor_precision_increment(const Item *item) const override
  {
    return Item_divisor_precision_increment_with_seconds(item);
  }
  bool Item_send(Item *item, Protocol *protocol, st_value *buf) const override
  {
    return Item_send_timestamp(item, protocol, buf);
  }
  int Item_save_in_field(Item *item, Field *field, bool no_conversions)
                         const override;
  String *print_item_value(THD *thd, Item *item, String *str) const override;
  Item_cache *Item_get_cache(THD *thd, const Item *item) const override;
  Item_copy *create_item_copy(THD *thd, Item *item) const override;
  String *Item_func_min_max_val_str(Item_func_min_max *, String *) const override;
  double Item_func_min_max_val_real(Item_func_min_max *) const override;
  longlong Item_func_min_max_val_int(Item_func_min_max *) const override;
  my_decimal *Item_func_min_max_val_decimal(Item_func_min_max *,
                                            my_decimal *) const override;
  bool set_comparator_func(THD *thd, Arg_comparator *cmp) const override;
  bool Item_hybrid_func_fix_attributes(THD *thd,
                                       const LEX_CSTRING &name,
                                       Type_handler_hybrid_field_type *,
                                       Type_all_attributes *atrr,
                                       Item **items, uint nitems)
                                       const override;
  void Item_param_set_param_func(Item_param *param,
                                 uchar **pos, ulong len) const override;
  bool Item_func_min_max_get_date(THD *thd, Item_func_min_max*,
                                  MYSQL_TIME *, date_mode_t fuzzydate)
                                  const override;
};


class Type_handler_timestamp: public Type_handler_timestamp_common
{
  /* number of bytes to store second_part part of the TIMESTAMP(N) */
  static uint m_sec_part_bytes[MAX_DATETIME_PRECISION + 1];
public:
  static uint sec_part_bytes(uint dec) { return m_sec_part_bytes[dec]; }
  virtual ~Type_handler_timestamp() = default;
  const Name version() const override { return version_mariadb53(); }
  uint32 max_display_length_for_field(const Conv_source &src) const override
  { return MAX_DATETIME_WIDTH; }
  uint32 calc_pack_length(uint32 length) const override;
  Field *make_conversion_table_field(MEM_ROOT *root,
                                     TABLE *table, uint metadata,
                                     const Field *target) const override;
  bool Column_definition_prepare_stage2(Column_definition *c,
                                        handler *file,
                                        ulonglong table_flags) const override
  { return Column_definition_prepare_stage2_legacy_num(c, MYSQL_TYPE_TIMESTAMP); }
  Field *make_table_field(MEM_ROOT *root,
                          const LEX_CSTRING *name,
                          const Record_addr &addr,
                          const Type_all_attributes &attr,
                          TABLE_SHARE *share) const override;
  Field *make_table_field_from_def(TABLE_SHARE *share,
                                   MEM_ROOT *mem_root,
                                   const LEX_CSTRING *name,
                                   const Record_addr &addr,
                                   const Bit_addr &bit,
                                   const Column_definition_attributes *attr,
                                   uint32 flags) const override;
};


class Type_handler_timestamp2: public Type_handler_timestamp_common
{
public:
  virtual ~Type_handler_timestamp2() = default;
  const Name version() const override { return version_mysql56(); }
  enum_field_types real_field_type() const override
  {
    return MYSQL_TYPE_TIMESTAMP2;
  }
  uint32 max_display_length_for_field(const Conv_source &src) const override;
  uint32 calc_pack_length(uint32 length) const override;
  Field *make_conversion_table_field(MEM_ROOT *root,
                                     TABLE *table, uint metadata,
                                     const Field *target) const override;
  bool Column_definition_prepare_stage2(Column_definition *c,
                                        handler *file,
                                        ulonglong table_flags) const override
  {
    return Column_definition_prepare_stage2_legacy_num(c, MYSQL_TYPE_TIMESTAMP2);
  }
  Field *make_table_field(MEM_ROOT *root,
                          const LEX_CSTRING *name,
                          const Record_addr &addr,
                          const Type_all_attributes &attr,
                          TABLE_SHARE *share) const override;
  Field *make_table_field_from_def(TABLE_SHARE *share,
                                   MEM_ROOT *mem_root,
                                   const LEX_CSTRING *name,
                                   const Record_addr &addr,
                                   const Bit_addr &bit,
                                   const Column_definition_attributes *attr,
                                   uint32 flags) const override;
};


class Type_handler_olddecimal: public Type_handler_decimal_result
{
public:
  virtual ~Type_handler_olddecimal() = default;
  enum_field_types field_type() const override { return MYSQL_TYPE_DECIMAL; }
  uint32 max_display_length_for_field(const Conv_source &src) const override;
  uint32 calc_pack_length(uint32 length) const override { return length; }
  const Type_handler *type_handler_for_tmp_table(const Item *item) const override;
  const Type_handler *type_handler_for_union(const Item *item) const override;
  void show_binlog_type(const Conv_source &src, const Field &, String *str)
    const override;
  Field *make_conversion_table_field(MEM_ROOT *root,
                                     TABLE *table, uint metadata,
                                     const Field *target) const override;
  bool Column_definition_fix_attributes(Column_definition *c) const override;
  bool Column_definition_prepare_stage2(Column_definition *c,
                                        handler *file,
                                        ulonglong table_flags) const override
  { return Column_definition_prepare_stage2_legacy_num(c, MYSQL_TYPE_DECIMAL); }
  Field *make_table_field(MEM_ROOT *root,
                          const LEX_CSTRING *name,
                          const Record_addr &addr,
                          const Type_all_attributes &attr,
                          TABLE_SHARE *share) const override;
  Field *make_table_field_from_def(TABLE_SHARE *share,
                                   MEM_ROOT *mem_root,
                                   const LEX_CSTRING *name,
                                   const Record_addr &addr,
                                   const Bit_addr &bit,
                                   const Column_definition_attributes *attr,
                                   uint32 flags) const override;
};


class Type_handler_newdecimal: public Type_handler_decimal_result
{
public:
  virtual ~Type_handler_newdecimal() = default;
  enum_field_types field_type() const override { return MYSQL_TYPE_NEWDECIMAL; }
  uint32 max_display_length_for_field(const Conv_source &src) const override;
  uint32 calc_pack_length(uint32 length) const override;
  uint calc_key_length(const Column_definition &def) const override;
  void show_binlog_type(const Conv_source &src, const Field &, String *str)
    const override;
  Field *make_conversion_table_field(MEM_ROOT *root,
                                     TABLE *table, uint metadata,
                                     const Field *target) const override;
  bool Column_definition_fix_attributes(Column_definition *c) const override;
  bool Column_definition_prepare_stage1(THD *thd,
                                        MEM_ROOT *mem_root,
                                        Column_definition *c,
                                        handler *file,
                                        ulonglong table_flags,
                                        const Column_derived_attributes
                                              *derived_attr)
                                        const override;
  bool Column_definition_redefine_stage1(Column_definition *def,
                                         const Column_definition *dup,
                                         const handler *file)
                                         const override;
  bool Column_definition_prepare_stage2(Column_definition *c,
                                        handler *file,
                                        ulonglong table_flags) const override;
  Field *make_table_field(MEM_ROOT *root,
                          const LEX_CSTRING *name,
                          const Record_addr &addr,
                          const Type_all_attributes &attr,
                          TABLE_SHARE *share) const override;
  Field *make_table_field_from_def(TABLE_SHARE *share,
                                   MEM_ROOT *mem_root,
                                   const LEX_CSTRING *name,
                                   const Record_addr &addr,
                                   const Bit_addr &bit,
                                   const Column_definition_attributes *attr,
                                   uint32 flags) const override;
};


class Type_handler_null: public Type_handler_general_purpose_string
{
public:
  virtual ~Type_handler_null() = default;
  enum_field_types field_type() const override { return MYSQL_TYPE_NULL; }
  enum_dynamic_column_type dyncol_type(const Type_all_attributes *attr)
                                       const override
  {
    return DYN_COL_NULL;
  }
  const Type_handler *type_handler_for_comparison() const override;
  const Type_handler *type_handler_for_tmp_table(const Item *item) const override;
  const Type_handler *type_handler_for_union(const Item *) const override;
  uint32 max_display_length(const Item *item) const override { return 0; }
  uint32 max_display_length_for_field(const Conv_source &src) const override
  {
    return 0;
  }
  uint32 calc_pack_length(uint32 length) const override { return 0; }
  bool Item_const_eq(const Item_const *a, const Item_const *b,
                     bool binary_cmp) const override;
  bool Item_save_in_value(THD *thd, Item *item, st_value *value) const override;
  bool Item_send(Item *item, Protocol *protocol, st_value *buf) const override;
  Field *make_conversion_table_field(MEM_ROOT *root,
                                     TABLE *table, uint metadata,
                                     const Field *target) const override;
  bool union_element_finalize(Item_type_holder* item) const override;
  bool Column_definition_fix_attributes(Column_definition *c) const override;
  bool Column_definition_prepare_stage1(THD *thd,
                                        MEM_ROOT *mem_root,
                                        Column_definition *c,
                                        handler *file,
                                        ulonglong table_flags,
                                        const Column_derived_attributes
                                              *derived_attr)
                                        const override;
  bool Column_definition_redefine_stage1(Column_definition *def,
                                         const Column_definition *dup,
                                         const handler *file)
                                         const override;
  bool Column_definition_prepare_stage2(Column_definition *c,
                                        handler *file,
                                        ulonglong table_flags) const override
  { return Column_definition_prepare_stage2_legacy(c, MYSQL_TYPE_NULL); }
  void
  Column_definition_attributes_frm_pack(const Column_definition_attributes *at,
                                        uchar *buff) const override;
  Field *make_table_field(MEM_ROOT *root,
                          const LEX_CSTRING *name,
                          const Record_addr &addr,
                          const Type_all_attributes &attr,
                          TABLE_SHARE *share) const override;
  Field *make_table_field_from_def(TABLE_SHARE *share,
                                   MEM_ROOT *mem_root,
                                   const LEX_CSTRING *name,
                                   const Record_addr &addr,
                                   const Bit_addr &bit,
                                   const Column_definition_attributes *attr,
                                   uint32 flags) const override;
};


class Type_handler_longstr: public Type_handler_general_purpose_string
{
public:
  bool type_can_have_key_part() const override
  {
    return true;
  }
};


class Type_handler_string: public Type_handler_longstr
{
public:
  virtual ~Type_handler_string() = default;
  enum_field_types field_type() const override { return MYSQL_TYPE_STRING; }
  ulong KEY_pack_flags(uint column_nr) const override
  {
    return HA_PACK_KEY;
  }
  bool is_param_long_data_type() const override { return true; }
  uint32 max_display_length_for_field(const Conv_source &src) const override;
  uint32 calc_pack_length(uint32 length) const override { return length; }
  const Type_handler *type_handler_for_tmp_table(const Item *item) const
    override
  {
    return varstring_type_handler(item);
  }
  bool partition_field_check(const LEX_CSTRING &, Item *item_expr)
    const override
  {
    return partition_field_check_result_type(item_expr, STRING_RESULT);
  }
  void show_binlog_type(const Conv_source &src, const Field &dst, String *str)
    const override;
  Field *make_conversion_table_field(MEM_ROOT *root,
                                     TABLE *table, uint metadata,
                                     const Field *target) const override;
  bool Column_definition_set_attributes(THD *thd,
                                        Column_definition *def,
                                        const Lex_field_type_st &attr,
                                        CHARSET_INFO *cs,
                                        column_definition_type_t type)
                                        const override;
  bool Column_definition_fix_attributes(Column_definition *c) const override;
  bool Column_definition_prepare_stage2(Column_definition *c,
                                        handler *file,
                                        ulonglong table_flags) const override;
  bool Key_part_spec_init_ft(Key_part_spec *part,
                             const Column_definition &def) const override;
  Field *make_table_field(MEM_ROOT *root,
                          const LEX_CSTRING *name,
                          const Record_addr &addr,
                          const Type_all_attributes &attr,
                          TABLE_SHARE *share) const override;
  Field *make_table_field_from_def(TABLE_SHARE *share,
                                   MEM_ROOT *mem_root,
                                   const LEX_CSTRING *name,
                                   const Record_addr &addr,
                                   const Bit_addr &bit,
                                   const Column_definition_attributes *attr,
                                   uint32 flags) const override;
};


/* Old varchar */
class Type_handler_var_string: public Type_handler_string
{
public:
  virtual ~Type_handler_var_string() = default;
  enum_field_types field_type() const override { return MYSQL_TYPE_VAR_STRING; }
  enum_field_types real_field_type() const override { return MYSQL_TYPE_STRING; }
  enum_field_types traditional_merge_field_type() const override
  {
    return MYSQL_TYPE_VARCHAR;
  }
  const Type_handler *type_handler_for_tmp_table(const Item *item) const override
  {
    return varstring_type_handler(item);
  }
  uint32 max_display_length_for_field(const Conv_source &src) const override;
  void show_binlog_type(const Conv_source &src, const Field &dst, String *str)
    const override;
  void Column_definition_implicit_upgrade(Column_definition *c) const override;
  bool Column_definition_fix_attributes(Column_definition *c) const override;
  bool Column_definition_prepare_stage2(Column_definition *c,
                                        handler *file,
                                        ulonglong table_flags) const override
  { return Column_definition_prepare_stage2_legacy_num(c, MYSQL_TYPE_STRING); }
  const Type_handler *type_handler_for_union(const Item *item) const override
  {
    return varstring_type_handler(item);
  }
};


class Type_handler_varchar: public Type_handler_longstr
{
public:
  virtual ~Type_handler_varchar() = default;
  enum_field_types field_type() const override { return MYSQL_TYPE_VARCHAR; }
  ulong KEY_pack_flags(uint column_nr) const override
  {
    if (column_nr == 0)
      return HA_BINARY_PACK_KEY | HA_VAR_LENGTH_KEY;
    return HA_PACK_KEY;
  }
  enum_field_types type_code_for_protocol() const override
  {
    return MYSQL_TYPE_VAR_STRING; // Keep things compatible for old clients
  }
  uint32 max_display_length_for_field(const Conv_source &src) const override;
  uint32 calc_pack_length(uint32 length) const override
  {
    return (length + (length < 256 ? 1: 2));
  }
  const Type_handler *type_handler_for_tmp_table(const Item *item) const
    override
  {
    return varstring_type_handler(item);
  }
  const Type_handler *type_handler_for_union(const Item *item) const override
  {
    return varstring_type_handler(item);
  }
  bool is_param_long_data_type() const override { return true; }
  bool partition_field_check(const LEX_CSTRING &, Item *item_expr)
    const override
  {
    return partition_field_check_result_type(item_expr, STRING_RESULT);
  }
  void show_binlog_type(const Conv_source &src, const Field &dst, String *str)
    const override;
  Field *make_conversion_table_field(MEM_ROOT *root,
                                     TABLE *table, uint metadata,
                                     const Field *target) const override;
  bool Column_definition_set_attributes(THD *thd,
                                        Column_definition *def,
                                        const Lex_field_type_st &attr,
                                        CHARSET_INFO *cs,
                                        column_definition_type_t type)
                                        const override;
  bool Column_definition_fix_attributes(Column_definition *c) const override;
  bool Column_definition_prepare_stage2(Column_definition *c,
                                        handler *file,
                                        ulonglong table_flags) const override;
  bool Key_part_spec_init_ft(Key_part_spec *part,
                             const Column_definition &def) const override;
  Field *make_table_field(MEM_ROOT *root,
                          const LEX_CSTRING *name,
                          const Record_addr &addr,
                          const Type_all_attributes &attr,
                          TABLE_SHARE *share) const override;
  Field *make_schema_field(MEM_ROOT *root,
                           TABLE *table,
                           const Record_addr &addr,
                           const ST_FIELD_INFO &def) const override;
  Field *make_table_field_from_def(TABLE_SHARE *share,
                                   MEM_ROOT *mem_root,
                                   const LEX_CSTRING *name,
                                   const Record_addr &addr,
                                   const Bit_addr &bit,
                                   const Column_definition_attributes *attr,
                                   uint32 flags) const override;
  bool adjust_spparam_type(Spvar_definition *def, Item *from) const override;
};


class Type_handler_hex_hybrid: public Type_handler_varchar
{
public:
  virtual ~Type_handler_hex_hybrid() = default;
  const Type_handler *cast_to_int_type_handler() const override;
  bool Item_func_round_fix_length_and_dec(Item_func_round *) const override;
  bool Item_func_int_val_fix_length_and_dec(Item_func_int_val*) const override;
};


class Type_handler_varchar_compressed: public Type_handler_varchar
{
public:
  enum_field_types real_field_type() const override
  {
    return MYSQL_TYPE_VARCHAR_COMPRESSED;
  }
  ulong KEY_pack_flags(uint column_nr) const override
  {
    MY_ASSERT_UNREACHABLE();
    return 0;
  }
  uint32 max_display_length_for_field(const Conv_source &src) const override;
  bool partition_field_check(const LEX_CSTRING &field_name, Item *)
    const override
  {
    partition_field_type_not_allowed(field_name);
    return true;
  }
  void show_binlog_type(const Conv_source &src, const Field &dst, String *str)
    const override;
  Field *make_conversion_table_field(MEM_ROOT *root,
                                     TABLE *table, uint metadata,
                                     const Field *target) const override;
  enum_dynamic_column_type dyncol_type(const Type_all_attributes *attr)
                                       const override
  {
    DBUG_ASSERT(0);
    return DYN_COL_STRING;
  }
};


class Type_handler_blob_common: public Type_handler_longstr
{
public:
  virtual ~Type_handler_blob_common() = default;
  virtual uint length_bytes() const= 0;
  ulong KEY_pack_flags(uint column_nr) const override
  {
    if (column_nr == 0)
      return HA_BINARY_PACK_KEY | HA_VAR_LENGTH_KEY;
    return HA_PACK_KEY;
  }
  Field *make_conversion_table_field(MEM_ROOT *root,
                                     TABLE *table, uint metadata,
                                     const Field *target) const override;
  const Type_handler *type_handler_for_tmp_table(const Item *item) const
    override
  {
    return blob_type_handler(item);
  }
  const Type_handler *type_handler_for_union(const Item *item) const override
  {
    return blob_type_handler(item);
  }
  bool subquery_type_allows_materialization(const Item *, const Item *, bool)
    const override
  {
    return false; // Materialization does not work with BLOB columns
  }
  bool is_param_long_data_type() const override { return true; }
  uint calc_key_length(const Column_definition &def) const override;
  bool Column_definition_fix_attributes(Column_definition *c) const override;
  bool Column_definition_prepare_stage2(Column_definition *c,
                                        handler *file,
                                        ulonglong table_flags) const override;
  void
  Column_definition_attributes_frm_pack(const Column_definition_attributes *at,
                                        uchar *buff) const override;
  bool Key_part_spec_init_ft(Key_part_spec *part,
                             const Column_definition &def) const override;
  bool Key_part_spec_init_primary(Key_part_spec *part,
                                  const Column_definition &def,
                                  const handler *file) const override;
  bool Key_part_spec_init_unique(Key_part_spec *part,
                                 const Column_definition &def,
                                 const handler *file,
                                 bool *has_key_needed) const override;
  bool Key_part_spec_init_multiple(Key_part_spec *part,
                                   const Column_definition &def,
                                   const handler *file) const override;
  bool Key_part_spec_init_foreign(Key_part_spec *part,
                                  const Column_definition &def,
                                  const handler *file) const override;
  bool Item_hybrid_func_fix_attributes(THD *thd,
                                       const LEX_CSTRING &name,
                                       Type_handler_hybrid_field_type *,
                                       Type_all_attributes *atrr,
                                       Item **items, uint nitems) const
    override;
  void Item_param_setup_conversion(THD *thd, Item_param *) const override;

  bool partition_field_check(const LEX_CSTRING &field_name,
                             Item *item_expr) const override;
  Field *make_schema_field(MEM_ROOT *root,
                           TABLE *table,
                           const Record_addr &addr,
                           const ST_FIELD_INFO &def) const override;
  Field *make_table_field_from_def(TABLE_SHARE *share,
                                   MEM_ROOT *mem_root,
                                   const LEX_CSTRING *name,
                                   const Record_addr &addr,
                                   const Bit_addr &bit,
                                   const Column_definition_attributes *attr,
                                   uint32 flags) const override;
  const Vers_type_handler *vers() const override;
};


class Type_handler_tiny_blob: public Type_handler_blob_common
{
public:
  virtual ~Type_handler_tiny_blob() = default;
  uint length_bytes() const override { return 1; }
  enum_field_types field_type() const override { return MYSQL_TYPE_TINY_BLOB; }
  uint32 max_display_length_for_field(const Conv_source &src) const override;
  uint32 calc_pack_length(uint32 length) const override;
  Field *make_table_field(MEM_ROOT *root,
                          const LEX_CSTRING *name,
                          const Record_addr &addr,
                          const Type_all_attributes &attr,
                          TABLE_SHARE *share) const override;
  uint max_octet_length() const override { return UINT_MAX8; }
};


class Type_handler_medium_blob: public Type_handler_blob_common
{
public:
  virtual ~Type_handler_medium_blob() = default;
  uint length_bytes() const override { return 3; }
  enum_field_types field_type() const override
  { return MYSQL_TYPE_MEDIUM_BLOB; }
  uint32 max_display_length_for_field(const Conv_source &src) const override;
  uint32 calc_pack_length(uint32 length) const override;
  Field *make_table_field(MEM_ROOT *root,
                          const LEX_CSTRING *name,
                          const Record_addr &addr,
                          const Type_all_attributes &attr,
                          TABLE_SHARE *share) const override;
  uint max_octet_length() const override { return UINT_MAX24; }
};


class Type_handler_long_blob: public Type_handler_blob_common
{
public:
  virtual ~Type_handler_long_blob() = default;
  uint length_bytes() const override { return 4; }
  enum_field_types field_type() const override { return MYSQL_TYPE_LONG_BLOB; }
  uint32 max_display_length_for_field(const Conv_source &src) const override;
  uint32 calc_pack_length(uint32 length) const override;
  Item *create_typecast_item(THD *thd, Item *item,
                             const Type_cast_attributes &attr) const override;
  Field *make_table_field(MEM_ROOT *root,
                          const LEX_CSTRING *name,
                          const Record_addr &addr,
                          const Type_all_attributes &attr,
                          TABLE_SHARE *share) const override;
  uint max_octet_length() const override { return UINT_MAX32; }
};


class Type_handler_blob: public Type_handler_blob_common
{
public:
  virtual ~Type_handler_blob() = default;
  uint length_bytes() const override { return 2; }
  enum_field_types field_type() const override { return MYSQL_TYPE_BLOB; }
  uint32 max_display_length_for_field(const Conv_source &src) const override;
  uint32 calc_pack_length(uint32 length) const override;
  Field *make_table_field(MEM_ROOT *root,
                          const LEX_CSTRING *name,
                          const Record_addr &addr,
                          const Type_all_attributes &attr,
                          TABLE_SHARE *share) const override;
  uint max_octet_length() const override { return UINT_MAX16; }
};


class Type_handler_blob_compressed: public Type_handler_blob
{
public:
  enum_field_types real_field_type() const override
  {
    return MYSQL_TYPE_BLOB_COMPRESSED;
  }
  ulong KEY_pack_flags(uint) const override
  {
    MY_ASSERT_UNREACHABLE();
    return 0;
  }
  uint32 max_display_length_for_field(const Conv_source &src) const override;
  void show_binlog_type(const Conv_source &src, const Field &, String *str)
    const override;
  Field *make_conversion_table_field(MEM_ROOT *root,
                                     TABLE *table, uint metadata,
                                     const Field *target) const override;
  enum_dynamic_column_type dyncol_type(const Type_all_attributes *)
                                       const override
  {
    DBUG_ASSERT(0);
    return DYN_COL_STRING;
  }
};


class Type_handler_typelib: public Type_handler_general_purpose_string
{
public:
  virtual ~Type_handler_typelib() = default;
  enum_field_types field_type() const override { return MYSQL_TYPE_STRING; }
  const Type_handler *type_handler_for_item_field() const override;
  const Type_handler *cast_to_int_type_handler() const override;
  bool Item_func_round_fix_length_and_dec(Item_func_round *) const override;
  bool Item_func_int_val_fix_length_and_dec(Item_func_int_val*) const override;
  uint32 max_display_length_for_field(const Conv_source &src) const override;
  bool Item_hybrid_func_fix_attributes(THD *thd,
                                       const LEX_CSTRING &name,
                                       Type_handler_hybrid_field_type *,
                                       Type_all_attributes *atrr,
                                       Item **items, uint nitems)
                                       const override;
  void Column_definition_reuse_fix_attributes(THD *thd,
                                              Column_definition *c,
                                              const Field *field)
                                              const override;
  bool Column_definition_prepare_stage1(THD *thd,
                                        MEM_ROOT *mem_root,
                                        Column_definition *c,
                                        handler *file,
                                        ulonglong table_flags,
                                        const Column_derived_attributes
                                              *derived_attr)
                                        const override;
  bool Column_definition_redefine_stage1(Column_definition *def,
                                         const Column_definition *dup,
                                         const handler *file)
                                         const override;
  void Item_param_set_param_func(Item_param *param,
                                 uchar **pos, ulong len) const override;
  const Vers_type_handler *vers() const override { return NULL; }
};


class Type_handler_enum: public Type_handler_typelib
{
public:
  virtual ~Type_handler_enum() = default;
  enum_field_types real_field_type() const override { return MYSQL_TYPE_ENUM; }
  enum_field_types traditional_merge_field_type() const override
  {
    return MYSQL_TYPE_ENUM;
  }
  uint32 calc_pack_length(uint32 length) const override;
  uint calc_key_length(const Column_definition &def) const override;
  void
  Column_definition_attributes_frm_pack(const Column_definition_attributes *at,
                                        uchar *buff) const override;
  Field *make_conversion_table_field(MEM_ROOT *root,
                                     TABLE *table, uint metadata,
                                     const Field *target)
                                     const override;
  bool Column_definition_fix_attributes(Column_definition *c) const override;
  bool Column_definition_prepare_stage2(Column_definition *c,
                                        handler *file,
                                        ulonglong table_flags) const override;
  Field *make_table_field(MEM_ROOT *root,
                          const LEX_CSTRING *name,
                          const Record_addr &addr,
                          const Type_all_attributes &attr,
                          TABLE_SHARE *share) const override;
  Field *make_table_field_from_def(TABLE_SHARE *share,
                                   MEM_ROOT *mem_root,
                                   const LEX_CSTRING *name,
                                   const Record_addr &addr,
                                   const Bit_addr &bit,
                                   const Column_definition_attributes *attr,
                                   uint32 flags) const override;
  Field *make_schema_field(MEM_ROOT *root,
                           TABLE *table,
                           const Record_addr &addr,
                           const ST_FIELD_INFO &def) const override;
};


class Type_handler_set: public Type_handler_typelib
{
public:
  virtual ~Type_handler_set() = default;
  enum_field_types real_field_type() const override { return MYSQL_TYPE_SET; }
  enum_field_types traditional_merge_field_type() const override
  {
    return MYSQL_TYPE_SET;
  }
  uint32 calc_pack_length(uint32 length) const override;
  uint calc_key_length(const Column_definition &def) const override;
  void
  Column_definition_attributes_frm_pack(const Column_definition_attributes *at,
                                        uchar *buff) const override;
  Field *make_conversion_table_field(MEM_ROOT *root,
                                     TABLE *table, uint metadata,
                                     const Field *target)
                                     const override;
  bool Column_definition_fix_attributes(Column_definition *c) const override;
  bool Column_definition_prepare_stage2(Column_definition *c,
                                        handler *file,
                                        ulonglong table_flags) const override;
  Field *make_table_field(MEM_ROOT *root,
                          const LEX_CSTRING *name,
                          const Record_addr &addr,
                          const Type_all_attributes &attr,
                          TABLE_SHARE *share) const override;
  Field *make_table_field_from_def(TABLE_SHARE *share,
                                   MEM_ROOT *mem_root,
                                   const LEX_CSTRING *name,
                                   const Record_addr &addr,
                                   const Bit_addr &bit,
                                   const Column_definition_attributes *attr,
                                   uint32 flags) const override;
};


// A pseudo type handler, mostly for test purposes for now
class Type_handler_interval_DDhhmmssff: public Type_handler_long_blob
{
public:
  Item *create_typecast_item(THD *thd, Item *item,
                             const Type_cast_attributes &attr) const override;
};


class Function_collection
{
public:
  virtual ~Function_collection() = default;
  virtual bool init()= 0;
  virtual void cleanup()= 0;
  virtual Create_func *find_native_function_builder(THD *thd,
                                                    const LEX_CSTRING &name)
                                                    const= 0;
};


class Type_collection
{
public:
  virtual ~Type_collection() = default;
  virtual bool init(Type_handler_data *) { return false; }
  virtual const Type_handler *handler_by_name(const LEX_CSTRING &name) const= 0;
  virtual const Type_handler *aggregate_for_result(const Type_handler *h1,
                                                   const Type_handler *h2)
                                                   const= 0;
  virtual const Type_handler *aggregate_for_comparison(const Type_handler *h1,
                                                       const Type_handler *h2)
                                                       const= 0;
  virtual const Type_handler *aggregate_for_min_max(const Type_handler *h1,
                                                    const Type_handler *h2)
                                                    const= 0;
  virtual const Type_handler *aggregate_for_num_op(const Type_handler *h1,
                                                   const Type_handler *h2)
                                                   const= 0;
};


/**
  A handler for hybrid type functions, e.g.
  COALESCE(), IF(), IFNULL(), NULLIF(), CASE,
  numeric operators,
  UNIX_TIMESTAMP(), TIME_TO_SEC().

  Makes sure that field_type(), cmp_type() and result_type()
  are always in sync to each other for hybrid functions.
*/
class Type_handler_hybrid_field_type
{
  const Type_handler *m_type_handler;
  bool aggregate_for_min_max(const Type_handler *other);

public:
  Type_handler_hybrid_field_type();
  Type_handler_hybrid_field_type(const Type_handler *handler)
   :m_type_handler(handler)
  { }
  Type_handler_hybrid_field_type(const Type_handler_hybrid_field_type *other)
    :m_type_handler(other->m_type_handler)
  { }
  void swap(Type_handler_hybrid_field_type &other)
  {
    swap_variables(const Type_handler *, m_type_handler, other.m_type_handler);
  }
  const Type_handler *type_handler() const { return m_type_handler; }
  enum_field_types real_field_type() const
  {
    return m_type_handler->real_field_type();
  }
  Item_result cmp_type() const { return m_type_handler->cmp_type(); }
  enum_mysql_timestamp_type mysql_timestamp_type() const
  {
    return m_type_handler->mysql_timestamp_type();
  }
  bool is_timestamp_type() const
  {
    return m_type_handler->is_timestamp_type();
  }
  void set_handler(const Type_handler *other)
  {
    m_type_handler= other;
  }
  const Type_handler *set_handler_by_field_type(enum_field_types type)
  {
    return (m_type_handler= Type_handler::get_handler_by_field_type(type));
  }
  const Type_handler *set_handler_by_real_type(enum_field_types type)
  {
    return (m_type_handler= Type_handler::get_handler_by_real_type(type));
  }
  bool aggregate_for_comparison(const Type_handler *other);
  bool aggregate_for_comparison(const LEX_CSTRING &funcname,
                                Item **items, uint nitems,
                                bool treat_int_to_uint_as_decimal);
  bool aggregate_for_result(const Type_handler *other);
  bool aggregate_for_result(const LEX_CSTRING &funcname,
                            Item **item, uint nitems, bool treat_bit_as_number);
  bool aggregate_for_min_max(const LEX_CSTRING &funcname, Item **item,
                             uint nitems);

  bool aggregate_for_num_op(const class Type_aggregator *aggregator,
                            const Type_handler *h0, const Type_handler *h1);
};


class Type_handler_pair
{
  const Type_handler *m_a;
  const Type_handler *m_b;
public:
  Type_handler_pair(const Type_handler *a,
                    const Type_handler *b)
   :m_a(a), m_b(b)
  { }
  const Type_handler *a() const { return m_a; }
  const Type_handler *b() const { return m_b; }
  /*
    Change both handlers to their parent data type handlers, if available.
    For example, VARCHAR/JSON -> VARCHAR.
    @returns The number of handlers changed (0,1 or 2).
  */
  bool to_base()
  {
    bool rc= false;
    const Type_handler *na= m_a->type_handler_base();
    const Type_handler *nb= m_b->type_handler_base();
    if (na)
    {
      m_a= na; rc= true;
    }
    if (nb)
    {
      m_b= nb; rc= true;
    }
    return rc;
  }
};


/*
  Helper template to simplify creating builtin types with names.
  Plugin types inherit from Type_handler_xxx types that do not set the name in
  the constructor, as sql_plugin.cc sets the type name from the plugin name.
*/
template <typename TypeHandler>
class Named_type_handler : public TypeHandler
{
  public:
  Named_type_handler(const char *n) : TypeHandler()
  { Type_handler::set_name(Name(n, static_cast<uint>(strlen(n)))); }
};

extern Named_type_handler<Type_handler_row>         type_handler_row;
extern Named_type_handler<Type_handler_null>        type_handler_null;

extern Named_type_handler<Type_handler_float>       type_handler_float;
extern MYSQL_PLUGIN_IMPORT Named_type_handler<Type_handler_double>      type_handler_double;

extern Named_type_handler<Type_handler_bit>         type_handler_bit;

extern Named_type_handler<Type_handler_enum>        type_handler_enum;
extern Named_type_handler<Type_handler_set>         type_handler_set;

extern Named_type_handler<Type_handler_string>      type_handler_string;
extern Named_type_handler<Type_handler_var_string>  type_handler_var_string;
extern MYSQL_PLUGIN_IMPORT Named_type_handler<Type_handler_varchar>     type_handler_varchar;
extern Named_type_handler<Type_handler_varchar_compressed> type_handler_varchar_compressed;
extern Named_type_handler<Type_handler_hex_hybrid>  type_handler_hex_hybrid;

extern Named_type_handler<Type_handler_tiny_blob>   type_handler_tiny_blob;
extern Named_type_handler<Type_handler_medium_blob> type_handler_medium_blob;
extern MYSQL_PLUGIN_IMPORT Named_type_handler<Type_handler_long_blob>   type_handler_long_blob;
extern Named_type_handler<Type_handler_blob>        type_handler_blob;
extern Named_type_handler<Type_handler_blob_compressed> type_handler_blob_compressed;

extern MYSQL_PLUGIN_IMPORT Named_type_handler<Type_handler_bool>        type_handler_bool;
extern MYSQL_PLUGIN_IMPORT Named_type_handler<Type_handler_tiny>        type_handler_stiny;
extern MYSQL_PLUGIN_IMPORT Named_type_handler<Type_handler_short>       type_handler_sshort;
extern MYSQL_PLUGIN_IMPORT Named_type_handler<Type_handler_int24>       type_handler_sint24;
extern MYSQL_PLUGIN_IMPORT Named_type_handler<Type_handler_long>        type_handler_slong;
extern MYSQL_PLUGIN_IMPORT Named_type_handler<Type_handler_longlong>    type_handler_slonglong;

extern Named_type_handler<Type_handler_utiny>       type_handler_utiny;
extern Named_type_handler<Type_handler_ushort>      type_handler_ushort;
extern Named_type_handler<Type_handler_uint24>      type_handler_uint24;
extern MYSQL_PLUGIN_IMPORT Named_type_handler<Type_handler_ulong>       type_handler_ulong;
extern MYSQL_PLUGIN_IMPORT Named_type_handler<Type_handler_ulonglong>   type_handler_ulonglong;
extern Named_type_handler<Type_handler_vers_trx_id> type_handler_vers_trx_id;

extern MYSQL_PLUGIN_IMPORT Named_type_handler<Type_handler_newdecimal>  type_handler_newdecimal;
extern Named_type_handler<Type_handler_olddecimal>  type_handler_olddecimal;

extern Named_type_handler<Type_handler_year>        type_handler_year;
extern Named_type_handler<Type_handler_year>        type_handler_year2;
extern Named_type_handler<Type_handler_newdate>     type_handler_newdate;
extern Named_type_handler<Type_handler_date>        type_handler_date;
extern Named_type_handler<Type_handler_time>        type_handler_time;
extern Named_type_handler<Type_handler_time2>       type_handler_time2;
extern Named_type_handler<Type_handler_datetime>    type_handler_datetime;
extern Named_type_handler<Type_handler_datetime2>   type_handler_datetime2;
extern Named_type_handler<Type_handler_timestamp>   type_handler_timestamp;
extern Named_type_handler<Type_handler_timestamp2>  type_handler_timestamp2;

extern Type_handler_interval_DDhhmmssff type_handler_interval_DDhhmmssff;

class Type_aggregator
{
  bool m_is_commutative;
public:
  class Pair
  {
  public:
    const Type_handler *m_handler1;
    const Type_handler *m_handler2;
    const Type_handler *m_result;
    Pair() = default;
    Pair(const Type_handler *handler1,
         const Type_handler *handler2,
         const Type_handler *result)
     :m_handler1(handler1), m_handler2(handler2), m_result(result)
    { }
    bool eq(const Type_handler *handler1, const Type_handler *handler2) const
    {
      return m_handler1 == handler1 && m_handler2 == handler2;
    }
  };
  static const Type_handler *
    find_handler_in_array(const Type_aggregator::Pair *pairs,
                          const Type_handler *h1,
                          const Type_handler *h2,
                          bool commutative)
  {
    for (const Type_aggregator::Pair *p= pairs; p->m_result; p++)
    {
      if (p->eq(h1, h2))
        return p->m_result;
      if (commutative && p->eq(h2, h1))
       return p->m_result;
    }
    return NULL;
  }

private:
  Dynamic_array<Pair> m_array;
  const Pair* find_pair(const Type_handler *handler1,
                        const Type_handler *handler2) const;
public:
  Type_aggregator(bool is_commutative= false)
   :m_is_commutative(is_commutative), m_array(PSI_INSTRUMENT_MEM)
  { }
  bool add(const Type_handler *handler1,
           const Type_handler *handler2,
           const Type_handler *result)
  {
    return m_array.append(Pair(handler1, handler2, result));
  }
  const Type_handler *find_handler(const Type_handler *handler1,
                                   const Type_handler *handler2) const
  {
    const Pair* el= find_pair(handler1, handler2);
    return el ? el->m_result : NULL;
  }
  bool is_commutative() const { return m_is_commutative; }
};


class Type_aggregator_commutative: public Type_aggregator
{
public:
  Type_aggregator_commutative()
   :Type_aggregator(true)
  { }
};


class Type_handler_data
{
public:
  Type_aggregator_commutative m_type_aggregator_for_result;
  Type_aggregator_commutative m_type_aggregator_for_comparison;

  Type_aggregator_commutative m_type_aggregator_for_plus;
  Type_aggregator_commutative m_type_aggregator_for_mul;

  Type_aggregator m_type_aggregator_for_minus;
  Type_aggregator m_type_aggregator_for_div;
  Type_aggregator m_type_aggregator_for_mod;
#ifndef DBUG_OFF
  // This is used for mtr purposes in debug builds
  Type_aggregator m_type_aggregator_non_commutative_test;
#endif
  bool init();
};

extern Type_handler_data *type_handler_data;

#endif /* SQL_TYPE_H_INCLUDED */<|MERGE_RESOLUTION|>--- conflicted
+++ resolved
@@ -3331,19 +3331,10 @@
 class Type_all_attributes: public Type_std_attributes
 {
 public:
-  Type_all_attributes()
-   :Type_std_attributes()
-  { }
-  Type_all_attributes(const Type_all_attributes &other)
-   :Type_std_attributes(other)
-  { }
-<<<<<<< HEAD
-  virtual ~Type_all_attributes() {}
+  Type_all_attributes() = default;
+  Type_all_attributes(const Type_all_attributes &) = default;
+  virtual ~Type_all_attributes() = default;
   virtual void set_type_maybe_null(bool maybe_null_arg)= 0;
-=======
-  virtual ~Type_all_attributes() = default;
-  virtual void set_maybe_null(bool maybe_null_arg)= 0;
->>>>>>> c41c7965
   // Returns total number of decimal digits
   virtual decimal_digits_t decimal_precision() const= 0;
   virtual const TYPELIB *get_typelib() const= 0;
