/* Copyright (C) 2000 MySQL AB & MySQL Finland AB & TCX DataKonsult AB

   This program is free software; you can redistribute it and/or modify
   it under the terms of the GNU General Public License as published by
   the Free Software Foundation; either version 2 of the License, or
   (at your option) any later version.

   This program is distributed in the hope that it will be useful,
   but WITHOUT ANY WARRANTY; without even the implied warranty of
   MERCHANTABILITY or FITNESS FOR A PARTICULAR PURPOSE.  See the
   GNU General Public License for more details.

   You should have received a copy of the GNU General Public License
   along with this program; if not, write to the Free Software
   Foundation, Inc., 59 Temple Place, Suite 330, Boston, MA  02111-1307  USA */


/*****************************************************************************
**
** This file implements classes defined in sql_class.h
** Especially the classes to handle a result from a select
**
*****************************************************************************/

#ifdef __GNUC__
#pragma implementation				// gcc: Class implementation
#endif

#include "mysql_priv.h"
#include "sql_acl.h"
#include <m_ctype.h>
#include <sys/stat.h>
#include <thr_alarm.h>
#ifdef	__WIN__
#include <io.h>
#endif
#include <mysys_err.h>

#include <sp_rcontext.h>
#include <sp_cache.h>

/*
  The following is used to initialise Table_ident with a internal
  table name
*/
char internal_table_name[2]= "*";


/*****************************************************************************
** Instansiate templates
*****************************************************************************/

#ifdef __GNUC__
/* Used templates */
template class List<Key>;
template class List_iterator<Key>;
template class List<key_part_spec>;
template class List_iterator<key_part_spec>;
template class List<Alter_drop>;
template class List_iterator<Alter_drop>;
template class List<Alter_column>;
template class List_iterator<Alter_column>;
#endif

/****************************************************************************
** User variables
****************************************************************************/

extern "C" byte *get_var_key(user_var_entry *entry, uint *length,
			     my_bool not_used __attribute__((unused)))
{
  *length=(uint) entry->name.length;
  return (byte*) entry->name.str;
}

extern "C" void free_user_var(user_var_entry *entry)
{
  char *pos= (char*) entry+ALIGN_SIZE(sizeof(*entry));
  if (entry->value && entry->value != pos)
    my_free(entry->value, MYF(0));
  my_free((char*) entry,MYF(0));
}


/****************************************************************************
** Thread specific functions
****************************************************************************/

THD::THD():user_time(0), is_fatal_error(0),
	   last_insert_id_used(0),
	   insert_id_used(0), rand_used(0), in_lock_tables(0),
	   global_read_lock(0), bootstrap(0), spcont(NULL)
{
<<<<<<< HEAD
  host= user= priv_user= db= ip= 0;
=======
  host=user=priv_user=db=query=ip=0;
  lex= &main_lex;
>>>>>>> 8d987f9e
  host_or_ip= "connecting host";
  locked=some_tables_deleted=no_errors=password= 0;
  query_start_used= 0;
  count_cuted_fields= CHECK_FIELD_IGNORE;
  killed= NOT_KILLED;
  db_length= col_access=0;
  query_error= tmp_table_used= 0;
  next_insert_id=last_insert_id=0;
  open_tables= temporary_tables= handler_tables= derived_tables= 0;
  tmp_table=0;
  lock=locked_tables=0;
  used_tables=0;
  cuted_fields= sent_row_count= 0L;
  statement_id_counter= 0UL;
  // Must be reset to handle error with THD's created for init of mysqld
  lex->current_select= 0;
  start_time=(time_t) 0;
  current_linfo =  0;
  slave_thread = 0;
  variables.pseudo_thread_id= 0;
  file_id = 0;
  warn_id= 0;
  db_charset= global_system_variables.collation_database;
  mysys_var=0;
#ifndef DBUG_OFF
  dbug_sentry=THD_SENTRY_MAGIC;
#endif
#ifndef EMBEDDED_LIBRARY  
  net.vio=0;
#endif
  net.last_error[0]=0;				// If error on boot
  ull=0;
  system_thread=cleanup_done=0;
  peer_port= 0;					// For SHOW PROCESSLIST
  transaction.changed_tables = 0;
#ifdef	__WIN__
  real_id = 0;
#endif
#ifdef SIGNAL_WITH_VIO_CLOSE
  active_vio = 0;
#endif  
  pthread_mutex_init(&LOCK_delete, MY_MUTEX_INIT_FAST);

  /* Variables with default values */
  proc_info="login";
  where="field list";
  server_id = ::server_id;
  slave_net = 0;
  command=COM_CONNECT;
#ifndef NO_EMBEDDED_ACCESS_CHECKS
  db_access=NO_ACCESS;
#endif
  version=refresh_version;			// For boot
  *scramble= '\0';

  init();
  init_sql_alloc(&mem_root,                    // must be after init()
                 variables.query_alloc_block_size,
                 variables.query_prealloc_size);
  /* Initialize sub structures */
  init_alloc_root(&warn_root, WARN_ALLOC_BLOCK_SIZE, WARN_ALLOC_PREALLOC_SIZE);
  user_connect=(USER_CONN *)0;
  hash_init(&user_vars, system_charset_info, USER_VARS_HASH_SIZE, 0, 0,
	    (hash_get_key) get_var_key,
	    (hash_free_key) free_user_var, 0);

  sp_proc_cache= NULL;
  sp_func_cache= NULL;

  /* For user vars replication*/
  if (opt_bin_log)
    my_init_dynamic_array(&user_var_events,
			  sizeof(BINLOG_USER_VAR_EVENT *),
			  16,
			  16);
  else
    bzero((char*) &user_var_events, sizeof(user_var_events));

  /* Prepared statements */
  last_prepared_stmt= 0;
  init_tree(&prepared_statements, 0, 0, sizeof(PREP_STMT),
	    (qsort_cmp2) compare_prep_stmt, 1,
	    (tree_element_free) free_prep_stmt, 0);

  /* Protocol */
  protocol= &protocol_simple;			// Default protocol
  protocol_simple.init(this);
  protocol_prep.init(this);

  tablespace_op=FALSE;
#ifdef USING_TRANSACTIONS
  bzero((char*) &transaction,sizeof(transaction));
  if (opt_using_transactions)
  {
    if (open_cached_file(&transaction.trans_log,
			 mysql_tmpdir, LOG_PREFIX, binlog_cache_size,
			 MYF(MY_WME)))
      killed= KILL_CONNECTION;
    transaction.trans_log.end_of_file= max_binlog_cache_size;
  }
#endif
  init_sql_alloc(&transaction.mem_root,         
		 variables.trans_alloc_block_size, 
		 variables.trans_prealloc_size);
  /*
    We need good random number initialization for new thread
    Just coping global one will not work
  */
  {
    pthread_mutex_lock(&LOCK_thread_count);
    ulong tmp=(ulong) (my_rnd(&sql_rand) * 0xffffffff); /* make all bits random */
    pthread_mutex_unlock(&LOCK_thread_count);
    randominit(&rand, tmp + (ulong) &rand, tmp + (ulong) ::query_id);
  }
}


/*
  Init common variables that has to be reset on start and on change_user
*/

void THD::init(void)
{
  pthread_mutex_lock(&LOCK_global_system_variables);
  variables= global_system_variables;
  variables.time_format= date_time_format_copy((THD*) 0,
					       variables.time_format);
  variables.date_format= date_time_format_copy((THD*) 0,
					       variables.date_format);
  variables.datetime_format= date_time_format_copy((THD*) 0,
						   variables.datetime_format);
  pthread_mutex_unlock(&LOCK_global_system_variables);
  server_status= SERVER_STATUS_AUTOCOMMIT;
  options= thd_startup_options;
  open_options=ha_open_options;
  update_lock_default= (variables.low_priority_updates ?
			TL_WRITE_LOW_PRIORITY :
			TL_WRITE);
  session_tx_isolation= (enum_tx_isolation) variables.tx_isolation;
  warn_list.empty();
  bzero((char*) warn_count, sizeof(warn_count));
  total_warn_count= 0;
  update_charset();
}


/*
  Do what's needed when one invokes change user

  SYNOPSIS
    change_user()

  IMPLEMENTATION
    Reset all resources that are connection specific
*/


void THD::change_user(void)
{
  cleanup();
  cleanup_done= 0;
  init();
  hash_init(&user_vars, system_charset_info, USER_VARS_HASH_SIZE, 0, 0,
	    (hash_get_key) get_var_key,
	    (hash_free_key) free_user_var, 0);
  sp_cache_clear(&sp_proc_cache);
  sp_cache_clear(&sp_func_cache);
}


/* Do operations that may take a long time */

void THD::cleanup(void)
{
  DBUG_ENTER("THD::cleanup");
  ha_rollback(this);
  delete_tree(&prepared_statements);
  if (locked_tables)
  {
    lock=locked_tables; locked_tables=0;
    close_thread_tables(this);
  }
  if (handler_tables)
  {
    open_tables=handler_tables; handler_tables=0;
    close_thread_tables(this);
  }
  close_temporary_tables(this);
  my_free((char*) variables.time_format, MYF(MY_ALLOW_ZERO_PTR));
  my_free((char*) variables.date_format, MYF(MY_ALLOW_ZERO_PTR));
  my_free((char*) variables.datetime_format, MYF(MY_ALLOW_ZERO_PTR));
  delete_dynamic(&user_var_events);
  hash_free(&user_vars);
  sp_cache_clear(&sp_proc_cache);
  sp_cache_clear(&sp_func_cache);
  if (global_read_lock)
    unlock_global_read_lock(this);
  if (ull)
  {
    pthread_mutex_lock(&LOCK_user_locks);
    item_user_lock_release(ull);
    pthread_mutex_unlock(&LOCK_user_locks);
    ull= 0;
  }

  cleanup_done=1;
  DBUG_VOID_RETURN;
}


THD::~THD()
{
  THD_CHECK_SENTRY(this);
  DBUG_ENTER("~THD()");
  /* Ensure that no one is using THD */
  pthread_mutex_lock(&LOCK_delete);
  pthread_mutex_unlock(&LOCK_delete);

  /* Close connection */
#ifndef EMBEDDED_LIBRARY  
  if (net.vio)
  {
    vio_delete(net.vio);
    net_end(&net); 
  }
#endif
  if (!cleanup_done)
    cleanup();
#ifdef USING_TRANSACTIONS
  if (opt_using_transactions)
  {
    close_cached_file(&transaction.trans_log);
    ha_close_connection(this);
  }
#endif

  sp_cache_clear(&sp_proc_cache);
  sp_cache_clear(&sp_func_cache);

  DBUG_PRINT("info", ("freeing host"));
  if (host != my_localhost)			// If not pointer to constant
    safeFree(host);
  if (user != delayed_user)
    safeFree(user);
  safeFree(db);
  safeFree(ip);
  free_root(&warn_root, MYF(0));
  free_root(&transaction.mem_root, MYF(0));
  mysys_var= 0;					// Safety (shouldn't be needed)
  pthread_mutex_destroy(&LOCK_delete);
#ifndef DBUG_OFF
  dbug_sentry= THD_SENTRY_GONE;
#endif  
  DBUG_VOID_RETURN;
}


void THD::awake(THD::killed_state state_to_set)
{
  THD_CHECK_SENTRY(this);
  safe_mutex_assert_owner(&LOCK_delete); 

  killed= state_to_set;
  if (state_to_set != THD::KILL_QUERY)
    thr_alarm_kill(real_id);
#ifdef SIGNAL_WITH_VIO_CLOSE
  close_active_vio();
#endif    
  if (mysys_var)
  {
    pthread_mutex_lock(&mysys_var->mutex);
    if (!system_thread)		// Don't abort locks
      mysys_var->abort=1;
    /*
      This broadcast could be up in the air if the victim thread
      exits the cond in the time between read and broadcast, but that is
      ok since all we want to do is to make the victim thread get out
      of waiting on current_cond.
    */
    if (mysys_var->current_cond)
    {
      pthread_mutex_lock(mysys_var->current_mutex);
      pthread_cond_broadcast(mysys_var->current_cond);
      pthread_mutex_unlock(mysys_var->current_mutex);
    }
    pthread_mutex_unlock(&mysys_var->mutex);
  }
}

/*
  Remember the location of thread info, the structure needed for
  sql_alloc() and the structure for the net buffer
*/

bool THD::store_globals()
{
  if (my_pthread_setspecific_ptr(THR_THD,  this) ||
      my_pthread_setspecific_ptr(THR_MALLOC, &mem_root))
    return 1;
  mysys_var=my_thread_var;
  dbug_thread_id=my_thread_id();
  /*
    By default 'slave_proxy_id' is 'thread_id'. They may later become different
    if this is the slave SQL thread.
  */
  variables.pseudo_thread_id= thread_id;
  return 0;
}


/*
  Convert a string to another character set

  SYNOPSIS
    convert_string()
    to				Store new allocated string here
    to_cs			New character set for allocated string
    from			String to convert
    from_length			Length of string to convert
    from_cs			Original character set

  NOTES
    to will be 0-terminated to make it easy to pass to system funcs

  RETURN
    0	ok
    1	End of memory.
        In this case to->str will point to 0 and to->length will be 0.
*/

bool THD::convert_string(LEX_STRING *to, CHARSET_INFO *to_cs,
			 const char *from, uint from_length,
			 CHARSET_INFO *from_cs)
{
  DBUG_ENTER("convert_string");
  size_s new_length= to_cs->mbmaxlen * from_length;
  if (!(to->str= alloc(new_length+1)))
  {
    to->length= 0;				// Safety fix
    DBUG_RETURN(1);				// EOM
  }
  to->length= copy_and_convert((char*) to->str, new_length, to_cs,
			       from, from_length, from_cs);
  to->str[to->length]=0;			// Safety
  DBUG_RETURN(0);
}


/*
  Update some cache variables when character set changes
*/

void THD::update_charset()
{
  charset_is_system_charset= my_charset_same(charset(),system_charset_info);
  charset_is_collation_connection= my_charset_same(charset(),
						   variables.
						   collation_connection);
}




/* routings to adding tables to list of changed in transaction tables */

inline static void list_include(CHANGED_TABLE_LIST** prev,
				CHANGED_TABLE_LIST* curr,
				CHANGED_TABLE_LIST* new_table)
{
  if (new_table)
  {
    *prev = new_table;
    (*prev)->next = curr;
  }
}

/* add table to list of changed in transaction tables */

void THD::add_changed_table(TABLE *table)
{
  DBUG_ENTER("THD::add_changed_table(table)");

  DBUG_ASSERT((options & (OPTION_NOT_AUTOCOMMIT | OPTION_BEGIN)) &&
	      table->file->has_transactions());
  add_changed_table(table->table_cache_key, table->key_length);
  DBUG_VOID_RETURN;
}


void THD::add_changed_table(const char *key, long key_length)
{
  DBUG_ENTER("THD::add_changed_table(key)");
  CHANGED_TABLE_LIST **prev_changed = &transaction.changed_tables;
  CHANGED_TABLE_LIST *curr = transaction.changed_tables;

  for (; curr; prev_changed = &(curr->next), curr = curr->next)
  {
    int cmp =  (long)curr->key_length - (long)key_length;
    if (cmp < 0)
    {
      list_include(prev_changed, curr, changed_table_dup(key, key_length));
      DBUG_PRINT("info", 
		 ("key_length %u %u", key_length, (*prev_changed)->key_length));
      DBUG_VOID_RETURN;
    }
    else if (cmp == 0)
    {
      cmp = memcmp(curr->key, key, curr->key_length);
      if (cmp < 0)
      {
	list_include(prev_changed, curr, changed_table_dup(key, key_length));
	DBUG_PRINT("info", 
		   ("key_length %u %u", key_length,
		    (*prev_changed)->key_length));
	DBUG_VOID_RETURN;
      }
      else if (cmp == 0)
      {
	DBUG_PRINT("info", ("already in list"));
	DBUG_VOID_RETURN;
      }
    }
  }
  *prev_changed = changed_table_dup(key, key_length);
  DBUG_PRINT("info", ("key_length %u %u", key_length,
		      (*prev_changed)->key_length));
  DBUG_VOID_RETURN;
}


CHANGED_TABLE_LIST* THD::changed_table_dup(const char *key, long key_length)
{
  CHANGED_TABLE_LIST* new_table = 
    (CHANGED_TABLE_LIST*) trans_alloc(ALIGN_SIZE(sizeof(CHANGED_TABLE_LIST))+
				      key_length + 1);
  if (!new_table)
  {
    my_error(EE_OUTOFMEMORY, MYF(ME_BELL),
	     ALIGN_SIZE(sizeof(TABLE_LIST)) + key_length + 1);
    killed= KILL_CONNECTION;
    return 0;
  }

  new_table->key = (char *) (((byte*)new_table)+
			     ALIGN_SIZE(sizeof(CHANGED_TABLE_LIST)));
  new_table->next = 0;
  new_table->key_length = key_length;
  ::memcpy(new_table->key, key, key_length);
  return new_table;
}

int THD::send_explain_fields(select_result *result)
{
  List<Item> field_list;
  Item *item;
  field_list.push_back(new Item_return_int("id",3, MYSQL_TYPE_LONGLONG));
  field_list.push_back(new Item_empty_string("select_type",19));
  field_list.push_back(new Item_empty_string("table",NAME_LEN));
  field_list.push_back(new Item_empty_string("type",10));
  field_list.push_back(item=new Item_empty_string("possible_keys",
						  NAME_LEN*MAX_KEY));
  item->maybe_null=1;
  field_list.push_back(item=new Item_empty_string("key",NAME_LEN));
  item->maybe_null=1;
  field_list.push_back(item=new Item_empty_string("key_len",
						  NAME_LEN*MAX_KEY));
  item->maybe_null=1;
  field_list.push_back(item=new Item_empty_string("ref",
						  NAME_LEN*MAX_REF_PARTS));
  item->maybe_null=1;
  field_list.push_back(new Item_return_int("rows",10, MYSQL_TYPE_LONGLONG));
  field_list.push_back(new Item_empty_string("Extra",255));
  return (result->send_fields(field_list,1));
}

#ifdef SIGNAL_WITH_VIO_CLOSE
void THD::close_active_vio()
{
  DBUG_ENTER("close_active_vio");
  safe_mutex_assert_owner(&LOCK_delete); 
#ifndef EMBEDDED_LIBRARY
  if (active_vio)
  {
    vio_close(active_vio);
    active_vio = 0;
  }
#endif
  DBUG_VOID_RETURN;
}
#endif


/*****************************************************************************
** Functions to provide a interface to select results
*****************************************************************************/

select_result::select_result()
{
  thd=current_thd;
}

void select_result::send_error(uint errcode,const char *err)
{
  ::send_error(thd, errcode, err);
}

static String default_line_term("\n",default_charset_info);
static String default_escaped("\\",default_charset_info);
static String default_field_term("\t",default_charset_info);

sql_exchange::sql_exchange(char *name,bool flag)
  :file_name(name), opt_enclosed(0), dumpfile(flag), skip_lines(0)
{
  field_term= &default_field_term;
  enclosed=   line_start= &my_empty_string;
  line_term=  &default_line_term;
  escaped=    &default_escaped;
}

bool select_send::send_fields(List<Item> &list,uint flag)
{
  return thd->protocol->send_fields(&list,flag);
}

/* Send data to client. Returns 0 if ok */

bool select_send::send_data(List<Item> &items)
{
  if (unit->offset_limit_cnt)
  {						// using limit offset,count
    unit->offset_limit_cnt--;
    return 0;
  }

#ifdef HAVE_INNOBASE_DB
  /*
    We may be passing the control from mysqld to the client: release the
    InnoDB adaptive hash S-latch to avoid thread deadlocks if it was reserved
    by thd
  */
  if (thd->transaction.all.innobase_tid)
    ha_release_temporary_latches(thd);
#endif

  List_iterator_fast<Item> li(items);
  Protocol *protocol= thd->protocol;
  char buff[MAX_FIELD_WIDTH];
  String buffer(buff, sizeof(buff), &my_charset_bin);
  DBUG_ENTER("send_data");

  protocol->prepare_for_resend();
  Item *item;
  while ((item=li++))
  {
    if (item->send(protocol, &buffer))
    {
      protocol->free();				// Free used buffer
      my_message(ER_OUT_OF_RESOURCES, ER(ER_OUT_OF_RESOURCES), MYF(0));
      break;
    }
  }
  thd->sent_row_count++;
  if (!thd->net.report_error)
    DBUG_RETURN(protocol->write());
  DBUG_RETURN(1);
}

bool select_send::send_eof()
{
#ifdef HAVE_INNOBASE_DB
  /* We may be passing the control from mysqld to the client: release the
     InnoDB adaptive hash S-latch to avoid thread deadlocks if it was reserved
     by thd */
  if (thd->transaction.all.innobase_tid)
    ha_release_temporary_latches(thd);
#endif

  /* Unlock tables before sending packet to gain some speed */
  if (thd->lock)
  {
    mysql_unlock_tables(thd, thd->lock); thd->lock=0;
  }
  if (!thd->net.report_error)
  {
    ::send_eof(thd);
    return 0;
  }
  else
    return 1;
}


/***************************************************************************
** Export of select to textfile
***************************************************************************/


select_export::~select_export()
{
  if (file >= 0)
  {					// This only happens in case of error
    (void) end_io_cache(&cache);
    (void) my_close(file,MYF(0));
    file= -1;
  }
  thd->sent_row_count=row_count;
}

int
select_export::prepare(List<Item> &list, SELECT_LEX_UNIT *u)
{
  char path[FN_REFLEN];
  uint option=4;
  bool blob_flag=0;
  unit= u;
#ifdef DONT_ALLOW_FULL_LOAD_DATA_PATHS
  option|=1;					// Force use of db directory
#endif
  if ((uint) strlen(exchange->file_name) + NAME_LEN >= FN_REFLEN)
    strmake(path,exchange->file_name,FN_REFLEN-1);
  (void) fn_format(path,exchange->file_name, thd->db ? thd->db : "", "",
		   option);
  if (!access(path,F_OK))
  {
    my_error(ER_FILE_EXISTS_ERROR, MYF(0), exchange->file_name);
    return 1;
  }
  /* Create the file world readable */
  if ((file=my_create(path, 0666, O_WRONLY, MYF(MY_WME))) < 0)
    return 1;
#ifdef HAVE_FCHMOD
  (void) fchmod(file,0666);			// Because of umask()
#else
  (void) chmod(path,0666);
#endif
  if (init_io_cache(&cache,file,0L,WRITE_CACHE,0L,1,MYF(MY_WME)))
  {
    my_close(file,MYF(0));
    file= -1;
    return 1;
  }
  /* Check if there is any blobs in data */
  {
    List_iterator_fast<Item> li(list);
    Item *item;
    while ((item=li++))
    {
      if (item->max_length >= MAX_BLOB_WIDTH)
      {
	blob_flag=1;
	break;
      }
    }
  }
  field_term_length=exchange->field_term->length();
  if (!exchange->line_term->length())
    exchange->line_term=exchange->field_term;	// Use this if it exists
  field_sep_char= (exchange->enclosed->length() ? (*exchange->enclosed)[0] :
		   field_term_length ? (*exchange->field_term)[0] : INT_MAX);
  escape_char=	(exchange->escaped->length() ? (*exchange->escaped)[0] : -1);
  line_sep_char= (exchange->line_term->length() ?
		  (*exchange->line_term)[0] : INT_MAX);
  if (!field_term_length)
    exchange->opt_enclosed=0;
  if (!exchange->enclosed->length())
    exchange->opt_enclosed=1;			// A little quicker loop
  fixed_row_size= (!field_term_length && !exchange->enclosed->length() &&
		   !blob_flag);
  return 0;
}


bool select_export::send_data(List<Item> &items)
{

  DBUG_ENTER("send_data");
  char buff[MAX_FIELD_WIDTH],null_buff[2],space[MAX_FIELD_WIDTH];
  bool space_inited=0;
  String tmp(buff,sizeof(buff),&my_charset_bin),*res;
  tmp.length(0);

  if (unit->offset_limit_cnt)
  {						// using limit offset,count
    unit->offset_limit_cnt--;
    DBUG_RETURN(0);
  }
  row_count++;
  Item *item;
  char *buff_ptr=buff;
  uint used_length=0,items_left=items.elements;
  List_iterator_fast<Item> li(items);

  if (my_b_write(&cache,(byte*) exchange->line_start->ptr(),
		 exchange->line_start->length()))
    goto err;
  while ((item=li++))
  {
    Item_result result_type=item->result_type();
    res=item->str_result(&tmp);
    if (res && (!exchange->opt_enclosed || result_type == STRING_RESULT))
    {
      if (my_b_write(&cache,(byte*) exchange->enclosed->ptr(),
		     exchange->enclosed->length()))
	goto err;
    }
    if (!res)
    {						// NULL
      if (!fixed_row_size)
      {
	if (escape_char != -1)			// Use \N syntax
	{
	  null_buff[0]=escape_char;
	  null_buff[1]='N';
	  if (my_b_write(&cache,(byte*) null_buff,2))
	    goto err;
	}
	else if (my_b_write(&cache,(byte*) "NULL",4))
	  goto err;
      }
      else
      {
	used_length=0;				// Fill with space
      }
    }
    else
    {
      if (fixed_row_size)
	used_length=min(res->length(),item->max_length);
      else
	used_length=res->length();
      if (result_type == STRING_RESULT && escape_char != -1)
      {
	char *pos,*start,*end;

	for (start=pos=(char*) res->ptr(),end=pos+used_length ;
	     pos != end ;
	     pos++)
	{
#ifdef USE_MB
          CHARSET_INFO *res_charset=res->charset();
	  if (use_mb(res_charset))
	  {
	    int l;
	    if ((l=my_ismbchar(res_charset, pos, end)))
	    {
	      pos += l-1;
	      continue;
	    }
	  }
#endif
	  if ((int) *pos == escape_char || (int) *pos == field_sep_char ||
	      (int) *pos == line_sep_char || !*pos)
	  {
	    char tmp_buff[2];
	    tmp_buff[0]= escape_char;
	    tmp_buff[1]= *pos ? *pos : '0';
	    if (my_b_write(&cache,(byte*) start,(uint) (pos-start)) ||
		my_b_write(&cache,(byte*) tmp_buff,2))
	      goto err;
	    start=pos+1;
	  }
	}
	if (my_b_write(&cache,(byte*) start,(uint) (pos-start)))
	  goto err;
      }
      else if (my_b_write(&cache,(byte*) res->ptr(),used_length))
	goto err;
    }
    if (fixed_row_size)
    {						// Fill with space
      if (item->max_length > used_length)
      {
	/* QQ:  Fix by adding a my_b_fill() function */
	if (!space_inited)
	{
	  space_inited=1;
	  bfill(space,sizeof(space),' ');
	}
	uint length=item->max_length-used_length;
	for (; length > sizeof(space) ; length-=sizeof(space))
	{
	  if (my_b_write(&cache,(byte*) space,sizeof(space)))
	    goto err;
	}
	if (my_b_write(&cache,(byte*) space,length))
	  goto err;
      }
    }
    buff_ptr=buff;				// Place separators here
    if (res && (!exchange->opt_enclosed || result_type == STRING_RESULT))
    {
      memcpy(buff_ptr,exchange->enclosed->ptr(),exchange->enclosed->length());
      buff_ptr+=exchange->enclosed->length();
    }
    if (--items_left)
    {
      memcpy(buff_ptr,exchange->field_term->ptr(),field_term_length);
      buff_ptr+=field_term_length;
    }
    if (my_b_write(&cache,(byte*) buff,(uint) (buff_ptr-buff)))
      goto err;
  }
  if (my_b_write(&cache,(byte*) exchange->line_term->ptr(),
		 exchange->line_term->length()))
    goto err;
  DBUG_RETURN(0);
err:
  DBUG_RETURN(1);
}


void select_export::send_error(uint errcode, const char *err)
{
  ::send_error(thd,errcode,err);
  (void) end_io_cache(&cache);
  (void) my_close(file,MYF(0));
  file= -1;
}


bool select_export::send_eof()
{
  int error=test(end_io_cache(&cache));
  if (my_close(file,MYF(MY_WME)))
    error=1;
  if (!error)
    ::send_ok(thd,row_count);
  file= -1;
  return error;
}


/***************************************************************************
** Dump  of select to a binary file
***************************************************************************/


select_dump::~select_dump()
{
  if (file >= 0)
  {					// This only happens in case of error
    (void) end_io_cache(&cache);
    (void) my_close(file,MYF(0));
    file= -1;
  }
}

int
select_dump::prepare(List<Item> &list __attribute__((unused)),
		     SELECT_LEX_UNIT *u)
{
  uint option=4;
  unit= u;
#ifdef DONT_ALLOW_FULL_LOAD_DATA_PATHS
  option|=1;					// Force use of db directory
#endif
  (void) fn_format(path,exchange->file_name, thd->db ? thd->db : "", "",
		   option);
  if (!access(path,F_OK))
  {
    my_error(ER_FILE_EXISTS_ERROR,MYF(0),exchange->file_name);
    return 1;
  }
  /* Create the file world readable */
  if ((file=my_create(path, 0666, O_WRONLY, MYF(MY_WME))) < 0)
    return 1;
#ifdef HAVE_FCHMOD
  (void) fchmod(file,0666);			// Because of umask()
#else
  (void) chmod(path,0666);
#endif
  if (init_io_cache(&cache,file,0L,WRITE_CACHE,0L,1,MYF(MY_WME)))
  {
    my_close(file,MYF(0));
    my_delete(path,MYF(0));
    file= -1;
    return 1;
  }
  return 0;
}


bool select_dump::send_data(List<Item> &items)
{
  List_iterator_fast<Item> li(items);
  char buff[MAX_FIELD_WIDTH];
  String tmp(buff,sizeof(buff),&my_charset_bin),*res;
  tmp.length(0);
  Item *item;
  DBUG_ENTER("send_data");

  if (unit->offset_limit_cnt)
  {						// using limit offset,count
    unit->offset_limit_cnt--;
    DBUG_RETURN(0);
  }
  if (row_count++ > 1) 
  {
    my_error(ER_TOO_MANY_ROWS, MYF(0));
    goto err;
  }
  while ((item=li++))
  {
    res=item->str_result(&tmp);
    if (!res)					// If NULL
    {
      if (my_b_write(&cache,(byte*) "",1))
	goto err;
    }
    else if (my_b_write(&cache,(byte*) res->ptr(),res->length()))
    {
      my_error(ER_ERROR_ON_WRITE,MYF(0), path, my_errno);
      goto err;
    }
  }
  DBUG_RETURN(0);
err:
  DBUG_RETURN(1);
}


void select_dump::send_error(uint errcode,const char *err)
{
  ::send_error(thd,errcode,err);
  (void) end_io_cache(&cache);
  (void) my_close(file,MYF(0));
  (void) my_delete(path,MYF(0));		// Delete file on error
  file= -1;
}

bool select_dump::send_eof()
{
  int error=test(end_io_cache(&cache));
  if (my_close(file,MYF(MY_WME)))
    error=1;
  if (!error)
    ::send_ok(thd,row_count);
  file= -1;
  return error;
}

select_subselect::select_subselect(Item_subselect *item_arg)
{
  item= item_arg;
}

bool select_singlerow_subselect::send_data(List<Item> &items)
{
  DBUG_ENTER("select_singlerow_subselect::send_data");
  Item_singlerow_subselect *it= (Item_singlerow_subselect *)item;
  if (it->assigned())
  {
      my_message(ER_SUBQUERY_NO_1_ROW, ER(ER_SUBQUERY_NO_1_ROW), MYF(0));
    DBUG_RETURN(1);
  }
  if (unit->offset_limit_cnt)
  {				          // Using limit offset,count
    unit->offset_limit_cnt--;
    DBUG_RETURN(0);
  }
  List_iterator_fast<Item> li(items);
  Item *val_item;
  for (uint i= 0; (val_item= li++); i++)
    it->store(i, val_item);
  it->assigned(1);
  DBUG_RETURN(0);
}

bool select_max_min_finder_subselect::send_data(List<Item> &items)
{
  DBUG_ENTER("select_max_min_finder_subselect::send_data");
  Item_singlerow_subselect *it= (Item_singlerow_subselect *)item;
  List_iterator_fast<Item> li(items);
  Item *val_item= li++;
  if (it->assigned())
  {
    cache->store(val_item);
    if ((this->*op)())
      it->store(0, cache);
  }
  else
  {
    if (!cache)
    {
      cache= Item_cache::get_cache(val_item->result_type());
      switch (val_item->result_type())
      {
      case REAL_RESULT:
	op= &select_max_min_finder_subselect::cmp_real;
	break;
      case INT_RESULT:
	op= &select_max_min_finder_subselect::cmp_int;
	break;
      case STRING_RESULT:
	op= &select_max_min_finder_subselect::cmp_str;
	break;
      case ROW_RESULT:
        // This case should never be choosen
	DBUG_ASSERT(0);
	op= 0;
      }
    }
    cache->store(val_item);
    it->store(0, cache);
  }
  it->assigned(1);
  DBUG_RETURN(0);
}

bool select_max_min_finder_subselect::cmp_real()
{
  Item *maxmin= ((Item_singlerow_subselect *)item)->el(0);
  double val1= cache->val(), val2= maxmin->val();
  if (fmax)
    return (cache->null_value && !maxmin->null_value) ||
      (!cache->null_value && !maxmin->null_value &&
       val1 > val2);
  else
    return (maxmin->null_value && !cache->null_value) ||
      (!cache->null_value && !maxmin->null_value &&
       val1 < val2);
}

bool select_max_min_finder_subselect::cmp_int()
{
  Item *maxmin= ((Item_singlerow_subselect *)item)->el(0);
  longlong val1= cache->val_int(), val2= maxmin->val_int();
  if (fmax)
    return (cache->null_value && !maxmin->null_value) ||
      (!cache->null_value && !maxmin->null_value &&
       val1 > val2);
  else
    return (maxmin->null_value && !cache->null_value) ||
      (!cache->null_value && !maxmin->null_value &&
       val1 < val2);
}

bool select_max_min_finder_subselect::cmp_str()
{
  String *val1, *val2, buf1, buf2;
  Item *maxmin= ((Item_singlerow_subselect *)item)->el(0);
  /*
    as far as both operand is Item_cache buf1 & buf2 will not be used,
    but added for safety
  */
  val1= cache->val_str(&buf1);
  val2= maxmin->val_str(&buf1);
  if (fmax)
    return (cache->null_value && !maxmin->null_value) ||
      (!cache->null_value && !maxmin->null_value &&
       sortcmp(val1, val2, cache->collation.collation) > 0) ;
  else
    return (maxmin->null_value && !cache->null_value) ||
      (!cache->null_value && !maxmin->null_value &&
       sortcmp(val1, val2, cache->collation.collation) < 0);
}

bool select_exists_subselect::send_data(List<Item> &items)
{
  DBUG_ENTER("select_exists_subselect::send_data");
  Item_exists_subselect *it= (Item_exists_subselect *)item;
  if (unit->offset_limit_cnt)
  {				          // Using limit offset,count
    unit->offset_limit_cnt--;
    DBUG_RETURN(0);
  }
  it->value= 1;
  it->assigned(1);
  DBUG_RETURN(0);
}


/***************************************************************************
** Dump  of select to variables
***************************************************************************/
int select_dumpvar::prepare(List<Item> &list, SELECT_LEX_UNIT *u)
{
  List_iterator_fast<Item> li(list);
  List_iterator_fast<my_var> gl(var_list);
  Item *item;

  local_vars.empty();				// Clear list if SP
  unit= u;
  row_count= 0;

  if (var_list.elements != list.elements)
  {
    my_error(ER_WRONG_NUMBER_OF_COLUMNS_IN_SELECT, MYF(0));
    return 1;
  }
  while ((item=li++))
  {
<<<<<<< HEAD
    my_var *mv= gl++;
    if (mv->local)
      (void)local_vars.push_back(new Item_splocal(mv->s, mv->offset));
    else
    {
      Item_func_set_user_var *xx = new Item_func_set_user_var(mv->s, item);
      xx->fix_fields(thd, (TABLE_LIST*) thd->lex->select_lex.table_list.first,
		     &item);
      xx->fix_length_and_dec();
      vars.push_back(xx);
    }
=======
    ls= gl++;
    Item_func_set_user_var *xx = new Item_func_set_user_var(*ls,item);
    xx->fix_fields(thd,(TABLE_LIST*) thd->lex->select_lex.table_list.first,&item);
    xx->fix_length_and_dec();
    vars.push_back(xx);
>>>>>>> 8d987f9e
  }
  return 0;
}


bool select_dumpvar::send_data(List<Item> &items)
{
  List_iterator_fast<Item_func_set_user_var> li(vars);
  List_iterator_fast<Item_splocal> var_li(local_vars);
  List_iterator_fast<my_var> my_li(var_list);
  List_iterator_fast<Item> it(items);
  Item_func_set_user_var *xx;
  Item_splocal *yy;
  Item *item;
  my_var *zz;
  DBUG_ENTER("send_data");
  if (unit->offset_limit_cnt)
  {						// using limit offset,count
    unit->offset_limit_cnt--;
    DBUG_RETURN(0);
  }

  if (unit->offset_limit_cnt)
  {				          // Using limit offset,count
    unit->offset_limit_cnt--;
    DBUG_RETURN(0);
  }
  if (row_count++) 
  {
    my_error(ER_TOO_MANY_ROWS, MYF(0));
    DBUG_RETURN(1);
  }
  while ((zz=my_li++) && (item=it++))
  {
    if (zz->local)
    {
      if ((yy=var_li++)) 
      {
	thd->spcont->set_item_eval(yy->get_offset(), item, zz->type);
      }
    }
    else
    {
      if ((xx=li++))
      {
        xx->check();
	xx->update();
      }
    }
  }
  DBUG_RETURN(0);
}

bool select_dumpvar::send_eof()
{
  if (! row_count)
    send_warning(thd, ER_SP_FETCH_NO_DATA);
  ::send_ok(thd,row_count);
  return 0;
}

/****************************************************************************
  TMP_TABLE_PARAM
****************************************************************************/

void TMP_TABLE_PARAM::init()
{
  field_count= sum_func_count= func_count= hidden_field_count= 0;
  group_parts= group_length= group_null_parts= 0;
  quick_group= 1;
}

/****************************************************************************
  Statement functions 
****************************************************************************/

Statement::Statement(THD *thd)
  :id(++thd->statement_id_counter),
  query_id(0),                                  /* initialized later */
  set_query_id(1),
  allow_sum_func(0),                            /* initialized later */
  command(COM_SLEEP),                           /* initialized later */ 
  lex(&main_lex),
  query(0),                                     /* these two are set */
  query_length(0),                              /* in alloc_query() */ 
  free_list(0)
{
  init_sql_alloc(&mem_root,
                 thd->variables.query_alloc_block_size,
                 thd->variables.query_prealloc_size);
}


Statement::Statement()
  :id(0),
  query_id(0),
  set_query_id(1),
  allow_sum_func(0),
  command(COM_SLEEP),
  lex(&main_lex),
  query(0),
  query_length(0),
  free_list(0)
{
  bzero((char *) &mem_root, sizeof(mem_root));
}


Statement::~Statement()
{
  free_root(&mem_root, MYF(0));
}


C_MODE_START

static byte *
get_statement_id_as_hash_key(const byte *record, uint *key_length,
                             my_bool not_used __attribute__((unused)))
{
  const Statement *statement= (const Statement *) record; 
  *key_length= sizeof(statement->id);
  return (byte *) &((const Statement *) statement)->id;
}

C_MODE_END


Statement_map::Statement_map()
{
  enum { START_HASH_SIZE = 16 };
  hash_init(&st_hash, default_charset_info, START_HASH_SIZE, 0, 0,
            get_statement_id_as_hash_key, (hash_free_key) 0, MYF(0));
}
<|MERGE_RESOLUTION|>--- conflicted
+++ resolved
@@ -91,12 +91,8 @@
 	   insert_id_used(0), rand_used(0), in_lock_tables(0),
 	   global_read_lock(0), bootstrap(0), spcont(NULL)
 {
-<<<<<<< HEAD
   host= user= priv_user= db= ip= 0;
-=======
-  host=user=priv_user=db=query=ip=0;
   lex= &main_lex;
->>>>>>> 8d987f9e
   host_or_ip= "connecting host";
   locked=some_tables_deleted=no_errors=password= 0;
   query_start_used= 0;
@@ -1189,7 +1185,6 @@
   }
   while ((item=li++))
   {
-<<<<<<< HEAD
     my_var *mv= gl++;
     if (mv->local)
       (void)local_vars.push_back(new Item_splocal(mv->s, mv->offset));
@@ -1201,13 +1196,6 @@
       xx->fix_length_and_dec();
       vars.push_back(xx);
     }
-=======
-    ls= gl++;
-    Item_func_set_user_var *xx = new Item_func_set_user_var(*ls,item);
-    xx->fix_fields(thd,(TABLE_LIST*) thd->lex->select_lex.table_list.first,&item);
-    xx->fix_length_and_dec();
-    vars.push_back(xx);
->>>>>>> 8d987f9e
   }
   return 0;
 }
