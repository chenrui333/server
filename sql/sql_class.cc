--- conflicted
+++ resolved
@@ -737,13 +737,9 @@
    first_successful_insert_id_in_cur_stmt(0),
    stmt_depends_on_first_successful_insert_id_in_prev_stmt(FALSE),
    examined_row_count(0),
-<<<<<<< HEAD
+   accessed_rows_and_keys(0),
    warning_info(&main_warning_info),
    stmt_da(&main_da),
-=======
-   accessed_rows_and_keys(0),
-   global_read_lock(0),
->>>>>>> 74db9a50
    global_disable_checkpoint(0),
    is_fatal_error(0),
    transaction_rollback_request(0),
@@ -2259,7 +2255,7 @@
     DBUG_RETURN(FALSE);
   }
   if (thd->killed == ABORT_QUERY)
-    return 0;
+    DBUG_RETURN(FALSE);
 
   /*
     We may be passing the control from mysqld to the client: release the
