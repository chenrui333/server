--- conflicted
+++ resolved
@@ -1270,11 +1270,8 @@
     ulonglong nr= (((Field_num*) field)->unsigned_flag ||
                    field->val_int() > 0) ? field->val_int() : 0;
     lock_auto_increment();
-<<<<<<< HEAD
-=======
     DBUG_ASSERT(part_share->auto_inc_initialized ||
                 !can_use_for_auto_inc_init());
->>>>>>> 8f581e8b
     /* must check when the mutex is taken */
     if (nr >= part_share->next_auto_inc_val)
       part_share->next_auto_inc_val= nr + 1;
@@ -1505,13 +1502,4 @@
   friend int cmp_key_rowid_part_id(void *ptr, uchar *ref1, uchar *ref2);
   friend int cmp_key_part_id(void *key_p, uchar *ref1, uchar *ref2);
 };
-<<<<<<< HEAD
-
-bool print_admin_msg(THD* thd, uint len,
-                            const char* msg_type,
-                            const char* db_name, String &table_name,
-                            const char* op_name, const char *fmt, ...);
-
-=======
->>>>>>> 8f581e8b
 #endif /* HA_PARTITION_INCLUDED */