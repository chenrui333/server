--- conflicted
+++ resolved
@@ -555,15 +555,10 @@
   }
   void q_append(const char *data, size_t data_len)
   {
-<<<<<<< HEAD
-    memcpy(Ptr + str_length, data, data_len);
+    if (data_len)
+      memcpy(Ptr + str_length, data, data_len);
     DBUG_ASSERT(str_length <= UINT_MAX32 - data_len);
     str_length += (uint)data_len;
-=======
-    if (data_len)
-      memcpy(Ptr + str_length, data, data_len);
-    str_length += data_len;
->>>>>>> 94a520dd
   }
 
   void write_at_position(int position, uint32 value)
