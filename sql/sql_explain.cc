/*
   Copyright (c) 2013 Monty Program Ab

   This program is free software; you can redistribute it and/or modify
   it under the terms of the GNU General Public License as published by
   the Free Software Foundation; version 2 of the License.

   This program is distributed in the hope that it will be useful,
   but WITHOUT ANY WARRANTY; without even the implied warranty of
   MERCHANTABILITY or FITNESS FOR A PARTICULAR PURPOSE.  See the
   GNU General Public License for more details.

   You should have received a copy of the GNU General Public License
   along with this program; if not, write to the Free Software
   Foundation, Inc., 51 Franklin Street, Fifth Floor, Boston, MA 02110-1335 USA */

#ifdef USE_PRAGMA_IMPLEMENTATION
#pragma implementation				// gcc: Class implementation
#endif

#include "mariadb.h"
#include "sql_priv.h"
#include "sql_select.h"
#include "my_json_writer.h"
#include "opt_range.h"
#include "sql_expression_cache.h"

const char * STR_DELETING_ALL_ROWS= "Deleting all rows";
const char * STR_IMPOSSIBLE_WHERE= "Impossible WHERE";
const char * STR_NO_ROWS_AFTER_PRUNING= "No matching rows after partition pruning";

const char *unit_operation_text[4]=
{
   "UNIT RESULT","UNION RESULT","INTERSECT RESULT","EXCEPT RESULT"
};

const char *pushed_derived_text= "PUSHED DERIVED";
const char *pushed_select_text= "PUSHED SELECT";

static void write_item(Json_writer *writer, Item *item);
static void append_item_to_str(String *out, Item *item);

Explain_query::Explain_query(THD *thd_arg, MEM_ROOT *root) : 
  mem_root(root), upd_del_plan(NULL),  insert_plan(NULL),
  unions(root), selects(root),  thd(thd_arg), apc_enabled(false),
  operations(0)
{
}

static void print_json_array(Json_writer *writer,
                             const char *title, String_list &list)
{
  List_iterator_fast<char> it(list);
  const char *name;
  writer->add_member(title).start_array();
  while ((name= it++))
    writer->add_str(name);
  writer->end_array();
}



Explain_query::~Explain_query()
{
  if (apc_enabled)
    thd->apc_target.disable();

  delete upd_del_plan;
  delete insert_plan;
  uint i;
  for (i= 0 ; i < unions.elements(); i++)
    delete unions.at(i);
  for (i= 0 ; i < selects.elements(); i++)
    delete selects.at(i);
}


Explain_node *Explain_query::get_node(uint select_id)
{
  Explain_union *u;
  if ((u= get_union(select_id)))
    return u;
  else
    return get_select(select_id);
}

Explain_union *Explain_query::get_union(uint select_id)
{
  return (unions.elements() > select_id) ? unions.at(select_id) : NULL;
}

Explain_select *Explain_query::get_select(uint select_id)
{
  return (selects.elements() > select_id) ? selects.at(select_id) : NULL;
}


void Explain_query::add_node(Explain_node *node)
{
  uint select_id;
  operations++;
  if (node->get_type() == Explain_node::EXPLAIN_UNION)
  {
    Explain_union *u= (Explain_union*)node;
    select_id= u->get_select_id();
    if (unions.elements() <= select_id)
      unions.resize(MY_MAX(select_id+1, unions.elements()*2), NULL);

    Explain_union *old_node;
    if ((old_node= get_union(select_id)))
      delete old_node;

    unions.at(select_id)= u;
  }
  else
  {
    Explain_select *sel= (Explain_select*)node;
    if (sel->select_id == FAKE_SELECT_LEX_ID)
    {
      DBUG_ASSERT(0); // this is a "fake select" from a UNION.
    }
    else
    {
      select_id= sel->select_id;
      Explain_select *old_node;

      if (selects.elements() <= select_id)
        selects.resize(MY_MAX(select_id+1, selects.elements()*2), NULL);

      if ((old_node= get_select(select_id)))
        delete old_node;

      selects.at(select_id)= sel;
    }
  }
}


void Explain_query::add_insert_plan(Explain_insert *insert_plan_arg)
{
  insert_plan= insert_plan_arg;
  query_plan_ready();
}


void Explain_query::add_upd_del_plan(Explain_update *upd_del_plan_arg)
{
  upd_del_plan= upd_del_plan_arg;
  query_plan_ready();
}


void Explain_query::query_plan_ready()
{
  if (!apc_enabled)
    thd->apc_target.enable();
  apc_enabled= true;
}

/*
  Send EXPLAIN output to the client.
*/

int Explain_query::send_explain(THD *thd, bool extended)
{
  select_result *result;
  LEX *lex= thd->lex;
 
  if (!(result= new (thd->mem_root) select_send(thd)) || 
      thd->send_explain_fields(result, lex->describe, lex->analyze_stmt))
    return 1;

  int res= 0;
  if (thd->lex->explain_json)
    print_explain_json(result, thd->lex->analyze_stmt);
  else
  {
    res= print_explain(result, lex->describe, thd->lex->analyze_stmt);
    if (extended)
    {
      char buff[1024];
      String str(buff,(uint32) sizeof(buff), system_charset_info);
                 str.length(0);
     /*
       The warnings system requires input in utf8, @see
        mysqld_show_warnings().
     */
     lex->unit.print(&str, QT_EXPLAIN_EXTENDED);
                     push_warning(thd, Sql_condition::WARN_LEVEL_NOTE,
                     ER_YES, str.c_ptr_safe());
    }
  }
  if (res)
    result->abort_result_set();
  else
    result->send_eof();

  return res;
}



/*
  The main entry point to print EXPLAIN of the entire query
*/

int Explain_query::print_explain(select_result_sink *output, 
                                 uint8 explain_flags, bool is_analyze)
{
  if (upd_del_plan)
  {
    upd_del_plan->print_explain(this, output, explain_flags, is_analyze);
    return 0;
  }
  else if (insert_plan)
  {
    insert_plan->print_explain(this, output, explain_flags, is_analyze);
    return 0;
  }
  else
  {
    /* Start printing from node with id=1 */
    Explain_node *node= get_node(1);
    if (!node)
      return 1; /* No query plan */
    return node->print_explain(this, output, explain_flags, is_analyze);
  }
}


void Explain_query::print_explain_json(select_result_sink *output,
                                       bool is_analyze)
{
  Json_writer writer;
  writer.start_object();

  if (upd_del_plan)
    upd_del_plan->print_explain_json(this, &writer, is_analyze);
  else if (insert_plan)
    insert_plan->print_explain_json(this, &writer, is_analyze);
  else
  {
    /* Start printing from node with id=1 */
    Explain_node *node= get_node(1);
    if (!node)
      return; /* No query plan */
    node->print_explain_json(this, &writer, is_analyze);
  }

  writer.end_object();

  CHARSET_INFO *cs= system_charset_info;
  List<Item> item_list;
  const String *buf= writer.output.get_string();
  item_list.push_back(new (thd->mem_root)
                      Item_string(thd, buf->ptr(), buf->length(), cs),
                      thd->mem_root);
  output->send_data(item_list);
}


bool print_explain_for_slow_log(LEX *lex, THD *thd, String *str)
{
  return lex->explain->print_explain_str(thd, str, /*is_analyze*/ true);
}


/* 
  Return tabular EXPLAIN output as a text string
*/

bool Explain_query::print_explain_str(THD *thd, String *out_str,
                                      bool is_analyze)
{
  List<Item> fields;
  thd->make_explain_field_list(fields, thd->lex->describe, is_analyze);

  select_result_text_buffer output_buf(thd);
  output_buf.send_result_set_metadata(fields, thd->lex->describe);
  if (print_explain(&output_buf, thd->lex->describe, is_analyze))
    return true;
  output_buf.save_to(out_str);
  return false;
}


static void push_str(THD *thd, List<Item> *item_list, const char *str)
{
  item_list->push_back(new (thd->mem_root) Item_string_sys(thd, str),
                       thd->mem_root);
}


static void push_string(THD *thd, List<Item> *item_list, String *str)
{
  item_list->push_back(new (thd->mem_root)
                       Item_string_sys(thd, str->ptr(), str->length()),
                       thd->mem_root);
}

static void push_string_list(THD *thd, List<Item> *item_list,
                             String_list &lines, String *buf)
{
  List_iterator_fast<char> it(lines);
  char *line;
  bool first= true;
  while ((line= it++))
  {
    if (first)
      first= false;
    else
      buf->append(',');

    buf->append(line, strlen(line));
  }
  push_string(thd, item_list, buf);
}


/*
  Print an EXPLAIN output row, based on information provided in the parameters

  @note
    Parameters that may have NULL value in EXPLAIN output, should be passed
    (char*)NULL.

  @return 
    0  - OK
    1  - OOM Error
*/

static
int print_explain_row(select_result_sink *result,
                      uint8 options, bool is_analyze,
                      uint select_number,
                      const char *select_type,
                      const char *table_name,
                      const char *partitions,
                      enum join_type jtype,
                      String_list *possible_keys,
                      const char *index,
                      const char *key_len,
                      const char *ref,
                      ha_rows *rows,
                      double *r_rows,
                      double r_filtered,
                      const char *extra)
{
  THD *thd= result->thd;
  MEM_ROOT *mem_root= thd->mem_root;
  Item *item_null= new (mem_root) Item_null(thd);
  List<Item> item_list;
  Item *item;

  if (!select_type[0])
    return 0;

  item_list.push_back(new (mem_root) Item_int(thd, (int32) select_number),
                      mem_root);
  item_list.push_back(new (mem_root) Item_string_sys(thd, select_type),
                      mem_root);
  item_list.push_back(new (mem_root) Item_string_sys(thd, table_name),
                      mem_root);
  if (options & DESCRIBE_PARTITIONS)
  {
    if (partitions)
    {
      item_list.push_back(new (mem_root) Item_string_sys(thd, partitions),
                          mem_root);
    }
    else
      item_list.push_back(item_null, mem_root);
  }
  
  const char *jtype_str= join_type_str[jtype];
  item_list.push_back(new (mem_root) Item_string_sys(thd, jtype_str),
                      mem_root);
  
  /* 'possible_keys'
     The buffer must not be deallocated before we call send_data, otherwise
     we may end up reading freed memory.
  */
  StringBuffer<64> possible_keys_buf;
  if (possible_keys && !possible_keys->is_empty())
  {
    push_string_list(thd, &item_list, *possible_keys, &possible_keys_buf);
  }
  else
    item_list.push_back(item_null, mem_root);
  
  /* 'index */
  item= index ? new (mem_root) Item_string_sys(thd, index) : item_null;
  item_list.push_back(item, mem_root);
  
  /* 'key_len */
  item= key_len ? new (mem_root) Item_string_sys(thd, key_len) : item_null;
  item_list.push_back(item, mem_root);
  
  /* 'ref' */
  item= ref ? new (mem_root) Item_string_sys(thd, ref) : item_null;
  item_list.push_back(item, mem_root);

  /* 'rows' */
  StringBuffer<64> rows_str;
  if (rows)
  {
    rows_str.append_ulonglong((ulonglong)(*rows));
    item_list.push_back(new (mem_root)
                        Item_string_sys(thd, rows_str.ptr(),
                                        rows_str.length()), mem_root);
  }
  else
    item_list.push_back(item_null, mem_root);
  
  /* 'r_rows' */
  StringBuffer<64> r_rows_str;
  if (is_analyze)
  {
    if (r_rows)
    {
      Item_float *fl= new (mem_root) Item_float(thd, *r_rows, 2);
      String tmp;
      String *res= fl->val_str(&tmp);
      r_rows_str.append(*res);
      item_list.push_back(new (mem_root)
                          Item_string_sys(thd, r_rows_str.ptr(),
                                          r_rows_str.length()), mem_root);
    }
    else
      item_list.push_back(item_null, mem_root);
  }

  /* 'filtered' */
  const double filtered=100.0;
  if (options & DESCRIBE_EXTENDED || is_analyze)
    item_list.push_back(new (mem_root) Item_float(thd, filtered, 2), mem_root);
  
  /* 'r_filtered' */
  if (is_analyze)
    item_list.push_back(new (mem_root) Item_float(thd, r_filtered, 2),
                        mem_root);
  
  /* 'Extra' */
  if (extra)
    item_list.push_back(new (mem_root) Item_string_sys(thd, extra), mem_root);
  else
    item_list.push_back(item_null, mem_root);

  if (result->send_data(item_list))
    return 1;
  return 0;
}




uint Explain_union::make_union_table_name(char *buf)
{
  uint childno= 0;
  uint len, lastop= 0;
  LEX_CSTRING type;
  switch (operation)
  {
    case OP_MIX:
      lex_string_set3(&type, STRING_WITH_LEN("<unit"));
      break;
    case OP_UNION:
      lex_string_set3(&type, STRING_WITH_LEN("<union"));
      break;
    case OP_INTERSECT:
      lex_string_set3(&type, STRING_WITH_LEN("<intersect"));
      break;
    case OP_EXCEPT:
      lex_string_set3(&type, STRING_WITH_LEN("<except"));
      break;
    default:
      DBUG_ASSERT(0);
      type.str= NULL;
      type.length= 0;
  }
  memcpy(buf, type.str, (len= (uint)type.length));

  for (; childno < union_members.elements() && len + lastop + 5 < NAME_LEN;
       childno++)
  {
    len+= lastop;
    lastop= (uint)my_snprintf(buf + len, NAME_LEN - len,
                        "%u,", union_members.at(childno));
  }

  if (childno < union_members.elements() || len + lastop >= NAME_LEN)
  {
    memcpy(buf + len, STRING_WITH_LEN("...>") + 1);
    len+= 4;
  }
  else
  {
    len+= lastop;
    buf[len - 1]= '>';  // change ',' to '>'
  }
  return len;
}


int Explain_union::print_explain(Explain_query *query, 
                                 select_result_sink *output,
                                 uint8 explain_flags, 
                                 bool is_analyze)
{
  THD *thd= output->thd;
  MEM_ROOT *mem_root= thd->mem_root;
  char table_name_buffer[SAFE_NAME_LEN];

  /* print all UNION children, in order */
  for (int i= 0; i < (int) union_members.elements(); i++)
  {
    Explain_select *sel= query->get_select(union_members.at(i));
    sel->print_explain(query, output, explain_flags, is_analyze);
  }

  if (!using_tmp)
    return 0;

  /* Print a line with "UNIT RESULT" */
  List<Item> item_list;
  Item *item_null= new (mem_root) Item_null(thd);

  /* `id` column */
  item_list.push_back(item_null, mem_root);

  /* `select_type` column */
  push_str(thd, &item_list, fake_select_type);

  /* `table` column: something like "<union1,2>" */
  uint len= make_union_table_name(table_name_buffer);
  item_list.push_back(new (mem_root)
                      Item_string_sys(thd, table_name_buffer, len),
                      mem_root);
  
  /* `partitions` column */
  if (explain_flags & DESCRIBE_PARTITIONS)
    item_list.push_back(item_null, mem_root);

  /* `type` column */
  push_str(thd, &item_list, join_type_str[JT_ALL]);

  /* `possible_keys` column */
  item_list.push_back(item_null, mem_root);

  /* `key` */
  item_list.push_back(item_null, mem_root);

  /* `key_len` */
  item_list.push_back(item_null, mem_root);

  /* `ref` */
  item_list.push_back(item_null, mem_root);
 
  /* `rows` */
  item_list.push_back(item_null, mem_root);
  
  /* `r_rows` */
  StringBuffer<64> r_rows_str;
  if (is_analyze)
  {
    double avg_rows= fake_select_lex_tracker.get_avg_rows();
    Item_float *fl= new (mem_root) Item_float(thd, avg_rows, 2);
    String tmp;
    String *res= fl->val_str(&tmp);
    r_rows_str.append(*res);
    item_list.push_back(new (mem_root)
                        Item_string_sys(thd, r_rows_str.ptr(),
                                        r_rows_str.length()), mem_root);
  }

  /* `filtered` */
  if (explain_flags & DESCRIBE_EXTENDED || is_analyze)
    item_list.push_back(item_null, mem_root);

  /* `r_filtered` */
  if (is_analyze)
    item_list.push_back(item_null, mem_root);

  /* `Extra` */
  StringBuffer<256> extra_buf;
  if (using_filesort)
  {
    extra_buf.append(STRING_WITH_LEN("Using filesort"));
  }
  item_list.push_back(new (mem_root)
                      Item_string_sys(thd, extra_buf.ptr(),
                                      extra_buf.length()),
                      mem_root);

  //output->unit.offset_limit_cnt= 0; 
  if (output->send_data(item_list))
    return 1;
  
  /*
    Print all subquery children (UNION children have already been printed at
    the start of this function)
  */
  return print_explain_for_children(query, output, explain_flags, is_analyze);
}


void Explain_union::print_explain_json(Explain_query *query, 
                                       Json_writer *writer, bool is_analyze)
{
  Json_writer_nesting_guard guard(writer);
  char table_name_buffer[SAFE_NAME_LEN];
  
  bool started_object= print_explain_json_cache(writer, is_analyze);

  writer->add_member("query_block").start_object();
  
  if (is_recursive_cte)
    writer->add_member("recursive_union").start_object();
  else
    writer->add_member("union_result").start_object();

  if (using_tmp)
  {
    make_union_table_name(table_name_buffer);
    writer->add_member("table_name").add_str(table_name_buffer);
    writer->add_member("access_type").add_str("ALL"); // not very useful

    /* r_loops (not present in tabular output) */
    if (is_analyze)
    {
      writer->add_member("r_loops").add_ll(
          fake_select_lex_tracker.get_loops());
    }

    /* `r_rows` */
    if (is_analyze)
    {
      writer->add_member("r_rows");
      if (fake_select_lex_tracker.has_scans())
        writer->add_double(fake_select_lex_tracker.get_avg_rows());
      else
        writer->add_null();
    }
  }
  writer->add_member("query_specifications").start_array();

  for (int i= 0; i < (int) union_members.elements(); i++)
  {
    writer->start_object();
    //writer->add_member("dependent").add_str("TODO");
    //writer->add_member("cacheable").add_str("TODO");
    Explain_select *sel= query->get_select(union_members.at(i));
    sel->print_explain_json(query, writer, is_analyze);
    writer->end_object();
  }
  writer->end_array();

  print_explain_json_for_children(query, writer, is_analyze);

  writer->end_object(); // union_result
  writer->end_object(); // query_block

  if (started_object)
    writer->end_object();
}


/*
  Print EXPLAINs for all children nodes (i.e. for subqueries)
*/

int Explain_node::print_explain_for_children(Explain_query *query, 
                                             select_result_sink *output,
                                             uint8 explain_flags, 
                                             bool is_analyze)
{
  for (int i= 0; i < (int) children.elements(); i++)
  {
    Explain_node *node= query->get_node(children.at(i));
    /*
      Note: node may not be present because for certain kinds of subqueries,
      the optimizer is not able to see that they were eliminated.
    */
    if (node && node->print_explain(query, output, explain_flags, is_analyze))
      return 1;
  }
  return 0;
}

bool Explain_basic_join::add_table(Explain_table_access *tab, Explain_query *query)
{
  if (!join_tabs)
  {
    n_join_tabs= 0;
    if (!(join_tabs= ((Explain_table_access**)
                      alloc_root(query->mem_root,
                                 sizeof(Explain_table_access*) *
                                 MAX_TABLES))))
      return true;
  }
  join_tabs[n_join_tabs++]= tab;
  return false;
}

/*
  This tells whether a child subquery should be printed in JSON output.

  Derived tables and Non-merged semi-joins should not be printed, because they
  are printed inline in Explain_table_access.
*/
bool is_connection_printable_in_json(enum Explain_node::explain_connection_type type)
{
  return (type != Explain_node::EXPLAIN_NODE_DERIVED && 
          type != Explain_node::EXPLAIN_NODE_NON_MERGED_SJ);
}


void Explain_node::print_explain_json_for_children(Explain_query *query, 
                                                  Json_writer *writer,
                                                  bool is_analyze)
{
  Json_writer_nesting_guard guard(writer);
  
  bool started= false;
  for (int i= 0; i < (int) children.elements(); i++)
  {
    Explain_node *node= query->get_node(children.at(i));
    
    /*
      Note: node may not be present because for certain kinds of subqueries,
      the optimizer is not able to see that they were eliminated.
    */
    if (!node)
      continue;

    /* Derived tables are printed inside Explain_table_access objects */
    if (!is_connection_printable_in_json(node->connection_type))
      continue;

    if (!started)
    {
      writer->add_member("subqueries").start_array();
      started= true;
    }

    writer->start_object();
    node->print_explain_json(query, writer, is_analyze);
    writer->end_object();
  }

  if (started)
    writer->end_array();
}


bool Explain_node::print_explain_json_cache(Json_writer *writer,
                                            bool is_analyze)
{
  if (cache_tracker)
  {
    cache_tracker->fetch_current_stats();
    writer->add_member("expression_cache").start_object();
    if (cache_tracker->state != Expression_cache_tracker::OK)
    {
      writer->add_member("state").
        add_str(Expression_cache_tracker::state_str[cache_tracker->state]);
    }

    if (is_analyze)
    {
      longlong cache_reads= cache_tracker->hit + cache_tracker->miss;
      writer->add_member("r_loops").add_ll(cache_reads);
      if (cache_reads != 0) 
      {
        double hit_ratio= double(cache_tracker->hit) / cache_reads * 100.0;
        writer->add_member("r_hit_ratio").add_double(hit_ratio);
      }
    }
    return true;
  }
  return false;
}


Explain_basic_join::~Explain_basic_join()
{
  if (join_tabs)
  {
    for (uint i= 0; i< n_join_tabs; i++)
      delete join_tabs[i];
  }
} 


int Explain_select::print_explain(Explain_query *query, 
                                  select_result_sink *output,
                                  uint8 explain_flags, bool is_analyze)
{
  THD *thd= output->thd;
  MEM_ROOT *mem_root= thd->mem_root;

  if (select_type == pushed_derived_text || select_type == pushed_select_text)
  {
     print_explain_message_line(output, explain_flags, is_analyze,
                                select_id /*select number*/,
                                select_type,
                                NULL, /* rows */
                                NULL);
  }
  else if (message)
  {
    List<Item> item_list;
    Item *item_null= new (mem_root) Item_null(thd);

    item_list.push_back(new (mem_root) Item_int(thd, (int32) select_id),
                        mem_root);
    item_list.push_back(new (mem_root) Item_string_sys(thd, select_type),
                        mem_root);
    for (uint i=0 ; i < 7; i++)
      item_list.push_back(item_null, mem_root);
    if (explain_flags & DESCRIBE_PARTITIONS)
      item_list.push_back(item_null, mem_root);

    /* filtered */
    if (is_analyze || explain_flags & DESCRIBE_EXTENDED)
      item_list.push_back(item_null, mem_root);
    
    if (is_analyze)
    {
      /* r_rows, r_filtered */
      item_list.push_back(item_null, mem_root);
      item_list.push_back(item_null, mem_root);
    }

    item_list.push_back(new (mem_root) Item_string_sys(thd, message),
                        mem_root);

    if (output->send_data(item_list))
      return 1;
  }
  else
  {
    bool using_tmp= false;
    bool using_fs= false;

    for (Explain_aggr_node *node= aggr_tree; node; node= node->child)
    {
      switch (node->get_type())
      {
        case AGGR_OP_TEMP_TABLE:
          using_tmp= true;
          break;
        case AGGR_OP_FILESORT:
          using_fs= true;
          break;
        default:
          break;
      }
    }

    for (uint i=0; i< n_join_tabs; i++)
    {
      join_tabs[i]->print_explain(output, explain_flags, is_analyze, select_id,
                                  select_type, using_tmp, using_fs);
      if (i == 0)
      {
        /* 
          "Using temporary; Using filesort" should only be shown near the 1st
          table
        */
        using_tmp= false;
        using_fs= false;
      }
    }
    for (uint i=0; i< n_join_tabs; i++)
    {
      Explain_basic_join* nest;
      if ((nest= join_tabs[i]->sjm_nest))
        nest->print_explain(query, output, explain_flags, is_analyze);
    }
  }

  return print_explain_for_children(query, output, explain_flags, is_analyze);
}


int Explain_basic_join::print_explain(Explain_query *query, 
                                      select_result_sink *output,
                                      uint8 explain_flags, bool is_analyze)
{
  for (uint i=0; i< n_join_tabs; i++)
  {
    if (join_tabs[i]->print_explain(output, explain_flags, is_analyze, 
                                    select_id,
                                    "MATERIALIZED" /*select_type*/, 
                                    FALSE /*using temporary*/, 
                                    FALSE /*using filesort*/))
      return 1;
  }
  return 0;
}


void Explain_select::add_linkage(Json_writer *writer)
{
  const char *operation= NULL;
  switch (linkage)
  {
     case UNION_TYPE:
       operation= "UNION";
       break;
     case INTERSECT_TYPE:
       operation= "INTERSECT";
       break;
     case EXCEPT_TYPE:
       operation= "EXCEPT";
       break;
     default:
       // It is the first or the only SELECT => no operation
       break;
  }
  if (operation)
    writer->add_member("operation").add_str(operation);
}

void Explain_select::print_explain_json(Explain_query *query, 
                                        Json_writer *writer, bool is_analyze)
{
  Json_writer_nesting_guard guard(writer);
  
  bool started_cache= print_explain_json_cache(writer, is_analyze);

  if (message ||
      select_type == pushed_derived_text ||
      select_type == pushed_select_text)
  {
    writer->add_member("query_block").start_object();
    writer->add_member("select_id").add_ll(select_id);
    add_linkage(writer);

    writer->add_member("table").start_object();
    writer->add_member("message").add_str(select_type == pushed_derived_text ?
                                          "Pushed derived" :
                                          select_type == pushed_select_text ?
                                          "Pushed select" :
                                          message);
    writer->end_object();

    print_explain_json_for_children(query, writer, is_analyze);
    writer->end_object();
  }
  else
  {
    writer->add_member("query_block").start_object();
    writer->add_member("select_id").add_ll(select_id);
    add_linkage(writer);

    if (is_analyze && time_tracker.get_loops())
    {
      writer->add_member("r_loops").add_ll(time_tracker.get_loops());
      writer->add_member("r_total_time_ms").add_double(time_tracker.get_time_ms());
    }

    if (exec_const_cond)
    {
      writer->add_member("const_condition");
      write_item(writer, exec_const_cond);
    }
    if (outer_ref_cond)
    {
      writer->add_member("outer_ref_condition");
      write_item(writer, outer_ref_cond);
    }
    if (pseudo_bits_cond)
    {
      writer->add_member("pseudo_bits_condition");
      write_item(writer, pseudo_bits_cond);
    }

    /* we do not print HAVING which always evaluates to TRUE */
    if (having || (having_value == Item::COND_FALSE))
    {
      writer->add_member("having_condition");
      if (likely(having))
        write_item(writer, having);
      else
      {
        /* Normally we should not go this branch, left just for safety */
        DBUG_ASSERT(having_value == Item::COND_FALSE);
        writer->add_str("0");
      }
    }

    int started_objects= 0;
    
    Explain_aggr_node *node= aggr_tree;

    for (; node; node= node->child)
    {
      switch (node->get_type())
      {
        case AGGR_OP_TEMP_TABLE:
          writer->add_member("temporary_table").start_object();
          break;
        case AGGR_OP_FILESORT:
        {
          writer->add_member("filesort").start_object();
          ((Explain_aggr_filesort*)node)->print_json_members(writer, is_analyze);
          break;
        }
        case AGGR_OP_REMOVE_DUPLICATES:
          writer->add_member("duplicate_removal").start_object();
          break;
        case AGGR_OP_WINDOW_FUNCS:
        {
          //TODO: make print_json_members virtual?
          writer->add_member("window_functions_computation").start_object();
          ((Explain_aggr_window_funcs*)node)->print_json_members(writer, is_analyze);
          break;
        }
        default:
          DBUG_ASSERT(0);
      }
      started_objects++;
    }
    
    Explain_basic_join::print_explain_json_interns(query, writer, is_analyze);

    for (;started_objects; started_objects--)
      writer->end_object();

    writer->end_object();
  }

  if (started_cache)
    writer->end_object();
}


Explain_aggr_filesort::Explain_aggr_filesort(MEM_ROOT *mem_root, 
                                             bool is_analyze,
                                             Filesort *filesort)
 : tracker(is_analyze)
{
  child= NULL;
  for (ORDER *ord= filesort->order; ord; ord= ord->next)
  {
    sort_items.push_back(ord->item[0], mem_root);
    sort_directions.push_back(&ord->direction, mem_root);
  }
  filesort->tracker= &tracker;
}


void Explain_aggr_filesort::print_json_members(Json_writer *writer, 
                                               bool is_analyze)
{
  char item_buf[256];
  String str(item_buf, sizeof(item_buf), &my_charset_bin);
  str.length(0);
  
  List_iterator_fast<Item> it(sort_items);
  List_iterator_fast<ORDER::enum_order> it_dir(sort_directions);
  Item* item;
  ORDER::enum_order *direction;
  bool first= true;
  while ((item= it++))
  {
    direction= it_dir++;
    if (first)
      first= false;
    else
    {
      str.append(STRING_WITH_LEN(", "));
    }
    append_item_to_str(&str, item);
    if (*direction == ORDER::ORDER_DESC)
      str.append(STRING_WITH_LEN(" desc"));
  }

  writer->add_member("sort_key").add_str(str.c_ptr_safe());

  if (is_analyze)
    tracker.print_json_members(writer);
}


void Explain_aggr_window_funcs::print_json_members(Json_writer *writer, 
                                                   bool is_analyze)
{
  Explain_aggr_filesort *srt;
  List_iterator<Explain_aggr_filesort> it(sorts);
  writer->add_member("sorts").start_object();
  while ((srt= it++))
  {
    writer->add_member("filesort").start_object();
    srt->print_json_members(writer, is_analyze);
    writer->end_object(); // filesort
  }
  writer->end_object(); // sorts
}


void Explain_basic_join::print_explain_json(Explain_query *query, 
                                            Json_writer *writer, 
                                            bool is_analyze)
{
  writer->add_member("query_block").start_object();
  writer->add_member("select_id").add_ll(select_id);
  
  print_explain_json_interns(query, writer, is_analyze);

  writer->end_object();
}


void Explain_basic_join::
print_explain_json_interns(Explain_query *query, 
                           Json_writer *writer, 
                           bool is_analyze)
{
  Json_writer_nesting_guard guard(writer);
  for (uint i=0; i< n_join_tabs; i++)
  {
    if (join_tabs[i]->start_dups_weedout)
      writer->add_member("duplicates_removal").start_object();

    join_tabs[i]->print_explain_json(query, writer, is_analyze);

    if (join_tabs[i]->end_dups_weedout)
      writer->end_object();
  }
  print_explain_json_for_children(query, writer, is_analyze);
}


void Explain_table_access::push_extra(enum explain_extra_tag extra_tag)
{
  extra_tags.append(extra_tag);
}


/*
  Put the contents of 'key' field of EXPLAIN otuput into key_str.

  It is surprisingly complex:
  - hash join shows #hash#used_key
  - quick selects that use single index will print index name
*/

void Explain_table_access::fill_key_str(String *key_str, bool is_json) const
{
  CHARSET_INFO *cs= system_charset_info;
  bool is_hj= (type == JT_HASH || type == JT_HASH_NEXT || 
               type == JT_HASH_RANGE || type == JT_HASH_INDEX_MERGE);
  LEX_CSTRING hash_key_prefix= { STRING_WITH_LEN("#hash#") };
  const char *key_name;

  if ((key_name= key.get_key_name()))
  {
    if (is_hj)
      key_str->append(hash_key_prefix.str, hash_key_prefix.length, cs);

    key_str->append(key_name, strlen(key_name));

    if (is_hj && type != JT_HASH)
      key_str->append(':');
  }
  
  if (quick_info)
  {
    StringBuffer<64> buf2;
    if (is_json)
      quick_info->print_extra_recursive(&buf2);
    else
      quick_info->print_key(&buf2);
    key_str->append(buf2);
  }
  if (type == JT_HASH_NEXT)
  {
    key_name= hash_next_key.get_key_name();
    key_str->append(key_name, strlen(key_name));
  }
}


/*
  Fill "key_length".
   - this is just used key length for ref/range 
   - for index_merge, it is a comma-separated list of lengths.
   - for hash join, it is key_len:pseudo_key_len
   - [tabular form only] rowid filter length is added after "|".

  In JSON, we consider this column to be legacy, it is superceded by
  used_key_parts.
*/

void Explain_table_access::fill_key_len_str(String *key_len_str,
                                            bool is_json) const
{
  bool is_hj= (type == JT_HASH || type == JT_HASH_NEXT || 
               type == JT_HASH_RANGE || type == JT_HASH_INDEX_MERGE);
  if (key.get_key_len() != (uint)-1)
  {
    char buf[64];
    size_t length;
    length= longlong10_to_str(key.get_key_len(), buf, 10) - buf;
    key_len_str->append(buf, length);
    if (is_hj && type != JT_HASH)
      key_len_str->append(':');
  }

  if (quick_info)
  {
    StringBuffer<64> buf2;
    quick_info->print_key_len(&buf2);
    key_len_str->append(buf2);
  } 

  if (type == JT_HASH_NEXT)
  {
    char buf[64];
    size_t length;
    length= longlong10_to_str(hash_next_key.get_key_len(), buf, 10) - buf;
    key_len_str->append(buf, length);
  }

  if (!is_json && rowid_filter)
  {
    key_len_str->append('|');
    StringBuffer<64> filter_key_len;
    rowid_filter->quick->print_key_len(&filter_key_len);
    key_len_str->append(filter_key_len);
  }
}


bool Explain_index_use::set(MEM_ROOT *mem_root, KEY *key, uint key_len_arg)
{
  if (set_pseudo_key(mem_root, key->name.str))
    return 1;

  key_len= key_len_arg;
  uint len= 0;
  for (uint i= 0; i < key->usable_key_parts; i++)
  {
    if (!key_parts_list.append_str(mem_root,
                                   key->key_part[i].field->field_name.str))
      return 1;
    len += key->key_part[i].store_length;
    if (len >= key_len_arg)
      break;
  }
  return 0;
}


bool Explain_index_use::set_pseudo_key(MEM_ROOT *root, const char* key_name_arg)
{
  if (key_name_arg)
  {
    if (!(key_name= strdup_root(root, key_name_arg)))
      return 1;
  }
  else
    key_name= NULL;
  key_len= ~(uint) 0;
  return 0;
}


/*
  Given r_filtered% from join buffer condition and join condition, produce a
  combined r_filtered% number. This is needed for tabular EXPLAIN output which
  has only one cell for r_filtered value.
*/

double Explain_table_access::get_r_filtered()
{
  double r_filtered= tracker.get_filtered_after_where();
  if (bka_type.is_using_jbuf())
    r_filtered *= jbuf_tracker.get_filtered_after_where();
  return r_filtered;
}


int Explain_table_access::print_explain(select_result_sink *output, uint8 explain_flags, 
                                        bool is_analyze,
                                        uint select_id, const char *select_type,
                                        bool using_temporary, bool using_filesort)
{
  THD *thd= output->thd;
  MEM_ROOT *mem_root= thd->mem_root;

  List<Item> item_list;
  Item *item_null= new (mem_root) Item_null(thd);
  
  /* `id` column */
  item_list.push_back(new (mem_root) Item_int(thd, (int32) select_id),
                      mem_root);

  /* `select_type` column */
  push_str(thd, &item_list, select_type);

  /* `table` column */
  push_string(thd, &item_list, &table_name);
  
  /* `partitions` column */
  if (explain_flags & DESCRIBE_PARTITIONS)
  {
    if (used_partitions_set)
    {
      push_string(thd, &item_list, &used_partitions);
    }
    else
      item_list.push_back(item_null, mem_root);
  }

  /* `type` column */
   StringBuffer<64> join_type_buf;
  if (rowid_filter == NULL)
    push_str(thd, &item_list, join_type_str[type]);
  else
  {
    join_type_buf.append(join_type_str[type], strlen(join_type_str[type]));
    join_type_buf.append(STRING_WITH_LEN("|filter"));
    item_list.push_back(new (mem_root)
                        Item_string_sys(thd, join_type_buf.ptr(),
                                             join_type_buf.length()),
                        mem_root);
  }

  /* `possible_keys` column */
  StringBuffer<64> possible_keys_buf;
  if (possible_keys.is_empty())
    item_list.push_back(item_null, mem_root);
  else
    push_string_list(thd, &item_list, possible_keys, &possible_keys_buf);

  /* `key` */
  StringBuffer<64> key_str;
  fill_key_str(&key_str, false);

  if (rowid_filter)
  {
    key_str.append('|');
    StringBuffer<64> rowid_key_str;
    rowid_filter->quick->print_key(&rowid_key_str);
    key_str.append(rowid_key_str);
  }
  
  if (key_str.length() > 0)
    push_string(thd, &item_list, &key_str);
  else
    item_list.push_back(item_null, mem_root);

  /* `key_len` */
  StringBuffer<64> key_len_str;
  fill_key_len_str(&key_len_str, false);

  if (key_len_str.length() > 0)
    push_string(thd, &item_list, &key_len_str);
  else
    item_list.push_back(item_null, mem_root);

  /* `ref` */
  StringBuffer<64> ref_list_buf;
  if (ref_list.is_empty())
  {
    if (type == JT_FT)
    {
      /* Traditionally, EXPLAIN lines with type=fulltext have ref='' */
      push_str(thd, &item_list, "");
    }
    else
      item_list.push_back(item_null, mem_root);
  }
  else
    push_string_list(thd, &item_list, ref_list, &ref_list_buf);
 
  /* `rows` */
  StringBuffer<64> rows_str;
  if (rows_set)
  {
    rows_str.append_ulonglong((ulonglong)rows);

    if (rowid_filter)
    {
      rows_str.append(STRING_WITH_LEN(" ("));
      rows_str.append_ulonglong((ulonglong) (round(rowid_filter->selectivity *
						   100.0)));
      rows_str.append(STRING_WITH_LEN("%)"));
    }
    item_list.push_back(new (mem_root)
                        Item_string_sys(thd, rows_str.ptr(),
                                        rows_str.length()), mem_root);
  }
  else
    item_list.push_back(item_null, mem_root);

  /* `r_rows` */
  StringBuffer<64> r_rows_str;
  if (is_analyze)
  {
    if (!tracker.has_scans())
    {
      item_list.push_back(item_null, mem_root);
    }
    else
    {
      double avg_rows= tracker.get_avg_rows();
      Item_float *fl= new (mem_root) Item_float(thd, avg_rows, 2);
      String tmp;
      String *res= fl->val_str(&tmp);
      r_rows_str.append(*res);
      if (rowid_filter)
      {
        r_rows_str.append(STRING_WITH_LEN(" ("));
        r_rows_str.append_ulonglong(
	  (ulonglong) (rowid_filter->tracker->get_r_selectivity_pct() * 100.0));
        r_rows_str.append(STRING_WITH_LEN("%)"));
      }
      item_list.push_back(new (mem_root)
                          Item_string_sys(thd, r_rows_str.ptr(),
                                          r_rows_str.length()), mem_root);
    }
  }

  /* `filtered` */
  if (explain_flags & DESCRIBE_EXTENDED || is_analyze)
  {
    if (filtered_set)
    {
      item_list.push_back(new (mem_root) Item_float(thd, filtered, 2),
                          mem_root);
    }
    else
      item_list.push_back(item_null, mem_root);
  }

  /* `r_filtered` */
  if (is_analyze)
  {
    if (!tracker.has_scans())
    {
      item_list.push_back(item_null, mem_root);
    }
    else
    {
      double r_filtered= tracker.get_filtered_after_where();
      if (bka_type.is_using_jbuf())
        r_filtered *= jbuf_tracker.get_filtered_after_where();
      item_list.push_back(new (mem_root)
                          Item_float(thd, r_filtered * 100.0, 2),
                          mem_root);
    }
  }

  /* `Extra` */
  StringBuffer<256> extra_buf;
  bool first= true;
  for (int i=0; i < (int)extra_tags.elements(); i++)
  {
    if (first)
      first= false;
    else
      extra_buf.append(STRING_WITH_LEN("; "));
    append_tag_name(&extra_buf, extra_tags.at(i));
  }

  if (using_temporary)
  {
    if (first)
      first= false;
    else
      extra_buf.append(STRING_WITH_LEN("; "));
    extra_buf.append(STRING_WITH_LEN("Using temporary"));
  }

  if (using_filesort || this->pre_join_sort)
  {
    if (first)
      first= false;
    else
      extra_buf.append(STRING_WITH_LEN("; "));
    extra_buf.append(STRING_WITH_LEN("Using filesort"));
  }

  if (rowid_filter)
  {
    if (first)
      first= false;
    else
      extra_buf.append(STRING_WITH_LEN("; "));
    extra_buf.append(STRING_WITH_LEN("Using rowid filter"));
  }

  item_list.push_back(new (mem_root)
                      Item_string_sys(thd, extra_buf.ptr(),
                                      extra_buf.length()),
                      mem_root);

  if (output->send_data(item_list))
    return 1;

  return 0;
}


/**
  Adds copy of the string to the list

  @param mem_root        where to allocate string
  @param str             string to copy and add

  @return
    NULL - out of memory error
    poiner on allocated copy of the string
*/

const char *String_list::append_str(MEM_ROOT *mem_root, const char *str)
{
  size_t len= strlen(str);
  char *cp;
  if (!(cp = (char*)alloc_root(mem_root, len+1)))
    return NULL;
  memcpy(cp, str, len+1);
  push_back(cp, mem_root);
  return cp;
}


static void write_item(Json_writer *writer, Item *item)
{
  THD *thd= current_thd;
  char item_buf[256];
  String str(item_buf, sizeof(item_buf), &my_charset_bin);
  str.length(0);

  ulonglong save_option_bits= thd->variables.option_bits;
  thd->variables.option_bits &= ~OPTION_QUOTE_SHOW_CREATE;

  item->print(&str, QT_EXPLAIN);

  thd->variables.option_bits= save_option_bits;
  writer->add_str(str.c_ptr_safe());
}

static void append_item_to_str(String *out, Item *item)
{
  THD *thd= current_thd;
  ulonglong save_option_bits= thd->variables.option_bits;
  thd->variables.option_bits &= ~OPTION_QUOTE_SHOW_CREATE;

  item->print(out, QT_EXPLAIN);
  thd->variables.option_bits= save_option_bits;
}

void Explain_table_access::tag_to_json(Json_writer *writer, enum explain_extra_tag tag)
{
  switch (tag)
  {
    case ET_OPEN_FULL_TABLE:
      writer->add_member("open_full_table").add_bool(true);
      break;
    case ET_SCANNED_0_DATABASES:
      writer->add_member("scanned_databases").add_ll(0);
      break;
    case ET_SCANNED_1_DATABASE:
      writer->add_member("scanned_databases").add_ll(1);
      break;
    case ET_SCANNED_ALL_DATABASES:
      writer->add_member("scanned_databases").add_str("all");
      break;
    case ET_SKIP_OPEN_TABLE:
      writer->add_member("skip_open_table").add_bool(true);
      break;
    case ET_OPEN_FRM_ONLY:
      writer->add_member("open_frm_only").add_bool(true);
      break;
    case ET_USING_INDEX_CONDITION:
      writer->add_member("index_condition");
      write_item(writer, pushed_index_cond);
      break;
    case ET_USING_INDEX_CONDITION_BKA:
      writer->add_member("index_condition_bka");
      write_item(writer, pushed_index_cond);
      break;
    case ET_USING_WHERE:
      {
        /*
          We are printing the condition that is checked when scanning this
          table.
          - when join buffer is used, it is cache_cond. 
          - in other cases, it is where_cond.
        */
        Item *item= bka_type.is_using_jbuf()? cache_cond: where_cond;
        if (item)
        {
          writer->add_member("attached_condition");
          write_item(writer, item);
        }
      }
      break;
    case ET_USING_INDEX:
      writer->add_member("using_index").add_bool(true);
      break;
    case ET_USING:
      // index merge: case ET_USING 
      break;
    case ET_RANGE_CHECKED_FOR_EACH_RECORD:
      /* Handled as range_checked_fer */
    case ET_USING_JOIN_BUFFER:
      /* Do nothing. Join buffer is handled differently */
    case ET_START_TEMPORARY:
    case ET_END_TEMPORARY:
      /* Handled as "duplicates_removal: { ... } */
    case ET_FULL_SCAN_ON_NULL_KEY:
      /* Handled in full_scan_on_null_key */
      break;
    case ET_FIRST_MATCH:
      writer->add_member("first_match").add_str(firstmatch_table_name.c_ptr());
      break;
    case ET_LOOSESCAN:
      writer->add_member("loose_scan").add_bool(true);
      break;
    case ET_USING_MRR:
      writer->add_member("mrr_type").add_str(mrr_type.c_ptr());
      break;
    case ET_USING_INDEX_FOR_GROUP_BY:
      writer->add_member("using_index_for_group_by");
      if (loose_scan_is_scanning)
        writer->add_str("scanning");
      else
        writer->add_bool(true);
      break;

    /*new:*/
    case ET_CONST_ROW_NOT_FOUND:
      writer->add_member("const_row_not_found").add_bool(true);
      break;
    case ET_UNIQUE_ROW_NOT_FOUND:
      /* 
        Currently, we never get here.  All SELECTs that have 
        ET_UNIQUE_ROW_NOT_FOUND for a table are converted into degenerate
        SELECTs with message="Impossible WHERE ...". 
        MySQL 5.6 has the same property.
        I'm leaving the handling in just for the sake of covering all enum
        members and safety.
      */
      writer->add_member("unique_row_not_found").add_bool(true);
      break;
    case ET_IMPOSSIBLE_ON_CONDITION:
      writer->add_member("impossible_on_condition").add_bool(true);
      break;
    case ET_USING_WHERE_WITH_PUSHED_CONDITION:
      /*
        It would be nice to print the pushed condition, but current Storage
        Engine API doesn't provide any way to do that
      */
      writer->add_member("pushed_condition").add_bool(true);
      break;

    case ET_NOT_EXISTS:
      writer->add_member("not_exists").add_bool(true);
      break;
    case ET_DISTINCT:
      writer->add_member("distinct").add_bool(true);
      break;
    case ET_TABLE_FUNCTION:
      writer->add_member("table_function").add_str("json_table");
      break;

    default:
      DBUG_ASSERT(0);
  }
}


static
void add_json_keyset(Json_writer *writer, const char *elem_name,
                     String_list *keyset)
{
  if (!keyset->is_empty())
    print_json_array(writer, elem_name, *keyset);
}


void Explain_rowid_filter::print_explain_json(Explain_query *query,
                                              Json_writer *writer,
                                              bool is_analyze)
{
  Json_writer_nesting_guard guard(writer);
  writer->add_member("rowid_filter").start_object();
  quick->print_json(writer);
  writer->add_member("rows").add_ll(rows);
  writer->add_member("selectivity_pct").add_double(selectivity * 100.0);
  if (is_analyze)
  {
    writer->add_member("r_rows").add_double(tracker->get_container_elements());
    writer->add_member("r_lookups").add_ll(tracker->get_container_lookups());
    writer->add_member("r_selectivity_pct").
      add_double(tracker->get_r_selectivity_pct() * 100.0);
    writer->add_member("r_buffer_size").
      add_double((double) (tracker->get_container_buff_size()));
    writer->add_member("r_filling_time_ms").
      add_double(tracker->get_time_fill_container_ms());
  }
  writer->end_object(); // rowid_filter
}

static void trace_engine_stats(handler *file, Json_writer *writer)
{
  if (file && file->handler_stats)
  {
    ha_handler_stats *hs= file->handler_stats;
    writer->add_member("r_engine_stats").start_object();
    if (hs->pages_accessed)
      writer->add_member("pages_accessed").add_ull(hs->pages_accessed);
    if (hs->pages_updated)
      writer->add_member("pages_updated").add_ull(hs->pages_updated);
    if (hs->pages_read_count)
      writer->add_member("pages_read_count").add_ull(hs->pages_read_count);
    if (hs->pages_read_time)
      writer->add_member("pages_read_time_ms").
        add_double(hs->pages_read_time / 1000.0);
    if (hs->undo_records_read)
      writer->add_member("old_rows_read").add_ull(hs->undo_records_read);
    writer->end_object();
  }
}

void Explain_table_access::print_explain_json(Explain_query *query,
                                              Json_writer *writer,
                                              bool is_analyze)
{
  Json_writer_nesting_guard guard(writer);
  
  if (pre_join_sort)
  {
    /* filesort was invoked on this join tab before doing the join with the rest */
    writer->add_member("read_sorted_file").start_object();
    if (is_analyze)
    {
      writer->add_member("r_rows");
      /*
        r_rows when reading filesort result. This can be less than the number
        of rows produced by filesort due to NL-join having LIMIT.
      */
      if (tracker.has_scans())
        writer->add_double(tracker.get_avg_rows());
      else
        writer->add_null();

      /* 
        r_filtered when reading filesort result. We should have checked the
        WHERE while doing filesort but lets check just in case.
      */
      if (tracker.has_scans() && tracker.get_filtered_after_where() < 1.0)
      {
        writer->add_member("r_filtered");
        writer->add_double(tracker.get_filtered_after_where()*100.0);
      }
    }
    writer->add_member("filesort").start_object();
    pre_join_sort->print_json_members(writer, is_analyze);
  }

  if (bka_type.is_using_jbuf())
  {
    writer->add_member("block-nl-join").start_object();
  }

  if (range_checked_fer)
  {
    range_checked_fer->print_json(writer, is_analyze);
  }

  if (full_scan_on_null_key)
    writer->add_member("full-scan-on-null_key").start_object();

  writer->add_member("table").start_object();

  writer->add_member("table_name").add_str(table_name);

  if (used_partitions_set)
    print_json_array(writer, "partitions", used_partitions_list);

  writer->add_member("access_type").add_str(join_type_str[type]);

  add_json_keyset(writer, "possible_keys", &possible_keys);

  /* `key` */
  /* For non-basic quick select, 'key' will not be present */
  if (!quick_info || quick_info->is_basic())
  {
    StringBuffer<64> key_str;
    fill_key_str(&key_str, true);
    if (key_str.length())
      writer->add_member("key").add_str(key_str);
  }

  /* `key_length` */
  StringBuffer<64> key_len_str;
  fill_key_len_str(&key_len_str, true);
  if (key_len_str.length())
    writer->add_member("key_length").add_str(key_len_str);

  /* `used_key_parts` */
  String_list *parts_list= NULL;
  if (quick_info && quick_info->is_basic())
    parts_list= &quick_info->range.key_parts_list;
  else
    parts_list= &key.key_parts_list;

  if (parts_list && !parts_list->is_empty())
    print_json_array(writer, "used_key_parts", *parts_list);

  if (quick_info && !quick_info->is_basic())
  {
    writer->add_member("index_merge").start_object();
    quick_info->print_json(writer);
    writer->end_object();
  }
  
  /* `ref` */
  if (!ref_list.is_empty())
    print_json_array(writer, "ref", ref_list);

  if (rowid_filter)
  {
    rowid_filter->print_explain_json(query, writer, is_analyze);
  }

  /* r_loops (not present in tabular output) */
  if (is_analyze)
  {
    writer->add_member("r_loops").add_ll(tracker.get_loops());
  }
  
  /* `rows` */
  if (rows_set)
    writer->add_member("rows").add_ull(rows);

  /* `r_rows` */
  if (is_analyze)
  {
    writer->add_member("r_rows");
    if (pre_join_sort)
    {
      /* Get r_rows value from filesort */
      if (pre_join_sort->tracker.get_r_loops())
        writer->add_double(pre_join_sort->tracker.get_avg_examined_rows());
      else
        writer->add_null();
    }
    else
    {
      if (tracker.has_scans())
        writer->add_double(tracker.get_avg_rows());
      else
        writer->add_null();
    }

    if (op_tracker.get_loops())
    {
      double total_time= op_tracker.get_time_ms();
      if (rowid_filter)
        total_time+= rowid_filter->tracker->get_time_fill_container_ms();
      writer->add_member("r_table_time_ms").add_double(total_time);
      writer->add_member("r_other_time_ms").add_double(extra_time_tracker.get_time_ms());
    }
    trace_engine_stats(handler_for_stats, writer);
  }

  /* `filtered` */
  if (filtered_set)
    writer->add_member("filtered").add_double(filtered);

  /* `r_filtered` */
  if (is_analyze)
  {
    writer->add_member("r_filtered");
    if (pre_join_sort)
    {
      /* Get r_filtered value from filesort */
      if (pre_join_sort->tracker.get_r_loops())
        writer->add_double(pre_join_sort->tracker.get_r_filtered()*100);
      else
        writer->add_null();
    }
    else
    {
      /* Get r_filtered from the NL-join runtime */
      if (tracker.has_scans())
        writer->add_double(tracker.get_filtered_after_where()*100.0);
      else
        writer->add_null();
    }
  }

  for (int i=0; i < (int)extra_tags.elements(); i++)
  {
    tag_to_json(writer, extra_tags.at(i));
  }
  
  if (full_scan_on_null_key)
    writer->end_object(); //"full-scan-on-null_key"

  if (range_checked_fer)
    writer->end_object(); // "range-checked-for-each-record"

  if (bka_type.is_using_jbuf())
  {
    writer->end_object(); // "block-nl-join"
    writer->add_member("buffer_type").add_str(bka_type.incremental?
                                              "incremental":"flat");
    writer->add_member("buffer_size").add_size(bka_type.join_buffer_size);
    writer->add_member("join_type").add_str(bka_type.join_alg);
    if (bka_type.mrr_type.length())
      writer->add_member("mrr_type").add_str(bka_type.mrr_type);
    if (where_cond)
    {
      writer->add_member("attached_condition");
      write_item(writer, where_cond);
    }

    if (is_analyze)
    {
      writer->add_member("r_loops").add_ll(jbuf_loops_tracker.get_loops());

      writer->add_member("r_filtered");
      if (jbuf_tracker.has_scans())
        writer->add_double(jbuf_tracker.get_filtered_after_where()*100.0);
      else
        writer->add_null();

      writer->add_member("r_unpack_time_ms");
      writer->add_double(jbuf_unpack_tracker.get_time_ms());
<<<<<<< HEAD

      writer->add_member("r_other_time_ms").
        add_double(jbuf_extra_time_tracker.get_time_ms());
      /*
        effective_rows is average number of matches we got for an incoming
        row. The row is stored in the join buffer and then is read
        from there, possibly multiple times. We can't count this number
        directly. Infer it as:
         total_number_of_row_combinations_considered / r_loops.
      */
      writer->add_member("r_effective_rows");
      if (jbuf_loops_tracker.has_scans())
      {
        double loops= (double)jbuf_loops_tracker.get_loops();
        double row_combinations= (double)jbuf_tracker.r_rows;
        writer->add_double(row_combinations / loops);
      }
      else
        writer->add_null();
=======
      DBUG_EXECUTE_IF("analyze_print_r_unpack_ops",
                      {
                        writer->add_member("r_unpack_ops");
                        writer->add_ull(jbuf_unpack_tracker.get_loops());
                      });
>>>>>>> 901339ef
    }
  }

  if (derived_select_number)
  {
    /* This is a derived table. Print its contents here */
    writer->add_member("materialized").start_object();
    Explain_node *node= query->get_node(derived_select_number);
    if (node->get_type() == Explain_node::EXPLAIN_SELECT &&
        ((Explain_select*)node)->is_lateral)
    {
      writer->add_member("lateral").add_ll(1);
    }
    node->print_explain_json(query, writer, is_analyze);
    writer->end_object();
  }
  if (non_merged_sjm_number)
  {
    /* This is a non-merged semi-join table. Print its contents here */
    writer->add_member("materialized").start_object();
    writer->add_member("unique").add_ll(1);
    Explain_node *node= query->get_node(non_merged_sjm_number);
    node->connection_type= Explain_node::EXPLAIN_NODE_NON_MERGED_SJ;
    node->print_explain_json(query, writer, is_analyze);
    writer->end_object();
  }
  if (sjm_nest)
  {
    /* This is a non-merged semi-join table. Print its contents here */
    writer->add_member("materialized").start_object();
    writer->add_member("unique").add_ll(1);
    sjm_nest->print_explain_json(query, writer, is_analyze);
    writer->end_object();
  }

  if (pre_join_sort)
  {
    writer->end_object(); // filesort
    writer->end_object(); // read_sorted_file
  }

  writer->end_object();
}


/*
  Elements in this array match members of enum explain_extra_tag, defined in
  sql_explain.h
*/

const LEX_CSTRING extra_tag_text[]=
{
  { STRING_WITH_LEN("ET_none") },
  { STRING_WITH_LEN("Using index condition") },
  { STRING_WITH_LEN("Using index condition(BKA)") },
  { STRING_WITH_LEN("Using ") }, // special handling
  { STRING_WITH_LEN("Range checked for each record (index map: 0x") },  // special handling
  { STRING_WITH_LEN("Using where with pushed condition") },
  { STRING_WITH_LEN("Using where") },
  { STRING_WITH_LEN("Not exists") },
  
  { STRING_WITH_LEN("Using index") },
  { STRING_WITH_LEN("Full scan on NULL key") },
  { STRING_WITH_LEN("Skip_open_table") },
  { STRING_WITH_LEN("Open_frm_only") },
  { STRING_WITH_LEN("Open_full_table") },

  { STRING_WITH_LEN("Scanned 0 databases") },
  { STRING_WITH_LEN("Scanned 1 database") },
  { STRING_WITH_LEN("Scanned all databases") },

  { STRING_WITH_LEN("Using index for group-by") }, // special handling
  { STRING_WITH_LEN("USING MRR: DONT PRINT ME") }, // special handling

  { STRING_WITH_LEN("Distinct") },
  { STRING_WITH_LEN("LooseScan") },
  { STRING_WITH_LEN("Start temporary") },
  { STRING_WITH_LEN("End temporary") },
  { STRING_WITH_LEN("FirstMatch") },               // special handling

  { STRING_WITH_LEN("Using join buffer") },        // special handling

  { STRING_WITH_LEN("Const row not found") },
  { STRING_WITH_LEN("Unique row not found") },
  { STRING_WITH_LEN("Impossible ON condition") }
};


void Explain_table_access::append_tag_name(String *str, enum explain_extra_tag tag)
{
  switch (tag) {
    case ET_USING:
    {
      // quick select
      str->append(STRING_WITH_LEN("Using "));
      quick_info->print_extra(str);
      break;
    }
    case ET_RANGE_CHECKED_FOR_EACH_RECORD:
    {
      /* 4 bits per 1 hex digit + terminating '\0' */
      char buf[MAX_KEY / 4 + 1];
      str->append(STRING_WITH_LEN("Range checked for each "
                                   "record (index map: 0x"));
      range_checked_fer->keys_map.print(buf);
      str->append(buf, strlen(buf));
      str->append(')');
      break;
    }
    case ET_USING_MRR:
    {
      str->append(mrr_type);
      break;
    }
    case ET_USING_JOIN_BUFFER:
    {
      str->append(extra_tag_text[tag]);

      str->append(STRING_WITH_LEN(" ("));
      LEX_CSTRING buffer_type;
      if (bka_type.incremental)
        buffer_type= { STRING_WITH_LEN("incremental") };
      else
        buffer_type= { STRING_WITH_LEN("flat") };
      str->append(buffer_type);
      str->append(STRING_WITH_LEN(", "));
      str->append(bka_type.join_alg, strlen(bka_type.join_alg));
      str->append(STRING_WITH_LEN(" join"));
      str->append(')');
      if (bka_type.mrr_type.length())
      {
        str->append(STRING_WITH_LEN("; "));
        str->append(bka_type.mrr_type);
      }

      break;
    }
    case ET_FIRST_MATCH:
    {
      if (firstmatch_table_name.length())
      {
        str->append(STRING_WITH_LEN("FirstMatch("));
        str->append(firstmatch_table_name);
        str->append(')');
      }
      else
        str->append(extra_tag_text[tag]);
      break;
    }
    case ET_USING_INDEX_FOR_GROUP_BY:
    {
      str->append(extra_tag_text[tag]);
      if (loose_scan_is_scanning)
        str->append(STRING_WITH_LEN(" (scanning)"));
      break;
    case ET_TABLE_FUNCTION:
      str->append(STRING_WITH_LEN("Table function: json_table"));
      break;
    }
    default:
     str->append(extra_tag_text[tag]);
  }
}


/* 
  This is called for top-level Explain_quick_select only. The point of this
  function is:
  - index_merge should print $index_merge_type (child, ...)
  - 'range'  should not print anything.
*/

void Explain_quick_select::print_extra(String *str)
{
  if (quick_type == QUICK_SELECT_I::QS_TYPE_RANGE || 
      quick_type == QUICK_SELECT_I::QS_TYPE_RANGE_DESC ||
      quick_type == QUICK_SELECT_I::QS_TYPE_GROUP_MIN_MAX)
  {
    /* print nothing */
  }
  else
    print_extra_recursive(str);
}

void Explain_quick_select::print_json(Json_writer *writer)
{
  if (is_basic())
  {
    writer->add_member("range").start_object();

    writer->add_member("key").add_str(range.get_key_name());

    print_json_array(writer, "used_key_parts", range.key_parts_list);

    writer->end_object();
  }
  else
  {
    writer->add_member(get_name_by_type()).start_object();

    List_iterator_fast<Explain_quick_select> it (children);
    Explain_quick_select* child;
    while ((child = it++))
      child->print_json(writer);

    writer->end_object();
  }
}

void Explain_quick_select::print_extra_recursive(String *str)
{
  const char *name;
  if (is_basic())
  {
    name= range.get_key_name();
    str->append(name, strlen(name));
  }
  else
  {
    name= get_name_by_type();
    str->append(name, strlen(name));
    str->append('(');
    List_iterator_fast<Explain_quick_select> it (children);
    Explain_quick_select* child;
    bool first= true;
    while ((child = it++))
    {
      if (first)
        first= false;
      else
        str->append(',');

      child->print_extra_recursive(str);
    }
    str->append(')');
  }
}


const char * Explain_quick_select::get_name_by_type()
{
  switch (quick_type) {
    case QUICK_SELECT_I::QS_TYPE_INDEX_MERGE:
      return "sort_union";
    case QUICK_SELECT_I::QS_TYPE_ROR_UNION:
      return "union";
    case QUICK_SELECT_I::QS_TYPE_ROR_INTERSECT:
      return "intersect";
    case QUICK_SELECT_I::QS_TYPE_INDEX_INTERSECT:
      return "sort_intersect";
    default:
      DBUG_ASSERT(0);
      return "unknown quick select type";
  }
}


/*
  This prints a comma-separated list of used indexes, ignoring nesting
*/

void Explain_quick_select::print_key(String *str)
{
  if (quick_type == QUICK_SELECT_I::QS_TYPE_RANGE || 
      quick_type == QUICK_SELECT_I::QS_TYPE_RANGE_DESC || 
      quick_type == QUICK_SELECT_I::QS_TYPE_GROUP_MIN_MAX)
  {
    if (str->length() > 0)
      str->append(',');
    str->append(range.get_key_name(), strlen(range.get_key_name()));
  }
  else
  {
    List_iterator_fast<Explain_quick_select> it (children);
    Explain_quick_select* child;
    while ((child = it++))
    {
      child->print_key(str);
    }
  }
}


/*
  This prints a comma-separated list of used key_lengths, ignoring nesting
*/

void Explain_quick_select::print_key_len(String *str)
{
  if (quick_type == QUICK_SELECT_I::QS_TYPE_RANGE || 
      quick_type == QUICK_SELECT_I::QS_TYPE_RANGE_DESC ||
      quick_type == QUICK_SELECT_I::QS_TYPE_GROUP_MIN_MAX)
  {
    char buf[64];
    size_t length;
    length= longlong10_to_str(range.get_key_len(), buf, 10) - buf;
    if (str->length() > 0)
      str->append(',');
    str->append(buf, length);
  }
  else
  {
    List_iterator_fast<Explain_quick_select> it (children);
    Explain_quick_select* child;
    while ((child = it++))
    {
      child->print_key_len(str);
    }
  }
}


int Explain_delete::print_explain(Explain_query *query, 
                                  select_result_sink *output,
                                  uint8 explain_flags,
                                  bool is_analyze)
{
  if (deleting_all_rows)
  {
    const char *msg= STR_DELETING_ALL_ROWS;
    int res= print_explain_message_line(output, explain_flags, is_analyze,
                                        1 /*select number*/,
                                        select_type, &rows, msg);
    return res;

  }
  else
  {
    return Explain_update::print_explain(query, output, explain_flags,
                                         is_analyze);
  }
}


void Explain_delete::print_explain_json(Explain_query *query, 
                                        Json_writer *writer,
                                        bool is_analyze)
{
  Json_writer_nesting_guard guard(writer);

  if (deleting_all_rows)
  {
    writer->add_member("query_block").start_object();
    writer->add_member("select_id").add_ll(1);
    writer->add_member("table").start_object();
    // just like mysql-5.6, we don't print table name. Is this ok?
    writer->add_member("message").add_str(STR_DELETING_ALL_ROWS);
    writer->end_object(); // table
    writer->end_object(); // query_block
    return;
  }
  Explain_update::print_explain_json(query, writer, is_analyze);
}


int Explain_update::print_explain(Explain_query *query, 
                                  select_result_sink *output,
                                  uint8 explain_flags,
                                  bool is_analyze)
{
  StringBuffer<64> key_buf;
  StringBuffer<64> key_len_buf;
  StringBuffer<64> extra_str;
  if (impossible_where || no_partitions)
  {
    const char *msg= impossible_where ? 
                     STR_IMPOSSIBLE_WHERE : 
                     STR_NO_ROWS_AFTER_PRUNING;
    int res= print_explain_message_line(output, explain_flags, is_analyze,
                                        1 /*select number*/,
                                        select_type, 
                                        NULL, /* rows */
                                        msg);
    return res;
  }

  if (quick_info)
  {
    quick_info->print_key(&key_buf);
    quick_info->print_key_len(&key_len_buf);

    StringBuffer<64> quick_buf;
    quick_info->print_extra(&quick_buf);
    if (quick_buf.length())
    {
      extra_str.append(STRING_WITH_LEN("Using "));
      extra_str.append(quick_buf);
    }
  }
  else if (key.get_key_name())
  {
    const char *name= key.get_key_name();
    key_buf.set(name, strlen(name), &my_charset_bin);
    char buf[64];
    size_t length= longlong10_to_str(key.get_key_len(), buf, 10) - buf;
    key_len_buf.copy(buf, length, &my_charset_bin);
  }

  if (using_where)
  {
    if (extra_str.length() !=0)
      extra_str.append(STRING_WITH_LEN("; "));
    extra_str.append(STRING_WITH_LEN("Using where"));
  }

  if (mrr_type.length() != 0)
  {
    if (extra_str.length() !=0)
      extra_str.append(STRING_WITH_LEN("; "));
    extra_str.append(mrr_type);
  }
  
  if (is_using_filesort())
  {
    if (extra_str.length() !=0)
      extra_str.append(STRING_WITH_LEN("; "));
    extra_str.append(STRING_WITH_LEN("Using filesort"));
  }

  if (using_io_buffer)
  {
    if (extra_str.length() !=0)
      extra_str.append(STRING_WITH_LEN("; "));
    extra_str.append(STRING_WITH_LEN("Using buffer"));
  }

  /* 
    Single-table DELETE commands do not do "Using temporary".
    "Using index condition" is also not possible (which is an unjustified limitation)
  */
  double r_filtered= 100 * tracker.get_filtered_after_where();
  double r_rows= tracker.get_avg_rows();

  print_explain_row(output, explain_flags, is_analyze,
                    1, /* id */
                    select_type,
                    table_name.c_ptr(), 
                    used_partitions_set? used_partitions.c_ptr() : NULL,
                    jtype,
                    &possible_keys,
                    key_buf.length()? key_buf.c_ptr() : NULL,
                    key_len_buf.length() ? key_len_buf.c_ptr() : NULL,
                    NULL, /* 'ref' is always NULL in single-table EXPLAIN DELETE */
                    &rows,
                    tracker.has_scans()? &r_rows : NULL,
                    r_filtered,
                    extra_str.c_ptr_safe());

  return print_explain_for_children(query, output, explain_flags, is_analyze);
}


void Explain_update::print_explain_json(Explain_query *query,
                                        Json_writer *writer,
                                        bool is_analyze)
{
  Json_writer_nesting_guard guard(writer);

  writer->add_member("query_block").start_object();
  writer->add_member("select_id").add_ll(1);
 
  /* This is the total time it took to do the UPDATE/DELETE */
  if (is_analyze && command_tracker.get_loops())
  {
    writer->add_member("r_total_time_ms").
            add_double(command_tracker.get_time_ms());
  }
  
  if (impossible_where || no_partitions)
  {
    const char *msg= impossible_where ?  STR_IMPOSSIBLE_WHERE : 
                                         STR_NO_ROWS_AFTER_PRUNING;
    writer->add_member("table").start_object();
    writer->add_member("message").add_str(msg);
    writer->end_object(); // table
    writer->end_object(); // query_block
    return;
  }

  DBUG_ASSERT(!(is_using_filesort() && using_io_buffer));
  
  bool doing_buffering= false;

  if (is_using_filesort())
  {
    writer->add_member("filesort").start_object();
    if (is_analyze)
      filesort_tracker->print_json_members(writer);
    doing_buffering= true;
  }

  if (using_io_buffer)
  {
    writer->add_member("buffer").start_object();
    doing_buffering= true;
  }

  /* Produce elements that are common for buffered and un-buffered cases */
  writer->add_member("table").start_object();

  if (get_type() == EXPLAIN_UPDATE)
    writer->add_member("update").add_ll(1);
  else
    writer->add_member("delete").add_ll(1);

  writer->add_member("table_name").add_str(table_name);

  if (used_partitions_set)
    print_json_array(writer, "partitions", used_partitions_list);

  writer->add_member("access_type").add_str(join_type_str[jtype]);

  if (!possible_keys.is_empty())
  {
    List_iterator_fast<char> it(possible_keys);
    const char *name;
    writer->add_member("possible_keys").start_array();
    while ((name= it++))
      writer->add_str(name);
    writer->end_array();
  }

  /* `key`, `key_length` */
  if (quick_info && quick_info->is_basic())
  {
    StringBuffer<64> key_buf;
    StringBuffer<64> key_len_buf;
    quick_info->print_extra_recursive(&key_buf);
    quick_info->print_key_len(&key_len_buf);
    
    writer->add_member("key").add_str(key_buf);
    writer->add_member("key_length").add_str(key_len_buf);
  }
  else if (key.get_key_name())
  {
    writer->add_member("key").add_str(key.get_key_name());
    writer->add_member("key_length").add_str(key.get_key_len());
  }

  /* `used_key_parts` */
  String_list *parts_list= NULL;
  if (quick_info && quick_info->is_basic())
    parts_list= &quick_info->range.key_parts_list;
  else
    parts_list= &key.key_parts_list;

  if (parts_list && !parts_list->is_empty())
  {
    List_iterator_fast<char> it(*parts_list);
    const char *name;
    writer->add_member("used_key_parts").start_array();
    while ((name= it++))
      writer->add_str(name);
    writer->end_array();
  }

  if (quick_info && !quick_info->is_basic())
  {
    writer->add_member("index_merge").start_object();
    quick_info->print_json(writer);
    writer->end_object();
  }
  
  /* `rows` */
  writer->add_member("rows").add_ull(rows);


  if (mrr_type.length() != 0)
    writer->add_member("mrr_type").add_str(mrr_type.ptr());

  if (is_analyze)
  {
    if (doing_buffering)
    {
      ha_rows r_rows;
      double r_filtered;

      if (is_using_filesort())
      {
        if (filesort_tracker->get_r_loops())
          r_rows= (ha_rows) filesort_tracker->get_avg_examined_rows();
        else
          r_rows= 0;
        r_filtered= filesort_tracker->get_r_filtered() * 100.0;
      }
      else
      {
        if (buf_tracker.has_scans())
          r_rows= (ha_rows) buf_tracker.get_avg_rows();
        else
          r_rows= 0;
        r_filtered= buf_tracker.get_filtered_after_where() * 100.0;
      }
      writer->add_member("r_rows").add_ull(r_rows);
      writer->add_member("r_filtered").add_double(r_filtered);
    }
    else /* Not doing buffering */
    {
      writer->add_member("r_rows");
      if (tracker.has_scans())
        writer->add_double(tracker.get_avg_rows());
      else
        writer->add_null();

      /* There is no 'filtered' estimate in UPDATE/DELETE atm */
      double r_filtered= tracker.get_filtered_after_where() * 100.0;
      writer->add_member("r_filtered").add_double(r_filtered);
    }

    if (table_tracker.get_loops())
    {
      writer->add_member("r_total_time_ms").
              add_double(table_tracker.get_time_ms());
    }
  }

  trace_engine_stats(handler_for_stats, writer);

  if (where_cond)
  {
    writer->add_member("attached_condition");
    write_item(writer, where_cond);
  }

  /*** The part of plan that is before the buffering/sorting ends here ***/
  if (is_using_filesort())
    writer->end_object();

  if (using_io_buffer)
    writer->end_object();

  writer->end_object(); // table

  print_explain_json_for_children(query, writer, is_analyze);
  writer->end_object(); // query_block
}


int Explain_insert::print_explain(Explain_query *query, 
                                  select_result_sink *output, 
                                  uint8 explain_flags,
                                  bool is_analyze)
{
  const char *select_type="INSERT";
  print_explain_row(output, explain_flags, is_analyze,
                    1, /* id */
                    select_type,
                    table_name.c_ptr(), 
                    NULL, // partitions
                    JT_ALL,
                    NULL, // possible_keys
                    NULL, // key
                    NULL, // key_len
                    NULL, // ref
                    NULL, // rows
                    NULL, // r_rows
                    100.0, // r_filtered
                    NULL);

  return print_explain_for_children(query, output, explain_flags, is_analyze);
}

void Explain_insert::print_explain_json(Explain_query *query, 
                                        Json_writer *writer, bool is_analyze)
{
  Json_writer_nesting_guard guard(writer);

  writer->add_member("query_block").start_object();
  writer->add_member("select_id").add_ll(1);
  writer->add_member("table").start_object();
  writer->add_member("table_name").add_str(table_name.c_ptr());
  writer->end_object(); // table
  print_explain_json_for_children(query, writer, is_analyze);
  writer->end_object(); // query_block
}


void delete_explain_query(LEX *lex)
{
  DBUG_ENTER("delete_explain_query");
  delete lex->explain;
  lex->explain= NULL;
  DBUG_VOID_RETURN;
}


void create_explain_query(LEX *lex, MEM_ROOT *mem_root)
{
  DBUG_ASSERT(!lex->explain);
  DBUG_ENTER("create_explain_query");

  lex->explain= new (mem_root) Explain_query(lex->thd, mem_root);
  DBUG_ASSERT(mem_root == current_thd->mem_root);

  DBUG_VOID_RETURN;
}

void create_explain_query_if_not_exists(LEX *lex, MEM_ROOT *mem_root)
{
  if (!lex->explain)
    create_explain_query(lex, mem_root);
}


/**
  Build arrays for collectiong keys statistics, sdd possible key names
  to the list and name array

  @param alloc           MEM_ROOT to put data in
  @param list            list of possible key names to fill
  @param table           table of the keys
  @patam possible_keys   possible keys map

  @retval 0 - OK
  @retval 1 - Error
*/

int Explain_range_checked_fer::append_possible_keys_stat(MEM_ROOT *alloc,
                                                         TABLE *table,
                                                         key_map possible_keys)
{
  uint j;
  multi_alloc_root(alloc, &keys_stat, sizeof(ha_rows) * table->s->keys,
                   &keys_stat_names, sizeof(char *) * table->s->keys, NULL);
  if ((!keys_stat) || (!keys_stat_names))
  {
    keys_stat= NULL;
    keys_stat_names= NULL;
    return 1;
  }
  keys_map= possible_keys;
  keys= table->s->keys;
  bzero(keys_stat, sizeof(ha_rows) * table->s->keys);
  for (j= 0; j < table->s->keys; j++)
  {
    if (possible_keys.is_set(j))
    {
      if (!(keys_stat_names[j]= key_set.append_str(alloc,
                                                   table->key_info[j].name.str)))
        return 1;
    }
    else
      keys_stat_names[j]= NULL;
  }
  return 0;
}

void Explain_range_checked_fer::collect_data(QUICK_SELECT_I *quick)
{
  if (quick)
  {
    if (quick->index == MAX_KEY)
      index_merge++;
    else
    {
      DBUG_ASSERT(quick->index < keys);
      DBUG_ASSERT(keys_stat);
      DBUG_ASSERT(keys_stat_names);
      DBUG_ASSERT(keys_stat_names[ quick->index]);
      keys_stat[quick->index]++;
    }
  }
  else
    full_scan++;
}


void Explain_range_checked_fer::print_json(Json_writer *writer,
                                           bool is_analyze)
{
  writer->add_member("range-checked-for-each-record").start_object();
  add_json_keyset(writer, "keys", &key_set);
  if (is_analyze)
  {
    writer->add_member("r_keys").start_object();
    writer->add_member("full_scan").add_ll(full_scan);
    writer->add_member("index_merge").add_ll(index_merge);
    if (keys_stat)
    {
      writer->add_member("range").start_object();
      for (uint i= 0; i < keys; i++)
      {
        if (keys_stat_names[i])
        {
          writer->add_member(keys_stat_names[i]).add_ll(keys_stat[i]);
        }
      }
      writer->end_object();
    }
    writer->end_object();
  }
}<|MERGE_RESOLUTION|>--- conflicted
+++ resolved
@@ -1937,7 +1937,11 @@
 
       writer->add_member("r_unpack_time_ms");
       writer->add_double(jbuf_unpack_tracker.get_time_ms());
-<<<<<<< HEAD
+      DBUG_EXECUTE_IF("analyze_print_r_unpack_ops",
+                      {
+                        writer->add_member("r_unpack_ops");
+                        writer->add_ull(jbuf_unpack_tracker.get_loops());
+                      });
 
       writer->add_member("r_other_time_ms").
         add_double(jbuf_extra_time_tracker.get_time_ms());
@@ -1957,13 +1961,6 @@
       }
       else
         writer->add_null();
-=======
-      DBUG_EXECUTE_IF("analyze_print_r_unpack_ops",
-                      {
-                        writer->add_member("r_unpack_ops");
-                        writer->add_ull(jbuf_unpack_tracker.get_loops());
-                      });
->>>>>>> 901339ef
     }
   }
 
