/* Copyright (c) 2000, 2014, Oracle and/or its affiliates.
   Copyright (c) 2009, 2020, MariaDB Corporation.

   This program is free software; you can redistribute it and/or modify
   it under the terms of the GNU General Public License as published by
   the Free Software Foundation; version 2 of the License.

   This program is distributed in the hope that it will be useful,
   but WITHOUT ANY WARRANTY; without even the implied warranty of
   MERCHANTABILITY or FITNESS FOR A PARTICULAR PURPOSE.  See the
   GNU General Public License for more details.

   You should have received a copy of the GNU General Public License
   along with this program; if not, write to the Free Software
   Foundation, Inc., 51 Franklin St, Fifth Floor, Boston, MA 02110-1335  USA */

/**
  @addtogroup Replication
  @{

  @file
  
  @brief Binary log event definitions.  This includes generic code
  common to all types of log events, as well as specific code for each
  type of log event.
*/


#ifndef _log_event_h
#define _log_event_h

#if defined(USE_PRAGMA_INTERFACE) && defined(MYSQL_SERVER)
#pragma interface			/* gcc class implementation */
#endif

#include <my_bitmap.h>
#include "rpl_constants.h"
#include <vector>
#include <string>
#include <functional>
#include <memory>
#include <map>
#include <lex_charset.h>

#ifdef MYSQL_CLIENT
#include "sql_const.h"
#include "rpl_utility.h"
#include "hash.h"
#include "rpl_tblmap.h"
#include "sql_string.h"
#endif

#ifdef MYSQL_SERVER
#include "rpl_record.h"
#include "rpl_reporting.h"
#include "sql_class.h"                          /* THD */
#else
typedef ulong enum_slave_exec_mode;
#endif

#include "rpl_gtid.h"

#include "log_event_data_type.h"

/* Forward declarations */
#ifndef MYSQL_CLIENT
class String;
#endif

#define PREFIX_SQL_LOAD "SQL_LOAD-"
#define LONG_FIND_ROW_THRESHOLD 60 /* seconds */

/**
   Either assert or return an error.

   In debug build, the condition will be checked, but in non-debug
   builds, the error code given will be returned instead.

   @param COND   Condition to check
   @param ERRNO  Error number to return in non-debug builds
*/
#ifdef DBUG_OFF
#define ASSERT_OR_RETURN_ERROR(COND, ERRNO) \
  do { if (!(COND)) return ERRNO; } while (0)
#else
#define ASSERT_OR_RETURN_ERROR(COND, ERRNO) \
  DBUG_ASSERT(COND)
#endif

#define LOG_READ_EOF    -1
#define LOG_READ_BOGUS  -2
#define LOG_READ_IO     -3
#define LOG_READ_MEM    -5
#define LOG_READ_TRUNC  -6
#define LOG_READ_TOO_LARGE -7
#define LOG_READ_CHECKSUM_FAILURE -8
#define LOG_READ_DECRYPT -9

#define LOG_EVENT_OFFSET 4

/*
   3 is MySQL 4.x; 4 is MySQL 5.0.0.
   Compared to version 3, version 4 has:
   - a different Start_log_event, which includes info about the binary log
   (sizes of headers); this info is included for better compatibility if the
   master's MySQL version is different from the slave's.
   - all events have a unique ID (the triplet (server_id, timestamp at server
   start, other) to be sure an event is not executed more than once in a
   multimaster setup, example:
                M1
              /   \
             v     v
             M2    M3
             \     /
              v   v
                S
   if a query is run on M1, it will arrive twice on S, so we need that S
   remembers the last unique ID it has processed, to compare and know if the
   event should be skipped or not. Example of ID: we already have the server id
   (4 bytes), plus:
   timestamp_when_the_master_started (4 bytes), a counter (a sequence number
   which increments every time we write an event to the binlog) (3 bytes).
   Q: how do we handle when the counter is overflowed and restarts from 0 ?

   - Query and Load (Create or Execute) events may have a more precise
     timestamp (with microseconds), number of matched/affected/warnings rows
   and fields of session variables: SQL_MODE,
   FOREIGN_KEY_CHECKS, UNIQUE_CHECKS, SQL_AUTO_IS_NULL, the collations and
   charsets, the PASSWORD() version (old/new/...).
*/
#define BINLOG_VERSION    4

/*
 We could have used SERVER_VERSION_LENGTH, but this introduces an
 obscure dependency - if somebody decided to change SERVER_VERSION_LENGTH
 this would break the replication protocol
*/
#define ST_SERVER_VER_LEN 50

/*
  These are flags and structs to handle all the LOAD DATA INFILE options (LINES
  TERMINATED etc).
*/

/*
  These are flags and structs to handle all the LOAD DATA INFILE options (LINES
  TERMINATED etc).
  DUMPFILE_FLAG is probably useless (DUMPFILE is a clause of SELECT, not of LOAD
  DATA).
*/
#define DUMPFILE_FLAG		0x1
#define OPT_ENCLOSED_FLAG	0x2
#define REPLACE_FLAG		0x4
#define IGNORE_FLAG		0x8

#define FIELD_TERM_EMPTY	0x1
#define ENCLOSED_EMPTY		0x2
#define LINE_TERM_EMPTY		0x4
#define LINE_START_EMPTY	0x8
#define ESCAPED_EMPTY		0x10

#define NUM_LOAD_DELIM_STRS 5

/*
  The following is the max table_map_id. This is limited by that we
  are using 6 bytes for it in replication
*/
#define MAX_TABLE_MAP_ID ((1ULL << (6*8)) -1)

/*****************************************************************************

  MySQL Binary Log

  This log consists of events.  Each event has a fixed-length header,
  possibly followed by a variable length data body.

  The data body consists of an optional fixed length segment (post-header)
  and  an optional variable length segment.

  See the #defines below for the format specifics.

  The events which really update data are Query_log_event,
  Execute_load_query_log_event and Execute_load_log_event events
  (Execute_load_query is used together with Begin_load_query and Append_block
  events to replicate LOAD DATA INFILE.

 ****************************************************************************/

#define LOG_EVENT_HEADER_LEN 19     /* the fixed header length */
/*
   Fixed header length. That is, some future version may have a longer
   header, but at least the first 19 bytes will be the same. So
   LOG_EVENT_HEADER_LEN will be something like 26, but
   LOG_EVENT_MINIMAL_HEADER_LEN will remain 19.
*/
#define LOG_EVENT_MINIMAL_HEADER_LEN 19

/* event-specific post-header sizes */
// where 3.23, 4.x and 5.0 agree
#define QUERY_HEADER_MINIMAL_LEN     (4 + 4 + 1 + 2)
// where 5.0 differs: 2 for len of N-bytes vars.
#define QUERY_HEADER_LEN     (QUERY_HEADER_MINIMAL_LEN + 2)
#define STOP_HEADER_LEN      0
#define LOAD_HEADER_LEN      (4 + 4 + 4 + 1 +1 + 4)
#define SLAVE_HEADER_LEN     0
#define START_V3_HEADER_LEN     (2 + ST_SERVER_VER_LEN + 4)
#define ROTATE_HEADER_LEN    8 // this is FROZEN (the Rotate post-header is frozen)
#define INTVAR_HEADER_LEN      0
#define CREATE_FILE_HEADER_LEN 4
#define APPEND_BLOCK_HEADER_LEN 4
#define EXEC_LOAD_HEADER_LEN   4
#define DELETE_FILE_HEADER_LEN 4
#define NEW_LOAD_HEADER_LEN    LOAD_HEADER_LEN
#define RAND_HEADER_LEN        0
#define USER_VAR_HEADER_LEN    0
#define FORMAT_DESCRIPTION_HEADER_LEN (START_V3_HEADER_LEN+1+LOG_EVENT_TYPES)
#define XID_HEADER_LEN         0
#define BEGIN_LOAD_QUERY_HEADER_LEN APPEND_BLOCK_HEADER_LEN
#define ROWS_HEADER_LEN_V1     8
#define TABLE_MAP_HEADER_LEN   8
#define EXECUTE_LOAD_QUERY_EXTRA_HEADER_LEN (4 + 4 + 4 + 1)
#define EXECUTE_LOAD_QUERY_HEADER_LEN  (QUERY_HEADER_LEN + EXECUTE_LOAD_QUERY_EXTRA_HEADER_LEN)
#define INCIDENT_HEADER_LEN    2
#define HEARTBEAT_HEADER_LEN   0
#define IGNORABLE_HEADER_LEN   0
#define ROWS_HEADER_LEN_V2    10
#define ANNOTATE_ROWS_HEADER_LEN  0
#define BINLOG_CHECKPOINT_HEADER_LEN 4
#define GTID_HEADER_LEN       19
#define GTID_LIST_HEADER_LEN   4
#define START_ENCRYPTION_HEADER_LEN 0
#define XA_PREPARE_HEADER_LEN 0

/* 
  Max number of possible extra bytes in a replication event compared to a
  packet (i.e. a query) sent from client to master;
  First, an auxiliary log_event status vars estimation:
*/
#define MAX_SIZE_LOG_EVENT_STATUS (uint) \
                                  (1 + 4          /* type, flags2 */   + \
                                   1 + 8          /* type, sql_mode */ + \
                                   1 + 1 + 255    /* type, length, catalog */ + \
                                   1 + 4          /* type, auto_increment */ + \
                                   1 + 6          /* type, charset */ + \
                                   1 + 1 + 255    /* type, length, time_zone */ + \
                                   1 + 2          /* type, lc_time_names_number */ + \
                                   1 + 2          /* type, charset_database_number */ + \
                                   1 + 8          /* type, table_map_for_update */ + \
                                   1 + 4          /* type, master_data_written */ + \
                                   1 + 3          /* type, sec_part of NOW() */ + \
                                   1 + 16 + 1 + 60/* type, user_len, user, host_len, host */ + \
                                   1 + 2 + 8      /* type, flags3, seq_no */ + \
                                   1 + Charset_collation_map_st::binary_size_max() \
                                   /* type, map */ \
                                   )
#define MAX_LOG_EVENT_HEADER   ( /* in order of Query_log_event::write */ \
  LOG_EVENT_HEADER_LEN + /* write_header */ \
  QUERY_HEADER_LEN     + /* write_data */   \
  EXECUTE_LOAD_QUERY_EXTRA_HEADER_LEN + /*write_post_header_for_derived */ \
  MAX_SIZE_LOG_EVENT_STATUS + /* status */ \
  NAME_LEN + 1)

/*
  The new option is added to handle large packets that are sent from the master 
  to the slave. It is used to increase the thd(max_allowed) for both the
  DUMP thread on the master and the SQL/IO thread on the slave. 
*/
#define MAX_MAX_ALLOWED_PACKET (1024*1024*1024)

/* 
   Event header offsets; 
   these point to places inside the fixed header.
*/

#define EVENT_TYPE_OFFSET    4
#define SERVER_ID_OFFSET     5
#define EVENT_LEN_OFFSET     9
#define LOG_POS_OFFSET       13
#define FLAGS_OFFSET         17

/* start event post-header (for v3 and v4) */

#define ST_BINLOG_VER_OFFSET  0
#define ST_SERVER_VER_OFFSET  2
#define ST_CREATED_OFFSET     (ST_SERVER_VER_OFFSET + ST_SERVER_VER_LEN)
#define ST_COMMON_HEADER_LEN_OFFSET (ST_CREATED_OFFSET + 4)

/* slave event post-header (this event is never written) */

#define SL_MASTER_PORT_OFFSET   8
#define SL_MASTER_POS_OFFSET    0
#define SL_MASTER_HOST_OFFSET   10

/* query event post-header */

#define Q_THREAD_ID_OFFSET	0
#define Q_EXEC_TIME_OFFSET	4
#define Q_DB_LEN_OFFSET		8
#define Q_ERR_CODE_OFFSET	9
#define Q_STATUS_VARS_LEN_OFFSET 11
#define Q_DATA_OFFSET		QUERY_HEADER_LEN
/* these are codes, not offsets; not more than 256 values (1 byte). */
#define Q_FLAGS2_CODE           0
#define Q_SQL_MODE_CODE         1
/*
  Q_CATALOG_CODE is catalog with end zero stored; it is used only by MySQL
  5.0.x where 0<=x<=3. We have to keep it to be able to replicate these
  old masters.
*/
#define Q_CATALOG_CODE          2
#define Q_AUTO_INCREMENT	3
#define Q_CHARSET_CODE          4
#define Q_TIME_ZONE_CODE        5
/*
  Q_CATALOG_NZ_CODE is catalog withOUT end zero stored; it is used by MySQL
  5.0.x where x>=4. Saves one byte in every Query_log_event in binlog,
  compared to Q_CATALOG_CODE. The reason we didn't simply re-use
  Q_CATALOG_CODE is that then a 5.0.3 slave of this 5.0.x (x>=4) master would
  crash (segfault etc) because it would expect a 0 when there is none.
*/
#define Q_CATALOG_NZ_CODE       6

#define Q_LC_TIME_NAMES_CODE    7

#define Q_CHARSET_DATABASE_CODE 8

#define Q_TABLE_MAP_FOR_UPDATE_CODE 9

#define Q_MASTER_DATA_WRITTEN_CODE 10

#define Q_INVOKER 11

#define Q_HRNOW 128
#define Q_XID   129

#define Q_GTID_FLAGS3 130

#define Q_CHARACTER_SET_COLLATIONS 131
/* Intvar event post-header */

/* Intvar event data */
#define I_TYPE_OFFSET        0
#define I_VAL_OFFSET         1

/* Rand event data */
#define RAND_SEED1_OFFSET 0
#define RAND_SEED2_OFFSET 8

/* User_var event data */
#define UV_VAL_LEN_SIZE        4
#define UV_VAL_IS_NULL         1
#define UV_VAL_TYPE_SIZE       1
#define UV_NAME_LEN_SIZE       4
#define UV_CHARSET_NUMBER_SIZE 4

/* Load event post-header */
#define L_THREAD_ID_OFFSET   0
#define L_EXEC_TIME_OFFSET   4
#define L_SKIP_LINES_OFFSET  8
#define L_TBL_LEN_OFFSET     12
#define L_DB_LEN_OFFSET      13
#define L_NUM_FIELDS_OFFSET  14
#define L_SQL_EX_OFFSET      18
#define L_DATA_OFFSET        LOAD_HEADER_LEN

/* Rotate event post-header */
#define R_POS_OFFSET       0
#define R_IDENT_OFFSET     8

/* CF to DF handle LOAD DATA INFILE */

/* CF = "Create File" */
#define CF_FILE_ID_OFFSET  0
#define CF_DATA_OFFSET     CREATE_FILE_HEADER_LEN

/* AB = "Append Block" */
#define AB_FILE_ID_OFFSET  0
#define AB_DATA_OFFSET     APPEND_BLOCK_HEADER_LEN

/* EL = "Execute Load" */
#define EL_FILE_ID_OFFSET  0

/* DF = "Delete File" */
#define DF_FILE_ID_OFFSET  0

/* TM = "Table Map" */
#define TM_MAPID_OFFSET    0
#define TM_FLAGS_OFFSET    6

/* RW = "RoWs" */
#define RW_MAPID_OFFSET    0
#define RW_FLAGS_OFFSET    6
#define RW_VHLEN_OFFSET    8
#define RW_V_TAG_LEN       1
#define RW_V_EXTRAINFO_TAG 0

/* ELQ = "Execute Load Query" */
#define ELQ_FILE_ID_OFFSET QUERY_HEADER_LEN
#define ELQ_FN_POS_START_OFFSET ELQ_FILE_ID_OFFSET + 4
#define ELQ_FN_POS_END_OFFSET ELQ_FILE_ID_OFFSET + 8
#define ELQ_DUP_HANDLING_OFFSET ELQ_FILE_ID_OFFSET + 12

/* 4 bytes which all binlogs should begin with */
#define BINLOG_MAGIC        (const uchar*) "\xfe\x62\x69\x6e"

/*
  The 2 flags below were useless :
  - the first one was never set
  - the second one was set in all Rotate events on the master, but not used for
  anything useful.
  So they are now removed and their place may later be reused for other
  flags. Then one must remember that Rotate events in 4.x have
  LOG_EVENT_FORCED_ROTATE_F set, so one should not rely on the value of the
  replacing flag when reading a Rotate event.
  I keep the defines here just to remember what they were.
*/
#ifdef TO_BE_REMOVED
#define LOG_EVENT_TIME_F            0x1
#define LOG_EVENT_FORCED_ROTATE_F   0x2
#endif

/*
   This flag only makes sense for Format_description_log_event. It is set
   when the event is written, and *reset* when a binlog file is
   closed (yes, it's the only case when MySQL modifies already written
   part of binlog).  Thus it is a reliable indicator that binlog was
   closed correctly.  (Stop_log_event is not enough, there's always a
   small chance that mysqld crashes in the middle of insert and end of
   the binlog would look like a Stop_log_event).

   This flag is used to detect a restart after a crash, and to provide
   "unbreakable" binlog. The problem is that on a crash storage engines
   rollback automatically, while binlog does not.  To solve this we use this
   flag and automatically append ROLLBACK to every non-closed binlog (append
   virtually, on reading, file itself is not changed). If this flag is found,
   mysqlbinlog simply prints "ROLLBACK" Replication master does not abort on
   binlog corruption, but takes it as EOF, and replication slave forces a
   rollback in this case.

   Note, that old binlogs does not have this flag set, so we get a
   a backward-compatible behaviour.
*/

#define LOG_EVENT_BINLOG_IN_USE_F       0x1

/**
  @def LOG_EVENT_THREAD_SPECIFIC_F

  If the query depends on the thread (for example: TEMPORARY TABLE).
  Currently this is used by mysqlbinlog to know it must print
  SET @@PSEUDO_THREAD_ID=xx; before the query (it would not hurt to print it
  for every query but this would be slow).
*/
#define LOG_EVENT_THREAD_SPECIFIC_F 0x4

/**
  @def LOG_EVENT_SUPPRESS_USE_F

  Suppress the generation of 'USE' statements before the actual
  statement. This flag should be set for any events that does not need
  the current database set to function correctly. Most notable cases
  are 'CREATE DATABASE' and 'DROP DATABASE'.

  This flags should only be used in exceptional circumstances, since
  it introduce a significant change in behaviour regarding the
  replication logic together with the flags --binlog-do-db and
  --replicated-do-db.
 */
#define LOG_EVENT_SUPPRESS_USE_F    0x8

/*
  Note: this is a place holder for the flag
  LOG_EVENT_UPDATE_TABLE_MAP_VERSION_F (0x10), which is not used any
  more, please do not reused this value for other flags.
 */

/**
   @def LOG_EVENT_ARTIFICIAL_F
   
   Artificial events are created arbitrarily and not written to binary
   log

   These events should not update the master log position when slave
   SQL thread executes them.
*/
#define LOG_EVENT_ARTIFICIAL_F 0x20

/**
   @def LOG_EVENT_RELAY_LOG_F
   
   Events with this flag set are created by slave IO thread and written
   to relay log
*/
#define LOG_EVENT_RELAY_LOG_F 0x40

/**
   @def LOG_EVENT_IGNORABLE_F

   For an event, 'e', carrying a type code, that a slave,
   's', does not recognize, 's' will check 'e' for
   LOG_EVENT_IGNORABLE_F, and if the flag is set, then 'e'
   is ignored. Otherwise, 's' acknowledges that it has
   found an unknown event in the relay log.
*/
#define LOG_EVENT_IGNORABLE_F 0x80

/**
   @def LOG_EVENT_ACCEPT_OWN_F

   Flag sets by the semisync slave for accepting
   the same server_id ("own") events which the slave must not have
   in its state. Typically such events were never committed by
   their originator (this server) and discared at its semisync-slave recovery.
*/
#define LOG_EVENT_ACCEPT_OWN_F 0x4000

/**
   @def LOG_EVENT_SKIP_REPLICATION_F

   Flag set by application creating the event (with @@skip_replication); the
   slave will skip replication of such events if
   --replicate-events-marked-for-skip is not set to REPLICATE.

   This is a MariaDB flag; we allocate it from the end of the available
   values to reduce risk of conflict with new MySQL flags.
*/
#define LOG_EVENT_SKIP_REPLICATION_F 0x8000


/**
  @def OPTIONS_WRITTEN_TO_BIN_LOG

  OPTIONS_WRITTEN_TO_BIN_LOG are the bits of thd->options which must
  be written to the binlog. OPTIONS_WRITTEN_TO_BIN_LOG could be
  written into the Format_description_log_event, so that if later we
  don't want to replicate a variable we did replicate, or the
  contrary, it's doable. But it should not be too hard to deduct
  the value of OPTIONS_WRITTEN_TO_BIN_LOG from the master's version.

  This is done in deduct_options_written_to_bin_log().
  You *must* update it, when changing the definition below.
*/
#define OPTIONS_WRITTEN_TO_BIN_LOG (OPTION_EXPLICIT_DEF_TIMESTAMP |\
   OPTION_AUTO_IS_NULL | OPTION_NO_FOREIGN_KEY_CHECKS |  \
   OPTION_RELAXED_UNIQUE_CHECKS | OPTION_NOT_AUTOCOMMIT | OPTION_IF_EXISTS |\
   OPTION_INSERT_HISTORY)

#define CHECKSUM_CRC32_SIGNATURE_LEN 4
/**
   defined statically while there is just one alg implemented
*/
#define BINLOG_CHECKSUM_LEN CHECKSUM_CRC32_SIGNATURE_LEN
#define BINLOG_CHECKSUM_ALG_DESC_LEN 1  /* 1 byte checksum alg descriptor */

/*
  These are capability numbers for MariaDB slave servers.

  Newer MariaDB slaves set this to inform the master about their capabilities.
  This allows the master to decide which events it can send to the slave
  without breaking replication on old slaves that maybe do not understand
  all events from newer masters.

  As new releases are backwards compatible, a given capability implies also
  all capabilities with smaller number.

  Older MariaDB slaves and other MySQL slave servers do not set this, so they
  are recorded with capability 0.
*/

/* MySQL or old MariaDB slave with no announced capability. */
#define MARIA_SLAVE_CAPABILITY_UNKNOWN 0
/* MariaDB >= 5.3, which understands ANNOTATE_ROWS_EVENT. */
#define MARIA_SLAVE_CAPABILITY_ANNOTATE 1
/*
  MariaDB >= 5.5. This version has the capability to tolerate events omitted
  from the binlog stream without breaking replication (MySQL slaves fail
  because they mis-compute the offsets into the master's binlog).
*/
#define MARIA_SLAVE_CAPABILITY_TOLERATE_HOLES 2
/* MariaDB >= 10.0, which knows about binlog_checkpoint_log_event. */
#define MARIA_SLAVE_CAPABILITY_BINLOG_CHECKPOINT 3
/* MariaDB >= 10.0.1, which knows about global transaction id events. */
#define MARIA_SLAVE_CAPABILITY_GTID 4

/* Our capability. */
#define MARIA_SLAVE_CAPABILITY_MINE MARIA_SLAVE_CAPABILITY_GTID


/*
  When the size of 'log_pos' within Heartbeat_log_event exceeds UINT32_MAX it
  cannot be accommodated in common_header, as 'log_pos' is of 4 bytes size. In
  such cases, sub_header, of size 8 bytes will hold larger 'log_pos' value.
*/
#define HB_SUB_HEADER_LEN 8


/**
  @enum Log_event_type

  Enumeration type for the different types of log events.
*/
enum Log_event_type
{
  /*
    Every time you update this enum (when you add a type), you have to
    fix Format_description_log_event::Format_description_log_event().
  */
  UNKNOWN_EVENT= 0,
  START_EVENT_V3= 1,
  QUERY_EVENT= 2,
  STOP_EVENT= 3,
  ROTATE_EVENT= 4,
  INTVAR_EVENT= 5,
  LOAD_EVENT= 6,
  SLAVE_EVENT= 7,
  CREATE_FILE_EVENT= 8,
  APPEND_BLOCK_EVENT= 9,
  EXEC_LOAD_EVENT= 10,
  DELETE_FILE_EVENT= 11,
  NEW_LOAD_EVENT= 12,
  RAND_EVENT= 13,
  USER_VAR_EVENT= 14,
  FORMAT_DESCRIPTION_EVENT= 15,
  XID_EVENT= 16,
  BEGIN_LOAD_QUERY_EVENT= 17,
  EXECUTE_LOAD_QUERY_EVENT= 18,

  TABLE_MAP_EVENT = 19,

  /*
    These event numbers were used for 5.1.0 to 5.1.15 and are
    therefore obsolete.
   */
  PRE_GA_WRITE_ROWS_EVENT = 20,
  PRE_GA_UPDATE_ROWS_EVENT = 21,
  PRE_GA_DELETE_ROWS_EVENT = 22,

  /*
    These event numbers are used from 5.1.16 until mysql-5.6.6,
    and in MariaDB
   */
  WRITE_ROWS_EVENT_V1 = 23,
  UPDATE_ROWS_EVENT_V1 = 24,
  DELETE_ROWS_EVENT_V1 = 25,

  /*
    Something out of the ordinary happened on the master
   */
  INCIDENT_EVENT= 26,

  /*
    Heartbeat event to be send by master at its idle time 
    to ensure master's online status to slave 
  */
  HEARTBEAT_LOG_EVENT= 27,
  
  /*
    In some situations, it is necessary to send over ignorable
    data to the slave: data that a slave can handle in case there
    is code for handling it, but which can be ignored if it is not
    recognized.

    These mysql-5.6 events are not recognized (and ignored) by MariaDB
  */
  IGNORABLE_LOG_EVENT= 28,
  ROWS_QUERY_LOG_EVENT= 29,
 
  /* Version 2 of the Row events, generated only by mysql-5.6.6+ */
  WRITE_ROWS_EVENT = 30,
  UPDATE_ROWS_EVENT = 31,
  DELETE_ROWS_EVENT = 32,
 
  /* MySQL 5.6 GTID events, ignored by MariaDB */
  GTID_LOG_EVENT= 33,
  ANONYMOUS_GTID_LOG_EVENT= 34,
  PREVIOUS_GTIDS_LOG_EVENT= 35,

  /* MySQL 5.7 events, ignored by MariaDB */
  TRANSACTION_CONTEXT_EVENT= 36,
  VIEW_CHANGE_EVENT= 37,
  /* not ignored */
  XA_PREPARE_LOG_EVENT= 38,

  /*
    Add new events here - right above this comment!
    Existing events (except ENUM_END_EVENT) should never change their numbers
  */

  /* New MySQL/Sun events are to be added right above this comment */
  MYSQL_EVENTS_END,

  MARIA_EVENTS_BEGIN= 160,
  /* New Maria event numbers start from here */
  ANNOTATE_ROWS_EVENT= 160,
  /*
    Binlog checkpoint event. Used for XA crash recovery on the master, not used
    in replication.
    A binlog checkpoint event specifies a binlog file such that XA crash
    recovery can start from that file - and it is guaranteed to find all XIDs
    that are prepared in storage engines but not yet committed.
  */
  BINLOG_CHECKPOINT_EVENT= 161,
  /*
    Gtid event. For global transaction ID, used to start a new event group,
    instead of the old BEGIN query event, and also to mark stand-alone
    events.
  */
  GTID_EVENT= 162,
  /*
    Gtid list event. Logged at the start of every binlog, to record the
    current replication state. This consists of the last GTID seen for
    each replication domain.
  */
  GTID_LIST_EVENT= 163,

  START_ENCRYPTION_EVENT= 164,

  /*
    Compressed binlog event.

    Note that the order between WRITE/UPDATE/DELETE events is significant;
    this is so that we can convert from the compressed to the uncompressed
    event type with (type-WRITE_ROWS_COMPRESSED_EVENT + WRITE_ROWS_EVENT)
    and similar for _V1.
  */
  QUERY_COMPRESSED_EVENT = 165,
  WRITE_ROWS_COMPRESSED_EVENT_V1 = 166,
  UPDATE_ROWS_COMPRESSED_EVENT_V1 = 167,
  DELETE_ROWS_COMPRESSED_EVENT_V1 = 168,
  WRITE_ROWS_COMPRESSED_EVENT = 169,
  UPDATE_ROWS_COMPRESSED_EVENT = 170,
  DELETE_ROWS_COMPRESSED_EVENT = 171,

  /* Add new MariaDB events here - right above this comment!  */

  ENUM_END_EVENT /* end marker */
};


/*
  Bit flags for what has been writing to cache. Used to
  discard logs with table map events but not row events and
  nothing else important. This is stored by cache.
*/

enum enum_logged_status
{
  LOGGED_TABLE_MAP= 1,
  LOGGED_ROW_EVENT= 2,
  LOGGED_NO_DATA=   4,
  LOGGED_CRITICAL=  8
};

static inline bool LOG_EVENT_IS_QUERY(enum Log_event_type type)
{
  return type == QUERY_EVENT || type == QUERY_COMPRESSED_EVENT;
}


static inline bool LOG_EVENT_IS_WRITE_ROW(enum Log_event_type type)
{
  return type == WRITE_ROWS_EVENT || type == WRITE_ROWS_EVENT_V1 ||
    type == WRITE_ROWS_COMPRESSED_EVENT ||
    type == WRITE_ROWS_COMPRESSED_EVENT_V1;
}


static inline bool LOG_EVENT_IS_UPDATE_ROW(enum Log_event_type type)
{
  return type == UPDATE_ROWS_EVENT || type == UPDATE_ROWS_EVENT_V1 ||
    type == UPDATE_ROWS_COMPRESSED_EVENT ||
    type == UPDATE_ROWS_COMPRESSED_EVENT_V1;
}


static inline bool LOG_EVENT_IS_DELETE_ROW(enum Log_event_type type)
{
  return type == DELETE_ROWS_EVENT || type == DELETE_ROWS_EVENT_V1 ||
    type == DELETE_ROWS_COMPRESSED_EVENT ||
    type == DELETE_ROWS_COMPRESSED_EVENT_V1;
}


static inline bool LOG_EVENT_IS_ROW_COMPRESSED(enum Log_event_type type)
{
  return type == WRITE_ROWS_COMPRESSED_EVENT ||
    type == WRITE_ROWS_COMPRESSED_EVENT_V1 ||
    type == UPDATE_ROWS_COMPRESSED_EVENT ||
    type == UPDATE_ROWS_COMPRESSED_EVENT_V1 ||
    type == DELETE_ROWS_COMPRESSED_EVENT ||
    type == DELETE_ROWS_COMPRESSED_EVENT_V1;
}


static inline bool LOG_EVENT_IS_ROW_V2(enum Log_event_type type)
{
  return (type >= WRITE_ROWS_EVENT && type <= DELETE_ROWS_EVENT) ||
    (type >= WRITE_ROWS_COMPRESSED_EVENT && type <= DELETE_ROWS_COMPRESSED_EVENT);
}


/*
   The number of types we handle in Format_description_log_event (UNKNOWN_EVENT
   is not to be handled, it does not exist in binlogs, it does not have a
   format).
*/
#define LOG_EVENT_TYPES (ENUM_END_EVENT-1)

enum Int_event_type
{
  INVALID_INT_EVENT = 0, LAST_INSERT_ID_EVENT = 1, INSERT_ID_EVENT = 2
};

#ifdef MYSQL_SERVER
class String;
class MYSQL_BIN_LOG;
class THD;
#endif

class Format_description_log_event;
class Relay_log_info;
class binlog_cache_data;

bool copy_event_cache_to_file_and_reinit(IO_CACHE *cache, FILE *file);

#ifdef MYSQL_CLIENT
enum enum_base64_output_mode {
  BASE64_OUTPUT_NEVER= 0,
  BASE64_OUTPUT_AUTO= 1,
  BASE64_OUTPUT_UNSPEC= 2,
  BASE64_OUTPUT_DECODE_ROWS= 3,
  /* insert new output modes here */
  BASE64_OUTPUT_MODE_COUNT
};

bool copy_event_cache_to_string_and_reinit(IO_CACHE *cache, LEX_STRING *to);

/*
  A structure for mysqlbinlog to know how to print events

  This structure is passed to the event's print() methods,

  There are two types of settings stored here:
  1. Last db, flags2, sql_mode etc comes from the last printed event.
     They are stored so that only the necessary USE and SET commands
     are printed.
  2. Other information on how to print the events, e.g. short_form,
     hexdump_from.  These are not dependent on the last event.
*/
typedef struct st_print_event_info
{
  /*
    Settings for database, sql_mode etc that comes from the last event
    that was printed.  We cache these so that we don't have to print
    them if they are unchanged.
  */
  char db[FN_REFLEN+1]; // TODO: make this a LEX_STRING when thd->db is
  char charset[6]; // 3 variables, each of them storable in 2 bytes
  char time_zone_str[MAX_TIME_ZONE_NAME_LENGTH];
  char delimiter[16];
  sql_mode_t sql_mode;		/* must be same as THD.variables.sql_mode */
  my_thread_id thread_id;
  ulonglong row_events;
  ulong auto_increment_increment, auto_increment_offset;
  uint lc_time_names_number;
  uint charset_database_number;
  uint verbose;
  uint32 flags2;
  uint32 server_id;
  uint32 domain_id;
  uint8 common_header_len;
  enum_base64_output_mode base64_output_mode;
  my_off_t hexdump_from;

  table_mapping m_table_map;
  table_mapping m_table_map_ignored;
  bool flags2_inited;
  bool sql_mode_inited;
  bool charset_inited;
  bool thread_id_printed;
  bool server_id_printed;
  bool domain_id_printed;
  bool allow_parallel;
  bool allow_parallel_printed;
  bool found_row_event;
  bool print_row_count;
  static const uint max_delimiter_size= 16;
  /* Settings on how to print the events */
  bool short_form;
  /*
    This is set whenever a Format_description_event is printed.
    Later, when an event is printed in base64, this flag is tested: if
    no Format_description_event has been seen, it is unsafe to print
    the base64 event, so an error message is generated.
  */
  bool printed_fd_event;
  /*
    Track when @@skip_replication changes so we need to output a SET
    statement for it.
  */
  bool skip_replication;
  bool print_table_metadata;

  /*
     These two caches are used by the row-based replication events to
     collect the header information and the main body of the events
     making up a statement.
   */
  IO_CACHE head_cache;
  IO_CACHE body_cache;
  IO_CACHE tail_cache;
#ifdef WHEN_FLASHBACK_REVIEW_READY
  /* Storing the SQL for reviewing */
  IO_CACHE review_sql_cache;
#endif
  FILE *file;



  /*
    Used to include the events within a GTID start/stop boundary
  */
  my_bool m_is_event_group_active;

  /*
    Tracks whether or not output events must be explicitly activated in order
    to be printed
  */
  my_bool m_is_event_group_filtering_enabled;

  st_print_event_info();

  ~st_print_event_info() {
    close_cached_file(&head_cache);
    close_cached_file(&body_cache);
    close_cached_file(&tail_cache);
#ifdef WHEN_FLASHBACK_REVIEW_READY
    close_cached_file(&review_sql_cache);
#endif
  }
  bool init_ok() /* tells if construction was successful */
    { return my_b_inited(&head_cache) && my_b_inited(&body_cache)
#ifdef WHEN_FLASHBACK_REVIEW_READY
      && my_b_inited(&review_sql_cache)
#endif
    ; }
  void flush_for_error()
  {
    if (!copy_event_cache_to_file_and_reinit(&head_cache, file))
      copy_event_cache_to_file_and_reinit(&body_cache, file);
    fflush(file);
  }

  /*
    Notify that all events part of the current group should be printed
  */
  void activate_current_event_group()
  {
    m_is_event_group_active= TRUE;
  }
  void deactivate_current_event_group()
  {
    m_is_event_group_active= FALSE;
  }

  /*
    Used for displaying events part of an event group.
    Returns TRUE when both event group filtering is enabled and the current
            event group should be displayed, OR if event group filtering is
            disabled. More specifically, if filtering is disabled, all events
            should be shown.
    Returns FALSE when event group filtering is enabled and the current event
            group is filtered out.
  */
  my_bool is_event_group_active()
  {
    return m_is_event_group_filtering_enabled ? m_is_event_group_active : TRUE;
  }

  /*
    Notify that events must be explicitly activated in order to be printed
  */
  void enable_event_group_filtering()
  {
    m_is_event_group_filtering_enabled= TRUE;
  }
} PRINT_EVENT_INFO;
#endif  // MYSQL_CLIENT

/**
  This class encapsulates writing of Log_event objects to IO_CACHE.
  Automatically calculates the checksum and encrypts the data, if necessary.
*/

class Log_event_writer
{
  /* Log_event_writer is updated when ctx is set */
  int (Log_event_writer::*encrypt_or_write)(const uchar *pos, size_t len);
public:
  ulonglong bytes_written;
  void *ctx;         ///< Encryption context or 0 if no encryption is needed
  uint checksum_len;
  int write(Log_event *ev);
  int write_header(uchar *pos, size_t len);
  int write_data(const uchar *pos, size_t len);
  int write_footer();
  my_off_t pos() { return my_b_safe_tell(file); }
  void add_status(enum_logged_status status);
  void set_incident();
  void set_encrypted_writer()
  { encrypt_or_write= &Log_event_writer::encrypt_and_write; }

  Log_event_writer(IO_CACHE *file_arg, binlog_cache_data *cache_data_arg,
                   Binlog_crypt_data *cr= 0)
    :encrypt_or_write(&Log_event_writer::write_internal),
    bytes_written(0), ctx(0),
    file(file_arg), cache_data(cache_data_arg), crypto(cr) { }

private:
  IO_CACHE *file;
  binlog_cache_data *cache_data;
  /**
    Placeholder for event checksum while writing to binlog.
   */
  ha_checksum crc;
  /**
    Encryption data (key, nonce). Only used if ctx != 0.
  */
  Binlog_crypt_data *crypto;
  /**
    Event length to be written into the next encrypted block
  */
  uint event_len;
  int write_internal(const uchar *pos, size_t len);
  int encrypt_and_write(const uchar *pos, size_t len);
  int maybe_write_event_len(uchar *pos, size_t len);
};

/**
  the struct aggregates two parameters that identify an event
  uniquely in scope of communication of a particular master and slave couple.
  I.e there can not be 2 events from the same staying connected master which
  have the same coordinates.
  @note
  Such identifier is not yet unique generally as the event originating master
  is resettable. Also the crashed master can be replaced with some other.
*/
typedef struct event_coordinates
{
  char * file_name; // binlog file name (directories stripped)
  my_off_t  pos;       // event's position in the binlog file
} LOG_POS_COORD;

/**
  @class Log_event

  This is the abstract base class for binary log events.
  
  @section Log_event_binary_format Binary Format

  Any @c Log_event saved on disk consists of the following three
  components.

  - Common-Header
  - Post-Header
  - Body

  The Common-Header, documented in the table @ref Table_common_header
  "below", always has the same form and length within one version of
  MySQL.  Each event type specifies a format and length of the
  Post-Header.  The length of the Common-Header is the same for all
  events of the same type.  The Body may be of different format and
  length even for different events of the same type.  The binary
  formats of Post-Header and Body are documented separately in each
  subclass.  The binary format of Common-Header is as follows.

  <table>
  <caption>Common-Header</caption>

  <tr>
    <th>Name</th>
    <th>Format</th>
    <th>Description</th>
  </tr>

  <tr>
    <td>timestamp</td>
    <td>4 byte unsigned integer</td>
    <td>The time when the query started, in seconds since 1970.
    </td>
  </tr>

  <tr>
    <td>type</td>
    <td>1 byte enumeration</td>
    <td>See enum #Log_event_type.</td>
  </tr>

  <tr>
    <td>server_id</td>
    <td>4 byte unsigned integer</td>
    <td>Server ID of the server that created the event.</td>
  </tr>

  <tr>
    <td>total_size</td>
    <td>4 byte unsigned integer</td>
    <td>The total size of this event, in bytes.  In other words, this
    is the sum of the sizes of Common-Header, Post-Header, and Body.
    </td>
  </tr>

  <tr>
    <td>master_position</td>
    <td>4 byte unsigned integer</td>
    <td>The position of the next event in the master binary log, in
    bytes from the beginning of the file.  In a binlog that is not a
    relay log, this is just the position of the next event, in bytes
    from the beginning of the file.  In a relay log, this is
    the position of the next event in the master's binlog.
    </td>
  </tr>

  <tr>
    <td>flags</td>
    <td>2 byte bitfield</td>
    <td>See Log_event::flags.</td>
  </tr>
  </table>

  Summing up the numbers above, we see that the total size of the
  common header is 19 bytes.

  @subsection Log_event_format_of_atomic_primitives Format of Atomic Primitives

  - All numbers, whether they are 16-, 24-, 32-, or 64-bit numbers,
  are stored in little endian, i.e., the least significant byte first,
  unless otherwise specified.

  @anchor packed_integer
  - Some events use a special format for efficient representation of
  unsigned integers, called Packed Integer.  A Packed Integer has the
  capacity of storing up to 8-byte integers, while small integers
  still can use 1, 3, or 4 bytes.  The value of the first byte
  determines how to read the number, according to the following table:

  <table>
  <caption>Format of Packed Integer</caption>

  <tr>
    <th>First byte</th>
    <th>Format</th>
  </tr>

  <tr>
    <td>0-250</td>
    <td>The first byte is the number (in the range 0-250), and no more
    bytes are used.</td>
  </tr>

  <tr>
    <td>252</td>
    <td>Two more bytes are used.  The number is in the range
    251-0xffff.</td>
  </tr>

  <tr>
    <td>253</td>
    <td>Three more bytes are used.  The number is in the range
    0xffff-0xffffff.</td>
  </tr>

  <tr>
    <td>254</td>
    <td>Eight more bytes are used.  The number is in the range
    0xffffff-0xffffffffffffffff.</td>
  </tr>

  </table>

  - Strings are stored in various formats.  The format of each string
  is documented separately.
*/
class Log_event
{
public:
  /**
     Enumeration of what kinds of skipping (and non-skipping) that can
     occur when the slave executes an event.

     @see shall_skip
     @see do_shall_skip
   */
  enum enum_skip_reason {
    /**
       Don't skip event.
    */
    EVENT_SKIP_NOT,

    /**
       Skip event by ignoring it.

       This means that the slave skip counter will not be changed.
    */
    EVENT_SKIP_IGNORE,

    /**
       Skip event and decrease skip counter.
    */
    EVENT_SKIP_COUNT
  };

  enum enum_event_cache_type 
  {
    EVENT_INVALID_CACHE,
    /* 
      If possible the event should use a non-transactional cache before
      being flushed to the binary log. This means that it must be flushed
      right after its correspondent statement is completed.
    */
    EVENT_STMT_CACHE,
    /* 
      The event should use a transactional cache before being flushed to
      the binary log. This means that it must be flushed upon commit or 
      rollback. 
    */
    EVENT_TRANSACTIONAL_CACHE,
    /* 
      The event must be written directly to the binary log without going
      through a cache.
    */
    EVENT_NO_CACHE,
    /**
       If there is a need for different types, introduce them before this.
    */
    EVENT_CACHE_COUNT
  };

  /*
    The following type definition is to be used whenever data is placed 
    and manipulated in a common buffer. Use this typedef for buffers
    that contain data containing binary and character data.
  */
  typedef unsigned char Byte;

  /*
    The offset in the log where this event originally appeared (it is
    preserved in relay logs, making SHOW SLAVE STATUS able to print
    coordinates of the event in the master's binlog). Note: when a
    transaction is written by the master to its binlog (wrapped in
    BEGIN/COMMIT) the log_pos of all the queries it contains is the
    one of the BEGIN (this way, when one does SHOW SLAVE STATUS it
    sees the offset of the BEGIN, which is logical as rollback may
    occur), except the COMMIT query which has its real offset.
  */
  my_off_t log_pos;
  /*
     A temp buffer for read_log_event; it is later analysed according to the
     event's type, and its content is distributed in the event-specific fields.
  */
  uchar *temp_buf;

  /*
    Timestamp on the master(for debugging and replication of
    NOW()/TIMESTAMP).  It is important for queries and LOAD DATA
    INFILE. This is set at the event's creation time, except for Query
    and Load (et al.) events where this is set at the query's
    execution time, which guarantees good replication (otherwise, we
    could have a query and its event with different timestamps).
  */
  my_time_t when;
  ulong     when_sec_part;
  /* The number of seconds the query took to run on the master. */
  ulong exec_time;
  /* Number of bytes written by write() function */
  size_t data_written;

  /*
    The master's server id (is preserved in the relay log; used to
    prevent from infinite loops in circular replication).
  */
  uint32 server_id;

  /**
    Some 16 flags. See the definitions above for LOG_EVENT_TIME_F,
    LOG_EVENT_FORCED_ROTATE_F, LOG_EVENT_THREAD_SPECIFIC_F,
    LOG_EVENT_SUPPRESS_USE_F, and LOG_EVENT_SKIP_REPLICATION_F for notes.
  */
  uint16 flags;

  /**
    true <=> this event 'owns' temp_buf and should call my_free() when done
    with it
  */
  bool event_owns_temp_buf;

  enum_event_cache_type cache_type;

  /**
    A storage to cache the global system variable's value.
    Handling of a separate event will be governed its member.
  */
  enum_slave_exec_mode slave_exec_mode;

  /**
     The value is set by caller of FD constructor and
     Log_event::write_header() for the rest.
     In the FD case it's propagated into the last byte
     of post_header_len[] at FD::write().
     On the slave side the value is assigned from post_header_len[last]
     of the last seen FD event.
  */
  enum enum_binlog_checksum_alg checksum_alg;

  Log_event_writer *writer;

#ifdef MYSQL_SERVER
  THD* thd;

  Log_event();
  Log_event(THD* thd_arg, uint16 flags_arg, bool is_transactional);

  /*
    init_show_field_list() prepares the column names and types for the
    output of SHOW BINLOG EVENTS; it is used only by SHOW BINLOG
    EVENTS.
  */
  static void init_show_field_list(THD *thd, List<Item>* field_list);
#ifdef HAVE_REPLICATION
  int net_send(Protocol *protocol, const char* log_name, my_off_t pos);

  /*
    pack_info() is used by SHOW BINLOG EVENTS; as print() it prepares and sends
    a string to display to the user, so it resembles print().
  */

  virtual void pack_info(Protocol *protocol);

#endif /* HAVE_REPLICATION */
  virtual const char* get_db()
  {
    return thd ? thd->db.str : 0;
  }
#else
  Log_event() : temp_buf(0), when(0), flags(0) {}
  ha_checksum crc;
  /* print*() functions are used by mysqlbinlog */
  virtual bool print(FILE* file, PRINT_EVENT_INFO* print_event_info) = 0;
  bool print_timestamp(IO_CACHE* file, time_t *ts = 0);
  bool print_header(IO_CACHE* file, PRINT_EVENT_INFO* print_event_info,
                    bool is_more);
  bool print_base64(IO_CACHE* file, PRINT_EVENT_INFO* print_event_info,
                    bool do_print_encoded);
#endif /* MYSQL_SERVER */

  /* The following code used for Flashback */
#ifdef MYSQL_CLIENT
  my_bool is_flashback;
  my_bool need_flashback_review;
  String  output_buf; // Storing the event output
#ifdef WHEN_FLASHBACK_REVIEW_READY
  String  m_review_dbname;
  String  m_review_tablename;

  void set_review_dbname(const char *name)
  {
    if (name)
    {
      m_review_dbname.free();
      m_review_dbname.append(name);
    }
  }
  void set_review_tablename(const char *name)
  {
    if (name)
    {
      m_review_tablename.free();
      m_review_tablename.append(name);
    }
  }
  const char *get_review_dbname() const { return m_review_dbname.ptr(); }
  const char *get_review_tablename() const { return m_review_tablename.ptr(); }
#endif
#endif

private:
  static size_t get_max_packet()
  {
    size_t max_packet= ~0UL;
#if !defined(MYSQL_CLIENT)
    THD *thd=current_thd;
    if (thd)
      max_packet= thd->slave_thread ? slave_max_allowed_packet
                                    : thd->variables.max_allowed_packet;
#endif
    return max_packet;
  }
public:

  /*
    read_log_event() functions read an event from a binlog or relay
    log; used by SHOW BINLOG EVENTS, the binlog_dump thread on the
    master (reads master's binlog), the slave IO thread (reads the
    event sent by binlog_dump), the slave SQL thread (reads the event
    from the relay log).  If mutex is 0, the read will proceed without
    mutex.  We need the description_event to be able to parse the
    event (to know the post-header's size); in fact in read_log_event
    we detect the event's type, then call the specific event's
    constructor and pass description_event as an argument.
  */
  static Log_event* read_log_event(IO_CACHE* file,
                                   const Format_description_log_event
                                   *description_event,
                                   my_bool crc_check, my_bool print_errors,
                                   size_t max_allowed_packet);
  static Log_event* read_log_event(IO_CACHE* file,
                                   const Format_description_log_event
                                   *description_event,
                                   my_bool crc_check, my_bool print_errors= 1)
  {
    return read_log_event(file, description_event, crc_check, print_errors,
                          get_max_packet());
  }

  /**
    Reads an event from a binlog or relay log. Used by the dump thread
    this method reads the event into a raw buffer without parsing it.

    @Note If mutex is 0, the read will proceed without mutex.

    @Note If a log name is given than the method will check if the
    given binlog is still active.

    @param[in]  file                log file to be read
    @param[out] packet              packet to hold the event
    @param[in]  checksum_alg_arg    verify the event checksum using this
                                    algorithm (or don't if it's
                                    use BINLOG_CHECKSUM_ALG_OFF)

    @retval 0                   success
    @retval LOG_READ_EOF        end of file, nothing was read
    @retval LOG_READ_BOGUS      malformed event
    @retval LOG_READ_IO         io error while reading
    @retval LOG_READ_MEM        packet memory allocation failed
    @retval LOG_READ_TRUNC      only a partial event could be read
    @retval LOG_READ_TOO_LARGE  event too large
   */
  static int read_log_event(IO_CACHE* file, String* packet,
                            const Format_description_log_event *fdle,
                            enum enum_binlog_checksum_alg checksum_alg_arg,
                            size_t max_allowed_packet);

  static int read_log_event(IO_CACHE* file, String* packet,
                            const Format_description_log_event *fdle,
                            enum enum_binlog_checksum_alg checksum_alg)
  {
    return read_log_event(file, packet, fdle, checksum_alg, get_max_packet());
  }

  static void *operator new(size_t size)
  {
    extern PSI_memory_key key_memory_log_event;
    return my_malloc(key_memory_log_event, size, MYF(MY_WME|MY_FAE));
  }

  static void operator delete(void *ptr, size_t)
  {
    my_free(ptr);
  }

  /* Placement version of the above operators */
  static void *operator new(size_t, void* ptr) { return ptr; }
  static void operator delete(void*, void*) { }

#ifdef MYSQL_SERVER
  bool write_header(size_t event_data_length);
  bool write_data(const uchar *buf, size_t data_length)
  { return writer->write_data(buf, data_length); }
  bool write_data(const char *buf, size_t data_length)
  { return write_data((uchar*)buf, data_length); }
  bool write_footer()
  { return writer->write_footer(); }

  my_bool need_checksum();

  virtual bool write()
  {
    return write_header(get_data_size()) || write_data_header() ||
	   write_data_body() || write_footer();
  }
  virtual bool write_data_header()
  { return 0; }
  virtual bool write_data_body()
  { return 0; }

  /* Return start of query time or current time */
  inline my_time_t get_time()
  {
    THD *tmp_thd;
    if (when)
      return when;
    if (thd)
    {
      when= thd->start_time;
      when_sec_part= thd->start_time_sec_part;
      return when;
    }
    /* thd will only be 0 here at time of log creation */
    if ((tmp_thd= current_thd))
    {
      when= tmp_thd->start_time;
      when_sec_part= tmp_thd->start_time_sec_part;
      return when;
    }
    my_hrtime_t hrtime= my_hrtime();
    when= hrtime_to_my_time(hrtime);
    when_sec_part= hrtime_sec_part(hrtime);
    return when;
  }
#endif
  virtual Log_event_type get_type_code() = 0;
  virtual enum_logged_status logged_status() { return LOGGED_CRITICAL; }
  virtual bool is_valid() const = 0;
  virtual my_off_t get_header_len(my_off_t len) { return len; }
  void set_artificial_event() { flags |= LOG_EVENT_ARTIFICIAL_F; }
  void set_relay_log_event() { flags |= LOG_EVENT_RELAY_LOG_F; }
  bool is_artificial_event() const { return flags & LOG_EVENT_ARTIFICIAL_F; }
  bool is_relay_log_event() const { return flags & LOG_EVENT_RELAY_LOG_F; }
  inline bool use_trans_cache() const
  { 
    return (cache_type == Log_event::EVENT_TRANSACTIONAL_CACHE);
  }
  inline void set_direct_logging()
  {
    cache_type = Log_event::EVENT_NO_CACHE;
  }
  inline bool use_direct_logging()
  {
    return (cache_type == Log_event::EVENT_NO_CACHE);
  }
  Log_event(const uchar *buf, const Format_description_log_event
            *description_event);
  virtual ~Log_event() { free_temp_buf();}
  void register_temp_buf(uchar* buf, bool must_free)
  { 
    temp_buf= buf; 
    event_owns_temp_buf= must_free;
  }
  void free_temp_buf()
  {
    if (temp_buf)
    {
      if (event_owns_temp_buf)
        my_free(temp_buf);
      temp_buf = 0;
    }
  }
  /*
    Get event length for simple events. For complicated events the length
    is calculated during write()
  */
  virtual int get_data_size() { return 0;}
  static Log_event* read_log_event(const uchar *buf, uint event_len,
				   const char **error,
                                   const Format_description_log_event
                                   *description_event, my_bool crc_check,
                                   my_bool print_errors= 1);
  /**
    Returns the human readable name of the given event type.
  */
  static const char* get_type_str(Log_event_type type);
  /**
    Returns the human readable name of this event's type.
  */
  const char* get_type_str();

#if defined(MYSQL_SERVER) && defined(HAVE_REPLICATION)

  /**
    Increase or decrease the rows inserted during ALTER TABLE based on the event
    type.
  */
  virtual void online_alter_update_row_count(ha_rows *) const {}

  /**
     Apply the event to the database.

     This function represents the public interface for applying an
     event.

     @see do_apply_event
   */
  int apply_event(rpl_group_info *rgi);


  /**
     Update the relay log position.

     This function represents the public interface for "stepping over"
     the event and will update the relay log information.

     @see do_update_pos
   */
  int update_pos(rpl_group_info *rgi)
  {
    return do_update_pos(rgi);
  }

  /**
     Decide if the event shall be skipped, and the reason for skipping
     it.

     @see do_shall_skip
   */
  enum_skip_reason shall_skip(rpl_group_info *rgi)
  {
    return do_shall_skip(rgi);
  }


  /*
    Check if an event is non-final part of a stand-alone event group,
    such as Intvar_log_event (such events should be processed as part
    of the following event group, not individually).
    See also is_part_of_group()
  */
  static bool is_part_of_group(enum Log_event_type ev_type)
  {
    switch (ev_type)
    {
    case GTID_EVENT:
    case INTVAR_EVENT:
    case RAND_EVENT:
    case USER_VAR_EVENT:
    case TABLE_MAP_EVENT:
    case ANNOTATE_ROWS_EVENT:
      return true;
    case DELETE_ROWS_EVENT:
    case UPDATE_ROWS_EVENT:
    case WRITE_ROWS_EVENT:
    /*
      ToDo: also check for non-final Rows_log_event (though such events
      are usually in a BEGIN-COMMIT group).
    */
    default:
      return false;
    }
  }
  /*
    Same as above, but works on the object. In addition this is true for all
    rows event except the last one.
  */
  virtual bool is_part_of_group() { return 0; }

  static bool is_group_event(enum Log_event_type ev_type)
  {
    switch (ev_type)
    {
    case START_EVENT_V3:
    case STOP_EVENT:
    case ROTATE_EVENT:
    case SLAVE_EVENT:
    case FORMAT_DESCRIPTION_EVENT:
    case INCIDENT_EVENT:
    case HEARTBEAT_LOG_EVENT:
    case BINLOG_CHECKPOINT_EVENT:
    case GTID_LIST_EVENT:
    case START_ENCRYPTION_EVENT:
      return false;

    default:
      return true;
    }
  }
  
protected:

  /**
     Helper function to ignore an event w.r.t. the slave skip counter.

     This function can be used inside do_shall_skip() for functions
     that cannot end a group. If the slave skip counter is 1 when
     seeing such an event, the event shall be ignored, the counter
     left intact, and processing continue with the next event.

     A typical usage is:
     @code
     enum_skip_reason do_shall_skip(rpl_group_info *rgi) {
       return continue_group(rgi);
     }
     @endcode

     @return Skip reason
   */
  enum_skip_reason continue_group(rpl_group_info *rgi);

  /**
    Primitive to apply an event to the database.

    This is where the change to the database is made.

    @note The primitive is protected instead of private, since there
    is a hierarchy of actions to be performed in some cases.

    @see Format_description_log_event::do_apply_event()

    @param rli Pointer to relay log info structure

    @retval 0     Event applied successfully
    @retval errno Error code if event application failed
  */
  virtual int do_apply_event(rpl_group_info *rgi)
  {
    return 0;                /* Default implementation does nothing */
  }


  /**
     Advance relay log coordinates.

     This function is called to advance the relay log coordinates to
     just after the event.  It is essential that both the relay log
     coordinate and the group log position is updated correctly, since
     this function is used also for skipping events.

     Normally, each implementation of do_update_pos() shall:

     - Update the event position to refer to the position just after
       the event.

     - Update the group log position to refer to the position just
       after the event <em>if the event is last in a group</em>

     @param rli Pointer to relay log info structure

     @retval 0     Coordinates changed successfully
     @retval errno Error code if advancing failed (usually just
                   1). Observe that handler errors are returned by the
                   do_apply_event() function, and not by this one.
   */
  virtual int do_update_pos(rpl_group_info *rgi);


  /**
     Decide if this event shall be skipped or not and the reason for
     skipping it.

     The default implementation decide that the event shall be skipped
     if either:

     - the server id of the event is the same as the server id of the
       server and <code>rli->replicate_same_server_id</code> is true,
       or

     - if <code>rli->slave_skip_counter</code> is greater than zero.

     @see do_apply_event
     @see do_update_pos

     @retval Log_event::EVENT_SKIP_NOT
     The event shall not be skipped and should be applied.

     @retval Log_event::EVENT_SKIP_IGNORE
     The event shall be skipped by just ignoring it, i.e., the slave
     skip counter shall not be changed. This happends if, for example,
     the originating server id of the event is the same as the server
     id of the slave.

     @retval Log_event::EVENT_SKIP_COUNT
     The event shall be skipped because the slave skip counter was
     non-zero. The caller shall decrease the counter by one.
   */
  virtual enum_skip_reason do_shall_skip(rpl_group_info *rgi);
#endif
};


/*
   One class for each type of event.
   Two constructors for each class:
   - one to create the event for logging (when the server acts as a master),
   called after an update to the database is done,
   which accepts parameters like the query, the database, the options for LOAD
   DATA INFILE...
   - one to create the event from a packet (when the server acts as a slave),
   called before reproducing the update, which accepts parameters (like a
   buffer). Used to read from the master, from the relay log, and in
   mysqlbinlog. This constructor must be format-tolerant.
*/

/**
  @class Query_log_event
   
  A @c Query_log_event is created for each query that modifies the
  database, unless the query is logged row-based.

  @section Query_log_event_binary_format Binary format

  See @ref Log_event_binary_format "Binary format for log events" for
  a general discussion and introduction to the binary format of binlog
  events.

  The Post-Header has five components:

  <table>
  <caption>Post-Header for Query_log_event</caption>

  <tr>
    <th>Name</th>
    <th>Format</th>
    <th>Description</th>
  </tr>

  <tr>
    <td>slave_proxy_id</td>
    <td>4 byte unsigned integer</td>
    <td>An integer identifying the client thread that issued the
    query.  The id is unique per server.  (Note, however, that two
    threads on different servers may have the same slave_proxy_id.)
    This is used when a client thread creates a temporary table local
    to the client.  The slave_proxy_id is used to distinguish
    temporary tables that belong to different clients.
    </td>
  </tr>

  <tr>
    <td>exec_time</td>
    <td>4 byte unsigned integer</td>
    <td>The time from when the query started to when it was logged in
    the binlog, in seconds.</td>
  </tr>

  <tr>
    <td>db_len</td>
    <td>1 byte integer</td>
    <td>The length of the name of the currently selected database.</td>
  </tr>

  <tr>
    <td>error_code</td>
    <td>2 byte unsigned integer</td>
    <td>Error code generated by the master.  If the master fails, the
    slave will fail with the same error code, except for the error
    codes ER_DB_CREATE_EXISTS == 1007 and ER_DB_DROP_EXISTS == 1008.
    </td>
  </tr>

  <tr>
    <td>status_vars_len</td>
    <td>2 byte unsigned integer</td>
    <td>The length of the status_vars block of the Body, in bytes. See
    @ref query_log_event_status_vars "below".
    </td>
  </tr>
  </table>

  The Body has the following components:

  <table>
  <caption>Body for Query_log_event</caption>

  <tr>
    <th>Name</th>
    <th>Format</th>
    <th>Description</th>
  </tr>

  <tr>
    <td>@anchor query_log_event_status_vars status_vars</td>
    <td>status_vars_len bytes</td>
    <td>Zero or more status variables.  Each status variable consists
    of one byte identifying the variable stored, followed by the value
    of the variable.  The possible variables are listed separately in
    the table @ref Table_query_log_event_status_vars "below".  MySQL
    always writes events in the order defined below; however, it is
    capable of reading them in any order.  </td>
  </tr>

  <tr>
    <td>db</td>
    <td>db_len+1</td>
    <td>The currently selected database, as a null-terminated string.

    (The trailing zero is redundant since the length is already known;
    it is db_len from Post-Header.)
    </td>
  </tr>

  <tr>
    <td>query</td>
    <td>variable length string without trailing zero, extending to the
    end of the event (determined by the length field of the
    Common-Header)
    </td>
    <td>The SQL query.</td>
  </tr>
  </table>

  The following table lists the status variables that may appear in
  the status_vars field.

  @anchor Table_query_log_event_status_vars
  <table>
  <caption>Status variables for Query_log_event</caption>

  <tr>
    <th>Status variable</th>
    <th>1 byte identifier</th>
    <th>Format</th>
    <th>Description</th>
  </tr>

  <tr>
    <td>flags2</td>
    <td>Q_FLAGS2_CODE == 0</td>
    <td>4 byte bitfield</td>
    <td>The flags in @c thd->options, binary AND-ed with @c
    OPTIONS_WRITTEN_TO_BIN_LOG.  The @c thd->options bitfield contains
    options for "SELECT".  @c OPTIONS_WRITTEN identifies those options
    that need to be written to the binlog (not all do).

    These flags correspond to the SQL variables SQL_AUTO_IS_NULL,
    FOREIGN_KEY_CHECKS, UNIQUE_CHECKS, and AUTOCOMMIT, documented in
    the "SET Syntax" section of the MySQL Manual.

    This field is always written to the binlog in version >= 5.0, and
    never written in version < 5.0.
    </td>
  </tr>

  <tr>
    <td>sql_mode</td>
    <td>Q_SQL_MODE_CODE == 1</td>
    <td>8 byte bitfield</td>
    <td>The @c sql_mode variable.  See the section "SQL Modes" in the
    MySQL manual, and see sql_priv.h for a list of the possible
    flags. Currently (2007-10-04), the following flags are available:
    <pre>
    MODE_REAL_AS_FLOAT==0x1
    MODE_PIPES_AS_CONCAT==0x2
    MODE_ANSI_QUOTES==0x4
    MODE_IGNORE_SPACE==0x8
    MODE_IGNORE_BAD_TABLE_OPTIONS==0x10
    MODE_ONLY_FULL_GROUP_BY==0x20
    MODE_NO_UNSIGNED_SUBTRACTION==0x40
    MODE_NO_DIR_IN_CREATE==0x80
    MODE_POSTGRESQL==0x100
    MODE_ORACLE==0x200
    MODE_MSSQL==0x400
    MODE_DB2==0x800
    MODE_MAXDB==0x1000
    MODE_NO_KEY_OPTIONS==0x2000
    MODE_NO_TABLE_OPTIONS==0x4000
    MODE_NO_FIELD_OPTIONS==0x8000
    MODE_MYSQL323==0x10000
    MODE_MYSQL323==0x20000
    MODE_MYSQL40==0x40000
    MODE_ANSI==0x80000
    MODE_NO_AUTO_VALUE_ON_ZERO==0x100000
    MODE_NO_BACKSLASH_ESCAPES==0x200000
    MODE_STRICT_TRANS_TABLES==0x400000
    MODE_STRICT_ALL_TABLES==0x800000
    MODE_NO_ZERO_IN_DATE==0x1000000
    MODE_NO_ZERO_DATE==0x2000000
    MODE_INVALID_DATES==0x4000000
    MODE_ERROR_FOR_DIVISION_BY_ZERO==0x8000000
    MODE_TRADITIONAL==0x10000000
    MODE_NO_AUTO_CREATE_USER==0x20000000
    MODE_HIGH_NOT_PRECEDENCE==0x40000000
    MODE_PAD_CHAR_TO_FULL_LENGTH==0x80000000
    </pre>
    All these flags are replicated from the server.  However, all
    flags except @c MODE_NO_DIR_IN_CREATE are honored by the slave;
    the slave always preserves its old value of @c
    MODE_NO_DIR_IN_CREATE.  For a rationale, see comment in
    @c Query_log_event::do_apply_event in @c log_event.cc.

    This field is always written to the binlog.
    </td>
  </tr>

  <tr>
    <td>catalog</td>
    <td>Q_CATALOG_NZ_CODE == 6</td>
    <td>Variable-length string: the length in bytes (1 byte) followed
    by the characters (at most 255 bytes)
    </td>
    <td>Stores the client's current catalog.  Every database belongs
    to a catalog, the same way that every table belongs to a
    database.  Currently, there is only one catalog, "std".

    This field is written if the length of the catalog is > 0;
    otherwise it is not written.
    </td>
  </tr>

  <tr>
    <td>auto_increment</td>
    <td>Q_AUTO_INCREMENT == 3</td>
    <td>two 2 byte unsigned integers, totally 2+2=4 bytes</td>

    <td>The two variables auto_increment_increment and
    auto_increment_offset, in that order.  For more information, see
    "System variables" in the MySQL manual.

    This field is written if auto_increment > 1.  Otherwise, it is not
    written.
    </td>
  </tr>

  <tr>
    <td>charset</td>
    <td>Q_CHARSET_CODE == 4</td>
    <td>three 2 byte unsigned integers, totally 2+2+2=6 bytes</td>
    <td>The three variables character_set_client,
    collation_connection, and collation_server, in that order.
    character_set_client is a code identifying the character set and
    collation used by the client to encode the query.
    collation_connection identifies the character set and collation
    that the master converts the query to when it receives it; this is
    useful when comparing literal strings.  collation_server is the
    default character set and collation used when a new database is
    created.

    See also "Connection Character Sets and Collations" in the MySQL
    5.1 manual.

    All three variables are codes identifying a (character set,
    collation) pair.  To see which codes map to which pairs, run the
    query "SELECT id, character_set_name, collation_name FROM
    COLLATIONS".

    Cf. Q_CHARSET_DATABASE_CODE below.

    This field is always written.
    </td>
  </tr>

  <tr>
    <td>time_zone</td>
    <td>Q_TIME_ZONE_CODE == 5</td>
    <td>Variable-length string: the length in bytes (1 byte) followed
    by the characters (at most 255 bytes).
    <td>The time_zone of the master.

    See also "System Variables" and "MySQL Server Time Zone Support"
    in the MySQL manual.

    This field is written if the length of the time zone string is >
    0; otherwise, it is not written.
    </td>
  </tr>

  <tr>
    <td>lc_time_names_number</td>
    <td>Q_LC_TIME_NAMES_CODE == 7</td>
    <td>2 byte integer</td>
    <td>A code identifying a table of month and day names.  The
    mapping from codes to languages is defined in @c sql_locale.cc.

    This field is written if it is not 0, i.e., if the locale is not
    en_US.
    </td>
  </tr>

  <tr>
    <td>charset_database_number</td>
    <td>Q_CHARSET_DATABASE_CODE == 8</td>
    <td>2 byte integer</td>

    <td>The value of the collation_database system variable (in the
    source code stored in @c thd->variables.collation_database), which
    holds the code for a (character set, collation) pair as described
    above (see Q_CHARSET_CODE).

    collation_database was used in old versions (???WHEN).  Its value
    was loaded when issuing a "use db" query and could be changed by
    issuing a "SET collation_database=xxx" query.  It used to affect
    the "LOAD DATA INFILE" and "CREATE TABLE" commands.

    In newer versions, "CREATE TABLE" has been changed to take the
    character set from the database of the created table, rather than
    the character set of the current database.  This makes a
    difference when creating a table in another database than the
    current one.  "LOAD DATA INFILE" has not yet changed to do this,
    but there are plans to eventually do it, and to make
    collation_database read-only.

    This field is written if it is not 0.
    </td>
  </tr>
  <tr>
    <td>table_map_for_update</td>
    <td>Q_TABLE_MAP_FOR_UPDATE_CODE == 9</td>
    <td>8 byte integer</td>

    <td>The value of the table map that is to be updated by the
    multi-table update query statement. Every bit of this variable
    represents a table, and is set to 1 if the corresponding table is
    to be updated by this statement.

    The value of this variable is set when executing a multi-table update
    statement and used by slave to apply filter rules without opening
    all the tables on slave. This is required because some tables may
    not exist on slave because of the filter rules.
    </td>
  </tr>
  </table>

  @subsection Query_log_event_notes_on_previous_versions Notes on Previous Versions

  * Status vars were introduced in version 5.0.  To read earlier
  versions correctly, check the length of the Post-Header.

  * The status variable Q_CATALOG_CODE == 2 existed in MySQL 5.0.x,
  where 0<=x<=3.  It was identical to Q_CATALOG_CODE, except that the
  string had a trailing '\0'.  The '\0' was removed in 5.0.4 since it
  was redundant (the string length is stored before the string).  The
  Q_CATALOG_CODE will never be written by a new master, but can still
  be understood by a new slave.

  * See Q_CHARSET_DATABASE_CODE in the table above.

  * When adding new status vars, please don't forget to update the
  MAX_SIZE_LOG_EVENT_STATUS, and update function code_name

*/
class Query_log_event: public Log_event
{
  LEX_CSTRING user;
  LEX_CSTRING host;
protected:
  Log_event::Byte* data_buf;
public:
  const char* query;
  const char* catalog;
  const char* db;
  /*
    If we already know the length of the query string
    we pass it with q_len, so we would not have to call strlen()
    otherwise, set it to 0, in which case, we compute it with strlen()
  */
  uint32 q_len;
  uint32 db_len;
  uint16 error_code;
  my_thread_id thread_id;
  /*
    For events created by Query_log_event::do_apply_event we need the
   *original* thread id, to be able to log the event with the original
   (=master's) thread id (fix for BUG#1686).
  */
  ulong slave_proxy_id;

  /*
    Binlog format 3 and 4 start to differ (as far as class members are
    concerned) from here.
  */

  uint catalog_len;			// <= 255 char; 0 means uninited

  /*
    We want to be able to store a variable number of N-bit status vars:
    (generally N=32; but N=64 for SQL_MODE) a user may want to log the number
    of affected rows (for debugging) while another does not want to lose 4
    bytes in this.
    The storage on disk is the following:
    status_vars_len is part of the post-header,
    status_vars are in the variable-length part, after the post-header, before
    the db & query.
    status_vars on disk is a sequence of pairs (code, value) where 'code' means
    'sql_mode', 'affected' etc. Sometimes 'value' must be a short string, so
    its first byte is its length. For now the order of status vars is:
    flags2 - sql_mode - catalog - autoinc - charset
 */
  uint16 status_vars_len;

  /*
    'flags2' is a second set of flags (on top of those in Log_event), for
    session variables. These are thd->options which is & against a mask
    (OPTIONS_WRITTEN_TO_BIN_LOG).
    flags2_inited helps make a difference between flags2==0 (3.23 or 4.x
    master, we don't know flags2, so use the slave server's global options) and
    flags2==0 (5.0 master, we know this has a meaning of flags all down which
    must influence the query).
  */
  uint32 flags2_inited;
  bool sql_mode_inited;
  bool charset_inited;

  LEX_CSTRING character_set_collations;

  uint32 flags2;
  sql_mode_t sql_mode;
  ulong auto_increment_increment, auto_increment_offset;
  char charset[6];
  uint time_zone_len; /* 0 means uninited */
  const char *time_zone_str;
  uint lc_time_names_number; /* 0 means en_US */
  uint charset_database_number;
  /*
    map for tables that will be updated for a multi-table update query
    statement, for other query statements, this will be zero.
  */
  ulonglong table_map_for_update;
  /* Xid for the event, if such exists */
  ulonglong xid;
  /*
    A copy of Gtid event's extra flags that is relevant for two-phase
    logged ALTER.
  */
  uchar gtid_flags_extra;
  decltype(rpl_gtid::seq_no) sa_seq_no;  /* data part for CA/RA flags */

#ifdef MYSQL_SERVER

  Query_log_event(THD* thd_arg, const char* query_arg, size_t query_length,
                  bool using_trans, bool direct, bool suppress_use, int error);
  const char* get_db() override { return db; }
#ifdef HAVE_REPLICATION
  void pack_info(Protocol* protocol) override;
#endif /* HAVE_REPLICATION */
#else
  bool print_query_header(IO_CACHE* file, PRINT_EVENT_INFO* print_event_info);
  bool print_verbose(IO_CACHE* cache, PRINT_EVENT_INFO* print_event_info);
  bool print(FILE* file, PRINT_EVENT_INFO* print_event_info) override;
#endif

  Query_log_event();
  Query_log_event(const uchar *buf, uint event_len,
                  const Format_description_log_event *description_event,
                  Log_event_type event_type);
  ~Query_log_event()
  {
    if (data_buf)
      my_free(data_buf);
  }
  Log_event_type get_type_code() override { return QUERY_EVENT; }
  static int dummy_event(String *packet, ulong ev_offset,
                         enum enum_binlog_checksum_alg checksum_alg);
  static int begin_event(String *packet, ulong ev_offset,
                         enum enum_binlog_checksum_alg checksum_alg);
#ifdef MYSQL_SERVER
  bool write() override;
  virtual bool write_post_header_for_derived() { return FALSE; }
#endif
  bool is_valid() const override { return query != 0; }

  /*
    Returns number of bytes additionally written to post header by derived
    events (so far it is only Execute_load_query event).
  */
  virtual ulong get_post_header_size_for_derived() { return 0; }
  /* Writes derived event-specific part of post header. */

public:        /* !!! Public in this patch to allow old usage */
#if defined(MYSQL_SERVER) && defined(HAVE_REPLICATION)
  enum_skip_reason do_shall_skip(rpl_group_info *rgi) override;
  int do_apply_event(rpl_group_info *rgi) override;

  int do_apply_event(rpl_group_info *rgi,
                       const char *query_arg,
                       uint32 q_len_arg);
  static bool peek_is_commit_rollback(const uchar *event_start,
                                      size_t event_len,
                                      enum enum_binlog_checksum_alg
                                      checksum_alg);
  int handle_split_alter_query_log_event(rpl_group_info *rgi,
                                         bool &skip_error_check);

#endif /* HAVE_REPLICATION */
  /*
    If true, the event always be applied by slave SQL thread or be printed by
    mysqlbinlog
   */
  bool is_trans_keyword()
  {
    /*
      Before the patch for bug#50407, The 'SAVEPOINT and ROLLBACK TO'
      queries input by user was written into log events directly.
      So the keywords can be written in both upper case and lower case
      together, strncasecmp is used to check both cases. they also could be
      binlogged with comments in the front of these keywords. for examples:
        / * bla bla * / SAVEPOINT a;
        / * bla bla * / ROLLBACK TO a;
      but we don't handle these cases and after the patch, both quiries are
      binlogged in upper case with no comments.
     */
    return !strncmp(query, "BEGIN", q_len) ||
      !strncmp(query, "COMMIT", q_len) ||
      !strncasecmp(query, "SAVEPOINT", 9) ||
      !strncasecmp(query, "ROLLBACK", 8);
  }
  virtual bool is_begin()    { return !strcmp(query, "BEGIN"); }
  virtual bool is_commit()   { return !strcmp(query, "COMMIT"); }
  virtual bool is_rollback() { return !strcmp(query, "ROLLBACK"); }
};

class Query_compressed_log_event:public Query_log_event{
protected:
  Log_event::Byte* query_buf;  // point to the uncompressed query
public:
  Query_compressed_log_event(const uchar *buf, uint event_len,
    const Format_description_log_event *description_event,
    Log_event_type event_type);
  ~Query_compressed_log_event()
  {
    if (query_buf)
      my_free(query_buf);
  }
  Log_event_type get_type_code() override { return QUERY_COMPRESSED_EVENT; }

  /*
    the min length of log_bin_compress_min_len is 10,
    means that Begin/Commit/Rollback would never be compressed!  
  */
  bool is_begin() override    { return false; }
  bool is_commit() override   { return false; }
  bool is_rollback() override { return false; }
#ifdef MYSQL_SERVER
  Query_compressed_log_event(THD* thd_arg, const char* query_arg,
                             ulong query_length,
                             bool using_trans, bool direct, bool suppress_use,
                             int error);
  bool write() override;
#endif
};


/*****************************************************************************
  sql_ex_info struct
 ****************************************************************************/
struct sql_ex_info
{
  const char* field_term;
  const char* enclosed;
  const char* line_term;
  const char* line_start;
  const char* escaped;
  int cached_new_format= -1;
  uint8 field_term_len= 0, enclosed_len= 0, line_term_len= 0,
    line_start_len= 0, escaped_len= 0;
  char opt_flags;
  char empty_flags= 0;

  // store in new format even if old is possible
  void force_new_format() { cached_new_format = 1;}
  int data_size()
  {
    return (new_format() ?
	    field_term_len + enclosed_len + line_term_len +
	    line_start_len + escaped_len + 6 : 7);
  }
  bool write_data(Log_event_writer *writer);
  const uchar *init(const uchar *buf, const uchar* buf_end, bool use_new_format);
  bool new_format()
  {
    return ((cached_new_format != -1) ? cached_new_format :
	    (cached_new_format=(field_term_len > 1 ||
				enclosed_len > 1 ||
				line_term_len > 1 || line_start_len > 1 ||
				escaped_len > 1)));
  }
};

/**
  @class Start_encryption_log_event

  Start_encryption_log_event marks the beginning of encrypted data (all events
  after this event are encrypted).

  It contains the cryptographic scheme used for the encryption as well as any
  data required to decrypt (except the actual key).

  For binlog cryptoscheme 1: key version, and nonce for iv generation.
*/
class Start_encryption_log_event : public Log_event
{
public:
#ifdef MYSQL_SERVER
  Start_encryption_log_event(uint crypto_scheme_arg, uint key_version_arg,
                             const uchar* nonce_arg)
  : crypto_scheme(crypto_scheme_arg), key_version(key_version_arg)
  {
    cache_type = EVENT_NO_CACHE;
    DBUG_ASSERT(crypto_scheme == 1);
    memcpy(nonce, nonce_arg, BINLOG_NONCE_LENGTH);
  }

  bool write_data_body() override
  {
    uchar scheme_buf= crypto_scheme;
    uchar key_version_buf[BINLOG_KEY_VERSION_LENGTH];
    int4store(key_version_buf, key_version);
    return write_data(&scheme_buf, sizeof(scheme_buf)) ||
           write_data(key_version_buf, sizeof(key_version_buf)) ||
           write_data(nonce, BINLOG_NONCE_LENGTH);
  }
#else
  bool print(FILE* file, PRINT_EVENT_INFO* print_event_info) override;
#endif

  Start_encryption_log_event(const uchar *buf, uint event_len,
                             const Format_description_log_event
                             *description_event);

  bool is_valid() const override { return crypto_scheme == 1; }

  Log_event_type get_type_code() override { return START_ENCRYPTION_EVENT; }

  int get_data_size() override
  {
    return BINLOG_CRYPTO_SCHEME_LENGTH + BINLOG_KEY_VERSION_LENGTH +
           BINLOG_NONCE_LENGTH;
  }

  uint crypto_scheme;
  uint key_version;
  uchar nonce[BINLOG_NONCE_LENGTH];

protected:
#if defined(MYSQL_SERVER) && defined(HAVE_REPLICATION)
  int do_apply_event(rpl_group_info* rgi) override;
  int do_update_pos(rpl_group_info *rgi) override;
  enum_skip_reason do_shall_skip(rpl_group_info* rgi) override
  {
     return Log_event::EVENT_SKIP_NOT;
  }
#endif

};


class Version
{
protected:
  uchar m_ver[3];
  int cmp(const Version &other) const
  {
    return memcmp(m_ver, other.m_ver, 3);
  }
public:
  Version()
  {
    m_ver[0]= m_ver[1]= m_ver[2]= '\0';
  }
  Version(uchar v0, uchar v1, uchar v2)
  {
    m_ver[0]= v0;
    m_ver[1]= v1;
    m_ver[2]= v2;
  }
  Version(const char *version, const char **endptr);
  const uchar& operator [] (size_t i) const
  {
    DBUG_ASSERT(i < 3);
    return m_ver[i];
  }
  bool operator<(const Version &other) const { return cmp(other) < 0; }
  bool operator>(const Version &other) const { return cmp(other) > 0; }
  bool operator<=(const Version &other) const { return cmp(other) <= 0; }
  bool operator>=(const Version &other) const { return cmp(other) >= 0; }
};


/**
  @class Format_description_log_event

  For binlog version 4.
  This event is saved by threads which read it, as they need it for future
  use (to decode the ordinary events).

  @section Format_description_log_event_binary_format Binary Format
*/

class Format_description_log_event: public Log_event
{
public:
  /*
    If this event is at the start of the first binary log since server
    startup 'created' should be the timestamp when the event (and the
    binary log) was created.  In the other case (i.e. this event is at
    the start of a binary log created by FLUSH LOGS or automatic
    rotation), 'created' should be 0.  This "trick" is used by MySQL
    >=4.0.14 slaves to know whether they must drop stale temporary
    tables and whether they should abort unfinished transaction.

    Note that when 'created'!=0, it is always equal to the event's
    timestamp; indeed Start_log_event is written only in log.cc where
    the first constructor below is called, in which 'created' is set
    to 'when'.  So in fact 'created' is a useless variable. When it is
    0 we can read the actual value from timestamp ('when') and when it
    is non-zero we can read the same value from timestamp
    ('when'). Conclusion:
     - we use timestamp to print when the binlog was created.
     - we use 'created' only to know if this is a first binlog or not.
     In 3.23.57 we did not pay attention to this identity, so mysqlbinlog in
     3.23.57 does not print 'created the_date' if created was zero. This is now
     fixed.
  */
  time_t created;
  uint16 binlog_version;
  char server_version[ST_SERVER_VER_LEN];
  /*
    We set this to 1 if we don't want to have the created time in the log,
    which is the case when we rollover to a new log.
  */
  bool dont_set_created;

  /*
     The size of the fixed header which _all_ events have
     (for binlogs written by this version, this is equal to
     LOG_EVENT_HEADER_LEN), except FORMAT_DESCRIPTION_EVENT and ROTATE_EVENT
     (those have a header of size LOG_EVENT_MINIMAL_HEADER_LEN).
  */
  uint8 common_header_len;
  uint8 number_of_event_types;
  /*
     The list of post-headers' lengths followed
     by the checksum alg description byte
  */
  uint8 *post_header_len;
  class master_version_split: public Version {
  public:
    enum {KIND_MYSQL, KIND_MARIADB};
    int kind;
    master_version_split() :kind(KIND_MARIADB) { }
    master_version_split(const char *version);
    bool version_is_valid() const
    {
      /* It is invalid only when all version numbers are 0 */
      return !(m_ver[0] == 0 && m_ver[1] == 0 && m_ver[2] == 0);
    }
  };
  master_version_split server_version_split;
  const uint8 *event_type_permutation;
  uint32 options_written_to_bin_log;

  Format_description_log_event(uint8 binlog_ver, const char* server_ver=0);
  Format_description_log_event(const uchar *buf, uint event_len,
                               const Format_description_log_event
                               *description_event);
  ~Format_description_log_event()
  {
    my_free(post_header_len);
  }
  Log_event_type get_type_code() override { return FORMAT_DESCRIPTION_EVENT;}
  my_off_t get_header_len(my_off_t) override
    { return LOG_EVENT_MINIMAL_HEADER_LEN; }
#ifdef MYSQL_SERVER
  bool write() override;
#ifdef HAVE_REPLICATION
  void pack_info(Protocol* protocol) override;
#endif /* HAVE_REPLICATION */
#else
  bool print(FILE* file, PRINT_EVENT_INFO* print_event_info) override;
#endif
  bool header_is_valid() const
  {
    return common_header_len >= LOG_EVENT_MINIMAL_HEADER_LEN && post_header_len;
  }

  bool is_valid() const override
  {
    return header_is_valid() && server_version_split.version_is_valid();
  }

  int get_data_size() override
  {
    /*
      The vector of post-header lengths is considered as part of the
      post-header, because in a given version it never changes (contrary to the
      query in a Query_log_event).
    */
    return FORMAT_DESCRIPTION_HEADER_LEN;
  }

  Binlog_crypt_data crypto_data;
  bool start_decryption(Start_encryption_log_event* sele);
  void copy_crypto_data(const Format_description_log_event* o)
  {
    crypto_data= o->crypto_data;
  }
  void reset_crypto()
  {
    crypto_data.scheme= 0;
  }

  void calc_server_version_split();
  void deduct_options_written_to_bin_log();
  static bool is_version_before_checksum(const master_version_split *version_split);
protected:
#if defined(MYSQL_SERVER) && defined(HAVE_REPLICATION)
  int do_apply_event(rpl_group_info *rgi) override;
  int do_update_pos(rpl_group_info *rgi) override;
  enum_skip_reason do_shall_skip(rpl_group_info *rgi) override;
#endif
};


/**
  @class Intvar_log_event

  An Intvar_log_event will be created just before a Query_log_event,
  if the query uses one of the variables LAST_INSERT_ID or INSERT_ID.
  Each Intvar_log_event holds the value of one of these variables.

  @section Intvar_log_event_binary_format Binary Format

  The Post-Header for this event type is empty.  The Body has two
  components:

  <table>
  <caption>Body for Intvar_log_event</caption>

  <tr>
    <th>Name</th>
    <th>Format</th>
    <th>Description</th>
  </tr>

  <tr>
    <td>type</td>
    <td>1 byte enumeration</td>
    <td>One byte identifying the type of variable stored.  Currently,
    two identifiers are supported:  LAST_INSERT_ID_EVENT==1 and
    INSERT_ID_EVENT==2.
    </td>
  </tr>

  <tr>
    <td>value</td>
    <td>8 byte unsigned integer</td>
    <td>The value of the variable.</td>
  </tr>

  </table>
*/
class Intvar_log_event: public Log_event
{
public:
  ulonglong val;
  uchar type;

#ifdef MYSQL_SERVER
Intvar_log_event(THD* thd_arg,uchar type_arg, ulonglong val_arg,
                 bool using_trans, bool direct)
    :Log_event(thd_arg,0,using_trans),val(val_arg),type(type_arg)
  {
    if (direct)
      cache_type= Log_event::EVENT_NO_CACHE;
  }
#ifdef HAVE_REPLICATION
  void pack_info(Protocol* protocol) override;
#endif /* HAVE_REPLICATION */
#else
  bool print(FILE* file, PRINT_EVENT_INFO* print_event_info) override;
#endif

  Intvar_log_event(const uchar *buf,
                   const Format_description_log_event *description_event);
  ~Intvar_log_event() = default;
  Log_event_type get_type_code() override { return INTVAR_EVENT;}
  const char* get_var_type_name();
  int get_data_size() override { return  9; /* sizeof(type) + sizeof(val) */;}
#ifdef MYSQL_SERVER
  bool write() override;
#ifdef HAVE_REPLICATION
   bool is_part_of_group() override { return 1; }
#endif
#endif
  bool is_valid() const override { return 1; }

private:
#if defined(MYSQL_SERVER) && defined(HAVE_REPLICATION)
  int do_apply_event(rpl_group_info *rgi) override;
  int do_update_pos(rpl_group_info *rgi) override;
  enum_skip_reason do_shall_skip(rpl_group_info *rgi) override;
#endif
};


/**
  @class Rand_log_event

  Logs random seed used by the next RAND(), and by PASSWORD() in 4.1.0.
  4.1.1 does not need it (it's repeatable again) so this event needn't be
  written in 4.1.1 for PASSWORD() (but the fact that it is written is just a
  waste, it does not cause bugs).

  The state of the random number generation consists of 128 bits,
  which are stored internally as two 64-bit numbers.

  @section Rand_log_event_binary_format Binary Format  

  The Post-Header for this event type is empty.  The Body has two
  components:

  <table>
  <caption>Body for Rand_log_event</caption>

  <tr>
    <th>Name</th>
    <th>Format</th>
    <th>Description</th>
  </tr>

  <tr>
    <td>seed1</td>
    <td>8 byte unsigned integer</td>
    <td>64 bit random seed1.</td>
  </tr>

  <tr>
    <td>seed2</td>
    <td>8 byte unsigned integer</td>
    <td>64 bit random seed2.</td>
  </tr>
  </table>
*/

class Rand_log_event: public Log_event
{
 public:
  ulonglong seed1;
  ulonglong seed2;

#ifdef MYSQL_SERVER
  Rand_log_event(THD* thd_arg, ulonglong seed1_arg, ulonglong seed2_arg,
                 bool using_trans, bool direct)
    :Log_event(thd_arg,0,using_trans),seed1(seed1_arg),seed2(seed2_arg)
  {
    if (direct)
      cache_type= Log_event::EVENT_NO_CACHE;
  }
#ifdef HAVE_REPLICATION
   void pack_info(Protocol* protocol) override;
#endif /* HAVE_REPLICATION */
#else
  bool print(FILE* file, PRINT_EVENT_INFO* print_event_info) override;
#endif

  Rand_log_event(const uchar *buf,
                 const Format_description_log_event *description_event);
  ~Rand_log_event() = default;
  Log_event_type get_type_code() override { return RAND_EVENT;}
  int get_data_size() override { return 16; /* sizeof(ulonglong) * 2*/ }
#ifdef MYSQL_SERVER
  bool write() override;
#ifdef HAVE_REPLICATION
   bool is_part_of_group() override { return 1; }
#endif
#endif
  bool is_valid() const override { return 1; }

private:
#if defined(MYSQL_SERVER) && defined(HAVE_REPLICATION)
  int do_apply_event(rpl_group_info *rgi) override;
  int do_update_pos(rpl_group_info *rgi) override;
  enum_skip_reason do_shall_skip(rpl_group_info *rgi) override;
#endif
};


class Xid_apply_log_event: public Log_event
{
public:
#ifdef MYSQL_SERVER
  Xid_apply_log_event(THD* thd_arg):
   Log_event(thd_arg, 0, TRUE) {}
#endif
  Xid_apply_log_event(const uchar *buf,
                const Format_description_log_event *description_event):
   Log_event(buf, description_event) {}

  ~Xid_apply_log_event() = default;
  bool is_valid() const override { return 1; }
private:
#if defined(MYSQL_SERVER) && defined(HAVE_REPLICATION)
  virtual int do_commit()= 0;
  int do_apply_event(rpl_group_info *rgi) override;
  int do_record_gtid(THD *thd, rpl_group_info *rgi, bool in_trans,
                     void **out_hton, bool force_err= false);
  enum_skip_reason do_shall_skip(rpl_group_info *rgi) override;
  virtual const char* get_query()= 0;
#endif
};


/**
  @class Xid_log_event

  Logs xid of the transaction-to-be-committed in the 2pc protocol.
  Has no meaning in replication, slaves ignore it.

  @section Xid_log_event_binary_format Binary Format  
*/
#ifdef MYSQL_CLIENT
typedef ulonglong my_xid; // this line is the same as in handler.h
#endif

class Xid_log_event: public Xid_apply_log_event
{
public:
  my_xid xid;

#ifdef MYSQL_SERVER
  Xid_log_event(THD* thd_arg, my_xid x, bool direct):
   Xid_apply_log_event(thd_arg), xid(x)
   {
     if (direct)
       cache_type= Log_event::EVENT_NO_CACHE;
   }
#ifdef HAVE_REPLICATION
  const char* get_query() override
  {
    return "COMMIT /* implicit, from Xid_log_event */";
  }
  void pack_info(Protocol* protocol) override;
#endif /* HAVE_REPLICATION */
#else
  bool print(FILE* file, PRINT_EVENT_INFO* print_event_info) override;
#endif

  Xid_log_event(const uchar *buf,
                const Format_description_log_event *description_event);
  ~Xid_log_event() = default;
  Log_event_type get_type_code() override { return XID_EVENT;}
  int get_data_size() override { return sizeof(xid); }
#ifdef MYSQL_SERVER
  bool write() override;
#endif

private:
#if defined(MYSQL_SERVER) && defined(HAVE_REPLICATION)
  int do_commit() override;
#endif
};


/**
  @class XA_prepare_log_event

  Similar to Xid_log_event except that
  - it is specific to XA transaction
  - it carries out the prepare logics rather than the final committing
    when @c one_phase member is off. The latter option is only for
    compatibility with the upstream.

  From the groupping perspective the event finalizes the current
  "prepare" group that is started with Gtid_log_event similarly to the
  regular replicated transaction.
*/

/**
  Function serializes XID which is characterized by by four last arguments
  of the function.
  Serialized XID is presented in valid hex format and is returned to
  the caller in a buffer pointed by the first argument.
  The buffer size provived by the caller must be not less than
  8 + 2 * XIDDATASIZE +  4 * sizeof(XID::formatID) + 1, see
  {MYSQL_,}XID definitions.

  @param buf  pointer to a buffer allocated for storing serialized data
  @param fmt  formatID value
  @param gln  gtrid_length value
  @param bln  bqual_length value
  @param dat  data value

  @return  the value of the buffer pointer
*/

inline char *serialize_xid(char *buf, long fmt, long gln, long bln,
                           const char *dat)
{
  int i;
  char *c= buf;
  /*
    Build a string consisting of the hex format representation of XID
    as passed through fmt,gln,bln,dat argument:
      X'hex11hex12...hex1m',X'hex21hex22...hex2n',11
    and store it into buf.
  */
  c[0]= 'X';
  c[1]= '\'';
  c+= 2;
  for (i= 0; i < gln; i++)
  {
    c[0]=_dig_vec_lower[((uchar*) dat)[i] >> 4];
    c[1]=_dig_vec_lower[((uchar*) dat)[i] & 0x0f];
    c+= 2;
  }
  c[0]= '\'';
  c[1]= ',';
  c[2]= 'X';
  c[3]= '\'';
  c+= 4;

  for (; i < gln + bln; i++)
  {
    c[0]=_dig_vec_lower[((uchar*) dat)[i] >> 4];
    c[1]=_dig_vec_lower[((uchar*) dat)[i] & 0x0f];
    c+= 2;
  }
  c[0]= '\'';
  sprintf(c+1, ",%lu", fmt);

 return buf;
}

/*
  The size of the string containing serialized Xid representation
  is computed as a sum of
  eight as the number of formatting symbols (X'',X'',)
  plus 2 x XIDDATASIZE (2 due to hex format),
  plus space for decimal digits of XID::formatID,
  plus one for 0x0.
*/
static const uint ser_buf_size=
  8 + 2 * MYSQL_XIDDATASIZE + 4 * sizeof(long) + 1;

struct event_mysql_xid_t :  MYSQL_XID
{
  char buf[ser_buf_size];
  char *serialize()
  {
    return serialize_xid(buf, formatID, gtrid_length, bqual_length, data);
  }
};

#ifndef MYSQL_CLIENT
struct event_xid_t : XID
{
  char buf[ser_buf_size];

  char *serialize(char *buf_arg)
  {
    return serialize_xid(buf_arg, formatID, gtrid_length, bqual_length, data);
  }
  char *serialize()
  {
    return serialize(buf);
  }
};
#endif

class XA_prepare_log_event: public Xid_apply_log_event
{
protected:

  /* Constant contributor to subheader in write() by members of XID struct. */
  static const int xid_subheader_no_data= 12;
  event_mysql_xid_t m_xid;
  void *xid;
  bool one_phase;

public:
#ifdef MYSQL_SERVER
  XA_prepare_log_event(THD* thd_arg, XID *xid_arg, bool one_phase_arg):
    Xid_apply_log_event(thd_arg), xid(xid_arg), one_phase(one_phase_arg)
  {
    cache_type= Log_event::EVENT_NO_CACHE;
  }
#ifdef HAVE_REPLICATION
  void pack_info(Protocol* protocol) override;
#endif /* HAVE_REPLICATION */
#else
  bool print(FILE* file, PRINT_EVENT_INFO* print_event_info) override;
#endif
  XA_prepare_log_event(const uchar *buf,
                       const Format_description_log_event *description_event);
  ~XA_prepare_log_event() = default;
  Log_event_type get_type_code() override { return XA_PREPARE_LOG_EVENT; }
  bool is_valid() const override { return m_xid.formatID != -1; }
  int get_data_size() override
  {
    return xid_subheader_no_data + m_xid.gtrid_length + m_xid.bqual_length;
  }

#ifdef MYSQL_SERVER
  bool write() override;
#endif

private:
#if defined(MYSQL_SERVER) && defined(HAVE_REPLICATION)
  char query[sizeof("XA COMMIT ONE PHASE") + 1 + ser_buf_size];
  int do_commit() override;
  const char* get_query() override
  {
    sprintf(query,
            (one_phase ? "XA COMMIT %s ONE PHASE" : "XA PREPARE %s"),
            m_xid.serialize());
    return query;
  }
#endif
};


/**
  @class User_var_log_event

  Every time a query uses the value of a user variable, a User_var_log_event is
  written before the Query_log_event, to set the user variable.

  @section User_var_log_event_binary_format Binary Format  
*/


class User_var_log_event: public Log_event, public Log_event_data_type
{
public:
  const char *name;
  size_t name_len;
  const char *val;
  size_t val_len;
  bool is_null;
#ifdef MYSQL_SERVER
  bool deferred;
  query_id_t query_id;
  User_var_log_event(THD* thd_arg, const char *name_arg, size_t name_len_arg,
                     const char *val_arg, size_t val_len_arg,
                     const Log_event_data_type &data_type,
                     bool using_trans, bool direct)
    :Log_event(thd_arg, 0, using_trans),
    Log_event_data_type(data_type),
    name(name_arg), name_len(name_len_arg), val(val_arg),
    val_len(val_len_arg),
    deferred(false)
    {
      is_null= !val;
      if (direct)
        cache_type= Log_event::EVENT_NO_CACHE;
    }
#ifdef HAVE_REPLICATION
  void pack_info(Protocol* protocol) override;
#endif
#else
  bool print(FILE* file, PRINT_EVENT_INFO* print_event_info) override;
#endif

  User_var_log_event(const uchar *buf, uint event_len,
                     const Format_description_log_event *description_event);
  ~User_var_log_event() = default;
  Log_event_type get_type_code() override { return USER_VAR_EVENT;}
#ifdef MYSQL_SERVER
  bool write() override;
  /* 
     Getter and setter for deferred User-event. 
     Returns true if the event is not applied directly 
     and which case the applier adjusts execution path.
  */
  bool is_deferred() { return deferred; }
  /*
    In case of the deferred applying the variable instance is flagged
    and the parsing time query id is stored to be used at applying time.
  */
  void set_deferred(query_id_t qid) { deferred= true; query_id= qid; }
#ifdef HAVE_REPLICATION
   bool is_part_of_group() override { return 1; }
#endif
#endif
  bool is_valid() const override { return name != 0; }

private:
#if defined(MYSQL_SERVER) && defined(HAVE_REPLICATION)
  int do_apply_event(rpl_group_info *rgi) override;
  int do_update_pos(rpl_group_info *rgi) override;
  enum_skip_reason do_shall_skip(rpl_group_info *rgi) override;
#endif
};


/**
  @class Stop_log_event

  @section Stop_log_event_binary_format Binary Format

  The Post-Header and Body for this event type are empty; it only has
  the Common-Header.
*/
class Stop_log_event: public Log_event
{
public:
#ifdef MYSQL_SERVER
  Stop_log_event() :Log_event()
  {}
#else
  bool print(FILE* file, PRINT_EVENT_INFO* print_event_info) override;
#endif

  Stop_log_event(const uchar *buf,
                 const Format_description_log_event *description_event):
    Log_event(buf, description_event)
  {}
  ~Stop_log_event() = default;
  Log_event_type get_type_code() override { return STOP_EVENT;}
  bool is_valid() const override { return 1; }

private:
#if defined(MYSQL_SERVER) && defined(HAVE_REPLICATION)
  int do_update_pos(rpl_group_info *rgi) override;
  enum_skip_reason do_shall_skip(rpl_group_info *rgi) override
  {
    /*
      Events from ourself should be skipped, but they should not
      decrease the slave skip counter.
     */
    if (this->server_id == global_system_variables.server_id)
      return Log_event::EVENT_SKIP_IGNORE;
    else
      return Log_event::EVENT_SKIP_NOT;
  }
#endif
};

/**
  @class Rotate_log_event

  This will be deprecated when we move to using sequence ids.

  @section Rotate_log_event_binary_format Binary Format

  The Post-Header has one component:

  <table>
  <caption>Post-Header for Rotate_log_event</caption>

  <tr>
    <th>Name</th>
    <th>Format</th>
    <th>Description</th>
  </tr>

  <tr>
    <td>position</td>
    <td>8 byte integer</td>
    <td>The position within the binlog to rotate to.</td>
  </tr>

  </table>

  The Body has one component:

  <table>
  <caption>Body for Rotate_log_event</caption>

  <tr>
    <th>Name</th>
    <th>Format</th>
    <th>Description</th>
  </tr>

  <tr>
    <td>new_log</td>
    <td>variable length string without trailing zero, extending to the
    end of the event (determined by the length field of the
    Common-Header)
    </td>
    <td>Name of the binlog to rotate to.</td>
  </tr>

  </table>
*/

class Rotate_log_event: public Log_event
{
public:
  enum {
    DUP_NAME= 2, // if constructor should dup the string argument
    RELAY_LOG=4  // rotate event for relay log
  };
  const char *new_log_ident;
  ulonglong pos;
  uint ident_len;
  uint flags;
#ifdef MYSQL_SERVER
  Rotate_log_event(const char* new_log_ident_arg,
		   uint ident_len_arg,
		   ulonglong pos_arg, uint flags);
#ifdef HAVE_REPLICATION
  void pack_info(Protocol* protocol) override;
#endif /* HAVE_REPLICATION */
#else
  bool print(FILE* file, PRINT_EVENT_INFO* print_event_info) override;
#endif

  Rotate_log_event(const uchar *buf, uint event_len,
                   const Format_description_log_event* description_event);
  ~Rotate_log_event()
  {
    if (flags & DUP_NAME)
      my_free((void*) new_log_ident);
  }
  Log_event_type get_type_code() override { return ROTATE_EVENT;}
  my_off_t get_header_len(my_off_t l __attribute__((unused))) override
  { return LOG_EVENT_MINIMAL_HEADER_LEN; }
  int get_data_size() override { return  ident_len + ROTATE_HEADER_LEN;}
  bool is_valid() const override { return new_log_ident != 0; }
#ifdef MYSQL_SERVER
  bool write() override;
#endif

private:
#if defined(MYSQL_SERVER) && defined(HAVE_REPLICATION)
  int do_update_pos(rpl_group_info *rgi) override;
  enum_skip_reason do_shall_skip(rpl_group_info *rgi) override;
#endif
};


class Binlog_checkpoint_log_event: public Log_event
{
public:
  char *binlog_file_name;
  uint binlog_file_len;

#ifdef MYSQL_SERVER
  Binlog_checkpoint_log_event(const char *binlog_file_name_arg,
                              uint binlog_file_len_arg);
#ifdef HAVE_REPLICATION
  void pack_info(Protocol *protocol) override;
#endif
#else
  bool print(FILE *file, PRINT_EVENT_INFO *print_event_info) override;
#endif
  Binlog_checkpoint_log_event(const uchar *buf, uint event_len,
                              const Format_description_log_event
                              *description_event);
  ~Binlog_checkpoint_log_event() { my_free(binlog_file_name); }
  Log_event_type get_type_code() override { return BINLOG_CHECKPOINT_EVENT;}
  int get_data_size() override
  { return binlog_file_len + BINLOG_CHECKPOINT_HEADER_LEN;}
  bool is_valid() const override { return binlog_file_name != 0; }
#ifdef MYSQL_SERVER
  bool write() override;
#ifdef HAVE_REPLICATION
  enum_skip_reason do_shall_skip(rpl_group_info *rgi) override;
#endif
#endif
};


/**
  @class Gtid_log_event

  This event is logged as part of every event group to give the global
  transaction id (GTID) of that group.

  It replaces the BEGIN query event used in earlier versions to begin most
  event groups, but is also used for events that used to be stand-alone.

  @section Gtid_log_event_binary_format Binary Format

  The binary format for Gtid_log_event has 6 extra reserved bytes to make the
  length a total of 19 byte (+ 19 bytes of header in common with all events).
  This is just the minimal size for a BEGIN query event, which makes it easy
  to replace this event with such BEGIN event to remain compatible with old
  slave servers.

  <table>
  <caption>Post-Header</caption>

  <tr>
    <th>Name</th>
    <th>Format</th>
    <th>Description</th>
  </tr>

  <tr>
    <td>seq_no</td>
    <td>8 byte unsigned integer</td>
    <td>increasing id within one server_id. Starts at 1, holes in the sequence
        may occur</td>
  </tr>

  <tr>
    <td>domain_id</td>
    <td>4 byte unsigned integer</td>
    <td>Replication domain id, identifying independent replication streams></td>
  </tr>

  <tr>
    <td>flags</td>
    <td>1 byte bitfield</td>
    <td>Bit 0 set indicates stand-alone event (no terminating COMMIT)</td>
    <td>Bit 1 set indicates group commit, and that commit id exists</td>
    <td>Bit 2 set indicates a transactional event group (can be safely rolled
        back).</td>
    <td>Bit 3 set indicates that user allowed optimistic parallel apply (the
        @@SESSION.replicate_allow_parallel value was true at commit).</td>
    <td>Bit 4 set indicates that this transaction encountered a row (or other)
        lock wait during execution.</td>
  </tr>

  <tr>
    <td>Reserved (no group commit) / commit id (group commit) (see flags bit 1)</td>
    <td>6 bytes / 8 bytes</td>
    <td>Reserved bytes, set to 0. Maybe be used for future expansion (no
        group commit). OR commit id, same for all GTIDs in the same group
        commit (see flags bit 1).</td>
  </tr>
  </table>

  The Body of Gtid_log_event is empty. The total event size is 19 bytes +
  the normal 19 bytes common-header.
*/

class Gtid_log_event: public Log_event
{
public:
  uint64 seq_no;
  uint64 commit_id;
  uint32 domain_id;
  uint64 sa_seq_no;   // start alter identifier for CA/RA
#ifdef MYSQL_SERVER
  event_xid_t xid;
#else
  event_mysql_xid_t xid;
#endif
  uchar flags2;
  /*
    More flags area placed after the regular flags2's area. The type
    is declared to be in agreement with Query_log_event's member that
    may copy the flags_extra value.
  */
  decltype(Query_log_event::gtid_flags_extra) flags_extra;
  /*
    Number of engine participants in transaction minus 1.
    When zero the event does not contain that information.
  */
  uint8 extra_engines;

  /* Flags2. */

  /* FL_STANDALONE is set when there is no terminating COMMIT event. */
  static const uchar FL_STANDALONE= 1;
  /*
    FL_GROUP_COMMIT_ID is set when event group is part of a group commit on the
    master. Groups with same commit_id are part of the same group commit.
  */
  static const uchar FL_GROUP_COMMIT_ID= 2;
  /*
    FL_TRANSACTIONAL is set for an event group that can be safely rolled back
    (no MyISAM, eg.).
  */
  static const uchar FL_TRANSACTIONAL= 4;
  /*
    FL_ALLOW_PARALLEL reflects the (negation of the) value of
    @@SESSION.skip_parallel_replication at the time of commit.
  */
  static const uchar FL_ALLOW_PARALLEL= 8;
  /*
    FL_WAITED is set if a row lock wait (or other wait) is detected during the
    execution of the transaction.
  */
  static const uchar FL_WAITED= 16;
  /* FL_DDL is set for event group containing DDL. */
  static const uchar FL_DDL= 32;
  /* FL_PREPARED_XA is set for XA transaction. */
  static const uchar FL_PREPARED_XA= 64;
  /* FL_"COMMITTED or ROLLED-BACK"_XA is set for XA transaction. */
  static const uchar FL_COMPLETED_XA= 128;

  /*
    flags_extra 's bit values.
    _E1 suffix below stands for Extra to infer the extra flags,
    their "1st" generation (more *generations* can come when necessary).

    FL_EXTRA_MULTI_ENGINE_E1 is set for event group comprising a transaction
    involving multiple storage engines. No flag and extra data are added
    to the event when the transaction involves only one engine.
  */
  static const uchar FL_EXTRA_MULTI_ENGINE_E1= 1;
  static const uchar FL_START_ALTER_E1= 2;
  static const uchar FL_COMMIT_ALTER_E1= 4;
  static const uchar FL_ROLLBACK_ALTER_E1= 8;

#ifdef MYSQL_SERVER
  Gtid_log_event(THD *thd_arg, uint64 seq_no, uint32 domain_id, bool standalone,
                 uint16 flags, bool is_transactional, uint64 commit_id,
                 bool has_xid= false, bool is_ro_1pc= false);
#ifdef HAVE_REPLICATION
  void pack_info(Protocol *protocol) override;
  int do_apply_event(rpl_group_info *rgi) override;
  int do_update_pos(rpl_group_info *rgi) override;
  enum_skip_reason do_shall_skip(rpl_group_info *rgi) override;
#endif
#else
  bool print(FILE *file, PRINT_EVENT_INFO *print_event_info) override;
#endif
  Gtid_log_event(const uchar *buf, uint event_len,
                 const Format_description_log_event *description_event);
  ~Gtid_log_event() = default;
  Log_event_type get_type_code() override { return GTID_EVENT; }
  enum_logged_status logged_status() override { return LOGGED_NO_DATA; }
  int get_data_size() override
  {
    return GTID_HEADER_LEN + ((flags2 & FL_GROUP_COMMIT_ID) ? 2 : 0);
  }

  bool is_valid() const override
  {
    /*
      seq_no is set to 0 if the structure of a serialized GTID event does not
      align with that as indicated by flags and extra_flags.
    */
    return seq_no != 0;
  }

#ifdef MYSQL_SERVER
  bool write() override;
  static int make_compatible_event(String *packet, bool *need_dummy_event,
                                    ulong ev_offset, enum enum_binlog_checksum_alg checksum_alg);
  static bool peek(const uchar *event_start, size_t event_len,
                   enum enum_binlog_checksum_alg checksum_alg,
                   uint32 *domain_id, uint32 *server_id, uint64 *seq_no,
                   uchar *flags2, const Format_description_log_event *fdev);
#endif
};


/**
  @class Gtid_list_log_event

  This event is logged at the start of every binlog file to record the
  current replication state: the last global transaction id (GTID) applied
  on the server within each replication domain.

  It consists of a list of GTIDs, one for each replication domain ever seen
  on the server.

  @section Gtid_list_log_event_binary_format Binary Format

  <table>
  <caption>Post-Header</caption>

  <tr>
    <th>Name</th>
    <th>Format</th>
    <th>Description</th>
  </tr>

  <tr>
    <td>count</td>
    <td>4 byte unsigned integer</td>
    <td>The lower 28 bits are the number of GTIDs. The upper 4 bits are
        flags bits.</td>
  </tr>
  </table>

  <table>
  <caption>Body</caption>

  <tr>
    <th>Name</th>
    <th>Format</th>
    <th>Description</th>
  </tr>

  <tr>
    <td>domain_id</td>
    <td>4 byte unsigned integer</td>
    <td>Replication domain id of one GTID</td>
  </tr>

  <tr>
    <td>server_id</td>
    <td>4 byte unsigned integer</td>
    <td>Server id of one GTID</td>
  </tr>

  <tr>
    <td>seq_no</td>
    <td>8 byte unsigned integer</td>
    <td>sequence number of one GTID</td>
  </tr>
  </table>

  The three elements in the body repeat COUNT times to form the GTID list.

  At the time of writing, only two flag bit are in use.

  Bit 28 of `count' is used for flag FLAG_UNTIL_REACHED, which is sent in a
  Gtid_list event from the master to the slave to indicate that the START
  SLAVE UNTIL master_gtid_pos=xxx condition has been reached. (This flag is
  only sent in "fake" events generated on the fly, it is not written into
  the binlog).
*/

class Gtid_list_log_event: public Log_event
{
public:
  uint32 count;
  uint32 gl_flags;
  struct rpl_gtid *list;
  uint64 *sub_id_list;

  static const uint element_size= 4+4+8;
  /* Upper bits stored in 'count'. See comment above */
  enum gtid_flags
  {
    FLAG_UNTIL_REACHED= (1<<28),
    FLAG_IGN_GTIDS= (1<<29),
  };
#ifdef MYSQL_SERVER
  Gtid_list_log_event(rpl_binlog_state *gtid_set, uint32 gl_flags);
  Gtid_list_log_event(slave_connection_state *gtid_set, uint32 gl_flags);
#ifdef HAVE_REPLICATION
  void pack_info(Protocol *protocol) override;
#endif
#else
  bool print(FILE *file, PRINT_EVENT_INFO *print_event_info) override;
#endif
  Gtid_list_log_event(const uchar *buf, uint event_len,
                      const Format_description_log_event *description_event);
  ~Gtid_list_log_event() { my_free(list); my_free(sub_id_list); }
  Log_event_type get_type_code() override { return GTID_LIST_EVENT; }
  int get_data_size() override {
    /*
      Replacing with dummy event, needed for older slaves, requires a minimum
      of 6 bytes in the body.
    */
    return (count==0 ?
            GTID_LIST_HEADER_LEN+2 : GTID_LIST_HEADER_LEN+count*element_size);
  }
  bool is_valid() const override { return list != NULL; }
#if defined(MYSQL_SERVER) && defined(HAVE_REPLICATION)
  bool to_packet(String *packet);
  bool write() override;
  int do_apply_event(rpl_group_info *rgi) override;
  enum_skip_reason do_shall_skip(rpl_group_info *rgi) override;
#endif
  static bool peek(const char *event_start, size_t event_len,
                   enum enum_binlog_checksum_alg checksum_alg,
                   rpl_gtid **out_gtid_list, uint32 *out_list_len,
                   const Format_description_log_event *fdev);
};


/**
  @class Append_block_log_event

  @section Append_block_log_event_binary_format Binary Format
*/

class Append_block_log_event: public Log_event
{
public:
  uchar* block;
  uint block_len;
  uint file_id;
  /*
    'db' is filled when the event is created in mysql_load() (the
    event needs to have a 'db' member to be well filtered by
    binlog-*-db rules). 'db' is not written to the binlog (it's not
    used by Append_block_log_event::write()), so it can't be read in
    the Append_block_log_event(const uchar *buf, int event_len)
    constructor.  In other words, 'db' is used only for filtering by
    binlog-*-db rules.
  */
  const char* db;

#ifdef MYSQL_SERVER
  Append_block_log_event(THD* thd, const char* db_arg, uchar* block_arg,
			 uint block_len_arg, bool using_trans);
#ifdef HAVE_REPLICATION
  void pack_info(Protocol* protocol) override;
  virtual int get_create_or_append() const;
#endif /* HAVE_REPLICATION */
#else
  bool print(FILE* file, PRINT_EVENT_INFO* print_event_info) override;
#endif

  Append_block_log_event(const uchar *buf, uint event_len,
                         const Format_description_log_event
                         *description_event);
  ~Append_block_log_event() = default;
  Log_event_type get_type_code() override { return APPEND_BLOCK_EVENT;}
  int get_data_size() override { return  block_len + APPEND_BLOCK_HEADER_LEN ;}
  bool is_valid() const override { return block != 0; }
#ifdef MYSQL_SERVER
  bool write() override;
  const char* get_db() override { return db; }
#endif

private:
#if defined(MYSQL_SERVER) && defined(HAVE_REPLICATION)
  int do_apply_event(rpl_group_info *rgi) override;
#endif
};


/**
  @class Delete_file_log_event

  @section Delete_file_log_event_binary_format Binary Format
*/

class Delete_file_log_event: public Log_event
{
public:
  uint file_id;
  const char* db; /* see comment in Append_block_log_event */

#ifdef MYSQL_SERVER
  Delete_file_log_event(THD* thd, const char* db_arg, bool using_trans);
#ifdef HAVE_REPLICATION
  void pack_info(Protocol* protocol) override;
#endif /* HAVE_REPLICATION */
#else
  bool print(FILE* file, PRINT_EVENT_INFO* print_event_info) override;
  bool print(FILE* file, PRINT_EVENT_INFO* print_event_info,
             bool enable_local);
#endif

  Delete_file_log_event(const uchar *buf, uint event_len,
                        const Format_description_log_event* description_event);
  ~Delete_file_log_event() = default;
  Log_event_type get_type_code() override { return DELETE_FILE_EVENT;}
  int get_data_size() override { return DELETE_FILE_HEADER_LEN ;}
  bool is_valid() const override { return file_id != 0; }
#ifdef MYSQL_SERVER
  bool write() override;
  const char* get_db() override { return db; }
#endif

private:
#if defined(MYSQL_SERVER) && defined(HAVE_REPLICATION)
  int do_apply_event(rpl_group_info *rgi) override;
#endif
};


/**
  @class Begin_load_query_log_event

  Event for the first block of file to be loaded, its only difference from
  Append_block event is that this event creates or truncates existing file
  before writing data.

  @section Begin_load_query_log_event_binary_format Binary Format
*/
class Begin_load_query_log_event: public Append_block_log_event
{
public:
#ifdef MYSQL_SERVER
  Begin_load_query_log_event(THD* thd_arg, const char *db_arg,
                             uchar* block_arg, uint block_len_arg,
                             bool using_trans);
#ifdef HAVE_REPLICATION
  Begin_load_query_log_event(THD* thd);
  int get_create_or_append() const override;
#endif /* HAVE_REPLICATION */
#endif
  Begin_load_query_log_event(const uchar *buf, uint event_len,
                             const Format_description_log_event
                             *description_event);
  ~Begin_load_query_log_event() = default;
  Log_event_type get_type_code() override { return BEGIN_LOAD_QUERY_EVENT; }
private:
#if defined(MYSQL_SERVER) && defined(HAVE_REPLICATION)
  enum_skip_reason do_shall_skip(rpl_group_info *rgi) override;
#endif
};


/*
  Elements of this enum describe how LOAD DATA handles duplicates.
*/
enum enum_load_dup_handling { LOAD_DUP_ERROR= 0, LOAD_DUP_IGNORE,
                              LOAD_DUP_REPLACE };

/**
  @class Execute_load_query_log_event

  Event responsible for LOAD DATA execution, it similar to Query_log_event
  but before executing the query it substitutes original filename in LOAD DATA
  query with name of temporary file.

  @section Execute_load_query_log_event_binary_format Binary Format
*/
class Execute_load_query_log_event: public Query_log_event
{
public:
  uint file_id;       // file_id of temporary file
  uint fn_pos_start;  // pointer to the part of the query that should
                      // be substituted
  uint fn_pos_end;    // pointer to the end of this part of query
  /*
    We have to store type of duplicate handling explicitly, because
    for LOAD DATA it also depends on LOCAL option. And this part
    of query will be rewritten during replication so this information
    may be lost...
  */
  enum_load_dup_handling dup_handling;

#ifdef MYSQL_SERVER
  Execute_load_query_log_event(THD* thd, const char* query_arg,
                               ulong query_length, uint fn_pos_start_arg,
                               uint fn_pos_end_arg,
                               enum_load_dup_handling dup_handling_arg,
                               bool using_trans, bool direct,
                               bool suppress_use, int errcode);
#ifdef HAVE_REPLICATION
  void pack_info(Protocol* protocol) override;
#endif /* HAVE_REPLICATION */
#else
  bool print(FILE* file, PRINT_EVENT_INFO* print_event_info) override;
  /* Prints the query as LOAD DATA LOCAL and with rewritten filename */
  bool print(FILE* file, PRINT_EVENT_INFO* print_event_info,
	     const char *local_fname);
#endif
  Execute_load_query_log_event(const uchar *buf, uint event_len,
                               const Format_description_log_event
                               *description_event);
  ~Execute_load_query_log_event() = default;

  Log_event_type get_type_code() override { return EXECUTE_LOAD_QUERY_EVENT; }
  bool is_valid() const override { return Query_log_event::is_valid() && file_id != 0; }

  ulong get_post_header_size_for_derived() override;
#ifdef MYSQL_SERVER
  bool write_post_header_for_derived() override;
#endif

private:
#if defined(MYSQL_SERVER) && defined(HAVE_REPLICATION)
  int do_apply_event(rpl_group_info *rgi) override;
#endif
};


#ifdef MYSQL_CLIENT
/**
  @class Unknown_log_event

  @section Unknown_log_event_binary_format Binary Format
*/
class Unknown_log_event: public Log_event
{
public:
  enum { UNKNOWN, ENCRYPTED } what;
  /*
    Even if this is an unknown event, we still pass description_event to
    Log_event's ctor, this way we can extract maximum information from the
    event's header (the unique ID for example).
  */
  Unknown_log_event(const uchar *buf,
                    const Format_description_log_event *description_event):
    Log_event(buf, description_event), what(UNKNOWN)
  {}
  /* constructor for hopelessly corrupted events */
  Unknown_log_event(): Log_event(), what(ENCRYPTED) {}
  ~Unknown_log_event() = default;
  bool print(FILE* file, PRINT_EVENT_INFO* print_event_info) override;
  Log_event_type get_type_code() override { return UNKNOWN_EVENT;}
  bool is_valid() const override { return 1; }
};
#endif
char *str_to_hex(char *to, const char *from, size_t len);

/**
  @class Annotate_rows_log_event

  In row-based mode, if binlog_annotate_row_events = ON, each group of
  Table_map_log_events is preceded by an Annotate_rows_log_event which
  contains the query which caused the subsequent rows operations.

  The Annotate_rows_log_event has no post-header and its body contains
  the corresponding query (without trailing zero). Note. The query length
  is to be calculated as a difference between the whole event length and
  the common header length.
*/
class Annotate_rows_log_event: public Log_event
{
public:
#ifndef MYSQL_CLIENT
  Annotate_rows_log_event(THD*, bool using_trans, bool direct);
#endif
  Annotate_rows_log_event(const uchar *buf, uint event_len,
                          const Format_description_log_event*);
  ~Annotate_rows_log_event();

  int get_data_size() override;
  Log_event_type get_type_code() override;
  enum_logged_status logged_status() override { return LOGGED_NO_DATA; }
  bool is_valid() const override;

#ifndef MYSQL_CLIENT
#ifdef HAVE_REPLICATION
   bool is_part_of_group() override { return 1; }
#endif
  bool write_data_header() override;
  bool write_data_body() override;
#endif

#if !defined(MYSQL_CLIENT) && defined(HAVE_REPLICATION)
  void pack_info(Protocol*) override;
#endif

#ifdef MYSQL_CLIENT
  bool print(FILE*, PRINT_EVENT_INFO*) override;
#endif

#if !defined(MYSQL_CLIENT) && defined(HAVE_REPLICATION)
private:
  int do_apply_event(rpl_group_info *rgi) override;
  int do_update_pos(rpl_group_info *rgi) override;
  enum_skip_reason do_shall_skip(rpl_group_info*) override;
#endif

private:
  char *m_query_txt;
  uint  m_query_len;
  char *m_save_thd_query_txt;
  uint  m_save_thd_query_len;
  bool  m_saved_thd_query;
  bool  m_used_query_txt;
};

class table_def;

/**
  @class Table_map_log_event

  In row-based mode, every row operation event is preceded by a
  Table_map_log_event which maps a table definition to a number.  The
  table definition consists of database name, table name, and column
  definitions.

  @section Table_map_log_event_binary_format Binary Format

  The Post-Header has the following components:

  <table>
  <caption>Post-Header for Table_map_log_event</caption>

  <tr>
    <th>Name</th>
    <th>Format</th>
    <th>Description</th>
  </tr>

  <tr>
    <td>table_id</td>
    <td>6 bytes unsigned integer</td>
    <td>The number that identifies the table.</td>
  </tr>

  <tr>
    <td>flags</td>
    <td>2 byte bitfield</td>
    <td>Reserved for future use; currently always 0.</td>
  </tr>

  </table>

  The Body has the following components:

  <table>
  <caption>Body for Table_map_log_event</caption>

  <tr>
    <th>Name</th>
    <th>Format</th>
    <th>Description</th>
  </tr>

  <tr>
    <td>database_name</td>
    <td>one byte string length, followed by null-terminated string</td>
    <td>The name of the database in which the table resides.  The name
    is represented as a one byte unsigned integer representing the
    number of bytes in the name, followed by length bytes containing
    the database name, followed by a terminating 0 byte.  (Note the
    redundancy in the representation of the length.)  </td>
  </tr>

  <tr>
    <td>table_name</td>
    <td>one byte string length, followed by null-terminated string</td>
    <td>The name of the table, encoded the same way as the database
    name above.</td>
  </tr>

  <tr>
    <td>column_count</td>
    <td>@ref packed_integer "Packed Integer"</td>
    <td>The number of columns in the table, represented as a packed
    variable-length integer.</td>
  </tr>

  <tr>
    <td>column_type</td>
    <td>List of column_count 1 byte enumeration values</td>
    <td>The type of each column in the table, listed from left to
    right.  Each byte is mapped to a column type according to the
    enumeration type enum_field_types defined in mysql_com.h.  The
    mapping of types to numbers is listed in the table @ref
    Table_table_map_log_event_column_types "below" (along with
    description of the associated metadata field).  </td>
  </tr>

  <tr>
    <td>metadata_length</td>
    <td>@ref packed_integer "Packed Integer"</td>
    <td>The length of the following metadata block</td>
  </tr>

  <tr>
    <td>metadata</td>
    <td>list of metadata for each column</td>
    <td>For each column from left to right, a chunk of data who's
    length and semantics depends on the type of the column.  The
    length and semantics for the metadata for each column are listed
    in the table @ref Table_table_map_log_event_column_types
    "below".</td>
  </tr>

  <tr>
    <td>null_bits</td>
    <td>column_count bits, rounded up to nearest byte</td>
    <td>For each column, a bit indicating whether data in the column
    can be NULL or not.  The number of bytes needed for this is
    int((column_count+7)/8).  The flag for the first column from the
    left is in the least-significant bit of the first byte, the second
    is in the second least significant bit of the first byte, the
    ninth is in the least significant bit of the second byte, and so
    on.  </td>
  </tr>
  <tr>
    <td>optional metadata fields</td>
    <td>optional metadata fields are stored in Type, Length, Value(TLV) format.
    Type takes 1 byte. Length is a packed integer value. Values takes
    Length bytes.
    </td>
    <td>There are some optional metadata defined. They are listed in the table
    @ref Table_table_map_event_optional_metadata. Optional metadata fields
    follow null_bits. Whether binlogging an optional metadata is decided by the
    server. The order is not defined, so they can be binlogged in any order.
    </td>
  </tr>

  </table>

  The table below lists all column types, along with the numerical
  identifier for it and the size and interpretation of meta-data used
  to describe the type.

  @anchor Table_table_map_log_event_column_types
  <table>
  <caption>Table_map_log_event column types: numerical identifier and
  metadata</caption>
  <tr>
    <th>Name</th>
    <th>Identifier</th>
    <th>Size of metadata in bytes</th>
    <th>Description of metadata</th>
  </tr>

  <tr>
    <td>MYSQL_TYPE_DECIMAL</td><td>0</td>
    <td>0</td>
    <td>No column metadata.</td>
  </tr>

  <tr>
    <td>MYSQL_TYPE_TINY</td><td>1</td>
    <td>0</td>
    <td>No column metadata.</td>
  </tr>

  <tr>
    <td>MYSQL_TYPE_SHORT</td><td>2</td>
    <td>0</td>
    <td>No column metadata.</td>
  </tr>

  <tr>
    <td>MYSQL_TYPE_LONG</td><td>3</td>
    <td>0</td>
    <td>No column metadata.</td>
  </tr>

  <tr>
    <td>MYSQL_TYPE_FLOAT</td><td>4</td>
    <td>1 byte</td>
    <td>1 byte unsigned integer, representing the "pack_length", which
    is equal to sizeof(float) on the server from which the event
    originates.</td>
  </tr>

  <tr>
    <td>MYSQL_TYPE_DOUBLE</td><td>5</td>
    <td>1 byte</td>
    <td>1 byte unsigned integer, representing the "pack_length", which
    is equal to sizeof(double) on the server from which the event
    originates.</td>
  </tr>

  <tr>
    <td>MYSQL_TYPE_NULL</td><td>6</td>
    <td>0</td>
    <td>No column metadata.</td>
  </tr>

  <tr>
    <td>MYSQL_TYPE_TIMESTAMP</td><td>7</td>
    <td>0</td>
    <td>No column metadata.</td>
  </tr>

  <tr>
    <td>MYSQL_TYPE_LONGLONG</td><td>8</td>
    <td>0</td>
    <td>No column metadata.</td>
  </tr>

  <tr>
    <td>MYSQL_TYPE_INT24</td><td>9</td>
    <td>0</td>
    <td>No column metadata.</td>
  </tr>

  <tr>
    <td>MYSQL_TYPE_DATE</td><td>10</td>
    <td>0</td>
    <td>No column metadata.</td>
  </tr>

  <tr>
    <td>MYSQL_TYPE_TIME</td><td>11</td>
    <td>0</td>
    <td>No column metadata.</td>
  </tr>

  <tr>
    <td>MYSQL_TYPE_DATETIME</td><td>12</td>
    <td>0</td>
    <td>No column metadata.</td>
  </tr>

  <tr>
    <td>MYSQL_TYPE_YEAR</td><td>13</td>
    <td>0</td>
    <td>No column metadata.</td>
  </tr>

  <tr>
    <td><i>MYSQL_TYPE_NEWDATE</i></td><td><i>14</i></td>
    <td>&ndash;</td>
    <td><i>This enumeration value is only used internally and cannot
    exist in a binlog.</i></td>
  </tr>

  <tr>
    <td>MYSQL_TYPE_VARCHAR</td><td>15</td>
    <td>2 bytes</td>
    <td>2 byte unsigned integer representing the maximum length of
    the string.</td>
  </tr>

  <tr>
    <td>MYSQL_TYPE_BIT</td><td>16</td>
    <td>2 bytes</td>
    <td>A 1 byte unsigned int representing the length in bits of the
    bitfield (0 to 64), followed by a 1 byte unsigned int
    representing the number of bytes occupied by the bitfield.  The
    number of bytes is either int((length+7)/8) or int(length/8).</td>
  </tr>

  <tr>
    <td>MYSQL_TYPE_NEWDECIMAL</td><td>246</td>
    <td>2 bytes</td>
    <td>A 1 byte unsigned int representing the precision, followed
    by a 1 byte unsigned int representing the number of decimals.</td>
  </tr>

  <tr>
    <td><i>MYSQL_TYPE_ENUM</i></td><td><i>247</i></td>
    <td>&ndash;</td>
    <td><i>This enumeration value is only used internally and cannot
    exist in a binlog.</i></td>
  </tr>

  <tr>
    <td><i>MYSQL_TYPE_SET</i></td><td><i>248</i></td>
    <td>&ndash;</td>
    <td><i>This enumeration value is only used internally and cannot
    exist in a binlog.</i></td>
  </tr>

  <tr>
    <td>MYSQL_TYPE_TINY_BLOB</td><td>249</td>
    <td>&ndash;</td>
    <td><i>This enumeration value is only used internally and cannot
    exist in a binlog.</i></td>
  </tr>

  <tr>
    <td><i>MYSQL_TYPE_MEDIUM_BLOB</i></td><td><i>250</i></td>
    <td>&ndash;</td>
    <td><i>This enumeration value is only used internally and cannot
    exist in a binlog.</i></td>
  </tr>

  <tr>
    <td><i>MYSQL_TYPE_LONG_BLOB</i></td><td><i>251</i></td>
    <td>&ndash;</td>
    <td><i>This enumeration value is only used internally and cannot
    exist in a binlog.</i></td>
  </tr>

  <tr>
    <td>MYSQL_TYPE_BLOB</td><td>252</td>
    <td>1 byte</td>
    <td>The pack length, i.e., the number of bytes needed to represent
    the length of the blob: 1, 2, 3, or 4.</td>
  </tr>

  <tr>
    <td>MYSQL_TYPE_VAR_STRING</td><td>253</td>
    <td>2 bytes</td>
    <td>This is used to store both strings and enumeration values.
    The first byte is a enumeration value storing the <i>real
    type</i>, which may be either MYSQL_TYPE_VAR_STRING or
    MYSQL_TYPE_ENUM.  The second byte is a 1 byte unsigned integer
    representing the field size, i.e., the number of bytes needed to
    store the length of the string.</td>
  </tr>

  <tr>
    <td>MYSQL_TYPE_STRING</td><td>254</td>
    <td>2 bytes</td>
    <td>The first byte is always MYSQL_TYPE_VAR_STRING (i.e., 253).
    The second byte is the field size, i.e., the number of bytes in
    the representation of size of the string: 3 or 4.</td>
  </tr>

  <tr>
    <td>MYSQL_TYPE_GEOMETRY</td><td>255</td>
    <td>1 byte</td>
    <td>The pack length, i.e., the number of bytes needed to represent
    the length of the geometry: 1, 2, 3, or 4.</td>
  </tr>

  </table>
  The table below lists all optional metadata types, along with the numerical
  identifier for it and the size and interpretation of meta-data used
  to describe the type.

  @anchor Table_table_map_event_optional_metadata
  <table>
  <caption>Table_map_event optional metadata types: numerical identifier and
  metadata. Optional metadata fields are stored in TLV fields.
  Format of values are described in this table. </caption>
  <tr>
    <th>Type</th>
    <th>Description</th>
    <th>Format</th>
  </tr>
  <tr>
    <td>SIGNEDNESS</td>
    <td>signedness of numeric colums. This is included for all values of
    binlog_row_metadata.</td>
    <td>For each numeric column, a bit indicates whether the numeric
    colunm has unsigned flag. 1 means it is unsigned. The number of
    bytes needed for this is int((column_count + 7) / 8). The order is
    the same as the order of column_type field.</td>
  </tr>
  <tr>
    <td>DEFAULT_CHARSET</td>
    <td>Charsets of character columns. It has a default charset for
    the case that most of character columns have same charset and the
    most used charset is binlogged as default charset.Collation
    numbers are binlogged for identifying charsets. They are stored in
    packed length format.  Either DEFAULT_CHARSET or COLUMN_CHARSET is
    included for all values of binlog_row_metadata.</td>
    <td>Default charset's collation is logged first. The charsets which are not
    same to default charset are logged following default charset. They are
    logged as column index and charset collation number pair sequence. The
    column index is counted only in all character columns. The order is same to
    the order of column_type
    field. </td>
  </tr>
  <tr>
    <td>COLUMN_CHARSET</td>
    <td>Charsets of character columns. For the case that most of columns have
    different charsets, this field is logged. It is never logged with
    DEFAULT_CHARSET together.  Either DEFAULT_CHARSET or COLUMN_CHARSET is
    included for all values of binlog_row_metadata.</td>
    <td>It is a collation number sequence for all character columns.</td>
  </tr>
  <tr>
    <td>COLUMN_NAME</td>
    <td>Names of columns. This is only included if
    binlog_row_metadata=FULL.</td>
    <td>A sequence of column names. For each column name, 1 byte for
    the string length in bytes is followed by a string without null
    terminator.</td>
  </tr>
  <tr>
    <td>SET_STR_VALUE</td>
    <td>The string values of SET columns. This is only included if
    binlog_row_metadata=FULL.</td>
    <td>For each SET column, a pack_length representing the value
    count is followed by a sequence of length and string pairs. length
    is the byte count in pack_length format. The string has no null
    terminator.</td>
  </tr>
  <tr>
    <td>ENUM_STR_VALUE</td>
    <td>The string values is ENUM columns. This is only included
    if binlog_row_metadata=FULL.</td>
    <td>The format is the same as SET_STR_VALUE.</td>
  </tr>
  <tr>
    <td>GEOMETRY_TYPE</td>
    <td>The real type of geometry columns. This is only included
    if binlog_row_metadata=FULL.</td>
    <td>A sequence of real type of geometry columns are stored in pack_length
    format. </td>
  </tr>
  <tr>
    <td>SIMPLE_PRIMARY_KEY</td>
    <td>The primary key without any prefix. This is only included
    if binlog_row_metadata=FULL and there is a primary key where every
    key part covers an entire column.</td>
    <td>A sequence of column indexes. The indexes are stored in pack_length
    format.</td>
  </tr>
  <tr>
    <td>PRIMARY_KEY_WITH_PREFIX</td>
    <td>The primary key with some prefix. It doesn't appear together with
    SIMPLE_PRIMARY_KEY. This is only included if
    binlog_row_metadata=FULL and there is a primary key where some key
    part covers a prefix of the column.</td>
    <td>A sequence of column index and prefix length pairs. Both
    column index and prefix length are in pack_length format. Prefix length
    0 means that the whole column value is used.</td>
  </tr>
  <tr>
    <td>ENUM_AND_SET_DEFAULT_CHARSET</td>
    <td>Charsets of ENUM and SET columns. It has the same layout as
    DEFAULT_CHARSET.  If there are SET or ENUM columns and
    binlog_row_metadata=FULL, exactly one of
    ENUM_AND_SET_DEFAULT_CHARSET and ENUM_AND_SET_COLUMN_CHARSET
    appears (the encoder chooses the representation that uses the
    least amount of space).  Otherwise, none of them appears.</td>
    <td>The same format as for DEFAULT_CHARSET, except it counts ENUM
    and SET columns rather than character columns.</td>
  </tr>
  <tr>
    <td>ENUM_AND_SET_COLUMN_CHARSET</td>
    <td>Charsets of ENUM and SET columns. It has the same layout as
    COLUMN_CHARSET.  If there are SET or ENUM columns and
    binlog_row_metadata=FULL, exactly one of
    ENUM_AND_SET_DEFAULT_CHARSET and ENUM_AND_SET_COLUMN_CHARSET
    appears (the encoder chooses the representation that uses the
    least amount of space).  Otherwise, none of them appears.</td>
    <td>The same format as for COLUMN_CHARSET, except it counts ENUM
    and SET columns rather than character columns.</td>
  </tr>
  </table>
*/
class Table_map_log_event : public Log_event
{
public:
  /* Constants */
  enum
  {
    TYPE_CODE = TABLE_MAP_EVENT
  };

  /**
     Enumeration of the errors that can be returned.
   */
  enum enum_error
  {
    ERR_OPEN_FAILURE = -1,               /**< Failure to open table */
    ERR_OK = 0,                                 /**< No error */
    ERR_TABLE_LIMIT_EXCEEDED = 1,      /**< No more room for tables */
    ERR_OUT_OF_MEM = 2,                         /**< Out of memory */
    ERR_BAD_TABLE_DEF = 3,     /**< Table definition does not match */
    ERR_RBR_TO_SBR = 4  /**< daisy-chanining RBR to SBR not allowed */
  };

  enum enum_flag
  {
    /* 
       Nothing here right now, but the flags support is there in
       preparation for changes that are coming.  Need to add a
       constant to make it compile under HP-UX: aCC does not like
       empty enumerations.
    */
    ENUM_FLAG_COUNT
  };

  typedef uint16 flag_set;
  /**
    DEFAULT_CHARSET and COLUMN_CHARSET don't appear together, and
    ENUM_AND_SET_DEFAULT_CHARSET and ENUM_AND_SET_COLUMN_CHARSET don't
    appear together. They are just alternative ways to pack character
    set information. When binlogging, it logs character sets in the
    way that occupies least storage.

    SIMPLE_PRIMARY_KEY and PRIMARY_KEY_WITH_PREFIX don't appear together.
    SIMPLE_PRIMARY_KEY is for the primary keys which only use whole values of
    pk columns. PRIMARY_KEY_WITH_PREFIX is
    for the primary keys which just use part value of pk columns.
   */
  enum Optional_metadata_field_type
  {
    SIGNEDNESS = 1,  // UNSIGNED flag of numeric columns
    DEFAULT_CHARSET, /* Character set of string columns, optimized to
                        minimize space when many columns have the
                        same charset. */
    COLUMN_CHARSET,  /* Character set of string columns, optimized to
                        minimize space when columns have many
                        different charsets. */
    COLUMN_NAME,
    SET_STR_VALUE,                // String value of SET columns
    ENUM_STR_VALUE,               // String value of ENUM columns
    GEOMETRY_TYPE,                // Real type of geometry columns
    SIMPLE_PRIMARY_KEY,           // Primary key without prefix
    PRIMARY_KEY_WITH_PREFIX,      // Primary key with prefix
    ENUM_AND_SET_DEFAULT_CHARSET, /* Character set of enum and set
                                     columns, optimized to minimize
                                     space when many columns have the
                                     same charset. */
    ENUM_AND_SET_COLUMN_CHARSET,  /* Character set of enum and set
                                     columns, optimized to minimize
                                     space when many columns have the
                                     same charset. */
  };
  /**
    Metadata_fields organizes m_optional_metadata into a structured format which
    is easy to access.
  */
  // Values for binlog_row_metadata sysvar
  enum enum_binlog_row_metadata
  {
    BINLOG_ROW_METADATA_NO_LOG= 0,
    BINLOG_ROW_METADATA_MINIMAL= 1,
    BINLOG_ROW_METADATA_FULL= 2
  };
  struct Optional_metadata_fields
  {
    typedef std::pair<unsigned int, unsigned int> uint_pair;
    typedef std::vector<std::string> str_vector;

    struct Default_charset
    {
      Default_charset() : default_charset(0) {}
      bool empty() const { return default_charset == 0; }

      // Default charset for the columns which are not in charset_pairs.
      unsigned int default_charset;

      /* The uint_pair means <column index, column charset number>. */
      std::vector<uint_pair> charset_pairs;
    };

    // Contents of DEFAULT_CHARSET field is converted into Default_charset.
    Default_charset m_default_charset;
    // Contents of ENUM_AND_SET_DEFAULT_CHARSET are converted into
    // Default_charset.
    Default_charset m_enum_and_set_default_charset;
    std::vector<bool> m_signedness;
    // Character set number of every string column
    std::vector<unsigned int> m_column_charset;
    // Character set number of every ENUM or SET column.
    std::vector<unsigned int> m_enum_and_set_column_charset;
    std::vector<std::string> m_column_name;
    // each str_vector stores values of one enum/set column
    std::vector<str_vector> m_enum_str_value;
    std::vector<str_vector> m_set_str_value;
    std::vector<unsigned int> m_geometry_type;
    /*
      The uint_pair means <column index, prefix length>.  Prefix length is 0 if
      whole column value is used.
    */
    std::vector<uint_pair> m_primary_key;

    /*
      It parses m_optional_metadata and populates into above variables.

      @param[in] optional_metadata points to the begin of optional metadata
                                   fields in table_map_event.
      @param[in] optional_metadata_len length of optional_metadata field.
     */
    Optional_metadata_fields(unsigned char* optional_metadata,
                             unsigned int optional_metadata_len);
  };

  /**
    Print column metadata. Its format looks like:
    # Columns(colume_name type, colume_name type, ...)
    if colume_name field is not logged into table_map_log_event, then
    only type is printed.

    @@param[out] file the place where colume metadata is printed
    @@param[in]  The metadata extracted from optional metadata fields
 */
  void print_columns(IO_CACHE *file,
                     const Optional_metadata_fields &fields);
  /**
    Print primary information. Its format looks like:
    # Primary Key(colume_name, column_name(prifix), ...)
    if colume_name field is not logged into table_map_log_event, then
    colume index is printed.

    @@param[out] file the place where primary key is printed
    @@param[in]  The metadata extracted from optional metadata fields
 */
  void print_primary_key(IO_CACHE *file,
                         const Optional_metadata_fields &fields);

  /* Special constants representing sets of flags */
  enum 
  {
    TM_NO_FLAGS = 0U,
    TM_BIT_LEN_EXACT_F = (1U << 0),
    // MariaDB flags (we starts from the other end)
    TM_BIT_HAS_TRIGGERS_F= (1U << 14)
  };

  flag_set get_flags(flag_set flag) const { return m_flags & flag; }

#ifdef MYSQL_SERVER
  Table_map_log_event(THD *thd, TABLE *tbl, ulonglong tid,
                      bool is_transactional);
#endif
#ifdef HAVE_REPLICATION
  Table_map_log_event(const uchar *buf, uint event_len,
                      const Format_description_log_event *description_event);
#endif

  ~Table_map_log_event();

#ifdef MYSQL_CLIENT
  table_def *create_table_def()
  {
    return new table_def(m_coltype, m_colcnt, m_field_metadata,
                         m_field_metadata_size, m_null_bits, m_flags);
  }
  int rewrite_db(const char* new_name, size_t new_name_len,
                 const Format_description_log_event*);
#endif
  ulonglong get_table_id() const        { return m_table_id; }
  const char *get_table_name() const { return m_tblnam; }
  const char *get_db_name() const    { return m_dbnam; }

  Log_event_type get_type_code() override { return TABLE_MAP_EVENT; }
  enum_logged_status logged_status() override { return LOGGED_TABLE_MAP; }
  bool is_valid() const override { return m_memory != NULL; /* we check malloc */ }

  int get_data_size() override { return (uint) m_data_size; } 
#ifdef MYSQL_SERVER
#ifdef HAVE_REPLICATION
   bool is_part_of_group() override { return 1; }
#endif
  virtual int save_field_metadata();
  bool write_data_header() override;
  bool write_data_body() override;
  const char *get_db() override { return m_dbnam; }
#endif

#if defined(MYSQL_SERVER) && defined(HAVE_REPLICATION)
  void pack_info(Protocol *protocol) override;
#endif

#ifdef MYSQL_CLIENT
  bool print(FILE *file, PRINT_EVENT_INFO *print_event_info) override;
#endif

  table_def get_table_def();

private:
#if defined(MYSQL_SERVER) && defined(HAVE_REPLICATION)
  int do_apply_event(rpl_group_info *rgi) override;
  int do_update_pos(rpl_group_info *rgi) override;
  enum_skip_reason do_shall_skip(rpl_group_info *rgi) override;
#endif

#ifdef MYSQL_SERVER
  TABLE         *m_table;
  Binlog_type_info *binlog_type_info_array;


  // Metadata fields buffer
  StringBuffer<1024> m_metadata_buf;

  /**
    Capture the optional metadata fields which should be logged into
    table_map_log_event and serialize them into m_metadata_buf.
  */
  void init_metadata_fields();
  bool init_signedness_field();
  /**
    Capture and serialize character sets.  Character sets for
    character columns (TEXT etc) and character sets for ENUM and SET
    columns are stored in different metadata fields. The reason is
    that TEXT character sets are included even when
    binlog_row_metadata=MINIMAL, whereas ENUM and SET character sets
    are included only when binlog_row_metadata=FULL.

    @param include_type Predicate to determine if a given Field object
    is to be included in the metadata field.

    @param default_charset_type Type code when storing in "default
    charset" format.  (See comment above Table_maps_log_event in
    libbinlogevents/include/rows_event.h)

    @param column_charset_type Type code when storing in "column
    charset" format.  (See comment above Table_maps_log_event in
    libbinlogevents/include/rows_event.h)
  */
  bool init_charset_field(bool(* include_type)(Binlog_type_info *, Field *),
                          Optional_metadata_field_type default_charset_type,
                          Optional_metadata_field_type column_charset_type);
  bool init_column_name_field();
  bool init_set_str_value_field();
  bool init_enum_str_value_field();
  bool init_geometry_type_field();
  bool init_primary_key_field();
#endif

#ifdef MYSQL_CLIENT
  class Charset_iterator;
  class Default_charset_iterator;
  class Column_charset_iterator;
#endif
  char const    *m_dbnam;
  size_t         m_dblen;
  char const    *m_tblnam;
  size_t         m_tbllen;
  ulong          m_colcnt;
  uchar         *m_coltype;

  uchar         *m_memory;
  ulonglong      m_table_id;
  flag_set       m_flags;

  size_t         m_data_size;

  uchar          *m_field_metadata;        // buffer for field metadata
  /*
    The size of field metadata buffer set by calling save_field_metadata()
  */
  ulong          m_field_metadata_size;   
  uchar         *m_null_bits;
  uchar         *m_meta_memory;
  unsigned int   m_optional_metadata_len;
  unsigned char *m_optional_metadata;
};


/**
  @class Rows_log_event

 Common base class for all row-containing log events.

 RESPONSIBILITIES

   Encode the common parts of all events containing rows, which are:
   - Write data header and data body to an IO_CACHE.
   - Provide an interface for adding an individual row to the event.

  @section Rows_log_event_binary_format Binary Format
*/


class Rows_log_event : public Log_event
{
public:
  /**
     Enumeration of the errors that can be returned.
   */
  enum enum_error
  {
    ERR_OPEN_FAILURE = -1,               /**< Failure to open table */
    ERR_OK = 0,                                 /**< No error */
    ERR_TABLE_LIMIT_EXCEEDED = 1,      /**< No more room for tables */
    ERR_OUT_OF_MEM = 2,                         /**< Out of memory */
    ERR_BAD_TABLE_DEF = 3,     /**< Table definition does not match */
    ERR_RBR_TO_SBR = 4  /**< daisy-chanining RBR to SBR not allowed */
  };

  /*
    These definitions allow you to combine the flags into an
    appropriate flag set using the normal bitwise operators.  The
    implicit conversion from an enum-constant to an integer is
    accepted by the compiler, which is then used to set the real set
    of flags.
  */
  enum enum_flag
  {
    /* Last event of a statement */
    STMT_END_F = (1U << 0),

    /* Value of the OPTION_NO_FOREIGN_KEY_CHECKS flag in thd->options */
    NO_FOREIGN_KEY_CHECKS_F = (1U << 1),

    /* Value of the OPTION_RELAXED_UNIQUE_CHECKS flag in thd->options */
    RELAXED_UNIQUE_CHECKS_F = (1U << 2),

    /** 
      Indicates that rows in this event are complete, that is contain
      values for all columns of the table.
     */
    COMPLETE_ROWS_F = (1U << 3),

    /* Value of the OPTION_NO_CHECK_CONSTRAINT_CHECKS flag in thd->options */
    NO_CHECK_CONSTRAINT_CHECKS_F = (1U << 7)
  };

  typedef uint16 flag_set;

  /* Special constants representing sets of flags */
  enum
  {
      RLE_NO_FLAGS = 0U
  };

  virtual ~Rows_log_event();

  void set_flags(flag_set flags_arg) { m_flags |= flags_arg; }
  void clear_flags(flag_set flags_arg) { m_flags &= ~flags_arg; }
  flag_set get_flags(flag_set flags_arg) const { return m_flags & flags_arg; }
  void update_flags() { int2store(temp_buf + m_flags_pos, m_flags); }

<<<<<<< HEAD
  Log_event_type get_type_code() { return m_type; } /* Specific type (_V1 etc) */
  enum_logged_status logged_status() { return LOGGED_ROW_EVENT; }
  virtual Log_event_type get_general_type_code() const = 0; /* General rows op type, no version */
=======
  Log_event_type get_type_code() override { return m_type; } /* Specific type (_V1 etc) */
  enum_logged_status logged_status() override { return LOGGED_ROW_EVENT; }
  virtual Log_event_type get_general_type_code() = 0; /* General rows op type, no version */
>>>>>>> 44af9bfc

#if defined(MYSQL_SERVER) && defined(HAVE_REPLICATION)
  void pack_info(Protocol *protocol) override;
#endif

#ifdef MYSQL_CLIENT
  /* not for direct call, each derived has its own ::print() */
  bool print(FILE *file, PRINT_EVENT_INFO *print_event_info) override= 0;
  void change_to_flashback_event(PRINT_EVENT_INFO *print_event_info, uchar *rows_buff, Log_event_type ev_type);
  bool print_verbose(IO_CACHE *file,
                     PRINT_EVENT_INFO *print_event_info);
  size_t print_verbose_one_row(IO_CACHE *file, table_def *td,
                               PRINT_EVENT_INFO *print_event_info,
                               MY_BITMAP *cols_bitmap,
                               const uchar *ptr, const uchar *prefix,
                               const my_bool no_fill_output= 0); // if no_fill_output=1, then print result is unnecessary
  size_t calc_row_event_length(table_def *td,
                               PRINT_EVENT_INFO *print_event_info,
                               MY_BITMAP *cols_bitmap,
                               const uchar *value);
  void count_row_events(PRINT_EVENT_INFO *print_event_info);

#endif

#ifdef MYSQL_SERVER
  int add_row_data(uchar *data, size_t length)
  {
    return do_add_row_data(data,length);
  }
#endif

  /* Member functions to implement superclass interface */
  int get_data_size() override;

  MY_BITMAP const *get_cols() const { return &m_cols; }
  MY_BITMAP const *get_cols_ai() const { return &m_cols_ai; }
  size_t get_width() const          { return m_width; }
  ulonglong get_table_id() const        { return m_table_id; }

#if defined(MYSQL_SERVER)
  /*
    This member function compares the table's read/write_set
    with this event's m_cols and m_cols_ai. Comparison takes
    into account what type of rows event is this: Delete, Write or
    Update, therefore it uses the correct m_cols[_ai] according
    to the event type code.

    Note that this member function should only be called for the
    following events:
    - Delete_rows_log_event
    - Write_rows_log_event
    - Update_rows_log_event

    @param[IN] table The table to compare this events bitmaps
                     against.

    @return TRUE if sets match, FALSE otherwise. (following
                 bitmap_cmp return logic).

   */
  bool read_write_bitmaps_cmp(TABLE *table)
  {
    bool res= FALSE;

    switch (get_general_type_code())
    {
      case DELETE_ROWS_EVENT:
        res= bitmap_cmp(get_cols(), table->read_set);
        break;
      case UPDATE_ROWS_EVENT:
        res= (bitmap_cmp(get_cols(), table->read_set) &&
              bitmap_cmp(get_cols_ai(), table->rpl_write_set));
        break;
      case WRITE_ROWS_EVENT:
        res= bitmap_cmp(get_cols(), table->rpl_write_set);
        break;
      default:
        /*
          We should just compare bitmaps for Delete, Write
          or Update rows events.
        */
        DBUG_ASSERT(0);
    }
    return res;
  }
#endif

#ifdef MYSQL_SERVER
  bool write_data_header() override;
  bool write_data_body() override;
  virtual bool write_compressed();
  const char *get_db() override { return m_table->s->db.str; }
#ifdef HAVE_REPLICATION
   bool is_part_of_group() override { return get_flags(STMT_END_F) != 0; }
#endif
#endif
  /*
    Check that malloc() succeeded in allocating memory for the rows
    buffer and the COLS vector. Checking that an Update_rows_log_event
    is valid is done in the Update_rows_log_event::is_valid()
    function.
  */
  bool is_valid() const override
  {
    return m_rows_buf && m_cols.bitmap;
  }

  uint     m_row_count;         /* The number of rows added to the event */

  const uchar* get_extra_row_data() const   { return m_extra_row_data; }

#if defined(MYSQL_SERVER) && defined(HAVE_REPLICATION)
  virtual uint8 get_trg_event_map() const = 0;

  inline bool do_invoke_trigger()
  {
    return (slave_run_triggers_for_rbr && !master_had_triggers) ||
            slave_run_triggers_for_rbr == SLAVE_RUN_TRIGGERS_FOR_RBR_ENFORCE;
  }
#endif

protected:
  /* 
     The constructors are protected since you're supposed to inherit
     this class, not create instances of this class.
  */
#ifdef MYSQL_SERVER
  Rows_log_event(THD*, TABLE*, ulonglong table_id,
		 MY_BITMAP const *cols, bool is_transactional,
		 Log_event_type event_type);
#endif
  Rows_log_event(const uchar *row_data, uint event_len,
		 const Format_description_log_event *description_event);
  void uncompress_buf();

#ifdef MYSQL_CLIENT
  bool print_helper(FILE *, PRINT_EVENT_INFO *, char const *const name);
#endif

#ifdef MYSQL_SERVER
  virtual int do_add_row_data(uchar *data, size_t length);
#endif

#ifdef MYSQL_SERVER
  TABLE *m_table;		/* The table the rows belong to */
#endif
  ulonglong       m_table_id;	/* Table ID */
  MY_BITMAP   m_cols;		/* Bitmap denoting columns available */
  uint        m_width;          /* The width of the columns bitmap */
  /*
    Bitmap for columns available in the after image, if present. These
    fields are only available for Update_rows events. Observe that the
    width of both the before image COLS vector and the after image
    COLS vector is the same: the number of columns of the table on the
    master.
  */
  MY_BITMAP   m_cols_ai;

  ulong       m_master_reclength; /* Length of record on master side */

  /* Bit buffers in the same memory as the class */
  my_bitmap_map  m_bitbuf[128/(sizeof(my_bitmap_map)*8)];
  my_bitmap_map  m_bitbuf_ai[128/(sizeof(my_bitmap_map)*8)];

  uchar    *m_rows_buf;		/* The rows in packed format */
  uchar    *m_rows_cur;		/* One-after the end of the data */
  uchar    *m_rows_end;		/* One-after the end of the allocated space */

  size_t   m_rows_before_size;  /* The length before m_rows_buf */
  size_t   m_flags_pos; /* The position of the m_flags */

  flag_set m_flags;		/* Flags for row-level events */

  Log_event_type m_type;        /* Actual event type */

  uchar    *m_extra_row_data;   /* Pointer to extra row data if any */
                                /* If non null, first byte is length */

  bool m_vers_from_plain;


  /* helper functions */


#if defined(MYSQL_SERVER) && defined(HAVE_REPLICATION)
  const uchar *m_curr_row;     /* Start of the row being processed */
  const uchar *m_curr_row_end; /* One-after the end of the current row */
  uchar    *m_key;      /* Buffer to keep key value during searches */
  KEY      *m_key_info; /* Pointer to KEY info for m_key_nr */
  uint      m_key_nr;   /* Key number */
  uint      m_usable_key_parts; /* A number of key_parts suited to lookup */
  bool master_had_triggers;     /* set after tables opening */

  /*
    RAII helper class to automatically handle the override/restore of thd->db
    when applying row events, so it will be visible in SHOW PROCESSLIST.

    If triggers will be invoked, their logic frees the current thread's db,
    so we use set_db() to use a copy of the table share's database.

    If not using triggers, the db is never freed, and we can reference the
    same memory owned by the table share.
  */
  class Db_restore_ctx
  {
  private:
    THD *thd;
    LEX_CSTRING restore_db;
    bool db_copied;

    Db_restore_ctx(Rows_log_event *rev)
        : thd(rev->thd), restore_db(rev->thd->db)
    {
      TABLE *table= rev->m_table;

      if (table->triggers && rev->do_invoke_trigger())
      {
        thd->reset_db(&null_clex_str);
        thd->set_db(&table->s->db);
        db_copied= true;
      }
      else
      {
        thd->reset_db(&table->s->db);
        db_copied= false;
      }
    }

    ~Db_restore_ctx()
    {
      if (db_copied)
        thd->set_db(&null_clex_str);
      thd->reset_db(&restore_db);
    }

    friend class Rows_log_event;
  };

  int find_key(const rpl_group_info *); // Find a best key to use in find_row()
  uint find_key_parts(const KEY *key) const;
  bool use_pk_position() const;
  int find_row(rpl_group_info *);
  int write_row(rpl_group_info *, const bool);
  int update_sequence();

  // Unpack the current row into m_table->record[0], but with
  // a different columns bitmap.
  int unpack_current_row(rpl_group_info *rgi, MY_BITMAP const *cols)
  {
    DBUG_ASSERT(m_table);

    ASSERT_OR_RETURN_ERROR(m_curr_row <= m_rows_end, HA_ERR_CORRUPT_EVENT);
    return ::unpack_row(rgi, m_table, m_width, m_curr_row, cols,
                        &m_curr_row_end, &m_master_reclength, m_rows_end);
  }

  // Unpack the current row into m_table->record[0]
  int unpack_current_row(rpl_group_info *rgi)
  {
    DBUG_ASSERT(m_table);

    ASSERT_OR_RETURN_ERROR(m_curr_row <= m_rows_end, HA_ERR_CORRUPT_EVENT);
    return ::unpack_row(rgi, m_table, m_width, m_curr_row, &m_cols,
                        &m_curr_row_end, &m_master_reclength, m_rows_end);
  }
  bool process_triggers(trg_event_type event, trg_action_time_type time_type,
                        bool old_row_is_record1);

  /**
    Helper function to check whether there is an auto increment
    column on the table where the event is to be applied.

    @return true if there is an autoincrement field on the extra
            columns, false otherwise.
   */
  inline bool is_auto_inc_in_extra_columns()
  {
    DBUG_ASSERT(m_table);
    return (m_table->next_number_field &&
            m_table->next_number_field->field_index >= m_width);
  }
#endif

private:

#if defined(MYSQL_SERVER) && defined(HAVE_REPLICATION)
  int do_apply_event(rpl_group_info *rgi) override;
  int do_update_pos(rpl_group_info *rgi) override;
  enum_skip_reason do_shall_skip(rpl_group_info *rgi) override;

  /**
    @brief Primitive to prepare for a sequence of row executions.

    DESCRIPTION

      Before doing a sequence of do_prepare_row() and do_exec_row()
      calls, this member function should be called to prepare for the
      entire sequence. Typically, this member function will allocate
      space for any buffers that are needed for the two member
      functions mentioned above.

    @return
      The member function will return 0 if all went OK, or a non-zero
      error code otherwise.
  */
  virtual
  int do_before_row_operations(const rpl_group_info *) = 0;

  /**
    @brief Primitive to clean up after a sequence of row executions.

    DESCRIPTION
    
      After doing a sequence of do_prepare_row() and do_exec_row(),
      this member function should be called to clean up and release
      any allocated buffers.
      
      The error argument, if non-zero, indicates an error which happened during
      row processing before this function was called. In this case, even if 
      function is successful, it should return the error code given in the argument.
  */
  virtual 
  int do_after_row_operations(int error) = 0;

  /**
    @brief Primitive to do the actual execution necessary for a row.

    DESCRIPTION
      The member function will do the actual execution needed to handle a row.
      The row is located at m_curr_row. When the function returns,
      m_curr_row_end should point at the next row (one byte after the end
      of the current row).    

    @return
      0 if execution succeeded, 1 if execution failed.
      
  */
  virtual int do_exec_row(rpl_group_info *rli) = 0;
#endif /* defined(MYSQL_SERVER) && defined(HAVE_REPLICATION) */
};

/**
  @class Write_rows_log_event

  Log row insertions and updates. The event contain several
  insert/update rows for a table. Note that each event contains only
  rows for one table.

  @section Write_rows_log_event_binary_format Binary Format
*/
class Write_rows_log_event : public Rows_log_event
{
public:
  /* Support interface to THD::binlog_prepare_pending_rows_event */
  static constexpr Log_event_type TYPE_CODE = WRITE_ROWS_EVENT;

#if defined(MYSQL_SERVER)
  Write_rows_log_event(THD*, TABLE*, ulonglong table_id,
                       bool is_transactional);
#endif
#ifdef HAVE_REPLICATION
  Write_rows_log_event(const uchar *buf, uint event_len,
                       const Format_description_log_event *description_event);
#endif
#if defined(MYSQL_SERVER) 
  static bool binlog_row_logging_function(THD *thd, TABLE *table,
                                          Event_log *bin_log,
                                          binlog_cache_data *cache_data,
                                          bool is_transactional, ulong,
                                          const uchar *before_record
                                          __attribute__((unused)),
                                          const uchar *after_record)
  {
    DBUG_ASSERT(!table->versioned(VERS_TRX_ID));
    return thd->binlog_write_row(table, bin_log, cache_data, is_transactional,
                                 after_record);
  }
#endif

#if defined(MYSQL_SERVER) && defined(HAVE_REPLICATION)
<<<<<<< HEAD
  uint8 get_trg_event_map() const override;

  void online_alter_update_row_count(ha_rows *rows) const override
  {
    *rows += m_row_count;
  }
#endif

private:
  Log_event_type get_general_type_code() const override { return TYPE_CODE; }
=======
  uint8 get_trg_event_map() override;
#endif

private:
  Log_event_type get_general_type_code() override { return (Log_event_type)TYPE_CODE; }
>>>>>>> 44af9bfc

#ifdef MYSQL_CLIENT
  bool print(FILE *file, PRINT_EVENT_INFO *print_event_info) override;
#endif

#if defined(MYSQL_SERVER) && defined(HAVE_REPLICATION)
<<<<<<< HEAD
  int do_before_row_operations(const rpl_group_info *) override;
  int do_after_row_operations(int) override;
=======
  int do_before_row_operations(const Slave_reporting_capability *const) override;
  int do_after_row_operations(const Slave_reporting_capability *const,int) override;
>>>>>>> 44af9bfc
  int do_exec_row(rpl_group_info *) override;
#endif
};

class Write_rows_compressed_log_event : public Write_rows_log_event
{
public:
#if defined(MYSQL_SERVER)
  Write_rows_compressed_log_event(THD*, TABLE*, ulonglong table_id,
                       bool is_transactional);
  bool write() override;
#endif
#ifdef HAVE_REPLICATION
  Write_rows_compressed_log_event(const uchar *buf, uint event_len,
                       const Format_description_log_event *description_event);
#endif
private:
#if defined(MYSQL_CLIENT)
  bool print(FILE *file, PRINT_EVENT_INFO *print_event_info) override;
#endif
};

/**
  @class Update_rows_log_event

  Log row updates with a before image. The event contain several
  update rows for a table. Note that each event contains only rows for
  one table.

  Also note that the row data consists of pairs of row data: one row
  for the old data and one row for the new data.

  @section Update_rows_log_event_binary_format Binary Format
*/
class Update_rows_log_event : public Rows_log_event
{
public:
  /* Support interface to THD::binlog_prepare_pending_rows_event */
  static constexpr Log_event_type TYPE_CODE = UPDATE_ROWS_EVENT;

#ifdef MYSQL_SERVER
  Update_rows_log_event(THD*, TABLE*, ulonglong table_id,
                        bool is_transactional);

  void init(MY_BITMAP const *cols);
#endif

  ~Update_rows_log_event() override;

#ifdef HAVE_REPLICATION
  Update_rows_log_event(const uchar *buf, uint event_len,
			const Format_description_log_event *description_event);
#endif

#ifdef MYSQL_SERVER
  static bool binlog_row_logging_function(THD *thd, TABLE *table,
                                          Event_log *bin_log,
                                          binlog_cache_data *cache_data,
                                          bool is_transactional,
                                          ulong row_image,
                                          const uchar *before_record,
                                          const uchar *after_record)
  {
    DBUG_ASSERT(!table->versioned(VERS_TRX_ID));
    return thd->binlog_update_row(table, bin_log, cache_data, is_transactional,
                                  (enum_binlog_row_image)row_image,
                                  before_record, after_record);
  }
#endif

  bool is_valid() const override
  {
    return Rows_log_event::is_valid() && m_cols_ai.bitmap;
  }

#if defined(MYSQL_SERVER) && defined(HAVE_REPLICATION)
<<<<<<< HEAD
  uint8 get_trg_event_map() const override;
#endif

protected:
  Log_event_type get_general_type_code() const override { return TYPE_CODE; }
=======
  uint8 get_trg_event_map() override;
#endif

protected:
  Log_event_type get_general_type_code() override { return (Log_event_type)TYPE_CODE; }
>>>>>>> 44af9bfc

#ifdef MYSQL_CLIENT
  bool print(FILE *file, PRINT_EVENT_INFO *print_event_info) override;
#endif

#if defined(MYSQL_SERVER) && defined(HAVE_REPLICATION)
<<<<<<< HEAD
  int do_before_row_operations(const rpl_group_info *) override;
  int do_after_row_operations(int) override;
=======
  int do_before_row_operations(const Slave_reporting_capability *const) override;
  int do_after_row_operations(const Slave_reporting_capability *const,int) override;
>>>>>>> 44af9bfc
  int do_exec_row(rpl_group_info *) override;
#endif /* defined(MYSQL_SERVER) && defined(HAVE_REPLICATION) */
};

class Update_rows_compressed_log_event : public Update_rows_log_event
{
public:
#if defined(MYSQL_SERVER)
  Update_rows_compressed_log_event(THD*, TABLE*, ulonglong table_id,
                        bool is_transactional);
  bool write() override;
#endif
#ifdef HAVE_REPLICATION
  Update_rows_compressed_log_event(const uchar *buf, uint event_len,
                       const Format_description_log_event *description_event);
#endif
private:
#if defined(MYSQL_CLIENT)
  bool print(FILE *file, PRINT_EVENT_INFO *print_event_info) override;
#endif
};

/**
  @class Delete_rows_log_event

  Log row deletions. The event contain several delete rows for a
  table. Note that each event contains only rows for one table.

  RESPONSIBILITIES

    - Act as a container for rows that has been deleted on the master
      and should be deleted on the slave. 

  COLLABORATION

    Row_writer
      Create the event and add rows to the event.
    Row_reader
      Extract the rows from the event.

  @section Delete_rows_log_event_binary_format Binary Format
*/
class Delete_rows_log_event : public Rows_log_event
{
public:
  /* Support interface to THD::binlog_prepare_pending_rows_event */
  static constexpr Log_event_type TYPE_CODE = DELETE_ROWS_EVENT;

#ifdef MYSQL_SERVER
  Delete_rows_log_event(THD*, TABLE*, ulonglong, bool is_transactional);
#endif
#ifdef HAVE_REPLICATION
  Delete_rows_log_event(const uchar *buf, uint event_len,
			const Format_description_log_event *description_event);
#endif
#ifdef MYSQL_SERVER
  static bool binlog_row_logging_function(THD *thd, TABLE *table,
                                          Event_log *bin_log,
                                          binlog_cache_data *cache_data,
                                          bool is_transactional,
                                          ulong row_image,
                                          const uchar *before_record,
                                          const uchar *after_record
                                          __attribute__((unused)))
  {
    DBUG_ASSERT(!table->versioned(VERS_TRX_ID));
    return thd->binlog_delete_row(table, bin_log, cache_data, is_transactional,
                                  (enum_binlog_row_image)row_image,
                                  before_record);
  }
#endif

#if defined(MYSQL_SERVER) && defined(HAVE_REPLICATION)
<<<<<<< HEAD
  uint8 get_trg_event_map() const override;

  void online_alter_update_row_count(ha_rows *rows) const override
  {
    *rows -= m_row_count;
  }
#endif

protected:
  Log_event_type get_general_type_code() const override { return TYPE_CODE; }
=======
  uint8 get_trg_event_map() override;
#endif

protected:
  Log_event_type get_general_type_code() override { return (Log_event_type)TYPE_CODE; }
>>>>>>> 44af9bfc

#ifdef MYSQL_CLIENT
  bool print(FILE *file, PRINT_EVENT_INFO *print_event_info) override;
#endif

#if defined(MYSQL_SERVER) && defined(HAVE_REPLICATION)
<<<<<<< HEAD
  int do_before_row_operations(const rpl_group_info *const) override;
  int do_after_row_operations(int) override;
=======
  int do_before_row_operations(const Slave_reporting_capability *const) override;
  int do_after_row_operations(const Slave_reporting_capability *const,int) override;
>>>>>>> 44af9bfc
  int do_exec_row(rpl_group_info *) override;
#endif
};

class Delete_rows_compressed_log_event : public Delete_rows_log_event
{
public:
#if defined(MYSQL_SERVER)
  Delete_rows_compressed_log_event(THD*, TABLE*, ulonglong,
                                   bool is_transactional);
  bool write() override;
#endif
#ifdef HAVE_REPLICATION
  Delete_rows_compressed_log_event(const uchar *buf, uint event_len,
                       const Format_description_log_event *description_event);
#endif
private:
#if defined(MYSQL_CLIENT)
  bool print(FILE *file, PRINT_EVENT_INFO *print_event_info) override;
#endif
};

/**
  @class Incident_log_event

   Class representing an incident, an occurence out of the ordinary,
   that happened on the master.

   The event is used to inform the slave that something out of the
   ordinary happened on the master that might cause the database to be
   in an inconsistent state.

   <table id="IncidentFormat">
   <caption>Incident event format</caption>
   <tr>
     <th>Symbol</th>
     <th>Format</th>
     <th>Description</th>
   </tr>
   <tr>
     <td>INCIDENT</td>
     <td align="right">2</td>
     <td>Incident number as an unsigned integer</td>
   </tr>
   <tr>
     <td>MSGLEN</td>
     <td align="right">1</td>
     <td>Message length as an unsigned integer</td>
   </tr>
   <tr>
     <td>MESSAGE</td>
     <td align="right">MSGLEN</td>
     <td>The message, if present. Not null terminated.</td>
   </tr>
   </table>

  @section Delete_rows_log_event_binary_format Binary Format
*/
class Incident_log_event : public Log_event {
public:
#ifdef MYSQL_SERVER
  Incident_log_event(THD *thd_arg, Incident incident)
    : Log_event(thd_arg, 0, FALSE), m_incident(incident)
  {
    DBUG_ENTER("Incident_log_event::Incident_log_event");
    DBUG_PRINT("enter", ("m_incident: %d", m_incident));
    m_message.str= NULL;                    /* Just as a precaution */
    m_message.length= 0;
    set_direct_logging();
    /* Replicate the incident regardless of @@skip_replication. */
    flags&= ~LOG_EVENT_SKIP_REPLICATION_F;
    DBUG_VOID_RETURN;
  }

  Incident_log_event(THD *thd_arg, Incident incident, const LEX_CSTRING *msg)
    : Log_event(thd_arg, 0, FALSE), m_incident(incident)
  {
    extern PSI_memory_key key_memory_Incident_log_event_message;
    DBUG_ENTER("Incident_log_event::Incident_log_event");
    DBUG_PRINT("enter", ("m_incident: %d", m_incident));
    m_message.length= 0;
    if (!(m_message.str= (char*) my_malloc(key_memory_Incident_log_event_message,
                                           msg->length + 1, MYF(MY_WME))))
    {
      /* Mark this event invalid */
      m_incident= INCIDENT_NONE;
      DBUG_VOID_RETURN;
    }
    strmake(m_message.str, msg->str, msg->length);
    m_message.length= msg->length;
    set_direct_logging();
    /* Replicate the incident regardless of @@skip_replication. */
    flags&= ~LOG_EVENT_SKIP_REPLICATION_F;
    DBUG_VOID_RETURN;
  }
#endif

#ifdef MYSQL_SERVER
#ifdef HAVE_REPLICATION
  void pack_info(Protocol*) override;
#endif
  bool write_data_header() override;
  bool write_data_body() override;
#endif

  Incident_log_event(const uchar *buf, uint event_len,
                     const Format_description_log_event *descr_event);

  virtual ~Incident_log_event();

#ifdef MYSQL_CLIENT
  bool print(FILE *file, PRINT_EVENT_INFO *print_event_info) override;
#endif

#if defined(MYSQL_SERVER) && defined(HAVE_REPLICATION)
  int do_apply_event(rpl_group_info *rgi) override;
#endif

  Log_event_type get_type_code() override { return INCIDENT_EVENT; }

  bool is_valid() const override
  {
    return m_incident > INCIDENT_NONE && m_incident < INCIDENT_COUNT;
  }
  int get_data_size() override {
    return INCIDENT_HEADER_LEN + 1 + (uint) m_message.length;
  }

private:
  const char *description() const;

  Incident m_incident;
  LEX_STRING m_message;
};

/**
  @class Ignorable_log_event

  Base class for ignorable log events. Events deriving from
  this class can be safely ignored by slaves that cannot
  recognize them. Newer slaves, will be able to read and
  handle them. This has been designed to be an open-ended
  architecture, so adding new derived events shall not harm
  the old slaves that support ignorable log event mechanism
  (they will just ignore unrecognized ignorable events).

  @note The only thing that makes an event ignorable is that it has
  the LOG_EVENT_IGNORABLE_F flag set.  It is not strictly necessary
  that ignorable event types derive from Ignorable_log_event; they may
  just as well derive from Log_event and pass LOG_EVENT_IGNORABLE_F as
  argument to the Log_event constructor.
**/

class Ignorable_log_event : public Log_event {
public:
  int number;
  const char *description;

#ifndef MYSQL_CLIENT
  Ignorable_log_event(THD *thd_arg)
    :Log_event(thd_arg, LOG_EVENT_IGNORABLE_F, FALSE),
    number(0), description("internal")
  {
    DBUG_ENTER("Ignorable_log_event::Ignorable_log_event");
    DBUG_VOID_RETURN;
  }
#endif

  Ignorable_log_event(const uchar *buf,
                      const Format_description_log_event *descr_event,
                      const char *event_name);
  virtual ~Ignorable_log_event();

#ifndef MYSQL_CLIENT
#ifdef HAVE_REPLICATION
   void pack_info(Protocol*) override;
#endif
#else
  bool print(FILE *file, PRINT_EVENT_INFO *print_event_info) override;
#endif

  Log_event_type get_type_code() override { return IGNORABLE_LOG_EVENT; }

  bool is_valid() const override { return 1; }

  int get_data_size() override { return IGNORABLE_HEADER_LEN; }
};

#ifdef MYSQL_CLIENT
bool copy_cache_to_string_wrapped(IO_CACHE *body,
                                  LEX_STRING *to,
                                  bool do_wrap,
                                  const char *delimiter,
                                  bool is_verbose);
bool copy_cache_to_file_wrapped(IO_CACHE *body,
                                FILE *file,
                                bool do_wrap,
                                const char *delimiter,
                                bool is_verbose);
#endif

#ifdef MYSQL_SERVER
/*****************************************************************************

  Heartbeat Log Event class

  Replication event to ensure to slave that master is alive.
  The event is originated by master's dump thread and sent straight to
  slave without being logged. Slave itself does not store it in relay log
  but rather uses a data for immediate checks and throws away the event.

  Two members of the class log_ident and Log_event::log_pos comprise 
  @see the event_coordinates instance. The coordinates that a heartbeat
  instance carries correspond to the last event master has sent from
  its binlog.

 ****************************************************************************/
class Heartbeat_log_event: public Log_event
{
public:
  uint8 hb_flags;
  Heartbeat_log_event(const uchar *buf, uint event_len,
                      const Format_description_log_event* description_event);
  Log_event_type get_type_code() override { return HEARTBEAT_LOG_EVENT; }
  bool is_valid() const override
    {
      return (log_ident != NULL && ident_len <= FN_REFLEN-1 &&
              log_pos >= BIN_LOG_HEADER_SIZE);
    }
  const uchar * get_log_ident() { return log_ident; }
  uint get_ident_len() { return ident_len; }
  
private:
  uint ident_len;
  const uchar *log_ident;
};

inline int Log_event_writer::write(Log_event *ev)
{
  ev->writer= this;
  int res= ev->write();
  IF_DBUG(ev->writer= 0,); // writer must be set before every Log_event::write
  add_status(ev->logged_status());
  return res;
}

/**
   The function is called by slave applier in case there are
   active table filtering rules to force gathering events associated
   with Query-log-event into an array to execute
   them once the fate of the Query is determined for execution.
*/
bool slave_execute_deferred_events(THD *thd);
#endif

bool event_that_should_be_ignored(const uchar *buf);
bool event_checksum_test(uchar *buf, ulong event_len,
                         enum_binlog_checksum_alg alg);
enum enum_binlog_checksum_alg get_checksum_alg(const uchar *buf, ulong len);
extern TYPELIB binlog_checksum_typelib;
#ifdef WITH_WSREP
enum Log_event_type wsrep_peak_event(rpl_group_info *rgi, ulonglong* event_size);
#endif /* WITH_WSREP */

/**
  @} (end of group Replication)
*/


int binlog_buf_compress(const uchar *src, uchar *dst, uint32 len,
                        uint32 *comlen);
int binlog_buf_uncompress(const uchar *src, uchar *dst, uint32 len,
                          uint32 *newlen);
uint32 binlog_get_compress_len(uint32 len);
uint32 binlog_get_uncompress_len(const uchar *buf);

int query_event_uncompress(const Format_description_log_event *description_event,
                           bool contain_checksum,
                           const uchar *src, ulong src_len, uchar *buf,
                           ulong buf_size, bool* is_malloc,
                           uchar **dst, ulong *newlen);
int row_log_event_uncompress(const Format_description_log_event
                             *description_event,
                             bool contain_checksum,
                             const uchar *src, ulong src_len,
                             uchar* buf, ulong buf_size, bool *is_malloc,
                             uchar **dst, ulong *newlen);

bool is_parallel_retry_error(rpl_group_info *rgi, int err);

/*
  Compares two GTIDs to facilitate sorting a GTID list log event by domain id
  (ascending) and sequence number (ascending)
*/
int compare_glle_gtids(const void * _gtid1, const void *_gtid2);

#endif /* _log_event_h */<|MERGE_RESOLUTION|>--- conflicted
+++ resolved
@@ -4629,15 +4629,9 @@
   flag_set get_flags(flag_set flags_arg) const { return m_flags & flags_arg; }
   void update_flags() { int2store(temp_buf + m_flags_pos, m_flags); }
 
-<<<<<<< HEAD
-  Log_event_type get_type_code() { return m_type; } /* Specific type (_V1 etc) */
-  enum_logged_status logged_status() { return LOGGED_ROW_EVENT; }
-  virtual Log_event_type get_general_type_code() const = 0; /* General rows op type, no version */
-=======
   Log_event_type get_type_code() override { return m_type; } /* Specific type (_V1 etc) */
   enum_logged_status logged_status() override { return LOGGED_ROW_EVENT; }
-  virtual Log_event_type get_general_type_code() = 0; /* General rows op type, no version */
->>>>>>> 44af9bfc
+  virtual Log_event_type get_general_type_code() const = 0; /* General rows op type, no version */
 
 #if defined(MYSQL_SERVER) && defined(HAVE_REPLICATION)
   void pack_info(Protocol *protocol) override;
@@ -5018,7 +5012,6 @@
 #endif
 
 #if defined(MYSQL_SERVER) && defined(HAVE_REPLICATION)
-<<<<<<< HEAD
   uint8 get_trg_event_map() const override;
 
   void online_alter_update_row_count(ha_rows *rows) const override
@@ -5029,26 +5022,14 @@
 
 private:
   Log_event_type get_general_type_code() const override { return TYPE_CODE; }
-=======
-  uint8 get_trg_event_map() override;
-#endif
-
-private:
-  Log_event_type get_general_type_code() override { return (Log_event_type)TYPE_CODE; }
->>>>>>> 44af9bfc
 
 #ifdef MYSQL_CLIENT
   bool print(FILE *file, PRINT_EVENT_INFO *print_event_info) override;
 #endif
 
 #if defined(MYSQL_SERVER) && defined(HAVE_REPLICATION)
-<<<<<<< HEAD
   int do_before_row_operations(const rpl_group_info *) override;
   int do_after_row_operations(int) override;
-=======
-  int do_before_row_operations(const Slave_reporting_capability *const) override;
-  int do_after_row_operations(const Slave_reporting_capability *const,int) override;
->>>>>>> 44af9bfc
   int do_exec_row(rpl_group_info *) override;
 #endif
 };
@@ -5125,32 +5106,19 @@
   }
 
 #if defined(MYSQL_SERVER) && defined(HAVE_REPLICATION)
-<<<<<<< HEAD
   uint8 get_trg_event_map() const override;
 #endif
 
 protected:
   Log_event_type get_general_type_code() const override { return TYPE_CODE; }
-=======
-  uint8 get_trg_event_map() override;
-#endif
-
-protected:
-  Log_event_type get_general_type_code() override { return (Log_event_type)TYPE_CODE; }
->>>>>>> 44af9bfc
 
 #ifdef MYSQL_CLIENT
   bool print(FILE *file, PRINT_EVENT_INFO *print_event_info) override;
 #endif
 
 #if defined(MYSQL_SERVER) && defined(HAVE_REPLICATION)
-<<<<<<< HEAD
   int do_before_row_operations(const rpl_group_info *) override;
   int do_after_row_operations(int) override;
-=======
-  int do_before_row_operations(const Slave_reporting_capability *const) override;
-  int do_after_row_operations(const Slave_reporting_capability *const,int) override;
->>>>>>> 44af9bfc
   int do_exec_row(rpl_group_info *) override;
 #endif /* defined(MYSQL_SERVER) && defined(HAVE_REPLICATION) */
 };
@@ -5224,7 +5192,6 @@
 #endif
 
 #if defined(MYSQL_SERVER) && defined(HAVE_REPLICATION)
-<<<<<<< HEAD
   uint8 get_trg_event_map() const override;
 
   void online_alter_update_row_count(ha_rows *rows) const override
@@ -5235,26 +5202,14 @@
 
 protected:
   Log_event_type get_general_type_code() const override { return TYPE_CODE; }
-=======
-  uint8 get_trg_event_map() override;
-#endif
-
-protected:
-  Log_event_type get_general_type_code() override { return (Log_event_type)TYPE_CODE; }
->>>>>>> 44af9bfc
 
 #ifdef MYSQL_CLIENT
   bool print(FILE *file, PRINT_EVENT_INFO *print_event_info) override;
 #endif
 
 #if defined(MYSQL_SERVER) && defined(HAVE_REPLICATION)
-<<<<<<< HEAD
   int do_before_row_operations(const rpl_group_info *const) override;
   int do_after_row_operations(int) override;
-=======
-  int do_before_row_operations(const Slave_reporting_capability *const) override;
-  int do_after_row_operations(const Slave_reporting_capability *const,int) override;
->>>>>>> 44af9bfc
   int do_exec_row(rpl_group_info *) override;
 #endif
 };
