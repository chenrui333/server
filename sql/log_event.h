--- conflicted
+++ resolved
@@ -5206,14 +5206,9 @@
 {
 public:
 #if defined(MYSQL_SERVER)
-<<<<<<< HEAD
-  Delete_rows_compressed_log_event(THD*, TABLE*, ulong, bool is_transactional);
-  virtual bool write(Log_event_writer *writer);
-=======
   Delete_rows_compressed_log_event(THD*, TABLE*, ulonglong,
                                    bool is_transactional);
-  virtual bool write();
->>>>>>> 068a6819
+  virtual bool write(Log_event_writer *writer);
 #endif
 #ifdef HAVE_REPLICATION
   Delete_rows_compressed_log_event(const uchar *buf, uint event_len,
