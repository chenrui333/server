/* Copyright (c) 2000, 2015, Oracle and/or its affiliates.
   Copyright (c) 2008, 2023, MariaDB

   This program is free software; you can redistribute it and/or modify
   it under the terms of the GNU General Public License as published by
   the Free Software Foundation; version 2 of the License.

   This program is distributed in the hope that it will be useful,
   but WITHOUT ANY WARRANTY; without even the implied warranty of
   MERCHANTABILITY or FITNESS FOR A PARTICULAR PURPOSE.  See the
   GNU General Public License for more details.

   You should have received a copy of the GNU General Public License
   along with this program; if not, write to the Free Software
   Foundation, Inc., 51 Franklin Street, Fifth Floor, Boston, MA  02110-1335  USA */

#include "sql_plugin.h"                         // Includes mariadb.h
#include "sql_priv.h"
#include "unireg.h"
#include <signal.h>
#ifndef _WIN32
#include <netdb.h>        // getservbyname, servent
#endif
#include "sql_parse.h"    // path_starts_from_data_home_dir
#include "sql_cache.h"    // query_cache, query_cache_*
#include "sql_locale.h"   // MY_LOCALES, my_locales, my_locale_by_name
#include "sql_show.h"     // free_status_vars, add_status_vars,
                          // reset_status_vars
#include "strfunc.h"      // find_set_from_flags
#include "parse_file.h"   // File_parser_dummy_hook
#include "sql_db.h"       // my_dboptions_cache_free
                          // my_dboptions_cache_init
#include "sql_table.h"    // ddl_log_release, ddl_log_execute_recovery
#include "sql_connect.h"  // free_max_user_conn, init_max_user_conn,
                          // handle_one_connection
#include "thread_cache.h"
#include "sql_time.h"     // known_date_time_formats,
                          // get_date_time_format_str,
                          // date_time_format_make
#include "tztime.h"       // my_tz_free, my_tz_init, my_tz_SYSTEM
#include "hostname.h"     // hostname_cache_free, hostname_cache_init
#include "sql_acl.h"      // acl_free, grant_free, acl_init,
                          // grant_init
#include "sql_base.h"
#include "sql_test.h"     // mysql_print_status
#include "item_create.h"  // item_create_cleanup, item_create_init
#include "json_schema.h"
#include "sql_servers.h"  // servers_free, servers_init
#include "init.h"         // unireg_init
#include "derror.h"       // init_errmessage
#include "des_key_file.h" // load_des_key_file
#include "sql_manager.h"  // stop_handle_manager, start_handle_manager
#include "sql_expression_cache.h" // subquery_cache_miss, subquery_cache_hit
#include "sys_vars_shared.h"
#include "ddl_log.h"
#include "optimizer_defaults.h"

#include <m_ctype.h>
#include <my_dir.h>
#include <my_bit.h>
#include "my_cpu.h"
#include "slave.h"
#include "rpl_mi.h"
#include "sql_repl.h"
#include "rpl_filter.h"
#include "client_settings.h"
#include "repl_failsafe.h"
#include <sql_common.h>
#include <my_stacktrace.h>
#include "mysqld_suffix.h"
#include "mysys_err.h"
#include "events.h"
#include "sql_audit.h"
#include "probes_mysql.h"
#include "scheduler.h"
#include <waiting_threads.h>
#include "debug_sync.h"
#include "wsrep_mysqld.h"
#include "wsrep_var.h"
#ifdef WITH_WSREP
#include "wsrep_thd.h"
#include "wsrep_sst.h"
#include "wsrep_server_state.h"
#endif /* WITH_WSREP */
#include "proxy_protocol.h"
#include "gtid_index.h"

#include "sql_callback.h"
#include "threadpool.h"

#ifdef HAVE_OPENSSL
#include <ssl_compat.h>
#endif

#ifdef WITH_PERFSCHEMA_STORAGE_ENGINE
#include "../storage/perfschema/pfs_server.h"
#endif /* WITH_PERFSCHEMA_STORAGE_ENGINE */
#include <mysql/psi/mysql_idle.h>
#include <mysql/psi/mysql_socket.h>
#include <mysql/psi/mysql_statement.h>
#include "mysql_com_server.h"

#include "keycaches.h"
#include "../storage/myisam/ha_myisam.h"
#include "set_var.h"

#include "rpl_injector.h"
#include "semisync_master.h"
#include "semisync_slave.h"

#include "transaction.h"

#ifdef HAVE_SYS_PRCTL_H
#include <sys/prctl.h>
#endif

#include <ft_global.h>
#include <errmsg.h>
#include "sp_rcontext.h"
#include "sp_cache.h"
#include "sql_reload.h"  // reload_acl_and_cache
#include "sp_head.h"  // init_sp_psi_keys

#include <mysqld_default_groups.h>

#ifdef HAVE_POLL_H
#include <poll.h>
#endif

#ifdef _WIN32
#include <handle_connections_win.h>
#include <sddl.h>
#include <winservice.h> /* SERVICE_STOPPED, SERVICE_RUNNING etc */
#endif

#include <my_service_manager.h>

#include <source_revision.h>

#define mysqld_charset &my_charset_latin1

extern "C" {					// Because of SCO 3.2V4.2
#include <sys/stat.h>
#ifndef __GNU_LIBRARY__
#define __GNU_LIBRARY__				// Skip warnings in getopt.h
#endif
#include <my_getopt.h>
#ifdef HAVE_SYSENT_H
#include <sysent.h>
#endif
#ifdef HAVE_PWD_H
#include <pwd.h>				// For struct passwd
#endif
#include <my_net.h>

#if !defined(_WIN32)
#include <sys/resource.h>
#ifdef HAVE_SYS_UN_H
#include <sys/un.h>
#endif
#ifdef HAVE_SELECT_H
#include <select.h>
#endif
#ifdef HAVE_SYS_SELECT_H
#include <sys/select.h>
#endif
#include <sys/utsname.h>
#endif /* _WIN32 */

#include <my_libwrap.h>

#ifdef _WIN32 
#include <crtdbg.h>
#endif

#ifdef _AIX41
int initgroups(const char *,unsigned int);
#endif

#if defined(__FreeBSD__) && defined(HAVE_IEEEFP_H) && !defined(HAVE_FEDISABLEEXCEPT)
#include <ieeefp.h>
#ifdef HAVE_FP_EXCEPT				// Fix type conflict
typedef fp_except fp_except_t;
#endif
#endif /* __FreeBSD__ && HAVE_IEEEFP_H && !HAVE_FEDISABLEEXCEPT */
#ifdef HAVE_SYS_FPU_H
/* for IRIX to use set_fpc_csr() */
#include <sys/fpu.h>
#endif
#ifdef HAVE_FPU_CONTROL_H
#include <fpu_control.h>
#endif
#if defined(__i386__) && !defined(HAVE_FPU_CONTROL_H)
# define fpu_control_t unsigned int
# define _FPU_EXTENDED 0x300
# define _FPU_DOUBLE 0x200
# if defined(__GNUC__) || (defined(__SUNPRO_CC) && __SUNPRO_CC >= 0x590)
#  define _FPU_GETCW(cw) asm volatile ("fnstcw %0" : "=m" (*&cw))
#  define _FPU_SETCW(cw) asm volatile ("fldcw %0" : : "m" (*&cw))
# else
#  define _FPU_GETCW(cw) (cw= 0)
#  define _FPU_SETCW(cw)
# endif
#endif

#ifndef HAVE_FCNTL
#define fcntl(X,Y,Z) 0
#endif

inline void setup_fpu()
{
#if defined(__FreeBSD__) && defined(HAVE_IEEEFP_H) && !defined(HAVE_FEDISABLEEXCEPT)
  /* We can't handle floating point exceptions with threads, so disable
     this on freebsd
     Don't fall for overflow, underflow,divide-by-zero or loss of precision.
     fpsetmask() is deprecated in favor of fedisableexcept() in C99.
  */
#if defined(FP_X_DNML)
  fpsetmask(~(FP_X_INV | FP_X_DNML | FP_X_OFL | FP_X_UFL | FP_X_DZ |
	      FP_X_IMP));
#else
  fpsetmask(~(FP_X_INV |             FP_X_OFL | FP_X_UFL | FP_X_DZ |
              FP_X_IMP));
#endif /* FP_X_DNML */
#endif /* __FreeBSD__ && HAVE_IEEEFP_H && !HAVE_FEDISABLEEXCEPT */

#ifdef HAVE_FEDISABLEEXCEPT
  fedisableexcept(FE_ALL_EXCEPT);
#endif

#ifdef HAVE_FESETROUND
    /* Set FPU rounding mode to "round-to-nearest" */
  fesetround(FE_TONEAREST);
#endif /* HAVE_FESETROUND */

  /*
    x86 (32-bit) requires FPU precision to be explicitly set to 64 bit
    (double precision) for portable results of floating point operations.
    However, there is no need to do so if compiler is using SSE2 for floating
    point, double values will be stored and processed in 64 bits anyway.
  */
#if defined(__i386__) && !defined(__SSE2_MATH__)
#if defined(_WIN32)
#if !defined(_WIN64)
  _control87(_PC_53, MCW_PC);
#endif /* !_WIN64 */
#else /* !_WIN32 */
  fpu_control_t cw;
  _FPU_GETCW(cw);
  cw= (cw & ~_FPU_EXTENDED) | _FPU_DOUBLE;
  _FPU_SETCW(cw);
#endif /* _WIN32 && */
#endif /* __i386__ */

#if defined(__sgi) && defined(HAVE_SYS_FPU_H)
  /* Enable denormalized DOUBLE values support for IRIX */
  union fpc_csr n;
  n.fc_word = get_fpc_csr();
  n.fc_struct.flush = 0;
  set_fpc_csr(n.fc_word);
#endif
}

} /* cplusplus */

#define MYSQL_KILL_SIGNAL SIGTERM

#include <my_pthread.h>			// For thr_setconcurency()

#ifdef SOLARIS
extern "C" int gethostname(char *name, int namelen);
#endif

extern "C" sig_handler handle_fatal_signal(int sig);

#if defined(__linux__)
#define ENABLE_TEMP_POOL 1
#else
#define ENABLE_TEMP_POOL 0
#endif

int init_io_cache_encryption();

extern "C"
{
  static void my_malloc_size_cb_func(long long size,
                                     my_bool is_thread_specific);
}

/* Constants */

#include <welcome_copyright_notice.h> // ORACLE_WELCOME_COPYRIGHT_NOTICE

const char *show_comp_option_name[]= {"YES", "NO", "DISABLED"};

static const char *tc_heuristic_recover_names[]=
{
  "OFF", "COMMIT", "ROLLBACK", NullS
};
static TYPELIB tc_heuristic_recover_typelib=
{
  array_elements(tc_heuristic_recover_names)-1,"",
  tc_heuristic_recover_names, NULL
};

const char *first_keyword= "first";
const char *my_localhost= "localhost",
           *delayed_user= "delayed", *slave_user= "<replication_slave>";

bool opt_large_files= sizeof(my_off_t) > 4;
static my_bool opt_autocommit; ///< for --autocommit command-line option
/*
  Used with --help for detailed option
*/
static my_bool opt_verbose= 0;

/* Timer info to be used by the SQL layer */
MY_TIMER_INFO sys_timer_info;

/* static variables */

#ifdef HAVE_PSI_INTERFACE
#ifdef HAVE_OPENSSL10
static PSI_rwlock_key key_rwlock_openssl;
#endif
#endif /* HAVE_PSI_INTERFACE */

/**
  Statement instrumentation key for replication.
*/
#ifdef HAVE_PSI_STATEMENT_INTERFACE
PSI_statement_info stmt_info_rpl;
#endif

/* the default log output is log tables */
static bool lower_case_table_names_used= 0;
static bool volatile select_thread_in_use, signal_thread_in_use;
static my_bool opt_debugging= 0, opt_external_locking= 0, opt_console= 0;
static my_bool opt_short_log_format= 0, opt_silent_startup= 0;

ulong max_used_connections;
time_t max_used_connections_time;
static const char *mysqld_user, *mysqld_chroot;
static char *default_character_set_name;
static char *character_set_filesystem_name;
static char *lc_messages;
static char *lc_time_names_name;
char *my_bind_addr_str;
static char *default_collation_name;
char *default_storage_engine, *default_tmp_storage_engine;
char *enforced_storage_engine=NULL;
char *gtid_pos_auto_engines;
plugin_ref *opt_gtid_pos_auto_plugins;
static char compiled_default_collation_name[]= MYSQL_DEFAULT_COLLATION_NAME;
static const char *character_set_collations_str= "";
Thread_cache thread_cache;
static bool binlog_format_used= false;
LEX_STRING opt_init_connect, opt_init_slave;
static DYNAMIC_ARRAY all_options;
static longlong start_memory_used;

/* Global variables */

bool opt_bin_log, opt_bin_log_used=0, opt_ignore_builtin_innodb= 0;
bool opt_bin_log_compress;
uint opt_bin_log_compress_min_len;
my_bool opt_log, debug_assert_if_crashed_table= 0, opt_help= 0;
my_bool debug_assert_on_not_freed_memory= 0;
my_bool disable_log_notes, opt_support_flashback= 0;
static my_bool opt_abort;
ulonglong log_output_options;
my_bool opt_userstat_running;
bool opt_error_log= IF_WIN(1,0);
bool opt_disable_networking=0, opt_skip_show_db=0;
bool opt_skip_name_resolve=0;
my_bool opt_character_set_client_handshake= 1;
bool opt_endinfo, using_udf_functions;
my_bool locked_in_memory;
bool opt_using_transactions;
bool volatile abort_loop;
uint volatile global_disable_checkpoint;
#if defined(_WIN32)
ulong slow_start_timeout;
#endif
static MEM_ROOT startup_root;
MEM_ROOT read_only_root;

/**
   @brief 'grant_option' is used to indicate if privileges needs
   to be checked, in which case the lock, LOCK_grant, is used
   to protect access to the grant table.
   @note This flag is dropped in 5.1
   @see grant_init()
 */
bool volatile grant_option;

my_bool opt_skip_slave_start = 0; ///< If set, slave is not autostarted
my_bool opt_reckless_slave = 0;
my_bool opt_enable_named_pipe= 0;
my_bool opt_local_infile, opt_slave_compressed_protocol;
my_bool opt_safe_user_create = 0;
my_bool opt_show_slave_auth_info;
my_bool opt_log_slave_updates= 0;
my_bool opt_replicate_annotate_row_events= 0;
my_bool opt_mysql56_temporal_format=0, strict_password_validation= 1;
char *opt_slave_skip_errors;
char *opt_slave_transaction_retry_errors;

/*
  Legacy global handlerton. These will be removed (please do not add more).
*/
handlerton *heap_hton;
handlerton *myisam_hton;
handlerton *partition_hton;

my_bool read_only= 0, opt_readonly= 0;
my_bool use_temp_pool, relay_log_purge;
my_bool relay_log_recovery;
my_bool opt_sync_frm, opt_allow_suspicious_udfs;
my_bool opt_secure_auth= 0;
my_bool opt_require_secure_transport= 0;
char* opt_secure_file_priv;
my_bool lower_case_file_system= 0;
my_bool opt_large_pages= 0;
my_bool opt_super_large_pages= 0;
my_bool opt_myisam_use_mmap= 0;
uint   opt_large_page_size= 0;
#if defined(ENABLED_DEBUG_SYNC)
MYSQL_PLUGIN_IMPORT uint    opt_debug_sync_timeout= 0;
#endif /* defined(ENABLED_DEBUG_SYNC) */
my_bool opt_old_style_user_limits= 0, trust_function_creators= 0;
ulong opt_replicate_events_marked_for_skip;

/*
  True if there is at least one per-hour limit for some user, so we should
  check them before each query (and possibly reset counters when hour is
  changed). False otherwise.
*/
volatile bool mqh_used = 0;
my_bool opt_noacl;
my_bool sp_automatic_privileges= 1;

ulong opt_binlog_rows_event_max_size;
ulong binlog_row_metadata;
my_bool opt_binlog_gtid_index= TRUE;
uint opt_binlog_gtid_index_page_size= 4096;
uint opt_binlog_gtid_index_span_min= 65536;
my_bool opt_master_verify_checksum= 0;
my_bool opt_slave_sql_verify_checksum= 1;
const char *binlog_format_names[]= {"MIXED", "STATEMENT", "ROW", NullS};
volatile sig_atomic_t calling_initgroups= 0; /**< Used in SIGSEGV handler. */
uint mysqld_port, select_errors, dropping_tables, ha_open_options;
uint mysqld_extra_port;
uint mysqld_port_timeout;
ulong delay_key_write_options;
uint protocol_version;
uint lower_case_table_names;
ulong tc_heuristic_recover= 0;
Atomic_counter<uint32_t> THD_count::count, CONNECT::count;
bool shutdown_wait_for_slaves;
Atomic_counter<uint32_t> slave_open_temp_tables;
/*
  This is incremented every time a slave starts to read a new binary log
  file. Used by MYSQL_BIN_LOG::can_purge_log()
*/
Atomic_counter<ulonglong> sending_new_binlog_file;
ulong thread_created;
ulong back_log, connect_timeout, server_id;
ulong what_to_log;
ulong slow_launch_time;
ulong open_files_limit, max_binlog_size;
ulong slave_trans_retries;
ulong slave_trans_retry_interval;
uint  slave_net_timeout;
ulong slave_exec_mode_options;
ulong slave_run_triggers_for_rbr= 0;
ulong slave_ddl_exec_mode_options= SLAVE_EXEC_MODE_IDEMPOTENT;
ulonglong slave_type_conversions_options;
ulong thread_cache_size=0;
ulonglong binlog_cache_size=0;
ulonglong binlog_file_cache_size=0;
uint slave_connections_needed_for_purge;
ulonglong max_binlog_cache_size=0;
ulonglong internal_binlog_space_limit;
uint internal_slave_connections_needed_for_purge;
ulong slave_max_allowed_packet= 0;
double slave_max_statement_time_double;
ulonglong slave_max_statement_time;
ulonglong binlog_stmt_cache_size=0;
ulonglong  max_binlog_stmt_cache_size=0;
ulonglong test_flags;
ulonglong query_cache_size=0;
ulong query_cache_limit=0;
ulong executed_events=0;
Atomic_counter<query_id_t> global_query_id;
ulong aborted_threads, aborted_connects, aborted_connects_preauth;
ulong delayed_insert_timeout, delayed_insert_limit, delayed_queue_size;
ulong delayed_insert_threads, delayed_insert_writes, delayed_rows_in_use;
ulong delayed_insert_errors,flush_time;
ulong malloc_calls;
ulong specialflag=0;
ulong binlog_cache_use= 0, binlog_cache_disk_use= 0;
ulong binlog_stmt_cache_use= 0, binlog_stmt_cache_disk_use= 0;
ulong binlog_gtid_index_hit= 0, binlog_gtid_index_miss= 0;
ulong max_connections, max_connect_errors;
uint max_password_errors;
ulong extra_max_connections;
uint max_digest_length= 0;
ulong slave_retried_transactions;
ulong transactions_multi_engine;
ulong rpl_transactions_multi_engine;
ulong transactions_gtid_foreign_engine;
ulonglong slave_skipped_errors;
ulong feature_files_opened_with_delayed_keys= 0, feature_check_constraint= 0;
ulonglong denied_connections;
my_decimal decimal_zero;
long opt_secure_timestamp;
uint default_password_lifetime;
my_bool disconnect_on_expired_password;

bool max_user_connections_checking=0;
/**
  Limit of the total number of prepared statements in the server.
  Is necessary to protect the server against out-of-memory attacks.
*/
uint max_prepared_stmt_count;
/**
  Current total number of prepared statements in the server. This number
  is exact, and therefore may not be equal to the difference between
  `com_stmt_prepare' and `com_stmt_close' (global status variables), as
  the latter ones account for all registered attempts to prepare
  a statement (including unsuccessful ones).  Prepared statements are
  currently connection-local: if the same SQL query text is prepared in
  two different connections, this counts as two distinct prepared
  statements.
*/
uint prepared_stmt_count=0;
my_thread_id global_thread_id= 0;
ulong current_pid;
ulong slow_launch_threads = 0;
uint sync_binlog_period= 0, sync_relaylog_period= 0,
     sync_relayloginfo_period= 0, sync_masterinfo_period= 0;
double expire_logs_days = 0;
ulong binlog_expire_logs_seconds = 0;
ulonglong binlog_space_limit;

/**
  Soft upper limit for number of sp_head objects that can be stored
  in the sp_cache for one connection.
*/
ulong stored_program_cache_size= 0;

ulong opt_slave_parallel_threads= 0;
ulong opt_slave_domain_parallel_threads= 0;
ulong opt_slave_parallel_mode;
ulong opt_binlog_commit_wait_count= 0;
ulong opt_binlog_commit_wait_usec= 0;
ulong opt_slave_parallel_max_queued= 131072;
my_bool opt_gtid_ignore_duplicates= FALSE;
uint opt_gtid_cleanup_batch_size= 64;

const double log_10[] = {
  1e000, 1e001, 1e002, 1e003, 1e004, 1e005, 1e006, 1e007, 1e008, 1e009,
  1e010, 1e011, 1e012, 1e013, 1e014, 1e015, 1e016, 1e017, 1e018, 1e019,
  1e020, 1e021, 1e022, 1e023, 1e024, 1e025, 1e026, 1e027, 1e028, 1e029,
  1e030, 1e031, 1e032, 1e033, 1e034, 1e035, 1e036, 1e037, 1e038, 1e039,
  1e040, 1e041, 1e042, 1e043, 1e044, 1e045, 1e046, 1e047, 1e048, 1e049,
  1e050, 1e051, 1e052, 1e053, 1e054, 1e055, 1e056, 1e057, 1e058, 1e059,
  1e060, 1e061, 1e062, 1e063, 1e064, 1e065, 1e066, 1e067, 1e068, 1e069,
  1e070, 1e071, 1e072, 1e073, 1e074, 1e075, 1e076, 1e077, 1e078, 1e079,
  1e080, 1e081, 1e082, 1e083, 1e084, 1e085, 1e086, 1e087, 1e088, 1e089,
  1e090, 1e091, 1e092, 1e093, 1e094, 1e095, 1e096, 1e097, 1e098, 1e099,
  1e100, 1e101, 1e102, 1e103, 1e104, 1e105, 1e106, 1e107, 1e108, 1e109,
  1e110, 1e111, 1e112, 1e113, 1e114, 1e115, 1e116, 1e117, 1e118, 1e119,
  1e120, 1e121, 1e122, 1e123, 1e124, 1e125, 1e126, 1e127, 1e128, 1e129,
  1e130, 1e131, 1e132, 1e133, 1e134, 1e135, 1e136, 1e137, 1e138, 1e139,
  1e140, 1e141, 1e142, 1e143, 1e144, 1e145, 1e146, 1e147, 1e148, 1e149,
  1e150, 1e151, 1e152, 1e153, 1e154, 1e155, 1e156, 1e157, 1e158, 1e159,
  1e160, 1e161, 1e162, 1e163, 1e164, 1e165, 1e166, 1e167, 1e168, 1e169,
  1e170, 1e171, 1e172, 1e173, 1e174, 1e175, 1e176, 1e177, 1e178, 1e179,
  1e180, 1e181, 1e182, 1e183, 1e184, 1e185, 1e186, 1e187, 1e188, 1e189,
  1e190, 1e191, 1e192, 1e193, 1e194, 1e195, 1e196, 1e197, 1e198, 1e199,
  1e200, 1e201, 1e202, 1e203, 1e204, 1e205, 1e206, 1e207, 1e208, 1e209,
  1e210, 1e211, 1e212, 1e213, 1e214, 1e215, 1e216, 1e217, 1e218, 1e219,
  1e220, 1e221, 1e222, 1e223, 1e224, 1e225, 1e226, 1e227, 1e228, 1e229,
  1e230, 1e231, 1e232, 1e233, 1e234, 1e235, 1e236, 1e237, 1e238, 1e239,
  1e240, 1e241, 1e242, 1e243, 1e244, 1e245, 1e246, 1e247, 1e248, 1e249,
  1e250, 1e251, 1e252, 1e253, 1e254, 1e255, 1e256, 1e257, 1e258, 1e259,
  1e260, 1e261, 1e262, 1e263, 1e264, 1e265, 1e266, 1e267, 1e268, 1e269,
  1e270, 1e271, 1e272, 1e273, 1e274, 1e275, 1e276, 1e277, 1e278, 1e279,
  1e280, 1e281, 1e282, 1e283, 1e284, 1e285, 1e286, 1e287, 1e288, 1e289,
  1e290, 1e291, 1e292, 1e293, 1e294, 1e295, 1e296, 1e297, 1e298, 1e299,
  1e300, 1e301, 1e302, 1e303, 1e304, 1e305, 1e306, 1e307, 1e308
};

time_t server_start_time, flush_status_time;

char mysql_home[FN_REFLEN], pidfile_name[FN_REFLEN], system_time_zone[30];
char *default_tz_name;
char log_error_file[FN_REFLEN], glob_hostname[FN_REFLEN], *opt_log_basename;
char mysql_real_data_home[FN_REFLEN],
     lc_messages_dir[FN_REFLEN], reg_ext[FN_EXTLEN],
     mysql_charsets_dir[FN_REFLEN],
     *opt_init_file, *opt_tc_log_file, *opt_ddl_recovery_file;
char *lc_messages_dir_ptr= lc_messages_dir, *log_error_file_ptr;
char mysql_unpacked_real_data_home[FN_REFLEN];
size_t mysql_unpacked_real_data_home_len;
uint mysql_real_data_home_len, mysql_data_home_len= 1;
uint reg_ext_length;
const key_map key_map_empty(0);
key_map key_map_full(0);                        // Will be initialized later

Time_zone *default_tz;

const char *mysql_real_data_home_ptr= mysql_real_data_home;
extern "C" {
char server_version[SERVER_VERSION_LENGTH];
}
char *server_version_ptr;
char *mysqld_unix_port, *opt_mysql_tmpdir;
ulong thread_handling;

my_bool encrypt_binlog;
my_bool encrypt_tmp_disk_tables, encrypt_tmp_files;

/** name of reference on left expression in rewritten IN subquery */
const LEX_CSTRING in_left_expr_name= {STRING_WITH_LEN("<left expr>") };
/** name of additional condition */
const LEX_CSTRING in_having_cond= {STRING_WITH_LEN("<IN HAVING>") };
const LEX_CSTRING in_additional_cond= {STRING_WITH_LEN("<IN COND>") };

/** Number of connection errors when selecting on the listening port */
ulong connection_errors_select= 0;
/** Number of connection errors when accepting sockets in the listening port. */
ulong connection_errors_accept= 0;
/** Number of connection errors from TCP wrappers. */
ulong connection_errors_tcpwrap= 0;
/** Number of connection errors from internal server errors. */
ulong connection_errors_internal= 0;
/** Number of connection errors from the server max_connection limit. */
ulong connection_errors_max_connection= 0;
/** Number of errors when reading the peer address. */
ulong connection_errors_peer_addr= 0;

/* classes for comparation parsing/processing */
Eq_creator eq_creator;
Ne_creator ne_creator;
Gt_creator gt_creator;
Lt_creator lt_creator;
Ge_creator ge_creator;
Le_creator le_creator;

THD_list server_threads;
Rpl_filter* cur_rpl_filter;
Rpl_filter* global_rpl_filter;
Rpl_filter* binlog_filter;

struct system_variables global_system_variables;
/**
  Following is just for options parsing, used with a difference against
  global_system_variables.

  TODO: something should be done to get rid of following variables
*/
const char *current_dbug_option="";

struct system_variables max_system_variables;
struct system_status_var global_status_var;

MY_TMPDIR mysql_tmpdir_list;
static MY_BITMAP temp_pool;
static mysql_mutex_t LOCK_temp_pool;

void temp_pool_clear_bit(uint bit)
{
  mysql_mutex_lock(&LOCK_temp_pool);
  bitmap_clear_bit(&temp_pool, bit);
  mysql_mutex_unlock(&LOCK_temp_pool);
}

uint temp_pool_set_next()
{
  mysql_mutex_lock(&LOCK_temp_pool);
  uint res= bitmap_set_next(&temp_pool);
  mysql_mutex_unlock(&LOCK_temp_pool);
  return res;
}

CHARSET_INFO *system_charset_info, *files_charset_info ;
CHARSET_INFO *national_charset_info, *table_alias_charset;
CHARSET_INFO *character_set_filesystem;
CHARSET_INFO *error_message_charset_info;

MY_LOCALE *my_default_lc_messages;
MY_LOCALE *my_default_lc_time_names;

SHOW_COMP_OPTION have_ssl, have_symlink, have_dlopen, have_query_cache;
SHOW_COMP_OPTION have_geometry, have_rtree_keys;
SHOW_COMP_OPTION have_crypt, have_compress;
SHOW_COMP_OPTION have_profiling;
SHOW_COMP_OPTION have_openssl;

#ifndef EMBEDDED_LIBRARY
static std::atomic<char*> shutdown_user;
#endif //EMBEDDED_LIBRARY
std::atomic<my_thread_id> shutdown_thread_id;

/* Thread specific variables */

static thread_local THD *THR_THD;

/**
  Get current THD object from thread local data

  @retval     The THD object for the thread, NULL if not connection thread
*/

MYSQL_THD _current_thd() { return THR_THD; }
void set_current_thd(THD *thd) { THR_THD= thd; }

/*
  LOCK_start_thread is used to syncronize thread start and stop with
  other threads.

  It also protects these variables:
  select_thread_in_use
  slave_init_thread_running
  check_temp_dir() call
*/
mysql_mutex_t  LOCK_start_thread;

mysql_mutex_t
  LOCK_status, LOCK_error_log, LOCK_short_uuid_generator,
  LOCK_delayed_insert, LOCK_delayed_status, LOCK_delayed_create,
  LOCK_crypt,
  LOCK_global_system_variables,
  LOCK_user_conn,
  LOCK_error_messages;
mysql_mutex_t LOCK_stats, LOCK_global_user_client_stats,
              LOCK_global_table_stats, LOCK_global_index_stats;

/* This protects against changes in master_info_index */
mysql_mutex_t LOCK_active_mi;

/* This protects connection id.*/
mysql_mutex_t LOCK_thread_id;

/**
  The below lock protects access to two global server variables:
  max_prepared_stmt_count and prepared_stmt_count. These variables
  set the limit and hold the current total number of prepared statements
  in the server, respectively. As PREPARE/DEALLOCATE rate in a loaded
  server may be fairly high, we need a dedicated lock.
*/
mysql_mutex_t LOCK_prepared_stmt_count;
mysql_mutex_t LOCK_backup_log, LOCK_optimizer_costs;
mysql_rwlock_t LOCK_grant, LOCK_sys_init_connect, LOCK_sys_init_slave;
mysql_rwlock_t LOCK_ssl_refresh;
mysql_rwlock_t LOCK_all_status_vars;
mysql_prlock_t LOCK_system_variables_hash;
mysql_cond_t COND_start_thread;
pthread_t signal_thread;
pthread_attr_t connection_attrib;
mysql_mutex_t LOCK_server_started;
mysql_cond_t COND_server_started;

int mysqld_server_started=0, mysqld_server_initialized= 0;
File_parser_dummy_hook file_parser_dummy_hook;

/* replication parameters, if master_host is not NULL, we are a slave */
uint report_port= 0;
ulong master_retry_count=0;
char *master_info_file;
char *relay_log_info_file, *report_user, *report_password, *report_host;
char *opt_relay_logname = 0, *opt_relaylog_index_name=0;
char *opt_logname, *opt_slow_logname, *opt_bin_logname;
char *opt_binlog_index_name=0;
my_bool opt_binlog_legacy_event_pos= FALSE;

/* Static variables */

my_bool opt_stack_trace;
my_bool opt_expect_abort= 0, opt_bootstrap= 0;
static my_bool opt_myisam_log;
static int cleanup_done;
static ulong opt_specialflag;
char *mysql_home_ptr, *pidfile_name_ptr;
/** Initial command line arguments (count), after load_defaults().*/
static int defaults_argc;
/**
  Initial command line arguments (arguments), after load_defaults().
  This memory is allocated by @c load_defaults() and should be freed
  using @c free_defaults().
  Do not modify defaults_argc / defaults_argv,
  use remaining_argc / remaining_argv instead to parse the command
  line arguments in multiple steps.
*/
static char **defaults_argv;
/** Remaining command line arguments (count), filtered by handle_options().*/
static int remaining_argc;
/** Remaining command line arguments (arguments), filtered by handle_options().*/
static char **remaining_argv;

int orig_argc;
char **orig_argv;

static struct my_option pfs_early_options[]=
{
#ifdef WITH_PERFSCHEMA_STORAGE_ENGINE
  {"performance_schema_instrument", OPT_PFS_INSTRUMENT,
    "Default startup value for a performance schema instrument.",
    &pfs_param.m_pfs_instrument, &pfs_param.m_pfs_instrument, 0, GET_STR,
    OPT_ARG, 0, 0, 0, 0, 0, 0},
  {"performance_schema_consumer_events_stages_current", 0,
    "Default startup value for the events_stages_current consumer.",
    &pfs_param.m_consumer_events_stages_current_enabled,
    &pfs_param.m_consumer_events_stages_current_enabled, 0, GET_BOOL,
    OPT_ARG, FALSE, 0, 0, 0, 0, 0},
  {"performance_schema_consumer_events_stages_history", 0,
    "Default startup value for the events_stages_history consumer.",
    &pfs_param.m_consumer_events_stages_history_enabled,
    &pfs_param.m_consumer_events_stages_history_enabled, 0,
    GET_BOOL, OPT_ARG, FALSE, 0, 0, 0, 0, 0},
  {"performance_schema_consumer_events_stages_history_long", 0,
    "Default startup value for the events_stages_history_long consumer.",
    &pfs_param.m_consumer_events_stages_history_long_enabled,
    &pfs_param.m_consumer_events_stages_history_long_enabled, 0,
    GET_BOOL, OPT_ARG, FALSE, 0, 0, 0, 0, 0},
  {"performance_schema_consumer_events_statements_current", 0,
    "Default startup value for the events_statements_current consumer.",
    &pfs_param.m_consumer_events_statements_current_enabled,
    &pfs_param.m_consumer_events_statements_current_enabled, 0, GET_BOOL,
    OPT_ARG, FALSE, 0, 0, 0, 0, 0},
  {"performance_schema_consumer_events_statements_history", 0,
    "Default startup value for the events_statements_history consumer.",
    &pfs_param.m_consumer_events_statements_history_enabled,
    &pfs_param.m_consumer_events_statements_history_enabled, 0,
    GET_BOOL, OPT_ARG, FALSE, 0, 0, 0, 0, 0},
  {"performance_schema_consumer_events_statements_history_long", 0,
    "Default startup value for the events_statements_history_long consumer.",
    &pfs_param.m_consumer_events_statements_history_long_enabled,
    &pfs_param.m_consumer_events_statements_history_long_enabled, 0,
    GET_BOOL, OPT_ARG, FALSE, 0, 0, 0, 0, 0},
  {"performance_schema_consumer_events_transactions_current", 0,
    "Default startup value for the events_transactions_current consumer.",
    &pfs_param.m_consumer_events_transactions_current_enabled,
    &pfs_param.m_consumer_events_transactions_current_enabled, 0,
    GET_BOOL, OPT_ARG, FALSE, 0, 0, 0, 0, 0},
  {"performance_schema_consumer_events_transactions_history", 0,
    "Default startup value for the events_transactions_history consumer.",
    &pfs_param.m_consumer_events_transactions_history_enabled,
    &pfs_param.m_consumer_events_transactions_history_enabled, 0,
    GET_BOOL, OPT_ARG, FALSE, 0, 0, 0, 0, 0},
  {"performance_schema_consumer_events_transactions_history_long", 0,
    "Default startup value for the events_transactions_history_long consumer.",
    &pfs_param.m_consumer_events_transactions_history_long_enabled,
    &pfs_param.m_consumer_events_transactions_history_long_enabled, 0,
    GET_BOOL, OPT_ARG, FALSE, 0, 0, 0, 0, 0},
  {"performance_schema_consumer_events_waits_current", 0,
    "Default startup value for the events_waits_current consumer.",
    &pfs_param.m_consumer_events_waits_current_enabled,
    &pfs_param.m_consumer_events_waits_current_enabled, 0,
    GET_BOOL, OPT_ARG, FALSE, 0, 0, 0, 0, 0},
  {"performance_schema_consumer_events_waits_history", 0,
    "Default startup value for the events_waits_history consumer.",
    &pfs_param.m_consumer_events_waits_history_enabled,
    &pfs_param.m_consumer_events_waits_history_enabled, 0,
    GET_BOOL, OPT_ARG, FALSE, 0, 0, 0, 0, 0},
  {"performance_schema_consumer_events_waits_history_long", 0,
    "Default startup value for the events_waits_history_long consumer.",
    &pfs_param.m_consumer_events_waits_history_long_enabled,
    &pfs_param.m_consumer_events_waits_history_long_enabled, 0,
    GET_BOOL, OPT_ARG, FALSE, 0, 0, 0, 0, 0},
  {"performance_schema_consumer_global_instrumentation", 0,
    "Default startup value for the global_instrumentation consumer.",
    &pfs_param.m_consumer_global_instrumentation_enabled,
    &pfs_param.m_consumer_global_instrumentation_enabled, 0,
    GET_BOOL, OPT_ARG, TRUE, 0, 0, 0, 0, 0},
  {"performance_schema_consumer_thread_instrumentation", 0,
    "Default startup value for the thread_instrumentation consumer.",
    &pfs_param.m_consumer_thread_instrumentation_enabled,
    &pfs_param.m_consumer_thread_instrumentation_enabled, 0,
    GET_BOOL, OPT_ARG, TRUE, 0, 0, 0, 0, 0},
  {"performance_schema_consumer_statements_digest", 0,
    "Default startup value for the statements_digest consumer.",
    &pfs_param.m_consumer_statement_digest_enabled,
    &pfs_param.m_consumer_statement_digest_enabled, 0,
    GET_BOOL, OPT_ARG, TRUE, 0, 0, 0, 0, 0},
#endif /* WITH_PERFSCHEMA_STORAGE_ENGINE */
  {"getopt-prefix-matching", 0,
    "Recognize command-line options by their unambiguos prefixes.",
    &my_getopt_prefix_matching, &my_getopt_prefix_matching, 0, GET_BOOL,
    NO_ARG, 1, 0, 1, 0, 0, 0}
};

PSI_file_key key_file_binlog,  key_file_binlog_cache, key_file_binlog_index,
  key_file_binlog_index_cache, key_file_casetest,
  key_file_dbopt, key_file_ERRMSG, key_select_to_file,
  key_file_fileparser, key_file_frm, key_file_global_ddl_log, key_file_load,
  key_file_loadfile, key_file_log_event_data, key_file_log_event_info,
  key_file_log_ddl,
  key_file_master_info, key_file_misc, key_file_partition_ddl_log,
  key_file_pid, key_file_relay_log_info, key_file_send_file, key_file_tclog,
  key_file_trg, key_file_trn, key_file_init;
PSI_file_key key_file_query_log, key_file_slow_log;
PSI_file_key key_file_relaylog, key_file_relaylog_index,
             key_file_relaylog_cache, key_file_relaylog_index_cache;
PSI_file_key key_file_binlog_state, key_file_gtid_index;

#ifdef HAVE_des
char *des_key_file;
PSI_file_key key_file_des_key_file;
PSI_mutex_key key_LOCK_des_key_file;
mysql_mutex_t LOCK_des_key_file;
#endif /* HAVE_des */

#ifdef HAVE_PSI_INTERFACE
#ifdef HAVE_MMAP
PSI_mutex_key key_PAGE_lock, key_LOCK_sync, key_LOCK_active, key_LOCK_pool,
  key_LOCK_pending_checkpoint;
#endif /* HAVE_MMAP */

PSI_mutex_key key_BINLOG_LOCK_index, key_BINLOG_LOCK_xid_list,
  key_BINLOG_LOCK_binlog_background_thread,
  key_LOCK_binlog_end_pos,
  key_delayed_insert_mutex, key_hash_filo_lock, key_LOCK_active_mi,
  key_LOCK_crypt, key_LOCK_delayed_create,
  key_LOCK_delayed_insert, key_LOCK_delayed_status, key_LOCK_error_log,
  key_LOCK_gdl, key_LOCK_global_system_variables,
  key_LOCK_manager, key_LOCK_backup_log, key_LOCK_optimizer_costs,
  key_LOCK_prepared_stmt_count,
  key_LOCK_rpl_status, key_LOCK_server_started,
  key_LOCK_status, key_LOCK_temp_pool,
  key_LOCK_system_variables_hash, key_LOCK_thd_data, key_LOCK_thd_kill,
  key_LOCK_user_conn, key_LOCK_uuid_short_generator, key_LOG_LOCK_log,
  key_gtid_index_lock,
  key_master_info_data_lock, key_master_info_run_lock,
  key_master_info_sleep_lock, key_master_info_start_stop_lock,
  key_master_info_start_alter_lock,
  key_master_info_start_alter_list_lock,
  key_mutex_slave_reporting_capability_err_lock, key_relay_log_info_data_lock,
  key_rpl_group_info_sleep_lock,
  key_relay_log_info_log_space_lock, key_relay_log_info_run_lock,
  key_structure_guard_mutex, key_TABLE_SHARE_LOCK_ha_data,
  key_LOCK_error_messages,
  key_LOCK_start_thread,
  key_PARTITION_LOCK_auto_inc;
PSI_mutex_key key_RELAYLOG_LOCK_index;
PSI_mutex_key key_LOCK_relaylog_end_pos;
PSI_mutex_key key_LOCK_thread_id;
PSI_mutex_key key_LOCK_slave_state, key_LOCK_binlog_state,
  key_LOCK_rpl_thread, key_LOCK_rpl_thread_pool, key_LOCK_parallel_entry;
PSI_mutex_key key_LOCK_rpl_semi_sync_master_enabled;
PSI_mutex_key key_LOCK_binlog;

PSI_mutex_key key_LOCK_stats,
  key_LOCK_global_user_client_stats, key_LOCK_global_table_stats,
  key_LOCK_global_index_stats,
  key_LOCK_wakeup_ready, key_LOCK_wait_commit;
PSI_mutex_key key_LOCK_gtid_waiting;

PSI_mutex_key key_LOCK_after_binlog_sync;
PSI_mutex_key key_LOCK_prepare_ordered, key_LOCK_commit_ordered;
PSI_mutex_key key_TABLE_SHARE_LOCK_share;
PSI_mutex_key key_TABLE_SHARE_LOCK_statistics;
PSI_mutex_key key_LOCK_ack_receiver;

PSI_mutex_key key_TABLE_SHARE_LOCK_rotation;
PSI_cond_key key_TABLE_SHARE_COND_rotation;

static PSI_mutex_info all_server_mutexes[]=
{
#ifdef HAVE_MMAP
  { &key_PAGE_lock, "PAGE::lock", 0},
  { &key_LOCK_sync, "TC_LOG_MMAP::LOCK_sync", 0},
  { &key_LOCK_active, "TC_LOG_MMAP::LOCK_active", 0},
  { &key_LOCK_pool, "TC_LOG_MMAP::LOCK_pool", 0},
  { &key_LOCK_pool, "TC_LOG_MMAP::LOCK_pending_checkpoint", 0},
#endif /* HAVE_MMAP */

#ifdef HAVE_des
  { &key_LOCK_des_key_file, "LOCK_des_key_file", PSI_FLAG_GLOBAL},
#endif /* HAVE_des */

  { &key_BINLOG_LOCK_index, "MYSQL_BIN_LOG::LOCK_index", 0},
  { &key_BINLOG_LOCK_xid_list, "MYSQL_BIN_LOG::LOCK_xid_list", 0},
  { &key_BINLOG_LOCK_binlog_background_thread, "MYSQL_BIN_LOG::LOCK_binlog_background_thread", 0},
  { &key_LOCK_binlog_end_pos, "MYSQL_BIN_LOG::LOCK_binlog_end_pos", 0 },
  { &key_RELAYLOG_LOCK_index, "MYSQL_RELAY_LOG::LOCK_index", 0},
  { &key_LOCK_relaylog_end_pos, "MYSQL_RELAY_LOG::LOCK_binlog_end_pos", 0},
  { &key_delayed_insert_mutex, "Delayed_insert::mutex", 0},
  { &key_hash_filo_lock, "hash_filo::lock", 0},
  { &key_LOCK_active_mi, "LOCK_active_mi", PSI_FLAG_GLOBAL},
  { &key_LOCK_backup_log, "LOCK_backup_log", PSI_FLAG_GLOBAL},
  { &key_LOCK_optimizer_costs, "LOCK_optimizer_costs", PSI_FLAG_GLOBAL},
  { &key_LOCK_temp_pool, "LOCK_temp_pool", PSI_FLAG_GLOBAL},
  { &key_LOCK_thread_id, "LOCK_thread_id", PSI_FLAG_GLOBAL},
  { &key_LOCK_crypt, "LOCK_crypt", PSI_FLAG_GLOBAL},
  { &key_LOCK_delayed_create, "LOCK_delayed_create", PSI_FLAG_GLOBAL},
  { &key_LOCK_delayed_insert, "LOCK_delayed_insert", PSI_FLAG_GLOBAL},
  { &key_LOCK_delayed_status, "LOCK_delayed_status", PSI_FLAG_GLOBAL},
  { &key_LOCK_error_log, "LOCK_error_log", PSI_FLAG_GLOBAL},
  { &key_LOCK_gdl, "LOCK_gdl", PSI_FLAG_GLOBAL},
  { &key_LOCK_global_system_variables, "LOCK_global_system_variables", PSI_FLAG_GLOBAL},
  { &key_LOCK_manager, "LOCK_manager", PSI_FLAG_GLOBAL},
  { &key_LOCK_prepared_stmt_count, "LOCK_prepared_stmt_count", PSI_FLAG_GLOBAL},
  { &key_LOCK_rpl_status, "LOCK_rpl_status", PSI_FLAG_GLOBAL},
  { &key_LOCK_server_started, "LOCK_server_started", PSI_FLAG_GLOBAL},
  { &key_LOCK_status, "LOCK_status", PSI_FLAG_GLOBAL},
  { &key_LOCK_system_variables_hash, "LOCK_system_variables_hash", PSI_FLAG_GLOBAL},
  { &key_LOCK_stats, "LOCK_stats", PSI_FLAG_GLOBAL},
  { &key_LOCK_global_user_client_stats, "LOCK_global_user_client_stats", PSI_FLAG_GLOBAL},
  { &key_LOCK_global_table_stats, "LOCK_global_table_stats", PSI_FLAG_GLOBAL},
  { &key_LOCK_global_index_stats, "LOCK_global_index_stats", PSI_FLAG_GLOBAL},
  { &key_LOCK_wakeup_ready, "THD::LOCK_wakeup_ready", 0},
  { &key_LOCK_wait_commit, "wait_for_commit::LOCK_wait_commit", 0},
  { &key_LOCK_gtid_waiting, "gtid_waiting::LOCK_gtid_waiting", 0},
  { &key_LOCK_thd_data, "THD::LOCK_thd_data", 0},
  { &key_LOCK_thd_kill, "THD::LOCK_thd_kill", 0},
  { &key_LOCK_user_conn, "LOCK_user_conn", PSI_FLAG_GLOBAL},
  { &key_LOCK_uuid_short_generator, "LOCK_uuid_short_generator", PSI_FLAG_GLOBAL},
  { &key_LOG_LOCK_log, "LOG::LOCK_log", 0},
  { &key_gtid_index_lock, "Gtid_index_writer::gtid_index_mutex", 0},
  { &key_master_info_data_lock, "Master_info::data_lock", 0},
  { &key_master_info_start_stop_lock, "Master_info::start_stop_lock", 0},
  { &key_master_info_run_lock, "Master_info::run_lock", 0},
  { &key_master_info_sleep_lock, "Master_info::sleep_lock", 0},
  { &key_master_info_start_alter_lock, "Master_info::start_alter_lock", 0},
  { &key_master_info_start_alter_list_lock, "Master_info::start_alter_lock", 0},
  { &key_mutex_slave_reporting_capability_err_lock, "Slave_reporting_capability::err_lock", 0},
  { &key_relay_log_info_data_lock, "Relay_log_info::data_lock", 0},
  { &key_relay_log_info_log_space_lock, "Relay_log_info::log_space_lock", 0},
  { &key_relay_log_info_run_lock, "Relay_log_info::run_lock", 0},
  { &key_rpl_group_info_sleep_lock, "Rpl_group_info::sleep_lock", 0},
  { &key_structure_guard_mutex, "Query_cache::structure_guard_mutex", 0},
  { &key_TABLE_SHARE_LOCK_ha_data, "TABLE_SHARE::LOCK_ha_data", 0},
  { &key_TABLE_SHARE_LOCK_share, "TABLE_SHARE::LOCK_share", 0},
  { &key_TABLE_SHARE_LOCK_statistics, "TABLE_SHARE::LOCK_statistics", 0},
  { &key_TABLE_SHARE_LOCK_rotation, "TABLE_SHARE::LOCK_rotation", 0},
  { &key_LOCK_error_messages, "LOCK_error_messages", PSI_FLAG_GLOBAL},
  { &key_LOCK_prepare_ordered, "LOCK_prepare_ordered", PSI_FLAG_GLOBAL},
  { &key_LOCK_after_binlog_sync, "LOCK_after_binlog_sync", PSI_FLAG_GLOBAL},
  { &key_LOCK_commit_ordered, "LOCK_commit_ordered", PSI_FLAG_GLOBAL},
  { &key_PARTITION_LOCK_auto_inc, "HA_DATA_PARTITION::LOCK_auto_inc", 0},
  { &key_LOCK_slave_state, "LOCK_slave_state", 0},
  { &key_LOCK_start_thread, "LOCK_start_thread", PSI_FLAG_GLOBAL},
  { &key_LOCK_binlog_state, "LOCK_binlog_state", 0},
  { &key_LOCK_rpl_thread, "LOCK_rpl_thread", 0},
  { &key_LOCK_rpl_thread_pool, "LOCK_rpl_thread_pool", 0},
  { &key_LOCK_parallel_entry, "LOCK_parallel_entry", 0},
  { &key_LOCK_ack_receiver, "Ack_receiver::mutex", 0},
  { &key_LOCK_rpl_semi_sync_master_enabled, "LOCK_rpl_semi_sync_master_enabled", 0},
  { &key_LOCK_binlog, "LOCK_binlog", 0}
};

PSI_rwlock_key key_rwlock_LOCK_grant, key_rwlock_LOCK_logger,
  key_rwlock_LOCK_sys_init_connect, key_rwlock_LOCK_sys_init_slave,
  key_rwlock_LOCK_system_variables_hash, key_rwlock_query_cache_query_lock,
  key_LOCK_SEQUENCE,
  key_rwlock_LOCK_vers_stats, key_rwlock_LOCK_stat_serial,
  key_rwlock_LOCK_ssl_refresh,
  key_rwlock_THD_list,
  key_rwlock_LOCK_all_status_vars;

static PSI_rwlock_info all_server_rwlocks[]=
{
#ifdef HAVE_OPENSSL10
  { &key_rwlock_openssl, "CRYPTO_dynlock_value::lock", 0},
#endif
  { &key_rwlock_LOCK_grant, "LOCK_grant", PSI_FLAG_GLOBAL},
  { &key_rwlock_LOCK_logger, "LOGGER::LOCK_logger", 0},
  { &key_rwlock_LOCK_sys_init_connect, "LOCK_sys_init_connect", PSI_FLAG_GLOBAL},
  { &key_rwlock_LOCK_sys_init_slave, "LOCK_sys_init_slave", PSI_FLAG_GLOBAL},
  { &key_LOCK_SEQUENCE, "LOCK_SEQUENCE", 0},
  { &key_rwlock_LOCK_system_variables_hash, "LOCK_system_variables_hash", PSI_FLAG_GLOBAL},
  { &key_rwlock_query_cache_query_lock, "Query_cache_query::lock", 0},
  { &key_rwlock_LOCK_vers_stats, "Vers_field_stats::lock", 0},
  { &key_rwlock_LOCK_stat_serial, "TABLE_SHARE::LOCK_stat_serial", 0},
  { &key_rwlock_LOCK_ssl_refresh, "LOCK_ssl_refresh", PSI_FLAG_GLOBAL },
  { &key_rwlock_THD_list, "THD_list::lock", PSI_FLAG_GLOBAL },
  { &key_rwlock_LOCK_all_status_vars, "LOCK_all_status_vars", PSI_FLAG_GLOBAL }
};

#ifdef HAVE_MMAP
PSI_cond_key key_PAGE_cond, key_COND_active, key_COND_pool;
#endif /* HAVE_MMAP */

PSI_cond_key key_BINLOG_COND_xid_list,
  key_BINLOG_COND_bin_log_updated, key_BINLOG_COND_relay_log_updated,
  key_BINLOG_COND_binlog_background_thread,
  key_BINLOG_COND_binlog_background_thread_end,
  key_COND_cache_status_changed, key_COND_manager,
  key_COND_rpl_status, key_COND_server_started,
  key_delayed_insert_cond, key_delayed_insert_cond_client,
  key_item_func_sleep_cond, key_master_info_data_cond,
  key_master_info_start_cond, key_master_info_stop_cond,
  key_master_info_sleep_cond,
  key_relay_log_info_data_cond, key_relay_log_info_log_space_cond,
  key_relay_log_info_start_cond, key_relay_log_info_stop_cond,
  key_rpl_group_info_sleep_cond,
  key_TABLE_SHARE_cond, key_user_level_lock_cond,
  key_COND_start_thread, key_COND_binlog_send,
  key_BINLOG_COND_queue_busy;
PSI_cond_key key_RELAYLOG_COND_relay_log_updated,
  key_RELAYLOG_COND_bin_log_updated, key_COND_wakeup_ready,
  key_COND_wait_commit;
PSI_cond_key key_RELAYLOG_COND_queue_busy;
PSI_cond_key key_TC_LOG_MMAP_COND_queue_busy;
PSI_cond_key key_COND_rpl_thread_queue, key_COND_rpl_thread,
  key_COND_rpl_thread_stop, key_COND_rpl_thread_pool,
  key_COND_parallel_entry, key_COND_group_commit_orderer,
  key_COND_prepare_ordered;
PSI_cond_key key_COND_wait_gtid, key_COND_gtid_ignore_duplicates;
PSI_cond_key key_COND_ack_receiver;

static PSI_cond_info all_server_conds[]=
{
#ifdef HAVE_MMAP
  { &key_PAGE_cond, "PAGE::cond", 0},
  { &key_COND_active, "TC_LOG_MMAP::COND_active", 0},
  { &key_COND_pool, "TC_LOG_MMAP::COND_pool", 0},
  { &key_TC_LOG_MMAP_COND_queue_busy, "TC_LOG_MMAP::COND_queue_busy", 0},
#endif /* HAVE_MMAP */
  { &key_BINLOG_COND_bin_log_updated, "MYSQL_BIN_LOG::COND_bin_log_updated", 0}, { &key_BINLOG_COND_relay_log_updated, "MYSQL_BIN_LOG::COND_relay_log_updated", 0},
  { &key_BINLOG_COND_xid_list, "MYSQL_BIN_LOG::COND_xid_list", 0},
  { &key_BINLOG_COND_binlog_background_thread, "MYSQL_BIN_LOG::COND_binlog_background_thread", 0},
  { &key_BINLOG_COND_binlog_background_thread_end, "MYSQL_BIN_LOG::COND_binlog_background_thread_end", 0},
  { &key_BINLOG_COND_queue_busy, "MYSQL_BIN_LOG::COND_queue_busy", 0},
  { &key_RELAYLOG_COND_relay_log_updated, "MYSQL_RELAY_LOG::COND_relay_log_updated", 0},
  { &key_RELAYLOG_COND_bin_log_updated, "MYSQL_RELAY_LOG::COND_bin_log_updated", 0},
  { &key_RELAYLOG_COND_queue_busy, "MYSQL_RELAY_LOG::COND_queue_busy", 0},
  { &key_COND_wakeup_ready, "THD::COND_wakeup_ready", 0},
  { &key_COND_wait_commit, "wait_for_commit::COND_wait_commit", 0},
  { &key_COND_cache_status_changed, "Query_cache::COND_cache_status_changed", 0},
  { &key_COND_manager, "COND_manager", PSI_FLAG_GLOBAL},
  { &key_COND_server_started, "COND_server_started", PSI_FLAG_GLOBAL},
  { &key_delayed_insert_cond, "Delayed_insert::cond", 0},
  { &key_delayed_insert_cond_client, "Delayed_insert::cond_client", 0},
  { &key_item_func_sleep_cond, "Item_func_sleep::cond", 0},
  { &key_master_info_data_cond, "Master_info::data_cond", 0},
  { &key_master_info_start_cond, "Master_info::start_cond", 0},
  { &key_master_info_stop_cond, "Master_info::stop_cond", 0},
  { &key_master_info_sleep_cond, "Master_info::sleep_cond", 0},
  { &key_relay_log_info_data_cond, "Relay_log_info::data_cond", 0},
  { &key_relay_log_info_log_space_cond, "Relay_log_info::log_space_cond", 0},
  { &key_relay_log_info_start_cond, "Relay_log_info::start_cond", 0},
  { &key_relay_log_info_stop_cond, "Relay_log_info::stop_cond", 0},
  { &key_rpl_group_info_sleep_cond, "Rpl_group_info::sleep_cond", 0},
  { &key_TABLE_SHARE_cond, "TABLE_SHARE::cond", 0},
  { &key_user_level_lock_cond, "User_level_lock::cond", 0},
  { &key_COND_rpl_thread, "COND_rpl_thread", 0},
  { &key_COND_rpl_thread_queue, "COND_rpl_thread_queue", 0},
  { &key_COND_rpl_thread_stop, "COND_rpl_thread_stop", 0},
  { &key_COND_rpl_thread_pool, "COND_rpl_thread_pool", 0},
  { &key_COND_parallel_entry, "COND_parallel_entry", 0},
  { &key_COND_group_commit_orderer, "COND_group_commit_orderer", 0},
  { &key_COND_prepare_ordered, "COND_prepare_ordered", 0},
  { &key_COND_start_thread, "COND_start_thread", PSI_FLAG_GLOBAL},
  { &key_COND_wait_gtid, "COND_wait_gtid", 0},
  { &key_COND_gtid_ignore_duplicates, "COND_gtid_ignore_duplicates", 0},
  { &key_COND_ack_receiver, "Ack_receiver::cond", 0},
  { &key_COND_binlog_send, "COND_binlog_send", 0},
  { &key_TABLE_SHARE_COND_rotation, "TABLE_SHARE::COND_rotation", 0}
};

PSI_thread_key key_thread_delayed_insert,
  key_thread_handle_manager, key_thread_main,
  key_thread_one_connection, key_thread_signal_hand,
  key_thread_slave_background, key_rpl_parallel_thread;
PSI_thread_key key_thread_ack_receiver;

static PSI_thread_info all_server_threads[]=
{
  { &key_thread_delayed_insert, "delayed_insert", 0},
  { &key_thread_handle_manager, "manager", PSI_FLAG_GLOBAL},
  { &key_thread_main, "main", PSI_FLAG_GLOBAL},
  { &key_thread_one_connection, "one_connection", 0},
  { &key_thread_signal_hand, "signal_handler", PSI_FLAG_GLOBAL},
  { &key_thread_slave_background, "slave_background", PSI_FLAG_GLOBAL},
  { &key_thread_ack_receiver, "Ack_receiver", PSI_FLAG_GLOBAL},
  { &key_rpl_parallel_thread, "rpl_parallel_thread", 0}
};

#ifdef HAVE_MMAP
PSI_file_key key_file_map;
#endif /* HAVE_MMAP */

#endif /* HAVE_PSI_INTERFACE */

#ifdef HAVE_PSI_STATEMENT_INTERFACE
PSI_statement_info stmt_info_new_packet;
#endif

#ifndef EMBEDDED_LIBRARY
void net_before_header_psi(struct st_net *net, void *thd, size_t /* unused: count */)
{
  DBUG_ASSERT(thd);
  /*
    We only come where when the server is IDLE, waiting for the next command.
    Technically, it is a wait on a socket, which may take a long time,
    because the call is blocking.
    Disable the socket instrumentation, to avoid recording a SOCKET event.
    Instead, start explicitly an IDLE event.
  */
  MYSQL_SOCKET_SET_STATE(net->vio->mysql_socket, PSI_SOCKET_STATE_IDLE);
  MYSQL_START_IDLE_WAIT(static_cast<THD*>(thd)->m_idle_psi,
                        &static_cast<THD*>(thd)->m_idle_state);
}

void net_after_header_psi(struct st_net *net, void *user_data,
                          size_t /* unused: count */, my_bool rc)
{
  THD *thd;
  thd= static_cast<THD*> (user_data);
  DBUG_ASSERT(thd != NULL);

  /*
    The server just got data for a network packet header,
    from the network layer.
    The IDLE event is now complete, since we now have a message to process.
    We need to:
    - start a new STATEMENT event
    - start a new STAGE event, within this statement,
    - start recording SOCKET WAITS events, within this stage.
    The proper order is critical to get events numbered correctly,
    and nested in the proper parent.
  */
  MYSQL_END_IDLE_WAIT(thd->m_idle_psi);

  if (! rc)
  {
    thd->m_statement_psi= MYSQL_START_STATEMENT(&thd->m_statement_state,
                                                stmt_info_new_packet.m_key,
                                                thd->get_db(), thd->db.length,
                                                thd->charset(), NULL);

    THD_STAGE_INFO(thd, stage_starting);
  }

  /*
    TODO: consider recording a SOCKET event for the bytes just read,
    by also passing count here.
  */
  MYSQL_SOCKET_SET_STATE(net->vio->mysql_socket, PSI_SOCKET_STATE_ACTIVE);
}


void init_net_server_extension(THD *thd)
{
  /* Start with a clean state for connection events. */
  thd->m_idle_psi= NULL;
  thd->m_statement_psi= NULL;
  /* Hook up the NET_SERVER callback in the net layer. */
  thd->m_net_server_extension.m_user_data= thd;
  thd->m_net_server_extension.m_before_header= net_before_header_psi;
  thd->m_net_server_extension.m_after_header= net_after_header_psi;
  /* Activate this private extension for the mysqld server. */
  thd->net.extension= & thd->m_net_server_extension;
}
#else
void init_net_server_extension(THD *thd)
{
}
#endif /* EMBEDDED_LIBRARY */


/**
  A log message for the error log, buffered in memory.
  Log messages are temporarily buffered when generated before the error log
  is initialized, and then printed once the error log is ready.
*/
class Buffered_log : public Sql_alloc
{
public:
  Buffered_log(enum loglevel level, const char *message);

  ~Buffered_log() = default;

  void print(void);

private:
  /** Log message level. */
  enum loglevel m_level;
  /** Log message text. */
  String m_message;
};

/**
  Constructor.
  @param level          the message log level
  @param message        the message text
*/
Buffered_log::Buffered_log(enum loglevel level, const char *message)
  : m_level(level), m_message()
{
  m_message.copy(message, strlen(message), &my_charset_latin1);
}

/**
  Print a buffered log to the real log file.
*/
void Buffered_log::print()
{
  /*
    Since messages are buffered, they can be printed out
    of order with other entries in the log.
    Add "Buffered xxx" to the message text to prevent confusion.
  */
  switch(m_level)
  {
  case ERROR_LEVEL:
    sql_print_error("Buffered error: %s", m_message.c_ptr_safe());
    break;
  case WARNING_LEVEL:
    sql_print_warning("Buffered warning: %s", m_message.c_ptr_safe());
    break;
  case INFORMATION_LEVEL:
    /*
      Messages printed as "information" still end up in the mysqld *error* log,
      but with a [Note] tag instead of an [ERROR] tag.
      While this is probably fine for a human reading the log,
      it is upsetting existing automated scripts used to parse logs,
      because such scripts are likely to not already handle [Note] properly.
      INFORMATION_LEVEL messages are simply silenced, on purpose,
      to avoid un needed verbosity.
    */
    break;
  }
}

/**
  Collection of all the buffered log messages.
*/
class Buffered_logs
{
public:
  Buffered_logs() = default;

  ~Buffered_logs() = default;

  void init();
  void cleanup();

  void buffer(enum loglevel m_level, const char *msg);
  void print();
private:
  /**
    Memory root to use to store buffered logs.
    This memory root lifespan is between init and cleanup.
    Once the buffered logs are printed, they are not needed anymore,
    and all the memory used is reclaimed.
  */
  MEM_ROOT m_root;
  /** List of buffered log messages. */
  List<Buffered_log> m_list;
};

void Buffered_logs::init()
{
  init_alloc_root(PSI_NOT_INSTRUMENTED, &m_root, 1024, 0, MYF(0));
}

void Buffered_logs::cleanup()
{
  m_list.delete_elements();
  free_root(&m_root, MYF(0));
}

/**
  Add a log message to the buffer.
*/
void Buffered_logs::buffer(enum loglevel level, const char *msg)
{
  /*
    Do not let Sql_alloc::operator new(size_t) allocate memory,
    there is no memory root associated with the main() thread.
    Give explicitly the proper memory root to use to
    Sql_alloc::operator new(size_t, MEM_ROOT *) instead.
  */
  Buffered_log *log= new (&m_root) Buffered_log(level, msg);
  if (log)
    m_list.push_back(log, &m_root);
}

/**
  Print buffered log messages.
*/
void Buffered_logs::print()
{
  Buffered_log *log;
  List_iterator_fast<Buffered_log> it(m_list);
  while ((log= it++))
    log->print();
}

/** Logs reported before a logger is available. */
static Buffered_logs buffered_logs;

struct my_rnd_struct sql_rand; ///< used by sql_class.cc:THD::THD()

#ifndef EMBEDDED_LIBRARY

Dynamic_array<MYSQL_SOCKET> listen_sockets(PSI_INSTRUMENT_MEM, 0);
bool unix_sock_is_online= false;
static int systemd_sock_activation; /* systemd socket activation */

/** wakeup listening(main) thread by writing to this descriptor */
static int termination_event_fd= -1;


C_MODE_START
#ifdef WITH_PERFSCHEMA_STORAGE_ENGINE
/**
  Error reporter that buffer log messages.
  @param level          log message level
  @param format         log message format string
*/
static void buffered_option_error_reporter(enum loglevel level,
                                           const char *format, ...)
{
  va_list args;
  char buffer[1024];

  va_start(args, format);
  my_vsnprintf(buffer, sizeof(buffer), format, args);
  va_end(args);
  buffered_logs.buffer(level, buffer);
}
#endif


/**
  Character set and collation error reporter that prints to sql error log.
  @param level          log message level
  @param format         log message format string

  This routine is used to print character set and collation
  warnings and errors inside an already running mysqld server,
  e.g. when a character set or collation is requested for the very first time
  and its initialization does not go well for some reasons.

  Note: At early mysqld initialization stage,
  when error log is not yet available,
  we use buffered_option_error_reporter() instead,
  to print general character set subsystem initialization errors,
  such as Index.xml syntax problems, bad XML tag hierarchy, etc.
*/
static void charset_error_reporter(enum loglevel level,
                                   const char *format, ...)
{
  va_list args;
  va_start(args, format);
  vprint_msg_to_log(level, format, args);
  va_end(args);                      
}
C_MODE_END

struct passwd *user_info;
static pthread_t select_thread;
#endif

/* OS specific variables */

#ifdef _WIN32
HANDLE hEventShutdown;
#endif


#ifndef EMBEDDED_LIBRARY
bool mysqld_embedded=0;
#else
bool mysqld_embedded=1;
#endif

my_bool plugins_are_initialized= FALSE;

#ifndef DBUG_OFF
static const char* default_dbug_option;
#endif
#ifdef HAVE_LIBWRAP
const char *libwrapName= NULL;
int allow_severity = LOG_INFO;
int deny_severity = LOG_WARNING;
#endif
#ifdef HAVE_QUERY_CACHE
ulong query_cache_min_res_unit= QUERY_CACHE_MIN_RESULT_DATA_SIZE;
Query_cache query_cache;
#endif


my_bool opt_use_ssl  = 1;
char *opt_ssl_ca= NULL, *opt_ssl_capath= NULL, *opt_ssl_cert= NULL,
  *opt_ssl_cipher= NULL, *opt_ssl_key= NULL, *opt_ssl_crl= NULL,
  *opt_ssl_crlpath= NULL, *opt_tls_version= NULL;
ulonglong tls_version= 0;

static scheduler_functions thread_scheduler_struct, extra_thread_scheduler_struct;
scheduler_functions *thread_scheduler= &thread_scheduler_struct,
                    *extra_thread_scheduler= &extra_thread_scheduler_struct;

#ifdef HAVE_OPENSSL
#include <openssl/crypto.h>
#if defined(HAVE_OPENSSL10) && !defined(HAVE_WOLFSSL)
typedef struct CRYPTO_dynlock_value
{
  mysql_rwlock_t lock;
} openssl_lock_t;

static openssl_lock_t *openssl_stdlocks;
static openssl_lock_t *openssl_dynlock_create(const char *, int);
static void openssl_dynlock_destroy(openssl_lock_t *, const char *, int);
static void openssl_lock_function(int, int, const char *, int);
static void openssl_lock(int, openssl_lock_t *, const char *, int);
#endif /* HAVE_OPENSSL10 */
#ifndef EMBEDDED_LIBRARY
struct st_VioSSLFd *ssl_acceptor_fd;
#endif
#endif /* HAVE_OPENSSL */

/**
  Number of currently active user connections.
*/
static Atomic_counter<uint> connection_count;
static Atomic_counter<uint> extra_connection_count;

my_bool opt_gtid_strict_mode= FALSE;


/* Function declarations */

pthread_handler_t signal_hand(void *arg);
static int mysql_init_variables(void);
static int get_options(int *argc_ptr, char ***argv_ptr);
static bool add_terminator(DYNAMIC_ARRAY *options);
static bool add_many_options(DYNAMIC_ARRAY *, my_option *, size_t);
extern "C" my_bool mysqld_get_one_option(const struct my_option *, const char *,
                                         const char *);
static int init_thread_environment();
static char *get_relative_path(const char *path);
static int fix_paths(void);
#ifndef _WIN32
void handle_connections_sockets();
#endif

static bool read_init_file(char *file_name);
pthread_handler_t handle_slave(void *arg);
static void clean_up(bool print_message);
static int test_if_case_insensitive(const char *dir_name);

#ifndef EMBEDDED_LIBRARY
static bool pid_file_created= false;
static void usage(void);
static void start_signal_handler(void);
static void clean_up_mutexes(void);
static void wait_for_signal_thread_to_end(void);
static void create_pid_file();
ATTRIBUTE_NORETURN static void mysqld_exit(int exit_code);
#endif
static void delete_pid_file(myf flags);
static void end_ssl();


#ifndef EMBEDDED_LIBRARY
extern Atomic_counter<uint32_t> local_connection_thread_count;

uint THD_count::connection_thd_count()
{
  return value() -
    binlog_dump_thread_count -
    local_connection_thread_count;
}


/****************************************************************************
** Code to end mysqld
****************************************************************************/

/* common callee of two shutdown phases */
static void kill_thread(THD *thd)
{
  mysql_mutex_lock(&thd->LOCK_thd_kill);
  thd->abort_current_cond_wait(true);
  mysql_mutex_unlock(&thd->LOCK_thd_kill);
}


/**
  First shutdown everything but slave threads and binlog dump connections
*/
static my_bool kill_thread_phase_1(THD *thd, void *)
{
  DBUG_PRINT("quit", ("Informing thread %ld that it's time to die",
                      (ulong) thd->thread_id));

  if (thd->slave_thread || thd->is_binlog_dump_thread())
    return 0;

  if (DBUG_IF("only_kill_system_threads") && !thd->system_thread)
    return 0;
  if (DBUG_IF("only_kill_system_threads_no_loop") && !thd->system_thread)
    return 0;

  thd->awake(KILL_SERVER_HARD);
  return 0;
}


/**
  Last shutdown binlog dump connections
*/
static my_bool kill_thread_phase_2(THD *thd, void *)
{
  if (shutdown_wait_for_slaves && thd->is_binlog_dump_thread())
  {
    thd->set_killed(KILL_SERVER);
  }
  else
  {
    thd->set_killed(KILL_SERVER_HARD);
    MYSQL_CALLBACK(thread_scheduler, post_kill_notification, (thd));
  }
  kill_thread(thd);
  return 0;
}


/* associated with the kill thread phase 1 */
static my_bool warn_threads_active_after_phase_1(THD *thd, void *)
{
  if (!thd->is_binlog_dump_thread() && thd->vio_ok())
    sql_print_warning("%s: Thread %llu (user : '%s') did not exit\n", my_progname,
                      (ulonglong) thd->thread_id,
                      (thd->main_security_ctx.user ?
                       thd->main_security_ctx.user : ""));
  return 0;
}


/* associated with the kill thread phase 2 */
static my_bool warn_threads_active_after_phase_2(THD *thd, void *)
{
  mysql_mutex_lock(&thd->LOCK_thd_data);
  // dump thread may not have yet (or already) current_linfo set
  sql_print_warning("Dump thread %llu last sent to server %lu "
                    "binlog file:pos %s:%llu",
                    thd->thread_id, thd->variables.server_id,
                    thd->current_linfo ?
                    my_basename(thd->current_linfo->log_file_name) : "NULL",
                    thd->current_linfo ? thd->current_linfo->pos : 0);
  mysql_mutex_unlock(&thd->LOCK_thd_data);

  return 0;
}


/**
  Kills main thread.

  @note this function is responsible for setting abort_loop and breaking
  poll() in main thread. Shutdown as such is supposed to be performed by main
  thread itself.
*/

static void break_connect_loop()
{
  abort_loop= 1;

#if defined(_WIN32)
  mysqld_win_initiate_shutdown();
#else
  mysql_mutex_lock(&LOCK_start_thread);
  if (termination_event_fd >= 0)
  {
    uint64_t u= 1;
    if(write(termination_event_fd, &u, sizeof(uint64_t)) < 0)
    {
      sql_print_error("Couldn't send event to terminate listen loop");
      abort();
    }
  }
  mysql_mutex_unlock(&LOCK_start_thread);
#endif /* _WIN32 */
}


/**
  A wrapper around kill_main_thrad().

  Sets shutdown user. This function may be called by multiple threads
  concurrently, thus it performs safe update of shutdown_user
  (first thread wins).
*/

void kill_mysql(THD *thd)
{
  char user_host_buff[MAX_USER_HOST_SIZE + 1];
  char *user, *expected_shutdown_user= 0;

  make_user_name(thd, user_host_buff);

  if ((user= my_strdup(PSI_NOT_INSTRUMENTED, user_host_buff, MYF(0))) &&
      !shutdown_user.compare_exchange_strong(expected_shutdown_user,
                                             user,
                                             std::memory_order_relaxed,
                                             std::memory_order_relaxed))
  {
    my_free(user);
  }

  shutdown_thread_id= thd->thread_id;
  DBUG_EXECUTE_IF("mysql_admin_shutdown_wait_for_slaves",
                  thd->lex->is_shutdown_wait_for_slaves= true;);
#ifdef ENABLED_DEBUG_SYNC
  DBUG_EXECUTE_IF("simulate_delay_at_shutdown",
                  {
                    DBUG_ASSERT(binlog_dump_thread_count == 3);
                    const char act[]=
                      "now "
                      "SIGNAL greetings_from_kill_mysql";
                    DBUG_ASSERT(!debug_sync_set_action(thd,
                                                       STRING_WITH_LEN(act)));
                  };);
#endif

  if (thd->lex->is_shutdown_wait_for_slaves)
    shutdown_wait_for_slaves= true;
  break_connect_loop();
}


static void close_connections(void)
{
  DBUG_ENTER("close_connections");

  /* Clear thread cache */
  thread_cache.final_flush();

  /* Abort listening to new connections */
  DBUG_PRINT("quit",("Closing sockets"));
  /* Protect against pthread_kill() calling close_server_sock(*) */
  mysql_mutex_lock(&LOCK_start_thread);
  for (uint i= 0 ; i < listen_sockets.elements() ; i++)
  {
    MYSQL_SOCKET *sock= listen_sockets.get_pos(i);
    (void) mysql_socket_close(*sock);
    if (sock->is_unix_domain_socket && !systemd_sock_activation)
    {
      (void) unlink(mysqld_unix_port);
    }
  }
  /*
    The following is needed to the threads stuck in
    setup_connection_thread_globals()
    to continue.
  */
  listen_sockets.free_memory();
  mysql_mutex_unlock(&LOCK_start_thread);

  while (CONNECT::count)
    my_sleep(100);

  /*
    First signal all threads that it's time to die
    This will give the threads some time to gracefully abort their
    statements and inform their clients that the server is about to die.
  */
  server_threads.iterate(kill_thread_phase_1);

  /*
    If we are waiting on any ACKs, delay killing the thread until either an ACK
    is received or the timeout is hit.
  */
  if (shutdown_wait_for_slaves && repl_semisync_master.get_master_enabled())
  {
    repl_semisync_master.await_all_slave_replies(
        "Delaying shutdown to await semi-sync ACK");
  }

  if (Events::inited)
    Events::stop();
  slave_prepare_for_shutdown();
  ack_receiver.stop();

  /*
    Give threads time to die.

    In 5.5, this was waiting 100 rounds @ 20 milliseconds/round, so as little
    as 2 seconds, depending on thread scheduling.

    From 10.0, we increase this to 1000 rounds / 20 seconds. The rationale is
    that on a server with heavy I/O load, it is quite possible for eg. an
    fsync() of the binlog or whatever to cause something like LOCK_log to be
    held for more than 2 seconds. We do not want to force kill threads in
    such cases, if it can be avoided. Note that normally, the wait will be
    much smaller than even 2 seconds, this is only a safety fallback against
    stuck threads so server shutdown is not held up forever.
  */
  DBUG_PRINT("info", ("THD_count: %u", THD_count::value()));

  for (int i= 0; THD_count::connection_thd_count() && i < 1000; i++)
  {
    if (DBUG_IF("only_kill_system_threads_no_loop"))
      break;
    my_sleep(20000);
  }

  if (global_system_variables.log_warnings)
    server_threads.iterate(warn_threads_active_after_phase_1);

#ifdef WITH_WSREP
  if (wsrep_inited == 1)
  {
    wsrep_deinit(true);
  }
  wsrep_sst_auth_free();
#endif
  /* All threads has now been aborted */
  DBUG_PRINT("quit", ("Waiting for threads to die (count=%u)",
                      THD_count::connection_thd_count()));

  while (THD_count::connection_thd_count())
  {
    if (DBUG_IF("only_kill_system_threads_no_loop"))
      break;
    my_sleep(1000);
  }

  /* Kill phase 2 */
  server_threads.iterate(kill_thread_phase_2);
  for (uint64 i= 0; THD_count::value() > local_connection_thread_count; i++)
  {
    /*
      This time the warnings are emitted within the loop to provide a
      dynamic view on the shutdown status through the errorlog.
    */
    if (global_system_variables.log_warnings > 2 && i % 60000 == 0)
      server_threads.iterate(warn_threads_active_after_phase_2);
    my_sleep(1000);
  }
  /* End of kill phase 2 */

  /*
    The signal thread can use server resources, e.g. when processing SIGHUP,
    and it must end gracefully before clean_up()
  */
  wait_for_signal_thread_to_end();

  DBUG_PRINT("quit",("close_connections thread"));
  DBUG_VOID_RETURN;
}

#endif /*EMBEDDED_LIBRARY*/


extern "C" sig_handler print_signal_warning(int sig)
{
  if (global_system_variables.log_warnings)
    sql_print_warning("Got signal %d from thread %u", sig,
                      (uint)my_thread_id());
#ifdef SIGNAL_HANDLER_RESET_ON_DELIVERY
  my_sigset(sig,print_signal_warning);		/* int. thread system calls */
#endif
}

#ifdef _WIN32
typedef void (*report_svc_status_t)(DWORD current_state, DWORD win32_exit_code,
                                    DWORD wait_hint);
static void dummy_svc_status(DWORD, DWORD, DWORD) {}
static report_svc_status_t my_report_svc_status= dummy_svc_status;
#endif

#ifndef EMBEDDED_LIBRARY
extern "C" void unireg_abort(int exit_code)
{
  DBUG_ENTER("unireg_abort");

  if (opt_help)
    usage();
  else if (exit_code)
    sql_print_error("Aborting");
  /* Don't write more notes to the log to not hide error message */
  disable_log_notes= 1;

#ifdef WITH_WSREP
  // Note that we do not have thd here, thus can't use
  // WSREP(thd)

  if (WSREP_ON &&
      Wsrep_server_state::is_inited() &&
      Wsrep_server_state::instance().state() != wsrep::server_state::s_disconnected)
  {
    /*
      This is an abort situation, we cannot expect to gracefully close all
      wsrep threads here, we can only diconnect from service
    */
    wsrep_close_client_connections(FALSE);
    Wsrep_server_state::instance().disconnect();
    WSREP_INFO("Service disconnected.");
    wsrep_close_threads(NULL); /* this won't close all threads */
    sleep(1); /* so give some time to exit for those which can */
    WSREP_INFO("Some threads may fail to exit.");
  }

  if (WSREP_ON && wsrep_inited)
  {
    wsrep_deinit(true);
    wsrep_deinit_server();
  }
  wsrep_sst_auth_free();
#endif // WITH_WSREP

  wait_for_signal_thread_to_end();
  clean_up(!opt_abort && (exit_code || !opt_bootstrap)); /* purecov: inspected */
  DBUG_PRINT("quit",("done with cleanup in unireg_abort"));
  mysqld_exit(exit_code);
}

static void mysqld_exit(int exit_code)
{
  DBUG_ENTER("mysqld_exit");
  rpl_deinit_gtid_waiting();
  rpl_deinit_gtid_slave_state();
#ifdef WITH_WSREP
  wsrep_deinit_server();
  wsrep_sst_auth_free();
#endif /* WITH_WSREP */
  mysql_audit_finalize();
  clean_up_mutexes();
  my_end((opt_endinfo ? MY_CHECK_ERROR | MY_GIVE_INFO : 0));
#ifdef WITH_PERFSCHEMA_STORAGE_ENGINE
  shutdown_performance_schema();        // we do it as late as possible
#endif
  set_malloc_size_cb(NULL);
  if (global_status_var.global_memory_used)
  {
    fprintf(stderr, "Warning: Memory not freed: %lld\n",
            (longlong) global_status_var.global_memory_used);
    if (exit_code == 0 || opt_endinfo)
      SAFEMALLOC_REPORT_MEMORY(0);
  }
  DBUG_LEAVE;
#ifdef _WIN32
  my_report_svc_status(SERVICE_STOPPED, exit_code, 0);
#endif
  sd_notify(0, "STATUS=MariaDB server is down");
  exit(exit_code); /* purecov: inspected */
}

#endif /* !EMBEDDED_LIBRARY */

static void clean_up(bool print_message)
{
  DBUG_PRINT("exit",("clean_up"));
  if (cleanup_done++)
    return; /* purecov: inspected */

#ifdef HAVE_REPLICATION
  // We must call end_slave() as clean_up may have been called during startup
  end_slave();
  if (use_slave_mask)
    my_bitmap_free(&slave_error_mask);
#endif
  stop_handle_manager();
  ddl_log_release();

  logger.cleanup_base();

  injector::free_instance();
  mysql_bin_log.cleanup();
  Gtid_index_writer::gtid_index_cleanup();

  my_tz_free();
  my_dboptions_cache_free();
  ignore_db_dirs_free();
  servers_free(1);
#ifndef NO_EMBEDDED_ACCESS_CHECKS
  acl_free(1);
  grant_free();
#endif
  query_cache_destroy();
  hostname_cache_free();
  item_func_sleep_free();
  lex_free();				/* Free some memory */
  item_create_cleanup();
  cleanup_json_schema_keyword_hash();
  tdc_start_shutdown();
#ifdef HAVE_REPLICATION
  semi_sync_master_deinit();
#endif
  plugin_shutdown();
  udf_free();
  ha_end();
  if (tc_log)
    tc_log->close();
  xid_cache_free();
  tdc_deinit();
  mdl_destroy();
  dflt_key_cache= 0;
  key_caches.delete_elements(free_key_cache);
  free_all_optimizer_costs();
  wt_end();
  multi_keycache_free();
  sp_cache_end();
  free_status_vars();
  end_thr_timer();
#ifndef EMBEDDED_LIBRARY
  Events::deinit();
#endif
  my_free_open_file_info();
  if (defaults_argv)
    free_defaults(defaults_argv);
  free_tmpdir(&mysql_tmpdir_list);
  my_bitmap_free(&temp_pool);
  free_max_user_conn();
  free_global_user_stats();
  free_global_client_stats();
  free_global_table_stats();
  free_global_index_stats();
  delete_dynamic(&all_options);                 // This should be empty
  free_all_rpl_filters();
  wsrep_thr_deinit();
  my_uuid_end();
  delete type_handler_data;
  delete binlog_filter;
  delete global_rpl_filter;
  end_ssl();
#ifndef EMBEDDED_LIBRARY
  vio_end();
  listen_sockets.free_memory();
#endif /*!EMBEDDED_LIBRARY*/
#if defined(ENABLED_DEBUG_SYNC)
  /* End the debug sync facility. See debug_sync.cc. */
  debug_sync_end();
#endif /* defined(ENABLED_DEBUG_SYNC) */

  delete_pid_file(MYF(0));

  if (print_message && my_default_lc_messages && server_start_time)
    sql_print_information(ER_DEFAULT(ER_SHUTDOWN_COMPLETE),my_progname);
  MYSQL_CALLBACK(thread_scheduler, end, ());
  thread_scheduler= 0;
  mysql_library_end();
  finish_client_errs();
  free_root(&startup_root, MYF(0));
  protect_root(&read_only_root, PROT_READ | PROT_WRITE);
  free_root(&read_only_root, MYF(0));
  cleanup_errmsgs();
  free_error_messages();
  /* Tell main we are ready */
  logger.cleanup_end();
  sys_var_end();
  free_charsets();

  my_free(const_cast<char*>(log_bin_basename));
  my_free(const_cast<char*>(log_bin_index));
#ifndef EMBEDDED_LIBRARY
  my_free(const_cast<char*>(relay_log_basename));
  my_free(const_cast<char*>(relay_log_index));
#endif
  free_list(opt_plugin_load_list_ptr);
  destroy_proxy_protocol_networks();

  /*
    The following lines may never be executed as the main thread may have
    killed us
  */
  DBUG_PRINT("quit", ("done with cleanup"));
} /* clean_up */


#ifndef EMBEDDED_LIBRARY

/**
  This is mainly needed when running with purify, but it's still nice to
  know that all child threads have died when mysqld exits.
*/
static void wait_for_signal_thread_to_end()
{
<<<<<<< HEAD
#ifndef _WIN32
=======
  uint i, n_waits= DBUG_IF("force_sighup_processing_timeout") ? 5 : 100;
  int err= 0;
>>>>>>> dfe030fd
  /*
    Wait up to 10 seconds for signal thread to die. We use this mainly to
    avoid getting warnings that my_thread_end has not been called
  */
<<<<<<< HEAD
  for (uint i= 0 ; i < 100 && signal_thread_in_use; i++)
  {
    kill(getpid(), MYSQL_KILL_SIGNAL);
    my_sleep(100);  // Give it time to die
=======
  for (i= 0 ; i < n_waits && signal_thread_in_use; i++)
  {
    err= pthread_kill(signal_thread, MYSQL_KILL_SIGNAL);
    if (err)
      break;
    my_sleep(100000); // Give it time to die, .1s per iteration
  }

  if (err && err != ESRCH)
  {
    sql_print_error("Failed to send kill signal to signal handler thread, "
                    "pthread_kill() errno: %d", err);
  }

  if (i == n_waits && signal_thread_in_use && !opt_bootstrap)
  {
    sql_print_warning("Signal handler thread did not exit in a timely manner. "
                      "Continuing to wait for it to stop..");
    pthread_join(signal_thread, NULL);
>>>>>>> dfe030fd
  }
#endif
}
#endif /*EMBEDDED_LIBRARY*/

static void clean_up_mutexes()
{
  DBUG_ENTER("clean_up_mutexes");
  server_threads.destroy();
  thread_cache.destroy();
  mysql_rwlock_destroy(&LOCK_grant);
  mysql_mutex_destroy(&LOCK_start_thread);
  mysql_mutex_destroy(&LOCK_status);
  mysql_rwlock_destroy(&LOCK_all_status_vars);
  mysql_mutex_destroy(&LOCK_delayed_insert);
  mysql_mutex_destroy(&LOCK_delayed_status);
  mysql_mutex_destroy(&LOCK_delayed_create);
  mysql_mutex_destroy(&LOCK_crypt);
  mysql_mutex_destroy(&LOCK_user_conn);
  mysql_mutex_destroy(&LOCK_thread_id);
  mysql_mutex_destroy(&LOCK_stats);
  mysql_mutex_destroy(&LOCK_global_user_client_stats);
  mysql_mutex_destroy(&LOCK_global_table_stats);
  mysql_mutex_destroy(&LOCK_global_index_stats);
#ifdef HAVE_OPENSSL
#ifdef HAVE_des
  mysql_mutex_destroy(&LOCK_des_key_file);
#endif /* HAVE_des */
#if defined(HAVE_OPENSSL10) && !defined(HAVE_WOLFSSL)
  for (int i= 0; i < CRYPTO_num_locks(); ++i)
    mysql_rwlock_destroy(&openssl_stdlocks[i].lock);
  OPENSSL_free(openssl_stdlocks);
#endif /* HAVE_OPENSSL10 */
#endif /* HAVE_OPENSSL */
#ifdef HAVE_REPLICATION
  mysql_mutex_destroy(&LOCK_rpl_status);
#endif /* HAVE_REPLICATION */
  mysql_mutex_destroy(&LOCK_active_mi);
  mysql_rwlock_destroy(&LOCK_ssl_refresh);
  mysql_mutex_destroy(&LOCK_backup_log);
  mysql_mutex_destroy(&LOCK_optimizer_costs);
  mysql_mutex_destroy(&LOCK_temp_pool);
  mysql_rwlock_destroy(&LOCK_sys_init_connect);
  mysql_rwlock_destroy(&LOCK_sys_init_slave);
  mysql_mutex_destroy(&LOCK_global_system_variables);
  mysql_prlock_destroy(&LOCK_system_variables_hash);
  mysql_mutex_destroy(&LOCK_short_uuid_generator);
  mysql_mutex_destroy(&LOCK_prepared_stmt_count);
  mysql_mutex_destroy(&LOCK_error_messages);
  mysql_cond_destroy(&COND_start_thread);
  mysql_mutex_destroy(&LOCK_server_started);
  mysql_cond_destroy(&COND_server_started);
  mysql_mutex_destroy(&LOCK_prepare_ordered);
  mysql_cond_destroy(&COND_prepare_ordered);
  mysql_mutex_destroy(&LOCK_after_binlog_sync);
  mysql_mutex_destroy(&LOCK_commit_ordered);
#ifndef EMBEDDED_LIBRARY
  mysql_mutex_destroy(&LOCK_error_log);
#endif
  DBUG_VOID_RETURN;
}


/****************************************************************************
** Init IP and UNIX socket
****************************************************************************/

#ifdef EMBEDDED_LIBRARY
void close_connection(THD *thd, uint sql_errno)
{
}
#else
static void set_ports()
{
  char	*env;
  if (!mysqld_port && !opt_disable_networking)
  {					// Get port if not from commandline
    mysqld_port= MYSQL_PORT;

    /*
      if builder specifically requested a default port, use that
      (even if it coincides with our factory default).
      only if they didn't do we check /etc/services (and, failing
      on that, fall back to the factory default of 3306).
      either default can be overridden by the environment variable
      MYSQL_TCP_PORT, which in turn can be overridden with command
      line options.
    */

#if MYSQL_PORT_DEFAULT == 0
# if !__has_feature(memory_sanitizer) // Work around MSAN deficiency
    struct  servent *serv_ptr;
    if ((serv_ptr= getservbyname("mysql", "tcp")))
      SYSVAR_AUTOSIZE(mysqld_port, ntohs((u_short) serv_ptr->s_port));
# endif
#endif
    if ((env = getenv("MYSQL_TCP_PORT")))
    {
      mysqld_port= (uint) atoi(env);
      set_sys_var_value_origin(&mysqld_port, sys_var::ENV);
    }
  }
  if (!mysqld_unix_port)
  {
#ifdef _WIN32
    mysqld_unix_port= (char*) MYSQL_NAMEDPIPE;
#else
    mysqld_unix_port= (char*) MYSQL_UNIX_ADDR;
#endif
    if ((env = getenv("MYSQL_UNIX_PORT")))
    {
      mysqld_unix_port= env;
      set_sys_var_value_origin(&mysqld_unix_port, sys_var::ENV);
    }
  }
}

/* Change to run as another user if started with --user */

static struct passwd *check_user(const char *user)
{
  myf flags= 0;
  if (global_system_variables.log_warnings)
    flags|= MY_WME;
  if (!opt_bootstrap && !opt_help)
    flags|= MY_FAE;

  struct passwd *tmp_user_info= my_check_user(user, MYF(flags));

  if (!tmp_user_info && my_errno==EINVAL && (flags & MY_FAE))
    unireg_abort(1);

  return tmp_user_info;
}

static inline void allow_coredumps()
{
#ifdef PR_SET_DUMPABLE
  if (test_flags & TEST_CORE_ON_SIGNAL)
  {
    /* inform kernel that process is dumpable */
    (void) prctl(PR_SET_DUMPABLE, 1);
  }
#endif
}


static void set_user(const char *user, struct passwd *user_info_arg)
{
  /*
    We can get a SIGSEGV when calling initgroups() on some systems when NSS
    is configured to use LDAP and the server is statically linked.  We set
    calling_initgroups as a flag to the SIGSEGV handler that is then used to
    output a specific message to help the user resolve this problem.
  */
  calling_initgroups= 1;
  int res= my_set_user(user, user_info_arg, MYF(MY_WME));
  calling_initgroups= 0;
  if (res)
    unireg_abort(1);
  allow_coredumps();
}

#if !defined(_WIN32)
static void set_effective_user(struct passwd *user_info_arg)
{
  DBUG_ASSERT(user_info_arg != 0);
  if (setregid((gid_t)-1, user_info_arg->pw_gid) == -1)
  {
    sql_perror("setregid");
    unireg_abort(1);
  }
  if (setreuid((uid_t)-1, user_info_arg->pw_uid) == -1)
  {
    sql_perror("setreuid");
    unireg_abort(1);
  }
  allow_coredumps();
}
#endif

/** Change root user if started with @c --chroot . */
static void set_root(const char *path)
{
#if !defined(_WIN32)
  if (chroot(path) == -1)
  {
    sql_perror("chroot");
    unireg_abort(1);
  }
  my_setwd("/", MYF(0));
#endif
}

/**
   Activate usage of a tcp port
*/

static void activate_tcp_port(uint port,
                              Dynamic_array<MYSQL_SOCKET> *sockets,
                              bool is_extra_port= false)
{
  struct addrinfo *ai, *a = NULL, *head = NULL;
  struct addrinfo hints;
  int error;
  int	arg;
  char port_buf[NI_MAXSERV];
  const char *real_bind_addr_str;
  MYSQL_SOCKET ip_sock= MYSQL_INVALID_SOCKET;
  DBUG_ENTER("activate_tcp_port");
  DBUG_PRINT("general",("IP Socket is %d",port));

  bzero(&hints, sizeof (hints));
  hints.ai_flags= AI_PASSIVE;
  hints.ai_socktype= SOCK_STREAM;
  hints.ai_family= AF_UNSPEC;
  
  if (my_bind_addr_str && strcmp(my_bind_addr_str, "*") == 0)
    real_bind_addr_str= NULL; // windows doesn't seem to support * here
  else
    real_bind_addr_str= my_bind_addr_str;

  my_snprintf(port_buf, NI_MAXSERV, "%d", port);

  if (real_bind_addr_str && *real_bind_addr_str)
  {

    char *end;
    char address[FN_REFLEN];

    do
    {
      end= strcend(real_bind_addr_str, ',');
      strmake(address, real_bind_addr_str, (uint) (end - real_bind_addr_str));

      error= getaddrinfo(address, port_buf, &hints, &ai);
      if (unlikely(error != 0))
      {
        DBUG_PRINT("error", ("Got error: %d from getaddrinfo()", error));

        sql_print_error("%s: %s", ER_DEFAULT(ER_IPSOCK_ERROR),
                        gai_strerror(error));
        unireg_abort(1); /* purecov: tested */
      }

      if (!head)
      {
        head= ai;
      }
      if (a)
      {
        a->ai_next= ai;
      }
      a= ai;
      while (a->ai_next)
      {
        a= a->ai_next;
      }

      real_bind_addr_str= end + 1;
    } while (*end);
  }
  else
  {
    error= getaddrinfo(real_bind_addr_str, port_buf, &hints, &ai);
    head= ai;
  }

  for (a= head; a != NULL; a= a->ai_next)
  {
    ip_sock= mysql_socket_socket(key_socket_tcpip, a->ai_family,
                                 a->ai_socktype, a->ai_protocol);

    char ip_addr[INET6_ADDRSTRLEN];
    if (vio_get_normalized_ip_string(a->ai_addr, a->ai_addrlen,
                                     ip_addr, sizeof (ip_addr)))
    {
      ip_addr[0]= 0;
    }

    if (mysql_socket_getfd(ip_sock) == INVALID_SOCKET)
    {
      sql_print_message_func func= real_bind_addr_str ? sql_print_error
                                                      : sql_print_warning;
      func("Failed to create a socket for %s '%s': errno: %d.",
           (a->ai_family == AF_INET) ? "IPv4" : "IPv6",
           (const char *) ip_addr, (int) socket_errno);
    }
    else 
    {
      ip_sock.address_family= a->ai_family;
      sql_print_information("Server socket created on IP: '%s'.",
                          (const char *) ip_addr);

      if (mysql_socket_getfd(ip_sock) == INVALID_SOCKET)
      {
        DBUG_PRINT("error",("Got error: %d from socket()",socket_errno));
        sql_perror(ER_DEFAULT(ER_IPSOCK_ERROR));  /* purecov: tested */
        unireg_abort(1);                          /* purecov: tested */
      }

      mysql_socket_set_thread_owner(ip_sock);

#ifndef _WIN32
      /*
        We should not use SO_REUSEADDR on windows as this would enable a
        user to open two mysqld servers with the same TCP/IP port.
      */
      arg= 1;
      (void) mysql_socket_setsockopt(ip_sock, SOL_SOCKET, SO_REUSEADDR,
                                     (char*)&arg, sizeof(arg));
#endif /* _WIN32 */

#ifdef IPV6_V6ONLY
      /*
        If an address name resolves to both IPv4 and IPv6 addresses, the server
        will listen on them both. With IPV6_V6ONLY unset, listening on an IPv6
        wildcard address may cause listening on an IPv4 wildcard address
        to fail. That's why IPV6_V6ONLY needs to be forcefully turned on.
      */
      if (a->ai_family == AF_INET6)
      {
        arg= 1;
        (void) mysql_socket_setsockopt(ip_sock, IPPROTO_IPV6, IPV6_V6ONLY,
                                       (char*)&arg, sizeof(arg));
      }
#endif

#ifdef IP_FREEBIND
      arg= 1;
      (void) mysql_socket_setsockopt(ip_sock, IPPROTO_IP, IP_FREEBIND,
                                     (char*) &arg, sizeof(arg));
#endif
      /*
        Sometimes the port is not released fast enough when stopping and
        restarting the server. This happens quite often with the test suite
        on busy Linux systems. Retry to bind the address at these intervals:
        Sleep intervals: 1, 2, 4,  6,  9, 13, 17, 22, ...
        Retry at second: 1, 3, 7, 13, 22, 35, 52, 74, ...
        Limit the sequence by mysqld_port_timeout (set --port-open-timeout=#).
      */
      int ret;
      uint waited, retry, this_wait;
      for (waited= 0, retry= 1; ; retry++, waited+= this_wait)
      {
        if (((ret= mysql_socket_bind(ip_sock, a->ai_addr, a->ai_addrlen)) >= 0 )
            || (socket_errno != SOCKET_EADDRINUSE)
            || (waited >= mysqld_port_timeout))
          break;
        sql_print_information("Retrying bind on TCP/IP port %u", port);
        this_wait= retry * retry / 3 + 1;
        sleep(this_wait);
      }

      if (ret < 0)
      {
        char buff[100];
        int s_errno= socket_errno;
        sprintf(buff, "Can't start server: Bind on TCP/IP port. Got error: %d",
                (int) s_errno);
        sql_perror(buff);
        /*
          Linux will quite happily bind to addresses not present. The
          mtr test main.bind_multiple_addresses_resolution relies on this.
          For Windows, this is fatal and generates the error:
            WSAEADDRNOTAVAIL: The requested address is not valid in its context
          In this case, where multiple addresses where specified, maybe
          we can live with an error in the log and hope the other addresses
          are successful. We catch if no successful bindings occur at the
          end of this function.

          FreeBSD returns EADDRNOTAVAIL, and EADDRNOTAVAIL is even in Linux
          manual pages. So may was well apply uniform behaviour.
        */
#ifdef _WIN32
        if (s_errno == WSAEADDRNOTAVAIL)
	  continue;
#endif
#ifdef EADDRNOTAVAIL
        if (s_errno == EADDRNOTAVAIL)
	  continue;
#endif
        sql_print_error("Do you already have another server running on "
                        "port: %u ?", port);
        unireg_abort(1);
      }
      if (mysql_socket_listen(ip_sock,(int) back_log) < 0)
      {
        sql_perror("Can't start server: listen() on TCP/IP port");
        sql_print_error("listen() on TCP/IP failed with error %d",
                        socket_errno);
        unireg_abort(1);
      }

#ifdef FD_CLOEXEC
      (void) fcntl(mysql_socket_getfd(ip_sock), F_SETFD, FD_CLOEXEC);
#endif
      ip_sock.is_extra_port= is_extra_port;
      sockets->push(ip_sock);
    }
  }

  freeaddrinfo(head);
  if (head && sockets->size() == 0)
  {
    sql_print_error("No TCP address could be bound to");
    unireg_abort(1);
  }
  DBUG_VOID_RETURN;
}


/**
   Activate usage of a systemd activated sockets
   i.e started by mariadb.socket
*/

static void use_systemd_activated_sockets()
{
#ifndef __linux__
  return;
#else
  char **names = NULL;
  int sd_sockets;
  DBUG_ENTER("use_systemd_activated_sockets");

  sd_sockets= sd_listen_fds_with_names(0, &names);

  if (!sd_sockets)
    DBUG_VOID_RETURN;

  DBUG_PRINT("general",("Systemd listen_fds is %d", sd_sockets));
  while (sd_sockets--)
  {
    MYSQL_SOCKET sock;
    int stype= 0, accepting= 0, getnameinfo_err;
    socklen_t l;
    union
    {
          struct sockaddr sa;
          struct sockaddr_storage storage;
          struct sockaddr_in in;
          struct sockaddr_in6 in6;
          struct sockaddr_un un;
    } addr;
    SOCKET_SIZE_TYPE addrlen= sizeof(addr);
    char hbuf[NI_MAXHOST], sbuf[NI_MAXSERV];

    int fd= SD_LISTEN_FDS_START + sd_sockets;

    if (getsockname(fd, &addr.sa, &addrlen))
    {
      sql_print_error("Unable to getsockname on systemd socket activation socket %d,"
                      " errno %d", fd, errno);
      goto err;
    }

    l= sizeof(stype);
    if (getsockopt(fd, SOL_SOCKET, SO_TYPE, &stype, &l) < 0)
    {
      sql_print_error("Unable to getsockopt(SOL_SOCKET, SO_TYPE) on"
                      " systemd socket activation socket %d,"
                      " errno %d", fd, errno);
      goto err;
    }

    if (stype != SOCK_STREAM)
    {
      sql_print_error("Unknown systemd socket activation socket %d,"
                      " not of type SOCK_STREAM - type %d", fd, stype);
      goto err;
    }

    l= sizeof(accepting);
    if (getsockopt(fd, SOL_SOCKET, SO_ACCEPTCONN, &accepting, &l) < 0)
    {
      sql_print_error("Unable to getsockopt(SOL_SOCKET, SO_ACCEPTCONN) on"
                      " systemd socket activation socket %d,"
                      " errno %d", fd, errno);
      goto err;
    }

    if (!accepting)
    {
      sql_print_error("Unknown systemd socket activation socket %d,"
                      " is not listening", fd);
      goto err;
    }

    switch (addr.sa.sa_family)
    {
    case AF_INET:
      sock= mysql_socket_fd(key_socket_tcpip, fd);
      sock.is_unix_domain_socket= 0;
      mysqld_port= ntohs(addr.in.sin_port);
      break;
    case AF_INET6:
      sock= mysql_socket_fd(key_socket_tcpip, fd);
      sock.is_unix_domain_socket= 0;
      mysqld_port= ntohs(addr.in6.sin6_port);
      break;
    case AF_UNIX:
      sock= mysql_socket_fd(key_socket_unix, fd);
      sock.is_unix_domain_socket= 1;
      break;
    default:
      sql_print_error("Unknown systemd socket activation socket %d,"
                      " not UNIX or INET socket", fd);
      goto err;
    }

    /*
      We check names!=NULL here because sd_listen_fds_with_names maybe
      just sd_listen_fds on older pre v227 systemd
    */
    sock.is_extra_port= names && strcmp(names[sd_sockets], "extra") == 0;

    if (addr.sa.sa_family == AF_UNIX)
    {
      /*
        Handle abstract sockets and present them in @ form.
      */
      if (addr.un.sun_path[0] == '\0')
        addr.un.sun_path[0] = '@';
      sql_print_information("Using systemd activated unix socket %s%s",
                            addr.un.sun_path, sock.is_extra_port ? " (extra)" : "");
      memset(addr.un.sun_path, 0, sizeof(addr.un.sun_path));
    }
    else
    {
      getnameinfo_err= getnameinfo(&addr.sa, addrlen, hbuf, sizeof(hbuf), sbuf,
                                   sizeof(sbuf), NI_NUMERICHOST | NI_NUMERICSERV);
      if (getnameinfo_err)
        sql_print_warning("getnameinfo() on systemd socket activation socket %d"
                          " failed with error %s(%d)", fd,
                          gai_strerror(getnameinfo_err), getnameinfo_err);
      else
        sql_print_information("Using systemd activated socket host %s port %s%s", hbuf, sbuf,
                              sock.is_extra_port ? " (extra)" : "");
    }

    mysql_socket_set_thread_owner(sock);
    listen_sockets.push(sock);
  }
  systemd_sock_activation= 1;
  free(names);

  DBUG_VOID_RETURN;

err:
  free(names);
  unireg_abort(1);
  DBUG_VOID_RETURN;
#endif /* __linux__ */
}


static void network_init(void)
{
#ifdef HAVE_SYS_UN_H
  struct sockaddr_un	UNIXaddr;
  int	arg;
#endif
  DBUG_ENTER("network_init");

  use_systemd_activated_sockets();

  if (MYSQL_CALLBACK_ELSE(thread_scheduler, init, (), 0))
    unireg_abort(1);			/* purecov: inspected */

  if (init_proxy_protocol_networks(my_proxy_protocol_networks))
    unireg_abort(1);

  set_ports();

  if (report_port == 0)
  {
    SYSVAR_AUTOSIZE(report_port, mysqld_port);
  }
#ifndef DBUG_OFF
  if (!opt_disable_networking)
    DBUG_ASSERT(report_port != 0);
#endif
  if (!opt_disable_networking && !opt_bootstrap && !systemd_sock_activation)
  {
    if (mysqld_port)
      activate_tcp_port(mysqld_port, &listen_sockets,
                        /* is_extra_port= */ false);
    if (mysqld_extra_port)
      activate_tcp_port(mysqld_extra_port, &listen_sockets,
                        /* is_extra_port= */ true);
  }

#if defined(HAVE_SYS_UN_H)
  /*
  ** Create the UNIX socket
  */
  if (mysqld_unix_port[0] && !opt_bootstrap && systemd_sock_activation==0)
  {
    MYSQL_SOCKET unix_sock= MYSQL_INVALID_SOCKET;
    size_t port_len;
    DBUG_PRINT("general",("UNIX Socket is %s",mysqld_unix_port));

    if ((port_len= strlen(mysqld_unix_port)) > sizeof(UNIXaddr.sun_path) - 1)
    {
      sql_print_error("The socket file path is too long (> %u): %s",
                      (uint) sizeof(UNIXaddr.sun_path) - 1, mysqld_unix_port);
      unireg_abort(1);
    }
    unix_sock= mysql_socket_socket(key_socket_unix, AF_UNIX, SOCK_STREAM, 0);
    if (mysql_socket_getfd(unix_sock) < 0)
    {
      sql_perror("Can't start server : UNIX Socket "); /* purecov: inspected */
      unireg_abort(1);				/* purecov: inspected */
    }

    unix_sock.is_unix_domain_socket= true;
    listen_sockets.push(unix_sock);
    unix_sock_is_online= true;
    mysql_socket_set_thread_owner(unix_sock);

    bzero((char*) &UNIXaddr, sizeof(UNIXaddr));
    UNIXaddr.sun_family = AF_UNIX;
    strmov(UNIXaddr.sun_path, mysqld_unix_port);
#if defined(__linux__)
    /* Abstract socket */
    if (mysqld_unix_port[0] == '@')
    {
      UNIXaddr.sun_path[0]= '\0';
      port_len+= offsetof(struct sockaddr_un, sun_path);
    }
    else
#endif
    {
      (void) unlink(mysqld_unix_port);
      port_len= sizeof(UNIXaddr);
    }
    arg= 1;
    (void) mysql_socket_setsockopt(unix_sock,SOL_SOCKET,SO_REUSEADDR,
                                   (char*)&arg, sizeof(arg));
    umask(0);
    if (mysql_socket_bind(unix_sock,
                          reinterpret_cast<struct sockaddr *>(&UNIXaddr),
                          port_len) < 0)
    {
      sql_perror("Can't start server : Bind on unix socket"); /* purecov: tested */
      sql_print_error("Do you already have another server running on socket: %s ?",mysqld_unix_port);
      unireg_abort(1);					/* purecov: tested */
    }
    umask(((~my_umask) & 0666));
#if defined(S_IFSOCK) && defined(SECURE_SOCKETS)
    (void) chmod(mysqld_unix_port,S_IFSOCK);	/* Fix solaris 2.6 bug */
#endif
    if (mysql_socket_listen(unix_sock,(int) back_log) < 0)
      sql_print_warning("listen() on Unix socket failed with error %d",
		      socket_errno);
#ifdef FD_CLOEXEC
    (void) fcntl(mysql_socket_getfd(unix_sock), F_SETFD, FD_CLOEXEC);
#endif
  }
#endif

#ifdef _WIN32
  network_init_win();
#endif

  DBUG_PRINT("info",("server started"));
  DBUG_VOID_RETURN;
}


/**
  Close a connection.

  @param thd        Thread handle.
  @param sql_errno  The error code to send before disconnect.

  @note
    For the connection that is doing shutdown, this is called twice
*/

void close_connection(THD *thd, uint sql_errno)
{
  int lvl= (thd->main_security_ctx.user ? 3 : 1);
  DBUG_ENTER("close_connection");

  if (sql_errno)
  {
    thd->protocol->net_send_error(thd, sql_errno, ER_DEFAULT(sql_errno), NULL);
    thd->print_aborted_warning(lvl, ER_DEFAULT(sql_errno));
  }
  else if (!thd->main_security_ctx.user)
    thd->print_aborted_warning(lvl, "This connection closed normally without"
                                    " authentication");

  thd->disconnect();

  MYSQL_CONNECTION_DONE((int) sql_errno, thd->thread_id);

  if (MYSQL_CONNECTION_DONE_ENABLED())
  {
    sleep(0); /* Workaround to avoid tailcall optimisation */
  }
  mysql_audit_notify_connection_disconnect(thd, sql_errno);
  DBUG_VOID_RETURN;
}


/** Called when mysqld is aborted with ^C */
/* ARGSUSED */
extern "C" sig_handler end_mysqld_signal(int sig __attribute__((unused)))
{
  DBUG_ENTER("end_mysqld_signal");
  /* Don't kill if signal thread is not running */
  if (signal_thread_in_use)
    break_connect_loop();                         // Take down mysqld nicely
  DBUG_VOID_RETURN;				/* purecov: deadcode */
}
#endif /* EMBEDDED_LIBRARY */


/*
  Unlink thd from global list of available connections

  SYNOPSIS
    unlink_thd()
    thd		 Thread handler
*/

void unlink_thd(THD *thd)
{
  DBUG_ENTER("unlink_thd");
  DBUG_PRINT("enter", ("thd: %p", thd));

  thd->cleanup();
  thd->add_status_to_global();
  server_threads.erase(thd);

#ifdef WITH_WSREP
  /*
    Do not decrement when its wsrep system thread. wsrep_applier is set for
    applier as well as rollbacker threads.
  */
  if (!thd->wsrep_applier)
#endif /* WITH_WSREP */
  --*thd->scheduler->connection_count;

  thd->free_connection();

  DBUG_VOID_RETURN;
}


#if defined(_WIN32)
/*
  If server is started as service, the service routine will set
  the callback function.
*/
void mysqld_set_service_status_callback(void (*r)(DWORD, DWORD, DWORD))
{
  my_report_svc_status= r;
}

static bool startup_complete()
{
  return hEventShutdown != NULL;
}

/**
  Initiates shutdown on Windows by setting shutdown event.
  Reports windows service status.

  If startup was not finished, terminates process (no good
  cleanup possible)
*/
void mysqld_win_initiate_shutdown()
{
  if (startup_complete())
  {
    my_report_svc_status(SERVICE_STOP_PENDING, 0, 0);
    abort_loop= 1;
    if (!SetEvent(hEventShutdown))
      /* This should never fail.*/
      abort();
  }
  else
  {
    my_report_svc_status(SERVICE_STOPPED, 1, 0);
    TerminateProcess(GetCurrentProcess(), 1);
  }
}

/*
  Signal when server has started and can accept connections.
*/
void mysqld_win_set_startup_complete()
{
  my_report_svc_status(SERVICE_RUNNING, 0, 0);
  DBUG_ASSERT(startup_complete());
}


void mysqld_win_extend_service_timeout(DWORD sec)
{
  my_report_svc_status((DWORD)-1, 0, 2*1000*sec);
}


void mysqld_win_set_service_name(const char *name)
{
  if (stricmp(name, "mysql"))
    load_default_groups[array_elements(load_default_groups) - 2]= name;
}

/*
  On Windows, we use native SetConsoleCtrlHandler for handle events like Ctrl-C
  with graceful shutdown.
  Also, we do not use signal(), but SetUnhandledExceptionFilter instead - as it
  provides possibility to pass the exception to just-in-time debugger, collect
  dumps and potentially also the exception and thread context used to output
  callstack.
*/

static BOOL WINAPI console_event_handler( DWORD type )
{
  static const char *names[]= {
   "CTRL_C_EVENT","CTRL_BREAK_EVENT", "CTRL_CLOSE_EVENT", "", "",
   "CTRL_LOGOFF_EVENT", "CTRL_SHUTDOWN_EVENT"};

  switch (type)
  {
  case CTRL_C_EVENT:
  case CTRL_BREAK_EVENT:
    sql_print_information("console_event_handler: received %s event, shutting down",
                          names[type]);
    mysqld_win_initiate_shutdown();
    return TRUE;
  case CTRL_CLOSE_EVENT:
    sql_print_information("console_event_handler: received CTRL_CLOSE_EVENT event, terminating");
    TerminateProcess(GetCurrentProcess(), 1);
    return TRUE;
  default:
    return FALSE;
  }
}


#ifdef DEBUG_UNHANDLED_EXCEPTION_FILTER
#define DEBUGGER_ATTACH_TIMEOUT 120
/*
  Wait for debugger to attach and break into debugger. If debugger is
  not attached, resume after timeout.
*/
static void wait_for_debugger(int timeout_sec)
{
   if(!IsDebuggerPresent())
   {
     int i;
     printf("Waiting for debugger to attach, pid=%u\n",GetCurrentProcessId());
     fflush(stdout);
     for(i= 0; i < timeout_sec; i++)
     {
       Sleep(1000);
       if(IsDebuggerPresent())
       {
         /* Break into debugger */
         __debugbreak();
         return;
       }
     }
     printf("pid=%u, debugger not attached after %d seconds, resuming\n",GetCurrentProcessId(),
       timeout_sec);
     fflush(stdout);
   }
}
#endif /* DEBUG_UNHANDLED_EXCEPTION_FILTER */

static LONG WINAPI my_unhandler_exception_filter(EXCEPTION_POINTERS *ex_pointers)
{
   static BOOL first_time= TRUE;
   if(!first_time)
   {
     /*
       This routine can be called twice, typically
       when detaching in JIT debugger.
       Return EXCEPTION_EXECUTE_HANDLER to terminate process.
     */
     return EXCEPTION_EXECUTE_HANDLER;
   }
   first_time= FALSE;
#ifdef DEBUG_UNHANDLED_EXCEPTION_FILTER
   /*
    Unfortunately there is no clean way to debug unhandled exception filters,
    as debugger does not stop there(also documented in MSDN) 
    To overcome, one could put a MessageBox, but this will not work in service.
    Better solution is to print error message and sleep some minutes 
    until debugger is attached
  */
  wait_for_debugger(DEBUGGER_ATTACH_TIMEOUT);
#endif /* DEBUG_UNHANDLED_EXCEPTION_FILTER */
  __try
  {
    my_set_exception_pointers(ex_pointers);
    handle_fatal_signal(ex_pointers->ExceptionRecord->ExceptionCode);
  }
  __except(EXCEPTION_EXECUTE_HANDLER)
  {
    DWORD written;
    const char msg[] = "Got exception in exception handler!\n";
    WriteFile(GetStdHandle(STD_OUTPUT_HANDLE),msg, sizeof(msg)-1, 
      &written,NULL);
  }
  /*
    Return EXCEPTION_CONTINUE_SEARCH to give JIT debugger
    (drwtsn32 or vsjitdebugger) possibility to attach,
    if JIT debugger is configured.
    Windows Error reporting might generate a dump here.
  */
  return EXCEPTION_CONTINUE_SEARCH;
}


void init_signals(void)
{
   SetConsoleCtrlHandler(console_event_handler,TRUE);

   /* Avoid MessageBox()es*/
  _CrtSetReportMode(_CRT_WARN, _CRTDBG_MODE_FILE);
  _CrtSetReportFile(_CRT_WARN, _CRTDBG_FILE_STDERR);
  _CrtSetReportMode(_CRT_ERROR, _CRTDBG_MODE_FILE);
  _CrtSetReportFile(_CRT_ERROR, _CRTDBG_FILE_STDERR);
  _CrtSetReportMode(_CRT_ASSERT, _CRTDBG_MODE_FILE);
  _CrtSetReportFile(_CRT_ASSERT, _CRTDBG_FILE_STDERR);

   /*
     Do not use SEM_NOGPFAULTERRORBOX in the following SetErrorMode (),
     because it would prevent JIT debugger and Windows error reporting
     from working. We need WER or JIT-debugging, since our own unhandled
     exception filter is not guaranteed to work in all situation
     (like heap corruption or stack overflow)
   */
  SetErrorMode(SetErrorMode(0) | SEM_FAILCRITICALERRORS
                               | SEM_NOOPENFILEERRORBOX);
  if(!opt_debugging)
    SetUnhandledExceptionFilter(my_unhandler_exception_filter);
}


static void start_signal_handler(void)
{
#ifndef EMBEDDED_LIBRARY
  // Save vm id of this process
  if (!opt_bootstrap)
    create_pid_file();
#endif /* EMBEDDED_LIBRARY */
}


static void check_data_home(const char *path)
{}

#endif /* _WIN32 */


#if BACKTRACE_DEMANGLE
#include <cxxabi.h>
extern "C" char *my_demangle(const char *mangled_name, int *status)
{
  return abi::__cxa_demangle(mangled_name, NULL, NULL, status);
}
#endif


#ifdef DBUG_ASSERT_AS_PRINTF
extern "C" void
mariadb_dbug_assert_failed(const char *assert_expr, const char *file,
                           unsigned long line)
{
  fprintf(stderr, "Warning: assertion failed: %s at %s line %lu\n",
          assert_expr, file, line);
  if (opt_stack_trace)
  {
    fprintf(stderr, "Attempting backtrace to find out the reason for the assert:\n");
    my_print_stacktrace(NULL, (ulong) my_thread_stack_size, 1);
  }
}
#endif /* DBUG_ASSERT_AS_PRINT */

#if !defined(_WIN32)
#ifndef SA_RESETHAND
#define SA_RESETHAND 0
#endif /* SA_RESETHAND */
#ifndef SA_NODEFER
#define SA_NODEFER 0
#endif /* SA_NODEFER */

#ifndef EMBEDDED_LIBRARY

void init_signals(void)
{
  sigset_t set;
  struct sigaction sa;
  DBUG_ENTER("init_signals");

  if (opt_stack_trace || (test_flags & TEST_CORE_ON_SIGNAL))
  {
    sa.sa_flags = SA_RESETHAND | SA_NODEFER;
    sigemptyset(&sa.sa_mask);
    sigprocmask(SIG_SETMASK,&sa.sa_mask,NULL);

#if defined(__amiga__)
    sa.sa_handler=(void(*)())handle_fatal_signal;
#else
    sa.sa_handler=handle_fatal_signal;
#endif
    sigaction(SIGSEGV, &sa, NULL);
    sigaction(SIGABRT, &sa, NULL);
#ifdef SIGBUS
    sigaction(SIGBUS, &sa, NULL);
#endif
    sigaction(SIGILL, &sa, NULL);
    sigaction(SIGFPE, &sa, NULL);
  }

#ifdef HAVE_GETRLIMIT
  if (test_flags & TEST_CORE_ON_SIGNAL)
  {
    /* Change limits so that we will get a core file */
    STRUCT_RLIMIT rl;
    rl.rlim_cur = rl.rlim_max = (rlim_t) RLIM_INFINITY;
    if (setrlimit(RLIMIT_CORE, &rl) && global_system_variables.log_warnings)
      sql_print_warning("setrlimit could not change the size of core files to 'infinity';  We may not be able to generate a core file on signals");
  }
#endif
  (void) sigemptyset(&set);
  my_sigset(SIGPIPE,SIG_IGN);
  sigaddset(&set,SIGPIPE);
  sigaddset(&set,SIGQUIT);
  sigaddset(&set,SIGHUP);
  sigaddset(&set,SIGTERM);

  /* Fix signals if blocked by parents (can happen on Mac OS X) */
  sigemptyset(&sa.sa_mask);
  sa.sa_flags = 0;
  sa.sa_handler = print_signal_warning;
  sigaction(SIGTERM, &sa, (struct sigaction*) 0);
  sa.sa_flags = 0;
  sa.sa_handler = print_signal_warning;
  sigaction(SIGHUP, &sa, (struct sigaction*) 0);
  if (test_flags & TEST_SIGINT)
  {
    /* Allow SIGINT to break mysqld. This is for debugging with --gdb */
    my_sigset(SIGINT, end_mysqld_signal);
    sigdelset(&set, SIGINT);
  }
  else
  {
    sigaddset(&set,SIGINT);
#ifdef SIGTSTP
    sigaddset(&set,SIGTSTP);
#endif
  }

  sigprocmask(SIG_SETMASK,&set,NULL);
  pthread_sigmask(SIG_SETMASK,&set,NULL);
  DBUG_VOID_RETURN;
}


static void start_signal_handler(void)
{
  int error;
  pthread_attr_t thr_attr;
  DBUG_ENTER("start_signal_handler");

  (void) pthread_attr_init(&thr_attr);
  pthread_attr_setscope(&thr_attr,PTHREAD_SCOPE_SYSTEM);
  (void) my_setstacksize(&thr_attr,my_thread_stack_size);

  mysql_mutex_lock(&LOCK_start_thread);
  if (unlikely((error= mysql_thread_create(key_thread_signal_hand,
                                           &signal_thread, &thr_attr,
                                           signal_hand, 0))))
  {
    sql_print_error("Can't create interrupt-thread (error %d, errno: %d)",
      error,errno);
    exit(1);
  }
  mysql_cond_wait(&COND_start_thread, &LOCK_start_thread);
  mysql_mutex_unlock(&LOCK_start_thread);

  (void) pthread_attr_destroy(&thr_attr);
  DBUG_VOID_RETURN;
}

<<<<<<< HEAD
/** This threads handles all signals */
=======

/** This threads handles all signals and alarms. */
>>>>>>> dfe030fd
/* ARGSUSED */
pthread_handler_t signal_hand(void *)
{
  sigset_t set;
  int sig;
  my_thread_init();				// Init new thread
  signal_thread_in_use= 1;

  if (test_flags & TEST_SIGINT)
  {
    /* Allow SIGINT to break mysqld. This is for debugging with --gdb */
    (void) sigemptyset(&set);
    (void) sigaddset(&set,SIGINT);
    (void) pthread_sigmask(SIG_UNBLOCK,&set,NULL);
  }
<<<<<<< HEAD
  (void) sigemptyset(&set);			// Setup up SIGINT for debug
#ifndef IGNORE_SIGHUP_SIGQUIT
=======
  (void) sigemptyset(&set);
#ifdef USE_ONE_SIGNAL_HAND
  (void) sigaddset(&set,THR_SERVER_ALARM);	// For alarms
#endif
>>>>>>> dfe030fd
  (void) sigaddset(&set,SIGQUIT);
  (void) sigaddset(&set,SIGTERM);
  (void) sigaddset(&set,SIGTSTP);

  /* Save pid to this process (or thread on Linux) */
  if (!opt_bootstrap)
  {
    (void) sigaddset(&set,SIGHUP);
    create_pid_file();
  }

  /*
    signal to start_signal_handler that we are ready
    This works by waiting for start_signal_handler to free mutex,
    after which we signal it that we are ready.
    At this point there is no other threads running, so there
    should not be any other mysql_cond_signal() calls.
  */
  mysql_mutex_lock(&LOCK_start_thread);
  mysql_cond_broadcast(&COND_start_thread);
  mysql_mutex_unlock(&LOCK_start_thread);

  (void) pthread_sigmask(SIG_BLOCK,&set,NULL);
  for (;;)
  {
    int error;
    int origin;

    if (abort_loop)
      break;

    while ((error= my_sigwait(&set, &sig, &origin)) == EINTR) /* no-op */;
<<<<<<< HEAD

    if (abort_loop)
      break;

=======
    if (abort_loop)
    {
      DBUG_PRINT("quit",("signal_handler: calling my_thread_end()"));
      my_thread_end();
      signal_thread_in_use= 0;
      pthread_exit(0);				// Safety
      return 0;                                 // Avoid compiler warnings
    }
>>>>>>> dfe030fd
    switch (sig) {
    case SIGTERM:
    case SIGQUIT:
#ifdef EXTRA_DEBUG
      sql_print_information("Got signal %d to shutdown server",sig);
#endif
      /* switch to the old log message processing */
      logger.set_handlers(global_system_variables.sql_log_slow ? LOG_FILE:LOG_NONE,
                          opt_log ? LOG_FILE:LOG_NONE);
      DBUG_PRINT("info",("Got signal: %d  abort_loop: %d",sig,abort_loop));
<<<<<<< HEAD

      break_connect_loop();
      DBUG_ASSERT(abort_loop);
=======
      if (!abort_loop)
      {
        /* Delete the instrumentation for the signal thread */
        PSI_CALL_delete_current_thread();
        my_sigset(sig, SIG_IGN);
        break_connect_loop(); // MIT THREAD has a alarm thread
      }
>>>>>>> dfe030fd
      break;
    case SIGHUP:
#if defined(SI_KERNEL)
      if (origin != SI_KERNEL)
#elif defined(SI_USER)
      if (origin <= SI_USER)
#endif
      {
        int not_used;
	mysql_print_status();		// Print some debug info
	reload_acl_and_cache((THD*) 0,
			     (REFRESH_LOG | REFRESH_TABLES | REFRESH_FAST |
			      REFRESH_GRANT |
			      REFRESH_THREADS | REFRESH_HOSTS),
			     (TABLE_LIST*) 0, &not_used); // Flush logs

        /* reenable logs after the options were reloaded */
        ulonglong fixed_log_output_options=
          log_output_options & LOG_NONE ? LOG_TABLE : log_output_options;

        logger.set_handlers(global_system_variables.sql_log_slow
                            ? fixed_log_output_options : LOG_NONE,
                            opt_log ? fixed_log_output_options : LOG_NONE);
      }
      break;
    default:
#ifdef EXTRA_DEBUG
      sql_print_warning("Got signal: %d  error: %d",sig,error); /* purecov: tested */
#endif
      break;					/* purecov: tested */
    }
  }
  DBUG_PRINT("quit", ("signal_handler: calling my_thread_end()"));
  my_thread_end();
  DBUG_LEAVE; // Must match DBUG_ENTER()
  signal_thread_in_use= 0;
  pthread_exit(0); // Safety
  return(0);					/* purecov: deadcode */
}

static void check_data_home(const char *path)
{}

#endif /*!EMBEDDED_LIBRARY*/
#endif	/* _WIN32*/


/**
  All global error messages are sent here where the first one is stored
  for the client.
*/
/* ARGSUSED */
extern "C" void my_message_sql(uint error, const char *str, myf MyFlags);

void my_message_sql(uint error, const char *str, myf MyFlags)
{
  THD *thd= MyFlags & ME_ERROR_LOG_ONLY ? NULL : current_thd;
  Sql_condition::enum_warning_level level;
  sql_print_message_func func;
  DBUG_ENTER("my_message_sql");
  DBUG_PRINT("error", ("error: %u  message: '%s'  Flag: %lu", error, str,
                       MyFlags));

  DBUG_ASSERT(str != NULL);
  DBUG_ASSERT(error != 0);
  DBUG_ASSERT((MyFlags & ~(ME_BELL | ME_ERROR_LOG | ME_ERROR_LOG_ONLY |
                           ME_NOTE | ME_WARNING | ME_FATAL)) == 0);

  if (MyFlags & ME_NOTE)
  {
    level= Sql_condition::WARN_LEVEL_NOTE;
    func= sql_print_information;
  }
  else if (MyFlags & ME_WARNING)
  {
    level= Sql_condition::WARN_LEVEL_WARN;
    func= sql_print_warning;
  }
  else
  {
    level= Sql_condition::WARN_LEVEL_ERROR;
    func= sql_print_error;
  }

  if (likely(thd))
  {
    if (unlikely(MyFlags & ME_FATAL))
      thd->is_fatal_error= 1;
    (void) thd->raise_condition(error, "\0\0\0\0\0", level, str);
  }
  else
    mysql_audit_general(0, MYSQL_AUDIT_GENERAL_ERROR, error, str);

  /* When simulating OOM, skip writing to error log to avoid mtr errors */
  DBUG_EXECUTE_IF("simulate_out_of_memory", DBUG_VOID_RETURN;);

  if (unlikely(!thd) || thd->log_all_errors || (MyFlags & ME_ERROR_LOG))
    (*func)("%s: %s", my_progname_short, str); /* purecov: inspected */
  DBUG_VOID_RETURN;
}


extern "C" void *my_str_malloc_mysqld(size_t size);

void *my_str_malloc_mysqld(size_t size)
{
  return my_malloc(key_memory_my_str_malloc, size, MYF(MY_FAE));
}


#if 0
extern "C" void *my_str_realloc_mysqld(void *ptr, size_t size);
void *my_str_realloc_mysqld(void *ptr, size_t size)
{
  return my_realloc(key_memory_my_str_malloc, ptr, size, MYF(MY_FAE));
}
#endif




/**
  This function is used to check for stack overrun for pathological
  cases of  regular expressions and 'like' expressions.
*/
extern "C" int
check_enough_stack_size_slow()
{
  uchar stack_top;
  THD *my_thd= current_thd;
  if (my_thd != NULL)
    return check_stack_overrun(my_thd, STACK_MIN_SIZE * 2, &stack_top);
  return 0;
}


/*
  The call to current_thd in check_enough_stack_size_slow is quite expensive,
  so we try to avoid it for the normal cases.
  The size of  each stack frame for the wildcmp() routines is ~128 bytes,
  so checking  *every* recursive call is not necessary.
 */
extern "C" int
check_enough_stack_size(int recurse_level)
{
  if (recurse_level % 16 != 0)
    return 0;
  return check_enough_stack_size_slow();
}


static void init_libstrings()
{
#ifndef EMBEDDED_LIBRARY
  my_string_stack_guard= check_enough_stack_size;
#endif
}


#define COM_STATUS(X)  (void*) offsetof(STATUS_VAR, X), SHOW_LONG_STATUS
#define STMT_STATUS(X) COM_STATUS(com_stat[(uint) X])

SHOW_VAR com_status_vars[]= {
  {"admin_commands",       COM_STATUS(com_other)},
  {"alter_db",             STMT_STATUS(SQLCOM_ALTER_DB)},
  {"alter_db_upgrade",     STMT_STATUS(SQLCOM_ALTER_DB_UPGRADE)},
  {"alter_event",          STMT_STATUS(SQLCOM_ALTER_EVENT)},
  {"alter_function",       STMT_STATUS(SQLCOM_ALTER_FUNCTION)},
  {"alter_procedure",      STMT_STATUS(SQLCOM_ALTER_PROCEDURE)},
  {"alter_server",         STMT_STATUS(SQLCOM_ALTER_SERVER)},
  {"alter_sequence",       STMT_STATUS(SQLCOM_ALTER_SEQUENCE)},
  {"alter_table",          STMT_STATUS(SQLCOM_ALTER_TABLE)},
  {"alter_user",           STMT_STATUS(SQLCOM_ALTER_USER)},
  {"analyze",              STMT_STATUS(SQLCOM_ANALYZE)},
  {"assign_to_keycache",   STMT_STATUS(SQLCOM_ASSIGN_TO_KEYCACHE)},
  {"backup",               STMT_STATUS(SQLCOM_BACKUP)},
  {"backup_lock",          STMT_STATUS(SQLCOM_BACKUP_LOCK)},
  {"begin",                STMT_STATUS(SQLCOM_BEGIN)},
  {"binlog",               STMT_STATUS(SQLCOM_BINLOG_BASE64_EVENT)},
  {"call_procedure",       STMT_STATUS(SQLCOM_CALL)},
  {"change_db",            STMT_STATUS(SQLCOM_CHANGE_DB)},
  {"change_master",        STMT_STATUS(SQLCOM_CHANGE_MASTER)},
  {"check",                STMT_STATUS(SQLCOM_CHECK)},
  {"checksum",             STMT_STATUS(SQLCOM_CHECKSUM)},
  {"commit",               STMT_STATUS(SQLCOM_COMMIT)},
  {"compound_sql",         STMT_STATUS(SQLCOM_COMPOUND)},
  {"create_db",            STMT_STATUS(SQLCOM_CREATE_DB)},
  {"create_event",         STMT_STATUS(SQLCOM_CREATE_EVENT)},
  {"create_function",      STMT_STATUS(SQLCOM_CREATE_SPFUNCTION)},
  {"create_index",         STMT_STATUS(SQLCOM_CREATE_INDEX)},
  {"create_package",       STMT_STATUS(SQLCOM_CREATE_PACKAGE)},
  {"create_package_body",  STMT_STATUS(SQLCOM_CREATE_PACKAGE_BODY)},
  {"create_procedure",     STMT_STATUS(SQLCOM_CREATE_PROCEDURE)},
  {"create_role",          STMT_STATUS(SQLCOM_CREATE_ROLE)},
  {"create_sequence",      STMT_STATUS(SQLCOM_CREATE_SEQUENCE)},
  {"create_server",        STMT_STATUS(SQLCOM_CREATE_SERVER)},
  {"create_table",         STMT_STATUS(SQLCOM_CREATE_TABLE)},
  {"create_temporary_table", COM_STATUS(com_create_tmp_table)},
  {"create_trigger",       STMT_STATUS(SQLCOM_CREATE_TRIGGER)},
  {"create_udf",           STMT_STATUS(SQLCOM_CREATE_FUNCTION)},
  {"create_user",          STMT_STATUS(SQLCOM_CREATE_USER)},
  {"create_view",          STMT_STATUS(SQLCOM_CREATE_VIEW)},
  {"dealloc_sql",          STMT_STATUS(SQLCOM_DEALLOCATE_PREPARE)},
  {"delete",               STMT_STATUS(SQLCOM_DELETE)},
  {"delete_multi",         STMT_STATUS(SQLCOM_DELETE_MULTI)},
  {"do",                   STMT_STATUS(SQLCOM_DO)},
  {"drop_db",              STMT_STATUS(SQLCOM_DROP_DB)},
  {"drop_event",           STMT_STATUS(SQLCOM_DROP_EVENT)},
  {"drop_function",        STMT_STATUS(SQLCOM_DROP_FUNCTION)},
  {"drop_index",           STMT_STATUS(SQLCOM_DROP_INDEX)},
  {"drop_procedure",       STMT_STATUS(SQLCOM_DROP_PROCEDURE)},
  {"drop_package",         STMT_STATUS(SQLCOM_DROP_PACKAGE)},
  {"drop_package_body",    STMT_STATUS(SQLCOM_DROP_PACKAGE_BODY)},
  {"drop_role",            STMT_STATUS(SQLCOM_DROP_ROLE)},
  {"drop_server",          STMT_STATUS(SQLCOM_DROP_SERVER)},
  {"drop_sequence",        STMT_STATUS(SQLCOM_DROP_SEQUENCE)},
  {"drop_table",           STMT_STATUS(SQLCOM_DROP_TABLE)},
  {"drop_temporary_table", COM_STATUS(com_drop_tmp_table)},
  {"drop_trigger",         STMT_STATUS(SQLCOM_DROP_TRIGGER)},
  {"drop_user",            STMT_STATUS(SQLCOM_DROP_USER)},
  {"drop_view",            STMT_STATUS(SQLCOM_DROP_VIEW)},
  {"empty_query",          STMT_STATUS(SQLCOM_EMPTY_QUERY)},
  {"execute_immediate",    STMT_STATUS(SQLCOM_EXECUTE_IMMEDIATE)},
  {"execute_sql",          STMT_STATUS(SQLCOM_EXECUTE)},
  {"flush",                STMT_STATUS(SQLCOM_FLUSH)},
  {"get_diagnostics",      STMT_STATUS(SQLCOM_GET_DIAGNOSTICS)},
  {"grant",                STMT_STATUS(SQLCOM_GRANT)},
  {"grant_role",           STMT_STATUS(SQLCOM_GRANT_ROLE)},
  {"ha_close",             STMT_STATUS(SQLCOM_HA_CLOSE)},
  {"ha_open",              STMT_STATUS(SQLCOM_HA_OPEN)},
  {"ha_read",              STMT_STATUS(SQLCOM_HA_READ)},
  {"help",                 STMT_STATUS(SQLCOM_HELP)},
  {"insert",               STMT_STATUS(SQLCOM_INSERT)},
  {"insert_select",        STMT_STATUS(SQLCOM_INSERT_SELECT)},
  {"install_plugin",       STMT_STATUS(SQLCOM_INSTALL_PLUGIN)},
  {"kill",                 STMT_STATUS(SQLCOM_KILL)},
  {"load",                 STMT_STATUS(SQLCOM_LOAD)},
  {"lock_tables",          STMT_STATUS(SQLCOM_LOCK_TABLES)},
  {"optimize",             STMT_STATUS(SQLCOM_OPTIMIZE)},
  {"preload_keys",         STMT_STATUS(SQLCOM_PRELOAD_KEYS)},
  {"prepare_sql",          STMT_STATUS(SQLCOM_PREPARE)},
  {"purge",                STMT_STATUS(SQLCOM_PURGE)},
  {"purge_before_date",    STMT_STATUS(SQLCOM_PURGE_BEFORE)},
  {"release_savepoint",    STMT_STATUS(SQLCOM_RELEASE_SAVEPOINT)},
  {"rename_table",         STMT_STATUS(SQLCOM_RENAME_TABLE)},
  {"rename_user",          STMT_STATUS(SQLCOM_RENAME_USER)},
  {"repair",               STMT_STATUS(SQLCOM_REPAIR)},
  {"replace",              STMT_STATUS(SQLCOM_REPLACE)},
  {"replace_select",       STMT_STATUS(SQLCOM_REPLACE_SELECT)},
  {"reset",                STMT_STATUS(SQLCOM_RESET)},
  {"resignal",             STMT_STATUS(SQLCOM_RESIGNAL)},
  {"revoke",               STMT_STATUS(SQLCOM_REVOKE)},
  {"revoke_all",           STMT_STATUS(SQLCOM_REVOKE_ALL)},
  {"revoke_role",          STMT_STATUS(SQLCOM_REVOKE_ROLE)},
  {"rollback",             STMT_STATUS(SQLCOM_ROLLBACK)},
  {"rollback_to_savepoint",STMT_STATUS(SQLCOM_ROLLBACK_TO_SAVEPOINT)},
  {"savepoint",            STMT_STATUS(SQLCOM_SAVEPOINT)},
  {"select",               STMT_STATUS(SQLCOM_SELECT)},
  {"set_option",           STMT_STATUS(SQLCOM_SET_OPTION)},
  {"show_authors",         STMT_STATUS(SQLCOM_SHOW_AUTHORS)},
  {"show_binlog_events",   STMT_STATUS(SQLCOM_SHOW_BINLOG_EVENTS)},
  {"show_binlogs",         STMT_STATUS(SQLCOM_SHOW_BINLOGS)},
  {"show_charsets",        STMT_STATUS(SQLCOM_SHOW_CHARSETS)},
  {"show_collations",      STMT_STATUS(SQLCOM_SHOW_COLLATIONS)},
  {"show_contributors",    STMT_STATUS(SQLCOM_SHOW_CONTRIBUTORS)},
  {"show_create_db",       STMT_STATUS(SQLCOM_SHOW_CREATE_DB)},
  {"show_create_event",    STMT_STATUS(SQLCOM_SHOW_CREATE_EVENT)},
  {"show_create_func",     STMT_STATUS(SQLCOM_SHOW_CREATE_FUNC)},
  {"show_create_package",  STMT_STATUS(SQLCOM_SHOW_CREATE_PACKAGE)},
  {"show_create_package_body",STMT_STATUS(SQLCOM_SHOW_CREATE_PACKAGE_BODY)},
  {"show_create_proc",     STMT_STATUS(SQLCOM_SHOW_CREATE_PROC)},
  {"show_create_table",    STMT_STATUS(SQLCOM_SHOW_CREATE)},
  {"show_create_trigger",  STMT_STATUS(SQLCOM_SHOW_CREATE_TRIGGER)},
  {"show_create_user",     STMT_STATUS(SQLCOM_SHOW_CREATE_USER)},
  {"show_databases",       STMT_STATUS(SQLCOM_SHOW_DATABASES)},
  {"show_engine_logs",     STMT_STATUS(SQLCOM_SHOW_ENGINE_LOGS)},
  {"show_engine_mutex",    STMT_STATUS(SQLCOM_SHOW_ENGINE_MUTEX)},
  {"show_engine_status",   STMT_STATUS(SQLCOM_SHOW_ENGINE_STATUS)},
  {"show_errors",          STMT_STATUS(SQLCOM_SHOW_ERRORS)},
  {"show_events",          STMT_STATUS(SQLCOM_SHOW_EVENTS)},
  {"show_explain",         STMT_STATUS(SQLCOM_SHOW_EXPLAIN)},
  {"show_analyze",         STMT_STATUS(SQLCOM_SHOW_ANALYZE)},
  {"show_fields",          STMT_STATUS(SQLCOM_SHOW_FIELDS)},
#ifndef DBUG_OFF
  {"show_function_code",   STMT_STATUS(SQLCOM_SHOW_FUNC_CODE)},
#endif
  {"show_function_status", STMT_STATUS(SQLCOM_SHOW_STATUS_FUNC)},
  {"show_generic",         STMT_STATUS(SQLCOM_SHOW_GENERIC)},
  {"show_grants",          STMT_STATUS(SQLCOM_SHOW_GRANTS)},
  {"show_keys",            STMT_STATUS(SQLCOM_SHOW_KEYS)},
  {"show_binlog_status",   STMT_STATUS(SQLCOM_SHOW_BINLOG_STAT)},
  {"show_open_tables",     STMT_STATUS(SQLCOM_SHOW_OPEN_TABLES)},
  {"show_package_status",  STMT_STATUS(SQLCOM_SHOW_STATUS_PACKAGE)},
#ifndef DBUG_OFF
  {"show_package_body_code",   STMT_STATUS(SQLCOM_SHOW_PACKAGE_BODY_CODE)},
#endif
  {"show_package_body_status", STMT_STATUS(SQLCOM_SHOW_STATUS_PACKAGE_BODY)},
  {"show_plugins",         STMT_STATUS(SQLCOM_SHOW_PLUGINS)},
  {"show_privileges",      STMT_STATUS(SQLCOM_SHOW_PRIVILEGES)},
#ifndef DBUG_OFF
  {"show_procedure_code",  STMT_STATUS(SQLCOM_SHOW_PROC_CODE)},
#endif
  {"show_procedure_status",STMT_STATUS(SQLCOM_SHOW_STATUS_PROC)},
  {"show_processlist",     STMT_STATUS(SQLCOM_SHOW_PROCESSLIST)},
  {"show_profile",         STMT_STATUS(SQLCOM_SHOW_PROFILE)},
  {"show_profiles",        STMT_STATUS(SQLCOM_SHOW_PROFILES)},
  {"show_relaylog_events", STMT_STATUS(SQLCOM_SHOW_RELAYLOG_EVENTS)},
  {"show_slave_hosts",     STMT_STATUS(SQLCOM_SHOW_SLAVE_HOSTS)},
  {"show_slave_status",    STMT_STATUS(SQLCOM_SHOW_SLAVE_STAT)},
  {"show_status",          STMT_STATUS(SQLCOM_SHOW_STATUS)},
  {"show_storage_engines", STMT_STATUS(SQLCOM_SHOW_STORAGE_ENGINES)},
  {"show_table_status",    STMT_STATUS(SQLCOM_SHOW_TABLE_STATUS)},
  {"show_tables",          STMT_STATUS(SQLCOM_SHOW_TABLES)},
  {"show_triggers",        STMT_STATUS(SQLCOM_SHOW_TRIGGERS)},
  {"show_variables",       STMT_STATUS(SQLCOM_SHOW_VARIABLES)},
  {"show_warnings",        STMT_STATUS(SQLCOM_SHOW_WARNS)},
  {"shutdown",             STMT_STATUS(SQLCOM_SHUTDOWN)},
  {"signal",               STMT_STATUS(SQLCOM_SIGNAL)},
  {"start_all_slaves",     STMT_STATUS(SQLCOM_SLAVE_ALL_START)},
  {"start_slave",          STMT_STATUS(SQLCOM_SLAVE_START)},
  {"stmt_close",           COM_STATUS(com_stmt_close)},
  {"stmt_execute",         COM_STATUS(com_stmt_execute)},
  {"stmt_fetch",           COM_STATUS(com_stmt_fetch)},
  {"stmt_prepare",         COM_STATUS(com_stmt_prepare)},
  {"stmt_reprepare",       COM_STATUS(com_stmt_reprepare)},
  {"stmt_reset",           COM_STATUS(com_stmt_reset)},
  {"stmt_send_long_data",  COM_STATUS(com_stmt_send_long_data)},
  {"stop_all_slaves",      STMT_STATUS(SQLCOM_SLAVE_ALL_STOP)},
  {"stop_slave",           STMT_STATUS(SQLCOM_SLAVE_STOP)},
  {"truncate",             STMT_STATUS(SQLCOM_TRUNCATE)},
  {"uninstall_plugin",     STMT_STATUS(SQLCOM_UNINSTALL_PLUGIN)},
  {"unlock_tables",        STMT_STATUS(SQLCOM_UNLOCK_TABLES)},
  {"update",               STMT_STATUS(SQLCOM_UPDATE)},
  {"update_multi",         STMT_STATUS(SQLCOM_UPDATE_MULTI)},
  {"xa_commit",            STMT_STATUS(SQLCOM_XA_COMMIT)},
  {"xa_end",               STMT_STATUS(SQLCOM_XA_END)},
  {"xa_prepare",           STMT_STATUS(SQLCOM_XA_PREPARE)},
  {"xa_recover",           STMT_STATUS(SQLCOM_XA_RECOVER)},
  {"xa_rollback",          STMT_STATUS(SQLCOM_XA_ROLLBACK)},
  {"xa_start",             STMT_STATUS(SQLCOM_XA_START)},
  {NullS, NullS, SHOW_LONG}
};


#ifdef HAVE_PSI_STATEMENT_INTERFACE
PSI_statement_info sql_statement_info[(uint) SQLCOM_END + 1];
PSI_statement_info com_statement_info[(uint) COM_END + 1];

/**
  Initialize the command names array.
  Since we do not want to maintain a separate array,
  this is populated from data mined in com_status_vars,
  which already has one name for each command.
*/
void init_sql_statement_info()
{
  size_t first_com= offsetof(STATUS_VAR, com_stat[0]);
  size_t last_com=  offsetof(STATUS_VAR, com_stat[(uint) SQLCOM_END]);
  int record_size= offsetof(STATUS_VAR, com_stat[1])
                   - offsetof(STATUS_VAR, com_stat[0]);
  size_t ptr;
  uint i;
  uint com_index;

  static const char* dummy= "";
  for (i= 0; i < ((uint) SQLCOM_END + 1); i++)
  {
    sql_statement_info[i].m_name= dummy;
    sql_statement_info[i].m_flags= 0;
  }

  SHOW_VAR *var= &com_status_vars[0];
  while (var->name != NULL)
  {
    ptr= (size_t)(var->value);
    if ((first_com <= ptr) && (ptr < last_com))
    {
      com_index= ((int)(ptr - first_com))/record_size;
      DBUG_ASSERT(com_index < (uint) SQLCOM_END);
      sql_statement_info[com_index].m_name= var->name;
    }
    var++;
  }

  DBUG_ASSERT(strcmp(sql_statement_info[(uint) SQLCOM_SELECT].m_name, "select") == 0);
  DBUG_ASSERT(strcmp(sql_statement_info[(uint) SQLCOM_SIGNAL].m_name, "signal") == 0);

  sql_statement_info[(uint) SQLCOM_END].m_name= "error";
}

void init_com_statement_info()
{
  uint index;

  for (index= 0; index < (uint) COM_END + 1; index++)
  {
    com_statement_info[index].m_name= command_name[index].str;
    com_statement_info[index].m_flags= 0;
  }

  /* "statement/abstract/query" can mutate into "statement/sql/..." */
  com_statement_info[(uint) COM_QUERY].m_flags= PSI_FLAG_MUTABLE;
}
#endif


#ifdef SAFEMALLOC
/*
  Return the id for the current THD, to allow safemalloc to associate
  the memory with the right id.
*/

extern "C" my_thread_id mariadb_dbug_id()
{
  THD *thd;
  if ((thd= current_thd) && thd->thread_dbug_id)
  {
    return thd->thread_dbug_id;
  }
  return my_thread_dbug_id();
}
#endif /* SAFEMALLOC */

/* Thread Mem Usage By P.Linux */
extern "C" {
static void my_malloc_size_cb_func(long long size, my_bool is_thread_specific)
{
  THD *thd= current_thd;

#ifndef DBUG_OFF
  statistic_increment(malloc_calls, &LOCK_status);
#endif

  /*
    When thread specific is set, both mysqld_server_initialized and thd
    must be set, and we check that with DBUG_ASSERT.

    However, do not crash, if current_thd is NULL, in release version.
  */
  DBUG_ASSERT(!is_thread_specific || (mysqld_server_initialized && thd));

  if (is_thread_specific && likely(thd))  /* If thread specific memory */
  {
    DBUG_PRINT("info", ("thd memory_used: %lld  size: %lld",
                        (longlong) thd->status_var.local_memory_used,
                        size));
    thd->status_var.local_memory_used+= size;
    set_if_bigger(thd->status_var.max_local_memory_used,
                  thd->status_var.local_memory_used);
    if (size > 0 &&
        thd->status_var.local_memory_used > (int64)thd->variables.max_mem_used &&
        likely(!thd->killed) && !thd->get_stmt_da()->is_set())
    {
      /*
        Ensure we don't get called here again.

        It is not safe to wait for LOCK_thd_kill here, as we could be called
        from almost any context. For example while LOCK_plugin is being held;
        but THD::awake() locks LOCK_thd_kill and LOCK_plugin in the opposite
        order (MDEV-33443).

        So ignore the max_mem_used limit in the unlikely case we cannot obtain
        LOCK_thd_kill here (the limit will be enforced on the next allocation).
      */
      if (!mysql_mutex_trylock(&thd->LOCK_thd_kill)) {
        char buf[50], *buf2;
        thd->set_killed_no_mutex(KILL_QUERY);
        my_snprintf(buf, sizeof(buf), "--max-session-mem-used=%llu",
                    thd->variables.max_mem_used);
        if ((buf2= (char*) thd->alloc(256)))
        {
          my_snprintf(buf2, 256,
                      ER_THD(thd, ER_OPTION_PREVENTS_STATEMENT), buf);
          thd->set_killed_no_mutex(KILL_QUERY,
                                   ER_OPTION_PREVENTS_STATEMENT, buf2);
        }
        else
        {
          thd->set_killed_no_mutex(KILL_QUERY, ER_OPTION_PREVENTS_STATEMENT,
                          "--max-session-mem-used");
        }
        mysql_mutex_unlock(&thd->LOCK_thd_kill);
      }
    }
    DBUG_ASSERT((longlong) thd->status_var.local_memory_used >= 0 ||
                !debug_assert_on_not_freed_memory);
  }
  else if (likely(thd))
  {
    DBUG_PRINT("info", ("global thd memory_used: %lld  size: %lld",
                        (longlong) thd->status_var.global_memory_used, size));
    thd->status_var.global_memory_used+= size;
  }
  else
    update_global_memory_status(size);
}

int json_escape_string(const char *str,const char *str_end,
                       char *json, char *json_end)
{
  return json_escape(system_charset_info,
                     (const uchar *) str, (const uchar *) str_end,
                     &my_charset_utf8mb4_bin,
                     (uchar *) json, (uchar *) json_end);
}


int json_unescape_json(const char *json_str, const char *json_end,
                       char *res, char *res_end)
{
  return json_unescape(&my_charset_utf8mb4_bin,
                       (const uchar *) json_str, (const uchar *) json_end,
                       system_charset_info, (uchar *) res, (uchar *) res_end);
}

} /*extern "C"*/


/**
  Create a replication file name or base for file names.

  @param[in] opt Value of option, or NULL
  @param[in] def Default value if option value is not set.
  @param[in] ext Extension to use for the path

  @returns Pointer to string containing the full file path, or NULL if
  it was not possible to create the path.
 */
static const char *rpl_make_log_name(PSI_memory_key key, const char *opt,
                                     const char *def, const char *ext)
{
  DBUG_ENTER("rpl_make_log_name");
  DBUG_PRINT("enter", ("opt: %s, def: %s, ext: %s", opt ? opt : "(null)",
                       def, ext));
  char buff[FN_REFLEN];
  const char *base= opt ? opt : def;
  unsigned int options=
    MY_REPLACE_EXT | MY_UNPACK_FILENAME | MY_SAFE_PATH;

  /* mysql_real_data_home_ptr  may be null if no value of datadir has been
     specified through command-line or througha cnf file. If that is the
     case we make mysql_real_data_home_ptr point to mysql_real_data_home
     which, in that case holds the default path for data-dir.
  */
  if(mysql_real_data_home_ptr == NULL)
    mysql_real_data_home_ptr= mysql_real_data_home;

  if (fn_format(buff, base, mysql_real_data_home_ptr, ext, options))
    DBUG_RETURN(my_strdup(key, buff, MYF(MY_WME)));
  else
    DBUG_RETURN(NULL);
}

/* We have to setup my_malloc_size_cb_func early to catch all mallocs */

static int init_early_variables()
{
  set_current_thd(0);
  set_malloc_size_cb(my_malloc_size_cb_func);
  global_status_var.global_memory_used= 0;
  init_alloc_root(PSI_NOT_INSTRUMENTED, &startup_root, 1024, 0, MYF(0));
  init_alloc_root(PSI_NOT_INSTRUMENTED, &read_only_root, 1024, 0,
		  MYF(MY_ROOT_USE_MPROTECT));
  return 0;
}

static int init_common_variables()
{
  umask(((~my_umask) & 0666));
  connection_errors_select= 0;
  connection_errors_accept= 0;
  connection_errors_tcpwrap= 0;
  connection_errors_internal= 0;
  connection_errors_max_connection= 0;
  connection_errors_peer_addr= 0;
  my_decimal_set_zero(&decimal_zero); // set decimal_zero constant;

  init_libstrings();
  tzset();			// Set tzname

#ifdef SAFEMALLOC
  sf_malloc_dbug_id= mariadb_dbug_id;
#endif /* SAFEMALLOC */
#ifdef DBUG_ASSERT_AS_PRINTF
  my_dbug_assert_failed= mariadb_dbug_assert_failed;
#endif /* DBUG_ASSERT_AS_PRINTF */

  if (!(type_handler_data= new Type_handler_data) ||
      type_handler_data->init())
  {
    sql_perror("Could not allocate type_handler_data");
    return 1;
  }

  max_system_variables.pseudo_thread_id= ~(my_thread_id) 0;
  server_start_time= flush_status_time= my_time(0);
  my_disable_copystat_in_redel= 1;

  global_rpl_filter= new Rpl_filter;
  binlog_filter= new Rpl_filter;
  if (!global_rpl_filter || !binlog_filter)
  {
    sql_perror("Could not allocate replication and binlog filters");
    exit(1);
  }

#ifdef HAVE_OPENSSL
  if (check_openssl_compatibility())
  {
    sql_print_error("Incompatible OpenSSL version. Cannot continue...");
    exit(1);
  }
#endif

  if (init_thread_environment() || mysql_init_variables())
    exit(1);

  if (ignore_db_dirs_init())
    exit(1);

  struct tm tm_tmp;
  localtime_r(&server_start_time, &tm_tmp);

  my_tzset();
  my_tzname(system_time_zone, sizeof(system_time_zone));

  /*
    We set SYSTEM time zone as reasonable default and
    also for failure of my_tz_init() and bootstrap mode.
    If user explicitly set time zone with --default-time-zone
    option we will change this value in my_tz_init().
  */
  global_system_variables.time_zone= my_tz_SYSTEM;

#ifdef HAVE_PSI_INTERFACE
  /*
    Complete the mysql_bin_log initialization.
    Instrumentation keys are known only after the performance schema
    initialization, and can not be set in the MYSQL_BIN_LOG
    constructor (called before main()).
  */
  mysql_bin_log.set_psi_keys(key_BINLOG_LOCK_index,
                             key_BINLOG_COND_relay_log_updated,
                             key_BINLOG_COND_bin_log_updated,
                             key_file_binlog,
                             key_file_binlog_cache,
                             key_file_binlog_index,
                             key_file_binlog_index_cache,
                             key_BINLOG_COND_queue_busy,
                             key_LOCK_binlog_end_pos);
#endif

  /*
    Init mutexes for the global MYSQL_BIN_LOG objects.
    As safe_mutex depends on what MY_INIT() does, we can't init the mutexes of
    global MYSQL_BIN_LOGs in their constructors, because then they would be
    inited before MY_INIT(). So we do it here.
  */
  mysql_bin_log.init_pthread_objects();
  Gtid_index_writer::gtid_index_init();

  /* TODO: remove this when my_time_t is 64 bit compatible */
  if (!IS_TIME_T_VALID_FOR_TIMESTAMP(server_start_time))
  {
    sql_print_error("This server doesn't support dates later than 2038");
    exit(1);
  }

  opt_log_basename= const_cast<char *>("mysql");

  if (gethostname(glob_hostname,sizeof(glob_hostname)) < 0)
  {
    /*
      Get hostname of computer (used by 'show variables') and as default
      basename for the pid file if --log-basename is not given.
    */
    strmake(glob_hostname, STRING_WITH_LEN("localhost"));
    sql_print_warning("gethostname failed, using '%s' as hostname",
                        glob_hostname);
  }
  else if (is_filename_allowed(glob_hostname, strlen(glob_hostname), FALSE))
    opt_log_basename= glob_hostname;

  strmake(pidfile_name, opt_log_basename, sizeof(pidfile_name)-5);
  strmov(fn_ext(pidfile_name),".pid");		// Add proper extension
  SYSVAR_AUTOSIZE(pidfile_name_ptr, pidfile_name);
  set_sys_var_value_origin(&opt_tc_log_size, sys_var::AUTO);

  /*
    The default-storage-engine entry in my_long_options should have a
    non-null default value. It was earlier intialized as
    (longlong)"MyISAM" in my_long_options but this triggered a
    compiler error in the Sun Studio 12 compiler. As a work-around we
    set the def_value member to 0 in my_long_options and initialize it
    to the correct value here.

    From MySQL 5.5 onwards, the default storage engine is InnoDB
    (except in the embedded server, where the default continues to
    be MyISAM)
  */
#if defined(WITH_INNOBASE_STORAGE_ENGINE)
  default_storage_engine= const_cast<char *>("InnoDB");
#else
  default_storage_engine= const_cast<char *>("MyISAM");
#endif
  default_tmp_storage_engine= NULL;
  gtid_pos_auto_engines= const_cast<char *>("");

  /*
    Add server status variables to the dynamic list of
    status variables that is shown by SHOW STATUS.
    Later, in plugin_init, and mysql_install_plugin
    new entries could be added to that list.
  */
  if (add_status_vars(status_vars))
    exit(1); // an error was already reported

#ifndef DBUG_OFF
  /*
    We have few debug-only commands in com_status_vars, only visible in debug
    builds. for simplicity we enable the assert only in debug builds

    There are 10 Com_ variables which don't have corresponding SQLCOM_ values:
    (TODO strictly speaking they shouldn't be here, should not have Com_ prefix
    that is. Perhaps Stmt_ ? Comstmt_ ? Prepstmt_ ?)

      Com_admin_commands         => com_other
      Com_create_temporary_table => com_create_tmp_table
      Com_drop_temporary_table   => com_drop_tmp_table
      Com_stmt_close             => com_stmt_close
      Com_stmt_execute           => com_stmt_execute
      Com_stmt_fetch             => com_stmt_fetch
      Com_stmt_prepare           => com_stmt_prepare
      Com_stmt_reprepare         => com_stmt_reprepare
      Com_stmt_reset             => com_stmt_reset
      Com_stmt_send_long_data    => com_stmt_send_long_data

    With this correction the number of Com_ variables (number of elements in
    the array, excluding the last element - terminator) must match the number
    of SQLCOM_ constants.
  */
  compile_time_assert(sizeof(com_status_vars)/sizeof(com_status_vars[0]) - 1 ==
                     SQLCOM_END + 10);
#endif

  int opt_err;
  if ((opt_err= get_options(&remaining_argc, &remaining_argv)))
    exit(opt_err);
  if (IS_SYSVAR_AUTOSIZE(&server_version_ptr))
    set_server_version(server_version, sizeof(server_version));

  mysql_real_data_home_len= uint(strlen(mysql_real_data_home));

  sf_leaking_memory= 0; // no memory leaks from now on

#ifndef EMBEDDED_LIBRARY
  if (opt_abort && !opt_verbose)
    unireg_abort(0);
#endif /*!EMBEDDED_LIBRARY*/

  DBUG_PRINT("info",("%s  Ver %s for %s on %s\n",my_progname,
		     server_version, SYSTEM_TYPE,MACHINE_TYPE));

  /* Initialize large page size */
  if (opt_large_pages)
  {
    DBUG_PRINT("info", ("Large page set"));
    if (my_init_large_pages(opt_super_large_pages))
    {
      return 1;
    }
  }

#if defined(HAVE_POOL_OF_THREADS)
  if (IS_SYSVAR_AUTOSIZE(&threadpool_size))
    SYSVAR_AUTOSIZE(threadpool_size, my_getncpus());
#endif

  /* connections and databases needs lots of files */
  {
    uint files, wanted_files, max_open_files, min_tc_size, extra_files,
      min_connections;
    ulong org_max_connections, org_tc_size;

    /* Number of files reserved for temporary files */
    extra_files= 30;
    min_connections= 10;
    /* MyISAM requires two file handles per table. */
    wanted_files= (extra_files + max_connections + extra_max_connections +
                   tc_size * 2 * tc_instances);
#if defined(HAVE_POOL_OF_THREADS) && !defined(_WIN32)
    // add epoll or kevent fd for each threadpool group, in case pool of threads is used
    wanted_files+= (thread_handling > SCHEDULER_NO_THREADS) ? 0 : threadpool_size;
#endif

    min_tc_size= MY_MIN(tc_size, TABLE_OPEN_CACHE_MIN);
    org_max_connections= max_connections;
    org_tc_size= tc_size;

    /*
      We are trying to allocate no less than max_connections*5 file
      handles (i.e. we are trying to set the limit so that they will
      be available).  In addition, we allocate no less than how much
      was already allocated.  However below we report a warning and
      recompute values only if we got less file handles than were
      explicitly requested.  No warning and re-computation occur if we
      can't get max_connections*5 but still got no less than was
      requested (value of wanted_files).
    */
    max_open_files= MY_MAX(MY_MAX(wanted_files,
                                  (max_connections + extra_max_connections)*5),
                           open_files_limit);
    files= my_set_max_open_files(max_open_files);
    SYSVAR_AUTOSIZE_IF_CHANGED(open_files_limit, files, ulong);

    if (files < max_open_files && global_system_variables.log_warnings)
      sql_print_warning("Could not increase number of max_open_files to more than %u (request: %u)", files, max_open_files);

    /* If we required too much tc_instances than we reduce */
    SYSVAR_AUTOSIZE_IF_CHANGED(tc_instances,
                               (uint32) MY_MIN(MY_MAX((files - extra_files -
                                                      max_connections)/
                                                      2/tc_size,
                                                     1),
                                              tc_instances),
                               uint32);
    /*
      If we have requested too much file handles than we bring
      max_connections in supported bounds. Still leave at least
      'min_connections' connections
    */
    SYSVAR_AUTOSIZE_IF_CHANGED(max_connections,
                               (ulong) MY_MAX(MY_MIN(files- extra_files-
                                                     min_tc_size*2*tc_instances,
                                                     max_connections),
                                              min_connections),
                               ulong);

    /*
      Decrease tc_size according to max_connections, but
      not below min_tc_size.  Outer MY_MIN() ensures that we
      never increase tc_size automatically (that could
      happen if max_connections is decreased above).
    */
    SYSVAR_AUTOSIZE_IF_CHANGED(tc_size,
                               (ulong) MY_MIN(MY_MAX((files - extra_files -
                                                      max_connections) / 2 / tc_instances,
                                                     min_tc_size),
                                              tc_size), ulong);
    DBUG_PRINT("warning",
               ("Current limits: max_open_files: %u  max_connections: %ld  table_cache: %ld",
                files, max_connections, tc_size));
    if (global_system_variables.log_warnings > 1 &&
        (max_connections < org_max_connections ||
         tc_size < org_tc_size))
      sql_print_warning("Changed limits: max_open_files: %u  max_connections: %lu (was %lu)  table_cache: %lu (was %lu)",
			files, max_connections, org_max_connections,
                        tc_size, org_tc_size);
  }
  /*
    Max_connections and tc_cache are now set.
    Now we can fix other variables depending on this variable.
  */

  /* Fix host_cache_size */
  if (IS_SYSVAR_AUTOSIZE(&host_cache_size))
  {
    /*
      The default value is 128.
      The autoset value is 128, plus 1 for a value of max_connections
      up to 500, plus 1 for every increment of 20 over 500 in the
      max_connections value, capped at 2000.
    */
    uint size= (HOST_CACHE_SIZE + MY_MIN(max_connections, 500) +
                MY_MAX(((long) max_connections)-500,0)/20);
    SYSVAR_AUTOSIZE(host_cache_size, size);
  }

  /* Fix back_log (back_log == 0 added for MySQL compatibility) */
  if (back_log == 0 || IS_SYSVAR_AUTOSIZE(&back_log))
  {
    /*
      The default value is 150.
      The autoset value is 50 + max_connections / 5 capped at 900
    */
    SYSVAR_AUTOSIZE(back_log, MY_MIN(900, (50 + max_connections / 5)));
  }

  unireg_init(opt_specialflag); /* Set up extern variabels */
  if (!(my_default_lc_messages=
        my_locale_by_name(lc_messages)))
  {
    sql_print_error("Unknown locale: '%s'", lc_messages);
    return 1;
  }

  if (init_errmessage())	/* Read error messages from file */
    return 1;
  global_system_variables.lc_messages= my_default_lc_messages;
  global_system_variables.errmsgs= my_default_lc_messages->errmsgs->errmsgs;
  init_client_errs();
  mysql_library_init(unused,unused,unused); /* for replication */
  lex_init();
  if (item_create_init())
    return 1;
  item_init();
  setup_json_schema_keyword_hash();
  /*
    Process a comma-separated character set list and choose
    the first available character set. This is mostly for
    test purposes, to be able to start "mysqld" even if
    the requested character set is not available (see bug#18743).
  */
  myf utf8_flag= global_system_variables.old_behavior &
                 OLD_MODE_UTF8_IS_UTF8MB3 ? MY_UTF8_IS_UTF8MB3 : 0;

  old_mode_deprecated_warnings(0, global_system_variables.old_behavior);

  if (character_set_collations_str[0])
  {
    Lex_cstring_strlen str(character_set_collations_str);
    if (global_system_variables.character_set_collations.
                                  from_text(str, utf8_flag))
    {
      sql_print_error(ER_DEFAULT(ER_WRONG_VALUE_FOR_VAR),
                      "character_set_collations", character_set_collations_str);
    }
  }

  for (;;)
  {
    char *next_character_set_name= strchr(default_character_set_name, ',');
    if (next_character_set_name)
      *next_character_set_name++= '\0';
    if (!(default_charset_info=
          get_charset_by_csname(default_character_set_name,
                                MY_CS_PRIMARY, MYF(utf8_flag | MY_WME))))
    {
      if (next_character_set_name)
      {
        default_character_set_name= next_character_set_name;
        default_collation_name= 0;          // Ignore collation
      }
      else
        return 1;                           // Eof of the list
    }
    else
    {
      Sql_used used;
      default_charset_info= global_system_variables.character_set_collations.
                              get_collation_for_charset(&used,
                                                        default_charset_info);
      break;
    }
  }

  if (default_collation_name)
  {
    CHARSET_INFO *default_collation;
    default_collation= get_charset_by_name(default_collation_name, MYF(utf8_flag));
    if (!default_collation)
    {
#ifdef WITH_PERFSCHEMA_STORAGE_ENGINE
      buffered_logs.print();
      buffered_logs.cleanup();
#endif
      sql_print_error(ER_DEFAULT(ER_UNKNOWN_COLLATION), default_collation_name);
      return 1;
    }
    if (!my_charset_same(default_charset_info, default_collation))
    {
      sql_print_error(ER_DEFAULT(ER_COLLATION_CHARSET_MISMATCH),
		      default_collation_name,
		      default_charset_info->cs_name.str);
      return 1;
    }
    default_charset_info= default_collation;
  }
  /* Set collactions that depends on the default collation */
  global_system_variables.collation_server= default_charset_info;
  global_system_variables.collation_database= default_charset_info;
  if (is_supported_parser_charset(default_charset_info))
  {
    global_system_variables.collation_connection= default_charset_info;
    global_system_variables.character_set_results= default_charset_info;
    global_system_variables.character_set_client= default_charset_info;
  }
  else
  {
    sql_print_warning("'%s' can not be used as client character set. "
                      "'%s' will be used as default client character set.",
                      default_charset_info->cs_name.str,
                      my_charset_latin1.cs_name.str);
    global_system_variables.collation_connection= &my_charset_latin1;
    global_system_variables.character_set_results= &my_charset_latin1;
    global_system_variables.character_set_client= &my_charset_latin1;
  }

  if (!(character_set_filesystem=
        get_charset_by_csname(character_set_filesystem_name,
                              MY_CS_PRIMARY, MYF(utf8_flag | MY_WME))))
    return 1;
  global_system_variables.character_set_filesystem= character_set_filesystem;

  if (!(my_default_lc_time_names=
        my_locale_by_name(lc_time_names_name)))
  {
    sql_print_error("Unknown locale: '%s'", lc_time_names_name);
    return 1;
  }
  global_system_variables.lc_time_names= my_default_lc_time_names;

  /* check log options and issue warnings if needed */
  if (opt_log && opt_logname && *opt_logname &&
      !(log_output_options & (LOG_FILE | LOG_NONE)))
    sql_print_warning("Although a general log file was specified, "
                      "log tables are used. "
                      "To enable logging to files use the --log-output option.");

  if (global_system_variables.sql_log_slow && opt_slow_logname &&
      *opt_slow_logname &&
      !(log_output_options & (LOG_FILE | LOG_NONE)))
    sql_print_warning("Although a slow query log file was specified, "
                      "log tables are used. "
                      "To enable logging to files use the --log-output=file option.");

  if (!opt_logname || !*opt_logname)
    make_default_log_name(&opt_logname, ".log", false);
  if (!opt_slow_logname || !*opt_slow_logname)
    make_default_log_name(&opt_slow_logname, "-slow.log", false);

#if defined(ENABLED_DEBUG_SYNC)
  /* Initialize the debug sync facility. See debug_sync.cc. */
  if (debug_sync_init())
    return 1; /* purecov: tested */
#endif /* defined(ENABLED_DEBUG_SYNC) */

#if (ENABLE_TEMP_POOL)
  if (use_temp_pool && my_bitmap_init(&temp_pool,0,1024))
    return 1;
#else
  use_temp_pool= 0;
#endif

  if (my_dboptions_cache_init())
    return 1;

  /*
    Ensure that lower_case_table_names is set on system where we have case
    insensitive names.  If this is not done the users MyISAM tables will
    get corrupted if accesses with names of different case.
  */
  DBUG_PRINT("info", ("lower_case_table_names: %d", lower_case_table_names));
  if(mysql_real_data_home_ptr == NULL || *mysql_real_data_home_ptr == 0)
    mysql_real_data_home_ptr= mysql_real_data_home;
  SYSVAR_AUTOSIZE(lower_case_file_system,
                  test_if_case_insensitive(mysql_real_data_home_ptr));
  if (!lower_case_table_names && lower_case_file_system == 1)
  {
    if (lower_case_table_names_used)
    {
      sql_print_error("The server option 'lower_case_table_names' is "
                      "configured to use case sensitive table names but the "
                      "data directory resides on a case-insensitive file system. "
                      "Please use a case sensitive file system for your data "
                      "directory or switch to a case-insensitive table name "
                      "mode.");
      return 1;
    }
    else
    {
      if (global_system_variables.log_warnings)
	sql_print_warning("Setting lower_case_table_names=2 because file "
                  "system for %s is case insensitive", mysql_real_data_home_ptr);
      SYSVAR_AUTOSIZE(lower_case_table_names, 2);
    }
  }
  else if (lower_case_table_names == 2 &&
           !(lower_case_file_system= (lower_case_file_system == 1)))
  {
    if (global_system_variables.log_warnings)
      sql_print_warning("lower_case_table_names was set to 2, even though your "
                        "the file system '%s' is case sensitive.  Now setting "
                        "lower_case_table_names to 0 to avoid future problems.",
			mysql_real_data_home_ptr);
    SYSVAR_AUTOSIZE(lower_case_table_names, 0);
  }
  else
  {
    lower_case_file_system= (lower_case_file_system == 1);
  }

  /* Reset table_alias_charset, now that lower_case_table_names is set. */
  table_alias_charset= (lower_case_table_names ?
			files_charset_info :
			&my_charset_bin);

  if (ignore_db_dirs_process_additions())
  {
    sql_print_error("An error occurred while storing ignore_db_dirs to a hash.");
    return 1;
  }

  if (tls_version & (VIO_TLSv1_0 + VIO_TLSv1_1))
      sql_print_warning("TLSv1.0 and TLSv1.1 are insecure and should not be used for tls_version");

#ifdef WITH_WSREP
  /*
    We need to initialize auxiliary variables, that will be
    further keep the original values of auto-increment options
    as they set by the user. These variables used to restore
    user-defined values of the auto-increment options after
    setting of the wsrep_auto_increment_control to 'OFF'.
  */
  global_system_variables.saved_auto_increment_increment=
    global_system_variables.auto_increment_increment;
  global_system_variables.saved_auto_increment_offset=
    global_system_variables.auto_increment_offset;
#endif /* WITH_WSREP */

  return 0;
}


static int init_thread_environment()
{
  DBUG_ENTER("init_thread_environment");
  server_threads.init();
  mysql_mutex_init(key_LOCK_start_thread, &LOCK_start_thread, MY_MUTEX_INIT_FAST);
  mysql_mutex_init(key_LOCK_status, &LOCK_status, MY_MUTEX_INIT_FAST);
  mysql_mutex_init(key_LOCK_delayed_insert,
                   &LOCK_delayed_insert, MY_MUTEX_INIT_FAST);
  mysql_mutex_init(key_LOCK_delayed_status,
                   &LOCK_delayed_status, MY_MUTEX_INIT_FAST);
  mysql_mutex_init(key_LOCK_delayed_create,
                   &LOCK_delayed_create, MY_MUTEX_INIT_SLOW);
  mysql_mutex_init(key_LOCK_crypt, &LOCK_crypt, MY_MUTEX_INIT_FAST);
  mysql_mutex_init(key_LOCK_user_conn, &LOCK_user_conn, MY_MUTEX_INIT_FAST);
  mysql_mutex_init(key_LOCK_active_mi, &LOCK_active_mi, MY_MUTEX_INIT_FAST);
  mysql_mutex_init(key_LOCK_global_system_variables,
                   &LOCK_global_system_variables, MY_MUTEX_INIT_FAST);
  mysql_mutex_record_order(&LOCK_active_mi, &LOCK_global_system_variables);
  mysql_prlock_init(key_rwlock_LOCK_system_variables_hash,
                    &LOCK_system_variables_hash);
  mysql_mutex_init(key_LOCK_prepared_stmt_count,
                   &LOCK_prepared_stmt_count, MY_MUTEX_INIT_FAST);
  mysql_mutex_init(key_LOCK_error_messages,
                   &LOCK_error_messages, MY_MUTEX_INIT_FAST);
  mysql_mutex_init(key_LOCK_uuid_short_generator,
                   &LOCK_short_uuid_generator, MY_MUTEX_INIT_FAST);
  mysql_mutex_init(key_LOCK_thread_id,
                   &LOCK_thread_id, MY_MUTEX_INIT_FAST);
  mysql_mutex_init(key_LOCK_stats, &LOCK_stats, MY_MUTEX_INIT_FAST);
  mysql_mutex_init(key_LOCK_global_user_client_stats,
                   &LOCK_global_user_client_stats, MY_MUTEX_INIT_FAST);
  mysql_mutex_init(key_LOCK_global_table_stats,
                   &LOCK_global_table_stats, MY_MUTEX_INIT_FAST);
  mysql_mutex_init(key_LOCK_global_index_stats,
                   &LOCK_global_index_stats, MY_MUTEX_INIT_FAST);
  mysql_mutex_init(key_LOCK_prepare_ordered, &LOCK_prepare_ordered,
                   MY_MUTEX_INIT_SLOW);
  mysql_cond_init(key_COND_prepare_ordered, &COND_prepare_ordered, NULL);
  mysql_mutex_init(key_LOCK_after_binlog_sync, &LOCK_after_binlog_sync,
                   MY_MUTEX_INIT_SLOW);
  mysql_mutex_init(key_LOCK_commit_ordered, &LOCK_commit_ordered,
                   MY_MUTEX_INIT_SLOW);
  mysql_mutex_init(key_LOCK_backup_log, &LOCK_backup_log, MY_MUTEX_INIT_FAST);
  mysql_mutex_init(key_LOCK_optimizer_costs, &LOCK_optimizer_costs,
                   MY_MUTEX_INIT_FAST);
  mysql_mutex_init(key_LOCK_temp_pool, &LOCK_temp_pool, MY_MUTEX_INIT_FAST);

#ifdef HAVE_OPENSSL
#ifdef HAVE_des
  mysql_mutex_init(key_LOCK_des_key_file,
                   &LOCK_des_key_file, MY_MUTEX_INIT_FAST);
#endif /* HAVE_des */
#if defined(HAVE_OPENSSL10) && !defined(HAVE_WOLFSSL)
  openssl_stdlocks= (openssl_lock_t*) OPENSSL_malloc(CRYPTO_num_locks() *
                                                     sizeof(openssl_lock_t));
  for (int i= 0; i < CRYPTO_num_locks(); ++i)
    mysql_rwlock_init(key_rwlock_openssl, &openssl_stdlocks[i].lock);
  CRYPTO_set_dynlock_create_callback(openssl_dynlock_create);
  CRYPTO_set_dynlock_destroy_callback(openssl_dynlock_destroy);
  CRYPTO_set_dynlock_lock_callback(openssl_lock);
  CRYPTO_set_locking_callback(openssl_lock_function);
#endif /* HAVE_OPENSSL10 */
#endif /* HAVE_OPENSSL */
  mysql_rwlock_init(key_rwlock_LOCK_sys_init_connect, &LOCK_sys_init_connect);
  mysql_rwlock_init(key_rwlock_LOCK_sys_init_slave, &LOCK_sys_init_slave);
  mysql_rwlock_init(key_rwlock_LOCK_ssl_refresh, &LOCK_ssl_refresh);
  mysql_rwlock_init(key_rwlock_LOCK_grant, &LOCK_grant);
  mysql_rwlock_init(key_rwlock_LOCK_all_status_vars, &LOCK_all_status_vars);
  mysql_cond_init(key_COND_start_thread, &COND_start_thread, NULL);
#ifdef HAVE_REPLICATION
  mysql_mutex_init(key_LOCK_rpl_status, &LOCK_rpl_status, MY_MUTEX_INIT_FAST);
#endif
  mysql_mutex_init(key_LOCK_server_started,
                   &LOCK_server_started, MY_MUTEX_INIT_FAST);
  mysql_cond_init(key_COND_server_started, &COND_server_started, NULL);
  sp_cache_init();
#ifdef HAVE_EVENT_SCHEDULER
  Events::init_mutexes();
#endif
  init_show_explain_psi_keys();
  /* Parameter for threads created for connections */
  (void) pthread_attr_init(&connection_attrib);
  (void) pthread_attr_setdetachstate(&connection_attrib,
				     PTHREAD_CREATE_DETACHED);
  pthread_attr_setscope(&connection_attrib, PTHREAD_SCOPE_SYSTEM);

#ifdef HAVE_REPLICATION
  rpl_init_gtid_slave_state();
  rpl_init_gtid_waiting();
#endif

  DBUG_RETURN(0);
}


#if defined(HAVE_OPENSSL10) && !defined(HAVE_WOLFSSL)
static openssl_lock_t *openssl_dynlock_create(const char *file, int line)
{
  openssl_lock_t *lock= new openssl_lock_t;
  mysql_rwlock_init(key_rwlock_openssl, &lock->lock);
  return lock;
}


static void openssl_dynlock_destroy(openssl_lock_t *lock, const char *file,
				    int line)
{
  mysql_rwlock_destroy(&lock->lock);
  delete lock;
}


static void openssl_lock_function(int mode, int n, const char *file, int line)
{
  if (n < 0 || n > CRYPTO_num_locks())
  {
    /* Lock number out of bounds. */
    sql_print_error("Fatal: OpenSSL interface problem (n = %d)", n);
    abort();
  }
  openssl_lock(mode, &openssl_stdlocks[n], file, line);
}


static void openssl_lock(int mode, openssl_lock_t *lock, const char *file,
			 int line)
{
  int err;
  char const *what;

  switch (mode) {
  case CRYPTO_LOCK|CRYPTO_READ:
    what = "read lock";
    err= mysql_rwlock_rdlock(&lock->lock);
    break;
  case CRYPTO_LOCK|CRYPTO_WRITE:
    what = "write lock";
    err= mysql_rwlock_wrlock(&lock->lock);
    break;
  case CRYPTO_UNLOCK|CRYPTO_READ:
  case CRYPTO_UNLOCK|CRYPTO_WRITE:
    what = "unlock";
    err= mysql_rwlock_unlock(&lock->lock);
    break;
  default:
    /* Unknown locking mode. */
    sql_print_error("Fatal: OpenSSL interface problem (mode=0x%x)", mode);
    abort();
  }
  if (err)
  {
    sql_print_error("Fatal: can't %s OpenSSL lock", what);
    abort();
  }
}
#endif /* HAVE_OPENSSL10 */


struct SSL_ACCEPTOR_STATS
{
  long accept;
  long accept_good;
  long cache_size;
  long verify_mode;
  long verify_depth;
  long zero;
  const char *session_cache_mode;
  uchar fprint[256/8];

  SSL_ACCEPTOR_STATS():
    accept(),accept_good(),cache_size(),verify_mode(),verify_depth(),zero(),
    session_cache_mode("NONE")
  {
  }

  void init()
  {
    DBUG_ASSERT(ssl_acceptor_fd !=0);
    DBUG_ASSERT(ssl_acceptor_fd->ssl_context != 0);
    SSL_CTX *ctx= ssl_acceptor_fd->ssl_context;
    accept= 0;
    accept_good= 0;
    verify_mode= SSL_CTX_get_verify_mode(ctx);
    verify_depth= SSL_CTX_get_verify_depth(ctx);
    cache_size= SSL_CTX_sess_get_cache_size(ctx);
    switch (SSL_CTX_get_session_cache_mode(ctx))
    {
    case SSL_SESS_CACHE_OFF:
      session_cache_mode= "OFF"; break;
    case SSL_SESS_CACHE_CLIENT:
      session_cache_mode= "CLIENT"; break;
    case SSL_SESS_CACHE_SERVER:
      session_cache_mode= "SERVER"; break;
    case SSL_SESS_CACHE_BOTH:
      session_cache_mode= "BOTH"; break;
    case SSL_SESS_CACHE_NO_AUTO_CLEAR:
      session_cache_mode= "NO_AUTO_CLEAR"; break;
    case SSL_SESS_CACHE_NO_INTERNAL_LOOKUP:
      session_cache_mode= "NO_INTERNAL_LOOKUP"; break;
    default:
      session_cache_mode= "Unknown"; break;
    }
    X509 *cert= SSL_CTX_get0_certificate(ctx);
    uint fplen= sizeof(fprint);
    X509_digest(cert, EVP_sha256(), fprint, &fplen);
  }
};

static SSL_ACCEPTOR_STATS ssl_acceptor_stats;
void ssl_acceptor_stats_update(int sslaccept_ret)
{
  statistic_increment(ssl_acceptor_stats.accept, &LOCK_status);
  if (!sslaccept_ret)
    statistic_increment(ssl_acceptor_stats.accept_good,&LOCK_status);
}

LEX_CUSTRING ssl_acceptor_fingerprint()
{
  return { ssl_acceptor_stats.fprint, sizeof(ssl_acceptor_stats.fprint) };
}

static void init_ssl()
{
#if !defined(EMBEDDED_LIBRARY)
/*
  Not need to check require_secure_transport on the Linux,
  because it always has Unix domain sockets that are secure:
*/
#ifdef _WIN32
  if (opt_require_secure_transport &&
      !opt_use_ssl &&
      !opt_enable_named_pipe &&
      !opt_bootstrap)
  {
    sql_print_error("Server is started with --require-secure-transport=ON "
                    "but no secure transport (SSL or PIPE) are configured.");
    unireg_abort(1);
  }
#endif
#if defined(HAVE_OPENSSL)
  if (opt_use_ssl)
  {
    enum enum_ssl_init_error error= SSL_INITERR_NOERROR;

    /* having ssl_acceptor_fd != 0 signals the use of SSL */
    ssl_acceptor_fd= new_VioSSLAcceptorFd(opt_ssl_key, opt_ssl_cert,
					  opt_ssl_ca, opt_ssl_capath,
					  opt_ssl_cipher, &error,
					  opt_ssl_crl, opt_ssl_crlpath,
					  tls_version);
    DBUG_PRINT("info",("ssl_acceptor_fd: %p", ssl_acceptor_fd));
    if (!ssl_acceptor_fd)
    {
      sql_print_error("Failed to setup SSL");
      sql_print_error("SSL error: %s", sslGetErrString(error));
      if (!opt_bootstrap)
        unireg_abort(1);
      opt_use_ssl = 0;
      have_ssl= SHOW_OPTION_DISABLED;
    }
    else
      ssl_acceptor_stats.init();

    if (global_system_variables.log_warnings > 0)
    {
      ulong err;
      while ((err= ERR_get_error()))
      {
        char buf[256];
        ERR_error_string_n(err, buf, sizeof(buf));
        sql_print_warning("SSL error: %s",buf);
      }
    }
    else
      ERR_remove_state(0);
  }
  else
  {
    have_ssl= SHOW_OPTION_DISABLED;
  }
#ifdef HAVE_des
  if (des_key_file)
    load_des_key_file(des_key_file);
#endif /* HAVE_des */
#endif /* HAVE_OPENSSL */
#endif /* !EMBEDDED_LIBRARY */
}

/* Reinitialize SSL (FLUSH SSL) */
int reinit_ssl()
{
#if defined(HAVE_OPENSSL) && !defined(EMBEDDED_LIBRARY)
  if (!opt_use_ssl)
    return 0;

  enum enum_ssl_init_error error = SSL_INITERR_NOERROR;
  st_VioSSLFd *new_fd = new_VioSSLAcceptorFd(opt_ssl_key, opt_ssl_cert,
    opt_ssl_ca, opt_ssl_capath, opt_ssl_cipher, &error, opt_ssl_crl,
    opt_ssl_crlpath, tls_version);

  if (!new_fd)
  {
    my_printf_error(ER_UNKNOWN_ERROR, "Failed to refresh SSL, error: %s", MYF(0),
      sslGetErrString(error));
    ERR_clear_error();
    return 1;
  }
  mysql_rwlock_wrlock(&LOCK_ssl_refresh);
  free_vio_ssl_acceptor_fd(ssl_acceptor_fd);
  ssl_acceptor_fd= new_fd;
  ssl_acceptor_stats.init();
  mysql_rwlock_unlock(&LOCK_ssl_refresh);
#endif
  return 0;
}

static void end_ssl()
{
#ifdef HAVE_OPENSSL
#ifndef EMBEDDED_LIBRARY
  if (ssl_acceptor_fd)
  {
    free_vio_ssl_acceptor_fd(ssl_acceptor_fd);
    ssl_acceptor_fd= 0;
  }
#endif /* ! EMBEDDED_LIBRARY */
#endif /* HAVE_OPENSSL */
}

#ifdef _WIN32
/**
  Registers a file to be collected when Windows Error Reporting creates a crash 
  report.
*/
#include <werapi.h>
static void add_file_to_crash_report(char *file)
{
  wchar_t wfile[MAX_PATH+1]= {0};
  if (mbstowcs(wfile, file, MAX_PATH) != (size_t)-1)
  {
    WerRegisterFile(wfile, WerRegFileTypeOther, WER_FILE_ANONYMOUS_DATA);
  }
}
#endif

#define init_default_storage_engine(X,Y) \
  init_default_storage_engine_impl(#X, X, &global_system_variables.Y)

static int init_default_storage_engine_impl(const char *opt_name,
                                            char *engine_name, plugin_ref *res)
{
  if (!engine_name)
  {
    *res= 0;
    return 0;
  }

  LEX_CSTRING name= { engine_name, strlen(engine_name) };
  plugin_ref plugin;
  handlerton *hton;
  if ((plugin= ha_resolve_by_name(0, &name, false)))
    hton= plugin_hton(plugin);
  else
  {
    sql_print_error("Unknown/unsupported storage engine: %s", engine_name);
    return 1;
  }
  if (!ha_storage_engine_is_enabled(hton))
  {
    if (!opt_bootstrap)
    {
      sql_print_error("%s (%s) is not available", opt_name, engine_name);
      return 1;
    }
    DBUG_ASSERT(*res);
  }
  else
  {
    /*
      Need to unlock as global_system_variables.table_plugin
      was acquired during plugin_init()
    */
    mysql_mutex_lock(&LOCK_global_system_variables);
    if (*res)
      plugin_unlock(0, *res);
    *res= plugin;
    mysql_mutex_unlock(&LOCK_global_system_variables);
  }
  return 0;
}

static int
init_gtid_pos_auto_engines(void)
{
  plugin_ref *plugins;

  /*
    For the command-line option --gtid_pos_auto_engines, we allow (and ignore)
    engines that are unknown. This is convenient, since it allows to set
    default auto-create engines that might not be used by particular users.
    The option sets a list of storage engines that will have gtid position
    table auto-created for them if needed. And if the engine is not available,
    then it will certainly not be needed.
  */
  if (gtid_pos_auto_engines)
    plugins= resolve_engine_list(NULL, gtid_pos_auto_engines,
                                 strlen(gtid_pos_auto_engines), false, false);
  else
    plugins= resolve_engine_list(NULL, "", 0, false, false);
  if (!plugins)
    return 1;
  mysql_mutex_lock(&LOCK_global_system_variables);
  opt_gtid_pos_auto_plugins= plugins;
  mysql_mutex_unlock(&LOCK_global_system_variables);
  return 0;
}


#define us_to_ms(X) if (X > 0) X/= 1000;
static int adjust_optimizer_costs(void *, OPTIMIZER_COSTS *oc, void *)
{
  us_to_ms(oc->disk_read_cost);
  us_to_ms(oc->index_block_copy_cost);
  us_to_ms(oc->key_cmp_cost);
  us_to_ms(oc->key_copy_cost);
  us_to_ms(oc->key_lookup_cost);
  us_to_ms(oc->key_next_find_cost);
  us_to_ms(oc->row_copy_cost);
  us_to_ms(oc->row_lookup_cost);
  us_to_ms(oc->row_next_find_cost);
  us_to_ms(oc->rowid_cmp_cost);
  us_to_ms(oc->rowid_copy_cost);
  return 0;
}


#define MYSQL_COMPATIBILITY_OPTION(option) \
  { option, OPT_MYSQL_COMPATIBILITY, \
   0, 0, 0, 0, GET_STR, OPT_ARG, 0, 0, 0, 0, 0, 0 }

#define MYSQL_TO_BE_IMPLEMENTED_OPTION(option) \
  { option, OPT_MYSQL_TO_BE_IMPLEMENTED, \
   0, 0, 0, 0, GET_STR, OPT_ARG, 0, 0, 0, 0, 0, 0 }

#define MYSQL_SUGGEST_ANALOG_OPTION(option, str) \
  { option, OPT_MYSQL_COMPATIBILITY, \
   0, 0, 0, 0, GET_STR, OPT_ARG, 0, 0, 0, 0, 0, 0 }

#define MARIADB_REMOVED_OPTION(option) \
  { option, OPT_REMOVED_OPTION, \
   0, 0, 0, 0, GET_STR, OPT_ARG, 0, 0, 0, 0, 0, 0 }

static int init_server_components()
{
  DBUG_ENTER("init_server_components");
  /*
    We need to call each of these following functions to ensure that
    all things are initialized so that unireg_abort() doesn't fail
  */
  my_cpu_init();
  mdl_init();
  if (tdc_init() || hostname_cache_init())
    unireg_abort(1);

  query_cache_set_min_res_unit(query_cache_min_res_unit);
  query_cache_result_size_limit(query_cache_limit);
  /* if we set size of QC non zero in config then probably we want it ON */
  if (query_cache_size != 0 &&
      global_system_variables.query_cache_type == 0 &&
      !IS_SYSVAR_AUTOSIZE(&query_cache_size))
  {
    global_system_variables.query_cache_type= 1;
  }
  query_cache_init();
  DBUG_ASSERT(query_cache_size < ULONG_MAX);
  query_cache_resize((ulong)query_cache_size);
  my_rnd_init(&sql_rand,(ulong) server_start_time,(ulong) server_start_time/2);
  setup_fpu();
  init_thr_lock();
  backup_init();

  if (init_thr_timer(thread_scheduler->max_threads + extra_max_connections))
  {
    fprintf(stderr, "Can't initialize timers\n");
    unireg_abort(1);
  }

  my_uuid_init((ulong) (my_rnd(&sql_rand))*12345,12345);
  wt_init();

  /* Setup logs */

  setup_log_handling();

  /*
    Enable old-fashioned error log, except when the user has requested
    help information. Since the implementation of plugin server
    variables the help output is now written much later.
  */
#ifdef _WIN32
  if (opt_console)
   opt_error_log= false;
#endif

  if (opt_error_log && !opt_abort)
  {
    if (!log_error_file_ptr[0])
    {
      fn_format(log_error_file, pidfile_name, mysql_data_home, ".err",
                MY_REPLACE_EXT); /* replace '.<domain>' by '.err', bug#4997 */
      SYSVAR_AUTOSIZE(log_error_file_ptr, log_error_file);
    }
    else
    {
      fn_format(log_error_file, log_error_file_ptr, mysql_data_home, ".err",
                MY_UNPACK_FILENAME | MY_SAFE_PATH);
      log_error_file_ptr= log_error_file;
    }
    if (!log_error_file[0])
      opt_error_log= 0;                         // Too long file name
    else
    {
      my_bool res;
#ifndef EMBEDDED_LIBRARY
      res= reopen_fstreams(log_error_file, stdout, stderr);
#else
      res= reopen_fstreams(log_error_file, NULL, stderr);
#endif

      if (!res)
        setbuf(stderr, NULL);

#ifdef _WIN32
      /* Add error log to windows crash reporting. */
      add_file_to_crash_report(log_error_file);
#endif
    }
  }

  /* set up the hook before initializing plugins which may use it */
  error_handler_hook= my_message_sql;
  proc_info_hook= set_thd_stage_info;

  /* Set up hook to handle disk full */
  my_sleep_for_space= mariadb_sleep_for_space;

  /*
    Print source revision hash, as one of the first lines, if not the
    first in error log, for troubleshooting and debugging purposes
  */
  if (!opt_help)
    sql_print_information("Starting MariaDB %s source revision %s as process %lu",
                          server_version, SOURCE_REVISION, (ulong) getpid());

#ifdef WITH_PERFSCHEMA_STORAGE_ENGINE
  /*
    Parsing the performance schema command line option may have reported
    warnings/information messages.
    Now that the logger is finally available, and redirected
    to the proper file when the --log--error option is used,
    print the buffered messages to the log.
  */
  buffered_logs.print();
  buffered_logs.cleanup();
#endif /* WITH_PERFSCHEMA_STORAGE_ENGINE */

#ifndef EMBEDDED_LIBRARY
  /*
    Now that the logger is available, redirect character set
    errors directly to the logger
    (instead of the buffered_logs used at the server startup time).
  */
  my_charset_error_reporter= charset_error_reporter;
#endif

  xid_cache_init();

  /*
    Do not open binlong when doing bootstrap.
    This ensures that rpl_load_gtid_slave_state() will not fail with an error
    as the mysql schema does not yet exists.
    This also ensures that we don't get an empty binlog file if the user has
    log-bin in his config files.
  */
  if (opt_bootstrap)
  {
    opt_bin_log= opt_bin_log_used= binlog_format_used= 0;
    opt_log_slave_updates= 0;
  }

  /* need to configure logging before initializing storage engines */
  if (!opt_bin_log_used && !WSREP_ON)
  {
    if (opt_log_slave_updates && (global_system_variables.log_warnings >= 4))
      sql_print_information("You need to use --log-bin to make "
                            "--log-slave-updates work.");
    if (binlog_format_used && (global_system_variables.log_warnings >= 4))
      sql_print_information("You need to use --log-bin to make "
                            "--binlog-format work.");
  }

  /* Check that we have not let the format to unspecified at this point */
  DBUG_ASSERT((uint)global_system_variables.binlog_format <=
              array_elements(binlog_format_names)-1);

#ifdef HAVE_REPLICATION
  if (opt_log_slave_updates && replicate_same_server_id)
  {
    if (opt_bin_log)
    {
      sql_print_error("using --replicate-same-server-id in conjunction with "
                      "--log-slave-updates is impossible, it would lead to "
                      "infinite loops in this server.");
      unireg_abort(1);
    }
    else
      sql_print_warning("using --replicate-same-server-id in conjunction with "
                        "--log-slave-updates would lead to infinite loops in "
                        "this server. However this will be ignored as the "
                        "--log-bin option is not defined.");
  }
#endif

  if (opt_bin_log)
  {
    /* Reports an error and aborts, if the --log-bin's path 
       is a directory.*/
    if (opt_bin_logname[0] && 
        opt_bin_logname[strlen(opt_bin_logname) - 1] == FN_LIBCHAR)
    {
      sql_print_error("Path '%s' is a directory name, please specify "
                      "a file name for --log-bin option", opt_bin_logname);
      unireg_abort(1);
    }

    /* Reports an error and aborts, if the --log-bin-index's path 
       is a directory.*/
    if (opt_binlog_index_name && 
        opt_binlog_index_name[strlen(opt_binlog_index_name) - 1] 
        == FN_LIBCHAR)
    {
      sql_print_error("Path '%s' is a directory name, please specify "
                      "a file name for --log-bin-index option",
                      opt_binlog_index_name);
      unireg_abort(1);
    }

    char buf[FN_REFLEN];
    const char *ln;
    ln= mysql_bin_log.generate_name(opt_bin_logname, "-bin", 1, buf);
    if (!opt_bin_logname[0] && !opt_binlog_index_name)
    {
      /*
        User didn't give us info to name the binlog index file.
        Picking `hostname`-bin.index like did in 4.x, causes replication to
        fail if the hostname is changed later. So, we would like to instead
        require a name. But as we don't want to break many existing setups, we
        only give warning, not error.
      */
      sql_print_warning("No argument was provided to --log-bin and "
                        "neither --log-basename or --log-bin-index where "
                        "used;  This may cause repliction to break when this "
                        "server acts as a master and has its hostname "
                        "changed! Please use '--log-basename=%s' or "
                        "'--log-bin=%s' to avoid this problem.",
                        opt_log_basename, ln);
    }
    if (ln == buf)
      opt_bin_logname= my_once_strdup(buf, MYF(MY_WME));
  }

  /*
    Since some wsrep threads (THDs) are create before plugins are
    initialized, LOCK_plugin mutex needs to be initialized here.
  */
  plugin_mutex_init();

  /*
    Wsrep initialization must happen at this point, because:
    - opt_bin_logname must be known when starting replication
      since SST may need it
    - SST may modify binlog index file, so it must be opened
      after SST has happened

    We also (unconditionally) initialize wsrep LOCKs and CONDs.
    It is because they are used while accessing wsrep system
    variables even when a wsrep provider is not loaded.
  */

  /* It's now safe to use thread specific memory */
  mysqld_server_initialized= 1;

#ifndef EMBEDDED_LIBRARY
  wsrep_thr_init();
#endif

#ifdef WITH_WSREP
  if (wsrep_init_server()) unireg_abort(1);

  if (WSREP_ON && !wsrep_recovery && !opt_abort)
  {
    if (opt_bootstrap) // bootsrap option given - disable wsrep functionality
    {
      wsrep_provider_init(WSREP_NONE);
      if (wsrep_init())
        unireg_abort(1);
    }
    else // full wsrep initialization
    {
      // add basedir/bin to PATH to resolve wsrep script names
      size_t tmp_path_size= strlen(mysql_home) + 5; /* including "/bin" */
      char* const tmp_path= (char*)my_alloca(tmp_path_size);
      if (tmp_path)
      {
        snprintf(tmp_path, tmp_path_size, "%s/bin", mysql_home);
        wsrep_prepend_PATH(tmp_path);
      }
      else
      {
        WSREP_ERROR("Could not append %s/bin to PATH", mysql_home);
      }
      my_afree(tmp_path);

      if (wsrep_before_SE())
      {
        set_ports(); // this is also called in network_init() later but we need
                     // to know mysqld_port now - lp:1071882
        wsrep_init_startup(true);
      }
    }
  }
#endif /* WITH_WSREP */

  if (!opt_help && opt_bin_log)
  {
    if (mysql_bin_log.open_index_file(opt_binlog_index_name, opt_bin_logname,
                                      TRUE))
    {
      unireg_abort(1);
    }

    log_bin_basename=
      rpl_make_log_name(key_memory_MYSQL_BIN_LOG_basename,
                        opt_bin_logname, pidfile_name,
                        opt_bin_logname ? "" : "-bin");
    log_bin_index=
      rpl_make_log_name(key_memory_MYSQL_BIN_LOG_index,
                        opt_binlog_index_name, log_bin_basename, ".index");
    if (log_bin_basename == NULL || log_bin_index == NULL)
    {
      sql_print_error("Unable to create replication path names:"
                      " out of memory or path names too long"
                      " (path name exceeds " STRINGIFY_ARG(FN_REFLEN)
                      " or file name exceeds " STRINGIFY_ARG(FN_LEN) ").");
      unireg_abort(1);
    }
  }

#ifndef EMBEDDED_LIBRARY
  DBUG_PRINT("debug",
             ("opt_bin_logname: %s, opt_relay_logname: %s, pidfile_name: %s",
              opt_bin_logname, opt_relay_logname, pidfile_name));
  if (opt_relay_logname)
  {
    relay_log_basename=
      rpl_make_log_name(key_memory_MYSQL_RELAY_LOG_basename,
                        opt_relay_logname, pidfile_name,
                        opt_relay_logname ? "" : "-relay-bin");
    relay_log_index=
      rpl_make_log_name(key_memory_MYSQL_RELAY_LOG_index,
                        opt_relaylog_index_name, relay_log_basename, ".index");
    if (relay_log_basename == NULL || relay_log_index == NULL)
    {
      sql_print_error("Unable to create replication path names:"
                      " out of memory or path names too long"
                      " (path name exceeds " STRINGIFY_ARG(FN_REFLEN)
                      " or file name exceeds " STRINGIFY_ARG(FN_LEN) ").");
      unireg_abort(1);
    }
  }
#endif /* !EMBEDDED_LIBRARY */

  /* call ha_init_key_cache() on all key caches to init them */
  process_key_caches(&ha_init_key_cache, 0);

  init_global_table_stats();
  init_global_index_stats();
  init_update_queries();

  /* Allow storage engine to give real error messages */
  if (unlikely(ha_init_errors()))
    DBUG_RETURN(1);

  tc_log= 0; // ha_initialize_handlerton() needs that

  if (!opt_abort)
  {
    if (ddl_log_initialize())
      unireg_abort(1);

    process_optimizer_costs((process_optimizer_costs_t)adjust_optimizer_costs, 0);
    us_to_ms(global_system_variables.optimizer_where_cost);
    us_to_ms(global_system_variables.optimizer_scan_setup_cost);
  }

  /*
    Plugins may not be completed because system table DDLs are only
    run after the ddl recovery done. Therefore between the
    plugin_init() call and the ha_signal_ddl_recovery_done() call
    below only things related to preparation for recovery should be
    done and nothing else, and definitely not anything assuming that
    all plugins have been initialised.
  */
  if (plugin_init(&remaining_argc, remaining_argv,
                  (opt_noacl ? PLUGIN_INIT_SKIP_PLUGIN_TABLE : 0) |
                  (opt_abort ? PLUGIN_INIT_SKIP_INITIALIZATION : 0)))
  {
    sql_print_error("Failed to initialize plugins.");
    unireg_abort(1);
  }
  plugins_are_initialized= TRUE;  /* Don't separate from init function */

#ifdef HAVE_REPLICATION
  /*
    Semisync is not required by other components, which justifies its
    initialization at this point when thread specific memory is also available.
  */
  if (repl_semisync_master.init_object() ||
      repl_semisync_slave.init_object())
  {
    sql_print_error("Could not initialize semisync.");
    unireg_abort(1);
  }
#endif

#ifndef EMBEDDED_LIBRARY
  if (session_tracker_init())
    return 1;
#endif //EMBEDDED_LIBRARY

  /* we do want to exit if there are any other unknown options */
  if (remaining_argc > 1)
  {
    int ho_error;
    struct my_option removed_opts[]=
    {
      /* The following options exist in 5.6 but not in 10.0 */
      MYSQL_COMPATIBILITY_OPTION("log-raw"),
      MYSQL_COMPATIBILITY_OPTION("log-bin-use-v1-row-events"),
      MYSQL_TO_BE_IMPLEMENTED_OPTION("default-authentication-plugin"),
      MYSQL_COMPATIBILITY_OPTION("binlog-max-flush-queue-time"),
      MYSQL_COMPATIBILITY_OPTION("master-info-repository"),
      MYSQL_COMPATIBILITY_OPTION("relay-log-info-repository"),
      MYSQL_SUGGEST_ANALOG_OPTION("binlog-rows-query-log-events", "--binlog-annotate-row-events"),
      MYSQL_COMPATIBILITY_OPTION("binlog-order-commits"),
      MYSQL_TO_BE_IMPLEMENTED_OPTION("log-throttle-queries-not-using-indexes"),
      MYSQL_TO_BE_IMPLEMENTED_OPTION("end-markers-in-json"),
      MYSQL_TO_BE_IMPLEMENTED_OPTION("optimizer-trace-features"),     // OPTIMIZER_TRACE
      MYSQL_TO_BE_IMPLEMENTED_OPTION("optimizer-trace-offset"),       // OPTIMIZER_TRACE
      MYSQL_TO_BE_IMPLEMENTED_OPTION("optimizer-trace-limit"),        // OPTIMIZER_TRACE
      MYSQL_COMPATIBILITY_OPTION("server-id-bits"),
      MYSQL_TO_BE_IMPLEMENTED_OPTION("slave-rows-search-algorithms"), // HAVE_REPLICATION
      MYSQL_TO_BE_IMPLEMENTED_OPTION("slave-allow-batching"),         // HAVE_REPLICATION
      MYSQL_COMPATIBILITY_OPTION("slave-checkpoint-period"),      // HAVE_REPLICATION
      MYSQL_COMPATIBILITY_OPTION("slave-checkpoint-group"),       // HAVE_REPLICATION
      MYSQL_SUGGEST_ANALOG_OPTION("slave-pending-jobs-size-max", "--slave-parallel-max-queued"),  // HAVE_REPLICATION
      MYSQL_TO_BE_IMPLEMENTED_OPTION("sha256-password-private-key-path"), // HAVE_OPENSSL
      MYSQL_TO_BE_IMPLEMENTED_OPTION("sha256-password-public-key-path"),  // HAVE_OPENSSL

      /* The following options exist in 5.5 and 5.6 but not in 10.0 */
      MYSQL_SUGGEST_ANALOG_OPTION("abort-slave-event-count", "--debug-abort-slave-event-count"),
      MYSQL_SUGGEST_ANALOG_OPTION("disconnect-slave-event-count", "--debug-disconnect-slave-event-count"),
      MYSQL_SUGGEST_ANALOG_OPTION("exit-info", "--debug-exit-info"),
      MYSQL_SUGGEST_ANALOG_OPTION("max-binlog-dump-events", "--debug-max-binlog-dump-events"),
      MYSQL_SUGGEST_ANALOG_OPTION("sporadic-binlog-dump-fail", "--debug-sporadic-binlog-dump-fail"),
      MYSQL_COMPATIBILITY_OPTION("new"),
      MYSQL_COMPATIBILITY_OPTION("show_compatibility_56"),

      /* The following options were removed in 10.6 */
      MARIADB_REMOVED_OPTION("innodb-force-load-corrupted"),

      /* The following options were removed in 10.5 */
#if defined(__linux__)
      MARIADB_REMOVED_OPTION("super-large-pages"),
#endif
      MARIADB_REMOVED_OPTION("innodb-defragment"),
      MARIADB_REMOVED_OPTION("innodb-defragment-n-pages"),
      MARIADB_REMOVED_OPTION("innodb-defragment-stats-accuracy"),
      MARIADB_REMOVED_OPTION("innodb-defragment-fill-factor"),
      MARIADB_REMOVED_OPTION("innodb-defragment-fill-factor-n-recs"),
      MARIADB_REMOVED_OPTION("innodb-defragment-frequency"),
      MARIADB_REMOVED_OPTION("innodb-idle-flush-pct"),
      MARIADB_REMOVED_OPTION("innodb-locks-unsafe-for-binlog"),
      MARIADB_REMOVED_OPTION("innodb-rollback-segments"),
      MARIADB_REMOVED_OPTION("innodb-stats-sample-pages"),
      MARIADB_REMOVED_OPTION("max-long-data-size"),
      MARIADB_REMOVED_OPTION("multi-range-count"),
      MARIADB_REMOVED_OPTION("skip-bdb"),
      MARIADB_REMOVED_OPTION("thread-concurrency"),
      MARIADB_REMOVED_OPTION("timed-mutexes"),

      /* The following options were added after 5.6.10 */
      MYSQL_TO_BE_IMPLEMENTED_OPTION("rpl-stop-slave-timeout"),
      MYSQL_TO_BE_IMPLEMENTED_OPTION("validate-user-plugins"), // NO_EMBEDDED_ACCESS_CHECKS

      /* The following options were deprecated in 10.5 or earlier */
      MARIADB_REMOVED_OPTION("innodb-adaptive-max-sleep-delay"),
      MARIADB_REMOVED_OPTION("innodb-background-scrub-data-check-interval"),
      MARIADB_REMOVED_OPTION("innodb-background-scrub-data-compressed"),
      MARIADB_REMOVED_OPTION("innodb-background-scrub-data-interval"),
      MARIADB_REMOVED_OPTION("innodb-background-scrub-data-uncompressed"),
      MARIADB_REMOVED_OPTION("innodb-buffer-pool-instances"),
      MARIADB_REMOVED_OPTION("innodb-commit-concurrency"),
      MARIADB_REMOVED_OPTION("innodb-concurrency-tickets"),
      MARIADB_REMOVED_OPTION("innodb-file-format"),
      MARIADB_REMOVED_OPTION("innodb-large-prefix"),
      MARIADB_REMOVED_OPTION("innodb-lock-schedule-algorithm"),
      MARIADB_REMOVED_OPTION("innodb-log-checksums"),
      MARIADB_REMOVED_OPTION("innodb-log-compressed-pages"),
      MARIADB_REMOVED_OPTION("innodb-log-files-in-group"),
      MARIADB_REMOVED_OPTION("innodb-log-optimize-ddl"),
      MARIADB_REMOVED_OPTION("innodb-log-write-ahead-size"),
      MARIADB_REMOVED_OPTION("innodb-page-cleaners"),
      MARIADB_REMOVED_OPTION("innodb-replication-delay"),
      MARIADB_REMOVED_OPTION("innodb-scrub-log"),
      MARIADB_REMOVED_OPTION("innodb-scrub-log-speed"),
      MARIADB_REMOVED_OPTION("innodb-sync-array-size"),
      MARIADB_REMOVED_OPTION("innodb-thread-concurrency"),
      MARIADB_REMOVED_OPTION("innodb-thread-sleep-delay"),
      MARIADB_REMOVED_OPTION("innodb-undo-logs"),

      /* The following options were deprecated in 10.9 */
      MARIADB_REMOVED_OPTION("innodb-change-buffering"),

      /* removed in 11.3 */
      MARIADB_REMOVED_OPTION("date-format"),
      MARIADB_REMOVED_OPTION("datetime-format"),
      MARIADB_REMOVED_OPTION("time-format"),
      MARIADB_REMOVED_OPTION("wsrep-causal-reads"),

      {0, 0, 0, 0, 0, 0, GET_NO_ARG, NO_ARG, 0, 0, 0, 0, 0, 0}
    };
    /*
      We need to eat any 'loose' arguments first before we conclude
      that there are unprocessed options.
    */
    my_getopt_skip_unknown= 0;
#ifdef WITH_WSREP
    if (wsrep_recovery)
      my_getopt_skip_unknown= TRUE;
#endif

    if ((ho_error= handle_options(&remaining_argc, &remaining_argv, removed_opts,
                                  mysqld_get_one_option)))
      unireg_abort(ho_error);
    /* Add back the program name handle_options removes */
    remaining_argc++;
    remaining_argv--;
    my_getopt_skip_unknown= TRUE;

#ifdef WITH_WSREP
    if (!wsrep_recovery)
    {
#endif
      if (remaining_argc > 1)
      {
        fprintf(stderr, "%s: Too many arguments (first extra is '%s').\n",
                my_progname, remaining_argv[1]);
        unireg_abort(1);
      }
#ifdef WITH_WSREP
    }
#endif
  }

  if (opt_abort)
    unireg_abort(0);

  if (init_io_cache_encryption())
    unireg_abort(1);

  /* if the errmsg.sys is not loaded, terminate to maintain behaviour */
  if (!DEFAULT_ERRMSGS[0][0])
    unireg_abort(1);  

  /* We have to initialize the storage engines before CSV logging */
  if (ha_init())
  {
    sql_print_error("Can't init databases");
    unireg_abort(1);
  }

  if (opt_bootstrap)
    log_output_options= LOG_FILE;
  else
    logger.init_log_tables();

  if (log_output_options & LOG_NONE)
  {
    /*
      Issue a warning if there were specified additional options to the
      log-output along with NONE. Probably this wasn't what user wanted.
    */
    if ((log_output_options & LOG_NONE) && (log_output_options & ~LOG_NONE))
      sql_print_warning("There were other values specified to "
                        "log-output besides NONE. Disabling slow "
                        "and general logs anyway.");
    logger.set_handlers(LOG_NONE, LOG_NONE);
  }
  else
  {
    /* fall back to the log files if tables are not present */
    LEX_CSTRING csv_name={STRING_WITH_LEN("csv")};
    if (!plugin_is_ready(&csv_name, MYSQL_STORAGE_ENGINE_PLUGIN))
    {
      /* purecov: begin inspected */
      sql_print_error("CSV engine is not present, falling back to the "
                      "log files");
      SYSVAR_AUTOSIZE(log_output_options, 
                      (log_output_options & ~LOG_TABLE) | LOG_FILE);
      /* purecov: end */
    }

    logger.set_handlers(global_system_variables.sql_log_slow ?
                        log_output_options:LOG_NONE,
                        opt_log ? log_output_options:LOG_NONE);
  }

  if (init_default_storage_engine(default_storage_engine, table_plugin))
    unireg_abort(1);

  if (default_tmp_storage_engine && !*default_tmp_storage_engine)
    default_tmp_storage_engine= NULL;

  if (enforced_storage_engine && !*enforced_storage_engine)
    enforced_storage_engine= NULL;

  if (init_default_storage_engine(default_tmp_storage_engine, tmp_table_plugin))
    unireg_abort(1);

  if (init_default_storage_engine(enforced_storage_engine, enforced_table_plugin))
    unireg_abort(1);

  if (init_gtid_pos_auto_engines())
    unireg_abort(1);

#ifdef USE_ARIA_FOR_TMP_TABLES
  if (!ha_storage_engine_is_enabled(maria_hton) && !opt_bootstrap)
  {
    sql_print_error("Aria engine is not enabled or did not start. The Aria engine must be enabled to continue as server was configured with --with-aria-tmp-tables");
    unireg_abort(1);
  }
#endif
  copy_tmptable_optimizer_costs();

#ifdef WITH_WSREP
  /*
    Now is the right time to initialize members of wsrep startup threads
    that rely on plugins and other related global system variables to be
    initialized. This initialization was not possible before, as plugins
    (and thus some global system variables) are initialized after wsrep
    startup threads are created.
    Note: This only needs to be done for rsync and mariabackup based SST
    methods.
  */
  if (wsrep_before_SE())
    wsrep_plugins_post_init();

  if (WSREP_ON && !opt_bin_log)
  {
    wsrep_emulate_bin_log= 1;
  }
#endif

#ifndef EMBEDDED_LIBRARY
  start_handle_manager();
#endif

  tc_log= get_tc_log_implementation();

  if (tc_log->open(opt_bin_log ? opt_bin_logname : opt_tc_log_file))
  {
    sql_print_error("Can't init tc log");
    unireg_abort(1);
  }

  if (ha_recover(0))
    unireg_abort(1);

  if (opt_bin_log)
  {
    int error;
    mysql_mutex_t *log_lock= mysql_bin_log.get_log_lock();
    mysql_mutex_lock(log_lock);
    error= mysql_bin_log.open(opt_bin_logname, 0, 0,
                              WRITE_CACHE, max_binlog_size, 0, TRUE);
    mysql_mutex_unlock(log_lock);
    if (unlikely(error))
      unireg_abort(1);
  }

#ifdef HAVE_REPLICATION
  binlog_space_limit= internal_binlog_space_limit;
  slave_connections_needed_for_purge=
    internal_slave_connections_needed_for_purge;

  if (opt_bin_log)
  {
    if (binlog_space_limit)
      mysql_bin_log.count_binlog_space_with_mutex();
    mysql_bin_log.purge(1);
  }
  else
  {
    if ((binlog_expire_logs_seconds || binlog_space_limit) &&
        (global_system_variables.log_warnings >= 4))
      sql_print_information("You need to use --log-bin to make "
                            "--expire-logs-days, "
                            "--binlog-expire-logs-seconds or "
                            "--max-binlog-total-size "
                            "work.");
  }
#endif

  if (ddl_log_execute_recovery() > 0)
    unireg_abort(1);
  ha_signal_ddl_recovery_done();

  if (opt_myisam_log)
    (void) mi_log(1);

#if defined(HAVE_MLOCKALL) && defined(MCL_CURRENT) && !defined(EMBEDDED_LIBRARY)
  if (locked_in_memory)
  {
    int error;
    if (user_info)
    {
      DBUG_ASSERT(!getuid());
      if (setreuid((uid_t) -1, 0) == -1)
      {
        sql_perror("setreuid");
        unireg_abort(1);
      }
      error= mlockall(MCL_CURRENT);
      set_user(mysqld_user, user_info);
    }
    else
      error= mlockall(MCL_CURRENT);

    if (unlikely(error))
    {
      if (global_system_variables.log_warnings)
	sql_print_warning("Failed to lock memory. Errno: %d\n",errno);
      locked_in_memory= 0;
    }
  }
#else
  locked_in_memory= 0;
#endif
#ifdef PR_SET_THP_DISABLE
  /*
    Engine page buffers are now allocated.
    Disable transparent huge pages for all
    future allocations as these causes memory
    leaks.
  */
  prctl(PR_SET_THP_DISABLE, 1, 0, 0, 0);
#endif

  ft_init_stopwords();

  init_max_user_conn();
  init_global_user_stats();
  init_global_client_stats();
  if (!opt_bootstrap)
    servers_init(0);
  init_status_vars();
  Item_false= new (&read_only_root) Item_bool_static("FALSE", 0);
  Item_true=  new (&read_only_root) Item_bool_static("TRUE", 1);
  DBUG_ASSERT(Item_false);

  DBUG_RETURN(0);
}


#ifndef EMBEDDED_LIBRARY

#ifndef DBUG_OFF
/*
  Debugging helper function to keep the locale database
  (see sql_locale.cc) and max_month_name_length and
  max_day_name_length variable values in consistent state.
*/
static void test_lc_time_sz()
{
  DBUG_ENTER("test_lc_time_sz");
  for (MY_LOCALE **loc= my_locales; *loc; loc++)
  {
    size_t max_month_len= 0;
    size_t max_day_len= 0;
    for (const char **month= (*loc)->month_names->type_names; *month; month++)
    {
      set_if_bigger(max_month_len,
                    my_numchars_mb(&my_charset_utf8mb3_general_ci,
                                   *month, *month + strlen(*month)));
    }
    for (const char **day= (*loc)->day_names->type_names; *day; day++)
    {
      set_if_bigger(max_day_len,
                    my_numchars_mb(&my_charset_utf8mb3_general_ci,
                                   *day, *day + strlen(*day)));
    }
    if ((*loc)->max_month_name_length != max_month_len ||
        (*loc)->max_day_name_length != max_day_len)
    {
      DBUG_PRINT("Wrong max day name(or month name) length for locale:",
                 ("%s", (*loc)->name));
      DBUG_ASSERT(0);
    }
  }
  DBUG_VOID_RETURN;
}
#endif//DBUG_OFF


int mysqld_main(int argc, char **argv)
{
#ifndef _WIN32
  /* We can't close stdin just now, because it may be booststrap mode. */
  bool please_close_stdin= fcntl(STDIN_FILENO, F_GETFD) >= 0;
#endif

  /*
    Perform basic thread library and malloc initialization,
    to be able to read defaults files and parse options.
  */
  my_progname= argv[0];
  sf_leaking_memory= 1; // no safemalloc memory leak reports if we exit early
  mysqld_server_started= mysqld_server_initialized= 0;

  if (init_early_variables())
    exit(1);

#ifdef WITH_PERFSCHEMA_STORAGE_ENGINE
  pre_initialize_performance_schema();
#endif /*WITH_PERFSCHEMA_STORAGE_ENGINE */

  if (my_init())                 // init my_sys library & pthreads
  {
    fprintf(stderr, "my_init() failed.");
    return 1;
  }

  orig_argc= argc;
  orig_argv= argv;
  my_defaults_mark_files= TRUE;
  load_defaults_or_exit(MYSQL_CONFIG_NAME, load_default_groups, &argc, &argv);
  defaults_argc= argc;
  defaults_argv= argv;
  remaining_argc= argc;
  remaining_argv= argv;

  /* Must be initialized early for comparison of options name */
  system_charset_info= &my_charset_utf8mb3_general_ci;

  sys_var_init();

#ifdef WITH_PERFSCHEMA_STORAGE_ENGINE
  /*
    Initialize the array of performance schema instrument configurations.
  */
  init_pfs_instrument_array();

  /*
    Logs generated while parsing the command line
    options are buffered and printed later.
  */
  buffered_logs.init();
  my_getopt_error_reporter= buffered_option_error_reporter;
  my_charset_error_reporter= buffered_option_error_reporter;

  pfs_param.m_pfs_instrument= const_cast<char*>("");
#endif /* WITH_PERFSCHEMA_STORAGE_ENGINE */
  my_timer_init(&sys_timer_info);

  int ho_error __attribute__((unused))= handle_early_options();

  /* fix tdc_size */
  if (IS_SYSVAR_AUTOSIZE(&tdc_size))
  {
    SYSVAR_AUTOSIZE(tdc_size, MY_MIN(400 + tdc_size / 2, 2000));
  }

#ifdef WITH_PERFSCHEMA_STORAGE_ENGINE
  if (ho_error == 0)
  {
    if (pfs_param.m_enabled  && !opt_help && !opt_bootstrap)
    {
      /* Add sizing hints from the server sizing parameters. */
      pfs_param.m_hints.m_table_definition_cache= tdc_size;
      pfs_param.m_hints.m_table_open_cache= tc_size;
      pfs_param.m_hints.m_max_connections= max_connections;
      pfs_param.m_hints.m_open_files_limit= open_files_limit;
      PSI_hook= initialize_performance_schema(&pfs_param);
      if (PSI_hook == NULL)
      {
        pfs_param.m_enabled= false;
        buffered_logs.buffer(WARNING_LEVEL,
                             "Performance schema disabled (reason: init failed).");
      }
    }
  }
#else
  /*
    Other provider of the instrumentation interface should
    initialize PSI_hook here:
    - HAVE_PSI_INTERFACE is for the instrumentation interface
    - WITH_PERFSCHEMA_STORAGE_ENGINE is for one implementation
      of the interface,
    but there could be alternate implementations, which is why
    these two defines are kept separate.
  */
#endif /* WITH_PERFSCHEMA_STORAGE_ENGINE */

#ifdef HAVE_PSI_INTERFACE
  /*
    Obtain the current performance schema instrumentation interface,
    if available.
  */
  if (PSI_hook)
  {
    PSI *psi_server= (PSI*) PSI_hook->get_interface(PSI_CURRENT_VERSION);
    if (likely(psi_server != NULL))
    {
      set_psi_server(psi_server);

      /*
        Now that we have parsed the command line arguments, and have
        initialized the performance schema itself, the next step is to
        register all the server instruments.
      */
      init_server_psi_keys();
      /* Instrument the main thread */
      PSI_thread *psi= PSI_CALL_new_thread(key_thread_main, NULL, 0);
      PSI_CALL_set_thread_os_id(psi);
      PSI_CALL_set_thread(psi);

      /*
        Now that some instrumentation is in place,
        recreate objects which were initialised early,
        so that they are instrumented as well.
      */
      my_thread_global_reinit();
    }
  }
#endif /* HAVE_PSI_INTERFACE */

  mysql_mutex_init(key_LOCK_error_log, &LOCK_error_log, MY_MUTEX_INIT_FAST);

  /* Initialize audit interface globals. Audit plugins are inited later. */
  mysql_audit_initialize();

  /*
    Perform basic logger initialization logger. Should be called after
    MY_INIT, as it initializes mutexes. Log tables are inited later.
  */
  logger.init_base();

#ifdef WITH_PERFSCHEMA_STORAGE_ENGINE
  if (ho_error)
  {
    /*
      Parsing command line option failed,
      Since we don't have a workable remaining_argc/remaining_argv
      to continue the server initialization, this is as far as this
      code can go.
      This is the best effort to log meaningful messages:
      - messages will be printed to stderr, which is not redirected yet,
      - messages will be printed in the NT event log, for windows.
    */
    buffered_logs.print();
    buffered_logs.cleanup();
    /*
      Not enough initializations for unireg_abort()
      Using exit() for windows.
    */
    exit (ho_error);
  }
#endif /* WITH_PERFSCHEMA_STORAGE_ENGINE */

#ifdef _CUSTOMSTARTUPCONFIG_
  if (_cust_check_startup())
  {
    / * _cust_check_startup will report startup failure error * /
    exit(1);
  }
#endif

  if (init_common_variables())
    unireg_abort(1);				// Will do exit

  init_signals();

  ulonglong new_thread_stack_size;
  new_thread_stack_size= my_setstacksize(&connection_attrib,
                                         (size_t)my_thread_stack_size);
  if (new_thread_stack_size != my_thread_stack_size)
  {
    if ((new_thread_stack_size < my_thread_stack_size) &&
        global_system_variables.log_warnings)
      sql_print_warning("Asked for %llu thread stack, but got %llu",
                        my_thread_stack_size, new_thread_stack_size);
    SYSVAR_AUTOSIZE(my_thread_stack_size, new_thread_stack_size);
  }

  select_thread=pthread_self();
  select_thread_in_use=1;

#ifdef HAVE_LIBWRAP
  libwrapName= my_progname+dirname_length(my_progname);
  openlog(libwrapName, LOG_PID, LOG_AUTH);
#endif

#ifndef DBUG_OFF
  test_lc_time_sz();
  srand((uint) time(NULL)); 
#endif

  /*
    We have enough space for fiddling with the argv, continue
  */
  check_data_home(mysql_real_data_home);
  if (my_setwd(mysql_real_data_home, opt_abort ? 0 : MYF(MY_WME)) && !opt_abort)
    unireg_abort(1);				/* purecov: inspected */

  /* Atomic write initialization must be done as root */
  my_init_atomic_write();

  if ((user_info= check_user(mysqld_user)))
  {
#if defined(HAVE_MLOCKALL) && defined(MCL_CURRENT)
    if (locked_in_memory) // getuid() == 0 here
      set_effective_user(user_info);
    else
#endif
      set_user(mysqld_user, user_info);
  }

#ifdef WITH_WSREP
  wsrep_set_wsrep_on(nullptr);
  if (WSREP_ON && wsrep_check_opts()) unireg_abort(1);
#endif

#ifdef _WIN32
  /* 
   The subsequent calls may take a long time : e.g. innodb log read.
   Thus set the long running service control manager timeout
  */
  my_report_svc_status(SERVICE_START_PENDING, NO_ERROR, slow_start_timeout);
#endif

  if (init_server_components())
    unireg_abort(1);

  init_ssl();
  network_init();

#ifdef WITH_WSREP
  // Recover and exit.
  if (wsrep_recovery)
  {
    select_thread_in_use= 0;
    if (WSREP_ON)
      wsrep_recover();
    else
      sql_print_information("WSREP: disabled, skipping position recovery");
    unireg_abort(0);
  }
#endif

  /*
    init signals
    After this we can't quit by a simple unireg_abort
  */
  start_signal_handler();				// Creates pidfile

  if (mysql_rm_tmp_tables() || acl_init(opt_noacl) ||
      my_tz_init((THD *)0, default_tz_name, opt_bootstrap))
    unireg_abort(1);

  if (!opt_noacl)
    (void) grant_init();

  udf_init();

  if (opt_bootstrap) /* If running with bootstrap, do not start replication. */
    opt_skip_slave_start= 1;

  binlog_unsafe_map_init();

#ifdef WITH_PERFSCHEMA_STORAGE_ENGINE
  initialize_performance_schema_acl(opt_bootstrap);
#endif

  initialize_information_schema_acl();

  /*
    Change EVENTS_ORIGINAL to EVENTS_OFF (the default value) as there is no
    point in using ORIGINAL during startup
  */
  if (Events::opt_event_scheduler == Events::EVENTS_ORIGINAL)
    Events::opt_event_scheduler= Events::EVENTS_OFF;

  Events::set_original_state(Events::opt_event_scheduler);
  if (Events::init((THD*) 0, opt_noacl || opt_bootstrap))
    unireg_abort(1);

#ifdef WITH_WSREP
  if (WSREP_ON)
  {
    if (opt_bootstrap)
    {
      /*! bootstrap wsrep init was taken care of above */
    }
    else
    {
      wsrep_init_globals();
      if (!wsrep_before_SE())
      {
        wsrep_init_startup(false);
      }
      wsrep_new_cluster= false;
      if (wsrep_cluster_address_exists())
      {
        WSREP_DEBUG("Startup creating %ld applier threads running %lu",
                wsrep_slave_threads - 1, wsrep_running_applier_threads);
        wsrep_create_appliers(wsrep_slave_threads - 1);
      }
    }
  }
#endif /* WITH_WSREP */

  /* Protect read_only_root against writes */
  protect_root(&read_only_root, PROT_READ);

  if (opt_bootstrap)
  {
    select_thread_in_use= 0;                    // Allow 'kill' to work
    int bootstrap_error= bootstrap(mysql_stdin);
    if (!abort_loop)
      unireg_abort(bootstrap_error);
    else
    {
      sleep(2);                                 // Wait for kill
      exit(0);
    }
  }

  /* Copy default global rpl_filter to global_rpl_filter */
  copy_filter_setting(global_rpl_filter, get_or_create_rpl_filter("", 0));

  /*
    init_slave() must be called after the thread keys are created.
    Some parts of the code (e.g. SHOW STATUS LIKE 'slave_running' and other
    places) assume that active_mi != 0, so let's fail if it's 0 (out of
    memory); a message has already been printed.
  */
  if (init_slave() && !active_mi)
  {
    unireg_abort(1);
  }

  if (opt_init_file && *opt_init_file)
  {
    if (read_init_file(opt_init_file))
      unireg_abort(1);
  }

  disable_log_notes= 0; /* Startup done, now we can give notes again */

  if (IS_SYSVAR_AUTOSIZE(&server_version_ptr))
    sql_print_information(ER_DEFAULT(ER_STARTUP), my_progname, server_version,
                          (systemd_sock_activation ? "Systemd socket activated ports" :
                            (unix_sock_is_online ? mysqld_unix_port : (char*) "")),
                          mysqld_port, MYSQL_COMPILATION_COMMENT);
  else
  {
    char real_server_version[2 * SERVER_VERSION_LENGTH + 10];

    set_server_version(real_server_version, sizeof(real_server_version));
    safe_strcat(real_server_version, sizeof(real_server_version), "' as '");
    safe_strcat(real_server_version, sizeof(real_server_version),
		server_version);

    sql_print_information(ER_DEFAULT(ER_STARTUP), my_progname,
                          real_server_version,
                          (systemd_sock_activation ? "Systemd socket activated ports" :
                            (unix_sock_is_online ? mysqld_unix_port : (char*) "")),
                          mysqld_port, MYSQL_COMPILATION_COMMENT);
  }

#ifndef _WIN32
  // try to keep fd=0 busy
  if (please_close_stdin && !freopen("/dev/null", "r", stdin))
  {
    // fall back on failure
    fclose(stdin);
  }
#endif


  /* Signal threads waiting for server to be started */
  mysql_mutex_lock(&LOCK_server_started);
  mysqld_server_started= 1;
  mysql_cond_broadcast(&COND_server_started);
  mysql_mutex_unlock(&LOCK_server_started);

  (void)MYSQL_SET_STAGE(0 ,__FILE__, __LINE__);

  /* Memory used when everything is setup */
  start_memory_used= global_status_var.global_memory_used;

#ifdef _WIN32
  handle_connections_win();
#else
  handle_connections_sockets();

  mysql_mutex_lock(&LOCK_start_thread);
  select_thread_in_use=0;
  mysql_cond_broadcast(&COND_start_thread);
  mysql_mutex_unlock(&LOCK_start_thread);
#endif /* _WIN32 */

  /* Shutdown requested */
  char *user= shutdown_user.load(std::memory_order_relaxed);
  sql_print_information(ER_DEFAULT(ER_NORMAL_SHUTDOWN), my_progname,
                        user ? user : "unknown");
  if (user)
    my_free(user);

#ifdef WITH_WSREP
  /* Stop wsrep threads in case they are running. */
  if (wsrep_running_threads > 0)
  {
    wsrep_shutdown_replication();
  }
  /* Release threads if they are waiting in WSREP_SYNC_WAIT_UPTO_GTID */
  wsrep_gtid_server.signal_waiters(0, true);
#endif

  close_connections();
  ha_pre_shutdown();
  clean_up(1);
  sd_notify(0, "STATUS=MariaDB server is down");

  /* (void) pthread_attr_destroy(&connection_attrib); */

  DBUG_PRINT("quit",("Exiting main thread"));

  /*
    Disable the main thread instrumentation,
    to avoid recording events during the shutdown.
  */
  PSI_CALL_delete_current_thread();

#if (defined(HAVE_OPENSSL) && !defined(EMBEDDED_LIBRARY))
  ERR_remove_state(0);
#endif
  mysqld_exit(0);
  return 0;
}

#endif /* !EMBEDDED_LIBRARY */


static bool read_init_file(char *file_name)
{
  MYSQL_FILE *file;
  DBUG_ENTER("read_init_file");
  DBUG_PRINT("enter",("name: %s",file_name));
  if (!(file= mysql_file_fopen(key_file_init, file_name,
                               O_RDONLY, MYF(MY_WME))))
    DBUG_RETURN(TRUE);
  bootstrap(file);
  mysql_file_fclose(file, MYF(MY_WME));
  DBUG_RETURN(FALSE);
}


/**
  Increment number of created threads
*/
void inc_thread_created(void)
{
  statistic_increment(thread_created, &LOCK_status);
}

#ifndef EMBEDDED_LIBRARY

/*
   Simple scheduler that use the main thread to handle the request

   NOTES
     This is only used for debugging, when starting mysqld with
     --thread-handling=no-threads or --one-thread
*/

void handle_connection_in_main_thread(CONNECT *connect)
{
  do_handle_one_connection(connect, false);
}


/*
  Scheduler that uses one thread per connection
*/

void create_thread_to_handle_connection(CONNECT *connect)
{
  DBUG_ENTER("create_thread_to_handle_connection");

  if (thread_cache.enqueue(connect))
    DBUG_VOID_RETURN;

  /* Create new thread to handle connection */
  inc_thread_created();
  DBUG_PRINT("info",(("creating thread %lu"), (ulong) connect->thread_id));
  connect->prior_thr_create_utime= microsecond_interval_timer();

  pthread_t tmp;
  if (auto error= mysql_thread_create(key_thread_one_connection,
                                      &tmp, &connection_attrib,
                                      handle_one_connection, (void*) connect))
  {
    char error_message_buff[MYSQL_ERRMSG_SIZE];
    /* purecov: begin inspected */
    DBUG_PRINT("error", ("Can't create thread to handle request (error %d)",
                error));
    my_snprintf(error_message_buff, sizeof(error_message_buff),
                ER_DEFAULT(ER_CANT_CREATE_THREAD), error);
    connect->close_with_error(ER_CANT_CREATE_THREAD, error_message_buff,
                              ER_OUT_OF_RESOURCES);
    DBUG_VOID_RETURN;
    /* purecov: end */
  }
  DBUG_PRINT("info",("Thread created"));
  DBUG_VOID_RETURN;
}


/**
  Create new thread to handle incoming connection.

    This function will create new thread to handle the incoming
    connection.  If there are idle cached threads one will be used.
    'thd' will be pushed into 'threads'.

    In single-threaded mode (\#define ONE_THREAD) connection will be
    handled inside this function.

  @param[in,out] thd    Thread handle of future thread.
*/

void create_new_thread(CONNECT *connect)
{
  DBUG_ENTER("create_new_thread");

  /*
    Don't allow too many connections. We roughly check here that we allow
    only (max_connections + 1) connections.
  */
  if ((*connect->scheduler->connection_count)++ >=
      *connect->scheduler->max_connections + 1)
  {
    DBUG_PRINT("error",("Too many connections"));
    connect->close_with_error(0, NullS, ER_CON_COUNT_ERROR);
    DBUG_VOID_RETURN;
  }

  uint sum= connection_count + extra_connection_count;
  if (sum > max_used_connections)
  {
    max_used_connections= sum;
    max_used_connections_time= time(nullptr);
  }

  /*
    The initialization of thread_id is done in create_embedded_thd() for
    the embedded library.
    TODO: refactor this to avoid code duplication there
  */
  connect->thread_id= next_thread_id();
  connect->scheduler->add_connection(connect);

  DBUG_VOID_RETURN;
}
#endif /* EMBEDDED_LIBRARY */


	/* Handle new connections and spawn new process to handle them */

#ifndef EMBEDDED_LIBRARY

void handle_accepted_socket(MYSQL_SOCKET new_sock, MYSQL_SOCKET sock)
{
#ifdef HAVE_LIBWRAP
  {
    if (!sock.is_unix_domain_socket)
    {
      struct request_info req;
      signal(SIGCHLD, SIG_DFL);
      request_init(&req, RQ_DAEMON, libwrapName, RQ_FILE,
        mysql_socket_getfd(new_sock), NULL);
      my_fromhost(&req);
      if (!my_hosts_access(&req))
      {
        /*
          This may be stupid but refuse() includes an exit(0)
          which we surely don't want...
          clean_exit() - same stupid thing ...
        */
        syslog(deny_severity, "refused connect from %s",
          my_eval_client(&req));

        /*
          C++ sucks (the gibberish in front just translates the supplied
          sink function pointer in the req structure from a void (*sink)();
          to a void(*sink)(int) if you omit the cast, the C++ compiler
          will cry...
        */
        if (req.sink)
          ((void(*)(int))req.sink)(req.fd);

        (void)mysql_socket_shutdown(new_sock, SHUT_RDWR);
        (void)mysql_socket_close(new_sock);
        /*
          The connection was refused by TCP wrappers.
          There are no details (by client IP) available to update the
          host_cache.
        */
        statistic_increment(connection_errors_tcpwrap, &LOCK_status);
        return;
      }
    }
  }
#endif /* HAVE_LIBWRAP */

  DBUG_PRINT("info", ("Creating CONNECT for new connection"));

  if (auto connect= new CONNECT(new_sock,
                                sock.is_unix_domain_socket ?
                                VIO_TYPE_SOCKET : VIO_TYPE_TCPIP,
                                sock.is_extra_port ?
                                extra_thread_scheduler : thread_scheduler))
    create_new_thread(connect);
  else
  {
    /* Connect failure */
    (void)mysql_socket_close(new_sock);
    statistic_increment(aborted_connects, &LOCK_status);
    statistic_increment(connection_errors_internal, &LOCK_status);
  }
}

#ifndef _WIN32
static void set_non_blocking_if_supported(MYSQL_SOCKET sock)
{
#if !defined(NO_FCNTL_NONBLOCK)
  if (!(test_flags & TEST_BLOCKING))
  {
    int flags= fcntl(mysql_socket_getfd(sock), F_GETFL, 0);
#if defined(O_NONBLOCK)
    fcntl(mysql_socket_getfd(sock), F_SETFL, flags | O_NONBLOCK);
#elif defined(O_NDELAY)
    fcntl(mysql_socket_getfd(sock), F_SETFL, flags | O_NDELAY);
#endif
  }
#endif
}


void handle_connections_sockets()
{
  MYSQL_SOCKET sock= mysql_socket_invalid();
  uint error_count=0;
  struct sockaddr_storage cAddr;
  int retval;
  // for ip_sock, unix_sock and extra_ip_sock
  Dynamic_array<struct pollfd> fds(PSI_INSTRUMENT_MEM);

  DBUG_ENTER("handle_connections_sockets");

  for (size_t i= 0; i < listen_sockets.size(); i++)
  {
    struct pollfd local_fds;
    mysql_socket_set_thread_owner(listen_sockets.at(i));
    local_fds.fd= mysql_socket_getfd(listen_sockets.at(i));
    local_fds.events= POLLIN;
    fds.push(local_fds);
    set_non_blocking_if_supported(listen_sockets.at(i));
  }
  int termination_fds[2];
  if (pipe(termination_fds))
  {
    sql_print_error("pipe() failed %d", errno);
    DBUG_VOID_RETURN;
  }
#ifdef FD_CLOEXEC
  for (int fd : termination_fds)
    (void)fcntl(fd, F_SETFD, FD_CLOEXEC);
#endif

  mysql_mutex_lock(&LOCK_start_thread);
  termination_event_fd= termination_fds[1];
  mysql_mutex_unlock(&LOCK_start_thread);

  struct pollfd event_fd;
  event_fd.fd= termination_fds[0];
  event_fd.events= POLLIN;
  fds.push(event_fd);

  sd_notify(0, "READY=1\n"
            "STATUS=Taking your SQL requests now...\n");

  DBUG_PRINT("general",("Waiting for connections."));
  while (!abort_loop)
  {
    retval= poll(fds.get_pos(0), fds.size(), -1);

    if (retval < 0)
    {
      if (socket_errno != SOCKET_EINTR)
      {
        /*
          select(2)/poll(2) failed on the listening port.
          There is not much details to report about the client,
          increment the server global status variable.
        */
        statistic_increment(connection_errors_accept, &LOCK_status);
	if (!select_errors++ && !abort_loop)	/* purecov: inspected */
	  sql_print_error("Server: Got error %d from select",socket_errno); /* purecov: inspected */
      }
      continue;
    }

    if (abort_loop)
      break;

    /* Is this a new connection request ? */
    for (size_t i= 0; i < fds.size(); ++i)
    {
      if (fds.at(i).revents & POLLIN)
      {
        sock= listen_sockets.at(i);
        break;
      }
    }

    for (uint retry=0; retry < MAX_ACCEPT_RETRY && !abort_loop; retry++)
    {
      size_socket length= sizeof(struct sockaddr_storage);
      MYSQL_SOCKET new_sock;

      new_sock= mysql_socket_accept(key_socket_client_connection, sock,
                                    (struct sockaddr *)(&cAddr),
                                    &length);
      if (mysql_socket_getfd(new_sock) != INVALID_SOCKET)
        handle_accepted_socket(new_sock, sock);
      else if (socket_errno != SOCKET_EINTR && socket_errno != SOCKET_EAGAIN)
      {
        /*
          accept(2) failed on the listening port.
          There is not much details to report about the client,
          increment the server global status variable.
        */
        statistic_increment(connection_errors_accept, &LOCK_status);
        if ((error_count++ & 255) == 0) // This can happen often
          sql_perror("Error in accept");
        if (socket_errno == SOCKET_ENFILE || socket_errno == SOCKET_EMFILE)
          sleep(1); // Give other threads some time
        break;
      }
    }
  }
  mysql_mutex_lock(&LOCK_start_thread);
  for(int fd : termination_fds)
    close(fd);
  termination_event_fd= -1;
  mysql_mutex_unlock(&LOCK_start_thread);

  sd_notify(0, "STOPPING=1\n"
            "STATUS=Shutdown in progress\n");
  DBUG_VOID_RETURN;
}

#endif /* _WIN32*/
#endif /* EMBEDDED_LIBRARY */


/****************************************************************************
  Handle start options
******************************************************************************/


/**
  Process command line options flagged as 'early'.
  Some components needs to be initialized as early as possible,
  because the rest of the server initialization depends on them.
  Options that needs to be parsed early includes:
  - the performance schema, when compiled in,
  - options related to the help,
  - options related to the bootstrap
  The performance schema needs to be initialized as early as possible,
  before to-be-instrumented objects of the server are initialized.
*/

int handle_early_options()
{
  int ho_error;
  DYNAMIC_ARRAY all_early_options;

  /* Skip unknown options so that they may be processed later */
  my_getopt_skip_unknown= TRUE;

  /* prepare all_early_options array */
  my_init_dynamic_array(PSI_NOT_INSTRUMENTED, &all_early_options,
                        sizeof(my_option), 100, 25, MYF(0));
  add_many_options(&all_early_options, pfs_early_options,
                  array_elements(pfs_early_options));
  sys_var_add_options(&all_early_options, sys_var::PARSE_EARLY);
  add_terminator(&all_early_options);

  ho_error= handle_options(&remaining_argc, &remaining_argv,
                           (my_option*)(all_early_options.buffer),
                           mysqld_get_one_option);
  if (ho_error == 0)
  {
    /* Add back the program name handle_options removes */
    remaining_argc++;
    remaining_argv--;
  }

  delete_dynamic(&all_early_options);

  return ho_error;
}

/**
  System variables are automatically command-line options (few
  exceptions are documented in sys_var.h), so don't need
  to be listed here.
*/

struct my_option my_long_options[]=
{
  {"help", '?', "Display this help and exit.", 
   &opt_help, &opt_help, 0, GET_BOOL, NO_ARG, 0, 0, 0, 0,
   0, 0},
  {"ansi", 'a', "Use ANSI SQL syntax instead of MySQL syntax. This mode "
   "will also set transaction isolation level 'serializable'.", 0, 0, 0,
   GET_NO_ARG, NO_ARG, 0, 0, 0, 0, 0, 0},
  /*
    Because Sys_var_bit does not support command-line options, we need to
    explicitly add one for --autocommit
  */
  {"autocommit", 0, "Set default value for autocommit (0 or 1)",
   &opt_autocommit, &opt_autocommit, 0,
   GET_BOOL, OPT_ARG, 1, 0, 0, 0, 0, NULL},
  {"binlog-do-db", OPT_BINLOG_DO_DB,
   "Tells the master it should log updates for the specified database, "
   "and exclude all others not explicitly mentioned.",
   0, 0, 0, GET_STR, REQUIRED_ARG, 0, 0, 0, 0, 0, 0},
  {"binlog-ignore-db", OPT_BINLOG_IGNORE_DB,
   "Tells the master that updates to the given database should not be logged to the binary log.",
   0, 0, 0, GET_STR, REQUIRED_ARG, 0, 0, 0, 0, 0, 0},
#ifndef DISABLE_GRANT_OPTIONS
  {"bootstrap", OPT_BOOTSTRAP, "Used by mysql installation scripts.", 0, 0, 0,
   GET_NO_ARG, NO_ARG, 0, 0, 0, 0, 0, 0},
#endif
  {"character-set-client-handshake", 0,
   "Don't ignore client side character set value sent during handshake.",
   &opt_character_set_client_handshake,
   &opt_character_set_client_handshake,
    0, GET_BOOL, NO_ARG, 1, 0, 0, 0, 0, 0},
  {"character-set-filesystem", 0,
   "Set the filesystem character set.",
   &character_set_filesystem_name,
   &character_set_filesystem_name,
   0, GET_STR, REQUIRED_ARG, 0, 0, 0, 0, 0, 0 },
  {"character-set-server", 'C', "Set the default character set.",
   &default_character_set_name, &default_character_set_name,
   0, GET_STR, REQUIRED_ARG, 0, 0, 0, 0, 0, 0 },
  {"chroot", 'r', "Chroot mysqld daemon during startup.",
   &mysqld_chroot, &mysqld_chroot, 0, GET_STR, REQUIRED_ARG,
   0, 0, 0, 0, 0, 0},
  {"collation-server", 0, "Set the default collation.",
   &default_collation_name, &default_collation_name,
   0, GET_STR, REQUIRED_ARG, 0, 0, 0, 0, 0, 0 },
  {"character-set-collations", 0, "Overrides for character set default collations.",
   &character_set_collations_str, &character_set_collations_str,
   0, GET_STR, REQUIRED_ARG, 0, 0, 0, 0, 0, 0 },
  {"console", OPT_CONSOLE, "Write error output on screen; don't remove the console window on windows.",
   &opt_console, &opt_console, 0, GET_BOOL, NO_ARG, 0, 0, 0,
   0, 0, 0},
#ifdef DBUG_OFF
  {"debug", '#', "Built in DBUG debugger. Disabled in this build.",
   &current_dbug_option, &current_dbug_option, 0, GET_STR, OPT_ARG,
   0, 0, 0, 0, 0, 0},
#endif
#ifdef HAVE_REPLICATION
  {"debug-abort-slave-event-count", 0,
   "Option used by mysql-test for debugging and testing of replication.",
   &abort_slave_event_count,  &abort_slave_event_count,
   0, GET_INT, REQUIRED_ARG, 0, 0, 0, 0, 0, 0},
#endif /* HAVE_REPLICATION */
#ifndef DBUG_OFF
  {"debug-assert", 0,
   "Allow DBUG_ASSERT() to invoke assert()",
   &my_assert, &my_assert,
   0, GET_BOOL, OPT_ARG, 1, 0, 0, 0, 0, 0},
  {"debug-assert-on-error", 0,
   "Do an assert in various functions if we get a fatal error",
   &my_assert_on_error, &my_assert_on_error,
   0, GET_BOOL, NO_ARG, 0, 0, 0, 0, 0, 0},
  {"debug-assert-if-crashed-table", 0,
   "Do an assert in handler::print_error() if we get a crashed table",
   &debug_assert_if_crashed_table, &debug_assert_if_crashed_table,
   0, GET_BOOL, NO_ARG, 0, 0, 0, 0, 0, 0},
#endif
#ifdef HAVE_REPLICATION
  {"debug-disconnect-slave-event-count", 0,
   "Option used by mysql-test for debugging and testing of replication.",
   &disconnect_slave_event_count, &disconnect_slave_event_count,
   0, GET_INT, REQUIRED_ARG, 0, 0, 0, 0, 0, 0},
#endif /* HAVE_REPLICATION */
  {"debug-exit-info", 'T', "Used for debugging. Use at your own risk.",
   0, 0, 0, GET_LONG, OPT_ARG, 0, 0, 0, 0, 0, 0},
  {"debug-gdb", 0,
   "Set up signals usable for debugging.",
   &opt_debugging, &opt_debugging,
   0, GET_BOOL, NO_ARG, 0, 0, 0, 0, 0, 0},
#ifdef HAVE_REPLICATION
  {"debug-max-binlog-dump-events", 0,
   "Option used by mysql-test for debugging and testing of replication.",
   &max_binlog_dump_events, &max_binlog_dump_events, 0,
   GET_INT, REQUIRED_ARG, 0, 0, 0, 0, 0, 0},
#endif /* HAVE_REPLICATION */
  {"debug-no-sync", 0,
   "Disables system sync calls. Only for running tests or debugging!",
   &my_disable_sync, &my_disable_sync, 0, GET_BOOL, NO_ARG, 0, 0, 0, 0, 0, 0},
#ifdef HAVE_REPLICATION
  {"debug-sporadic-binlog-dump-fail", 0,
   "Option used by mysql-test for debugging and testing of replication.",
   &opt_sporadic_binlog_dump_fail,
   &opt_sporadic_binlog_dump_fail, 0, GET_BOOL, NO_ARG, 0, 0, 0, 0, 0,
   0},
#endif /* HAVE_REPLICATION */
#ifndef DBUG_OFF
  {"debug-assert-on-not-freed-memory", 0,
   "Assert if we found problems with memory allocation",
   &debug_assert_on_not_freed_memory,
   &debug_assert_on_not_freed_memory, 0, GET_BOOL, NO_ARG, 1, 0, 0, 0, 0,
   0},
#endif /* DBUG_OFF */
  /* default-storage-engine should have "MyISAM" as def_value. Instead
     of initializing it here it is done in init_common_variables() due
     to a compiler bug in Sun Studio compiler. */
  {"default-storage-engine", 0, "The default storage engine for new tables",
   &default_storage_engine, 0, 0, GET_STR, REQUIRED_ARG,
   0, 0, 0, 0, 0, 0 },
  {"default-tmp-storage-engine", 0,
    "The default storage engine for user-created temporary tables",
   &default_tmp_storage_engine, 0, 0, GET_STR, REQUIRED_ARG,
   0, 0, 0, 0, 0, 0 },
  {"default-time-zone", 0, "Set the default time zone.",
   &default_tz_name, &default_tz_name,
   0, GET_STR, REQUIRED_ARG, 0, 0, 0, 0, 0, 0 },
#if defined(ENABLED_DEBUG_SYNC)
  {"debug-sync-timeout", OPT_DEBUG_SYNC_TIMEOUT,
   "Enable the debug sync facility "
   "and optionally specify a default wait timeout in seconds. "
   "A zero value keeps the facility disabled.",
   &opt_debug_sync_timeout, 0,
   0, GET_UINT, OPT_ARG, 0, 0, UINT_MAX, 0, 0, 0},
#endif /* defined(ENABLED_DEBUG_SYNC) */
#ifdef HAVE_des
  {"des-key-file", 0,
   "Load keys for des_encrypt() and des_encrypt from given file.",
   &des_key_file, &des_key_file, 0, GET_STR, REQUIRED_ARG,
   0, 0, 0, 0, 0, 0},
#endif /* HAVE_des */
#ifdef HAVE_STACKTRACE
  {"stack-trace", 0 , "Print a symbolic stack trace on failure",
   &opt_stack_trace, &opt_stack_trace, 0, GET_BOOL, NO_ARG, 1, 0, 0, 0, 0, 0},
#endif /* HAVE_STACKTRACE */
  {"enforce-storage-engine", 0, "Force the use of a storage engine for new tables",
   &enforced_storage_engine, 0, 0, GET_STR, REQUIRED_ARG,
   0, 0, 0, 0, 0, 0 },
  {"external-locking", 0, "Use system (external) locking (disabled by "
   "default).  With this option enabled you can run myisamchk to test "
   "(not repair) tables while the MySQL server is running. Disable with "
   "--skip-external-locking.", &opt_external_locking, &opt_external_locking,
   0, GET_BOOL, NO_ARG, 0, 0, 0, 0, 0, 0},
  /* We must always support the next option to make scripts like mysqltest
     easier to do */
  {"flashback", 0,
   "Setup the server to use flashback. This enables binary log in row mode and will enable extra logging for DDL's needed by flashback feature",
   &opt_support_flashback, &opt_support_flashback,
   0, GET_BOOL, NO_ARG, 0, 0, 0, 0, 0, 0},
  {"gdb", 0,
   "Set up signals usable for debugging. Deprecated, use --debug-gdb instead.",
   &opt_debugging, &opt_debugging,
   0, GET_BOOL, NO_ARG, 0, 0, 0, 0, 0, 0},
  {"gtid-pos-auto-engines", 0,
   "List of engines for which to automatically create a "
   "mysql.gtid_slave_pos_ENGINE table, if a transaction using that engine "
   "is replicated. This can be used to avoid introducing cross-engine "
   "transactions, if engines are used different from that used by table "
   "mysql.gtid_slave_pos",
   &gtid_pos_auto_engines, 0, 0, GET_STR, REQUIRED_ARG,
   0, 0, 0, 0, 0, 0 },
#ifdef HAVE_SOLARIS_LARGE_PAGES
  {"super-large-pages", 0, "Enable support for super large pages.",
   &opt_super_large_pages, &opt_super_large_pages, 0,
   GET_BOOL, OPT_ARG, 0, 0, 1, 0, 1, 0},
#endif
  {"language", 'L',
   "Client error messages in given language. May be given as a full path. "
   "Deprecated. Use --lc-messages-dir instead.",
   0, 0, 0,
   GET_STR, REQUIRED_ARG, 0, 0, 0, 0, 0, 0},
  {"lc-messages", 0,
   "Set the language used for the error messages.",
   &lc_messages, &lc_messages, 0, GET_STR, REQUIRED_ARG,
   0, 0, 0, 0, 0, 0 },
  {"lc-time-names", 0,
   "Set the language used for the month names and the days of the week.",
   &lc_time_names_name, &lc_time_names_name,
   0, GET_STR, REQUIRED_ARG, 0, 0, 0, 0, 0, 0 },
  {"log-basename", OPT_LOG_BASENAME,
   "Basename for all log files and the .pid file. This sets all log file "
   "names at once (in 'datadir') and is normally the only option you need "
   "for specifying log files. Sets names for --log-bin, --log-bin-index, "
   "--relay-log, --relay-log-index, --general-log-file, "
   "--log-slow-query-file, --log-error-file, and --pid-file",
   &opt_log_basename, &opt_log_basename, 0, GET_STR, REQUIRED_ARG,
   0, 0, 0, 0, 0, 0},
  {"log-bin", OPT_BIN_LOG,
   "Log update queries in binary format. Optional argument should be name for "
   "binary log. If not given "
   "'datadir'/'log-basename'-bin or 'datadir'/mysql-bin will be used (the later if "
   "--log-basename is not specified). We strongly recommend to use either "
   "--log-basename or specify a filename to ensure that replication doesn't "
   "stop if the real hostname of the computer changes.",
   &opt_bin_logname, &opt_bin_logname, 0, GET_STR,
   OPT_ARG, 0, 0, 0, 0, 0, 0},
  {"log-bin-index", 0,
   "File that holds the names for last binary log files.",
   &opt_binlog_index_name, &opt_binlog_index_name, 0, GET_STR,
   REQUIRED_ARG, 0, 0, 0, 0, 0, 0},
  {"relay-log-index", 0,
   "The location and name to use for the file that keeps a list of the last "
   "relay logs",
   &opt_relaylog_index_name, &opt_relaylog_index_name, 0, GET_STR,
   REQUIRED_ARG, 0, 0, 0, 0, 0, 0},
  {"log-ddl-recovery", 0,
   "Path to file used for recovery of DDL statements after a crash",
   &opt_ddl_recovery_file, &opt_ddl_recovery_file, 0, GET_STR,
   REQUIRED_ARG, 0, 0, 0, 0, 0, 0},
  {"log-isam", OPT_ISAM_LOG, "Log all MyISAM changes to file.",
   &myisam_log_filename, &myisam_log_filename, 0, GET_STR,
   OPT_ARG, 0, 0, 0, 0, 0, 0},
  {"log-short-format", 0,
   "Don't log extra information to update and slow-query logs.",
   &opt_short_log_format, &opt_short_log_format,
   0, GET_BOOL, NO_ARG, 0, 0, 0, 0, 0, 0},
  {"log-tc", 0,
   "Path to transaction coordinator log (used for transactions that affect "
   "more than one storage engine, when binary log is disabled).",
   &opt_tc_log_file, &opt_tc_log_file, 0, GET_STR,
   REQUIRED_ARG, 0, 0, 0, 0, 0, 0},
  {"master-info-file", 0,
   "The location and name of the file that remembers the master and where "
   "the I/O replication thread is in the master's binlogs. Defaults to "
   "master.info",
   &master_info_file, &master_info_file, 0, GET_STR,
   REQUIRED_ARG, 0, 0, 0, 0, 0, 0},
  {"master-retry-count", 0,
   "The number of tries the slave will make to connect to the master before giving up.",
   &master_retry_count, &master_retry_count, 0, GET_ULONG,
   REQUIRED_ARG, 100000, 0, 0, 0, 0, 0},
#ifdef HAVE_REPLICATION
  {"init-rpl-role", 0, "Set the replication role",
   &rpl_status, &rpl_status, &rpl_role_typelib,
   GET_ENUM, REQUIRED_ARG, 0, 0, 0, 0, 0, 0},
#endif /* HAVE_REPLICATION */
  {"memlock", 0, "Lock mysqld in memory.", &locked_in_memory,
   &locked_in_memory, 0, GET_BOOL, NO_ARG, 0, 0, 0, 0, 0, 0},
  {"old-style-user-limits", 0,
   "Enable old-style user limits (before 5.0.3, user resources were counted "
   "per each user+host vs. per account).",
   &opt_old_style_user_limits, &opt_old_style_user_limits,
   0, GET_BOOL, NO_ARG, 0, 0, 0, 0, 0, 0},
  {"port-open-timeout", 0,
   "Maximum time in seconds to wait for the port to become free. "
   "(Default: No wait).", &mysqld_port_timeout, &mysqld_port_timeout, 0,
   GET_UINT, REQUIRED_ARG, 0, 0, 0, 0, 0, 0},
  {"replicate-do-db", OPT_REPLICATE_DO_DB,
   "Tells the slave thread to restrict replication to the specified database. "
   "To specify more than one database, use the directive multiple times, "
   "once for each database. Note that this will only work if you do not use "
   "cross-database queries such as UPDATE some_db.some_table SET foo='bar' "
   "while having selected a different or no database. If you need cross "
   "database updates to work, make sure you have 3.23.28 or later, and use "
   "replicate-wild-do-table=db_name.%.",
   0, 0, 0, GET_STR | GET_ASK_ADDR, REQUIRED_ARG, 0, 0, 0, 0, 0, 0},
  {"replicate-do-table", OPT_REPLICATE_DO_TABLE,
   "Tells the slave thread to restrict replication to the specified table. "
   "To specify more than one table, use the directive multiple times, once "
   "for each table. This will work for cross-database updates, in contrast "
   "to replicate-do-db.", 0, 0, 0, GET_STR | GET_ASK_ADDR, REQUIRED_ARG, 0, 0, 0, 0, 0, 0},
  {"replicate-ignore-db", OPT_REPLICATE_IGNORE_DB,
   "Tells the slave thread to not replicate to the specified database. To "
   "specify more than one database to ignore, use the directive multiple "
   "times, once for each database. This option will not work if you use "
   "cross database updates. If you need cross database updates to work, "
   "make sure you have 3.23.28 or later, and use replicate-wild-ignore-"
   "table=db_name.%. ", 0, 0, 0, GET_STR | GET_ASK_ADDR, REQUIRED_ARG, 0, 0, 0, 0, 0, 0},
  {"replicate-ignore-table", OPT_REPLICATE_IGNORE_TABLE,
   "Tells the slave thread to not replicate to the specified table. To specify "
   "more than one table to ignore, use the directive multiple times, once for "
   "each table. This will work for cross-database updates, in contrast to "
   "replicate-ignore-db.", 0, 0, 0, GET_STR | GET_ASK_ADDR, REQUIRED_ARG, 0, 0, 0, 0, 0, 0},
  {"replicate-rewrite-db", OPT_REPLICATE_REWRITE_DB,
   "Updates to a database with a different name than the original. Example: "
   "replicate-rewrite-db=master_db_name->slave_db_name.",
   0, 0, 0, GET_STR | GET_ASK_ADDR, REQUIRED_ARG, 0, 0, 0, 0, 0, 0},
#ifdef HAVE_REPLICATION
  {"replicate-same-server-id", 0,
   "In replication, if set to 1, do not skip events having our server id. "
   "Default value is 0 (to break infinite loops in circular replication). "
   "Can't be set to 1 if --log-slave-updates is used.",
   &replicate_same_server_id, &replicate_same_server_id,
   0, GET_BOOL, NO_ARG, 0, 0, 0, 0, 0, 0},
#endif
  {"replicate-wild-do-table", OPT_REPLICATE_WILD_DO_TABLE,
   "Tells the slave thread to restrict replication to the tables that match "
   "the specified wildcard pattern. To specify more than one table, use the "
   "directive multiple times, once for each table. This will work for cross-"
   "database updates. Example: replicate-wild-do-table=foo%.bar% will "
   "replicate only updates to tables in all databases that start with foo "
   "and whose table names start with bar.",
   0, 0, 0, GET_STR | GET_ASK_ADDR, REQUIRED_ARG, 0, 0, 0, 0, 0, 0},
  {"replicate-wild-ignore-table", OPT_REPLICATE_WILD_IGNORE_TABLE,
   "Tells the slave thread to not replicate to the tables that match the "
   "given wildcard pattern. To specify more than one table to ignore, use "
   "the directive multiple times, once for each table. This will work for "
   "cross-database updates. Example: replicate-wild-ignore-table=foo%.bar% "
   "will not do updates to tables in databases that start with foo and whose "
   "table names start with bar.",
   0, 0, 0, GET_STR | GET_ASK_ADDR, REQUIRED_ARG, 0, 0, 0, 0, 0, 0},
  {"safe-mode", OPT_SAFE, "Skip some optimize stages (for testing). Deprecated.",
   0, 0, 0, GET_NO_ARG, NO_ARG, 0, 0, 0, 0, 0, 0},
  {"safe-user-create", 0,
   "Don't allow new user creation by the user who has no write privileges to the mysql.user table.",
   &opt_safe_user_create, &opt_safe_user_create, 0, GET_BOOL,
   NO_ARG, 0, 0, 0, 0, 0, 0},
  {"show-slave-auth-info", 0,
   "Show user and password in SHOW SLAVE HOSTS on this master.",
   &opt_show_slave_auth_info, &opt_show_slave_auth_info, 0,
   GET_BOOL, NO_ARG, 0, 0, 0, 0, 0, 0},
  {"silent-startup", OPT_SILENT, "Don't print [Note] to the error log during startup.",
   &opt_silent_startup, &opt_silent_startup, 0, GET_BOOL, NO_ARG, 0, 0, 0, 0, 0, 0},
  {"skip-host-cache", OPT_SKIP_HOST_CACHE, "Don't cache host names.", 0, 0, 0,
   GET_NO_ARG, NO_ARG, 0, 0, 0, 0, 0, 0},
  {"skip-slave-start", 0,
   "If set, slave is not autostarted.", &opt_skip_slave_start,
   &opt_skip_slave_start, 0, GET_BOOL, NO_ARG, 0, 0, 0, 0, 0, 0},
#ifdef HAVE_REPLICATION
  {"slave-parallel-mode", OPT_SLAVE_PARALLEL_MODE,
   "Controls what transactions are applied in parallel when using "
   "--slave-parallel-threads. Possible values: \"optimistic\" tries to "
   "apply most transactional DML in parallel, and handles any conflicts "
   "with rollback and retry. \"conservative\" limits parallelism in an "
   "effort to avoid any conflicts. \"aggressive\" tries to maximise the "
   "parallelism, possibly at the cost of increased conflict rate. "
   "\"minimal\" only parallelizes the commit steps of transactions. "
   "\"none\" disables parallel apply completely.",
   &opt_slave_parallel_mode, &opt_slave_parallel_mode,
   &slave_parallel_mode_typelib, GET_ENUM | GET_ASK_ADDR, REQUIRED_ARG,
   SLAVE_PARALLEL_CONSERVATIVE, 0, 0, 0, 0, 0},
#endif
#if defined(_WIN32) && !defined(EMBEDDED_LIBRARY)
  {"slow-start-timeout", 0,
   "Maximum number of milliseconds that the service control manager should wait "
   "before trying to kill the windows service during startup"
   "(Default: 15000).", &slow_start_timeout, &slow_start_timeout, 0,
   GET_ULONG, REQUIRED_ARG, 15000, 0, 0, 0, 0, 0},
#endif
#ifdef HAVE_OPENSSL
  {"ssl", 0,
   "Enable SSL for connection (automatically enabled if an ssl option is used).",
   &opt_use_ssl, &opt_use_ssl, 0, GET_BOOL, OPT_ARG, 1, 0, 0,
   0, 0, 0},
#endif
#ifdef _WIN32
  {"standalone", 0,
  "Dummy option to start as a standalone program (NT).", 0, 0, 0, GET_NO_ARG,
   NO_ARG, 0, 0, 0, 0, 0, 0},
#endif
  {"symbolic-links", 's', "Enable symbolic link support.",
   &my_use_symdir, &my_use_symdir, 0, GET_BOOL, NO_ARG,
   /*
     The system call realpath() produces warnings under valgrind and
     purify. These are not suppressed: instead we disable symlinks
     option if compiled with valgrind support.
     Also disable by default on Windows, due to high overhead for checking .sym 
     files.
   */
   IF_WIN(0,1), 0, 0, 0, 0, 0},
  {"sysdate-is-now", 0,
   "Non-default option to alias SYSDATE() to NOW() to make it safe-replicable. "
   "Since 5.0, SYSDATE() returns a `dynamic' value different for different "
   "invocations, even within the same statement.",
   &global_system_variables.sysdate_is_now,
   0, 0, GET_BOOL, NO_ARG, 0, 0, 1, 0, 1, 0},
  {"tc-heuristic-recover", 0,
   "Decision to use in heuristic recover process",
   &tc_heuristic_recover, &tc_heuristic_recover,
   &tc_heuristic_recover_typelib, GET_ENUM, REQUIRED_ARG, 0, 0, 0, 0, 0, 0},
  {"temp-pool", 0,
#if (ENABLE_TEMP_POOL)
   "Using this option will cause most temporary files created to use a small "
   "set of names, rather than a unique name for each new file. Deprecated.",
#else
   "This option is ignored on this OS.",
#endif
   &use_temp_pool, &use_temp_pool, 0, GET_BOOL, NO_ARG, 0,
   0, 0, 0, 0, 0},
  {"transaction-isolation", 0,
   "Default transaction isolation level",
   &global_system_variables.tx_isolation,
   &global_system_variables.tx_isolation, &tx_isolation_typelib,
   GET_ENUM, REQUIRED_ARG, ISO_REPEATABLE_READ, 0, 0, 0, 0, 0},
  {"transaction-read-only", 0,
   "Default transaction access mode. "
   "True if transactions are read-only.",
   &global_system_variables.tx_read_only,
   &global_system_variables.tx_read_only, 0,
   GET_BOOL, OPT_ARG, 0, 0, 0, 0, 0, 0},
  {"user", 'u', "Run mysqld daemon as user.", 0, 0, 0, GET_STR, REQUIRED_ARG,
   0, 0, 0, 0, 0, 0},
  {"verbose", 'v', "Used with --help option for detailed help.",
   &opt_verbose, &opt_verbose, 0, GET_BOOL, NO_ARG, 0, 0, 0, 0, 0, 0},
  {"version", 'V', "Output version information and exit.", 0, 0, 0, GET_STR,
   OPT_ARG, 0, 0, 0, 0, 0, 0},
  {"plugin-load", OPT_PLUGIN_LOAD,
   "Semicolon-separated list of plugins to load, where each plugin is "
   "specified as ether a plugin_name=library_file pair or only a library_file. "
   "If the latter case, all plugins from a given library_file will be loaded.",
   0, 0, 0,
   GET_STR, REQUIRED_ARG, 0, 0, 0, 0, 0, 0},
  {"plugin-load-add", OPT_PLUGIN_LOAD_ADD,
   "Optional semicolon-separated list of plugins to load. This option adds "
   "to the list specified by --plugin-load in an incremental way. "
   "It can be specified many times, adding more plugins every time.",
   0, 0, 0,
    GET_STR, REQUIRED_ARG, 0, 0, 0, 0, 0, 0},
  {"table_cache", 0, "Deprecated; use --table-open-cache instead.",
   &tc_size, &tc_size, 0, GET_ULONG,
   REQUIRED_ARG, TABLE_OPEN_CACHE_DEFAULT, 1, 512*1024L, 0, 1, 0},
#ifdef WITH_WSREP
  {"wsrep-new-cluster", 0, "Bootstrap a cluster. It works by overriding the "
   "current value of wsrep_cluster_address. It is recommended not to add this "
   "option to the config file as this will trigger bootstrap on every server "
   "start.", &wsrep_new_cluster, &wsrep_new_cluster, 0, GET_BOOL, NO_ARG,
   0, 0, 0, 0, 0, 0},
#endif
};

static int show_queries(THD *thd, SHOW_VAR *var, void *,
                        system_status_var *, enum_var_type)
{
  var->type= SHOW_LONGLONG;
  var->value= &thd->query_id;
  return 0;
}


static int show_net_compression(THD *thd, SHOW_VAR *var, void *,
                                system_status_var *, enum_var_type)
{
  var->type= SHOW_MY_BOOL;
  var->value= &thd->net.compress;
  return 0;
}

static int show_starttime(THD *thd, SHOW_VAR *var, void *buff,
                          system_status_var *, enum_var_type)
{
  var->type= SHOW_LONG;
  var->value= buff;
  *((long *)buff)= (long) (thd->query_start() - server_start_time);
  return 0;
}

#ifdef ENABLED_PROFILING
static int show_flushstatustime(THD *thd, SHOW_VAR *var, void *buff,
                                system_status_var *, enum_var_type)
{
  var->type= SHOW_LONG;
  var->value= buff;
  *((long *)buff)= (long) (thd->query_start() - flush_status_time);
  return 0;
}
#endif

#ifdef HAVE_REPLICATION
static int show_rpl_status(THD *, SHOW_VAR *var, void *, system_status_var *,
                           enum_var_type)
{
  var->type= SHOW_CHAR;
  var->value= const_cast<char*>(rpl_status_type[(int)rpl_status]);
  return 0;
}

static int show_slave_running(THD *thd, SHOW_VAR *var, void *buff,
                              system_status_var *, enum_var_type)
{
  if (Master_info *mi=
      get_master_info(&thd->variables.default_master_connection,
                      Sql_condition::WARN_LEVEL_NOTE))
  {
    *((my_bool*) buff)=
      (mi->slave_running == MYSQL_SLAVE_RUN_READING &&
       mi->rli.slave_running != MYSQL_SLAVE_NOT_RUN);
    mi->release();
    var->type= SHOW_MY_BOOL;
    var->value= buff;
  }
  else
    var->type= SHOW_UNDEF;
  return 0;
}


/* How many masters this slave is connected to */


static int show_slaves_running(THD *, SHOW_VAR *var, void *buff,
                               system_status_var *, enum_var_type)
{
  var->type= SHOW_LONGLONG;
  var->value= buff;

  *((longlong *)buff)= any_slave_sql_running(false);

  return 0;
}


static int show_slave_received_heartbeats(THD *thd, SHOW_VAR *var, void *buff,
                                          system_status_var *, enum_var_type)
{
  if (Master_info *mi=
      get_master_info(&thd->variables.default_master_connection,
                           Sql_condition::WARN_LEVEL_NOTE))
  {
    *((longlong *)buff)= mi->received_heartbeats;
    mi->release();
    var->type= SHOW_LONGLONG;
    var->value= buff;
  }
  else
    var->type= SHOW_UNDEF;
  return 0;
}


static int show_heartbeat_period(THD *thd, SHOW_VAR *var, void *buff,
                                 system_status_var *, enum_var_type)
{
  if (Master_info *mi=
      get_master_info(&thd->variables.default_master_connection,
                      Sql_condition::WARN_LEVEL_NOTE))
  {
    sprintf(static_cast<char*>(buff), "%.3f", mi->heartbeat_period);
    mi->release();
    var->type= SHOW_CHAR;
    var->value= buff;
  }
  else
    var->type= SHOW_UNDEF;
  return 0;
}

#endif /* HAVE_REPLICATION */


static int show_max_used_connections_time(THD *, SHOW_VAR *var, void *buff,
                                          system_status_var *, enum_var_type)
{
  var->type= SHOW_CHAR;
  var->value= buff;

  get_date(static_cast<char*>(buff),
           GETDATE_DATE_TIME | GETDATE_FIXEDLENGTH, max_used_connections_time);
  return 0;
}


static int show_open_tables(THD *, SHOW_VAR *var, void *buff,
                            system_status_var *, enum_var_type)
{
  var->type= SHOW_LONG;
  var->value= buff;
  *((long *) buff)= (long) tc_records();
  return 0;
}

static int show_prepared_stmt_count(THD *, SHOW_VAR *var, void *buff,
                                    system_status_var *, enum_var_type)
{
  var->type= SHOW_LONG;
  var->value= buff;
  mysql_mutex_lock(&LOCK_prepared_stmt_count);
  *((long *)buff)= (long)prepared_stmt_count;
  mysql_mutex_unlock(&LOCK_prepared_stmt_count);
  return 0;
}

static int show_table_definitions(THD *, SHOW_VAR *var, void *buff,
                                  system_status_var *, enum_var_type)
{
  var->type= SHOW_LONG;
  var->value= buff;
  *((long *) buff)= (long) tdc_records();
  return 0;
}


#if defined(HAVE_OPENSSL) && !defined(EMBEDDED_LIBRARY)

/*
   Functions relying on SSL
   Note: In the show_ssl_* functions, we need to check if we have a
         valid vio-object since this isn't always true, specifically
         when session_status or global_status is requested from
         inside an Event.
 */

static int show_ssl_get_version(THD *thd, SHOW_VAR *var, void *,
                                system_status_var *, enum_var_type)
{
  var->type= SHOW_CHAR;
  if( thd->vio_ok() && thd->net.vio->ssl_arg )
    var->value= const_cast<char*>(SSL_get_version((SSL*) thd->net.vio->ssl_arg));
  else
    var->value= const_cast<char*>("");
  return 0;
}

static int show_ssl_get_default_timeout(THD *thd, SHOW_VAR *var, void *buff,
                                        system_status_var *, enum_var_type)
{
  var->type= SHOW_LONG;
  var->value= buff;
  if( thd->vio_ok() && thd->net.vio->ssl_arg )
    *((long *)buff)= (long)SSL_get_default_timeout((SSL*)thd->net.vio->ssl_arg);
  else
    *((long *)buff)= 0;
  return 0;
}

static int show_ssl_get_verify_mode(THD *thd, SHOW_VAR *var, void *buff,
                                    system_status_var *, enum_var_type)
{
  var->type= SHOW_LONG;
  var->value= buff;
#ifndef HAVE_WOLFSSL
  if( thd->net.vio && thd->net.vio->ssl_arg )
    *((long *)buff)= (long)SSL_get_verify_mode((SSL*)thd->net.vio->ssl_arg);
  else
    *((long *)buff)= 0;
#else
  *((long *)buff)= 0;
#endif
  return 0;
}

static int show_ssl_get_verify_depth(THD *thd, SHOW_VAR *var, void *buff,
                                     system_status_var *, enum_var_type)
{
  var->type= SHOW_LONG;
  var->value= buff;
  if( thd->vio_ok() && thd->net.vio->ssl_arg )
    *((long *)buff)= (long)SSL_get_verify_depth((SSL*)thd->net.vio->ssl_arg);
  else
    *((long *)buff)= 0;

  return 0;
}

static int show_ssl_get_cipher(THD *thd, SHOW_VAR *var, void *buff,
                               system_status_var *, enum_var_type)
{
  var->type= SHOW_CHAR;
  if( thd->vio_ok() && thd->net.vio->ssl_arg )
    var->value= const_cast<char*>(SSL_get_cipher((SSL*) thd->net.vio->ssl_arg));
  else
    var->value= const_cast<char*>("");
  return 0;
}

static int show_ssl_get_cipher_list(THD *thd, SHOW_VAR *var, void *buf,
                                    system_status_var *, enum_var_type)
{
  char *buff= static_cast<char*>(buf);
  var->type= SHOW_CHAR;
  var->value= buff;
  if (thd->vio_ok() && thd->net.vio->ssl_arg)
  {
    int i;
    const char *p;
    char *end= buff + SHOW_VAR_FUNC_BUFF_SIZE;
    for (i=0; (p= SSL_get_cipher_list((SSL*) thd->net.vio->ssl_arg,i)) &&
               buff < end; i++)
    {
      buff= strnmov(buff, p, end-buff-1);
      *buff++= ':';
    }
    if (i)
      buff--;
  }
  *buff=0;
  return 0;
}

#define SHOW_FNAME(name)                        \
    rpl_semi_sync_master_show_##name

#define DEF_SHOW_FUNC(name, show_type)                                       \
    static  int SHOW_FNAME(name)(MYSQL_THD thd, SHOW_VAR *var, void *buff,   \
                                 system_status_var *status_var,              \
                                 enum_var_type var_type)                     \
    {                                                                        \
      repl_semisync_master.set_export_stats();                                 \
      var->type= show_type;                                                  \
      var->value= (char *)&rpl_semi_sync_master_##name;                      \
      return 0;                                                              \
    }

DEF_SHOW_FUNC(status, SHOW_BOOL)
DEF_SHOW_FUNC(clients, SHOW_LONG)
DEF_SHOW_FUNC(wait_sessions, SHOW_LONG)
DEF_SHOW_FUNC(trx_wait_time, SHOW_LONGLONG)
DEF_SHOW_FUNC(trx_wait_num, SHOW_LONGLONG)
DEF_SHOW_FUNC(net_wait_time, SHOW_LONGLONG)
DEF_SHOW_FUNC(net_wait_num, SHOW_LONGLONG)
DEF_SHOW_FUNC(avg_net_wait_time, SHOW_LONG)
DEF_SHOW_FUNC(avg_trx_wait_time, SHOW_LONG)


static char *
my_asn1_time_to_string(const ASN1_TIME *time, char *buf, size_t len)
{
  int n_read;
  char *res= NULL;
  BIO *bio= BIO_new(BIO_s_mem());

  if (bio == NULL)
    return NULL;

  if (!ASN1_TIME_print(bio, const_cast<ASN1_TIME*>(time)))
    goto end;

  n_read= BIO_read(bio, buf, (int) (len - 1));

  if (n_read > 0)
  {
    buf[n_read]= 0;
    res= buf;
  }

end:
  BIO_free(bio);
  return res;
}


/**
  Handler function for the 'ssl_get_server_not_before' variable

  @param      thd  the mysql thread structure
  @param      var  the data for the variable
  @param[out] buf  the string to put the value of the variable into

  @return          status
  @retval     0    success
*/

static int
show_ssl_get_server_not_before(THD *thd, SHOW_VAR *var, void *buff,
                               system_status_var *, enum_var_type)
{
  var->type= SHOW_CHAR;
  if(thd->vio_ok() && thd->net.vio->ssl_arg)
  {
    SSL *ssl= (SSL*) thd->net.vio->ssl_arg;
    X509 *cert= SSL_get_certificate(ssl);
    const ASN1_TIME *not_before= X509_get0_notBefore(cert);

    var->value= my_asn1_time_to_string(not_before, static_cast<char*>(buff),
                                       SHOW_VAR_FUNC_BUFF_SIZE);
    if (!var->value)
      return 1;
    var->value= buff;
  }
  else
    var->value= empty_c_string;
  return 0;
}


/**
  Handler function for the 'ssl_get_server_not_after' variable

  @param      thd  the mysql thread structure
  @param      var  the data for the variable
  @param[out] buf  the string to put the value of the variable into

  @return          status
  @retval     0    success
*/

static int
show_ssl_get_server_not_after(THD *thd, SHOW_VAR *var, void *buff,
                              system_status_var *, enum_var_type)
{
  var->type= SHOW_CHAR;
  if(thd->vio_ok() && thd->net.vio->ssl_arg)
  {
    SSL *ssl= (SSL*) thd->net.vio->ssl_arg;
    X509 *cert= SSL_get_certificate(ssl);
    const ASN1_TIME *not_after= X509_get0_notAfter(cert);

    var->value= my_asn1_time_to_string(not_after, static_cast<char*>(buff),
                                       SHOW_VAR_FUNC_BUFF_SIZE);
    if (!var->value)
      return 1;
  }
  else
    var->value= empty_c_string;
  return 0;
}

#endif /* HAVE_OPENSSL && !EMBEDDED_LIBRARY */

static int show_default_keycache(THD *thd, SHOW_VAR *var, void *buff,
                                 system_status_var *, enum_var_type)
{
  struct st_data {
    KEY_CACHE_STATISTICS stats;
    SHOW_VAR var[9];
  } *data;
  SHOW_VAR *v;

  data=(st_data *)buff;
  v= data->var;

  var->type= SHOW_ARRAY;
  var->value= v;

  get_key_cache_statistics(dflt_key_cache, 0, &data->stats);

#define set_one_keycache_var(X,Y)       \
  v->name= X;                           \
  v->type= SHOW_LONGLONG;               \
  v->value= &data->stats.Y;      \
  v++;

  set_one_keycache_var("blocks_not_flushed", blocks_changed);
  set_one_keycache_var("blocks_unused",      blocks_unused);
  set_one_keycache_var("blocks_used",        blocks_used);
  set_one_keycache_var("blocks_warm",        blocks_warm);
  set_one_keycache_var("read_requests",      read_requests);
  set_one_keycache_var("reads",              reads);
  set_one_keycache_var("write_requests",     write_requests);
  set_one_keycache_var("writes",             writes);

  v->name= 0;

  DBUG_ASSERT((char*)(v+1) <= static_cast<char*>(buff) + SHOW_VAR_FUNC_BUFF_SIZE);

#undef set_one_keycache_var

  return 0;
}


static int show_memory_used(THD *thd, SHOW_VAR *var, void *buff,
                            struct system_status_var *status_var,
                            enum enum_var_type scope)
{
  var->type= SHOW_LONGLONG;
  var->value= buff;
  if (scope == OPT_GLOBAL)
  {
    calc_sum_of_all_status_if_needed(status_var);
    *(longlong*) buff= (status_var->global_memory_used +
                        status_var->local_memory_used);
  }
  else
    *(longlong*) buff= status_var->local_memory_used;
  return 0;
}


static int show_binlog_space_total(THD *thd, SHOW_VAR *var, char *buff,
                                   struct system_status_var *status_var,
                                   enum enum_var_type scope)
{
  var->type= SHOW_LONGLONG;
  var->value= buff;
  if (opt_bin_log && binlog_space_limit)
    *(ulonglong*) buff= mysql_bin_log.get_binlog_space_total();
  else
    *(ulonglong*) buff= 0;
  return 0;
}


#ifndef DBUG_OFF
static int debug_status_func(THD *thd, SHOW_VAR *var, void *buff,
                             system_status_var *, enum_var_type)
{
#define add_var(X,Y,Z)                  \
  v->name= X;                           \
  v->value= (char*)Y;                   \
  v->type= Z;                           \
  v++;

  var->type= SHOW_ARRAY;
  var->value= buff;

  SHOW_VAR *v= (SHOW_VAR *)buff;

  if (_db_keyword_(0, "role_merge_stats", 1))
  {
    static SHOW_VAR roles[]= {
      {"global",  &role_global_merges,  SHOW_ULONG},
      {"db",      &role_db_merges,      SHOW_ULONG},
      {"table",   &role_table_merges,   SHOW_ULONG},
      {"column",  &role_column_merges,  SHOW_ULONG},
      {"routine", &role_routine_merges, SHOW_ULONG},
      {NullS, NullS, SHOW_LONG}
    };

    add_var("role_merges", roles, SHOW_ARRAY);
  }

  v->name= 0;

#undef add_var

  return 0;
}
#endif

#ifdef HAVE_POOL_OF_THREADS
static int show_threadpool_idle_threads(THD *, SHOW_VAR *var, void *buff,
                                        system_status_var *, enum_var_type)
{
  var->type= SHOW_INT;
  var->value= buff;
  *(int *)buff= tp_get_idle_thread_count(); 
  return 0;
}


static int show_threadpool_threads(THD *, SHOW_VAR *var, void *buff,
                                   system_status_var *, enum_var_type)
{
  var->type= SHOW_INT;
  var->value= buff;
  *(reinterpret_cast<int*>(buff))= tp_get_thread_count();
  return 0;
}
#endif


static int show_cached_thread_count(THD *thd, SHOW_VAR *var, char *buff,
                                    enum enum_var_type scope)
{
  var->type= SHOW_LONG;
  var->value= buff;
  *(reinterpret_cast<ulong*>(buff))= thread_cache.size();
  return 0;
}


/*
  Variables shown by SHOW STATUS in alphabetical order
*/

SHOW_VAR status_vars[]= {
  {"Aborted_clients",          (char*) &aborted_threads,        SHOW_LONG},
  {"Aborted_connects",         (char*) &aborted_connects,       SHOW_LONG},
  {"Aborted_connects_preauth", (char*) &aborted_connects_preauth, SHOW_LONG},
  {"Acl",                      (char*) acl_statistics,          SHOW_ARRAY},
  {"Access_denied_errors",     (char*) offsetof(STATUS_VAR, access_denied_errors), SHOW_LONG_STATUS},
  {"Binlog_bytes_written",     (char*) offsetof(STATUS_VAR, binlog_bytes_written), SHOW_LONGLONG_STATUS},
  {"Binlog_cache_disk_use",    (char*) &binlog_cache_disk_use,  SHOW_LONG},
  {"Binlog_cache_use",         (char*) &binlog_cache_use,       SHOW_LONG},
  {"Binlog_gtid_index_hit",    (char*) &binlog_gtid_index_hit, SHOW_LONG},
  {"Binlog_gtid_index_miss",   (char*) &binlog_gtid_index_miss, SHOW_LONG},
  {"Binlog_stmt_cache_disk_use",(char*) &binlog_stmt_cache_disk_use,  SHOW_LONG},
  {"Binlog_stmt_cache_use",    (char*) &binlog_stmt_cache_use,       SHOW_LONG},
  {"Binlog_disk_use",          (char*) &show_binlog_space_total, SHOW_SIMPLE_FUNC},
  {"Busy_time",                (char*) offsetof(STATUS_VAR, busy_time), SHOW_DOUBLE_STATUS},
  {"Bytes_received",           (char*) offsetof(STATUS_VAR, bytes_received), SHOW_LONGLONG_STATUS},
  {"Bytes_sent",               (char*) offsetof(STATUS_VAR, bytes_sent), SHOW_LONGLONG_STATUS},
  {"Column_compressions",      (char*) offsetof(STATUS_VAR, column_compressions), SHOW_LONG_STATUS},
  {"Column_decompressions",    (char*) offsetof(STATUS_VAR, column_decompressions), SHOW_LONG_STATUS},
  {"Com",                      (char*) com_status_vars, SHOW_ARRAY},
  {"Compression",              (char*) &show_net_compression, SHOW_SIMPLE_FUNC},
  {"Connections",              (char*) &global_thread_id,         SHOW_LONG_NOFLUSH},
  {"Connection_errors_accept", (char*) &connection_errors_accept, SHOW_LONG},
  {"Connection_errors_internal", (char*) &connection_errors_internal, SHOW_LONG},
  {"Connection_errors_max_connections", (char*) &connection_errors_max_connection, SHOW_LONG},
  {"Connection_errors_peer_address", (char*) &connection_errors_peer_addr, SHOW_LONG},
  {"Connection_errors_select", (char*) &connection_errors_select, SHOW_LONG},
  {"Connection_errors_tcpwrap", (char*) &connection_errors_tcpwrap, SHOW_LONG},
  {"Cpu_time",                 (char*) offsetof(STATUS_VAR, cpu_time), SHOW_DOUBLE_STATUS},
  {"Created_tmp_disk_tables",  (char*) offsetof(STATUS_VAR, created_tmp_disk_tables_), SHOW_LONG_STATUS},
  {"Created_tmp_files",	       (char*) &my_tmp_file_created,	SHOW_LONG},
  {"Created_tmp_tables",       (char*) offsetof(STATUS_VAR, created_tmp_tables_), SHOW_LONG_STATUS},
#ifndef DBUG_OFF
  SHOW_FUNC_ENTRY("Debug",     &debug_status_func),
#endif
  {"Delayed_errors",           (char*) &delayed_insert_errors,  SHOW_LONG},
  {"Delayed_insert_threads",   (char*) &delayed_insert_threads, SHOW_LONG_NOFLUSH},
  {"Delayed_writes",           (char*) &delayed_insert_writes,  SHOW_LONG},
  {"Delete_scan",	       (char*) offsetof(STATUS_VAR, delete_scan_count), SHOW_LONG_STATUS},
  {"Empty_queries",            (char*) offsetof(STATUS_VAR, empty_queries), SHOW_LONG_STATUS},
  {"Executed_events",          (char*) &executed_events, SHOW_LONG_NOFLUSH },
  {"Executed_triggers",        (char*) offsetof(STATUS_VAR, executed_triggers), SHOW_LONG_STATUS},
  {"Feature_check_constraint", (char*) &feature_check_constraint, SHOW_LONG },
  {"Feature_custom_aggregate_functions", (char*) offsetof(STATUS_VAR, feature_custom_aggregate_functions), SHOW_LONG_STATUS},
  {"Feature_delay_key_write",  (char*) &feature_files_opened_with_delayed_keys, SHOW_LONG },
  {"Feature_dynamic_columns",  (char*) offsetof(STATUS_VAR, feature_dynamic_columns), SHOW_LONG_STATUS},
  {"Feature_fulltext",         (char*) offsetof(STATUS_VAR, feature_fulltext), SHOW_LONG_STATUS},
  {"Feature_gis",              (char*) offsetof(STATUS_VAR, feature_gis), SHOW_LONG_STATUS},
  {"Feature_insert_returning", (char*)offsetof(STATUS_VAR, feature_insert_returning), SHOW_LONG_STATUS},
  {"Feature_into_outfile",     (char*) offsetof(STATUS_VAR, feature_into_outfile), SHOW_LONG_STATUS},
  {"Feature_into_variable",    (char*) offsetof(STATUS_VAR, feature_into_variable), SHOW_LONG_STATUS},
  {"Feature_invisible_columns",(char*) offsetof(STATUS_VAR, feature_invisible_columns), SHOW_LONG_STATUS},
  {"Feature_json",             (char*) offsetof(STATUS_VAR, feature_json), SHOW_LONG_STATUS},
  {"Feature_locale",           (char*) offsetof(STATUS_VAR, feature_locale), SHOW_LONG_STATUS},
  {"Feature_subquery",         (char*) offsetof(STATUS_VAR, feature_subquery), SHOW_LONG_STATUS},
  {"Feature_system_versioning",(char*) offsetof(STATUS_VAR, feature_system_versioning), SHOW_LONG_STATUS},
  {"Feature_application_time_periods", (char*) offsetof(STATUS_VAR, feature_application_time_periods), SHOW_LONG_STATUS},
  {"Feature_timezone",         (char*) offsetof(STATUS_VAR, feature_timezone), SHOW_LONG_STATUS},
  {"Feature_trigger",          (char*) offsetof(STATUS_VAR, feature_trigger), SHOW_LONG_STATUS},
  {"Feature_window_functions", (char*) offsetof(STATUS_VAR, feature_window_functions), SHOW_LONG_STATUS},
  {"Feature_xml",              (char*) offsetof(STATUS_VAR, feature_xml), SHOW_LONG_STATUS},
  {"Handler_commit",           (char*) offsetof(STATUS_VAR, ha_commit_count), SHOW_LONG_STATUS},
  {"Handler_delete",           (char*) offsetof(STATUS_VAR, ha_delete_count), SHOW_LONG_STATUS},
  {"Handler_discover",         (char*) offsetof(STATUS_VAR, ha_discover_count), SHOW_LONG_STATUS},
  {"Handler_external_lock",    (char*) offsetof(STATUS_VAR, ha_external_lock_count), SHOW_LONG_STATUS},
  {"Handler_icp_attempts",     (char*) offsetof(STATUS_VAR, ha_icp_attempts), SHOW_LONG_STATUS},
  {"Handler_icp_match",        (char*) offsetof(STATUS_VAR, ha_icp_match), SHOW_LONG_STATUS},
  {"Handler_mrr_init",         (char*) offsetof(STATUS_VAR, ha_mrr_init_count),  SHOW_LONG_STATUS},
  {"Handler_mrr_key_refills",  (char*) offsetof(STATUS_VAR, ha_mrr_key_refills_count), SHOW_LONG_STATUS},
  {"Handler_mrr_rowid_refills",(char*) offsetof(STATUS_VAR, ha_mrr_rowid_refills_count), SHOW_LONG_STATUS},
  {"Handler_prepare",          (char*) offsetof(STATUS_VAR, ha_prepare_count),  SHOW_LONG_STATUS},
  {"Handler_read_first",       (char*) offsetof(STATUS_VAR, ha_read_first_count), SHOW_LONG_STATUS},
  {"Handler_read_key",         (char*) offsetof(STATUS_VAR, ha_read_key_count), SHOW_LONG_STATUS},
  {"Handler_read_last",        (char*) offsetof(STATUS_VAR, ha_read_last_count), SHOW_LONG_STATUS},
  {"Handler_read_next",        (char*) offsetof(STATUS_VAR, ha_read_next_count), SHOW_LONG_STATUS},
  {"Handler_read_prev",        (char*) offsetof(STATUS_VAR, ha_read_prev_count), SHOW_LONG_STATUS},
  {"Handler_read_retry",       (char*) offsetof(STATUS_VAR, ha_read_retry_count), SHOW_LONG_STATUS},
  {"Handler_read_rnd",         (char*) offsetof(STATUS_VAR, ha_read_rnd_count), SHOW_LONG_STATUS},
  {"Handler_read_rnd_deleted", (char*) offsetof(STATUS_VAR, ha_read_rnd_deleted_count), SHOW_LONG_STATUS},
  {"Handler_read_rnd_next",    (char*) offsetof(STATUS_VAR, ha_read_rnd_next_count), SHOW_LONG_STATUS},
  {"Handler_rollback",         (char*) offsetof(STATUS_VAR, ha_rollback_count), SHOW_LONG_STATUS},
  {"Handler_savepoint",        (char*) offsetof(STATUS_VAR, ha_savepoint_count), SHOW_LONG_STATUS},
  {"Handler_savepoint_rollback",(char*) offsetof(STATUS_VAR, ha_savepoint_rollback_count), SHOW_LONG_STATUS},
  {"Handler_tmp_delete",       (char*) offsetof(STATUS_VAR, ha_tmp_delete_count), SHOW_LONG_STATUS},
  {"Handler_tmp_update",       (char*) offsetof(STATUS_VAR, ha_tmp_update_count), SHOW_LONG_STATUS},
  {"Handler_tmp_write",        (char*) offsetof(STATUS_VAR, ha_tmp_write_count), SHOW_LONG_STATUS},
  {"Handler_update",           (char*) offsetof(STATUS_VAR, ha_update_count), SHOW_LONG_STATUS},
  {"Handler_write",            (char*) offsetof(STATUS_VAR, ha_write_count), SHOW_LONG_STATUS},
  SHOW_FUNC_ENTRY("Key",       &show_default_keycache),
  {"optimizer_join_prefixes_check_calls",     (char*) offsetof(STATUS_VAR, optimizer_join_prefixes_check_calls), SHOW_LONG_STATUS},
  {"Last_query_cost",          (char*) offsetof(STATUS_VAR, last_query_cost), SHOW_DOUBLE_STATUS},
#ifndef DBUG_OFF
  {"malloc_calls",             (char*) &malloc_calls, SHOW_LONG},
#endif
  {"Max_statement_time_exceeded", (char*) offsetof(STATUS_VAR, max_statement_time_exceeded), SHOW_LONG_STATUS},
  {"Master_gtid_wait_count",   (char*) offsetof(STATUS_VAR, master_gtid_wait_count), SHOW_LONG_STATUS},
  {"Master_gtid_wait_timeouts", (char*) offsetof(STATUS_VAR, master_gtid_wait_timeouts), SHOW_LONG_STATUS},
  {"Master_gtid_wait_time",    (char*) offsetof(STATUS_VAR, master_gtid_wait_time), SHOW_LONG_STATUS},
  {"Max_used_connections",     (char*) &max_used_connections,  SHOW_LONG},
  {"Max_used_connections_time",(char*) &show_max_used_connections_time, SHOW_SIMPLE_FUNC},
  {"Memory_used",              (char*) &show_memory_used, SHOW_SIMPLE_FUNC},
  {"Memory_used_initial",      (char*) &start_memory_used, SHOW_LONGLONG},
  {"Resultset_metadata_skipped", (char *) offsetof(STATUS_VAR, skip_metadata_count),SHOW_LONG_STATUS},
  {"Not_flushed_delayed_rows", (char*) &delayed_rows_in_use,    SHOW_LONG_NOFLUSH},
  {"Open_files",               (char*) &my_file_opened,         SHOW_SINT},
  {"Open_streams",             (char*) &my_stream_opened,       SHOW_LONG_NOFLUSH},
  {"Open_table_definitions",   (char*) &show_table_definitions, SHOW_SIMPLE_FUNC},
  {"Open_tables",              (char*) &show_open_tables,       SHOW_SIMPLE_FUNC},
  {"Opened_files",             (char*) &my_file_total_opened, SHOW_LONG_NOFLUSH},
  {"Opened_plugin_libraries",  (char*) &dlopen_count, SHOW_LONG},
  {"Opened_table_definitions", (char*) offsetof(STATUS_VAR, opened_shares), SHOW_LONG_STATUS},
  {"Opened_tables",            (char*) offsetof(STATUS_VAR, opened_tables), SHOW_LONG_STATUS},
  {"Opened_views",             (char*) offsetof(STATUS_VAR, opened_views), SHOW_LONG_STATUS},
  {"Prepared_stmt_count",      (char*) &show_prepared_stmt_count, SHOW_SIMPLE_FUNC},
  {"Rows_sent",                (char*) offsetof(STATUS_VAR, rows_sent), SHOW_LONGLONG_STATUS},
  {"Rows_read",                (char*) offsetof(STATUS_VAR, rows_read), SHOW_LONGLONG_STATUS},
  {"Rows_tmp_read",            (char*) offsetof(STATUS_VAR, rows_tmp_read), SHOW_LONGLONG_STATUS},
#ifdef HAVE_REPLICATION
  SHOW_FUNC_ENTRY("Rpl_semi_sync_master_status", &SHOW_FNAME(status)),
  SHOW_FUNC_ENTRY("Rpl_semi_sync_master_clients", &SHOW_FNAME(clients)),
  {"Rpl_semi_sync_master_yes_tx", (char*) &rpl_semi_sync_master_yes_transactions, SHOW_LONG},
  {"Rpl_semi_sync_master_no_tx", (char*) &rpl_semi_sync_master_no_transactions, SHOW_LONG},
  SHOW_FUNC_ENTRY("Rpl_semi_sync_master_wait_sessions", &SHOW_FNAME(wait_sessions)),
  {"Rpl_semi_sync_master_no_times", (char*) &rpl_semi_sync_master_off_times, SHOW_LONG},
  {"Rpl_semi_sync_master_timefunc_failures", (char*) &rpl_semi_sync_master_timefunc_fails, SHOW_LONG},
  {"Rpl_semi_sync_master_wait_pos_backtraverse", (char*) &rpl_semi_sync_master_wait_pos_backtraverse, SHOW_LONG},
  SHOW_FUNC_ENTRY("Rpl_semi_sync_master_tx_wait_time", &SHOW_FNAME(trx_wait_time)),
  SHOW_FUNC_ENTRY("Rpl_semi_sync_master_tx_waits", &SHOW_FNAME(trx_wait_num)),
  SHOW_FUNC_ENTRY("Rpl_semi_sync_master_tx_avg_wait_time", &SHOW_FNAME(avg_trx_wait_time)),
  SHOW_FUNC_ENTRY("Rpl_semi_sync_master_net_wait_time", &SHOW_FNAME(net_wait_time)),
  SHOW_FUNC_ENTRY("Rpl_semi_sync_master_net_waits", &SHOW_FNAME(net_wait_num)),
  SHOW_FUNC_ENTRY("Rpl_semi_sync_master_net_avg_wait_time", &SHOW_FNAME(avg_net_wait_time)),
  {"Rpl_semi_sync_master_request_ack", (char*) &rpl_semi_sync_master_request_ack, SHOW_LONGLONG},
  {"Rpl_semi_sync_master_get_ack", (char*)&rpl_semi_sync_master_get_ack, SHOW_LONGLONG},
  SHOW_FUNC_ENTRY("Rpl_semi_sync_slave_status",  &rpl_semi_sync_enabled),
  {"Rpl_semi_sync_slave_send_ack", (char*) &rpl_semi_sync_slave_send_ack, SHOW_LONGLONG},
#endif /* HAVE_REPLICATION */
#ifdef HAVE_QUERY_CACHE
  {"Qcache_free_blocks",       (char*) &query_cache.free_memory_blocks, SHOW_LONG_NOFLUSH},
  {"Qcache_free_memory",       (char*) &query_cache.free_memory, SHOW_LONG_NOFLUSH},
  {"Qcache_hits",              (char*) &query_cache.hits,       SHOW_LONG},
  {"Qcache_inserts",           (char*) &query_cache.inserts,    SHOW_LONG},
  {"Qcache_lowmem_prunes",     (char*) &query_cache.lowmem_prunes, SHOW_LONG},
  {"Qcache_not_cached",        (char*) &query_cache.refused,    SHOW_LONG},
  {"Qcache_queries_in_cache",  (char*) &query_cache.queries_in_cache, SHOW_LONG_NOFLUSH},
  {"Qcache_total_blocks",      (char*) &query_cache.total_blocks, SHOW_LONG_NOFLUSH},
#endif /*HAVE_QUERY_CACHE*/
  {"Queries",                  (char*) &show_queries,            SHOW_SIMPLE_FUNC},
  {"Questions",                (char*) offsetof(STATUS_VAR, questions), SHOW_LONG_STATUS},
#ifdef HAVE_REPLICATION
  {"Rpl_status",               (char*) &show_rpl_status,          SHOW_SIMPLE_FUNC},
#endif
  {"Select_full_join",         (char*) offsetof(STATUS_VAR, select_full_join_count_), SHOW_LONG_STATUS},
  {"Select_full_range_join",   (char*) offsetof(STATUS_VAR, select_full_range_join_count_), SHOW_LONG_STATUS},
  {"Select_range",             (char*) offsetof(STATUS_VAR, select_range_count_), SHOW_LONG_STATUS},
  {"Select_range_check",       (char*) offsetof(STATUS_VAR, select_range_check_count_), SHOW_LONG_STATUS},
  {"Select_scan",	       (char*) offsetof(STATUS_VAR, select_scan_count_), SHOW_LONG_STATUS},
  {"Slave_open_temp_tables",   (char*) &slave_open_temp_tables, SHOW_ATOMIC_COUNTER_UINT32_T},
#ifdef HAVE_REPLICATION
  {"Slaves_connected",        (char*) &binlog_dump_thread_count, SHOW_ATOMIC_COUNTER_UINT32_T},
  {"Slaves_running",          (char*) &show_slaves_running, SHOW_SIMPLE_FUNC },
  {"Slave_connections",       (char*) offsetof(STATUS_VAR, com_register_slave), SHOW_LONG_STATUS},
  {"Slave_heartbeat_period",   (char*) &show_heartbeat_period, SHOW_SIMPLE_FUNC},
  {"Slave_received_heartbeats",(char*) &show_slave_received_heartbeats, SHOW_SIMPLE_FUNC},
  {"Slave_retried_transactions",(char*)&slave_retried_transactions, SHOW_LONG},
  {"Slave_running",            (char*) &show_slave_running,     SHOW_SIMPLE_FUNC},
  {"Slave_skipped_errors",     (char*) &slave_skipped_errors, SHOW_LONGLONG},
#endif
  {"Slow_launch_threads",      (char*) &slow_launch_threads,    SHOW_LONG},
  {"Slow_queries",             (char*) offsetof(STATUS_VAR, long_query_count), SHOW_LONG_STATUS},
  {"Sort_merge_passes",	       (char*) offsetof(STATUS_VAR, filesort_merge_passes_), SHOW_LONG_STATUS},
  {"Sort_priority_queue_sorts",(char*) offsetof(STATUS_VAR, filesort_pq_sorts_), SHOW_LONG_STATUS}, 
  {"Sort_range",	       (char*) offsetof(STATUS_VAR, filesort_range_count_), SHOW_LONG_STATUS},
  {"Sort_rows",		       (char*) offsetof(STATUS_VAR, filesort_rows_), SHOW_LONG_STATUS},
  {"Sort_scan",		       (char*) offsetof(STATUS_VAR, filesort_scan_count_), SHOW_LONG_STATUS},
#ifdef HAVE_OPENSSL
#ifndef EMBEDDED_LIBRARY
  {"Ssl_accept_renegotiates",  (char*) &ssl_acceptor_stats.zero, SHOW_LONG},
  {"Ssl_accepts",              (char*) &ssl_acceptor_stats.accept, SHOW_LONG},
  {"Ssl_callback_cache_hits",  (char*) &ssl_acceptor_stats.zero, SHOW_LONG},
  {"Ssl_cipher",               (char*) &show_ssl_get_cipher, SHOW_SIMPLE_FUNC},
  {"Ssl_cipher_list",          (char*) &show_ssl_get_cipher_list, SHOW_SIMPLE_FUNC},
  {"Ssl_client_connects",      (char*) &ssl_acceptor_stats.zero, SHOW_LONG},
  {"Ssl_connect_renegotiates", (char*) &ssl_acceptor_stats.zero, SHOW_LONG},
  {"Ssl_ctx_verify_depth",     (char*) &ssl_acceptor_stats.verify_depth, SHOW_LONG},
  {"Ssl_ctx_verify_mode",      (char*) &ssl_acceptor_stats.verify_mode, SHOW_LONG},
  {"Ssl_default_timeout",      (char*) &show_ssl_get_default_timeout, SHOW_SIMPLE_FUNC},
  {"Ssl_finished_accepts",     (char*) &ssl_acceptor_stats.accept_good, SHOW_LONG},
  {"Ssl_finished_connects",    (char*) &ssl_acceptor_stats.zero, SHOW_LONG},
  {"Ssl_server_not_after",     (char*) &show_ssl_get_server_not_after, SHOW_SIMPLE_FUNC},
  {"Ssl_server_not_before",    (char*) &show_ssl_get_server_not_before, SHOW_SIMPLE_FUNC},
  {"Ssl_session_cache_hits",   (char*) &ssl_acceptor_stats.zero, SHOW_LONG},
  {"Ssl_session_cache_misses", (char*) &ssl_acceptor_stats.zero, SHOW_LONG},
  {"Ssl_session_cache_mode",   (char*) &ssl_acceptor_stats.session_cache_mode, SHOW_CHAR_PTR},
  {"Ssl_session_cache_overflows", (char*) &ssl_acceptor_stats.zero, SHOW_LONG},
  {"Ssl_session_cache_size",   (char*) &ssl_acceptor_stats.cache_size, SHOW_LONG},
  {"Ssl_session_cache_timeouts", (char*) &ssl_acceptor_stats.zero, SHOW_LONG},
  {"Ssl_sessions_reused",      (char*) &ssl_acceptor_stats.zero, SHOW_LONG},
  {"Ssl_used_session_cache_entries",(char*) &ssl_acceptor_stats.zero, SHOW_LONG},
  {"Ssl_verify_depth",         (char*) &show_ssl_get_verify_depth, SHOW_SIMPLE_FUNC},
  {"Ssl_verify_mode",          (char*) &show_ssl_get_verify_mode, SHOW_SIMPLE_FUNC},
  {"Ssl_version",              (char*) &show_ssl_get_version, SHOW_SIMPLE_FUNC},
#endif
#endif /* HAVE_OPENSSL */
  {"Syncs",                    (char*) &my_sync_count,          SHOW_LONG_NOFLUSH},
  /*
    Expression cache used only for caching subqueries now, so its statistic
    variables we call subquery_cache*.
  */
  {"Subquery_cache_hit",       (char*) &subquery_cache_hit,     SHOW_LONG},
  {"Subquery_cache_miss",      (char*) &subquery_cache_miss,    SHOW_LONG},
  {"Table_locks_immediate",    (char*) &locks_immediate,        SHOW_LONG},
  {"Table_locks_waited",       (char*) &locks_waited,           SHOW_LONG},
  {"Table_open_cache_active_instances", (char*) &show_tc_active_instances, SHOW_SIMPLE_FUNC},
  {"Table_open_cache_hits",    (char*) offsetof(STATUS_VAR, table_open_cache_hits), SHOW_LONGLONG_STATUS},
  {"Table_open_cache_misses",  (char*) offsetof(STATUS_VAR, table_open_cache_misses), SHOW_LONGLONG_STATUS},
  {"Table_open_cache_overflows", (char*) offsetof(STATUS_VAR, table_open_cache_overflows), SHOW_LONGLONG_STATUS},
#ifdef HAVE_MMAP
  {"Tc_log_max_pages_used",    (char*) &tc_log_max_pages_used,  SHOW_LONG},
  {"Tc_log_page_size",         (char*) &tc_log_page_size,       SHOW_LONG_NOFLUSH},
  {"Tc_log_page_waits",        (char*) &tc_log_page_waits,      SHOW_LONG},
#endif
#ifdef HAVE_POOL_OF_THREADS
  {"Threadpool_idle_threads",  (char *) &show_threadpool_idle_threads, SHOW_SIMPLE_FUNC},
  {"Threadpool_threads",       (char *) &show_threadpool_threads, SHOW_SIMPLE_FUNC},
#endif
  {"Threads_cached",           (char*) &show_cached_thread_count, SHOW_SIMPLE_FUNC},
  {"Threads_connected",        (char*) &connection_count,       SHOW_INT},
  {"Threads_created",	       (char*) &thread_created,		SHOW_LONG_NOFLUSH},
  {"Threads_running",          (char*) offsetof(STATUS_VAR, threads_running), SHOW_UINT32_STATUS},
  {"Transactions_multi_engine", (char*) &transactions_multi_engine, SHOW_LONG},
  {"Rpl_transactions_multi_engine", (char*) &rpl_transactions_multi_engine, SHOW_LONG},
  {"Transactions_gtid_foreign_engine", (char*) &transactions_gtid_foreign_engine, SHOW_LONG},
  {"Update_scan",	       (char*) offsetof(STATUS_VAR, update_scan_count), SHOW_LONG_STATUS},
  {"Uptime",                   (char*) &show_starttime,         SHOW_SIMPLE_FUNC},
#ifdef ENABLED_PROFILING
  {"Uptime_since_flush_status",(char*) &show_flushstatustime,   SHOW_SIMPLE_FUNC},
#endif
#ifdef WITH_WSREP
  {"wsrep_connected",         (char*) &wsrep_connected,         SHOW_BOOL},
  {"wsrep_ready",             (char*) &wsrep_show_ready,        SHOW_FUNC},
  {"wsrep_cluster_state_uuid",(char*) &wsrep_cluster_state_uuid,SHOW_CHAR_PTR},
  {"wsrep_cluster_conf_id",   (char*) &wsrep_cluster_conf_id,   SHOW_LONGLONG},
  {"wsrep_cluster_status",    (char*) &wsrep_cluster_status,    SHOW_CHAR_PTR},
  {"wsrep_cluster_size",      (char*) &wsrep_cluster_size,      SHOW_LONG_NOFLUSH},
  {"wsrep_local_index",       (char*) &wsrep_local_index,       SHOW_LONG_NOFLUSH},
  {"wsrep_local_bf_aborts",   (char*) &wsrep_show_bf_aborts,    SHOW_FUNC},
  {"wsrep_provider_name",     (char*) &wsrep_provider_name,     SHOW_CHAR_PTR},
  {"wsrep_provider_version",  (char*) &wsrep_provider_version,  SHOW_CHAR_PTR},
  {"wsrep_provider_vendor",   (char*) &wsrep_provider_vendor,   SHOW_CHAR_PTR},
  {"wsrep_provider_capabilities", (char*) &wsrep_provider_capabilities, SHOW_CHAR_PTR},
  {"wsrep_thread_count",      (char*) &wsrep_running_threads,   SHOW_LONG_NOFLUSH},
  {"wsrep_applier_thread_count", (char*) &wsrep_running_applier_threads, SHOW_LONG_NOFLUSH},
  {"wsrep_rollbacker_thread_count", (char *) &wsrep_running_rollbacker_threads, SHOW_LONG_NOFLUSH},
  {"wsrep_cluster_capabilities", (char*) &wsrep_cluster_capabilities, SHOW_CHAR_PTR},
  SHOW_FUNC_ENTRY("wsrep",     &wsrep_show_status),
#endif
  {NullS, NullS, SHOW_LONG}
};

static bool add_terminator(DYNAMIC_ARRAY *options)
{
  my_option empty_element= {0, 0, 0, 0, 0, 0, GET_NO_ARG, NO_ARG, 0, 0, 0, 0, 0, 0};
  return insert_dynamic(options, (uchar *)&empty_element);
}

static bool add_many_options(DYNAMIC_ARRAY *options, my_option *list,
                            size_t elements)
{
  for (my_option *opt= list; opt < list + elements; opt++)
    if (insert_dynamic(options, opt))
      return 1;
  return 0;
}

#ifndef EMBEDDED_LIBRARY
static void print_version(void)
{
  if (IS_SYSVAR_AUTOSIZE(&server_version_ptr))
    set_server_version(server_version, sizeof(server_version));

  printf("%s  Ver %s for %s on %s (%s)\n",my_progname,
	 server_version,SYSTEM_TYPE,MACHINE_TYPE, MYSQL_COMPILATION_COMMENT);
}

/** Compares two options' names, treats - and _ the same */
static int option_cmp(my_option *a, my_option *b)
{
  const char *sa= a->name;
  const char *sb= b->name;
  for (; *sa || *sb; sa++, sb++)
  {
    if (*sa < *sb)
    {
      if (*sa == '-' && *sb == '_')
        continue;
      else
        return -1;
    }
    if (*sa > *sb)
    {
      if (*sa == '_' && *sb == '-')
        continue;
      else
        return 1;
    }
  }
  return 0;
}

static void print_help()
{
  MEM_ROOT mem_root;
  init_alloc_root(PSI_NOT_INSTRUMENTED, &mem_root, 4096, 4096, MYF(0));

  pop_dynamic(&all_options);
  add_many_options(&all_options, pfs_early_options,
                  array_elements(pfs_early_options));
  sys_var_add_options(&all_options, sys_var::PARSE_EARLY);
  add_plugin_options(&all_options, &mem_root);
  sort_dynamic(&all_options, (qsort_cmp) option_cmp);
  sort_dynamic(&all_options, (qsort_cmp) option_cmp);
  add_terminator(&all_options);

  my_print_help((my_option*) all_options.buffer);

  /* Add variables that must be shown but not changed, like version numbers */
  pop_dynamic(&all_options);
  sys_var_add_options(&all_options, sys_var::GETOPT_ONLY_HELP);
  sort_dynamic(&all_options, (qsort_cmp) option_cmp);
  add_terminator(&all_options);
  my_print_variables((my_option*) all_options.buffer);

  free_root(&mem_root, MYF(0));
}

static void usage(void)
{
  DBUG_ENTER("usage");
  myf utf8_flag= global_system_variables.old_behavior &
                 OLD_MODE_UTF8_IS_UTF8MB3 ? MY_UTF8_IS_UTF8MB3 : 0;
  if (!(default_charset_info= get_charset_by_csname(default_character_set_name,
					           MY_CS_PRIMARY,
						         MYF(utf8_flag | MY_WME))))
    exit(1);
  if (!default_collation_name)
    default_collation_name= (char*) default_charset_info->coll_name.str;
  print_version();
  puts(ORACLE_WELCOME_COPYRIGHT_NOTICE("2000"));
  puts("Starts the MariaDB database server.\n");
  printf("Usage: %s [OPTIONS]\n", my_progname);
  if (!opt_verbose)
    puts("\nFor more help options (several pages), use mysqld --verbose --help.");
  else
  {
#ifdef _WIN32
  puts("NT and Win32 specific options:\n"
       "  --install                     Install the default service (NT).\n"
       "  --install-manual              Install the default service started manually (NT).\n"
       "  --install service_name        Install an optional service (NT).\n"
       "  --install-manual service_name Install an optional service started manually (NT).\n"
       "  --remove                      Remove the default service from the service list (NT).\n"
       "  --remove service_name         Remove the service_name from the service list (NT).\n"
       "  --enable-named-pipe           Only to be used for the default server (NT).\n"
       "  --standalone                  Dummy option to start as a standalone server (NT).");
  puts("");
#endif
  print_defaults(MYSQL_CONFIG_NAME,load_default_groups);
  puts("");
  set_ports();

  /* Print out all the options including plugin supplied options */
  print_help();

  if (! plugins_are_initialized)
  {
    puts("\nPlugins have parameters that are not reflected in this list"
         "\nbecause execution stopped before plugins were initialized.");
  }

    puts("\nTo see what variables a running server is using, type"
         "\n'SELECT * FROM INFORMATION_SCHEMA.GLOBAL_VARIABLES' instead of 'mysqld --verbose --help' or 'mariadbd --verbose --help'.");
  }
  DBUG_VOID_RETURN;
}
#endif /*!EMBEDDED_LIBRARY*/

/**
  Initialize MySQL global variables to default values.

  @note
    The reason to set a lot of global variables to zero is to allow one to
    restart the embedded server with a clean environment
    It's also needed on some exotic platforms where global variables are
    not set to 0 when a program starts.

    We don't need to set variables referred to in my_long_options
    as these are initialized by my_getopt.
*/

static int mysql_init_variables(void)
{
  /* Things reset to zero */
  opt_skip_slave_start= opt_reckless_slave = 0;
  mysql_home[0]= pidfile_name[0]= log_error_file[0]= 0;
#if defined(HAVE_REALPATH) && !defined(HAVE_valgrind) && !defined(HAVE_BROKEN_REALPATH)
  /*  We can only test for sub paths if my_symlink.c is using realpath */
  mysys_test_invalid_symlink= path_starts_from_data_home_dir;
#endif
  opt_log= 0;
  opt_bin_log= opt_bin_log_used= 0;
  opt_disable_networking= opt_skip_show_db=0;
  opt_skip_name_resolve= 0;
  opt_ignore_builtin_innodb= 0;
  opt_logname= opt_binlog_index_name= opt_slow_logname= 0;
  opt_log_basename= 0;
  opt_tc_log_file= (char *)"tc.log";      // no hostname in tc_log file name !
  opt_ddl_recovery_file= (char *) "ddl_recovery.log";
  opt_secure_auth= 0;
  opt_bootstrap= opt_myisam_log= 0;
  disable_log_notes= 0;
  mqh_used= 0;
  cleanup_done= 0;
  select_errors= dropping_tables= ha_open_options=0;
  THD_count::count= CONNECT::count= 0;
  slave_open_temp_tables= 0;
  opt_endinfo= using_udf_functions= 0;
  opt_using_transactions= 0;
  abort_loop= select_thread_in_use= signal_thread_in_use= 0;
  grant_option= 0;
  aborted_threads= aborted_connects= aborted_connects_preauth= 0;
  malloc_calls= 0;
  subquery_cache_miss= subquery_cache_hit= 0;
  delayed_insert_threads= delayed_insert_writes= delayed_rows_in_use= 0;
  delayed_insert_errors= thread_created= 0;
  specialflag= 0;
  binlog_cache_use=  binlog_cache_disk_use= 0;
  binlog_gtid_index_hit= binlog_gtid_index_miss= 0;
  max_used_connections= slow_launch_threads = 0;
  max_used_connections_time= 0;
  mysqld_user= mysqld_chroot= opt_init_file= opt_bin_logname = 0;
  prepared_stmt_count= 0;
  mysqld_unix_port= opt_mysql_tmpdir= my_bind_addr_str= NullS;
  bzero((uchar*) &mysql_tmpdir_list, sizeof(mysql_tmpdir_list));
  /* Clear all except global_memory_used */
  bzero((char*) &global_status_var, offsetof(STATUS_VAR,
                                             last_cleared_system_status_var));
  opt_large_pages= 0;
  opt_super_large_pages= 0;
#if defined(ENABLED_DEBUG_SYNC)
  opt_debug_sync_timeout= 0;
#endif /* defined(ENABLED_DEBUG_SYNC) */
  key_map_full.set_all();

  /* Character sets */
  system_charset_info= &my_charset_utf8mb3_general_ci;
  files_charset_info= &my_charset_utf8mb3_general_ci;
  national_charset_info= &my_charset_utf8mb3_general_ci;
  table_alias_charset= &my_charset_bin;
  character_set_filesystem= &my_charset_bin;

  opt_specialflag= SPECIAL_ENGLISH;
  mysql_home_ptr= mysql_home;
  log_error_file_ptr= log_error_file;
  protocol_version= PROTOCOL_VERSION;
  what_to_log= ~(1UL << COM_TIME);
  denied_connections= 0;
  executed_events= 0;
  global_query_id= 1;
  global_thread_id= 0;
  strnmov(server_version, MYSQL_SERVER_VERSION, sizeof(server_version)-1);
  thread_cache.init();
  key_caches.empty();
  if (!(dflt_key_cache= get_or_create_key_cache(default_base.str,
                                                default_base.length)))
  {
    sql_print_error("Cannot allocate the keycache");
    return 1;
  }
  if (create_default_optimizer_costs())
  {
    sql_print_error("Cannot allocate optimizer_costs");
    return 1;
  }

  /* set key_cache_hash.default_value = dflt_key_cache */
  multi_keycache_init();

  /* Set directory paths */
  mysql_real_data_home_len=
    (uint)(strmake_buf(mysql_real_data_home,
                get_relative_path(MYSQL_DATADIR)) - mysql_real_data_home);
  /* Replication parameters */
  master_info_file= (char*) "master.info",
    relay_log_info_file= (char*) "relay-log.info";
  report_user= report_password = report_host= 0;	/* TO BE DELETED */
  opt_relay_logname= opt_relaylog_index_name= 0;
  slave_retried_transactions= 0;
  transactions_multi_engine= 0;
  rpl_transactions_multi_engine= 0;
  transactions_gtid_foreign_engine= 0;
  log_bin_basename= NULL;
  log_bin_index= NULL;

  /* Variables in libraries */
  charsets_dir= 0;
  default_character_set_name= (char*) MYSQL_DEFAULT_CHARSET_NAME;
  default_collation_name= compiled_default_collation_name;
  character_set_filesystem_name= (char*) "binary";
  lc_messages= (char*) "en_US";
  lc_time_names_name= (char*) "en_US";
  
  /* Variables that depends on compile options */
#ifndef DBUG_OFF
  default_dbug_option=IF_WIN("d:t:i:O,\\mariadbd.trace",
			     "d:t:i:o,/tmp/mariadbd.trace");
  current_dbug_option= default_dbug_option;
#endif
  opt_error_log= IF_WIN(1,0);
#ifdef ENABLED_PROFILING
    have_profiling = SHOW_OPTION_YES;
#else
    have_profiling = SHOW_OPTION_NO;
#endif

#if defined(HAVE_OPENSSL) && !defined(EMBEDDED_LIBRARY)
  have_ssl=SHOW_OPTION_YES;
#if defined(HAVE_WOLFSSL)
  have_openssl= SHOW_OPTION_NO;
#else
  have_openssl= SHOW_OPTION_YES;
#endif
#else
  have_openssl= have_ssl= SHOW_OPTION_NO;
#endif
#ifdef HAVE_BROKEN_REALPATH
  have_symlink=SHOW_OPTION_NO;
#else
  have_symlink=SHOW_OPTION_YES;
#endif
#ifdef HAVE_DLOPEN
  have_dlopen=SHOW_OPTION_YES;
#else
  have_dlopen=SHOW_OPTION_NO;
#endif
#ifdef HAVE_QUERY_CACHE
  have_query_cache=SHOW_OPTION_YES;
#else
  have_query_cache=SHOW_OPTION_NO;
#endif
#ifdef HAVE_SPATIAL
  have_geometry=SHOW_OPTION_YES;
#else
  have_geometry=SHOW_OPTION_NO;
#endif
#ifdef HAVE_RTREE_KEYS
  have_rtree_keys=SHOW_OPTION_YES;
#else
  have_rtree_keys=SHOW_OPTION_NO;
#endif
#ifdef HAVE_CRYPT
  have_crypt=SHOW_OPTION_YES;
#else
  have_crypt=SHOW_OPTION_NO;
#endif
#ifdef HAVE_COMPRESS
  have_compress= SHOW_OPTION_YES;
#else
  have_compress= SHOW_OPTION_NO;
#endif
#ifdef HAVE_LIBWRAP
  libwrapName= NullS;
#endif
#ifdef HAVE_OPENSSL
#ifdef HAVE_des
  des_key_file = 0;
#endif /* HAVE_des */
#ifndef EMBEDDED_LIBRARY
  ssl_acceptor_fd= 0;
#endif /* ! EMBEDDED_LIBRARY */
#endif /* HAVE_OPENSSL */

#if defined(_WIN32)
  /* Allow Win32 users to move MySQL anywhere */
  {
    char prg_dev[LIBLEN];
    char executing_path_name[LIBLEN];
    if (!test_if_hard_path(my_progname))
    {
      // we don't want to use GetModuleFileName inside of my_path since
      // my_path is a generic path dereferencing function and here we care
      // only about the executing binary.
      GetModuleFileName(NULL, executing_path_name, sizeof(executing_path_name));
      my_path(prg_dev, executing_path_name, NULL);
    }
    else
      my_path(prg_dev, my_progname, "mysql/bin");
    // Remove 'bin' to get base dir
    safe_strcat(prg_dev, sizeof(prg_dev), "/../");
    cleanup_dirname(mysql_home,prg_dev);
  }
#else
  const char *tmpenv;
  if (!(tmpenv = getenv("MY_BASEDIR_VERSION")))
    tmpenv = DEFAULT_MYSQL_HOME;
  strmake_buf(mysql_home, tmpenv);
  set_sys_var_value_origin(&mysql_home_ptr, sys_var::ENV);
#endif

  if (wsrep_init_vars())
    return 1;

  return 0;
}

my_bool
mysqld_get_one_option(const struct my_option *opt, const char *argument,
                      const char *filename)
{
  if (opt->app_type)
  {
    sys_var *var= (sys_var*) opt->app_type;
    if (argument == autoset_my_option)
    {
      var->value_origin= sys_var::AUTO;
      return 0;
    }
    if (*filename)
    {
      var->origin_filename= filename;
      var->value_origin= sys_var::CONFIG;
    }
    else
      var->value_origin= sys_var::COMMAND_LINE;
  }

  switch(opt->id) {
  case '#':
#ifndef DBUG_OFF
    if (!argument)
      argument= (char*) default_dbug_option;
    if (argument[0] == '0' && !argument[1])
    {
      DEBUGGER_OFF;
      break;
    }
    DEBUGGER_ON;
    if (argument[0] == '1' && !argument[1])
      break;
    DBUG_SET_INITIAL(argument);
    current_dbug_option= argument;
    opt_endinfo=1;				/* unireg: memory allocation */
#else
    sql_print_warning("'%s' is disabled in this build", opt->name);
#endif
    break;
  case OPT_REMOVED_OPTION:
    sql_print_warning("'%s' was removed. It does nothing now and exists only "
                      "for compatibility with old my.cnf files.", opt->name);
    break;
  case OPT_MYSQL_COMPATIBILITY:
    sql_print_warning("'%s' is MySQL 5.6 / 5.7 compatible option. Not used or "
                      "needed in MariaDB.", opt->name);
    break;
  case OPT_MYSQL_TO_BE_IMPLEMENTED:
    sql_print_warning("'%s' is MySQL 5.6 / 5.7 compatible option. To be "
                      "implemented in later versions.", opt->name);
    break;
  case 'a':
    SYSVAR_AUTOSIZE(global_system_variables.sql_mode, MODE_ANSI);
    SYSVAR_AUTOSIZE(global_system_variables.tx_isolation, ISO_SERIALIZABLE);
    break;
  case 'b':
    strmake_buf(mysql_home, argument);
    break;
  case 'C':
    if (default_collation_name == compiled_default_collation_name)
      default_collation_name= 0;
    break;
  case 'h':
    strmake_buf(mysql_real_data_home, argument);
    /* Correct pointer set by my_getopt (for embedded library) */
    mysql_real_data_home_ptr= mysql_real_data_home;
    break;
  case 'u':
    if (!mysqld_user || !strcmp(mysqld_user, argument))
      mysqld_user= argument;
    else
      sql_print_warning("Ignoring user change to '%s' because the user was set to '%s' earlier on the command line\n", argument, mysqld_user);
    break;
  case 'L':
    strmake_buf(lc_messages_dir, argument);
    break;
  case OPT_BINLOG_FORMAT:
    binlog_format_used= true;
    break;
#include <sslopt-case.h>
  case 'V':
    if (argument)
    {
      strmake(server_version, argument, sizeof(server_version) - 1);
      set_sys_var_value_origin(&server_version_ptr,
                *filename ? sys_var::CONFIG : sys_var::COMMAND_LINE, filename);
    }
#ifndef EMBEDDED_LIBRARY
    else
    {
      print_version();
      opt_abort= 1;                    // Abort after parsing all options
    }
#endif /*EMBEDDED_LIBRARY*/
    break;
  case 'W':
    if (!argument)
      global_system_variables.log_warnings++;
    else if (argument == disabled_my_option)
      global_system_variables.log_warnings= 0L;
    else
      global_system_variables.log_warnings= atoi(argument);
    break;
  case 'T':
    test_flags= argument ? ((uint) atoi(argument) & ~TEST_BLOCKING) : 0;
    opt_endinfo=1;
    break;
  case OPT_SECURE_AUTH:
    warn_deprecated<1006>("--secure-auth");
    break;
  case (int) OPT_ISAM_LOG:
    opt_myisam_log=1;
    break;
  case (int) OPT_BIN_LOG:
    opt_bin_log= MY_TEST(argument != disabled_my_option);
    opt_bin_log_used= 1;
    break;
  case (int) OPT_LOG_BASENAME:
  {
    if (opt_log_basename[0] == 0 || strchr(opt_log_basename, FN_EXTCHAR) ||
        strchr(opt_log_basename,FN_LIBCHAR) ||
        !is_filename_allowed(opt_log_basename, strlen(opt_log_basename), FALSE))
    {
      sql_print_error("Wrong argument for --log-basename. It can't be empty or contain '.' or '" FN_DIRSEP "'. It must be valid filename.");
      return 1;
    }
    if (log_error_file_ptr != disabled_my_option)
      SYSVAR_AUTOSIZE(log_error_file_ptr, opt_log_basename);

    /* General log file */
    make_default_log_name(&opt_logname, ".log", false);
    /* Slow query log file */
    make_default_log_name(&opt_slow_logname, "-slow.log", false);
    /* Binary log file */
    make_default_log_name(&opt_bin_logname, "-bin", true);
    /* Binary log index file */
    make_default_log_name(&opt_binlog_index_name, "-bin.index", true);
    set_sys_var_value_origin(&opt_logname, sys_var::AUTO);
    set_sys_var_value_origin(&opt_slow_logname, sys_var::AUTO);
    if (!opt_logname || !opt_slow_logname || !opt_bin_logname ||
        !opt_binlog_index_name)
      return 1;

#ifdef HAVE_REPLICATION
    /* Relay log file */
    make_default_log_name(&opt_relay_logname, "-relay-bin", true);
    /* Relay log index file */
    make_default_log_name(&opt_relaylog_index_name, "-relay-bin.index", true);
    set_sys_var_value_origin(&opt_relay_logname, sys_var::AUTO);
    if (!opt_relay_logname || !opt_relaylog_index_name)
      return 1;
#endif

    if (IS_SYSVAR_AUTOSIZE(&pidfile_name_ptr))
    {
      SYSVAR_AUTOSIZE(pidfile_name_ptr, pidfile_name);
      /* PID file */
      strmake(pidfile_name, argument, sizeof(pidfile_name)-5);
      strmov(fn_ext(pidfile_name),".pid");
    }
    break;
  }
  case (int)OPT_EXPIRE_LOGS_DAYS:
  {
    binlog_expire_logs_seconds= (ulong)(expire_logs_days*24*60*60);
    break;
  }
  case (int)OPT_BINLOG_EXPIRE_LOGS_SECONDS:
  {
    expire_logs_days= (binlog_expire_logs_seconds/double (24*60*60));
    break;
  }

#ifdef HAVE_REPLICATION
  case (int)OPT_REPLICATE_IGNORE_DB:
  {
    cur_rpl_filter->add_ignore_db(argument);
    break;
  }
  case (int)OPT_REPLICATE_DO_DB:
  {
    cur_rpl_filter->add_do_db(argument);
    break;
  }
  case (int)OPT_REPLICATE_REWRITE_DB:
  {
    /* See also OPT_REWRITE_DB handling in client/mysqlbinlog.cc */
    if (cur_rpl_filter->add_rewrite_db(argument))
    {
      sql_print_error("Bad syntax in replicate-rewrite-db.Expected syntax is FROM->TO.");
      return 1;
    }
    break;
  }
  case (int)OPT_SLAVE_PARALLEL_MODE:
  {
    /* Store latest mode for Master::Info */
    cur_rpl_filter->set_parallel_mode
      ((enum_slave_parallel_mode)opt_slave_parallel_mode);
    break;
  }

  case (int)OPT_BINLOG_IGNORE_DB:
  {
    binlog_filter->add_ignore_db(argument);
    break;
  }
  case (int)OPT_BINLOG_DO_DB:
  {
    binlog_filter->add_do_db(argument);
    break;
  }
  case (int)OPT_REPLICATE_DO_TABLE:
  {
    if (cur_rpl_filter->add_do_table(argument))
    {
      sql_print_error("Could not add do table rule '%s'", argument);
      return 1;
    }
    break;
  }
  case (int)OPT_REPLICATE_WILD_DO_TABLE:
  {
    if (cur_rpl_filter->add_wild_do_table(argument))
    {
      sql_print_error("Could not add do table rule '%s'", argument);
      return 1;
    }
    break;
  }
  case (int)OPT_REPLICATE_WILD_IGNORE_TABLE:
  {
    if (cur_rpl_filter->add_wild_ignore_table(argument))
    {
      sql_print_error("Could not add ignore table rule '%s'", argument);
      return 1;
    }
    break;
  }
  case (int)OPT_REPLICATE_IGNORE_TABLE:
  {
    if (cur_rpl_filter->add_ignore_table(argument))
    {
      sql_print_error("Could not add ignore table rule '%s'", argument);
      return 1;
    }
    break;
  }
#endif /* HAVE_REPLICATION */
  case (int) OPT_SAFE:
    opt_specialflag|= SPECIAL_SAFE_MODE | SPECIAL_NO_NEW_FUNC;
    SYSVAR_AUTOSIZE(delay_key_write_options, (uint) DELAY_KEY_WRITE_NONE);
    myisam_recover_options= HA_RECOVER_DEFAULT;
    ha_open_options&= ~(HA_OPEN_DELAY_KEY_WRITE);
#ifdef HAVE_QUERY_CACHE
    SYSVAR_AUTOSIZE(query_cache_size, 0);
#endif
    sql_print_warning("The syntax '--safe-mode' is deprecated and will be "
                      "removed in a future release.");
    break;
  case (int) OPT_SKIP_HOST_CACHE:
    opt_specialflag|= SPECIAL_NO_HOST_CACHE;
    break;
  case OPT_CONSOLE:
    if (opt_console)
      opt_error_log= 0;			// Force logs to stdout
    break;
  case OPT_BOOTSTRAP:
    opt_noacl=opt_bootstrap=1;
    opt_use_ssl= 0;
#ifdef _WIN32
    {
      /*
       Check if security descriptor is passed from
       mysql_install_db.exe.
       Used by Windows installer to correctly setup
       privileges on the new directories.
      */
      char* dir_sddl = getenv("MARIADB_NEW_DIRECTORY_SDDL");
      if (dir_sddl)
      {
        ConvertStringSecurityDescriptorToSecurityDescriptor(
          dir_sddl, SDDL_REVISION_1, &my_dir_security_attributes.lpSecurityDescriptor, NULL);
        DBUG_ASSERT(my_dir_security_attributes.lpSecurityDescriptor);
      }
    }
#endif
    break;
  case OPT_SERVER_ID:
    ::server_id= global_system_variables.server_id;
    break;
  case OPT_SEQURE_FILE_PRIV:
    if (argument == disabled_my_option)
    {
      my_free(opt_secure_file_priv);
      opt_secure_file_priv= 0;
    }
    break;
  case OPT_LOWER_CASE_TABLE_NAMES:
    lower_case_table_names_used= 1;
    break;
#if defined(ENABLED_DEBUG_SYNC)
  case OPT_DEBUG_SYNC_TIMEOUT:
    /*
      Debug Sync Facility. See debug_sync.cc.
      Default timeout for WAIT_FOR action.
      Default value is zero (facility disabled).
      If option is given without an argument, supply a non-zero value.
    */
    if (!argument)
    {
      /* purecov: begin tested */
      opt_debug_sync_timeout= DEBUG_SYNC_DEFAULT_WAIT_TIMEOUT;
      /* purecov: end */
    }
    break;
#endif /* defined(ENABLED_DEBUG_SYNC) */
  case OPT_LOG_ERROR:
    /*
      "No --log-error" == "write errors to stderr",
      "--log-error without argument" == "write errors to a file".
    */
    if (argument == NULL) /* no argument */
      log_error_file_ptr= const_cast<char*>("");
    break;
  case OPT_IGNORE_DB_DIRECTORY:
    opt_ignore_db_dirs= NULL; // will be set in ignore_db_dirs_process_additions
    if (*argument == 0)
      ignore_db_dirs_reset();
    else
    {
      if (push_ignored_db_dir(argument))
      {
        sql_print_error("Can't start server: "
                        "cannot process --ignore-db-dir=%.*s", 
                        FN_REFLEN, argument);
        return 1;
      }
    }
    break;
  case OPT_PLUGIN_LOAD:
    free_list(opt_plugin_load_list_ptr);
    if (argument == disabled_my_option)
      break;                                    // Resets plugin list
    /* fall through */
  case OPT_PLUGIN_LOAD_ADD:
    opt_plugin_load_list_ptr->push_back(new i_string(argument));
    break;
  case OPT_PFS_INSTRUMENT:
  {
#ifdef WITH_PERFSCHEMA_STORAGE_ENGINE
#ifndef EMBEDDED_LIBRARY
    /* Parse instrument name and value from argument string */
    const char *name= argument, *ptr, *val;

    /* Trim leading spaces from instrument name */
    while (*name && my_isspace(mysqld_charset, *name))
      name++;

    /* Assignment required */
    if (!(ptr= strchr(name, '=')))
    {
       my_getopt_error_reporter(WARNING_LEVEL,
                             "Missing value for performance_schema_instrument "
                             "'%s'", argument);
      return 0;
    }

    /* Option value */
    val= ptr + 1;

    /* Trim trailing spaces and slashes from instrument name */
    while (ptr > name && (my_isspace(mysqld_charset, ptr[-1]) ||
                          ptr[-1] == '/'))
      ptr--;
    if (ptr == name)
    {
       my_getopt_error_reporter(WARNING_LEVEL,
                             "Invalid instrument name for "
                             "performance_schema_instrument '%s'", name);
       return 0;
    }
    name= strmake_root(&startup_root, name, (size_t) (ptr - name));

    /* Trim leading spaces from option value */
    while (*val && my_isspace(mysqld_charset, *val))
      val++;

    /* Find end of value */
    for (ptr= val; *ptr && !my_isspace(mysqld_charset, *ptr) ; ptr++)
    {}
    if (ptr == val)
    {
       my_getopt_error_reporter(WARNING_LEVEL,
                             "No value for performance_schema_instrument "
                             "'%s'", name);
      return 0;
    }
    val= strmake_root(&startup_root, val, (size_t) (ptr - val));

    /* Add instrument name and value to array of configuration options */
    if (add_pfs_instr_to_array(name, val))
    {
       my_getopt_error_reporter(WARNING_LEVEL,
                             "Invalid value for performance_schema_instrument "
                             "'%s'", name);
      return 0;
    }
#endif /* EMBEDDED_LIBRARY */
#endif
    break;
  }
  }
  return 0;
}


/**
   Handle arguments for multiple key caches, replication_options and
    optimizer_costs
 */

C_MODE_START

static void *
mysql_getopt_value(const char *name, uint length,
		   const struct my_option *option, int *error)
{
  if (error)
    *error= 0;
  switch (option->id) {
  case OPT_KEY_BUFFER_SIZE:
  case OPT_KEY_CACHE_BLOCK_SIZE:
  case OPT_KEY_CACHE_DIVISION_LIMIT:
  case OPT_KEY_CACHE_AGE_THRESHOLD:
  case OPT_KEY_CACHE_PARTITIONS:
  case OPT_KEY_CACHE_CHANGED_BLOCKS_HASH_SIZE:
  {
    KEY_CACHE *key_cache;
    if (unlikely(!(key_cache= get_or_create_key_cache(name, length))))
    {
      if (error)
        *error= EXIT_OUT_OF_MEMORY;
      return 0;
    }
    switch (option->id) {
    case OPT_KEY_BUFFER_SIZE:
      return &key_cache->param_buff_size;
    case OPT_KEY_CACHE_BLOCK_SIZE:
      return &key_cache->param_block_size;
    case OPT_KEY_CACHE_DIVISION_LIMIT:
      return &key_cache->param_division_limit;
    case OPT_KEY_CACHE_AGE_THRESHOLD:
      return &key_cache->param_age_threshold;
    case OPT_KEY_CACHE_PARTITIONS:
      return (uchar**) &key_cache->param_partitions;
    case OPT_KEY_CACHE_CHANGED_BLOCKS_HASH_SIZE:
      return (uchar**) &key_cache->changed_blocks_hash_size;
    }
  }
  /* We return in all cases above. Let us silence -Wimplicit-fallthrough */
  DBUG_ASSERT(0);
  break;
#ifdef HAVE_REPLICATION
  /* fall through */
  case OPT_REPLICATE_DO_DB:
  case OPT_REPLICATE_DO_TABLE:
  case OPT_REPLICATE_IGNORE_DB:
  case OPT_REPLICATE_IGNORE_TABLE:
  case OPT_REPLICATE_WILD_DO_TABLE:
  case OPT_REPLICATE_WILD_IGNORE_TABLE:
  case OPT_REPLICATE_REWRITE_DB:
  case OPT_SLAVE_PARALLEL_MODE:
  {
    /* Store current filter for mysqld_get_one_option() */
    if (!(cur_rpl_filter= get_or_create_rpl_filter(name, length)))
    {
      if (error)
        *error= EXIT_OUT_OF_MEMORY;
    }
    if (option->id == OPT_SLAVE_PARALLEL_MODE)
    {
      /*
        Ensure parallel_mode variable is shown in --help. The other
        variables are not easily printable here.
       */
      return (char**) &opt_slave_parallel_mode;
    }
    return 0;
  }
  break;
#endif
  case OPT_COSTS_DISK_READ_COST:
  case OPT_COSTS_INDEX_BLOCK_COPY_COST:
  case OPT_COSTS_KEY_CMP_COST:
  case OPT_COSTS_KEY_COPY_COST:
  case OPT_COSTS_KEY_LOOKUP_COST:
  case OPT_COSTS_KEY_NEXT_FIND_COST:
  case OPT_COSTS_DISK_READ_RATIO:
  case OPT_COSTS_ROW_COPY_COST:
  case OPT_COSTS_ROW_LOOKUP_COST:
  case OPT_COSTS_ROW_NEXT_FIND_COST:
  case OPT_COSTS_ROWID_CMP_COST:
  case OPT_COSTS_ROWID_COPY_COST:
  {
    OPTIMIZER_COSTS *costs;
    if (unlikely(!(costs= get_or_create_optimizer_costs(name, length))))
    {
      if (error)
        *error= EXIT_OUT_OF_MEMORY;
      return 0;
    }
    switch (option->id) {
    case OPT_COSTS_DISK_READ_COST:
      return &costs->disk_read_cost;
    case OPT_COSTS_INDEX_BLOCK_COPY_COST:
      return &costs->index_block_copy_cost;
    case OPT_COSTS_KEY_CMP_COST:
      return &costs->key_cmp_cost;
    case OPT_COSTS_KEY_COPY_COST:
      return &costs->key_copy_cost;
    case OPT_COSTS_KEY_LOOKUP_COST:
      return &costs->key_lookup_cost;
    case OPT_COSTS_KEY_NEXT_FIND_COST:
      return &costs->key_next_find_cost;
    case OPT_COSTS_DISK_READ_RATIO:
      return &costs->disk_read_ratio;
    case OPT_COSTS_ROW_COPY_COST:
      return &costs->row_copy_cost;
    case OPT_COSTS_ROW_LOOKUP_COST:
      return &costs->row_lookup_cost;
    case OPT_COSTS_ROW_NEXT_FIND_COST:
      return &costs->row_next_find_cost;
    case OPT_COSTS_ROWID_CMP_COST:
      return &costs->rowid_cmp_cost;
    case OPT_COSTS_ROWID_COPY_COST:
      return &costs->rowid_copy_cost;
    default:
      DBUG_ASSERT(0);
    }
  }
  }
  return option->value;
}


static void option_error_reporter(enum loglevel level, const char *format, ...)
{
  va_list args;
  va_start(args, format);

  /*
    Don't print warnings for --loose options during bootstrap if
    log_warnings <= 2 (2 is default) as warnings during bootstrap
    can confuse people when running mysql_install_db and other scripts.
    Don't print loose warnings at all if log_warnings <= 1
  */
  if (level == ERROR_LEVEL ||
      (global_system_variables.log_warnings >
       (ulong) (1 + MY_TEST(opt_bootstrap))))
  {
    vprint_msg_to_log(level, format, args);
  }
  va_end(args);
}

C_MODE_END

/**
  Get server options from the command line,
  and perform related server initializations.
  @param [in, out] argc_ptr       command line options (count)
  @param [in, out] argv_ptr       command line options (values)
  @return 0 on success

  @todo
  - FIXME add EXIT_TOO_MANY_ARGUMENTS to "mysys_err.h" and return that code?
*/
static int get_options(int *argc_ptr, char ***argv_ptr)
{
  int ho_error;

  my_getopt_get_addr= mysql_getopt_value;
  my_getopt_error_reporter= option_error_reporter;

  /* prepare all_options array */
  my_init_dynamic_array(PSI_INSTRUMENT_ME, &all_options, sizeof(my_option),
                        array_elements(my_long_options) + sys_var_elements(),
                        array_elements(my_long_options)/4, MYF(0));
  add_many_options(&all_options, my_long_options, array_elements(my_long_options));
  sys_var_add_options(&all_options, 0);
  add_terminator(&all_options);

  /* Skip unknown options so that they may be processed later by plugins */
  my_getopt_skip_unknown= TRUE;

  if ((ho_error= handle_options(argc_ptr, argv_ptr,
                                (my_option*) (all_options.buffer),
                                mysqld_get_one_option)))
    return ho_error;

  if (!opt_help)
    delete_dynamic(&all_options);
  else
    opt_abort= 1;

  /* Add back the program name handle_options removes */
  (*argc_ptr)++;
  (*argv_ptr)--;

  disable_log_notes= opt_silent_startup;

  /*
    Options have been parsed. Now some of them need additional special
    handling, like custom value checking, checking of incompatibilites
    between options, setting of multiple variables, etc.
    Do them here.
  */

  if (global_system_variables.old_mode)
  {
    global_system_variables.old_behavior|= (OLD_MODE_NO_PROGRESS_INFO |
                                           OLD_MODE_IGNORE_INDEX_ONLY_FOR_JOIN |
                                           OLD_MODE_COMPAT_5_1_CHECKSUM);
    sql_print_warning("--old is deprecated and will be removed in a future "
                      "release. Please use --old-mode instead. ");
  }

  if (global_system_variables.net_buffer_length > 
      global_system_variables.max_allowed_packet)
  {
    sql_print_warning("net_buffer_length (%lu) is set to be larger "
                      "than max_allowed_packet (%lu). Please rectify.",
                      global_system_variables.net_buffer_length, 
                      global_system_variables.max_allowed_packet);
  }

  if (log_error_file_ptr != disabled_my_option)
    opt_error_log= 1;
  else
    log_error_file_ptr= const_cast<char*>("");

  opt_init_connect.length=strlen(opt_init_connect.str);
  opt_init_slave.length=strlen(opt_init_slave.str);

  if (global_system_variables.low_priority_updates)
    thr_upgraded_concurrent_insert_lock= TL_WRITE_LOW_PRIORITY;

  if (ft_boolean_check_syntax_string((uchar*) ft_boolean_syntax,
                                     strlen(ft_boolean_syntax),
                                     system_charset_info))
  {
    sql_print_error("Invalid ft-boolean-syntax string: %s",
                    ft_boolean_syntax);
    return 1;
  }

#ifndef EMBEDDED_LIBRARY
  if (validate_redirect_url(global_system_variables.redirect_url,
                            strlen(global_system_variables.redirect_url)))
  {
    sql_print_error("Invalid redirect_url: %s",
                    global_system_variables.redirect_url);
    return 1;
  }
#endif

  if (opt_disable_networking)
    mysqld_port= mysqld_extra_port= 0;

  if (opt_skip_show_db)
    opt_specialflag|= SPECIAL_SKIP_SHOW_DB;

  if (myisam_flush)
    flush_time= 0;

#ifdef HAVE_REPLICATION
  if (init_slave_skip_errors(opt_slave_skip_errors))
    return 1;
  if (init_slave_transaction_retry_errors(opt_slave_transaction_retry_errors))
    return 1;
#endif

  if (global_system_variables.max_join_size == HA_POS_ERROR)
    global_system_variables.option_bits|= OPTION_BIG_SELECTS;
  else
    global_system_variables.option_bits&= ~OPTION_BIG_SELECTS;

  if (opt_support_flashback)
  {
    /* Force binary logging */
    if (!opt_bin_logname)
      opt_bin_logname= (char*) "";                  // Use default name
    opt_bin_log= opt_bin_log_used= 1;

    /* Force format to row */
    binlog_format_used= 1;
    global_system_variables.binlog_format= BINLOG_FORMAT_ROW;
  }

  if (!opt_bootstrap && WSREP_PROVIDER_EXISTS && WSREP_ON &&
      global_system_variables.binlog_format != BINLOG_FORMAT_ROW)
  {

    WSREP_ERROR ("Only binlog_format = 'ROW' is currently supported. "
                 "Configured value: '%s'. Please adjust your configuration.",
                 binlog_format_names[global_system_variables.binlog_format]);
    return 1;
  }

  // Synchronize @@global.autocommit on --autocommit
  const ulonglong turn_bit_on= opt_autocommit ?
    OPTION_AUTOCOMMIT : OPTION_NOT_AUTOCOMMIT;
  global_system_variables.option_bits=
    (global_system_variables.option_bits &
     ~(OPTION_NOT_AUTOCOMMIT | OPTION_AUTOCOMMIT)) | turn_bit_on;

  global_system_variables.sql_mode=
    expand_sql_mode(global_system_variables.sql_mode);
#if !defined(HAVE_REALPATH) || defined(HAVE_BROKEN_REALPATH)
  my_use_symdir=0;
  my_disable_symlinks=1;
  have_symlink=SHOW_OPTION_NO;
#else
  if (!my_use_symdir)
  {
    my_disable_symlinks=1;
    have_symlink=SHOW_OPTION_DISABLED;
  }
#endif
  if (opt_debugging)
  {
    /* Allow break with SIGINT, no core or stack trace */
    test_flags|= TEST_SIGINT;
    test_flags&= ~TEST_CORE_ON_SIGNAL;
  }
  /* Set global MyISAM variables from delay_key_write_options */
  fix_delay_key_write(0, 0, OPT_GLOBAL);

#ifndef EMBEDDED_LIBRARY
  if (mysqld_chroot)
    set_root(mysqld_chroot);
#else
  SYSVAR_AUTOSIZE(thread_handling, SCHEDULER_NO_THREADS);
  max_allowed_packet= global_system_variables.max_allowed_packet;
  net_buffer_length= global_system_variables.net_buffer_length;
#endif
  if (fix_paths())
    return 1;

  /*
    Set some global variables from the global_system_variables
    In most cases the global variables will not be used
  */
  my_disable_locking= myisam_single_user= MY_TEST(opt_external_locking == 0);
  my_default_record_cache_size=global_system_variables.read_buff_size;

  /*
    Log mysys errors when we don't have a thd or thd->log_all_errors is set
    (recovery) to the log.  This is mainly useful for debugging strange system
    errors.
  */
  if (global_system_variables.log_warnings >= 10)
    my_global_flags= MY_WME | ME_NOTE;
  /* Log all errors not handled by thd->handle_error() to my_message_sql() */
  if (global_system_variables.log_warnings >= 11)
    my_global_flags|= ME_ERROR_LOG;
  if (my_assert_on_error)
    debug_assert_if_crashed_table= 1;

  global_system_variables.long_query_time= (ulonglong)
    (global_system_variables.long_query_time_double * 1e6 + 0.1);
  global_system_variables.max_statement_time= (ulonglong)
    (global_system_variables.max_statement_time_double * 1e6 + 0.1);

  if (opt_short_log_format)
    opt_specialflag|= SPECIAL_SHORT_LOG_FORMAT;

#ifdef EMBEDDED_LIBRARY
  one_thread_scheduler(thread_scheduler, &connection_count);
  /*
    It looks like extra_connection_count should be passed here but
    its been using connection_count for the last 10+ years and
    no-one was requested a change so lets not suprise anyone.
  */
  one_thread_scheduler(extra_thread_scheduler, &connection_count);
#else

  if (thread_handling <= SCHEDULER_ONE_THREAD_PER_CONNECTION)
    one_thread_per_connection_scheduler(thread_scheduler, &max_connections,
                                        &connection_count);
  else if (thread_handling == SCHEDULER_NO_THREADS)
    one_thread_scheduler(thread_scheduler, &connection_count);
  else
    pool_of_threads_scheduler(thread_scheduler,  &max_connections,
                                        &connection_count); 

  one_thread_per_connection_scheduler(extra_thread_scheduler,
                                      &extra_max_connections,
                                      &extra_connection_count);
#endif

  opt_readonly= read_only;

  /* Remember if max_user_connections was 0 at startup */
  max_user_connections_checking= global_system_variables.max_user_connections != 0;

#ifdef HAVE_REPLICATION
  {
    sys_var *max_relay_log_size_var, *max_binlog_size_var;
    /* If max_relay_log_size is 0, then set it to max_binlog_size */
    if (!global_system_variables.max_relay_log_size)
      SYSVAR_AUTOSIZE(global_system_variables.max_relay_log_size,
                      max_binlog_size);

    /*
      Fix so that DEFAULT and limit checking works with max_relay_log_size
      (Yes, this is a hack, but it's required as the definition of
      max_relay_log_size allows it to be set to 0).
    */
    max_relay_log_size_var= intern_find_sys_var(STRING_WITH_LEN("max_relay_log_size"));
    max_binlog_size_var= intern_find_sys_var(STRING_WITH_LEN("max_binlog_size"));
    if (max_binlog_size_var && max_relay_log_size_var)
    {
      max_relay_log_size_var->option.min_value=
        max_binlog_size_var->option.min_value; 
      max_relay_log_size_var->option.def_value=
        max_binlog_size_var->option.def_value;
    }
    slave_max_statement_time=
      double2ulonglong(slave_max_statement_time_double * 1e6);
  }
#endif

  /* Ensure that some variables are not set higher than needed */
  if (thread_cache_size > max_connections)
    SYSVAR_AUTOSIZE(thread_cache_size, max_connections);

  return 0;
}


/*
  Create version name for running mysqld version
  We automaticly add suffixes -debug, -embedded and -log to the version
  name to make the version more descriptive.
  (MYSQL_SERVER_SUFFIX is set by the compilation environment)
*/

void set_server_version(char *buf, size_t size)
{
  bool is_log= opt_log || global_system_variables.sql_log_slow || opt_bin_log;
  bool is_debug= IF_DBUG(!strstr(MYSQL_SERVER_SUFFIX_STR, "-debug"), 0);
  const char *is_valgrind=
#ifdef HAVE_VALGRIND
    !strstr(MYSQL_SERVER_SUFFIX_STR, "-valgrind") ? "-valgrind" :
#endif
    "";
  strxnmov(buf, size - 1,
           MYSQL_SERVER_VERSION,
           MYSQL_SERVER_SUFFIX_STR,
           IF_EMBEDDED("-embedded", ""),
           is_valgrind,
           is_debug ? "-debug" : "",
           is_log ? "-log" : "",
           NullS);
}


static char *get_relative_path(const char *path)
{
  if (test_if_hard_path(path) &&
      is_prefix(path,DEFAULT_MYSQL_HOME) &&
      strcmp(DEFAULT_MYSQL_HOME,FN_ROOTDIR))
  {
    path+=(uint) strlen(DEFAULT_MYSQL_HOME);
    while (*path == FN_LIBCHAR || *path == FN_LIBCHAR2)
      path++;
  }
  return (char*) path;
}


/**
  Fix filename and replace extension where 'dir' is relative to
  mysql_real_data_home.
  @return
    1 if len(path) > FN_REFLEN
*/

bool
fn_format_relative_to_data_home(char * to, const char *name,
				const char *dir, const char *extension)
{
  char tmp_path[FN_REFLEN];
  if (!test_if_hard_path(dir))
  {
    strxnmov(tmp_path,sizeof(tmp_path)-1, mysql_real_data_home,
	     dir, NullS);
    dir=tmp_path;
  }
  return !fn_format(to, name, dir, extension,
		    MY_APPEND_EXT | MY_UNPACK_FILENAME | MY_SAFE_PATH);
}


/**
  Test a file path to determine if the path is compatible with the secure file
  path restriction.
 
  @param path null terminated character string

  @return
    @retval TRUE The path is secure
    @retval FALSE The path isn't secure
*/

bool is_secure_file_path(char *path)
{
  char buff1[FN_REFLEN], buff2[FN_REFLEN];
  size_t opt_secure_file_priv_len;
  /*
    All paths are secure if opt_secure_file_path is 0
  */
  if (!opt_secure_file_priv)
    return TRUE;

  opt_secure_file_priv_len= strlen(opt_secure_file_priv);

  if (strlen(path) >= FN_REFLEN)
    return FALSE;

  if (my_realpath(buff1, path, 0))
  {
    /*
      The supplied file path might have been a file and not a directory.
    */
    size_t length= dirname_length(path);        // Guaranteed to be < FN_REFLEN
    memcpy(buff2, path, length);
    buff2[length]= '\0';
    if (length == 0 || my_realpath(buff1, buff2, 0))
      return FALSE;
  }
  convert_dirname(buff2, buff1, NullS);
  if (!lower_case_file_system)
  {
    if (strncmp(opt_secure_file_priv, buff2, opt_secure_file_priv_len))
      return FALSE;
  }
  else
  {
    if (files_charset_info->strnncoll(buff2, strlen(buff2),
                                      opt_secure_file_priv,
                                      opt_secure_file_priv_len,
                                      TRUE))
      return FALSE;
  }
  return TRUE;
}


static int fix_paths(void)
{
  char buff[FN_REFLEN],*pos;
  DBUG_ENTER("fix_paths");

  convert_dirname(mysql_home,mysql_home,NullS);
  /* Resolve symlinks to allow 'mysql_home' to be a relative symlink */
  my_realpath(mysql_home,mysql_home,MYF(0));
  /* Ensure that mysql_home ends in FN_LIBCHAR */
  pos=strend(mysql_home);
  if (pos[-1] != FN_LIBCHAR)
  {
    pos[0]= FN_LIBCHAR;
    pos[1]= 0;
  }
  convert_dirname(lc_messages_dir, lc_messages_dir, NullS);
  convert_dirname(mysql_real_data_home,mysql_real_data_home,NullS);
  (void) my_load_path(mysql_home,mysql_home,""); // Resolve current dir
  (void) my_load_path(mysql_real_data_home,mysql_real_data_home,mysql_home);
  (void) my_load_path(pidfile_name, pidfile_name_ptr, mysql_real_data_home);

  convert_dirname(opt_plugin_dir, opt_plugin_dir_ptr ? opt_plugin_dir_ptr : 
                                  get_relative_path(PLUGINDIR), NullS);
  (void) my_load_path(opt_plugin_dir, opt_plugin_dir, mysql_home);
  opt_plugin_dir_ptr= opt_plugin_dir;
  pidfile_name_ptr= pidfile_name;

  my_realpath(mysql_unpacked_real_data_home, mysql_real_data_home, MYF(0));
  mysql_unpacked_real_data_home_len= 
  strlen(mysql_unpacked_real_data_home);
  if (mysql_unpacked_real_data_home[mysql_unpacked_real_data_home_len-1] == FN_LIBCHAR)
    --mysql_unpacked_real_data_home_len;

  char *sharedir=get_relative_path(SHAREDIR);
  if (test_if_hard_path(sharedir))
    strmake_buf(buff, sharedir);		/* purecov: tested */
  else
    strxnmov(buff,sizeof(buff)-1,mysql_home,sharedir,NullS);
  convert_dirname(buff,buff,NullS);
  (void) my_load_path(lc_messages_dir, lc_messages_dir, buff);

  /* If --character-sets-dir isn't given, use shared library dir */
  if (charsets_dir)
  {
    strmake_buf(mysql_charsets_dir, charsets_dir);
    charsets_dir= mysql_charsets_dir;
  }
  else
  {
    strxnmov(mysql_charsets_dir, sizeof(mysql_charsets_dir)-1, buff,
	     CHARSET_DIR, NullS);
    SYSVAR_AUTOSIZE(charsets_dir, mysql_charsets_dir);
  }
  (void) my_load_path(mysql_charsets_dir, mysql_charsets_dir, buff);
  convert_dirname(mysql_charsets_dir, mysql_charsets_dir, NullS);

  if (init_tmpdir(&mysql_tmpdir_list, opt_mysql_tmpdir))
    DBUG_RETURN(1);
  if (!opt_mysql_tmpdir)
    opt_mysql_tmpdir= mysql_tmpdir;
#ifdef HAVE_REPLICATION
  if (!slave_load_tmpdir)
    SYSVAR_AUTOSIZE(slave_load_tmpdir, mysql_tmpdir);
#endif /* HAVE_REPLICATION */
  /*
    Convert the secure-file-priv option to system format, allowing
    a quick strcmp to check if read or write is in an allowed dir
  */
  if (opt_secure_file_priv)
  {
    if (*opt_secure_file_priv == 0)
    {
      my_free(opt_secure_file_priv);
      opt_secure_file_priv= 0;
    }
    else
    {
      if (strlen(opt_secure_file_priv) >= FN_REFLEN)
        opt_secure_file_priv[FN_REFLEN-1]= '\0';
      if (my_realpath(buff, opt_secure_file_priv, 0))
      {
        sql_print_warning("Failed to normalize the argument for --secure-file-priv.");
        DBUG_RETURN(1);
      }
      char *secure_file_real_path= (char *)my_malloc(PSI_INSTRUMENT_ME, FN_REFLEN, MYF(MY_FAE));
      convert_dirname(secure_file_real_path, buff, NullS);
      my_free(opt_secure_file_priv);
      opt_secure_file_priv= secure_file_real_path;
    }
  }
  DBUG_RETURN(0);
}

/**
  Check if file system used for databases is case insensitive.

  @param dir_name			Directory to test

  @retval -1  Don't know (Test failed)
  @retval  0   File system is case sensitive
  @retval  1   File system is case insensitive
*/

static int test_if_case_insensitive(const char *dir_name)
{
  int result= 0;
  File file;
  char buff[FN_REFLEN], buff2[FN_REFLEN];
  MY_STAT stat_info;
  DBUG_ENTER("test_if_case_insensitive");

  fn_format(buff, opt_log_basename, dir_name, ".lower-test",
	    MY_UNPACK_FILENAME | MY_REPLACE_EXT | MY_REPLACE_DIR);
  fn_format(buff2, opt_log_basename, dir_name, ".LOWER-TEST",
	    MY_UNPACK_FILENAME | MY_REPLACE_EXT | MY_REPLACE_DIR);
  mysql_file_delete(key_file_casetest, buff2, MYF(0));
  if ((file= mysql_file_create(key_file_casetest,
                               buff, 0666, O_RDWR, MYF(0))) < 0)
  {
    if (!opt_abort)
      sql_print_warning("Can't create test file '%s' (Errcode: %M)", buff, my_errno);
    DBUG_RETURN(-1);
  }
  mysql_file_close(file, MYF(0));
  if (mysql_file_stat(key_file_casetest, buff2, &stat_info, MYF(0)))
    result= 1;					// Can access file
  mysql_file_delete(key_file_casetest, buff, MYF(MY_WME));
  DBUG_PRINT("exit", ("result: %d", result));
  DBUG_RETURN(result);
}


#ifndef EMBEDDED_LIBRARY

/**
  Create file to store pid number.
*/
static void create_pid_file()
{
  File file;
  if ((file= mysql_file_create(key_file_pid, pidfile_name, 0664,
                               O_WRONLY | O_TRUNC, MYF(MY_WME))) >= 0)
  {
    char buff[MAX_BIGINT_WIDTH + 1], *end;
    end= int10_to_str((long) getpid(), buff, 10);
    *end++= '\n';
    if (!mysql_file_write(file, (uchar*) buff, (uint) (end-buff),
                          MYF(MY_WME | MY_NABP)))
    {
      mysql_file_close(file, MYF(0));
      pid_file_created= true;
      return;
    }
    mysql_file_close(file, MYF(0));
  }
  sql_perror("Can't start server: can't create PID file");
  exit(1);
}
#endif /* EMBEDDED_LIBRARY */


/**
  Remove the process' pid file.
  
  @param  flags  file operation flags
*/

static void delete_pid_file(myf flags)
{
#ifndef EMBEDDED_LIBRARY
  if (pid_file_created)
  {
    mysql_file_delete(key_file_pid, pidfile_name, flags);
    pid_file_created= false;
  }
#endif /* EMBEDDED_LIBRARY */
  return;
}


/** Clear most status variables. */
void refresh_status(THD *thd)
{
  mysql_mutex_lock(&LOCK_status);

#ifdef WITH_PERFSCHEMA_STORAGE_ENGINE
  /* Reset aggregated status counters. */
  reset_pfs_status_stats();
#endif

  /* Add thread's status variabels to global status */
  add_to_status(&global_status_var, &thd->status_var);

  /* Reset thread's status variables */
  thd->set_status_var_init();
  thd->status_var.global_memory_used= 0;
  bzero((uchar*) &thd->org_status_var, sizeof(thd->org_status_var)); 
  thd->start_bytes_received= 0;

  /* Reset some global variables */
  reset_status_vars();
#ifdef WITH_WSREP
  if (WSREP_ON)
  {
    Wsrep_server_state::instance().provider().reset_status();
  }
#endif /* WITH_WSREP */

  /* Reset the counters of all key caches (default and named). */
  process_key_caches(reset_key_cache_counters, 0);
  flush_status_time= time((time_t*) 0);
  mysql_mutex_unlock(&LOCK_status);

  /*
    Set max_used_connections to the number of currently open
    connections.  This is not perfect, but status data is not exact anyway.
  */
  max_used_connections= connection_count + extra_connection_count;
  max_used_connections_time= time(nullptr);
}

#ifdef HAVE_PSI_INTERFACE
static PSI_file_info all_server_files[]=
{
#ifdef HAVE_MMAP
  { &key_file_map, "map", 0},
#endif /* HAVE_MMAP */
  { &key_file_binlog, "binlog", 0},
  { &key_file_binlog_cache, "binlog_cache", 0},
  { &key_file_binlog_index, "binlog_index", 0},
  { &key_file_binlog_index_cache, "binlog_index_cache", 0},
  { &key_file_relaylog, "relaylog", 0},
  { &key_file_relaylog_cache, "relaylog_cache", 0},
  { &key_file_relaylog_index, "relaylog_index", 0},
  { &key_file_relaylog_index_cache, "relaylog_index_cache", 0},
  { &key_file_io_cache, "io_cache", 0},
  { &key_file_casetest, "casetest", 0},
  { &key_file_dbopt, "dbopt", 0},
#ifdef HAVE_des
  { &key_file_des_key_file, "des_key_file", 0},
#endif
  { &key_file_ERRMSG, "ERRMSG", 0},
  { &key_select_to_file, "select_to_file", 0},
  { &key_file_fileparser, "file_parser", 0},
  { &key_file_frm, "FRM", 0},
  { &key_file_global_ddl_log, "global_ddl_log", 0},
  { &key_file_load, "load", 0},
  { &key_file_loadfile, "LOAD_FILE", 0},
  { &key_file_log_ddl, "log_ddl", 0},
  { &key_file_log_event_data, "log_event_data", 0},
  { &key_file_log_event_info, "log_event_info", 0},
  { &key_file_master_info, "master_info", 0},
  { &key_file_misc, "misc", 0},
  { &key_file_partition_ddl_log, "partition_ddl_log", 0},
  { &key_file_pid, "pid", 0},
  { &key_file_query_log, "query_log", 0},
  { &key_file_relay_log_info, "relay_log_info", 0},
  { &key_file_send_file, "send_file", 0},
  { &key_file_slow_log, "slow_log", 0},
  { &key_file_tclog, "tclog", 0},
  { &key_file_trg, "trigger_name", 0},
  { &key_file_trn, "trigger", 0},
  { &key_file_init, "init", 0},
  { &key_file_binlog_state, "binlog_state", 0},
  { &key_file_gtid_index, "gtid_index", 0}
};
#endif /* HAVE_PSI_INTERFACE */

PSI_stage_info stage_after_apply_event= { 0, "After apply log event", 0};
PSI_stage_info stage_after_create= { 0, "After create", 0};
PSI_stage_info stage_after_opening_tables= { 0, "After opening tables", 0};
PSI_stage_info stage_after_table_lock= { 0, "After table lock", 0};
PSI_stage_info stage_allocating_local_table= { 0, "Allocating local table", 0};
PSI_stage_info stage_alter_inplace_prepare= { 0, "preparing for alter table", 0};
PSI_stage_info stage_alter_inplace= { 0, "altering table", 0};
PSI_stage_info stage_alter_inplace_commit= { 0, "Committing alter table to storage engine", 0};
PSI_stage_info stage_apply_event= { 0, "Apply log event", 0};
PSI_stage_info stage_changing_master= { 0, "Changing master", 0};
PSI_stage_info stage_checking_master_version= { 0, "Checking master version", 0};
PSI_stage_info stage_checking_permissions= { 0, "checking permissions", 0};
PSI_stage_info stage_checking_privileges_on_cached_query= { 0, "checking privileges on cached query", 0};
PSI_stage_info stage_checking_query_cache_for_query= { 0, "Checking query cache for query", 0};
PSI_stage_info stage_cleaning_up= { 0, "Reset for next command", 0};
PSI_stage_info stage_closing_tables= { 0, "closing tables", 0};
PSI_stage_info stage_connecting_to_master= { 0, "Connecting to master", 0};
PSI_stage_info stage_converting_heap_to_myisam= { 0, "Converting HEAP to " TMP_ENGINE_NAME, 0};
PSI_stage_info stage_copying_to_group_table= { 0, "Copying to group table", 0};
PSI_stage_info stage_copying_to_tmp_table= { 0, "Copying to tmp table", 0};
PSI_stage_info stage_copy_to_tmp_table= { 0, "copy to tmp table", PSI_FLAG_STAGE_PROGRESS};
PSI_stage_info stage_creating_delayed_handler= { 0, "Creating delayed handler", 0};
PSI_stage_info stage_creating_sort_index= { 0, "Creating sort index", 0};
PSI_stage_info stage_creating_table= { 0, "creating table", 0};
PSI_stage_info stage_creating_tmp_table= { 0, "Creating tmp table", 0};
PSI_stage_info stage_deleting_from_main_table= { 0, "Deleting from main table", 0};
PSI_stage_info stage_deleting_from_reference_tables= { 0, "Deleting from reference tables", 0};
PSI_stage_info stage_discard_or_import_tablespace= { 0, "Discard_or_import_tablespace", 0};
PSI_stage_info stage_enabling_keys= { 0, "Enabling keys", 0};
PSI_stage_info stage_end= { 0, "End of update loop", 0};
PSI_stage_info stage_executing= { 0, "Executing", 0};
PSI_stage_info stage_execution_of_init_command= { 0, "Execution of init_command", 0};
PSI_stage_info stage_explaining= { 0, "Explaining", 0};
PSI_stage_info stage_finding_key_cache= { 0, "Finding key cache", 0};
PSI_stage_info stage_finished_reading_one_binlog_switching_to_next_binlog= { 0, "Finished reading one binlog; switching to next binlog", 0};
PSI_stage_info stage_flushing_relay_log_and_master_info_repository= { 0, "Flushing relay log and master info repository.", 0};
PSI_stage_info stage_flushing_relay_log_info_file= { 0, "Flushing relay-log info file.", 0};
PSI_stage_info stage_freeing_items= { 0, "Freeing items", 0};
PSI_stage_info stage_fulltext_initialization= { 0, "Fulltext initialization", 0};
PSI_stage_info stage_got_handler_lock= { 0, "Got handler lock", 0};
PSI_stage_info stage_got_old_table= { 0, "Got old table", 0};
PSI_stage_info stage_init= { 0, "init", 0};
PSI_stage_info stage_init_update= { 0, "init for update", 0};
PSI_stage_info stage_insert= { 0, "Insert", 0};
PSI_stage_info stage_invalidating_query_cache_entries_table= { 0, "Invalidating query cache entries (table)", 0};
PSI_stage_info stage_invalidating_query_cache_entries_table_list= { 0, "Invalidating query cache entries (table list)", 0};
PSI_stage_info stage_killing_slave= { 0, "Killing slave", 0};
PSI_stage_info stage_logging_slow_query= { 0, "Logging slow query", 0};
PSI_stage_info stage_making_temp_file_append_before_load_data= { 0, "Making temporary file (append) before replaying LOAD DATA INFILE", 0};
PSI_stage_info stage_making_temp_file_create_before_load_data= { 0, "Making temporary file (create) before replaying LOAD DATA INFILE", 0};
PSI_stage_info stage_manage_keys= { 0, "Manage keys", 0};
PSI_stage_info stage_master_has_sent_all_binlog_to_slave= { 0, "Master has sent all binlog to slave; waiting for more updates", 0};
PSI_stage_info stage_opening_tables= { 0, "Opening tables", 0};
PSI_stage_info stage_optimizing= { 0, "Optimizing", 0};
PSI_stage_info stage_preparing= { 0, "Preparing", 0};
PSI_stage_info stage_purging_old_relay_logs= { 0, "Purging old relay logs", 0};
PSI_stage_info stage_query_end= { 0, "Query end", 0};
PSI_stage_info stage_starting_cleanup= { 0, "Starting cleanup", 0};
PSI_stage_info stage_rollback= { 0, "Rollback", 0};
PSI_stage_info stage_rollback_implicit= { 0, "Rollback_implicit", 0};
PSI_stage_info stage_commit= { 0, "Commit", 0};
PSI_stage_info stage_commit_implicit= { 0, "Commit implicit", 0};
PSI_stage_info stage_queueing_master_event_to_the_relay_log= { 0, "Queueing master event to the relay log", 0};
PSI_stage_info stage_reading_event_from_the_relay_log= { 0, "Reading event from the relay log", 0};
PSI_stage_info stage_recreating_table= { 0, "Recreating table", 0};
PSI_stage_info stage_registering_slave_on_master= { 0, "Registering slave on master", 0};
PSI_stage_info stage_removing_duplicates= { 0, "Removing duplicates", 0};
PSI_stage_info stage_removing_tmp_table= { 0, "Removing tmp table", 0};
PSI_stage_info stage_rename= { 0, "Rename", 0};
PSI_stage_info stage_rename_result_table= { 0, "Rename result table", 0};
PSI_stage_info stage_requesting_binlog_dump= { 0, "Requesting binlog dump", 0};
PSI_stage_info stage_reschedule= { 0, "Reschedule", 0};
PSI_stage_info stage_searching_rows_for_update= { 0, "Searching rows for update", 0};
PSI_stage_info stage_sending_binlog_event_to_slave= { 0, "Sending binlog event to slave", 0};
PSI_stage_info stage_sending_cached_result_to_client= { 0, "Sending cached result to client", 0};
PSI_stage_info stage_sending_data= { 0, "Sending data", 0};
PSI_stage_info stage_setup= { 0, "setup", 0};
PSI_stage_info stage_show_explain= { 0, "Show explain", 0};
PSI_stage_info stage_slave_has_read_all_relay_log= { 0, "Slave has read all relay log; waiting for more updates", 0};
PSI_stage_info stage_sorting= { 0, "Sorting", 0};
PSI_stage_info stage_sorting_for_group= { 0, "Sorting for group", 0};
PSI_stage_info stage_sorting_for_order= { 0, "Sorting for order", 0};
PSI_stage_info stage_sorting_result= { 0, "Sorting result", 0};
PSI_stage_info stage_statistics= { 0, "Statistics", 0};
PSI_stage_info stage_sql_thd_waiting_until_delay= { 0, "Waiting until MASTER_DELAY seconds after master executed event", 0 };
PSI_stage_info stage_storing_result_in_query_cache= { 0, "Storing result in query cache", 0};
PSI_stage_info stage_storing_row_into_queue= { 0, "Storing row into queue", 0};
PSI_stage_info stage_system_lock= { 0, "System lock", 0};
PSI_stage_info stage_unlocking_tables= { 0, "Unlocking tables", 0};
PSI_stage_info stage_table_lock= { 0, "table lock", 0};
PSI_stage_info stage_filling_schema_table= { 0, "Filling schema table", 0};
PSI_stage_info stage_update= { 0, "Update", 0};
PSI_stage_info stage_updating= { 0, "Updating", 0};
PSI_stage_info stage_updating_main_table= { 0, "Updating main table", 0};
PSI_stage_info stage_updating_reference_tables= { 0, "Updating reference tables", 0};
PSI_stage_info stage_upgrading_lock= { 0, "Upgrading lock", 0};
PSI_stage_info stage_user_lock= { 0, "User lock", 0};
PSI_stage_info stage_user_sleep= { 0, "User sleep", 0};
PSI_stage_info stage_verifying_table= { 0, "Verifying table", 0};
PSI_stage_info stage_waiting_for_delay_list= { 0, "Waiting for delay_list", 0};
PSI_stage_info stage_waiting_for_disk_space= {0, "Waiting for someone to free space", 0};
PSI_stage_info stage_waiting_for_gtid_to_be_written_to_binary_log= { 0, "Waiting for GTID to be written to binary log", 0};
PSI_stage_info stage_waiting_for_handler_insert= { 0, "Waiting for handler insert", 0};
PSI_stage_info stage_waiting_for_handler_lock= { 0, "Waiting for handler lock", 0};
PSI_stage_info stage_waiting_for_handler_open= { 0, "Waiting for handler open", 0};
PSI_stage_info stage_waiting_for_insert= { 0, "Waiting for INSERT", 0};
PSI_stage_info stage_waiting_for_master_to_send_event= { 0, "Waiting for master to send event", 0};
PSI_stage_info stage_waiting_for_master_update= { 0, "Waiting for master update", 0};
PSI_stage_info stage_waiting_for_relay_log_space= { 0, "Waiting for the slave SQL thread to free enough relay log space", 0};
PSI_stage_info stage_waiting_for_semi_sync_ack_from_slave=
{ 0, "Waiting for semi-sync ACK from slave", 0};
PSI_stage_info stage_waiting_for_semi_sync_slave={ 0, "Waiting for semi-sync slave connection", 0};
PSI_stage_info stage_reading_semi_sync_ack={ 0, "Reading semi-sync ACK from slave", 0};
PSI_stage_info stage_waiting_for_slave_mutex_on_exit= { 0, "Waiting for slave mutex on exit", 0};
PSI_stage_info stage_waiting_for_slave_thread_to_start= { 0, "Waiting for slave thread to start", 0};
PSI_stage_info stage_waiting_for_table_flush= { 0, "Waiting for table flush", 0};
PSI_stage_info stage_waiting_for_query_cache_lock= { 0, "Waiting for query cache lock", 0};
PSI_stage_info stage_waiting_for_the_next_event_in_relay_log= { 0, "Waiting for the next event in relay log", 0};
PSI_stage_info stage_waiting_for_the_slave_thread_to_advance_position= { 0, "Waiting for the slave SQL thread to advance position", 0};
PSI_stage_info stage_waiting_to_finalize_termination= { 0, "Waiting to finalize termination", 0};
PSI_stage_info stage_binlog_waiting_background_tasks= { 0, "Waiting for background binlog tasks", 0};
PSI_stage_info stage_binlog_write= { 0, "Writing to binlog", 0};
PSI_stage_info stage_binlog_processing_checkpoint_notify= { 0, "Processing binlog checkpoint notification", 0};
PSI_stage_info stage_binlog_stopping_background_thread= { 0, "Stopping binlog background thread", 0};
PSI_stage_info stage_waiting_for_work_from_sql_thread= { 0, "Waiting for work from SQL thread", 0};
PSI_stage_info stage_waiting_for_prior_transaction_to_commit= { 0, "Waiting for prior transaction to commit", 0};
PSI_stage_info stage_waiting_for_prior_transaction_to_start_commit= { 0, "Waiting for prior transaction to start commit", 0};
PSI_stage_info stage_waiting_for_room_in_worker_thread= { 0, "Waiting for room in worker thread event queue", 0};
PSI_stage_info stage_waiting_for_workers_idle= { 0, "Waiting for worker threads to be idle", 0};
PSI_stage_info stage_waiting_for_ftwrl= { 0, "Waiting due to global read lock", 0};
PSI_stage_info stage_waiting_for_ftwrl_threads_to_pause= { 0, "Waiting for worker threads to pause for global read lock", 0};
PSI_stage_info stage_waiting_for_rpl_thread_pool= { 0, "Waiting while replication worker thread pool is busy", 0};
PSI_stage_info stage_master_gtid_wait_primary= { 0, "Waiting in MASTER_GTID_WAIT() (primary waiter)", 0};
PSI_stage_info stage_master_gtid_wait= { 0, "Waiting in MASTER_GTID_WAIT()", 0};
PSI_stage_info stage_gtid_wait_other_connection= { 0, "Waiting for other master connection to process the same GTID", 0};
PSI_stage_info stage_slave_background_process_request= { 0, "Processing requests", 0};
PSI_stage_info stage_slave_background_wait_request= { 0, "Waiting for requests", 0};
PSI_stage_info stage_waiting_for_deadlock_kill= { 0, "Waiting for parallel replication deadlock handling to complete", 0};
PSI_stage_info stage_starting= { 0, "starting", 0};
PSI_stage_info stage_waiting_for_flush= { 0, "Waiting for non trans tables to be flushed", 0};
PSI_stage_info stage_waiting_for_ddl= { 0, "Waiting for DDLs", 0};

#ifdef WITH_WSREP
// Aditional Galera thread states
PSI_stage_info stage_waiting_isolation= { 0, "Waiting to execute in isolation", 0};
PSI_stage_info stage_waiting_certification= {0, "Waiting for certification", 0};
PSI_stage_info stage_waiting_ddl= {0, "Waiting for TOI DDL", 0};
PSI_stage_info stage_waiting_flow= {0, "Waiting for flow control", 0};
#endif /* WITH_WSREP */

PSI_memory_key key_memory_DATE_TIME_FORMAT;
PSI_memory_key key_memory_DDL_LOG_MEMORY_ENTRY;
PSI_memory_key key_memory_Event_queue_element_for_exec_names;
PSI_memory_key key_memory_Event_scheduler_scheduler_param;
PSI_memory_key key_memory_Filesort_info_merge;
PSI_memory_key key_memory_Filesort_info_record_pointers;
PSI_memory_key key_memory_Gis_read_stream_err_msg;
PSI_memory_key key_memory_JOIN_CACHE;
PSI_memory_key key_memory_MPVIO_EXT_auth_info;
PSI_memory_key key_memory_MYSQL_BIN_LOG_basename;
PSI_memory_key key_memory_MYSQL_BIN_LOG_index;
PSI_memory_key key_memory_MYSQL_LOCK;
PSI_memory_key key_memory_MYSQL_LOG_name;
PSI_memory_key key_memory_MYSQL_RELAY_LOG_basename;
PSI_memory_key key_memory_MYSQL_RELAY_LOG_index;
PSI_memory_key key_memory_NAMED_ILINK_name;
PSI_memory_key key_memory_PROFILE;
PSI_memory_key key_memory_QUICK_RANGE_SELECT_mrr_buf_desc;
PSI_memory_key key_memory_Query_cache;
PSI_memory_key key_memory_Relay_log_info_group_relay_log_name;
PSI_memory_key key_memory_Row_data_memory_memory;
PSI_memory_key key_memory_Rpl_info_file_buffer;
PSI_memory_key key_memory_SLAVE_INFO;
PSI_memory_key key_memory_ST_SCHEMA_TABLE;
PSI_memory_key key_memory_Sort_param_tmp_buffer;
PSI_memory_key key_memory_Sys_var_charptr_value;
PSI_memory_key key_memory_TABLE;
PSI_memory_key key_memory_TABLE_RULE_ENT;
PSI_memory_key key_memory_TC_LOG_MMAP_pages;
PSI_memory_key key_memory_THD_db;
PSI_memory_key key_memory_THD_handler_tables_hash;
PSI_memory_key key_memory_THD_variables;
PSI_memory_key key_memory_Table_trigger_dispatcher;
PSI_memory_key key_memory_Unique_merge_buffer;
PSI_memory_key key_memory_Unique_sort_buffer;
PSI_memory_key key_memory_User_level_lock;
PSI_memory_key key_memory_XID;
PSI_memory_key key_memory_acl_cache;
PSI_memory_key key_memory_acl_mem;
PSI_memory_key key_memory_acl_memex;
PSI_memory_key key_memory_binlog_cache_mngr;
PSI_memory_key key_memory_binlog_gtid_index;
PSI_memory_key key_memory_binlog_pos;
PSI_memory_key key_memory_binlog_recover_exec;
PSI_memory_key key_memory_binlog_statement_buffer;
PSI_memory_key key_memory_binlog_ver_1_event;
PSI_memory_key key_memory_bison_stack;
PSI_memory_key key_memory_blob_mem_storage;
PSI_memory_key key_memory_dboptions_hash;
PSI_memory_key key_memory_dbnames_cache;
PSI_memory_key key_memory_errmsgs;
PSI_memory_key key_memory_frm_string;
PSI_memory_key key_memory_gdl;
PSI_memory_key key_memory_global_system_variables;
PSI_memory_key key_memory_handler_errmsgs;
PSI_memory_key key_memory_handlerton;
PSI_memory_key key_memory_hash_index_key_buffer;
PSI_memory_key key_memory_host_cache_hostname;
PSI_memory_key key_memory_ignored_db;
PSI_memory_key key_memory_locked_table_list;
PSI_memory_key key_memory_locked_thread_list;
PSI_memory_key key_memory_my_str_malloc;
PSI_memory_key key_memory_native_functions;
PSI_memory_key key_memory_prepared_statement_main_mem_root;
PSI_memory_key key_memory_prepared_statement_map;
PSI_memory_key key_memory_queue_item;
PSI_memory_key key_memory_quick_range_select_root;
PSI_memory_key key_memory_rpl_filter;
PSI_memory_key key_memory_sp_cache;
PSI_memory_key key_memory_sp_head_call_root;
PSI_memory_key key_memory_sp_head_execute_root;
PSI_memory_key key_memory_sp_head_main_root;
PSI_memory_key key_memory_table_mapping_root;
PSI_memory_key key_memory_table_share;
PSI_memory_key key_memory_table_triggers_list;
PSI_memory_key key_memory_thd_main_mem_root;
PSI_memory_key key_memory_thd_transactions;
PSI_memory_key key_memory_user_conn;
PSI_memory_key key_memory_user_var_entry;
PSI_memory_key key_memory_user_var_entry_value;
PSI_memory_key key_memory_String_value;
PSI_memory_key key_memory_WSREP;

#ifdef HAVE_PSI_INTERFACE

PSI_stage_info *all_server_stages[]=
{
  & stage_after_apply_event,
  & stage_after_create,
  & stage_after_opening_tables,
  & stage_after_table_lock,
  & stage_allocating_local_table,
  & stage_alter_inplace,
  & stage_alter_inplace_commit,
  & stage_alter_inplace_prepare,
  & stage_apply_event,
  & stage_binlog_write,
  & stage_binlog_processing_checkpoint_notify,
  & stage_binlog_stopping_background_thread,
  & stage_binlog_waiting_background_tasks,
  & stage_changing_master,
  & stage_checking_master_version,
  & stage_checking_permissions,
  & stage_checking_privileges_on_cached_query,
  & stage_checking_query_cache_for_query,
  & stage_cleaning_up,
  & stage_closing_tables,
  & stage_commit,
  & stage_commit_implicit,
  & stage_connecting_to_master,
  & stage_converting_heap_to_myisam,
  & stage_copy_to_tmp_table,
  & stage_copying_to_group_table,
  & stage_copying_to_tmp_table,
  & stage_creating_delayed_handler,
  & stage_creating_sort_index,
  & stage_creating_table,
  & stage_creating_tmp_table,
  & stage_deleting_from_main_table,
  & stage_deleting_from_reference_tables,
  & stage_discard_or_import_tablespace,
  & stage_enabling_keys,
  & stage_end,
  & stage_executing,
  & stage_execution_of_init_command,
  & stage_explaining,
  & stage_finding_key_cache,
  & stage_finished_reading_one_binlog_switching_to_next_binlog,
  & stage_flushing_relay_log_and_master_info_repository,
  & stage_flushing_relay_log_info_file,
  & stage_freeing_items,
  & stage_fulltext_initialization,
  & stage_got_handler_lock,
  & stage_got_old_table,
  & stage_init,
  & stage_init_update,
  & stage_insert,
  & stage_invalidating_query_cache_entries_table,
  & stage_invalidating_query_cache_entries_table_list,
  & stage_killing_slave,
  & stage_logging_slow_query,
  & stage_making_temp_file_append_before_load_data,
  & stage_making_temp_file_create_before_load_data,
  & stage_manage_keys,
  & stage_master_has_sent_all_binlog_to_slave,
  & stage_opening_tables,
  & stage_optimizing,
  & stage_preparing,
  & stage_purging_old_relay_logs,
  & stage_starting_cleanup,
  & stage_query_end,
  & stage_queueing_master_event_to_the_relay_log,
  & stage_reading_event_from_the_relay_log,
  & stage_recreating_table,
  & stage_registering_slave_on_master,
  & stage_removing_duplicates,
  & stage_removing_tmp_table,
  & stage_rename,
  & stage_rename_result_table,
  & stage_requesting_binlog_dump,
  & stage_reschedule,
  & stage_rollback,
  & stage_rollback_implicit,
  & stage_searching_rows_for_update,
  & stage_sending_binlog_event_to_slave,
  & stage_sending_cached_result_to_client,
  & stage_sending_data,
  & stage_setup,
  & stage_show_explain,
  & stage_slave_has_read_all_relay_log,
  & stage_sorting,
  & stage_sorting_for_group,
  & stage_sorting_for_order,
  & stage_sorting_result,
  & stage_sql_thd_waiting_until_delay,
  & stage_statistics,
  & stage_storing_result_in_query_cache,
  & stage_storing_row_into_queue,
  & stage_system_lock,
  & stage_unlocking_tables,
  & stage_table_lock,
  & stage_filling_schema_table,
  & stage_update,
  & stage_updating,
  & stage_updating_main_table,
  & stage_updating_reference_tables,
  & stage_upgrading_lock,
  & stage_user_lock,
  & stage_user_sleep,
  & stage_verifying_table,
  & stage_waiting_for_delay_list,
  & stage_waiting_for_gtid_to_be_written_to_binary_log,
  & stage_waiting_for_handler_insert,
  & stage_waiting_for_handler_lock,
  & stage_waiting_for_handler_open,
  & stage_waiting_for_insert,
  & stage_waiting_for_master_to_send_event,
  & stage_waiting_for_master_update,
  & stage_waiting_for_prior_transaction_to_commit,
  & stage_waiting_for_prior_transaction_to_start_commit,
  & stage_waiting_for_query_cache_lock,
  & stage_waiting_for_relay_log_space,
  & stage_waiting_for_room_in_worker_thread,
  & stage_waiting_for_slave_mutex_on_exit,
  & stage_waiting_for_slave_thread_to_start,
  & stage_waiting_for_table_flush,
  & stage_waiting_for_the_next_event_in_relay_log,
  & stage_waiting_for_the_slave_thread_to_advance_position,
  & stage_waiting_for_work_from_sql_thread,
  & stage_waiting_to_finalize_termination,
  & stage_master_gtid_wait_primary,
  & stage_master_gtid_wait,
  & stage_gtid_wait_other_connection,
  & stage_slave_background_process_request,
  & stage_slave_background_wait_request,
  & stage_waiting_for_semi_sync_ack_from_slave,
  & stage_waiting_for_semi_sync_slave,
  & stage_reading_semi_sync_ack,
  & stage_waiting_for_deadlock_kill,
  & stage_starting
#ifdef WITH_WSREP
  ,
  & stage_waiting_isolation,
  & stage_waiting_certification,
  & stage_waiting_ddl,
  & stage_waiting_flow
#endif /* WITH_WSREP */
};

PSI_socket_key key_socket_tcpip, key_socket_unix, key_socket_client_connection;

static PSI_socket_info all_server_sockets[]=
{
  { &key_socket_tcpip, "server_tcpip_socket", PSI_FLAG_GLOBAL},
  { &key_socket_unix, "server_unix_socket", PSI_FLAG_GLOBAL},
  { &key_socket_client_connection, "client_connection", 0}
};

static PSI_memory_info all_server_memory[]=
{
  { &key_memory_locked_table_list, "Locked_tables_list::m_locked_tables_root", 0},
  { &key_memory_locked_thread_list, "display_table_locks", PSI_FLAG_THREAD},
  { &key_memory_thd_transactions, "THD::transactions::mem_root", PSI_FLAG_THREAD},
//  { &key_memory_delegate, "Delegate::memroot", 0},
  { &key_memory_acl_mem, "sql_acl_mem", PSI_FLAG_GLOBAL},
  { &key_memory_acl_memex, "sql_acl_memex", PSI_FLAG_GLOBAL},
  { &key_memory_acl_cache, "acl_cache", PSI_FLAG_GLOBAL},
  { &key_memory_thd_main_mem_root, "thd::main_mem_root", PSI_FLAG_THREAD},
//  { &key_memory_help, "help", 0},
//  { &key_memory_new_frm_mem, "new_frm_mem", 0},
  { &key_memory_table_share, "TABLE_SHARE::mem_root", PSI_FLAG_GLOBAL}, /* table definition cache */
  { &key_memory_gdl, "gdl", 0},
  { &key_memory_table_triggers_list, "Table_triggers_list", 0},
//  { &key_memory_servers, "servers", 0},
  { &key_memory_prepared_statement_map, "Prepared_statement_map", PSI_FLAG_THREAD},
  { &key_memory_prepared_statement_main_mem_root, "Prepared_statement::main_mem_root", PSI_FLAG_THREAD},
//  { &key_memory_protocol_rset_root, "Protocol_local::m_rset_root", PSI_FLAG_THREAD},
//  { &key_memory_warning_info_warn_root, "Warning_info::m_warn_root", PSI_FLAG_THREAD},
  { &key_memory_sp_cache, "THD::sp_cache", 0},
  { &key_memory_sp_head_main_root, "sp_head::main_mem_root", 0},
  { &key_memory_sp_head_execute_root, "sp_head::execute_mem_root", PSI_FLAG_THREAD},
  { &key_memory_sp_head_call_root, "sp_head::call_mem_root", PSI_FLAG_THREAD},
  { &key_memory_table_mapping_root, "table_mapping::m_mem_root", 0},
  { &key_memory_quick_range_select_root, "QUICK_RANGE_SELECT::alloc", PSI_FLAG_THREAD},
//  { &key_memory_quick_index_merge_root, "QUICK_INDEX_MERGE_SELECT::alloc", PSI_FLAG_THREAD},
//  { &key_memory_quick_ror_intersect_select_root, "QUICK_ROR_INTERSECT_SELECT::alloc", PSI_FLAG_THREAD},
//  { &key_memory_quick_ror_union_select_root, "QUICK_ROR_UNION_SELECT::alloc", PSI_FLAG_THREAD},
//  { &key_memory_quick_group_min_max_select_root, "QUICK_GROUP_MIN_MAX_SELECT::alloc", PSI_FLAG_THREAD},
//  { &key_memory_test_quick_select_exec, "test_quick_select", PSI_FLAG_THREAD},
//  { &key_memory_prune_partitions_exec, "prune_partitions::exec", 0},
  { &key_memory_binlog_recover_exec, "MYSQL_BIN_LOG::recover", 0},
  { &key_memory_blob_mem_storage, "Blob_mem_storage::storage", 0},
  { &key_memory_NAMED_ILINK_name, "NAMED_ILINK::name", 0},
  { &key_memory_String_value, "String::value", 0},
  { &key_memory_Sys_var_charptr_value, "Sys_var_charptr::value", 0},
  { &key_memory_queue_item, "Queue::queue_item", 0},
  { &key_memory_THD_db, "THD::db", 0},
  { &key_memory_user_var_entry, "user_var_entry", 0},
//  { &key_memory_Slave_job_group_group_relay_log_name, "Slave_job_group::group_relay_log_name", 0},
  { &key_memory_Relay_log_info_group_relay_log_name, "Relay_log_info::group_relay_log_name", 0},
  { &key_memory_binlog_cache_mngr, "binlog_cache_mngr", 0},
  { &key_memory_binlog_gtid_index, "binlog_gtid_index", 0},
  { &key_memory_Row_data_memory_memory, "Row_data_memory::memory", 0},
//  { &key_memory_Gtid_set_to_string, "Gtid_set::to_string", 0},
//  { &key_memory_Gtid_state_to_string, "Gtid_state::to_string", 0},
//  { &key_memory_Owned_gtids_to_string, "Owned_gtids::to_string", 0},
//  { &key_memory_log_event, "Log_event", 0},
//  { &key_memory_Incident_log_event_message, "Incident_log_event::message", 0},
//  { &key_memory_Rows_query_log_event_rows_query, "Rows_query_log_event::rows_query", 0},
  { &key_memory_Sort_param_tmp_buffer, "Sort_param::tmp_buffer", 0},
  { &key_memory_Filesort_info_merge, "Filesort_info::merge", 0},
  { &key_memory_Filesort_info_record_pointers, "Filesort_info::record_pointers", 0},
//  { &key_memory_Filesort_buffer_sort_keys, "Filesort_buffer::sort_keys", 0},
  { &key_memory_handler_errmsgs, "handler::errmsgs", 0},
  { &key_memory_handlerton, "handlerton", 0},
  { &key_memory_XID, "XID", 0},
  { &key_memory_host_cache_hostname, "host_cache::hostname", 0},
  { &key_memory_user_var_entry_value, "user_var_entry::value", 0},
  { &key_memory_User_level_lock, "User_level_lock", 0},
  { &key_memory_MYSQL_LOG_name, "MYSQL_LOG::name", 0},
  { &key_memory_TC_LOG_MMAP_pages, "TC_LOG_MMAP::pages", 0},
//  { &key_memory_my_bitmap_map, "my_bitmap_map", 0},
  { &key_memory_QUICK_RANGE_SELECT_mrr_buf_desc, "QUICK_RANGE_SELECT::mrr_buf_desc", 0},
  { &key_memory_Event_queue_element_for_exec_names, "Event_queue_element_for_exec::names", 0},
  { &key_memory_my_str_malloc, "my_str_malloc", 0},
  { &key_memory_MYSQL_BIN_LOG_basename, "MYSQL_BIN_LOG::basename", 0},
  { &key_memory_MYSQL_BIN_LOG_index, "MYSQL_BIN_LOG::index", 0},
  { &key_memory_MYSQL_RELAY_LOG_basename, "MYSQL_RELAY_LOG::basename", 0},
  { &key_memory_MYSQL_RELAY_LOG_index, "MYSQL_RELAY_LOG::index", 0},
  { &key_memory_rpl_filter, "rpl_filter memory", 0},
  { &key_memory_errmsgs, "errmsgs", 0},
  { &key_memory_Gis_read_stream_err_msg, "Gis_read_stream::err_msg", 0},
//  { &key_memory_Geometry_objects_data, "Geometry::ptr_and_wkb_data", 0},
  { &key_memory_MYSQL_LOCK, "MYSQL_LOCK", 0},
//  { &key_memory_NET_buff, "NET::buff", 0},
//  { &key_memory_NET_compress_packet, "NET::compress_packet", 0},
  { &key_memory_Event_scheduler_scheduler_param, "Event_scheduler::scheduler_param", 0},
//  { &key_memory_Gtid_set_Interval_chunk, "Gtid_set::Interval_chunk", 0},
//  { &key_memory_Owned_gtids_sidno_to_hash, "Owned_gtids::sidno_to_hash", 0},
//  { &key_memory_Sid_map_Node, "Sid_map::Node", 0},
//  { &key_memory_Gtid_state_group_commit_sidno, "Gtid_state::group_commit_sidno_locks", 0},
//  { &key_memory_Mutex_cond_array_Mutex_cond, "Mutex_cond_array::Mutex_cond", 0},
  { &key_memory_TABLE_RULE_ENT, "TABLE_RULE_ENT", 0},
//  { &key_memory_Rpl_info_table, "Rpl_info_table", 0},
  { &key_memory_Rpl_info_file_buffer, "Rpl_info_file::buffer", 0},
//  { &key_memory_db_worker_hash_entry, "db_worker_hash_entry", 0},
//  { &key_memory_rpl_slave_check_temp_dir, "rpl_slave::check_temp_dir", 0},
//  { &key_memory_rpl_slave_command_buffer, "rpl_slave::command_buffer", 0},
  { &key_memory_binlog_ver_1_event, "binlog_ver_1_event", 0},
  { &key_memory_SLAVE_INFO, "SLAVE_INFO", 0},
  { &key_memory_binlog_pos, "binlog_pos", 0},
//  { &key_memory_HASH_ROW_ENTRY, "HASH_ROW_ENTRY", 0},
  { &key_memory_binlog_statement_buffer, "binlog_statement_buffer", 0},
//  { &key_memory_partition_syntax_buffer, "partition_syntax_buffer", 0},
//  { &key_memory_READ_INFO, "READ_INFO", 0},
  { &key_memory_JOIN_CACHE, "JOIN_CACHE", 0},
//  { &key_memory_TABLE_sort_io_cache, "TABLE::sort_io_cache", 0},
//  { &key_memory_frm, "frm", 0},
  { &key_memory_Unique_sort_buffer, "Unique::sort_buffer", 0},
  { &key_memory_Unique_merge_buffer, "Unique::merge_buffer", 0},
  { &key_memory_TABLE, "TABLE", PSI_FLAG_GLOBAL}, /* Table cache */
//  { &key_memory_frm_extra_segment_buff, "frm::extra_segment_buff", 0},
//  { &key_memory_frm_form_pos, "frm::form_pos", 0},
  { &key_memory_frm_string, "frm::string", 0},
//  { &key_memory_LOG_name, "LOG_name", 0},
  { &key_memory_DATE_TIME_FORMAT, "DATE_TIME_FORMAT", 0},
  { &key_memory_DDL_LOG_MEMORY_ENTRY, "DDL_LOG_MEMORY_ENTRY", 0},
  { &key_memory_ST_SCHEMA_TABLE, "ST_SCHEMA_TABLE", 0},
  { &key_memory_ignored_db, "ignored_db", 0},
  { &key_memory_PROFILE, "PROFILE", 0},
  { &key_memory_global_system_variables, "global_system_variables", 0},
  { &key_memory_THD_variables, "THD::variables", 0},
//  { &key_memory_Security_context, "Security_context", 0},
//  { &key_memory_shared_memory_name, "Shared_memory_name", 0},
  { &key_memory_bison_stack, "bison_stack", 0},
  { &key_memory_THD_handler_tables_hash, "THD::handler_tables_hash", 0},
  { &key_memory_hash_index_key_buffer, "hash_index_key_buffer", 0},
  { &key_memory_dboptions_hash, "dboptions_hash", 0},
  { &key_memory_dbnames_cache, "dbnames_cache", 0},
  { &key_memory_user_conn, "user_conn", 0},
//  { &key_memory_LOG_POS_COORD, "LOG_POS_COORD", 0},
//  { &key_memory_XID_STATE, "XID_STATE", 0},
  { &key_memory_MPVIO_EXT_auth_info, "MPVIO_EXT::auth_info", 0},
//  { &key_memory_opt_bin_logname, "opt_bin_logname", 0},
  { &key_memory_Query_cache, "Query_cache", PSI_FLAG_GLOBAL},
//  { &key_memory_READ_RECORD_cache, "READ_RECORD_cache", 0},
//  { &key_memory_Quick_ranges, "Quick_ranges", 0},
//  { &key_memory_File_query_log_name, "File_query_log::name", 0},
  { &key_memory_Table_trigger_dispatcher, "Table_trigger_dispatcher::m_mem_root", 0},
//  { &key_memory_thd_timer, "thd_timer", 0},
//  { &key_memory_THD_Session_tracker, "THD::Session_tracker", 0},
//  { &key_memory_THD_Session_sysvar_resource_manager, "THD::Session_sysvar_resource_manager", 0},
//  { &key_memory_show_slave_status_io_gtid_set, "show_slave_status_io_gtid_set", 0},
//  { &key_memory_write_set_extraction, "write_set_extraction", 0},
//  { &key_memory_get_all_tables, "get_all_tables", 0},
//  { &key_memory_fill_schema_schemata, "fill_schema_schemata", 0},
  { &key_memory_native_functions, "native_functions", PSI_FLAG_GLOBAL},
  { &key_memory_WSREP, "wsrep", 0 }
};

/**
  Initialise all the performance schema instrumentation points
  used by the server.
*/
void init_server_psi_keys(void)
{
  const char* category= "sql";
  int count;

  count= array_elements(all_server_mutexes);
  mysql_mutex_register(category, all_server_mutexes, count);

  count= array_elements(all_server_rwlocks);
  mysql_rwlock_register(category, all_server_rwlocks, count);

  count= array_elements(all_server_conds);
  mysql_cond_register(category, all_server_conds, count);

  count= array_elements(all_server_threads);
  mysql_thread_register(category, all_server_threads, count);

  count= array_elements(all_server_files);
  mysql_file_register(category, all_server_files, count);

  count= array_elements(all_server_stages);
  mysql_stage_register(category, all_server_stages, count);

  count= array_elements(all_server_sockets);
  mysql_socket_register(category, all_server_sockets, count);

  count= array_elements(all_server_memory);
  mysql_memory_register(category, all_server_memory, count);

#ifdef HAVE_PSI_STATEMENT_INTERFACE
  init_sql_statement_info();
  count= array_elements(sql_statement_info);
  mysql_statement_register(category, sql_statement_info, count);

  init_sp_psi_keys();

  category= "com";
  init_com_statement_info();

  /*
    Register [0 .. COM_QUERY - 1] as "statement/com/..."
  */
  count= (int) COM_QUERY;
  mysql_statement_register(category, com_statement_info, count);

  /*
    Register [COM_QUERY + 1 .. COM_END] as "statement/com/..."
  */
  count= (int) COM_END - (int) COM_QUERY;
  mysql_statement_register(category, & com_statement_info[(int) COM_QUERY + 1], count);

  category= "abstract";
  /*
    Register [COM_QUERY] as "statement/abstract/com_query"
  */
  mysql_statement_register(category, & com_statement_info[(int) COM_QUERY], 1);

  /*
    When a new packet is received,
    it is instrumented as "statement/abstract/new_packet".
    Based on the packet type found, it later mutates to the
    proper narrow type, for example
    "statement/abstract/query" or "statement/com/ping".
    In cases of "statement/abstract/query", SQL queries are given to
    the parser, which mutates the statement type to an even more
    narrow classification, for example "statement/sql/select".
  */
  stmt_info_new_packet.m_key= 0;
  stmt_info_new_packet.m_name= "new_packet";
  stmt_info_new_packet.m_flags= PSI_FLAG_MUTABLE;
  mysql_statement_register(category, &stmt_info_new_packet, 1);

  /*
    Statements processed from the relay log are initially instrumented as
    "statement/abstract/relay_log". The parser will mutate the statement type to
    a more specific classification, for example "statement/sql/insert".
  */
  stmt_info_rpl.m_key= 0;
  stmt_info_rpl.m_name= "relay_log";
  stmt_info_rpl.m_flags= PSI_FLAG_MUTABLE;
  mysql_statement_register(category, &stmt_info_rpl, 1);
#endif
}

#endif /* HAVE_PSI_INTERFACE */


/*
  Connection ID allocation.

  We need to maintain thread_ids in the 32bit range,
  because this is how it is passed to the client in the protocol.

  The idea is to maintain a id range, initially set to
 (0,UINT32_MAX). Whenever new id is needed, we increment the
  lower limit and return its new value.

  On "overflow", if id can not be generated anymore(i.e lower == upper -1),
  we recalculate the range boundaries.
  To do that, we first collect thread ids that are in use, by traversing
  THD list, and find largest region within (0,UINT32_MAX), that is still free.

*/

static my_thread_id thread_id_max= UINT_MAX32;

#include <vector>
#include <algorithm>

/*
  Find largest unused thread_id range.

  i.e for every number N within the returned range,
  there is no existing connection with thread_id equal to N.

  The range is exclusive, lower bound is always >=0 and
  upper bound <=MAX_UINT32.

  @param[out] low  - lower bound for the range
  @param[out] high - upper bound for the range
*/

static my_bool recalculate_callback(THD *thd, std::vector<my_thread_id> *ids)
{
  ids->push_back(thd->thread_id);
  return 0;
}


static void recalculate_thread_id_range(my_thread_id *low, my_thread_id *high)
{
  std::vector<my_thread_id> ids;

  // Add sentinels
  ids.push_back(0);
  ids.push_back(UINT_MAX32);
  server_threads.iterate(recalculate_callback, &ids);

  std::sort(ids.begin(), ids.end());
  my_thread_id max_gap= 0;
  for (size_t i= 0; i < ids.size() - 1; i++)
  {
    my_thread_id gap= ids[i+1] - ids[i];
    if (gap > max_gap)
    {
      *low= ids[i];
      *high= ids[i+1];
      max_gap= gap;
    }
  }

  if (max_gap < 2)
  {
    /* Can't find free id. This is not really possible,
      we'd need 2^32 connections for this to happen.*/
    sql_print_error("Cannot find free connection id.");
    abort();
  }
}


my_thread_id next_thread_id(void)
{
  my_thread_id retval;
  DBUG_EXECUTE_IF("thread_id_overflow", global_thread_id= thread_id_max-2;);

  mysql_mutex_lock(&LOCK_thread_id);

  if (unlikely(global_thread_id == thread_id_max - 1))
  {
    recalculate_thread_id_range(&global_thread_id, &thread_id_max);
  }

  retval= ++global_thread_id;

  mysql_mutex_unlock(&LOCK_thread_id);
  return retval;
}<|MERGE_RESOLUTION|>--- conflicted
+++ resolved
@@ -2076,27 +2076,16 @@
 */
 static void wait_for_signal_thread_to_end()
 {
-<<<<<<< HEAD
 #ifndef _WIN32
-=======
   uint i, n_waits= DBUG_IF("force_sighup_processing_timeout") ? 5 : 100;
   int err= 0;
->>>>>>> dfe030fd
   /*
     Wait up to 10 seconds for signal thread to die. We use this mainly to
     avoid getting warnings that my_thread_end has not been called
   */
-<<<<<<< HEAD
-  for (uint i= 0 ; i < 100 && signal_thread_in_use; i++)
+  for (i= 0 ; i < n_waits && signal_thread_in_use; i++)
   {
     kill(getpid(), MYSQL_KILL_SIGNAL);
-    my_sleep(100);  // Give it time to die
-=======
-  for (i= 0 ; i < n_waits && signal_thread_in_use; i++)
-  {
-    err= pthread_kill(signal_thread, MYSQL_KILL_SIGNAL);
-    if (err)
-      break;
     my_sleep(100000); // Give it time to die, .1s per iteration
   }
 
@@ -2111,7 +2100,6 @@
     sql_print_warning("Signal handler thread did not exit in a timely manner. "
                       "Continuing to wait for it to stop..");
     pthread_join(signal_thread, NULL);
->>>>>>> dfe030fd
   }
 #endif
 }
@@ -3207,12 +3195,8 @@
   DBUG_VOID_RETURN;
 }
 
-<<<<<<< HEAD
-/** This threads handles all signals */
-=======
 
 /** This threads handles all signals and alarms. */
->>>>>>> dfe030fd
 /* ARGSUSED */
 pthread_handler_t signal_hand(void *)
 {
@@ -3228,15 +3212,7 @@
     (void) sigaddset(&set,SIGINT);
     (void) pthread_sigmask(SIG_UNBLOCK,&set,NULL);
   }
-<<<<<<< HEAD
   (void) sigemptyset(&set);			// Setup up SIGINT for debug
-#ifndef IGNORE_SIGHUP_SIGQUIT
-=======
-  (void) sigemptyset(&set);
-#ifdef USE_ONE_SIGNAL_HAND
-  (void) sigaddset(&set,THR_SERVER_ALARM);	// For alarms
-#endif
->>>>>>> dfe030fd
   (void) sigaddset(&set,SIGQUIT);
   (void) sigaddset(&set,SIGTERM);
   (void) sigaddset(&set,SIGTSTP);
@@ -3269,21 +3245,10 @@
       break;
 
     while ((error= my_sigwait(&set, &sig, &origin)) == EINTR) /* no-op */;
-<<<<<<< HEAD
 
     if (abort_loop)
       break;
 
-=======
-    if (abort_loop)
-    {
-      DBUG_PRINT("quit",("signal_handler: calling my_thread_end()"));
-      my_thread_end();
-      signal_thread_in_use= 0;
-      pthread_exit(0);				// Safety
-      return 0;                                 // Avoid compiler warnings
-    }
->>>>>>> dfe030fd
     switch (sig) {
     case SIGTERM:
     case SIGQUIT:
@@ -3294,19 +3259,9 @@
       logger.set_handlers(global_system_variables.sql_log_slow ? LOG_FILE:LOG_NONE,
                           opt_log ? LOG_FILE:LOG_NONE);
       DBUG_PRINT("info",("Got signal: %d  abort_loop: %d",sig,abort_loop));
-<<<<<<< HEAD
 
       break_connect_loop();
       DBUG_ASSERT(abort_loop);
-=======
-      if (!abort_loop)
-      {
-        /* Delete the instrumentation for the signal thread */
-        PSI_CALL_delete_current_thread();
-        my_sigset(sig, SIG_IGN);
-        break_connect_loop(); // MIT THREAD has a alarm thread
-      }
->>>>>>> dfe030fd
       break;
     case SIGHUP:
 #if defined(SI_KERNEL)
@@ -3341,7 +3296,6 @@
   }
   DBUG_PRINT("quit", ("signal_handler: calling my_thread_end()"));
   my_thread_end();
-  DBUG_LEAVE; // Must match DBUG_ENTER()
   signal_thread_in_use= 0;
   pthread_exit(0); // Safety
   return(0);					/* purecov: deadcode */
