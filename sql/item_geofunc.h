--- conflicted
+++ resolved
@@ -619,17 +619,12 @@
   {
     return &type_handler_geometrycollection;
   }
-<<<<<<< HEAD
   LEX_CSTRING func_name_cstring() const override
   {
     static LEX_CSTRING name= {STRING_WITH_LEN("geometrycollection") };
     return name;
   }
-  Item *get_copy(THD *thd) override
-=======
-  const char *func_name() const override { return "geometrycollection"; }
-  Item *do_get_copy(THD *thd) const override
->>>>>>> cf1c381b
+  Item *do_get_copy(THD *thd) const override
   { return get_item_copy<Item_func_geometrycollection>(thd, this); }
 };
 
@@ -642,7 +637,6 @@
                                  Geometry::wkb_linestring,
                                  Geometry::wkb_point)
   { }
-<<<<<<< HEAD
   const Type_handler *type_handler() const override
   { return &type_handler_linestring; }
   LEX_CSTRING func_name_cstring() const override
@@ -650,12 +644,7 @@
     static LEX_CSTRING name= {STRING_WITH_LEN("linestring") };
     return name;
   }
-  Item *get_copy(THD *thd) override
-=======
-  const Type_handler *type_handler() const override { return &type_handler_linestring; }
-  const char *func_name() const override { return "linestring"; }
-  Item *do_get_copy(THD *thd) const override
->>>>>>> cf1c381b
+  Item *do_get_copy(THD *thd) const override
   { return get_item_copy<Item_func_linestring>(thd, this); }
 };
 
@@ -668,7 +657,6 @@
                                  Geometry::wkb_polygon,
                                  Geometry::wkb_linestring)
   { }
-<<<<<<< HEAD
   const Type_handler *type_handler() const override
   { return &type_handler_polygon; }
   LEX_CSTRING func_name_cstring() const override
@@ -676,12 +664,7 @@
     static LEX_CSTRING name= {STRING_WITH_LEN("polygon") };
     return name;
   }
-  Item *get_copy(THD *thd) override
-=======
-  const Type_handler *type_handler() const override { return &type_handler_polygon; }
-  const char *func_name() const override { return "polygon"; }
-  Item *do_get_copy(THD *thd) const override
->>>>>>> cf1c381b
+  Item *do_get_copy(THD *thd) const override
   { return get_item_copy<Item_func_polygon>(thd, this); }
 };
 
@@ -698,17 +681,12 @@
   {
     return &type_handler_multilinestring;
   }
-<<<<<<< HEAD
   LEX_CSTRING func_name_cstring() const override
   {
     static LEX_CSTRING name= {STRING_WITH_LEN("multilinestring") };
     return name;
   }
-  Item *get_copy(THD *thd) override
-=======
-  const char *func_name() const override { return "multilinestring"; }
-  Item *do_get_copy(THD *thd) const override
->>>>>>> cf1c381b
+  Item *do_get_copy(THD *thd) const override
   { return get_item_copy<Item_func_multilinestring>(thd, this); }
 };
 
@@ -725,17 +703,12 @@
   {
     return &type_handler_multipoint;
   }
-<<<<<<< HEAD
   LEX_CSTRING func_name_cstring() const override
   {
     static LEX_CSTRING name= {STRING_WITH_LEN("multipoint") };
     return name;
   }
-  Item *get_copy(THD *thd) override
-=======
-  const char *func_name() const override { return "multipoint"; }
-  Item *do_get_copy(THD *thd) const override
->>>>>>> cf1c381b
+  Item *do_get_copy(THD *thd) const override
   { return get_item_copy<Item_func_multipoint>(thd, this); }
 };
 
@@ -752,17 +725,12 @@
   {
     return &type_handler_multipolygon;
   }
-<<<<<<< HEAD
   LEX_CSTRING func_name_cstring() const override
   {
     static LEX_CSTRING name= {STRING_WITH_LEN("multipolygon") };
     return name;
   }
-  Item *get_copy(THD *thd) override
-=======
-  const char *func_name() const override { return "multipolygon"; }
-  Item *do_get_copy(THD *thd) const override
->>>>>>> cf1c381b
+  Item *do_get_copy(THD *thd) const override
   { return get_item_copy<Item_func_multipolygon>(thd, this); }
 };
 
@@ -825,13 +793,8 @@
     Item_func_spatial_rel(thd, a, b, sp_rel)
   { }
   longlong val_int() override;
-<<<<<<< HEAD
   LEX_CSTRING func_name_cstring() const override;
-  Item *get_copy(THD *thd) override
-=======
-  const char *func_name() const override;
-  Item *do_get_copy(THD *thd) const override
->>>>>>> cf1c381b
+  Item *do_get_copy(THD *thd) const override
   { return get_item_copy<Item_func_spatial_mbr_rel>(thd, this); }
 };
 
@@ -846,13 +809,8 @@
     Item_func_spatial_rel(thd, a, b, sp_rel), collector()
   { }
   longlong val_int() override;
-<<<<<<< HEAD
   LEX_CSTRING func_name_cstring() const override;
-  Item *get_copy(THD *thd) override
-=======
-  const char *func_name() const override;
-  Item *do_get_copy(THD *thd) const override
->>>>>>> cf1c381b
+  Item *do_get_copy(THD *thd) const override
   { return get_item_copy<Item_func_spatial_precise_rel>(thd, this); }
 };
 
@@ -1016,13 +974,8 @@
     return name;
   }
   bool fix_length_and_dec() override { decimals=0; max_length=2; return FALSE; }
-<<<<<<< HEAD
   decimal_digits_t decimal_precision() const override { return 1; }
-  Item *get_copy(THD *thd) override
-=======
-  uint decimal_precision() const override { return 1; }
-  Item *do_get_copy(THD *thd) const override
->>>>>>> cf1c381b
+  Item *do_get_copy(THD *thd) const override
   { return get_item_copy<Item_func_issimple>(thd, this); }
 };
 
@@ -1038,13 +991,8 @@
     return name;
   }
   bool fix_length_and_dec() override { decimals=0; max_length=2; return FALSE; }
-<<<<<<< HEAD
   decimal_digits_t decimal_precision() const override { return 1; }
-  Item *get_copy(THD *thd) override
-=======
-  uint decimal_precision() const override { return 1; }
-  Item *do_get_copy(THD *thd) const override
->>>>>>> cf1c381b
+  Item *do_get_copy(THD *thd) const override
   { return get_item_copy<Item_func_isclosed>(thd, this); }
 };
 
@@ -1053,17 +1001,12 @@
 public:
   Item_func_isring(THD *thd, Item *a): Item_func_issimple(thd, a) {}
   longlong val_int() override;
-<<<<<<< HEAD
   LEX_CSTRING func_name_cstring() const override
   {
     static LEX_CSTRING name= {STRING_WITH_LEN("st_isring") };
     return name;
   }
-  Item *get_copy(THD *thd) override
-=======
-  const char *func_name() const override { return "st_isring"; }
-  Item *do_get_copy(THD *thd) const override
->>>>>>> cf1c381b
+  Item *do_get_copy(THD *thd) const override
   { return get_item_copy<Item_func_isring>(thd, this); }
 };
 
@@ -1073,7 +1016,6 @@
   Item_func_dimension(THD *thd, Item *a)
    :Item_long_func_args_geometry(thd, a) {}
   longlong val_int() override;
-<<<<<<< HEAD
   LEX_CSTRING func_name_cstring() const override
   {
     static LEX_CSTRING name= {STRING_WITH_LEN("st_dimension") };
@@ -1081,12 +1023,7 @@
   }
   bool fix_length_and_dec() override
   { max_length= 10; set_maybe_null(); return FALSE; }
-  Item *get_copy(THD *thd) override
-=======
-  const char *func_name() const override { return "st_dimension"; }
-  bool fix_length_and_dec() override { max_length= 10; maybe_null= 1; return FALSE; }
-  Item *do_get_copy(THD *thd) const override
->>>>>>> cf1c381b
+  Item *do_get_copy(THD *thd) const override
   { return get_item_copy<Item_func_dimension>(thd, this); }
 };
 
@@ -1141,7 +1078,6 @@
   Item_func_numgeometries(THD *thd, Item *a)
    :Item_long_func_args_geometry(thd, a) {}
   longlong val_int() override;
-<<<<<<< HEAD
   LEX_CSTRING func_name_cstring() const override
   {
     static LEX_CSTRING name= {STRING_WITH_LEN("st_numgeometries") };
@@ -1149,12 +1085,7 @@
   }
   bool fix_length_and_dec() override
   { max_length= 10; set_maybe_null(); return FALSE; }
-  Item *get_copy(THD *thd) override
-=======
-  const char *func_name() const override { return "st_numgeometries"; }
-  bool fix_length_and_dec() override { max_length= 10; maybe_null= 1; return FALSE; }
-  Item *do_get_copy(THD *thd) const override
->>>>>>> cf1c381b
+  Item *do_get_copy(THD *thd) const override
   { return get_item_copy<Item_func_numgeometries>(thd, this); }
 };
 
@@ -1165,7 +1096,6 @@
   Item_func_numinteriorring(THD *thd, Item *a)
    :Item_long_func_args_geometry(thd, a) {}
   longlong val_int() override;
-<<<<<<< HEAD
   LEX_CSTRING func_name_cstring() const override
   {
     static LEX_CSTRING name= {STRING_WITH_LEN("st_numinteriorrings") };
@@ -1173,12 +1103,7 @@
   }
   bool fix_length_and_dec() override
   { max_length= 10; set_maybe_null(); return FALSE; }
-  Item *get_copy(THD *thd) override
-=======
-  const char *func_name() const override { return "st_numinteriorrings"; }
-  bool fix_length_and_dec() override { max_length= 10; maybe_null= 1; return FALSE; }
-  Item *do_get_copy(THD *thd) const override
->>>>>>> cf1c381b
+  Item *do_get_copy(THD *thd) const override
   { return get_item_copy<Item_func_numinteriorring>(thd, this); }
 };
 
@@ -1189,7 +1114,6 @@
   Item_func_numpoints(THD *thd, Item *a)
    :Item_long_func_args_geometry(thd, a) {}
   longlong val_int() override;
-<<<<<<< HEAD
   LEX_CSTRING func_name_cstring() const override
   {
     static LEX_CSTRING name= {STRING_WITH_LEN("st_numpoints") };
@@ -1197,12 +1121,7 @@
   }
   bool fix_length_and_dec() override
   { max_length= 10; set_maybe_null(); return FALSE; }
-  Item *get_copy(THD *thd) override
-=======
-  const char *func_name() const override { return "st_numpoints"; }
-  bool fix_length_and_dec() override { max_length= 10; maybe_null= 1; return FALSE; }
-  Item *do_get_copy(THD *thd) const override
->>>>>>> cf1c381b
+  Item *do_get_copy(THD *thd) const override
   { return get_item_copy<Item_func_numpoints>(thd, this); }
 };
 
@@ -1259,7 +1178,6 @@
   Item_func_srid(THD *thd, Item *a)
    :Item_long_func_args_geometry(thd, a) {}
   longlong val_int() override;
-<<<<<<< HEAD
   LEX_CSTRING func_name_cstring() const override
   {
     static LEX_CSTRING name= {STRING_WITH_LEN("srid") };
@@ -1267,12 +1185,7 @@
   }
   bool fix_length_and_dec() override
   { max_length= 10; set_maybe_null(); return FALSE; }
-  Item *get_copy(THD *thd) override
-=======
-  const char *func_name() const override { return "srid"; }
-  bool fix_length_and_dec() override { max_length= 10; maybe_null= 1; return FALSE; }
-  Item *do_get_copy(THD *thd) const override
->>>>>>> cf1c381b
+  Item *do_get_copy(THD *thd) const override
   { return get_item_copy<Item_func_srid>(thd, this); }
 };
 
@@ -1288,17 +1201,12 @@
   Item_func_distance(THD *thd, Item *a, Item *b)
    :Item_real_func_args_geometry_geometry(thd, a, b) {}
   double val_real() override;
-<<<<<<< HEAD
   LEX_CSTRING func_name_cstring() const override
   {
     static LEX_CSTRING name= {STRING_WITH_LEN("st_distance") };
     return name;
   }
-  Item *get_copy(THD *thd) override
-=======
-  const char *func_name() const override { return "st_distance"; }
-  Item *do_get_copy(THD *thd) const override
->>>>>>> cf1c381b
+  Item *do_get_copy(THD *thd) const override
   { return get_item_copy<Item_func_distance>(thd, this); }
 };
 
@@ -1311,17 +1219,12 @@
   Item_func_sphere_distance(THD *thd, List<Item> &list):
     Item_real_func(thd, list) {}
   double val_real() override;
-<<<<<<< HEAD
   LEX_CSTRING func_name_cstring() const override
   {
     static LEX_CSTRING name= {STRING_WITH_LEN("st_distance_sphere") };
     return name;
   }
-  Item *get_copy(THD *thd) override
-=======
-  const char *func_name() const override { return "st_distance_sphere"; }
-  Item *do_get_copy(THD *thd) const override
->>>>>>> cf1c381b
+  Item *do_get_copy(THD *thd) const override
   { return get_item_copy<Item_func_sphere_distance>(thd, this); }
 };
 
