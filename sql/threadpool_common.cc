--- conflicted
+++ resolved
@@ -1,4 +1,4 @@
-/* Copyright (C) 2012 Monty Program Ab
+/* Copyright (C) 2012, 2020, MariaDB
 
    This program is free software; you can redistribute it and/or modify
    it under the terms of the GNU General Public License as published by
@@ -83,28 +83,14 @@
 
   void save()
   {
-<<<<<<< HEAD
-    psi_thread = PSI_CALL_get_thread();
-    mysys_var= (st_my_thread_var *)pthread_getspecific(THR_KEY_mysys);
-=======
-#ifdef HAVE_PSI_THREAD_INTERFACE
-    psi_thread = PSI_THREAD_CALL(get_thread)();
-#endif
+    psi_thread= PSI_CALL_get_thread();
     mysys_var= my_thread_var;
->>>>>>> c06845d6
   }
 
   void restore()
   {
-<<<<<<< HEAD
     PSI_CALL_set_thread(psi_thread);
-    pthread_setspecific(THR_KEY_mysys,mysys_var);
-=======
-#ifdef HAVE_PSI_THREAD_INTERFACE
-    PSI_THREAD_CALL(set_thread)(psi_thread);
-#endif
     set_mysys_var(mysys_var);
->>>>>>> c06845d6
     pthread_setspecific(THR_THD, 0);
   }
 };
