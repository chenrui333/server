/* Copyright (C) 2012, 2020, MariaDB

   This program is free software; you can redistribute it and/or modify
   it under the terms of the GNU General Public License as published by
   the Free Software Foundation; version 2 of the License.

   This program is distributed in the hope that it will be useful,
   but WITHOUT ANY WARRANTY; without even the implied warranty of
   MERCHANTABILITY or FITNESS FOR A PARTICULAR PURPOSE.  See the
   GNU General Public License for more details.

   You should have received a copy of the GNU General Public License
   along with this program; if not, write to the Free Software
   Foundation, Inc., 51 Franklin Street, Fifth Floor, Boston, MA 02110-1335 USA */

#include "mariadb.h"
#include <violite.h>
#include <sql_priv.h>
#include <sql_class.h>
#include <my_pthread.h>
#include <scheduler.h>
#include <sql_connect.h>
#include <sql_audit.h>
#include <debug_sync.h>
#include <threadpool.h>
#include <sql_class.h>
#include <sql_parse.h>

#ifdef WITH_WSREP
#include "wsrep_trans_observer.h"
#endif /* WITH_WSREP */

#ifdef _WIN32
#include "threadpool_winsockets.h"
#endif

/* Threadpool parameters */

uint threadpool_min_threads;
uint threadpool_idle_timeout;
uint threadpool_size;
uint threadpool_max_size;
uint threadpool_stall_limit;
uint threadpool_max_threads;
uint threadpool_oversubscribe;
uint threadpool_mode;
uint threadpool_prio_kickup_timer;
my_bool threadpool_exact_stats;
my_bool threadpool_dedicated_listener;

/* Stats */
TP_STATISTICS tp_stats;


static void  threadpool_remove_connection(THD *thd);
static dispatch_command_return threadpool_process_request(THD *thd);
static THD*  threadpool_add_connection(CONNECT *connect, TP_connection *c);

extern bool do_command(THD*);

static inline TP_connection *get_TP_connection(THD *thd)
{
  return (TP_connection *)thd->event_scheduler.data;
}

/*
  Worker threads contexts, and THD contexts.
  =========================================

  Both worker threads and connections have their sets of thread local variables
  At the moment it is mysys_var (this has specific data for dbug, my_error and
  similar goodies), and PSI per-client structure.

  Whenever query is executed following needs to be done:

  1. Save worker thread context.
  2. Change TLS variables to connection specific ones using thread_attach(THD*).
     This function does some additional work , e.g setting up
     thread_stack/thread_ends_here pointers.
  3. Process query
  4. Restore worker thread context.

  Connection login and termination follows similar schema w.r.t saving and
  restoring contexts.

  For both worker thread, and for the connection, mysys variables are created
  using my_thread_init() and freed with my_thread_end().

*/
struct Worker_thread_context
{
  PSI_thread *psi_thread;
  st_my_thread_var* mysys_var;

  Worker_thread_context()
  {
    psi_thread= PSI_CALL_get_thread();
    mysys_var= my_thread_var;
  }

  ~Worker_thread_context()
  {
    PSI_CALL_set_thread(psi_thread);
    set_mysys_var(mysys_var);
    set_current_thd(nullptr);
  }
};


#ifdef HAVE_PSI_INTERFACE

/*
  The following fixes PSI "idle" psi instrumentation.
  The server assumes that connection  becomes idle
  just before net_read_packet() and switches to active after it.
  In out setup, server becomes idle when async socket io is made.
*/

extern void net_before_header_psi(struct st_net *net, void *user_data, size_t);

static void dummy_before_header(struct st_net *, void *, size_t)
{
}

static void re_init_net_server_extension(THD *thd)
{
  thd->m_net_server_extension.m_before_header = dummy_before_header;
}

#else

#define re_init_net_server_extension(thd)

#endif /* HAVE_PSI_INTERFACE */

static inline bool has_unread_compressed_data(const NET *net)
{
  return net->compress && net->remain_in_buf;
}

static inline void set_thd_idle(THD *thd)
{
  thd->net.reading_or_writing= 1;
#ifdef HAVE_PSI_INTERFACE
  if (!has_unread_compressed_data(&thd->net))
    net_before_header_psi(&thd->net, thd, 0);
#endif
}

/*
  Per OS thread info (ID and pthread_self)
  stored as TLS, because of syscall overhead
  (on Linux)
*/
struct OS_thread_info
{
  pthread_t self;
  ssize_t stack_size;
  uint32_t thread_id;

  inline bool initialized() { return stack_size != 0; }

  void init(ssize_t ssize)
  {
#if _WIN32
   self= thread_id= GetCurrentThreadId();
#else
#ifdef __NR_gettid
    thread_id= (uint32) syscall(__NR_gettid);
#else
    thread_id= 0;
#endif
    self= pthread_self();
#endif
    stack_size= ssize;
  }
};
static thread_local OS_thread_info os_thread_info;

static const OS_thread_info *get_os_thread_info()
{
  auto *res= &os_thread_info;
  if (!res->initialized())
    res->init((ssize_t) (my_thread_stack_size * STACK_DIRECTION));
  return res;
}

/*
  Attach/associate the connection with the OS thread,
*/
static void thread_attach(THD* thd)
{
#ifdef WITH_WSREP
  /* Wait until possible background rollback has finished before
     attaching the thd. */
  wsrep_wait_rollback_complete_and_acquire_ownership(thd);
#endif /* WITH_WSREP */
  set_mysys_var(thd->mysys_var);
<<<<<<< HEAD
  thd->thread_stack=(char*)&thd;
  set_current_thd(thd);
  auto tinfo= get_os_thread_info();
  thd->real_id= tinfo->self;
  thd->os_thread_id= tinfo->thread_id;
  DBUG_ASSERT(thd->mysys_var == my_thread_var);
  thd->mysys_var->stack_ends_here= thd->thread_stack + tinfo->stack_size;
=======
  thd->store_globals();
>>>>>>> 4955f601
  PSI_CALL_set_thread(thd->get_psi());
}

/*
  Determine connection priority , using current
  transaction state and 'threadpool_priority' variable value.
*/
static TP_PRIORITY get_priority(TP_connection *c)
{
  DBUG_ASSERT(c->thd == current_thd);
  TP_PRIORITY prio= (TP_PRIORITY)c->thd->variables.threadpool_priority;
  if (prio == TP_PRIORITY_AUTO)
    prio= c->thd->transaction->is_active() ? TP_PRIORITY_HIGH : TP_PRIORITY_LOW;

  return prio;
}


void tp_callback(TP_connection *c)
{
  DBUG_ASSERT(c);

  Worker_thread_context worker_context;

  THD *thd= c->thd;

  c->state = TP_STATE_RUNNING;

  if (unlikely(!thd))
  {
    /* No THD, need to login first. */
    DBUG_ASSERT(c->connect);
    thd= c->thd= threadpool_add_connection(c->connect, c);
    if (!thd)
    {
      /* Bail out on connect error.*/
      goto error;
    }
    c->connect= 0;
  }
  else
  {
retry:
    switch(threadpool_process_request(thd))
    {
      case DISPATCH_COMMAND_WOULDBLOCK:
        if (!thd->async_state.try_suspend())
        {
          /*
            All async operations finished meanwhile, thus nobody is will wake up
            this THD. Therefore, we'll resume "manually" here.
          */
          thd->async_state.m_state = thd_async_state::enum_async_state::RESUMED;
          goto retry;
        }
        return;
      case DISPATCH_COMMAND_CLOSE_CONNECTION:
        /* QUIT or an error occurred. */
        goto error;
      case DISPATCH_COMMAND_SUCCESS:
        break;
    }
    thd->async_state.m_state= thd_async_state::enum_async_state::NONE;
  }

  /* Set priority */
  c->priority= get_priority(c);

  /* Read next command from client. */
  c->set_io_timeout(thd->get_net_wait_timeout());
  c->state= TP_STATE_IDLE;
  if (c->start_io())
    goto error;
  return;

error:
  c->thd= 0;
  if (thd)
  {
    threadpool_remove_connection(thd);
  }
  delete c;
}


static THD *threadpool_add_connection(CONNECT *connect, TP_connection *c)
{
  THD *thd= NULL;

  /*
    Create a new connection context: mysys_thread_var and PSI thread
    Store them in THD.
  */

  set_mysys_var(NULL);
  my_thread_init();
  st_my_thread_var* mysys_var= my_thread_var;
  PSI_CALL_set_thread(PSI_CALL_new_thread(key_thread_one_connection, connect, 0));
  if (!mysys_var ||!(thd= connect->create_thd(NULL)))
  {
    /* Out of memory? */
    connect->close_and_delete(0);
    if (mysys_var)
      my_thread_end();
    return NULL;
  }

  thd->event_scheduler.data= c;
  server_threads.insert(thd); // Make THD visible in show processlist
  delete connect; // must be after server_threads.insert, see close_connections()
  thd->set_mysys_var(mysys_var);

  /* Login. */
  thread_attach(thd);
  mysql_socket_set_thread_owner(thd->net.vio->mysql_socket);
  re_init_net_server_extension(thd);
  ulonglong now= microsecond_interval_timer();
  thd->prior_thr_create_utime= now;
  thd->start_utime= now;
  thd->thr_create_utime= now;

  setup_connection_thread_globals(thd);

  if (thd_prepare_connection(thd))
    goto end;

  c->init_vio(thd->net.vio);

  /*
    Check if THD is ok, as prepare_new_connection_state()
    can fail, for example if init command failed.
  */
  if (!thd_is_connection_alive(thd))
    goto end;

  thd->skip_wait_timeout= true;
  set_thd_idle(thd);
  return thd;

end:
  threadpool_remove_connection(thd);
  return NULL;
}


static void threadpool_remove_connection(THD *thd)
{
  thread_attach(thd);
  thd->net.reading_or_writing = 0;
  end_connection(thd);
  close_connection(thd, 0);
  unlink_thd(thd);
  PSI_CALL_delete_current_thread(); // before THD is destroyed
  delete thd;

  /*
    Free resources associated with this connection:
    mysys thread_var and PSI thread.
  */
  my_thread_end();
}


/*
  Ensure that proper error message is sent to client,
  and "aborted" message appears in the log in case of
  wait timeout.

  See also timeout handling in net_serv.cc
*/
static void handle_wait_timeout(THD *thd)
{
  thd->get_stmt_da()->reset_diagnostics_area();
  thd->reset_killed();
  my_error(ER_NET_READ_INTERRUPTED, MYF(0));
  thd->net.last_errno= ER_NET_READ_INTERRUPTED;
  thd->net.error= 2;
}

/** Check if some client data is cached in thd->net or thd->net.vio */
static bool has_unread_data(THD* thd)
{
  NET *net= &thd->net;
  Vio *vio= net->vio;
  return vio->has_data(vio) || has_unread_compressed_data(net);
}


/**
 Process a single client request or a single batch.
*/
static dispatch_command_return threadpool_process_request(THD *thd)
{
  dispatch_command_return retval= DISPATCH_COMMAND_SUCCESS;

  thread_attach(thd);
  if(thd->async_state.m_state == thd_async_state::enum_async_state::RESUMED)
    goto resume;

  if (thd->killed >= KILL_CONNECTION)
  {
    /*
      killed flag was set by timeout handler
      or KILL command. Return error.
    */
    retval= DISPATCH_COMMAND_CLOSE_CONNECTION;
    if(thd->killed == KILL_WAIT_TIMEOUT)
      handle_wait_timeout(thd);
    goto end;
  }


  /*
    In the loop below, the flow is essentially the copy of
    thead-per-connections
    logic, see do_handle_one_connection() in sql_connect.c

    The goal is to execute a single query, thus the loop is normally executed 
    only once. However for SSL connections, it can be executed multiple times 
    (SSL can preread and cache incoming data, and vio->has_data() checks if it 
    was the case).
  */
  for(;;)
  {
    thd->net.reading_or_writing= 0;
    if (mysql_audit_release_required(thd))
      mysql_audit_release(thd);

resume:
    retval= do_command(thd, false);
    switch(retval)
    {
      case DISPATCH_COMMAND_WOULDBLOCK:
      case DISPATCH_COMMAND_CLOSE_CONNECTION:
        goto end;
      case DISPATCH_COMMAND_SUCCESS:
        break;
    }

    if (!thd_is_connection_alive(thd))
    {
      retval=DISPATCH_COMMAND_CLOSE_CONNECTION;
      goto end;
    }

    set_thd_idle(thd);

    if (!has_unread_data(thd))
    {
      /* More info on this debug sync is in sql_parse.cc*/
      DEBUG_SYNC(thd, "before_do_command_net_read");
      goto end;
    }
  }

end:
  return retval;
}


static TP_pool *pool;

static bool tp_init()
{

#ifdef _WIN32
  if (threadpool_mode == TP_MODE_WINDOWS)
    pool= new (std::nothrow) TP_pool_win;
  else
    pool= new (std::nothrow) TP_pool_generic;
#else
  pool= new (std::nothrow) TP_pool_generic;
#endif
  if (!pool)
    return true;
  if (pool->init())
  {
    delete pool;
    pool= 0;
    return true;
  }
#ifdef _WIN32
  init_win_aio_buffers(max_connections);
#endif
  return false;
}

static void tp_add_connection(CONNECT *connect)
{
  TP_connection *c= pool->new_connection(connect);
  DBUG_EXECUTE_IF("simulate_failed_connection_1", delete c ; c= 0;);
  if (c)
    pool->add(c);
  else
    connect->close_and_delete(0);
}

int tp_get_idle_thread_count()
{
  return pool? pool->get_idle_thread_count(): 0;
}

int tp_get_thread_count()
{
  return pool ? pool->get_thread_count() : 0;
}

void tp_set_min_threads(uint val)
{
  if (pool)
    pool->set_min_threads(val);
}


void tp_set_max_threads(uint val)
{
  if (pool)
    pool->set_max_threads(val);
}

void tp_set_threadpool_size(uint val)
{
  if (pool)
    pool->set_pool_size(val);
}


void tp_set_threadpool_stall_limit(uint val)
{
  if (pool)
    pool->set_stall_limit(val);
}


void tp_timeout_handler(TP_connection *c)
{
  if (c->state != TP_STATE_IDLE)
    return;
  THD *thd= c->thd;
  mysql_mutex_lock(&thd->LOCK_thd_kill);
  Vio *vio= thd->net.vio;
  if (vio && (vio_pending(vio) > 0 || vio->has_data(vio)) &&
      c->state == TP_STATE_IDLE)
  {
    /*
     There is some data on that connection, i.e
     i.e there was no inactivity timeout.
     Don't kill.
    */
    c->state= TP_STATE_PENDING;
  }
  else if (c->state == TP_STATE_IDLE)
  {
    thd->set_killed_no_mutex(KILL_WAIT_TIMEOUT);
    c->priority= TP_PRIORITY_HIGH;
    post_kill_notification(thd);
  }
  mysql_mutex_unlock(&thd->LOCK_thd_kill);
}

MY_ALIGNED(CPU_LEVEL1_DCACHE_LINESIZE) Atomic_counter<unsigned long long> tp_waits[THD_WAIT_LAST];

static void tp_wait_begin(THD *thd, int type)
{
  TP_connection *c = get_TP_connection(thd);
  if (c)
  {
    DBUG_ASSERT(type > 0 && type < THD_WAIT_LAST);
    tp_waits[type]++;
    c->wait_begin(type);
  }
}


static void tp_wait_end(THD *thd)
{
  TP_connection *c = get_TP_connection(thd);
  if (c)
    c->wait_end();
}


static void tp_end()
{
  delete pool;
#ifdef _WIN32
  destroy_win_aio_buffers();
#endif
}

static void tp_post_kill_notification(THD *thd)
{
  TP_connection *c= get_TP_connection(thd);
  if (c)
    c->priority= TP_PRIORITY_HIGH;
  post_kill_notification(thd);
}

/* Resume previously suspended THD */
static void tp_resume(THD* thd)
{
  DBUG_ASSERT(thd->async_state.m_state == thd_async_state::enum_async_state::SUSPENDED);
  thd->async_state.m_state = thd_async_state::enum_async_state::RESUMED;
  TP_connection* c = get_TP_connection(thd);
  pool->resume(c);
}

static scheduler_functions tp_scheduler_functions=
{
  0,                                  // max_threads
  NULL,
  NULL,
  tp_init,                            // init
  tp_add_connection,                  // add_connection
  tp_wait_begin,                      // thd_wait_begin
  tp_wait_end,                        // thd_wait_end
  tp_post_kill_notification,          // post kill notification
  tp_end,                              // end
  tp_resume
};

void pool_of_threads_scheduler(struct scheduler_functions *func,
    ulong *arg_max_connections,
    Atomic_counter<uint> *arg_connection_count)
{
  *func = tp_scheduler_functions;
  func->max_threads= threadpool_max_threads;
  func->max_connections= arg_max_connections;
  func->connection_count= arg_connection_count;
  scheduler_init();
}<|MERGE_RESOLUTION|>--- conflicted
+++ resolved
@@ -196,17 +196,13 @@
   wsrep_wait_rollback_complete_and_acquire_ownership(thd);
 #endif /* WITH_WSREP */
   set_mysys_var(thd->mysys_var);
-<<<<<<< HEAD
-  thd->thread_stack=(char*)&thd;
+  const OS_thread_info *tinfo= get_os_thread_info();
+
   set_current_thd(thd);
-  auto tinfo= get_os_thread_info();
+  my_get_stack_bounds(&thd->thread_stack, &thd->mysys_var->stack_ends_here,
+                      (void*) &tinfo, my_thread_stack_size);
   thd->real_id= tinfo->self;
   thd->os_thread_id= tinfo->thread_id;
-  DBUG_ASSERT(thd->mysys_var == my_thread_var);
-  thd->mysys_var->stack_ends_here= thd->thread_stack + tinfo->stack_size;
-=======
-  thd->store_globals();
->>>>>>> 4955f601
   PSI_CALL_set_thread(thd->get_psi());
 }
 
