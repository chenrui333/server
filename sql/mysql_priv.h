/* Copyright (C) 2000-2003 MySQL AB

   This program is free software; you can redistribute it and/or modify
   it under the terms of the GNU General Public License as published by
   the Free Software Foundation; either version 2 of the License, or
   (at your option) any later version.

   This program is distributed in the hope that it will be useful,
   but WITHOUT ANY WARRANTY; without even the implied warranty of
   MERCHANTABILITY or FITNESS FOR A PARTICULAR PURPOSE.  See the
   GNU General Public License for more details.

   You should have received a copy of the GNU General Public License
   along with this program; if not, write to the Free Software
   Foundation, Inc., 59 Temple Place, Suite 330, Boston, MA  02111-1307  USA */

/*
  Mostly this file is used in the server. But a little part of it is used in
  mysqlbinlog too (definition of SELECT_DISTINCT and others).
  The consequence is that 90% of the file is wrapped in #ifndef MYSQL_CLIENT,
  except the part which must be in the server and in the client.
*/

#ifndef MYSQL_CLIENT

#include <my_global.h>
#include <mysql_version.h>
#include <mysql_embed.h>
#include <my_sys.h>
#include <my_time.h>
#include <m_string.h>
#include <hash.h>
#include <signal.h>
#include <thr_lock.h>
#include <my_base.h>			/* Needed by field.h */
#include "sql_bitmap.h"

#ifdef __EMX__
#undef write  /* remove pthread.h macro definition for EMX */
#endif

/* TODO convert all these three maps to Bitmap classes */
typedef ulonglong table_map;          /* Used for table bits in join */
typedef Bitmap<64> key_map;           /* Used for finding keys */
typedef ulong key_part_map;           /* Used for finding key parts */

/* query_id */
typedef ulonglong query_id_t;
extern query_id_t query_id;

/* increment query_id and return it.  */
inline query_id_t next_query_id() { return query_id++; }

/* useful constants */
extern const key_map key_map_empty;
extern key_map key_map_full;          /* Should be threaded as const */
extern const char *primary_key_name;

#include "mysql_com.h"
#include <violite.h>
#include "unireg.h"

void init_sql_alloc(MEM_ROOT *root, uint block_size, uint pre_alloc_size);
gptr sql_alloc(unsigned size);
gptr sql_calloc(unsigned size);
char *sql_strdup(const char *str);
char *sql_strmake(const char *str,uint len);
gptr sql_memdup(const void * ptr,unsigned size);
void sql_element_free(void *ptr);
char *sql_strmake_with_convert(const char *str, uint32 arg_length,
			       CHARSET_INFO *from_cs,
			       uint32 max_res_length,
			       CHARSET_INFO *to_cs, uint32 *result_length);
void kill_one_thread(THD *thd, ulong id, bool only_kill_query);
bool net_request_file(NET* net, const char* fname);
char* query_table_status(THD *thd,const char *db,const char *table_name);

#define x_free(A)	{ my_free((gptr) (A),MYF(MY_WME | MY_FAE | MY_ALLOW_ZERO_PTR)); }
#define safeFree(x)	{ if(x) { my_free((gptr) x,MYF(0)); x = NULL; } }
#define PREV_BITS(type,A)	((type) (((type) 1 << (A)) -1))
#define all_bits_set(A,B) ((A) & (B) != (B))

extern CHARSET_INFO *system_charset_info, *files_charset_info ;
extern CHARSET_INFO *national_charset_info, *table_alias_charset;

/***************************************************************************
  Configuration parameters
****************************************************************************/

#define ACL_CACHE_SIZE		256
#define MAX_PASSWORD_LENGTH	32
#define HOST_CACHE_SIZE		128
#define MAX_ACCEPT_RETRY	10	// Test accept this many times
#define MAX_FIELDS_BEFORE_HASH	32
#define USER_VARS_HASH_SIZE     16
#define STACK_MIN_SIZE		8192	// Abort if less stack during eval.
#define STACK_BUFF_ALLOC	256	// For stack overrun checks
#ifndef MYSQLD_NET_RETRY_COUNT
#define MYSQLD_NET_RETRY_COUNT  10	// Abort read after this many int.
#endif
#define TEMP_POOL_SIZE          128

#define QUERY_ALLOC_BLOCK_SIZE		8192
#define QUERY_ALLOC_PREALLOC_SIZE   	8192
#define TRANS_ALLOC_BLOCK_SIZE		4096
#define TRANS_ALLOC_PREALLOC_SIZE	4096
#define RANGE_ALLOC_BLOCK_SIZE		2048
#define ACL_ALLOC_BLOCK_SIZE		1024
#define UDF_ALLOC_BLOCK_SIZE		1024
#define TABLE_ALLOC_BLOCK_SIZE		1024
#define BDB_LOG_ALLOC_BLOCK_SIZE	1024
#define WARN_ALLOC_BLOCK_SIZE		2048
#define WARN_ALLOC_PREALLOC_SIZE	1024

/*
  The following parameters is to decide when to use an extra cache to
  optimise seeks when reading a big table in sorted order
*/
#define MIN_FILE_LENGTH_TO_USE_ROW_CACHE (10L*1024*1024)
#define MIN_ROWS_TO_USE_TABLE_CACHE	 100
#define MIN_ROWS_TO_USE_BULK_INSERT	 100

/*
  The following is used to decide if MySQL should use table scanning
  instead of reading with keys.  The number says how many evaluation of the
  WHERE clause is comparable to reading one extra row from a table.
*/
#define TIME_FOR_COMPARE   5	// 5 compares == one read

/*
  Number of comparisons of table rowids equivalent to reading one row from a 
  table.
*/
#define TIME_FOR_COMPARE_ROWID  (TIME_FOR_COMPARE*2)

/*
  For sequential disk seeks the cost formula is:
    DISK_SEEK_BASE_COST + DISK_SEEK_PROP_COST * #blocks_to_skip  
  
  The cost of average seek 
    DISK_SEEK_BASE_COST + DISK_SEEK_PROP_COST*BLOCKS_IN_AVG_SEEK =1.0.
*/
#define DISK_SEEK_BASE_COST ((double)0.5)

#define BLOCKS_IN_AVG_SEEK  128

#define DISK_SEEK_PROP_COST ((double)0.5/BLOCKS_IN_AVG_SEEK)


/*
  Number of rows in a reference table when refereed through a not unique key.
  This value is only used when we don't know anything about the key
  distribution.
*/
#define MATCHING_ROWS_IN_OTHER_TABLE 10

/* Don't pack string keys shorter than this (if PACK_KEYS=1 isn't used) */
#define KEY_DEFAULT_PACK_LENGTH 8

/* Characters shown for the command in 'show processlist' */
#define PROCESS_LIST_WIDTH 100

/* Time handling defaults */
#define TIMESTAMP_MAX_YEAR 2038
#define YY_PART_YEAR	   70
#define TIMESTAMP_MIN_YEAR (1900 + YY_PART_YEAR - 1)
#define TIMESTAMP_MAX_VALUE 2145916799
#define TIMESTAMP_MIN_VALUE 1
#define PRECISION_FOR_DOUBLE 53
#define PRECISION_FOR_FLOAT  24

/* The following can also be changed from the command line */
#define CONNECT_TIMEOUT		5		// Do not wait long for connect
#define DEFAULT_CONCURRENCY	10
#define DELAYED_LIMIT		100		/* pause after xxx inserts */
#define DELAYED_QUEUE_SIZE	1000
#define DELAYED_WAIT_TIMEOUT	5*60		/* Wait for delayed insert */
#define FLUSH_TIME		0		/* Don't flush tables */
#define MAX_CONNECT_ERRORS	10		// errors before disabling host

#ifdef HAVE_INNOBASE_DB
#define IF_INNOBASE_DB(A, B) (A)
#else
#define IF_INNOBASE_DB(A, B) (B)
#endif
#ifdef __NETWARE__
#define IF_NETWARE(A,B) (A)
#else
#define IF_NETWARE(A,B) (B)
#endif

#if defined(__WIN__) || defined(OS2)
#define IF_WIN(A,B) (A)
#undef	FLUSH_TIME
#define FLUSH_TIME	1800			/* Flush every half hour */

#define INTERRUPT_PRIOR -2
#define CONNECT_PRIOR	-1
#define WAIT_PRIOR	0
#define QUERY_PRIOR	2
#else
#define IF_WIN(A,B) (B)
#define INTERRUPT_PRIOR 10
#define CONNECT_PRIOR	9
#define WAIT_PRIOR	8
#define QUERY_PRIOR	6
#endif /* __WIN92__ */

	/* Bits from testflag */
#define TEST_PRINT_CACHED_TABLES 1
#define TEST_NO_KEY_GROUP	 2
#define TEST_MIT_THREAD		4
#define TEST_BLOCKING		8
#define TEST_KEEP_TMP_TABLES	16
#define TEST_NO_THREADS		32	/* For debugging under Linux */
#define TEST_READCHECK		64	/* Force use of readcheck */
#define TEST_NO_EXTRA		128
#define TEST_CORE_ON_SIGNAL	256	/* Give core if signal */
#define TEST_NO_STACKTRACE	512
#define TEST_SIGINT		1024	/* Allow sigint on threads */
#define TEST_SYNCHRONIZATION    2048    /* get server to do sleep in
                                           some places */
#endif

/*
   This is included in the server and in the client.
   Options for select set by the yacc parser (stored in lex->options).

   XXX:
   log_event.h defines OPTIONS_WRITTEN_TO_BIN_LOG to specify what THD
   options list are written into binlog. These options can NOT change their
   values, or it will break replication between version.

   context is encoded as following:
   SELECT - SELECT_LEX_NODE::options
   THD    - THD::options
   intern - neither. used only as
            func(..., select_node->options | thd->options | OPTION_XXX, ...)

   TODO: separate three contexts above, move them to separate bitfields.
*/

#define SELECT_DISTINCT         (1L << 0)       // SELECT, user
#define SELECT_STRAIGHT_JOIN    (1L << 1)       // SELECT, user
#define SELECT_DESCRIBE         (1L << 2)       // SELECT, user
#define SELECT_SMALL_RESULT     (1L << 3)       // SELECT, user
#define SELECT_BIG_RESULT       (1L << 4)       // SELECT, user
#define OPTION_FOUND_ROWS       (1L << 5)       // SELECT, user
#define OPTION_TO_QUERY_CACHE   (1L << 6)       // SELECT, user
#define SELECT_NO_JOIN_CACHE    (1L << 7)       // intern
#define OPTION_BIG_TABLES       (1L << 8)       // THD, user
#define OPTION_BIG_SELECTS      (1L << 9)       // THD, user
#define OPTION_LOG_OFF          (1L << 10)      // THD, user
#define OPTION_UPDATE_LOG       (1L << 11)      // THD, user, unused
#define TMP_TABLE_ALL_COLUMNS   (1L << 12)      // SELECT, intern
#define OPTION_WARNINGS         (1L << 13)      // THD, user
#define OPTION_AUTO_IS_NULL     (1L << 14)      // THD, user, binlog
#define OPTION_FOUND_COMMENT    (1L << 15)      // SELECT, intern, parser
#define OPTION_SAFE_UPDATES     (1L << 16)      // THD, user
#define OPTION_BUFFER_RESULT    (1L << 17)      // SELECT, user
#define OPTION_BIN_LOG          (1L << 18)      // THD, user
#define OPTION_NOT_AUTOCOMMIT   (1L << 19)      // THD, user
#define OPTION_BEGIN            (1L << 20)      // THD, intern
#define OPTION_TABLE_LOCK       (1L << 21)      // THD, intern
#define OPTION_QUICK            (1L << 22)      // SELECT (for DELETE)
#define OPTION_QUOTE_SHOW_CREATE (1L << 23)     // THD, user

/* Thr following is used to detect a conflict with DISTINCT
   in the user query has requested */
#define SELECT_ALL              (1L << 24)      // SELECT, user, parser

/* Set if we are updating a non-transaction safe table */
#define OPTION_STATUS_NO_TRANS_UPDATE   (1L << 25) // THD, intern

/* The following can be set when importing tables in a 'wrong order'
   to suppress foreign key checks */
#define OPTION_NO_FOREIGN_KEY_CHECKS    (1L << 26) // THD, user, binlog
/* The following speeds up inserts to InnoDB tables by suppressing unique
   key checks in some cases */
#define OPTION_RELAXED_UNIQUE_CHECKS    (1L << 27) // THD, user, binlog
#define SELECT_NO_UNLOCK                (1L << 28) // SELECT, intern
#define OPTION_SCHEMA_TABLE             (1L << 29) // SELECT, intern
/* Flag set if setup_tables already done */
#define OPTION_SETUP_TABLES_DONE        (1L << 30) // intern
/* If not set then the thread will ignore all warnings with level notes. */
#define OPTION_SQL_NOTES                (1L << 31) // THD, user

<<<<<<< HEAD
/*
  Maximum length of time zone name that we support
  (Time zone name is char(64) in db). mysqlbinlog needs it.
*/
#define MAX_TIME_ZONE_NAME_LENGTH 72

/* The rest of the file is included in the server only */
#ifndef MYSQL_CLIENT
=======
/* 
  Force the used temporary table to be a MyISAM table (because we will use
  fulltext functions when reading from it.
*/
#define TMP_TABLE_FORCE_MYISAM          (1L << 30) 

/* If set to 0, then the thread will ignore all warnings with level notes.
   Set by executing SET SQL_NOTES=1 */
#define OPTION_SQL_NOTES                (1L << 31)
>>>>>>> 5e9545d4

/* Bits for different SQL modes modes (including ANSI mode) */
#define MODE_REAL_AS_FLOAT              1
#define MODE_PIPES_AS_CONCAT            2
#define MODE_ANSI_QUOTES                4
#define MODE_IGNORE_SPACE		8
#define MODE_NOT_USED			16
#define MODE_ONLY_FULL_GROUP_BY		32
#define MODE_NO_UNSIGNED_SUBTRACTION	64
#define MODE_NO_DIR_IN_CREATE		128
#define MODE_POSTGRESQL			256
#define MODE_ORACLE			512
#define MODE_MSSQL			1024
#define MODE_DB2			2048
#define MODE_MAXDB			4096
#define MODE_NO_KEY_OPTIONS             8192
#define MODE_NO_TABLE_OPTIONS           16384 
#define MODE_NO_FIELD_OPTIONS           32768
#define MODE_MYSQL323                   65536
#define MODE_MYSQL40                    (MODE_MYSQL323*2)
#define MODE_ANSI	                (MODE_MYSQL40*2)
#define MODE_NO_AUTO_VALUE_ON_ZERO      (MODE_ANSI*2)
#define MODE_NO_BACKSLASH_ESCAPES       (MODE_NO_AUTO_VALUE_ON_ZERO*2)
#define MODE_STRICT_TRANS_TABLES	(MODE_NO_BACKSLASH_ESCAPES*2)
#define MODE_STRICT_ALL_TABLES		(MODE_STRICT_TRANS_TABLES*2)
#define MODE_NO_ZERO_IN_DATE		(MODE_STRICT_ALL_TABLES*2)
#define MODE_NO_ZERO_DATE		(MODE_NO_ZERO_IN_DATE*2)
#define MODE_INVALID_DATES		(MODE_NO_ZERO_DATE*2)
#define MODE_ERROR_FOR_DIVISION_BY_ZERO (MODE_INVALID_DATES*2)
#define MODE_TRADITIONAL		(MODE_ERROR_FOR_DIVISION_BY_ZERO*2)
#define MODE_NO_AUTO_CREATE_USER	(MODE_TRADITIONAL*2)
#define MODE_HIGH_NOT_PRECEDENCE	(MODE_NO_AUTO_CREATE_USER*2)
#define MODE_NO_ENGINE_SUBSTITUTION     (MODE_HIGH_NOT_PRECEDENCE*2)
/*
  Replication uses 8 bytes to store SQL_MODE in the binary log. The day you
  use strictly more than 64 bits by adding one more define above, you should
  contact the replication team because the replication code should then be
  updated (to store more bytes on disk).

  NOTE: When adding new SQL_MODE types, make sure to also add them to
  ../scripts/mysql_create_system_tables.sh and
  ../scripts/mysql_fix_privilege_tables.sql
*/

#define RAID_BLOCK_SIZE 1024

#define MY_CHARSET_BIN_MB_MAXLEN 1

// uncachable cause
#define UNCACHEABLE_DEPENDENT   1
#define UNCACHEABLE_RAND        2
#define UNCACHEABLE_SIDEEFFECT	4
// forcing to save JOIN for explain
#define UNCACHEABLE_EXPLAIN     8
/* Don't evaluate subqueries in prepare even if they're not correlated */
#define UNCACHEABLE_PREPARE    16

#ifdef EXTRA_DEBUG
/*
  Sync points allow us to force the server to reach a certain line of code
  and block there until the client tells the server it is ok to go on.
  The client tells the server to block with SELECT GET_LOCK()
  and unblocks it with SELECT RELEASE_LOCK(). Used for debugging difficult
  concurrency problems
*/
#define DBUG_SYNC_POINT(lock_name,lock_timeout) \
 debug_sync_point(lock_name,lock_timeout)
void debug_sync_point(const char* lock_name, uint lock_timeout);
#else
#define DBUG_SYNC_POINT(lock_name,lock_timeout)
#endif /* EXTRA_DEBUG */

/* BINLOG_DUMP options */

#define BINLOG_DUMP_NON_BLOCK   1

/* sql_show.cc:show_log_files() */
#define SHOW_LOG_STATUS_FREE "FREE"
#define SHOW_LOG_STATUS_INUSE "IN USE"

/* Options to add_table_to_list() */
#define TL_OPTION_UPDATING	1
#define TL_OPTION_FORCE_INDEX	2
#define TL_OPTION_IGNORE_LEAVES 4

/* Some portable defines */

#define portable_sizeof_char_ptr 8

#define tmp_file_prefix "#sql"			/* Prefix for tmp tables */
#define tmp_file_prefix_length 4

/* Flags for calc_week() function.  */
#define WEEK_MONDAY_FIRST    1
#define WEEK_YEAR            2
#define WEEK_FIRST_WEEKDAY   4

#define STRING_BUFFER_USUAL_SIZE 80

enum enum_parsing_place
{
  NO_MATTER,
  IN_HAVING,
  SELECT_LIST,
  IN_WHERE
};

struct st_table;
class THD;
class Item_arena;

/* Struct to handle simple linked lists */

typedef struct st_sql_list {
  uint elements;
  byte *first;
  byte **next;

  inline void empty()
  {
    elements=0;
    first=0;
    next= &first;
  }
  inline void link_in_list(byte *element,byte **next_ptr)
  {
    elements++;
    (*next)=element;
    next= next_ptr;
    *next=0;
  }
  inline void save_and_clear(struct st_sql_list *save)
  {
    *save= *this;
    empty();
  }
  inline void push_front(struct st_sql_list *save)
  {
    *save->next= first;				/* link current list last */
    first= save->first;
    elements+= save->elements;
  }
  inline void push_back(struct st_sql_list *save)
  {
    if (save->first)
    {
      *next= save->first;
      next= save->next;
      elements+= save->elements;
    }
  }
} SQL_LIST;


extern pthread_key(THD*, THR_THD);
inline THD *_current_thd(void)
{
  return my_pthread_getspecific_ptr(THD*,THR_THD);
}
#define current_thd _current_thd()

/*
  External variables
*/
extern ulong server_id, concurrency;


typedef my_bool (*qc_engine_callback)(THD *thd, char *table_key,
                                      uint key_length,
                                      ulonglong *engine_data);
#include "sql_string.h"
#include "sql_list.h"
#include "sql_map.h"
#include "my_decimal.h"
#include "handler.h"
#include "parse_file.h"
#include "table.h"
#include "sql_error.h"
#include "field.h"				/* Field definitions */
#include "protocol.h"
#include "sql_udf.h"
class user_var_entry;
enum enum_var_type
{
  OPT_DEFAULT= 0, OPT_SESSION, OPT_GLOBAL
};
class sys_var;
#include "item.h"
extern my_decimal decimal_zero;
typedef Comp_creator* (*chooser_compare_func_creator)(bool invert);
/* sql_parse.cc */
void free_items(Item *item);
void cleanup_items(Item *item);
class THD;
void close_thread_tables(THD *thd, bool locked=0, bool skip_derived=0,
                         TABLE *stopper= 0);
bool check_one_table_access(THD *thd, ulong privilege,
			   TABLE_LIST *tables);
bool check_routine_access(THD *thd,ulong want_access,char *db,char *name,
			  bool is_proc, bool no_errors);
bool check_some_access(THD *thd, ulong want_access, TABLE_LIST *table);
bool check_merge_table_access(THD *thd, char *db,
			      TABLE_LIST *table_list);
bool check_some_routine_access(THD *thd, const char *db, const char *name, bool is_proc);
bool multi_update_precheck(THD *thd, TABLE_LIST *tables);
bool multi_delete_precheck(THD *thd, TABLE_LIST *tables);
bool mysql_multi_update_prepare(THD *thd);
bool mysql_multi_delete_prepare(THD *thd);
bool mysql_insert_select_prepare(THD *thd);
bool update_precheck(THD *thd, TABLE_LIST *tables);
bool delete_precheck(THD *thd, TABLE_LIST *tables);
bool insert_precheck(THD *thd, TABLE_LIST *tables);
bool create_table_precheck(THD *thd, TABLE_LIST *tables,
                           TABLE_LIST *create_table);

enum enum_mysql_completiontype {
  ROLLBACK_RELEASE=-2, ROLLBACK=1,  ROLLBACK_AND_CHAIN=7,
  COMMIT_RELEASE=-1,   COMMIT=0,    COMMIT_AND_CHAIN=6
};

int end_trans(THD *thd, enum enum_mysql_completiontype completion);

Item *negate_expression(THD *thd, Item *expr);
#include "sql_class.h"
#include "sql_acl.h"
#include "tztime.h"
#include "opt_range.h"

#ifdef HAVE_QUERY_CACHE
struct Query_cache_query_flags
{
  unsigned int client_long_flag:1;
  unsigned int client_protocol_41:1;
  unsigned int more_results_exists:1;
  uint character_set_client_num;
  uint character_set_results_num;
  uint collation_connection_num;
  ha_rows limit;
  Time_zone *time_zone;
  ulong sql_mode;
  ulong max_sort_length;
  ulong group_concat_max_len;
};
#define QUERY_CACHE_FLAGS_SIZE sizeof(Query_cache_query_flags)
#include "sql_cache.h"
#define query_cache_store_query(A, B) query_cache.store_query(A, B)
#define query_cache_destroy() query_cache.destroy()
#define query_cache_result_size_limit(A) query_cache.result_size_limit(A)
#define query_cache_resize(A) query_cache.resize(A)
#define query_cache_set_min_res_unit(A) query_cache.set_min_res_unit(A)
#define query_cache_invalidate3(A, B, C) query_cache.invalidate(A, B, C)
#define query_cache_invalidate1(A) query_cache.invalidate(A)
#define query_cache_send_result_to_client(A, B, C) \
  query_cache.send_result_to_client(A, B, C)
#define query_cache_invalidate_by_MyISAM_filename_ref \
  &query_cache_invalidate_by_MyISAM_filename
#else
#define QUERY_CACHE_FLAGS_SIZE 0
#define query_cache_store_query(A, B)
#define query_cache_destroy()
#define query_cache_result_size_limit(A)
#define query_cache_resize(A)
#define query_cache_set_min_res_unit(A)
#define query_cache_invalidate3(A, B, C)
#define query_cache_invalidate1(A)
#define query_cache_send_result_to_client(A, B, C) 0
#define query_cache_invalidate_by_MyISAM_filename_ref NULL

#define query_cache_abort(A)
#define query_cache_end_of_result(A)
#define query_cache_invalidate_by_MyISAM_filename_ref NULL
#endif /*HAVE_QUERY_CACHE*/

bool mysql_create_db(THD *thd, char *db, HA_CREATE_INFO *create, bool silent);
bool mysql_alter_db(THD *thd, const char *db, HA_CREATE_INFO *create);
bool mysql_rm_db(THD *thd,char *db,bool if_exists, bool silent);
void mysql_binlog_send(THD* thd, char* log_ident, my_off_t pos, ushort flags);
bool mysql_rm_table(THD *thd,TABLE_LIST *tables, my_bool if_exists,
                    my_bool drop_temporary);
int mysql_rm_table_part2(THD *thd, TABLE_LIST *tables, bool if_exists,
			 bool drop_temporary, bool drop_view, bool log_query);
int mysql_rm_table_part2_with_lock(THD *thd, TABLE_LIST *tables,
				   bool if_exists, bool drop_temporary,
				   bool log_query);
int quick_rm_table(enum db_type base,const char *db,
		   const char *table_name);
void close_cached_table(THD *thd, TABLE *table);
bool mysql_rename_tables(THD *thd, TABLE_LIST *table_list);
bool mysql_change_db(THD *thd,const char *name);
void mysql_parse(THD *thd,char *inBuf,uint length);
bool mysql_test_parse_for_slave(THD *thd,char *inBuf,uint length);
bool is_update_query(enum enum_sql_command command);
bool alloc_query(THD *thd, char *packet, ulong packet_length);
void mysql_init_select(LEX *lex);
void mysql_reset_thd_for_next_command(THD *thd);
void mysql_init_query(THD *thd, uchar *buf, uint length);
bool mysql_new_select(LEX *lex, bool move_down);
void create_select_for_variable(const char *var_name);
void mysql_init_multi_delete(LEX *lex);
bool multi_delete_set_locks_and_link_aux_tables(LEX *lex);
void init_max_user_conn(void);
void init_update_queries(void);
void free_max_user_conn(void);
extern "C" pthread_handler_decl(handle_one_connection,arg);
extern "C" pthread_handler_decl(handle_bootstrap,arg);
void end_thread(THD *thd,bool put_in_cache);
void flush_thread_cache();
bool mysql_execute_command(THD *thd);
bool do_command(THD *thd);
bool dispatch_command(enum enum_server_command command, THD *thd,
		      char* packet, uint packet_length);
void log_slow_statement(THD *thd);
bool check_dup(const char *db, const char *name, TABLE_LIST *tables);

bool table_cache_init(void);
void table_cache_free(void);
uint cached_tables(void);
void kill_mysql(void);
void close_connection(THD *thd, uint errcode, bool lock);
bool reload_acl_and_cache(THD *thd, ulong options, TABLE_LIST *tables, 
                          bool *write_to_binlog);
bool check_access(THD *thd, ulong access, const char *db, ulong *save_priv,
		  bool no_grant, bool no_errors);
bool check_table_access(THD *thd, ulong want_access, TABLE_LIST *tables,
			bool no_errors);
bool check_global_access(THD *thd, ulong want_access);

bool mysql_backup_table(THD* thd, TABLE_LIST* table_list);
bool mysql_restore_table(THD* thd, TABLE_LIST* table_list);

bool mysql_checksum_table(THD* thd, TABLE_LIST* table_list,
                          HA_CHECK_OPT* check_opt);
bool mysql_check_table(THD* thd, TABLE_LIST* table_list,
                       HA_CHECK_OPT* check_opt);
bool mysql_repair_table(THD* thd, TABLE_LIST* table_list,
                        HA_CHECK_OPT* check_opt);
bool mysql_analyze_table(THD* thd, TABLE_LIST* table_list,
                         HA_CHECK_OPT* check_opt);
bool mysql_optimize_table(THD* thd, TABLE_LIST* table_list,
                          HA_CHECK_OPT* check_opt);
bool mysql_assign_to_keycache(THD* thd, TABLE_LIST* table_list,
                              LEX_STRING *key_cache_name);
bool mysql_preload_keys(THD* thd, TABLE_LIST* table_list);
int reassign_keycache_tables(THD* thd, KEY_CACHE *src_cache,
                             KEY_CACHE *dst_cache);

bool mysql_xa_recover(THD *thd);

bool check_simple_select();

SORT_FIELD * make_unireg_sortorder(ORDER *order, uint *length);
int setup_order(THD *thd, Item **ref_pointer_array, TABLE_LIST *tables,
		List<Item> &fields, List <Item> &all_fields, ORDER *order);
int setup_group(THD *thd, Item **ref_pointer_array, TABLE_LIST *tables,
		List<Item> &fields, List<Item> &all_fields, ORDER *order,
		bool *hidden_group_fields);

bool handle_select(THD *thd, LEX *lex, select_result *result,
                   ulong setup_tables_done_option);
bool mysql_select(THD *thd, Item ***rref_pointer_array,
                  TABLE_LIST *tables, uint wild_num,  List<Item> &list,
                  COND *conds, uint og_num, ORDER *order, ORDER *group,
                  Item *having, ORDER *proc_param, ulong select_type, 
                  select_result *result, SELECT_LEX_UNIT *unit, 
                  SELECT_LEX *select_lex);
void free_underlaid_joins(THD *thd, SELECT_LEX *select);
bool mysql_explain_union(THD *thd, SELECT_LEX_UNIT *unit,
                         select_result *result);
int mysql_explain_select(THD *thd, SELECT_LEX *sl, char const *type,
			 select_result *result);
bool mysql_union(THD *thd, LEX *lex, select_result *result,
                 SELECT_LEX_UNIT *unit, ulong setup_tables_done_option);
int mysql_handle_derived(LEX *lex, int (*processor)(THD *thd,
                                                    LEX *lex,
                                                    TABLE_LIST *table));
int mysql_derived_prepare(THD *thd, LEX *lex, TABLE_LIST *t);
int mysql_derived_filling(THD *thd, LEX *lex, TABLE_LIST *t);
Field *create_tmp_field(THD *thd, TABLE *table,Item *item, Item::Type type,
			Item ***copy_func, Field **from_field,
			bool group, bool modify_item,
			bool table_cant_handle_bit_fields,
                        uint convert_blob_length);
void sp_prepare_create_field(THD *thd, create_field *sql_field);
int prepare_create_field(create_field *sql_field, 
			 uint *blob_columns, 
			 int *timestamps, int *timestamps_with_niladic,
			 uint table_flags);
bool mysql_create_table(THD *thd,const char *db, const char *table_name,
                        HA_CREATE_INFO *create_info,
                        List<create_field> &fields, List<Key> &keys,
                        bool tmp_table, uint select_field_count);

TABLE *create_table_from_items(THD *thd, HA_CREATE_INFO *create_info,
			       TABLE_LIST *create_table,
			       List<create_field> *extra_fields,
			       List<Key> *keys,
			       List<Item> *items,
                               MYSQL_LOCK **lock);
bool mysql_alter_table(THD *thd, char *new_db, char *new_name,
                       HA_CREATE_INFO *create_info,
                       TABLE_LIST *table_list,
                       List<create_field> &fields,
                       List<Key> &keys,
                       uint order_num, ORDER *order,
                       enum enum_duplicates handle_duplicates,
                       bool ignore,
                       ALTER_INFO *alter_info, bool do_send_ok);
bool mysql_recreate_table(THD *thd, TABLE_LIST *table_list, bool do_send_ok);
bool mysql_create_like_table(THD *thd, TABLE_LIST *table,
                             HA_CREATE_INFO *create_info,
                             Table_ident *src_table);
bool mysql_rename_table(enum db_type base,
			const char *old_db,
			const char * old_name,
			const char *new_db,
			const char * new_name);
bool mysql_create_index(THD *thd, TABLE_LIST *table_list, List<Key> &keys);
bool mysql_drop_index(THD *thd, TABLE_LIST *table_list,
                      ALTER_INFO *alter_info);
bool mysql_prepare_update(THD *thd, TABLE_LIST *table_list,
                          Item **conds, uint order_num, ORDER *order);
int mysql_update(THD *thd,TABLE_LIST *tables,List<Item> &fields,
		 List<Item> &values,COND *conds,
		 uint order_num, ORDER *order, ha_rows limit,
		 enum enum_duplicates handle_duplicates, bool ignore);
bool mysql_multi_update(THD *thd, TABLE_LIST *table_list,
                        List<Item> *fields, List<Item> *values,
                        COND *conds, ulong options,
                        enum enum_duplicates handle_duplicates, bool ignore,
                        SELECT_LEX_UNIT *unit, SELECT_LEX *select_lex);
bool mysql_prepare_insert(THD *thd, TABLE_LIST *table_list, TABLE *table,
                          List<Item> &fields, List_item *values,
                          List<Item> &update_fields,
                          List<Item> &update_values, enum_duplicates duplic,
                          COND **where, bool select_insert);
bool mysql_insert(THD *thd,TABLE_LIST *table,List<Item> &fields,
                  List<List_item> &values, List<Item> &update_fields,
                  List<Item> &update_values, enum_duplicates flag,
                  bool ignore);
int check_that_all_fields_are_given_values(THD *thd, TABLE *entry,
                                           TABLE_LIST *table_list);
bool mysql_prepare_delete(THD *thd, TABLE_LIST *table_list, Item **conds);
bool mysql_delete(THD *thd, TABLE_LIST *table, COND *conds, SQL_LIST *order,
                  ha_rows rows, ulong options);
bool mysql_truncate(THD *thd, TABLE_LIST *table_list, bool dont_send_ok);
bool mysql_create_or_drop_trigger(THD *thd, TABLE_LIST *tables, bool create);
TABLE *open_ltable(THD *thd, TABLE_LIST *table_list, thr_lock_type update);
TABLE *open_table(THD *thd, TABLE_LIST *table_list, MEM_ROOT* mem,
		  bool *refresh, uint flags);
TABLE *reopen_name_locked_table(THD* thd, TABLE_LIST* table);
TABLE *find_locked_table(THD *thd, const char *db,const char *table_name);
bool reopen_table(TABLE *table,bool locked);
bool reopen_tables(THD *thd,bool get_locks,bool in_refresh);
void close_old_data_files(THD *thd, TABLE *table, bool abort_locks,
			  bool send_refresh);
bool close_data_tables(THD *thd,const char *db, const char *table_name);
bool wait_for_tables(THD *thd);
bool table_is_used(TABLE *table, bool wait_for_name_lock);
bool drop_locked_tables(THD *thd,const char *db, const char *table_name);
void abort_locked_tables(THD *thd,const char *db, const char *table_name);
void execute_init_command(THD *thd, sys_var_str *init_command_var,
			  rw_lock_t *var_mutex);
extern Field *not_found_field;
extern Field *view_ref_found;

enum find_item_error_report_type {REPORT_ALL_ERRORS, REPORT_EXCEPT_NOT_FOUND,
				  IGNORE_ERRORS, REPORT_EXCEPT_NON_UNIQUE,
                                  IGNORE_EXCEPT_NON_UNIQUE};
Field *find_field_in_tables(THD *thd, Item_ident *item, TABLE_LIST *tables,
			    Item **ref,
                            find_item_error_report_type report_error,
                            bool check_privileges,
                            bool register_tree_change);
Field *
find_field_in_table(THD *thd, TABLE_LIST *table_list,
                    const char *name, const char *item_name,
                    uint length, Item **ref,
                    bool check_grants_table, bool check_grants_view,
                    bool allow_rowid,
                    uint *cached_field_index_ptr,
                    bool register_tree_change);
Field *
find_field_in_real_table(THD *thd, TABLE *table, const char *name,
                         uint length, bool check_grants, bool allow_rowid,
                         uint *cached_field_index_ptr);
#ifdef HAVE_OPENSSL
#include <openssl/des.h>
struct st_des_keyblock
{
  DES_cblock key1, key2, key3;
};
struct st_des_keyschedule
{
  DES_key_schedule ks1, ks2, ks3;
};
extern char *des_key_file;
extern struct st_des_keyschedule des_keyschedule[10];
extern uint des_default_key;
extern pthread_mutex_t LOCK_des_key_file;
bool load_des_key_file(const char *file_name);
#endif /* HAVE_OPENSSL */

/* sql_do.cc */
bool mysql_do(THD *thd, List<Item> &values);

/* sql_analyse.h */
bool append_escaped(String *to_str, String *from_str);

/* sql_show.cc */
bool mysqld_show_open_tables(THD *thd,const char *wild);
bool mysqld_show_logs(THD *thd);
void append_identifier(THD *thd, String *packet, const char *name,
		       uint length);
int get_quote_char_for_identifier(THD *thd, const char *name, uint length);
void mysqld_list_fields(THD *thd,TABLE_LIST *table, const char *wild);
int mysqld_dump_create_info(THD *thd, TABLE_LIST *table_list, int fd);
bool mysqld_show_create(THD *thd, TABLE_LIST *table_list);
bool mysqld_show_create_db(THD *thd, char *dbname, HA_CREATE_INFO *create);

void mysqld_list_processes(THD *thd,const char *user,bool verbose);
int mysqld_show_status(THD *thd);
int mysqld_show_variables(THD *thd,const char *wild);
int mysql_find_files(THD *thd,List<char> *files, const char *db,
                const char *path, const char *wild, bool dir);
bool mysqld_show_storage_engines(THD *thd);
bool mysqld_show_privileges(THD *thd);
bool mysqld_show_column_types(THD *thd);
bool mysqld_help (THD *thd, const char *text);
void calc_sum_of_all_status(STATUS_VAR *to);

/* information schema */
extern LEX_STRING information_schema_name;
LEX_STRING *make_lex_string(THD *thd, LEX_STRING *lex_str,
                            const char* str, uint length,
                            bool allocate_lex_string);
ST_SCHEMA_TABLE *find_schema_table(THD *thd, const char* table_name);
ST_SCHEMA_TABLE *get_schema_table(enum enum_schema_tables schema_table_idx);
int prepare_schema_table(THD *thd, LEX *lex, Table_ident *table_ident,
                         enum enum_schema_tables schema_table_idx);
int make_schema_select(THD *thd,  SELECT_LEX *sel,
                       enum enum_schema_tables schema_table_idx);
int mysql_schema_table(THD *thd, LEX *lex, TABLE_LIST *table_list);
int fill_schema_user_privileges(THD *thd, TABLE_LIST *tables, COND *cond);
int fill_schema_schema_privileges(THD *thd, TABLE_LIST *tables, COND *cond);
int fill_schema_table_privileges(THD *thd, TABLE_LIST *tables, COND *cond);
int fill_schema_column_privileges(THD *thd, TABLE_LIST *tables, COND *cond);
bool get_schema_tables_result(JOIN *join);

/* sql_prepare.cc */
bool mysql_stmt_prepare(THD *thd, char *packet, uint packet_length, 
                        LEX_STRING *name);
void mysql_stmt_execute(THD *thd, char *packet, uint packet_length);
void mysql_sql_stmt_execute(THD *thd, LEX_STRING *stmt_name);
void mysql_stmt_fetch(THD *thd, char *packet, uint packet_length);
void mysql_stmt_close(THD *thd, char *packet);
void mysql_stmt_reset(THD *thd, char *packet);
void mysql_stmt_get_longdata(THD *thd, char *pos, ulong packet_length);
void reinit_stmt_before_use(THD *thd, LEX *lex);
void init_stmt_after_parse(THD*, LEX*);

/* sql_handler.cc */
bool mysql_ha_open(THD *thd, TABLE_LIST *tables, bool reopen);
bool mysql_ha_close(THD *thd, TABLE_LIST *tables);
bool mysql_ha_read(THD *, TABLE_LIST *,enum enum_ha_read_modes,char *,
                   List<Item> *,enum ha_rkey_function,Item *,ha_rows,ha_rows);
int mysql_ha_flush(THD *thd, TABLE_LIST *tables, uint mode_flags);
/* mysql_ha_flush mode_flags bits */
#define MYSQL_HA_CLOSE_FINAL        0x00
#define MYSQL_HA_REOPEN_ON_USAGE    0x01
#define MYSQL_HA_FLUSH_ALL          0x02

/* sql_base.cc */
#define TMP_TABLE_KEY_EXTRA 8
void set_item_name(Item *item,char *pos,uint length);
bool add_field_to_list(THD *thd, char *field_name, enum enum_field_types type,
		       char *length, char *decimal,
		       uint type_modifier,
		       Item *default_value, Item *on_update_value,
		       LEX_STRING *comment,
		       char *change, List<String> *interval_list,
		       CHARSET_INFO *cs,
		       uint uint_geom_type);
create_field * new_create_field(THD *thd, char *field_name, enum_field_types type,
				char *length, char *decimals,
				uint type_modifier, 
				Item *default_value, Item *on_update_value,
				LEX_STRING *comment, char *change, 
				List<String> *interval_list, CHARSET_INFO *cs,
				uint uint_geom_type);
void store_position_for_column(const char *name);
bool add_to_list(THD *thd, SQL_LIST &list,Item *group,bool asc);
void add_join_on(TABLE_LIST *b,Item *expr);
void add_join_natural(TABLE_LIST *a,TABLE_LIST *b);
bool add_proc_to_list(THD *thd, Item *item);
TABLE *unlink_open_table(THD *thd,TABLE *list,TABLE *find);

SQL_SELECT *make_select(TABLE *head, table_map const_tables,
			table_map read_tables, COND *conds,
                        bool allow_null_cond,  int *error);
extern Item **not_found_item;
Item ** find_item_in_list(Item *item, List<Item> &items, uint *counter,
                          find_item_error_report_type report_error,
                          bool *unaliased);
bool get_key_map_from_key_list(key_map *map, TABLE *table,
                               List<String> *index_list);
bool insert_fields(THD *thd, Name_resolution_context *context,
		   const char *db_name, const char *table_name,
                   List_iterator<Item> *it, bool any_privileges);
bool setup_tables(THD *thd, Name_resolution_context *context,
                  TABLE_LIST *tables, Item **conds,
		  TABLE_LIST **leaves, bool select_insert);
int setup_wild(THD *thd, TABLE_LIST *tables, List<Item> &fields,
	       List<Item> *sum_func_list, uint wild_num);
bool setup_fields(THD *thd, Item** ref_pointer_array,
                  List<Item> &item, bool set_query_id,
                  List<Item> *sum_func_list, bool allow_sum_func);
inline bool setup_fields_with_no_wrap(THD *thd, Item **ref_pointer_array,
                                     List<Item> &item, bool set_query_id,
                                     List<Item> *sum_func_list,
                                     bool allow_sum_func)
{
  bool res;
  thd->lex->select_lex.no_wrap_view_item= TRUE;
  res= setup_fields(thd, ref_pointer_array, item, set_query_id, sum_func_list,
                    allow_sum_func);
  thd->lex->select_lex.no_wrap_view_item= FALSE;
  return res;
}
int setup_conds(THD *thd, TABLE_LIST *tables, TABLE_LIST *leaves,
		COND **conds);
int setup_ftfuncs(SELECT_LEX* select);
int init_ftfuncs(THD *thd, SELECT_LEX* select, bool no_order);
void wait_for_refresh(THD *thd);
int open_tables(THD *thd, TABLE_LIST **tables, uint *counter);
int simple_open_n_lock_tables(THD *thd,TABLE_LIST *tables);
bool open_and_lock_tables(THD *thd,TABLE_LIST *tables);
bool open_normal_and_derived_tables(THD *thd, TABLE_LIST *tables);
int lock_tables(THD *thd, TABLE_LIST *tables, uint counter);
TABLE *open_temporary_table(THD *thd, const char *path, const char *db,
			    const char *table_name, bool link_in_list);
bool rm_temporary_table(enum db_type base, char *path);
void free_io_cache(TABLE *entry);
void intern_close_table(TABLE *entry);
bool close_thread_table(THD *thd, TABLE **table_ptr);
void close_temporary_tables(THD *thd);
TABLE_LIST *find_table_in_list(TABLE_LIST *table,
                               uint offset_to_list,
                               const char *db_name,
                               const char *table_name);
TABLE_LIST *unique_table(TABLE_LIST *table, TABLE_LIST *table_list);
TABLE **find_temporary_table(THD *thd, const char *db, const char *table_name);
bool close_temporary_table(THD *thd, const char *db, const char *table_name);
void close_temporary(TABLE *table, bool delete_table);
bool rename_temporary_table(THD* thd, TABLE *table, const char *new_db,
			    const char *table_name);
void remove_db_from_cache(const char *db);
void flush_tables();
bool is_equal(const LEX_STRING *a, const LEX_STRING *b);

/* bits for last argument to remove_table_from_cache() */
#define RTFC_NO_FLAG                0x0000
#define RTFC_OWNED_BY_THD_FLAG      0x0001
#define RTFC_WAIT_OTHER_THREAD_FLAG 0x0002
#define RTFC_CHECK_KILLED_FLAG      0x0004
bool remove_table_from_cache(THD *thd, const char *db, const char *table,
                             uint flags);

bool close_cached_tables(THD *thd, bool wait_for_refresh, TABLE_LIST *tables);
void copy_field_from_tmp_record(Field *field,int offset);
bool fill_record(THD *thd, Field **field, List<Item> &values,
                 bool ignore_errors);
bool fill_record_n_invoke_before_triggers(THD *thd, List<Item> &fields,
                                          List<Item> &values,
                                          bool ignore_errors,
                                          Table_triggers_list *triggers,
                                          enum trg_event_type event);
bool fill_record_n_invoke_before_triggers(THD *thd, Field **field,
                                          List<Item> &values,
                                          bool ignore_errors,
                                          Table_triggers_list *triggers,
                                          enum trg_event_type event);
OPEN_TABLE_LIST *list_open_tables(THD *thd, const char *wild);

inline TABLE_LIST *find_table_in_global_list(TABLE_LIST *table,
                                             const char *db_name,
                                             const char *table_name)
{
  return find_table_in_list(table, offsetof(TABLE_LIST, next_global),
                            db_name, table_name);
}

inline TABLE_LIST *find_table_in_local_list(TABLE_LIST *table,
                                            const char *db_name,
                                            const char *table_name)
{
  return find_table_in_list(table, offsetof(TABLE_LIST, next_local),
                            db_name, table_name);
}


/* sql_calc.cc */
bool eval_const_cond(COND *cond);

/* sql_load.cc */
bool mysql_load(THD *thd, sql_exchange *ex, TABLE_LIST *table_list,
	        List<Item> &fields_vars, List<Item> &set_fields,
                List<Item> &set_values_list,
                enum enum_duplicates handle_duplicates, bool ignore,
                bool local_file);
int write_record(THD *thd, TABLE *table, COPY_INFO *info);

/* sql_manager.cc */
/* bits set in manager_status */
#define MANAGER_BERKELEY_LOG_CLEANUP    (1L << 0)
extern ulong volatile manager_status;
extern bool volatile manager_thread_in_use, mqh_used;
extern pthread_t manager_thread;
extern "C" pthread_handler_decl(handle_manager, arg);

/* sql_test.cc */
#ifndef DBUG_OFF
void print_where(COND *cond,const char *info);
void print_cached_tables(void);
void TEST_filesort(SORT_FIELD *sortorder,uint s_length);
void print_plan(JOIN* join, double read_time, double record_count,
                uint idx, const char *info);
#endif
void mysql_print_status();
/* key.cc */
int find_ref_key(TABLE *form,Field *field, uint *offset);
void key_copy(byte *to_key, byte *from_record, KEY *key_info, uint key_length);
void key_restore(byte *to_record, byte *from_key, KEY *key_info,
                 uint key_length);
bool key_cmp_if_same(TABLE *form,const byte *key,uint index,uint key_length);
void key_unpack(String *to,TABLE *form,uint index);
bool check_if_key_used(TABLE *table, uint idx, List<Item> &fields);
int key_cmp(KEY_PART_INFO *key_part, const byte *key, uint key_length);

bool init_errmessage(void);
void sql_perror(const char *message);

void vprint_msg_to_log(enum loglevel level, const char *format, va_list args);
void sql_print_error(const char *format, ...);
void sql_print_warning(const char *format, ...);
void sql_print_information(const char *format, ...);



bool fn_format_relative_to_data_home(my_string to, const char *name,
				     const char *dir, const char *extension);
File open_binlog(IO_CACHE *log, const char *log_file_name,
                 const char **errmsg);
handlerton *binlog_init();

/* mysqld.cc */
extern void yyerror(const char*);

/* item_func.cc */
extern bool check_reserved_words(LEX_STRING *name);

/* strfunc.cc */
ulonglong find_set(TYPELIB *lib, const char *x, uint length, CHARSET_INFO *cs,
		   char **err_pos, uint *err_len, bool *set_warning);
uint find_type(TYPELIB *lib, const char *find, uint length, bool part_match);
uint find_type2(TYPELIB *lib, const char *find, uint length, CHARSET_INFO *cs);
void unhex_type2(TYPELIB *lib);
uint check_word(TYPELIB *lib, const char *val, const char *end,
		const char **end_of_word);

bool is_keyword(const char *name, uint len);


#define MY_DB_OPT_FILE "db.opt"
bool load_db_opt(THD *thd, const char *path, HA_CREATE_INFO *create);
bool my_dbopt_init(void);
void my_dbopt_cleanup(void);
void my_dbopt_free(void);

/*
  External variables
*/

extern time_t start_time;
extern char *mysql_data_home,server_version[SERVER_VERSION_LENGTH],
	    mysql_real_data_home[], *opt_mysql_tmpdir, mysql_charsets_dir[],
            def_ft_boolean_syntax[sizeof(ft_boolean_syntax)];
#define mysql_tmpdir (my_tmpdir(&mysql_tmpdir_list))
extern MY_TMPDIR mysql_tmpdir_list;
extern const char *command_name[];
extern const char *first_keyword, *my_localhost, *delayed_user, *binary_keyword;
extern const char **errmesg;			/* Error messages */
extern const char *myisam_recover_options_str;
extern const char *in_left_expr_name, *in_additional_cond;
extern const char * const triggers_file_ext;
extern const char * const trigname_file_ext;
extern Eq_creator eq_creator;
extern Ne_creator ne_creator;
extern Gt_creator gt_creator;
extern Lt_creator lt_creator;
extern Ge_creator ge_creator;
extern Le_creator le_creator;
extern char language[FN_REFLEN], reg_ext[FN_EXTLEN];
extern char glob_hostname[FN_REFLEN], mysql_home[FN_REFLEN];
extern char pidfile_name[FN_REFLEN], system_time_zone[30], *opt_init_file;
extern char log_error_file[FN_REFLEN], *opt_tc_log_file;
extern double log_10[32];
extern ulonglong log_10_int[20];
extern ulonglong keybuff_size;
extern ulong refresh_version,flush_version, thread_id;
extern ulong binlog_cache_use, binlog_cache_disk_use;
extern ulong aborted_threads,aborted_connects;
extern ulong delayed_insert_timeout;
extern ulong delayed_insert_limit, delayed_queue_size;
extern ulong delayed_insert_threads, delayed_insert_writes;
extern ulong delayed_rows_in_use,delayed_insert_errors;
extern ulong slave_open_temp_tables;
extern ulong query_cache_size, query_cache_min_res_unit;
extern ulong thd_startup_options, slow_launch_threads, slow_launch_time;
extern ulong table_cache_size;
extern ulong max_connections,max_connect_errors, connect_timeout;
extern ulong slave_net_timeout, slave_trans_retries;
extern uint max_user_connections;
extern ulong what_to_log,flush_time;
extern ulong query_buff_size, thread_stack;
extern ulong binlog_cache_size, max_binlog_cache_size, open_files_limit;
extern ulong max_binlog_size, max_relay_log_size;
extern ulong rpl_recovery_rank, thread_cache_size;
extern ulong back_log;
extern ulong specialflag, current_pid;
extern ulong expire_logs_days, sync_binlog_period, sync_binlog_counter;
extern ulong opt_tc_log_size, tc_log_max_pages_used, tc_log_page_size;
extern ulong tc_log_page_waits;
extern my_bool relay_log_purge, opt_innodb_safe_binlog, opt_innodb;
extern uint test_flags,select_errors,ha_open_options;
extern uint protocol_version, mysqld_port, dropping_tables;
extern uint delay_key_write_options, lower_case_table_names;
extern bool opt_endinfo, using_udf_functions, locked_in_memory;
extern bool opt_using_transactions, mysqld_embedded;
extern bool using_update_log, opt_large_files, server_id_supplied;
extern bool opt_log, opt_update_log, opt_bin_log, opt_slow_log, opt_error_log;
extern bool opt_disable_networking, opt_skip_show_db;
extern bool volatile abort_loop, shutdown_in_progress, grant_option;
extern bool mysql_proc_table_exists;
extern uint volatile thread_count, thread_running, global_read_lock;
extern my_bool opt_sql_bin_update, opt_safe_user_create, opt_no_mix_types;
extern my_bool opt_safe_show_db, opt_local_infile;
extern my_bool opt_slave_compressed_protocol, use_temp_pool;
extern my_bool opt_readonly, lower_case_file_system;
extern my_bool opt_enable_named_pipe, opt_sync_frm, opt_allow_suspicious_udfs;
extern my_bool opt_secure_auth;
extern my_bool opt_log_slow_admin_statements;
extern my_bool sp_automatic_privileges, opt_noacl;
extern my_bool opt_old_style_user_limits, trust_routine_creators;
extern uint opt_crash_binlog_innodb;
extern char *shared_memory_base_name, *mysqld_unix_port;
extern bool opt_enable_shared_memory;
extern char *default_tz_name;
extern my_bool opt_large_pages;
extern uint opt_large_page_size;

extern MYSQL_LOG mysql_log,mysql_slow_log,mysql_bin_log;
extern FILE *bootstrap_file;
<<<<<<< HEAD
extern int bootstrap_error;
=======
>>>>>>> 5e9545d4
extern FILE *stderror_file;
extern pthread_key(MEM_ROOT**,THR_MALLOC);
extern pthread_mutex_t LOCK_mysql_create_db,LOCK_Acl,LOCK_open,
       LOCK_thread_count,LOCK_mapped_file,LOCK_user_locks, LOCK_status,
       LOCK_error_log, LOCK_delayed_insert, LOCK_uuid_generator,
       LOCK_delayed_status, LOCK_delayed_create, LOCK_crypt, LOCK_timezone,
       LOCK_slave_list, LOCK_active_mi, LOCK_manager, LOCK_global_read_lock,
       LOCK_global_system_variables, LOCK_user_conn,
       LOCK_bytes_sent, LOCK_bytes_received;
#ifdef HAVE_OPENSSL
extern pthread_mutex_t LOCK_des_key_file;
#endif
extern rw_lock_t LOCK_grant, LOCK_sys_init_connect, LOCK_sys_init_slave;
extern pthread_cond_t COND_refresh, COND_thread_count, COND_manager;
extern pthread_attr_t connection_attrib;
extern I_List<THD> threads;
extern I_List<NAMED_LIST> key_caches;
extern MY_BITMAP temp_pool;
extern String my_empty_string;
extern const String my_null_string;
extern SHOW_VAR init_vars[],status_vars[], internal_vars[];
extern struct system_variables global_system_variables;
extern struct system_variables max_system_variables;
extern struct system_status_var global_status_var;
extern struct rand_struct sql_rand;

extern const char *opt_date_time_formats[];
extern KNOWN_DATE_TIME_FORMAT known_date_time_formats[];

extern String null_string;
extern HASH open_cache;
extern TABLE *unused_tables;
extern I_List<i_string> binlog_do_db, binlog_ignore_db;
extern const char* any_db;
extern struct my_option my_long_options[];
extern const LEX_STRING view_type;

/* optional things, have_* variables */

extern SHOW_COMP_OPTION have_isam, have_innodb, have_berkeley_db;
extern SHOW_COMP_OPTION have_example_db, have_archive_db, have_csv_db;
extern SHOW_COMP_OPTION have_federated_db;
extern SHOW_COMP_OPTION have_blackhole_db;
extern SHOW_COMP_OPTION have_ndbcluster;
extern SHOW_COMP_OPTION have_raid, have_openssl, have_symlink;
extern SHOW_COMP_OPTION have_query_cache;
extern SHOW_COMP_OPTION have_geometry, have_rtree_keys;
extern SHOW_COMP_OPTION have_crypt;
extern SHOW_COMP_OPTION have_compress;

#ifndef __WIN__
extern pthread_t signal_thread;
#endif

#ifdef HAVE_OPENSSL
extern struct st_VioSSLAcceptorFd * ssl_acceptor_fd;
#endif /* HAVE_OPENSSL */

MYSQL_LOCK *mysql_lock_tables(THD *thd, TABLE **table, uint count, uint flags);
/* mysql_lock_tables() flags bits */
#define MYSQL_LOCK_IGNORE_GLOBAL_READ_LOCK      0x0001
#define MYSQL_LOCK_IGNORE_FLUSH                 0x0002

void mysql_unlock_tables(THD *thd, MYSQL_LOCK *sql_lock);
void mysql_unlock_read_tables(THD *thd, MYSQL_LOCK *sql_lock);
void mysql_unlock_some_tables(THD *thd, TABLE **table,uint count);
void mysql_lock_remove(THD *thd, MYSQL_LOCK *locked,TABLE *table);
void mysql_lock_abort(THD *thd, TABLE *table);
bool mysql_lock_abort_for_thread(THD *thd, TABLE *table);
MYSQL_LOCK *mysql_lock_merge(MYSQL_LOCK *a,MYSQL_LOCK *b);
bool lock_global_read_lock(THD *thd);
void unlock_global_read_lock(THD *thd);
bool wait_if_global_read_lock(THD *thd, bool abort_on_refresh,
                              bool is_not_commit);
void start_waiting_global_read_lock(THD *thd);
bool make_global_read_lock_block_commit(THD *thd);
bool set_protect_against_global_read_lock(void);
void unset_protect_against_global_read_lock(void);

/* Lock based on name */
int lock_and_wait_for_table_name(THD *thd, TABLE_LIST *table_list);
int lock_table_name(THD *thd, TABLE_LIST *table_list);
void unlock_table_name(THD *thd, TABLE_LIST *table_list);
bool wait_for_locked_table_names(THD *thd, TABLE_LIST *table_list);
bool lock_table_names(THD *thd, TABLE_LIST *table_list);
void unlock_table_names(THD *thd, TABLE_LIST *table_list,
			TABLE_LIST *last_table);


/* old unireg functions */

void unireg_init(ulong options);
void unireg_end(void);
bool mysql_create_frm(THD *thd, my_string file_name,
                      const char *db, const char *table,
		      HA_CREATE_INFO *create_info,
		      List<create_field> &create_field,
		      uint key_count,KEY *key_info,handler *db_type);
int rea_create_table(THD *thd, my_string file_name,
                     const char *db, const char *table,
                     HA_CREATE_INFO *create_info,
		     List<create_field> &create_field,
		     uint key_count,KEY *key_info);
int format_number(uint inputflag,uint max_length,my_string pos,uint length,
		  my_string *errpos);
int openfrm(THD *thd, const char *name,const char *alias,uint filestat,
            uint prgflag, uint ha_open_flags, TABLE *outparam);
int readfrm(const char *name, const void** data, uint* length);
int writefrm(const char* name, const void* data, uint len);
int closefrm(TABLE *table);
db_type get_table_type(THD *thd, const char *name);
int read_string(File file, gptr *to, uint length);
void free_blobs(TABLE *table);
int set_zone(int nr,int min_zone,int max_zone);
ulong convert_period_to_month(ulong period);
ulong convert_month_to_period(ulong month);
void get_date_from_daynr(long daynr,uint *year, uint *month,
			 uint *day);
my_time_t TIME_to_timestamp(THD *thd, const TIME *t, my_bool *not_exist);
bool str_to_time_with_warn(const char *str,uint length,TIME *l_time);
timestamp_type str_to_datetime_with_warn(const char *str, uint length,
                                         TIME *l_time, uint flags);
void localtime_to_TIME(TIME *to, struct tm *from);
void calc_time_from_sec(TIME *to, long seconds, long microseconds);

void make_truncated_value_warning(THD *thd, const char *str_val,
				  uint str_length, timestamp_type time_type,
                                  const char *field_name);
extern DATE_TIME_FORMAT *date_time_format_make(timestamp_type format_type,
					       const char *format_str,
					       uint format_length);
extern DATE_TIME_FORMAT *date_time_format_copy(THD *thd,
					       DATE_TIME_FORMAT *format);
const char *get_date_time_format_str(KNOWN_DATE_TIME_FORMAT *format,
				     timestamp_type type);
extern bool make_date_time(DATE_TIME_FORMAT *format, TIME *l_time,
			   timestamp_type type, String *str);
void make_datetime(const DATE_TIME_FORMAT *format, const TIME *l_time,
                   String *str);
void make_date(const DATE_TIME_FORMAT *format, const TIME *l_time,
               String *str);
void make_time(const DATE_TIME_FORMAT *format, const TIME *l_time,
               String *str);

int test_if_number(char *str,int *res,bool allow_wildcards);
void change_byte(byte *,uint,char,char);
void init_read_record(READ_RECORD *info, THD *thd, TABLE *reg_form,
		      SQL_SELECT *select,
		      int use_record_cache, bool print_errors);
void end_read_record(READ_RECORD *info);
ha_rows filesort(THD *thd, TABLE *form,struct st_sort_field *sortorder,
		 uint s_length, SQL_SELECT *select,
		 ha_rows max_rows, ha_rows *examined_rows);
void filesort_free_buffers(TABLE *table);
void change_double_for_sort(double nr,byte *to);
double my_double_round(double value, int dec, bool truncate);
int get_quick_record(SQL_SELECT *select);
int calc_weekday(long daynr,bool sunday_first_day_of_week);
uint calc_week(TIME *l_time, uint week_behaviour, uint *year);
void find_date(char *pos,uint *vek,uint flag);
TYPELIB *convert_strings_to_array_type(my_string *typelibs, my_string *end);
TYPELIB *typelib(List<String> &strings);
ulong get_form_pos(File file, uchar *head, TYPELIB *save_names);
ulong make_new_entry(File file,uchar *fileinfo,TYPELIB *formnames,
		     const char *newname);
ulong next_io_size(ulong pos);
void append_unescaped(String *res, const char *pos, uint length);
int create_frm(THD *thd, char *name, const char *db, const char *table,
               uint reclength,uchar *fileinfo,
	       HA_CREATE_INFO *create_info, uint keys);
void update_create_info_from_table(HA_CREATE_INFO *info, TABLE *form);
int rename_file_ext(const char * from,const char * to,const char * ext);
bool check_db_name(char *db);
bool check_column_name(const char *name);
bool check_table_name(const char *name, uint length);
char *get_field(MEM_ROOT *mem, Field *field);
bool get_field(MEM_ROOT *mem, Field *field, class String *res);
int wild_case_compare(CHARSET_INFO *cs, const char *str,const char *wildstr);

/* from hostname.cc */
struct in_addr;
my_string ip_to_hostname(struct in_addr *in,uint *errors);
void inc_host_errors(struct in_addr *in);
void reset_host_errors(struct in_addr *in);
bool hostname_cache_init();
void hostname_cache_free();
void hostname_cache_refresh(void);

/* sql_cache.cc */
extern bool sql_cache_init();
extern void sql_cache_free();
extern int sql_cache_hit(THD *thd, char *inBuf, uint length);

/* item_func.cc */
Item *get_system_var(THD *thd, enum_var_type var_type, LEX_STRING name,
		     LEX_STRING component);
int get_var_with_binlog(THD *thd, LEX_STRING &name,
                        user_var_entry **out_entry);
/* log.cc */
bool flush_error_log(void);

/* sql_list.cc */
void free_list(I_List <i_string_pair> *list);
void free_list(I_List <i_string> *list);

/* sql_yacc.cc */
extern int yyparse(void *thd);

/* frm_crypt.cc */
#ifdef HAVE_CRYPTED_FRM
SQL_CRYPT *get_crypt_for_frm(void);
#endif

#include "sql_view.h"

/* Some inline functions for more speed */

inline bool add_item_to_list(THD *thd, Item *item)
{
  return thd->lex->current_select->add_item_to_list(thd, item);
}

inline bool add_value_to_list(THD *thd, Item *value)
{
  return thd->lex->value_list.push_back(value);
}

inline bool add_order_to_list(THD *thd, Item *item, bool asc)
{
  return thd->lex->current_select->add_order_to_list(thd, item, asc);
}

inline bool add_group_to_list(THD *thd, Item *item, bool asc)
{
  return thd->lex->current_select->add_group_to_list(thd, item, asc);
}

inline void mark_as_null_row(TABLE *table)
{
  table->null_row=1;
  table->status|=STATUS_NULL_ROW;
  bfill(table->null_flags,table->s->null_bytes,255);
}

inline void table_case_convert(char * name, uint length)
{
  if (lower_case_table_names)
    files_charset_info->cset->casedn(files_charset_info,
                                     name, length, name, length);
}

inline const char *table_case_name(HA_CREATE_INFO *info, const char *name)
{
  return ((lower_case_table_names == 2 && info->alias) ? info->alias : name);
}

inline ulong sql_rnd_with_mutex()
{
  pthread_mutex_lock(&LOCK_thread_count);
  ulong tmp=(ulong) (my_rnd(&sql_rand) * 0xffffffff); /* make all bits random */
  pthread_mutex_unlock(&LOCK_thread_count);
  return tmp;
}

Comp_creator *comp_eq_creator(bool invert);
Comp_creator *comp_ge_creator(bool invert);
Comp_creator *comp_gt_creator(bool invert);
Comp_creator *comp_le_creator(bool invert);
Comp_creator *comp_lt_creator(bool invert);
Comp_creator *comp_ne_creator(bool invert);

Item * all_any_subquery_creator(Item *left_expr,
				chooser_compare_func_creator cmp,
				bool all,
				SELECT_LEX *select_lex);

/*
  clean/setup table fields and map

  SYNOPSYS
    setup_table_map()
    table - TABLE structure pointer (which should be setup)
    table_list TABLE_LIST structure pointer (owner of TABLE)
    tablenr - table number
*/

inline void setup_table_map(TABLE *table, TABLE_LIST *table_list, uint tablenr)
{
  table->used_fields= 0;
  table->const_table= 0;
  table->null_row= 0;
  table->status= STATUS_NO_RECORD;
  table->keys_in_use_for_query= table->s->keys_in_use;
  table->maybe_null= table_list->outer_join;
  table->tablenr= tablenr;
  table->map= (table_map) 1 << tablenr;
  table->force_index= table_list->force_index;
}


/*
  SYNOPSYS
    hexchar_to_int()
    convert a hex digit into number
*/

inline int hexchar_to_int(char c)
{
  if (c <= '9' && c >= '0')
    return c-'0';
  c|=32;
  if (c <= 'f' && c >= 'a')
    return c-'a'+10;
  return -1;
}


/*
  Some functions that are different in the embedded library and the normal
  server
*/

#ifndef EMBEDDED_LIBRARY
extern "C" void unireg_abort(int exit_code);
void kill_delayed_threads(void);
bool check_stack_overrun(THD *thd, long margin, char *dummy);
#else
#define unireg_abort(exit_code) DBUG_RETURN(exit_code)
inline void kill_delayed_threads(void) {}
#define check_stack_overrun(A, B, C) 0
#endif

#endif /* MYSQL_CLIENT */<|MERGE_RESOLUTION|>--- conflicted
+++ resolved
@@ -284,8 +284,12 @@
 #define OPTION_SETUP_TABLES_DONE        (1L << 30) // intern
 /* If not set then the thread will ignore all warnings with level notes. */
 #define OPTION_SQL_NOTES                (1L << 31) // THD, user
-
-<<<<<<< HEAD
+/* 
+  Force the used temporary table to be a MyISAM table (because we will use
+  fulltext functions when reading from it.
+*/
+#define TMP_TABLE_FORCE_MYISAM          (1L << 30) 
+
 /*
   Maximum length of time zone name that we support
   (Time zone name is char(64) in db). mysqlbinlog needs it.
@@ -294,17 +298,6 @@
 
 /* The rest of the file is included in the server only */
 #ifndef MYSQL_CLIENT
-=======
-/* 
-  Force the used temporary table to be a MyISAM table (because we will use
-  fulltext functions when reading from it.
-*/
-#define TMP_TABLE_FORCE_MYISAM          (1L << 30) 
-
-/* If set to 0, then the thread will ignore all warnings with level notes.
-   Set by executing SET SQL_NOTES=1 */
-#define OPTION_SQL_NOTES                (1L << 31)
->>>>>>> 5e9545d4
 
 /* Bits for different SQL modes modes (including ANSI mode) */
 #define MODE_REAL_AS_FLOAT              1
@@ -1167,10 +1160,7 @@
 
 extern MYSQL_LOG mysql_log,mysql_slow_log,mysql_bin_log;
 extern FILE *bootstrap_file;
-<<<<<<< HEAD
 extern int bootstrap_error;
-=======
->>>>>>> 5e9545d4
 extern FILE *stderror_file;
 extern pthread_key(MEM_ROOT**,THR_MALLOC);
 extern pthread_mutex_t LOCK_mysql_create_db,LOCK_Acl,LOCK_open,
