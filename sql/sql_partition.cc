--- conflicted
+++ resolved
@@ -2183,13 +2183,8 @@
                             const char *path)
 {
   char temp_path[FN_REFLEN];
-<<<<<<< HEAD
-  strcpy(temp_path, path);
+  safe_strcpy(temp_path, sizeof(temp_path), path);
 #ifdef _WIN32
-=======
-  safe_strcpy(temp_path, sizeof(temp_path), path);
-#ifdef __WIN__
->>>>>>> 0c440abd
   /* Convert \ to / to be able to create table on unix */
   char *pos, *end;
   size_t length= strlen(temp_path);
