--- conflicted
+++ resolved
@@ -318,14 +318,8 @@
 {
 #ifndef NO_EMBEDDED_ACCESS_CHECKS
   my_hash_init(key_memory_user_conn, &hash_user_connections,
-<<<<<<< HEAD
                USER_CONN::user_host_key_charset_info_for_hash(),
-               max_connections, 0, 0, (my_hash_get_key)
-               get_key_conn, (my_hash_free_key) free_user, 0);
-=======
-               system_charset_info, max_connections, 0, 0, get_key_conn,
-               my_free, 0);
->>>>>>> 2719cc49
+               max_connections, 0, 0, get_key_conn, my_free, 0);
 #endif
 }
 
@@ -474,30 +468,17 @@
 
 void init_global_user_stats(void)
 {
-<<<<<<< HEAD
   my_hash_init(PSI_INSTRUMENT_ME, &global_user_stats,
                USER_STATS::user_key_charset_info_for_hash(),
-               max_connections,
-               0, 0, (my_hash_get_key) get_key_user_stats,
-               (my_hash_free_key) free_user_stats, 0);
-=======
-  my_hash_init(PSI_INSTRUMENT_ME, &global_user_stats, system_charset_info,
                max_connections, 0, 0, get_key_user_stats, my_free, 0);
->>>>>>> 2719cc49
 }
 
 void init_global_client_stats(void)
 {
-<<<<<<< HEAD
   my_hash_init(PSI_INSTRUMENT_ME, &global_client_stats,
                USER_STATS::user_key_charset_info_for_hash(),
                max_connections,
-               0, 0, (my_hash_get_key) get_key_user_stats,
-               (my_hash_free_key) free_user_stats, 0);
-=======
-  my_hash_init(PSI_INSTRUMENT_ME, &global_client_stats, system_charset_info,
-               max_connections, 0, 0, get_key_user_stats, my_free, 0);
->>>>>>> 2719cc49
+               0, 0, get_key_user_stats, my_free, 0);
 }
 
 extern "C" const uchar *get_key_table_stats(const void *table_stats_,
