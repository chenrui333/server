/* Copyright (c) 2000, 2015, Oracle and/or its affiliates.
   Copyright (c) 2008, 2016, MariaDB

   This program is free software; you can redistribute it and/or modify
   it under the terms of the GNU General Public License as published by
   the Free Software Foundation; version 2 of the License.

   This program is distributed in the hope that it will be useful,
   but WITHOUT ANY WARRANTY; without even the implied warranty of
   MERCHANTABILITY or FITNESS FOR A PARTICULAR PURPOSE.  See the
   GNU General Public License for more details.

   You should have received a copy of the GNU General Public License
   along with this program; if not, write to the Free Software
   Foundation, Inc., 51 Franklin Street, Fifth Floor, Boston, MA  02110-1301, USA */


/* Some general useful functions */

#include <my_global.h>                 /* NO_EMBEDDED_ACCESS_CHECKS */
#include "sql_priv.h"
#include "table.h"
#include "key.h"                                // find_ref_key
#include "sql_table.h"                          // build_table_filename,
                                                // primary_key_name
#include "sql_parse.h"                          // free_items
#include "strfunc.h"                            // unhex_type2
#include "sql_partition.h"       // mysql_unpack_partition,
                                 // fix_partition_func, partition_info
#include "sql_acl.h"             // *_ACL, acl_getroot_no_password
#include "sql_base.h"
#include "create_options.h"
#include "sql_trigger.h"
#include <m_ctype.h>
#include "my_md5.h"
#include "my_bit.h"
#include "sql_select.h"
#include "sql_derived.h"
#include "sql_statistics.h"
#include "discover.h"
#include "mdl.h"                 // MDL_wait_for_graph_visitor
#include "sql_view.h"
#include "rpl_filter.h"
#include "sql_cte.h"

/* For MySQL 5.7 virtual fields */
#define MYSQL57_GENERATED_FIELD 128
#define MYSQL57_GCOL_HEADER_SIZE 4

static Virtual_column_info * unpack_vcol_info_from_frm(THD *, MEM_ROOT *,
              TABLE *, String *, Virtual_column_info **, bool *);
static bool check_vcol_forward_refs(Field *, Virtual_column_info *);

/* INFORMATION_SCHEMA name */
LEX_STRING INFORMATION_SCHEMA_NAME= {C_STRING_WITH_LEN("information_schema")};

/* PERFORMANCE_SCHEMA name */
LEX_STRING PERFORMANCE_SCHEMA_DB_NAME= {C_STRING_WITH_LEN("performance_schema")};

/* MYSQL_SCHEMA name */
LEX_STRING MYSQL_SCHEMA_NAME= {C_STRING_WITH_LEN("mysql")};

/* GENERAL_LOG name */
LEX_STRING GENERAL_LOG_NAME= {C_STRING_WITH_LEN("general_log")};

/* SLOW_LOG name */
LEX_STRING SLOW_LOG_NAME= {C_STRING_WITH_LEN("slow_log")};

/* 
  Keyword added as a prefix when parsing the defining expression for a
  virtual column read from the column definition saved in the frm file
*/
static LEX_STRING parse_vcol_keyword= { C_STRING_WITH_LEN("PARSE_VCOL_EXPR ") };

static int64 last_table_id;

	/* Functions defined in this file */

static void fix_type_pointers(const char ***array, TYPELIB *point_to_type,
			      uint types, char **names);
static uint find_field(Field **fields, uchar *record, uint start, uint length);

inline bool is_system_table_name(const char *name, uint length);

/**************************************************************************
  Object_creation_ctx implementation.
**************************************************************************/

Object_creation_ctx *Object_creation_ctx::set_n_backup(THD *thd)
{
  Object_creation_ctx *backup_ctx;
  DBUG_ENTER("Object_creation_ctx::set_n_backup");

  backup_ctx= create_backup_ctx(thd);
  change_env(thd);

  DBUG_RETURN(backup_ctx);
}

void Object_creation_ctx::restore_env(THD *thd, Object_creation_ctx *backup_ctx)
{
  if (!backup_ctx)
    return;

  backup_ctx->change_env(thd);

  delete backup_ctx;
}

/**************************************************************************
  Default_object_creation_ctx implementation.
**************************************************************************/

Default_object_creation_ctx::Default_object_creation_ctx(THD *thd)
  : m_client_cs(thd->variables.character_set_client),
    m_connection_cl(thd->variables.collation_connection)
{ }

Default_object_creation_ctx::Default_object_creation_ctx(
  CHARSET_INFO *client_cs, CHARSET_INFO *connection_cl)
  : m_client_cs(client_cs),
    m_connection_cl(connection_cl)
{ }

Object_creation_ctx *
Default_object_creation_ctx::create_backup_ctx(THD *thd) const
{
  return new Default_object_creation_ctx(thd);
}

void Default_object_creation_ctx::change_env(THD *thd) const
{
  thd->update_charset(m_client_cs, m_connection_cl);
}

/**************************************************************************
  View_creation_ctx implementation.
**************************************************************************/

View_creation_ctx *View_creation_ctx::create(THD *thd)
{
  View_creation_ctx *ctx= new (thd->mem_root) View_creation_ctx(thd);

  return ctx;
}

/*************************************************************************/

View_creation_ctx * View_creation_ctx::create(THD *thd,
                                              TABLE_LIST *view)
{
  View_creation_ctx *ctx= new (thd->mem_root) View_creation_ctx(thd);

  /* Throw a warning if there is NULL cs name. */

  if (!view->view_client_cs_name.str ||
      !view->view_connection_cl_name.str)
  {
    push_warning_printf(thd, Sql_condition::WARN_LEVEL_NOTE,
                        ER_VIEW_NO_CREATION_CTX,
                        ER_THD(thd, ER_VIEW_NO_CREATION_CTX),
                        (const char *) view->db,
                        (const char *) view->table_name);

    ctx->m_client_cs= system_charset_info;
    ctx->m_connection_cl= system_charset_info;

    return ctx;
  }

  /* Resolve cs names. Throw a warning if there is unknown cs name. */

  bool invalid_creation_ctx;

  invalid_creation_ctx= resolve_charset(view->view_client_cs_name.str,
                                        system_charset_info,
                                        &ctx->m_client_cs);

  invalid_creation_ctx= resolve_collation(view->view_connection_cl_name.str,
                                          system_charset_info,
                                          &ctx->m_connection_cl) ||
                        invalid_creation_ctx;

  if (invalid_creation_ctx)
  {
    sql_print_warning("View '%s'.'%s': there is unknown charset/collation "
                      "names (client: '%s'; connection: '%s').",
                      (const char *) view->db,
                      (const char *) view->table_name,
                      (const char *) view->view_client_cs_name.str,
                      (const char *) view->view_connection_cl_name.str);

    push_warning_printf(thd, Sql_condition::WARN_LEVEL_NOTE,
                        ER_VIEW_INVALID_CREATION_CTX,
                        ER_THD(thd, ER_VIEW_INVALID_CREATION_CTX),
                        (const char *) view->db,
                        (const char *) view->table_name);
  }

  return ctx;
}

/*************************************************************************/

/* Get column name from column hash */

static uchar *get_field_name(Field **buff, size_t *length,
                             my_bool not_used __attribute__((unused)))
{
  *length= (uint) strlen((*buff)->field_name);
  return (uchar*) (*buff)->field_name;
}


/*
  Returns pointer to '.frm' extension of the file name.

  SYNOPSIS
    fn_rext()
    name       file name

  DESCRIPTION
    Checks file name part starting with the rightmost '.' character,
    and returns it if it is equal to '.frm'. 

  TODO
    It is a good idea to get rid of this function modifying the code
    to garantee that the functions presently calling fn_rext() always
    get arguments in the same format: either with '.frm' or without '.frm'.

  RETURN VALUES
    Pointer to the '.frm' extension. If there is no extension,
    or extension is not '.frm', pointer at the end of file name.
*/

char *fn_rext(char *name)
{
  char *res= strrchr(name, '.');
  if (res && !strcmp(res, reg_ext))
    return res;
  return name + strlen(name);
}

TABLE_CATEGORY get_table_category(const LEX_STRING *db, const LEX_STRING *name)
{
  DBUG_ASSERT(db != NULL);
  DBUG_ASSERT(name != NULL);

  if (is_infoschema_db(db->str, db->length))
    return TABLE_CATEGORY_INFORMATION;

  if ((db->length == PERFORMANCE_SCHEMA_DB_NAME.length) &&
      (my_strcasecmp(system_charset_info,
                     PERFORMANCE_SCHEMA_DB_NAME.str,
                     db->str) == 0))
    return TABLE_CATEGORY_PERFORMANCE;

  if ((db->length == MYSQL_SCHEMA_NAME.length) &&
      (my_strcasecmp(system_charset_info,
                     MYSQL_SCHEMA_NAME.str,
                     db->str) == 0))
  {
    if (is_system_table_name(name->str, name->length))
      return TABLE_CATEGORY_SYSTEM;

    if ((name->length == GENERAL_LOG_NAME.length) &&
        (my_strcasecmp(system_charset_info,
                       GENERAL_LOG_NAME.str,
                       name->str) == 0))
      return TABLE_CATEGORY_LOG;

    if ((name->length == SLOW_LOG_NAME.length) &&
        (my_strcasecmp(system_charset_info,
                       SLOW_LOG_NAME.str,
                       name->str) == 0))
      return TABLE_CATEGORY_LOG;
  }

  return TABLE_CATEGORY_USER;
}


/*
  Allocate and setup a TABLE_SHARE structure

  SYNOPSIS
    alloc_table_share()
    db                  Database name
    table_name          Table name
    key			Table cache key (db \0 table_name \0...)
    key_length		Length of key

  RETURN
    0  Error (out of memory)
    #  Share
*/

TABLE_SHARE *alloc_table_share(const char *db, const char *table_name,
                               const char *key, uint key_length)
{
  MEM_ROOT mem_root;
  TABLE_SHARE *share;
  char *key_buff, *path_buff;
  char path[FN_REFLEN];
  uint path_length;
  DBUG_ENTER("alloc_table_share");
  DBUG_PRINT("enter", ("table: '%s'.'%s'", db, table_name));

  path_length= build_table_filename(path, sizeof(path) - 1,
                                    db, table_name, "", 0);
  init_sql_alloc(&mem_root, TABLE_ALLOC_BLOCK_SIZE, 0, MYF(0));
  if (multi_alloc_root(&mem_root,
                       &share, sizeof(*share),
                       &key_buff, key_length,
                       &path_buff, path_length + 1,
                       NULL))
  {
    bzero((char*) share, sizeof(*share));

    share->set_table_cache_key(key_buff, key, key_length);

    share->path.str= path_buff;
    share->path.length= path_length;
    strmov(share->path.str, path);
    share->normalized_path.str=    share->path.str;
    share->normalized_path.length= path_length;
    share->table_category= get_table_category(& share->db, & share->table_name);
    share->open_errno= ENOENT;
    /* The following will be fixed in open_table_from_share */
    share->cached_row_logging_check= 1;

    init_sql_alloc(&share->stats_cb.mem_root, TABLE_ALLOC_BLOCK_SIZE, 0, MYF(0));

    memcpy((char*) &share->mem_root, (char*) &mem_root, sizeof(mem_root));
    mysql_mutex_init(key_TABLE_SHARE_LOCK_share,
                     &share->LOCK_share, MY_MUTEX_INIT_SLOW);
    mysql_mutex_init(key_TABLE_SHARE_LOCK_ha_data,
                     &share->LOCK_ha_data, MY_MUTEX_INIT_FAST);

    /*
      There is one reserved number that cannot be used. Remember to
      change this when 6-byte global table id's are introduced.
    */
    do
    {
      share->table_map_id= my_atomic_add64_explicit(&last_table_id, 1,
                                                    MY_MEMORY_ORDER_RELAXED);
    } while (unlikely(share->table_map_id == ~0UL));
  }
  DBUG_RETURN(share);
}


/*
  Initialize share for temporary tables

  SYNOPSIS
    init_tmp_table_share()
    thd         thread handle
    share	Share to fill
    key		Table_cache_key, as generated from tdc_create_key.
		must start with db name.
    key_length	Length of key
    table_name	Table name
    path	Path to file (possible in lower case) without .frm

  NOTES
    This is different from alloc_table_share() because temporary tables
    don't have to be shared between threads or put into the table def
    cache, so we can do some things notable simpler and faster

    If table is not put in thd->temporary_tables (happens only when
    one uses OPEN TEMPORARY) then one can specify 'db' as key and
    use key_length= 0 as neither table_cache_key or key_length will be used).
*/

void init_tmp_table_share(THD *thd, TABLE_SHARE *share, const char *key,
                          uint key_length, const char *table_name,
                          const char *path)
{
  DBUG_ENTER("init_tmp_table_share");
  DBUG_PRINT("enter", ("table: '%s'.'%s'", key, table_name));

  bzero((char*) share, sizeof(*share));
  /*
    This can't be MY_THREAD_SPECIFIC for slaves as they are freed
    during cleanup() from Relay_log_info::close_temporary_tables()
  */
  init_sql_alloc(&share->mem_root, TABLE_ALLOC_BLOCK_SIZE, 0, 
                 MYF(thd->slave_thread ? 0 : MY_THREAD_SPECIFIC));
  share->table_category=         TABLE_CATEGORY_TEMPORARY;
  share->tmp_table=              INTERNAL_TMP_TABLE;
  share->db.str=                 (char*) key;
  share->db.length=		 strlen(key);
  share->table_cache_key.str=    (char*) key;
  share->table_cache_key.length= key_length;
  share->table_name.str=         (char*) table_name;
  share->table_name.length=      strlen(table_name);
  share->path.str=               (char*) path;
  share->normalized_path.str=    (char*) path;
  share->path.length= share->normalized_path.length= strlen(path);
  share->frm_version= 		 FRM_VER_CURRENT;

  share->cached_row_logging_check= 0;           // No row logging

  /*
    table_map_id is also used for MERGE tables to suppress repeated
    compatibility checks.
  */
  share->table_map_id= (ulong) thd->query_id;
  DBUG_VOID_RETURN;
}


/**
  Release resources (plugins) used by the share and free its memory.
  TABLE_SHARE is self-contained -- it's stored in its own MEM_ROOT.
  Free this MEM_ROOT.
*/

void TABLE_SHARE::destroy()
{
  uint idx;
  KEY *info_it;
  DBUG_ENTER("TABLE_SHARE::destroy");
  DBUG_PRINT("info", ("db: %s table: %s", db.str, table_name.str));

  if (ha_share)
  {
    delete ha_share;
    ha_share= NULL;                             // Safety
  }

  free_root(&stats_cb.mem_root, MYF(0));
  stats_cb.stats_can_be_read= FALSE;
  stats_cb.stats_is_read= FALSE;
  stats_cb.histograms_can_be_read= FALSE;
  stats_cb.histograms_are_read= FALSE;

  /* The mutexes are initialized only for shares that are part of the TDC */
  if (tmp_table == NO_TMP_TABLE)
  {
    mysql_mutex_destroy(&LOCK_share);
    mysql_mutex_destroy(&LOCK_ha_data);
  }
  my_hash_free(&name_hash);

  plugin_unlock(NULL, db_plugin);
  db_plugin= NULL;

  /* Release fulltext parsers */
  info_it= key_info;
  for (idx= keys; idx; idx--, info_it++)
  {
    if (info_it->flags & HA_USES_PARSER)
    {
      plugin_unlock(NULL, info_it->parser);
      info_it->flags= 0;
    }
  }

#ifdef WITH_PARTITION_STORAGE_ENGINE
  plugin_unlock(NULL, default_part_plugin);
#endif /* WITH_PARTITION_STORAGE_ENGINE */

  PSI_CALL_release_table_share(m_psi);

  /*
    Make a copy since the share is allocated in its own root,
    and free_root() updates its argument after freeing the memory.
  */
  MEM_ROOT own_root= mem_root;
  free_root(&own_root, MYF(0));
  DBUG_VOID_RETURN;
}

/*
  Free table share and memory used by it

  SYNOPSIS
    free_table_share()
    share		Table share
*/

void free_table_share(TABLE_SHARE *share)
{
  DBUG_ENTER("free_table_share");
  DBUG_PRINT("enter", ("table: %s.%s", share->db.str, share->table_name.str));
  share->destroy();
  DBUG_VOID_RETURN;
}


/**
  Return TRUE if a table name matches one of the system table names.
  Currently these are:

  help_category, help_keyword, help_relation, help_topic,
  proc, event
  time_zone, time_zone_leap_second, time_zone_name, time_zone_transition,
  time_zone_transition_type

  This function trades accuracy for speed, so may return false
  positives. Presumably mysql.* database is for internal purposes only
  and should not contain user tables.
*/

inline bool is_system_table_name(const char *name, uint length)
{
  CHARSET_INFO *ci= system_charset_info;

  return (
          /* mysql.proc table */
          (length == 4 &&
           my_tolower(ci, name[0]) == 'p' && 
           my_tolower(ci, name[1]) == 'r' &&
           my_tolower(ci, name[2]) == 'o' &&
           my_tolower(ci, name[3]) == 'c') ||

          (length > 4 &&
           (
            /* one of mysql.help* tables */
            (my_tolower(ci, name[0]) == 'h' &&
             my_tolower(ci, name[1]) == 'e' &&
             my_tolower(ci, name[2]) == 'l' &&
             my_tolower(ci, name[3]) == 'p') ||

            /* one of mysql.time_zone* tables */
            (my_tolower(ci, name[0]) == 't' &&
             my_tolower(ci, name[1]) == 'i' &&
             my_tolower(ci, name[2]) == 'm' &&
             my_tolower(ci, name[3]) == 'e') ||

            /* one of mysql.*_stat tables, but not mysql.innodb* tables*/
            ((my_tolower(ci, name[length-5]) == 's' &&
              my_tolower(ci, name[length-4]) == 't' &&
              my_tolower(ci, name[length-3]) == 'a' &&
              my_tolower(ci, name[length-2]) == 't' &&
              my_tolower(ci, name[length-1]) == 's') &&
             !(my_tolower(ci, name[0]) == 'i' &&
               my_tolower(ci, name[1]) == 'n' &&
               my_tolower(ci, name[2]) == 'n' &&
               my_tolower(ci, name[3]) == 'o')) ||

            /* mysql.event table */
            (my_tolower(ci, name[0]) == 'e' &&
             my_tolower(ci, name[1]) == 'v' &&
             my_tolower(ci, name[2]) == 'e' &&
             my_tolower(ci, name[3]) == 'n' &&
             my_tolower(ci, name[4]) == 't')
            )
           )
         );
}


/*
  Read table definition from a binary / text based .frm file
  
  SYNOPSIS
  open_table_def()
  thd		Thread handler
  share		Fill this with table definition
  db_flags	Bit mask of the following flags: OPEN_VIEW

  NOTES
    This function is called when the table definition is not cached in
    table definition cache
    The data is returned in 'share', which is alloced by
    alloc_table_share().. The code assumes that share is initialized.
*/

enum open_frm_error open_table_def(THD *thd, TABLE_SHARE *share, uint flags)
{
  bool error_given= false;
  File file;
  uchar *buf;
  uchar head[FRM_HEADER_SIZE];
  char	path[FN_REFLEN];
  size_t frmlen, read_length;
  uint length;
  DBUG_ENTER("open_table_def");
  DBUG_PRINT("enter", ("table: '%s'.'%s'  path: '%s'", share->db.str,
                       share->table_name.str, share->normalized_path.str));

  share->error= OPEN_FRM_OPEN_ERROR;

  length=(uint) (strxmov(path, share->normalized_path.str, reg_ext, NullS) -
                 path);
  if (flags & GTS_FORCE_DISCOVERY)
  {
    DBUG_ASSERT(flags & GTS_TABLE);
    DBUG_ASSERT(flags & GTS_USE_DISCOVERY);
    mysql_file_delete_with_symlink(key_file_frm, path, "", MYF(0));
    file= -1;
  }
  else
    file= mysql_file_open(key_file_frm, path, O_RDONLY | O_SHARE, MYF(0));

  if (file < 0)
  {
    if ((flags & GTS_TABLE) && (flags & GTS_USE_DISCOVERY))
    {
      ha_discover_table(thd, share);
      error_given= true;
    }
    goto err_not_open;
  }

  if (mysql_file_read(file, head, sizeof(head), MYF(MY_NABP)))
  {
    share->error = my_errno == HA_ERR_FILE_TOO_SHORT
                      ? OPEN_FRM_CORRUPTED : OPEN_FRM_READ_ERROR;
    goto err;
  }

  if (memcmp(head, STRING_WITH_LEN("TYPE=VIEW\n")) == 0)
  {
    share->is_view= 1;
    if (flags & GTS_VIEW)
    {
      LEX_STRING pathstr= { path, length };
      /*
        Create view file parser and hold it in TABLE_SHARE member
        view_def.
      */
      share->view_def= sql_parse_prepare(&pathstr, &share->mem_root, true);
      if (!share->view_def)
        share->error= OPEN_FRM_ERROR_ALREADY_ISSUED;
      else
        share->error= OPEN_FRM_OK;
    }
    else
      share->error= OPEN_FRM_NOT_A_TABLE;
    goto err;
  }
  if (!is_binary_frm_header(head))
  {
    /* No handling of text based files yet */
    share->error = OPEN_FRM_CORRUPTED;
    goto err;
  }
  if (!(flags & GTS_TABLE))
  {
    share->error = OPEN_FRM_NOT_A_VIEW;
    goto err;
  }

  frmlen= uint4korr(head+10);
  set_if_smaller(frmlen, FRM_MAX_SIZE); // safety

  if (!(buf= (uchar*)my_malloc(frmlen, MYF(MY_THREAD_SPECIFIC|MY_WME))))
    goto err;

  memcpy(buf, head, sizeof(head));

  read_length= mysql_file_read(file, buf + sizeof(head),
                               frmlen - sizeof(head), MYF(MY_WME));
  if (read_length == 0 || read_length == (size_t)-1)
  {
    share->error = OPEN_FRM_READ_ERROR;
    my_free(buf);
    goto err;
  }
  mysql_file_close(file, MYF(MY_WME));

  frmlen= read_length + sizeof(head);

  share->init_from_binary_frm_image(thd, false, buf, frmlen);
  error_given= true; // init_from_binary_frm_image has already called my_error()
  my_free(buf);

  goto err_not_open;

err:
  mysql_file_close(file, MYF(MY_WME));

err_not_open:
  if (share->error && !error_given)
  {
    share->open_errno= my_errno;
    open_table_error(share, share->error, share->open_errno);
  }

  DBUG_RETURN(share->error);
}

static bool create_key_infos(const uchar *strpos, const uchar *frm_image_end,
                             uint keys, KEY *keyinfo,
                             uint new_frm_ver, uint &ext_key_parts,
                             TABLE_SHARE *share, uint len,
                             KEY *first_keyinfo, char* &keynames)
{
  uint i, j, n_length;
  KEY_PART_INFO *key_part= NULL;
  ulong *rec_per_key= NULL;
  KEY_PART_INFO *first_key_part= NULL;
  uint first_key_parts= 0;

  if (!keys)
  {  
    if (!(keyinfo = (KEY*) alloc_root(&share->mem_root, len)))
      return 1;
    bzero((char*) keyinfo, len);
    key_part= reinterpret_cast<KEY_PART_INFO*> (keyinfo);
  }

  /*
    If share->use_ext_keys is set to TRUE we assume that any key
    can be extended by the components of the primary key whose
    definition is read first from the frm file.
    For each key only those fields of the assumed primary key are
    added that are not included in the proper key definition. 
    If after all it turns out that there is no primary key the
    added components are removed from each key.

    When in the future we support others schemes of extending of
    secondary keys with components of the primary key we'll have
    to change the type of this flag for an enumeration type.
  */

  for (i=0 ; i < keys ; i++, keyinfo++)
  {
    if (new_frm_ver >= 3)
    {
      if (strpos + 8 >= frm_image_end)
        return 1;
      keyinfo->flags=	   (uint) uint2korr(strpos) ^ HA_NOSAME;
      keyinfo->key_length= (uint) uint2korr(strpos+2);
      keyinfo->user_defined_key_parts=  (uint) strpos[4];
      keyinfo->algorithm=  (enum ha_key_alg) strpos[5];
      keyinfo->block_size= uint2korr(strpos+6);
      strpos+=8;
    }
    else
    {
      if (strpos + 4 >= frm_image_end)
        return 1;
      keyinfo->flags=	 ((uint) strpos[0]) ^ HA_NOSAME;
      keyinfo->key_length= (uint) uint2korr(strpos+1);
      keyinfo->user_defined_key_parts=  (uint) strpos[3];
      keyinfo->algorithm= HA_KEY_ALG_UNDEF;
      strpos+=4;
    }

    if (i == 0)
    {
      ext_key_parts+= (share->use_ext_keys ? first_keyinfo->user_defined_key_parts*(keys-1) : 0); 
      n_length=keys * sizeof(KEY) + ext_key_parts * sizeof(KEY_PART_INFO);
      if (!(keyinfo= (KEY*) alloc_root(&share->mem_root,
				       n_length + len)))
        return 1;
      bzero((char*) keyinfo,n_length);
      share->key_info= keyinfo;
      key_part= reinterpret_cast<KEY_PART_INFO*> (keyinfo + keys);

      if (!(rec_per_key= (ulong*) alloc_root(&share->mem_root,
                                             sizeof(ulong) * ext_key_parts)))
        return 1;
      first_key_part= key_part;
      first_key_parts= first_keyinfo->user_defined_key_parts;
      keyinfo->flags= first_keyinfo->flags;
      keyinfo->key_length= first_keyinfo->key_length;
      keyinfo->user_defined_key_parts= first_keyinfo->user_defined_key_parts;
      keyinfo->algorithm= first_keyinfo->algorithm;
      if (new_frm_ver >= 3)
        keyinfo->block_size= first_keyinfo->block_size;
    }

    keyinfo->key_part=	 key_part;
    keyinfo->rec_per_key= rec_per_key;
    for (j=keyinfo->user_defined_key_parts ; j-- ; key_part++)
    {
      if (strpos + (new_frm_ver >= 1 ? 9 : 7) >= frm_image_end)
        return 1;
      *rec_per_key++=0;
      key_part->fieldnr=	(uint16) (uint2korr(strpos) & FIELD_NR_MASK);
      key_part->offset= (uint) uint2korr(strpos+2)-1;
      key_part->key_type=	(uint) uint2korr(strpos+5);
      // key_part->field=	(Field*) 0;	// Will be fixed later
      if (new_frm_ver >= 1)
      {
	key_part->key_part_flag= *(strpos+4);
	key_part->length=	(uint) uint2korr(strpos+7);
	strpos+=9;
      }
      else
      {
	key_part->length=	*(strpos+4);
	key_part->key_part_flag=0;
	if (key_part->length > 128)
	{
	  key_part->length&=127;		/* purecov: inspected */
	  key_part->key_part_flag=HA_REVERSE_SORT; /* purecov: inspected */
	}
	strpos+=7;
      }
      key_part->store_length=key_part->length;
    }

    /*
      Add primary key to end of extended keys for non unique keys for
      storage engines that supports it.
    */
    keyinfo->ext_key_parts= keyinfo->user_defined_key_parts;
    keyinfo->ext_key_flags= keyinfo->flags;
    keyinfo->ext_key_part_map= 0;
    if (share->use_ext_keys && i && !(keyinfo->flags & HA_NOSAME))
    {
      for (j= 0; 
           j < first_key_parts && keyinfo->ext_key_parts < MAX_REF_PARTS;
           j++)
      {
        uint key_parts= keyinfo->user_defined_key_parts;
        KEY_PART_INFO* curr_key_part= keyinfo->key_part;
        KEY_PART_INFO* curr_key_part_end= curr_key_part+key_parts;
        for ( ; curr_key_part < curr_key_part_end; curr_key_part++)
        {
          if (curr_key_part->fieldnr == first_key_part[j].fieldnr)
            break;
        }
        if (curr_key_part == curr_key_part_end)
        {
          *key_part++= first_key_part[j];
          *rec_per_key++= 0;
          keyinfo->ext_key_parts++;
          keyinfo->ext_key_part_map|= 1 << j;
        }
      }
      if (j == first_key_parts)
        keyinfo->ext_key_flags= keyinfo->flags | HA_EXT_NOSAME;
    }
    share->ext_key_parts+= keyinfo->ext_key_parts;  
  }
  keynames=(char*) key_part;
  strpos+= strnmov(keynames, (char *) strpos, frm_image_end - strpos) - keynames;
  if (*strpos++) // key names are \0-terminated
    return 1;

  //reading index comments
  for (keyinfo= share->key_info, i=0; i < keys; i++, keyinfo++)
  {
    if (keyinfo->flags & HA_USES_COMMENT)
    {
      if (strpos + 2 >= frm_image_end)
        return 1;
      keyinfo->comment.length= uint2korr(strpos);
      strpos+= 2;

      if (strpos + keyinfo->comment.length >= frm_image_end)
        return 1;
      keyinfo->comment.str= strmake_root(&share->mem_root, (char*) strpos,
                                         keyinfo->comment.length);
      strpos+= keyinfo->comment.length;
    } 
    DBUG_ASSERT(MY_TEST(keyinfo->flags & HA_USES_COMMENT) ==
                (keyinfo->comment.length > 0));
  }

  share->keys= keys; // do it *after* all key_info's are initialized

  return 0;
}


/** ensures that the enum value (read from frm) is within limits

    if not - issues a warning and resets the value to 0
    (that is, 0 is assumed to be a default value)
*/

static uint enum_value_with_check(THD *thd, TABLE_SHARE *share,
                                  const char *name, uint value, uint limit)
{
  if (value < limit)
    return value;

  sql_print_warning("%s.frm: invalid value %d for the field %s",
                share->normalized_path.str, value, name);
  return 0;
}


/**
   Check if a collation has changed number

   @param mysql_version
   @param current collation number

   @retval new collation number (same as current collation number of no change)
*/

static uint upgrade_collation(ulong mysql_version, uint cs_number)
{
  if (mysql_version >= 50300 && mysql_version <= 50399)
  {
    switch (cs_number) {
    case 149: return MY_PAGE2_COLLATION_ID_UCS2;   // ucs2_crotian_ci
    case 213: return MY_PAGE2_COLLATION_ID_UTF8;   // utf8_crotian_ci
    }
  }
  if ((mysql_version >= 50500 && mysql_version <= 50599) ||
      (mysql_version >= 100000 && mysql_version <= 100005))
  {
    switch (cs_number) {
    case 149: return MY_PAGE2_COLLATION_ID_UCS2;   // ucs2_crotian_ci
    case 213: return MY_PAGE2_COLLATION_ID_UTF8;   // utf8_crotian_ci
    case 214: return MY_PAGE2_COLLATION_ID_UTF32;  // utf32_croatian_ci
    case 215: return MY_PAGE2_COLLATION_ID_UTF16;  // utf16_croatian_ci
    case 245: return MY_PAGE2_COLLATION_ID_UTF8MB4;// utf8mb4_croatian_ci
    }
  }
  return cs_number;
}


/*
  In MySQL 5.7 the null bits for not stored virtual fields are last.
  Calculate the position for these bits
*/

static void mysql57_calculate_null_position(TABLE_SHARE *share,
                                            uchar **null_pos,
                                            uint *null_bit_pos,
                                            const uchar *strpos,
                                            const uchar *vcol_screen_pos)
{
  uint field_pack_length= 17;

  for (uint i=0 ; i < share->fields; i++, strpos+= field_pack_length)
  {
    uint field_length, pack_flag;
    enum_field_types field_type;

    if ((strpos[10] & MYSQL57_GENERATED_FIELD))
    {
      /* Skip virtual (not stored) generated field */
      bool stored_in_db= vcol_screen_pos[3];
      vcol_screen_pos+= (uint2korr(vcol_screen_pos + 1) +
                         MYSQL57_GCOL_HEADER_SIZE);
      if (! stored_in_db)
        continue;
    }
    field_length= uint2korr(strpos+3);
    pack_flag=    uint2korr(strpos+8);
    field_type=   (enum_field_types) (uint) strpos[13];
    if (field_type == MYSQL_TYPE_BIT && !f_bit_as_char(pack_flag))
    {
      if (((*null_bit_pos)+= field_length & 7) > 7)
      {
        (*null_pos)++;
        (*null_bit_pos)-= 8;
      }
    }
    if (f_maybe_null(pack_flag))
    {
      if (!((*null_bit_pos)= ((*null_bit_pos) + 1) & 7))
        (*null_pos)++;
    }
  }
}


/** Parse TABLE_SHARE::vcol_defs

  unpack_vcol_info_from_frm
  5.7
    byte 1      = 1
    byte 2,3    = expr length
    byte 4      = stored_in_db
    expression
  10.1-
    byte 1     = 1 | 2
    byte 2     = sql_type       ; but  TABLE::init_from_binary_frm_image()
    byte 3     = stored_in_db   ; has put expr_length here
    [byte 4]   = optional interval_id for sql_type (if byte 1 == 2)
    expression
  10.2+
    byte 1     = type
    byte 2,3   = field_number
    byte 4,5   = length of expression
    byte 6     = length of name
    name
    expression
*/
bool parse_vcol_defs(THD *thd, MEM_ROOT *mem_root, TABLE *table,
                     bool *error_reported)
{
  CHARSET_INFO *save_character_set_client= thd->variables.character_set_client;
  CHARSET_INFO *save_collation= thd->variables.collation_connection;
  Query_arena  *backup_stmt_arena_ptr= thd->stmt_arena;
  const uchar *pos= table->s->vcol_defs.str;
  const uchar *end= pos + table->s->vcol_defs.length;
  Field **field_ptr= table->field - 1;
  Field **vfield_ptr= table->vfield;
  Field **dfield_ptr= table->default_field;
  Virtual_column_info **check_constraint_ptr= table->check_constraints;
  sql_mode_t saved_mode= thd->variables.sql_mode;
  Query_arena backup_arena;
  Virtual_column_info *vcol;
  StringBuffer<MAX_FIELD_WIDTH> expr_str;
  bool res= 1;
  DBUG_ENTER("parse_vcol_defs");

  if (check_constraint_ptr)
    memcpy(table->check_constraints + table->s->field_check_constraints,
           table->s->check_constraints,
           table->s->table_check_constraints * sizeof(Virtual_column_info*));

  DBUG_ASSERT(table->expr_arena == NULL);
  /*
    We need to use CONVENTIONAL_EXECUTION here to ensure that
    any new items created by fix_fields() are not reverted.
  */
  table->expr_arena= new (alloc_root(mem_root, sizeof(Query_arena)))
                        Query_arena(mem_root, Query_arena::STMT_CONVENTIONAL_EXECUTION);
  if (!table->expr_arena)
    DBUG_RETURN(1);

  thd->set_n_backup_active_arena(table->expr_arena, &backup_arena);
  thd->stmt_arena= table->expr_arena;
  thd->update_charset(&my_charset_utf8mb4_general_ci, table->s->table_charset);
  expr_str.append(&parse_vcol_keyword);
  thd->variables.sql_mode &= ~MODE_NO_BACKSLASH_ESCAPES;

  while (pos < end)
  {
    uint type, expr_length;
    if (table->s->mysql_version >= 100202)
    {
      uint field_nr, name_length;
      /* see pack_expression() for how data is stored */
      type= pos[0];
      field_nr= uint2korr(pos+1);
      expr_length= uint2korr(pos+3);
      name_length= pos[5];
      pos+= FRM_VCOL_NEW_HEADER_SIZE + name_length;
      field_ptr= table->field + field_nr;
    }
    else
    {
      /*
        see below in ::init_from_binary_frm_image for how data is stored
        in versions below 10.2 (that includes 5.7 too)
      */
      while (*++field_ptr && !(*field_ptr)->vcol_info) /* no-op */;
      if (!*field_ptr)
      {
        open_table_error(table->s, OPEN_FRM_CORRUPTED, 1);
        goto end;
      }
      type= (*field_ptr)->vcol_info->stored_in_db
            ? VCOL_GENERATED_STORED : VCOL_GENERATED_VIRTUAL;
      expr_length= uint2korr(pos+1);
      if (table->s->mysql_version > 50700 && table->s->mysql_version < 100000)
        pos+= 4;                        // MySQL from 5.7
      else
        pos+= pos[0] == 2 ? 4 : 3;      // MariaDB from 5.2 to 10.1
    }

    expr_str.length(parse_vcol_keyword.length);
    expr_str.append((char*)pos, expr_length);
    thd->where= vcol_type_name(static_cast<enum_vcol_info_type>(type));

    switch (type) {
    case VCOL_GENERATED_VIRTUAL:
    case VCOL_GENERATED_STORED:
      vcol= unpack_vcol_info_from_frm(thd, mem_root, table, &expr_str,
                                    &((*field_ptr)->vcol_info), error_reported);
      *(vfield_ptr++)= *field_ptr;
      break;
    case VCOL_DEFAULT:
      vcol= unpack_vcol_info_from_frm(thd, mem_root, table, &expr_str,
                                      &((*field_ptr)->default_value),
                                      error_reported);
      *(dfield_ptr++)= *field_ptr;
      if (vcol && (vcol->flags & (VCOL_NON_DETERMINISTIC | VCOL_SESSION_FUNC)))
        table->s->non_determinstic_insert= true;
      break;
    case VCOL_CHECK_FIELD:
      vcol= unpack_vcol_info_from_frm(thd, mem_root, table, &expr_str,
                                      &((*field_ptr)->check_constraint),
                                      error_reported);
      *check_constraint_ptr++= (*field_ptr)->check_constraint;
      break;
    case VCOL_CHECK_TABLE:
      vcol= unpack_vcol_info_from_frm(thd, mem_root, table, &expr_str,
                                      check_constraint_ptr, error_reported);
      check_constraint_ptr++;
      break;
    }
    if (!vcol)
      goto end;
    pos+= expr_length;
  }

  /* Now, initialize CURRENT_TIMESTAMP fields */
  for (field_ptr= table->field; *field_ptr; field_ptr++)
  {
    Field *field= *field_ptr;
    if (field->has_default_now_unireg_check())
    {
      expr_str.length(parse_vcol_keyword.length);
      expr_str.append(STRING_WITH_LEN("current_timestamp("));
      expr_str.append_ulonglong(field->decimals());
      expr_str.append(')');
      vcol= unpack_vcol_info_from_frm(thd, mem_root, table, &expr_str,
                                      &((*field_ptr)->default_value),
                                      error_reported);
      *(dfield_ptr++)= *field_ptr;
      if (!field->default_value->expr)
        goto end;
    }
    else if (field->has_update_default_function() && !field->default_value)
      *(dfield_ptr++)= *field_ptr;
  }

  if (vfield_ptr)
    *vfield_ptr= 0;

  if (dfield_ptr)
    *dfield_ptr= 0;

  if (check_constraint_ptr)
    *check_constraint_ptr= 0;

  /* Check that expressions aren't refering to not yet initialized fields */
  for (field_ptr= table->field; *field_ptr; field_ptr++)
  {
    Field *field= *field_ptr;
    if (check_vcol_forward_refs(field, field->vcol_info) ||
        check_vcol_forward_refs(field, field->check_constraint) ||
        check_vcol_forward_refs(field, field->default_value))
      goto end;
  }

  res=0;
end:
  thd->restore_active_arena(table->expr_arena, &backup_arena);
  thd->stmt_arena= backup_stmt_arena_ptr;
  if (save_character_set_client)
    thd->update_charset(save_character_set_client, save_collation);
  thd->variables.sql_mode= saved_mode;
  DBUG_RETURN(res);
}

/**
  Read data from a binary .frm file image into a TABLE_SHARE

  @note
  frm bytes at the following offsets are unused in MariaDB 10.0:

  8..9    (used to be the number of "form names")
  28..29  (used to be key_info_length)

  They're still set, for compatibility reasons, but never read.

  42..46 are unused since 5.0 (were for RAID support)
  Also, there're few unused bytes in forminfo.

*/

int TABLE_SHARE::init_from_binary_frm_image(THD *thd, bool write,
                                            const uchar *frm_image,
                                            size_t frm_length)
{
  TABLE_SHARE *share= this;
  uint new_frm_ver, field_pack_length, new_field_pack_flag;
  uint interval_count, interval_parts, read_length, int_length;
  uint db_create_options, keys, key_parts, n_length;
  uint com_length, null_bit_pos, mysql57_vcol_null_bit_pos, bitmap_count;
  uint i;
  bool use_hash, mysql57_null_bits= 0;
  char *keynames, *names, *comment_pos;
  const uchar *forminfo, *extra2;
  const uchar *frm_image_end = frm_image + frm_length;
  uchar *record, *null_flags, *null_pos, *mysql57_vcol_null_pos;
  const uchar *disk_buff, *strpos;
  ulong pos, record_offset; 
  ulong rec_buff_length;
  handler *handler_file= 0;
  KEY	*keyinfo;
  KEY_PART_INFO *key_part= NULL;
  Field  **field_ptr, *reg_field;
  const char **interval_array;
  enum legacy_db_type legacy_db_type;
  my_bitmap_map *bitmaps;
  bool null_bits_are_used;
  uint vcol_screen_length, UNINIT_VAR(options_len);
  uchar *vcol_screen_pos;
  const uchar *options= 0;
  uint UNINIT_VAR(gis_options_len);
  const uchar *gis_options= 0;
  KEY first_keyinfo;
  uint len;
  uint ext_key_parts= 0;
  plugin_ref se_plugin= 0;
  MEM_ROOT *old_root= thd->mem_root;
  Virtual_column_info **table_check_constraints;
  DBUG_ENTER("TABLE_SHARE::init_from_binary_frm_image");

  keyinfo= &first_keyinfo;
  share->ext_key_parts= 0;
  thd->mem_root= &share->mem_root;

  if (write && write_frm_image(frm_image, frm_length))
    goto err;

  if (frm_length < FRM_HEADER_SIZE + FRM_FORMINFO_SIZE)
    goto err;

  share->frm_version= frm_image[2];
  /*
    Check if .frm file created by MySQL 5.0. In this case we want to
    display CHAR fields as CHAR and not as VARCHAR.
    We do it this way as we want to keep the old frm version to enable
    MySQL 4.1 to read these files.
  */
  if (share->frm_version == FRM_VER_TRUE_VARCHAR -1 && frm_image[33] == 5)
    share->frm_version= FRM_VER_TRUE_VARCHAR;

  new_field_pack_flag= frm_image[27];
  new_frm_ver= (frm_image[2] - FRM_VER);
  field_pack_length= new_frm_ver < 2 ? 11 : 17;

  /* Length of the MariaDB extra2 segment in the form file. */
  len = uint2korr(frm_image+4);
  extra2= frm_image + 64;

  if (*extra2 != '/')   // old frm had '/' there
  {
    const uchar *e2end= extra2 + len;
    while (extra2 + 3 < e2end)
    {
      uchar type= *extra2++;
      size_t length= *extra2++;
      if (!length)
      {
        if (extra2 + 2 >= e2end)
          goto err;
        length= uint2korr(extra2);
        extra2+= 2;
        if (length < 256)
          goto err;
      }
      if (extra2 + length > e2end)
        goto err;
      switch (type) {
      case EXTRA2_TABLEDEF_VERSION:
        if (tabledef_version.str) // see init_from_sql_statement_string()
        {
          if (length != tabledef_version.length ||
              memcmp(extra2, tabledef_version.str, length))
            goto err;
        }
        else
        {
          tabledef_version.length= length;
          tabledef_version.str= (uchar*)memdup_root(&mem_root, extra2, length);
          if (!tabledef_version.str)
            goto err;
        }
        break;
      case EXTRA2_ENGINE_TABLEOPTS:
        if (options)
          goto err;
        /* remember but delay parsing until we have read fields and keys */
        options= extra2;
        options_len= length;
        break;
      case EXTRA2_DEFAULT_PART_ENGINE:
#ifdef WITH_PARTITION_STORAGE_ENGINE
        {
          LEX_STRING name= { (char*)extra2, length };
          share->default_part_plugin= ha_resolve_by_name(NULL, &name, false);
          if (!share->default_part_plugin)
            goto err;
        }
#endif
        break;
      case EXTRA2_GIS:
#ifdef HAVE_SPATIAL
        {
          if (gis_options)
            goto err;
          gis_options= extra2;
          gis_options_len= length;
        }
#endif /*HAVE_SPATIAL*/
        break;
      default:
        /* abort frm parsing if it's an unknown but important extra2 value */
        if (type >= EXTRA2_ENGINE_IMPORTANT)
          goto err;
      }
      extra2+= length;
    }
    if (extra2 != e2end)
      goto err;
  }

  if (frm_length < FRM_HEADER_SIZE + len ||
      !(pos= uint4korr(frm_image + FRM_HEADER_SIZE + len)))
    goto err;

  forminfo= frm_image + pos;
  if (forminfo + FRM_FORMINFO_SIZE >= frm_image_end)
    goto err;

#ifdef WITH_PARTITION_STORAGE_ENGINE
  if (frm_image[61] && !share->default_part_plugin)
  {
    enum legacy_db_type db_type= (enum legacy_db_type) (uint) frm_image[61];
    share->default_part_plugin= ha_lock_engine(NULL, ha_checktype(thd, db_type));
    if (!share->default_part_plugin)
      goto err;
  }
#endif
  legacy_db_type= (enum legacy_db_type) (uint) frm_image[3];
  /*
    if the storage engine is dynamic, no point in resolving it by its
    dynamically allocated legacy_db_type. We will resolve it later by name.
  */
  if (legacy_db_type > DB_TYPE_UNKNOWN && 
      legacy_db_type < DB_TYPE_FIRST_DYNAMIC)
    se_plugin= ha_lock_engine(NULL, ha_checktype(thd, legacy_db_type));
  share->db_create_options= db_create_options= uint2korr(frm_image+30);
  share->db_options_in_use= share->db_create_options;
  share->mysql_version= uint4korr(frm_image+51);
  share->null_field_first= 0;
  if (!frm_image[32])				// New frm file in 3.23
  {
    uint cs_org= (((uint) frm_image[41]) << 8) + (uint) frm_image[38];
    uint cs_new= upgrade_collation(share->mysql_version, cs_org);
    if (cs_org != cs_new)
      share->incompatible_version|= HA_CREATE_USED_CHARSET;

    share->avg_row_length= uint4korr(frm_image+34);
    share->transactional= (ha_choice)
      enum_value_with_check(thd, share, "transactional", frm_image[39] & 3, HA_CHOICE_MAX);
    share->page_checksum= (ha_choice)
      enum_value_with_check(thd, share, "page_checksum", (frm_image[39] >> 2) & 3, HA_CHOICE_MAX);
    share->row_type= (enum row_type)
      enum_value_with_check(thd, share, "row_format", frm_image[40], ROW_TYPE_MAX);

    if (cs_new && !(share->table_charset= get_charset(cs_new, MYF(MY_WME))))
      goto err;
    share->null_field_first= 1;
    share->stats_sample_pages= uint2korr(frm_image+42);
    share->stats_auto_recalc= (enum_stats_auto_recalc)(frm_image[44]);
    share->table_check_constraints= uint2korr(frm_image+45);
  }
  if (!share->table_charset)
  {
    /* unknown charset in frm_image[38] or pre-3.23 frm */
    if (use_mb(default_charset_info))
    {
      /* Warn that we may be changing the size of character columns */
      sql_print_warning("'%s' had no or invalid character set, "
                        "and default character set is multi-byte, "
                        "so character column sizes may have changed",
                        share->path.str);
    }
    share->table_charset= default_charset_info;
  }

  share->db_record_offset= 1;
  share->max_rows= uint4korr(frm_image+18);
  share->min_rows= uint4korr(frm_image+22);

  /* Read keyinformation */
  disk_buff= frm_image + uint2korr(frm_image+6);

  if (disk_buff + 6 >= frm_image_end)
    goto err;

  if (disk_buff[0] & 0x80)
  {
    keys=      (disk_buff[1] << 7) | (disk_buff[0] & 0x7f);
    share->key_parts= key_parts= uint2korr(disk_buff+2);
  }
  else
  {
    keys=      disk_buff[0];
    share->key_parts= key_parts= disk_buff[1];
  }
  share->keys_for_keyread.init(0);
  share->keys_in_use.init(keys);
  ext_key_parts= key_parts;

  len= (uint) uint2korr(disk_buff+4);

  share->reclength = uint2korr(frm_image+16);
  share->stored_rec_length= share->reclength;
  if (frm_image[26] == 1)
    share->system= 1;				/* one-record-database */

  record_offset= (ulong) (uint2korr(frm_image+6)+
                          ((uint2korr(frm_image+14) == 0xffff ?
                            uint4korr(frm_image+47) : uint2korr(frm_image+14))));

  if (record_offset + share->reclength >= frm_length)
    goto err;
 
  if ((n_length= uint4korr(frm_image+55)))
  {
    /* Read extra data segment */
    const uchar *next_chunk, *buff_end;
    DBUG_PRINT("info", ("extra segment size is %u bytes", n_length));
    next_chunk= frm_image + record_offset + share->reclength;
    buff_end= next_chunk + n_length;

    if (buff_end >= frm_image_end)
      goto err;

    share->connect_string.length= uint2korr(next_chunk);
    if (!(share->connect_string.str= strmake_root(&share->mem_root,
                                                  (char*) next_chunk + 2,
                                                  share->connect_string.
                                                  length)))
    {
      goto err;
    }
    next_chunk+= share->connect_string.length + 2;
    if (next_chunk + 2 < buff_end)
    {
      uint str_db_type_length= uint2korr(next_chunk);
      LEX_STRING name;
      name.str= (char*) next_chunk + 2;
      name.length= str_db_type_length;

      plugin_ref tmp_plugin= ha_resolve_by_name(thd, &name, false);
      if (tmp_plugin != NULL && !plugin_equals(tmp_plugin, se_plugin))
      {
        if (se_plugin)
        {
          /* bad file, legacy_db_type did not match the name */
          sql_print_warning("%s.frm is inconsistent: engine typecode %d, engine name %s (%d)",
                        share->normalized_path.str, legacy_db_type,
                        plugin_name(tmp_plugin)->str,
                        ha_legacy_type(plugin_data(tmp_plugin, handlerton *)));
        }
        /*
          tmp_plugin is locked with a local lock.
          we unlock the old value of se_plugin before
          replacing it with a globally locked version of tmp_plugin
        */
        plugin_unlock(NULL, se_plugin);
        se_plugin= plugin_lock(NULL, tmp_plugin);
      }
#ifdef WITH_PARTITION_STORAGE_ENGINE
      else if (str_db_type_length == 9 &&
               !strncmp((char *) next_chunk + 2, "partition", 9))
      {
        /*
          Use partition handler
          tmp_plugin is locked with a local lock.
          we unlock the old value of se_plugin before
          replacing it with a globally locked version of tmp_plugin
        */
        /* Check if the partitioning engine is ready */
        if (!plugin_is_ready(&name, MYSQL_STORAGE_ENGINE_PLUGIN))
        {
          my_error(ER_OPTION_PREVENTS_STATEMENT, MYF(0),
                   "--skip-partition");
          goto err;
        }
        plugin_unlock(NULL, se_plugin);
        se_plugin= ha_lock_engine(NULL, partition_hton);
      }
#endif
      else if (!tmp_plugin)
      {
        /* purecov: begin inspected */
        name.str[name.length]=0;
        my_error(ER_UNKNOWN_STORAGE_ENGINE, MYF(0), name.str);
        goto err;
        /* purecov: end */
      }
      next_chunk+= str_db_type_length + 2;
    }

    share->set_use_ext_keys_flag(plugin_hton(se_plugin)->flags & HTON_SUPPORTS_EXTENDED_KEYS);

    if (create_key_infos(disk_buff + 6, frm_image_end, keys, keyinfo,
                         new_frm_ver, ext_key_parts,
                         share, len, &first_keyinfo, keynames))
      goto err;

    if (next_chunk + 5 < buff_end)
    {
      uint32 partition_info_str_len = uint4korr(next_chunk);
#ifdef WITH_PARTITION_STORAGE_ENGINE
      if ((share->partition_info_buffer_size=
             share->partition_info_str_len= partition_info_str_len))
      {
        if (!(share->partition_info_str= (char*)
              memdup_root(&share->mem_root, next_chunk + 4,
                          partition_info_str_len + 1)))
        {
          goto err;
        }
      }
#else
      if (partition_info_str_len)
      {
        DBUG_PRINT("info", ("WITH_PARTITION_STORAGE_ENGINE is not defined"));
        goto err;
      }
#endif
      next_chunk+= 5 + partition_info_str_len;
    }
    if (share->mysql_version >= 50110 && next_chunk < buff_end)
    {
      /* New auto_partitioned indicator introduced in 5.1.11 */
#ifdef WITH_PARTITION_STORAGE_ENGINE
      share->auto_partitioned= *next_chunk;
#endif
      next_chunk++;
    }
    keyinfo= share->key_info;
    for (i= 0; i < keys; i++, keyinfo++)
    {
      if (keyinfo->flags & HA_USES_PARSER)
      {
        LEX_STRING parser_name;
        if (next_chunk >= buff_end)
        {
          DBUG_PRINT("error",
                     ("fulltext key uses parser that is not defined in .frm"));
          goto err;
        }
        parser_name.str= (char*) next_chunk;
        parser_name.length= strlen((char*) next_chunk);
        next_chunk+= parser_name.length + 1;
        keyinfo->parser= my_plugin_lock_by_name(NULL, &parser_name,
                                                MYSQL_FTPARSER_PLUGIN);
        if (! keyinfo->parser)
        {
          my_error(ER_PLUGIN_IS_NOT_LOADED, MYF(0), parser_name.str);
          goto err;
        }
      }
    }

    if (forminfo[46] == (uchar)255)
    {
      //reading long table comment
      if (next_chunk + 2 > buff_end)
      {
          DBUG_PRINT("error",
                     ("long table comment is not defined in .frm"));
          goto err;
      }
      share->comment.length = uint2korr(next_chunk);
      if (! (share->comment.str= strmake_root(&share->mem_root,
             (char*)next_chunk + 2, share->comment.length)))
      {
          goto err;
      }
      next_chunk+= 2 + share->comment.length;
    }

    DBUG_ASSERT(next_chunk <= buff_end);

    if (share->db_create_options & HA_OPTION_TEXT_CREATE_OPTIONS_legacy)
    {
      if (options)
        goto err;
      options_len= uint4korr(next_chunk);
      options= next_chunk + 4;
      next_chunk+= options_len + 4;
    }
    DBUG_ASSERT(next_chunk <= buff_end);
  }
  else
  {
    if (create_key_infos(disk_buff + 6, frm_image_end, keys, keyinfo,
                         new_frm_ver, ext_key_parts,
                         share, len, &first_keyinfo, keynames))
      goto err;
  }

  share->key_block_size= uint2korr(frm_image+62);

  if (share->db_plugin && !plugin_equals(share->db_plugin, se_plugin))
    goto err; // wrong engine (someone changed the frm under our feet?)

  rec_buff_length= ALIGN_SIZE(share->reclength + 1);
  share->rec_buff_length= rec_buff_length;
  if (!(record= (uchar *) alloc_root(&share->mem_root,
                                     rec_buff_length)))
    goto err;                          /* purecov: inspected */
  share->default_values= record;
  memcpy(record, frm_image + record_offset, share->reclength);

  disk_buff= frm_image + pos + FRM_FORMINFO_SIZE;

  share->fields= uint2korr(forminfo+258);
  pos= uint2korr(forminfo+260);   /* Length of all screens */
  n_length= uint2korr(forminfo+268);
  interval_count= uint2korr(forminfo+270);
  interval_parts= uint2korr(forminfo+272);
  int_length= uint2korr(forminfo+274);
  share->null_fields= uint2korr(forminfo+282);
  com_length= uint2korr(forminfo+284);
  vcol_screen_length= uint2korr(forminfo+286);
  share->virtual_fields= share->default_expressions=
    share->field_check_constraints= share->default_fields= 0;
  share->stored_fields= share->fields;
  if (forminfo[46] != (uchar)255)
  {
    share->comment.length=  (int) (forminfo[46]);
    share->comment.str= strmake_root(&share->mem_root, (char*) forminfo+47,
                                     share->comment.length);
  }

  DBUG_PRINT("info",("i_count: %d  i_parts: %d  index: %d  n_length: %d  int_length: %d  com_length: %d  vcol_screen_length: %d", interval_count,interval_parts, keys,n_length,int_length, com_length, vcol_screen_length));

  if (!multi_alloc_root(&share->mem_root,
                        &share->field, (uint)(share->fields+1)*sizeof(Field*),
                        &share->intervals, (uint)interval_count*sizeof(TYPELIB),
                        &share->check_constraints, (uint) share->table_check_constraints * sizeof(Virtual_column_info*),
                        &interval_array, (uint) (share->fields+interval_parts+ keys+3)*sizeof(char *),
                        &names, (uint) (n_length+int_length),
                        &comment_pos, (uint) com_length,
                        &vcol_screen_pos, vcol_screen_length,
                        NullS))

    goto err;

  field_ptr= share->field;
  table_check_constraints= share->check_constraints;
  read_length=(uint) (share->fields * field_pack_length +
		      pos+ (uint) (n_length+int_length+com_length+
		                   vcol_screen_length));
  strpos= disk_buff+pos;

  if (!interval_count)
    share->intervals= 0;			// For better debugging

  share->vcol_defs.str= vcol_screen_pos;
  share->vcol_defs.length= vcol_screen_length;

  memcpy(names, strpos+(share->fields*field_pack_length), n_length+int_length);
  memcpy(comment_pos, disk_buff+read_length-com_length-vcol_screen_length, 
         com_length);
  memcpy(vcol_screen_pos, disk_buff+read_length-vcol_screen_length, 
         vcol_screen_length);

  fix_type_pointers(&interval_array, &share->fieldnames, 1, &names);
  if (share->fieldnames.count != share->fields)
    goto err;
  fix_type_pointers(&interval_array, share->intervals, interval_count, &names);

  {
    /* Set ENUM and SET lengths */
    TYPELIB *interval;
    for (interval= share->intervals;
         interval < share->intervals + interval_count;
         interval++)
    {
      uint count= (uint) (interval->count + 1) * sizeof(uint);
      if (!(interval->type_lengths= (uint *) alloc_root(&share->mem_root,
                                                        count)))
        goto err;
      for (count= 0; count < interval->count; count++)
      {
        char *val= (char*) interval->type_names[count];
        interval->type_lengths[count]= strlen(val);
      }
      interval->type_lengths[count]= 0;
    }
  }

  if (keynames)
    fix_type_pointers(&interval_array, &share->keynames, 1, &keynames);

 /* Allocate handler */
  if (!(handler_file= get_new_handler(share, thd->mem_root,
                                      plugin_hton(se_plugin))))
    goto err;

  if (handler_file->set_ha_share_ref(&share->ha_share))
    goto err;

  record= share->default_values-1;              /* Fieldstart = 1 */
  null_bits_are_used= share->null_fields != 0;
  if (share->null_field_first)
  {
    null_flags= null_pos= record+1;
    null_bit_pos= (db_create_options & HA_OPTION_PACK_RECORD) ? 0 : 1;
    /*
      null_bytes below is only correct under the condition that
      there are no bit fields.  Correct values is set below after the
      table struct is initialized
    */
    share->null_bytes= (share->null_fields + null_bit_pos + 7) / 8;
  }
#ifndef WE_WANT_TO_SUPPORT_VERY_OLD_FRM_FILES
  else
  {
    share->null_bytes= (share->null_fields+7)/8;
    null_flags= null_pos= record + 1 + share->reclength - share->null_bytes;
    null_bit_pos= 0;
  }
#endif

  use_hash= share->fields >= MAX_FIELDS_BEFORE_HASH;
  if (use_hash)
    use_hash= !my_hash_init(&share->name_hash,
                            system_charset_info,
                            share->fields,0,0,
                            (my_hash_get_key) get_field_name,0,0);

  if (share->mysql_version >= 50700 && share->mysql_version < 100000 &&
      vcol_screen_length)
  {
    /*
      MySQL 5.7 stores the null bits for not stored fields last.
      Calculate the position for them.
    */
    mysql57_null_bits= 1;
    mysql57_vcol_null_pos= null_pos;
    mysql57_vcol_null_bit_pos= null_bit_pos;
    mysql57_calculate_null_position(share, &mysql57_vcol_null_pos,
                                    &mysql57_vcol_null_bit_pos,
                                    strpos, vcol_screen_pos);
  }

  for (i=0 ; i < share->fields; i++, strpos+=field_pack_length, field_ptr++)
  {
    uint pack_flag, interval_nr, unireg_type, recpos, field_length;
    uint vcol_info_length=0;
    uint vcol_expr_length=0;
    enum_field_types field_type;
    CHARSET_INFO *charset=NULL;
    Field::geometry_type geom_type= Field::GEOM_GEOMETRY;
    LEX_STRING comment;
    Virtual_column_info *vcol_info= 0;
    uint gis_length, gis_decimals, srid= 0;
    Field::utype unireg_check;

    if (new_frm_ver >= 3)
    {
      /* new frm file in 4.1 */
      field_length= uint2korr(strpos+3);
      recpos=	    uint3korr(strpos+5);
      pack_flag=    uint2korr(strpos+8);
      unireg_type=  (uint) strpos[10];
      interval_nr=  (uint) strpos[12];
      uint comment_length=uint2korr(strpos+15);
      field_type=(enum_field_types) (uint) strpos[13];

      /* charset and geometry_type share the same byte in frm */
      if (field_type == MYSQL_TYPE_GEOMETRY)
      {
#ifdef HAVE_SPATIAL
        uint gis_opt_read;
        Field_geom::storage_type st_type;
	geom_type= (Field::geometry_type) strpos[14];
	charset= &my_charset_bin;
        gis_opt_read= gis_field_options_read(gis_options, gis_options_len,
            &st_type, &gis_length, &gis_decimals, &srid);
        gis_options+= gis_opt_read;
        gis_options_len-= gis_opt_read;
#else
	goto err;
#endif
      }
      else
      {
        uint cs_org= strpos[14] + (((uint) strpos[11]) << 8);
        uint cs_new= upgrade_collation(share->mysql_version, cs_org);
        if (cs_org != cs_new)
          share->incompatible_version|= HA_CREATE_USED_CHARSET;
        if (!cs_new)
          charset= &my_charset_bin;
        else if (!(charset= get_charset(cs_new, MYF(0))))
        {
          const char *csname= get_charset_name((uint) cs_new);
          char tmp[10];
          if (!csname || csname[0] =='?')
          {
            my_snprintf(tmp, sizeof(tmp), "#%d", cs_new);
            csname= tmp;
          }
          my_printf_error(ER_UNKNOWN_COLLATION,
                          "Unknown collation '%s' in table '%-.64s' definition", 
                          MYF(0), csname, share->table_name.str);
          goto err;
        }
      }

      if ((uchar)field_type == (uchar)MYSQL_TYPE_VIRTUAL)
      {
        DBUG_ASSERT(interval_nr); // Expect non-null expression
        /*
          MariaDB version 10.0 version.
          The interval_id byte in the .frm file stores the length of the
          expression statement for a virtual column.
        */
        vcol_info_length= interval_nr;
        interval_nr= 0;
      }

      if (!comment_length)
      {
	comment.str= (char*) "";
	comment.length=0;
      }
      else
      {
	comment.str=    (char*) comment_pos;
	comment.length= comment_length;
	comment_pos+=   comment_length;
      }

      if (unireg_type & MYSQL57_GENERATED_FIELD)
      {
        unireg_type&= MYSQL57_GENERATED_FIELD;

        /*
          MySQL 5.7 generated fields

          byte 1        = 1
          byte 2,3      = expr length
          byte 4        = stored_in_db
          byte 5..      = expr
        */
        if ((uint)(vcol_screen_pos)[0] != 1)
          goto err;
        vcol_info= new (&share->mem_root) Virtual_column_info();
        vcol_info_length= uint2korr(vcol_screen_pos + 1);
        DBUG_ASSERT(vcol_info_length);
        vcol_info->stored_in_db= vcol_screen_pos[3];
        vcol_info->utf8= 0;
        vcol_screen_pos+= vcol_info_length + MYSQL57_GCOL_HEADER_SIZE;;
        share->virtual_fields++;
        vcol_info_length= 0;
      }

      if (vcol_info_length)
      {
        /*
          Old virtual field information before 10.2

          Get virtual column data stored in the .frm file as follows:
          byte 1      = 1 | 2
          byte 2      = sql_type
          byte 3      = flags. 1 for stored_in_db
          [byte 4]    = optional interval_id for sql_type (if byte 1 == 2)
          next byte ...  = virtual column expression (text data)
        */

        vcol_info= new (&share->mem_root) Virtual_column_info();
        bool opt_interval_id= (uint)vcol_screen_pos[0] == 2;
        field_type= (enum_field_types) (uchar) vcol_screen_pos[1];
        if (opt_interval_id)
          interval_nr= (uint)vcol_screen_pos[3];
        else if ((uint)vcol_screen_pos[0] != 1)
          goto err;
        bool stored= vcol_screen_pos[2] & 1;
        vcol_info->stored_in_db= stored;
        vcol_info->set_vcol_type(stored ? VCOL_GENERATED_STORED : VCOL_GENERATED_VIRTUAL);
        vcol_expr_length= vcol_info_length -
                          (uint)(FRM_VCOL_OLD_HEADER_SIZE(opt_interval_id));
        vcol_info->utf8= 0; // before 10.2.1 the charset was unknown
        int2store(vcol_screen_pos+1, vcol_expr_length); // for parse_vcol_defs()
        vcol_screen_pos+= vcol_info_length;
        share->virtual_fields++;
      }
    }
    else
    {
      field_length= (uint) strpos[3];
      recpos=	    uint2korr(strpos+4),
      pack_flag=    uint2korr(strpos+6);
      pack_flag&=   ~FIELDFLAG_NO_DEFAULT;     // Safety for old files
      unireg_type=  (uint) strpos[8];
      interval_nr=  (uint) strpos[10];

      /* old frm file */
      field_type= (enum_field_types) f_packtype(pack_flag);
      if (f_is_binary(pack_flag))
      {
        /*
          Try to choose the best 4.1 type:
          - for 4.0 "CHAR(N) BINARY" or "VARCHAR(N) BINARY" 
           try to find a binary collation for character set.
          - for other types (e.g. BLOB) just use my_charset_bin. 
        */
        if (!f_is_blob(pack_flag))
        {
          // 3.23 or 4.0 string
          if (!(charset= get_charset_by_csname(share->table_charset->csname,
                                               MY_CS_BINSORT, MYF(0))))
            charset= &my_charset_bin;
        }
        else
          charset= &my_charset_bin;
      }
      else
        charset= share->table_charset;
      bzero((char*) &comment, sizeof(comment));
    }

    /* Remove >32 decimals from old files */
    if (share->mysql_version < 100200)
      pack_flag&= ~FIELDFLAG_LONG_DECIMAL;

    if (interval_nr && charset->mbminlen > 1)
    {
      /* Unescape UCS2 intervals from HEX notation */
      TYPELIB *interval= share->intervals + interval_nr - 1;
      unhex_type2(interval);
    }

#ifndef TO_BE_DELETED_ON_PRODUCTION
    if (field_type == MYSQL_TYPE_NEWDECIMAL && !share->mysql_version)
    {
      /*
        Fix pack length of old decimal values from 5.0.3 -> 5.0.4
        The difference is that in the old version we stored precision
        in the .frm table while we now store the display_length
      */
      uint decimals= f_decimals(pack_flag);
      field_length= my_decimal_precision_to_length(field_length,
                                                   decimals,
                                                   f_is_dec(pack_flag) == 0);
      sql_print_error("Found incompatible DECIMAL field '%s' in %s; "
                      "Please do \"ALTER TABLE '%s' FORCE\" to fix it!",
                      share->fieldnames.type_names[i], share->table_name.str,
                      share->table_name.str);
      push_warning_printf(thd, Sql_condition::WARN_LEVEL_WARN,
                          ER_CRASHED_ON_USAGE,
                          "Found incompatible DECIMAL field '%s' in %s; "
                          "Please do \"ALTER TABLE '%s' FORCE\" to fix it!",
                          share->fieldnames.type_names[i],
                          share->table_name.str,
                          share->table_name.str);
      share->crashed= 1;                        // Marker for CHECK TABLE
    }
#endif

    if (mysql57_null_bits && vcol_info && !vcol_info->stored_in_db)
    {
      swap_variables(uchar*, null_pos, mysql57_vcol_null_pos);
      swap_variables(uint, null_bit_pos, mysql57_vcol_null_bit_pos);
    }

    /* Convert pre-10.2.2 timestamps to use Field::default_value */
    unireg_check= (Field::utype) MTYP_TYPENR(unireg_type);
    *field_ptr= reg_field=
      make_field(share, &share->mem_root, record+recpos, (uint32) field_length,
		 null_pos, null_bit_pos, pack_flag, field_type, charset,
		 geom_type, srid, unireg_check,
		 (interval_nr ? share->intervals+interval_nr-1 : NULL),
		 share->fieldnames.type_names[i]);
    if (!reg_field)				// Not supported field type
      goto err;

    if (unireg_check == Field::TIMESTAMP_DNUN_FIELD ||
        unireg_check == Field::TIMESTAMP_DN_FIELD)
    {
      reg_field->default_value= new (&share->mem_root) Virtual_column_info();
      reg_field->default_value->set_vcol_type(VCOL_DEFAULT);
      reg_field->default_value->stored_in_db= 1;
      share->default_expressions++;
    }

    reg_field->field_index= i;
    reg_field->comment=comment;
    reg_field->vcol_info= vcol_info;
    if (field_type == MYSQL_TYPE_BIT && !f_bit_as_char(pack_flag))
    {
      null_bits_are_used= 1;
      if ((null_bit_pos+= field_length & 7) > 7)
      {
        null_pos++;
        null_bit_pos-= 8;
      }
    }
    if (!(reg_field->flags & NOT_NULL_FLAG))
    {
      if (!(null_bit_pos= (null_bit_pos + 1) & 7))
        null_pos++;
    }

    if (vcol_info)
    {
      vcol_info->name.str= const_cast<char*>(reg_field->field_name);
      vcol_info->name.length = strlen(reg_field->field_name);
      if (mysql57_null_bits && !vcol_info->stored_in_db)
      {
        /* MySQL 5.7 has null bits last */
        swap_variables(uchar*, null_pos, mysql57_vcol_null_pos);
        swap_variables(uint, null_bit_pos, mysql57_vcol_null_bit_pos);
      }
    }

    if (f_no_default(pack_flag))
      reg_field->flags|= NO_DEFAULT_VALUE_FLAG;

    if (reg_field->unireg_check == Field::NEXT_NUMBER)
      share->found_next_number_field= field_ptr;

    if (use_hash && my_hash_insert(&share->name_hash, (uchar*) field_ptr))
      goto err;
    if (!reg_field->stored_in_db())
    {
      share->stored_fields--;
      if (share->stored_rec_length>=recpos)
        share->stored_rec_length= recpos-1;
    }
    if (reg_field->has_update_default_function())
    {
      has_update_default_function= 1;
      if (!reg_field->default_value)
        share->default_fields++;
    }
  }
  *field_ptr=0;					// End marker
  /* Sanity checks: */
  DBUG_ASSERT(share->fields>=share->stored_fields);
  DBUG_ASSERT(share->reclength>=share->stored_rec_length);

  if (mysql57_null_bits)
  {
    /* We want to store the value for the last bits */
    swap_variables(uchar*, null_pos, mysql57_vcol_null_pos);
    swap_variables(uint, null_bit_pos, mysql57_vcol_null_bit_pos);
    DBUG_ASSERT((null_pos + (null_bit_pos + 7) / 8) <= share->field[0]->ptr);
  }

  /* Fix key->name and key_part->field */
  if (key_parts)
  {
    uint add_first_key_parts= 0;
    longlong ha_option= handler_file->ha_table_flags();
    keyinfo= share->key_info;
    uint primary_key= my_strcasecmp(system_charset_info, share->keynames.type_names[0],
                                    primary_key_name) ? MAX_KEY : 0;
    KEY* key_first_info;

    if (primary_key >= MAX_KEY && keyinfo->flags & HA_NOSAME)
    {
      /*
        If the UNIQUE key doesn't have NULL columns and is not a part key
        declare this as a primary key.
      */
      primary_key= 0;
      key_part= keyinfo->key_part;
      for (i=0 ; i < keyinfo->user_defined_key_parts ;i++)
      {
        DBUG_ASSERT(key_part[i].fieldnr > 0);
        // Table field corresponding to the i'th key part.
        Field *table_field= share->field[key_part[i].fieldnr - 1];

        /*
          If the key column is of NOT NULL BLOB type, then it
          will definitly have key prefix. And if key part prefix size
          is equal to the BLOB column max size, then we can promote
          it to primary key.
        */
        if (!table_field->real_maybe_null() &&
            table_field->type() == MYSQL_TYPE_BLOB &&
            table_field->field_length == key_part[i].length)
          continue;

        if (table_field->real_maybe_null() ||
            table_field->key_length() != key_part[i].length)
        {
          primary_key= MAX_KEY;		// Can't be used
          break;
        }
      }
    }

    if (share->use_ext_keys)
    { 
      if (primary_key >= MAX_KEY)
      {
        add_first_key_parts= 0;
        share->set_use_ext_keys_flag(FALSE);
      }
      else
      {
        add_first_key_parts= first_keyinfo.user_defined_key_parts;
        /* 
          Do not add components of the primary key starting from
          the major component defined over the beginning of a field.
	*/
	for (i= 0; i < first_keyinfo.user_defined_key_parts; i++)
	{
          uint fieldnr= keyinfo[0].key_part[i].fieldnr;
          if (share->field[fieldnr-1]->key_length() !=
              keyinfo[0].key_part[i].length)
	  {
            add_first_key_parts= i;
            break;
          }
        }
      }   
    }

    for (uint key=0 ; key < keys ; key++,keyinfo++)
    {
      uint usable_parts= 0;
      keyinfo->name=(char*) share->keynames.type_names[key];
      keyinfo->name_length= strlen(keyinfo->name);
      keyinfo->cache_name=
        (uchar*) alloc_root(&share->mem_root,
                            share->table_cache_key.length+
                            keyinfo->name_length + 1);
      if (keyinfo->cache_name)           // If not out of memory
      {
        uchar *pos= keyinfo->cache_name;
        memcpy(pos, share->table_cache_key.str, share->table_cache_key.length);
        memcpy(pos + share->table_cache_key.length, keyinfo->name,
               keyinfo->name_length+1);
      }

      if (!key)
        key_first_info= keyinfo;

      if (ext_key_parts > share->key_parts && key)
      {
        KEY_PART_INFO *new_key_part= (keyinfo-1)->key_part +
                                     (keyinfo-1)->ext_key_parts;
        uint add_keyparts_for_this_key= add_first_key_parts;
        uint length_bytes= 0, len_null_byte= 0, ext_key_length= 0;
        Field *field;

        /* 
          Do not extend the key that contains a component
          defined over the beginning of a field.
	*/ 
        for (i= 0; i < keyinfo->user_defined_key_parts; i++)
        {
          uint fieldnr= keyinfo->key_part[i].fieldnr;
          field= share->field[keyinfo->key_part[i].fieldnr-1];

          if (field->null_ptr)
            len_null_byte= HA_KEY_NULL_LENGTH;

          if (field->type() == MYSQL_TYPE_BLOB ||
             field->real_type() == MYSQL_TYPE_VARCHAR ||
             field->type() == MYSQL_TYPE_GEOMETRY)
          {
            length_bytes= HA_KEY_BLOB_LENGTH;
          }

          ext_key_length+= keyinfo->key_part[i].length + len_null_byte
                            + length_bytes;
          if (share->field[fieldnr-1]->key_length() !=
              keyinfo->key_part[i].length)
	  {
            add_keyparts_for_this_key= 0;
            break;
          }
        }

        if (add_keyparts_for_this_key)
        {
          for (i= 0; i < add_keyparts_for_this_key; i++)
          {
            uint pk_part_length= key_first_info->key_part[i].store_length;
            if (keyinfo->ext_key_part_map & 1<<i)
            {
              if (ext_key_length + pk_part_length > MAX_KEY_LENGTH)
              {
                add_keyparts_for_this_key= i;
                break;
              }
              ext_key_length+= pk_part_length;
            }
          }
        }

        if (add_keyparts_for_this_key < (keyinfo->ext_key_parts -
                                        keyinfo->user_defined_key_parts))
	{
          share->ext_key_parts-= keyinfo->ext_key_parts;
          key_part_map ext_key_part_map= keyinfo->ext_key_part_map;
          keyinfo->ext_key_parts= keyinfo->user_defined_key_parts;
          keyinfo->ext_key_flags= keyinfo->flags;
	  keyinfo->ext_key_part_map= 0; 
          for (i= 0; i < add_keyparts_for_this_key; i++)
	  {
            if (ext_key_part_map & 1<<i)
	    {
              keyinfo->ext_key_part_map|= 1<<i;
	      keyinfo->ext_key_parts++;
            }
          }
          share->ext_key_parts+= keyinfo->ext_key_parts;
        }
        if (new_key_part != keyinfo->key_part)
	{
          memmove(new_key_part, keyinfo->key_part,
                  sizeof(KEY_PART_INFO) * keyinfo->ext_key_parts);
          keyinfo->key_part= new_key_part;
        }
      }
 
      /* Fix fulltext keys for old .frm files */
      if (share->key_info[key].flags & HA_FULLTEXT)
	share->key_info[key].algorithm= HA_KEY_ALG_FULLTEXT;

      key_part= keyinfo->key_part;
      uint key_parts= share->use_ext_keys ? keyinfo->ext_key_parts :
	                                    keyinfo->user_defined_key_parts;
      for (i=0; i < key_parts; key_part++, i++)
      {
        Field *field;
	if (new_field_pack_flag <= 1)
	  key_part->fieldnr= (uint16) find_field(share->field,
                                                 share->default_values,
                                                 (uint) key_part->offset,
                                                 (uint) key_part->length);
	if (!key_part->fieldnr)
          goto err;

        field= key_part->field= share->field[key_part->fieldnr-1];
        key_part->type= field->key_type();
        if (field->null_ptr)
        {
          key_part->null_offset=(uint) ((uchar*) field->null_ptr -
                                        share->default_values);
          key_part->null_bit= field->null_bit;
          key_part->store_length+=HA_KEY_NULL_LENGTH;
          keyinfo->flags|=HA_NULL_PART_KEY;
          keyinfo->key_length+= HA_KEY_NULL_LENGTH;
        }
        if (field->type() == MYSQL_TYPE_BLOB ||
            field->real_type() == MYSQL_TYPE_VARCHAR ||
            field->type() == MYSQL_TYPE_GEOMETRY)
        {
          if (field->type() == MYSQL_TYPE_BLOB ||
              field->type() == MYSQL_TYPE_GEOMETRY)
            key_part->key_part_flag|= HA_BLOB_PART;
          else
            key_part->key_part_flag|= HA_VAR_LENGTH_PART;
          key_part->store_length+=HA_KEY_BLOB_LENGTH;
          keyinfo->key_length+= HA_KEY_BLOB_LENGTH;
        }
        if (field->type() == MYSQL_TYPE_BIT)
          key_part->key_part_flag|= HA_BIT_PART;

        if (i == 0 && key != primary_key)
          field->flags |= (((keyinfo->flags & HA_NOSAME) &&
                           (keyinfo->user_defined_key_parts == 1)) ?
                           UNIQUE_KEY_FLAG : MULTIPLE_KEY_FLAG);
        if (i == 0)
          field->key_start.set_bit(key);
        if (field->key_length() == key_part->length &&
            !(field->flags & BLOB_FLAG))
        {
          if (handler_file->index_flags(key, i, 0) & HA_KEYREAD_ONLY)
          {
            share->keys_for_keyread.set_bit(key);
            field->part_of_key.set_bit(key);
            if (i < keyinfo->user_defined_key_parts)
              field->part_of_key_not_clustered.set_bit(key);
          }
          if (handler_file->index_flags(key, i, 1) & HA_READ_ORDER)
            field->part_of_sortkey.set_bit(key);
        }
        if (!(key_part->key_part_flag & HA_REVERSE_SORT) &&
            usable_parts == i)
          usable_parts++;			// For FILESORT
        field->flags|= PART_KEY_FLAG;
        if (key == primary_key)
        {
          field->flags|= PRI_KEY_FLAG;
          /*
            If this field is part of the primary key and all keys contains
            the primary key, then we can use any key to find this column
          */
          if (ha_option & HA_PRIMARY_KEY_IN_READ_INDEX)
          {
            if (field->key_length() == key_part->length &&
                !(field->flags & BLOB_FLAG))
              field->part_of_key= share->keys_in_use;
            if (field->part_of_sortkey.is_set(key))
              field->part_of_sortkey= share->keys_in_use;
          }
        }
        if (field->key_length() != key_part->length)
        {
#ifndef TO_BE_DELETED_ON_PRODUCTION
          if (field->type() == MYSQL_TYPE_NEWDECIMAL)
          {
            /*
              Fix a fatal error in decimal key handling that causes crashes
              on Innodb. We fix it by reducing the key length so that
              InnoDB never gets a too big key when searching.
              This allows the end user to do an ALTER TABLE to fix the
              error.
            */
            keyinfo->key_length-= (key_part->length - field->key_length());
            key_part->store_length-= (uint16)(key_part->length -
                                              field->key_length());
            key_part->length= (uint16)field->key_length();
            sql_print_error("Found wrong key definition in %s; "
                            "Please do \"ALTER TABLE '%s' FORCE \" to fix it!",
                            share->table_name.str,
                            share->table_name.str);
            push_warning_printf(thd, Sql_condition::WARN_LEVEL_WARN,
                                ER_CRASHED_ON_USAGE,
                                "Found wrong key definition in %s; "
                                "Please do \"ALTER TABLE '%s' FORCE\" to fix "
                                "it!",
                                share->table_name.str,
                                share->table_name.str);
            share->crashed= 1;                // Marker for CHECK TABLE
            continue;
          }
#endif
          key_part->key_part_flag|= HA_PART_KEY_SEG;
        }
        if (field->real_maybe_null())
          key_part->key_part_flag|= HA_NULL_PART;
        /*
          Sometimes we can compare key parts for equality with memcmp.
          But not always.
        */
        if (!(key_part->key_part_flag & (HA_BLOB_PART | HA_VAR_LENGTH_PART |
                                         HA_BIT_PART)) &&
            key_part->type != HA_KEYTYPE_FLOAT &&
            key_part->type == HA_KEYTYPE_DOUBLE)
          key_part->key_part_flag|= HA_CAN_MEMCMP;
      }
      keyinfo->usable_key_parts= usable_parts; // Filesort

      set_if_bigger(share->max_key_length,keyinfo->key_length+
                    keyinfo->user_defined_key_parts);
      share->total_key_length+= keyinfo->key_length;
      /*
        MERGE tables do not have unique indexes. But every key could be
        an unique index on the underlying MyISAM table. (Bug #10400)
      */
      if ((keyinfo->flags & HA_NOSAME) ||
          (ha_option & HA_ANY_INDEX_MAY_BE_UNIQUE))
        set_if_bigger(share->max_unique_length,keyinfo->key_length);
    }
    if (primary_key < MAX_KEY &&
	(share->keys_in_use.is_set(primary_key)))
    {
      share->primary_key= primary_key;
      /*
	If we are using an integer as the primary key then allow the user to
	refer to it as '_rowid'
      */
      if (share->key_info[primary_key].user_defined_key_parts == 1)
      {
	Field *field= share->key_info[primary_key].key_part[0].field;
	if (field && field->result_type() == INT_RESULT)
        {
          /* note that fieldnr here (and rowid_field_offset) starts from 1 */
	  share->rowid_field_offset= (share->key_info[primary_key].key_part[0].
                                      fieldnr);
        }
      }
    }
    else
      share->primary_key = MAX_KEY; // we do not have a primary key
  }
  else
    share->primary_key= MAX_KEY;
  if (new_field_pack_flag <= 1)
  {
    /* Old file format with default as not null */
    uint null_length= (share->null_fields+7)/8;
    bfill(share->default_values + (null_flags - (uchar*) record),
          null_length, 255);
  }

  /* Handle virtual expressions */
  if (vcol_screen_length && share->frm_version >= FRM_VER_EXPRESSSIONS)
  {
    uchar *vcol_screen_end= vcol_screen_pos + vcol_screen_length;

    /* Skip header */
    vcol_screen_pos+= FRM_VCOL_NEW_BASE_SIZE;
    share->vcol_defs.str+= FRM_VCOL_NEW_BASE_SIZE;
    share->vcol_defs.length-= FRM_VCOL_NEW_BASE_SIZE;

    /*
      Read virtual columns, default values and check constraints
      See pack_expression() for how data is stored
    */
    while (vcol_screen_pos < vcol_screen_end)
    {
      Virtual_column_info *vcol_info;
      uint type=         (uint) vcol_screen_pos[0];
      uint field_nr=     uint2korr(vcol_screen_pos+1);
      uint expr_length=  uint2korr(vcol_screen_pos+3);
      uint name_length=  (uint) vcol_screen_pos[5];

      if (!(vcol_info=   new (&share->mem_root) Virtual_column_info()))
        goto err;

      /* The following can only be true for check_constraints */

      if (field_nr != UINT_MAX16)
      {
        DBUG_ASSERT(field_nr < share->fields);
        reg_field= share->field[field_nr];
      }

      vcol_screen_pos+= FRM_VCOL_NEW_HEADER_SIZE;
      vcol_info->set_vcol_type((enum_vcol_info_type) type);
      vcol_info->name.length= name_length;
      if (name_length)
        vcol_info->name.str= strmake_root(&share->mem_root,
                                          (char*)vcol_screen_pos, name_length);
      else
      {
        vcol_info->name.str= const_cast<char*>(reg_field->field_name);
        vcol_info->name.length = strlen(reg_field->field_name);
      }
      vcol_screen_pos+= name_length + expr_length;

      switch (type) {
      case VCOL_GENERATED_VIRTUAL:
      {
        uint recpos;
        reg_field->vcol_info= vcol_info;
        share->virtual_fields++;
        share->stored_fields--;
        /* Correct stored_rec_length as non stored fields are last */
        recpos= (uint) (reg_field->ptr - record);
        if (share->stored_rec_length >= recpos)
          share->stored_rec_length= recpos-1;
        break;
      }
      case VCOL_GENERATED_STORED:
        vcol_info->stored_in_db= 1;
        DBUG_ASSERT(!reg_field->vcol_info);
        reg_field->vcol_info= vcol_info;
        share->virtual_fields++;
        break;
      case VCOL_DEFAULT:
        vcol_info->stored_in_db= 1;
        DBUG_ASSERT(!reg_field->default_value);
        reg_field->default_value=    vcol_info;
        share->default_expressions++;
        break;
      case VCOL_CHECK_FIELD:
        DBUG_ASSERT(!reg_field->check_constraint);
        reg_field->check_constraint= vcol_info;
        share->field_check_constraints++;
        break;
      case VCOL_CHECK_TABLE:
        *(table_check_constraints++)= vcol_info;
        break;
      }
    }
  }
  DBUG_ASSERT((uint) (table_check_constraints - share->check_constraints) ==
              (uint) (share->table_check_constraints -
                      share->field_check_constraints));

  if (options)
  {
    DBUG_ASSERT(options_len);
    if (engine_table_options_frm_read(options, options_len, share))
      goto err;
  }
  if (parse_engine_table_options(thd, handler_file->partition_ht(), share))
    goto err;

  if (share->found_next_number_field)
  {
    reg_field= *share->found_next_number_field;
    if ((int) (share->next_number_index= (uint)
	       find_ref_key(share->key_info, keys,
                            share->default_values, reg_field,
			    &share->next_number_key_offset,
                            &share->next_number_keypart)) < 0)
      goto err; // Wrong field definition
    reg_field->flags |= AUTO_INCREMENT_FLAG;
  }

  if (share->blob_fields)
  {
    Field **ptr;
    uint k, *save;

    /* Store offsets to blob fields to find them fast */
    if (!(share->blob_field= save=
	  (uint*) alloc_root(&share->mem_root,
                             (uint) (share->blob_fields* sizeof(uint)))))
      goto err;
    for (k=0, ptr= share->field ; *ptr ; ptr++, k++)
    {
      if ((*ptr)->flags & BLOB_FLAG)
	(*save++)= k;
    }
  }

  /*
    the correct null_bytes can now be set, since bitfields have been taken
    into account
  */
  share->null_bytes= (null_pos - (uchar*) null_flags +
                      (null_bit_pos + 7) / 8);
  share->last_null_bit_pos= null_bit_pos;
  share->null_bytes_for_compare= null_bits_are_used ? share->null_bytes : 0;
  share->can_cmp_whole_record= (share->blob_fields == 0 &&
                                share->varchar_fields == 0);

  share->column_bitmap_size= bitmap_buffer_size(share->fields);

  bitmap_count= 1;
  if (share->table_check_constraints)
  {
    feature_check_constraint++;
    if (!(share->check_set= (MY_BITMAP*)
          alloc_root(&share->mem_root, sizeof(*share->check_set))))
      goto err;
    bitmap_count++;
  }
  if (!(bitmaps= (my_bitmap_map*) alloc_root(&share->mem_root,
                                             share->column_bitmap_size *
                                             bitmap_count)))
    goto err;
  my_bitmap_init(&share->all_set, bitmaps, share->fields, FALSE);
  bitmap_set_all(&share->all_set);
  if (share->check_set)
  {
    /*
      Bitmap for fields used by CHECK constraint. Will be filled up
      at first usage of table.
    */
    my_bitmap_init(share->check_set,
                   (my_bitmap_map*) ((uchar*) bitmaps +
                                     share->column_bitmap_size),
                   share->fields, FALSE);
    bitmap_clear_all(share->check_set);
  }

  delete handler_file;
#ifndef DBUG_OFF
  if (use_hash)
    (void) my_hash_check(&share->name_hash);
#endif

  share->db_plugin= se_plugin;
  share->error= OPEN_FRM_OK;
  thd->status_var.opened_shares++;
  thd->mem_root= old_root;
  DBUG_RETURN(0);

 err:
  share->error= OPEN_FRM_CORRUPTED;
  share->open_errno= my_errno;
  delete handler_file;
  plugin_unlock(0, se_plugin);
  my_hash_free(&share->name_hash);

  if (!thd->is_error())
    open_table_error(share, OPEN_FRM_CORRUPTED, share->open_errno);

  thd->mem_root= old_root;
  DBUG_RETURN(HA_ERR_NOT_A_TABLE);
}


static bool sql_unusable_for_discovery(THD *thd, handlerton *engine,
                                       const char *sql)
{
  LEX *lex= thd->lex;
  HA_CREATE_INFO *create_info= &lex->create_info;

  // ... not CREATE TABLE
  if (lex->sql_command != SQLCOM_CREATE_TABLE)
    return 1;
  // ... create like
  if (lex->create_info.like())
    return 1;
  // ... create select
  if (lex->select_lex.item_list.elements)
    return 1;
  // ... temporary
  if (create_info->tmp_table())
    return 1;
  // ... if exists
  if (lex->create_info.if_not_exists())
    return 1;

  // XXX error out or rather ignore the following:
  // ... partitioning
  if (lex->part_info)
    return 1;
  // ... union
  if (create_info->used_fields & HA_CREATE_USED_UNION)
    return 1;
  // ... index/data directory
  if (create_info->data_file_name || create_info->index_file_name)
    return 1;
  // ... engine
  if (create_info->db_type && create_info->db_type != engine)
    return 1;

  return 0;
}

int TABLE_SHARE::init_from_sql_statement_string(THD *thd, bool write,
                                        const char *sql, size_t sql_length)
{
  sql_mode_t saved_mode= thd->variables.sql_mode;
  CHARSET_INFO *old_cs= thd->variables.character_set_client;
  Parser_state parser_state;
  bool error;
  char *sql_copy;
  handler *file;
  LEX *old_lex;
  Query_arena *arena, backup;
  LEX tmp_lex;
  KEY *unused1;
  uint unused2;
  handlerton *hton= plugin_hton(db_plugin);
  LEX_CUSTRING frm= {0,0};
  LEX_STRING db_backup= { thd->db, thd->db_length };
  DBUG_ENTER("TABLE_SHARE::init_from_sql_statement_string");

  /*
    Ouch. Parser may *change* the string it's working on.
    Currently (2013-02-26) it is used to permanently disable
    conditional comments.
    Anyway, let's copy the caller's string...
  */
  if (!(sql_copy= thd->strmake(sql, sql_length)))
    DBUG_RETURN(HA_ERR_OUT_OF_MEM);

  if (parser_state.init(thd, sql_copy, sql_length))
    DBUG_RETURN(HA_ERR_OUT_OF_MEM);

  thd->variables.sql_mode= MODE_NO_ENGINE_SUBSTITUTION | MODE_NO_DIR_IN_CREATE;
  thd->variables.character_set_client= system_charset_info;
  tmp_disable_binlog(thd);
  old_lex= thd->lex;
  thd->lex= &tmp_lex;

  arena= thd->stmt_arena;
  if (arena->is_conventional())
    arena= 0;
  else
    thd->set_n_backup_active_arena(arena, &backup);

  thd->reset_db(db.str, db.length);
  lex_start(thd);

  if ((error= parse_sql(thd, & parser_state, NULL) || 
              sql_unusable_for_discovery(thd, hton, sql_copy)))
    goto ret;

  thd->lex->create_info.db_type= hton;

  if (tabledef_version.str)
    thd->lex->create_info.tabledef_version= tabledef_version;

  promote_first_timestamp_column(&thd->lex->alter_info.create_list);
  file= mysql_create_frm_image(thd, db.str, table_name.str,
                               &thd->lex->create_info, &thd->lex->alter_info,
                               C_ORDINARY_CREATE, &unused1, &unused2, &frm);
  error|= file == 0;
  delete file;

  if (frm.str)
  {
    option_list= 0;             // cleanup existing options ...
    option_struct= 0;           // ... if it's an assisted discovery
    error= init_from_binary_frm_image(thd, write, frm.str, frm.length);
  }

ret:
  my_free(const_cast<uchar*>(frm.str));
  lex_end(thd->lex);
  thd->reset_db(db_backup.str, db_backup.length);
  thd->lex= old_lex;
  if (arena)
    thd->restore_active_arena(arena, &backup);
  reenable_binlog(thd);
  thd->variables.sql_mode= saved_mode;
  thd->variables.character_set_client= old_cs;
  if (thd->is_error() || error)
  {
    thd->clear_error();
    my_error(ER_SQL_DISCOVER_ERROR, MYF(0),
             plugin_name(db_plugin)->str, db.str, table_name.str,
             sql_copy);
    DBUG_RETURN(HA_ERR_GENERIC);
  }
  DBUG_RETURN(0);
}

bool TABLE_SHARE::write_frm_image(const uchar *frm, size_t len)
{
  return writefrm(normalized_path.str, db.str, table_name.str, false, frm, len);
}


bool TABLE_SHARE::read_frm_image(const uchar **frm, size_t *len)
{
  if (IF_PARTITIONING(partition_info_str, 0))   // cannot discover a partition
  {
    DBUG_ASSERT(db_type()->discover_table == 0);
    return 1;
  }

  if (frm_image)
  {
    *frm= frm_image->str;
    *len= frm_image->length;
    frm_image->str= 0; // pass the ownership to the caller
    frm_image= 0;
    return 0;
  }
  return readfrm(normalized_path.str, frm, len);
}


void TABLE_SHARE::free_frm_image(const uchar *frm)
{
  if (frm)
    my_free(const_cast<uchar*>(frm));
}


static bool fix_vcol_expr(THD *thd, Virtual_column_info *vcol)
{
  DBUG_ENTER("fix_vcol_expr");

  const enum enum_mark_columns save_mark_used_columns= thd->mark_used_columns;
  thd->mark_used_columns= MARK_COLUMNS_NONE;

  int error= vcol->expr->fix_fields(thd, &vcol->expr);

  thd->mark_used_columns= save_mark_used_columns;

  if (unlikely(error))
  {
    StringBuffer<MAX_FIELD_WIDTH> str;
    vcol->print(&str);
    my_error(ER_ERROR_EVALUATING_EXPRESSION, MYF(0), str.c_ptr_safe());
    DBUG_RETURN(1);
  }

  DBUG_RETURN(0);
}

/** rerun fix_fields for vcols that returns time- or session- dependent values

    @note this is done for all vcols for INSERT/UPDATE/DELETE,
    and only as needed for SELECTs.
*/
bool fix_session_vcol_expr(THD *thd, Virtual_column_info *vcol)
{
  DBUG_ENTER("fix_session_vcol_expr");
  if (!(vcol->flags & (VCOL_TIME_FUNC|VCOL_SESSION_FUNC)))
    DBUG_RETURN(0);

  vcol->expr->walk(&Item::cleanup_excluding_fields_processor, 0, 0);
  DBUG_ASSERT(!vcol->expr->fixed);
  DBUG_RETURN(fix_vcol_expr(thd, vcol));
}


/** invoke fix_session_vcol_expr for a vcol

    @note this is called for generated column or a DEFAULT expression from
    their corresponding fix_fields on SELECT.
*/
bool fix_session_vcol_expr_for_read(THD *thd, Field *field,
                                    Virtual_column_info *vcol)
{
  DBUG_ENTER("fix_session_vcol_expr_for_read");
  TABLE_LIST *tl= field->table->pos_in_table_list;
  if (!tl || tl->lock_type >= TL_WRITE_ALLOW_WRITE)
    DBUG_RETURN(0);
  Security_context *save_security_ctx= thd->security_ctx;
  if (tl->security_ctx)
    thd->security_ctx= tl->security_ctx;
  bool res= fix_session_vcol_expr(thd, vcol);
  thd->security_ctx= save_security_ctx;
  DBUG_RETURN(res);
}


/*
  @brief 
    Perform semantic analysis of the defining expression for a virtual column

  @param thd        The thread object
  @param table      The table containing the virtual column
  @param field	    Field if this is a DEFAULT or AS, otherwise NULL
  @param vcol       The Virtual_column object


  @details
    The function performs semantic analysis of the defining expression for
    the virtual column vcol_field. The expression is used to compute the
    values of this column.

  @retval
    TRUE           An error occurred, something was wrong with the function
  @retval
    FALSE          Otherwise
*/

static bool fix_and_check_vcol_expr(THD *thd, TABLE *table,
                                    Virtual_column_info *vcol)
{
  Item* func_expr= vcol->expr;
  DBUG_ENTER("fix_and_check_vcol_expr");
  DBUG_PRINT("info", ("vcol: %p", vcol));
  DBUG_ASSERT(func_expr);

  if (func_expr->fixed)
    DBUG_RETURN(0); // nothing to do

  if (fix_vcol_expr(thd, vcol))
    DBUG_RETURN(1);

  if (vcol->flags)
    DBUG_RETURN(0); // already checked, no need to do it again

  /* fix_fields could've changed the expression */
  func_expr= vcol->expr;

  /* this was checked in check_expression(), but the frm could be mangled... */
  if (unlikely(func_expr->result_type() == ROW_RESULT))
  {
    my_error(ER_OPERAND_COLUMNS, MYF(0), 1);
    DBUG_RETURN(1);
  }

  /*
    Walk through the Item tree checking if all items are valid
    to be part of the virtual column
  */
  Item::vcol_func_processor_result res;
  res.errors= 0;

  int error= func_expr->walk(&Item::check_vcol_func_processor, 0, &res);
  if (error || (res.errors & VCOL_IMPOSSIBLE))
  {
    // this can only happen if the frm was corrupted
    my_error(ER_VIRTUAL_COLUMN_FUNCTION_IS_NOT_ALLOWED, MYF(0), res.name,
             vcol->get_vcol_type_name(), vcol->name.str);
    DBUG_RETURN(1);
  }
  else if (res.errors & VCOL_AUTO_INC)
  {
    /*
      An auto_increment field may not be used in an expression for
      a check constraint, a default value or a generated column

      Note that this error condition is not detected during parsing
      of the statement because the field item does not have a field
      pointer at that time
    */
    myf warn= table->s->frm_version < FRM_VER_EXPRESSSIONS ? ME_JUST_WARNING : 0;
    my_error(ER_VIRTUAL_COLUMN_FUNCTION_IS_NOT_ALLOWED, MYF(warn),
             "AUTO_INCREMENT", vcol->get_vcol_type_name(), res.name);
    if (!warn)
      DBUG_RETURN(1);
  }
  vcol->flags= res.errors;

  if (vcol->flags & VCOL_SESSION_FUNC)
    table->s->vcols_need_refixing= true;

  DBUG_RETURN(0);
}


/*
  @brief
    Unpack the definition of a virtual column from its linear representation

  @param thd             The thread object
  @param mem_root        Where to allocate memory
  @param table           The table containing the virtual column
  @param field           Field if this is a DEFAULT or AS, otherwise NULL
  @param vcol            The Virtual_column object
  @param[out] error_reported   Flag to inform the caller that no
                               other error messages are to be generated

  @details

    The function takes string expression from the 'vcol' object of the
    table 'table' and parses it, building an item object for it. The
    pointer to this item is placed into in a Virtual_column_info object
    that is created. After this the function performs
    semantic analysis of the item by calling the the function
    fix_and_check_vcol_expr().  Since the defining expression is part of the table
    definition the item for it is created in table->memroot within the
    special arena TABLE::expr_arena or in the thd memroot for INSERT DELAYED

  @note
    Before passing 'vcol_expr' to the parser the function wraps it in
    parentheses and prepends a special keyword.
  
   @retval Virtual_column_info*   Success
   @retval NULL                   Error
*/

static Virtual_column_info *
unpack_vcol_info_from_frm(THD *thd, MEM_ROOT *mem_root, TABLE *table,
                          String *expr_str, Virtual_column_info **vcol_ptr,
                          bool *error_reported)
{
  Create_field vcol_storage; // placeholder for vcol_info
  Parser_state parser_state;
  Virtual_column_info *vcol= *vcol_ptr, *vcol_info= 0;
  LEX *old_lex= thd->lex;
  LEX lex;
  bool error;
  DBUG_ENTER("unpack_vcol_info_from_frm");

  DBUG_ASSERT(vcol->expr == NULL);
  
  if (parser_state.init(thd, expr_str->c_ptr_safe(), expr_str->length()))
    goto end;

  if (init_lex_with_single_table(thd, table, &lex))
    goto end;

  lex.parse_vcol_expr= true;
  lex.last_field= &vcol_storage;

  error= parse_sql(thd, &parser_state, NULL);
  if (error)
    goto end;

  vcol_storage.vcol_info->set_vcol_type(vcol->get_vcol_type());
  vcol_storage.vcol_info->stored_in_db=      vcol->stored_in_db;
  vcol_storage.vcol_info->name=              vcol->name;
  vcol_storage.vcol_info->utf8=              vcol->utf8;
  if (!fix_and_check_vcol_expr(thd, table, vcol_storage.vcol_info))
  {
    *vcol_ptr= vcol_info= vcol_storage.vcol_info;   // Expression ok
    DBUG_ASSERT(vcol_info->expr);
    goto end;
  }
  *error_reported= TRUE;

end:
  end_lex_with_single_table(thd, table, old_lex);

  DBUG_RETURN(vcol_info);
}

static bool check_vcol_forward_refs(Field *field, Virtual_column_info *vcol)
{
  bool res= vcol &&
            vcol->expr->walk(&Item::check_field_expression_processor, 0,
                                  field);
  return res;
}

/*
  Open a table based on a TABLE_SHARE

  SYNOPSIS
    open_table_from_share()
    thd			Thread handler
    share		Table definition
    alias       	Alias for table
    db_stat		open flags (for example HA_OPEN_KEYFILE|
    			HA_OPEN_RNDFILE..) can be 0 (example in
                        ha_example_table)
    prgflag   		READ_ALL etc..
    ha_open_flags	HA_OPEN_ABORT_IF_LOCKED etc..
    outparam       	result table

  RETURN VALUES
   0	ok
   1	Error (see open_table_error)
   2    Error (see open_table_error)
   3    Wrong data in .frm file
   4    Error (see open_table_error)
   5    Error (see open_table_error: charset unavailable)
   7    Table definition has changed in engine
*/

enum open_frm_error open_table_from_share(THD *thd, TABLE_SHARE *share,
                       const char *alias, uint db_stat, uint prgflag,
                       uint ha_open_flags, TABLE *outparam,
                       bool is_create_table)
{
  enum open_frm_error error;
  uint records, i, bitmap_size, bitmap_count;
  bool error_reported= FALSE;
  uchar *record, *bitmaps;
  Field **field_ptr;
  uint8 save_context_analysis_only= thd->lex->context_analysis_only;
  DBUG_ENTER("open_table_from_share");
  DBUG_PRINT("enter",("name: '%s.%s'  form: 0x%lx", share->db.str,
                      share->table_name.str, (long) outparam));

  thd->lex->context_analysis_only&= ~CONTEXT_ANALYSIS_ONLY_VIEW; // not a view

  error= OPEN_FRM_ERROR_ALREADY_ISSUED; // for OOM errors below
  bzero((char*) outparam, sizeof(*outparam));
  outparam->in_use= thd;
  outparam->s= share;
  outparam->db_stat= db_stat;
  outparam->write_row_record= NULL;

  if (share->incompatible_version &&
      !(ha_open_flags & (HA_OPEN_FOR_ALTER | HA_OPEN_FOR_REPAIR)))
  {
    /* one needs to run mysql_upgrade on the table */
    error= OPEN_FRM_NEEDS_REBUILD;
    goto err;
  }
  init_sql_alloc(&outparam->mem_root, TABLE_ALLOC_BLOCK_SIZE, 0, MYF(0));

  if (outparam->alias.copy(alias, strlen(alias), table_alias_charset))
    goto err;
  outparam->quick_keys.init();
  outparam->covering_keys.init();
  outparam->intersect_keys.init();
  outparam->keys_in_use_for_query.init();

  /* Allocate handler */
  outparam->file= 0;
  if (!(prgflag & OPEN_FRM_FILE_ONLY))
  {
    if (!(outparam->file= get_new_handler(share, &outparam->mem_root,
                                          share->db_type())))
      goto err;

    if (outparam->file->set_ha_share_ref(&share->ha_share))
      goto err;
  }
  else
  {
    DBUG_ASSERT(!db_stat);
  }

  outparam->reginfo.lock_type= TL_UNLOCK;
  outparam->current_lock= F_UNLCK;
  records=0;
  if ((db_stat & HA_OPEN_KEYFILE) || (prgflag & DELAYED_OPEN))
    records=1;
  if (prgflag & (READ_ALL+EXTRA_RECORD))
    records++;

  if (!(record= (uchar*) alloc_root(&outparam->mem_root,
                                    share->rec_buff_length * records)))
    goto err;                                   /* purecov: inspected */

  if (records == 0)
  {
    /* We are probably in hard repair, and the buffers should not be used */
    outparam->record[0]= outparam->record[1]= share->default_values;
  }
  else
  {
    outparam->record[0]= record;
    if (records > 1)
      outparam->record[1]= record+ share->rec_buff_length;
    else
      outparam->record[1]= outparam->record[0];   // Safety
  }

  if (!(field_ptr = (Field **) alloc_root(&outparam->mem_root,
                                          (uint) ((share->fields+1)*
                                                  sizeof(Field*)))))
    goto err;                                   /* purecov: inspected */

  outparam->field= field_ptr;

  record= (uchar*) outparam->record[0]-1;	/* Fieldstart = 1 */
  if (share->null_field_first)
    outparam->null_flags= (uchar*) record+1;
  else
    outparam->null_flags= (uchar*) (record+ 1+ share->reclength -
                                    share->null_bytes);

  /* Setup copy of fields from share, but use the right alias and record */
  for (i=0 ; i < share->fields; i++, field_ptr++)
  {
    if (!((*field_ptr)= share->field[i]->clone(&outparam->mem_root, outparam)))
      goto err;
  }
  (*field_ptr)= 0;                              // End marker

  if (share->found_next_number_field)
    outparam->found_next_number_field=
      outparam->field[(uint) (share->found_next_number_field - share->field)];

  /* Fix key->name and key_part->field */
  if (share->key_parts)
  {
    KEY	*key_info, *key_info_end;
    KEY_PART_INFO *key_part;
    uint n_length;
    n_length= share->keys*sizeof(KEY) + share->ext_key_parts*sizeof(KEY_PART_INFO);
    if (!(key_info= (KEY*) alloc_root(&outparam->mem_root, n_length)))
      goto err;
    outparam->key_info= key_info;
    key_part= (reinterpret_cast<KEY_PART_INFO*>(key_info+share->keys));

    memcpy(key_info, share->key_info, sizeof(*key_info)*share->keys);
    memcpy(key_part, share->key_info[0].key_part, (sizeof(*key_part) *
                                                   share->ext_key_parts));

    for (key_info_end= key_info + share->keys ;
         key_info < key_info_end ;
         key_info++)
    {
      KEY_PART_INFO *key_part_end;

      key_info->table= outparam;
      key_info->key_part= key_part;

      key_part_end= key_part + (share->use_ext_keys ? key_info->ext_key_parts :
			                              key_info->user_defined_key_parts) ;
      for ( ; key_part < key_part_end; key_part++)
      {
        Field *field= key_part->field= outparam->field[key_part->fieldnr - 1];

        if (field->key_length() != key_part->length &&
            !(field->flags & BLOB_FLAG))
        {
          /*
            We are using only a prefix of the column as a key:
            Create a new field for the key part that matches the index
          */
          field= key_part->field=field->make_new_field(&outparam->mem_root,
                                                       outparam, 0);
          field->field_length= key_part->length;
        }
      }
      if (!share->use_ext_keys)
	key_part+= key_info->ext_key_parts - key_info->user_defined_key_parts;
    }
  }

  /*
    Process virtual and default columns, if any.
  */
  if (share->virtual_fields || share->default_fields ||
      share->default_expressions || share->table_check_constraints)
  {
    Field **vfield_ptr, **dfield_ptr;
    Virtual_column_info **check_constraint_ptr;

    if (!multi_alloc_root(&outparam->mem_root,
                          &vfield_ptr, (uint) ((share->virtual_fields + 1)*
                                               sizeof(Field*)),
                          &dfield_ptr, (uint) ((share->default_fields +
                                                share->default_expressions +1)*
                                               sizeof(Field*)),
                          &check_constraint_ptr,
                          (uint) ((share->table_check_constraints +
                                   share->field_check_constraints + 1)*
                                  sizeof(Virtual_column_info*)),
                          NullS))
      goto err;
    if (share->virtual_fields)
      outparam->vfield= vfield_ptr;
    if (share->default_fields + share->default_expressions)
      outparam->default_field= dfield_ptr;
    if (share->table_check_constraints || share->field_check_constraints)
      outparam->check_constraints= check_constraint_ptr;

    if (parse_vcol_defs(thd, &outparam->mem_root, outparam, &error_reported))
    {
      error= OPEN_FRM_CORRUPTED;
      goto err;
    }

    /* Update to use trigger fields */
    switch_defaults_to_nullable_trigger_fields(outparam);
  }

#ifdef WITH_PARTITION_STORAGE_ENGINE
  if (share->partition_info_str_len && outparam->file)
  {
  /*
    In this execution we must avoid calling thd->change_item_tree since
    we might release memory before statement is completed. We do this
    by changing to a new statement arena. As part of this arena we also
    set the memory root to be the memory root of the table since we
    call the parser and fix_fields which both can allocate memory for
    item objects. We keep the arena to ensure that we can release the
    free_list when closing the table object.
    SEE Bug #21658
  */

    Query_arena *backup_stmt_arena_ptr= thd->stmt_arena;
    Query_arena backup_arena;
    Query_arena part_func_arena(&outparam->mem_root,
                                Query_arena::STMT_INITIALIZED);
    thd->set_n_backup_active_arena(&part_func_arena, &backup_arena);
    thd->stmt_arena= &part_func_arena;
    bool tmp;
    bool work_part_info_used;

    tmp= mysql_unpack_partition(thd, share->partition_info_str,
                                share->partition_info_str_len,
                                outparam, is_create_table,
                                plugin_hton(share->default_part_plugin),
                                &work_part_info_used);
    if (tmp)
    {
      thd->stmt_arena= backup_stmt_arena_ptr;
      thd->restore_active_arena(&part_func_arena, &backup_arena);
      goto partititon_err;
    }
    outparam->part_info->is_auto_partitioned= share->auto_partitioned;
    DBUG_PRINT("info", ("autopartitioned: %u", share->auto_partitioned));
    /* 
      We should perform the fix_partition_func in either local or
      caller's arena depending on work_part_info_used value.
    */
    if (!work_part_info_used)
      tmp= fix_partition_func(thd, outparam, is_create_table);
    thd->stmt_arena= backup_stmt_arena_ptr;
    thd->restore_active_arena(&part_func_arena, &backup_arena);
    if (!tmp)
    {
      if (work_part_info_used)
        tmp= fix_partition_func(thd, outparam, is_create_table);
    }
    outparam->part_info->item_free_list= part_func_arena.free_list;
partititon_err:
    if (tmp)
    {
      if (is_create_table)
      {
        /*
          During CREATE/ALTER TABLE it is ok to receive errors here.
          It is not ok if it happens during the opening of an frm
          file as part of a normal query.
        */
        error_reported= TRUE;
      }
      goto err;
    }
  }
#endif

  /* Check virtual columns against table's storage engine. */
  if (share->virtual_fields &&
        (outparam->file && 
          !(outparam->file->ha_table_flags() & HA_CAN_VIRTUAL_COLUMNS)))
  {
    my_error(ER_UNSUPPORTED_ENGINE_FOR_VIRTUAL_COLUMNS, MYF(0),
             plugin_name(share->db_plugin)->str);
    error_reported= TRUE;
    goto err;
  }

  /* Allocate bitmaps */

  bitmap_size= share->column_bitmap_size;
  bitmap_count= 7;
  if (share->virtual_fields)
    bitmap_count++;

  if (!(bitmaps= (uchar*) alloc_root(&outparam->mem_root,
                                     bitmap_size * bitmap_count)))
    goto err;

  my_bitmap_init(&outparam->def_read_set,
                 (my_bitmap_map*) bitmaps, share->fields, FALSE);
  bitmaps+= bitmap_size;
  my_bitmap_init(&outparam->def_write_set,
                 (my_bitmap_map*) bitmaps, share->fields, FALSE);
  bitmaps+= bitmap_size;

  /* Don't allocate vcol_bitmap if we don't need it */
  if (share->virtual_fields)
  {
    if (!(outparam->def_vcol_set= (MY_BITMAP*)
          alloc_root(&outparam->mem_root, sizeof(*outparam->def_vcol_set))))
      goto err;
    my_bitmap_init(outparam->def_vcol_set,
                   (my_bitmap_map*) bitmaps, share->fields, FALSE);
    bitmaps+= bitmap_size;
  }

  my_bitmap_init(&outparam->has_value_set,
                 (my_bitmap_map*) bitmaps, share->fields, FALSE);
  bitmaps+= bitmap_size;
  my_bitmap_init(&outparam->tmp_set,
                 (my_bitmap_map*) bitmaps, share->fields, FALSE);
  bitmaps+= bitmap_size;
  my_bitmap_init(&outparam->eq_join_set,
                 (my_bitmap_map*) bitmaps, share->fields, FALSE);
  bitmaps+= bitmap_size;
  my_bitmap_init(&outparam->cond_set,
                 (my_bitmap_map*) bitmaps, share->fields, FALSE);
  bitmaps+= bitmap_size;
  my_bitmap_init(&outparam->def_rpl_write_set,
                 (my_bitmap_map*) bitmaps, share->fields, FALSE);
  outparam->default_column_bitmaps();

  outparam->cond_selectivity= 1.0;

  /* The table struct is now initialized;  Open the table */
  if (db_stat)
  {
    if (specialflag & SPECIAL_WAIT_IF_LOCKED)
      ha_open_flags|= HA_OPEN_WAIT_IF_LOCKED;
    else
      ha_open_flags|= HA_OPEN_IGNORE_IF_LOCKED;

    int ha_err= outparam->file->ha_open(outparam, share->normalized_path.str,
                                 (db_stat & HA_READ_ONLY ? O_RDONLY : O_RDWR),
                                  ha_open_flags);
    if (ha_err)
    {
      share->open_errno= ha_err;
      /* Set a flag if the table is crashed and it can be auto. repaired */
      share->crashed= (outparam->file->auto_repair(ha_err) &&
                       !(ha_open_flags & HA_OPEN_FOR_REPAIR));
      outparam->file->print_error(ha_err, MYF(0));
      error_reported= TRUE;

      if (ha_err == HA_ERR_TABLE_DEF_CHANGED)
        error= OPEN_FRM_DISCOVER;

      /*
        We're here, because .frm file was successfully opened.

        But if the table doesn't exist in the engine and the engine
        supports discovery, we force rediscover to discover
        the fact that table doesn't in fact exist and remove
        the stray .frm file.
      */
      if (share->db_type()->discover_table &&
          (ha_err == ENOENT || ha_err == HA_ERR_NO_SUCH_TABLE))
        error= OPEN_FRM_DISCOVER;

      goto err;
    }
  }

  outparam->mark_columns_used_by_check_constraints();

  if (share->table_category == TABLE_CATEGORY_LOG)
  {
    outparam->no_replicate= TRUE;
  }
  else if (outparam->file)
  {
    handler::Table_flags flags= outparam->file->ha_table_flags();
    outparam->no_replicate= ! MY_TEST(flags & (HA_BINLOG_STMT_CAPABLE
                                               | HA_BINLOG_ROW_CAPABLE))
                            || MY_TEST(flags & HA_HAS_OWN_BINLOGGING);
  }
  else
  {
    outparam->no_replicate= FALSE;
  }

  if (outparam->no_replicate || !binlog_filter->db_ok(outparam->s->db.str))
    outparam->s->cached_row_logging_check= 0;   // No row based replication

  /* Increment the opened_tables counter, only when open flags set. */
  if (db_stat)
    thd->status_var.opened_tables++;

  thd->lex->context_analysis_only= save_context_analysis_only;
  DBUG_RETURN (OPEN_FRM_OK);

 err:
  if (! error_reported)
    open_table_error(share, error, my_errno);
  delete outparam->file;
#ifdef WITH_PARTITION_STORAGE_ENGINE
  if (outparam->part_info)
    free_items(outparam->part_info->item_free_list);
#endif
  outparam->file= 0;				// For easier error checking
  outparam->db_stat=0;
  thd->lex->context_analysis_only= save_context_analysis_only;
  if (outparam->expr_arena)
    outparam->expr_arena->free_items();
  free_root(&outparam->mem_root, MYF(0));       // Safe to call on bzero'd root
  outparam->alias.free();
  DBUG_RETURN (error);
}


/*
  Free information allocated by openfrm

  SYNOPSIS
    closefrm()
    table		TABLE object to free
*/

int closefrm(register TABLE *table)
{
  int error=0;
  DBUG_ENTER("closefrm");
  DBUG_PRINT("enter", ("table: 0x%lx", (long) table));

  if (table->db_stat)
    error=table->file->ha_close();
  table->alias.free();
  if (table->expr_arena)
    table->expr_arena->free_items();
  if (table->field)
  {
    for (Field **ptr=table->field ; *ptr ; ptr++)
    {
      delete *ptr;
    }
    table->field= 0;
  }
  delete table->file;
  table->file= 0;				/* For easier errorchecking */
#ifdef WITH_PARTITION_STORAGE_ENGINE
  if (table->part_info)
  {
    /* Allocated through table->mem_root, freed below */
    free_items(table->part_info->item_free_list);
    table->part_info->item_free_list= 0;
    table->part_info= 0;
  }
#endif
  free_root(&table->mem_root, MYF(0));
  DBUG_RETURN(error);
}


/* Deallocate temporary blob storage */

void free_blobs(register TABLE *table)
{
  uint *ptr, *end;
  for (ptr= table->s->blob_field, end=ptr + table->s->blob_fields ;
       ptr != end ;
       ptr++)
  {
    /*
      Reduced TABLE objects which are used by row-based replication for
      type conversion might have some fields missing. Skip freeing BLOB
      buffers for such missing fields.
    */
    if (table->field[*ptr])
      ((Field_blob*) table->field[*ptr])->free();
  }
}


/**
  Reclaim temporary blob storage which is bigger than 
  a threshold.
 
  @param table A handle to the TABLE object containing blob fields
  @param size The threshold value.
 
*/

void free_field_buffers_larger_than(TABLE *table, uint32 size)
{
  uint *ptr, *end;
  for (ptr= table->s->blob_field, end=ptr + table->s->blob_fields ;
       ptr != end ;
       ptr++)
  {
    Field_blob *blob= (Field_blob*) table->field[*ptr];
    if (blob->get_field_buffer_size() > size)
        blob->free();
  }
}

/* error message when opening a form file */

void open_table_error(TABLE_SHARE *share, enum open_frm_error error,
                      int db_errno)
{
  char buff[FN_REFLEN];
  const myf errortype= ME_ERROR+ME_WAITTANG;  // Write fatals error to log
  DBUG_ENTER("open_table_error");
  DBUG_PRINT("info", ("error: %d  db_errno: %d", error, db_errno));

  switch (error) {
  case OPEN_FRM_OPEN_ERROR:
    /*
      Test if file didn't exists. We have to also test for EINVAL as this
      may happen on windows when opening a file with a not legal file name
    */
    if (db_errno == ENOENT || db_errno == EINVAL)
      my_error(ER_NO_SUCH_TABLE, MYF(0), share->db.str, share->table_name.str);
    else
    {
      strxmov(buff, share->normalized_path.str, reg_ext, NullS);
      my_error((db_errno == EMFILE) ? ER_CANT_OPEN_FILE : ER_FILE_NOT_FOUND,
               errortype, buff, db_errno);
    }
    break;
  case OPEN_FRM_OK:
    DBUG_ASSERT(0); // open_table_error() is never called for this one
    break;
  case OPEN_FRM_ERROR_ALREADY_ISSUED:
    break;
  case OPEN_FRM_NOT_A_VIEW:
    my_error(ER_WRONG_OBJECT, MYF(0), share->db.str,
             share->table_name.str, "VIEW");
    break;
  case OPEN_FRM_NOT_A_TABLE:
    my_error(ER_WRONG_OBJECT, MYF(0), share->db.str,
             share->table_name.str, "TABLE");
    break;
  case OPEN_FRM_DISCOVER:
    DBUG_ASSERT(0); // open_table_error() is never called for this one
    break;
  case OPEN_FRM_CORRUPTED:
    strxmov(buff, share->normalized_path.str, reg_ext, NullS);
    my_error(ER_NOT_FORM_FILE, errortype, buff);
    break;
  case OPEN_FRM_READ_ERROR:
    strxmov(buff, share->normalized_path.str, reg_ext, NullS);
    my_error(ER_ERROR_ON_READ, errortype, buff, db_errno);
    break;
  case OPEN_FRM_NEEDS_REBUILD:
    strxnmov(buff, sizeof(buff)-1,
             share->db.str, ".", share->table_name.str, NullS);
    my_error(ER_TABLE_NEEDS_REBUILD, errortype, buff);
    break;
  }
  DBUG_VOID_RETURN;
} /* open_table_error */


	/*
	** fix a str_type to a array type
	** typeparts separated with some char. differents types are separated
	** with a '\0'
	*/

static void
fix_type_pointers(const char ***array, TYPELIB *point_to_type, uint types,
		  char **names)
{
  char *type_name, *ptr;
  char chr;

  ptr= *names;
  while (types--)
  {
    point_to_type->name=0;
    point_to_type->type_names= *array;

    if ((chr= *ptr))			/* Test if empty type */
    {
      while ((type_name=strchr(ptr+1,chr)) != NullS)
      {
	*((*array)++) = ptr+1;
	*type_name= '\0';		/* End string */
	ptr=type_name;
      }
      ptr+=2;				/* Skip end mark and last 0 */
    }
    else
      ptr++;
    point_to_type->count= (uint) (*array - point_to_type->type_names);
    point_to_type++;
    *((*array)++)= NullS;		/* End of type */
  }
  *names=ptr;				/* Update end */
  return;
} /* fix_type_pointers */


TYPELIB *typelib(MEM_ROOT *mem_root, List<String> &strings)
{
  TYPELIB *result= (TYPELIB*) alloc_root(mem_root, sizeof(TYPELIB));
  if (!result)
    return 0;
  result->count=strings.elements;
  result->name="";
  uint nbytes= (sizeof(char*) + sizeof(uint)) * (result->count + 1);
  if (!(result->type_names= (const char**) alloc_root(mem_root, nbytes)))
    return 0;
  result->type_lengths= (uint*) (result->type_names + result->count + 1);
  List_iterator<String> it(strings);
  String *tmp;
  for (uint i=0; (tmp=it++) ; i++)
  {
    result->type_names[i]= tmp->ptr();
    result->type_lengths[i]= tmp->length();
  }
  result->type_names[result->count]= 0;		// End marker
  result->type_lengths[result->count]= 0;
  return result;
}


/*
 Search after a field with given start & length
 If an exact field isn't found, return longest field with starts
 at right position.
 
 NOTES
   This is needed because in some .frm fields 'fieldnr' was saved wrong

 RETURN
   0  error
   #  field number +1
*/

static uint find_field(Field **fields, uchar *record, uint start, uint length)
{
  Field **field;
  uint i, pos;

  pos= 0;
  for (field= fields, i=1 ; *field ; i++,field++)
  {
    if ((*field)->offset(record) == start)
    {
      if ((*field)->key_length() == length)
	return (i);
      if (!pos || fields[pos-1]->pack_length() <
	  (*field)->pack_length())
	pos= i;
    }
  }
  return (pos);
}


/*
  Store an SQL quoted string.

  SYNOPSIS  
    append_unescaped()
    res		result String
    pos		string to be quoted
    length	it's length

  NOTE
    This function works correctly with utf8 or single-byte charset strings.
    May fail with some multibyte charsets though.
*/

void append_unescaped(String *res, const char *pos, uint length)
{
  const char *end= pos+length;
  res->append('\'');

  for (; pos != end ; pos++)
  {
#if defined(USE_MB) && MYSQL_VERSION_ID < 40100
    uint mblen;
    if (use_mb(default_charset_info) &&
        (mblen= my_ismbchar(default_charset_info, pos, end)))
    {
      res->append(pos, mblen);
      pos+= mblen;
      continue;
    }
#endif

    switch (*pos) {
    case 0:				/* Must be escaped for 'mysql' */
      res->append('\\');
      res->append('0');
      break;
    case '\n':				/* Must be escaped for logs */
      res->append('\\');
      res->append('n');
      break;
    case '\r':
      res->append('\\');		/* This gives better readability */
      res->append('r');
      break;
    case '\\':
      res->append('\\');		/* Because of the sql syntax */
      res->append('\\');
      break;
    case '\'':
      res->append('\'');		/* Because of the sql syntax */
      res->append('\'');
      break;
    default:
      res->append(*pos);
      break;
    }
  }
  res->append('\'');
}


void prepare_frm_header(THD *thd, uint reclength, uchar *fileinfo,
                        HA_CREATE_INFO *create_info, uint keys, KEY *key_info)
{
  ulong key_comment_total_bytes= 0;
  uint i;
  DBUG_ENTER("prepare_frm_header");

  /* Fix this when we have new .frm files;  Current limit is 4G rows (TODO) */
  if (create_info->max_rows > UINT_MAX32)
    create_info->max_rows= UINT_MAX32;
  if (create_info->min_rows > UINT_MAX32)
    create_info->min_rows= UINT_MAX32;

  uint key_length, tmp_key_length, tmp, csid;
  bzero((char*) fileinfo, FRM_HEADER_SIZE);
  /* header */
  fileinfo[0]=(uchar) 254;
  fileinfo[1]= 1;
  fileinfo[2]= (create_info->expression_length == 0 ? FRM_VER_TRUE_VARCHAR :
                FRM_VER_EXPRESSSIONS);

  DBUG_ASSERT(ha_storage_engine_is_enabled(create_info->db_type));
  fileinfo[3]= (uchar) ha_legacy_type(create_info->db_type);

  /*
    Keep in sync with pack_keys() in unireg.cc
    For each key:
    8 bytes for the key header
    9 bytes for each key-part (MAX_REF_PARTS)
    NAME_LEN bytes for the name
    1 byte for the NAMES_SEP_CHAR (before the name)
    For all keys:
    6 bytes for the header
    1 byte for the NAMES_SEP_CHAR (after the last name)
    9 extra bytes (padding for safety? alignment?)
  */
  for (i= 0; i < keys; i++)
  {
    DBUG_ASSERT(MY_TEST(key_info[i].flags & HA_USES_COMMENT) ==
                (key_info[i].comment.length > 0));
    if (key_info[i].flags & HA_USES_COMMENT)
      key_comment_total_bytes += 2 + key_info[i].comment.length;
  }

  key_length= keys * (8 + MAX_REF_PARTS * 9 + NAME_LEN + 1) + 16
              + key_comment_total_bytes;

  int2store(fileinfo+8,1);
  tmp_key_length= (key_length < 0xffff) ? key_length : 0xffff;
  int2store(fileinfo+14,tmp_key_length);
  int2store(fileinfo+16,reclength);
  int4store(fileinfo+18,create_info->max_rows);
  int4store(fileinfo+22,create_info->min_rows);
  /* fileinfo[26] is set in mysql_create_frm() */
  fileinfo[27]=2;				// Use long pack-fields
  /* fileinfo[28 & 29] is set to key_info_length in mysql_create_frm() */
  create_info->table_options|=HA_OPTION_LONG_BLOB_PTR; // Use portable blob pointers
  int2store(fileinfo+30,create_info->table_options);
  fileinfo[32]=0;				// No filename anymore
  fileinfo[33]=5;                             // Mark for 5.0 frm file
  int4store(fileinfo+34,create_info->avg_row_length);
  csid= (create_info->default_table_charset ?
         create_info->default_table_charset->number : 0);
  fileinfo[38]= (uchar) csid;
  fileinfo[39]= (uchar) ((uint) create_info->transactional |
                         ((uint) create_info->page_checksum << 2));
  fileinfo[40]= (uchar) create_info->row_type;
  /* Bytes 41-46 were for RAID support; now reused for other purposes */
  fileinfo[41]= (uchar) (csid >> 8);
  int2store(fileinfo+42, create_info->stats_sample_pages & 0xffff);
  fileinfo[44]= (uchar)  create_info->stats_auto_recalc;
  int2store(fileinfo+45, (create_info->check_constraint_list->elements+
                          create_info->field_check_constraints));
  int4store(fileinfo+47, key_length);
  tmp= MYSQL_VERSION_ID;          // Store to avoid warning from int4store
  int4store(fileinfo+51, tmp);
  int4store(fileinfo+55, create_info->extra_size);
  /*
    59-60 is unused since 10.2.4
    61 for default_part_db_type
  */
  int2store(fileinfo+62, create_info->key_block_size);
  DBUG_VOID_RETURN;
} /* prepare_fileinfo */


void update_create_info_from_table(HA_CREATE_INFO *create_info, TABLE *table)
{
  TABLE_SHARE *share= table->s;
  DBUG_ENTER("update_create_info_from_table");

  create_info->max_rows= share->max_rows;
  create_info->min_rows= share->min_rows;
  create_info->table_options= share->db_create_options;
  create_info->avg_row_length= share->avg_row_length;
  create_info->row_type= share->row_type;
  create_info->default_table_charset= share->table_charset;
  create_info->table_charset= 0;
  create_info->comment= share->comment;
  create_info->transactional= share->transactional;
  create_info->page_checksum= share->page_checksum;
  create_info->option_list= share->option_list;

  DBUG_VOID_RETURN;
}

int
rename_file_ext(const char * from,const char * to,const char * ext)
{
  char from_b[FN_REFLEN],to_b[FN_REFLEN];
  (void) strxmov(from_b,from,ext,NullS);
  (void) strxmov(to_b,to,ext,NullS);
  return mysql_file_rename(key_file_frm, from_b, to_b, MYF(0));
}


/*
  Allocate string field in MEM_ROOT and return it as String

  SYNOPSIS
    get_field()
    mem   	MEM_ROOT for allocating
    field 	Field for retrieving of string
    res         result String

  RETURN VALUES
    1   string is empty
    0	all ok
*/

bool get_field(MEM_ROOT *mem, Field *field, String *res)
{
  char *to;
  StringBuffer<MAX_FIELD_WIDTH> str;
  bool rc;
  THD *thd= field->get_thd();
  sql_mode_t sql_mode_backup= thd->variables.sql_mode;
  thd->variables.sql_mode&= ~MODE_PAD_CHAR_TO_FULL_LENGTH;

  field->val_str(&str);
  if ((rc= !str.length() ||
           !(to= strmake_root(mem, str.ptr(), str.length()))))
  {
    res->length(0);
    goto ex;
  }
  res->set(to, str.length(), field->charset());

ex:
  thd->variables.sql_mode= sql_mode_backup;
  return rc;
}


/*
  Allocate string field in MEM_ROOT and return it as NULL-terminated string

  SYNOPSIS
    get_field()
    mem   	MEM_ROOT for allocating
    field 	Field for retrieving of string

  RETURN VALUES
    NullS  string is empty
    #      pointer to NULL-terminated string value of field
*/

char *get_field(MEM_ROOT *mem, Field *field)
{
  String str;
  bool rc= get_field(mem, field, &str);
  DBUG_ASSERT(rc || str.ptr()[str.length()] == '\0');
  return  rc ? NullS : (char *) str.ptr();
}

/*
  DESCRIPTION
    given a buffer with a key value, and a map of keyparts
    that are present in this value, returns the length of the value
*/
uint calculate_key_len(TABLE *table, uint key, const uchar *buf,
                       key_part_map keypart_map)
{
  /* works only with key prefixes */
  DBUG_ASSERT(((keypart_map + 1) & keypart_map) == 0);

  KEY *key_info= table->s->key_info+key;
  KEY_PART_INFO *key_part= key_info->key_part;
  KEY_PART_INFO *end_key_part= key_part + table->actual_n_key_parts(key_info);
  uint length= 0;

  while (key_part < end_key_part && keypart_map)
  {
    length+= key_part->store_length;
    keypart_map >>= 1;
    key_part++;
  }
  return length;
}

#ifndef DBUG_OFF
/**
  Verifies that database/table name is in lowercase, when it should be

  This is supposed to be used only inside DBUG_ASSERT()
*/
bool ok_for_lower_case_names(const char *name)
{
  if (!lower_case_table_names || !name)
    return true;

  char buf[SAFE_NAME_LEN];
  strmake_buf(buf, name);
  my_casedn_str(files_charset_info, buf);
  return strcmp(name, buf) == 0;
}
#endif

/*
  Check if database name is valid

  SYNPOSIS
    check_db_name()
    org_name		Name of database

  NOTES
    If lower_case_table_names is set to 1 then database name is converted
    to lower case

  RETURN
    0	ok
    1   error
*/

bool check_db_name(LEX_STRING *org_name)
{
  char *name= org_name->str;
  uint name_length= org_name->length;
  bool check_for_path_chars;

  if ((check_for_path_chars= check_mysql50_prefix(name)))
  {
    name+= MYSQL50_TABLE_NAME_PREFIX_LENGTH;
    name_length-= MYSQL50_TABLE_NAME_PREFIX_LENGTH;
  }

  if (!name_length || name_length > NAME_LEN)
    return 1;

  if (lower_case_table_names == 1 && name != any_db)
  {
    org_name->length= name_length= my_casedn_str(files_charset_info, name);
    if (check_for_path_chars)
      org_name->length+= MYSQL50_TABLE_NAME_PREFIX_LENGTH;
  }
  if (db_name_is_in_ignore_db_dirs_list(name))
    return 1;

  return check_table_name(name, name_length, check_for_path_chars);
}


/*
  Allow anything as a table name, as long as it doesn't contain an
  ' ' at the end
  returns 1 on error
*/

bool check_table_name(const char *name, size_t length, bool check_for_path_chars)
{
  // name length in symbols
  size_t name_length= 0;
  const char *end= name+length;


  if (!check_for_path_chars &&
      (check_for_path_chars= check_mysql50_prefix(name)))
  {
    name+= MYSQL50_TABLE_NAME_PREFIX_LENGTH;
    length-= MYSQL50_TABLE_NAME_PREFIX_LENGTH;
  }

  if (!length || length > NAME_LEN)
    return 1;
#if defined(USE_MB) && defined(USE_MB_IDENT)
  bool last_char_is_space= FALSE;
#else
  if (name[length-1]==' ')
    return 1;
#endif

  while (name != end)
  {
#if defined(USE_MB) && defined(USE_MB_IDENT)
    last_char_is_space= my_isspace(system_charset_info, *name);
    if (use_mb(system_charset_info))
    {
      int len=my_ismbchar(system_charset_info, name, end);
      if (len)
      {
        name+= len;
        name_length++;
        continue;
      }
    }
#endif
    if (check_for_path_chars &&
        (*name == '/' || *name == '\\' || *name == '~' || *name == FN_EXTCHAR))
      return 1;
    name++;
    name_length++;
  }
#if defined(USE_MB) && defined(USE_MB_IDENT)
  return last_char_is_space || (name_length > NAME_CHAR_LEN);
#else
  return FALSE;
#endif
}


bool check_column_name(const char *name)
{
  // name length in symbols
  size_t name_length= 0;
  bool last_char_is_space= TRUE;

  while (*name)
  {
#if defined(USE_MB) && defined(USE_MB_IDENT)
    last_char_is_space= my_isspace(system_charset_info, *name);
    if (use_mb(system_charset_info))
    {
      int len=my_ismbchar(system_charset_info, name, 
                          name+system_charset_info->mbmaxlen);
      if (len)
      {
        name += len;
        name_length++;
        continue;
      }
    }
#else
    last_char_is_space= *name==' ';
    if (*name == '\377')
      return 1;
#endif
    name++;
    name_length++;
  }
  /* Error if empty or too long column name */
  return last_char_is_space || (name_length > NAME_CHAR_LEN);
}


/**
  Checks whether a table is intact. Should be done *just* after the table has
  been opened.

  @param[in] table             The table to check
  @param[in] table_f_count     Expected number of columns in the table
  @param[in] table_def         Expected structure of the table (column name
                               and type)

  @retval  FALSE  OK
  @retval  TRUE   There was an error. An error message is output
                  to the error log.  We do not push an error
                  message into the error stack because this
                  function is currently only called at start up,
                  and such errors never reach the user.
*/

bool
Table_check_intact::check(TABLE *table, const TABLE_FIELD_DEF *table_def)
{
  uint i;
  my_bool error= FALSE;
  const TABLE_FIELD_TYPE *field_def= table_def->field;
  DBUG_ENTER("table_check_intact");
  DBUG_PRINT("info",("table: %s  expected_count: %d",
                     table->alias.c_ptr(), table_def->count));

  /* Whether the table definition has already been validated. */
  if (table->s->table_field_def_cache == table_def)
    DBUG_RETURN(FALSE);

  if (table->s->fields != table_def->count)
  {
    THD *thd= current_thd;
    DBUG_PRINT("info", ("Column count has changed, checking the definition"));

    /* previous MySQL version */
    if (MYSQL_VERSION_ID > table->s->mysql_version)
    {
      report_error(ER_COL_COUNT_DOESNT_MATCH_PLEASE_UPDATE,
                   ER_THD(thd, ER_COL_COUNT_DOESNT_MATCH_PLEASE_UPDATE),
                   table->alias.c_ptr(), table_def->count, table->s->fields,
                   static_cast<int>(table->s->mysql_version),
                   MYSQL_VERSION_ID);
      DBUG_RETURN(TRUE);
    }
    else if (MYSQL_VERSION_ID == table->s->mysql_version)
    {
      report_error(ER_COL_COUNT_DOESNT_MATCH_CORRUPTED_V2,
                   ER_THD(thd, ER_COL_COUNT_DOESNT_MATCH_CORRUPTED_V2),
                   table->s->db.str, table->s->table_name.str,
                   table_def->count, table->s->fields);
      DBUG_RETURN(TRUE);
    }
    /*
      Something has definitely changed, but we're running an older
      version of MySQL with new system tables.
      Let's check column definitions. If a column was added at
      the end of the table, then we don't care much since such change
      is backward compatible.
    */
  }
  StringBuffer<1024> sql_type(system_charset_info);
  sql_type.extra_allocation(256); // Allocate min 256 characters at once
  for (i=0 ; i < table_def->count; i++, field_def++)
  {
    sql_type.length(0);
    if (i < table->s->fields)
    {
      Field *field= table->field[i];

      if (strncmp(field->field_name, field_def->name.str,
                  field_def->name.length))
      {
        /*
          Name changes are not fatal, we use ordinal numbers to access columns.
          Still this can be a sign of a tampered table, output an error
          to the error log.
        */
        report_error(0, "Incorrect definition of table %s.%s: "
                     "expected column '%s' at position %d, found '%s'.",
                     table->s->db.str, table->alias.c_ptr(),
                     field_def->name.str, i,
                     field->field_name);
      }
      field->sql_type(sql_type);
      /*
        Generally, if column types don't match, then something is
        wrong.

        However, we only compare column definitions up to the
        length of the original definition, since we consider the
        following definitions compatible:

        1. DATETIME and DATETIM
        2. INT(11) and INT(11
        3. SET('one', 'two') and SET('one', 'two', 'more')

        For SETs or ENUMs, if the same prefix is there it's OK to
        add more elements - they will get higher ordinal numbers and
        the new table definition is backward compatible with the
        original one.
       */
      if (strncmp(sql_type.c_ptr_safe(), field_def->type.str,
                  field_def->type.length - 1))
      {
        report_error(0, "Incorrect definition of table %s.%s: "
                     "expected column '%s' at position %d to have type "
                     "%s, found type %s.", table->s->db.str,
                     table->alias.c_ptr(),
                     field_def->name.str, i, field_def->type.str,
                     sql_type.c_ptr_safe());
        error= TRUE;
      }
      else if (field_def->cset.str && !field->has_charset())
      {
        report_error(0, "Incorrect definition of table %s.%s: "
                     "expected the type of column '%s' at position %d "
                     "to have character set '%s' but the type has no "
                     "character set.", table->s->db.str,
                     table->alias.c_ptr(),
                     field_def->name.str, i, field_def->cset.str);
        error= TRUE;
      }
      else if (field_def->cset.str &&
               strcmp(field->charset()->csname, field_def->cset.str))
      {
        report_error(0, "Incorrect definition of table %s.%s: "
                     "expected the type of column '%s' at position %d "
                     "to have character set '%s' but found "
                     "character set '%s'.", table->s->db.str,
                     table->alias.c_ptr(),
                     field_def->name.str, i, field_def->cset.str,
                     field->charset()->csname);
        error= TRUE;
      }
    }
    else
    {
      report_error(0, "Incorrect definition of table %s.%s: "
                   "expected column '%s' at position %d to have type %s "
                   " but the column is not found.",
                   table->s->db.str, table->alias.c_ptr(),
                   field_def->name.str, i, field_def->type.str);
      error= TRUE;
    }
  }

  if (table_def->primary_key_parts)
  {
    if (table->s->primary_key == MAX_KEY)
    {
      report_error(0, "Incorrect definition of table %s.%s: "
                   "missing primary key.", table->s->db.str,
                   table->alias.c_ptr());
      error= TRUE;
    }
    else
    {
      KEY *pk= &table->s->key_info[table->s->primary_key];
      if (pk->user_defined_key_parts != table_def->primary_key_parts)
      {
        report_error(0, "Incorrect definition of table %s.%s: "
                     "Expected primary key to have %u columns, but instead "
                     "found %u columns.", table->s->db.str,
                     table->alias.c_ptr(), table_def->primary_key_parts,
                     pk->user_defined_key_parts);
        error= TRUE;
      }
      else
      {
        for (i= 0; i < pk->user_defined_key_parts; ++i)
        {
          if (table_def->primary_key_columns[i] + 1 != pk->key_part[i].fieldnr)
          {
            report_error(0, "Incorrect definition of table %s.%s: Expected "
                         "primary key part %u to refer to column %u, but "
                         "instead found column %u.", table->s->db.str,
                         table->alias.c_ptr(), i + 1,
                         table_def->primary_key_columns[i] + 1,
                         pk->key_part[i].fieldnr);
            error= TRUE;
          }
        }
      }
    }
  }

  if (! error)
    table->s->table_field_def_cache= table_def;

  DBUG_RETURN(error);
}


void Table_check_intact_log_error::report_error(uint, const char *fmt, ...)
{
  va_list args;
  va_start(args, fmt);
  error_log_print(ERROR_LEVEL, fmt, args);
  va_end(args);
}


/**
  Traverse portion of wait-for graph which is reachable through edge
  represented by this flush ticket in search for deadlocks.

  @retval TRUE  A deadlock is found. A victim is remembered
                by the visitor.
  @retval FALSE Success, no deadlocks.
*/

bool Wait_for_flush::accept_visitor(MDL_wait_for_graph_visitor *gvisitor)
{
  return m_share->visit_subgraph(this, gvisitor);
}


uint Wait_for_flush::get_deadlock_weight() const
{
  return m_deadlock_weight;
}


/**
  Traverse portion of wait-for graph which is reachable through this
  table share in search for deadlocks.

  @param waiting_ticket  Ticket representing wait for this share.
  @param dvisitor        Deadlock detection visitor.

  @retval TRUE  A deadlock is found. A victim is remembered
                by the visitor.
  @retval FALSE No deadlocks, it's OK to begin wait.
*/

bool TABLE_SHARE::visit_subgraph(Wait_for_flush *wait_for_flush,
                                 MDL_wait_for_graph_visitor *gvisitor)
{
  TABLE *table;
  MDL_context *src_ctx= wait_for_flush->get_ctx();
  bool result= TRUE;

  /*
    To protect all_tables list from being concurrently modified
    while we are iterating through it we increment tdc.all_tables_refs.
    This does not introduce deadlocks in the deadlock detector
    because we won't try to acquire tdc.LOCK_table_share while
    holding a write-lock on MDL_lock::m_rwlock.
  */
  mysql_mutex_lock(&tdc->LOCK_table_share);
  tdc->all_tables_refs++;
  mysql_mutex_unlock(&tdc->LOCK_table_share);

  All_share_tables_list::Iterator tables_it(tdc->all_tables);

  /*
    In case of multiple searches running in parallel, avoid going
    over the same loop twice and shortcut the search.
    Do it after taking the lock to weed out unnecessary races.
  */
  if (src_ctx->m_wait.get_status() != MDL_wait::EMPTY)
  {
    result= FALSE;
    goto end;
  }

  if (gvisitor->enter_node(src_ctx))
    goto end;

  while ((table= tables_it++))
  {
    DBUG_ASSERT(table->in_use && tdc->flushed);
    if (gvisitor->inspect_edge(&table->in_use->mdl_context))
    {
      goto end_leave_node;
    }
  }

  tables_it.rewind();
  while ((table= tables_it++))
  {
    DBUG_ASSERT(table->in_use && tdc->flushed);
    if (table->in_use->mdl_context.visit_subgraph(gvisitor))
    {
      goto end_leave_node;
    }
  }

  result= FALSE;

end_leave_node:
  gvisitor->leave_node(src_ctx);

end:
  mysql_mutex_lock(&tdc->LOCK_table_share);
  if (!--tdc->all_tables_refs)
    mysql_cond_broadcast(&tdc->COND_release);
  mysql_mutex_unlock(&tdc->LOCK_table_share);

  return result;
}


/**
  Wait until the subject share is removed from the table
  definition cache and make sure it's destroyed.

  @param mdl_context     MDL context for thread which is going to wait.
  @param abstime         Timeout for waiting as absolute time value.
  @param deadlock_weight Weight of this wait for deadlock detector.

  @pre LOCK_table_share is locked, the share is marked for flush and
       this connection does not reference the share.
       LOCK_table_share will be unlocked temporarily during execution.

  It may happen that another FLUSH TABLES thread marked this share
  for flush, but didn't yet purge it from table definition cache.
  In this case we may start waiting for a table share that has no
  references (ref_count == 0). We do this with assumption that this
  another FLUSH TABLES thread is about to purge this share.

  @retval FALSE - Success.
  @retval TRUE  - Error (OOM, deadlock, timeout, etc...).
*/

bool TABLE_SHARE::wait_for_old_version(THD *thd, struct timespec *abstime,
                                       uint deadlock_weight)
{
  MDL_context *mdl_context= &thd->mdl_context;
  Wait_for_flush ticket(mdl_context, this, deadlock_weight);
  MDL_wait::enum_wait_status wait_status;

  mysql_mutex_assert_owner(&tdc->LOCK_table_share);
  DBUG_ASSERT(tdc->flushed);

  tdc->m_flush_tickets.push_front(&ticket);

  mdl_context->m_wait.reset_status();

  mysql_mutex_unlock(&tdc->LOCK_table_share);

  mdl_context->will_wait_for(&ticket);

  mdl_context->find_deadlock();

  wait_status= mdl_context->m_wait.timed_wait(thd, abstime, TRUE,
                                              &stage_waiting_for_table_flush);

  mdl_context->done_waiting_for();

  mysql_mutex_lock(&tdc->LOCK_table_share);
  tdc->m_flush_tickets.remove(&ticket);
  mysql_cond_broadcast(&tdc->COND_release);
  mysql_mutex_unlock(&tdc->LOCK_table_share);


  /*
    In cases when our wait was aborted by KILL statement,
    a deadlock or a timeout, the share might still be referenced,
    so we don't delete it. Note, that we can't determine this
    condition by checking wait_status alone, since, for example,
    a timeout can happen after all references to the table share
    were released, but before the share is removed from the
    cache and we receive the notification. This is why
    we first destroy the share, and then look at
    wait_status.
  */
  switch (wait_status)
  {
  case MDL_wait::GRANTED:
    return FALSE;
  case MDL_wait::VICTIM:
    my_error(ER_LOCK_DEADLOCK, MYF(0));
    return TRUE;
  case MDL_wait::TIMEOUT:
    my_error(ER_LOCK_WAIT_TIMEOUT, MYF(0));
    return TRUE;
  case MDL_wait::KILLED:
    return TRUE;
  default:
    DBUG_ASSERT(0);
    return TRUE;
  }
}


/**
  Initialize TABLE instance (newly created, or coming either from table
  cache or THD::temporary_tables list) and prepare it for further use
  during statement execution. Set the 'alias' attribute from the specified
  TABLE_LIST element. Remember the TABLE_LIST element in the
  TABLE::pos_in_table_list member.

  @param thd  Thread context.
  @param tl   TABLE_LIST element.
*/

void TABLE::init(THD *thd, TABLE_LIST *tl)
{
  DBUG_ASSERT(s->tmp_table != NO_TMP_TABLE || s->tdc->ref_count > 0);

  if (thd->lex->need_correct_ident())
    alias_name_used= my_strcasecmp(table_alias_charset,
                                   s->table_name.str,
                                   tl->alias);
  /* Fix alias if table name changes. */
  if (strcmp(alias.c_ptr(), tl->alias))
    alias.copy(tl->alias, strlen(tl->alias), alias.charset());

  tablenr= thd->current_tablenr++;
  used_fields= 0;
  const_table= 0;
  null_row= 0;
  maybe_null= 0;
  force_index= 0;
  force_index_order= 0;
  force_index_group= 0;
  status= STATUS_NO_RECORD;
  insert_values= 0;
  fulltext_searched= 0;
  file->ft_handler= 0;
  reginfo.impossible_range= 0;
  created= TRUE;
  cond_selectivity= 1.0;
  cond_selectivity_sampling_explain= NULL;
#ifdef HAVE_REPLICATION
  /* used in RBR Triggers */
  master_had_triggers= 0;
#endif

  /* Catch wrong handling of the auto_increment_field_not_null. */
  DBUG_ASSERT(!auto_increment_field_not_null);
  auto_increment_field_not_null= FALSE;

  pos_in_table_list= tl;

  clear_column_bitmaps();
  for (Field **f_ptr= field ; *f_ptr ; f_ptr++)
  {
    (*f_ptr)->next_equal_field= NULL;
    (*f_ptr)->cond_selectivity= 1.0;
  }

  DBUG_ASSERT(!file->keyread_enabled());

  restore_record(this, s->default_values);

  /* Tables may be reused in a sub statement. */
  DBUG_ASSERT(!file->extra(HA_EXTRA_IS_ATTACHED_CHILDREN));
}


/*
  Create Item_field for each column in the table.

  SYNPOSIS
    TABLE::fill_item_list()
      item_list          a pointer to an empty list used to store items

  DESCRIPTION
    Create Item_field object for each column in the table and
    initialize it with the corresponding Field. New items are
    created in the current THD memory root.

  RETURN VALUE
    0                    success
    1                    out of memory
*/

bool TABLE::fill_item_list(List<Item> *item_list) const
{
  /*
    All Item_field's created using a direct pointer to a field
    are fixed in Item_field constructor.
  */
  for (Field **ptr= field; *ptr; ptr++)
  {
    Item_field *item= new (in_use->mem_root) Item_field(in_use, *ptr);
    if (!item || item_list->push_back(item))
      return TRUE;
  }
  return FALSE;
}

/*
  Reset an existing list of Item_field items to point to the
  Fields of this table.

  SYNPOSIS
    TABLE::fill_item_list()
      item_list          a non-empty list with Item_fields

  DESCRIPTION
    This is a counterpart of fill_item_list used to redirect
    Item_fields to the fields of a newly created table.
    The caller must ensure that number of items in the item_list
    is the same as the number of columns in the table.
*/

void TABLE::reset_item_list(List<Item> *item_list) const
{
  List_iterator_fast<Item> it(*item_list);
  for (Field **ptr= field; *ptr; ptr++)
  {
    Item_field *item_field= (Item_field*) it++;
    DBUG_ASSERT(item_field != 0);
    item_field->reset_field(*ptr);
  }
}

/*
  calculate md5 of query

  SYNOPSIS
    TABLE_LIST::calc_md5()
    buffer	buffer for md5 writing
*/

void  TABLE_LIST::calc_md5(char *buffer)
{
  uchar digest[16];
  compute_md5_hash(digest, select_stmt.str,
                   select_stmt.length);
  sprintf((char *) buffer,
	    "%02x%02x%02x%02x%02x%02x%02x%02x%02x%02x%02x%02x%02x%02x%02x%02x",
	    digest[0], digest[1], digest[2], digest[3],
	    digest[4], digest[5], digest[6], digest[7],
	    digest[8], digest[9], digest[10], digest[11],
	    digest[12], digest[13], digest[14], digest[15]);
}


/**
  @brief
  Create field translation for mergeable derived table/view.

  @param thd  Thread handle

  @details
  Create field translation for mergeable derived table/view.

  @return FALSE ok.
  @return TRUE an error occur.
*/

bool TABLE_LIST::create_field_translation(THD *thd)
{
  Item *item;
  Field_translator *transl;
  SELECT_LEX *select= get_single_select();
  List_iterator_fast<Item> it(select->item_list);
  uint field_count= 0;
  Query_arena *arena, backup;
  bool res= FALSE;
  DBUG_ENTER("TABLE_LIST::create_field_translation");

  if (thd->stmt_arena->is_conventional() ||
      thd->stmt_arena->is_stmt_prepare_or_first_sp_execute())
  {
    /* initialize lists */
    used_items.empty();
    persistent_used_items.empty();
  }
  else
  {
    /*
      Copy the list created by natural join procedure because the procedure
      will not be repeated.
    */
    used_items= persistent_used_items;
  }

  if (field_translation)
  {
    /*
      Update items in the field translation after view have been prepared.
      It's needed because some items in the select list, like IN subselects,
      might be substituted for optimized ones.
    */
    if (is_view() && get_unit()->prepared && !field_translation_updated)
    {
      while ((item= it++))
      {
        field_translation[field_count++].item= item;
      }
      field_translation_updated= TRUE;
    }

    DBUG_RETURN(FALSE);
  }

  arena= thd->activate_stmt_arena_if_needed(&backup);

  /* Create view fields translation table */

  if (!(transl=
        (Field_translator*)(thd->stmt_arena->
                            alloc(select->item_list.elements *
                                  sizeof(Field_translator)))))
  {
    res= TRUE;
    goto exit;
  }

  while ((item= it++))
  {
    DBUG_ASSERT(item->name && item->name[0]);
    transl[field_count].name= thd->strdup(item->name);
    transl[field_count++].item= item;
  }
  field_translation= transl;
  field_translation_end= transl + field_count;
  /* It's safe to cache this table for prepared statements */
  cacheable_table= 1;

exit:
  if (arena)
    thd->restore_active_arena(arena, &backup);

  DBUG_RETURN(res);
}


/**
  @brief
  Create field translation for mergeable derived table/view.

  @param thd  Thread handle

  @details
  Create field translation for mergeable derived table/view.

  @return FALSE ok.
  @return TRUE an error occur.
*/

bool TABLE_LIST::setup_underlying(THD *thd)
{
  DBUG_ENTER("TABLE_LIST::setup_underlying");

  if (!view || (!field_translation && merge_underlying_list))
  {
    SELECT_LEX *select= get_single_select();

    if (create_field_translation(thd))
      DBUG_RETURN(TRUE);

    /* full text function moving to current select */
    if (select->ftfunc_list->elements)
    {
      Item_func_match *ifm;
      SELECT_LEX *current_select= thd->lex->current_select;
      List_iterator_fast<Item_func_match>
        li(*(select_lex->ftfunc_list));
      while ((ifm= li++))
        current_select->ftfunc_list->push_front(ifm);
    }
  }
  DBUG_RETURN(FALSE);
}


/*
   Prepare where expression of derived table/view

  SYNOPSIS
    TABLE_LIST::prep_where()
    thd             - thread handler
    conds           - condition of this JOIN
    no_where_clause - do not build WHERE or ON outer qwery do not need it
                      (it is INSERT), we do not need conds if this flag is set

  NOTE: have to be called befor CHECK OPTION preparation, because it makes
  fix_fields for view WHERE clause

  RETURN
    FALSE - OK
    TRUE  - error
*/

bool TABLE_LIST::prep_where(THD *thd, Item **conds,
                               bool no_where_clause)
{
  DBUG_ENTER("TABLE_LIST::prep_where");
  bool res= FALSE;

  for (TABLE_LIST *tbl= merge_underlying_list; tbl; tbl= tbl->next_local)
  {
    if (tbl->is_view_or_derived() &&
        tbl->prep_where(thd, conds, no_where_clause))
    {
      DBUG_RETURN(TRUE);
    }
  }

  if (where)
  {
    if (where->fixed)
      where->update_used_tables();
    if (!where->fixed && where->fix_fields(thd, &where))
    {
      DBUG_RETURN(TRUE);
    }

    /*
      check that it is not VIEW in which we insert with INSERT SELECT
      (in this case we can't add view WHERE condition to main SELECT_LEX)
    */
    if (!no_where_clause && !where_processed)
    {
      TABLE_LIST *tbl= this;
      Query_arena *arena= thd->stmt_arena, backup;
      arena= thd->activate_stmt_arena_if_needed(&backup);  // For easier test

      /* Go up to join tree and try to find left join */
      for (; tbl; tbl= tbl->embedding)
      {
        if (tbl->outer_join)
        {
          /*
            Store WHERE condition to ON expression for outer join, because
            we can't use WHERE to correctly execute left joins on VIEWs and
            this expression will not be moved to WHERE condition (i.e. will
            be clean correctly for PS/SP)
          */
          tbl->on_expr= and_conds(thd, tbl->on_expr,
                                  where->copy_andor_structure(thd));
          break;
        }
      }
      if (tbl == 0)
      {
        if (*conds && !(*conds)->fixed)
          res= (*conds)->fix_fields(thd, conds);
        if (!res)
          *conds= and_conds(thd, *conds, where->copy_andor_structure(thd));
        if (*conds && !(*conds)->fixed && !res)
          res= (*conds)->fix_fields(thd, conds);
      }
      if (arena)
        thd->restore_active_arena(arena, &backup);
      where_processed= TRUE;
    }
  }

  DBUG_RETURN(res);
}

/**
  Check that table/view is updatable and if it has single
  underlying tables/views it is also updatable

  @return Result of the check.
*/

bool TABLE_LIST::single_table_updatable()
{
  if (!updatable)
    return false;
  if (view && view->select_lex.table_list.elements == 1)
  {
    /*
      We need to check deeply only single table views. Multi-table views
      will be turned to multi-table updates and then checked by leaf tables
    */
    return (((TABLE_LIST *)view->select_lex.table_list.first)->
            single_table_updatable());
  }
  return true;
}


/*
  Merge ON expressions for a view

  SYNOPSIS
    merge_on_conds()
    thd             thread handle
    table           table for the VIEW
    is_cascaded     TRUE <=> merge ON expressions from underlying views

  DESCRIPTION
    This function returns the result of ANDing the ON expressions
    of the given view and all underlying views. The ON expressions
    of the underlying views are added only if is_cascaded is TRUE.

  RETURN
    Pointer to the built expression if there is any.
    Otherwise and in the case of a failure NULL is returned.
*/

static Item *
merge_on_conds(THD *thd, TABLE_LIST *table, bool is_cascaded)
{
  DBUG_ENTER("merge_on_conds");

  Item *cond= NULL;
  DBUG_PRINT("info", ("alias: %s", table->alias));
  if (table->on_expr)
    cond= table->on_expr->copy_andor_structure(thd);
  if (!table->view)
    DBUG_RETURN(cond);
  for (TABLE_LIST *tbl= (TABLE_LIST*)table->view->select_lex.table_list.first;
       tbl;
       tbl= tbl->next_local)
  {
    if (tbl->view && !is_cascaded)
      continue;
    cond= and_conds(thd, cond, merge_on_conds(thd, tbl, is_cascaded));
  }
  DBUG_RETURN(cond);
}


/*
  Prepare check option expression of table

  SYNOPSIS
    TABLE_LIST::prep_check_option()
    thd             - thread handler
    check_opt_type  - WITH CHECK OPTION type (VIEW_CHECK_NONE,
                      VIEW_CHECK_LOCAL, VIEW_CHECK_CASCADED)
                      we use this parameter instead of direct check of
                      effective_with_check to change type of underlying
                      views to VIEW_CHECK_CASCADED if outer view have
                      such option and prevent processing of underlying
                      view check options if outer view have just
                      VIEW_CHECK_LOCAL option.

  NOTE
    This method builds check option condition to use it later on
    every call (usual execution or every SP/PS call).
    This method have to be called after WHERE preparation
    (TABLE_LIST::prep_where)

  RETURN
    FALSE - OK
    TRUE  - error
*/

bool TABLE_LIST::prep_check_option(THD *thd, uint8 check_opt_type)
{
  DBUG_ENTER("TABLE_LIST::prep_check_option");
  bool is_cascaded= check_opt_type == VIEW_CHECK_CASCADED;
  TABLE_LIST *merge_underlying_list= view->select_lex.get_table_list();
  for (TABLE_LIST *tbl= merge_underlying_list; tbl; tbl= tbl->next_local)
  {
    /* see comment of check_opt_type parameter */
    if (tbl->view && tbl->prep_check_option(thd, (is_cascaded ?
                                                  VIEW_CHECK_CASCADED :
                                                  VIEW_CHECK_NONE)))
      DBUG_RETURN(TRUE);
  }

  if (check_opt_type && !check_option_processed)
  {
    Query_arena *arena= thd->stmt_arena, backup;
    arena= thd->activate_stmt_arena_if_needed(&backup);  // For easier test

    if (where)
    {
      check_option= where->copy_andor_structure(thd);
    }
    if (is_cascaded)
    {
      for (TABLE_LIST *tbl= merge_underlying_list; tbl; tbl= tbl->next_local)
      {
        if (tbl->check_option)
          check_option= and_conds(thd, check_option, tbl->check_option);
      }
    }
    check_option= and_conds(thd, check_option,
                            merge_on_conds(thd, this, is_cascaded));

    if (arena)
      thd->restore_active_arena(arena, &backup);
    check_option_processed= TRUE;

  }

  if (check_option)
  {
    const char *save_where= thd->where;
    thd->where= "check option";
    if ((!check_option->fixed &&
         check_option->fix_fields(thd, &check_option)) ||
        check_option->check_cols(1))
    {
      DBUG_RETURN(TRUE);
    }
    thd->where= save_where;
  }
  DBUG_RETURN(FALSE);
}


/**
  Hide errors which show view underlying table information. 
  There are currently two mechanisms at work that handle errors for views,
  this one and a more general mechanism based on an Internal_error_handler,
  see Show_create_error_handler. The latter handles errors encountered during
  execution of SHOW CREATE VIEW, while the mechanism using this method is
  handles SELECT from views. The two methods should not clash.

  @param[in,out]  thd     thread handler

  @pre This method can be called only if there is an error.
*/

void TABLE_LIST::hide_view_error(THD *thd)
{
  if ((thd->killed && !thd->is_error())|| thd->get_internal_handler())
    return;
  /* Hide "Unknown column" or "Unknown function" error */
  DBUG_ASSERT(thd->is_error());
  switch (thd->get_stmt_da()->sql_errno()) {
    case ER_BAD_FIELD_ERROR:
    case ER_SP_DOES_NOT_EXIST:
    case ER_FUNC_INEXISTENT_NAME_COLLISION:
    case ER_PROCACCESS_DENIED_ERROR:
    case ER_COLUMNACCESS_DENIED_ERROR:
    case ER_TABLEACCESS_DENIED_ERROR:
    case ER_TABLE_NOT_LOCKED:
    case ER_NO_SUCH_TABLE:
    {
      TABLE_LIST *top= top_table();
      thd->clear_error();
      my_error(ER_VIEW_INVALID, MYF(0),
               top->view_db.str, top->view_name.str);
      break;
    }

    case ER_NO_DEFAULT_FOR_FIELD:
    {
      TABLE_LIST *top= top_table();
      thd->clear_error();
      // TODO: make correct error message
      my_error(ER_NO_DEFAULT_FOR_VIEW_FIELD, MYF(0),
               top->view_db.str, top->view_name.str);
      break;
    }
  }
}


/*
  Find underlying base tables (TABLE_LIST) which represent given
  table_to_find (TABLE)

  SYNOPSIS
    TABLE_LIST::find_underlying_table()
    table_to_find table to find

  RETURN
    0  table is not found
    found table reference
*/

TABLE_LIST *TABLE_LIST::find_underlying_table(TABLE *table_to_find)
{
  /* is this real table and table which we are looking for? */
  if (table == table_to_find && view == 0)
    return this;
  if (!view)
    return 0;

  for (TABLE_LIST *tbl= view->select_lex.get_table_list();
       tbl;
       tbl= tbl->next_local)
  {
    TABLE_LIST *result;
    if ((result= tbl->find_underlying_table(table_to_find)))
      return result;
  }
  return 0;
}

/*
  cleanup items belonged to view fields translation table

  SYNOPSIS
    TABLE_LIST::cleanup_items()
*/

void TABLE_LIST::cleanup_items()
{
  if (!field_translation)
    return;

  for (Field_translator *transl= field_translation;
       transl < field_translation_end;
       transl++)
    transl->item->walk(&Item::cleanup_processor, 0, 0);
}


/*
  check CHECK OPTION condition both for view and underlying table

  SYNOPSIS
    TABLE_LIST::view_check_option()
    ignore_failure ignore check option fail

  RETURN
    VIEW_CHECK_OK     OK
    VIEW_CHECK_ERROR  FAILED
    VIEW_CHECK_SKIP   FAILED, but continue
*/


int TABLE_LIST::view_check_option(THD *thd, bool ignore_failure)
{
  /* VIEW's CHECK OPTION CLAUSE */
  if (check_option && check_option->val_int() == 0)
  {
    TABLE_LIST *main_view= top_table();
    const char *name_db= (main_view->view ? main_view->view_db.str :
                          main_view->db);
    const char *name_table= (main_view->view ? main_view->view_name.str :
                             main_view->table_name);
    my_error(ER_VIEW_CHECK_FAILED, MYF(ignore_failure ? ME_JUST_WARNING : 0),
             name_db, name_table);
    return ignore_failure ? VIEW_CHECK_SKIP : VIEW_CHECK_ERROR;
  }
  int result= table->verify_constraints(ignore_failure);
  /* We check thd->error() because it can be set by conversion problem. */
  if (thd->is_error())
    return(VIEW_CHECK_ERROR);
  return result;
}


int TABLE::verify_constraints(bool ignore_failure)
{
<<<<<<< HEAD
  /* go trough check option clauses for fields and table */
  if (check_constraints &&
      !(in_use->variables.option_bits & OPTION_NO_CHECK_CONSTRAINT_CHECKS))
  {
    for (Virtual_column_info **chk= check_constraints ; *chk ; chk++)
    {
      /* yes! NULL is ok, see 4.23.3.4 Table check constraints, part 2, SQL:2016 */
      if ((*chk)->expr->val_int() == 0 && !(*chk)->expr->null_value)
      {
        my_error(ER_CONSTRAINT_FAILED,
                 MYF(ignore_failure ? ME_JUST_WARNING : 0), (*chk)->name.str,
                 s->db.str, s->table_name.str);
        return ignore_failure ? VIEW_CHECK_SKIP : VIEW_CHECK_ERROR;
      }
=======
  if (check_option)
  {
    Counting_error_handler ceh;
    thd->push_internal_handler(&ceh);
    bool res= check_option->val_int() == 0;
    thd->pop_internal_handler();
    if (ceh.errors)
      return(VIEW_CHECK_ERROR);
    if (res)
    {
      TABLE_LIST *main_view= top_table();
      if (ignore_failure)
      {
        push_warning_printf(thd, Sql_condition::WARN_LEVEL_WARN,
                            ER_VIEW_CHECK_FAILED,
                            ER_THD(thd, ER_VIEW_CHECK_FAILED),
                            main_view->view_db.str, main_view->view_name.str);
        return(VIEW_CHECK_SKIP);
      }
      my_error(ER_VIEW_CHECK_FAILED, MYF(0), main_view->view_db.str,
               main_view->view_name.str);
      return(VIEW_CHECK_ERROR);
>>>>>>> f8a800be
    }
  }
  return(VIEW_CHECK_OK);
}


/*
  Find table in underlying tables by mask and check that only this
  table belong to given mask

  SYNOPSIS
    TABLE_LIST::check_single_table()
    table_arg	reference on variable where to store found table
		(should be 0 on call, to find table, or point to table for
		unique test)
    map         bit mask of tables
    view_arg    view for which we are looking table

  RETURN
    FALSE table not found or found only one
    TRUE  found several tables
*/

bool TABLE_LIST::check_single_table(TABLE_LIST **table_arg,
                                       table_map map,
                                       TABLE_LIST *view_arg)
{
  if (!select_lex)
    return FALSE;
  DBUG_ASSERT(is_merged_derived());
  for (TABLE_LIST *tbl= get_single_select()->get_table_list();
       tbl;
       tbl= tbl->next_local)
  {
    /*
      Merged view has also temporary table attached (in 5.2 if it has table
      then it was real table), so we have filter such temporary tables out
      by checking that it is not merged view
    */
    if (tbl->table &&
        !(tbl->is_view() &&
          tbl->is_merged_derived()))
    {
      if (tbl->table->map & map)
      {
	if (*table_arg)
	  return TRUE;
        *table_arg= tbl;
        tbl->check_option= view_arg->check_option;
      }
    }
    else if (tbl->check_single_table(table_arg, map, view_arg))
      return TRUE;
  }
  return FALSE;
}


/*
  Set insert_values buffer

  SYNOPSIS
    set_insert_values()
    mem_root   memory pool for allocating

  RETURN
    FALSE - OK
    TRUE  - out of memory
*/

bool TABLE_LIST::set_insert_values(MEM_ROOT *mem_root)
{
  DBUG_ENTER("set_insert_values");
  if (table)
  {
    DBUG_PRINT("info", ("setting insert_value for table"));
    if (!table->insert_values &&
        !(table->insert_values= (uchar *)alloc_root(mem_root,
                                                   table->s->rec_buff_length)))
      DBUG_RETURN(TRUE);
  }
  else
  {
    DBUG_PRINT("info", ("setting insert_value for view"));
    DBUG_ASSERT(is_view_or_derived() && is_merged_derived());
    for (TABLE_LIST *tbl= (TABLE_LIST*)view->select_lex.table_list.first;
         tbl;
         tbl= tbl->next_local)
      if (tbl->set_insert_values(mem_root))
        DBUG_RETURN(TRUE);
  }
  DBUG_RETURN(FALSE);
}


/*
  Test if this is a leaf with respect to name resolution.

  SYNOPSIS
    TABLE_LIST::is_leaf_for_name_resolution()

  DESCRIPTION
    A table reference is a leaf with respect to name resolution if
    it is either a leaf node in a nested join tree (table, view,
    schema table, subquery), or an inner node that represents a
    NATURAL/USING join, or a nested join with materialized join
    columns.

  RETURN
    TRUE if a leaf, FALSE otherwise.
*/
bool TABLE_LIST::is_leaf_for_name_resolution()
{
  return (is_merged_derived() || is_natural_join || is_join_columns_complete ||
          !nested_join);
}


/*
  Retrieve the first (left-most) leaf in a nested join tree with
  respect to name resolution.

  SYNOPSIS
    TABLE_LIST::first_leaf_for_name_resolution()

  DESCRIPTION
    Given that 'this' is a nested table reference, recursively walk
    down the left-most children of 'this' until we reach a leaf
    table reference with respect to name resolution.

  IMPLEMENTATION
    The left-most child of a nested table reference is the last element
    in the list of children because the children are inserted in
    reverse order.

  RETURN
    If 'this' is a nested table reference - the left-most child of
      the tree rooted in 'this',
    else return 'this'
*/

TABLE_LIST *TABLE_LIST::first_leaf_for_name_resolution()
{
  TABLE_LIST *UNINIT_VAR(cur_table_ref);
  NESTED_JOIN *cur_nested_join;

  if (is_leaf_for_name_resolution())
    return this;
  DBUG_ASSERT(nested_join);

  for (cur_nested_join= nested_join;
       cur_nested_join;
       cur_nested_join= cur_table_ref->nested_join)
  {
    List_iterator_fast<TABLE_LIST> it(cur_nested_join->join_list);
    cur_table_ref= it++;
    /*
      If the current nested join is a RIGHT JOIN, the operands in
      'join_list' are in reverse order, thus the first operand is
      already at the front of the list. Otherwise the first operand
      is in the end of the list of join operands.
    */
    if (!(cur_table_ref->outer_join & JOIN_TYPE_RIGHT))
    {
      TABLE_LIST *next;
      while ((next= it++))
        cur_table_ref= next;
    }
    if (cur_table_ref->is_leaf_for_name_resolution())
      break;
  }
  return cur_table_ref;
}


/*
  Retrieve the last (right-most) leaf in a nested join tree with
  respect to name resolution.

  SYNOPSIS
    TABLE_LIST::last_leaf_for_name_resolution()

  DESCRIPTION
    Given that 'this' is a nested table reference, recursively walk
    down the right-most children of 'this' until we reach a leaf
    table reference with respect to name resolution.

  IMPLEMENTATION
    The right-most child of a nested table reference is the first
    element in the list of children because the children are inserted
    in reverse order.

  RETURN
    - If 'this' is a nested table reference - the right-most child of
      the tree rooted in 'this',
    - else - 'this'
*/

TABLE_LIST *TABLE_LIST::last_leaf_for_name_resolution()
{
  TABLE_LIST *cur_table_ref= this;
  NESTED_JOIN *cur_nested_join;

  if (is_leaf_for_name_resolution())
    return this;
  DBUG_ASSERT(nested_join);

  for (cur_nested_join= nested_join;
       cur_nested_join;
       cur_nested_join= cur_table_ref->nested_join)
  {
    cur_table_ref= cur_nested_join->join_list.head();
    /*
      If the current nested is a RIGHT JOIN, the operands in
      'join_list' are in reverse order, thus the last operand is in the
      end of the list.
    */
    if ((cur_table_ref->outer_join & JOIN_TYPE_RIGHT))
    {
      List_iterator_fast<TABLE_LIST> it(cur_nested_join->join_list);
      TABLE_LIST *next;
      cur_table_ref= it++;
      while ((next= it++))
        cur_table_ref= next;
    }
    if (cur_table_ref->is_leaf_for_name_resolution())
      break;
  }
  return cur_table_ref;
}


/*
  Register access mode which we need for underlying tables

  SYNOPSIS
    register_want_access()
    want_access          Acess which we require
*/

void TABLE_LIST::register_want_access(ulong want_access)
{
  /* Remove SHOW_VIEW_ACL, because it will be checked during making view */
  want_access&= ~SHOW_VIEW_ACL;
  if (belong_to_view)
  {
    grant.want_privilege= want_access;
    if (table)
      table->grant.want_privilege= want_access;
  }
  if (!view)
    return;
  for (TABLE_LIST *tbl= view->select_lex.get_table_list();
       tbl;
       tbl= tbl->next_local)
    tbl->register_want_access(want_access);
}


/*
  Load security context information for this view

  SYNOPSIS
    TABLE_LIST::prepare_view_security_context()
    thd                  [in] thread handler

  RETURN
    FALSE  OK
    TRUE   Error
*/

#ifndef NO_EMBEDDED_ACCESS_CHECKS
bool TABLE_LIST::prepare_view_security_context(THD *thd)
{
  DBUG_ENTER("TABLE_LIST::prepare_view_security_context");
  DBUG_PRINT("enter", ("table: %s", alias));

  DBUG_ASSERT(!prelocking_placeholder && view);
  if (view_suid)
  {
    DBUG_PRINT("info", ("This table is suid view => load contest"));
    DBUG_ASSERT(view && view_sctx);
    if (acl_getroot(view_sctx, definer.user.str, definer.host.str,
                                definer.host.str, thd->db))
    {
      if ((thd->lex->sql_command == SQLCOM_SHOW_CREATE) ||
          (thd->lex->sql_command == SQLCOM_SHOW_FIELDS))
      {
        push_warning_printf(thd, Sql_condition::WARN_LEVEL_NOTE, 
                            ER_NO_SUCH_USER, 
                            ER_THD(thd, ER_NO_SUCH_USER),
                            definer.user.str, definer.host.str);
      }
      else
      {
        if (thd->security_ctx->master_access & SUPER_ACL)
        {
          my_error(ER_NO_SUCH_USER, MYF(0), definer.user.str, definer.host.str);

        }
        else
        {
          if (thd->password == 2)
            my_error(ER_ACCESS_DENIED_NO_PASSWORD_ERROR, MYF(0),
                     thd->security_ctx->priv_user,
                     thd->security_ctx->priv_host);
          else
            my_error(ER_ACCESS_DENIED_ERROR, MYF(0),
                     thd->security_ctx->priv_user,
                     thd->security_ctx->priv_host,
                     (thd->password ?  ER_THD(thd, ER_YES) :
                      ER_THD(thd, ER_NO)));
        }
        DBUG_RETURN(TRUE);
      }
    }
  }
  DBUG_RETURN(FALSE);

}
#endif


/*
  Find security context of current view

  SYNOPSIS
    TABLE_LIST::find_view_security_context()
    thd                  [in] thread handler

*/

#ifndef NO_EMBEDDED_ACCESS_CHECKS
Security_context *TABLE_LIST::find_view_security_context(THD *thd)
{
  Security_context *sctx;
  TABLE_LIST *upper_view= this;
  DBUG_ENTER("TABLE_LIST::find_view_security_context");

  DBUG_ASSERT(view);
  while (upper_view && !upper_view->view_suid)
  {
    DBUG_ASSERT(!upper_view->prelocking_placeholder);
    upper_view= upper_view->referencing_view;
  }
  if (upper_view)
  {
    DBUG_PRINT("info", ("Securety context of view %s will be used",
                        upper_view->alias));
    sctx= upper_view->view_sctx;
    DBUG_ASSERT(sctx);
  }
  else
  {
    DBUG_PRINT("info", ("Current global context will be used"));
    sctx= thd->security_ctx;
  }
  DBUG_RETURN(sctx);
}
#endif


/*
  Prepare security context and load underlying tables priveleges for view

  SYNOPSIS
    TABLE_LIST::prepare_security()
    thd                  [in] thread handler

  RETURN
    FALSE  OK
    TRUE   Error
*/

bool TABLE_LIST::prepare_security(THD *thd)
{
  List_iterator_fast<TABLE_LIST> tb(*view_tables);
  TABLE_LIST *tbl;
  DBUG_ENTER("TABLE_LIST::prepare_security");
#ifndef NO_EMBEDDED_ACCESS_CHECKS
  Security_context *save_security_ctx= thd->security_ctx;

  DBUG_ASSERT(!prelocking_placeholder);
  if (prepare_view_security_context(thd))
    DBUG_RETURN(TRUE);
  thd->security_ctx= find_view_security_context(thd);
  while ((tbl= tb++))
  {
    DBUG_ASSERT(tbl->referencing_view);
    char *local_db, *local_table_name;
    if (tbl->view)
    {
      local_db= tbl->view_db.str;
      local_table_name= tbl->view_name.str;
    }
    else
    {
      local_db= tbl->db;
      local_table_name= tbl->table_name;
    }
    fill_effective_table_privileges(thd, &tbl->grant, local_db,
                                    local_table_name);
    if (tbl->table)
      tbl->table->grant= grant;
  }
  thd->security_ctx= save_security_ctx;
#else
  while ((tbl= tb++))
    tbl->grant.privilege= ~NO_ACCESS;
#endif
  DBUG_RETURN(FALSE);
}

#ifndef DBUG_OFF
void TABLE_LIST::set_check_merged()
{
  DBUG_ASSERT(derived);
  /*
    It is not simple to check all, but at least this should be checked:
    this select is not excluded or the exclusion came from above.
  */
  DBUG_ASSERT(derived->is_excluded() ||
              !derived->first_select()->exclude_from_table_unique_test ||
              derived->outer_select()->
              exclude_from_table_unique_test);
}
#endif

void TABLE_LIST::set_check_materialized()
{
  DBUG_ENTER("TABLE_LIST::set_check_materialized");
  SELECT_LEX_UNIT *derived= this->derived;
  if (view)
    derived= &view->unit;
  DBUG_ASSERT(derived);
  DBUG_ASSERT(!derived->is_excluded());
  if (!derived->first_select()->exclude_from_table_unique_test)
    derived->set_unique_exclude();
  else
  {
    /*
      The subtree should be already excluded
    */
    DBUG_ASSERT(!derived->first_select()->first_inner_unit() ||
                derived->first_select()->first_inner_unit()->first_select()->
                exclude_from_table_unique_test);
  }
  DBUG_VOID_RETURN;
}

TABLE *TABLE_LIST::get_real_join_table()
{
  TABLE_LIST *tbl= this;
  while (tbl->table == NULL || tbl->table->reginfo.join_tab == NULL)
  {
    if ((tbl->view == NULL && tbl->derived == NULL) ||
        tbl->is_materialized_derived())
      break;
    /* we do not support merging of union yet */
    DBUG_ASSERT(tbl->view == NULL ||
               tbl->view->select_lex.next_select() == NULL);
    DBUG_ASSERT(tbl->derived == NULL ||
               tbl->derived->first_select()->next_select() == NULL);

    {
      List_iterator_fast<TABLE_LIST>
        ti(tbl->view != NULL ?
           tbl->view->select_lex.top_join_list :
           tbl->derived->first_select()->top_join_list);
      for (;;)
      {
        tbl= NULL;
        /*
          Find left table in outer join on this level
          (the list is reverted).
        */
        for (TABLE_LIST *t= ti++; t; t= ti++)
          tbl= t;
        if (!tbl)
          return NULL; // view/derived with no tables
        if (!tbl->nested_join)
          break;
        /* go deeper if we've found nested join */
        ti= tbl->nested_join->join_list;
      }
    }
  }

  return tbl->table;
}


Natural_join_column::Natural_join_column(Field_translator *field_param,
                                         TABLE_LIST *tab)
{
  DBUG_ASSERT(tab->field_translation);
  view_field= field_param;
  table_field= NULL;
  table_ref= tab;
  is_common= FALSE;
}


Natural_join_column::Natural_join_column(Item_field *field_param,
                                         TABLE_LIST *tab)
{
  DBUG_ASSERT(tab->table == field_param->field->table);
  table_field= field_param;
  view_field= NULL;
  table_ref= tab;
  is_common= FALSE;
}


const char *Natural_join_column::name()
{
  if (view_field)
  {
    DBUG_ASSERT(table_field == NULL);
    return view_field->name;
  }

  return table_field->field_name;
}


Item *Natural_join_column::create_item(THD *thd)
{
  if (view_field)
  {
    DBUG_ASSERT(table_field == NULL);
    return create_view_field(thd, table_ref, &view_field->item,
                             view_field->name);
  }
  return table_field;
}


Field *Natural_join_column::field()
{
  if (view_field)
  {
    DBUG_ASSERT(table_field == NULL);
    return NULL;
  }
  return table_field->field;
}


const char *Natural_join_column::table_name()
{
  DBUG_ASSERT(table_ref);
  return table_ref->alias;
}


const char *Natural_join_column::db_name()
{
  if (view_field)
    return table_ref->view_db.str;

  /*
    Test that TABLE_LIST::db is the same as TABLE_SHARE::db to
    ensure consistency. An exception are I_S schema tables, which
    are inconsistent in this respect.
  */
  DBUG_ASSERT(!strcmp(table_ref->db,
                      table_ref->table->s->db.str) ||
              (table_ref->schema_table &&
               is_infoschema_db(table_ref->table->s->db.str,
                                table_ref->table->s->db.length)) ||
               table_ref->is_materialized_derived());
  return table_ref->db;
}


GRANT_INFO *Natural_join_column::grant()
{
/*  if (view_field)
    return &(table_ref->grant);
  return &(table_ref->table->grant);*/
  /*
    Have to check algorithm because merged derived also has
    field_translation.
  */
//if (table_ref->effective_algorithm == DTYPE_ALGORITHM_MERGE)
  if (table_ref->is_merged_derived())
    return &(table_ref->grant);
  return &(table_ref->table->grant);
}


void Field_iterator_view::set(TABLE_LIST *table)
{
  DBUG_ASSERT(table->field_translation);
  view= table;
  ptr= table->field_translation;
  array_end= table->field_translation_end;
}


const char *Field_iterator_table::name()
{
  return (*ptr)->field_name;
}


Item *Field_iterator_table::create_item(THD *thd)
{
  SELECT_LEX *select= thd->lex->current_select;

  Item_field *item= new (thd->mem_root) Item_field(thd, &select->context, *ptr);
  if (item && thd->variables.sql_mode & MODE_ONLY_FULL_GROUP_BY &&
      !thd->lex->in_sum_func && select->cur_pos_in_select_list != UNDEF_POS)
  {
    select->join->non_agg_fields.push_back(item);
    item->marker= select->cur_pos_in_select_list;
    select->set_non_agg_field_used(true);
  }
  return item;
}


const char *Field_iterator_view::name()
{
  return ptr->name;
}


Item *Field_iterator_view::create_item(THD *thd)
{
  return create_view_field(thd, view, &ptr->item, ptr->name);
}

Item *create_view_field(THD *thd, TABLE_LIST *view, Item **field_ref,
                        const char *name)
{
  bool save_wrapper= thd->lex->select_lex.no_wrap_view_item;
  Item *field= *field_ref;
  DBUG_ENTER("create_view_field");

  if (view->schema_table_reformed)
  {
    /*
      Translation table items are always Item_fields and already fixed
      ('mysql_schema_table' function). So we can return directly the
      field. This case happens only for 'show & where' commands.
    */
    DBUG_ASSERT(field && field->fixed);
    DBUG_RETURN(field);
  }

  DBUG_ASSERT(field);
  thd->lex->current_select->no_wrap_view_item= TRUE;
  if (!field->fixed)
  {
    if (field->fix_fields(thd, field_ref))
    {
      thd->lex->current_select->no_wrap_view_item= save_wrapper;
      DBUG_RETURN(0);
    }
    field= *field_ref;
  }
  thd->lex->current_select->no_wrap_view_item= save_wrapper;
  if (save_wrapper)
  {
    DBUG_RETURN(field);
  }
  Name_resolution_context *context= view->view ? &view->view->select_lex.context :
                                    &thd->lex->select_lex.context;
  Item *item= (new (thd->mem_root)
               Item_direct_view_ref(thd, context, field_ref, view->alias,
                                    name, view));
  /*
    Force creation of nullable item for the result tmp table for outer joined
    views/derived tables.
  */
  if (view->table && view->table->maybe_null)
    item->maybe_null= TRUE;
  /* Save item in case we will need to fall back to materialization. */
  view->used_items.push_front(item, thd->mem_root);
  /*
    If we create this reference on persistent memory then it should be
    present in persistent list
  */
  if (thd->mem_root == thd->stmt_arena->mem_root)
    view->persistent_used_items.push_front(item, thd->mem_root);
  DBUG_RETURN(item);
}


void Field_iterator_natural_join::set(TABLE_LIST *table_ref)
{
  DBUG_ASSERT(table_ref->join_columns);
  column_ref_it.init(*(table_ref->join_columns));
  cur_column_ref= column_ref_it++;
}


void Field_iterator_natural_join::next()
{
  cur_column_ref= column_ref_it++;
  DBUG_ASSERT(!cur_column_ref || ! cur_column_ref->table_field ||
              cur_column_ref->table_ref->table ==
              cur_column_ref->table_field->field->table);
}


void Field_iterator_table_ref::set_field_iterator()
{
  DBUG_ENTER("Field_iterator_table_ref::set_field_iterator");
  /*
    If the table reference we are iterating over is a natural join, or it is
    an operand of a natural join, and TABLE_LIST::join_columns contains all
    the columns of the join operand, then we pick the columns from
    TABLE_LIST::join_columns, instead of the  orginial container of the
    columns of the join operator.
  */
  if (table_ref->is_join_columns_complete)
  {
    /* Necesary, but insufficient conditions. */
    DBUG_ASSERT(table_ref->is_natural_join ||
                table_ref->nested_join ||
                (table_ref->join_columns &&
                 /* This is a merge view. */
                 ((table_ref->field_translation &&
                   table_ref->join_columns->elements ==
                   (ulong)(table_ref->field_translation_end -
                           table_ref->field_translation)) ||
                  /* This is stored table or a tmptable view. */
                  (!table_ref->field_translation &&
                   table_ref->join_columns->elements ==
                   table_ref->table->s->fields))));
    field_it= &natural_join_it;
    DBUG_PRINT("info",("field_it for '%s' is Field_iterator_natural_join",
                       table_ref->alias));
  }
  /* This is a merge view, so use field_translation. */
  else if (table_ref->field_translation)
  {
    DBUG_ASSERT(table_ref->is_merged_derived());
    field_it= &view_field_it;
    DBUG_PRINT("info", ("field_it for '%s' is Field_iterator_view",
                        table_ref->alias));
  }
  /* This is a base table or stored view. */
  else
  {
    DBUG_ASSERT(table_ref->table || table_ref->view);
    field_it= &table_field_it;
    DBUG_PRINT("info", ("field_it for '%s' is Field_iterator_table",
                        table_ref->alias));
  }
  field_it->set(table_ref);
  DBUG_VOID_RETURN;
}


void Field_iterator_table_ref::set(TABLE_LIST *table)
{
  DBUG_ASSERT(table);
  first_leaf= table->first_leaf_for_name_resolution();
  last_leaf=  table->last_leaf_for_name_resolution();
  DBUG_ASSERT(first_leaf && last_leaf);
  table_ref= first_leaf;
  set_field_iterator();
}


void Field_iterator_table_ref::next()
{
  /* Move to the next field in the current table reference. */
  field_it->next();
  /*
    If all fields of the current table reference are exhausted, move to
    the next leaf table reference.
  */
  if (field_it->end_of_fields() && table_ref != last_leaf)
  {
    table_ref= table_ref->next_name_resolution_table;
    DBUG_ASSERT(table_ref);
    set_field_iterator();
  }
}


const char *Field_iterator_table_ref::get_table_name()
{
  if (table_ref->view)
    return table_ref->view_name.str;
  if (table_ref->is_derived())
    return table_ref->table->s->table_name.str;
  else if (table_ref->is_natural_join)
    return natural_join_it.column_ref()->table_name();

  DBUG_ASSERT(!strcmp(table_ref->table_name,
                      table_ref->table->s->table_name.str));
  return table_ref->table_name;
}


const char *Field_iterator_table_ref::get_db_name()
{
  if (table_ref->view)
    return table_ref->view_db.str;
  else if (table_ref->is_natural_join)
    return natural_join_it.column_ref()->db_name();

  /*
    Test that TABLE_LIST::db is the same as TABLE_SHARE::db to
    ensure consistency. An exception are I_S schema tables, which
    are inconsistent in this respect.
  */
  DBUG_ASSERT(!strcmp(table_ref->db, table_ref->table->s->db.str) ||
              (table_ref->schema_table &&
               is_infoschema_db(table_ref->table->s->db.str,
                                table_ref->table->s->db.length)));

  return table_ref->db;
}


GRANT_INFO *Field_iterator_table_ref::grant()
{
  if (table_ref->view)
    return &(table_ref->grant);
  else if (table_ref->is_natural_join)
    return natural_join_it.column_ref()->grant();
  return &(table_ref->table->grant);
}


/*
  Create new or return existing column reference to a column of a
  natural/using join.

  SYNOPSIS
    Field_iterator_table_ref::get_or_create_column_ref()
    parent_table_ref  the parent table reference over which the
                      iterator is iterating

  DESCRIPTION
    Create a new natural join column for the current field of the
    iterator if no such column was created, or return an already
    created natural join column. The former happens for base tables or
    views, and the latter for natural/using joins. If a new field is
    created, then the field is added to 'parent_table_ref' if it is
    given, or to the original table referene of the field if
    parent_table_ref == NULL.

  NOTES
    This method is designed so that when a Field_iterator_table_ref
    walks through the fields of a table reference, all its fields
    are created and stored as follows:
    - If the table reference being iterated is a stored table, view or
      natural/using join, store all natural join columns in a list
      attached to that table reference.
    - If the table reference being iterated is a nested join that is
      not natural/using join, then do not materialize its result
      fields. This is OK because for such table references
      Field_iterator_table_ref iterates over the fields of the nested
      table references (recursively). In this way we avoid the storage
      of unnecessay copies of result columns of nested joins.

  RETURN
    #     Pointer to a column of a natural join (or its operand)
    NULL  No memory to allocate the column
*/

Natural_join_column *
Field_iterator_table_ref::get_or_create_column_ref(THD *thd, TABLE_LIST *parent_table_ref)
{
  Natural_join_column *nj_col;
  bool is_created= TRUE;
  uint UNINIT_VAR(field_count);
  TABLE_LIST *add_table_ref= parent_table_ref ?
                             parent_table_ref : table_ref;

  if (field_it == &table_field_it)
  {
    /* The field belongs to a stored table. */
    Field *tmp_field= table_field_it.field();
    Item_field *tmp_item=
      new (thd->mem_root) Item_field(thd, &thd->lex->current_select->context, tmp_field);
    if (!tmp_item)
      return NULL;
    nj_col= new Natural_join_column(tmp_item, table_ref);
    field_count= table_ref->table->s->fields;
  }
  else if (field_it == &view_field_it)
  {
    /* The field belongs to a merge view or information schema table. */
    Field_translator *translated_field= view_field_it.field_translator();
    nj_col= new Natural_join_column(translated_field, table_ref);
    field_count= table_ref->field_translation_end -
                 table_ref->field_translation;
  }
  else
  {
    /*
      The field belongs to a NATURAL join, therefore the column reference was
      already created via one of the two constructor calls above. In this case
      we just return the already created column reference.
    */
    DBUG_ASSERT(table_ref->is_join_columns_complete);
    is_created= FALSE;
    nj_col= natural_join_it.column_ref();
    DBUG_ASSERT(nj_col);
  }
  DBUG_ASSERT(!nj_col->table_field ||
              nj_col->table_ref->table == nj_col->table_field->field->table);

  /*
    If the natural join column was just created add it to the list of
    natural join columns of either 'parent_table_ref' or to the table
    reference that directly contains the original field.
  */
  if (is_created)
  {
    /* Make sure not all columns were materialized. */
    DBUG_ASSERT(!add_table_ref->is_join_columns_complete);
    if (!add_table_ref->join_columns)
    {
      /* Create a list of natural join columns on demand. */
      if (!(add_table_ref->join_columns= new List<Natural_join_column>))
        return NULL;
      add_table_ref->is_join_columns_complete= FALSE;
    }
    add_table_ref->join_columns->push_back(nj_col);
    /*
      If new fields are added to their original table reference, mark if
      all fields were added. We do it here as the caller has no easy way
      of knowing when to do it.
      If the fields are being added to parent_table_ref, then the caller
      must take care to mark when all fields are created/added.
    */
    if (!parent_table_ref &&
        add_table_ref->join_columns->elements == field_count)
      add_table_ref->is_join_columns_complete= TRUE;
  }

  return nj_col;
}


/*
  Return an existing reference to a column of a natural/using join.

  SYNOPSIS
    Field_iterator_table_ref::get_natural_column_ref()

  DESCRIPTION
    The method should be called in contexts where it is expected that
    all natural join columns are already created, and that the column
    being retrieved is a Natural_join_column.

  RETURN
    #     Pointer to a column of a natural join (or its operand)
    NULL  No memory to allocate the column
*/

Natural_join_column *
Field_iterator_table_ref::get_natural_column_ref()
{
  Natural_join_column *nj_col;

  DBUG_ASSERT(field_it == &natural_join_it);
  /*
    The field belongs to a NATURAL join, therefore the column reference was
    already created via one of the two constructor calls above. In this case
    we just return the already created column reference.
  */
  nj_col= natural_join_it.column_ref();
  DBUG_ASSERT(nj_col &&
              (!nj_col->table_field ||
               nj_col->table_ref->table == nj_col->table_field->field->table));
  return nj_col;
}

/*****************************************************************************
  Functions to handle column usage bitmaps (read_set, write_set etc...)
*****************************************************************************/

/* Reset all columns bitmaps */

void TABLE::clear_column_bitmaps()
{
  /*
    Reset column read/write usage. It's identical to:
    bitmap_clear_all(&table->def_read_set);
    bitmap_clear_all(&table->def_write_set);
    if (s->virtual_fields) bitmap_clear_all(table->def_vcol_set);
    The code assumes that the bitmaps are allocated after each other, as
    guaranteed by open_table_from_share()
  */
  bzero((char*) def_read_set.bitmap,
        s->column_bitmap_size * (s->virtual_fields ? 3 : 2));
  column_bitmaps_set(&def_read_set, &def_write_set, def_vcol_set);
  rpl_write_set= 0;                             // Safety
}


/*
  Tell handler we are going to call position() and rnd_pos() later.
  
  NOTES:
  This is needed for handlers that uses the primary key to find the
  row. In this case we have to extend the read bitmap with the primary
  key fields.
*/

void TABLE::prepare_for_position()
{
  DBUG_ENTER("TABLE::prepare_for_position");

  if ((file->ha_table_flags() & HA_PRIMARY_KEY_IN_READ_INDEX) &&
      s->primary_key < MAX_KEY)
  {
    mark_columns_used_by_index_no_reset(s->primary_key, read_set);
    /* signal change */
    file->column_bitmaps_signal();
  }
  DBUG_VOID_RETURN;
}


MY_BITMAP *TABLE::prepare_for_keyread(uint index, MY_BITMAP *map)
{
  MY_BITMAP *backup= read_set;
  DBUG_ENTER("TABLE::prepare_for_keyread");
  if (!no_keyread)
    file->ha_start_keyread(index);
  if (map != read_set || !(file->index_flags(index, 0, 1) & HA_CLUSTERED_INDEX))
  {
    mark_columns_used_by_index(index, map);
    column_bitmaps_set(map);
  }
  DBUG_RETURN(backup);
}


/*
  Mark that only fields from one key is used. Useful before keyread.
*/

void TABLE::mark_columns_used_by_index(uint index, MY_BITMAP *bitmap)
{
  DBUG_ENTER("TABLE::mark_columns_used_by_index");

  bitmap_clear_all(bitmap);
  mark_columns_used_by_index_no_reset(index, bitmap);
  DBUG_VOID_RETURN;
}

/*
  Restore to use normal column maps after key read

  NOTES
    This reverse the change done by mark_columns_used_by_index

  WARNING
    For this to work, one must have the normal table maps in place
    when calling mark_columns_used_by_index
*/

void TABLE::restore_column_maps_after_keyread(MY_BITMAP *backup)
{
  DBUG_ENTER("TABLE::restore_column_maps_after_mark_index");
  file->ha_end_keyread();
  read_set= backup;
  file->column_bitmaps_signal();
  DBUG_VOID_RETURN;
}


/*
  mark columns used by key, but don't reset other fields
*/

void TABLE::mark_columns_used_by_index_no_reset(uint index, MY_BITMAP *bitmap)
{
  KEY_PART_INFO *key_part= key_info[index].key_part;
  KEY_PART_INFO *key_part_end= (key_part + key_info[index].user_defined_key_parts);
  for (;key_part != key_part_end; key_part++)
    bitmap_set_bit(bitmap, key_part->fieldnr-1);
  if (file->ha_table_flags() & HA_PRIMARY_KEY_IN_READ_INDEX &&
      s->primary_key != MAX_KEY && s->primary_key != index)
    mark_columns_used_by_index_no_reset(s->primary_key, bitmap);
}


/*
  Mark auto-increment fields as used fields in both read and write maps

  NOTES
    This is needed in insert & update as the auto-increment field is
    always set and sometimes read.
*/

void TABLE::mark_auto_increment_column()
{
  DBUG_ASSERT(found_next_number_field);
  /*
    We must set bit in read set as update_auto_increment() is using the
    store() to check overflow of auto_increment values
  */
  bitmap_set_bit(read_set, found_next_number_field->field_index);
  bitmap_set_bit(write_set, found_next_number_field->field_index);
  if (s->next_number_keypart)
    mark_columns_used_by_index_no_reset(s->next_number_index, read_set);
  file->column_bitmaps_signal();
}


/*
  Mark columns needed for doing an delete of a row

  DESCRIPTON
    Some table engines don't have a cursor on the retrieve rows
    so they need either to use the primary key or all columns to
    be able to delete a row.

    If the engine needs this, the function works as follows:
    - If primary key exits, mark the primary key columns to be read.
    - If not, mark all columns to be read

    If the engine has HA_REQUIRES_KEY_COLUMNS_FOR_DELETE, we will
    mark all key columns as 'to-be-read'. This allows the engine to
    loop over the given record to find all keys and doesn't have to
    retrieve the row again.
*/

void TABLE::mark_columns_needed_for_delete()
{
  bool need_signal= false;
  mark_columns_per_binlog_row_image();

  if (triggers)
    triggers->mark_fields_used(TRG_EVENT_DELETE);
  if (file->ha_table_flags() & HA_REQUIRES_KEY_COLUMNS_FOR_DELETE)
  {
    Field **reg_field;
    for (reg_field= field ; *reg_field ; reg_field++)
    {
      if ((*reg_field)->flags & PART_KEY_FLAG)
      {
        bitmap_set_bit(read_set, (*reg_field)->field_index);
        if ((*reg_field)->vcol_info)
          mark_virtual_col(*reg_field);
      }
    }
    need_signal= true;
  }
  if (file->ha_table_flags() & HA_PRIMARY_KEY_REQUIRED_FOR_DELETE)
  {
    /*
      If the handler has no cursor capabilites, we have to read either
      the primary key, the hidden primary key or all columns to be
      able to do an delete
    */
    if (s->primary_key == MAX_KEY)
      file->use_hidden_primary_key();
    else
    {
      mark_columns_used_by_index_no_reset(s->primary_key, read_set);
      need_signal= true;
    }
  }
  if (check_constraints)
  {
    mark_check_constraint_columns_for_read();
    need_signal= true;
  }

  if (need_signal)
    file->column_bitmaps_signal();
}


/*
  Mark columns needed for doing an update of a row

  DESCRIPTON
    Some engines needs to have all columns in an update (to be able to
    build a complete row). If this is the case, we mark all not
    updated columns to be read.

    If this is no the case, we do like in the delete case and mark
    if neeed, either the primary key column or all columns to be read.
    (see mark_columns_needed_for_delete() for details)

    If the engine has HA_REQUIRES_KEY_COLUMNS_FOR_DELETE, we will
    mark all USED key columns as 'to-be-read'. This allows the engine to
    loop over the given record to find all changed keys and doesn't have to
    retrieve the row again.
*/

void TABLE::mark_columns_needed_for_update()
{
  DBUG_ENTER("TABLE::mark_columns_needed_for_update");
  bool need_signal= false;

  mark_columns_per_binlog_row_image();

  if (triggers)
    triggers->mark_fields_used(TRG_EVENT_UPDATE);
  if (default_field)
    mark_default_fields_for_write(FALSE);
  if (vfield)
    need_signal|= mark_virtual_columns_for_write(FALSE);
  if (file->ha_table_flags() & HA_REQUIRES_KEY_COLUMNS_FOR_DELETE)
  {
    KEY *end= key_info + s->keys;
    for (KEY *k= key_info; k < end; k++)
    {
      KEY_PART_INFO *kpend= k->key_part + k->ext_key_parts;
      bool any_written= false, all_read= true;
      for (KEY_PART_INFO *kp= k->key_part; kp < kpend; kp++)
      {
        int idx= kp->fieldnr - 1;
        any_written|= bitmap_is_set(write_set, idx);
        all_read&= bitmap_is_set(read_set, idx);
      }
      if (any_written && !all_read)
      {
        for (KEY_PART_INFO *kp= k->key_part; kp < kpend; kp++)
        {
          int idx= kp->fieldnr - 1;
          if (bitmap_fast_test_and_set(read_set, idx))
            continue;
          if (field[idx]->vcol_info)
            mark_virtual_col(field[idx]);
        }
      }
    }
    need_signal= true;
  }
  if (file->ha_table_flags() & HA_PRIMARY_KEY_REQUIRED_FOR_DELETE)
  {
    /*
      If the handler has no cursor capabilites, we have to read either
      the primary key, the hidden primary key or all columns to be
      able to do an update
    */
    if (s->primary_key == MAX_KEY)
      file->use_hidden_primary_key();
    else
    {
      mark_columns_used_by_index_no_reset(s->primary_key, read_set);
      need_signal= true;
    }
  }
  if (check_constraints)
  {
    mark_check_constraint_columns_for_read();
    need_signal= true;
  }

  /*
    If a timestamp field settable on UPDATE is present then to avoid wrong
    update force the table handler to retrieve write-only fields to be able
    to compare records and detect data change.
  */
  if ((file->ha_table_flags() & HA_PARTIAL_COLUMN_READ) &&
      default_field && s->has_update_default_function)
  {
    bitmap_union(read_set, write_set);
    need_signal= true;
  }
  if (need_signal)
    file->column_bitmaps_signal();
  DBUG_VOID_RETURN;
}


/*
  Mark columns the handler needs for doing an insert

  For now, this is used to mark fields used by the trigger
  as changed.
*/

void TABLE::mark_columns_needed_for_insert()
{
  DBUG_ENTER("mark_columns_needed_for_insert");
  mark_columns_per_binlog_row_image();

  if (triggers)
  {
    /*
      We don't need to mark columns which are used by ON DELETE and
      ON UPDATE triggers, which may be invoked in case of REPLACE or
      INSERT ... ON DUPLICATE KEY UPDATE, since before doing actual
      row replacement or update write_record() will mark all table
      fields as used.
    */
    triggers->mark_fields_used(TRG_EVENT_INSERT);
  }
  if (found_next_number_field)
    mark_auto_increment_column();
  if (default_field)
    mark_default_fields_for_write(TRUE);
  /* Mark virtual columns for insert */
  if (vfield)
    mark_virtual_columns_for_write(TRUE);
  if (check_constraints)
    mark_check_constraint_columns_for_read();
  DBUG_VOID_RETURN;
}

/*
  Mark columns according the binlog row image option.

  Columns to be written are stored in 'rpl_write_set'

  When logging in RBR, the user can select whether to
  log partial or full rows, depending on the table
  definition, and the value of binlog_row_image.

  Semantics of the binlog_row_image are the following
  (PKE - primary key equivalent, ie, PK fields if PK
  exists, all fields otherwise):

  binlog_row_image= MINIMAL
    - This marks the PKE fields in the read_set
    - This marks all fields where a value was specified
      in the rpl_write_set

  binlog_row_image= NOBLOB
    - This marks PKE + all non-blob fields in the read_set
    - This marks all fields where a value was specified
      and all non-blob fields in the rpl_write_set

  binlog_row_image= FULL
    - all columns in the read_set
    - all columns in the rpl_write_set

  This marking is done without resetting the original
  bitmaps. This means that we will strip extra fields in
  the read_set at binlogging time (for those cases that
  we only want to log a PK and we needed other fields for
  execution).
*/

void TABLE::mark_columns_per_binlog_row_image()
{
  THD *thd= in_use;
  DBUG_ENTER("mark_columns_per_binlog_row_image");
  DBUG_ASSERT(read_set->bitmap);
  DBUG_ASSERT(write_set->bitmap);

  /* If not using row format */
  rpl_write_set= write_set;

  /**
    If in RBR we may need to mark some extra columns,
    depending on the binlog-row-image command line argument.
   */
  if ((WSREP_EMULATE_BINLOG(thd) || mysql_bin_log.is_open()) &&
      thd->is_current_stmt_binlog_format_row() &&
      !ha_check_storage_engine_flag(s->db_type(), HTON_NO_BINLOG_ROW_OPT))
  {
    /* if there is no PK, then mark all columns for the BI. */
    if (s->primary_key >= MAX_KEY)
    {
      bitmap_set_all(read_set);
      rpl_write_set= read_set;
    }
    else
    {
      switch (thd->variables.binlog_row_image) {
      case BINLOG_ROW_IMAGE_FULL:
        bitmap_set_all(read_set);
        /* Set of columns that should be written (all) */
        rpl_write_set= read_set;
        break;
      case BINLOG_ROW_IMAGE_NOBLOB:
        /* Only write changed columns + not blobs */
        rpl_write_set= &def_rpl_write_set;
        bitmap_copy(rpl_write_set, write_set);

        /*
          for every field that is not set, mark it unless it is a blob or
          part of a primary key
        */
        for (Field **ptr=field ; *ptr ; ptr++)
        {
          Field *my_field= *ptr;
          /*
            bypass blob fields. These can be set or not set, we don't care.
            Later, at binlogging time, if we don't need them in the before
            image, we will discard them.

            If set in the AI, then the blob is really needed, there is
            nothing we can do about it.
          */
          if ((my_field->flags & PRI_KEY_FLAG) ||
              (my_field->type() != MYSQL_TYPE_BLOB))
          {
            bitmap_set_bit(read_set, my_field->field_index);
            bitmap_set_bit(rpl_write_set, my_field->field_index);
          }
        }
        break;
      case BINLOG_ROW_IMAGE_MINIMAL:
        /*
          mark the primary key in the read set so that we can find the row
          that is updated / deleted.
          We don't need to mark the primary key in the rpl_write_set as the
          binary log will include all columns read anyway.
        */
        mark_columns_used_by_index_no_reset(s->primary_key, read_set);
        /* Only write columns that have changed */
        rpl_write_set= write_set;
        break;

      default:
        DBUG_ASSERT(FALSE);
      }
    }
    file->column_bitmaps_signal();
  }

  DBUG_VOID_RETURN;
}

/*
   @brief Mark a column as virtual used by the query

   @param field           the field for the column to be marked

   @details
     The function marks the column for 'field' as virtual (computed)
     in the bitmap vcol_set.
     If the column is marked for the first time the expression to compute
     the column is traversed and all columns that are occurred there are
     marked in the read_set of the table.

   @retval
     TRUE       if column is marked for the first time
   @retval
     FALSE      otherwise
*/

bool TABLE::mark_virtual_col(Field *field)
{
  bool res;
  DBUG_ASSERT(field->vcol_info);
  if (!(res= bitmap_fast_test_and_set(vcol_set, field->field_index)))
  {
    Item *vcol_item= field->vcol_info->expr;
    DBUG_ASSERT(vcol_item);
    vcol_item->walk(&Item::register_field_in_read_map, 1, 0);
  }
  return res;
}


/* 
  @brief Mark virtual columns for update/insert commands

  @param insert_fl    <-> virtual columns are marked for insert command 

  @details
    The function marks virtual columns used in a update/insert commands
    in the vcol_set bitmap.
    For an insert command a virtual column is always marked in write_set if
    it is a stored column.
    If a virtual column is from write_set it is always marked in vcol_set.
    If a stored virtual column is not from write_set but it is computed
    through columns from write_set it is also marked in vcol_set, and,
    besides, it is added to write_set. 

  @return whether a bitmap was updated

  @note
    Let table t1 have columns a,b,c and let column c be a stored virtual 
    column computed through columns a and b. Then for the query
      UPDATE t1 SET a=1
    column c will be placed into vcol_set and into write_set while
    column b will be placed into read_set.
    If column c was a virtual column, but not a stored virtual column
    then it would not be added to any of the sets. Column b would not
    be added to read_set either.
*/

bool TABLE::mark_virtual_columns_for_write(bool insert_fl)
{
  Field **vfield_ptr, *tmp_vfield;
  bool bitmap_updated= false;
  DBUG_ENTER("mark_virtual_columns_for_write");

  for (vfield_ptr= vfield; *vfield_ptr; vfield_ptr++)
  {
    tmp_vfield= *vfield_ptr;
    if (bitmap_is_set(write_set, tmp_vfield->field_index))
      bitmap_updated= mark_virtual_col(tmp_vfield);
    else if (tmp_vfield->vcol_info->stored_in_db ||
             (tmp_vfield->flags & PART_KEY_FLAG))
    {
      if (insert_fl)
      {
        bitmap_set_bit(write_set, tmp_vfield->field_index);
        mark_virtual_col(tmp_vfield);
        bitmap_updated= true;
      }
      else
      {
        MY_BITMAP *save_read_set= read_set, *save_vcol_set= vcol_set;
        Item *vcol_item= tmp_vfield->vcol_info->expr;
        DBUG_ASSERT(vcol_item);
        bitmap_clear_all(&tmp_set);
        read_set= vcol_set= &tmp_set;
        vcol_item->walk(&Item::register_field_in_read_map, 1, 0);
        read_set= save_read_set;
        vcol_set= save_vcol_set;
        if (bitmap_is_overlapping(&tmp_set, write_set))
        {
          bitmap_set_bit(write_set, tmp_vfield->field_index);
          bitmap_set_bit(vcol_set, tmp_vfield->field_index);
          bitmap_union(read_set, &tmp_set);
          bitmap_union(vcol_set, &tmp_set);
          bitmap_updated= true;
        }
      }
    }
  }
  if (bitmap_updated)
    file->column_bitmaps_signal();
  DBUG_RETURN(bitmap_updated);
}

/*
  Mark fields used by check constraints.
  This is done once for the TABLE_SHARE the first time the table is opened.
  The marking must be done non-destructively to handle the case when
  this could be run in parallely by two threads
*/

void TABLE::mark_columns_used_by_check_constraints(void)
{
  MY_BITMAP *save_read_set;
  /* If there is no check constraints or if check_set is already initialized */
  if (!s->check_set || s->check_set_initialized)
    return;

  save_read_set= read_set;
  read_set= s->check_set;

  for (Virtual_column_info **chk= check_constraints ; *chk ; chk++)
    (*chk)->expr->walk(&Item::register_field_in_read_map, 1, 0);

  read_set= save_read_set;
  s->check_set_initialized= 1;
}

/* Add fields used by CHECK CONSTRAINT to read map */

void TABLE::mark_check_constraint_columns_for_read(void)
{
  bitmap_union(read_set, s->check_set);
  if (vcol_set)
    bitmap_union(vcol_set, s->check_set);
}


/**
  Add all fields that have a default function to the table write set.
*/

void TABLE::mark_default_fields_for_write(bool is_insert)
{
  DBUG_ENTER("mark_default_fields_for_write");
  Field **field_ptr, *field;
  for (field_ptr= default_field; *field_ptr; field_ptr++)
  {
    field= (*field_ptr);
    if (is_insert && field->default_value)
    {
      bitmap_set_bit(write_set, field->field_index);
      field->default_value->expr->
        walk(&Item::register_field_in_read_map, 1, 0);
    }
    else if (!is_insert && field->has_update_default_function())
      bitmap_set_bit(write_set, field->field_index);
  }
  DBUG_VOID_RETURN;
}

void TABLE::move_fields(Field **ptr, const uchar *to, const uchar *from)
{
  my_ptrdiff_t diff= to - from;
  if (diff)
  {
    do
    {
      (*ptr)->move_field_offset(diff);
    } while (*(++ptr));
  }
}


/**
  @brief
  Allocate space for keys

  @param key_count  number of keys to allocate additionally

  @details
  The function allocates memory  to fit additionally 'key_count' keys 
  for this table.

  @return FALSE   space was successfully allocated
  @return TRUE    an error occur
*/

bool TABLE::alloc_keys(uint key_count)
{
  key_info= (KEY*) alloc_root(&mem_root, sizeof(KEY)*(s->keys+key_count));
  if (s->keys)
    memmove(key_info, s->key_info, sizeof(KEY)*s->keys);
  s->key_info= key_info;
  max_keys= s->keys+key_count;
  return !(key_info);
}


/**
  @brief
  Populate a KEY_PART_INFO structure with the data related to a field entry.

  @param key_part_info  The structure to fill.
  @param field          The field entry that represents the key part.
  @param fleldnr        The number of the field, count starting from 1.

  TODO: This method does not make use of any table specific fields. It
  could be refactored to act as a constructor for KEY_PART_INFO instead.
*/

void TABLE::create_key_part_by_field(KEY_PART_INFO *key_part_info,
                                     Field *field, uint fieldnr)
{
  DBUG_ASSERT(field->field_index + 1 == (int)fieldnr);
  key_part_info->null_bit= field->null_bit;
  key_part_info->null_offset= (uint) (field->null_ptr -
                                      (uchar*) record[0]);
  key_part_info->field= field;
  key_part_info->fieldnr= fieldnr;
  key_part_info->offset= field->offset(record[0]);
  /*
     field->key_length() accounts for the raw length of the field, excluding
     any metadata such as length of field or the NULL flag.
  */
  key_part_info->length= (uint16) field->key_length();
  key_part_info->key_part_flag= 0;
  /* TODO:
    The below method of computing the key format length of the
    key part is a copy/paste from opt_range.cc, and table.cc.
    This should be factored out, e.g. as a method of Field.
    In addition it is not clear if any of the Field::*_length
    methods is supposed to compute the same length. If so, it
    might be reused.
  */
  key_part_info->store_length= key_part_info->length;

  /*
     The total store length of the key part is the raw length of the field +
     any metadata information, such as its length for strings and/or the null
     flag.
  */
  if (field->real_maybe_null())
  {
    key_part_info->store_length+= HA_KEY_NULL_LENGTH;
  }
  if (field->type() == MYSQL_TYPE_BLOB || 
      field->type() == MYSQL_TYPE_GEOMETRY ||
      field->real_type() == MYSQL_TYPE_VARCHAR)
  {
    key_part_info->store_length+= HA_KEY_BLOB_LENGTH;
    key_part_info->key_part_flag|=
      field->type() == MYSQL_TYPE_BLOB ? HA_BLOB_PART: HA_VAR_LENGTH_PART;
  }

  key_part_info->type=     (uint8) field->key_type();
  key_part_info->key_type =
    ((ha_base_keytype) key_part_info->type == HA_KEYTYPE_TEXT ||
    (ha_base_keytype) key_part_info->type == HA_KEYTYPE_VARTEXT1 ||
    (ha_base_keytype) key_part_info->type == HA_KEYTYPE_VARTEXT2) ?
    0 : FIELDFLAG_BINARY;
}


/**
  @brief
  Check validity of a possible key for the derived table

  @param key            the number of the key
  @param key_parts      number of components of the key
  @param next_field_no  the call-back function that returns the number of
                        the field used as the next component of the key
  @param arg            the argument for the above function

  @details
  The function checks whether a possible key satisfies the constraints
  imposed on the keys of any temporary table.

  @return TRUE if the key is valid
  @return FALSE otherwise
*/

bool TABLE::check_tmp_key(uint key, uint key_parts,
                          uint (*next_field_no) (uchar *), uchar *arg)
{
  Field **reg_field;
  uint i;
  uint key_len= 0;

  for (i= 0; i < key_parts; i++)
  {
    uint fld_idx= next_field_no(arg);
    reg_field= field + fld_idx;
    uint fld_store_len= (uint16) (*reg_field)->key_length();
    if ((*reg_field)->real_maybe_null())
      fld_store_len+= HA_KEY_NULL_LENGTH;
    if ((*reg_field)->type() == MYSQL_TYPE_BLOB ||
        (*reg_field)->real_type() == MYSQL_TYPE_VARCHAR ||
        (*reg_field)->type() == MYSQL_TYPE_GEOMETRY)
      fld_store_len+= HA_KEY_BLOB_LENGTH;
    key_len+= fld_store_len;
  }
  /*
    We use MI_MAX_KEY_LENGTH (myisam's default) below because it is
    smaller than MAX_KEY_LENGTH (heap's default) and it's unknown whether
    myisam or heap will be used for the temporary table.
  */
  return key_len <= MI_MAX_KEY_LENGTH;
}

/**
  @brief
  Add one key to a temporary table

  @param key            the number of the key
  @param key_parts      number of components of the key
  @param next_field_no  the call-back function that returns the number of
                        the field used as the next component of the key
  @param arg            the argument for the above function
  @param unique         TRUE <=> it is a unique index

  @details
  The function adds a new key to the table that is assumed to be a temporary
  table. At each its invocation the call-back function must return
  the number of the field that is used as the next component of this key.

  @return FALSE is a success
  @return TRUE if a failure

*/

bool TABLE::add_tmp_key(uint key, uint key_parts,
                        uint (*next_field_no) (uchar *), uchar *arg,
                        bool unique)
{
  DBUG_ASSERT(key < max_keys);

  char buf[NAME_CHAR_LEN];
  KEY* keyinfo;
  Field **reg_field;
  uint i;

  bool key_start= TRUE;
  KEY_PART_INFO* key_part_info=
      (KEY_PART_INFO*) alloc_root(&mem_root, sizeof(KEY_PART_INFO)*key_parts);
  if (!key_part_info)
    return TRUE;
  keyinfo= key_info + key;
  keyinfo->key_part= key_part_info;
  keyinfo->usable_key_parts= keyinfo->user_defined_key_parts = key_parts;
  keyinfo->ext_key_parts= keyinfo->user_defined_key_parts;
  keyinfo->key_length=0;
  keyinfo->algorithm= HA_KEY_ALG_UNDEF;
  keyinfo->flags= HA_GENERATED_KEY;
  keyinfo->ext_key_flags= keyinfo->flags;
  keyinfo->is_statistics_from_stat_tables= FALSE;
  if (unique)
    keyinfo->flags|= HA_NOSAME;
  sprintf(buf, "key%i", key);
  if (!(keyinfo->name= strdup_root(&mem_root, buf)))
    return TRUE;
  keyinfo->rec_per_key= (ulong*) alloc_root(&mem_root,
                                            sizeof(ulong)*key_parts);
  if (!keyinfo->rec_per_key)
    return TRUE;
  bzero(keyinfo->rec_per_key, sizeof(ulong)*key_parts);
  keyinfo->read_stats= NULL;
  keyinfo->collected_stats= NULL;

  for (i= 0; i < key_parts; i++)
  {
    uint fld_idx= next_field_no(arg); 
    reg_field= field + fld_idx;
    if (key_start)
      (*reg_field)->key_start.set_bit(key);
    (*reg_field)->part_of_key.set_bit(key);
    create_key_part_by_field(key_part_info, *reg_field, fld_idx+1);
    keyinfo->key_length += key_part_info->store_length;
    (*reg_field)->flags|= PART_KEY_FLAG;
    key_start= FALSE;
    key_part_info++;
  }

  set_if_bigger(s->max_key_length, keyinfo->key_length);
  s->keys++;
  return FALSE;
}

/*
  @brief
  Drop all indexes except specified one.

  @param key_to_save the key to save

  @details
  Drop all indexes on this table except 'key_to_save'. The saved key becomes
  key #0. Memory occupied by key parts of dropped keys are freed.
  If the 'key_to_save' is negative then all keys are freed.
*/

void TABLE::use_index(int key_to_save)
{
  uint i= 1;
  DBUG_ASSERT(!created && key_to_save < (int)s->keys);
  if (key_to_save >= 0)
    /* Save the given key. */
    memmove(key_info, key_info + key_to_save, sizeof(KEY));
  else
    /* Drop all keys; */
    i= 0;

  s->keys= i;
}

/*
  Return TRUE if the table is filled at execution phase 
  
  (and so, the optimizer must not do anything that depends on the contents of
   the table, like range analysis or constant table detection)
*/

bool TABLE::is_filled_at_execution()
{ 
  /*
    pos_in_table_list == NULL for internal temporary tables because they
    do not have a corresponding table reference. Such tables are filled
    during execution.
  */
  return MY_TEST(!pos_in_table_list ||
                 pos_in_table_list->jtbm_subselect ||
                 pos_in_table_list->is_active_sjm());
}


/**
  @brief
  Get actual number of key components

  @param keyinfo

  @details
  The function calculates actual number of key components, possibly including
  components of extended keys, taken into consideration by the optimizer for the
  key described by the parameter keyinfo.

  @return number of considered key components
*/ 

uint TABLE::actual_n_key_parts(KEY *keyinfo)
{
  return optimizer_flag(in_use, OPTIMIZER_SWITCH_EXTENDED_KEYS) ?
           keyinfo->ext_key_parts : keyinfo->user_defined_key_parts;
}

 
/**
  @brief
  Get actual key flags for a table key 

  @param keyinfo

  @details
  The function finds out actual key flags taken into consideration by the
  optimizer for the key described by the parameter keyinfo.

  @return actual key flags
*/ 

ulong TABLE::actual_key_flags(KEY *keyinfo)
{
  return optimizer_flag(in_use, OPTIMIZER_SWITCH_EXTENDED_KEYS) ?
           keyinfo->ext_key_flags : keyinfo->flags;
} 


/*
  Cleanup this table for re-execution.

  SYNOPSIS
    TABLE_LIST::reinit_before_use()
*/

void TABLE_LIST::reinit_before_use(THD *thd)
{
  /*
    Reset old pointers to TABLEs: they are not valid since the tables
    were closed in the end of previous prepare or execute call.
  */
  table= 0;
  /* Reset is_schema_table_processed value(needed for I_S tables */
  schema_table_state= NOT_PROCESSED;

  TABLE_LIST *embedded; /* The table at the current level of nesting. */
  TABLE_LIST *parent_embedding= this; /* The parent nested table reference. */
  do
  {
    embedded= parent_embedding;
    if (embedded->prep_on_expr)
      embedded->on_expr= embedded->prep_on_expr->copy_andor_structure(thd);
    parent_embedding= embedded->embedding;
  }
  while (parent_embedding &&
         parent_embedding->nested_join->join_list.head() == embedded);

  mdl_request.ticket= NULL;
}


/*
  Return subselect that contains the FROM list this table is taken from

  SYNOPSIS
    TABLE_LIST::containing_subselect()
 
  RETURN
    Subselect item for the subquery that contains the FROM list
    this table is taken from if there is any
    0 - otherwise

*/

Item_subselect *TABLE_LIST::containing_subselect()
{
  return (select_lex ? select_lex->master_unit()->item : 0);
}

/*
  Compiles the tagged hints list and fills up the bitmasks.

  SYNOPSIS
    process_index_hints()
      table         the TABLE to operate on.

  DESCRIPTION
    The parser collects the index hints for each table in a "tagged list" 
    (TABLE_LIST::index_hints). Using the information in this tagged list
    this function sets the members TABLE::keys_in_use_for_query,
    TABLE::keys_in_use_for_group_by, TABLE::keys_in_use_for_order_by,
    TABLE::force_index, TABLE::force_index_order,
    TABLE::force_index_group and TABLE::covering_keys.

    Current implementation of the runtime does not allow mixing FORCE INDEX
    and USE INDEX, so this is checked here. Then the FORCE INDEX list 
    (if non-empty) is appended to the USE INDEX list and a flag is set.

    Multiple hints of the same kind are processed so that each clause 
    is applied to what is computed in the previous clause.
    For example:
        USE INDEX (i1) USE INDEX (i2)
    is equivalent to
        USE INDEX (i1,i2)
    and means "consider only i1 and i2".

    Similarly
        USE INDEX () USE INDEX (i1)
    is equivalent to
        USE INDEX (i1)
    and means "consider only the index i1"

    It is OK to have the same index several times, e.g. "USE INDEX (i1,i1)" is
    not an error.

    Different kind of hints (USE/FORCE/IGNORE) are processed in the following
    order:
      1. All indexes in USE (or FORCE) INDEX are added to the mask.
      2. All IGNORE INDEX

    e.g. "USE INDEX i1, IGNORE INDEX i1, USE INDEX i1" will not use i1 at all
    as if we had "USE INDEX i1, USE INDEX i1, IGNORE INDEX i1".

    As an optimization if there is a covering index, and we have 
    IGNORE INDEX FOR GROUP/ORDER, and this index is used for the JOIN part, 
    then we have to ignore the IGNORE INDEX FROM GROUP/ORDER.

  RETURN VALUE
    FALSE                no errors found
    TRUE                 found and reported an error.
*/
bool TABLE_LIST::process_index_hints(TABLE *tbl)
{
  /* initialize the result variables */
  tbl->keys_in_use_for_query= tbl->keys_in_use_for_group_by= 
    tbl->keys_in_use_for_order_by= tbl->s->keys_in_use;

  /* index hint list processing */
  if (index_hints)
  {
    key_map index_join[INDEX_HINT_FORCE + 1];
    key_map index_order[INDEX_HINT_FORCE + 1];
    key_map index_group[INDEX_HINT_FORCE + 1];
    Index_hint *hint;
    int type;
    bool have_empty_use_join= FALSE, have_empty_use_order= FALSE, 
         have_empty_use_group= FALSE;
    List_iterator <Index_hint> iter(*index_hints);

    /* initialize temporary variables used to collect hints of each kind */
    for (type= INDEX_HINT_IGNORE; type <= INDEX_HINT_FORCE; type++)
    {
      index_join[type].clear_all();
      index_order[type].clear_all();
      index_group[type].clear_all();
    }

    /* iterate over the hints list */
    while ((hint= iter++))
    {
      uint pos;

      /* process empty USE INDEX () */
      if (hint->type == INDEX_HINT_USE && !hint->key_name.str)
      {
        if (hint->clause & INDEX_HINT_MASK_JOIN)
        {
          index_join[hint->type].clear_all();
          have_empty_use_join= TRUE;
        }
        if (hint->clause & INDEX_HINT_MASK_ORDER)
        {
          index_order[hint->type].clear_all();
          have_empty_use_order= TRUE;
        }
        if (hint->clause & INDEX_HINT_MASK_GROUP)
        {
          index_group[hint->type].clear_all();
          have_empty_use_group= TRUE;
        }
        continue;
      }

      /* 
        Check if an index with the given name exists and get his offset in 
        the keys bitmask for the table 
      */
      if (tbl->s->keynames.type_names == 0 ||
          (pos= find_type(&tbl->s->keynames, hint->key_name.str,
                          hint->key_name.length, 1)) <= 0)
      {
        my_error(ER_KEY_DOES_NOT_EXITS, MYF(0), hint->key_name.str, alias);
        return 1;
      }

      pos--;

      /* add to the appropriate clause mask */
      if (hint->clause & INDEX_HINT_MASK_JOIN)
        index_join[hint->type].set_bit (pos);
      if (hint->clause & INDEX_HINT_MASK_ORDER)
        index_order[hint->type].set_bit (pos);
      if (hint->clause & INDEX_HINT_MASK_GROUP)
        index_group[hint->type].set_bit (pos);
    }

    /* cannot mix USE INDEX and FORCE INDEX */
    if ((!index_join[INDEX_HINT_FORCE].is_clear_all() ||
         !index_order[INDEX_HINT_FORCE].is_clear_all() ||
         !index_group[INDEX_HINT_FORCE].is_clear_all()) &&
        (!index_join[INDEX_HINT_USE].is_clear_all() ||  have_empty_use_join ||
         !index_order[INDEX_HINT_USE].is_clear_all() || have_empty_use_order ||
         !index_group[INDEX_HINT_USE].is_clear_all() || have_empty_use_group))
    {
      my_error(ER_WRONG_USAGE, MYF(0), index_hint_type_name[INDEX_HINT_USE],
               index_hint_type_name[INDEX_HINT_FORCE]);
      return 1;
    }

    /* process FORCE INDEX as USE INDEX with a flag */
    if (!index_order[INDEX_HINT_FORCE].is_clear_all())
    {
      tbl->force_index_order= TRUE;
      index_order[INDEX_HINT_USE].merge(index_order[INDEX_HINT_FORCE]);
    }

    if (!index_group[INDEX_HINT_FORCE].is_clear_all())
    {
      tbl->force_index_group= TRUE;
      index_group[INDEX_HINT_USE].merge(index_group[INDEX_HINT_FORCE]);
    }

    /*
      TODO: get rid of tbl->force_index (on if any FORCE INDEX is specified) and
      create tbl->force_index_join instead.
      Then use the correct force_index_XX instead of the global one.
    */
    if (!index_join[INDEX_HINT_FORCE].is_clear_all() ||
        tbl->force_index_group || tbl->force_index_order)
    {
      tbl->force_index= TRUE;
      index_join[INDEX_HINT_USE].merge(index_join[INDEX_HINT_FORCE]);
    }

    /* apply USE INDEX */
    if (!index_join[INDEX_HINT_USE].is_clear_all() || have_empty_use_join)
      tbl->keys_in_use_for_query.intersect(index_join[INDEX_HINT_USE]);
    if (!index_order[INDEX_HINT_USE].is_clear_all() || have_empty_use_order)
      tbl->keys_in_use_for_order_by.intersect (index_order[INDEX_HINT_USE]);
    if (!index_group[INDEX_HINT_USE].is_clear_all() || have_empty_use_group)
      tbl->keys_in_use_for_group_by.intersect (index_group[INDEX_HINT_USE]);

    /* apply IGNORE INDEX */
    tbl->keys_in_use_for_query.subtract (index_join[INDEX_HINT_IGNORE]);
    tbl->keys_in_use_for_order_by.subtract (index_order[INDEX_HINT_IGNORE]);
    tbl->keys_in_use_for_group_by.subtract (index_group[INDEX_HINT_IGNORE]);
  }

  /* make sure covering_keys don't include indexes disabled with a hint */
  tbl->covering_keys.intersect(tbl->keys_in_use_for_query);
  return 0;
}


size_t max_row_length(TABLE *table, const uchar *data)
{
  TABLE_SHARE *table_s= table->s;
  size_t length= table_s->reclength + 2 * table_s->fields;
  uint *const beg= table_s->blob_field;
  uint *const end= beg + table_s->blob_fields;

  for (uint *ptr= beg ; ptr != end ; ++ptr)
  {
    Field_blob* const blob= (Field_blob*) table->field[*ptr];
    length+= blob->get_length((const uchar*)
                              (data + blob->offset(table->record[0]))) +
      HA_KEY_BLOB_LENGTH;
  }
  return length;
}


/**
   Helper function which allows to allocate metadata lock request
   objects for all elements of table list.
*/

void init_mdl_requests(TABLE_LIST *table_list)
{
  for ( ; table_list ; table_list= table_list->next_global)
    table_list->mdl_request.init(MDL_key::TABLE,
                                 table_list->db, table_list->table_name,
                                 table_list->lock_type >= TL_WRITE_ALLOW_WRITE ?
                                 MDL_SHARED_WRITE : MDL_SHARED_READ,
                                 MDL_TRANSACTION);
}


/**
  Update TABLE::const_key_parts for single table UPDATE/DELETE query

  @param conds               WHERE clause expression

  @retval TRUE   error (OOM)
  @retval FALSE  success

  @note
    Set const_key_parts bits if key fields are equal to constants in
    the WHERE expression.
*/

bool TABLE::update_const_key_parts(COND *conds)
{
  bzero((char*) const_key_parts, sizeof(key_part_map) * s->keys);

  if (conds == NULL)
    return FALSE;

  for (uint index= 0; index < s->keys; index++)
  {
    KEY_PART_INFO *keyinfo= key_info[index].key_part;
    KEY_PART_INFO *keyinfo_end= keyinfo + key_info[index].user_defined_key_parts;

    for (key_part_map part_map= (key_part_map)1; 
        keyinfo < keyinfo_end;
        keyinfo++, part_map<<= 1)
    {
      if (const_expression_in_where(conds, NULL, keyinfo->field))
        const_key_parts[index]|= part_map;
    }
  }
  return FALSE;
}

/**
  Test if the order list consists of simple field expressions

  @param order                Linked list of ORDER BY arguments

  @return TRUE if @a order is empty or consist of simple field expressions
*/

bool is_simple_order(ORDER *order)
{
  for (ORDER *ord= order; ord; ord= ord->next)
  {
    if (ord->item[0]->real_item()->type() != Item::FIELD_ITEM)
      return FALSE;
  }
  return TRUE;
}

class Turn_errors_to_warnings_handler : public Internal_error_handler
{
public:
  Turn_errors_to_warnings_handler() {}
  bool handle_condition(THD *thd,
                        uint sql_errno,
                        const char* sqlstate,
                        Sql_condition::enum_warning_level *level,
                        const char* msg,
                        Sql_condition ** cond_hdl)
  {
    *cond_hdl= NULL;
    if (*level == Sql_condition::WARN_LEVEL_ERROR)
      *level= Sql_condition::WARN_LEVEL_WARN;
    return(0);
  }
};

/*
  @brief Compute values for virtual columns used in query

  @param  update_mode Specifies what virtual column are computed
  
  @details
    The function computes the values of the virtual columns of the table and
    stores them in the table record buffer.

  @retval
    0    Success
  @retval
    >0   Error occurred when storing a virtual field value
*/

int TABLE::update_virtual_fields(handler *h, enum_vcol_update_mode update_mode)
{
  DBUG_ENTER("TABLE::update_virtual_fields");
  DBUG_PRINT("enter", ("update_mode: %d", update_mode));
  Field **vfield_ptr, *vf;
  Query_arena backup_arena;
  Turn_errors_to_warnings_handler Suppress_errors;
  int error;
  bool handler_pushed= 0;
  DBUG_ASSERT(vfield);

  if (h->keyread_enabled())
    DBUG_RETURN(0);

  error= 0;
  in_use->set_n_backup_active_arena(expr_arena, &backup_arena);

  /* When reading or deleting row, ignore errors from virtual columns */
  if (update_mode == VCOL_UPDATE_FOR_READ ||
      update_mode == VCOL_UPDATE_FOR_DELETE ||
      update_mode == VCOL_UPDATE_INDEXED)
  {
    in_use->push_internal_handler(&Suppress_errors);
    handler_pushed= 1;
  }

  /* Iterate over virtual fields in the table */
  for (vfield_ptr= vfield; *vfield_ptr; vfield_ptr++)
  {
    vf= (*vfield_ptr);
    Virtual_column_info *vcol_info= vf->vcol_info;
    DBUG_ASSERT(vcol_info);
    DBUG_ASSERT(vcol_info->expr);

    bool update, swap_values= 0;
    switch (update_mode) {
    case VCOL_UPDATE_FOR_READ:
      update= !vcol_info->stored_in_db
           && bitmap_is_set(vcol_set, vf->field_index);
      swap_values= 1;
      break;
    case VCOL_UPDATE_FOR_DELETE:
      /* Fall trough */
    case VCOL_UPDATE_FOR_WRITE:
      update= bitmap_is_set(vcol_set, vf->field_index);
      break;
    case VCOL_UPDATE_FOR_REPLACE:
      update= !vcol_info->stored_in_db && (vf->flags & PART_KEY_FLAG)
           && bitmap_is_set(vcol_set, vf->field_index);
      if (update && (vf->flags & BLOB_FLAG))
      {
        /*
          The row has been read into record[1] and Field_blob::value
          contains the value for record[0].  Swap value and read_value
          to ensure that the virtual column data for the read row will
          be in read_value at the end of this function
        */
        ((Field_blob*) vf)->swap_value_and_read_value();
        /* Ensure we call swap_value_and_read_value() after update */
        swap_values= 1;
      }
      break;
    case VCOL_UPDATE_INDEXED:
    case VCOL_UPDATE_INDEXED_FOR_UPDATE:
      /* Read indexed fields that was not updated in VCOL_UPDATE_FOR_READ */
      update= !vcol_info->stored_in_db && (vf->flags & PART_KEY_FLAG) &&
               bitmap_is_set(vcol_set, vf->field_index);
      swap_values= 1;
      break;
    }

    if (update)
    {
      int field_error __attribute__((unused)) = 0;
      /* Compute the actual value of the virtual fields */
      if (vcol_info->expr->save_in_field(vf, 0))
        field_error= error= 1;
      DBUG_PRINT("info", ("field '%s' - updated  error: %d",
                          vf->field_name, field_error));
      if (swap_values && (vf->flags & BLOB_FLAG))
      {
        /*
          Remember the read value to allow other update_virtual_field() calls
          for the same blob field for the row to be updated.
          Field_blob->read_value always contains the virtual column data for
          any read row.
        */
        ((Field_blob*) vf)->swap_value_and_read_value();
      }
    }
    else
    {
      DBUG_PRINT("info", ("field '%s' - skipped", vf->field_name));
    }
  }
  if (handler_pushed)
    in_use->pop_internal_handler();
  in_use->restore_active_arena(expr_arena, &backup_arena);
  
  /* Return 1 only of we got a fatal error, not a warning */
  DBUG_RETURN(in_use->is_error());
}

int TABLE::update_virtual_field(Field *vf)
{
  Query_arena backup_arena;
  DBUG_ENTER("TABLE::update_virtual_field");
  in_use->set_n_backup_active_arena(expr_arena, &backup_arena);
  bitmap_clear_all(&tmp_set);
  vf->vcol_info->expr->walk(&Item::update_vcol_processor, 0, &tmp_set);
  vf->vcol_info->expr->save_in_field(vf, 0);
  in_use->restore_active_arena(expr_arena, &backup_arena);
  DBUG_RETURN(in_use->is_error());
}


/**
  Update all DEFAULT and/or ON INSERT fields.

  @details
    Compute and set the default value of all fields with a default function.
    There are two kinds of default functions - one is used for INSERT-like
    operations, the other for UPDATE-like operations. Depending on the field
    definition and the current operation one or the other kind of update
    function is evaluated.

  @param update_command   True if command was an update else insert
  @param ignore_errors    True if we should ignore errors

  @retval
    0    Success
  @retval
    >0   Error occurred when storing a virtual field value and
         ignore_errors == 0. If set then an error was generated.
*/

int TABLE::update_default_fields(bool update_command, bool ignore_errors)
{
  Query_arena backup_arena;
  Field **field_ptr;
  int res= 0;
  DBUG_ENTER("TABLE::update_default_fields");
  DBUG_ASSERT(default_field);

  in_use->set_n_backup_active_arena(expr_arena, &backup_arena);

  /* Iterate over fields with default functions in the table */
  for (field_ptr= default_field; *field_ptr ; field_ptr++)
  {
    Field *field= (*field_ptr);
    /*
      If an explicit default value for a field overrides the default,
      do not update the field with its automatic default value.
    */
    if (!field->has_explicit_value())
    {
      if (!update_command)
      {
        if (field->default_value &&
            (field->default_value->flags || field->flags & BLOB_FLAG))
          res|= (field->default_value->expr->save_in_field(field, 0) < 0);
      }
      else
        res|= field->evaluate_update_default_function();
      if (!ignore_errors && res)
      {
        my_error(ER_CALCULATING_DEFAULT_VALUE, MYF(0), field->field_name);
        break;
      }
      res= 0;
    }
  }
  in_use->restore_active_arena(expr_arena, &backup_arena);
  DBUG_RETURN(res);
}

/**
   Reset markers that fields are being updated
*/

void TABLE::reset_default_fields()
{
  DBUG_ENTER("reset_default_fields");
  bitmap_clear_all(&has_value_set);
  DBUG_VOID_RETURN;
}

/*
  Prepare triggers  for INSERT-like statement.

  SYNOPSIS
    prepare_triggers_for_insert_stmt_or_event()

  NOTE
    Prepare triggers for INSERT-like statement by marking fields
    used by triggers and inform handlers that batching of UPDATE/DELETE 
    cannot be done if there are BEFORE UPDATE/DELETE triggers.
*/

void TABLE::prepare_triggers_for_insert_stmt_or_event()
{
  if (triggers)
  {
    if (triggers->has_triggers(TRG_EVENT_DELETE,
                               TRG_ACTION_AFTER))
    {
      /*
        The table has AFTER DELETE triggers that might access to
        subject table and therefore might need delete to be done
        immediately. So we turn-off the batching.
      */
      (void) file->extra(HA_EXTRA_DELETE_CANNOT_BATCH);
    }
    if (triggers->has_triggers(TRG_EVENT_UPDATE,
                               TRG_ACTION_AFTER))
    {
      /*
        The table has AFTER UPDATE triggers that might access to subject
        table and therefore might need update to be done immediately.
        So we turn-off the batching.
      */
      (void) file->extra(HA_EXTRA_UPDATE_CANNOT_BATCH);
    }
  }
}


bool TABLE::prepare_triggers_for_delete_stmt_or_event()
{
  if (triggers &&
      triggers->has_triggers(TRG_EVENT_DELETE,
                             TRG_ACTION_AFTER))
  {
    /*
      The table has AFTER DELETE triggers that might access to subject table
      and therefore might need delete to be done immediately. So we turn-off
      the batching.
    */
    (void) file->extra(HA_EXTRA_DELETE_CANNOT_BATCH);
    return TRUE;
  }
  return FALSE;
}


bool TABLE::prepare_triggers_for_update_stmt_or_event()
{
  if (triggers &&
      triggers->has_triggers(TRG_EVENT_UPDATE,
                             TRG_ACTION_AFTER))
  {
    /*
      The table has AFTER UPDATE triggers that might access to subject
      table and therefore might need update to be done immediately.
      So we turn-off the batching.
    */ 
    (void) file->extra(HA_EXTRA_UPDATE_CANNOT_BATCH);
    return TRUE;
  }
  return FALSE;
}


/**
  Validates default value of fields which are not specified in
  the column list of INSERT/LOAD statement.

  @Note s->default_values should be properly populated
        before calling this function.

  @param thd              thread context
  @param record           the record to check values in

  @return
    @retval false Success.
    @retval true  Failure.
*/

bool TABLE::validate_default_values_of_unset_fields(THD *thd) const
{
  DBUG_ENTER("TABLE::validate_default_values_of_unset_fields");
  for (Field **fld= field; *fld; fld++)
  {
    if (!bitmap_is_set(write_set, (*fld)->field_index) &&
        !((*fld)->flags & NO_DEFAULT_VALUE_FLAG))
    {
      if (!(*fld)->is_null_in_record(s->default_values) &&
          (*fld)->validate_value_in_record_with_warn(thd, s->default_values) &&
          thd->is_error())
      {
        /*
          We're here if:
          - validate_value_in_record_with_warn() failed and
            strict mo validate_default_values_of_unset_fieldsde converted WARN to ERROR
          - or the connection was killed, or closed unexpectedly
        */
        DBUG_RETURN(true);
      }
    }
  }
  DBUG_RETURN(false);
}


bool TABLE::insert_all_rows_into_tmp_table(THD *thd,
                                           TABLE *tmp_table,
                                           TMP_TABLE_PARAM *tmp_table_param,
                                           bool with_cleanup)
{
  int write_err= 0;

  DBUG_ENTER("TABLE::insert_all_rows_into_tmp_table");

  if (with_cleanup)
  {
   if ((write_err= tmp_table->file->ha_delete_all_rows()))
      goto err;
  }
   
  if (file->indexes_are_disabled())
    tmp_table->file->ha_disable_indexes(HA_KEY_SWITCH_ALL);
  file->ha_index_or_rnd_end();

  if (file->ha_rnd_init_with_error(1))
    DBUG_RETURN(1);

  if (tmp_table->no_rows)
    tmp_table->file->extra(HA_EXTRA_NO_ROWS);
  else
  {
    /* update table->file->stats.records */
    file->info(HA_STATUS_VARIABLE);
    tmp_table->file->ha_start_bulk_insert(file->stats.records);
  }

  while (!file->ha_rnd_next(tmp_table->record[0]))
  {
    write_err= tmp_table->file->ha_write_tmp_row(tmp_table->record[0]);
    if (write_err)
    {
      bool is_duplicate;
      if (tmp_table->file->is_fatal_error(write_err, HA_CHECK_DUP) &&
          create_internal_tmp_table_from_heap(thd, tmp_table,
                                              tmp_table_param->start_recinfo, 
                                              &tmp_table_param->recinfo,
                                              write_err, 1, &is_duplicate))
	DBUG_RETURN(1);
       
    }  
    if (thd->check_killed())
    {
      thd->send_kill_message();
      goto err_killed;
    }
  }
  if (!tmp_table->no_rows && tmp_table->file->ha_end_bulk_insert())
    goto err;
  DBUG_RETURN(0);

err:
  DBUG_PRINT("error",("Got error: %d",write_err));
  file->print_error(write_err, MYF(0));
err_killed:
  (void) file->ha_rnd_end();
  DBUG_RETURN(1);
}



/*
  @brief Reset const_table flag

  @detail
  Reset const_table flag for this table. If this table is a merged derived
  table/view the flag is recursively reseted for all tables of the underlying
  select.
*/

void TABLE_LIST::reset_const_table()
{
  table->const_table= 0;
  if (is_merged_derived())
  {
    SELECT_LEX *select_lex= get_unit()->first_select();
    TABLE_LIST *tl;
    List_iterator<TABLE_LIST> ti(select_lex->leaf_tables);
    while ((tl= ti++))
      tl->reset_const_table();
  }
}


/*
  @brief Run derived tables/view handling phases on underlying select_lex.

  @param lex    LEX for this thread
  @param phases derived tables/views handling phases to run
                (set of DT_XXX constants)
  @details
  This function runs this derived table through specified 'phases'.
  Underlying tables of this select are handled prior to this derived.
  'lex' is passed as an argument to called functions.

  @return TRUE on error
  @return FALSE ok
*/

bool TABLE_LIST::handle_derived(LEX *lex, uint phases)
{
  SELECT_LEX_UNIT *unit= get_unit();
  DBUG_ENTER("handle_derived");
  DBUG_PRINT("enter", ("phases: 0x%x", phases));

  if (unit)
  {
    if (!is_with_table_recursive_reference())
    {
      for (SELECT_LEX *sl= unit->first_select(); sl; sl= sl->next_select())
        if (sl->handle_derived(lex, phases))
          DBUG_RETURN(TRUE);
    }
    if (mysql_handle_single_derived(lex, this, phases))
      DBUG_RETURN(TRUE);
  }
  DBUG_RETURN(FALSE);
}

/**
  @brief
  Return unit of this derived table/view

  @return reference to a unit  if it's a derived table/view.
  @return 0                    when it's not a derived table/view.
*/

st_select_lex_unit *TABLE_LIST::get_unit()
{
  return (view ? &view->unit : derived);
}


/**
  @brief
  Return select_lex of this derived table/view

  @return select_lex of this derived table/view.
  @return 0          when it's not a derived table.
*/

st_select_lex *TABLE_LIST::get_single_select()
{
  SELECT_LEX_UNIT *unit= get_unit();
  return (unit ? unit->first_select() : 0);
}


/**
  @brief
  Attach a join table list as a nested join to this TABLE_LIST.

  @param join_list join table list to attach

  @details
  This function wraps 'join_list' into a nested_join of this table, thus
  turning it to a nested join leaf.
*/

void TABLE_LIST::wrap_into_nested_join(List<TABLE_LIST> &join_list)
{
  TABLE_LIST *tl;
  /*
    Walk through derived table top list and set 'embedding' to point to
    the nesting table.
  */
  nested_join->join_list.empty();
  List_iterator_fast<TABLE_LIST> li(join_list);
  nested_join->join_list= join_list;
  while ((tl= li++))
  {
    tl->embedding= this;
    tl->join_list= &nested_join->join_list;
  }
}


/**
  @brief
  Initialize this derived table/view

  @param thd  Thread handle

  @details
  This function makes initial preparations of this derived table/view for
  further processing:
    if it's a derived table this function marks it either as mergeable or
      materializable
    creates temporary table for name resolution purposes
    creates field translation for mergeable derived table/view

  @return TRUE  an error occur
  @return FALSE ok
*/

bool TABLE_LIST::init_derived(THD *thd, bool init_view)
{
  SELECT_LEX *first_select= get_single_select();
  SELECT_LEX_UNIT *unit= get_unit();

  if (!unit)
    return FALSE;
  /*
    Check whether we can merge this derived table into main select.
    Depending on the result field translation will or will not
    be created.
  */
  TABLE_LIST *first_table= (TABLE_LIST *) first_select->table_list.first;
  if (first_select->table_list.elements > 1 ||
      (first_table && first_table->is_multitable()))
    set_multitable();

  unit->derived= this;
  if (init_view && !view)
  {
    /* This is all what we can do for a derived table for now. */
    set_derived();
  }

  if (!is_view())
  {
    /* A subquery might be forced to be materialized due to a side-effect. */
    if (!is_materialized_derived() && first_select->is_mergeable() &&
        optimizer_flag(thd, OPTIMIZER_SWITCH_DERIVED_MERGE) &&
        !thd->lex->can_not_use_merged() &&
        !(thd->lex->sql_command == SQLCOM_UPDATE_MULTI ||
          thd->lex->sql_command == SQLCOM_DELETE_MULTI) &&
        !is_recursive_with_table())
      set_merged_derived();
    else
      set_materialized_derived();
  }
  /*
    Derived tables/view are materialized prior to UPDATE, thus we can skip
    them from table uniqueness check
  */
  if (is_materialized_derived())
  {
    set_check_materialized();
  }

  /*
    Create field translation for mergeable derived tables/views.
    For derived tables field translation can be created only after
    unit is prepared so all '*' are get unrolled.
  */
  if (is_merged_derived())
  {
    if (is_view() ||
        (unit->prepared &&
	!(thd->lex->context_analysis_only & CONTEXT_ANALYSIS_ONLY_VIEW)))
      create_field_translation(thd);
  }

  return FALSE;
}


/**
  @brief
  Retrieve number of rows in the table

  @details
  Retrieve number of rows in the table referred by this TABLE_LIST and
  store it in the table's stats.records variable. If this TABLE_LIST refers
  to a materialized derived table/view then the estimated number of rows of
  the derived table/view is used instead.

  @return 0          ok
  @return non zero   error
*/

int TABLE_LIST::fetch_number_of_rows()
{
  int error= 0;
  if (jtbm_subselect)
    return 0;
  if (is_materialized_derived() && !fill_me)

  {
    table->file->stats.records= ((select_union*)derived->result)->records;
    set_if_bigger(table->file->stats.records, 2);
    table->used_stat_records= table->file->stats.records;
  }
  else
    error= table->file->info(HA_STATUS_VARIABLE | HA_STATUS_NO_LOCK);
  return error;
}

/*
  Procedure of keys generation for result tables of materialized derived
  tables/views.

  A key is generated for each equi-join pair derived table-another table.
  Each generated key consists of fields of derived table used in equi-join.
  Example:

    SELECT * FROM (SELECT * FROM t1 GROUP BY 1) tt JOIN
                  t1 ON tt.f1=t1.f3 and tt.f2.=t1.f4;
  In this case for the derived table tt one key will be generated. It will
  consist of two parts f1 and f2.
  Example:

    SELECT * FROM (SELECT * FROM t1 GROUP BY 1) tt JOIN
                  t1 ON tt.f1=t1.f3 JOIN
                  t2 ON tt.f2=t2.f4;
  In this case for the derived table tt two keys will be generated.
  One key over f1 field, and another key over f2 field.
  Currently optimizer may choose to use only one such key, thus the second
  one will be dropped after range optimizer is finished.
  See also JOIN::drop_unused_derived_keys function.
  Example:

    SELECT * FROM (SELECT * FROM t1 GROUP BY 1) tt JOIN
                  t1 ON tt.f1=a_function(t1.f3);
  In this case for the derived table tt one key will be generated. It will
  consist of one field - f1.
*/



/*
  @brief
  Change references to underlying items of a merged derived table/view
  for fields in derived table's result table.

  @return FALSE ok
  @return TRUE  Out of memory
*/
bool TABLE_LIST::change_refs_to_fields()
{
  List_iterator<Item> li(used_items);
  Item_direct_ref *ref;
  Field_iterator_view field_it;
  THD *thd= table->in_use;
  DBUG_ASSERT(is_merged_derived());

  if (!used_items.elements)
    return FALSE;

  materialized_items= (Item**)thd->calloc(sizeof(void*) * table->s->fields);

  while ((ref= (Item_direct_ref*)li++))
  {
    uint idx;
    Item *orig_item= *ref->ref;
    field_it.set(this);
    for (idx= 0; !field_it.end_of_fields(); field_it.next(), idx++)
    {
      if (field_it.item() == orig_item)
        break;
    }
    DBUG_ASSERT(!field_it.end_of_fields());
    if (!materialized_items[idx])
    {
      materialized_items[idx]= new (thd->mem_root) Item_field(thd, table->field[idx]);
      if (!materialized_items[idx])
        return TRUE;
    }
    /*
      We need to restore the pointers after the execution of the
      prepared statement.
    */
    thd->change_item_tree((Item **)&ref->ref,
                          (Item*)(materialized_items + idx));
  }

  return FALSE;
}


void TABLE_LIST::set_lock_type(THD *thd, enum thr_lock_type lock)
{
  if (check_stack_overrun(thd, STACK_MIN_SIZE, (uchar *)&lock))
    return;
  /* we call it only when table is opened and it is "leaf" table*/
  DBUG_ASSERT(table);
  lock_type= lock;
  /* table->file->get_table() can be 0 for derived tables */
  if (table->file && table->file->get_table())
    table->file->set_lock_type(lock);
  if (is_merged_derived())
  {
    for (TABLE_LIST *table= get_single_select()->get_table_list();
         table;
         table= table->next_local)
    {
      table->set_lock_type(thd, lock);
    }
  }
}

bool TABLE_LIST::is_with_table()
{
  return derived && derived->with_element;
}


uint TABLE_SHARE::actual_n_key_parts(THD *thd)
{
  return use_ext_keys &&
         optimizer_flag(thd, OPTIMIZER_SWITCH_EXTENDED_KEYS) ?
           ext_key_parts : key_parts;
}  


double KEY::actual_rec_per_key(uint i)
{ 
  if (rec_per_key == 0)
    return 0;
  return (is_statistics_from_stat_tables ?
          read_stats->get_avg_frequency(i) : (double) rec_per_key[i]);
}


/**
  @brief
  Mark subformulas of a condition unusable for the condition pushed into table
  
  @param cond The condition whose subformulas are to be marked
  
  @details
    This method recursively traverses the AND-OR condition cond and for each subformula
    of the codition it checks whether it can be usable for the extraction of a condition
    that can be pushed into this table. The subformulas that are not usable are
    marked with the flag NO_EXTRACTION_FL.
  @note
    This method is called before any call of TABLE_LIST::build_pushable_cond_for_table.
    The flag NO_EXTRACTION_FL set in a subformula allows to avoid building clone
    for the subformula when extracting the pushable condition.
*/ 

void TABLE_LIST::check_pushable_cond_for_table(Item *cond)
{
  table_map tab_map= table->map;
  cond->clear_extraction_flag();
  if (cond->type() == Item::COND_ITEM)
  {
    bool and_cond= ((Item_cond*) cond)->functype() == Item_func::COND_AND_FUNC;
    List_iterator<Item> li(*((Item_cond*) cond)->argument_list());
    uint count= 0;
    Item *item;
    while ((item=li++))
    {
      check_pushable_cond_for_table(item);
      if (item->get_extraction_flag() !=  NO_EXTRACTION_FL)
        count++;
      else if (!and_cond)
        break;
    }
    if ((and_cond && count == 0) || item)
    {
      cond->set_extraction_flag(NO_EXTRACTION_FL);
      if (and_cond)
        li.rewind();
      while ((item= li++))
        item->clear_extraction_flag();
    }
  }
  else if (!cond->excl_dep_on_table(tab_map))
    cond->set_extraction_flag(NO_EXTRACTION_FL);
}


/**
  @brief
  Build condition extractable from the given one depended only on this table
 
  @param thd   The thread handle
  @param cond  The condition from which the pushable one is to be extracted
  
  @details
    For the given condition cond this method finds out what condition depended
    only  on this table can be extracted from cond. If such condition C exists
    the method builds the item for it.
    The method uses the flag NO_EXTRACTION_FL set by the preliminary call of
    the method TABLE_LIST::check_pushable_cond_for_table to figure out whether
    a subformula depends only on this table or not.
  @note
    The built condition C is always implied by the condition cond
    (cond => C). The method tries to build the most restictive such
    condition (i.e. for any other condition C' such that cond => C'
    we have C => C').
   @note
    The build item is not ready for usage: substitution for the field items
    has to be done and it has to be re-fixed.
 
 @retval
    the built condition pushable into this table if such a condition exists
    NULL if there is no such a condition
*/ 

Item* TABLE_LIST::build_pushable_cond_for_table(THD *thd, Item *cond) 
{
  table_map tab_map= table->map;
  bool is_multiple_equality= cond->type() == Item::FUNC_ITEM && 
  ((Item_func*) cond)->functype() == Item_func::MULT_EQUAL_FUNC;
  if (cond->get_extraction_flag() == NO_EXTRACTION_FL)
    return 0;
  if (cond->type() == Item::COND_ITEM)
  {
    bool cond_and= false;
    Item_cond *new_cond;
    if (((Item_cond*) cond)->functype() == Item_func::COND_AND_FUNC)
    {
      cond_and= true;
      new_cond=new (thd->mem_root) Item_cond_and(thd);
    }
    else
      new_cond= new (thd->mem_root) Item_cond_or(thd);
    if (!new_cond)
      return 0;		
    List_iterator<Item> li(*((Item_cond*) cond)->argument_list());
    Item *item;
    while ((item=li++))
    {
      if (item->get_extraction_flag() == NO_EXTRACTION_FL)
      {
	if (!cond_and)
	  return 0;
	continue;
      }
      Item *fix= build_pushable_cond_for_table(thd, item);
      if (!fix && !cond_and)
	return 0;
      if (!fix) 
	continue;
      new_cond->argument_list()->push_back(fix, thd->mem_root);
    }
    switch (new_cond->argument_list()->elements) 
    {
    case 0:
      return 0;			
    case 1:
      return new_cond->argument_list()->head();
    default:
      return new_cond;
    }
  }
  else if (is_multiple_equality)
  {
    if (!(cond->used_tables() & tab_map))
      return 0;
    Item *new_cond= NULL;
    int i= 0;
    Item_equal *item_equal= (Item_equal *) cond;
    Item *left_item = item_equal->get_const();
    Item_equal_fields_iterator it(*item_equal);
    Item *item;
    if (!left_item)
    {
      while ((item=it++))
      if (item->used_tables() == tab_map)
      {
        left_item= item;
        break;
      }
    }
    if (!left_item)
      return 0;
    while ((item=it++))
    {
      if (!(item->used_tables() == tab_map))
	continue;
      Item_func_eq *eq= 0;
      Item *left_item_clone= left_item->build_clone(thd, thd->mem_root);
      Item *right_item_clone= item->build_clone(thd, thd->mem_root);
      if (left_item_clone && right_item_clone)
      {
        left_item_clone->set_item_equal(NULL);
        right_item_clone->set_item_equal(NULL);
	eq= new (thd->mem_root) Item_func_eq(thd, right_item_clone,
                                         left_item_clone);
      }
      if (eq)
      {
	i++;
	switch (i)
	{
	case 1:
	  new_cond= eq;
	  break;
	case 2:
	  new_cond= new (thd->mem_root) Item_cond_and(thd, new_cond, eq);
	  break;
	default:
	  ((Item_cond_and*)new_cond)->argument_list()->push_back(eq,
                                                                 thd->mem_root);
	}
      }
    }
    if (new_cond)
      new_cond->fix_fields(thd, &new_cond);
    return new_cond;
  }
  else if (cond->get_extraction_flag() != NO_EXTRACTION_FL)
    return cond->build_clone(thd, thd->mem_root);
  return 0;
}

LEX_CSTRING *fk_option_name(enum_fk_option opt)
{
  static LEX_CSTRING names[]=
  {
    { STRING_WITH_LEN("???") },
    { STRING_WITH_LEN("RESTRICT") },
    { STRING_WITH_LEN("CASCADE") },
    { STRING_WITH_LEN("SET NULL") },
    { STRING_WITH_LEN("NO ACTION") },
    { STRING_WITH_LEN("SET DEFAULT") }
  };
  return names + opt;
}<|MERGE_RESOLUTION|>--- conflicted
+++ resolved
@@ -5066,29 +5066,33 @@
 
 int TABLE_LIST::view_check_option(THD *thd, bool ignore_failure)
 {
-  /* VIEW's CHECK OPTION CLAUSE */
-  if (check_option && check_option->val_int() == 0)
-  {
-    TABLE_LIST *main_view= top_table();
-    const char *name_db= (main_view->view ? main_view->view_db.str :
-                          main_view->db);
-    const char *name_table= (main_view->view ? main_view->view_name.str :
-                             main_view->table_name);
-    my_error(ER_VIEW_CHECK_FAILED, MYF(ignore_failure ? ME_JUST_WARNING : 0),
-             name_db, name_table);
-    return ignore_failure ? VIEW_CHECK_SKIP : VIEW_CHECK_ERROR;
-  }
-  int result= table->verify_constraints(ignore_failure);
-  /* We check thd->error() because it can be set by conversion problem. */
-  if (thd->is_error())
-    return(VIEW_CHECK_ERROR);
-  return result;
+  if (check_option)
+  {
+    /* VIEW's CHECK OPTION CLAUSE */
+    Counting_error_handler ceh;
+    thd->push_internal_handler(&ceh);
+    bool res= check_option->val_int() == 0;
+    thd->pop_internal_handler();
+    if (ceh.errors)
+      return(VIEW_CHECK_ERROR);
+    if (res)
+    {
+      TABLE_LIST *main_view= top_table();
+      const char *name_db= (main_view->view ? main_view->view_db.str :
+                            main_view->db);
+      const char *name_table= (main_view->view ? main_view->view_name.str :
+                               main_view->table_name);
+      my_error(ER_VIEW_CHECK_FAILED, MYF(ignore_failure ? ME_JUST_WARNING : 0),
+               name_db, name_table);
+      return ignore_failure ? VIEW_CHECK_SKIP : VIEW_CHECK_ERROR;
+    }
+  }
+  return table->verify_constraints(ignore_failure);
 }
 
 
 int TABLE::verify_constraints(bool ignore_failure)
 {
-<<<<<<< HEAD
   /* go trough check option clauses for fields and table */
   if (check_constraints &&
       !(in_use->variables.option_bits & OPTION_NO_CHECK_CONSTRAINT_CHECKS))
@@ -5103,30 +5107,6 @@
                  s->db.str, s->table_name.str);
         return ignore_failure ? VIEW_CHECK_SKIP : VIEW_CHECK_ERROR;
       }
-=======
-  if (check_option)
-  {
-    Counting_error_handler ceh;
-    thd->push_internal_handler(&ceh);
-    bool res= check_option->val_int() == 0;
-    thd->pop_internal_handler();
-    if (ceh.errors)
-      return(VIEW_CHECK_ERROR);
-    if (res)
-    {
-      TABLE_LIST *main_view= top_table();
-      if (ignore_failure)
-      {
-        push_warning_printf(thd, Sql_condition::WARN_LEVEL_WARN,
-                            ER_VIEW_CHECK_FAILED,
-                            ER_THD(thd, ER_VIEW_CHECK_FAILED),
-                            main_view->view_db.str, main_view->view_name.str);
-        return(VIEW_CHECK_SKIP);
-      }
-      my_error(ER_VIEW_CHECK_FAILED, MYF(0), main_view->view_db.str,
-               main_view->view_name.str);
-      return(VIEW_CHECK_ERROR);
->>>>>>> f8a800be
     }
   }
   return(VIEW_CHECK_OK);
