/* Copyright (c) 2000, 2014, Oracle and/or its affiliates.
   Copyright (c) 2008, 2015, MariaDB

   This program is free software; you can redistribute it and/or modify
   it under the terms of the GNU General Public License as published by
   the Free Software Foundation; version 2 of the License.

   This program is distributed in the hope that it will be useful,
   but WITHOUT ANY WARRANTY; without even the implied warranty of
   MERCHANTABILITY or FITNESS FOR A PARTICULAR PURPOSE.  See the
   GNU General Public License for more details.

   You should have received a copy of the GNU General Public License
   along with this program; if not, write to the Free Software
   Foundation, Inc., 51 Franklin Street, Fifth Floor, Boston, MA  02110-1301, USA */


/* Some general useful functions */

#include <my_global.h>                 /* NO_EMBEDDED_ACCESS_CHECKS */
#include "sql_priv.h"
#include "unireg.h"                    // REQUIRED: for other includes
#include "table.h"
#include "key.h"                                // find_ref_key
#include "sql_table.h"                          // build_table_filename,
                                                // primary_key_name
#include "sql_trigger.h"
#include "sql_parse.h"                          // free_items
#include "strfunc.h"                            // unhex_type2
#include "sql_partition.h"       // mysql_unpack_partition,
                                 // fix_partition_func, partition_info
#include "sql_acl.h"             // *_ACL, acl_getroot_no_password
#include "sql_base.h"
#include "create_options.h"
#include <m_ctype.h>
#include "my_md5.h"
#include "my_bit.h"
#include "sql_select.h"
#include "sql_derived.h"
#include "sql_statistics.h"
#include "discover.h"
#include "mdl.h"                 // MDL_wait_for_graph_visitor
#include "sql_view.h"

/* INFORMATION_SCHEMA name */
LEX_STRING INFORMATION_SCHEMA_NAME= {C_STRING_WITH_LEN("information_schema")};

/* PERFORMANCE_SCHEMA name */
LEX_STRING PERFORMANCE_SCHEMA_DB_NAME= {C_STRING_WITH_LEN("performance_schema")};

/* MYSQL_SCHEMA name */
LEX_STRING MYSQL_SCHEMA_NAME= {C_STRING_WITH_LEN("mysql")};

/* GENERAL_LOG name */
LEX_STRING GENERAL_LOG_NAME= {C_STRING_WITH_LEN("general_log")};

/* SLOW_LOG name */
LEX_STRING SLOW_LOG_NAME= {C_STRING_WITH_LEN("slow_log")};

/* 
  Keyword added as a prefix when parsing the defining expression for a
  virtual column read from the column definition saved in the frm file
*/
LEX_STRING parse_vcol_keyword= { C_STRING_WITH_LEN("PARSE_VCOL_EXPR ") };

	/* Functions defined in this file */

static void fix_type_pointers(const char ***array, TYPELIB *point_to_type,
			      uint types, char **names);
static uint find_field(Field **fields, uchar *record, uint start, uint length);

inline bool is_system_table_name(const char *name, uint length);

/**************************************************************************
  Object_creation_ctx implementation.
**************************************************************************/

Object_creation_ctx *Object_creation_ctx::set_n_backup(THD *thd)
{
  Object_creation_ctx *backup_ctx;
  DBUG_ENTER("Object_creation_ctx::set_n_backup");

  backup_ctx= create_backup_ctx(thd);
  change_env(thd);

  DBUG_RETURN(backup_ctx);
}

void Object_creation_ctx::restore_env(THD *thd, Object_creation_ctx *backup_ctx)
{
  if (!backup_ctx)
    return;

  backup_ctx->change_env(thd);

  delete backup_ctx;
}

/**************************************************************************
  Default_object_creation_ctx implementation.
**************************************************************************/

Default_object_creation_ctx::Default_object_creation_ctx(THD *thd)
  : m_client_cs(thd->variables.character_set_client),
    m_connection_cl(thd->variables.collation_connection)
{ }

Default_object_creation_ctx::Default_object_creation_ctx(
  CHARSET_INFO *client_cs, CHARSET_INFO *connection_cl)
  : m_client_cs(client_cs),
    m_connection_cl(connection_cl)
{ }

Object_creation_ctx *
Default_object_creation_ctx::create_backup_ctx(THD *thd) const
{
  return new Default_object_creation_ctx(thd);
}

void Default_object_creation_ctx::change_env(THD *thd) const
{
  thd->variables.character_set_client= m_client_cs;
  thd->variables.collation_connection= m_connection_cl;

  thd->update_charset();
}

/**************************************************************************
  View_creation_ctx implementation.
**************************************************************************/

View_creation_ctx *View_creation_ctx::create(THD *thd)
{
  View_creation_ctx *ctx= new (thd->mem_root) View_creation_ctx(thd);

  return ctx;
}

/*************************************************************************/

View_creation_ctx * View_creation_ctx::create(THD *thd,
                                              TABLE_LIST *view)
{
  View_creation_ctx *ctx= new (thd->mem_root) View_creation_ctx(thd);

  /* Throw a warning if there is NULL cs name. */

  if (!view->view_client_cs_name.str ||
      !view->view_connection_cl_name.str)
  {
    push_warning_printf(thd, Sql_condition::WARN_LEVEL_NOTE,
                        ER_VIEW_NO_CREATION_CTX,
                        ER_THD(thd, ER_VIEW_NO_CREATION_CTX),
                        (const char *) view->db,
                        (const char *) view->table_name);

    ctx->m_client_cs= system_charset_info;
    ctx->m_connection_cl= system_charset_info;

    return ctx;
  }

  /* Resolve cs names. Throw a warning if there is unknown cs name. */

  bool invalid_creation_ctx;

  invalid_creation_ctx= resolve_charset(view->view_client_cs_name.str,
                                        system_charset_info,
                                        &ctx->m_client_cs);

  invalid_creation_ctx= resolve_collation(view->view_connection_cl_name.str,
                                          system_charset_info,
                                          &ctx->m_connection_cl) ||
                        invalid_creation_ctx;

  if (invalid_creation_ctx)
  {
    sql_print_warning("View '%s'.'%s': there is unknown charset/collation "
                      "names (client: '%s'; connection: '%s').",
                      (const char *) view->db,
                      (const char *) view->table_name,
                      (const char *) view->view_client_cs_name.str,
                      (const char *) view->view_connection_cl_name.str);

    push_warning_printf(thd, Sql_condition::WARN_LEVEL_NOTE,
                        ER_VIEW_INVALID_CREATION_CTX,
                        ER_THD(thd, ER_VIEW_INVALID_CREATION_CTX),
                        (const char *) view->db,
                        (const char *) view->table_name);
  }

  return ctx;
}

/*************************************************************************/

/* Get column name from column hash */

static uchar *get_field_name(Field **buff, size_t *length,
                             my_bool not_used __attribute__((unused)))
{
  *length= (uint) strlen((*buff)->field_name);
  return (uchar*) (*buff)->field_name;
}


/*
  Returns pointer to '.frm' extension of the file name.

  SYNOPSIS
    fn_rext()
    name       file name

  DESCRIPTION
    Checks file name part starting with the rightmost '.' character,
    and returns it if it is equal to '.frm'. 

  TODO
    It is a good idea to get rid of this function modifying the code
    to garantee that the functions presently calling fn_rext() always
    get arguments in the same format: either with '.frm' or without '.frm'.

  RETURN VALUES
    Pointer to the '.frm' extension. If there is no extension,
    or extension is not '.frm', pointer at the end of file name.
*/

char *fn_rext(char *name)
{
  char *res= strrchr(name, '.');
  if (res && !strcmp(res, reg_ext))
    return res;
  return name + strlen(name);
}

TABLE_CATEGORY get_table_category(const LEX_STRING *db, const LEX_STRING *name)
{
  DBUG_ASSERT(db != NULL);
  DBUG_ASSERT(name != NULL);

  if (is_infoschema_db(db->str, db->length))
    return TABLE_CATEGORY_INFORMATION;

  if ((db->length == PERFORMANCE_SCHEMA_DB_NAME.length) &&
      (my_strcasecmp(system_charset_info,
                     PERFORMANCE_SCHEMA_DB_NAME.str,
                     db->str) == 0))
    return TABLE_CATEGORY_PERFORMANCE;

  if ((db->length == MYSQL_SCHEMA_NAME.length) &&
      (my_strcasecmp(system_charset_info,
                     MYSQL_SCHEMA_NAME.str,
                     db->str) == 0))
  {
    if (is_system_table_name(name->str, name->length))
      return TABLE_CATEGORY_SYSTEM;

    if ((name->length == GENERAL_LOG_NAME.length) &&
        (my_strcasecmp(system_charset_info,
                       GENERAL_LOG_NAME.str,
                       name->str) == 0))
      return TABLE_CATEGORY_LOG;

    if ((name->length == SLOW_LOG_NAME.length) &&
        (my_strcasecmp(system_charset_info,
                       SLOW_LOG_NAME.str,
                       name->str) == 0))
      return TABLE_CATEGORY_LOG;
  }

  return TABLE_CATEGORY_USER;
}


/*
  Allocate and setup a TABLE_SHARE structure

  SYNOPSIS
    alloc_table_share()
    TABLE_LIST		Take database and table name from there
    key			Table cache key (db \0 table_name \0...)
    key_length		Length of key

  RETURN
    0  Error (out of memory)
    #  Share
*/

TABLE_SHARE *alloc_table_share(const char *db, const char *table_name,
                               const char *key, uint key_length)
{
  MEM_ROOT mem_root;
  TABLE_SHARE *share;
  char *key_buff, *path_buff;
  char path[FN_REFLEN];
  uint path_length;
  DBUG_ENTER("alloc_table_share");
  DBUG_PRINT("enter", ("table: '%s'.'%s'", db, table_name));

  path_length= build_table_filename(path, sizeof(path) - 1,
                                    db, table_name, "", 0);
  init_sql_alloc(&mem_root, TABLE_ALLOC_BLOCK_SIZE, 0, MYF(0));
  if (multi_alloc_root(&mem_root,
                       &share, sizeof(*share),
                       &key_buff, key_length,
                       &path_buff, path_length + 1,
                       NULL))
  {
    bzero((char*) share, sizeof(*share));

    share->set_table_cache_key(key_buff, key, key_length);

    share->path.str= path_buff;
    share->path.length= path_length;
    strmov(share->path.str, path);
    share->normalized_path.str=    share->path.str;
    share->normalized_path.length= path_length;
    share->table_category= get_table_category(& share->db, & share->table_name);
    share->open_errno= ENOENT;
    share->cached_row_logging_check= -1;

    init_sql_alloc(&share->stats_cb.mem_root, TABLE_ALLOC_BLOCK_SIZE, 0, MYF(0));

    memcpy((char*) &share->mem_root, (char*) &mem_root, sizeof(mem_root));
    mysql_mutex_init(key_TABLE_SHARE_LOCK_share,
                     &share->LOCK_share, MY_MUTEX_INIT_SLOW);
    mysql_mutex_init(key_TABLE_SHARE_LOCK_ha_data,
                     &share->LOCK_ha_data, MY_MUTEX_INIT_FAST);
    tdc_assign_new_table_id(share);
  }
  DBUG_RETURN(share);
}


/*
  Initialize share for temporary tables

  SYNOPSIS
    init_tmp_table_share()
    thd         thread handle
    share	Share to fill
    key		Table_cache_key, as generated from tdc_create_key.
		must start with db name.    
    key_length	Length of key
    table_name	Table name
    path	Path to file (possible in lower case) without .frm

  NOTES
    This is different from alloc_table_share() because temporary tables
    don't have to be shared between threads or put into the table def
    cache, so we can do some things notable simpler and faster

    If table is not put in thd->temporary_tables (happens only when
    one uses OPEN TEMPORARY) then one can specify 'db' as key and
    use key_length= 0 as neither table_cache_key or key_length will be used).
*/

void init_tmp_table_share(THD *thd, TABLE_SHARE *share, const char *key,
                          uint key_length, const char *table_name,
                          const char *path)
{
  DBUG_ENTER("init_tmp_table_share");
  DBUG_PRINT("enter", ("table: '%s'.'%s'", key, table_name));

  bzero((char*) share, sizeof(*share));
  /*
    This can't be MY_THREAD_SPECIFIC for slaves as they are freed
    during cleanup() from Relay_log_info::close_temporary_tables()
  */
  init_sql_alloc(&share->mem_root, TABLE_ALLOC_BLOCK_SIZE, 0, 
                 MYF(thd->slave_thread ? 0 : MY_THREAD_SPECIFIC));
  share->table_category=         TABLE_CATEGORY_TEMPORARY;
  share->tmp_table=              INTERNAL_TMP_TABLE;
  share->db.str=                 (char*) key;
  share->db.length=		 strlen(key);
  share->table_cache_key.str=    (char*) key;
  share->table_cache_key.length= key_length;
  share->table_name.str=         (char*) table_name;
  share->table_name.length=      strlen(table_name);
  share->path.str=               (char*) path;
  share->normalized_path.str=    (char*) path;
  share->path.length= share->normalized_path.length= strlen(path);
  share->frm_version= 		 FRM_VER_TRUE_VARCHAR;

  share->cached_row_logging_check= -1;

  /*
    table_map_id is also used for MERGE tables to suppress repeated
    compatibility checks.
  */
  share->table_map_id= (ulong) thd->query_id;
  DBUG_VOID_RETURN;
}


/**
  Release resources (plugins) used by the share and free its memory.
  TABLE_SHARE is self-contained -- it's stored in its own MEM_ROOT.
  Free this MEM_ROOT.
*/

void TABLE_SHARE::destroy()
{
  uint idx;
  KEY *info_it;
  DBUG_ENTER("TABLE_SHARE::destroy");
  DBUG_PRINT("info", ("db: %s table: %s", db.str, table_name.str));

  if (ha_share)
  {
    delete ha_share;
    ha_share= NULL;                             // Safety
  }

  free_root(&stats_cb.mem_root, MYF(0));
  stats_cb.stats_can_be_read= FALSE;
  stats_cb.stats_is_read= FALSE;
  stats_cb.histograms_can_be_read= FALSE;
  stats_cb.histograms_are_read= FALSE;

  /* The mutexes are initialized only for shares that are part of the TDC */
  if (tmp_table == NO_TMP_TABLE)
  {
    mysql_mutex_destroy(&LOCK_share);
    mysql_mutex_destroy(&LOCK_ha_data);
  }
  my_hash_free(&name_hash);

  plugin_unlock(NULL, db_plugin);
  db_plugin= NULL;

  /* Release fulltext parsers */
  info_it= key_info;
  for (idx= keys; idx; idx--, info_it++)
  {
    if (info_it->flags & HA_USES_PARSER)
    {
      plugin_unlock(NULL, info_it->parser);
      info_it->flags= 0;
    }
  }

#ifdef WITH_PARTITION_STORAGE_ENGINE
  plugin_unlock(NULL, default_part_plugin);
#endif /* WITH_PARTITION_STORAGE_ENGINE */

  PSI_CALL_release_table_share(m_psi);

  /*
    Make a copy since the share is allocated in its own root,
    and free_root() updates its argument after freeing the memory.
  */
  MEM_ROOT own_root= mem_root;
  free_root(&own_root, MYF(0));
  DBUG_VOID_RETURN;
}

/*
  Free table share and memory used by it

  SYNOPSIS
    free_table_share()
    share		Table share
*/

void free_table_share(TABLE_SHARE *share)
{
  DBUG_ENTER("free_table_share");
  DBUG_PRINT("enter", ("table: %s.%s", share->db.str, share->table_name.str));
  share->destroy();
  DBUG_VOID_RETURN;
}


/**
  Return TRUE if a table name matches one of the system table names.
  Currently these are:

  help_category, help_keyword, help_relation, help_topic,
  proc, event
  time_zone, time_zone_leap_second, time_zone_name, time_zone_transition,
  time_zone_transition_type

  This function trades accuracy for speed, so may return false
  positives. Presumably mysql.* database is for internal purposes only
  and should not contain user tables.
*/

inline bool is_system_table_name(const char *name, uint length)
{
  CHARSET_INFO *ci= system_charset_info;

  return (
          /* mysql.proc table */
          (length == 4 &&
           my_tolower(ci, name[0]) == 'p' && 
           my_tolower(ci, name[1]) == 'r' &&
           my_tolower(ci, name[2]) == 'o' &&
           my_tolower(ci, name[3]) == 'c') ||

          (length > 4 &&
           (
            /* one of mysql.help* tables */
            (my_tolower(ci, name[0]) == 'h' &&
             my_tolower(ci, name[1]) == 'e' &&
             my_tolower(ci, name[2]) == 'l' &&
             my_tolower(ci, name[3]) == 'p') ||

            /* one of mysql.time_zone* tables */
            (my_tolower(ci, name[0]) == 't' &&
             my_tolower(ci, name[1]) == 'i' &&
             my_tolower(ci, name[2]) == 'm' &&
             my_tolower(ci, name[3]) == 'e') ||

            /* one of mysql.*_stat tables, but not mysql.innodb* tables*/
            ((my_tolower(ci, name[length-5]) == 's' &&
              my_tolower(ci, name[length-4]) == 't' &&
              my_tolower(ci, name[length-3]) == 'a' &&
              my_tolower(ci, name[length-2]) == 't' &&
              my_tolower(ci, name[length-1]) == 's') &&
             !(my_tolower(ci, name[0]) == 'i' &&
               my_tolower(ci, name[1]) == 'n' &&
               my_tolower(ci, name[2]) == 'n' &&
               my_tolower(ci, name[3]) == 'o')) ||
           
            /* mysql.event table */
            (my_tolower(ci, name[0]) == 'e' &&
             my_tolower(ci, name[1]) == 'v' &&
             my_tolower(ci, name[2]) == 'e' &&
             my_tolower(ci, name[3]) == 'n' &&
             my_tolower(ci, name[4]) == 't')
            )
           )
         );
}


/*
  Read table definition from a binary / text based .frm file
  
  SYNOPSIS
  open_table_def()
  thd		Thread handler
  share		Fill this with table definition
  db_flags	Bit mask of the following flags: OPEN_VIEW

  NOTES
    This function is called when the table definition is not cached in
    table definition cache
    The data is returned in 'share', which is alloced by
    alloc_table_share().. The code assumes that share is initialized.
*/

enum open_frm_error open_table_def(THD *thd, TABLE_SHARE *share, uint flags)
{
  bool error_given= false;
  File file;
  uchar *buf;
  uchar head[FRM_HEADER_SIZE];
  char	path[FN_REFLEN];
  size_t frmlen, read_length;
  uint length;
  DBUG_ENTER("open_table_def");
  DBUG_PRINT("enter", ("table: '%s'.'%s'  path: '%s'", share->db.str,
                       share->table_name.str, share->normalized_path.str));

  share->error= OPEN_FRM_OPEN_ERROR;

  length=(uint) (strxmov(path, share->normalized_path.str, reg_ext, NullS) -
                 path);
  if (flags & GTS_FORCE_DISCOVERY)
  {
    DBUG_ASSERT(flags & GTS_TABLE);
    DBUG_ASSERT(flags & GTS_USE_DISCOVERY);
    mysql_file_delete_with_symlink(key_file_frm, path, MYF(0));
    file= -1;
  }
  else
    file= mysql_file_open(key_file_frm, path, O_RDONLY | O_SHARE, MYF(0));

  if (file < 0)
  {
    if ((flags & GTS_TABLE) && (flags & GTS_USE_DISCOVERY))
    {
      ha_discover_table(thd, share);
      error_given= true;
    }
    goto err_not_open;
  }

  if (mysql_file_read(file, head, sizeof(head), MYF(MY_NABP)))
  {
    share->error = my_errno == HA_ERR_FILE_TOO_SHORT
                      ? OPEN_FRM_CORRUPTED : OPEN_FRM_READ_ERROR;
    goto err;
  }

  if (memcmp(head, STRING_WITH_LEN("TYPE=VIEW\n")) == 0)
  {
    share->is_view= 1;
    if (flags & GTS_VIEW)
    {
      LEX_STRING pathstr= { path, length };
      /*
        Create view file parser and hold it in TABLE_SHARE member
        view_def.
      */
      share->view_def= sql_parse_prepare(&pathstr, &share->mem_root, true);
      if (!share->view_def)
        share->error= OPEN_FRM_ERROR_ALREADY_ISSUED;
      else
        share->error= OPEN_FRM_OK;
    }
    else
      share->error= OPEN_FRM_NOT_A_TABLE;
    goto err;
  }
  if (!is_binary_frm_header(head))
  {
    /* No handling of text based files yet */
    share->error = OPEN_FRM_CORRUPTED;
    goto err;
  }
  if (!(flags & GTS_TABLE))
  {
    share->error = OPEN_FRM_NOT_A_VIEW;
    goto err;
  }

  frmlen= uint4korr(head+10);
  set_if_smaller(frmlen, FRM_MAX_SIZE); // safety

  if (!(buf= (uchar*)my_malloc(frmlen, MYF(MY_THREAD_SPECIFIC|MY_WME))))
    goto err;

  memcpy(buf, head, sizeof(head));

  read_length= mysql_file_read(file, buf + sizeof(head),
                               frmlen - sizeof(head), MYF(MY_WME));
  if (read_length == 0 || read_length == (size_t)-1)
  {
    share->error = OPEN_FRM_READ_ERROR;
    my_free(buf);
    goto err;
  }
  mysql_file_close(file, MYF(MY_WME));

  frmlen= read_length + sizeof(head);

  share->init_from_binary_frm_image(thd, false, buf, frmlen);
  error_given= true; // init_from_binary_frm_image has already called my_error()
  my_free(buf);

  goto err_not_open;

err:
  mysql_file_close(file, MYF(MY_WME));

err_not_open:
  if (share->error && !error_given)
  {
    share->open_errno= my_errno;
    open_table_error(share, share->error, share->open_errno);
  }

  DBUG_RETURN(share->error);
}

static bool create_key_infos(const uchar *strpos, const uchar *frm_image_end,
                             uint keys, KEY *keyinfo,
                             uint new_frm_ver, uint &ext_key_parts,
                             TABLE_SHARE *share, uint len,
                             KEY *first_keyinfo, char* &keynames)
{
  uint i, j, n_length;
  KEY_PART_INFO *key_part= NULL;
  ulong *rec_per_key= NULL;
  KEY_PART_INFO *first_key_part= NULL;
  uint first_key_parts= 0;

  if (!keys)
  {  
    if (!(keyinfo = (KEY*) alloc_root(&share->mem_root, len)))
      return 1;
    bzero((char*) keyinfo, len);
    key_part= reinterpret_cast<KEY_PART_INFO*> (keyinfo);
  }

  /*
    If share->use_ext_keys is set to TRUE we assume that any key
    can be extended by the components of the primary key whose
    definition is read first from the frm file.
    For each key only those fields of the assumed primary key are
    added that are not included in the proper key definition. 
    If after all it turns out that there is no primary key the
    added components are removed from each key.

    When in the future we support others schemes of extending of
    secondary keys with components of the primary key we'll have
    to change the type of this flag for an enumeration type.                 
  */   

  for (i=0 ; i < keys ; i++, keyinfo++)
  {
    if (new_frm_ver >= 3)
    {
      if (strpos + 8 >= frm_image_end)
        return 1;
      keyinfo->flags=	   (uint) uint2korr(strpos) ^ HA_NOSAME;
      keyinfo->key_length= (uint) uint2korr(strpos+2);
      keyinfo->user_defined_key_parts=  (uint) strpos[4];
      keyinfo->algorithm=  (enum ha_key_alg) strpos[5];
      keyinfo->block_size= uint2korr(strpos+6);
      strpos+=8;
    }
    else
    {
      if (strpos + 4 >= frm_image_end)
        return 1;
      keyinfo->flags=	 ((uint) strpos[0]) ^ HA_NOSAME;
      keyinfo->key_length= (uint) uint2korr(strpos+1);
      keyinfo->user_defined_key_parts=  (uint) strpos[3];
      keyinfo->algorithm= HA_KEY_ALG_UNDEF;
      strpos+=4;
    }

    if (i == 0)
    {
      ext_key_parts+= (share->use_ext_keys ? first_keyinfo->user_defined_key_parts*(keys-1) : 0); 
      n_length=keys * sizeof(KEY) + ext_key_parts * sizeof(KEY_PART_INFO);
      if (!(keyinfo= (KEY*) alloc_root(&share->mem_root,
				       n_length + len)))
        return 1;
      bzero((char*) keyinfo,n_length);
      share->key_info= keyinfo;
      key_part= reinterpret_cast<KEY_PART_INFO*> (keyinfo + keys);

      if (!(rec_per_key= (ulong*) alloc_root(&share->mem_root,
                                             sizeof(ulong) * ext_key_parts)))
        return 1;
      first_key_part= key_part;
      first_key_parts= first_keyinfo->user_defined_key_parts;
      keyinfo->flags= first_keyinfo->flags;
      keyinfo->key_length= first_keyinfo->key_length;
      keyinfo->user_defined_key_parts= first_keyinfo->user_defined_key_parts;
      keyinfo->algorithm= first_keyinfo->algorithm;
      if (new_frm_ver >= 3)
        keyinfo->block_size= first_keyinfo->block_size;
    }

    keyinfo->key_part=	 key_part;
    keyinfo->rec_per_key= rec_per_key;
    for (j=keyinfo->user_defined_key_parts ; j-- ; key_part++)
    {
      if (strpos + (new_frm_ver >= 1 ? 9 : 7) >= frm_image_end)
        return 1;
      *rec_per_key++=0;
      key_part->fieldnr=	(uint16) (uint2korr(strpos) & FIELD_NR_MASK);
      key_part->offset= (uint) uint2korr(strpos+2)-1;
      key_part->key_type=	(uint) uint2korr(strpos+5);
      // key_part->field=	(Field*) 0;	// Will be fixed later
      if (new_frm_ver >= 1)
      {
	key_part->key_part_flag= *(strpos+4);
	key_part->length=	(uint) uint2korr(strpos+7);
	strpos+=9;
      }
      else
      {
	key_part->length=	*(strpos+4);
	key_part->key_part_flag=0;
	if (key_part->length > 128)
	{
	  key_part->length&=127;		/* purecov: inspected */
	  key_part->key_part_flag=HA_REVERSE_SORT; /* purecov: inspected */
	}
	strpos+=7;
      }
      key_part->store_length=key_part->length;
    }

    /*
      Add primary key to end of extended keys for non unique keys for
      storage engines that supports it.
    */
    keyinfo->ext_key_parts= keyinfo->user_defined_key_parts;
    keyinfo->ext_key_flags= keyinfo->flags;
    keyinfo->ext_key_part_map= 0;
    if (share->use_ext_keys && i && !(keyinfo->flags & HA_NOSAME))
    {
      for (j= 0; 
           j < first_key_parts && keyinfo->ext_key_parts < MAX_REF_PARTS;
           j++)
      {
        uint key_parts= keyinfo->user_defined_key_parts;
        KEY_PART_INFO* curr_key_part= keyinfo->key_part;
        KEY_PART_INFO* curr_key_part_end= curr_key_part+key_parts;
        for ( ; curr_key_part < curr_key_part_end; curr_key_part++)
        {
          if (curr_key_part->fieldnr == first_key_part[j].fieldnr)
            break;
        }
        if (curr_key_part == curr_key_part_end)
        {
          *key_part++= first_key_part[j];
          *rec_per_key++= 0;
          keyinfo->ext_key_parts++;
          keyinfo->ext_key_part_map|= 1 << j;
        }
      }
      if (j == first_key_parts)
        keyinfo->ext_key_flags= keyinfo->flags | HA_EXT_NOSAME;
    }
    share->ext_key_parts+= keyinfo->ext_key_parts;  
  }
  keynames=(char*) key_part;
  strpos+= strnmov(keynames, (char *) strpos, frm_image_end - strpos) - keynames;
  if (*strpos++) // key names are \0-terminated
    return 1;

  //reading index comments
  for (keyinfo= share->key_info, i=0; i < keys; i++, keyinfo++)
  {
    if (keyinfo->flags & HA_USES_COMMENT)
    {
      if (strpos + 2 >= frm_image_end)
        return 1;
      keyinfo->comment.length= uint2korr(strpos);
      strpos+= 2;

      if (strpos + keyinfo->comment.length >= frm_image_end)
        return 1;
      keyinfo->comment.str= strmake_root(&share->mem_root, (char*) strpos,
                                         keyinfo->comment.length);
      strpos+= keyinfo->comment.length;
    } 
    DBUG_ASSERT(MY_TEST(keyinfo->flags & HA_USES_COMMENT) ==
                (keyinfo->comment.length > 0));
  }

  share->keys= keys; // do it *after* all key_info's are initialized

  return 0;
}


/** ensures that the enum value (read from frm) is within limits

    if not - issues a warning and resets the value to 0
    (that is, 0 is assumed to be a default value)
*/

static uint enum_value_with_check(THD *thd, TABLE_SHARE *share,
                                  const char *name, uint value, uint limit)
{
  if (value < limit)
    return value;

  sql_print_warning("%s.frm: invalid value %d for the field %s",
                share->normalized_path.str, value, name);
  return 0;
}


/**
   Check if a collation has changed number

   @param mysql_version
   @param current collation number

   @retval new collation number (same as current collation number of no change)
*/

static uint upgrade_collation(ulong mysql_version, uint cs_number)
{
  if (mysql_version >= 50300 && mysql_version <= 50399)
  {
    switch (cs_number) {
    case 149: return MY_PAGE2_COLLATION_ID_UCS2;   // ucs2_crotian_ci
    case 213: return MY_PAGE2_COLLATION_ID_UTF8;   // utf8_crotian_ci
    }
  }
  if ((mysql_version >= 50500 && mysql_version <= 50599) ||
      (mysql_version >= 100000 && mysql_version <= 100005))
  {
    switch (cs_number) {
    case 149: return MY_PAGE2_COLLATION_ID_UCS2;   // ucs2_crotian_ci
    case 213: return MY_PAGE2_COLLATION_ID_UTF8;   // utf8_crotian_ci
    case 214: return MY_PAGE2_COLLATION_ID_UTF32;  // utf32_croatian_ci
    case 215: return MY_PAGE2_COLLATION_ID_UTF16;  // utf16_croatian_ci
    case 245: return MY_PAGE2_COLLATION_ID_UTF8MB4;// utf8mb4_croatian_ci
    }
  }
  return cs_number;
}


/**
  Read data from a binary .frm file image into a TABLE_SHARE

  @note
  frm bytes at the following offsets are unused in MariaDB 10.0:

  8..9    (used to be the number of "form names")
  28..29  (used to be key_info_length)

  They're still set, for compatibility reasons, but never read.

  42..46 are unused since 5.0 (were for RAID support)
  Also, there're few unused bytes in forminfo.

*/

int TABLE_SHARE::init_from_binary_frm_image(THD *thd, bool write,
                                            const uchar *frm_image,
                                            size_t frm_length)
{
  TABLE_SHARE *share= this;
  uint new_frm_ver, field_pack_length, new_field_pack_flag;
  uint interval_count, interval_parts, read_length, int_length;
  uint db_create_options, keys, key_parts, n_length;
  uint com_length, null_bit_pos;
  uint extra_rec_buf_length;
  uint i;
  bool use_hash;
  char *keynames, *names, *comment_pos;
  const uchar *forminfo, *extra2;
  const uchar *frm_image_end = frm_image + frm_length;
  uchar *record, *null_flags, *null_pos;
  const uchar *disk_buff, *strpos;
  ulong pos, record_offset; 
  ulong rec_buff_length;
  handler *handler_file= 0;
  KEY	*keyinfo;
  KEY_PART_INFO *key_part= NULL;
  Field  **field_ptr, *reg_field;
  const char **interval_array;
  enum legacy_db_type legacy_db_type;
  my_bitmap_map *bitmaps;
  bool null_bits_are_used;
  uint vcol_screen_length, UNINIT_VAR(options_len);
  char *vcol_screen_pos;
  const uchar *options= 0;
  uint UNINIT_VAR(gis_options_len);
  const uchar *gis_options= 0;
  KEY first_keyinfo;
  uint len;
  uint ext_key_parts= 0;
  plugin_ref se_plugin= 0;
  keyinfo= &first_keyinfo;
  share->ext_key_parts= 0;
  MEM_ROOT **root_ptr, *old_root;
  DBUG_ENTER("TABLE_SHARE::init_from_binary_frm_image");

  root_ptr= my_pthread_getspecific_ptr(MEM_ROOT**, THR_MALLOC);
  old_root= *root_ptr;
  *root_ptr= &share->mem_root;

  if (write && write_frm_image(frm_image, frm_length))
    goto err;

  if (frm_length < FRM_HEADER_SIZE + FRM_FORMINFO_SIZE)
    goto err;

  new_field_pack_flag= frm_image[27];
  new_frm_ver= (frm_image[2] - FRM_VER);
  field_pack_length= new_frm_ver < 2 ? 11 : 17;

  /* Length of the MariaDB extra2 segment in the form file. */
  len = uint2korr(frm_image+4);
  extra2= frm_image + 64;

  if (*extra2 != '/')   // old frm had '/' there
  {
    const uchar *e2end= extra2 + len;
    while (extra2 + 3 < e2end)
    {
      uchar type= *extra2++;
      size_t length= *extra2++;
      if (!length)
      {
        if (extra2 + 2 >= e2end)
          goto err;
        length= uint2korr(extra2);
        extra2+= 2;
        if (length < 256)
          goto err;
      }
      if (extra2 + length > e2end)
        goto err;
      switch (type) {
      case EXTRA2_TABLEDEF_VERSION:
        if (tabledef_version.str) // see init_from_sql_statement_string()
        {
          if (length != tabledef_version.length ||
              memcmp(extra2, tabledef_version.str, length))
            goto err;
        }
        else
        {
          tabledef_version.length= length;
          tabledef_version.str= (uchar*)memdup_root(&mem_root, extra2, length);
          if (!tabledef_version.str)
            goto err;
        }
        break;
      case EXTRA2_ENGINE_TABLEOPTS:
        if (options)
          goto err;
        /* remember but delay parsing until we have read fields and keys */
        options= extra2;
        options_len= length;
        break;
      case EXTRA2_DEFAULT_PART_ENGINE:
#ifdef WITH_PARTITION_STORAGE_ENGINE
        {
          LEX_STRING name= { (char*)extra2, length };
          share->default_part_plugin= ha_resolve_by_name(NULL, &name, false);
          if (!share->default_part_plugin)
            goto err;
        }
#endif
        break;
      case EXTRA2_GIS:
#ifdef HAVE_SPATIAL
        {
          if (gis_options)
            goto err;
          gis_options= extra2;
          gis_options_len= length;
        }
#endif /*HAVE_SPATIAL*/
        break;
      default:
        /* abort frm parsing if it's an unknown but important extra2 value */
        if (type >= EXTRA2_ENGINE_IMPORTANT)
          goto err;
      }
      extra2+= length;
    }
    if (extra2 != e2end)
      goto err;
  }

  if (frm_length < FRM_HEADER_SIZE + len ||
      !(pos= uint4korr(frm_image + FRM_HEADER_SIZE + len)))
    goto err;

  forminfo= frm_image + pos;
  if (forminfo + FRM_FORMINFO_SIZE >= frm_image_end)
    goto err;

  share->frm_version= frm_image[2];
  /*
    Check if .frm file created by MySQL 5.0. In this case we want to
    display CHAR fields as CHAR and not as VARCHAR.
    We do it this way as we want to keep the old frm version to enable
    MySQL 4.1 to read these files.
  */
  if (share->frm_version == FRM_VER_TRUE_VARCHAR -1 && frm_image[33] == 5)
    share->frm_version= FRM_VER_TRUE_VARCHAR;

#ifdef WITH_PARTITION_STORAGE_ENGINE
  if (frm_image[61] && !share->default_part_plugin)
  {
    enum legacy_db_type db_type= (enum legacy_db_type) (uint) frm_image[61];
    share->default_part_plugin= ha_lock_engine(NULL, ha_checktype(thd, db_type));
    if (!share->default_part_plugin)
      goto err;
  }
#endif
  legacy_db_type= (enum legacy_db_type) (uint) frm_image[3];
  /*
    if the storage engine is dynamic, no point in resolving it by its
    dynamically allocated legacy_db_type. We will resolve it later by name.
  */
  if (legacy_db_type > DB_TYPE_UNKNOWN && 
      legacy_db_type < DB_TYPE_FIRST_DYNAMIC)
    se_plugin= ha_lock_engine(NULL, ha_checktype(thd, legacy_db_type));
  share->db_create_options= db_create_options= uint2korr(frm_image+30);
  share->db_options_in_use= share->db_create_options;
  share->mysql_version= uint4korr(frm_image+51);
  share->null_field_first= 0;
  if (!frm_image[32])				// New frm file in 3.23
  {
    uint cs_org= (((uint) frm_image[41]) << 8) + (uint) frm_image[38];
    uint cs_new= upgrade_collation(share->mysql_version, cs_org);
    if (cs_org != cs_new)
      share->incompatible_version|= HA_CREATE_USED_CHARSET;
    
    share->avg_row_length= uint4korr(frm_image+34);
    share->transactional= (ha_choice)
      enum_value_with_check(thd, share, "transactional", frm_image[39] & 3, HA_CHOICE_MAX);
    share->page_checksum= (ha_choice)
      enum_value_with_check(thd, share, "page_checksum", (frm_image[39] >> 2) & 3, HA_CHOICE_MAX);
    share->row_type= (enum row_type)
      enum_value_with_check(thd, share, "row_format", frm_image[40], ROW_TYPE_MAX);

    if (cs_new && !(share->table_charset= get_charset(cs_new, MYF(MY_WME))))
      goto err;
    share->null_field_first= 1;
    share->stats_sample_pages= uint2korr(frm_image+42);
    share->stats_auto_recalc= (enum_stats_auto_recalc)(frm_image[44]);
  }
  if (!share->table_charset)
  {
    /* unknown charset in frm_image[38] or pre-3.23 frm */
    if (use_mb(default_charset_info))
    {
      /* Warn that we may be changing the size of character columns */
      sql_print_warning("'%s' had no or invalid character set, "
                        "and default character set is multi-byte, "
                        "so character column sizes may have changed",
                        share->path.str);
    }
    share->table_charset= default_charset_info;
  }

  share->db_record_offset= 1;
  share->max_rows= uint4korr(frm_image+18);
  share->min_rows= uint4korr(frm_image+22);

  /* Read keyinformation */
  disk_buff= frm_image + uint2korr(frm_image+6);

  if (disk_buff + 6 >= frm_image_end)
    goto err;

  if (disk_buff[0] & 0x80)
  {
    keys=      (disk_buff[1] << 7) | (disk_buff[0] & 0x7f);
    share->key_parts= key_parts= uint2korr(disk_buff+2);
  }
  else
  {
    keys=      disk_buff[0];
    share->key_parts= key_parts= disk_buff[1];
  }
  share->keys_for_keyread.init(0);
  share->keys_in_use.init(keys);
  ext_key_parts= key_parts;

  len= (uint) uint2korr(disk_buff+4);

  share->reclength = uint2korr(frm_image+16);
  share->stored_rec_length= share->reclength;
  if (frm_image[26] == 1)
    share->system= 1;				/* one-record-database */

  record_offset= (ulong) (uint2korr(frm_image+6)+
                          ((uint2korr(frm_image+14) == 0xffff ?
                            uint4korr(frm_image+47) : uint2korr(frm_image+14))));

  if (record_offset + share->reclength >= frm_length)
    goto err;
 
  if ((n_length= uint4korr(frm_image+55)))
  {
    /* Read extra data segment */
    const uchar *next_chunk, *buff_end;
    DBUG_PRINT("info", ("extra segment size is %u bytes", n_length));
    next_chunk= frm_image + record_offset + share->reclength;
    buff_end= next_chunk + n_length;

    if (buff_end >= frm_image_end)
      goto err;

    share->connect_string.length= uint2korr(next_chunk);
    if (!(share->connect_string.str= strmake_root(&share->mem_root,
                                                  (char*) next_chunk + 2,
                                                  share->connect_string.
                                                  length)))
    {
      goto err;
    }
    next_chunk+= share->connect_string.length + 2;
    if (next_chunk + 2 < buff_end)
    {
      uint str_db_type_length= uint2korr(next_chunk);
      LEX_STRING name;
      name.str= (char*) next_chunk + 2;
      name.length= str_db_type_length;

      plugin_ref tmp_plugin= ha_resolve_by_name(thd, &name, false);
      if (tmp_plugin != NULL && !plugin_equals(tmp_plugin, se_plugin))
      {
        if (se_plugin)
        {
          /* bad file, legacy_db_type did not match the name */
          sql_print_warning("%s.frm is inconsistent: engine typecode %d, engine name %s (%d)",
                        share->normalized_path.str, legacy_db_type,
                        plugin_name(tmp_plugin)->str,
                        ha_legacy_type(plugin_data(tmp_plugin, handlerton *)));
        }
        /*
          tmp_plugin is locked with a local lock.
          we unlock the old value of se_plugin before
          replacing it with a globally locked version of tmp_plugin
        */
        plugin_unlock(NULL, se_plugin);
        se_plugin= plugin_lock(NULL, tmp_plugin);
      }
#ifdef WITH_PARTITION_STORAGE_ENGINE
      else if (str_db_type_length == 9 &&
               !strncmp((char *) next_chunk + 2, "partition", 9))
      {
        /*
          Use partition handler
          tmp_plugin is locked with a local lock.
          we unlock the old value of se_plugin before
          replacing it with a globally locked version of tmp_plugin
        */
        /* Check if the partitioning engine is ready */
        if (!plugin_is_ready(&name, MYSQL_STORAGE_ENGINE_PLUGIN))
        {
          my_error(ER_OPTION_PREVENTS_STATEMENT, MYF(0),
                   "--skip-partition");
          goto err;
        }
        plugin_unlock(NULL, se_plugin);
        se_plugin= ha_lock_engine(NULL, partition_hton);
      }
#endif
      else if (!tmp_plugin)
      {
        /* purecov: begin inspected */
        name.str[name.length]=0;
        my_error(ER_UNKNOWN_STORAGE_ENGINE, MYF(0), name.str);
        goto err;
        /* purecov: end */
      }
      next_chunk+= str_db_type_length + 2;
    }

    share->set_use_ext_keys_flag(plugin_hton(se_plugin)->flags & HTON_SUPPORTS_EXTENDED_KEYS);

    if (create_key_infos(disk_buff + 6, frm_image_end, keys, keyinfo,
                         new_frm_ver, ext_key_parts,
                         share, len, &first_keyinfo, keynames))
      goto err;

    if (next_chunk + 5 < buff_end)
    {
      uint32 partition_info_str_len = uint4korr(next_chunk);
#ifdef WITH_PARTITION_STORAGE_ENGINE
      if ((share->partition_info_buffer_size=
             share->partition_info_str_len= partition_info_str_len))
      {
        if (!(share->partition_info_str= (char*)
              memdup_root(&share->mem_root, next_chunk + 4,
                          partition_info_str_len + 1)))
        {
          goto err;
        }
      }
#else
      if (partition_info_str_len)
      {
        DBUG_PRINT("info", ("WITH_PARTITION_STORAGE_ENGINE is not defined"));
        goto err;
      }
#endif
      next_chunk+= 5 + partition_info_str_len;
    }
    if (share->mysql_version >= 50110 && next_chunk < buff_end)
    {
      /* New auto_partitioned indicator introduced in 5.1.11 */
#ifdef WITH_PARTITION_STORAGE_ENGINE
      share->auto_partitioned= *next_chunk;
#endif
      next_chunk++;
    }
    keyinfo= share->key_info;
    for (i= 0; i < keys; i++, keyinfo++)
    {
      if (keyinfo->flags & HA_USES_PARSER)
      {
        LEX_STRING parser_name;
        if (next_chunk >= buff_end)
        {
          DBUG_PRINT("error",
                     ("fulltext key uses parser that is not defined in .frm"));
          goto err;
        }
        parser_name.str= (char*) next_chunk;
        parser_name.length= strlen((char*) next_chunk);
        next_chunk+= parser_name.length + 1;
        keyinfo->parser= my_plugin_lock_by_name(NULL, &parser_name,
                                                MYSQL_FTPARSER_PLUGIN);
        if (! keyinfo->parser)
        {
          my_error(ER_PLUGIN_IS_NOT_LOADED, MYF(0), parser_name.str);
          goto err;
        }
      }
    }

    if (forminfo[46] == (uchar)255)
    {
      //reading long table comment
      if (next_chunk + 2 > buff_end)
      {
          DBUG_PRINT("error",
                     ("long table comment is not defined in .frm"));
          goto err;
      }
      share->comment.length = uint2korr(next_chunk);
      if (! (share->comment.str= strmake_root(&share->mem_root,
             (char*)next_chunk + 2, share->comment.length)))
      {
          goto err;
      }
      next_chunk+= 2 + share->comment.length;
    }

    DBUG_ASSERT(next_chunk <= buff_end);

    if (share->db_create_options & HA_OPTION_TEXT_CREATE_OPTIONS_legacy)
    {
      if (options)
        goto err;
      options_len= uint4korr(next_chunk);
      options= next_chunk + 4;
      next_chunk+= options_len + 4;
    }
    DBUG_ASSERT(next_chunk <= buff_end);
  }
  else
  {
    if (create_key_infos(disk_buff + 6, frm_image_end, keys, keyinfo,
                         new_frm_ver, ext_key_parts,
                         share, len, &first_keyinfo, keynames))
      goto err;
  }

  share->key_block_size= uint2korr(frm_image+62);

  if (share->db_plugin && !plugin_equals(share->db_plugin, se_plugin))
    goto err; // wrong engine (someone changed the frm under our feet?)

  extra_rec_buf_length= uint2korr(frm_image+59);
  rec_buff_length= ALIGN_SIZE(share->reclength + 1 + extra_rec_buf_length);
  share->rec_buff_length= rec_buff_length;
  if (!(record= (uchar *) alloc_root(&share->mem_root,
                                     rec_buff_length)))
    goto err;                          /* purecov: inspected */
  share->default_values= record;
  memcpy(record, frm_image + record_offset, share->reclength);

  disk_buff= frm_image + pos + FRM_FORMINFO_SIZE;

  share->fields= uint2korr(forminfo+258);
  pos= uint2korr(forminfo+260);   /* Length of all screens */
  n_length= uint2korr(forminfo+268);
  interval_count= uint2korr(forminfo+270);
  interval_parts= uint2korr(forminfo+272);
  int_length= uint2korr(forminfo+274);
  share->null_fields= uint2korr(forminfo+282);
  com_length= uint2korr(forminfo+284);
  vcol_screen_length= uint2korr(forminfo+286);
  share->vfields= 0;
  share->default_fields= 0;
  share->stored_fields= share->fields;
  if (forminfo[46] != (uchar)255)
  {
    share->comment.length=  (int) (forminfo[46]);
    share->comment.str= strmake_root(&share->mem_root, (char*) forminfo+47,
                                     share->comment.length);
  }

  DBUG_PRINT("info",("i_count: %d  i_parts: %d  index: %d  n_length: %d  int_length: %d  com_length: %d  vcol_screen_length: %d", interval_count,interval_parts, keys,n_length,int_length, com_length, vcol_screen_length));


  if (!(field_ptr = (Field **)
	alloc_root(&share->mem_root,
		   (uint) ((share->fields+1)*sizeof(Field*)+
			   interval_count*sizeof(TYPELIB)+
			   (share->fields+interval_parts+
			    keys+3)*sizeof(char *)+
			   (n_length+int_length+com_length+
			       vcol_screen_length)))))
    goto err;                           /* purecov: inspected */

  share->field= field_ptr;
  read_length=(uint) (share->fields * field_pack_length +
		      pos+ (uint) (n_length+int_length+com_length+
		                   vcol_screen_length));
  strpos= disk_buff+pos;

  share->intervals= (TYPELIB*) (field_ptr+share->fields+1);
  interval_array= (const char **) (share->intervals+interval_count);
  names= (char*) (interval_array+share->fields+interval_parts+keys+3);
  if (!interval_count)
    share->intervals= 0;			// For better debugging
  memcpy((char*) names, strpos+(share->fields*field_pack_length),
	 (uint) (n_length+int_length));
  comment_pos= names+(n_length+int_length);
  memcpy(comment_pos, disk_buff+read_length-com_length-vcol_screen_length, 
         com_length);
  vcol_screen_pos= names+(n_length+int_length+com_length);
  memcpy(vcol_screen_pos, disk_buff+read_length-vcol_screen_length, 
         vcol_screen_length);

  fix_type_pointers(&interval_array, &share->fieldnames, 1, &names);
  if (share->fieldnames.count != share->fields)
    goto err;
  fix_type_pointers(&interval_array, share->intervals, interval_count,
		    &names);

  {
    /* Set ENUM and SET lengths */
    TYPELIB *interval;
    for (interval= share->intervals;
         interval < share->intervals + interval_count;
         interval++)
    {
      uint count= (uint) (interval->count + 1) * sizeof(uint);
      if (!(interval->type_lengths= (uint *) alloc_root(&share->mem_root,
                                                        count)))
        goto err;
      for (count= 0; count < interval->count; count++)
      {
        char *val= (char*) interval->type_names[count];
        interval->type_lengths[count]= strlen(val);
      }
      interval->type_lengths[count]= 0;
    }
  }

  if (keynames)
    fix_type_pointers(&interval_array, &share->keynames, 1, &keynames);

 /* Allocate handler */
  if (!(handler_file= get_new_handler(share, thd->mem_root,
                                      plugin_hton(se_plugin))))
    goto err;

  if (handler_file->set_ha_share_ref(&share->ha_share))
    goto err;

  record= share->default_values-1;              /* Fieldstart = 1 */
  null_bits_are_used= share->null_fields != 0;
  if (share->null_field_first)
  {
    null_flags= null_pos= record+1;
    null_bit_pos= (db_create_options & HA_OPTION_PACK_RECORD) ? 0 : 1;
    /*
      null_bytes below is only correct under the condition that
      there are no bit fields.  Correct values is set below after the
      table struct is initialized
    */
    share->null_bytes= (share->null_fields + null_bit_pos + 7) / 8;
  }
#ifndef WE_WANT_TO_SUPPORT_VERY_OLD_FRM_FILES
  else
  {
    share->null_bytes= (share->null_fields+7)/8;
    null_flags= null_pos= record + 1 + share->reclength - share->null_bytes;
    null_bit_pos= 0;
  }
#endif

  use_hash= share->fields >= MAX_FIELDS_BEFORE_HASH;
  if (use_hash)
    use_hash= !my_hash_init(&share->name_hash,
                            system_charset_info,
                            share->fields,0,0,
                            (my_hash_get_key) get_field_name,0,0);

  for (i=0 ; i < share->fields; i++, strpos+=field_pack_length, field_ptr++)
  {
    uint pack_flag, interval_nr, unireg_type, recpos, field_length;
    uint vcol_info_length=0;
    uint vcol_expr_length=0;
    enum_field_types field_type;
    CHARSET_INFO *charset=NULL;
    Field::geometry_type geom_type= Field::GEOM_GEOMETRY;
    LEX_STRING comment;
    Virtual_column_info *vcol_info= 0;
    bool fld_stored_in_db= TRUE;
    uint gis_length, gis_decimals, srid= 0;

    if (new_frm_ver >= 3)
    {
      /* new frm file in 4.1 */
      field_length= uint2korr(strpos+3);
      recpos=	    uint3korr(strpos+5);
      pack_flag=    uint2korr(strpos+8);
      unireg_type=  (uint) strpos[10];
      interval_nr=  (uint) strpos[12];
      uint comment_length=uint2korr(strpos+15);
      field_type=(enum_field_types) (uint) strpos[13];

      /* charset and geometry_type share the same byte in frm */
      if (field_type == MYSQL_TYPE_GEOMETRY)
      {
#ifdef HAVE_SPATIAL
        uint gis_opt_read;
        Field_geom::storage_type st_type;
	geom_type= (Field::geometry_type) strpos[14];
	charset= &my_charset_bin;
        gis_opt_read= gis_field_options_read(gis_options, gis_options_len,
            &st_type, &gis_length, &gis_decimals, &srid);
        gis_options+= gis_opt_read;
        gis_options_len-= gis_opt_read;
#else
	goto err;
#endif
      }
      else
      {
        uint cs_org= strpos[14] + (((uint) strpos[11]) << 8);
        uint cs_new= upgrade_collation(share->mysql_version, cs_org);
        if (cs_org != cs_new)
          share->incompatible_version|= HA_CREATE_USED_CHARSET;
        if (!cs_new)
          charset= &my_charset_bin;
        else if (!(charset= get_charset(cs_new, MYF(0))))
        {
          const char *csname= get_charset_name((uint) cs_new);
          char tmp[10];
          if (!csname || csname[0] =='?')
          {
            my_snprintf(tmp, sizeof(tmp), "#%d", cs_new);
            csname= tmp;
          }
          my_printf_error(ER_UNKNOWN_COLLATION,
                          "Unknown collation '%s' in table '%-.64s' definition", 
                          MYF(0), csname, share->table_name.str);
          goto err;
        }
      }

      if ((uchar)field_type == (uchar)MYSQL_TYPE_VIRTUAL)
      {
        DBUG_ASSERT(interval_nr); // Expect non-null expression
        /* 
          The interval_id byte in the .frm file stores the length of the
          expression statement for a virtual column.
        */
        vcol_info_length= interval_nr;
        interval_nr= 0;
      }

      if (!comment_length)
      {
	comment.str= (char*) "";
	comment.length=0;
      }
      else
      {
	comment.str=    (char*) comment_pos;
	comment.length= comment_length;
	comment_pos+=   comment_length;
      }

      if (vcol_info_length)
      {
        /*
          Get virtual column data stored in the .frm file as follows:
          byte 1      = 1 | 2
          byte 2      = sql_type
          byte 3      = flags (as of now, 0 - no flags, 1 - field is physically stored)
          [byte 4]    = optional interval_id for sql_type (only if byte 1 == 2) 
          next byte ...  = virtual column expression (text data)
        */
        vcol_info= new Virtual_column_info();
        bool opt_interval_id= (uint)vcol_screen_pos[0] == 2;
        field_type= (enum_field_types) (uchar) vcol_screen_pos[1];
        if (opt_interval_id)
          interval_nr= (uint)vcol_screen_pos[3];
        else if ((uint)vcol_screen_pos[0] != 1)
          goto err;

        fld_stored_in_db= (bool) (uint) vcol_screen_pos[2];
        vcol_expr_length= vcol_info_length -
                          (uint)(FRM_VCOL_HEADER_SIZE(opt_interval_id));
        if (!(vcol_info->expr_str.str=
              (char *)memdup_root(&share->mem_root,
                                  vcol_screen_pos +
                                  (uint) FRM_VCOL_HEADER_SIZE(opt_interval_id),
                                  vcol_expr_length)))
          goto err;
        if (opt_interval_id)
          interval_nr= (uint) vcol_screen_pos[3];
        vcol_info->expr_str.length= vcol_expr_length;
        vcol_screen_pos+= vcol_info_length;
        share->vfields++;
      }
    }
    else
    {
      field_length= (uint) strpos[3];
      recpos=	    uint2korr(strpos+4),
      pack_flag=    uint2korr(strpos+6);
      pack_flag&=   ~FIELDFLAG_NO_DEFAULT;     // Safety for old files
      unireg_type=  (uint) strpos[8];
      interval_nr=  (uint) strpos[10];

      /* old frm file */
      field_type= (enum_field_types) f_packtype(pack_flag);
      if (f_is_binary(pack_flag))
      {
        /*
          Try to choose the best 4.1 type:
          - for 4.0 "CHAR(N) BINARY" or "VARCHAR(N) BINARY" 
            try to find a binary collation for character set.
          - for other types (e.g. BLOB) just use my_charset_bin. 
        */
        if (!f_is_blob(pack_flag))
        {
          // 3.23 or 4.0 string
          if (!(charset= get_charset_by_csname(share->table_charset->csname,
                                               MY_CS_BINSORT, MYF(0))))
            charset= &my_charset_bin;
        }
        else
          charset= &my_charset_bin;
      }
      else
        charset= share->table_charset;
      bzero((char*) &comment, sizeof(comment));
    }

    if (interval_nr && charset->mbminlen > 1)
    {
      /* Unescape UCS2 intervals from HEX notation */
      TYPELIB *interval= share->intervals + interval_nr - 1;
      unhex_type2(interval);
    }
    
#ifndef TO_BE_DELETED_ON_PRODUCTION
    if (field_type == MYSQL_TYPE_NEWDECIMAL && !share->mysql_version)
    {
      /*
        Fix pack length of old decimal values from 5.0.3 -> 5.0.4
        The difference is that in the old version we stored precision
        in the .frm table while we now store the display_length
      */
      uint decimals= f_decimals(pack_flag);
      field_length= my_decimal_precision_to_length(field_length,
                                                   decimals,
                                                   f_is_dec(pack_flag) == 0);
      sql_print_error("Found incompatible DECIMAL field '%s' in %s; "
                      "Please do \"ALTER TABLE '%s' FORCE\" to fix it!",
                      share->fieldnames.type_names[i], share->table_name.str,
                      share->table_name.str);
      push_warning_printf(thd, Sql_condition::WARN_LEVEL_WARN,
                          ER_CRASHED_ON_USAGE,
                          "Found incompatible DECIMAL field '%s' in %s; "
                          "Please do \"ALTER TABLE '%s' FORCE\" to fix it!",
                          share->fieldnames.type_names[i],
                          share->table_name.str,
                          share->table_name.str);
      share->crashed= 1;                        // Marker for CHECK TABLE
    }
#endif

    *field_ptr= reg_field=
      make_field(share, &share->mem_root, record+recpos,
		 (uint32) field_length,
		 null_pos, null_bit_pos,
		 pack_flag,
		 field_type,
		 charset,
		 geom_type, srid,
		 (Field::utype) MTYP_TYPENR(unireg_type),
		 (interval_nr ?
		  share->intervals+interval_nr-1 :
		  (TYPELIB*) 0),
		 share->fieldnames.type_names[i]);
    if (!reg_field)				// Not supported field type
      goto err;


    reg_field->field_index= i;
    reg_field->comment=comment;
    reg_field->vcol_info= vcol_info;
    reg_field->stored_in_db= fld_stored_in_db;
    if (field_type == MYSQL_TYPE_BIT && !f_bit_as_char(pack_flag))
    {
      null_bits_are_used= 1;
      if ((null_bit_pos+= field_length & 7) > 7)
      {
        null_pos++;
        null_bit_pos-= 8;
      }
    }
    if (!(reg_field->flags & NOT_NULL_FLAG))
    {
      if (!(null_bit_pos= (null_bit_pos + 1) & 7))
        null_pos++;
    }
    if (f_no_default(pack_flag))
      reg_field->flags|= NO_DEFAULT_VALUE_FLAG;

    if (reg_field->unireg_check == Field::NEXT_NUMBER)
      share->found_next_number_field= field_ptr;

    if (use_hash && my_hash_insert(&share->name_hash, (uchar*) field_ptr))
      goto err;
    if (!reg_field->stored_in_db)
    {
      share->stored_fields--;
      if (share->stored_rec_length>=recpos)
        share->stored_rec_length= recpos-1;
    }
    if (reg_field->has_insert_default_function() ||
        reg_field->has_update_default_function())
      ++share->default_fields;
  }
  *field_ptr=0;					// End marker
  /* Sanity checks: */
  DBUG_ASSERT(share->fields>=share->stored_fields);
  DBUG_ASSERT(share->reclength>=share->stored_rec_length);

  /* Fix key->name and key_part->field */
  if (key_parts)
  {
    uint add_first_key_parts= 0;
    longlong ha_option= handler_file->ha_table_flags();
    keyinfo= share->key_info;
    uint primary_key= my_strcasecmp(system_charset_info, share->keynames.type_names[0],
                                    primary_key_name) ? MAX_KEY : 0;

    if (primary_key >= MAX_KEY && keyinfo->flags & HA_NOSAME)
    {
      /*
        If the UNIQUE key doesn't have NULL columns and is not a part key
        declare this as a primary key.
      */
      primary_key= 0;
      key_part= keyinfo->key_part;
      for (i=0 ; i < keyinfo->user_defined_key_parts ;i++)
      {
        DBUG_ASSERT(key_part[i].fieldnr > 0);
        // Table field corresponding to the i'th key part.
        Field *table_field= share->field[key_part[i].fieldnr - 1];

        /*
          If the key column is of NOT NULL BLOB type, then it
          will definitly have key prefix. And if key part prefix size
          is equal to the BLOB column max size, then we can promote
          it to primary key.
        */
        if (!table_field->real_maybe_null() &&
            table_field->type() == MYSQL_TYPE_BLOB &&
            table_field->field_length == key_part[i].length)
          continue;

        if (table_field->real_maybe_null() ||
            table_field->key_length() != key_part[i].length)
        {
          primary_key= MAX_KEY;		// Can't be used
          break;
        }
      }
    }

    if (share->use_ext_keys)
    { 
      if (primary_key >= MAX_KEY)
      {
        add_first_key_parts= 0;
        share->set_use_ext_keys_flag(FALSE);
      }
      else
      {
        add_first_key_parts= first_keyinfo.user_defined_key_parts;
        /* 
          Do not add components of the primary key starting from
          the major component defined over the beginning of a field.
	*/
	for (i= 0; i < first_keyinfo.user_defined_key_parts; i++)
	{
          uint fieldnr= keyinfo[0].key_part[i].fieldnr;
          if (share->field[fieldnr-1]->key_length() !=
              keyinfo[0].key_part[i].length)
	  {
            add_first_key_parts= i;
            break;
          }
        }
      }   
    }

    for (uint key=0 ; key < keys ; key++,keyinfo++)
    {
      uint usable_parts= 0;
      keyinfo->name=(char*) share->keynames.type_names[key];
      keyinfo->name_length= strlen(keyinfo->name);
      keyinfo->cache_name=
        (uchar*) alloc_root(&share->mem_root,
                            share->table_cache_key.length+
                            keyinfo->name_length + 1);
      if (keyinfo->cache_name)           // If not out of memory
      {
        uchar *pos= keyinfo->cache_name;
        memcpy(pos, share->table_cache_key.str, share->table_cache_key.length);
        memcpy(pos + share->table_cache_key.length, keyinfo->name,
               keyinfo->name_length+1);
      }

      if (ext_key_parts > share->key_parts && key)
      {
        KEY_PART_INFO *new_key_part= (keyinfo-1)->key_part +
                                     (keyinfo-1)->ext_key_parts;

        /* 
          Do not extend the key that contains a component
          defined over the beginning of a field.
	*/ 
        for (i= 0; i < keyinfo->user_defined_key_parts; i++)
	{
          uint fieldnr= keyinfo->key_part[i].fieldnr;
          if (share->field[fieldnr-1]->key_length() !=
              keyinfo->key_part[i].length)
	  {
            add_first_key_parts= 0;
            break;
          }
        }

        if (add_first_key_parts < keyinfo->ext_key_parts-keyinfo->user_defined_key_parts)
	{
          share->ext_key_parts-= keyinfo->ext_key_parts;
          key_part_map ext_key_part_map= keyinfo->ext_key_part_map;
          keyinfo->ext_key_parts= keyinfo->user_defined_key_parts;
          keyinfo->ext_key_flags= keyinfo->flags;
	  keyinfo->ext_key_part_map= 0; 
          for (i= 0; i < add_first_key_parts; i++)
	  {
            if (ext_key_part_map & 1<<i)
	    {
              keyinfo->ext_key_part_map|= 1<<i;
	      keyinfo->ext_key_parts++;
            }
          }
          share->ext_key_parts+= keyinfo->ext_key_parts;
        }
        if (new_key_part != keyinfo->key_part)
	{
          memmove(new_key_part, keyinfo->key_part,
                  sizeof(KEY_PART_INFO) * keyinfo->ext_key_parts);
          keyinfo->key_part= new_key_part;
        }
      }
    
      /* Fix fulltext keys for old .frm files */
      if (share->key_info[key].flags & HA_FULLTEXT)
	share->key_info[key].algorithm= HA_KEY_ALG_FULLTEXT;

      key_part= keyinfo->key_part;
      uint key_parts= share->use_ext_keys ? keyinfo->ext_key_parts :
	                                    keyinfo->user_defined_key_parts;
      for (i=0; i < key_parts; key_part++, i++)
      {
        Field *field;
	if (new_field_pack_flag <= 1)
	  key_part->fieldnr= (uint16) find_field(share->field,
                                                 share->default_values,
                                                 (uint) key_part->offset,
                                                 (uint) key_part->length);
	if (!key_part->fieldnr)
          goto err;

        field= key_part->field= share->field[key_part->fieldnr-1];
        key_part->type= field->key_type();
        if (field->null_ptr)
        {
          key_part->null_offset=(uint) ((uchar*) field->null_ptr -
                                        share->default_values);
          key_part->null_bit= field->null_bit;
          key_part->store_length+=HA_KEY_NULL_LENGTH;
          keyinfo->flags|=HA_NULL_PART_KEY;
          keyinfo->key_length+= HA_KEY_NULL_LENGTH;
        }
        if (field->type() == MYSQL_TYPE_BLOB ||
            field->real_type() == MYSQL_TYPE_VARCHAR ||
            field->type() == MYSQL_TYPE_GEOMETRY)
        {
          if (field->type() == MYSQL_TYPE_BLOB ||
              field->type() == MYSQL_TYPE_GEOMETRY)
            key_part->key_part_flag|= HA_BLOB_PART;
          else
            key_part->key_part_flag|= HA_VAR_LENGTH_PART;
          key_part->store_length+=HA_KEY_BLOB_LENGTH;
          keyinfo->key_length+= HA_KEY_BLOB_LENGTH;
        }
        if (field->type() == MYSQL_TYPE_BIT)
          key_part->key_part_flag|= HA_BIT_PART;

        if (i == 0 && key != primary_key)
          field->flags |= (((keyinfo->flags & HA_NOSAME) &&
                           (keyinfo->user_defined_key_parts == 1)) ?
                           UNIQUE_KEY_FLAG : MULTIPLE_KEY_FLAG);
        if (i == 0)
          field->key_start.set_bit(key);
        if (field->key_length() == key_part->length &&
            !(field->flags & BLOB_FLAG))
        {
          if (handler_file->index_flags(key, i, 0) & HA_KEYREAD_ONLY)
          {
            share->keys_for_keyread.set_bit(key);
            field->part_of_key.set_bit(key);
            if (i < keyinfo->user_defined_key_parts)
              field->part_of_key_not_clustered.set_bit(key);
          }
          if (handler_file->index_flags(key, i, 1) & HA_READ_ORDER)
            field->part_of_sortkey.set_bit(key);
        }
        if (!(key_part->key_part_flag & HA_REVERSE_SORT) &&
            usable_parts == i)
          usable_parts++;			// For FILESORT
        field->flags|= PART_KEY_FLAG;
        if (key == primary_key)
        {
          field->flags|= PRI_KEY_FLAG;
          /*
            If this field is part of the primary key and all keys contains
            the primary key, then we can use any key to find this column
          */
          if (ha_option & HA_PRIMARY_KEY_IN_READ_INDEX)
          {
            if (field->key_length() == key_part->length &&
                !(field->flags & BLOB_FLAG))
              field->part_of_key= share->keys_in_use;
            if (field->part_of_sortkey.is_set(key))
              field->part_of_sortkey= share->keys_in_use;
          }
        }
        if (field->key_length() != key_part->length)
        {
#ifndef TO_BE_DELETED_ON_PRODUCTION
          if (field->type() == MYSQL_TYPE_NEWDECIMAL)
          {
            /*
              Fix a fatal error in decimal key handling that causes crashes
              on Innodb. We fix it by reducing the key length so that
              InnoDB never gets a too big key when searching.
              This allows the end user to do an ALTER TABLE to fix the
              error.
            */
            keyinfo->key_length-= (key_part->length - field->key_length());
            key_part->store_length-= (uint16)(key_part->length -
                                              field->key_length());
            key_part->length= (uint16)field->key_length();
            sql_print_error("Found wrong key definition in %s; "
                            "Please do \"ALTER TABLE '%s' FORCE \" to fix it!",
                            share->table_name.str,
                            share->table_name.str);
            push_warning_printf(thd, Sql_condition::WARN_LEVEL_WARN,
                                ER_CRASHED_ON_USAGE,
                                "Found wrong key definition in %s; "
                                "Please do \"ALTER TABLE '%s' FORCE\" to fix "
                                "it!",
                                share->table_name.str,
                                share->table_name.str);
            share->crashed= 1;                // Marker for CHECK TABLE
            continue;
          }
#endif
          key_part->key_part_flag|= HA_PART_KEY_SEG;
        }
        if (field->real_maybe_null())
          key_part->key_part_flag|= HA_NULL_PART;
        /*
          Sometimes we can compare key parts for equality with memcmp.
          But not always.
        */
        if (!(key_part->key_part_flag & (HA_BLOB_PART | HA_VAR_LENGTH_PART |
                                         HA_BIT_PART)) &&
            key_part->type != HA_KEYTYPE_FLOAT &&
            key_part->type == HA_KEYTYPE_DOUBLE)
          key_part->key_part_flag|= HA_CAN_MEMCMP;
      }
      keyinfo->usable_key_parts= usable_parts; // Filesort

      set_if_bigger(share->max_key_length,keyinfo->key_length+
                    keyinfo->user_defined_key_parts);
      share->total_key_length+= keyinfo->key_length;
      /*
        MERGE tables do not have unique indexes. But every key could be
        an unique index on the underlying MyISAM table. (Bug #10400)
      */
      if ((keyinfo->flags & HA_NOSAME) ||
          (ha_option & HA_ANY_INDEX_MAY_BE_UNIQUE))
        set_if_bigger(share->max_unique_length,keyinfo->key_length);
    }
    if (primary_key < MAX_KEY &&
	(share->keys_in_use.is_set(primary_key)))
    {
      share->primary_key= primary_key;
      /*
	If we are using an integer as the primary key then allow the user to
	refer to it as '_rowid'
      */
      if (share->key_info[primary_key].user_defined_key_parts == 1)
      {
	Field *field= share->key_info[primary_key].key_part[0].field;
	if (field && field->result_type() == INT_RESULT)
        {
          /* note that fieldnr here (and rowid_field_offset) starts from 1 */
	  share->rowid_field_offset= (share->key_info[primary_key].key_part[0].
                                      fieldnr);
        }
      }
    }
    else
      share->primary_key = MAX_KEY; // we do not have a primary key
  }
  else
    share->primary_key= MAX_KEY;
  if (new_field_pack_flag <= 1)
  {
    /* Old file format with default as not null */
    uint null_length= (share->null_fields+7)/8;
    bfill(share->default_values + (null_flags - (uchar*) record),
          null_length, 255);
  }

  if (options)
  {
    DBUG_ASSERT(options_len);
    if (engine_table_options_frm_read(options, options_len, share))
      goto err;
  }
  if (parse_engine_table_options(thd, handler_file->partition_ht(), share))
    goto err;

  if (share->found_next_number_field)
  {
    reg_field= *share->found_next_number_field;
    if ((int) (share->next_number_index= (uint)
	       find_ref_key(share->key_info, keys,
                            share->default_values, reg_field,
			    &share->next_number_key_offset,
                            &share->next_number_keypart)) < 0)
      goto err; // Wrong field definition
    reg_field->flags |= AUTO_INCREMENT_FLAG;
  }

  if (share->blob_fields)
  {
    Field **ptr;
    uint k, *save;

    /* Store offsets to blob fields to find them fast */
    if (!(share->blob_field= save=
	  (uint*) alloc_root(&share->mem_root,
                             (uint) (share->blob_fields* sizeof(uint)))))
      goto err;
    for (k=0, ptr= share->field ; *ptr ; ptr++, k++)
    {
      if ((*ptr)->flags & BLOB_FLAG)
	(*save++)= k;
    }
  }

  /*
    the correct null_bytes can now be set, since bitfields have been taken
    into account
  */
  share->null_bytes= (null_pos - (uchar*) null_flags +
                      (null_bit_pos + 7) / 8);
  share->last_null_bit_pos= null_bit_pos;
  share->null_bytes_for_compare= null_bits_are_used ? share->null_bytes : 0;
  share->can_cmp_whole_record= (share->blob_fields == 0 &&
                                share->varchar_fields == 0);

  share->column_bitmap_size= bitmap_buffer_size(share->fields);

  if (!(bitmaps= (my_bitmap_map*) alloc_root(&share->mem_root,
                                             share->column_bitmap_size)))
    goto err;
  my_bitmap_init(&share->all_set, bitmaps, share->fields, FALSE);
  bitmap_set_all(&share->all_set);

  delete handler_file;
#ifndef DBUG_OFF
  if (use_hash)
    (void) my_hash_check(&share->name_hash);
#endif

  share->db_plugin= se_plugin;
  share->error= OPEN_FRM_OK;
  thd->status_var.opened_shares++;
  *root_ptr= old_root;
  DBUG_RETURN(0);

 err:
  share->error= OPEN_FRM_CORRUPTED;
  share->open_errno= my_errno;
  delete handler_file;
  plugin_unlock(0, se_plugin);
  my_hash_free(&share->name_hash);

  if (!thd->is_error())
    open_table_error(share, OPEN_FRM_CORRUPTED, share->open_errno);

  *root_ptr= old_root;
  DBUG_RETURN(HA_ERR_NOT_A_TABLE);
}


static bool sql_unusable_for_discovery(THD *thd, handlerton *engine,
                                       const char *sql)
{
  LEX *lex= thd->lex;
  HA_CREATE_INFO *create_info= &lex->create_info;

  // ... not CREATE TABLE
  if (lex->sql_command != SQLCOM_CREATE_TABLE)
    return 1;
  // ... create like
  if (lex->create_info.like())
    return 1;
  // ... create select
  if (lex->select_lex.item_list.elements)
    return 1;
  // ... temporary
  if (create_info->tmp_table())
    return 1;
  // ... if exists
  if (lex->create_info.if_not_exists())
    return 1;

  // XXX error out or rather ignore the following:
  // ... partitioning
  if (lex->part_info)
    return 1;
  // ... union
  if (create_info->used_fields & HA_CREATE_USED_UNION)
    return 1;
  // ... index/data directory
  if (create_info->data_file_name || create_info->index_file_name)
    return 1;
  // ... engine
  if (create_info->db_type && create_info->db_type != engine)
    return 1;

  return 0;
}

int TABLE_SHARE::init_from_sql_statement_string(THD *thd, bool write,
                                        const char *sql, size_t sql_length)
{
  ulonglong saved_mode= thd->variables.sql_mode;
  CHARSET_INFO *old_cs= thd->variables.character_set_client;
  Parser_state parser_state;
  bool error;
  char *sql_copy;
  handler *file;
  LEX *old_lex;
  Query_arena *arena, backup;
  LEX tmp_lex;
  KEY *unused1;
  uint unused2;
  handlerton *hton= plugin_hton(db_plugin);
  LEX_CUSTRING frm= {0,0};
  LEX_STRING db_backup= { thd->db, thd->db_length };

  DBUG_ENTER("TABLE_SHARE::init_from_sql_statement_string");

  /*
    Ouch. Parser may *change* the string it's working on.
    Currently (2013-02-26) it is used to permanently disable
    conditional comments.
    Anyway, let's copy the caller's string...
  */
  if (!(sql_copy= thd->strmake(sql, sql_length)))
    DBUG_RETURN(HA_ERR_OUT_OF_MEM);

  if (parser_state.init(thd, sql_copy, sql_length))
    DBUG_RETURN(HA_ERR_OUT_OF_MEM);

  thd->variables.sql_mode= MODE_NO_ENGINE_SUBSTITUTION | MODE_NO_DIR_IN_CREATE;
  thd->variables.character_set_client= system_charset_info;
  tmp_disable_binlog(thd);
  old_lex= thd->lex;
  thd->lex= &tmp_lex;

  arena= thd->stmt_arena;
  if (arena->is_conventional())
    arena= 0;
  else
    thd->set_n_backup_active_arena(arena, &backup);

  thd->reset_db(db.str, db.length);
  lex_start(thd);

  if ((error= parse_sql(thd, & parser_state, NULL) || 
              sql_unusable_for_discovery(thd, hton, sql_copy)))
    goto ret;

  thd->lex->create_info.db_type= hton;

  if (tabledef_version.str)
    thd->lex->create_info.tabledef_version= tabledef_version;

  promote_first_timestamp_column(&thd->lex->alter_info.create_list);
  file= mysql_create_frm_image(thd, db.str, table_name.str,
                               &thd->lex->create_info, &thd->lex->alter_info,
                               C_ORDINARY_CREATE, &unused1, &unused2, &frm);
  error|= file == 0;
  delete file;

  if (frm.str)
  {
    option_list= 0;             // cleanup existing options ...
    option_struct= 0;           // ... if it's an assisted discovery
    error= init_from_binary_frm_image(thd, write, frm.str, frm.length);
  }

ret:
  my_free(const_cast<uchar*>(frm.str));
  lex_end(thd->lex);
  thd->reset_db(db_backup.str, db_backup.length);
  thd->lex= old_lex;
  if (arena)
    thd->restore_active_arena(arena, &backup);
  reenable_binlog(thd);
  thd->variables.sql_mode= saved_mode;
  thd->variables.character_set_client= old_cs;
  if (thd->is_error() || error)
  {
    thd->clear_error();
    my_error(ER_SQL_DISCOVER_ERROR, MYF(0),
             plugin_name(db_plugin)->str, db.str, table_name.str,
             sql_copy);
    DBUG_RETURN(HA_ERR_GENERIC);
  }
  DBUG_RETURN(0);
}

bool TABLE_SHARE::write_frm_image(const uchar *frm, size_t len)
{
  return writefrm(normalized_path.str, db.str, table_name.str, false, frm, len);
}


bool TABLE_SHARE::read_frm_image(const uchar **frm, size_t *len)
{
  if (IF_PARTITIONING(partition_info_str, 0))   // cannot discover a partition
  {
    DBUG_ASSERT(db_type()->discover_table == 0);
    return 1;
  }

  if (frm_image)
  {
    *frm= frm_image->str;
    *len= frm_image->length;
    frm_image->str= 0; // pass the ownership to the caller
    frm_image= 0;
    return 0;
  }
  return readfrm(normalized_path.str, frm, len);
}


void TABLE_SHARE::free_frm_image(const uchar *frm)
{
  if (frm)
    my_free(const_cast<uchar*>(frm));
}


/*
  @brief
    Clear GET_FIXED_FIELDS_FLAG in all fields of a table

  @param
    table     The table for whose fields the flags are to be cleared

  @note
    This routine is used for error handling purposes.

  @return
    none
*/

static void clear_field_flag(TABLE *table)
{
  Field **ptr;
  DBUG_ENTER("clear_field_flag");

  for (ptr= table->field; *ptr; ptr++)
    (*ptr)->flags&= (~GET_FIXED_FIELDS_FLAG);
  DBUG_VOID_RETURN;
}


/*
  @brief 
    Perform semantic analysis of the defining expression for a virtual column

  @param
    thd           The thread object
  @param
    table         The table containing the virtual column
  @param
    vcol_field    The virtual field whose defining expression is to be analyzed

  @details
    The function performs semantic analysis of the defining expression for
    the virtual column vcol_field. The expression is used to compute the
    values of this column.

  @note
   The function exploits the fact  that the fix_fields method sets the flag 
   GET_FIXED_FIELDS_FLAG for all fields in the item tree.
   This flag must always be unset before returning from this function
   since it is used for other purposes as well.
 
  @retval
    TRUE           An error occurred, something was wrong with the function
  @retval
    FALSE          Otherwise
*/

bool fix_vcol_expr(THD *thd,
                   TABLE *table,
                   Field *vcol_field)
{
  Virtual_column_info *vcol_info= vcol_field->vcol_info;
  Item* func_expr= vcol_info->expr_item;
  bool result= TRUE;
  TABLE_LIST tables;
  int error= 0;
  const char *save_where;
  Field **ptr, *field;
  enum_mark_columns save_mark_used_columns= thd->mark_used_columns;
  DBUG_ASSERT(func_expr);
  DBUG_ENTER("fix_vcol_expr");

  thd->mark_used_columns= MARK_COLUMNS_NONE;

  save_where= thd->where;
  thd->where= "virtual column function";

  /* Fix fields referenced to by the virtual column function */
  if (!func_expr->fixed)
    error= func_expr->fix_fields(thd, &vcol_info->expr_item);
  /* fix_fields could change the expression */
  func_expr= vcol_info->expr_item;
  /* Number of columns will be checked later */

  if (unlikely(error))
  {
    DBUG_PRINT("info", 
    ("Field in virtual column expression does not belong to the table"));
    goto end;
  }
  thd->where= save_where;
  if (unlikely(func_expr->result_type() == ROW_RESULT))
  {
     my_error(ER_ROW_EXPR_FOR_VCOL, MYF(0));
     goto end;
  }
#ifdef PARANOID
  /*
    Walk through the Item tree checking if all items are valid
   to be part of the virtual column
  */
  error= func_expr->walk(&Item::check_vcol_func_processor, 0, NULL);
  if (error)
  {
    my_error(ER_VIRTUAL_COLUMN_FUNCTION_IS_NOT_ALLOWED, MYF(0), field_name);
    goto end;
  }
#endif
  if (unlikely(func_expr->const_item()))
  {
    my_error(ER_CONST_EXPR_IN_VCOL, MYF(0));
    goto end;
  }
  /* Ensure that this virtual column is not based on another virtual field. */
  ptr= table->field;
  while ((field= *(ptr++))) 
  {
    if ((field->flags & GET_FIXED_FIELDS_FLAG) &&
        (field->vcol_info))
    {
      my_error(ER_VCOL_BASED_ON_VCOL, MYF(0));
      goto end;
    }
  }
  result= FALSE;

end:

  /* Clear GET_FIXED_FIELDS_FLAG for the fields of the table */
  clear_field_flag(table);

  table->get_fields_in_item_tree= FALSE;
  thd->mark_used_columns= save_mark_used_columns;
  table->map= 0; //Restore old value
 
 DBUG_RETURN(result);
}

/*
  @brief
    Unpack the definition of a virtual column from its linear representation

  @param
    thd                  The thread object
  @param
    mem_root             The mem_root object where to allocated memory 
  @param
    table                The table containing the virtual column
  @param
    field                The field for the virtual
  @param  
    vcol_expr            The string representation of the defining expression
  @param[out]
    error_reported       The flag to inform the caller that no other error
                         messages are to be generated

  @details
    The function takes string representation 'vcol_expr' of the defining
    expression for the virtual field 'field' of the table 'table' and
    parses it, building an item object for it. The pointer to this item is
    placed into in field->vcol_info.expr_item. After this the function performs
    semantic analysis of the item by calling the the function fix_vcol_expr.
    Since the defining expression is part of the table definition the item for
    it is created in table->memroot within the special arena TABLE::expr_arena.

  @note
    Before passing 'vcol_expr" to the parser the function embraces it in 
    parenthesis and prepands it a special keyword.
  
   @retval
    FALSE           If a success
   @retval
    TRUE            Otherwise
*/
bool unpack_vcol_info_from_frm(THD *thd,
                               MEM_ROOT *mem_root,
                               TABLE *table,
                               Field *field,
                               LEX_STRING *vcol_expr,
                               bool *error_reported)
{
  bool rc;
  char *vcol_expr_str;
  int str_len;
  CHARSET_INFO *old_character_set_client;
  Query_arena *backup_stmt_arena_ptr;
  Query_arena backup_arena;
  Query_arena *vcol_arena= 0;
  Create_field vcol_storage; // placeholder for vcol_info
  Parser_state parser_state;
  LEX *old_lex= thd->lex;
  LEX lex;
  DBUG_ENTER("unpack_vcol_info_from_frm");
  DBUG_ASSERT(vcol_expr);

  old_character_set_client= thd->variables.character_set_client;
  backup_stmt_arena_ptr= thd->stmt_arena;

  /* 
    Step 1: Construct the input string for the parser.
    The string to be parsed has to be of the following format:
    "PARSE_VCOL_EXPR (<expr_string_from_frm>)".
  */
  
  if (!(vcol_expr_str= (char*) alloc_root(mem_root,
                                          vcol_expr->length + 
                                            parse_vcol_keyword.length + 3)))
  {
    DBUG_RETURN(TRUE);
  }
  memcpy(vcol_expr_str,
         (char*) parse_vcol_keyword.str,
         parse_vcol_keyword.length);
  str_len= parse_vcol_keyword.length;
  memcpy(vcol_expr_str + str_len, "(", 1);
  str_len++;
  memcpy(vcol_expr_str + str_len, 
         (char*) vcol_expr->str, 
         vcol_expr->length);
  str_len+= vcol_expr->length;
  memcpy(vcol_expr_str + str_len, ")", 1);
  str_len++;
  memcpy(vcol_expr_str + str_len, "\0", 1);
  str_len++;

  if (parser_state.init(thd, vcol_expr_str, str_len))
    goto err;

  /* 
    Step 2: Setup thd for parsing.
  */
  vcol_arena= table->expr_arena;
  if (!vcol_arena)
  {
    /*
      We need to use CONVENTIONAL_EXECUTION here to ensure that
      any new items created by fix_fields() are not reverted.
    */
    Query_arena expr_arena(mem_root,
                           Query_arena::STMT_CONVENTIONAL_EXECUTION);
    if (!(vcol_arena= (Query_arena *) alloc_root(mem_root,
                                               sizeof(Query_arena))))
      goto err;
    *vcol_arena= expr_arena;
    table->expr_arena= vcol_arena;
  }
  thd->set_n_backup_active_arena(vcol_arena, &backup_arena);
  thd->stmt_arena= vcol_arena;

  if (init_lex_with_single_table(thd, table, &lex))
    goto err;

  lex.parse_vcol_expr= TRUE;
  lex.last_field= &vcol_storage;

  /* 
    Step 3: Use the parser to build an Item object from vcol_expr_str.
  */
  if (parse_sql(thd, &parser_state, NULL))
  {
    goto err;
  }
  /* From now on use vcol_info generated by the parser. */
  field->vcol_info= vcol_storage.vcol_info;

  /* Validate the Item tree. */
  if (fix_vcol_expr(thd, table, field))
  {
    *error_reported= TRUE;
    field->vcol_info= 0;
    goto err;
  }
  rc= FALSE;
  goto end;

err:
  rc= TRUE;
  thd->free_items();
end:
  thd->stmt_arena= backup_stmt_arena_ptr;
  if (vcol_arena)
    thd->restore_active_arena(vcol_arena, &backup_arena);
  end_lex_with_single_table(thd, table, old_lex);
  thd->variables.character_set_client= old_character_set_client;

  DBUG_RETURN(rc);
}

/*
  Read data from a binary .frm file from MySQL 3.23 - 5.0 into TABLE_SHARE
*/

/*
  Open a table based on a TABLE_SHARE

  SYNOPSIS
    open_table_from_share()
    thd			Thread handler
    share		Table definition
    alias       	Alias for table
    db_stat		open flags (for example HA_OPEN_KEYFILE|
    			HA_OPEN_RNDFILE..) can be 0 (example in
                        ha_example_table)
    prgflag   		READ_ALL etc..
    ha_open_flags	HA_OPEN_ABORT_IF_LOCKED etc..
    outparam       	result table

  RETURN VALUES
   0	ok
   1	Error (see open_table_error)
   2    Error (see open_table_error)
   3    Wrong data in .frm file
   4    Error (see open_table_error)
   5    Error (see open_table_error: charset unavailable)
   7    Table definition has changed in engine
*/

enum open_frm_error open_table_from_share(THD *thd, TABLE_SHARE *share,
                       const char *alias, uint db_stat, uint prgflag,
                       uint ha_open_flags, TABLE *outparam,
                       bool is_create_table)
{
  enum open_frm_error error;
  uint records, i, bitmap_size;
  bool error_reported= FALSE;
  uchar *record, *bitmaps;
  Field **field_ptr, **UNINIT_VAR(vfield_ptr), **UNINIT_VAR(dfield_ptr);
  uint8 save_context_analysis_only= thd->lex->context_analysis_only;
  DBUG_ENTER("open_table_from_share");
  DBUG_PRINT("enter",("name: '%s.%s'  form: 0x%lx", share->db.str,
                      share->table_name.str, (long) outparam));

  thd->lex->context_analysis_only&= ~CONTEXT_ANALYSIS_ONLY_VIEW; // not a view

  error= OPEN_FRM_ERROR_ALREADY_ISSUED; // for OOM errors below
  bzero((char*) outparam, sizeof(*outparam));
  outparam->in_use= thd;
  outparam->s= share;
  outparam->db_stat= db_stat;
  outparam->write_row_record= NULL;

  if (share->incompatible_version &&
      !(ha_open_flags & (HA_OPEN_FOR_ALTER | HA_OPEN_FOR_REPAIR)))
  {
    /* one needs to run mysql_upgrade on the table */
    error= OPEN_FRM_NEEDS_REBUILD;
    goto err;
  }
  init_sql_alloc(&outparam->mem_root, TABLE_ALLOC_BLOCK_SIZE, 0, MYF(0));

  if (outparam->alias.copy(alias, strlen(alias), table_alias_charset))
    goto err;
  outparam->quick_keys.init();
  outparam->covering_keys.init();
  outparam->merge_keys.init();
  outparam->keys_in_use_for_query.init();

  /* Allocate handler */
  outparam->file= 0;
  if (!(prgflag & OPEN_FRM_FILE_ONLY))
  {
    if (!(outparam->file= get_new_handler(share, &outparam->mem_root,
                                          share->db_type())))
      goto err;

    if (outparam->file->set_ha_share_ref(&share->ha_share))
      goto err;
  }
  else
  {
    DBUG_ASSERT(!db_stat);
  }

  outparam->reginfo.lock_type= TL_UNLOCK;
  outparam->current_lock= F_UNLCK;
  records=0;
  if ((db_stat & HA_OPEN_KEYFILE) || (prgflag & DELAYED_OPEN))
    records=1;
  if (prgflag & (READ_ALL+EXTRA_RECORD))
    records++;

  if (!(record= (uchar*) alloc_root(&outparam->mem_root,
                                   share->rec_buff_length * records)))
    goto err;                                   /* purecov: inspected */

  if (records == 0)
  {
    /* We are probably in hard repair, and the buffers should not be used */
    outparam->record[0]= outparam->record[1]= share->default_values;
  }
  else
  {
    outparam->record[0]= record;
    if (records > 1)
      outparam->record[1]= record+ share->rec_buff_length;
    else
      outparam->record[1]= outparam->record[0];   // Safety
  }

#ifdef HAVE_valgrind
  /*
    We need this because when we read var-length rows, we are not updating
    bytes after end of varchar
  */
  if (records > 1)
  {
    memcpy(outparam->record[0], share->default_values, share->rec_buff_length);
    memcpy(outparam->record[1], share->default_values, share->null_bytes);
    if (records > 2)
      memcpy(outparam->record[1], share->default_values,
             share->rec_buff_length);
  }
#endif

  if (!(field_ptr = (Field **) alloc_root(&outparam->mem_root,
                                          (uint) ((share->fields+1)*
                                                  sizeof(Field*)))))
    goto err;                                   /* purecov: inspected */

  outparam->field= field_ptr;

  record= (uchar*) outparam->record[0]-1;	/* Fieldstart = 1 */
  if (share->null_field_first)
    outparam->null_flags= (uchar*) record+1;
  else
    outparam->null_flags= (uchar*) (record+ 1+ share->reclength -
                                    share->null_bytes);

  /* Setup copy of fields from share, but use the right alias and record */
  for (i=0 ; i < share->fields; i++, field_ptr++)
  {
    if (!((*field_ptr)= share->field[i]->clone(&outparam->mem_root, outparam)))
      goto err;
  }
  (*field_ptr)= 0;                              // End marker

  if (share->found_next_number_field)
    outparam->found_next_number_field=
      outparam->field[(uint) (share->found_next_number_field - share->field)];

  /* Fix key->name and key_part->field */
  if (share->key_parts)
  {
    KEY	*key_info, *key_info_end;
    KEY_PART_INFO *key_part;
    uint n_length;
    n_length= share->keys*sizeof(KEY) + share->ext_key_parts*sizeof(KEY_PART_INFO);
    if (!(key_info= (KEY*) alloc_root(&outparam->mem_root, n_length)))
      goto err;
    outparam->key_info= key_info;
    key_part= (reinterpret_cast<KEY_PART_INFO*>(key_info+share->keys));

    memcpy(key_info, share->key_info, sizeof(*key_info)*share->keys);
    memcpy(key_part, share->key_info[0].key_part, (sizeof(*key_part) *
                                                   share->ext_key_parts));

    for (key_info_end= key_info + share->keys ;
         key_info < key_info_end ;
         key_info++)
    {
      KEY_PART_INFO *key_part_end;

      key_info->table= outparam;
      key_info->key_part= key_part;

      key_part_end= key_part + (share->use_ext_keys ? key_info->ext_key_parts :
			                              key_info->user_defined_key_parts) ;      
      for ( ; key_part < key_part_end; key_part++)
      {
        Field *field= key_part->field= outparam->field[key_part->fieldnr - 1];

        if (field->key_length() != key_part->length &&
            !(field->flags & BLOB_FLAG))
        {
          /*
            We are using only a prefix of the column as a key:
            Create a new field for the key part that matches the index
          */
          field= key_part->field=field->make_new_field(&outparam->mem_root,
                                                       outparam, 0);
          field->field_length= key_part->length;
        }
      }
      if (!share->use_ext_keys)
	key_part+= key_info->ext_key_parts - key_info->user_defined_key_parts;
    }
  }

  /*
    Process virtual and default columns, if any.
  */
  if (share->vfields)
  {
    if (!(vfield_ptr = (Field **) alloc_root(&outparam->mem_root,
                                             (uint) ((share->vfields+1)*
                                                     sizeof(Field*)))))
      goto err;

    outparam->vfield= vfield_ptr;
  }

  if (share->default_fields)
  {
    if (!(dfield_ptr = (Field **) alloc_root(&outparam->mem_root,
                                             (uint) ((share->default_fields+1)*
                                                     sizeof(Field*)))))
      goto err;

    outparam->default_field= dfield_ptr;
  }

  if (share->vfields || share->default_fields)
  {
    /* Reuse the same loop both for virtual and default fields. */
    for (field_ptr= outparam->field; *field_ptr; field_ptr++)
    {
      if (share->vfields && (*field_ptr)->vcol_info)
      {
        if (unpack_vcol_info_from_frm(thd,
                                      &outparam->mem_root,
                                      outparam,
                                      *field_ptr,
                                      &(*field_ptr)->vcol_info->expr_str,
                                      &error_reported))
        {
          error= OPEN_FRM_CORRUPTED;
          goto err;
        }
        *(vfield_ptr++)= *field_ptr;
      }
      if (share->default_fields &&
          ((*field_ptr)->has_insert_default_function() ||
           (*field_ptr)->has_update_default_function()))
        *(dfield_ptr++)= *field_ptr;
    }
    if (share->vfields)
      *vfield_ptr= 0;                            // End marker
    if (share->default_fields)
      *dfield_ptr= 0;                            // End marker
  }

#ifdef WITH_PARTITION_STORAGE_ENGINE
  if (share->partition_info_str_len && outparam->file)
  {
  /*
    In this execution we must avoid calling thd->change_item_tree since
    we might release memory before statement is completed. We do this
    by changing to a new statement arena. As part of this arena we also
    set the memory root to be the memory root of the table since we
    call the parser and fix_fields which both can allocate memory for
    item objects. We keep the arena to ensure that we can release the
    free_list when closing the table object.
    SEE Bug #21658
  */

    Query_arena *backup_stmt_arena_ptr= thd->stmt_arena;
    Query_arena backup_arena;
    Query_arena part_func_arena(&outparam->mem_root,
                                Query_arena::STMT_INITIALIZED);
    thd->set_n_backup_active_arena(&part_func_arena, &backup_arena);
    thd->stmt_arena= &part_func_arena;
    bool tmp;
    bool work_part_info_used;

    tmp= mysql_unpack_partition(thd, share->partition_info_str,
                                share->partition_info_str_len,
                                outparam, is_create_table,
                                plugin_hton(share->default_part_plugin),
                                &work_part_info_used);
    if (tmp)
    {
      thd->stmt_arena= backup_stmt_arena_ptr;
      thd->restore_active_arena(&part_func_arena, &backup_arena);
      goto partititon_err;
    }
    outparam->part_info->is_auto_partitioned= share->auto_partitioned;
    DBUG_PRINT("info", ("autopartitioned: %u", share->auto_partitioned));
    /* 
      We should perform the fix_partition_func in either local or
      caller's arena depending on work_part_info_used value.
    */
    if (!work_part_info_used)
      tmp= fix_partition_func(thd, outparam, is_create_table);
    thd->stmt_arena= backup_stmt_arena_ptr;
    thd->restore_active_arena(&part_func_arena, &backup_arena);
    if (!tmp)
    {
      if (work_part_info_used)
        tmp= fix_partition_func(thd, outparam, is_create_table);
    }
    outparam->part_info->item_free_list= part_func_arena.free_list;
partititon_err:
    if (tmp)
    {
      if (is_create_table)
      {
        /*
          During CREATE/ALTER TABLE it is ok to receive errors here.
          It is not ok if it happens during the opening of an frm
          file as part of a normal query.
        */
        error_reported= TRUE;
      }
      goto err;
    }
  }
#endif

  /* Check virtual columns against table's storage engine. */
  if (share->vfields && 
        (outparam->file && 
          !(outparam->file->ha_table_flags() & HA_CAN_VIRTUAL_COLUMNS)))
  {
    my_error(ER_UNSUPPORTED_ENGINE_FOR_VIRTUAL_COLUMNS, MYF(0),
             plugin_name(share->db_plugin)->str);
    error_reported= TRUE;
    goto err;
  }

  /* Allocate bitmaps */

  bitmap_size= share->column_bitmap_size;
  if (!(bitmaps= (uchar*) alloc_root(&outparam->mem_root, bitmap_size*6)))
    goto err;
  my_bitmap_init(&outparam->def_read_set,
              (my_bitmap_map*) bitmaps, share->fields, FALSE);
  my_bitmap_init(&outparam->def_write_set,
              (my_bitmap_map*) (bitmaps+bitmap_size), share->fields, FALSE);
  my_bitmap_init(&outparam->def_vcol_set,
              (my_bitmap_map*) (bitmaps+bitmap_size*2), share->fields, FALSE);
  my_bitmap_init(&outparam->tmp_set,
              (my_bitmap_map*) (bitmaps+bitmap_size*3), share->fields, FALSE);
  my_bitmap_init(&outparam->eq_join_set,
              (my_bitmap_map*) (bitmaps+bitmap_size*4), share->fields, FALSE);
  my_bitmap_init(&outparam->cond_set,
              (my_bitmap_map*) (bitmaps+bitmap_size*5), share->fields, FALSE);
  outparam->default_column_bitmaps();

  outparam->cond_selectivity= 1.0;

  /* The table struct is now initialized;  Open the table */
  if (db_stat)
  {
    if (db_stat & HA_OPEN_TEMPORARY)
      ha_open_flags|= HA_OPEN_TMP_TABLE;
    else if ((db_stat & HA_WAIT_IF_LOCKED) ||
             (specialflag & SPECIAL_WAIT_IF_LOCKED))
      ha_open_flags|= HA_OPEN_WAIT_IF_LOCKED;
    else if (db_stat & (HA_ABORT_IF_LOCKED | HA_GET_INFO))
      ha_open_flags|= HA_OPEN_ABORT_IF_LOCKED;
    else
      ha_open_flags|= HA_OPEN_IGNORE_IF_LOCKED;

    int ha_err= outparam->file->ha_open(outparam, share->normalized_path.str,
                                 (db_stat & HA_READ_ONLY ? O_RDONLY : O_RDWR),
                                  ha_open_flags);
    if (ha_err)
    {
      share->open_errno= ha_err;
      /* Set a flag if the table is crashed and it can be auto. repaired */
      share->crashed= (outparam->file->auto_repair(ha_err) &&
                       !(ha_open_flags & HA_OPEN_FOR_REPAIR));
      outparam->file->print_error(ha_err, MYF(0));
      error_reported= TRUE;

      if (ha_err == HA_ERR_TABLE_DEF_CHANGED)
        error= OPEN_FRM_DISCOVER;

      /*
        We're here, because .frm file was successfully opened.

        But if the table doesn't exist in the engine and the engine
        supports discovery, we force rediscover to discover
        the fact that table doesn't in fact exist and remove
        the stray .frm file.
      */
      if (share->db_type()->discover_table &&
          (ha_err == ENOENT || ha_err == HA_ERR_NO_SUCH_TABLE))
        error= OPEN_FRM_DISCOVER;
          
      goto err;
    }
  }

#if defined(HAVE_valgrind) && !defined(DBUG_OFF)
  bzero((char*) bitmaps, bitmap_size*3);
#endif

  if (share->table_category == TABLE_CATEGORY_LOG)
  {
    outparam->no_replicate= TRUE;
  }
  else if (outparam->file)
  {
    handler::Table_flags flags= outparam->file->ha_table_flags();
    outparam->no_replicate= ! MY_TEST(flags & (HA_BINLOG_STMT_CAPABLE
                                               | HA_BINLOG_ROW_CAPABLE))
                            || MY_TEST(flags & HA_HAS_OWN_BINLOGGING);
  }
  else
  {
    outparam->no_replicate= FALSE;
  }

  /* Increment the opened_tables counter, only when open flags set. */
  if (db_stat)
    thd->status_var.opened_tables++;

  thd->lex->context_analysis_only= save_context_analysis_only;
  DBUG_RETURN (OPEN_FRM_OK);

 err:
  if (! error_reported)
    open_table_error(share, error, my_errno);
  delete outparam->file;
#ifdef WITH_PARTITION_STORAGE_ENGINE
  if (outparam->part_info)
    free_items(outparam->part_info->item_free_list);
#endif
  outparam->file= 0;				// For easier error checking
  outparam->db_stat=0;
  thd->lex->context_analysis_only= save_context_analysis_only;
  free_root(&outparam->mem_root, MYF(0));       // Safe to call on bzero'd root
  outparam->alias.free();
  DBUG_RETURN (error);
}


/*
  Free information allocated by openfrm

  SYNOPSIS
    closefrm()
    table		TABLE object to free
    free_share		Is 1 if we also want to free table_share
*/

int closefrm(register TABLE *table, bool free_share)
{
  int error=0;
  DBUG_ENTER("closefrm");
  DBUG_PRINT("enter", ("table: 0x%lx", (long) table));

  if (table->db_stat)
  {
    if (table->s->deleting)
      table->file->extra(HA_EXTRA_PREPARE_FOR_DROP);
    error=table->file->ha_close();
  }
  table->alias.free();
  if (table->expr_arena)
    table->expr_arena->free_items();
  if (table->field)
  {
    for (Field **ptr=table->field ; *ptr ; ptr++)
    {
      delete *ptr;
    }
    table->field= 0;
  }
  delete table->file;
  table->file= 0;				/* For easier errorchecking */
#ifdef WITH_PARTITION_STORAGE_ENGINE
  if (table->part_info)
  {
    /* Allocated through table->mem_root, freed below */
    free_items(table->part_info->item_free_list);
    table->part_info->item_free_list= 0;
    table->part_info= 0;
  }
#endif
  if (free_share)
  {
    if (table->s->tmp_table == NO_TMP_TABLE)
      tdc_release_share(table->s);
    else
      free_table_share(table->s);
  }
  free_root(&table->mem_root, MYF(0));
  DBUG_RETURN(error);
}


/* Deallocate temporary blob storage */

void free_blobs(register TABLE *table)
{
  uint *ptr, *end;
  for (ptr= table->s->blob_field, end=ptr + table->s->blob_fields ;
       ptr != end ;
       ptr++)
  {
    /*
      Reduced TABLE objects which are used by row-based replication for
      type conversion might have some fields missing. Skip freeing BLOB
      buffers for such missing fields.
    */
    if (table->field[*ptr])
      ((Field_blob*) table->field[*ptr])->free();
  }
}


/**
  Reclaim temporary blob storage which is bigger than 
  a threshold.
 
  @param table A handle to the TABLE object containing blob fields
  @param size The threshold value.
 
*/

void free_field_buffers_larger_than(TABLE *table, uint32 size)
{
  uint *ptr, *end;
  for (ptr= table->s->blob_field, end=ptr + table->s->blob_fields ;
       ptr != end ;
       ptr++)
  {
    Field_blob *blob= (Field_blob*) table->field[*ptr];
    if (blob->get_field_buffer_size() > size)
        blob->free();
  }
}

/* error message when opening a form file */

void open_table_error(TABLE_SHARE *share, enum open_frm_error error,
                      int db_errno)
{
  char buff[FN_REFLEN];
  const myf errortype= ME_ERROR+ME_WAITTANG;  // Write fatals error to log
  DBUG_ENTER("open_table_error");
  DBUG_PRINT("info", ("error: %d  db_errno: %d", error, db_errno));

  switch (error) {
  case OPEN_FRM_OPEN_ERROR:
    /*
      Test if file didn't exists. We have to also test for EINVAL as this
      may happen on windows when opening a file with a not legal file name
    */
    if (db_errno == ENOENT || db_errno == EINVAL)
      my_error(ER_NO_SUCH_TABLE, MYF(0), share->db.str, share->table_name.str);
    else
    {
      strxmov(buff, share->normalized_path.str, reg_ext, NullS);
      my_error((db_errno == EMFILE) ? ER_CANT_OPEN_FILE : ER_FILE_NOT_FOUND,
               errortype, buff, db_errno);
    }
    break;
  case OPEN_FRM_OK:
    DBUG_ASSERT(0); // open_table_error() is never called for this one
    break;
  case OPEN_FRM_ERROR_ALREADY_ISSUED:
    break;
  case OPEN_FRM_NOT_A_VIEW:
    my_error(ER_WRONG_OBJECT, MYF(0), share->db.str,
             share->table_name.str, "VIEW");
    break;
  case OPEN_FRM_NOT_A_TABLE:
    my_error(ER_WRONG_OBJECT, MYF(0), share->db.str,
             share->table_name.str, "TABLE");
    break;
  case OPEN_FRM_DISCOVER:
    DBUG_ASSERT(0); // open_table_error() is never called for this one
    break;
  case OPEN_FRM_CORRUPTED:
    strxmov(buff, share->normalized_path.str, reg_ext, NullS);
    my_error(ER_NOT_FORM_FILE, errortype, buff);
    break;
  case OPEN_FRM_READ_ERROR:
    strxmov(buff, share->normalized_path.str, reg_ext, NullS);
    my_error(ER_ERROR_ON_READ, errortype, buff, db_errno);
    break;
  case OPEN_FRM_NEEDS_REBUILD:
    strxnmov(buff, sizeof(buff)-1,
             share->db.str, ".", share->table_name.str, NullS);
    my_error(ER_TABLE_NEEDS_REBUILD, errortype, buff);
    break;
  }
  DBUG_VOID_RETURN;
} /* open_table_error */


	/*
	** fix a str_type to a array type
	** typeparts separated with some char. differents types are separated
	** with a '\0'
	*/

static void
fix_type_pointers(const char ***array, TYPELIB *point_to_type, uint types,
		  char **names)
{
  char *type_name, *ptr;
  char chr;

  ptr= *names;
  while (types--)
  {
    point_to_type->name=0;
    point_to_type->type_names= *array;

    if ((chr= *ptr))			/* Test if empty type */
    {
      while ((type_name=strchr(ptr+1,chr)) != NullS)
      {
	*((*array)++) = ptr+1;
	*type_name= '\0';		/* End string */
	ptr=type_name;
      }
      ptr+=2;				/* Skip end mark and last 0 */
    }
    else
      ptr++;
    point_to_type->count= (uint) (*array - point_to_type->type_names);
    point_to_type++;
    *((*array)++)= NullS;		/* End of type */
  }
  *names=ptr;				/* Update end */
  return;
} /* fix_type_pointers */


TYPELIB *typelib(MEM_ROOT *mem_root, List<String> &strings)
{
  TYPELIB *result= (TYPELIB*) alloc_root(mem_root, sizeof(TYPELIB));
  if (!result)
    return 0;
  result->count=strings.elements;
  result->name="";
  uint nbytes= (sizeof(char*) + sizeof(uint)) * (result->count + 1);
  if (!(result->type_names= (const char**) alloc_root(mem_root, nbytes)))
    return 0;
  result->type_lengths= (uint*) (result->type_names + result->count + 1);
  List_iterator<String> it(strings);
  String *tmp;
  for (uint i=0; (tmp=it++) ; i++)
  {
    result->type_names[i]= tmp->ptr();
    result->type_lengths[i]= tmp->length();
  }
  result->type_names[result->count]= 0;		// End marker
  result->type_lengths[result->count]= 0;
  return result;
}


/*
 Search after a field with given start & length
 If an exact field isn't found, return longest field with starts
 at right position.
 
 NOTES
   This is needed because in some .frm fields 'fieldnr' was saved wrong

 RETURN
   0  error
   #  field number +1
*/

static uint find_field(Field **fields, uchar *record, uint start, uint length)
{
  Field **field;
  uint i, pos;

  pos= 0;
  for (field= fields, i=1 ; *field ; i++,field++)
  {
    if ((*field)->offset(record) == start)
    {
      if ((*field)->key_length() == length)
	return (i);
      if (!pos || fields[pos-1]->pack_length() <
	  (*field)->pack_length())
	pos= i;
    }
  }
  return (pos);
}


/*
  Store an SQL quoted string.

  SYNOPSIS  
    append_unescaped()
    res		result String
    pos		string to be quoted
    length	it's length

  NOTE
    This function works correctly with utf8 or single-byte charset strings.
    May fail with some multibyte charsets though.
*/

void append_unescaped(String *res, const char *pos, uint length)
{
  const char *end= pos+length;
  res->append('\'');

  for (; pos != end ; pos++)
  {
#if defined(USE_MB) && MYSQL_VERSION_ID < 40100
    uint mblen;
    if (use_mb(default_charset_info) &&
        (mblen= my_ismbchar(default_charset_info, pos, end)))
    {
      res->append(pos, mblen);
      pos+= mblen;
      continue;
    }
#endif

    switch (*pos) {
    case 0:				/* Must be escaped for 'mysql' */
      res->append('\\');
      res->append('0');
      break;
    case '\n':				/* Must be escaped for logs */
      res->append('\\');
      res->append('n');
      break;
    case '\r':
      res->append('\\');		/* This gives better readability */
      res->append('r');
      break;
    case '\\':
      res->append('\\');		/* Because of the sql syntax */
      res->append('\\');
      break;
    case '\'':
      res->append('\'');		/* Because of the sql syntax */
      res->append('\'');
      break;
    default:
      res->append(*pos);
      break;
    }
  }
  res->append('\'');
}


void prepare_frm_header(THD *thd, uint reclength, uchar *fileinfo,
                        HA_CREATE_INFO *create_info, uint keys, KEY *key_info)
{
  ulong key_comment_total_bytes= 0;
  uint i;
  DBUG_ENTER("prepare_frm_header");

  /* Fix this when we have new .frm files;  Current limit is 4G rows (TODO) */
  if (create_info->max_rows > UINT_MAX32)
    create_info->max_rows= UINT_MAX32;
  if (create_info->min_rows > UINT_MAX32)
    create_info->min_rows= UINT_MAX32;

  uint key_length, tmp_key_length, tmp, csid;
  bzero((char*) fileinfo, FRM_HEADER_SIZE);
  /* header */
  fileinfo[0]=(uchar) 254;
  fileinfo[1]= 1;
  fileinfo[2]= FRM_VER + 3 + MY_TEST(create_info->varchar);

  DBUG_ASSERT(ha_storage_engine_is_enabled(create_info->db_type));
  fileinfo[3]= (uchar) ha_legacy_type(create_info->db_type);

  /*
    Keep in sync with pack_keys() in unireg.cc
    For each key:
    8 bytes for the key header
    9 bytes for each key-part (MAX_REF_PARTS)
    NAME_LEN bytes for the name
    1 byte for the NAMES_SEP_CHAR (before the name)
    For all keys:
    6 bytes for the header
    1 byte for the NAMES_SEP_CHAR (after the last name)
    9 extra bytes (padding for safety? alignment?)
  */
  for (i= 0; i < keys; i++)
  {
    DBUG_ASSERT(MY_TEST(key_info[i].flags & HA_USES_COMMENT) ==
                (key_info[i].comment.length > 0));
    if (key_info[i].flags & HA_USES_COMMENT)
      key_comment_total_bytes += 2 + key_info[i].comment.length;
  }

  key_length= keys * (8 + MAX_REF_PARTS * 9 + NAME_LEN + 1) + 16
              + key_comment_total_bytes;

  int2store(fileinfo+8,1);
  tmp_key_length= (key_length < 0xffff) ? key_length : 0xffff;
  int2store(fileinfo+14,tmp_key_length);
  int2store(fileinfo+16,reclength);
  int4store(fileinfo+18,create_info->max_rows);
  int4store(fileinfo+22,create_info->min_rows);
  /* fileinfo[26] is set in mysql_create_frm() */
  fileinfo[27]=2;				// Use long pack-fields
  /* fileinfo[28 & 29] is set to key_info_length in mysql_create_frm() */
  create_info->table_options|=HA_OPTION_LONG_BLOB_PTR; // Use portable blob pointers
  int2store(fileinfo+30,create_info->table_options);
  fileinfo[32]=0;				// No filename anymore
  fileinfo[33]=5;                             // Mark for 5.0 frm file
  int4store(fileinfo+34,create_info->avg_row_length);
  csid= (create_info->default_table_charset ?
         create_info->default_table_charset->number : 0);
  fileinfo[38]= (uchar) csid;
  fileinfo[39]= (uchar) ((uint) create_info->transactional |
                         ((uint) create_info->page_checksum << 2));
  fileinfo[40]= (uchar) create_info->row_type;
  /* Bytes 41-46 were for RAID support; now reused for other purposes */
  fileinfo[41]= (uchar) (csid >> 8);
  int2store(fileinfo+42, create_info->stats_sample_pages & 0xffff);
  fileinfo[44]= (uchar) create_info->stats_auto_recalc;
  fileinfo[45]= 0;
  fileinfo[46]= 0;
  int4store(fileinfo+47, key_length);
  tmp= MYSQL_VERSION_ID;          // Store to avoid warning from int4store
  int4store(fileinfo+51, tmp);
  int4store(fileinfo+55, create_info->extra_size);
  /*
    59-60 is reserved for extra_rec_buf_length,
    61 for default_part_db_type
  */
  int2store(fileinfo+62, create_info->key_block_size);
  DBUG_VOID_RETURN;
} /* prepare_fileinfo */


void update_create_info_from_table(HA_CREATE_INFO *create_info, TABLE *table)
{
  TABLE_SHARE *share= table->s;
  DBUG_ENTER("update_create_info_from_table");

  create_info->max_rows= share->max_rows;
  create_info->min_rows= share->min_rows;
  create_info->table_options= share->db_create_options;
  create_info->avg_row_length= share->avg_row_length;
  create_info->row_type= share->row_type;
  create_info->default_table_charset= share->table_charset;
  create_info->table_charset= 0;
  create_info->comment= share->comment;
  create_info->transactional= share->transactional;
  create_info->page_checksum= share->page_checksum;
  create_info->option_list= share->option_list;

  DBUG_VOID_RETURN;
}

int
rename_file_ext(const char * from,const char * to,const char * ext)
{
  char from_b[FN_REFLEN],to_b[FN_REFLEN];
  (void) strxmov(from_b,from,ext,NullS);
  (void) strxmov(to_b,to,ext,NullS);
  return mysql_file_rename(key_file_frm, from_b, to_b, MYF(0));
}


/*
  Allocate string field in MEM_ROOT and return it as String

  SYNOPSIS
    get_field()
    mem   	MEM_ROOT for allocating
    field 	Field for retrieving of string
    res         result String

  RETURN VALUES
    1   string is empty
    0	all ok
*/

bool get_field(MEM_ROOT *mem, Field *field, String *res)
{
  char buff[MAX_FIELD_WIDTH], *to;
  String str(buff,sizeof(buff),&my_charset_bin);
  uint length;

  field->val_str(&str);
  if (!(length= str.length()))
  {
    res->length(0);
    return 1;
  }
  if (!(to= strmake_root(mem, str.ptr(), length)))
    length= 0;                                  // Safety fix
  res->set(to, length, field->charset());
  return 0;
}


/*
  Allocate string field in MEM_ROOT and return it as NULL-terminated string

  SYNOPSIS
    get_field()
    mem   	MEM_ROOT for allocating
    field 	Field for retrieving of string

  RETURN VALUES
    NullS  string is empty
    #      pointer to NULL-terminated string value of field
*/

char *get_field(MEM_ROOT *mem, Field *field)
{
  char buff[MAX_FIELD_WIDTH], *to;
  String str(buff,sizeof(buff),&my_charset_bin);
  uint length;

  field->val_str(&str);
  length= str.length();
  if (!length || !(to= (char*) alloc_root(mem,length+1)))
    return NullS;
  memcpy(to,str.ptr(),(uint) length);
  to[length]=0;
  return to;
}

/*
  DESCRIPTION
    given a buffer with a key value, and a map of keyparts
    that are present in this value, returns the length of the value
*/
uint calculate_key_len(TABLE *table, uint key, const uchar *buf,
                       key_part_map keypart_map)
{
  /* works only with key prefixes */
  DBUG_ASSERT(((keypart_map + 1) & keypart_map) == 0);

  KEY *key_info= table->s->key_info+key;
  KEY_PART_INFO *key_part= key_info->key_part;
  KEY_PART_INFO *end_key_part= key_part + table->actual_n_key_parts(key_info);
  uint length= 0;

  while (key_part < end_key_part && keypart_map)
  {
    length+= key_part->store_length;
    keypart_map >>= 1;
    key_part++;
  }
  return length;
}

#ifndef DBUG_OFF
/**
  Verifies that database/table name is in lowercase, when it should be

  This is supposed to be used only inside DBUG_ASSERT()
*/
bool ok_for_lower_case_names(const char *name)
{
  if (!lower_case_table_names || !name)
    return true;

  char buf[SAFE_NAME_LEN];
  strmake_buf(buf, name);
  my_casedn_str(files_charset_info, buf);
  return strcmp(name, buf) == 0;
}
#endif

/*
  Check if database name is valid

  SYNPOSIS
    check_db_name()
    org_name		Name of database

  NOTES
    If lower_case_table_names is set to 1 then database name is converted
    to lower case

  RETURN
    0	ok
    1   error
*/

bool check_db_name(LEX_STRING *org_name)
{
  char *name= org_name->str;
  uint name_length= org_name->length;
  bool check_for_path_chars;

  if ((check_for_path_chars= check_mysql50_prefix(name)))
  {
    name+= MYSQL50_TABLE_NAME_PREFIX_LENGTH;
    name_length-= MYSQL50_TABLE_NAME_PREFIX_LENGTH;
  }

  if (!name_length || name_length > NAME_LEN)
    return 1;

  if (lower_case_table_names == 1 && name != any_db)
  {
    org_name->length= name_length= my_casedn_str(files_charset_info, name);
    if (check_for_path_chars)
      org_name->length+= MYSQL50_TABLE_NAME_PREFIX_LENGTH;
  }
  if (db_name_is_in_ignore_db_dirs_list(name))
    return 1;

  return check_table_name(name, name_length, check_for_path_chars);
}


/*
  Allow anything as a table name, as long as it doesn't contain an
  ' ' at the end
  returns 1 on error
*/

bool check_table_name(const char *name, size_t length, bool check_for_path_chars)
{
  // name length in symbols
  size_t name_length= 0;
  const char *end= name+length;


  if (!check_for_path_chars &&
      (check_for_path_chars= check_mysql50_prefix(name)))
  {
    name+= MYSQL50_TABLE_NAME_PREFIX_LENGTH;
    length-= MYSQL50_TABLE_NAME_PREFIX_LENGTH;
  }

  if (!length || length > NAME_LEN)
    return 1;
#if defined(USE_MB) && defined(USE_MB_IDENT)
  bool last_char_is_space= FALSE;
#else
  if (name[length-1]==' ')
    return 1;
#endif

  while (name != end)
  {
#if defined(USE_MB) && defined(USE_MB_IDENT)
    last_char_is_space= my_isspace(system_charset_info, *name);
    if (use_mb(system_charset_info))
    {
      int len=my_ismbchar(system_charset_info, name, end);
      if (len)
      {
        name+= len;
        name_length++;
        continue;
      }
    }
#endif
    if (check_for_path_chars &&
        (*name == '/' || *name == '\\' || *name == '~' || *name == FN_EXTCHAR))
      return 1;
    name++;
    name_length++;
  }
#if defined(USE_MB) && defined(USE_MB_IDENT)
  return last_char_is_space || (name_length > NAME_CHAR_LEN);
#else
  return FALSE;
#endif
}


bool check_column_name(const char *name)
{
  // name length in symbols
  size_t name_length= 0;
  bool last_char_is_space= TRUE;

  while (*name)
  {
#if defined(USE_MB) && defined(USE_MB_IDENT)
    last_char_is_space= my_isspace(system_charset_info, *name);
    if (use_mb(system_charset_info))
    {
      int len=my_ismbchar(system_charset_info, name, 
                          name+system_charset_info->mbmaxlen);
      if (len)
      {
        name += len;
        name_length++;
        continue;
      }
    }
#else
    last_char_is_space= *name==' ';
    if (*name == '\377')
      return 1;
#endif
    name++;
    name_length++;
  }
  /* Error if empty or too long column name */
  return last_char_is_space || (name_length > NAME_CHAR_LEN);
}


/**
  Checks whether a table is intact. Should be done *just* after the table has
  been opened.

  @param[in] table             The table to check
  @param[in] table_f_count     Expected number of columns in the table
  @param[in] table_def         Expected structure of the table (column name
                               and type)

  @retval  FALSE  OK
  @retval  TRUE   There was an error. An error message is output
                  to the error log.  We do not push an error
                  message into the error stack because this
                  function is currently only called at start up,
                  and such errors never reach the user.
*/

bool
Table_check_intact::check(TABLE *table, const TABLE_FIELD_DEF *table_def)
{
  uint i;
  my_bool error= FALSE;
  const TABLE_FIELD_TYPE *field_def= table_def->field;
  DBUG_ENTER("table_check_intact");
  DBUG_PRINT("info",("table: %s  expected_count: %d",
                     table->alias.c_ptr(), table_def->count));

  /* Whether the table definition has already been validated. */
  if (table->s->table_field_def_cache == table_def)
    DBUG_RETURN(FALSE);

  if (table->s->fields != table_def->count)
  {
    THD *thd= current_thd;
    DBUG_PRINT("info", ("Column count has changed, checking the definition"));

    /* previous MySQL version */
    if (MYSQL_VERSION_ID > table->s->mysql_version)
    {
      report_error(ER_COL_COUNT_DOESNT_MATCH_PLEASE_UPDATE,
                   ER_THD(thd, ER_COL_COUNT_DOESNT_MATCH_PLEASE_UPDATE),
                   table->alias.c_ptr(), table_def->count, table->s->fields,
                   static_cast<int>(table->s->mysql_version),
                   MYSQL_VERSION_ID);
      DBUG_RETURN(TRUE);
    }
    else if (MYSQL_VERSION_ID == table->s->mysql_version)
    {
      report_error(ER_COL_COUNT_DOESNT_MATCH_CORRUPTED_V2,
                   ER_THD(thd, ER_COL_COUNT_DOESNT_MATCH_CORRUPTED_V2),
                   table->s->db.str, table->s->table_name.str,
                   table_def->count, table->s->fields);
      DBUG_RETURN(TRUE);
    }
    /*
      Something has definitely changed, but we're running an older
      version of MySQL with new system tables.
      Let's check column definitions. If a column was added at
      the end of the table, then we don't care much since such change
      is backward compatible.
    */
  }
  char buffer[1024];
  for (i=0 ; i < table_def->count; i++, field_def++)
  {
    String sql_type(buffer, sizeof(buffer), system_charset_info);
    sql_type.length(0);
    /* Allocate min 256 characters at once */
    sql_type.extra_allocation(256);
    if (i < table->s->fields)
    {
      Field *field= table->field[i];

      if (strncmp(field->field_name, field_def->name.str,
                  field_def->name.length))
      {
        /*
          Name changes are not fatal, we use ordinal numbers to access columns.
          Still this can be a sign of a tampered table, output an error
          to the error log.
        */
        report_error(0, "Incorrect definition of table %s.%s: "
                     "expected column '%s' at position %d, found '%s'.",
                     table->s->db.str, table->alias.c_ptr(),
                     field_def->name.str, i,
                     field->field_name);
      }
      field->sql_type(sql_type);
      /*
        Generally, if column types don't match, then something is
        wrong.

        However, we only compare column definitions up to the
        length of the original definition, since we consider the
        following definitions compatible:

        1. DATETIME and DATETIM
        2. INT(11) and INT(11
        3. SET('one', 'two') and SET('one', 'two', 'more')

        For SETs or ENUMs, if the same prefix is there it's OK to
        add more elements - they will get higher ordinal numbers and
        the new table definition is backward compatible with the
        original one.
       */
      if (strncmp(sql_type.c_ptr_safe(), field_def->type.str,
                  field_def->type.length - 1))
      {
        report_error(0, "Incorrect definition of table %s.%s: "
                     "expected column '%s' at position %d to have type "
                     "%s, found type %s.", table->s->db.str,
                     table->alias.c_ptr(),
                     field_def->name.str, i, field_def->type.str,
                     sql_type.c_ptr_safe());
        error= TRUE;
      }
      else if (field_def->cset.str && !field->has_charset())
      {
        report_error(0, "Incorrect definition of table %s.%s: "
                     "expected the type of column '%s' at position %d "
                     "to have character set '%s' but the type has no "
                     "character set.", table->s->db.str,
                     table->alias.c_ptr(),
                     field_def->name.str, i, field_def->cset.str);
        error= TRUE;
      }
      else if (field_def->cset.str &&
               strcmp(field->charset()->csname, field_def->cset.str))
      {
        report_error(0, "Incorrect definition of table %s.%s: "
                     "expected the type of column '%s' at position %d "
                     "to have character set '%s' but found "
                     "character set '%s'.", table->s->db.str,
                     table->alias.c_ptr(),
                     field_def->name.str, i, field_def->cset.str,
                     field->charset()->csname);
        error= TRUE;
      }
    }
    else
    {
      report_error(0, "Incorrect definition of table %s.%s: "
                   "expected column '%s' at position %d to have type %s "
                   " but the column is not found.",
                   table->s->db.str, table->alias.c_ptr(),
                   field_def->name.str, i, field_def->type.str);
      error= TRUE;
    }
  }

  if (table_def->primary_key_parts)
  {
    if (table->s->primary_key == MAX_KEY)
    {
      report_error(0, "Incorrect definition of table %s.%s: "
                   "missing primary key.", table->s->db.str,
                   table->alias.c_ptr());
      error= TRUE;
    }
    else
    {
      KEY *pk= &table->s->key_info[table->s->primary_key];
      if (pk->user_defined_key_parts != table_def->primary_key_parts)
      {
        report_error(0, "Incorrect definition of table %s.%s: "
                     "Expected primary key to have %u columns, but instead "
                     "found %u columns.", table->s->db.str,
                     table->alias.c_ptr(), table_def->primary_key_parts,
                     pk->user_defined_key_parts);
        error= TRUE;
      }
      else
      {
        for (i= 0; i < pk->user_defined_key_parts; ++i)
        {
          if (table_def->primary_key_columns[i] + 1 != pk->key_part[i].fieldnr)
          {
            report_error(0, "Incorrect definition of table %s.%s: Expected "
                         "primary key part %u to refer to column %u, but "
                         "instead found column %u.", table->s->db.str,
                         table->alias.c_ptr(), i + 1,
                         table_def->primary_key_columns[i] + 1,
                         pk->key_part[i].fieldnr);
            error= TRUE;
          }
        }
      }
    }
  }

  if (! error)
    table->s->table_field_def_cache= table_def;

  DBUG_RETURN(error);
}


/**
  Traverse portion of wait-for graph which is reachable through edge
  represented by this flush ticket in search for deadlocks.

  @retval TRUE  A deadlock is found. A victim is remembered
                by the visitor.
  @retval FALSE Success, no deadlocks.
*/

bool Wait_for_flush::accept_visitor(MDL_wait_for_graph_visitor *gvisitor)
{
  return m_share->visit_subgraph(this, gvisitor);
}


uint Wait_for_flush::get_deadlock_weight() const
{
  return m_deadlock_weight;
}


/**
  Traverse portion of wait-for graph which is reachable through this
  table share in search for deadlocks.

  @param waiting_ticket  Ticket representing wait for this share.
  @param dvisitor        Deadlock detection visitor.

  @retval TRUE  A deadlock is found. A victim is remembered
                by the visitor.
  @retval FALSE No deadlocks, it's OK to begin wait.
*/

bool TABLE_SHARE::visit_subgraph(Wait_for_flush *wait_for_flush,
                                 MDL_wait_for_graph_visitor *gvisitor)
{
  TABLE *table;
  MDL_context *src_ctx= wait_for_flush->get_ctx();
  bool result= TRUE;

  /*
    To protect all_tables list from being concurrently modified
    while we are iterating through it we increment tdc.all_tables_refs.
    This does not introduce deadlocks in the deadlock detector
    because we won't try to acquire tdc.LOCK_table_share while
    holding a write-lock on MDL_lock::m_rwlock.
  */
  mysql_mutex_lock(&tdc->LOCK_table_share);
  tdc->all_tables_refs++;
  mysql_mutex_unlock(&tdc->LOCK_table_share);

  TDC_element::All_share_tables_list::Iterator tables_it(tdc->all_tables);

  /*
    In case of multiple searches running in parallel, avoid going
    over the same loop twice and shortcut the search.
    Do it after taking the lock to weed out unnecessary races.
  */
  if (src_ctx->m_wait.get_status() != MDL_wait::EMPTY)
  {
    result= FALSE;
    goto end;
  }

  if (gvisitor->enter_node(src_ctx))
    goto end;

  while ((table= tables_it++))
  {
    DBUG_ASSERT(table->in_use && tdc->flushed);
    if (gvisitor->inspect_edge(&table->in_use->mdl_context))
    {
      goto end_leave_node;
    }
  }

  tables_it.rewind();
  while ((table= tables_it++))
  {
    DBUG_ASSERT(table->in_use && tdc->flushed);
    if (table->in_use->mdl_context.visit_subgraph(gvisitor))
    {
      goto end_leave_node;
    }
  }

  result= FALSE;

end_leave_node:
  gvisitor->leave_node(src_ctx);

end:
  mysql_mutex_lock(&tdc->LOCK_table_share);
  if (!--tdc->all_tables_refs)
    mysql_cond_broadcast(&tdc->COND_release);
  mysql_mutex_unlock(&tdc->LOCK_table_share);

  return result;
}


/**
  Wait until the subject share is removed from the table
  definition cache and make sure it's destroyed.

  @param mdl_context     MDL context for thread which is going to wait.
  @param abstime         Timeout for waiting as absolute time value.
  @param deadlock_weight Weight of this wait for deadlock detector.

  @pre LOCK_table_share is locked, the share is marked for flush and
       this connection does not reference the share.
       LOCK_table_share will be unlocked temporarily during execution.

  It may happen that another FLUSH TABLES thread marked this share
  for flush, but didn't yet purge it from table definition cache.
  In this case we may start waiting for a table share that has no
  references (ref_count == 0). We do this with assumption that this
  another FLUSH TABLES thread is about to purge this share.

  @retval FALSE - Success.
  @retval TRUE  - Error (OOM, deadlock, timeout, etc...).
*/

bool TABLE_SHARE::wait_for_old_version(THD *thd, struct timespec *abstime,
                                       uint deadlock_weight)
{
  MDL_context *mdl_context= &thd->mdl_context;
  Wait_for_flush ticket(mdl_context, this, deadlock_weight);
  MDL_wait::enum_wait_status wait_status;

  mysql_mutex_assert_owner(&tdc->LOCK_table_share);
  DBUG_ASSERT(tdc->flushed);

  tdc->m_flush_tickets.push_front(&ticket);

  mdl_context->m_wait.reset_status();

  mysql_mutex_unlock(&tdc->LOCK_table_share);

  mdl_context->will_wait_for(&ticket);

  mdl_context->find_deadlock();

  wait_status= mdl_context->m_wait.timed_wait(thd, abstime, TRUE,
                                              &stage_waiting_for_table_flush);

  mdl_context->done_waiting_for();

  mysql_mutex_lock(&tdc->LOCK_table_share);
  tdc->m_flush_tickets.remove(&ticket);
  mysql_cond_broadcast(&tdc->COND_release);
  mysql_mutex_unlock(&tdc->LOCK_table_share);


  /*
    In cases when our wait was aborted by KILL statement,
    a deadlock or a timeout, the share might still be referenced,
    so we don't delete it. Note, that we can't determine this
    condition by checking wait_status alone, since, for example,
    a timeout can happen after all references to the table share
    were released, but before the share is removed from the
    cache and we receive the notification. This is why
    we first destroy the share, and then look at
    wait_status.
  */
  switch (wait_status)
  {
  case MDL_wait::GRANTED:
    return FALSE;
  case MDL_wait::VICTIM:
    my_error(ER_LOCK_DEADLOCK, MYF(0));
    return TRUE;
  case MDL_wait::TIMEOUT:
    my_error(ER_LOCK_WAIT_TIMEOUT, MYF(0));
    return TRUE;
  case MDL_wait::KILLED:
    return TRUE;
  default:
    DBUG_ASSERT(0);
    return TRUE;
  }
}


/**
  Initialize TABLE instance (newly created, or coming either from table
  cache or THD::temporary_tables list) and prepare it for further use
  during statement execution. Set the 'alias' attribute from the specified
  TABLE_LIST element. Remember the TABLE_LIST element in the
  TABLE::pos_in_table_list member.

  @param thd  Thread context.
  @param tl   TABLE_LIST element.
*/

void TABLE::init(THD *thd, TABLE_LIST *tl)
{
  DBUG_ASSERT(s->tmp_table != NO_TMP_TABLE || s->tdc->ref_count > 0);

  if (thd->lex->need_correct_ident())
    alias_name_used= my_strcasecmp(table_alias_charset,
                                   s->table_name.str,
                                   tl->alias);
  /* Fix alias if table name changes. */
  if (strcmp(alias.c_ptr(), tl->alias))
    alias.copy(tl->alias, strlen(tl->alias), alias.charset());

  tablenr= thd->current_tablenr++;
  used_fields= 0;
  const_table= 0;
  null_row= 0;
  maybe_null= 0;
  force_index= 0;
  force_index_order= 0;
  force_index_group= 0;
  status= STATUS_NO_RECORD;
  insert_values= 0;
  fulltext_searched= 0;
  file->ft_handler= 0;
  reginfo.impossible_range= 0;
  created= TRUE;
  cond_selectivity= 1.0;
  cond_selectivity_sampling_explain= NULL;
#ifdef HAVE_REPLICATION
  /* used in RBR Triggers */
  master_had_triggers= 0;
#endif

  /* Catch wrong handling of the auto_increment_field_not_null. */
  DBUG_ASSERT(!auto_increment_field_not_null);
  auto_increment_field_not_null= FALSE;

  pos_in_table_list= tl;

  clear_column_bitmaps();
  for (Field **f_ptr= field ; *f_ptr ; f_ptr++)
  {
    (*f_ptr)->next_equal_field= NULL;
    (*f_ptr)->cond_selectivity= 1.0;
  }

  DBUG_ASSERT(key_read == 0);

  /* mark the record[0] uninitialized */
  TRASH(record[0], s->reclength);

  /*
    Initialize the null marker bits, to ensure that if we are doing a read
    of only selected columns (like in keyread), all null markers are
    initialized.
  */
  memset(record[0], 255, s->null_bytes); 
  memset(record[1], 255, s->null_bytes); 

  /* Tables may be reused in a sub statement. */
  DBUG_ASSERT(!file->extra(HA_EXTRA_IS_ATTACHED_CHILDREN));
}


/*
  Create Item_field for each column in the table.

  SYNPOSIS
    TABLE::fill_item_list()
      item_list          a pointer to an empty list used to store items

  DESCRIPTION
    Create Item_field object for each column in the table and
    initialize it with the corresponding Field. New items are
    created in the current THD memory root.

  RETURN VALUE
    0                    success
    1                    out of memory
*/

bool TABLE::fill_item_list(List<Item> *item_list) const
{
  /*
    All Item_field's created using a direct pointer to a field
    are fixed in Item_field constructor.
  */
  for (Field **ptr= field; *ptr; ptr++)
  {
    Item_field *item= new (in_use->mem_root) Item_field(in_use, *ptr);
    if (!item || item_list->push_back(item))
      return TRUE;
  }
  return FALSE;
}

/*
  Reset an existing list of Item_field items to point to the
  Fields of this table.

  SYNPOSIS
    TABLE::fill_item_list()
      item_list          a non-empty list with Item_fields

  DESCRIPTION
    This is a counterpart of fill_item_list used to redirect
    Item_fields to the fields of a newly created table.
    The caller must ensure that number of items in the item_list
    is the same as the number of columns in the table.
*/

void TABLE::reset_item_list(List<Item> *item_list) const
{
  List_iterator_fast<Item> it(*item_list);
  for (Field **ptr= field; *ptr; ptr++)
  {
    Item_field *item_field= (Item_field*) it++;
    DBUG_ASSERT(item_field != 0);
    item_field->reset_field(*ptr);
  }
}

/*
  calculate md5 of query

  SYNOPSIS
    TABLE_LIST::calc_md5()
    buffer	buffer for md5 writing
*/

void  TABLE_LIST::calc_md5(char *buffer)
{
  uchar digest[16];
  compute_md5_hash(digest, select_stmt.str,
                   select_stmt.length);
  sprintf((char *) buffer,
	    "%02x%02x%02x%02x%02x%02x%02x%02x%02x%02x%02x%02x%02x%02x%02x%02x",
	    digest[0], digest[1], digest[2], digest[3],
	    digest[4], digest[5], digest[6], digest[7],
	    digest[8], digest[9], digest[10], digest[11],
	    digest[12], digest[13], digest[14], digest[15]);
}


/**
  @brief
  Create field translation for mergeable derived table/view.

  @param thd  Thread handle

  @details
  Create field translation for mergeable derived table/view.

  @return FALSE ok.
  @return TRUE an error occur.
*/

bool TABLE_LIST::create_field_translation(THD *thd)
{
  Item *item;
  Field_translator *transl;
  SELECT_LEX *select= get_single_select();
  List_iterator_fast<Item> it(select->item_list);
  uint field_count= 0;
  Query_arena *arena, backup;
  bool res= FALSE;
  DBUG_ENTER("TABLE_LIST::create_field_translation");

  if (thd->stmt_arena->is_conventional() ||
      thd->stmt_arena->is_stmt_prepare_or_first_sp_execute())
  {
    /* initialize lists */
    used_items.empty();
    persistent_used_items.empty();
  }
  else
  {
    /*
      Copy the list created by natural join procedure because the procedure
      will not be repeated.
    */
    used_items= persistent_used_items;
  }

  if (field_translation)
  {
    /*
      Update items in the field translation after view have been prepared.
      It's needed because some items in the select list, like IN subselects,
      might be substituted for optimized ones.
    */
    if (is_view() && get_unit()->prepared && !field_translation_updated)
    {
      while ((item= it++))
      {
        field_translation[field_count++].item= item;
      }
      field_translation_updated= TRUE;
    }

    DBUG_RETURN(FALSE);
  }

  arena= thd->activate_stmt_arena_if_needed(&backup);

  /* Create view fields translation table */

  if (!(transl=
        (Field_translator*)(thd->stmt_arena->
                            alloc(select->item_list.elements *
                                  sizeof(Field_translator)))))
  {
    res= TRUE;
    goto exit;
  }

  while ((item= it++))
  {
    DBUG_ASSERT(item->name && item->name[0]);
    transl[field_count].name= thd->strdup(item->name);
    transl[field_count++].item= item;
  }
  field_translation= transl;
  field_translation_end= transl + field_count;
  /* It's safe to cache this table for prepared statements */
  cacheable_table= 1;

exit:
  if (arena)
    thd->restore_active_arena(arena, &backup);

  DBUG_RETURN(res);
}


/**
  @brief
  Create field translation for mergeable derived table/view.

  @param thd  Thread handle

  @details
  Create field translation for mergeable derived table/view.

  @return FALSE ok.
  @return TRUE an error occur.
*/

bool TABLE_LIST::setup_underlying(THD *thd)
{
  DBUG_ENTER("TABLE_LIST::setup_underlying");

  if (!view || (!field_translation && merge_underlying_list))
  {
    SELECT_LEX *select= get_single_select();
    
    if (create_field_translation(thd))
      DBUG_RETURN(TRUE);

    /* full text function moving to current select */
    if (select->ftfunc_list->elements)
    {
      Item_func_match *ifm;
      SELECT_LEX *current_select= thd->lex->current_select;
      List_iterator_fast<Item_func_match>
        li(*(select_lex->ftfunc_list));
      while ((ifm= li++))
        current_select->ftfunc_list->push_front(ifm);
    }
  }
  DBUG_RETURN(FALSE);
}


/*
   Prepare where expression of derived table/view

  SYNOPSIS
    TABLE_LIST::prep_where()
    thd             - thread handler
    conds           - condition of this JOIN
    no_where_clause - do not build WHERE or ON outer qwery do not need it
                      (it is INSERT), we do not need conds if this flag is set

  NOTE: have to be called befor CHECK OPTION preparation, because it makes
  fix_fields for view WHERE clause

  RETURN
    FALSE - OK
    TRUE  - error
*/

bool TABLE_LIST::prep_where(THD *thd, Item **conds,
                               bool no_where_clause)
{
  DBUG_ENTER("TABLE_LIST::prep_where");
  bool res= FALSE;

  for (TABLE_LIST *tbl= merge_underlying_list; tbl; tbl= tbl->next_local)
  {
    if (tbl->is_view_or_derived() &&
        tbl->prep_where(thd, conds, no_where_clause))
    {
      DBUG_RETURN(TRUE);
    }
  }

  if (where)
  {
    if (where->fixed)
      where->update_used_tables();
    if (!where->fixed && where->fix_fields(thd, &where))
    {
      DBUG_RETURN(TRUE);
    }

    /*
      check that it is not VIEW in which we insert with INSERT SELECT
      (in this case we can't add view WHERE condition to main SELECT_LEX)
    */
    if (!no_where_clause && !where_processed)
    {
      TABLE_LIST *tbl= this;
      Query_arena *arena= thd->stmt_arena, backup;
      arena= thd->activate_stmt_arena_if_needed(&backup);  // For easier test

      /* Go up to join tree and try to find left join */
      for (; tbl; tbl= tbl->embedding)
      {
        if (tbl->outer_join)
        {
          /*
            Store WHERE condition to ON expression for outer join, because
            we can't use WHERE to correctly execute left joins on VIEWs and
            this expression will not be moved to WHERE condition (i.e. will
            be clean correctly for PS/SP)
          */
          tbl->on_expr= and_conds(thd, tbl->on_expr,
                                  where->copy_andor_structure(thd));
          break;
        }
      }
      if (tbl == 0)
      {
        if (*conds && !(*conds)->fixed)
          res= (*conds)->fix_fields(thd, conds);
        if (!res)
          *conds= and_conds(thd, *conds, where->copy_andor_structure(thd));
        if (*conds && !(*conds)->fixed && !res)
          res= (*conds)->fix_fields(thd, conds);
      }
      if (arena)
        thd->restore_active_arena(arena, &backup);
      where_processed= TRUE;
    }
  }

  DBUG_RETURN(res);
}

/**
  Check that table/view is updatable and if it has single
  underlying tables/views it is also updatable

  @return Result of the check.
*/

bool TABLE_LIST::single_table_updatable()
{
  if (!updatable)
    return false;
  if (view_tables && view_tables->elements == 1)
  {
    /*
      We need to check deeply only single table views. Multi-table views
      will be turned to multi-table updates and then checked by leaf tables
    */
    return view_tables->head()->single_table_updatable();
  }
  return true;
}


/*
  Merge ON expressions for a view

  SYNOPSIS
    merge_on_conds()
    thd             thread handle
    table           table for the VIEW
    is_cascaded     TRUE <=> merge ON expressions from underlying views

  DESCRIPTION
    This function returns the result of ANDing the ON expressions
    of the given view and all underlying views. The ON expressions
    of the underlying views are added only if is_cascaded is TRUE.

  RETURN
    Pointer to the built expression if there is any.
    Otherwise and in the case of a failure NULL is returned.
*/

static Item *
merge_on_conds(THD *thd, TABLE_LIST *table, bool is_cascaded)
{
  DBUG_ENTER("merge_on_conds");

  Item *cond= NULL;
  DBUG_PRINT("info", ("alias: %s", table->alias));
  if (table->on_expr)
    cond= table->on_expr->copy_andor_structure(thd);
  if (!table->view)
    DBUG_RETURN(cond);
  for (TABLE_LIST *tbl= (TABLE_LIST*)table->view->select_lex.table_list.first;
       tbl;
       tbl= tbl->next_local)
  {
    if (tbl->view && !is_cascaded)
      continue;
    cond= and_conds(thd, cond, merge_on_conds(thd, tbl, is_cascaded));
  }
  DBUG_RETURN(cond);
}


/*
  Prepare check option expression of table

  SYNOPSIS
    TABLE_LIST::prep_check_option()
    thd             - thread handler
    check_opt_type  - WITH CHECK OPTION type (VIEW_CHECK_NONE,
                      VIEW_CHECK_LOCAL, VIEW_CHECK_CASCADED)
                      we use this parameter instead of direct check of
                      effective_with_check to change type of underlying
                      views to VIEW_CHECK_CASCADED if outer view have
                      such option and prevent processing of underlying
                      view check options if outer view have just
                      VIEW_CHECK_LOCAL option.

  NOTE
    This method builds check option condition to use it later on
    every call (usual execution or every SP/PS call).
    This method have to be called after WHERE preparation
    (TABLE_LIST::prep_where)

  RETURN
    FALSE - OK
    TRUE  - error
*/

bool TABLE_LIST::prep_check_option(THD *thd, uint8 check_opt_type)
{
  DBUG_ENTER("TABLE_LIST::prep_check_option");
  bool is_cascaded= check_opt_type == VIEW_CHECK_CASCADED;
  TABLE_LIST *merge_underlying_list= view->select_lex.get_table_list();
  for (TABLE_LIST *tbl= merge_underlying_list; tbl; tbl= tbl->next_local)
  {
    /* see comment of check_opt_type parameter */
    if (tbl->view && tbl->prep_check_option(thd, (is_cascaded ?
                                                  VIEW_CHECK_CASCADED :
                                                  VIEW_CHECK_NONE)))
      DBUG_RETURN(TRUE);
  }

  if (check_opt_type && !check_option_processed)
  {
    Query_arena *arena= thd->stmt_arena, backup;
    arena= thd->activate_stmt_arena_if_needed(&backup);  // For easier test

    if (where)
    {
      check_option= where->copy_andor_structure(thd);
    }
    if (is_cascaded)
    {
      for (TABLE_LIST *tbl= merge_underlying_list; tbl; tbl= tbl->next_local)
      {
        if (tbl->check_option)
          check_option= and_conds(thd, check_option, tbl->check_option);
      }
    }
    check_option= and_conds(thd, check_option,
                            merge_on_conds(thd, this, is_cascaded));

    if (arena)
      thd->restore_active_arena(arena, &backup);
    check_option_processed= TRUE;

  }

  if (check_option)
  {
    const char *save_where= thd->where;
    thd->where= "check option";
    if ((!check_option->fixed &&
         check_option->fix_fields(thd, &check_option)) ||
        check_option->check_cols(1))
    {
      DBUG_RETURN(TRUE);
    }
    thd->where= save_where;
  }
  DBUG_RETURN(FALSE);
}


/**
  Hide errors which show view underlying table information. 
  There are currently two mechanisms at work that handle errors for views,
  this one and a more general mechanism based on an Internal_error_handler,
  see Show_create_error_handler. The latter handles errors encountered during
  execution of SHOW CREATE VIEW, while the mechanism using this method is
  handles SELECT from views. The two methods should not clash.

  @param[in,out]  thd     thread handler

  @pre This method can be called only if there is an error.
*/

void TABLE_LIST::hide_view_error(THD *thd)
{
  if (thd->killed || thd->get_internal_handler())
    return;
  /* Hide "Unknown column" or "Unknown function" error */
  DBUG_ASSERT(thd->is_error());
  switch (thd->get_stmt_da()->sql_errno()) {
    case ER_BAD_FIELD_ERROR:
    case ER_SP_DOES_NOT_EXIST:
    case ER_FUNC_INEXISTENT_NAME_COLLISION:
    case ER_PROCACCESS_DENIED_ERROR:
    case ER_COLUMNACCESS_DENIED_ERROR:
    case ER_TABLEACCESS_DENIED_ERROR:
    case ER_TABLE_NOT_LOCKED:
    case ER_NO_SUCH_TABLE:
    {
      TABLE_LIST *top= top_table();
      thd->clear_error();
      my_error(ER_VIEW_INVALID, MYF(0),
               top->view_db.str, top->view_name.str);
      break;
    }

    case ER_NO_DEFAULT_FOR_FIELD:
    {
      TABLE_LIST *top= top_table();
      thd->clear_error();
      // TODO: make correct error message
      my_error(ER_NO_DEFAULT_FOR_VIEW_FIELD, MYF(0),
               top->view_db.str, top->view_name.str);
      break;
    }
  }
}


/*
  Find underlying base tables (TABLE_LIST) which represent given
  table_to_find (TABLE)

  SYNOPSIS
    TABLE_LIST::find_underlying_table()
    table_to_find table to find

  RETURN
    0  table is not found
    found table reference
*/

TABLE_LIST *TABLE_LIST::find_underlying_table(TABLE *table_to_find)
{
  /* is this real table and table which we are looking for? */
  if (table == table_to_find && view == 0)
    return this;
  if (!view)
    return 0;

  for (TABLE_LIST *tbl= view->select_lex.get_table_list();
       tbl;
       tbl= tbl->next_local)
  {
    TABLE_LIST *result;
    if ((result= tbl->find_underlying_table(table_to_find)))
      return result;
  }
  return 0;
}

/*
  cleanup items belonged to view fields translation table

  SYNOPSIS
    TABLE_LIST::cleanup_items()
*/

void TABLE_LIST::cleanup_items()
{
  if (!field_translation)
    return;

  for (Field_translator *transl= field_translation;
       transl < field_translation_end;
       transl++)
    transl->item->walk(&Item::cleanup_processor, 0, 0);
}


/*
  check CHECK OPTION condition

  SYNOPSIS
    TABLE_LIST::view_check_option()
    ignore_failure ignore check option fail

  RETURN
    VIEW_CHECK_OK     OK
    VIEW_CHECK_ERROR  FAILED
    VIEW_CHECK_SKIP   FAILED, but continue
*/

int TABLE_LIST::view_check_option(THD *thd, bool ignore_failure)
{
  if (check_option && check_option->val_int() == 0)
  {
    TABLE_LIST *main_view= top_table();
    if (ignore_failure)
    {
      push_warning_printf(thd, Sql_condition::WARN_LEVEL_WARN,
                          ER_VIEW_CHECK_FAILED,
                          ER_THD(thd, ER_VIEW_CHECK_FAILED),
                          main_view->view_db.str, main_view->view_name.str);
      return(VIEW_CHECK_SKIP);
    }
    my_error(ER_VIEW_CHECK_FAILED, MYF(0), main_view->view_db.str,
             main_view->view_name.str);
    return(VIEW_CHECK_ERROR);
  }
  return(VIEW_CHECK_OK);
}


/*
  Find table in underlying tables by mask and check that only this
  table belong to given mask

  SYNOPSIS
    TABLE_LIST::check_single_table()
    table_arg	reference on variable where to store found table
		(should be 0 on call, to find table, or point to table for
		unique test)
    map         bit mask of tables
    view_arg    view for which we are looking table

  RETURN
    FALSE table not found or found only one
    TRUE  found several tables
*/

bool TABLE_LIST::check_single_table(TABLE_LIST **table_arg,
                                       table_map map,
                                       TABLE_LIST *view_arg)
{
  if (!select_lex)
    return FALSE;
  DBUG_ASSERT(is_merged_derived());
  for (TABLE_LIST *tbl= get_single_select()->get_table_list();
       tbl;
       tbl= tbl->next_local)
  {
    /*
      Merged view has also temporary table attached (in 5.2 if it has table
      then it was real table), so we have filter such temporary tables out
      by checking that it is not merged view
    */
    if (tbl->table &&
        !(tbl->is_view() &&
          tbl->is_merged_derived()))
    {
      if (tbl->table->map & map)
      {
	if (*table_arg)
	  return TRUE;
        *table_arg= tbl;
        tbl->check_option= view_arg->check_option;
      }
    }
    else if (tbl->check_single_table(table_arg, map, view_arg))
      return TRUE;
  }
  return FALSE;
}


/*
  Set insert_values buffer

  SYNOPSIS
    set_insert_values()
    mem_root   memory pool for allocating

  RETURN
    FALSE - OK
    TRUE  - out of memory
*/

bool TABLE_LIST::set_insert_values(MEM_ROOT *mem_root)
{
  DBUG_ENTER("set_insert_values");
  if (table)
  {
    DBUG_PRINT("info", ("setting insert_value for table"));
    if (!table->insert_values &&
        !(table->insert_values= (uchar *)alloc_root(mem_root,
                                                   table->s->rec_buff_length)))
      DBUG_RETURN(TRUE);
  }
  else
  {
    DBUG_PRINT("info", ("setting insert_value for view"));
    DBUG_ASSERT(is_view_or_derived() && is_merged_derived());
    for (TABLE_LIST *tbl= (TABLE_LIST*)view->select_lex.table_list.first;
         tbl;
         tbl= tbl->next_local)
      if (tbl->set_insert_values(mem_root))
        DBUG_RETURN(TRUE);
  }
  DBUG_RETURN(FALSE);
}


/*
  Test if this is a leaf with respect to name resolution.

  SYNOPSIS
    TABLE_LIST::is_leaf_for_name_resolution()

  DESCRIPTION
    A table reference is a leaf with respect to name resolution if
    it is either a leaf node in a nested join tree (table, view,
    schema table, subquery), or an inner node that represents a
    NATURAL/USING join, or a nested join with materialized join
    columns.

  RETURN
    TRUE if a leaf, FALSE otherwise.
*/
bool TABLE_LIST::is_leaf_for_name_resolution()
{
  return (is_merged_derived() || is_natural_join || is_join_columns_complete ||
          !nested_join);
}


/*
  Retrieve the first (left-most) leaf in a nested join tree with
  respect to name resolution.

  SYNOPSIS
    TABLE_LIST::first_leaf_for_name_resolution()

  DESCRIPTION
    Given that 'this' is a nested table reference, recursively walk
    down the left-most children of 'this' until we reach a leaf
    table reference with respect to name resolution.

  IMPLEMENTATION
    The left-most child of a nested table reference is the last element
    in the list of children because the children are inserted in
    reverse order.

  RETURN
    If 'this' is a nested table reference - the left-most child of
      the tree rooted in 'this',
    else return 'this'
*/

TABLE_LIST *TABLE_LIST::first_leaf_for_name_resolution()
{
  TABLE_LIST *UNINIT_VAR(cur_table_ref);
  NESTED_JOIN *cur_nested_join;

  if (is_leaf_for_name_resolution())
    return this;
  DBUG_ASSERT(nested_join);

  for (cur_nested_join= nested_join;
       cur_nested_join;
       cur_nested_join= cur_table_ref->nested_join)
  {
    List_iterator_fast<TABLE_LIST> it(cur_nested_join->join_list);
    cur_table_ref= it++;
    /*
      If the current nested join is a RIGHT JOIN, the operands in
      'join_list' are in reverse order, thus the first operand is
      already at the front of the list. Otherwise the first operand
      is in the end of the list of join operands.
    */
    if (!(cur_table_ref->outer_join & JOIN_TYPE_RIGHT))
    {
      TABLE_LIST *next;
      while ((next= it++))
        cur_table_ref= next;
    }
    if (cur_table_ref->is_leaf_for_name_resolution())
      break;
  }
  return cur_table_ref;
}


/*
  Retrieve the last (right-most) leaf in a nested join tree with
  respect to name resolution.

  SYNOPSIS
    TABLE_LIST::last_leaf_for_name_resolution()

  DESCRIPTION
    Given that 'this' is a nested table reference, recursively walk
    down the right-most children of 'this' until we reach a leaf
    table reference with respect to name resolution.

  IMPLEMENTATION
    The right-most child of a nested table reference is the first
    element in the list of children because the children are inserted
    in reverse order.

  RETURN
    - If 'this' is a nested table reference - the right-most child of
      the tree rooted in 'this',
    - else - 'this'
*/

TABLE_LIST *TABLE_LIST::last_leaf_for_name_resolution()
{
  TABLE_LIST *cur_table_ref= this;
  NESTED_JOIN *cur_nested_join;

  if (is_leaf_for_name_resolution())
    return this;
  DBUG_ASSERT(nested_join);

  for (cur_nested_join= nested_join;
       cur_nested_join;
       cur_nested_join= cur_table_ref->nested_join)
  {
    cur_table_ref= cur_nested_join->join_list.head();
    /*
      If the current nested is a RIGHT JOIN, the operands in
      'join_list' are in reverse order, thus the last operand is in the
      end of the list.
    */
    if ((cur_table_ref->outer_join & JOIN_TYPE_RIGHT))
    {
      List_iterator_fast<TABLE_LIST> it(cur_nested_join->join_list);
      TABLE_LIST *next;
      cur_table_ref= it++;
      while ((next= it++))
        cur_table_ref= next;
    }
    if (cur_table_ref->is_leaf_for_name_resolution())
      break;
  }
  return cur_table_ref;
}


/*
  Register access mode which we need for underlying tables

  SYNOPSIS
    register_want_access()
    want_access          Acess which we require
*/

void TABLE_LIST::register_want_access(ulong want_access)
{
  /* Remove SHOW_VIEW_ACL, because it will be checked during making view */
  want_access&= ~SHOW_VIEW_ACL;
  if (belong_to_view)
  {
    grant.want_privilege= want_access;
    if (table)
      table->grant.want_privilege= want_access;
  }
  if (!view)
    return;
  for (TABLE_LIST *tbl= view->select_lex.get_table_list();
       tbl;
       tbl= tbl->next_local)
    tbl->register_want_access(want_access);
}


/*
  Load security context information for this view

  SYNOPSIS
    TABLE_LIST::prepare_view_security_context()
    thd                  [in] thread handler

  RETURN
    FALSE  OK
    TRUE   Error
*/

#ifndef NO_EMBEDDED_ACCESS_CHECKS
bool TABLE_LIST::prepare_view_security_context(THD *thd)
{
  DBUG_ENTER("TABLE_LIST::prepare_view_security_context");
  DBUG_PRINT("enter", ("table: %s", alias));

  DBUG_ASSERT(!prelocking_placeholder && view);
  if (view_suid)
  {
    DBUG_PRINT("info", ("This table is suid view => load contest"));
    DBUG_ASSERT(view && view_sctx);
    if (acl_getroot(view_sctx, definer.user.str, definer.host.str,
                                definer.host.str, thd->db))
    {
      if ((thd->lex->sql_command == SQLCOM_SHOW_CREATE) ||
          (thd->lex->sql_command == SQLCOM_SHOW_FIELDS))
      {
        push_warning_printf(thd, Sql_condition::WARN_LEVEL_NOTE, 
                            ER_NO_SUCH_USER, 
                            ER_THD(thd, ER_NO_SUCH_USER),
                            definer.user.str, definer.host.str);
      }
      else
      {
        if (thd->security_ctx->master_access & SUPER_ACL)
        {
          my_error(ER_NO_SUCH_USER, MYF(0), definer.user.str, definer.host.str);

        }
        else
        {
          if (thd->password == 2)
            my_error(ER_ACCESS_DENIED_NO_PASSWORD_ERROR, MYF(0),
                     thd->security_ctx->priv_user,
                     thd->security_ctx->priv_host);
          else
            my_error(ER_ACCESS_DENIED_ERROR, MYF(0),
                     thd->security_ctx->priv_user,
                     thd->security_ctx->priv_host,
                     (thd->password ?  ER_THD(thd, ER_YES) :
                      ER_THD(thd, ER_NO)));
        }
        DBUG_RETURN(TRUE);
      }
    }
  }
  DBUG_RETURN(FALSE);

}
#endif


/*
  Find security context of current view

  SYNOPSIS
    TABLE_LIST::find_view_security_context()
    thd                  [in] thread handler

*/

#ifndef NO_EMBEDDED_ACCESS_CHECKS
Security_context *TABLE_LIST::find_view_security_context(THD *thd)
{
  Security_context *sctx;
  TABLE_LIST *upper_view= this;
  DBUG_ENTER("TABLE_LIST::find_view_security_context");

  DBUG_ASSERT(view);
  while (upper_view && !upper_view->view_suid)
  {
    DBUG_ASSERT(!upper_view->prelocking_placeholder);
    upper_view= upper_view->referencing_view;
  }
  if (upper_view)
  {
    DBUG_PRINT("info", ("Securety context of view %s will be used",
                        upper_view->alias));
    sctx= upper_view->view_sctx;
    DBUG_ASSERT(sctx);
  }
  else
  {
    DBUG_PRINT("info", ("Current global context will be used"));
    sctx= thd->security_ctx;
  }
  DBUG_RETURN(sctx);
}
#endif


/*
  Prepare security context and load underlying tables priveleges for view

  SYNOPSIS
    TABLE_LIST::prepare_security()
    thd                  [in] thread handler

  RETURN
    FALSE  OK
    TRUE   Error
*/

bool TABLE_LIST::prepare_security(THD *thd)
{
  List_iterator_fast<TABLE_LIST> tb(*view_tables);
  TABLE_LIST *tbl;
  DBUG_ENTER("TABLE_LIST::prepare_security");
#ifndef NO_EMBEDDED_ACCESS_CHECKS
  Security_context *save_security_ctx= thd->security_ctx;

  DBUG_ASSERT(!prelocking_placeholder);
  if (prepare_view_security_context(thd))
    DBUG_RETURN(TRUE);
  thd->security_ctx= find_view_security_context(thd);
  while ((tbl= tb++))
  {
    DBUG_ASSERT(tbl->referencing_view);
    char *local_db, *local_table_name;
    if (tbl->view)
    {
      local_db= tbl->view_db.str;
      local_table_name= tbl->view_name.str;
    }
    else
    {
      local_db= tbl->db;
      local_table_name= tbl->table_name;
    }
    fill_effective_table_privileges(thd, &tbl->grant, local_db,
                                    local_table_name);
    if (tbl->table)
      tbl->table->grant= grant;
  }
  thd->security_ctx= save_security_ctx;
#else
  while ((tbl= tb++))
    tbl->grant.privilege= ~NO_ACCESS;
#endif
  DBUG_RETURN(FALSE);
}

#ifndef DBUG_OFF
void TABLE_LIST::set_check_merged()
{
  DBUG_ASSERT(derived);
  /*
    It is not simple to check all, but at least this should be checked:
    this select is not excluded or the exclusion came from above.
  */
  DBUG_ASSERT(!derived->first_select()->exclude_from_table_unique_test ||
              derived->outer_select()->
              exclude_from_table_unique_test);
}
#endif

void TABLE_LIST::set_check_materialized()
{
  DBUG_ENTER("TABLE_LIST::set_check_materialized");
  SELECT_LEX_UNIT *derived= this->derived;
  if (view)
    derived= &view->unit;
  DBUG_ASSERT(derived);
  if (!derived->first_select()->exclude_from_table_unique_test)
    derived->set_unique_exclude();
  else
  {
    /*
      The subtree should be already excluded
    */
    DBUG_ASSERT(!derived->first_select()->first_inner_unit() ||
                derived->first_select()->first_inner_unit()->first_select()->
                exclude_from_table_unique_test);
  }
  DBUG_VOID_RETURN;
}

TABLE *TABLE_LIST::get_real_join_table()
{
  TABLE_LIST *tbl= this;
  while (tbl->table == NULL || tbl->table->reginfo.join_tab == NULL)
  {
    if ((tbl->view == NULL && tbl->derived == NULL) ||
        tbl->is_materialized_derived())
      break;
    /* we do not support merging of union yet */
    DBUG_ASSERT(tbl->view == NULL ||
               tbl->view->select_lex.next_select() == NULL);
    DBUG_ASSERT(tbl->derived == NULL ||
               tbl->derived->first_select()->next_select() == NULL);

    {
      List_iterator_fast<TABLE_LIST>
        ti(tbl->view != NULL ?
           tbl->view->select_lex.top_join_list :
           tbl->derived->first_select()->top_join_list);
      for (;;)
      {
        tbl= NULL;
        /*
          Find left table in outer join on this level
          (the list is reverted).
        */
        for (TABLE_LIST *t= ti++; t; t= ti++)
          tbl= t;
        if (!tbl)
          return NULL; // view/derived with no tables
        if (!tbl->nested_join)
          break;
        /* go deeper if we've found nested join */
        ti= tbl->nested_join->join_list;
      }
    }
  }

  return tbl->table;
}


Natural_join_column::Natural_join_column(Field_translator *field_param,
                                         TABLE_LIST *tab)
{
  DBUG_ASSERT(tab->field_translation);
  view_field= field_param;
  table_field= NULL;
  table_ref= tab;
  is_common= FALSE;
}


Natural_join_column::Natural_join_column(Item_field *field_param,
                                         TABLE_LIST *tab)
{
  DBUG_ASSERT(tab->table == field_param->field->table);
  table_field= field_param;
  view_field= NULL;
  table_ref= tab;
  is_common= FALSE;
}


const char *Natural_join_column::name()
{
  if (view_field)
  {
    DBUG_ASSERT(table_field == NULL);
    return view_field->name;
  }

  return table_field->field_name;
}


Item *Natural_join_column::create_item(THD *thd)
{
  if (view_field)
  {
    DBUG_ASSERT(table_field == NULL);
    return create_view_field(thd, table_ref, &view_field->item,
                             view_field->name);
  }
  return table_field;
}


Field *Natural_join_column::field()
{
  if (view_field)
  {
    DBUG_ASSERT(table_field == NULL);
    return NULL;
  }
  return table_field->field;
}


const char *Natural_join_column::table_name()
{
  DBUG_ASSERT(table_ref);
  return table_ref->alias;
}


const char *Natural_join_column::db_name()
{
  if (view_field)
    return table_ref->view_db.str;

  /*
    Test that TABLE_LIST::db is the same as TABLE_SHARE::db to
    ensure consistency. An exception are I_S schema tables, which
    are inconsistent in this respect.
  */
  DBUG_ASSERT(!strcmp(table_ref->db,
                      table_ref->table->s->db.str) ||
              (table_ref->schema_table &&
               is_infoschema_db(table_ref->table->s->db.str,
                                table_ref->table->s->db.length)) ||
               table_ref->is_materialized_derived());
  return table_ref->db;
}


GRANT_INFO *Natural_join_column::grant()
{
/*  if (view_field)
    return &(table_ref->grant);
  return &(table_ref->table->grant);*/
  /*
    Have to check algorithm because merged derived also has
    field_translation.
  */
//if (table_ref->effective_algorithm == DTYPE_ALGORITHM_MERGE)
  if (table_ref->is_merged_derived())
    return &(table_ref->grant);
  return &(table_ref->table->grant);
}


void Field_iterator_view::set(TABLE_LIST *table)
{
  DBUG_ASSERT(table->field_translation);
  view= table;
  ptr= table->field_translation;
  array_end= table->field_translation_end;
}


const char *Field_iterator_table::name()
{
  return (*ptr)->field_name;
}


Item *Field_iterator_table::create_item(THD *thd)
{
  SELECT_LEX *select= thd->lex->current_select;

  Item_field *item= new (thd->mem_root) Item_field(thd, &select->context, *ptr);
  if (item && thd->variables.sql_mode & MODE_ONLY_FULL_GROUP_BY &&
      !thd->lex->in_sum_func && select->cur_pos_in_select_list != UNDEF_POS)
  {
    select->join->non_agg_fields.push_back(item);
    item->marker= select->cur_pos_in_select_list;
    select->set_non_agg_field_used(true);
  }
  return item;
}


const char *Field_iterator_view::name()
{
  return ptr->name;
}


Item *Field_iterator_view::create_item(THD *thd)
{
  return create_view_field(thd, view, &ptr->item, ptr->name);
}

Item *create_view_field(THD *thd, TABLE_LIST *view, Item **field_ref,
                        const char *name)
{
  bool save_wrapper= thd->lex->select_lex.no_wrap_view_item;
  Item *field= *field_ref;
  DBUG_ENTER("create_view_field");

  if (view->schema_table_reformed)
  {
    /*
      Translation table items are always Item_fields and already fixed
      ('mysql_schema_table' function). So we can return directly the
      field. This case happens only for 'show & where' commands.
    */
    DBUG_ASSERT(field && field->fixed);
    DBUG_RETURN(field);
  }

  DBUG_ASSERT(field);
  thd->lex->current_select->no_wrap_view_item= TRUE;
  if (!field->fixed)
  {
    if (field->fix_fields(thd, field_ref))
    {
      thd->lex->current_select->no_wrap_view_item= save_wrapper;
      DBUG_RETURN(0);
    }
    field= *field_ref;
  }
  thd->lex->current_select->no_wrap_view_item= save_wrapper;
  if (save_wrapper)
  {
    DBUG_RETURN(field);
  }
  Item *item= (new (thd->mem_root)
               Item_direct_view_ref(thd, &view->view->select_lex.context,
                                    field_ref, view->alias,
                                    name, view));
  /*
    Force creation of nullable item for the result tmp table for outer joined
    views/derived tables.
  */
  if (view->table && view->table->maybe_null)
    item->maybe_null= TRUE;
  /* Save item in case we will need to fall back to materialization. */
<<<<<<< HEAD
  view->used_items.push_front(item, thd->mem_root);
=======
  view->used_items.push_front(item);
  /*
    If we create this reference on persistent memory then it should be
    present in persistent list
  */
  if (thd->mem_root == thd->stmt_arena->mem_root)
    view->persistent_used_items.push_front(item);
>>>>>>> 4b41e3c7
  DBUG_RETURN(item);
}


void Field_iterator_natural_join::set(TABLE_LIST *table_ref)
{
  DBUG_ASSERT(table_ref->join_columns);
  column_ref_it.init(*(table_ref->join_columns));
  cur_column_ref= column_ref_it++;
}


void Field_iterator_natural_join::next()
{
  cur_column_ref= column_ref_it++;
  DBUG_ASSERT(!cur_column_ref || ! cur_column_ref->table_field ||
              cur_column_ref->table_ref->table ==
              cur_column_ref->table_field->field->table);
}


void Field_iterator_table_ref::set_field_iterator()
{
  DBUG_ENTER("Field_iterator_table_ref::set_field_iterator");
  /*
    If the table reference we are iterating over is a natural join, or it is
    an operand of a natural join, and TABLE_LIST::join_columns contains all
    the columns of the join operand, then we pick the columns from
    TABLE_LIST::join_columns, instead of the  orginial container of the
    columns of the join operator.
  */
  if (table_ref->is_join_columns_complete)
  {
    /* Necesary, but insufficient conditions. */
    DBUG_ASSERT(table_ref->is_natural_join ||
                table_ref->nested_join ||
                (table_ref->join_columns &&
                 /* This is a merge view. */
                 ((table_ref->field_translation &&
                   table_ref->join_columns->elements ==
                   (ulong)(table_ref->field_translation_end -
                           table_ref->field_translation)) ||
                  /* This is stored table or a tmptable view. */
                  (!table_ref->field_translation &&
                   table_ref->join_columns->elements ==
                   table_ref->table->s->fields))));
    field_it= &natural_join_it;
    DBUG_PRINT("info",("field_it for '%s' is Field_iterator_natural_join",
                       table_ref->alias));
  }
  /* This is a merge view, so use field_translation. */
  else if (table_ref->field_translation)
  {
    DBUG_ASSERT(table_ref->is_merged_derived());
    field_it= &view_field_it;
    DBUG_PRINT("info", ("field_it for '%s' is Field_iterator_view",
                        table_ref->alias));
  }
  /* This is a base table or stored view. */
  else
  {
    DBUG_ASSERT(table_ref->table || table_ref->view);
    field_it= &table_field_it;
    DBUG_PRINT("info", ("field_it for '%s' is Field_iterator_table",
                        table_ref->alias));
  }
  field_it->set(table_ref);
  DBUG_VOID_RETURN;
}


void Field_iterator_table_ref::set(TABLE_LIST *table)
{
  DBUG_ASSERT(table);
  first_leaf= table->first_leaf_for_name_resolution();
  last_leaf=  table->last_leaf_for_name_resolution();
  DBUG_ASSERT(first_leaf && last_leaf);
  table_ref= first_leaf;
  set_field_iterator();
}


void Field_iterator_table_ref::next()
{
  /* Move to the next field in the current table reference. */
  field_it->next();
  /*
    If all fields of the current table reference are exhausted, move to
    the next leaf table reference.
  */
  if (field_it->end_of_fields() && table_ref != last_leaf)
  {
    table_ref= table_ref->next_name_resolution_table;
    DBUG_ASSERT(table_ref);
    set_field_iterator();
  }
}


const char *Field_iterator_table_ref::get_table_name()
{
  if (table_ref->view)
    return table_ref->view_name.str;
  else if (table_ref->is_natural_join)
    return natural_join_it.column_ref()->table_name();

  DBUG_ASSERT(!strcmp(table_ref->table_name,
                      table_ref->table->s->table_name.str));
  return table_ref->table_name;
}


const char *Field_iterator_table_ref::get_db_name()
{
  if (table_ref->view)
    return table_ref->view_db.str;
  else if (table_ref->is_natural_join)
    return natural_join_it.column_ref()->db_name();

  /*
    Test that TABLE_LIST::db is the same as TABLE_SHARE::db to
    ensure consistency. An exception are I_S schema tables, which
    are inconsistent in this respect.
  */
  DBUG_ASSERT(!strcmp(table_ref->db, table_ref->table->s->db.str) ||
              (table_ref->schema_table &&
               is_infoschema_db(table_ref->table->s->db.str,
                                table_ref->table->s->db.length)));

  return table_ref->db;
}


GRANT_INFO *Field_iterator_table_ref::grant()
{
  if (table_ref->view)
    return &(table_ref->grant);
  else if (table_ref->is_natural_join)
    return natural_join_it.column_ref()->grant();
  return &(table_ref->table->grant);
}


/*
  Create new or return existing column reference to a column of a
  natural/using join.

  SYNOPSIS
    Field_iterator_table_ref::get_or_create_column_ref()
    parent_table_ref  the parent table reference over which the
                      iterator is iterating

  DESCRIPTION
    Create a new natural join column for the current field of the
    iterator if no such column was created, or return an already
    created natural join column. The former happens for base tables or
    views, and the latter for natural/using joins. If a new field is
    created, then the field is added to 'parent_table_ref' if it is
    given, or to the original table referene of the field if
    parent_table_ref == NULL.

  NOTES
    This method is designed so that when a Field_iterator_table_ref
    walks through the fields of a table reference, all its fields
    are created and stored as follows:
    - If the table reference being iterated is a stored table, view or
      natural/using join, store all natural join columns in a list
      attached to that table reference.
    - If the table reference being iterated is a nested join that is
      not natural/using join, then do not materialize its result
      fields. This is OK because for such table references
      Field_iterator_table_ref iterates over the fields of the nested
      table references (recursively). In this way we avoid the storage
      of unnecessay copies of result columns of nested joins.

  RETURN
    #     Pointer to a column of a natural join (or its operand)
    NULL  No memory to allocate the column
*/

Natural_join_column *
Field_iterator_table_ref::get_or_create_column_ref(THD *thd, TABLE_LIST *parent_table_ref)
{
  Natural_join_column *nj_col;
  bool is_created= TRUE;
  uint UNINIT_VAR(field_count);
  TABLE_LIST *add_table_ref= parent_table_ref ?
                             parent_table_ref : table_ref;

  if (field_it == &table_field_it)
  {
    /* The field belongs to a stored table. */
    Field *tmp_field= table_field_it.field();
    Item_field *tmp_item=
      new (thd->mem_root) Item_field(thd, &thd->lex->current_select->context, tmp_field);
    if (!tmp_item)
      return NULL;
    nj_col= new Natural_join_column(tmp_item, table_ref);
    field_count= table_ref->table->s->fields;
  }
  else if (field_it == &view_field_it)
  {
    /* The field belongs to a merge view or information schema table. */
    Field_translator *translated_field= view_field_it.field_translator();
    nj_col= new Natural_join_column(translated_field, table_ref);
    field_count= table_ref->field_translation_end -
                 table_ref->field_translation;
  }
  else
  {
    /*
      The field belongs to a NATURAL join, therefore the column reference was
      already created via one of the two constructor calls above. In this case
      we just return the already created column reference.
    */
    DBUG_ASSERT(table_ref->is_join_columns_complete);
    is_created= FALSE;
    nj_col= natural_join_it.column_ref();
    DBUG_ASSERT(nj_col);
  }
  DBUG_ASSERT(!nj_col->table_field ||
              nj_col->table_ref->table == nj_col->table_field->field->table);

  /*
    If the natural join column was just created add it to the list of
    natural join columns of either 'parent_table_ref' or to the table
    reference that directly contains the original field.
  */
  if (is_created)
  {
    /* Make sure not all columns were materialized. */
    DBUG_ASSERT(!add_table_ref->is_join_columns_complete);
    if (!add_table_ref->join_columns)
    {
      /* Create a list of natural join columns on demand. */
      if (!(add_table_ref->join_columns= new List<Natural_join_column>))
        return NULL;
      add_table_ref->is_join_columns_complete= FALSE;
    }
    add_table_ref->join_columns->push_back(nj_col);
    /*
      If new fields are added to their original table reference, mark if
      all fields were added. We do it here as the caller has no easy way
      of knowing when to do it.
      If the fields are being added to parent_table_ref, then the caller
      must take care to mark when all fields are created/added.
    */
    if (!parent_table_ref &&
        add_table_ref->join_columns->elements == field_count)
      add_table_ref->is_join_columns_complete= TRUE;
  }

  return nj_col;
}


/*
  Return an existing reference to a column of a natural/using join.

  SYNOPSIS
    Field_iterator_table_ref::get_natural_column_ref()

  DESCRIPTION
    The method should be called in contexts where it is expected that
    all natural join columns are already created, and that the column
    being retrieved is a Natural_join_column.

  RETURN
    #     Pointer to a column of a natural join (or its operand)
    NULL  No memory to allocate the column
*/

Natural_join_column *
Field_iterator_table_ref::get_natural_column_ref()
{
  Natural_join_column *nj_col;

  DBUG_ASSERT(field_it == &natural_join_it);
  /*
    The field belongs to a NATURAL join, therefore the column reference was
    already created via one of the two constructor calls above. In this case
    we just return the already created column reference.
  */
  nj_col= natural_join_it.column_ref();
  DBUG_ASSERT(nj_col &&
              (!nj_col->table_field ||
               nj_col->table_ref->table == nj_col->table_field->field->table));
  return nj_col;
}

/*****************************************************************************
  Functions to handle column usage bitmaps (read_set, write_set etc...)
*****************************************************************************/

/* Reset all columns bitmaps */

void TABLE::clear_column_bitmaps()
{
  /*
    Reset column read/write usage. It's identical to:
    bitmap_clear_all(&table->def_read_set);
    bitmap_clear_all(&table->def_write_set);
    bitmap_clear_all(&table->def_vcol_set);
  */
  bzero((char*) def_read_set.bitmap, s->column_bitmap_size*3);
  column_bitmaps_set(&def_read_set, &def_write_set, &def_vcol_set);
}


/*
  Tell handler we are going to call position() and rnd_pos() later.
  
  NOTES:
  This is needed for handlers that uses the primary key to find the
  row. In this case we have to extend the read bitmap with the primary
  key fields.
*/

void TABLE::prepare_for_position()
{
  DBUG_ENTER("TABLE::prepare_for_position");

  if ((file->ha_table_flags() & HA_PRIMARY_KEY_IN_READ_INDEX) &&
      s->primary_key < MAX_KEY)
  {
    mark_columns_used_by_index_no_reset(s->primary_key, read_set);
    /* signal change */
    file->column_bitmaps_signal();
  }
  DBUG_VOID_RETURN;
}


/*
  Mark that only fields from one key is used

  NOTE:
    This changes the bitmap to use the tmp bitmap
    After this, you can't access any other columns in the table until
    bitmaps are reset, for example with TABLE::clear_column_bitmaps()
    or TABLE::restore_column_maps_after_mark_index()
*/

void TABLE::mark_columns_used_by_index(uint index)
{
  MY_BITMAP *bitmap= &tmp_set;
  DBUG_ENTER("TABLE::mark_columns_used_by_index");

  enable_keyread();
  bitmap_clear_all(bitmap);
  mark_columns_used_by_index_no_reset(index, bitmap);
  column_bitmaps_set(bitmap, bitmap);
  DBUG_VOID_RETURN;
}


/*
  Add fields used by a specified index to the table's read_set.

  NOTE:
    The original state can be restored with
    restore_column_maps_after_mark_index().
*/

void TABLE::add_read_columns_used_by_index(uint index)
{
  MY_BITMAP *bitmap= &tmp_set;
  DBUG_ENTER("TABLE::add_read_columns_used_by_index");

  enable_keyread();
  bitmap_copy(bitmap, read_set);
  mark_columns_used_by_index_no_reset(index, bitmap);
  column_bitmaps_set(bitmap, write_set);
  DBUG_VOID_RETURN;
}


/*
  Restore to use normal column maps after key read

  NOTES
    This reverse the change done by mark_columns_used_by_index

  WARNING
    For this to work, one must have the normal table maps in place
    when calling mark_columns_used_by_index
*/

void TABLE::restore_column_maps_after_mark_index()
{
  DBUG_ENTER("TABLE::restore_column_maps_after_mark_index");

  disable_keyread();
  default_column_bitmaps();
  file->column_bitmaps_signal();
  DBUG_VOID_RETURN;
}


/*
  mark columns used by key, but don't reset other fields
*/

void TABLE::mark_columns_used_by_index_no_reset(uint index,
                                                   MY_BITMAP *bitmap)
{
  KEY_PART_INFO *key_part= key_info[index].key_part;
  KEY_PART_INFO *key_part_end= (key_part +
                                key_info[index].user_defined_key_parts);
  for (;key_part != key_part_end; key_part++)
  {
    bitmap_set_bit(bitmap, key_part->fieldnr-1);
    if (key_part->field->vcol_info &&
        key_part->field->vcol_info->expr_item)
      key_part->field->vcol_info->
               expr_item->walk(&Item::register_field_in_bitmap, 
                               1, (uchar *) bitmap);
  }
}


/*
  Mark auto-increment fields as used fields in both read and write maps

  NOTES
    This is needed in insert & update as the auto-increment field is
    always set and sometimes read.
*/

void TABLE::mark_auto_increment_column()
{
  DBUG_ASSERT(found_next_number_field);
  /*
    We must set bit in read set as update_auto_increment() is using the
    store() to check overflow of auto_increment values
  */
  bitmap_set_bit(read_set, found_next_number_field->field_index);
  bitmap_set_bit(write_set, found_next_number_field->field_index);
  if (s->next_number_keypart)
    mark_columns_used_by_index_no_reset(s->next_number_index, read_set);
  file->column_bitmaps_signal();
}


/*
  Mark columns needed for doing an delete of a row

  DESCRIPTON
    Some table engines don't have a cursor on the retrieve rows
    so they need either to use the primary key or all columns to
    be able to delete a row.

    If the engine needs this, the function works as follows:
    - If primary key exits, mark the primary key columns to be read.
    - If not, mark all columns to be read

    If the engine has HA_REQUIRES_KEY_COLUMNS_FOR_DELETE, we will
    mark all key columns as 'to-be-read'. This allows the engine to
    loop over the given record to find all keys and doesn't have to
    retrieve the row again.
*/

void TABLE::mark_columns_needed_for_delete()
{
  mark_columns_per_binlog_row_image();

  if (triggers)
    triggers->mark_fields_used(TRG_EVENT_DELETE);
  if (file->ha_table_flags() & HA_REQUIRES_KEY_COLUMNS_FOR_DELETE)
  {
    Field **reg_field;
    for (reg_field= field ; *reg_field ; reg_field++)
    {
      if ((*reg_field)->flags & PART_KEY_FLAG)
        bitmap_set_bit(read_set, (*reg_field)->field_index);
    }
    file->column_bitmaps_signal();
  }
  if (file->ha_table_flags() & HA_PRIMARY_KEY_REQUIRED_FOR_DELETE)
  {
    /*
      If the handler has no cursor capabilites, we have to read either
      the primary key, the hidden primary key or all columns to be
      able to do an delete
    */
    if (s->primary_key == MAX_KEY)
      file->use_hidden_primary_key();
    else
    {
      mark_columns_used_by_index_no_reset(s->primary_key, read_set);
      file->column_bitmaps_signal();
    }
  }
}


/*
  Mark columns needed for doing an update of a row

  DESCRIPTON
    Some engines needs to have all columns in an update (to be able to
    build a complete row). If this is the case, we mark all not
    updated columns to be read.

    If this is no the case, we do like in the delete case and mark
    if neeed, either the primary key column or all columns to be read.
    (see mark_columns_needed_for_delete() for details)

    If the engine has HA_REQUIRES_KEY_COLUMNS_FOR_DELETE, we will
    mark all USED key columns as 'to-be-read'. This allows the engine to
    loop over the given record to find all changed keys and doesn't have to
    retrieve the row again.
*/

void TABLE::mark_columns_needed_for_update()
{
  DBUG_ENTER("mark_columns_needed_for_update");

  mark_columns_per_binlog_row_image();

  if (triggers)
    triggers->mark_fields_used(TRG_EVENT_UPDATE);
  if (file->ha_table_flags() & HA_REQUIRES_KEY_COLUMNS_FOR_DELETE)
  {
    /* Mark all used key columns for read */
    Field **reg_field;
    for (reg_field= field ; *reg_field ; reg_field++)
    {
      /* Merge keys is all keys that had a column refered to in the query */
      if (merge_keys.is_overlapping((*reg_field)->part_of_key))
        bitmap_set_bit(read_set, (*reg_field)->field_index);
    }
    file->column_bitmaps_signal();
  }
  if (file->ha_table_flags() & HA_PRIMARY_KEY_REQUIRED_FOR_DELETE)
  {
    /*
      If the handler has no cursor capabilites, we have to read either
      the primary key, the hidden primary key or all columns to be
      able to do an update
    */
    if (s->primary_key == MAX_KEY)
      file->use_hidden_primary_key();
    else
    {
      mark_columns_used_by_index_no_reset(s->primary_key, read_set);
      file->column_bitmaps_signal();
    }
  }
  /* Mark all virtual columns needed for update */
  mark_virtual_columns_for_write(FALSE);
  DBUG_VOID_RETURN;
}


/*
  Mark columns the handler needs for doing an insert

  For now, this is used to mark fields used by the trigger
  as changed.
*/

void TABLE::mark_columns_needed_for_insert()
{
  mark_columns_per_binlog_row_image();

  if (triggers)
  {
    /*
      We don't need to mark columns which are used by ON DELETE and
      ON UPDATE triggers, which may be invoked in case of REPLACE or
      INSERT ... ON DUPLICATE KEY UPDATE, since before doing actual
      row replacement or update write_record() will mark all table
      fields as used.
    */
    triggers->mark_fields_used(TRG_EVENT_INSERT);
  }
  if (found_next_number_field)
    mark_auto_increment_column();
  /* Mark virtual columns for insert */
  mark_virtual_columns_for_write(TRUE);
}

/*
  Mark columns according the binlog row image option.

  When logging in RBR, the user can select whether to
  log partial or full rows, depending on the table
  definition, and the value of binlog_row_image.

  Semantics of the binlog_row_image are the following
  (PKE - primary key equivalent, ie, PK fields if PK
  exists, all fields otherwise):

  binlog_row_image= MINIMAL
    - This marks the PKE fields in the read_set
    - This marks all fields where a value was specified
      in the write_set

  binlog_row_image= NOBLOB
    - This marks PKE + all non-blob fields in the read_set
    - This marks all fields where a value was specified
      and all non-blob fields in the write_set

  binlog_row_image= FULL
    - all columns in the read_set
    - all columns in the write_set

  This marking is done without resetting the original
  bitmaps. This means that we will strip extra fields in
  the read_set at binlogging time (for those cases that
  we only want to log a PK and we needed other fields for
  execution).
*/
void TABLE::mark_columns_per_binlog_row_image()
{
  DBUG_ENTER("mark_columns_per_binlog_row_image");
  DBUG_ASSERT(read_set->bitmap);
  DBUG_ASSERT(write_set->bitmap);

  THD *thd= current_thd;

  /**
    If in RBR we may need to mark some extra columns,
    depending on the binlog-row-image command line argument.
   */
  if ((WSREP_EMULATE_BINLOG(thd) || mysql_bin_log.is_open()) &&
      in_use &&
      in_use->is_current_stmt_binlog_format_row() &&
      !ha_check_storage_engine_flag(s->db_type(), HTON_NO_BINLOG_ROW_OPT))
  {
    /* if there is no PK, then mark all columns for the BI. */
    if (s->primary_key >= MAX_KEY)
      bitmap_set_all(read_set);

    switch (thd->variables.binlog_row_image)
    {
      case BINLOG_ROW_IMAGE_FULL:
        if (s->primary_key < MAX_KEY)
          bitmap_set_all(read_set);
        bitmap_set_all(write_set);
        break;
      case BINLOG_ROW_IMAGE_NOBLOB:
        /* for every field that is not set, mark it unless it is a blob */
        for (Field **ptr=field ; *ptr ; ptr++)
        {
          Field *my_field= *ptr;
          /*
            bypass blob fields. These can be set or not set, we don't care.
            Later, at binlogging time, if we don't need them in the before
            image, we will discard them.

            If set in the AI, then the blob is really needed, there is
            nothing we can do about it.
           */
          if ((s->primary_key < MAX_KEY) &&
              ((my_field->flags & PRI_KEY_FLAG) ||
              (my_field->type() != MYSQL_TYPE_BLOB)))
            bitmap_set_bit(read_set, my_field->field_index);

          if (my_field->type() != MYSQL_TYPE_BLOB)
            bitmap_set_bit(write_set, my_field->field_index);
        }
        break;
      case BINLOG_ROW_IMAGE_MINIMAL:
        /* mark the primary key if available in the read_set */
        if (s->primary_key < MAX_KEY)
          mark_columns_used_by_index_no_reset(s->primary_key, read_set);
        break;

      default:
        DBUG_ASSERT(FALSE);
    }
    file->column_bitmaps_signal();
  }

  DBUG_VOID_RETURN;
}

/*
   @brief Mark a column as virtual used by the query

   @param field           the field for the column to be marked

   @details
     The function marks the column for 'field' as virtual (computed)
     in the bitmap vcol_set.
     If the column is marked for the first time the expression to compute
     the column is traversed and all columns that are occurred there are
     marked in the read_set of the table.

   @retval
     TRUE       if column is marked for the first time
   @retval
     FALSE      otherwise
*/

bool TABLE::mark_virtual_col(Field *field)
{
  bool res;
  DBUG_ASSERT(field->vcol_info);
  if (!(res= bitmap_fast_test_and_set(vcol_set, field->field_index)))
  {
    Item *vcol_item= field->vcol_info->expr_item;
    DBUG_ASSERT(vcol_item);
    vcol_item->walk(&Item::register_field_in_read_map, 1, (uchar *) 0);
  }
  return res;
}


/* 
  @brief Mark virtual columns for update/insert commands
    
  @param insert_fl    <-> virtual columns are marked for insert command 

  @details
    The function marks virtual columns used in a update/insert commands
    in the vcol_set bitmap.
    For an insert command a virtual column is always marked in write_set if
    it is a stored column.
    If a virtual column is from  write_set it is always marked in vcol_set.
    If a stored virtual column is not from write_set but it is computed
    through columns from write_set it is also marked in vcol_set, and,
    besides, it is added to write_set. 

  @return       void

  @note
    Let table t1 have columns a,b,c and let column c be a stored virtual 
    column computed through columns a and b. Then for the query
      UPDATE t1 SET a=1
    column c will be placed into vcol_set and into write_set while
    column b will be placed into read_set.
    If column c was a virtual column, but not a stored virtual column
    then it would not be added to any of the sets. Column b would not
    be added to read_set either.           
*/

void TABLE::mark_virtual_columns_for_write(bool insert_fl)
{
  Field **vfield_ptr, *tmp_vfield;
  bool bitmap_updated= FALSE;

  if (!vfield)
    return;

  if (!vfield)
    return;

  for (vfield_ptr= vfield; *vfield_ptr; vfield_ptr++)
  {
    tmp_vfield= *vfield_ptr;
    if (bitmap_is_set(write_set, tmp_vfield->field_index))
      bitmap_updated= mark_virtual_col(tmp_vfield);
    else if (tmp_vfield->stored_in_db)
    {
      bool mark_fl= insert_fl;
      if (!mark_fl)
      {
        MY_BITMAP *save_read_set;
        Item *vcol_item= tmp_vfield->vcol_info->expr_item;
        DBUG_ASSERT(vcol_item);
        bitmap_clear_all(&tmp_set);
        save_read_set= read_set;
        read_set= &tmp_set;
        vcol_item->walk(&Item::register_field_in_read_map, 1, (uchar *) 0);
        read_set= save_read_set;
        bitmap_intersect(&tmp_set, write_set);
        mark_fl= !bitmap_is_clear_all(&tmp_set);
      }
      if (mark_fl)
      {
        bitmap_set_bit(write_set, tmp_vfield->field_index);
        mark_virtual_col(tmp_vfield);
        bitmap_updated= TRUE;
      }
    } 
  }
  if (bitmap_updated)
    file->column_bitmaps_signal();
}


/**
  Check if a table has a default function either for INSERT or UPDATE-like
  operation
  @retval true  there is a default function
  @retval false there is no default function
*/

bool TABLE::has_default_function(bool is_update)
{
  Field **dfield_ptr, *dfield;
  bool res= false;
  for (dfield_ptr= default_field; *dfield_ptr; dfield_ptr++)
  {
    dfield= (*dfield_ptr);
    if (is_update)
      res= dfield->has_update_default_function();
    else
      res= dfield->has_insert_default_function();
    if (res)
      return res;
  }
  return res;
}


/**
  Add all fields that have a default function to the table write set.
*/

void TABLE::mark_default_fields_for_write()
{
  Field **dfield_ptr, *dfield;
  enum_sql_command cmd= in_use->lex->sql_command;
  for (dfield_ptr= default_field; *dfield_ptr; dfield_ptr++)
  {
    dfield= (*dfield_ptr);
    if (((sql_command_flags[cmd] & CF_INSERTS_DATA) &&
         dfield->has_insert_default_function()) ||
        ((sql_command_flags[cmd] & CF_UPDATES_DATA) &&
         dfield->has_update_default_function()))
      bitmap_set_bit(write_set, dfield->field_index);
  }
}


/**
  @brief
  Allocate space for keys

  @param key_count  number of keys to allocate additionally

  @details
  The function allocates memory  to fit additionally 'key_count' keys 
  for this table.

  @return FALSE   space was successfully allocated
  @return TRUE    an error occur
*/

bool TABLE::alloc_keys(uint key_count)
{
  key_info= (KEY*) alloc_root(&mem_root, sizeof(KEY)*(s->keys+key_count));
  if (s->keys)
    memmove(key_info, s->key_info, sizeof(KEY)*s->keys);
  s->key_info= key_info;
  max_keys= s->keys+key_count;
  return !(key_info);
}


/**
  @brief
  Populate a KEY_PART_INFO structure with the data related to a field entry.

  @param key_part_info  The structure to fill.
  @param field          The field entry that represents the key part.
  @param fleldnr        The number of the field, count starting from 1.

  TODO: This method does not make use of any table specific fields. It
  could be refactored to act as a constructor for KEY_PART_INFO instead.
*/

void TABLE::create_key_part_by_field(KEY_PART_INFO *key_part_info,
                                     Field *field, uint fieldnr)
{
  DBUG_ASSERT(field->field_index + 1 == (int)fieldnr);
  key_part_info->null_bit= field->null_bit;
  key_part_info->null_offset= (uint) (field->null_ptr -
                                      (uchar*) record[0]);
  key_part_info->field= field;
  key_part_info->fieldnr= fieldnr;
  key_part_info->offset= field->offset(record[0]);
  /*
     field->key_length() accounts for the raw length of the field, excluding
     any metadata such as length of field or the NULL flag.
  */
  key_part_info->length= (uint16) field->key_length();
  key_part_info->key_part_flag= 0;
  /* TODO:
    The below method of computing the key format length of the
    key part is a copy/paste from opt_range.cc, and table.cc.
    This should be factored out, e.g. as a method of Field.
    In addition it is not clear if any of the Field::*_length
    methods is supposed to compute the same length. If so, it
    might be reused.
  */
  key_part_info->store_length= key_part_info->length;

  /*
     The total store length of the key part is the raw length of the field +
     any metadata information, such as its length for strings and/or the null
     flag.
  */
  if (field->real_maybe_null())
  {
    key_part_info->store_length+= HA_KEY_NULL_LENGTH;
  }
  if (field->type() == MYSQL_TYPE_BLOB || 
      field->type() == MYSQL_TYPE_GEOMETRY ||
      field->real_type() == MYSQL_TYPE_VARCHAR)
  {
    key_part_info->store_length+= HA_KEY_BLOB_LENGTH;
    key_part_info->key_part_flag|=
      field->type() == MYSQL_TYPE_BLOB ? HA_BLOB_PART: HA_VAR_LENGTH_PART;
  }

  key_part_info->type=     (uint8) field->key_type();
  key_part_info->key_type =
    ((ha_base_keytype) key_part_info->type == HA_KEYTYPE_TEXT ||
    (ha_base_keytype) key_part_info->type == HA_KEYTYPE_VARTEXT1 ||
    (ha_base_keytype) key_part_info->type == HA_KEYTYPE_VARTEXT2) ?
    0 : FIELDFLAG_BINARY;
}


/**
  @brief
  Check validity of a possible key for the derived table

  @param key            the number of the key
  @param key_parts      number of components of the key
  @param next_field_no  the call-back function that returns the number of
                        the field used as the next component of the key
  @param arg            the argument for the above function

  @details
  The function checks whether a possible key satisfies the constraints
  imposed on the keys of any temporary table.

  @return TRUE if the key is valid
  @return FALSE otherwise
*/

bool TABLE::check_tmp_key(uint key, uint key_parts,
                          uint (*next_field_no) (uchar *), uchar *arg)
{
  Field **reg_field;
  uint i;
  uint key_len= 0;

  for (i= 0; i < key_parts; i++)
  {
    uint fld_idx= next_field_no(arg);
    reg_field= field + fld_idx;
    uint fld_store_len= (uint16) (*reg_field)->key_length();
    if ((*reg_field)->real_maybe_null())
      fld_store_len+= HA_KEY_NULL_LENGTH;
    if ((*reg_field)->type() == MYSQL_TYPE_BLOB ||
        (*reg_field)->real_type() == MYSQL_TYPE_VARCHAR ||
        (*reg_field)->type() == MYSQL_TYPE_GEOMETRY)
      fld_store_len+= HA_KEY_BLOB_LENGTH;
    key_len+= fld_store_len;
  }
  /*
    We use MI_MAX_KEY_LENGTH (myisam's default) below because it is
    smaller than MAX_KEY_LENGTH (heap's default) and it's unknown whether
    myisam or heap will be used for the temporary table.
  */
  return key_len <= MI_MAX_KEY_LENGTH;
}

/**
  @brief
  Add one key to a temporary table

  @param key            the number of the key
  @param key_parts      number of components of the key
  @param next_field_no  the call-back function that returns the number of
                        the field used as the next component of the key
  @param arg            the argument for the above function
  @param unique         TRUE <=> it is a unique index

  @details
  The function adds a new key to the table that is assumed to be a temporary
  table. At each its invocation the call-back function must return
  the number of the field that is used as the next component of this key.

  @return FALSE is a success
  @return TRUE if a failure

*/

bool TABLE::add_tmp_key(uint key, uint key_parts,
                        uint (*next_field_no) (uchar *), uchar *arg,
                        bool unique)
{
  DBUG_ASSERT(key < max_keys);

  char buf[NAME_CHAR_LEN];
  KEY* keyinfo;
  Field **reg_field;
  uint i;

  bool key_start= TRUE;
  KEY_PART_INFO* key_part_info=
      (KEY_PART_INFO*) alloc_root(&mem_root, sizeof(KEY_PART_INFO)*key_parts);
  if (!key_part_info)
    return TRUE;
  keyinfo= key_info + key;
  keyinfo->key_part= key_part_info;
  keyinfo->usable_key_parts= keyinfo->user_defined_key_parts = key_parts;
  keyinfo->ext_key_parts= keyinfo->user_defined_key_parts;
  keyinfo->key_length=0;
  keyinfo->algorithm= HA_KEY_ALG_UNDEF;
  keyinfo->flags= HA_GENERATED_KEY;
  keyinfo->ext_key_flags= keyinfo->flags;
  keyinfo->is_statistics_from_stat_tables= FALSE;
  if (unique)
    keyinfo->flags|= HA_NOSAME;
  sprintf(buf, "key%i", key);
  if (!(keyinfo->name= strdup_root(&mem_root, buf)))
    return TRUE;
  keyinfo->rec_per_key= (ulong*) alloc_root(&mem_root,
                                            sizeof(ulong)*key_parts);
  if (!keyinfo->rec_per_key)
    return TRUE;
  bzero(keyinfo->rec_per_key, sizeof(ulong)*key_parts);
  keyinfo->read_stats= NULL;
  keyinfo->collected_stats= NULL;

  for (i= 0; i < key_parts; i++)
  {
    uint fld_idx= next_field_no(arg); 
    reg_field= field + fld_idx;
    if (key_start)
      (*reg_field)->key_start.set_bit(key);
    (*reg_field)->part_of_key.set_bit(key);
    create_key_part_by_field(key_part_info, *reg_field, fld_idx+1);
    keyinfo->key_length += key_part_info->store_length;
    (*reg_field)->flags|= PART_KEY_FLAG;
    key_start= FALSE;
    key_part_info++;
  }

  set_if_bigger(s->max_key_length, keyinfo->key_length);
  s->keys++;
  return FALSE;
}

/*
  @brief
  Drop all indexes except specified one.

  @param key_to_save the key to save

  @details
  Drop all indexes on this table except 'key_to_save'. The saved key becomes
  key #0. Memory occupied by key parts of dropped keys are freed.
  If the 'key_to_save' is negative then all keys are freed.
*/

void TABLE::use_index(int key_to_save)
{
  uint i= 1;
  DBUG_ASSERT(!created && key_to_save < (int)s->keys);
  if (key_to_save >= 0)
    /* Save the given key. */
    memmove(key_info, key_info + key_to_save, sizeof(KEY));
  else
    /* Drop all keys; */
    i= 0;

  s->keys= i;
}

/*
  Return TRUE if the table is filled at execution phase 
  
  (and so, the optimizer must not do anything that depends on the contents of
   the table, like range analysis or constant table detection)
*/

bool TABLE::is_filled_at_execution()
{ 
  /*
    pos_in_table_list == NULL for internal temporary tables because they
    do not have a corresponding table reference. Such tables are filled
    during execution.
  */
  return MY_TEST(!pos_in_table_list ||
                 pos_in_table_list->jtbm_subselect ||
                 pos_in_table_list->is_active_sjm());
}


/**
  @brief
  Get actual number of key components

  @param keyinfo

  @details
  The function calculates actual number of key components, possibly including
  components of extended keys, taken into consideration by the optimizer for the
  key described by the parameter keyinfo.

  @return number of considered key components
*/ 

uint TABLE::actual_n_key_parts(KEY *keyinfo)
{
  return optimizer_flag(in_use, OPTIMIZER_SWITCH_EXTENDED_KEYS) ?
           keyinfo->ext_key_parts : keyinfo->user_defined_key_parts;
}

 
/**
  @brief
  Get actual key flags for a table key 

  @param keyinfo

  @details
  The function finds out actual key flags taken into consideration by the
  optimizer for the key described by the parameter keyinfo.

  @return actual key flags
*/ 

ulong TABLE::actual_key_flags(KEY *keyinfo)
{
  return optimizer_flag(in_use, OPTIMIZER_SWITCH_EXTENDED_KEYS) ?
           keyinfo->ext_key_flags : keyinfo->flags;
} 


/*
  Cleanup this table for re-execution.

  SYNOPSIS
    TABLE_LIST::reinit_before_use()
*/

void TABLE_LIST::reinit_before_use(THD *thd)
{
  /*
    Reset old pointers to TABLEs: they are not valid since the tables
    were closed in the end of previous prepare or execute call.
  */
  table= 0;
  /* Reset is_schema_table_processed value(needed for I_S tables */
  schema_table_state= NOT_PROCESSED;

  TABLE_LIST *embedded; /* The table at the current level of nesting. */
  TABLE_LIST *parent_embedding= this; /* The parent nested table reference. */
  do
  {
    embedded= parent_embedding;
    if (embedded->prep_on_expr)
      embedded->on_expr= embedded->prep_on_expr->copy_andor_structure(thd);
    parent_embedding= embedded->embedding;
  }
  while (parent_embedding &&
         parent_embedding->nested_join->join_list.head() == embedded);

  mdl_request.ticket= NULL;
}


/*
  Return subselect that contains the FROM list this table is taken from

  SYNOPSIS
    TABLE_LIST::containing_subselect()
 
  RETURN
    Subselect item for the subquery that contains the FROM list
    this table is taken from if there is any
    0 - otherwise

*/

Item_subselect *TABLE_LIST::containing_subselect()
{    
  return (select_lex ? select_lex->master_unit()->item : 0);
}

/*
  Compiles the tagged hints list and fills up the bitmasks.

  SYNOPSIS
    process_index_hints()
      table         the TABLE to operate on.

  DESCRIPTION
    The parser collects the index hints for each table in a "tagged list" 
    (TABLE_LIST::index_hints). Using the information in this tagged list
    this function sets the members TABLE::keys_in_use_for_query,
    TABLE::keys_in_use_for_group_by, TABLE::keys_in_use_for_order_by,
    TABLE::force_index, TABLE::force_index_order,
    TABLE::force_index_group and TABLE::covering_keys.

    Current implementation of the runtime does not allow mixing FORCE INDEX
    and USE INDEX, so this is checked here. Then the FORCE INDEX list 
    (if non-empty) is appended to the USE INDEX list and a flag is set.

    Multiple hints of the same kind are processed so that each clause 
    is applied to what is computed in the previous clause.
    For example:
        USE INDEX (i1) USE INDEX (i2)
    is equivalent to
        USE INDEX (i1,i2)
    and means "consider only i1 and i2".
        
    Similarly
        USE INDEX () USE INDEX (i1)
    is equivalent to
        USE INDEX (i1)
    and means "consider only the index i1"

    It is OK to have the same index several times, e.g. "USE INDEX (i1,i1)" is
    not an error.
        
    Different kind of hints (USE/FORCE/IGNORE) are processed in the following
    order:
      1. All indexes in USE (or FORCE) INDEX are added to the mask.
      2. All IGNORE INDEX

    e.g. "USE INDEX i1, IGNORE INDEX i1, USE INDEX i1" will not use i1 at all
    as if we had "USE INDEX i1, USE INDEX i1, IGNORE INDEX i1".

    As an optimization if there is a covering index, and we have 
    IGNORE INDEX FOR GROUP/ORDER, and this index is used for the JOIN part, 
    then we have to ignore the IGNORE INDEX FROM GROUP/ORDER.

  RETURN VALUE
    FALSE                no errors found
    TRUE                 found and reported an error.
*/
bool TABLE_LIST::process_index_hints(TABLE *tbl)
{
  /* initialize the result variables */
  tbl->keys_in_use_for_query= tbl->keys_in_use_for_group_by= 
    tbl->keys_in_use_for_order_by= tbl->s->keys_in_use;

  /* index hint list processing */
  if (index_hints)
  {
    key_map index_join[INDEX_HINT_FORCE + 1];
    key_map index_order[INDEX_HINT_FORCE + 1];
    key_map index_group[INDEX_HINT_FORCE + 1];
    Index_hint *hint;
    int type;
    bool have_empty_use_join= FALSE, have_empty_use_order= FALSE, 
         have_empty_use_group= FALSE;
    List_iterator <Index_hint> iter(*index_hints);

    /* initialize temporary variables used to collect hints of each kind */
    for (type= INDEX_HINT_IGNORE; type <= INDEX_HINT_FORCE; type++)
    {
      index_join[type].clear_all();
      index_order[type].clear_all();
      index_group[type].clear_all();
    }

    /* iterate over the hints list */
    while ((hint= iter++))
    {
      uint pos;

      /* process empty USE INDEX () */
      if (hint->type == INDEX_HINT_USE && !hint->key_name.str)
      {
        if (hint->clause & INDEX_HINT_MASK_JOIN)
        {
          index_join[hint->type].clear_all();
          have_empty_use_join= TRUE;
        }
        if (hint->clause & INDEX_HINT_MASK_ORDER)
        {
          index_order[hint->type].clear_all();
          have_empty_use_order= TRUE;
        }
        if (hint->clause & INDEX_HINT_MASK_GROUP)
        {
          index_group[hint->type].clear_all();
          have_empty_use_group= TRUE;
        }
        continue;
      }

      /* 
        Check if an index with the given name exists and get his offset in 
        the keys bitmask for the table 
      */
      if (tbl->s->keynames.type_names == 0 ||
          (pos= find_type(&tbl->s->keynames, hint->key_name.str,
                          hint->key_name.length, 1)) <= 0)
      {
        my_error(ER_KEY_DOES_NOT_EXITS, MYF(0), hint->key_name.str, alias);
        return 1;
      }

      pos--;

      /* add to the appropriate clause mask */
      if (hint->clause & INDEX_HINT_MASK_JOIN)
        index_join[hint->type].set_bit (pos);
      if (hint->clause & INDEX_HINT_MASK_ORDER)
        index_order[hint->type].set_bit (pos);
      if (hint->clause & INDEX_HINT_MASK_GROUP)
        index_group[hint->type].set_bit (pos);
    }

    /* cannot mix USE INDEX and FORCE INDEX */
    if ((!index_join[INDEX_HINT_FORCE].is_clear_all() ||
         !index_order[INDEX_HINT_FORCE].is_clear_all() ||
         !index_group[INDEX_HINT_FORCE].is_clear_all()) &&
        (!index_join[INDEX_HINT_USE].is_clear_all() ||  have_empty_use_join ||
         !index_order[INDEX_HINT_USE].is_clear_all() || have_empty_use_order ||
         !index_group[INDEX_HINT_USE].is_clear_all() || have_empty_use_group))
    {
      my_error(ER_WRONG_USAGE, MYF(0), index_hint_type_name[INDEX_HINT_USE],
               index_hint_type_name[INDEX_HINT_FORCE]);
      return 1;
    }

    /* process FORCE INDEX as USE INDEX with a flag */
    if (!index_order[INDEX_HINT_FORCE].is_clear_all())
    {
      tbl->force_index_order= TRUE;
      index_order[INDEX_HINT_USE].merge(index_order[INDEX_HINT_FORCE]);
    }

    if (!index_group[INDEX_HINT_FORCE].is_clear_all())
    {
      tbl->force_index_group= TRUE;
      index_group[INDEX_HINT_USE].merge(index_group[INDEX_HINT_FORCE]);
    }

    /*
      TODO: get rid of tbl->force_index (on if any FORCE INDEX is specified) and
      create tbl->force_index_join instead.
      Then use the correct force_index_XX instead of the global one.
    */
    if (!index_join[INDEX_HINT_FORCE].is_clear_all() ||
        tbl->force_index_group || tbl->force_index_order)
    {
      tbl->force_index= TRUE;
      index_join[INDEX_HINT_USE].merge(index_join[INDEX_HINT_FORCE]);
    }

    /* apply USE INDEX */
    if (!index_join[INDEX_HINT_USE].is_clear_all() || have_empty_use_join)
      tbl->keys_in_use_for_query.intersect(index_join[INDEX_HINT_USE]);
    if (!index_order[INDEX_HINT_USE].is_clear_all() || have_empty_use_order)
      tbl->keys_in_use_for_order_by.intersect (index_order[INDEX_HINT_USE]);
    if (!index_group[INDEX_HINT_USE].is_clear_all() || have_empty_use_group)
      tbl->keys_in_use_for_group_by.intersect (index_group[INDEX_HINT_USE]);

    /* apply IGNORE INDEX */
    tbl->keys_in_use_for_query.subtract (index_join[INDEX_HINT_IGNORE]);
    tbl->keys_in_use_for_order_by.subtract (index_order[INDEX_HINT_IGNORE]);
    tbl->keys_in_use_for_group_by.subtract (index_group[INDEX_HINT_IGNORE]);
  }

  /* make sure covering_keys don't include indexes disabled with a hint */
  tbl->covering_keys.intersect(tbl->keys_in_use_for_query);
  return 0;
}


size_t max_row_length(TABLE *table, const uchar *data)
{
  TABLE_SHARE *table_s= table->s;
  size_t length= table_s->reclength + 2 * table_s->fields;
  uint *const beg= table_s->blob_field;
  uint *const end= beg + table_s->blob_fields;

  for (uint *ptr= beg ; ptr != end ; ++ptr)
  {
    Field_blob* const blob= (Field_blob*) table->field[*ptr];
    length+= blob->get_length((const uchar*)
                              (data + blob->offset(table->record[0]))) +
      HA_KEY_BLOB_LENGTH;
  }
  return length;
}


/**
   Helper function which allows to allocate metadata lock request
   objects for all elements of table list.
*/

void init_mdl_requests(TABLE_LIST *table_list)
{
  for ( ; table_list ; table_list= table_list->next_global)
    table_list->mdl_request.init(MDL_key::TABLE,
                                 table_list->db, table_list->table_name,
                                 table_list->lock_type >= TL_WRITE_ALLOW_WRITE ?
                                 MDL_SHARED_WRITE : MDL_SHARED_READ,
                                 MDL_TRANSACTION);
}


/**
  Update TABLE::const_key_parts for single table UPDATE/DELETE query

  @param conds               WHERE clause expression

  @retval TRUE   error (OOM)
  @retval FALSE  success

  @note
    Set const_key_parts bits if key fields are equal to constants in
    the WHERE expression.
*/

bool TABLE::update_const_key_parts(COND *conds)
{
  bzero((char*) const_key_parts, sizeof(key_part_map) * s->keys);

  if (conds == NULL)
    return FALSE;

  for (uint index= 0; index < s->keys; index++)
  {
    KEY_PART_INFO *keyinfo= key_info[index].key_part;
    KEY_PART_INFO *keyinfo_end= keyinfo + key_info[index].user_defined_key_parts;

    for (key_part_map part_map= (key_part_map)1; 
        keyinfo < keyinfo_end;
        keyinfo++, part_map<<= 1)
    {
      if (const_expression_in_where(conds, NULL, keyinfo->field))
        const_key_parts[index]|= part_map;
    }
  }
  return FALSE;
}

/**
  Test if the order list consists of simple field expressions

  @param order                Linked list of ORDER BY arguments

  @return TRUE if @a order is empty or consist of simple field expressions
*/

bool is_simple_order(ORDER *order)
{
  for (ORDER *ord= order; ord; ord= ord->next)
  {
    if (ord->item[0]->real_item()->type() != Item::FIELD_ITEM)
      return FALSE;
  }
  return TRUE;
}

/*
  @brief Compute values for virtual columns used in query

  @param  thd              Thread handle
  @param  table            The TABLE object
  @param  vcol_update_mode Specifies what virtual column are computed   
  
  @details
    The function computes the values of the virtual columns of the table and
    stores them in the table record buffer.
    If vcol_update_mode is set to VCOL_UPDATE_ALL then all virtual column are
    computed. Otherwise, only fields from vcol_set are computed: all of them,
    if vcol_update_mode is set to VCOL_UPDATE_FOR_WRITE, and, only those with
    the stored_in_db flag set to false, if vcol_update_mode is equal to
    VCOL_UPDATE_FOR_READ.

  @retval
    0    Success
  @retval
    >0   Error occurred when storing a virtual field value
*/

int update_virtual_fields(THD *thd, TABLE *table,
                          enum enum_vcol_update_mode vcol_update_mode)
{
  DBUG_ENTER("update_virtual_fields");
  Field **vfield_ptr, *vfield;
  int error __attribute__ ((unused))= 0;
  DBUG_ASSERT(table && table->vfield);

  thd->reset_arena_for_cached_items(table->expr_arena);
  /* Iterate over virtual fields in the table */
  for (vfield_ptr= table->vfield; *vfield_ptr; vfield_ptr++)
  {
    vfield= (*vfield_ptr);
    DBUG_ASSERT(vfield->vcol_info && vfield->vcol_info->expr_item);
    if ((bitmap_is_set(table->vcol_set, vfield->field_index) &&
         (vcol_update_mode == VCOL_UPDATE_FOR_WRITE || !vfield->stored_in_db)) ||
        vcol_update_mode == VCOL_UPDATE_ALL)
    {
      /* Compute the actual value of the virtual fields */
      error= vfield->vcol_info->expr_item->save_in_field(vfield, 0);
      DBUG_PRINT("info", ("field '%s' - updated", vfield->field_name));
    }
    else
    {
      DBUG_PRINT("info", ("field '%s' - skipped", vfield->field_name));
    }
  }
  thd->reset_arena_for_cached_items(0);
  DBUG_RETURN(0);
}


/**
  Update all DEFAULT and/or ON INSERT fields.

  @details
    Compute and set the default value of all fields with a default function.
    There are two kinds of default functions - one is used for INSERT-like
    operations, the other for UPDATE-like operations. Depending on the field
    definition and the current operation one or the other kind of update
    function is evaluated.

  @retval
    0    Success
  @retval
    >0   Error occurred when storing a virtual field value
*/

int TABLE::update_default_fields()
{
  DBUG_ENTER("update_default_fields");
  Field **dfield_ptr, *dfield;
  int res= 0;
  enum_sql_command cmd= in_use->lex->sql_command;

  DBUG_ASSERT(default_field);

  /* Iterate over fields with default functions in the table */
  for (dfield_ptr= default_field; *dfield_ptr; dfield_ptr++)
  {
    dfield= (*dfield_ptr);
    /*
      If an explicit default value for a filed overrides the default,
      do not update the field with its automatic default value.
    */
    if (!(dfield->flags & HAS_EXPLICIT_VALUE))
    {
      if (sql_command_flags[cmd] & CF_INSERTS_DATA)
        res= dfield->evaluate_insert_default_function();
      if (sql_command_flags[cmd] & CF_UPDATES_DATA)
        res= dfield->evaluate_update_default_function();
      if (res)
        DBUG_RETURN(res);
    }
  }
  DBUG_RETURN(res);
}

void TABLE::reset_default_fields()
{
  if (default_field)
    for (Field **df= default_field; *df; df++)
      (*df)->flags&= ~HAS_EXPLICIT_VALUE;
}

/*
  Prepare triggers  for INSERT-like statement.

  SYNOPSIS
    prepare_triggers_for_insert_stmt_or_event()

  NOTE
    Prepare triggers for INSERT-like statement by marking fields
    used by triggers and inform handlers that batching of UPDATE/DELETE 
    cannot be done if there are BEFORE UPDATE/DELETE triggers.
*/

void TABLE::prepare_triggers_for_insert_stmt_or_event()
{
  if (triggers)
  {
    if (triggers->has_triggers(TRG_EVENT_DELETE,
                               TRG_ACTION_AFTER))
    {
      /*
        The table has AFTER DELETE triggers that might access to
        subject table and therefore might need delete to be done
        immediately. So we turn-off the batching.
      */
      (void) file->extra(HA_EXTRA_DELETE_CANNOT_BATCH);
    }
    if (triggers->has_triggers(TRG_EVENT_UPDATE,
                               TRG_ACTION_AFTER))
    {
      /*
        The table has AFTER UPDATE triggers that might access to subject
        table and therefore might need update to be done immediately.
        So we turn-off the batching.
      */
      (void) file->extra(HA_EXTRA_UPDATE_CANNOT_BATCH);
    }
  }
}


bool TABLE::prepare_triggers_for_delete_stmt_or_event()
{
  if (triggers &&
      triggers->has_triggers(TRG_EVENT_DELETE,
                             TRG_ACTION_AFTER))
  {
    /*
      The table has AFTER DELETE triggers that might access to subject table
      and therefore might need delete to be done immediately. So we turn-off
      the batching.
    */
    (void) file->extra(HA_EXTRA_DELETE_CANNOT_BATCH);
    return TRUE;
  }
  return FALSE;
}


bool TABLE::prepare_triggers_for_update_stmt_or_event()
{
  if (triggers &&
      triggers->has_triggers(TRG_EVENT_UPDATE,
                             TRG_ACTION_AFTER))
  {
    /*
      The table has AFTER UPDATE triggers that might access to subject
      table and therefore might need update to be done immediately.
      So we turn-off the batching.
    */ 
    (void) file->extra(HA_EXTRA_UPDATE_CANNOT_BATCH);
    return TRUE;
  }
  return FALSE;
}


/**
  Validates default value of fields which are not specified in
  the column list of INSERT/LOAD statement.

  @Note s->default_values should be properly populated
        before calling this function.

  @param thd              thread context
  @param record           the record to check values in

  @return
    @retval false Success.
    @retval true  Failure.
*/

bool TABLE::validate_default_values_of_unset_fields(THD *thd) const
{
  DBUG_ENTER("TABLE::validate_default_values_of_unset_fields");
  for (Field **fld= field; *fld; fld++)
  {
    if (!bitmap_is_set(write_set, (*fld)->field_index) &&
        !((*fld)->flags & NO_DEFAULT_VALUE_FLAG))
    {
      if (!(*fld)->is_null_in_record(s->default_values) &&
          (*fld)->validate_value_in_record_with_warn(thd, s->default_values) &&
          thd->is_error())
      {
        /*
          We're here if:
          - validate_value_in_record_with_warn() failed and
            strict mode converted WARN to ERROR
          - or the connection was killed, or closed unexpectedly
        */
        DBUG_RETURN(true);
      }
    }
  }
  DBUG_RETURN(false);
}


/*
  @brief Reset const_table flag

  @detail
  Reset const_table flag for this table. If this table is a merged derived
  table/view the flag is recursively reseted for all tables of the underlying
  select.
*/

void TABLE_LIST::reset_const_table()
{
  table->const_table= 0;
  if (is_merged_derived())
  {
    SELECT_LEX *select_lex= get_unit()->first_select();
    TABLE_LIST *tl;
    List_iterator<TABLE_LIST> ti(select_lex->leaf_tables);
    while ((tl= ti++))
      tl->reset_const_table();
  }
}


/*
  @brief Run derived tables/view handling phases on underlying select_lex.

  @param lex    LEX for this thread
  @param phases derived tables/views handling phases to run
                (set of DT_XXX constants)
  @details
  This function runs this derived table through specified 'phases'.
  Underlying tables of this select are handled prior to this derived.
  'lex' is passed as an argument to called functions.

  @return TRUE on error
  @return FALSE ok
*/

bool TABLE_LIST::handle_derived(LEX *lex, uint phases)
{
  SELECT_LEX_UNIT *unit;
  DBUG_ENTER("handle_derived");
  DBUG_PRINT("enter", ("phases: 0x%x", phases));
  if ((unit= get_unit()))
  {
    for (SELECT_LEX *sl= unit->first_select(); sl; sl= sl->next_select())
      if (sl->handle_derived(lex, phases))
        DBUG_RETURN(TRUE);
    DBUG_RETURN(mysql_handle_single_derived(lex, this, phases));
  }
  DBUG_RETURN(FALSE);
}


/**
  @brief
  Return unit of this derived table/view

  @return reference to a unit  if it's a derived table/view.
  @return 0                    when it's not a derived table/view.
*/

st_select_lex_unit *TABLE_LIST::get_unit()
{
  return (view ? &view->unit : derived);
}


/**
  @brief
  Return select_lex of this derived table/view

  @return select_lex of this derived table/view.
  @return 0          when it's not a derived table.
*/

st_select_lex *TABLE_LIST::get_single_select()
{
  SELECT_LEX_UNIT *unit= get_unit();
  return (unit ? unit->first_select() : 0);
}


/**
  @brief
  Attach a join table list as a nested join to this TABLE_LIST.

  @param join_list join table list to attach

  @details
  This function wraps 'join_list' into a nested_join of this table, thus
  turning it to a nested join leaf.
*/

void TABLE_LIST::wrap_into_nested_join(List<TABLE_LIST> &join_list)
{
  TABLE_LIST *tl;
  /*
    Walk through derived table top list and set 'embedding' to point to
    the nesting table.
  */
  nested_join->join_list.empty();
  List_iterator_fast<TABLE_LIST> li(join_list);
  nested_join->join_list= join_list;
  while ((tl= li++))
  {
    tl->embedding= this;
    tl->join_list= &nested_join->join_list;
  }
}


/**
  @brief
  Initialize this derived table/view

  @param thd  Thread handle

  @details
  This function makes initial preparations of this derived table/view for
  further processing:
    if it's a derived table this function marks it either as mergeable or
      materializable
    creates temporary table for name resolution purposes
    creates field translation for mergeable derived table/view

  @return TRUE  an error occur
  @return FALSE ok
*/

bool TABLE_LIST::init_derived(THD *thd, bool init_view)
{
  SELECT_LEX *first_select= get_single_select();
  SELECT_LEX_UNIT *unit= get_unit();

  if (!unit)
    return FALSE;
  /*
    Check whether we can merge this derived table into main select.
    Depending on the result field translation will or will not
    be created.
  */
  TABLE_LIST *first_table= (TABLE_LIST *) first_select->table_list.first;
  if (first_select->table_list.elements > 1 ||
      (first_table && first_table->is_multitable()))
    set_multitable();

  unit->derived= this;
  if (init_view && !view)
  {
    /* This is all what we can do for a derived table for now. */
    set_derived();
  }

  if (!is_view())
  {
    /* A subquery might be forced to be materialized due to a side-effect. */
    if (!is_materialized_derived() && first_select->is_mergeable() &&
        optimizer_flag(thd, OPTIMIZER_SWITCH_DERIVED_MERGE) &&
        !(thd->lex->sql_command == SQLCOM_UPDATE_MULTI ||
          thd->lex->sql_command == SQLCOM_DELETE_MULTI))
      set_merged_derived();
    else
      set_materialized_derived();
  }
  /*
    Derived tables/view are materialized prior to UPDATE, thus we can skip
    them from table uniqueness check
  */
  if (is_materialized_derived())
  {
    set_check_materialized();
  }

  /*
    Create field translation for mergeable derived tables/views.
    For derived tables field translation can be created only after
    unit is prepared so all '*' are get unrolled.
  */
  if (is_merged_derived())
  {
    if (is_view() || unit->prepared)
      create_field_translation(thd);
  }

  return FALSE;
}


/**
  @brief
  Retrieve number of rows in the table

  @details
  Retrieve number of rows in the table referred by this TABLE_LIST and
  store it in the table's stats.records variable. If this TABLE_LIST refers
  to a materialized derived table/view then the estimated number of rows of
  the derived table/view is used instead.

  @return 0          ok
  @return non zero   error
*/

int TABLE_LIST::fetch_number_of_rows()
{
  int error= 0;
  if (jtbm_subselect)
    return 0;
  if (is_materialized_derived() && !fill_me)

  {
    table->file->stats.records= ((select_union*)derived->result)->records;
    set_if_bigger(table->file->stats.records, 2);
    table->used_stat_records= table->file->stats.records;
  }
  else
    error= table->file->info(HA_STATUS_VARIABLE | HA_STATUS_NO_LOCK);
  return error;
}

/*
  Procedure of keys generation for result tables of materialized derived
  tables/views.

  A key is generated for each equi-join pair derived table-another table.
  Each generated key consists of fields of derived table used in equi-join.
  Example:

    SELECT * FROM (SELECT * FROM t1 GROUP BY 1) tt JOIN
                  t1 ON tt.f1=t1.f3 and tt.f2.=t1.f4;
  In this case for the derived table tt one key will be generated. It will
  consist of two parts f1 and f2.
  Example:

    SELECT * FROM (SELECT * FROM t1 GROUP BY 1) tt JOIN
                  t1 ON tt.f1=t1.f3 JOIN
                  t2 ON tt.f2=t2.f4;
  In this case for the derived table tt two keys will be generated.
  One key over f1 field, and another key over f2 field.
  Currently optimizer may choose to use only one such key, thus the second
  one will be dropped after range optimizer is finished.
  See also JOIN::drop_unused_derived_keys function.
  Example:

    SELECT * FROM (SELECT * FROM t1 GROUP BY 1) tt JOIN
                  t1 ON tt.f1=a_function(t1.f3);
  In this case for the derived table tt one key will be generated. It will
  consist of one field - f1.
*/



/*
  @brief
  Change references to underlying items of a merged derived table/view
  for fields in derived table's result table.

  @return FALSE ok
  @return TRUE  Out of memory
*/
bool TABLE_LIST::change_refs_to_fields()
{
  List_iterator<Item> li(used_items);
  Item_direct_ref *ref;
  Field_iterator_view field_it;
  THD *thd= table->in_use;
  DBUG_ASSERT(is_merged_derived());

  if (!used_items.elements)
    return FALSE;

  materialized_items= (Item**)thd->calloc(sizeof(void*) * table->s->fields);

  while ((ref= (Item_direct_ref*)li++))
  {
    uint idx;
    Item *orig_item= *ref->ref;
    field_it.set(this);
    for (idx= 0; !field_it.end_of_fields(); field_it.next(), idx++)
    {
      if (field_it.item() == orig_item)
        break;
    }
    DBUG_ASSERT(!field_it.end_of_fields());
    if (!materialized_items[idx])
    {
      materialized_items[idx]= new (thd->mem_root) Item_field(thd, table->field[idx]);
      if (!materialized_items[idx])
        return TRUE;
    }
    /*
      We need to restore the pointers after the execution of the
      prepared statement.
    */
    thd->change_item_tree((Item **)&ref->ref,
                          (Item*)(materialized_items + idx));
  }

  return FALSE;
}


void TABLE_LIST::set_lock_type(THD *thd, enum thr_lock_type lock)
{
  if (check_stack_overrun(thd, STACK_MIN_SIZE, (uchar *)&lock))
    return;
  /* we call it only when table is opened and it is "leaf" table*/
  DBUG_ASSERT(table);
  lock_type= lock;
  /* table->file->get_table() can be 0 for derived tables */
  if (table->file && table->file->get_table())
    table->file->set_lock_type(lock);
  if (is_merged_derived())
  {
    for (TABLE_LIST *table= get_single_select()->get_table_list();
         table;
         table= table->next_local)
    {
      table->set_lock_type(thd, lock);
    }
  }
}

uint TABLE_SHARE::actual_n_key_parts(THD *thd)
{
  return use_ext_keys &&
         optimizer_flag(thd, OPTIMIZER_SWITCH_EXTENDED_KEYS) ?
           ext_key_parts : key_parts;
}  


double KEY::actual_rec_per_key(uint i)
{ 
  if (rec_per_key == 0)
    return 0;
  return (is_statistics_from_stat_tables ?
          read_stats->get_avg_frequency(i) : (double) rec_per_key[i]);
}
<|MERGE_RESOLUTION|>--- conflicted
+++ resolved
@@ -5365,17 +5365,13 @@
   if (view->table && view->table->maybe_null)
     item->maybe_null= TRUE;
   /* Save item in case we will need to fall back to materialization. */
-<<<<<<< HEAD
   view->used_items.push_front(item, thd->mem_root);
-=======
-  view->used_items.push_front(item);
   /*
     If we create this reference on persistent memory then it should be
     present in persistent list
   */
   if (thd->mem_root == thd->stmt_arena->mem_root)
-    view->persistent_used_items.push_front(item);
->>>>>>> 4b41e3c7
+    view->persistent_used_items.push_front(item, thd->mem_root);
   DBUG_RETURN(item);
 }
 
