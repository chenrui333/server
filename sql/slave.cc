/* Copyright (c) 2000, 2016, Oracle and/or its affiliates.
   Copyright (c) 2009, 2017, MariaDB

   This program is free software; you can redistribute it and/or modify
   it under the terms of the GNU General Public License as published by
   the Free Software Foundation; version 2 of the License.

   This program is distributed in the hope that it will be useful,
   but WITHOUT ANY WARRANTY; without even the implied warranty of
   MERCHANTABILITY or FITNESS FOR A PARTICULAR PURPOSE.  See the
   GNU General Public License for more details.

   You should have received a copy of the GNU General Public License
   along with this program; if not, write to the Free Software
   Foundation, Inc., 51 Franklin St, Fifth Floor, Boston, MA 02110-1301  USA */


/**
  @addtogroup Replication
  @{

  @file

  @brief Code to run the io thread and the sql thread on the
  replication slave.
*/

#include <my_global.h>
#include "sql_priv.h"
#include "slave.h"
#include "sql_parse.h"                         // execute_init_command
#include "sql_table.h"                         // mysql_rm_table
#include "rpl_mi.h"
#include "rpl_rli.h"
#include "sql_repl.h"
#include "rpl_filter.h"
#include "repl_failsafe.h"
#include "transaction.h"
#include <thr_alarm.h>
#include <my_dir.h>
#include <sql_common.h>
#include <errmsg.h>
#include <ssl_compat.h>
#include <mysqld_error.h>
#include <mysys_err.h>
#include "rpl_handler.h"
#include <signal.h>
#include <mysql.h>
#include <myisam.h>

#include "sql_base.h"                           // close_thread_tables
#include "tztime.h"                             // struct Time_zone
#include "log_event.h"                          // Rotate_log_event,
                                                // Create_file_log_event,
                                                // Format_description_log_event
#include "wsrep_mysqld.h"

#ifdef HAVE_REPLICATION

#include "rpl_tblmap.h"
#include "debug_sync.h"
#include "rpl_parallel.h"

#define FLAGSTR(V,F) ((V)&(F)?#F" ":"")

#define MAX_SLAVE_RETRY_PAUSE 5
/*
  a parameter of sql_slave_killed() to defer the killed status
*/
#define SLAVE_WAIT_GROUP_DONE 60
bool use_slave_mask = 0;
MY_BITMAP slave_error_mask;
char slave_skip_error_names[SHOW_VAR_FUNC_BUFF_SIZE];

char* slave_load_tmpdir = 0;
Master_info *active_mi= 0;
Master_info_index *master_info_index;
my_bool replicate_same_server_id;
ulonglong relay_log_space_limit = 0;
ulonglong opt_read_binlog_speed_limit = 0;

const char *relay_log_index= 0;
const char *relay_log_basename= 0;

LEX_STRING default_master_connection_name= { (char*) "", 0 };

/*
  When slave thread exits, we need to remember the temporary tables so we
  can re-use them on slave start.

  TODO: move the vars below under Master_info
*/

int disconnect_slave_event_count = 0, abort_slave_event_count = 0;

static pthread_key(Master_info*, RPL_MASTER_INFO);

enum enum_slave_reconnect_actions
{
  SLAVE_RECON_ACT_REG= 0,
  SLAVE_RECON_ACT_DUMP= 1,
  SLAVE_RECON_ACT_EVENT= 2,
  SLAVE_RECON_ACT_MAX
};

enum enum_slave_reconnect_messages
{
  SLAVE_RECON_MSG_WAIT= 0,
  SLAVE_RECON_MSG_KILLED_WAITING= 1,
  SLAVE_RECON_MSG_AFTER= 2,
  SLAVE_RECON_MSG_FAILED= 3,
  SLAVE_RECON_MSG_COMMAND= 4,
  SLAVE_RECON_MSG_KILLED_AFTER= 5,
  SLAVE_RECON_MSG_MAX
};

static const char *reconnect_messages[SLAVE_RECON_ACT_MAX][SLAVE_RECON_MSG_MAX]=
{
  {
    "Waiting to reconnect after a failed registration on master",
    "Slave I/O thread killed while waiting to reconnect after a failed \
registration on master",
    "Reconnecting after a failed registration on master",
    "failed registering on master, reconnecting to try again, \
log '%s' at position %llu%s",
    "COM_REGISTER_SLAVE",
    "Slave I/O thread killed during or after reconnect"
  },
  {
    "Waiting to reconnect after a failed binlog dump request",
    "Slave I/O thread killed while retrying master dump",
    "Reconnecting after a failed binlog dump request",
    "failed dump request, reconnecting to try again, log '%s' at position %llu%s",
    "COM_BINLOG_DUMP",
    "Slave I/O thread killed during or after reconnect"
  },
  {
    "Waiting to reconnect after a failed master event read",
    "Slave I/O thread killed while waiting to reconnect after a failed read",
    "Reconnecting after a failed master event read",
    "Slave I/O thread: Failed reading log event, reconnecting to retry, \
log '%s' at position %llu%s",
    "",
    "Slave I/O thread killed during or after a reconnect done to recover from \
failed read"
  }
};
 

typedef enum { SLAVE_THD_IO, SLAVE_THD_SQL} SLAVE_THD_TYPE;

static int process_io_rotate(Master_info* mi, Rotate_log_event* rev);
static int process_io_create_file(Master_info* mi, Create_file_log_event* cev);
static bool wait_for_relay_log_space(Relay_log_info* rli);
static bool io_slave_killed(Master_info* mi);
static bool sql_slave_killed(rpl_group_info *rgi);
static int init_slave_thread(THD*, Master_info *, SLAVE_THD_TYPE);
static void print_slave_skip_errors(void);
static int safe_connect(THD* thd, MYSQL* mysql, Master_info* mi);
static int safe_reconnect(THD*, MYSQL*, Master_info*, bool);
static int connect_to_master(THD*, MYSQL*, Master_info*, bool, bool);
static Log_event* next_event(rpl_group_info* rgi, ulonglong *event_size);
static int queue_event(Master_info* mi,const char* buf,ulong event_len);
static int terminate_slave_thread(THD *, mysql_mutex_t *, mysql_cond_t *,
                                  volatile uint *, bool);
static bool check_io_slave_killed(Master_info *mi, const char *info);
static bool send_show_master_info_data(THD *, Master_info *, bool, String *);
/*
  Function to set the slave's max_allowed_packet based on the value
  of slave_max_allowed_packet.

    @in_param    thd    Thread handler for slave
    @in_param    mysql  MySQL connection handle
*/

static void set_slave_max_allowed_packet(THD *thd, MYSQL *mysql)
{
  DBUG_ENTER("set_slave_max_allowed_packet");
  // thd and mysql must be valid
  DBUG_ASSERT(thd && mysql);

  thd->variables.max_allowed_packet= slave_max_allowed_packet;
  thd->net.max_packet_size= slave_max_allowed_packet;
  /*
    Adding MAX_LOG_EVENT_HEADER_LEN to the max_packet_size on the I/O
    thread and the mysql->option max_allowed_packet, since a
    replication event can become this much  larger than
    the corresponding packet (query) sent from client to master.
  */
  thd->net.max_packet_size+= MAX_LOG_EVENT_HEADER;
  /*
    Skipping the setting of mysql->net.max_packet size to slave
    max_allowed_packet since this is done during mysql_real_connect.
  */
  mysql->options.max_allowed_packet=
    slave_max_allowed_packet+MAX_LOG_EVENT_HEADER;
  DBUG_VOID_RETURN;
}

/*
  Find out which replications threads are running

  SYNOPSIS
    init_thread_mask()
    mask                Return value here
    mi                  master_info for slave
    inverse             If set, returns which threads are not running

  IMPLEMENTATION
    Get a bit mask for which threads are running so that we can later restart
    these threads.

  RETURN
    mask        If inverse == 0, running threads
                If inverse == 1, stopped threads
*/

void init_thread_mask(int* mask,Master_info* mi,bool inverse)
{
  bool set_io = mi->slave_running, set_sql = mi->rli.slave_running;
  register int tmp_mask=0;
  DBUG_ENTER("init_thread_mask");

  if (set_io)
    tmp_mask |= SLAVE_IO;
  if (set_sql)
    tmp_mask |= SLAVE_SQL;
  if (inverse)
    tmp_mask^= (SLAVE_IO | SLAVE_SQL);
  *mask = tmp_mask;
  DBUG_VOID_RETURN;
}


/*
  lock_slave_threads() against other threads doing STOP, START or RESET SLAVE

*/

void Master_info::lock_slave_threads()
{
  DBUG_ENTER("lock_slave_threads");
  mysql_mutex_lock(&start_stop_lock);
  DBUG_VOID_RETURN;
}


/*
  unlock_slave_threads()
*/

void Master_info::unlock_slave_threads()
{
  DBUG_ENTER("unlock_slave_threads");
  mysql_mutex_unlock(&start_stop_lock);
  DBUG_VOID_RETURN;
}

#ifdef HAVE_PSI_INTERFACE
static PSI_thread_key key_thread_slave_io, key_thread_slave_sql;

static PSI_thread_info all_slave_threads[]=
{
  { &key_thread_slave_io, "slave_io", PSI_FLAG_GLOBAL},
  { &key_thread_slave_sql, "slave_sql", PSI_FLAG_GLOBAL}
};

static void init_slave_psi_keys(void)
{
  const char* category= "sql";
  int count;

  if (PSI_server == NULL)
    return;

  count= array_elements(all_slave_threads);
  PSI_server->register_thread(category, all_slave_threads, count);
}
#endif /* HAVE_PSI_INTERFACE */


static bool slave_background_thread_running;
static bool slave_background_thread_stop;
static bool slave_background_thread_gtid_loaded;

struct slave_background_kill_t {
  slave_background_kill_t *next;
  THD *to_kill;
} *slave_background_kill_list;


pthread_handler_t
handle_slave_background(void *arg __attribute__((unused)))
{
  THD *thd;
  PSI_stage_info old_stage;
  bool stop;

  my_thread_init();
  thd= new THD(next_thread_id());
  thd->thread_stack= (char*) &thd;           /* Set approximate stack start */
  thd->system_thread = SYSTEM_THREAD_SLAVE_BACKGROUND;
  thread_safe_increment32(&service_thread_count);
  thd->store_globals();
  thd->security_ctx->skip_grants();
  thd->set_command(COM_DAEMON);

  thd_proc_info(thd, "Loading slave GTID position from table");
  if (rpl_load_gtid_slave_state(thd))
    sql_print_warning("Failed to load slave replication state from table "
                      "%s.%s: %u: %s", "mysql",
                      rpl_gtid_slave_state_table_name.str,
                      thd->get_stmt_da()->sql_errno(),
                      thd->get_stmt_da()->message());

  mysql_mutex_lock(&LOCK_slave_background);
  slave_background_thread_gtid_loaded= true;
  mysql_cond_broadcast(&COND_slave_background);

  THD_STAGE_INFO(thd, stage_slave_background_process_request);
  do
  {
    slave_background_kill_t *kill_list;

    thd->ENTER_COND(&COND_slave_background, &LOCK_slave_background,
                    &stage_slave_background_wait_request,
                    &old_stage);
    for (;;)
    {
      stop= abort_loop || thd->killed || slave_background_thread_stop;
      kill_list= slave_background_kill_list;
      if (stop || kill_list)
        break;
      mysql_cond_wait(&COND_slave_background, &LOCK_slave_background);
    }

    slave_background_kill_list= NULL;
    thd->EXIT_COND(&old_stage);

    while (kill_list)
    {
      slave_background_kill_t *p = kill_list;
      THD *to_kill= p->to_kill;
      kill_list= p->next;

      mysql_mutex_lock(&to_kill->LOCK_thd_data);
      to_kill->awake(KILL_CONNECTION);
      mysql_mutex_unlock(&to_kill->LOCK_thd_data);
      mysql_mutex_lock(&to_kill->LOCK_wakeup_ready);
      to_kill->rgi_slave->killed_for_retry=
        rpl_group_info::RETRY_KILL_KILLED;
      mysql_cond_broadcast(&to_kill->COND_wakeup_ready);
      mysql_mutex_unlock(&to_kill->LOCK_wakeup_ready);
      my_free(p);
    }
    mysql_mutex_lock(&LOCK_slave_background);
  } while (!stop);

  slave_background_thread_running= false;
  mysql_cond_broadcast(&COND_slave_background);
  mysql_mutex_unlock(&LOCK_slave_background);

  delete thd;
  thread_safe_decrement32(&service_thread_count);
  signal_thd_deleted();

  my_thread_end();
  return 0;
}



void
slave_background_kill_request(THD *to_kill)
{
  if (to_kill->rgi_slave->killed_for_retry)
    return;                                     // Already deadlock killed.
  slave_background_kill_t *p=
    (slave_background_kill_t *)my_malloc(sizeof(*p), MYF(MY_WME));
  if (p)
  {
    p->to_kill= to_kill;
    to_kill->rgi_slave->killed_for_retry=
      rpl_group_info::RETRY_KILL_PENDING;
    mysql_mutex_lock(&LOCK_slave_background);
    p->next= slave_background_kill_list;
    slave_background_kill_list= p;
    mysql_cond_signal(&COND_slave_background);
    mysql_mutex_unlock(&LOCK_slave_background);
  }
}


/*
  Start the slave background thread.

  This thread is currently used for two purposes:

  1. To load the GTID state from mysql.gtid_slave_pos at server start; reading
     from table requires valid THD, which is otherwise not available during
     server init.

  2. To kill worker thread transactions during parallel replication, when a
     storage engine attempts to take an errorneous conflicting lock that would
     cause a deadlock. Killing is done asynchroneously, as the kill may not
     be safe within the context of a callback from inside storage engine
     locking code.
*/
static int
start_slave_background_thread()
{
  pthread_t th;

  slave_background_thread_running= true;
  slave_background_thread_stop= false;
  slave_background_thread_gtid_loaded= false;
  if (mysql_thread_create(key_thread_slave_background,
                          &th, &connection_attrib, handle_slave_background,
                          NULL))
  {
    sql_print_error("Failed to create thread while initialising slave");
    return 1;
  }

  mysql_mutex_lock(&LOCK_slave_background);
  while (!slave_background_thread_gtid_loaded)
    mysql_cond_wait(&COND_slave_background, &LOCK_slave_background);
  mysql_mutex_unlock(&LOCK_slave_background);

  return 0;
}


static void
stop_slave_background_thread()
{
  mysql_mutex_lock(&LOCK_slave_background);
  slave_background_thread_stop= true;
  mysql_cond_broadcast(&COND_slave_background);
  while (slave_background_thread_running)
    mysql_cond_wait(&COND_slave_background, &LOCK_slave_background);
  mysql_mutex_unlock(&LOCK_slave_background);
}


/* Initialize slave structures */

int init_slave()
{
  DBUG_ENTER("init_slave");
  int error= 0;

#ifdef HAVE_PSI_INTERFACE
  init_slave_psi_keys();
#endif

  if (start_slave_background_thread())
    return 1;

  if (global_rpl_thread_pool.init(opt_slave_parallel_threads))
    return 1;

  /*
    This is called when mysqld starts. Before client connections are
    accepted. However bootstrap may conflict with us if it does START SLAVE.
    So it's safer to take the lock.
  */

  if (pthread_key_create(&RPL_MASTER_INFO, NULL))
    goto err;

  master_info_index= new Master_info_index;
  if (!master_info_index || master_info_index->init_all_master_info())
  {
    sql_print_error("Failed to initialize multi master structures");
    DBUG_RETURN(1);
  }
  if (!(active_mi= new Master_info(&default_master_connection_name,
                                   relay_log_recovery)) ||
      active_mi->error())
  {
    delete active_mi;
    active_mi= 0;
    goto err;
  }

  if (master_info_index->add_master_info(active_mi, FALSE))
  {
    delete active_mi;
    active_mi= 0;
    goto err;
  }

  /*
    If --slave-skip-errors=... was not used, the string value for the
    system variable has not been set up yet. Do it now.
  */
  if (!use_slave_mask)
  {
    print_slave_skip_errors();
  }

  /*
    If master_host is not specified, try to read it from the master_info file.
    If master_host is specified, create the master_info file if it doesn't
    exists.
  */

  if (init_master_info(active_mi,master_info_file,relay_log_info_file,
                       1, (SLAVE_IO | SLAVE_SQL)))
  {
    sql_print_error("Failed to initialize the master info structure");
    goto err;
  }

  /* If server id is not set, start_slave_thread() will say it */

  if (active_mi->host[0] && !opt_skip_slave_start)
  {
    int error;
    THD *thd= new THD(next_thread_id());
    thd->thread_stack= (char*) &thd;
    thd->store_globals();

    error= start_slave_threads(0, /* No active thd */
                               1 /* need mutex */,
                               1 /* wait for start*/,
                               active_mi,
                               master_info_file,
                               relay_log_info_file,
                               SLAVE_IO | SLAVE_SQL);

    thd->reset_globals();
    delete thd;
    if (error)
    {
      sql_print_error("Failed to create slave threads");
      goto err;
    }
  }

end:
  DBUG_RETURN(error);

err:
  sql_print_error("Failed to allocate memory for the Master Info structure");
  error= 1;
  goto end;
}

/*
  Updates the master info based on the information stored in the
  relay info and ignores relay logs previously retrieved by the IO 
  thread, which thus starts fetching again based on to the  
  group_master_log_pos and group_master_log_name. Eventually, the old
  relay logs will be purged by the normal purge mechanism.

  In the feature, we should improve this routine in order to avoid throwing
  away logs that are safely stored in the disk. Note also that this recovery 
  routine relies on the correctness of the relay-log.info and only tolerates 
  coordinate problems in master.info.
  
  In this function, there is no need for a mutex as the caller 
  (i.e. init_slave) already has one acquired.
  
  Specifically, the following structures are updated:
 
  1 - mi->master_log_pos  <-- rli->group_master_log_pos
  2 - mi->master_log_name <-- rli->group_master_log_name
  3 - It moves the relay log to the new relay log file, by
      rli->group_relay_log_pos  <-- BIN_LOG_HEADER_SIZE;
      rli->event_relay_log_pos  <-- BIN_LOG_HEADER_SIZE;
      rli->group_relay_log_name <-- rli->relay_log.get_log_fname();
      rli->event_relay_log_name <-- rli->relay_log.get_log_fname();
  
   If there is an error, it returns (1), otherwise returns (0).
 */
int init_recovery(Master_info* mi, const char** errmsg)
{
  DBUG_ENTER("init_recovery");
 
  Relay_log_info *rli= &mi->rli;
  if (rli->group_master_log_name[0])
  {
    mi->master_log_pos= MY_MAX(BIN_LOG_HEADER_SIZE,
                             rli->group_master_log_pos);
    strmake_buf(mi->master_log_name, rli->group_master_log_name);
 
    sql_print_warning("Recovery from master pos %ld and file %s.",
                      (ulong) mi->master_log_pos, mi->master_log_name);
 
    strmake_buf(rli->group_relay_log_name, rli->relay_log.get_log_fname());
    strmake_buf(rli->event_relay_log_name, rli->relay_log.get_log_fname());
 
    rli->group_relay_log_pos= rli->event_relay_log_pos= BIN_LOG_HEADER_SIZE;
  }

  DBUG_RETURN(0);
}

 
/**
  Convert slave skip errors bitmap into a printable string.
*/

static void print_slave_skip_errors(void)
{
  /*
    To be safe, we want 10 characters of room in the buffer for a number
    plus terminators. Also, we need some space for constant strings.
    10 characters must be sufficient for a number plus {',' | '...'}
    plus a NUL terminator. That is a max 6 digit number.
  */
  const size_t MIN_ROOM= 10;
  DBUG_ENTER("print_slave_skip_errors");
  DBUG_ASSERT(sizeof(slave_skip_error_names) > MIN_ROOM);
  DBUG_ASSERT(MAX_SLAVE_ERROR <= 999999); // 6 digits

  /* Make @@slave_skip_errors show the nice human-readable value.  */
  opt_slave_skip_errors= slave_skip_error_names;

  if (!use_slave_mask || bitmap_is_clear_all(&slave_error_mask))
  {
    /* purecov: begin tested */
    memcpy(slave_skip_error_names, STRING_WITH_LEN("OFF"));
    /* purecov: end */
  }
  else if (bitmap_is_set_all(&slave_error_mask))
  {
    /* purecov: begin tested */
    memcpy(slave_skip_error_names, STRING_WITH_LEN("ALL"));
    /* purecov: end */
  }
  else
  {
    char *buff= slave_skip_error_names;
    char *bend= buff + sizeof(slave_skip_error_names);
    int  errnum;

    for (errnum= 0; errnum < MAX_SLAVE_ERROR; errnum++)
    {
      if (bitmap_is_set(&slave_error_mask, errnum))
      {
        if (buff + MIN_ROOM >= bend)
          break; /* purecov: tested */
        buff= int10_to_str(errnum, buff, 10);
        *buff++= ',';
      }
    }
    if (buff != slave_skip_error_names)
      buff--; // Remove last ','
    if (errnum < MAX_SLAVE_ERROR)
    {
      /* Couldn't show all errors */
      buff= strmov(buff, "..."); /* purecov: tested */
    }
    *buff=0;
  }
  DBUG_PRINT("init", ("error_names: '%s'", slave_skip_error_names));
  DBUG_VOID_RETURN;
}

/*
  Init function to set up array for errors that should be skipped for slave

  SYNOPSIS
    init_slave_skip_errors()
    arg         List of errors numbers to skip, separated with ','

  NOTES
    Called from get_options() in mysqld.cc on start-up
*/

void init_slave_skip_errors(const char* arg)
{
  const char *p;
  DBUG_ENTER("init_slave_skip_errors");

  if (my_bitmap_init(&slave_error_mask,0,MAX_SLAVE_ERROR,0))
  {
    fprintf(stderr, "Badly out of memory, please check your system status\n");
    exit(1);
  }
  use_slave_mask = 1;
  for (;my_isspace(system_charset_info,*arg);++arg)
    /* empty */;
  if (!my_strnncoll(system_charset_info,(uchar*)arg,4,(const uchar*)"all",4))
  {
    bitmap_set_all(&slave_error_mask);
    print_slave_skip_errors();
    DBUG_VOID_RETURN;
  }
  for (p= arg ; *p; )
  {
    long err_code;
    if (!(p= str2int(p, 10, 0, LONG_MAX, &err_code)))
      break;
    if (err_code < MAX_SLAVE_ERROR)
       bitmap_set_bit(&slave_error_mask,(uint)err_code);
    while (!my_isdigit(system_charset_info,*p) && *p)
      p++;
  }
  /* Convert slave skip errors bitmap into a printable string. */
  print_slave_skip_errors();
  DBUG_VOID_RETURN;
}

int terminate_slave_threads(Master_info* mi,int thread_mask,bool skip_lock)
{
  DBUG_ENTER("terminate_slave_threads");

  if (!mi->inited)
    DBUG_RETURN(0); /* successfully do nothing */
  int error,force_all = (thread_mask & SLAVE_FORCE_ALL);
  int retval= 0;
  mysql_mutex_t *sql_lock = &mi->rli.run_lock, *io_lock = &mi->run_lock;
  mysql_mutex_t *log_lock= mi->rli.relay_log.get_log_lock();

  if (thread_mask & (SLAVE_SQL|SLAVE_FORCE_ALL))
  {
    DBUG_PRINT("info",("Terminating SQL thread"));
    if (mi->using_parallel() && mi->rli.abort_slave && mi->rli.stop_for_until)
    {
      mi->rli.stop_for_until= false;
      mi->rli.parallel.stop_during_until();
    }
    else
      mi->rli.abort_slave=1;
    if ((error=terminate_slave_thread(mi->rli.sql_driver_thd, sql_lock,
                                      &mi->rli.stop_cond,
                                      &mi->rli.slave_running,
                                      skip_lock)) &&
        !force_all)
      DBUG_RETURN(error);
    retval= error;

    mysql_mutex_lock(log_lock);

    DBUG_PRINT("info",("Flushing relay-log info file."));
    if (current_thd)
      THD_STAGE_INFO(current_thd, stage_flushing_relay_log_info_file);
    if (mi->rli.flush() || my_sync(mi->rli.info_fd, MYF(MY_WME)))
      retval= ER_ERROR_DURING_FLUSH_LOGS;

    mysql_mutex_unlock(log_lock);
  }
  if (thread_mask & (SLAVE_IO|SLAVE_FORCE_ALL))
  {
    DBUG_PRINT("info",("Terminating IO thread"));
    mi->abort_slave=1;
    if ((error=terminate_slave_thread(mi->io_thd, io_lock,
                                      &mi->stop_cond,
                                      &mi->slave_running,
                                      skip_lock)) &&
        !force_all)
      DBUG_RETURN(error);
    if (!retval)
      retval= error;

    mysql_mutex_lock(log_lock);

    DBUG_PRINT("info",("Flushing relay log and master info file."));
    if (current_thd)
      THD_STAGE_INFO(current_thd, stage_flushing_relay_log_and_master_info_repository);
    if (likely(mi->fd >= 0))
    {
      if (flush_master_info(mi, TRUE, FALSE) || my_sync(mi->fd, MYF(MY_WME)))
        retval= ER_ERROR_DURING_FLUSH_LOGS;
    }
    if (mi->rli.relay_log.is_open() &&
        my_sync(mi->rli.relay_log.get_log_file()->file, MYF(MY_WME)))
      retval= ER_ERROR_DURING_FLUSH_LOGS;

    mysql_mutex_unlock(log_lock);
  }
  DBUG_RETURN(retval); 
}


/**
   Wait for a slave thread to terminate.

   This function is called after requesting the thread to terminate
   (by setting @c abort_slave member of @c Relay_log_info or @c
   Master_info structure to 1). Termination of the thread is
   controlled with the the predicate <code>*slave_running</code>.

   Function will acquire @c term_lock before waiting on the condition
   unless @c skip_lock is true in which case the mutex should be owned
   by the caller of this function and will remain acquired after
   return from the function.

   @param term_lock
          Associated lock to use when waiting for @c term_cond

   @param term_cond
          Condition that is signalled when the thread has terminated

   @param slave_running
          Pointer to predicate to check for slave thread termination

   @param skip_lock
          If @c true the lock will not be acquired before waiting on
          the condition. In this case, it is assumed that the calling
          function acquires the lock before calling this function.

   @retval 0 All OK ER_SLAVE_NOT_RUNNING otherwise.

   @note  If the executing thread has to acquire term_lock (skip_lock
          is false), the negative running status does not represent
          any issue therefore no error is reported.

 */
static int
terminate_slave_thread(THD *thd,
                       mysql_mutex_t *term_lock,
                       mysql_cond_t *term_cond,
                       volatile uint *slave_running,
                       bool skip_lock)
{
  DBUG_ENTER("terminate_slave_thread");
  if (!skip_lock)
  {
    mysql_mutex_lock(term_lock);
  }
  else
  {
    mysql_mutex_assert_owner(term_lock);
  }
  if (!*slave_running)
  {
    if (!skip_lock)
    {
      /*
        if run_lock (term_lock) is acquired locally then either
        slave_running status is fine
      */
      mysql_mutex_unlock(term_lock);
      DBUG_RETURN(0);
    }
    else
    {
      DBUG_RETURN(ER_SLAVE_NOT_RUNNING);
    }
  }
  DBUG_ASSERT(thd != 0);
  THD_CHECK_SENTRY(thd);

  /*
    Is is critical to test if the slave is running. Otherwise, we might
    be referening freed memory trying to kick it
  */

  while (*slave_running)                        // Should always be true
  {
    int error __attribute__((unused));
    DBUG_PRINT("loop", ("killing slave thread"));

    mysql_mutex_lock(&thd->LOCK_thd_data);
#ifndef DONT_USE_THR_ALARM
    /*
      Error codes from pthread_kill are:
      EINVAL: invalid signal number (can't happen)
      ESRCH: thread already killed (can happen, should be ignored)
    */
    int err __attribute__((unused))= pthread_kill(thd->real_id, thr_client_alarm);
    DBUG_ASSERT(err != EINVAL);
#endif
    thd->awake(NOT_KILLED);

    mysql_mutex_unlock(&thd->LOCK_thd_data);

    /*
      There is a small chance that slave thread might miss the first
      alarm. To protect againts it, resend the signal until it reacts
    */
    struct timespec abstime;
    set_timespec(abstime,2);
    error= mysql_cond_timedwait(term_cond, term_lock, &abstime);
    DBUG_ASSERT(error == ETIMEDOUT || error == 0);
  }

  DBUG_ASSERT(*slave_running == 0);

  if (!skip_lock)
    mysql_mutex_unlock(term_lock);
  DBUG_RETURN(0);
}


int start_slave_thread(
#ifdef HAVE_PSI_INTERFACE
                       PSI_thread_key thread_key,
#endif
                       pthread_handler h_func, mysql_mutex_t *start_lock,
                       mysql_mutex_t *cond_lock,
                       mysql_cond_t *start_cond,
                       volatile uint *slave_running,
                       volatile ulong *slave_run_id,
                       Master_info* mi)
{
  pthread_t th;
  ulong start_id;
  int error;
  DBUG_ENTER("start_slave_thread");

  DBUG_ASSERT(mi->inited);

  if (start_lock)
    mysql_mutex_lock(start_lock);
  if (!global_system_variables.server_id)
  {
    if (start_cond)
      mysql_cond_broadcast(start_cond);
    if (start_lock)
      mysql_mutex_unlock(start_lock);
    sql_print_error("Server id not set, will not start slave");
    DBUG_RETURN(ER_BAD_SLAVE);
  }

  if (*slave_running)
  {
    if (start_cond)
      mysql_cond_broadcast(start_cond);
    if (start_lock)
      mysql_mutex_unlock(start_lock);
    DBUG_RETURN(ER_SLAVE_MUST_STOP);
  }
  start_id= *slave_run_id;
  DBUG_PRINT("info",("Creating new slave thread"));
  if ((error = mysql_thread_create(thread_key,
                           &th, &connection_attrib, h_func, (void*)mi)))
  {
    sql_print_error("Can't create slave thread (errno= %d).", error);
    if (start_lock)
      mysql_mutex_unlock(start_lock);
    DBUG_RETURN(ER_SLAVE_THREAD);
  }

  /*
    In the following loop we can't check for thd->killed as we have to
    wait until THD structures for the slave thread are created
    before we can return.
    This should be ok as there is no major work done in the slave
    threads before they signal that we can stop waiting.
  */

  if (start_cond && cond_lock) // caller has cond_lock
  {
    THD* thd = current_thd;
    while (start_id == *slave_run_id)
    {
      DBUG_PRINT("sleep",("Waiting for slave thread to start"));
      PSI_stage_info saved_stage= {0, "", 0};
      thd->ENTER_COND(start_cond, cond_lock,
                      & stage_waiting_for_slave_thread_to_start,
                      & saved_stage);
      /*
        It is not sufficient to test this at loop bottom. We must test
        it after registering the mutex in enter_cond(). If the kill
        happens after testing of thd->killed and before the mutex is
        registered, we could otherwise go waiting though thd->killed is
        set.
      */
      mysql_cond_wait(start_cond, cond_lock);
      thd->EXIT_COND(& saved_stage);
      mysql_mutex_lock(cond_lock); // re-acquire it as exit_cond() released
    }
  }
  if (start_lock)
    mysql_mutex_unlock(start_lock);
  DBUG_RETURN(0);
}


/*
  start_slave_threads()

  NOTES
    SLAVE_FORCE_ALL is not implemented here on purpose since it does not make
    sense to do that for starting a slave--we always care if it actually
    started the threads that were not previously running
*/

int start_slave_threads(THD *thd,
                        bool need_slave_mutex, bool wait_for_start,
                        Master_info* mi, const char* master_info_fname,
                        const char* slave_info_fname, int thread_mask)
{
  mysql_mutex_t *lock_io=0, *lock_sql=0, *lock_cond_io=0, *lock_cond_sql=0;
  mysql_cond_t* cond_io=0, *cond_sql=0;
  int error=0;
  const char *errmsg;
  DBUG_ENTER("start_slave_threads");

  if (need_slave_mutex)
  {
    lock_io = &mi->run_lock;
    lock_sql = &mi->rli.run_lock;
  }
  if (wait_for_start)
  {
    cond_io = &mi->start_cond;
    cond_sql = &mi->rli.start_cond;
    lock_cond_io = &mi->run_lock;
    lock_cond_sql = &mi->rli.run_lock;
  }

  /*
    If we are using GTID and both SQL and IO threads are stopped, then get
    rid of all relay logs.

    Relay logs are not very useful when using GTID, except as a buffer
    between the fetch in the IO thread and the apply in SQL thread. However
    while one of the threads is running, they are in use and cannot be
    removed.
  */
  if (mi->using_gtid != Master_info::USE_GTID_NO &&
      !mi->slave_running && !mi->rli.slave_running)
  {
    /*
      purge_relay_logs() clears the mi->rli.group_master_log_pos.
      So save and restore them, like we do in CHANGE MASTER.
      (We are not going to use them for GTID, but it might be worth to
      keep them in case connection with GTID fails and user wants to go
      back and continue with previous old-style replication coordinates).
    */
    mi->master_log_pos = MY_MAX(BIN_LOG_HEADER_SIZE,
                                mi->rli.group_master_log_pos);
    strmake(mi->master_log_name, mi->rli.group_master_log_name,
            sizeof(mi->master_log_name)-1);
    purge_relay_logs(&mi->rli, thd, 0, &errmsg);
    mi->rli.group_master_log_pos= mi->master_log_pos;
    strmake(mi->rli.group_master_log_name, mi->master_log_name,
            sizeof(mi->rli.group_master_log_name)-1);

    error= rpl_load_gtid_state(&mi->gtid_current_pos, mi->using_gtid ==
                                             Master_info::USE_GTID_CURRENT_POS);
    mi->events_queued_since_last_gtid= 0;
    mi->gtid_reconnect_event_skip_count= 0;

    mi->rli.restart_gtid_pos.reset();
  }

  if (!error && (thread_mask & SLAVE_IO))
    error= start_slave_thread(
#ifdef HAVE_PSI_INTERFACE
                              key_thread_slave_io,
#endif
                              handle_slave_io, lock_io, lock_cond_io,
                              cond_io,
                              &mi->slave_running, &mi->slave_run_id,
                              mi);
  if (!error && (thread_mask & SLAVE_SQL))
  {
    error= start_slave_thread(
#ifdef HAVE_PSI_INTERFACE
                              key_thread_slave_sql,
#endif
                              handle_slave_sql, lock_sql, lock_cond_sql,
                              cond_sql,
                              &mi->rli.slave_running, &mi->rli.slave_run_id,
                              mi);
    if (error)
      terminate_slave_threads(mi, thread_mask & SLAVE_IO, !need_slave_mutex);
  }
  DBUG_RETURN(error);
}


/*
  Kill slaves preparing for shutdown
*/

void slave_prepare_for_shutdown()
{
  mysql_mutex_lock(&LOCK_active_mi);
  master_info_index->free_connections();
  mysql_mutex_unlock(&LOCK_active_mi);
  stop_slave_background_thread();
}

/*
  Release slave threads at time of executing shutdown.
*/

void end_slave()
{
  DBUG_ENTER("end_slave");

  /*
    This is called when the server terminates, in close_connections().
    It terminates slave threads. However, some CHANGE MASTER etc may still be
    running presently. If a START SLAVE was in progress, the mutex lock below
    will make us wait until slave threads have started, and START SLAVE
    returns, then we terminate them here.

    We can also be called by cleanup(), which only happens if some
    startup parameter to the server was wrong.
  */
  mysql_mutex_lock(&LOCK_active_mi);
  /*
    master_info_index should not have any threads anymore as they where
    killed as part of slave_prepare_for_shutdown()
  */
  delete master_info_index;
  master_info_index= 0;
  active_mi= 0;
  mysql_mutex_unlock(&LOCK_active_mi);

  stop_slave_background_thread();

  global_rpl_thread_pool.destroy();
  free_all_rpl_filters();
  DBUG_VOID_RETURN;
}

static bool io_slave_killed(Master_info* mi)
{
  DBUG_ENTER("io_slave_killed");

  DBUG_ASSERT(mi->slave_running); // tracking buffer overrun
  DBUG_RETURN(mi->abort_slave || abort_loop || mi->io_thd->killed);
}

/**
   The function analyzes a possible killed status and makes
   a decision whether to accept it or not.
   Normally upon accepting the sql thread goes to shutdown.
   In the event of deffering decision @rli->last_event_start_time waiting
   timer is set to force the killed status be accepted upon its expiration.

   @param thd   pointer to a THD instance
   @param rli   pointer to Relay_log_info instance

   @return TRUE the killed status is recognized, FALSE a possible killed
           status is deferred.
*/
static bool sql_slave_killed(rpl_group_info *rgi)
{
  bool ret= FALSE;
  Relay_log_info *rli= rgi->rli;
  THD *thd= rgi->thd;
  DBUG_ENTER("sql_slave_killed");

  DBUG_ASSERT(rli->sql_driver_thd == thd);
  DBUG_ASSERT(rli->slave_running == 1);// tracking buffer overrun
  if (abort_loop || rli->sql_driver_thd->killed || rli->abort_slave)
  {
    /*
      The transaction should always be binlogged if OPTION_KEEP_LOG is
      set (it implies that something can not be rolled back). And such
      case should be regarded similarly as modifing a
      non-transactional table because retrying of the transaction will
      lead to an error or inconsistency as well.

      Example: OPTION_KEEP_LOG is set if a temporary table is created
      or dropped.

      Note that transaction.all.modified_non_trans_table may be 1
      if last statement was a single row transaction without begin/end.
      Testing this flag must always be done in connection with
      rli->is_in_group().
    */

    if ((thd->transaction.all.modified_non_trans_table ||
         (thd->variables.option_bits & OPTION_KEEP_LOG)) &&
        rli->is_in_group())
    {
      char msg_stopped[]=
        "... Slave SQL Thread stopped with incomplete event group "
        "having non-transactional changes. "
        "If the group consists solely of row-based events, you can try "
        "to restart the slave with --slave-exec-mode=IDEMPOTENT, which "
        "ignores duplicate key, key not found, and similar errors (see "
        "documentation for details).";

      DBUG_PRINT("info", ("modified_non_trans_table: %d  OPTION_BEGIN: %d  "
                          "OPTION_KEEP_LOG: %d  is_in_group: %d",
                          thd->transaction.all.modified_non_trans_table,
                          MY_TEST(thd->variables.option_bits & OPTION_BEGIN),
                          MY_TEST(thd->variables.option_bits & OPTION_KEEP_LOG),
                          rli->is_in_group()));

      if (rli->abort_slave)
      {
        DBUG_PRINT("info",
                   ("Request to stop slave SQL Thread received while "
                    "applying a group that has non-transactional "
                    "changes; waiting for completion of the group ... "));

        /*
          Slave sql thread shutdown in face of unfinished group
          modified Non-trans table is handled via a timer. The slave
          may eventually give out to complete the current group and in
          that case there might be issues at consequent slave restart,
          see the error message.  WL#2975 offers a robust solution
          requiring to store the last exectuted event's coordinates
          along with the group's coordianates instead of waiting with
          @c last_event_start_time the timer.
        */

        if (rgi->last_event_start_time == 0)
          rgi->last_event_start_time= my_time(0);
        ret= difftime(my_time(0), rgi->last_event_start_time) <=
          SLAVE_WAIT_GROUP_DONE ? FALSE : TRUE;

        DBUG_EXECUTE_IF("stop_slave_middle_group", 
                        DBUG_EXECUTE_IF("incomplete_group_in_relay_log",
                                        ret= TRUE;);); // time is over

        if (ret == 0)
        {
          rli->report(WARNING_LEVEL, 0, rgi->gtid_info(),
                      "Request to stop slave SQL Thread received while "
                      "applying a group that has non-transactional "
                      "changes; waiting for completion of the group ... ");
        }
        else
        {
          rli->report(ERROR_LEVEL, ER_SLAVE_FATAL_ERROR, rgi->gtid_info(),
                      ER_THD(thd, ER_SLAVE_FATAL_ERROR), msg_stopped);
        }
      }
      else
      {
        ret= TRUE;
        rli->report(ERROR_LEVEL, ER_SLAVE_FATAL_ERROR, rgi->gtid_info(),
                    ER_THD(thd, ER_SLAVE_FATAL_ERROR),
                    msg_stopped);
      }
    }
    else
    {
      ret= TRUE;
    }
  }
  if (ret)
    rgi->last_event_start_time= 0;
  
  DBUG_RETURN(ret);
}


/*
  skip_load_data_infile()

  NOTES
    This is used to tell a 3.23 master to break send_file()
*/

void skip_load_data_infile(NET *net)
{
  DBUG_ENTER("skip_load_data_infile");

  (void)net_request_file(net, "/dev/null");
  (void)my_net_read(net);                               // discard response
  (void)net_write_command(net, 0, (uchar*) "", 0, (uchar*) "", 0); // ok
  DBUG_VOID_RETURN;
}


bool net_request_file(NET* net, const char* fname)
{
  DBUG_ENTER("net_request_file");
  DBUG_RETURN(net_write_command(net, 251, (uchar*) fname, strlen(fname),
                                (uchar*) "", 0));
}

/*
  From other comments and tests in code, it looks like
  sometimes Query_log_event and Load_log_event can have db == 0
  (see rewrite_db() above for example)
  (cases where this happens are unclear; it may be when the master is 3.23).
*/

const char *print_slave_db_safe(const char* db)
{
  DBUG_ENTER("*print_slave_db_safe");

  DBUG_RETURN((db ? db : ""));
}

#endif /* HAVE_REPLICATION */

int init_strvar_from_file(char *var, int max_size, IO_CACHE *f,
                                 const char *default_val)
{
  uint length;
  DBUG_ENTER("init_strvar_from_file");

  if ((length=my_b_gets(f,var, max_size)))
  {
    char* last_p = var + length -1;
    if (*last_p == '\n')
      *last_p = 0; // if we stopped on newline, kill it
    else
    {
      /*
        If we truncated a line or stopped on last char, remove all chars
        up to and including newline.
      */
      int c;
      while (((c=my_b_get(f)) != '\n' && c != my_b_EOF)) ;
    }
    DBUG_RETURN(0);
  }
  else if (default_val)
  {
    strmake(var,  default_val, max_size-1);
    DBUG_RETURN(0);
  }
  DBUG_RETURN(1);
}

/*
  when moving these functions to mysys, don't forget to
  remove slave.cc from libmysqld/CMakeLists.txt
*/
int init_intvar_from_file(int* var, IO_CACHE* f, int default_val)
{
  char buf[32];
  DBUG_ENTER("init_intvar_from_file");


  if (my_b_gets(f, buf, sizeof(buf)))
  {
    *var = atoi(buf);
    DBUG_RETURN(0);
  }
  else if (default_val)
  {
    *var = default_val;
    DBUG_RETURN(0);
  }
  DBUG_RETURN(1);
}

int init_floatvar_from_file(float* var, IO_CACHE* f, float default_val)
{
  char buf[16];
  DBUG_ENTER("init_floatvar_from_file");


  if (my_b_gets(f, buf, sizeof(buf)))
  {
    if (sscanf(buf, "%f", var) != 1)
      DBUG_RETURN(1);
    else
      DBUG_RETURN(0);
  }
  else if (default_val != 0.0)
  {
    *var = default_val;
    DBUG_RETURN(0);
  }
  DBUG_RETURN(1);
}


/**
   A master info read method

   This function is called from @c init_master_info() along with
   relatives to restore some of @c active_mi members.
   Particularly, this function is responsible for restoring
   IGNORE_SERVER_IDS list of servers whose events the slave is
   going to ignore (to not log them in the relay log).
   Items being read are supposed to be decimal output of values of a
   type shorter or equal of @c long and separated by the single space.
   It also used to restore DO_DOMAIN_IDS & IGNORE_DOMAIN_IDS lists.

   @param arr         @c DYNAMIC_ARRAY pointer to storage for servers id
   @param f           @c IO_CACHE pointer to the source file

   @retval 0         All OK
   @retval non-zero  An error
*/

int init_dynarray_intvar_from_file(DYNAMIC_ARRAY* arr, IO_CACHE* f)
{
  int ret= 0;
  char buf[16 * (sizeof(long)*4 + 1)]; // static buffer to use most of times
  char *buf_act= buf; // actual buffer can be dynamic if static is short
  char *token, *last;
  uint num_items;     // number of items of `arr'
  size_t read_size;
  DBUG_ENTER("init_dynarray_intvar_from_file");

  if ((read_size= my_b_gets(f, buf_act, sizeof(buf))) == 0)
  {
    DBUG_RETURN(0);                             // no line in master.info
  }
  if (read_size + 1 == sizeof(buf) && buf[sizeof(buf) - 2] != '\n')
  {
    /*
      short read happend; allocate sufficient memory and make the 2nd read
    */
    char buf_work[(sizeof(long)*3 + 1)*16];
    memcpy(buf_work, buf, sizeof(buf_work));
    num_items= atoi(strtok_r(buf_work, " ", &last));
    size_t snd_size;
    /*
      max size lower bound approximate estimation bases on the formula:
      (the items number + items themselves) * 
          (decimal size + space) - 1 + `\n' + '\0'
    */
    size_t max_size= (1 + num_items) * (sizeof(long)*3 + 1) + 1;
    buf_act= (char*) my_malloc(max_size, MYF(MY_WME));
    memcpy(buf_act, buf, read_size);
    snd_size= my_b_gets(f, buf_act + read_size, max_size - read_size);
    if (snd_size == 0 ||
        ((snd_size + 1 == max_size - read_size) &&  buf_act[max_size - 2] != '\n'))
    {
      /*
        failure to make the 2nd read or short read again
      */
      ret= 1;
      goto err;
    }
  }
  token= strtok_r(buf_act, " ", &last);
  if (token == NULL)
  {
    ret= 1;
    goto err;
  }
  num_items= atoi(token);
  for (uint i=0; i < num_items; i++)
  {
    token= strtok_r(NULL, " ", &last);
    if (token == NULL)
    {
      ret= 1;
      goto err;
    }
    else
    {
      ulong val= atol(token);
      insert_dynamic(arr, (uchar *) &val);
    }
  }
err:
  if (buf_act != buf)
    my_free(buf_act);
  DBUG_RETURN(ret);
}

#ifdef HAVE_REPLICATION

/*
  Check if the error is caused by network.
  @param[in]   errorno   Number of the error.
  RETURNS:
  TRUE         network error
  FALSE        not network error
*/

bool is_network_error(uint errorno)
{ 
  if (errorno == CR_CONNECTION_ERROR || 
      errorno == CR_CONN_HOST_ERROR ||
      errorno == CR_SERVER_GONE_ERROR ||
      errorno == CR_SERVER_LOST ||
      errorno == ER_CON_COUNT_ERROR ||
      errorno == ER_CONNECTION_KILLED ||
      errorno == ER_NEW_ABORTING_CONNECTION ||
      errorno == ER_NET_READ_INTERRUPTED ||
      errorno == ER_SERVER_SHUTDOWN)
    return TRUE;
#ifdef WITH_WSREP
  if (errorno == ER_UNKNOWN_COM_ERROR)
    return TRUE;
#endif

  return FALSE;   
}


/*
  Note that we rely on the master's version (3.23, 4.0.14 etc) instead of
  relying on the binlog's version. This is not perfect: imagine an upgrade
  of the master without waiting that all slaves are in sync with the master;
  then a slave could be fooled about the binlog's format. This is what happens
  when people upgrade a 3.23 master to 4.0 without doing RESET MASTER: 4.0
  slaves are fooled. So we do this only to distinguish between 3.23 and more
  recent masters (it's too late to change things for 3.23).

  RETURNS
  0       ok
  1       error
  2       transient network problem, the caller should try to reconnect
*/

static int get_master_version_and_clock(MYSQL* mysql, Master_info* mi)
{
  char err_buff[MAX_SLAVE_ERRMSG], err_buff2[MAX_SLAVE_ERRMSG];
  const char* errmsg= 0;
  int err_code= 0;
  MYSQL_RES *master_res= 0;
  MYSQL_ROW master_row;
  uint version= mysql_get_server_version(mysql) / 10000;
  DBUG_ENTER("get_master_version_and_clock");

  /*
    Free old description_event_for_queue (that is needed if we are in
    a reconnection).
  */
  delete mi->rli.relay_log.description_event_for_queue;
  mi->rli.relay_log.description_event_for_queue= 0;

  if (!my_isdigit(&my_charset_bin,*mysql->server_version))
  {
    errmsg= err_buff2;
    snprintf(err_buff2, sizeof(err_buff2),
             "Master reported unrecognized MySQL version: %s",
             mysql->server_version);
    err_code= ER_SLAVE_FATAL_ERROR;
    sprintf(err_buff, ER_DEFAULT(err_code), err_buff2);
  }
  else
  {
    /*
      Note the following switch will bug when we have MySQL branch 30 ;)
    */
    switch (version) {
    case 0:
    case 1:
    case 2:
      errmsg= err_buff2;
      snprintf(err_buff2, sizeof(err_buff2),
               "Master reported unrecognized MySQL version: %s",
               mysql->server_version);
      err_code= ER_SLAVE_FATAL_ERROR;
      sprintf(err_buff, ER_DEFAULT(err_code), err_buff2);
      break;
    case 3:
      mi->rli.relay_log.description_event_for_queue= new
        Format_description_log_event(1, mysql->server_version);
      break;
    case 4:
      mi->rli.relay_log.description_event_for_queue= new
        Format_description_log_event(3, mysql->server_version);
      break;
    default:
      /*
        Master is MySQL >=5.0. Give a default Format_desc event, so that we can
        take the early steps (like tests for "is this a 3.23 master") which we
        have to take before we receive the real master's Format_desc which will
        override this one. Note that the Format_desc we create below is garbage
        (it has the format of the *slave*); it's only good to help know if the
        master is 3.23, 4.0, etc.
      */
      mi->rli.relay_log.description_event_for_queue= new
        Format_description_log_event(4, mysql->server_version);
      break;
    }
  }

  /*
     This does not mean that a 5.0 slave will be able to read a 6.0 master; but
     as we don't know yet, we don't want to forbid this for now. If a 5.0 slave
     can't read a 6.0 master, this will show up when the slave can't read some
     events sent by the master, and there will be error messages.
  */

  if (errmsg)
    goto err;

  /* as we are here, we tried to allocate the event */
  if (!mi->rli.relay_log.description_event_for_queue)
  {
    errmsg= "default Format_description_log_event";
    err_code= ER_SLAVE_CREATE_EVENT_FAILURE;
    sprintf(err_buff, ER_DEFAULT(err_code), errmsg);
    goto err;
  }

  /*
    FD_q's (A) is set initially from RL's (A): FD_q.(A) := RL.(A).
    It's necessary to adjust FD_q.(A) at this point because in the following
    course FD_q is going to be dumped to RL.
    Generally FD_q is derived from a received FD_m (roughly FD_q := FD_m) 
    in queue_event and the master's (A) is installed.
    At one step with the assignment the Relay-Log's checksum alg is set to 
    a new value: RL.(A) := FD_q.(A). If the slave service is stopped
    the last time assigned RL.(A) will be passed over to the restarting
    service (to the current execution point).
    RL.A is a "codec" to verify checksum in queue_event() almost all the time
    the first fake Rotate event.
    Starting from this point IO thread will executes the following checksum
    warmup sequence  of actions:

    FD_q.A := RL.A,
    A_m^0 := master.@@global.binlog_checksum,
    {queue_event(R_f): verifies(R_f, A_m^0)},
    {queue_event(FD_m): verifies(FD_m, FD_m.A), dump(FD_q), rotate(RL),
                        FD_q := FD_m, RL.A := FD_q.A)}

    See legends definition on MYSQL_BIN_LOG::relay_log_checksum_alg
    docs lines (binlog.h).
    In above A_m^0 - the value of master's
    @@binlog_checksum determined in the upcoming handshake (stored in
    mi->checksum_alg_before_fd).


    After the warm-up sequence IO gets to "normal" checksum verification mode
    to use RL.A in 
    
    {queue_event(E_m): verifies(E_m, RL.A)}

    until it has received a new FD_m.
  */
  mi->rli.relay_log.description_event_for_queue->checksum_alg=
    mi->rli.relay_log.relay_log_checksum_alg;

  DBUG_ASSERT(mi->rli.relay_log.description_event_for_queue->checksum_alg !=
              BINLOG_CHECKSUM_ALG_UNDEF);
  DBUG_ASSERT(mi->rli.relay_log.relay_log_checksum_alg !=
              BINLOG_CHECKSUM_ALG_UNDEF); 
  /*
    Compare the master and slave's clock. Do not die if master's clock is
    unavailable (very old master not supporting UNIX_TIMESTAMP()?).
  */

#ifdef ENABLED_DEBUG_SYNC
  DBUG_EXECUTE_IF("dbug.before_get_UNIX_TIMESTAMP",
                  {
                    const char act[]=
                      "now "
                      "wait_for signal.get_unix_timestamp";
                    DBUG_ASSERT(debug_sync_service);
                    DBUG_ASSERT(!debug_sync_set_action(current_thd,
                                                       STRING_WITH_LEN(act)));
                  };);
#endif

  master_res= NULL;
  if (!mysql_real_query(mysql, STRING_WITH_LEN("SELECT UNIX_TIMESTAMP()")) &&
      (master_res= mysql_store_result(mysql)) &&
      (master_row= mysql_fetch_row(master_res)))
  {
    mysql_mutex_lock(&mi->data_lock);
    mi->clock_diff_with_master=
      (long) (time((time_t*) 0) - strtoul(master_row[0], 0, 10));
    mysql_mutex_unlock(&mi->data_lock);
  }
  else if (check_io_slave_killed(mi, NULL))
    goto slave_killed_err;
  else if (is_network_error(mysql_errno(mysql)))
  {
    mi->report(WARNING_LEVEL, mysql_errno(mysql), NULL,
               "Get master clock failed with error: %s", mysql_error(mysql));
    goto network_err;
  }
  else 
  {
    mysql_mutex_lock(&mi->data_lock);
    mi->clock_diff_with_master= 0; /* The "most sensible" value */
    mysql_mutex_unlock(&mi->data_lock);
    sql_print_warning("\"SELECT UNIX_TIMESTAMP()\" failed on master, "
                      "do not trust column Seconds_Behind_Master of SHOW "
                      "SLAVE STATUS. Error: %s (%d)",
                      mysql_error(mysql), mysql_errno(mysql));
  }
  if (master_res)
  {
    mysql_free_result(master_res);
    master_res= NULL;
  }

  /*
    Check that the master's server id and ours are different. Because if they
    are equal (which can result from a simple copy of master's datadir to slave,
    thus copying some my.cnf), replication will work but all events will be
    skipped.
    Do not die if SHOW VARIABLES LIKE 'SERVER_ID' fails on master (very old
    master?).
    Note: we could have put a @@SERVER_ID in the previous SELECT
    UNIX_TIMESTAMP() instead, but this would not have worked on 3.23 masters.
  */
#ifdef ENABLED_DEBUG_SYNC
  DBUG_EXECUTE_IF("dbug.before_get_SERVER_ID",
                  {
                    const char act[]=
                      "now "
                      "wait_for signal.get_server_id";
                    DBUG_ASSERT(debug_sync_service);
                    DBUG_ASSERT(!debug_sync_set_action(current_thd, 
                                                       STRING_WITH_LEN(act)));
                  };);
#endif
  master_res= NULL;
  master_row= NULL;
  if (!mysql_real_query(mysql,
                        STRING_WITH_LEN("SHOW VARIABLES LIKE 'SERVER_ID'")) &&
      (master_res= mysql_store_result(mysql)) &&
      (master_row= mysql_fetch_row(master_res)))
  {
    if ((global_system_variables.server_id ==
             (mi->master_id= strtoul(master_row[1], 0, 10))) &&
        !mi->rli.replicate_same_server_id)
    {
      errmsg= "The slave I/O thread stops because master and slave have equal \
MySQL server ids; these ids must be different for replication to work (or \
the --replicate-same-server-id option must be used on slave but this does \
not always make sense; please check the manual before using it).";
      err_code= ER_SLAVE_FATAL_ERROR;
      sprintf(err_buff, ER_DEFAULT(err_code), errmsg);
      goto err;
    }
  }
  else if (mysql_errno(mysql))
  {
    if (check_io_slave_killed(mi, NULL))
      goto slave_killed_err;
    else if (is_network_error(mysql_errno(mysql)))
    {
      mi->report(WARNING_LEVEL, mysql_errno(mysql), NULL,
                 "Get master SERVER_ID failed with error: %s", mysql_error(mysql));
      goto network_err;
    }
    /* Fatal error */
    errmsg= "The slave I/O thread stops because a fatal error is encountered \
when it try to get the value of SERVER_ID variable from master.";
    err_code= mysql_errno(mysql);
    sprintf(err_buff, "%s Error: %s", errmsg, mysql_error(mysql));
    goto err;
  }
  else if (!master_row && master_res)
  {
    mi->report(WARNING_LEVEL, ER_UNKNOWN_SYSTEM_VARIABLE, NULL,
               "Unknown system variable 'SERVER_ID' on master, \
maybe it is a *VERY OLD MASTER*.");
  }
  if (master_res)
  {
    mysql_free_result(master_res);
    master_res= NULL;
  }
  if (mi->master_id == 0 && mi->ignore_server_ids.elements > 0)
  {
    errmsg= "Slave configured with server id filtering could not detect the master server id.";
    err_code= ER_SLAVE_FATAL_ERROR;
    sprintf(err_buff, ER_DEFAULT(err_code), errmsg);
    goto err;
  }

  /*
    Check that the master's global character_set_server and ours are the same.
    Not fatal if query fails (old master?).
    Note that we don't check for equality of global character_set_client and
    collation_connection (neither do we prevent their setting in
    set_var.cc). That's because from what I (Guilhem) have tested, the global
    values of these 2 are never used (new connections don't use them).
    We don't test equality of global collation_database either as it's is
    going to be deprecated (made read-only) in 4.1 very soon.
    The test is only relevant if master < 5.0.3 (we'll test only if it's older
    than the 5 branch; < 5.0.3 was alpha...), as >= 5.0.3 master stores
    charset info in each binlog event.
    We don't do it for 3.23 because masters <3.23.50 hang on
    SELECT @@unknown_var (BUG#7965 - see changelog of 3.23.50). So finally we
    test only if master is 4.x.
  */

  /* redundant with rest of code but safer against later additions */
  if (version == 3)
    goto err;

  if (version == 4)
  {
    master_res= NULL;
    if (!mysql_real_query(mysql,
                          STRING_WITH_LEN("SELECT @@GLOBAL.COLLATION_SERVER")) &&
        (master_res= mysql_store_result(mysql)) &&
        (master_row= mysql_fetch_row(master_res)))
    {
      if (strcmp(master_row[0], global_system_variables.collation_server->name))
      {
        errmsg= "The slave I/O thread stops because master and slave have \
different values for the COLLATION_SERVER global variable. The values must \
be equal for the Statement-format replication to work";
        err_code= ER_SLAVE_FATAL_ERROR;
        sprintf(err_buff, ER_DEFAULT(err_code), errmsg);
        goto err;
      }
    }
    else if (check_io_slave_killed(mi, NULL))
      goto slave_killed_err;
    else if (is_network_error(mysql_errno(mysql)))
    {
      mi->report(WARNING_LEVEL, mysql_errno(mysql), NULL,
                 "Get master COLLATION_SERVER failed with error: %s", mysql_error(mysql));
      goto network_err;
    }
    else if (mysql_errno(mysql) != ER_UNKNOWN_SYSTEM_VARIABLE)
    {
      /* Fatal error */
      errmsg= "The slave I/O thread stops because a fatal error is encountered \
when it try to get the value of COLLATION_SERVER global variable from master.";
      err_code= mysql_errno(mysql);
      sprintf(err_buff, "%s Error: %s", errmsg, mysql_error(mysql));
      goto err;
    }
    else
      mi->report(WARNING_LEVEL, ER_UNKNOWN_SYSTEM_VARIABLE, NULL,
                 "Unknown system variable 'COLLATION_SERVER' on master, \
maybe it is a *VERY OLD MASTER*. *NOTE*: slave may experience \
inconsistency if replicated data deals with collation.");

    if (master_res)
    {
      mysql_free_result(master_res);
      master_res= NULL;
    }
  }

  /*
    Perform analogous check for time zone. Theoretically we also should
    perform check here to verify that SYSTEM time zones are the same on
    slave and master, but we can't rely on value of @@system_time_zone
    variable (it is time zone abbreviation) since it determined at start
    time and so could differ for slave and master even if they are really
    in the same system time zone. So we are omiting this check and just
    relying on documentation. Also according to Monty there are many users
    who are using replication between servers in various time zones. Hence
    such check will broke everything for them. (And now everything will
    work for them because by default both their master and slave will have
    'SYSTEM' time zone).
    This check is only necessary for 4.x masters (and < 5.0.4 masters but
    those were alpha).
  */
  if (version == 4)
  {
    master_res= NULL;
    if (!mysql_real_query(mysql, STRING_WITH_LEN("SELECT @@GLOBAL.TIME_ZONE")) &&
        (master_res= mysql_store_result(mysql)) &&
        (master_row= mysql_fetch_row(master_res)))
    {
      if (strcmp(master_row[0],
                 global_system_variables.time_zone->get_name()->ptr()))
      {
        errmsg= "The slave I/O thread stops because master and slave have \
different values for the TIME_ZONE global variable. The values must \
be equal for the Statement-format replication to work";
        err_code= ER_SLAVE_FATAL_ERROR;
        sprintf(err_buff, ER_DEFAULT(err_code), errmsg);
        goto err;
      }
    }
    else if (check_io_slave_killed(mi, NULL))
      goto slave_killed_err;
    else if (is_network_error(err_code= mysql_errno(mysql)))
    {
      mi->report(ERROR_LEVEL, err_code, NULL,
                 "Get master TIME_ZONE failed with error: %s",
                 mysql_error(mysql));
      goto network_err;
    }
    else if (err_code == ER_UNKNOWN_SYSTEM_VARIABLE)
    {
      /* We use ERROR_LEVEL to get the error logged to file */
      mi->report(ERROR_LEVEL, err_code, NULL,

                 "MySQL master doesn't have a TIME_ZONE variable. Note that"
                 "if your timezone is not same between master and slave, your "
                 "slave may get wrong data into timestamp columns");
    }
    else
    {
      /* Fatal error */
      errmsg= "The slave I/O thread stops because a fatal error is encountered \
when it try to get the value of TIME_ZONE global variable from master.";
      sprintf(err_buff, "%s Error: %s", errmsg, mysql_error(mysql));
      goto err;
    }
    if (master_res)
    {
      mysql_free_result(master_res);
      master_res= NULL;
    }
  }

  if (mi->heartbeat_period != 0.0)
  {
    const char query_format[]= "SET @master_heartbeat_period= %llu";
    char query[sizeof(query_format) + 32];
    /* 
       the period is an ulonglong of nano-secs. 
    */
    my_snprintf(query, sizeof(query), query_format,
                (ulonglong) (mi->heartbeat_period*1000000000UL));

    DBUG_EXECUTE_IF("simulate_slave_heartbeat_network_error",
                    { static ulong dbug_count= 0;
                      if (++dbug_count < 3)
                        goto heartbeat_network_error;
                    });
    if (mysql_real_query(mysql, query, strlen(query)))
    {
      if (check_io_slave_killed(mi, NULL))
        goto slave_killed_err;

      if (is_network_error(mysql_errno(mysql)))
      {
      IF_DBUG(heartbeat_network_error: , )
        mi->report(WARNING_LEVEL, mysql_errno(mysql), NULL,
                   "SET @master_heartbeat_period to master failed with error: %s",
                   mysql_error(mysql));
        mysql_free_result(mysql_store_result(mysql));
        goto network_err;
      }
      else
      {
        /* Fatal error */
        errmsg= "The slave I/O thread stops because a fatal error is encountered "
          "when it tries to SET @master_heartbeat_period on master.";
        err_code= ER_SLAVE_FATAL_ERROR;
        sprintf(err_buff, "%s Error: %s", errmsg, mysql_error(mysql));
        mysql_free_result(mysql_store_result(mysql));
        goto err;
      }
    }
    mysql_free_result(mysql_store_result(mysql));
  }
 
  /*
    Querying if master is capable to checksum and notifying it about own
    CRC-awareness. The master's side instant value of @@global.binlog_checksum 
    is stored in the dump thread's uservar area as well as cached locally
    to become known in consensus by master and slave.
  */
  DBUG_EXECUTE_IF("simulate_slave_unaware_checksum",
                  mi->checksum_alg_before_fd= BINLOG_CHECKSUM_ALG_OFF;
                  goto past_checksum;);
  {
    int rc;
    const char query[]= "SET @master_binlog_checksum= @@global.binlog_checksum";
    master_res= NULL;
    mi->checksum_alg_before_fd= BINLOG_CHECKSUM_ALG_UNDEF; //initially undefined
    /*
      @c checksum_alg_before_fd is queried from master in this block.
      If master is old checksum-unaware the value stays undefined.
      Once the first FD will be received its alg descriptor will replace
      the being queried one.
    */
    rc= mysql_real_query(mysql, query, strlen(query));
    if (rc != 0)
    {
      if (check_io_slave_killed(mi, NULL))
        goto slave_killed_err;

      if (mysql_errno(mysql) == ER_UNKNOWN_SYSTEM_VARIABLE)
      {
        /* Ignore this expected error if not a high error level */
        if (global_system_variables.log_warnings > 1)
        {
          // this is tolerable as OM -> NS is supported
          mi->report(WARNING_LEVEL, mysql_errno(mysql), NULL,
                     "Notifying master by %s failed with "
                     "error: %s", query, mysql_error(mysql));
        }
      }
      else
      {
        if (is_network_error(mysql_errno(mysql)))
        {
          mi->report(WARNING_LEVEL, mysql_errno(mysql), NULL,
                     "Notifying master by %s failed with "
                     "error: %s", query, mysql_error(mysql));
          mysql_free_result(mysql_store_result(mysql));
          goto network_err;
        }
        else
        {
          errmsg= "The slave I/O thread stops because a fatal error is encountered "
            "when it tried to SET @master_binlog_checksum on master.";
          err_code= ER_SLAVE_FATAL_ERROR;
          sprintf(err_buff, "%s Error: %s", errmsg, mysql_error(mysql));
          mysql_free_result(mysql_store_result(mysql));
          goto err;
        }
      }
    }
    else
    {
      mysql_free_result(mysql_store_result(mysql));
      if (!mysql_real_query(mysql,
                            STRING_WITH_LEN("SELECT @master_binlog_checksum")) &&
          (master_res= mysql_store_result(mysql)) &&
          (master_row= mysql_fetch_row(master_res)) &&
          (master_row[0] != NULL))
      {
        mi->checksum_alg_before_fd= (enum_binlog_checksum_alg)
          (find_type(master_row[0], &binlog_checksum_typelib, 1) - 1);
        // valid outcome is either of
        DBUG_ASSERT(mi->checksum_alg_before_fd == BINLOG_CHECKSUM_ALG_OFF ||
                    mi->checksum_alg_before_fd == BINLOG_CHECKSUM_ALG_CRC32);
      }
      else if (check_io_slave_killed(mi, NULL))
        goto slave_killed_err;
      else if (is_network_error(mysql_errno(mysql)))
      {
        mi->report(WARNING_LEVEL, mysql_errno(mysql), NULL,
                   "Get master BINLOG_CHECKSUM failed with error: %s", mysql_error(mysql));
        goto network_err;
      }
      else
      {
        errmsg= "The slave I/O thread stops because a fatal error is encountered "
          "when it tried to SELECT @master_binlog_checksum.";
        err_code= ER_SLAVE_FATAL_ERROR;
        sprintf(err_buff, "%s Error: %s", errmsg, mysql_error(mysql));
        mysql_free_result(mysql_store_result(mysql));
        goto err;
      }
    }
    if (master_res)
    {
      mysql_free_result(master_res);
      master_res= NULL;
    }
  }

#ifndef DBUG_OFF
past_checksum:
#endif

  /*
    Request the master to filter away events with the @@skip_replication flag
    set, if we are running with
    --replicate-events-marked-for-skip=FILTER_ON_MASTER.
  */
  if (opt_replicate_events_marked_for_skip == RPL_SKIP_FILTER_ON_MASTER)
  {
    if (mysql_real_query(mysql, STRING_WITH_LEN("SET skip_replication=1")))
    {
      err_code= mysql_errno(mysql);
      if (is_network_error(err_code))
      {
        mi->report(ERROR_LEVEL, err_code, NULL,
                   "Setting master-side filtering of @@skip_replication failed "
                   "with error: %s", mysql_error(mysql));
        goto network_err;
      }
      else if (err_code == ER_UNKNOWN_SYSTEM_VARIABLE)
      {
        /*
          The master is older than the slave and does not support the
          @@skip_replication feature.
          This is not a problem, as such master will not generate events with
          the @@skip_replication flag set in the first place. We will still
          do slave-side filtering of such events though, to handle the (rare)
          case of downgrading a master and receiving old events generated from
          before the downgrade with the @@skip_replication flag set.
        */
        DBUG_PRINT("info", ("Old master does not support master-side filtering "
                            "of @@skip_replication events."));
      }
      else
      {
        /* Fatal error */
        errmsg= "The slave I/O thread stops because a fatal error is "
          "encountered when it tries to request filtering of events marked "
          "with the @@skip_replication flag.";
        sprintf(err_buff, "%s Error: %s", errmsg, mysql_error(mysql));
        goto err;
      }
    }
  }

  /* Announce MariaDB slave capabilities. */
  DBUG_EXECUTE_IF("simulate_slave_capability_none", goto after_set_capability;);
  {
    int rc= DBUG_EVALUATE_IF("simulate_slave_capability_old_53",
        mysql_real_query(mysql, STRING_WITH_LEN("SET @mariadb_slave_capability="
                         STRINGIFY_ARG(MARIA_SLAVE_CAPABILITY_ANNOTATE))),
        mysql_real_query(mysql, STRING_WITH_LEN("SET @mariadb_slave_capability="
                         STRINGIFY_ARG(MARIA_SLAVE_CAPABILITY_MINE))));
    if (rc)
    {
      err_code= mysql_errno(mysql);
      if (is_network_error(err_code))
      {
        mi->report(ERROR_LEVEL, err_code, NULL,
                   "Setting @mariadb_slave_capability failed with error: %s",
                   mysql_error(mysql));
        goto network_err;
      }
      else
      {
        /* Fatal error */
        errmsg= "The slave I/O thread stops because a fatal error is "
          "encountered when it tries to set @mariadb_slave_capability.";
        sprintf(err_buff, "%s Error: %s", errmsg, mysql_error(mysql));
        goto err;
      }
    }
  }
#ifndef DBUG_OFF
after_set_capability:
#endif

  if (mi->using_gtid != Master_info::USE_GTID_NO)
  {
    /* Request dump to start from slave replication GTID state. */
    int rc;
    char str_buf[256];
    String query_str(str_buf, sizeof(str_buf), system_charset_info);
    query_str.length(0);

    /*
      Read the master @@GLOBAL.gtid_domain_id variable.
      This is mostly to check that master is GTID aware, but we could later
      perhaps use it to check that different multi-source masters are correctly
      configured with distinct domain_id.
    */
    if (mysql_real_query(mysql,
                         STRING_WITH_LEN("SELECT @@GLOBAL.gtid_domain_id")) ||
        !(master_res= mysql_store_result(mysql)) ||
        !(master_row= mysql_fetch_row(master_res)))
    {
      err_code= mysql_errno(mysql);
      if (is_network_error(err_code))
      {
        mi->report(ERROR_LEVEL, err_code, NULL,
                   "Get master @@GLOBAL.gtid_domain_id failed with error: %s",
                   mysql_error(mysql));
        goto network_err;
      }
      else
      {
        errmsg= "The slave I/O thread stops because master does not support "
          "MariaDB global transaction id. A fatal error is encountered when "
          "it tries to SELECT @@GLOBAL.gtid_domain_id.";
        sprintf(err_buff, "%s Error: %s", errmsg, mysql_error(mysql));
        goto err;
      }
    }
    mysql_free_result(master_res);
    master_res= NULL;

    query_str.append(STRING_WITH_LEN("SET @slave_connect_state='"),
                     system_charset_info);
    if (mi->gtid_current_pos.append_to_string(&query_str))
    {
      err_code= ER_OUTOFMEMORY;
      errmsg= "The slave I/O thread stops because a fatal out-of-memory "
        "error is encountered when it tries to compute @slave_connect_state.";
      sprintf(err_buff, "%s Error: Out of memory", errmsg);
      goto err;
    }
    query_str.append(STRING_WITH_LEN("'"), system_charset_info);

    rc= mysql_real_query(mysql, query_str.ptr(), query_str.length());
    if (rc)
    {
      err_code= mysql_errno(mysql);
      if (is_network_error(err_code))
      {
        mi->report(ERROR_LEVEL, err_code, NULL,
                   "Setting @slave_connect_state failed with error: %s",
                   mysql_error(mysql));
        goto network_err;
      }
      else
      {
        /* Fatal error */
        errmsg= "The slave I/O thread stops because a fatal error is "
          "encountered when it tries to set @slave_connect_state.";
        sprintf(err_buff, "%s Error: %s", errmsg, mysql_error(mysql));
        goto err;
      }
    }

    query_str.length(0);
    if (query_str.append(STRING_WITH_LEN("SET @slave_gtid_strict_mode="),
                         system_charset_info) ||
        query_str.append_ulonglong(opt_gtid_strict_mode != false))
    {
      err_code= ER_OUTOFMEMORY;
      errmsg= "The slave I/O thread stops because a fatal out-of-memory "
        "error is encountered when it tries to set @slave_gtid_strict_mode.";
      sprintf(err_buff, "%s Error: Out of memory", errmsg);
      goto err;
    }

    rc= mysql_real_query(mysql, query_str.ptr(), query_str.length());
    if (rc)
    {
      err_code= mysql_errno(mysql);
      if (is_network_error(err_code))
      {
        mi->report(ERROR_LEVEL, err_code, NULL,
                   "Setting @slave_gtid_strict_mode failed with error: %s",
                   mysql_error(mysql));
        goto network_err;
      }
      else
      {
        /* Fatal error */
        errmsg= "The slave I/O thread stops because a fatal error is "
          "encountered when it tries to set @slave_gtid_strict_mode.";
        sprintf(err_buff, "%s Error: %s", errmsg, mysql_error(mysql));
        goto err;
      }
    }

    query_str.length(0);
    if (query_str.append(STRING_WITH_LEN("SET @slave_gtid_ignore_duplicates="),
                         system_charset_info) ||
        query_str.append_ulonglong(opt_gtid_ignore_duplicates != false))
    {
      err_code= ER_OUTOFMEMORY;
      errmsg= "The slave I/O thread stops because a fatal out-of-memory error "
        "is encountered when it tries to set @slave_gtid_ignore_duplicates.";
      sprintf(err_buff, "%s Error: Out of memory", errmsg);
      goto err;
    }

    rc= mysql_real_query(mysql, query_str.ptr(), query_str.length());
    if (rc)
    {
      err_code= mysql_errno(mysql);
      if (is_network_error(err_code))
      {
        mi->report(ERROR_LEVEL, err_code, NULL,
                   "Setting @slave_gtid_ignore_duplicates failed with "
                   "error: %s", mysql_error(mysql));
        goto network_err;
      }
      else
      {
        /* Fatal error */
        errmsg= "The slave I/O thread stops because a fatal error is "
          "encountered when it tries to set @slave_gtid_ignore_duplicates.";
        sprintf(err_buff, "%s Error: %s", errmsg, mysql_error(mysql));
        goto err;
      }
    }

    if (mi->rli.until_condition == Relay_log_info::UNTIL_GTID)
    {
      query_str.length(0);
      query_str.append(STRING_WITH_LEN("SET @slave_until_gtid='"),
                       system_charset_info);
      if (mi->rli.until_gtid_pos.append_to_string(&query_str))
      {
        err_code= ER_OUTOFMEMORY;
        errmsg= "The slave I/O thread stops because a fatal out-of-memory "
          "error is encountered when it tries to compute @slave_until_gtid.";
        sprintf(err_buff, "%s Error: Out of memory", errmsg);
        goto err;
      }
      query_str.append(STRING_WITH_LEN("'"), system_charset_info);

      rc= mysql_real_query(mysql, query_str.ptr(), query_str.length());
      if (rc)
      {
        err_code= mysql_errno(mysql);
        if (is_network_error(err_code))
        {
          mi->report(ERROR_LEVEL, err_code, NULL,
                     "Setting @slave_until_gtid failed with error: %s",
                     mysql_error(mysql));
          goto network_err;
        }
        else
        {
          /* Fatal error */
          errmsg= "The slave I/O thread stops because a fatal error is "
            "encountered when it tries to set @slave_until_gtid.";
          sprintf(err_buff, "%s Error: %s", errmsg, mysql_error(mysql));
          goto err;
        }
      }
    }
  }
  else
  {
    /*
      If we are not using GTID to connect this time, then instead request
      the corresponding GTID position from the master, so that the user
      can reconnect the next time using MASTER_GTID_POS=AUTO.
    */
    char quote_buf[2*sizeof(mi->master_log_name)+1];
    char str_buf[28+2*sizeof(mi->master_log_name)+10];
    String query(str_buf, sizeof(str_buf), system_charset_info);
    query.length(0);

    query.append("SELECT binlog_gtid_pos('");
    escape_quotes_for_mysql(&my_charset_bin, quote_buf, sizeof(quote_buf),
                            mi->master_log_name, strlen(mi->master_log_name));
    query.append(quote_buf);
    query.append("',");
    query.append_ulonglong(mi->master_log_pos);
    query.append(")");

    if (!mysql_real_query(mysql, query.c_ptr_safe(), query.length()) &&
        (master_res= mysql_store_result(mysql)) &&
        (master_row= mysql_fetch_row(master_res)) &&
        (master_row[0] != NULL))
    {
      rpl_global_gtid_slave_state->load(mi->io_thd, master_row[0],
                                        strlen(master_row[0]), false, false);
    }
    else if (check_io_slave_killed(mi, NULL))
      goto slave_killed_err;
    else if (is_network_error(mysql_errno(mysql)))
    {
      mi->report(WARNING_LEVEL, mysql_errno(mysql), NULL,
                 "Get master GTID position failed with error: %s", mysql_error(mysql));
      goto network_err;
    }
    else
    {
      /*
        ToDo: If the master does not have the binlog_gtid_pos() function, it
        just means that it is an old master with no GTID support, so we should
        do nothing.

        However, if binlog_gtid_pos() exists, but fails or returns NULL, then
        it means that the requested position is not valid. We could use this
        to catch attempts to replicate from within the middle of an event,
        avoiding strange failures or possible corruption.
      */
    }
    if (master_res)
    {
      mysql_free_result(master_res);
      master_res= NULL;
    }
  }

err:
  if (errmsg)
  {
    if (master_res)
      mysql_free_result(master_res);
    DBUG_ASSERT(err_code != 0);
    mi->report(ERROR_LEVEL, err_code, NULL, "%s", err_buff);
    DBUG_RETURN(1);
  }

  DBUG_RETURN(0);

network_err:
  if (master_res)
    mysql_free_result(master_res);
  DBUG_RETURN(2);

slave_killed_err:
  if (master_res)
    mysql_free_result(master_res);
  DBUG_RETURN(2);
}


static bool wait_for_relay_log_space(Relay_log_info* rli)
{
  bool slave_killed=0;
  bool ignore_log_space_limit;
  Master_info* mi = rli->mi;
  PSI_stage_info old_stage;
  THD* thd = mi->io_thd;
  DBUG_ENTER("wait_for_relay_log_space");

  mysql_mutex_lock(&rli->log_space_lock);
  thd->ENTER_COND(&rli->log_space_cond,
                  &rli->log_space_lock,
                  &stage_waiting_for_relay_log_space,
                  &old_stage);
  while (rli->log_space_limit < rli->log_space_total &&
         !(slave_killed=io_slave_killed(mi)) &&
         !rli->ignore_log_space_limit)
    mysql_cond_wait(&rli->log_space_cond, &rli->log_space_lock);

  ignore_log_space_limit= rli->ignore_log_space_limit;
  rli->ignore_log_space_limit= 0;

  thd->EXIT_COND(&old_stage);

  /* 
    Makes the IO thread read only one event at a time
    until the SQL thread is able to purge the relay 
    logs, freeing some space.

    Therefore, once the SQL thread processes this next 
    event, it goes to sleep (no more events in the queue),
    sets ignore_log_space_limit=true and wakes the IO thread. 
    However, this event may have been enough already for 
    the SQL thread to purge some log files, freeing 
    rli->log_space_total .

    This guarantees that the SQL and IO thread move
    forward only one event at a time (to avoid deadlocks), 
    when the relay space limit is reached. It also 
    guarantees that when the SQL thread is prepared to
    rotate (to be able to purge some logs), the IO thread
    will know about it and will rotate.

    NOTE: The ignore_log_space_limit is only set when the SQL
          thread sleeps waiting for events.

   */

  if (ignore_log_space_limit)
  {
#ifndef DBUG_OFF
    {
      DBUG_PRINT("info", ("log_space_limit=%llu log_space_total=%llu "
                          "ignore_log_space_limit=%d "
                          "sql_force_rotate_relay=%d", 
                        rli->log_space_limit, rli->log_space_total,
                        (int) rli->ignore_log_space_limit,
                        (int) rli->sql_force_rotate_relay));
    }
#endif
    if (rli->sql_force_rotate_relay)
    {
      mysql_mutex_lock(&mi->data_lock);
      rotate_relay_log(rli->mi);
      mysql_mutex_unlock(&mi->data_lock);
      rli->sql_force_rotate_relay= false;
    }
  }

  DBUG_RETURN(slave_killed);
}


/*
  Builds a Rotate from the ignored events' info and writes it to relay log.

  SYNOPSIS
  write_ignored_events_info_to_relay_log()
    thd             pointer to I/O thread's thd
    mi

  DESCRIPTION
    Slave I/O thread, going to die, must leave a durable trace of the
    ignored events' end position for the use of the slave SQL thread, by
    calling this function. Only that thread can call it (see assertion).
 */
static void write_ignored_events_info_to_relay_log(THD *thd, Master_info *mi)
{
  Relay_log_info *rli= &mi->rli;
  mysql_mutex_t *log_lock= rli->relay_log.get_log_lock();
  DBUG_ENTER("write_ignored_events_info_to_relay_log");

  DBUG_ASSERT(thd == mi->io_thd);
  mysql_mutex_lock(log_lock);
  if (rli->ign_master_log_name_end[0] || rli->ign_gtids.count())
  {
    Rotate_log_event *rev= NULL;
    Gtid_list_log_event *glev= NULL;
    if (rli->ign_master_log_name_end[0])
    {
      rev= new Rotate_log_event(rli->ign_master_log_name_end,
                                0, rli->ign_master_log_pos_end,
                                Rotate_log_event::DUP_NAME);
      rli->ign_master_log_name_end[0]= 0;
      if (unlikely(!(bool)rev))
        mi->report(ERROR_LEVEL, ER_SLAVE_CREATE_EVENT_FAILURE, NULL,
                   ER_THD(thd, ER_SLAVE_CREATE_EVENT_FAILURE),
                   "Rotate_event (out of memory?),"
                   " SHOW SLAVE STATUS may be inaccurate");
    }
    if (rli->ign_gtids.count())
    {
      DBUG_ASSERT(!rli->is_in_group());         // Ensure no active transaction
      glev= new Gtid_list_log_event(&rli->ign_gtids,
                                    Gtid_list_log_event::FLAG_IGN_GTIDS);
      rli->ign_gtids.reset();
      if (unlikely(!(bool)glev))
        mi->report(ERROR_LEVEL, ER_SLAVE_CREATE_EVENT_FAILURE, NULL,
                   ER_THD(thd, ER_SLAVE_CREATE_EVENT_FAILURE),
                   "Gtid_list_event (out of memory?),"
                   " gtid_slave_pos may be inaccurate");
    }

    /* Can unlock before writing as slave SQL thd will soon see our event. */
    mysql_mutex_unlock(log_lock);
    if (rev)
    {
      DBUG_PRINT("info",("writing a Rotate event to track down ignored events"));
      rev->server_id= 0; // don't be ignored by slave SQL thread
      if (unlikely(rli->relay_log.append(rev)))
        mi->report(ERROR_LEVEL, ER_SLAVE_RELAY_LOG_WRITE_FAILURE, NULL,
                   ER_THD(thd, ER_SLAVE_RELAY_LOG_WRITE_FAILURE),
                   "failed to write a Rotate event"
                   " to the relay log, SHOW SLAVE STATUS may be"
                   " inaccurate");
      delete rev;
    }
    if (glev)
    {
      DBUG_PRINT("info",("writing a Gtid_list event to track down ignored events"));
      glev->server_id= 0; // don't be ignored by slave SQL thread
      glev->set_artificial_event(); // Don't mess up Exec_Master_Log_Pos
      if (unlikely(rli->relay_log.append(glev)))
        mi->report(ERROR_LEVEL, ER_SLAVE_RELAY_LOG_WRITE_FAILURE, NULL,
                   ER_THD(thd, ER_SLAVE_RELAY_LOG_WRITE_FAILURE),
                   "failed to write a Gtid_list event to the relay log, "
                   "gtid_slave_pos may be inaccurate");
      delete glev;
    }
    if (likely (rev || glev))
    {
      rli->relay_log.harvest_bytes_written(&rli->log_space_total);
      if (flush_master_info(mi, TRUE, TRUE))
        sql_print_error("Failed to flush master info file");
    }
  }
  else
    mysql_mutex_unlock(log_lock);
  DBUG_VOID_RETURN;
}


int register_slave_on_master(MYSQL* mysql, Master_info *mi,
                             bool *suppress_warnings)
{
  uchar buf[1024], *pos= buf;
  uint report_host_len=0, report_user_len=0, report_password_len=0;
  DBUG_ENTER("register_slave_on_master");

  *suppress_warnings= FALSE;
  if (report_host)
    report_host_len= strlen(report_host);
  if (report_host_len > HOSTNAME_LENGTH)
  {
    sql_print_warning("The length of report_host is %d. "
                      "It is larger than the max length(%d), so this "
                      "slave cannot be registered to the master.",
                      report_host_len, HOSTNAME_LENGTH);
    DBUG_RETURN(0);
  }

  if (report_user)
    report_user_len= strlen(report_user);
  if (report_user_len > USERNAME_LENGTH)
  {
    sql_print_warning("The length of report_user is %d. "
                      "It is larger than the max length(%d), so this "
                      "slave cannot be registered to the master.",
                      report_user_len, USERNAME_LENGTH);
    DBUG_RETURN(0);
  }

  if (report_password)
    report_password_len= strlen(report_password);
  if (report_password_len > MAX_PASSWORD_LENGTH)
  {
    sql_print_warning("The length of report_password is %d. "
                      "It is larger than the max length(%d), so this "
                      "slave cannot be registered to the master.",
                      report_password_len, MAX_PASSWORD_LENGTH);
    DBUG_RETURN(0);
  }

  int4store(pos, global_system_variables.server_id); pos+= 4;
  pos= net_store_data(pos, (uchar*) report_host, report_host_len);
  pos= net_store_data(pos, (uchar*) report_user, report_user_len);
  pos= net_store_data(pos, (uchar*) report_password, report_password_len);
  int2store(pos, (uint16) report_port); pos+= 2;
  /* 
    Fake rpl_recovery_rank, which was removed in BUG#13963,
    so that this server can register itself on old servers,
    see BUG#49259.
   */
  int4store(pos, /* rpl_recovery_rank */ 0);    pos+= 4;
  /* The master will fill in master_id */
  int4store(pos, 0);                    pos+= 4;

  if (simple_command(mysql, COM_REGISTER_SLAVE, buf, (size_t) (pos- buf), 0))
  {
    if (mysql_errno(mysql) == ER_NET_READ_INTERRUPTED)
    {
      *suppress_warnings= TRUE;                 // Suppress reconnect warning
    }
    else if (!check_io_slave_killed(mi, NULL))
    {
      char buf[256];
      my_snprintf(buf, sizeof(buf), "%s (Errno: %d)", mysql_error(mysql), 
                  mysql_errno(mysql));
      mi->report(ERROR_LEVEL, ER_SLAVE_MASTER_COM_FAILURE, NULL,
                 ER(ER_SLAVE_MASTER_COM_FAILURE), "COM_REGISTER_SLAVE", buf);
    }
    DBUG_RETURN(1);
  }
  DBUG_RETURN(0);
}


/**
  Execute a SHOW SLAVE STATUS statement.

  @param thd Pointer to THD object for the client thread executing the
  statement.

  @param mi Pointer to Master_info object for the IO thread.

  @retval FALSE success
  @retval TRUE failure
*/

bool show_master_info(THD *thd, Master_info *mi, bool full)
{
  DBUG_ENTER("show_master_info");
  String gtid_pos;
  List<Item> field_list;

  if (full && rpl_global_gtid_slave_state->tostring(&gtid_pos, NULL, 0))
    DBUG_RETURN(TRUE);
  show_master_info_get_fields(thd, &field_list, full, gtid_pos.length());
  if (thd->protocol->send_result_set_metadata(&field_list,
                       Protocol::SEND_NUM_ROWS | Protocol::SEND_EOF))
    DBUG_RETURN(TRUE);
  if (send_show_master_info_data(thd, mi, full, &gtid_pos))
    DBUG_RETURN(TRUE);
  my_eof(thd);
  DBUG_RETURN(FALSE);
}

void show_master_info_get_fields(THD *thd, List<Item> *field_list,
                                 bool full, size_t gtid_pos_length)
{
  Master_info *mi;
  MEM_ROOT *mem_root= thd->mem_root;
  DBUG_ENTER("show_master_info_get_fields");

  if (full)
  {
    field_list->push_back(new (mem_root)
                          Item_empty_string(thd, "Connection_name",
                                            MAX_CONNECTION_NAME),
                          mem_root);
    field_list->push_back(new (mem_root)
                          Item_empty_string(thd, "Slave_SQL_State", 30),
                          mem_root);
  }

  field_list->push_back(new (mem_root)
                        Item_empty_string(thd, "Slave_IO_State", 30),
                        mem_root);
  field_list->push_back(new (mem_root)
                        Item_empty_string(thd, "Master_Host", sizeof(mi->host)),
                        mem_root);
  field_list->push_back(new (mem_root)
                        Item_empty_string(thd, "Master_User", sizeof(mi->user)),
                        mem_root);
  field_list->push_back(new (mem_root)
                        Item_return_int(thd, "Master_Port", 7, MYSQL_TYPE_LONG),
                        mem_root);
  field_list->push_back(new (mem_root)
                        Item_return_int(thd, "Connect_Retry", 10,
                                        MYSQL_TYPE_LONG),
                        mem_root);
  field_list->push_back(new (mem_root)
                        Item_empty_string(thd, "Master_Log_File", FN_REFLEN),
                        mem_root);
  field_list->push_back(new (mem_root)
                        Item_return_int(thd, "Read_Master_Log_Pos", 10,
                                        MYSQL_TYPE_LONGLONG),
                        mem_root);
  field_list->push_back(new (mem_root)
                        Item_empty_string(thd, "Relay_Log_File", FN_REFLEN),
                        mem_root);
  field_list->push_back(new (mem_root)
                        Item_return_int(thd, "Relay_Log_Pos", 10,
                                        MYSQL_TYPE_LONGLONG),
                        mem_root);
  field_list->push_back(new (mem_root)
                        Item_empty_string(thd, "Relay_Master_Log_File",
                                          FN_REFLEN),
                        mem_root);
  field_list->push_back(new (mem_root)
                        Item_empty_string(thd, "Slave_IO_Running", 3),
                        mem_root);
  field_list->push_back(new (mem_root)
                        Item_empty_string(thd, "Slave_SQL_Running", 3),
                        mem_root);
  field_list->push_back(new (mem_root)
                        Item_empty_string(thd, "Replicate_Do_DB", 20),
                        mem_root);
  field_list->push_back(new (mem_root)
                        Item_empty_string(thd, "Replicate_Ignore_DB", 20),
                        mem_root);
  field_list->push_back(new (mem_root)
                        Item_empty_string(thd, "Replicate_Do_Table", 20),
                        mem_root);
  field_list->push_back(new (mem_root)
                        Item_empty_string(thd, "Replicate_Ignore_Table", 23),
                        mem_root);
  field_list->push_back(new (mem_root)
                        Item_empty_string(thd, "Replicate_Wild_Do_Table", 24),
                        mem_root);
  field_list->push_back(new (mem_root)
                        Item_empty_string(thd, "Replicate_Wild_Ignore_Table",
                                          28),
                        mem_root);
  field_list->push_back(new (mem_root)
                        Item_return_int(thd, "Last_Errno", 4, MYSQL_TYPE_LONG),
                        mem_root);
  field_list->push_back(new (mem_root)
                        Item_empty_string(thd, "Last_Error", 20),
                        mem_root);
  field_list->push_back(new (mem_root)
                        Item_return_int(thd, "Skip_Counter", 10,
                                        MYSQL_TYPE_LONG),
                        mem_root);
  field_list->push_back(new (mem_root)
                        Item_return_int(thd, "Exec_Master_Log_Pos", 10,
                                        MYSQL_TYPE_LONGLONG),
                        mem_root);
  field_list->push_back(new (mem_root)
                        Item_return_int(thd, "Relay_Log_Space", 10,
                                        MYSQL_TYPE_LONGLONG),
                        mem_root);
  field_list->push_back(new (mem_root)
                        Item_empty_string(thd, "Until_Condition", 6),
                        mem_root);
  field_list->push_back(new (mem_root)
                        Item_empty_string(thd, "Until_Log_File", FN_REFLEN),
                        mem_root);
  field_list->push_back(new (mem_root)
                        Item_return_int(thd, "Until_Log_Pos", 10,
                                        MYSQL_TYPE_LONGLONG),
                        mem_root);
  field_list->push_back(new (mem_root)
                        Item_empty_string(thd, "Master_SSL_Allowed", 7),
                        mem_root);
  field_list->push_back(new (mem_root)
                        Item_empty_string(thd, "Master_SSL_CA_File",
                                          sizeof(mi->ssl_ca)),
                        mem_root);
  field_list->push_back(new (mem_root)
                        Item_empty_string(thd, "Master_SSL_CA_Path",
                                          sizeof(mi->ssl_capath)),
                        mem_root);
  field_list->push_back(new (mem_root)
                        Item_empty_string(thd, "Master_SSL_Cert",
                                          sizeof(mi->ssl_cert)),
                        mem_root);
  field_list->push_back(new (mem_root)
                        Item_empty_string(thd, "Master_SSL_Cipher",
                                          sizeof(mi->ssl_cipher)),
                        mem_root);
  field_list->push_back(new (mem_root)
                        Item_empty_string(thd, "Master_SSL_Key",
                                          sizeof(mi->ssl_key)),
                        mem_root);
  field_list->push_back(new (mem_root)
                        Item_return_int(thd, "Seconds_Behind_Master", 10,
                                        MYSQL_TYPE_LONGLONG),
                        mem_root);
  field_list->push_back(new (mem_root)
                        Item_empty_string(thd, "Master_SSL_Verify_Server_Cert",
                                          3),
                        mem_root);
  field_list->push_back(new (mem_root)
                        Item_return_int(thd, "Last_IO_Errno", 4,
                                        MYSQL_TYPE_LONG),
                        mem_root);
  field_list->push_back(new (mem_root)
                        Item_empty_string(thd, "Last_IO_Error", 20),
                        mem_root);
  field_list->push_back(new (mem_root)
                        Item_return_int(thd, "Last_SQL_Errno", 4,
                                        MYSQL_TYPE_LONG),
                        mem_root);
  field_list->push_back(new (mem_root)
                        Item_empty_string(thd, "Last_SQL_Error", 20),
                        mem_root);
  field_list->push_back(new (mem_root)
                        Item_empty_string(thd, "Replicate_Ignore_Server_Ids",
                                          FN_REFLEN),
                        mem_root);
  field_list->push_back(new (mem_root)
                        Item_return_int(thd, "Master_Server_Id", sizeof(ulong),
                                            MYSQL_TYPE_LONG),
                        mem_root);
  field_list->push_back(new (mem_root)
                        Item_empty_string(thd, "Master_SSL_Crl",
                                          sizeof(mi->ssl_crl)),
                        mem_root);
  field_list->push_back(new (mem_root)
                        Item_empty_string(thd, "Master_SSL_Crlpath",
                                          sizeof(mi->ssl_crlpath)),
                        mem_root);
  field_list->push_back(new (mem_root)
                        Item_empty_string(thd, "Using_Gtid",
                                          sizeof("Current_Pos")-1),
                        mem_root);
  field_list->push_back(new (mem_root)
                        Item_empty_string(thd, "Gtid_IO_Pos", 30),
                        mem_root);
  field_list->push_back(new (mem_root)
                        Item_empty_string(thd, "Replicate_Do_Domain_Ids",
                                          FN_REFLEN),
                        mem_root);
  field_list->push_back(new (mem_root)
                        Item_empty_string(thd, "Replicate_Ignore_Domain_Ids",
                                          FN_REFLEN),
                        mem_root);
  field_list->push_back(new (mem_root)
                        Item_empty_string(thd, "Parallel_Mode",
                                          sizeof("conservative")-1),
                        mem_root);
  field_list->push_back(new (mem_root)
                        Item_return_int(thd, "SQL_Delay", 10,
                                        MYSQL_TYPE_LONG));
  field_list->push_back(new (mem_root)
                        Item_return_int(thd, "SQL_Remaining_Delay", 8,
                                        MYSQL_TYPE_LONG));
  field_list->push_back(new (mem_root)
                        Item_empty_string(thd, "Slave_SQL_Running_State",
                                          20));
  if (full)
  {
    field_list->push_back(new (mem_root)
                          Item_return_int(thd, "Retried_transactions", 10,
                                          MYSQL_TYPE_LONG),
                          mem_root);
    field_list->push_back(new (mem_root)
                          Item_return_int(thd, "Max_relay_log_size", 10,
                                          MYSQL_TYPE_LONGLONG),
                          mem_root);
    field_list->push_back(new (mem_root)
                          Item_return_int(thd, "Executed_log_entries", 10,
                                          MYSQL_TYPE_LONG),
                          mem_root);
    field_list->push_back(new (mem_root)
                          Item_return_int(thd, "Slave_received_heartbeats", 10,
                                          MYSQL_TYPE_LONG),
                          mem_root);
    field_list->push_back(new (mem_root)
                          Item_float(thd, "Slave_heartbeat_period", 0.0, 3, 10),
                          mem_root);
    field_list->push_back(new (mem_root)
                          Item_empty_string(thd, "Gtid_Slave_Pos",
                                            gtid_pos_length),
                          mem_root);
  }
  DBUG_VOID_RETURN;
}

/* Text for Slave_IO_Running */
static const char *slave_running[]= { "No", "Connecting", "Preparing", "Yes" };

static bool send_show_master_info_data(THD *thd, Master_info *mi, bool full,
                                       String *gtid_pos)
{
  DBUG_ENTER("send_show_master_info_data");

  if (mi->host[0])
  {
    DBUG_PRINT("info",("host is set: '%s'", mi->host));
    String *packet= &thd->packet;
    Protocol *protocol= thd->protocol;
    Rpl_filter *rpl_filter= mi->rpl_filter;
    StringBuffer<256> tmp;

    protocol->prepare_for_resend();

    /*
      slave_running can be accessed without run_lock but not other
      non-volotile members like mi->io_thd, which is guarded by the mutex.
    */
    if (full)
      protocol->store(mi->connection_name.str, mi->connection_name.length,
                      &my_charset_bin);
    mysql_mutex_lock(&mi->run_lock);
    if (full)
    {
      /*
        Show what the sql driver replication thread is doing
        This is only meaningful if there is only one slave thread.
      */
      protocol->store(mi->rli.sql_driver_thd ?
                      mi->rli.sql_driver_thd->get_proc_info() : "",
                      &my_charset_bin);
    }
    protocol->store(mi->io_thd ? mi->io_thd->get_proc_info() : "", &my_charset_bin);
    mysql_mutex_unlock(&mi->run_lock);

    mysql_mutex_lock(&mi->data_lock);
    mysql_mutex_lock(&mi->rli.data_lock);
    /* err_lock is to protect mi->last_error() */
    mysql_mutex_lock(&mi->err_lock);
    /* err_lock is to protect mi->rli.last_error() */
    mysql_mutex_lock(&mi->rli.err_lock);
    protocol->store(mi->host, &my_charset_bin);
    protocol->store(mi->user, &my_charset_bin);
    protocol->store((uint32) mi->port);
    protocol->store((uint32) mi->connect_retry);
    protocol->store(mi->master_log_name, &my_charset_bin);
    protocol->store((ulonglong) mi->master_log_pos);
    protocol->store(mi->rli.group_relay_log_name +
                    dirname_length(mi->rli.group_relay_log_name),
                    &my_charset_bin);
    protocol->store((ulonglong) mi->rli.group_relay_log_pos);
    protocol->store(mi->rli.group_master_log_name, &my_charset_bin);
    protocol->store(slave_running[mi->slave_running], &my_charset_bin);
    protocol->store(mi->rli.slave_running ? "Yes":"No", &my_charset_bin);
    protocol->store(rpl_filter->get_do_db());
    protocol->store(rpl_filter->get_ignore_db());

    rpl_filter->get_do_table(&tmp);
    protocol->store(&tmp);
    rpl_filter->get_ignore_table(&tmp);
    protocol->store(&tmp);
    rpl_filter->get_wild_do_table(&tmp);
    protocol->store(&tmp);
    rpl_filter->get_wild_ignore_table(&tmp);
    protocol->store(&tmp);

    protocol->store(mi->rli.last_error().number);
    protocol->store(mi->rli.last_error().message, &my_charset_bin);
    protocol->store((uint32) mi->rli.slave_skip_counter);
    protocol->store((ulonglong) mi->rli.group_master_log_pos);
    protocol->store((ulonglong) mi->rli.log_space_total);

    protocol->store(
      mi->rli.until_condition==Relay_log_info::UNTIL_NONE ? "None":
        ( mi->rli.until_condition==Relay_log_info::UNTIL_MASTER_POS? "Master":
          ( mi->rli.until_condition==Relay_log_info::UNTIL_RELAY_POS? "Relay":
            "Gtid")), &my_charset_bin);
    protocol->store(mi->rli.until_log_name, &my_charset_bin);
    protocol->store((ulonglong) mi->rli.until_log_pos);

#ifdef HAVE_OPENSSL
    protocol->store(mi->ssl? "Yes":"No", &my_charset_bin);
#else
    protocol->store(mi->ssl? "Ignored":"No", &my_charset_bin);
#endif
    protocol->store(mi->ssl_ca, &my_charset_bin);
    protocol->store(mi->ssl_capath, &my_charset_bin);
    protocol->store(mi->ssl_cert, &my_charset_bin);
    protocol->store(mi->ssl_cipher, &my_charset_bin);
    protocol->store(mi->ssl_key, &my_charset_bin);

    /*
      Seconds_Behind_Master: if SQL thread is running and I/O thread is
      connected, we can compute it otherwise show NULL (i.e. unknown).
    */
    if ((mi->slave_running == MYSQL_SLAVE_RUN_READING) &&
        mi->rli.slave_running)
    {
      long time_diff;
      bool idle;
      time_t stamp= mi->rli.last_master_timestamp;

      if (!stamp)
        idle= true;
      else
      {
        idle= mi->rli.sql_thread_caught_up;
        if (mi->using_parallel() && idle && !mi->rli.parallel.workers_idle())
          idle= false;
      }
      if (idle)
        time_diff= 0;
      else
      {
        time_diff= ((long)(time(0) - stamp) - mi->clock_diff_with_master);
      /*
        Apparently on some systems time_diff can be <0. Here are possible
        reasons related to MySQL:
        - the master is itself a slave of another master whose time is ahead.
        - somebody used an explicit SET TIMESTAMP on the master.
        Possible reason related to granularity-to-second of time functions
        (nothing to do with MySQL), which can explain a value of -1:
        assume the master's and slave's time are perfectly synchronized, and
        that at slave's connection time, when the master's timestamp is read,
        it is at the very end of second 1, and (a very short time later) when
        the slave's timestamp is read it is at the very beginning of second
        2. Then the recorded value for master is 1 and the recorded value for
        slave is 2. At SHOW SLAVE STATUS time, assume that the difference
        between timestamp of slave and rli->last_master_timestamp is 0
        (i.e. they are in the same second), then we get 0-(2-1)=-1 as a result.
        This confuses users, so we don't go below 0.

        last_master_timestamp == 0 (an "impossible" timestamp 1970) is a
        special marker to say "consider we have caught up".
      */
        if (time_diff < 0)
          time_diff= 0;
      }
      protocol->store((longlong)time_diff);
    }
    else
    {
      protocol->store_null();
    }
    protocol->store(mi->ssl_verify_server_cert? "Yes":"No", &my_charset_bin);

    // Last_IO_Errno
    protocol->store(mi->last_error().number);
    // Last_IO_Error
    protocol->store(mi->last_error().message, &my_charset_bin);
    // Last_SQL_Errno
    protocol->store(mi->rli.last_error().number);
    // Last_SQL_Error
    protocol->store(mi->rli.last_error().message, &my_charset_bin);
    // Replicate_Ignore_Server_Ids
    prot_store_ids(thd, &mi->ignore_server_ids);
    // Master_Server_id
    protocol->store((uint32) mi->master_id);
    // SQL_Delay
    // Master_Ssl_Crl
    protocol->store(mi->ssl_ca, &my_charset_bin);
    // Master_Ssl_Crlpath
    protocol->store(mi->ssl_capath, &my_charset_bin);
    // Using_Gtid
    protocol->store(mi->using_gtid_astext(mi->using_gtid), &my_charset_bin);
    // Gtid_IO_Pos
    {
      mi->gtid_current_pos.to_string(&tmp);
      protocol->store(tmp.ptr(), tmp.length(), &my_charset_bin);
    }

    // Replicate_Do_Domain_Ids & Replicate_Ignore_Domain_Ids
    mi->domain_id_filter.store_ids(thd);

    // Parallel_Mode
    {
      const char *mode_name= get_type(&slave_parallel_mode_typelib,
                                      mi->parallel_mode);
      protocol->store(mode_name, strlen(mode_name), &my_charset_bin);
    }

    protocol->store((uint32) mi->rli.get_sql_delay());
    // SQL_Remaining_Delay
    // THD::proc_info is not protected by any lock, so we read it once
    // to ensure that we use the same value throughout this function.
    const char *slave_sql_running_state=
      mi->rli.sql_driver_thd ? mi->rli.sql_driver_thd->proc_info : "";
    if (slave_sql_running_state == Relay_log_info::state_delaying_string)
    {
      time_t t= my_time(0), sql_delay_end= mi->rli.get_sql_delay_end();
      protocol->store((uint32)(t < sql_delay_end ? sql_delay_end - t : 0));
    }
    else
      protocol->store_null();
    // Slave_SQL_Running_State
    protocol->store(slave_sql_running_state, &my_charset_bin);

    if (full)
    {
      protocol->store((uint32)    mi->rli.retried_trans);
      protocol->store((ulonglong) mi->rli.max_relay_log_size);
      protocol->store((uint32)    mi->rli.executed_entries);
      protocol->store((uint32)    mi->received_heartbeats);
      protocol->store((double)    mi->heartbeat_period, 3, &tmp);
      protocol->store(gtid_pos->ptr(), gtid_pos->length(), &my_charset_bin);
    }

    mysql_mutex_unlock(&mi->rli.err_lock);
    mysql_mutex_unlock(&mi->err_lock);
    mysql_mutex_unlock(&mi->rli.data_lock);
    mysql_mutex_unlock(&mi->data_lock);

    if (my_net_write(&thd->net, (uchar*) thd->packet.ptr(), packet->length()))
      DBUG_RETURN(TRUE);
  }
  DBUG_RETURN(FALSE);
}


/* Used to sort connections by name */

static int cmp_mi_by_name(const Master_info **arg1,
                          const Master_info **arg2)
{
  return my_strcasecmp(system_charset_info, (*arg1)->connection_name.str,
                       (*arg2)->connection_name.str);
}


/**
  Execute a SHOW FULL SLAVE STATUS statement.

  @param thd Pointer to THD object for the client thread executing the
  statement.

  Elements are sorted according to the original connection_name.

  @retval FALSE success
  @retval TRUE failure

  @note
  master_info_index is protected by LOCK_active_mi.
*/

bool show_all_master_info(THD* thd)
{
  uint i, elements;
  String gtid_pos;
  Master_info **tmp;
  List<Item> field_list;
  DBUG_ENTER("show_master_info");
  mysql_mutex_assert_owner(&LOCK_active_mi);

  gtid_pos.length(0);
  if (rpl_append_gtid_state(&gtid_pos, true))
  {
    my_error(ER_OUT_OF_RESOURCES, MYF(0));
    DBUG_RETURN(TRUE);
  }

  show_master_info_get_fields(thd, &field_list, 1, gtid_pos.length());
  if (thd->protocol->send_result_set_metadata(&field_list,
                       Protocol::SEND_NUM_ROWS | Protocol::SEND_EOF))
    DBUG_RETURN(TRUE);

  if (!master_info_index ||
      !(elements= master_info_index->master_info_hash.records))
    goto end;

  /*
    Sort lines to get them into a predicted order
    (needed for test cases and to not confuse users)
  */
  if (!(tmp= (Master_info**) thd->alloc(sizeof(Master_info*) * elements)))
    DBUG_RETURN(TRUE);

  for (i= 0; i < elements; i++)
  {
    tmp[i]= (Master_info *) my_hash_element(&master_info_index->
                                            master_info_hash, i);
  }
  my_qsort(tmp, elements, sizeof(Master_info*), (qsort_cmp) cmp_mi_by_name);

  for (i= 0; i < elements; i++)
  {
    if (send_show_master_info_data(thd, tmp[i], 1, &gtid_pos))
      DBUG_RETURN(TRUE);
  }

end:
  my_eof(thd);
  DBUG_RETURN(FALSE);
}


void set_slave_thread_options(THD* thd)
{
  DBUG_ENTER("set_slave_thread_options");
  /*
     It's nonsense to constrain the slave threads with max_join_size; if a
     query succeeded on master, we HAVE to execute it. So set
     OPTION_BIG_SELECTS. Setting max_join_size to HA_POS_ERROR is not enough
     (and it's not needed if we have OPTION_BIG_SELECTS) because an INSERT
     SELECT examining more than 4 billion rows would still fail (yes, because
     when max_join_size is 4G, OPTION_BIG_SELECTS is automatically set, but
     only for client threads.
  */
  ulonglong options= thd->variables.option_bits | OPTION_BIG_SELECTS;
  if (opt_log_slave_updates)
    options|= OPTION_BIN_LOG;
  else
    options&= ~OPTION_BIN_LOG;
  thd->variables.option_bits= options;
  thd->variables.completion_type= 0;
  DBUG_VOID_RETURN;
}

void set_slave_thread_default_charset(THD* thd, rpl_group_info *rgi)
{
  DBUG_ENTER("set_slave_thread_default_charset");

  thd->variables.collation_server=
    global_system_variables.collation_server;
  thd->update_charset(global_system_variables.character_set_client,
                      global_system_variables.collation_connection);

  thd->system_thread_info.rpl_sql_info->cached_charset_invalidate();
  DBUG_VOID_RETURN;
}

/*
  init_slave_thread()
*/

static int init_slave_thread(THD* thd, Master_info *mi,
                             SLAVE_THD_TYPE thd_type)
{
  DBUG_ENTER("init_slave_thread");
  int simulate_error __attribute__((unused))= 0;
  DBUG_EXECUTE_IF("simulate_io_slave_error_on_init",
                  simulate_error|= (1 << SLAVE_THD_IO););
  DBUG_EXECUTE_IF("simulate_sql_slave_error_on_init",
                  simulate_error|= (1 << SLAVE_THD_SQL););

  thd->system_thread = (thd_type == SLAVE_THD_SQL) ?
    SYSTEM_THREAD_SLAVE_SQL : SYSTEM_THREAD_SLAVE_IO;
  thread_safe_increment32(&service_thread_count);

  /* We must call store_globals() before doing my_net_init() */
  if (init_thr_lock() || thd->store_globals() ||
      my_net_init(&thd->net, 0, thd, MYF(MY_THREAD_SPECIFIC)) ||
      IF_DBUG(simulate_error & (1<< thd_type), 0))
  {
    thd->cleanup();
    DBUG_RETURN(-1);
  }

  thd->security_ctx->skip_grants();
  thd->slave_thread= 1;
  thd->connection_name= mi->connection_name;
  thd->variables.sql_log_slow= opt_log_slow_slave_statements;
  thd->variables.log_slow_filter= global_system_variables.log_slow_filter;
  set_slave_thread_options(thd);
  thd->client_capabilities = CLIENT_LOCAL_FILES;

  if (thd_type == SLAVE_THD_SQL)
    THD_STAGE_INFO(thd, stage_waiting_for_the_next_event_in_relay_log);
  else
    THD_STAGE_INFO(thd, stage_waiting_for_master_update);
  thd->set_time();
  /* Do not use user-supplied timeout value for system threads. */
  thd->variables.lock_wait_timeout= LONG_TIMEOUT;
  DBUG_RETURN(0);
}

/*
  Sleep for a given amount of time or until killed.

  @param thd        Thread context of the current thread.
  @param seconds    The number of seconds to sleep.
  @param func       Function object to check if the thread has been killed.
  @param info       The Rpl_info object associated with this sleep.

  @retval True if the thread has been killed, false otherwise.
*/
template <typename killed_func, typename rpl_info>
static bool slave_sleep(THD *thd, time_t seconds,
                        killed_func func, rpl_info info)
{

  bool ret;
  struct timespec abstime;

  mysql_mutex_t *lock= &info->sleep_lock;
  mysql_cond_t *cond= &info->sleep_cond;

  /* Absolute system time at which the sleep time expires. */
  set_timespec(abstime, seconds);
  mysql_mutex_lock(lock);
  thd->ENTER_COND(cond, lock, NULL, NULL);

  while (! (ret= func(info)))
  {
    int error= mysql_cond_timedwait(cond, lock, &abstime);
    if (error == ETIMEDOUT || error == ETIME)
      break;
  }
  /* Implicitly unlocks the mutex. */
  thd->EXIT_COND(NULL);
  return ret;
}


static int request_dump(THD *thd, MYSQL* mysql, Master_info* mi,
			bool *suppress_warnings)
{
  uchar buf[FN_REFLEN + 10];
  int len;
  ushort binlog_flags = 0; // for now
  char* logname = mi->master_log_name;
  DBUG_ENTER("request_dump");
  
  *suppress_warnings= FALSE;

  if (opt_log_slave_updates && opt_replicate_annotate_row_events)
    binlog_flags|= BINLOG_SEND_ANNOTATE_ROWS_EVENT;

  if (RUN_HOOK(binlog_relay_io,
               before_request_transmit,
               (thd, mi, binlog_flags)))
    DBUG_RETURN(1);
  
  // TODO if big log files: Change next to int8store()
  int4store(buf, (ulong) mi->master_log_pos);
  int2store(buf + 4, binlog_flags);
  int4store(buf + 6, global_system_variables.server_id);
  len = (uint) strlen(logname);
  memcpy(buf + 10, logname,len);
  if (simple_command(mysql, COM_BINLOG_DUMP, buf, len + 10, 1))
  {
    /*
      Something went wrong, so we will just reconnect and retry later
      in the future, we should do a better error analysis, but for
      now we just fill up the error log :-)
    */
    if (mysql_errno(mysql) == ER_NET_READ_INTERRUPTED)
      *suppress_warnings= TRUE;                 // Suppress reconnect warning
    else
      sql_print_error("Error on COM_BINLOG_DUMP: %d  %s, will retry in %d secs",
                      mysql_errno(mysql), mysql_error(mysql),
                      mi->connect_retry);
    DBUG_RETURN(1);
  }

  DBUG_RETURN(0);
}


/*
  Read one event from the master

  SYNOPSIS
    read_event()
    mysql               MySQL connection
    mi                  Master connection information
    suppress_warnings   TRUE when a normal net read timeout has caused us to
                        try a reconnect.  We do not want to print anything to
                        the error log in this case because this a anormal
                        event in an idle server.
    network_read_len    get the real network read length in VIO, especially using compressed protocol 

    RETURN VALUES
    'packet_error'      Error
    number              Length of packet
*/

static ulong read_event(MYSQL* mysql, Master_info *mi, bool* suppress_warnings, 
                        ulong* network_read_len)
{
  ulong len;
  DBUG_ENTER("read_event");

  *suppress_warnings= FALSE;
  /*
    my_real_read() will time us out
    We check if we were told to die, and if not, try reading again
  */
#ifndef DBUG_OFF
  if (disconnect_slave_event_count && !(mi->events_till_disconnect--))
    DBUG_RETURN(packet_error);
#endif

  len = cli_safe_read_reallen(mysql, network_read_len);
  if (len == packet_error || (long) len < 1)
  {
    if (mysql_errno(mysql) == ER_NET_READ_INTERRUPTED)
    {
      /*
        We are trying a normal reconnect after a read timeout;
        we suppress prints to .err file as long as the reconnect
        happens without problems
      */
      *suppress_warnings= TRUE;
    }
    else
    {
      if (!mi->rli.abort_slave)
      {
        sql_print_error("Error reading packet from server: %s (server_errno=%d)",
                        mysql_error(mysql), mysql_errno(mysql));
      }
    }
    DBUG_RETURN(packet_error);
  }

  /* Check if eof packet */
  if (len < 8 && mysql->net.read_pos[0] == 254)
  {
    sql_print_information("Slave: received end packet from server, apparent "
                          "master shutdown: %s",
                     mysql_error(mysql));
     DBUG_RETURN(packet_error);
  }

  DBUG_PRINT("exit", ("len: %lu  net->read_pos[4]: %d",
                      len, mysql->net.read_pos[4]));
  DBUG_RETURN(len - 1);
}

/*
  Check if the current error is of temporary nature of not.
  Some errors are temporary in nature, such as
  ER_LOCK_DEADLOCK and ER_LOCK_WAIT_TIMEOUT.
*/
int
has_temporary_error(THD *thd)
{
  DBUG_ENTER("has_temporary_error");

  DBUG_EXECUTE_IF("all_errors_are_temporary_errors",
                  if (thd->get_stmt_da()->is_error())
                  {
                    thd->clear_error();
                    my_error(ER_LOCK_DEADLOCK, MYF(0));
                  });

  /*
    If there is no message in THD, we can't say if it's a temporary
    error or not. This is currently the case for Incident_log_event,
    which sets no message. Return FALSE.
  */
  if (!thd->is_error())
    DBUG_RETURN(0);

  /*
    Temporary error codes:
    currently, InnoDB deadlock detected by InnoDB or lock
    wait timeout (innodb_lock_wait_timeout exceeded
  */
  if (thd->get_stmt_da()->sql_errno() == ER_LOCK_DEADLOCK ||
      thd->get_stmt_da()->sql_errno() == ER_LOCK_WAIT_TIMEOUT)
    DBUG_RETURN(1);

  DBUG_RETURN(0);
}


/**
  If this is a lagging slave (specified with CHANGE MASTER TO MASTER_DELAY = X), delays accordingly. Also unlocks rli->data_lock.

  Design note: this is the place to unlock rli->data_lock. The lock
  must be held when reading delay info from rli, but it should not be
  held while sleeping.

  @param ev Event that is about to be executed.

  @param thd The sql thread's THD object.

  @param rli The sql thread's Relay_log_info structure.

  @retval 0 If the delay timed out and the event shall be executed.

  @retval nonzero If the delay was interrupted and the event shall be skipped.
*/
int
sql_delay_event(Log_event *ev, THD *thd, rpl_group_info *rgi)
{
  Relay_log_info* rli= rgi->rli;
  long sql_delay= rli->get_sql_delay();

  DBUG_ENTER("sql_delay_event");
  mysql_mutex_assert_owner(&rli->data_lock);
  DBUG_ASSERT(!rli->belongs_to_client());

  int type= ev->get_type_code();
  if (sql_delay && type != ROTATE_EVENT &&
      type != FORMAT_DESCRIPTION_EVENT && type != START_EVENT_V3)
  {
    // The time when we should execute the event.
    time_t sql_delay_end=
      ev->when + rli->mi->clock_diff_with_master + sql_delay;
    // The current time.
    time_t now= my_time(0);
    // The time we will have to sleep before executing the event.
    unsigned long nap_time= 0;
    if (sql_delay_end > now)
      nap_time= (ulong)(sql_delay_end - now);

    DBUG_PRINT("info", ("sql_delay= %lu "
                        "ev->when= %lu "
                        "rli->mi->clock_diff_with_master= %lu "
                        "now= %ld "
                        "sql_delay_end= %lu "
                        "nap_time= %ld",
                        sql_delay, (long)ev->when,
                        rli->mi->clock_diff_with_master,
                        (long)now, sql_delay_end, (long)nap_time));

    if (sql_delay_end > now)
    {
      DBUG_PRINT("info", ("delaying replication event %lu secs",
                          nap_time));
      rli->start_sql_delay(sql_delay_end);
      mysql_mutex_unlock(&rli->data_lock);
      DBUG_RETURN(slave_sleep(thd, nap_time, sql_slave_killed, rgi));
    }
  }

  mysql_mutex_unlock(&rli->data_lock);

  DBUG_RETURN(0);
}


/*
  First half of apply_event_and_update_pos(), see below.
  Setup some THD variables for applying the event.

  Split out so that it can run with rli->data_lock held in non-parallel
  replication, but without the mutex held in the parallel case.
*/
static int
apply_event_and_update_pos_setup(Log_event* ev, THD* thd, rpl_group_info *rgi)
{
  DBUG_ENTER("apply_event_and_update_pos_setup");

  DBUG_PRINT("exec_event",("%s(type_code: %d; server_id: %d)",
                           ev->get_type_str(), ev->get_type_code(),
                           ev->server_id));
  DBUG_PRINT("info", ("thd->options: '%s%s%s'  rgi->last_event_start_time: %lu",
                      FLAGSTR(thd->variables.option_bits, OPTION_NOT_AUTOCOMMIT),
                      FLAGSTR(thd->variables.option_bits, OPTION_BEGIN),
                      FLAGSTR(thd->variables.option_bits, OPTION_GTID_BEGIN),
                      (ulong) rgi->last_event_start_time));

  /*
    Execute the event to change the database and update the binary
    log coordinates, but first we set some data that is needed for
    the thread.

    The event will be executed unless it is supposed to be skipped.

    Queries originating from this server must be skipped.  Low-level
    events (Format_description_log_event, Rotate_log_event,
    Stop_log_event) from this server must also be skipped. But for
    those we don't want to modify 'group_master_log_pos', because
    these events did not exist on the master.
    Format_description_log_event is not completely skipped.

    Skip queries specified by the user in 'slave_skip_counter'.  We
    can't however skip events that has something to do with the log
    files themselves.

    Filtering on own server id is extremely important, to ignore
    execution of events created by the creation/rotation of the relay
    log (remember that now the relay log starts with its Format_desc,
    has a Rotate etc).
  */

  /* Use the original server id for logging. */
  thd->variables.server_id = ev->server_id;
  thd->set_time();                            // time the query
  thd->lex->current_select= 0;
  if (!ev->when)
  {
    my_hrtime_t hrtime= my_hrtime();
    ev->when= hrtime_to_my_time(hrtime);
    ev->when_sec_part= hrtime_sec_part(hrtime);
  }
  thd->variables.option_bits=
    (thd->variables.option_bits & ~OPTION_SKIP_REPLICATION) |
    (ev->flags & LOG_EVENT_SKIP_REPLICATION_F ? OPTION_SKIP_REPLICATION : 0);
  ev->thd = thd; // because up to this point, ev->thd == 0

  DBUG_RETURN(ev->shall_skip(rgi));
}


/*
  Second half of apply_event_and_update_pos(), see below.

  Do the actual event apply (or skip), and position update.
 */
static int
apply_event_and_update_pos_apply(Log_event* ev, THD* thd, rpl_group_info *rgi,
                                 int reason)
{
  int exec_res= 0;
  Relay_log_info* rli= rgi->rli;

  DBUG_ENTER("apply_event_and_update_pos_apply");
  DBUG_EXECUTE_IF("inject_slave_sql_before_apply_event",
    {
      DBUG_ASSERT(!debug_sync_set_action
                  (thd, STRING_WITH_LEN("now WAIT_FOR continue")));
      DBUG_SET_INITIAL("-d,inject_slave_sql_before_apply_event");
    };);
  if (reason == Log_event::EVENT_SKIP_NOT)
    exec_res= ev->apply_event(rgi);

#ifdef WITH_WSREP
    if (exec_res && thd->wsrep_conflict_state != NO_CONFLICT)
    {
      WSREP_DEBUG("SQL apply failed, res %d conflict state: %d",
                  exec_res, thd->wsrep_conflict_state);
      rli->abort_slave= 1;
      rli->report(ERROR_LEVEL, ER_UNKNOWN_COM_ERROR, rgi->gtid_info(),
                  "Node has dropped from cluster");
    }
#endif

#ifndef DBUG_OFF
  /*
    This only prints information to the debug trace.

    TODO: Print an informational message to the error log?
  */
  static const char *const explain[] = {
    // EVENT_SKIP_NOT,
    "not skipped",
    // EVENT_SKIP_IGNORE,
    "skipped because event should be ignored",
    // EVENT_SKIP_COUNT
    "skipped because event skip counter was non-zero"
  };
  DBUG_PRINT("info", ("OPTION_BEGIN: %d  IN_STMT: %d  IN_TRANSACTION: %d",
                      MY_TEST(thd->variables.option_bits & OPTION_BEGIN),
                      rli->get_flag(Relay_log_info::IN_STMT),
                      rli->get_flag(Relay_log_info::IN_TRANSACTION)));
  DBUG_PRINT("skip_event", ("%s event was %s",
                            ev->get_type_str(), explain[reason]));
#endif

  DBUG_PRINT("info", ("apply_event error = %d", exec_res));
  if (exec_res == 0)
  {
    int error= ev->update_pos(rgi);
 #ifndef DBUG_OFF
    DBUG_PRINT("info", ("update_pos error = %d", error));
    if (!rli->belongs_to_client())
    {
      DBUG_PRINT("info", ("group %llu %s", rli->group_relay_log_pos,
                          rli->group_relay_log_name));
      DBUG_PRINT("info", ("event %llu %s", rli->event_relay_log_pos,
                          rli->event_relay_log_name));
    }
#endif
    /*
      The update should not fail, so print an error message and
      return an error code.

      TODO: Replace this with a decent error message when merged
      with BUG#24954 (which adds several new error message).
    */
    if (error)
    {
      rli->report(ERROR_LEVEL, ER_UNKNOWN_ERROR, rgi->gtid_info(),
                  "It was not possible to update the positions"
                  " of the relay log information: the slave may"
                  " be in an inconsistent state."
                  " Stopped in %s position %llu",
                  rli->group_relay_log_name, rli->group_relay_log_pos);
      DBUG_RETURN(2);
    }
  }
  else
  {
    /*
      Make sure we do not erroneously update gtid_slave_pos with a lingering
      GTID from this failed event group (MDEV-4906).
    */
    rgi->gtid_pending= false;
  }

  DBUG_RETURN(exec_res ? 1 : 0);
}


/**
  Applies the given event and advances the relay log position.

  This is needed by the sql thread to execute events from the binlog,
  and by clients executing BINLOG statements.  Conceptually, this
  function does:

  @code
    ev->apply_event(rli);
    ev->update_pos(rli);
  @endcode

  It also does the following maintainance:

   - Initializes the thread's server_id and time; and the event's
     thread.

   - If !rli->belongs_to_client() (i.e., if it belongs to the slave
     sql thread instead of being used for executing BINLOG
     statements), it does the following things: (1) skips events if it
     is needed according to the server id or slave_skip_counter; (2)
     unlocks rli->data_lock; (3) sleeps if required by 'CHANGE MASTER
     TO MASTER_DELAY=X'; (4) maintains the running state of the sql
     thread (rli->thread_state).

   - Reports errors as needed.

  @param ev The event to apply.

  @param thd The client thread that executes the event (i.e., the
  slave sql thread if called from a replication slave, or the client
  thread if called to execute a BINLOG statement).

  @param rli The relay log info (i.e., the slave's rli if called from
  a replication slave, or the client's thd->rli_fake if called to
  execute a BINLOG statement).

  @retval 0 OK.

  @retval 1 Error calling ev->apply_event().

  @retval 2 No error calling ev->apply_event(), but error calling
  ev->update_pos().

  This function is only used in non-parallel replication, where it is called
  with rli->data_lock held; this lock is released during this function.
*/
int
apply_event_and_update_pos(Log_event* ev, THD* thd, rpl_group_info *rgi)
{
  Relay_log_info* rli= rgi->rli;
  mysql_mutex_assert_owner(&rli->data_lock);
  int reason= apply_event_and_update_pos_setup(ev, thd, rgi);
  if (reason == Log_event::EVENT_SKIP_COUNT)
  {
    DBUG_ASSERT(rli->slave_skip_counter > 0);
    rli->slave_skip_counter--;
  }

  if (reason == Log_event::EVENT_SKIP_NOT)
  {
    // Sleeps if needed, and unlocks rli->data_lock.
    if (sql_delay_event(ev, thd, rgi))
      return 0;
  }
  else
    mysql_mutex_unlock(&rli->data_lock);

  return apply_event_and_update_pos_apply(ev, thd, rgi, reason);
}


/*
  The version of above apply_event_and_update_pos() used in parallel
  replication. Unlike the non-parallel case, this function is called without
  rli->data_lock held.
*/
int
apply_event_and_update_pos_for_parallel(Log_event* ev, THD* thd,
                                        rpl_group_info *rgi)
{
  Relay_log_info* rli= rgi->rli;
  mysql_mutex_assert_not_owner(&rli->data_lock);
  int reason= apply_event_and_update_pos_setup(ev, thd, rgi);
  /*
    In parallel replication, sql_slave_skip_counter is handled in the SQL
    driver thread, so 23 should never see EVENT_SKIP_COUNT here.
  */
  DBUG_ASSERT(reason != Log_event::EVENT_SKIP_COUNT);
  /*
    Calling sql_delay_event() was handled in the SQL driver thread when
    doing parallel replication.
  */
  return apply_event_and_update_pos_apply(ev, thd, rgi, reason);
}


/**
   Keep the relay log transaction state up to date.

   The state reflects how things are after the given event, that has just been
   read from the relay log, is executed.

   This is only needed to ensure we:
   - Don't abort the sql driver thread in the middle of an event group.
   - Don't rotate the io thread in the middle of a statement or transaction.
     The mechanism is that the io thread, when it needs to rotate the relay
     log, will wait until the sql driver has read all the cached events
     and then continue reading events one by one from the master until
     the sql threads signals that log doesn't have an active group anymore.

     There are two possible cases. We keep them as 2 separate flags mainly
     to make debugging easier.

     - IN_STMT is set when we have read an event that should be used
       together with the next event.  This is for example setting a
       variable that is used when executing the next statement.
     - IN_TRANSACTION is set when we are inside a BEGIN...COMMIT group

     To test the state one should use the is_in_group() function.
*/

inline void update_state_of_relay_log(Relay_log_info *rli, Log_event *ev)
{
  Log_event_type typ= ev->get_type_code();

  /* check if we are in a multi part event */
  if (ev->is_part_of_group())
    rli->set_flag(Relay_log_info::IN_STMT);
  else if (Log_event::is_group_event(typ))
  {
    /*
      If it was not a is_part_of_group() and not a group event (like
      rotate) then we can reset the IN_STMT flag.  We have the above
      if only to allow us to have a rotate element anywhere.
    */
    rli->clear_flag(Relay_log_info::IN_STMT);
  }

  /* Check for an event that starts or stops a transaction */
  if (LOG_EVENT_IS_QUERY(typ))
  {
    Query_log_event *qev= (Query_log_event*) ev;
    /*
      Trivial optimization to avoid the following somewhat expensive
      checks.
    */
    if (qev->q_len <= sizeof("ROLLBACK"))
    {
      if (qev->is_begin())
        rli->set_flag(Relay_log_info::IN_TRANSACTION);
      if (qev->is_commit() || qev->is_rollback())
        rli->clear_flag(Relay_log_info::IN_TRANSACTION);
    }
  }
  if (typ == XID_EVENT)
    rli->clear_flag(Relay_log_info::IN_TRANSACTION);
  if (typ == GTID_EVENT &&
      !(((Gtid_log_event*) ev)->flags2 & Gtid_log_event::FL_STANDALONE))
  {
    /* This GTID_EVENT will generate a BEGIN event */
    rli->set_flag(Relay_log_info::IN_TRANSACTION);
  }

  DBUG_PRINT("info", ("event: %u  IN_STMT: %d  IN_TRANSACTION: %d",
                      (uint) typ,
                      rli->get_flag(Relay_log_info::IN_STMT),
                      rli->get_flag(Relay_log_info::IN_TRANSACTION)));
}


/**
  Top-level function for executing the next event in the relay log.
  This is called from the SQL thread.

  This function reads the event from the relay log, executes it, and
  advances the relay log position.  It also handles errors, etc.

  This function may fail to apply the event for the following reasons:

   - The position specfied by the UNTIL condition of the START SLAVE
     command is reached.

   - It was not possible to read the event from the log.

   - The slave is killed.

   - An error occurred when applying the event, and the event has been
     tried slave_trans_retries times.  If the event has been retried
     fewer times, 0 is returned.

   - init_master_info or init_relay_log_pos failed. (These are called
     if a failure occurs when applying the event.)

   - An error occurred when updating the binlog position.

  @retval 0 The event was applied.

  @retval 1 The event was not applied.
*/

static int exec_relay_log_event(THD* thd, Relay_log_info* rli,
                                rpl_group_info *serial_rgi)
{
  ulonglong event_size;
  DBUG_ENTER("exec_relay_log_event");

  /*
    We acquire this mutex since we need it for all operations except
    event execution. But we will release it in places where we will
    wait for something for example inside of next_event().
  */
  mysql_mutex_lock(&rli->data_lock);

  Log_event *ev= next_event(serial_rgi, &event_size);

  if (sql_slave_killed(serial_rgi))
  {
    mysql_mutex_unlock(&rli->data_lock);
    delete ev;
    DBUG_RETURN(1);
  }
  if (ev)
  {
    int exec_res;
    Log_event_type typ= ev->get_type_code();

    /*
      Even if we don't execute this event, we keep the master timestamp,
      so that seconds behind master shows correct delta (there are events
      that are not replayed, so we keep falling behind).

      If it is an artificial event, or a relay log event (IO thread generated
      event) or ev->when is set to 0, we don't update the
      last_master_timestamp.

      In parallel replication, we might queue a large number of events, and
      the user might be surprised to see a claim that the slave is up to date
      long before those queued events are actually executed.
     */
    if (!rli->mi->using_parallel() &&
        !(ev->is_artificial_event() || ev->is_relay_log_event() || (ev->when == 0)))
    {
      rli->last_master_timestamp= ev->when + (time_t) ev->exec_time;
      DBUG_ASSERT(rli->last_master_timestamp >= 0);
    }

    /*
      This tests if the position of the beginning of the current event
      hits the UNTIL barrier.
    */
    if ((rli->until_condition == Relay_log_info::UNTIL_MASTER_POS ||
         rli->until_condition == Relay_log_info::UNTIL_RELAY_POS) &&
        (ev->server_id != global_system_variables.server_id ||
         rli->replicate_same_server_id) &&
         rli->is_until_satisfied((rli->get_flag(Relay_log_info::IN_TRANSACTION) || !ev->log_pos)
                                  ? rli->group_master_log_pos
                                  : ev->log_pos - ev->data_written))
    {
      sql_print_information("Slave SQL thread stopped because it reached its"
                            " UNTIL position %llu", rli->until_pos());
      /*
        Setting abort_slave flag because we do not want additional
        message about error in query execution to be printed.
      */
      rli->abort_slave= 1;
      rli->stop_for_until= true;
      mysql_mutex_unlock(&rli->data_lock);
      delete ev;
      DBUG_RETURN(1);
    }

    { /**
         The following failure injecion works in cooperation with tests 
         setting @@global.debug= 'd,incomplete_group_in_relay_log'.
         Xid or Commit events are not executed to force the slave sql
         read hanging if the realy log does not have any more events.
      */
      DBUG_EXECUTE_IF("incomplete_group_in_relay_log",
                      if ((typ == XID_EVENT) ||
                          (LOG_EVENT_IS_QUERY(typ) &&
                           strcmp("COMMIT", ((Query_log_event *) ev)->query) == 0))
                      {
                        DBUG_ASSERT(thd->transaction.all.modified_non_trans_table);
                        rli->abort_slave= 1;
                        mysql_mutex_unlock(&rli->data_lock);
                        delete ev;
                        serial_rgi->inc_event_relay_log_pos();
                        DBUG_RETURN(0);
                      };);
    }

    update_state_of_relay_log(rli, ev);

    if (rli->mi->using_parallel())
    {
      int res= rli->parallel.do_event(serial_rgi, ev, event_size);
      /*
        In parallel replication, we need to update the relay log position
        immediately so that it will be the correct position from which to
        read the next event.
      */
      if (res == 0)
        rli->event_relay_log_pos= rli->future_event_relay_log_pos;
      if (res >= 0)
        DBUG_RETURN(res);
      /*
        Else we proceed to execute the event non-parallel.
        This is the case for pre-10.0 events without GTID, and for handling
        slave_skip_counter.
      */
    }

    if (typ == GTID_EVENT)
    {
      Gtid_log_event *gev= static_cast<Gtid_log_event *>(ev);

      /*
        For GTID, allocate a new sub_id for the given domain_id.
        The sub_id must be allocated in increasing order of binlog order.
      */
      if (event_group_new_gtid(serial_rgi, gev))
      {
        sql_print_error("Error reading relay log event: %s", "slave SQL thread "
                        "aborted because of out-of-memory error");
        mysql_mutex_unlock(&rli->data_lock);
        delete ev;
        DBUG_RETURN(1);
      }

      if (opt_gtid_ignore_duplicates &&
          rli->mi->using_gtid != Master_info::USE_GTID_NO)
      {
        int res= rpl_global_gtid_slave_state->check_duplicate_gtid
          (&serial_rgi->current_gtid, serial_rgi);
        if (res < 0)
        {
          sql_print_error("Error processing GTID event: %s", "slave SQL "
                          "thread aborted because of out-of-memory error");
          mysql_mutex_unlock(&rli->data_lock);
          delete ev;
          DBUG_RETURN(1);
        }
        /*
          If we need to skip this event group (because the GTID was already
          applied), then do it using the code for slave_skip_counter, which
          is able to handle skipping until the end of the event group.
        */
        if (!res)
          rli->slave_skip_counter= 1;
      }
    }

    serial_rgi->future_event_relay_log_pos= rli->future_event_relay_log_pos;
    serial_rgi->event_relay_log_name= rli->event_relay_log_name;
    serial_rgi->event_relay_log_pos= rli->event_relay_log_pos;
    exec_res= apply_event_and_update_pos(ev, thd, serial_rgi);

#ifdef WITH_WSREP
    WSREP_DEBUG("apply_event_and_update_pos() result: %d", exec_res);
#endif /* WITH_WSREP */

    delete_or_keep_event_post_apply(serial_rgi, typ, ev);

    /*
      update_log_pos failed: this should not happen, so we don't
      retry.
    */
    if (exec_res == 2)
      DBUG_RETURN(1);

#ifdef WITH_WSREP
    mysql_mutex_lock(&thd->LOCK_wsrep_thd);
    if (thd->wsrep_conflict_state == NO_CONFLICT)
    {
      mysql_mutex_unlock(&thd->LOCK_wsrep_thd);
#endif /* WITH_WSREP */
    if (slave_trans_retries)
    {
      int UNINIT_VAR(temp_err);
      if (exec_res && (temp_err= has_temporary_error(thd)))
      {
        const char *errmsg;
        rli->clear_error();
        /*
          We were in a transaction which has been rolled back because of a
          temporary error;
          let's seek back to BEGIN log event and retry it all again.
	  Note, if lock wait timeout (innodb_lock_wait_timeout exceeded)
	  there is no rollback since 5.0.13 (ref: manual).
          We have to not only seek but also

          a) init_master_info(), to seek back to hot relay log's start
          for later (for when we will come back to this hot log after
          re-processing the possibly existing old logs where BEGIN is:
          check_binlog_magic() will then need the cache to be at
          position 0 (see comments at beginning of
          init_master_info()).
          b) init_relay_log_pos(), because the BEGIN may be an older relay log.
        */
        if (serial_rgi->trans_retries < slave_trans_retries)
        {
          if (init_master_info(rli->mi, 0, 0, 0, SLAVE_SQL))
            sql_print_error("Failed to initialize the master info structure");
          else if (init_relay_log_pos(rli,
                                      rli->group_relay_log_name,
                                      rli->group_relay_log_pos,
                                      1, &errmsg, 1))
            sql_print_error("Error initializing relay log position: %s",
                            errmsg);
          else
          {
            exec_res= 0;
            serial_rgi->cleanup_context(thd, 1);
            /* chance for concurrent connection to get more locks */
            slave_sleep(thd, MY_MIN(serial_rgi->trans_retries,
                                    MAX_SLAVE_RETRY_PAUSE),
                       sql_slave_killed, serial_rgi);
            serial_rgi->trans_retries++;
            mysql_mutex_lock(&rli->data_lock); // because of SHOW STATUS
            rli->retried_trans++;
            statistic_increment(slave_retried_transactions, LOCK_status);
            mysql_mutex_unlock(&rli->data_lock);
            DBUG_PRINT("info", ("Slave retries transaction "
                                "rgi->trans_retries: %lu",
                                serial_rgi->trans_retries));
          }
        }
        else
          sql_print_error("Slave SQL thread retried transaction %lu time(s) "
                          "in vain, giving up. Consider raising the value of "
                          "the slave_transaction_retries variable.",
                          slave_trans_retries);
      }
      else if ((exec_res && !temp_err) ||
               (opt_using_transactions &&
                rli->group_relay_log_pos == rli->event_relay_log_pos))
      {
        /*
          Only reset the retry counter if the entire group succeeded
          or failed with a non-transient error.  On a successful
          event, the execution will proceed as usual; in the case of a
          non-transient error, the slave will stop with an error.
         */
        serial_rgi->trans_retries= 0; // restart from fresh
        DBUG_PRINT("info", ("Resetting retry counter, rgi->trans_retries: %lu",
                            serial_rgi->trans_retries));
      }
    }
#ifdef WITH_WSREP
    }
    else
      mysql_mutex_unlock(&thd->LOCK_wsrep_thd);
#endif /* WITH_WSREP */

    thread_safe_increment64(&rli->executed_entries);
    DBUG_RETURN(exec_res);
  }
  mysql_mutex_unlock(&rli->data_lock);
  rli->report(ERROR_LEVEL, ER_SLAVE_RELAY_LOG_READ_FAILURE, NULL,
              ER_THD(thd, ER_SLAVE_RELAY_LOG_READ_FAILURE), "\
Could not parse relay log event entry. The possible reasons are: the master's \
binary log is corrupted (you can check this by running 'mysqlbinlog' on the \
binary log), the slave's relay log is corrupted (you can check this by running \
'mysqlbinlog' on the relay log), a network problem, or a bug in the master's \
or slave's MySQL code. If you want to check the master's binary log or slave's \
relay log, you will be able to know their names by issuing 'SHOW SLAVE STATUS' \
on this slave.\
");
  DBUG_RETURN(1);
}


static bool check_io_slave_killed(Master_info *mi, const char *info)
{
  if (io_slave_killed(mi))
  {
    if (info && global_system_variables.log_warnings)
      sql_print_information("%s", info);
    return TRUE;
  }
  return FALSE;
}

/**
  @brief Try to reconnect slave IO thread.

  @details Terminates current connection to master, sleeps for
  @c mi->connect_retry msecs and initiates new connection with
  @c safe_reconnect(). Variable pointed by @c retry_count is increased -
  if it exceeds @c master_retry_count then connection is not re-established
  and function signals error.
  Unless @c suppres_warnings is TRUE, a warning is put in the server error log
  when reconnecting. The warning message and messages used to report errors
  are taken from @c messages array. In case @c master_retry_count is exceeded,
  no messages are added to the log.

  @param[in]     thd                 Thread context.
  @param[in]     mysql               MySQL connection.
  @param[in]     mi                  Master connection information.
  @param[in,out] retry_count         Number of attempts to reconnect.
  @param[in]     suppress_warnings   TRUE when a normal net read timeout 
                                     has caused to reconnecting.
  @param[in]     messages            Messages to print/log, see 
                                     reconnect_messages[] array.

  @retval        0                   OK.
  @retval        1                   There was an error.
*/

static int try_to_reconnect(THD *thd, MYSQL *mysql, Master_info *mi,
                            uint *retry_count, bool suppress_warnings,
                            const char *messages[SLAVE_RECON_MSG_MAX])
{
  mi->slave_running= MYSQL_SLAVE_RUN_NOT_CONNECT;
  thd->proc_info= messages[SLAVE_RECON_MSG_WAIT];
#ifdef SIGNAL_WITH_VIO_CLOSE  
  thd->clear_active_vio();
#endif
  end_server(mysql);
  if ((*retry_count)++)
  {
    if (*retry_count > master_retry_count)
      return 1;                             // Don't retry forever
    slave_sleep(thd, mi->connect_retry, io_slave_killed, mi);
  }
  if (check_io_slave_killed(mi, messages[SLAVE_RECON_MSG_KILLED_WAITING]))
    return 1;
  thd->proc_info = messages[SLAVE_RECON_MSG_AFTER];
  if (!suppress_warnings) 
  {
    char buf[256];
    StringBuffer<100> tmp;
    if (mi->using_gtid != Master_info::USE_GTID_NO)
    {
      tmp.append(STRING_WITH_LEN("; GTID position '"));
      mi->gtid_current_pos.append_to_string(&tmp);
      if (mi->events_queued_since_last_gtid == 0)
        tmp.append(STRING_WITH_LEN("'"));
      else
      {
        tmp.append(STRING_WITH_LEN("', GTID event skip "));
        tmp.append_ulonglong((ulonglong)mi->events_queued_since_last_gtid);
      }
    }
    my_snprintf(buf, sizeof(buf), messages[SLAVE_RECON_MSG_FAILED], 
                IO_RPL_LOG_NAME, mi->master_log_pos,
                tmp.c_ptr_safe());
    /* 
      Raise a warining during registering on master/requesting dump.
      Log a message reading event.
    */
    if (messages[SLAVE_RECON_MSG_COMMAND][0])
    {
      mi->report(WARNING_LEVEL, ER_SLAVE_MASTER_COM_FAILURE, NULL,
                 ER_THD(thd, ER_SLAVE_MASTER_COM_FAILURE), 
                 messages[SLAVE_RECON_MSG_COMMAND], buf);
    }
    else
    {
      sql_print_information("%s", buf);
    }
  }
  if (safe_reconnect(thd, mysql, mi, 1) || io_slave_killed(mi))
  {
    if (global_system_variables.log_warnings)
      sql_print_information("%s", messages[SLAVE_RECON_MSG_KILLED_AFTER]);
    return 1;
  }
  return 0;
}


/**
  Slave IO thread entry point.

  @param arg Pointer to Master_info struct that holds information for
  the IO thread.

  @return Always 0.
*/
pthread_handler_t handle_slave_io(void *arg)
{
  THD *thd; // needs to be first for thread_stack
  MYSQL *mysql;
  Master_info *mi = (Master_info*)arg;
  Relay_log_info *rli= &mi->rli;
  uint retry_count;
  bool suppress_warnings;
  int ret;
  rpl_io_thread_info io_info;
#ifndef DBUG_OFF
  mi->dbug_do_disconnect= false;
#endif
  // needs to call my_thread_init(), otherwise we get a coredump in DBUG_ stuff
  my_thread_init();
  DBUG_ENTER("handle_slave_io");

  DBUG_ASSERT(mi->inited);
  mysql= NULL ;
  retry_count= 0;

  thd= new THD(next_thread_id()); // note that contructor of THD uses DBUG_ !

  mysql_mutex_lock(&mi->run_lock);
  /* Inform waiting threads that slave has started */
  mi->slave_run_id++;

#ifndef DBUG_OFF
  mi->events_till_disconnect = disconnect_slave_event_count;
#endif

  THD_CHECK_SENTRY(thd);
  mi->io_thd = thd;

  pthread_detach_this_thread();
  thd->thread_stack= (char*) &thd; // remember where our stack is
  mi->clear_error();
  if (init_slave_thread(thd, mi, SLAVE_THD_IO))
  {
    mysql_cond_broadcast(&mi->start_cond);
    sql_print_error("Failed during slave I/O thread initialization");
    goto err_during_init;
  }
  thd->system_thread_info.rpl_io_info= &io_info;
  add_to_active_threads(thd);
  mi->slave_running = MYSQL_SLAVE_RUN_NOT_CONNECT;
  mi->abort_slave = 0;
  mysql_mutex_unlock(&mi->run_lock);
  mysql_cond_broadcast(&mi->start_cond);

  DBUG_PRINT("master_info",("log_file_name: '%s'  position: %llu",
                            mi->master_log_name, mi->master_log_pos));

  /* This must be called before run any binlog_relay_io hooks */
  my_pthread_setspecific_ptr(RPL_MASTER_INFO, mi);

  /* Load the set of seen GTIDs, if we did not already. */
  if (rpl_load_gtid_slave_state(thd))
  {
    mi->report(ERROR_LEVEL, thd->get_stmt_da()->sql_errno(), NULL,
                "Unable to load replication GTID slave state from mysql.%s: %s",
                rpl_gtid_slave_state_table_name.str,
                thd->get_stmt_da()->message());
    /*
      If we are using old-style replication, we can continue, even though we
      then will not be able to record the GTIDs we receive. But if using GTID,
      we must give up.
    */
    if (mi->using_gtid != Master_info::USE_GTID_NO || opt_gtid_strict_mode)
      goto err;
  }


  if (RUN_HOOK(binlog_relay_io, thread_start, (thd, mi)))
  {
    mi->report(ERROR_LEVEL, ER_SLAVE_FATAL_ERROR, NULL,
               ER_THD(thd, ER_SLAVE_FATAL_ERROR),
               "Failed to run 'thread_start' hook");
    goto err;
  }

  if (!(mi->mysql = mysql = mysql_init(NULL)))
  {
    mi->report(ERROR_LEVEL, ER_SLAVE_FATAL_ERROR, NULL,
               ER_THD(thd, ER_SLAVE_FATAL_ERROR), "error in mysql_init()");
    goto err;
  }

  THD_STAGE_INFO(thd, stage_connecting_to_master);
  // we can get killed during safe_connect
  if (!safe_connect(thd, mysql, mi))
  {
    if (mi->using_gtid == Master_info::USE_GTID_NO)
      sql_print_information("Slave I/O thread: connected to master '%s@%s:%d',"
                            "replication started in log '%s' at position %llu",
                            mi->user, mi->host, mi->port,
                            IO_RPL_LOG_NAME, mi->master_log_pos);
    else
    {
      StringBuffer<100> tmp;
      mi->gtid_current_pos.to_string(&tmp);
      sql_print_information("Slave I/O thread: connected to master '%s@%s:%d',"
                            "replication starts at GTID position '%s'",
                            mi->user, mi->host, mi->port, tmp.c_ptr_safe());
    }
  }
  else
  {
    sql_print_information("Slave I/O thread killed while connecting to master");
    goto err;
  }

connected:

  if (mi->using_gtid != Master_info::USE_GTID_NO)
  {
    /*
      When the IO thread (re)connects to the master using GTID, it will
      connect at the start of an event group. But the IO thread may have
      previously logged part of the following event group to the relay
      log.

      When the IO and SQL thread are started together, we erase any previous
      relay logs, but this is not possible/desirable while the SQL thread is
      running. To avoid duplicating partial event groups in the relay logs in
      this case, we remember the count of events in any partially logged event
      group before the reconnect, and then here at connect we set up a counter
      to skip the already-logged part of the group.
    */
    mi->gtid_reconnect_event_skip_count= mi->events_queued_since_last_gtid;
    mi->gtid_event_seen= false;
  }

#ifdef ENABLED_DEBUG_SYNC
    DBUG_EXECUTE_IF("dbug.before_get_running_status_yes",
                    {
                      const char act[]=
                        "now "
                        "wait_for signal.io_thread_let_running";
                      DBUG_ASSERT(debug_sync_service);
                      DBUG_ASSERT(!debug_sync_set_action(thd, 
                                                         STRING_WITH_LEN(act)));
                    };);
#endif

  mysql_mutex_lock(&mi->run_lock);
  mi->slave_running= MYSQL_SLAVE_RUN_CONNECT;
  mysql_mutex_unlock(&mi->run_lock);

  thd->slave_net = &mysql->net;
  THD_STAGE_INFO(thd, stage_checking_master_version);
  ret= get_master_version_and_clock(mysql, mi);
  if (ret == 1)
    /* Fatal error */
    goto err;

  if (ret == 2) 
  { 
    if (check_io_slave_killed(mi, "Slave I/O thread killed "
                              "while calling get_master_version_and_clock(...)"))
      goto err;
    suppress_warnings= FALSE;
    /*
      Try to reconnect because the error was caused by a transient network
      problem
    */
    if (try_to_reconnect(thd, mysql, mi, &retry_count, suppress_warnings,
                             reconnect_messages[SLAVE_RECON_ACT_REG]))
      goto err;
    goto connected;
  } 

  if (mi->rli.relay_log.description_event_for_queue->binlog_version > 1)
  {
    /*
      Register ourselves with the master.
    */
    THD_STAGE_INFO(thd, stage_registering_slave_on_master);
    if (register_slave_on_master(mysql, mi, &suppress_warnings))
    {
      if (!check_io_slave_killed(mi, "Slave I/O thread killed "
                                "while registering slave on master"))
      {
        sql_print_error("Slave I/O thread couldn't register on master");
        if (try_to_reconnect(thd, mysql, mi, &retry_count, suppress_warnings,
                             reconnect_messages[SLAVE_RECON_ACT_REG]))
          goto err;
      }
      else
        goto err;
      goto connected;
    }
  }

  DBUG_PRINT("info",("Starting reading binary log from master"));
  thd->set_command(COM_SLAVE_IO);
  while (!io_slave_killed(mi))
  {
    THD_STAGE_INFO(thd, stage_requesting_binlog_dump);
    if (request_dump(thd, mysql, mi, &suppress_warnings))
    {
      sql_print_error("Failed on request_dump()");
      if (check_io_slave_killed(mi, NullS) ||
        try_to_reconnect(thd, mysql, mi, &retry_count, suppress_warnings,
                         reconnect_messages[SLAVE_RECON_ACT_DUMP]))
        goto err;
      goto connected;
    }

    const char *event_buf;

    mi->slave_running= MYSQL_SLAVE_RUN_READING;
    DBUG_ASSERT(mi->last_error().number == 0);
    ulonglong lastchecktime = my_hrtime().val;
    ulonglong tokenamount   = opt_read_binlog_speed_limit*1024;
    while (!io_slave_killed(mi))
    {
      ulong event_len, network_read_len = 0;
      /*
         We say "waiting" because read_event() will wait if there's nothing to
         read. But if there's something to read, it will not wait. The
         important thing is to not confuse users by saying "reading" whereas
         we're in fact receiving nothing.
      */
      THD_STAGE_INFO(thd, stage_waiting_for_master_to_send_event);
      event_len= read_event(mysql, mi, &suppress_warnings, &network_read_len);
      if (check_io_slave_killed(mi, NullS))
        goto err;

      if (event_len == packet_error)
      {
        uint mysql_error_number= mysql_errno(mysql);
        switch (mysql_error_number) {
        case CR_NET_PACKET_TOO_LARGE:
          sql_print_error("\
Log entry on master is longer than slave_max_allowed_packet (%lu) on \
slave. If the entry is correct, restart the server with a higher value of \
slave_max_allowed_packet",
                         slave_max_allowed_packet);
          mi->report(ERROR_LEVEL, ER_NET_PACKET_TOO_LARGE, NULL,
                     "%s", "Got a packet bigger than 'slave_max_allowed_packet' bytes");
          goto err;
        case ER_MASTER_FATAL_ERROR_READING_BINLOG:
          mi->report(ERROR_LEVEL, ER_MASTER_FATAL_ERROR_READING_BINLOG, NULL,
                     ER_THD(thd, ER_MASTER_FATAL_ERROR_READING_BINLOG),
                     mysql_error_number, mysql_error(mysql));
          goto err;
        case ER_OUT_OF_RESOURCES:
          sql_print_error("\
Stopping slave I/O thread due to out-of-memory error from master");
          mi->report(ERROR_LEVEL, ER_OUT_OF_RESOURCES, NULL,
                     "%s", ER_THD(thd, ER_OUT_OF_RESOURCES));
          goto err;
        }
        if (try_to_reconnect(thd, mysql, mi, &retry_count, suppress_warnings,
                             reconnect_messages[SLAVE_RECON_ACT_EVENT]))
          goto err;
        goto connected;
      } // if (event_len == packet_error)

      retry_count=0;                    // ok event, reset retry counter
      THD_STAGE_INFO(thd, stage_queueing_master_event_to_the_relay_log);
      event_buf= (const char*)mysql->net.read_pos + 1;
      if (RUN_HOOK(binlog_relay_io, after_read_event,
                   (thd, mi,(const char*)mysql->net.read_pos + 1,
                    event_len, &event_buf, &event_len)))
      {
        mi->report(ERROR_LEVEL, ER_SLAVE_FATAL_ERROR, NULL,
                   ER_THD(thd, ER_SLAVE_FATAL_ERROR),
                   "Failed to run 'after_read_event' hook");
        goto err;
      }

      /* Control the binlog read speed of master 
         when read_binlog_speed_limit is non-zero
      */
      ulonglong speed_limit_in_bytes = opt_read_binlog_speed_limit * 1024;
      if (speed_limit_in_bytes) 
      {
        /* Prevent the tokenamount become a large value, 
           for example, the IO thread doesn't work for a long time
        */
        if (tokenamount > speed_limit_in_bytes * 2) 
        {
          lastchecktime = my_hrtime().val;
          tokenamount = speed_limit_in_bytes * 2;
        }

        do
        {
          ulonglong currenttime = my_hrtime().val;
          tokenamount += (currenttime - lastchecktime) * speed_limit_in_bytes / (1000*1000);
          lastchecktime = currenttime;
          if(tokenamount < network_read_len)
          {
            ulonglong micro_time = 1000*1000 * (network_read_len - tokenamount) / speed_limit_in_bytes ;  
            ulonglong second_time = micro_time / (1000 * 1000);
            micro_time = micro_time % (1000 * 1000);

            // at least sleep 1000 micro second
            my_sleep(micro_time > 1000 ? micro_time : 1000); 

            /*
              If it sleep more than one second, 
              it should use slave_sleep() to avoid the STOP SLAVE hang.   
            */
            if (second_time)
              slave_sleep(thd, second_time, io_slave_killed, mi);

          }
        }while(tokenamount < network_read_len);
        tokenamount -= network_read_len;
      }

      /* XXX: 'synced' should be updated by queue_event to indicate
         whether event has been synced to disk */
      bool synced= 0;
      if (queue_event(mi, event_buf, event_len))
      {
        mi->report(ERROR_LEVEL, ER_SLAVE_RELAY_LOG_WRITE_FAILURE, NULL,
                   ER_THD(thd, ER_SLAVE_RELAY_LOG_WRITE_FAILURE),
                   "could not queue event from master");
        goto err;
      }

      if (RUN_HOOK(binlog_relay_io, after_queue_event,
                   (thd, mi, event_buf, event_len, synced)))
      {
        mi->report(ERROR_LEVEL, ER_SLAVE_FATAL_ERROR, NULL,
                   ER_THD(thd, ER_SLAVE_FATAL_ERROR),
                   "Failed to run 'after_queue_event' hook");
        goto err;
      }

      if (mi->using_gtid == Master_info::USE_GTID_NO &&
          flush_master_info(mi, TRUE, TRUE))
      {
        sql_print_error("Failed to flush master info file");
        goto err;
      }
      /*
        See if the relay logs take too much space.
        We don't lock mi->rli.log_space_lock here; this dirty read saves time
        and does not introduce any problem:
        - if mi->rli.ignore_log_space_limit is 1 but becomes 0 just after (so
        the clean value is 0), then we are reading only one more event as we
        should, and we'll block only at the next event. No big deal.
        - if mi->rli.ignore_log_space_limit is 0 but becomes 1 just
        after (so the clean value is 1), then we are going into
        wait_for_relay_log_space() for no reason, but this function
        will do a clean read, notice the clean value and exit
        immediately.
      */
#ifndef DBUG_OFF
      {
        DBUG_PRINT("info", ("log_space_limit=%llu log_space_total=%llu "
                            "ignore_log_space_limit=%d",
                            rli->log_space_limit, rli->log_space_total,
                            (int) rli->ignore_log_space_limit));
      }
#endif

      if (rli->log_space_limit && rli->log_space_limit <
          rli->log_space_total &&
          !rli->ignore_log_space_limit)
        if (wait_for_relay_log_space(rli))
        {
          sql_print_error("Slave I/O thread aborted while waiting for relay \
log space");
          goto err;
        }
    }
  }

  // error = 0;
err:
  // print the current replication position
  if (mi->using_gtid == Master_info::USE_GTID_NO)
    sql_print_information("Slave I/O thread exiting, read up to log '%s', "
                          "position %llu", IO_RPL_LOG_NAME, mi->master_log_pos);
  else
  {
    StringBuffer<100> tmp;
    mi->gtid_current_pos.to_string(&tmp);
    sql_print_information("Slave I/O thread exiting, read up to log '%s', "
                          "position %llu; GTID position %s",
                          IO_RPL_LOG_NAME, mi->master_log_pos,
                          tmp.c_ptr_safe());
  }
  RUN_HOOK(binlog_relay_io, thread_stop, (thd, mi));
  thd->reset_query();
  thd->reset_db(NULL, 0);
  if (mysql)
  {
    /*
      Here we need to clear the active VIO before closing the
      connection with the master.  The reason is that THD::awake()
      might be called from terminate_slave_thread() because somebody
      issued a STOP SLAVE.  If that happends, the close_active_vio()
      can be called in the middle of closing the VIO associated with
      the 'mysql' object, causing a crash.
    */
#ifdef SIGNAL_WITH_VIO_CLOSE
    thd->clear_active_vio();
#endif
    mysql_close(mysql);
    mi->mysql=0;
  }
  write_ignored_events_info_to_relay_log(thd, mi);
  if (mi->using_gtid != Master_info::USE_GTID_NO)
    flush_master_info(mi, TRUE, TRUE);
  THD_STAGE_INFO(thd, stage_waiting_for_slave_mutex_on_exit);
  thd->add_status_to_global();
  unlink_not_visible_thd(thd);
  mysql_mutex_lock(&mi->run_lock);

err_during_init:
  /* Forget the relay log's format */
  delete mi->rli.relay_log.description_event_for_queue;
  mi->rli.relay_log.description_event_for_queue= 0;
  // TODO: make rpl_status part of Master_info
  change_rpl_status(RPL_ACTIVE_SLAVE,RPL_IDLE_SLAVE);

  mysql_mutex_lock(&LOCK_thread_count);
  thd->unlink();
  mysql_mutex_unlock(&LOCK_thread_count);
  delete thd;
  thread_safe_decrement32(&service_thread_count);
  signal_thd_deleted();

  mi->abort_slave= 0;
  mi->slave_running= MYSQL_SLAVE_NOT_RUN;
  mi->io_thd= 0;
  /*
    Note: the order of the two following calls (first broadcast, then unlock)
    is important. Otherwise a killer_thread can execute between the calls and
    delete the mi structure leading to a crash! (see BUG#25306 for details)
   */ 
  mysql_cond_broadcast(&mi->stop_cond);       // tell the world we are done
  DBUG_EXECUTE_IF("simulate_slave_delay_at_terminate_bug38694", sleep(5););
  mysql_mutex_unlock(&mi->run_lock);

  DBUG_LEAVE;                                   // Must match DBUG_ENTER()
  my_thread_end();
  ERR_remove_state(0);
  pthread_exit(0);
  return 0;                                     // Avoid compiler warnings
}

/*
  Check the temporary directory used by commands like
  LOAD DATA INFILE.

  As the directory never changes during a mysqld run, we only
  test this once and cache the result. This also resolve a race condition
  when this can be run by multiple threads at the same time.
 */

static bool check_temp_dir_run= 0;
static int check_temp_dir_result= 0;

static 
int check_temp_dir(char* tmp_file)
{
  File fd;
  int result= 1;                                // Assume failure
  MY_DIR *dirp;
  char tmp_dir[FN_REFLEN];
  size_t tmp_dir_size;
  DBUG_ENTER("check_temp_dir");

  /* This look is safe to use as this function is only called once */
  mysql_mutex_lock(&LOCK_start_thread);
  if (check_temp_dir_run)
  {
    if ((result= check_temp_dir_result))
      my_message(result, tmp_file, MYF(0));
    goto end;
  }
  check_temp_dir_run= 1;

  /*
    Get the directory from the temporary file.
  */
  dirname_part(tmp_dir, tmp_file, &tmp_dir_size);

  /*
    Check if the directory exists.
   */
  if (!(dirp=my_dir(tmp_dir,MYF(MY_WME))))
    goto end;
  my_dirend(dirp);

  /*
    Check permissions to create a file. We use O_TRUNC to ensure that
    things works even if we happen to have and old file laying around.
   */
  if ((fd= mysql_file_create(key_file_misc,
                             tmp_file, CREATE_MODE,
                             O_WRONLY | O_BINARY | O_TRUNC | O_NOFOLLOW,
                             MYF(MY_WME))) < 0)
    goto end;

  result= 0;                                    // Directory name ok
  /*
    Clean up.
   */
  mysql_file_close(fd, MYF(0));
  mysql_file_delete(key_file_misc, tmp_file, MYF(0));

end:
  mysql_mutex_unlock(&LOCK_start_thread);
  DBUG_RETURN(result);
}


void
slave_output_error_info(rpl_group_info *rgi, THD *thd)
{
  /*
    retrieve as much info as possible from the thd and, error
    codes and warnings and print this to the error log as to
    allow the user to locate the error
  */
  Relay_log_info *rli= rgi->rli;
  uint32 const last_errno= rli->last_error().number;

  if (thd->is_error())
  {
    char const *const errmsg= thd->get_stmt_da()->message();

    DBUG_PRINT("info",
               ("thd->get_stmt_da()->sql_errno()=%d; rli->last_error.number=%d",
                thd->get_stmt_da()->sql_errno(), last_errno));
    if (last_errno == 0)
    {
      /*
        This function is reporting an error which was not reported
        while executing exec_relay_log_event().
      */ 
      rli->report(ERROR_LEVEL, thd->get_stmt_da()->sql_errno(),
                  rgi->gtid_info(), "%s", errmsg);
    }
    else if (last_errno != thd->get_stmt_da()->sql_errno())
    {
      /*
       * An error was reported while executing exec_relay_log_event()
       * however the error code differs from what is in the thread.
       * This function prints out more information to help finding
       * what caused the problem.
       */  
      sql_print_error("Slave (additional info): %s Error_code: %d",
                      errmsg, thd->get_stmt_da()->sql_errno());
    }
  }

  /* Print any warnings issued */
  Diagnostics_area::Sql_condition_iterator it=
    thd->get_stmt_da()->sql_conditions();
  const Sql_condition *err;
  /*
    Added controlled slave thread cancel for replication
    of user-defined variables.
  */
  bool udf_error = false;
  while ((err= it++))
  {
    if (err->get_sql_errno() == ER_CANT_OPEN_LIBRARY)
      udf_error = true;
    sql_print_warning("Slave: %s Error_code: %d", err->get_message_text(), err->get_sql_errno());
  }
  if (udf_error)
  {
    StringBuffer<100> tmp;
    if (rli->mi->using_gtid != Master_info::USE_GTID_NO)
    {
      tmp.append(STRING_WITH_LEN("; GTID position '"));
      rpl_append_gtid_state(&tmp, false);
      tmp.append(STRING_WITH_LEN("'"));
    }
    sql_print_error("Error loading user-defined library, slave SQL "
      "thread aborted. Install the missing library, and restart the "
      "slave SQL thread with \"SLAVE START\". We stopped at log '%s' "
      "position %llu%s", RPL_LOG_NAME, rli->group_master_log_pos,
      tmp.c_ptr_safe());
  }
  else
  {
    StringBuffer<100> tmp;
    if (rli->mi->using_gtid != Master_info::USE_GTID_NO)
    {
      tmp.append(STRING_WITH_LEN("; GTID position '"));
      rpl_append_gtid_state(&tmp, false);
      tmp.append(STRING_WITH_LEN("'"));
    }
    sql_print_error("Error running query, slave SQL thread aborted. "
                    "Fix the problem, and restart the slave SQL thread "
                    "with \"SLAVE START\". We stopped at log '%s' position "
                    "%llu%s", RPL_LOG_NAME, rli->group_master_log_pos,
                    tmp.c_ptr_safe());
  }
}


/**
  Slave SQL thread entry point.

  @param arg Pointer to Relay_log_info object that holds information
  for the SQL thread.

  @return Always 0.
*/
pthread_handler_t handle_slave_sql(void *arg)
{
  THD *thd;                     /* needs to be first for thread_stack */
  char saved_log_name[FN_REFLEN];
  char saved_master_log_name[FN_REFLEN];
  my_off_t UNINIT_VAR(saved_log_pos);
  my_off_t UNINIT_VAR(saved_master_log_pos);
  String saved_skip_gtid_pos;
  my_off_t saved_skip= 0;
  Master_info *mi= ((Master_info*)arg);
  Relay_log_info* rli = &mi->rli;
  my_bool wsrep_node_dropped __attribute__((unused)) = FALSE;
  const char *errmsg;
  rpl_group_info *serial_rgi;
  rpl_sql_thread_info sql_info(mi->rpl_filter);

  // needs to call my_thread_init(), otherwise we get a coredump in DBUG_ stuff
  my_thread_init();
  DBUG_ENTER("handle_slave_sql");

#ifdef WITH_WSREP
 wsrep_restart_point:
#endif

  serial_rgi= new rpl_group_info(rli);
  thd = new THD(next_thread_id()); // note that contructor of THD uses DBUG_ !
  thd->thread_stack = (char*)&thd; // remember where our stack is
  thd->system_thread_info.rpl_sql_info= &sql_info;

  DBUG_ASSERT(rli->inited);
  DBUG_ASSERT(rli->mi == mi);
  mysql_mutex_lock(&rli->run_lock);
  DBUG_ASSERT(!rli->slave_running);
  errmsg= 0;
#ifndef DBUG_OFF
  rli->events_till_abort = abort_slave_event_count;
#endif

  /*
    THD for the sql driver thd. In parallel replication this is the thread
    that reads things from the relay log and calls rpl_parallel::do_event()
    to execute queries.

    In single thread replication this is the THD for the thread that is
    executing SQL queries too.
  */
  serial_rgi->thd= rli->sql_driver_thd= thd;
  
  /* Inform waiting threads that slave has started */
  rli->slave_run_id++;
  rli->slave_running= MYSQL_SLAVE_RUN_NOT_CONNECT;

  pthread_detach_this_thread();

  if (opt_slave_parallel_threads > 0 && 
      rpl_parallel_activate_pool(&global_rpl_thread_pool))
  {
    mysql_cond_broadcast(&rli->start_cond);
    rli->report(ERROR_LEVEL, ER_SLAVE_FATAL_ERROR, NULL,
                "Failed during parallel slave pool activation");
    goto err_during_init;
  }

  if (init_slave_thread(thd, mi, SLAVE_THD_SQL))
  {
    /*
      TODO: this is currently broken - slave start and change master
      will be stuck if we fail here
    */
    mysql_cond_broadcast(&rli->start_cond);
    rli->report(ERROR_LEVEL, ER_SLAVE_FATAL_ERROR, NULL,
                "Failed during slave thread initialization");
    goto err_during_init;
  }
  thd->init_for_queries();
  thd->rgi_slave= serial_rgi;
  if ((serial_rgi->deferred_events_collecting= mi->rpl_filter->is_on()))
  {
    serial_rgi->deferred_events= new Deferred_log_events(rli);
  }

  /*
    binlog_annotate_row_events must be TRUE only after an Annotate_rows event
    has been received and only till the last corresponding rbr event has been
    applied. In all other cases it must be FALSE.
  */
  thd->variables.binlog_annotate_row_events= 0;
  add_to_active_threads(thd);
  /*
    We are going to set slave_running to 1. Assuming slave I/O thread is
    alive and connected, this is going to make Seconds_Behind_Master be 0
    i.e. "caught up". Even if we're just at start of thread. Well it's ok, at
    the moment we start we can think we are caught up, and the next second we
    start receiving data so we realize we are not caught up and
    Seconds_Behind_Master grows. No big deal.
  */
  rli->abort_slave = 0;
  rli->stop_for_until= false;
  mysql_mutex_unlock(&rli->run_lock);
  mysql_cond_broadcast(&rli->start_cond);

  /*
    Reset errors for a clean start (otherwise, if the master is idle, the SQL
    thread may execute no Query_log_event, so the error will remain even
    though there's no problem anymore). Do not reset the master timestamp
    (imagine the slave has caught everything, the STOP SLAVE and START SLAVE:
    as we are not sure that we are going to receive a query, we want to
    remember the last master timestamp (to say how many seconds behind we are
    now.
    But the master timestamp is reset by RESET SLAVE & CHANGE MASTER.
  */
  rli->clear_error();
  rli->parallel.reset();

  //tell the I/O thread to take relay_log_space_limit into account from now on
  rli->ignore_log_space_limit= 0;

  serial_rgi->gtid_sub_id= 0;
  serial_rgi->gtid_pending= false;
  if (mi->using_gtid != Master_info::USE_GTID_NO && mi->using_parallel() &&
      rli->restart_gtid_pos.count() > 0)
  {
    /*
      With parallel replication in GTID mode, if we have a multi-domain GTID
      position, we need to start some way back in the relay log and skip any
      GTID that was already applied before. Since event groups can be split
      across multiple relay logs, this earlier starting point may be in the
      middle of an already applied event group, so we also need to skip any
      remaining part of such group.
    */
    rli->gtid_skip_flag = GTID_SKIP_TRANSACTION;
  }
  else
    rli->gtid_skip_flag = GTID_SKIP_NOT;
  if (init_relay_log_pos(rli,
                         rli->group_relay_log_name,
                         rli->group_relay_log_pos,
                         1 /*need data lock*/, &errmsg,
                         1 /*look for a description_event*/))
  { 
    rli->report(ERROR_LEVEL, ER_SLAVE_FATAL_ERROR, NULL,
                "Error initializing relay log position: %s", errmsg);
    goto err_before_start;
  }
  rli->reset_inuse_relaylog();
  if (rli->alloc_inuse_relaylog(rli->group_relay_log_name))
    goto err_before_start;

  strcpy(rli->future_event_master_log_name, rli->group_master_log_name);
  THD_CHECK_SENTRY(thd);
#ifndef DBUG_OFF
  {
    DBUG_PRINT("info", ("my_b_tell(rli->cur_log)=%llu "
                        "rli->event_relay_log_pos=%llu",
                        my_b_tell(rli->cur_log), rli->event_relay_log_pos));
    DBUG_ASSERT(rli->event_relay_log_pos >= BIN_LOG_HEADER_SIZE);
    /*
      Wonder if this is correct. I (Guilhem) wonder if my_b_tell() returns the
      correct position when it's called just after my_b_seek() (the questionable
      stuff is those "seek is done on next read" comments in the my_b_seek()
      source code).
      The crude reality is that this assertion randomly fails whereas
      replication seems to work fine. And there is no easy explanation why it
      fails (as we my_b_seek(rli->event_relay_log_pos) at the very end of
      init_relay_log_pos() called above). Maybe the assertion would be
      meaningful if we held rli->data_lock between the my_b_seek() and the
      DBUG_ASSERT().
    */
#ifdef SHOULD_BE_CHECKED
    DBUG_ASSERT(my_b_tell(rli->cur_log) == rli->event_relay_log_pos);
#endif
  }
#endif

#ifdef WITH_WSREP
  thd->wsrep_exec_mode= LOCAL_STATE;
  /* synchronize with wsrep replication */
  if (WSREP_ON)
    wsrep_ready_wait();
#endif
  DBUG_PRINT("master_info",("log_file_name: %s  position: %llu",
                            rli->group_master_log_name,
                            rli->group_master_log_pos));
  if (global_system_variables.log_warnings)
  {
    StringBuffer<100> tmp;
    if (mi->using_gtid != Master_info::USE_GTID_NO)
    {
      tmp.append(STRING_WITH_LEN("; GTID position '"));
      rpl_append_gtid_state(&tmp,
                            mi->using_gtid==Master_info::USE_GTID_CURRENT_POS);
      tmp.append(STRING_WITH_LEN("'"));
    }
    sql_print_information("Slave SQL thread initialized, starting replication "
                          "in log '%s' at position %llu, relay log '%s' "
                          "position: %llu%s", RPL_LOG_NAME,
                    rli->group_master_log_pos, rli->group_relay_log_name,
                    rli->group_relay_log_pos, tmp.c_ptr_safe());
  }

  if (check_temp_dir(rli->slave_patternload_file))
  {
    check_temp_dir_result= thd->get_stmt_da()->sql_errno();
    rli->report(ERROR_LEVEL, thd->get_stmt_da()->sql_errno(), NULL,
                "Unable to use slave's temporary directory %s - %s", 
                slave_load_tmpdir, thd->get_stmt_da()->message());
    goto err;
  }
  else
    check_temp_dir_result= 0;

  /* Load the set of seen GTIDs, if we did not already. */
  if (rpl_load_gtid_slave_state(thd))
  {
    rli->report(ERROR_LEVEL, thd->get_stmt_da()->sql_errno(), NULL,
                "Unable to load replication GTID slave state from mysql.%s: %s",
                rpl_gtid_slave_state_table_name.str,
                thd->get_stmt_da()->message());
    /*
      If we are using old-style replication, we can continue, even though we
      then will not be able to record the GTIDs we receive. But if using GTID,
      we must give up.
    */
    if (mi->using_gtid != Master_info::USE_GTID_NO || opt_gtid_strict_mode)
      goto err;
  }

  /* execute init_slave variable */
  if (opt_init_slave.length)
  {
    execute_init_command(thd, &opt_init_slave, &LOCK_sys_init_slave);
    if (thd->is_slave_error)
    {
      rli->report(ERROR_LEVEL, thd->get_stmt_da()->sql_errno(), NULL,
                  "Slave SQL thread aborted. Can't execute init_slave query");
      goto err;
    }
  }

  /*
    First check until condition - probably there is nothing to execute. We
    do not want to wait for next event in this case.
  */
  mysql_mutex_lock(&rli->data_lock);
  if (rli->slave_skip_counter)
  {
    strmake_buf(saved_log_name, rli->group_relay_log_name);
    strmake_buf(saved_master_log_name, rli->group_master_log_name);
    saved_log_pos= rli->group_relay_log_pos;
    saved_master_log_pos= rli->group_master_log_pos;
    if (mi->using_gtid != Master_info::USE_GTID_NO)
    {
      saved_skip_gtid_pos.append(STRING_WITH_LEN(", GTID '"));
      rpl_append_gtid_state(&saved_skip_gtid_pos, false);
      saved_skip_gtid_pos.append(STRING_WITH_LEN("'; "));
    }
    saved_skip= rli->slave_skip_counter;
  }
  if ((rli->until_condition == Relay_log_info::UNTIL_MASTER_POS ||
       rli->until_condition == Relay_log_info::UNTIL_RELAY_POS) &&
      rli->is_until_satisfied(rli->group_master_log_pos))
  {
    sql_print_information("Slave SQL thread stopped because it reached its"
                          " UNTIL position %llu", rli->until_pos());
    mysql_mutex_unlock(&rli->data_lock);
    goto err;
  }
  mysql_mutex_unlock(&rli->data_lock);

  /* Read queries from the IO/THREAD until this thread is killed */

  thd->set_command(COM_SLAVE_SQL);
  while (!sql_slave_killed(serial_rgi))
  {
    THD_STAGE_INFO(thd, stage_reading_event_from_the_relay_log);
    THD_CHECK_SENTRY(thd);

    if (saved_skip && rli->slave_skip_counter == 0)
    {
      StringBuffer<100> tmp;
      if (mi->using_gtid != Master_info::USE_GTID_NO)
      {
        tmp.append(STRING_WITH_LEN(", GTID '"));
        rpl_append_gtid_state(&tmp, false);
        tmp.append(STRING_WITH_LEN("'; "));
      }

      sql_print_information("'SQL_SLAVE_SKIP_COUNTER=%ld' executed at "
        "relay_log_file='%s', relay_log_pos='%ld', master_log_name='%s', "
        "master_log_pos='%ld'%s and new position at "
        "relay_log_file='%s', relay_log_pos='%ld', master_log_name='%s', "
        "master_log_pos='%ld'%s ",
        (ulong) saved_skip, saved_log_name, (ulong) saved_log_pos,
        saved_master_log_name, (ulong) saved_master_log_pos,
        saved_skip_gtid_pos.c_ptr_safe(),
        rli->group_relay_log_name, (ulong) rli->group_relay_log_pos,
        rli->group_master_log_name, (ulong) rli->group_master_log_pos,
        tmp.c_ptr_safe());
      saved_skip= 0;
      saved_skip_gtid_pos.free();
    }

    if (exec_relay_log_event(thd, rli, serial_rgi))
    {
#ifdef WITH_WSREP
      if (thd->wsrep_conflict_state != NO_CONFLICT)
      {
        wsrep_node_dropped= TRUE;
        rli->abort_slave= TRUE;
      }
#endif /* WITH_WSREP */

      DBUG_PRINT("info", ("exec_relay_log_event() failed"));
      // do not scare the user if SQL thread was simply killed or stopped
      if (!sql_slave_killed(serial_rgi))
      {
        slave_output_error_info(serial_rgi, thd);
        if (WSREP_ON && rli->last_error().number == ER_UNKNOWN_COM_ERROR)
          wsrep_node_dropped= TRUE;
      }
      goto err;
    }
  }

 err:
  if (mi->using_parallel())
    rli->parallel.wait_for_done(thd, rli);

  /* Thread stopped. Print the current replication position to the log */
  {
    StringBuffer<100> tmp;
    if (mi->using_gtid != Master_info::USE_GTID_NO)
    {
      tmp.append(STRING_WITH_LEN("; GTID position '"));
      rpl_append_gtid_state(&tmp, false);
      tmp.append(STRING_WITH_LEN("'"));
    }
    sql_print_information("Slave SQL thread exiting, replication stopped in "
                          "log '%s' at position %llu%s", RPL_LOG_NAME,
                          rli->group_master_log_pos, tmp.c_ptr_safe());
  }

 err_before_start:

  /*
    Some events set some playgrounds, which won't be cleared because thread
    stops. Stopping of this thread may not be known to these events ("stop"
    request is detected only by the present function, not by events), so we
    must "proactively" clear playgrounds:
  */
  thd->clear_error();
  serial_rgi->cleanup_context(thd, 1);
  /*
    Some extra safety, which should not been needed (normally, event deletion
    should already have done these assignments (each event which sets these
    variables is supposed to set them to 0 before terminating)).
  */
  thd->catalog= 0;
  thd->reset_query();
  thd->reset_db(NULL, 0);
  if (rli->mi->using_gtid != Master_info::USE_GTID_NO)
  {
    ulong domain_count;
    my_bool save_log_all_errors= thd->log_all_errors;

    /*
      We don't need to check return value for rli->flush()
      as any errors should be logged to stderr
    */
    thd->log_all_errors= 1;
    rli->flush();
    thd->log_all_errors= save_log_all_errors;
    if (mi->using_parallel())
    {
      /*
        In parallel replication GTID mode, we may stop with different domains
        at different positions in the relay log.

        To handle this when we restart the SQL thread, mark the current
        per-domain position in the Relay_log_info.
      */
      mysql_mutex_lock(&rpl_global_gtid_slave_state->LOCK_slave_state);
      domain_count= rpl_global_gtid_slave_state->count();
      mysql_mutex_unlock(&rpl_global_gtid_slave_state->LOCK_slave_state);
      if (domain_count > 1)
      {
        inuse_relaylog *ir;

        /*
          Load the starting GTID position, so that we can skip already applied
          GTIDs when we restart the SQL thread. And set the start position in
          the relay log back to a known safe place to start (prior to any not
          yet applied transaction in any domain).
        */
        rli->restart_gtid_pos.load(rpl_global_gtid_slave_state, NULL, 0);
        if ((ir= rli->inuse_relaylog_list))
        {
          rpl_gtid *gtid= ir->relay_log_state;
          uint32 count= ir->relay_log_state_count;
          while (count > 0)
          {
            process_gtid_for_restart_pos(rli, gtid);
            ++gtid;
            --count;
          }
          strmake_buf(rli->group_relay_log_name, ir->name);
          rli->group_relay_log_pos= BIN_LOG_HEADER_SIZE;
          rli->relay_log_state.load(ir->relay_log_state, ir->relay_log_state_count);
        }
      }
    }
  }
  THD_STAGE_INFO(thd, stage_waiting_for_slave_mutex_on_exit);
  thd->add_status_to_global();
  unlink_not_visible_thd(thd);
  mysql_mutex_lock(&rli->run_lock);

err_during_init:
  /* We need data_lock, at least to wake up any waiting master_pos_wait() */
  mysql_mutex_lock(&rli->data_lock);
  DBUG_ASSERT(rli->slave_running == MYSQL_SLAVE_RUN_NOT_CONNECT); // tracking buffer overrun
  /* When master_pos_wait() wakes up it will check this and terminate */
  rli->slave_running= MYSQL_SLAVE_NOT_RUN;
  /* Forget the relay log's format */
  delete rli->relay_log.description_event_for_exec;
  rli->relay_log.description_event_for_exec= 0;
  rli->reset_inuse_relaylog();
  /* Wake up master_pos_wait() */
  mysql_mutex_unlock(&rli->data_lock);
  DBUG_PRINT("info",("Signaling possibly waiting master_pos_wait() functions"));
  mysql_cond_broadcast(&rli->data_cond);
  rli->ignore_log_space_limit= 0; /* don't need any lock */
  /* we die so won't remember charset - re-update them on next thread start */
  thd->system_thread_info.rpl_sql_info->cached_charset_invalidate();

  /*
    TODO: see if we can do this conditionally in next_event() instead
    to avoid unneeded position re-init

    We only reset THD::temporary_tables to 0 here and not free it, as this
    could be used by slave through Relay_log_info::save_temporary_tables.
  */
  thd->temporary_tables= 0;
  rli->sql_driver_thd= 0;
  thd->rgi_fake= thd->rgi_slave= NULL;

#ifdef WITH_WSREP
  /*
    If slave stopped due to node going non primary, we set global flag to
    trigger automatic restart of slave when node joins back to cluster.
  */
  if (WSREP_ON && wsrep_node_dropped && wsrep_restart_slave)
  {
    if (wsrep_ready)
    {
      WSREP_INFO("Slave error due to node temporarily non-primary"
                 "SQL slave will continue");
      wsrep_node_dropped= FALSE;
      mysql_mutex_unlock(&rli->run_lock);
      WSREP_DEBUG("wsrep_conflict_state now: %d", thd->wsrep_conflict_state);
      WSREP_INFO("slave restart: %d", thd->wsrep_conflict_state);
      thd->wsrep_conflict_state= NO_CONFLICT;
      goto wsrep_restart_point;
    } else {
      WSREP_INFO("Slave error due to node going non-primary");
      WSREP_INFO("wsrep_restart_slave was set and therefore slave will be "
                 "automatically restarted when node joins back to cluster.");
      wsrep_restart_slave_activated= TRUE;
    }
  }
#endif /* WITH_WSREP */

 /*
   Note: the order of the broadcast and unlock calls below (first
   broadcast, then unlock) is important. Otherwise a killer_thread can
   execute between the calls and delete the mi structure leading to a
   crash! (see BUG#25306 for details)
 */
  mysql_cond_broadcast(&rli->stop_cond);
  DBUG_EXECUTE_IF("simulate_slave_delay_at_terminate_bug38694", sleep(5););
  mysql_mutex_unlock(&rli->run_lock);  // tell the world we are done

  rpl_parallel_resize_pool_if_no_slaves();

  /* TODO: Check if this lock is needed */
  mysql_mutex_lock(&LOCK_thread_count);
  delete serial_rgi;
  mysql_mutex_unlock(&LOCK_thread_count);

  delete thd;
  thread_safe_decrement32(&service_thread_count);
  signal_thd_deleted();

  DBUG_LEAVE;                                   // Must match DBUG_ENTER()
  my_thread_end();
  ERR_remove_state(0);
  pthread_exit(0);
  return 0;                                     // Avoid compiler warnings
}


/*
  process_io_create_file()
*/

static int process_io_create_file(Master_info* mi, Create_file_log_event* cev)
{
  int error = 1;
  ulong num_bytes;
  bool cev_not_written;
  THD *thd = mi->io_thd;
  NET *net = &mi->mysql->net;
  DBUG_ENTER("process_io_create_file");

  if (unlikely(!cev->is_valid()))
    DBUG_RETURN(1);

  if (!mi->rpl_filter->db_ok(cev->db))
  {
    skip_load_data_infile(net);
    DBUG_RETURN(0);
  }
  DBUG_ASSERT(cev->inited_from_old);
  thd->file_id = cev->file_id = mi->file_id++;
  thd->variables.server_id = cev->server_id;
  cev_not_written = 1;

  if (unlikely(net_request_file(net,cev->fname)))
  {
    sql_print_error("Slave I/O: failed requesting download of '%s'",
                    cev->fname);
    goto err;
  }

  /*
    This dummy block is so we could instantiate Append_block_log_event
    once and then modify it slightly instead of doing it multiple times
    in the loop
  */
  {
    Append_block_log_event aev(thd,0,0,0,0);

    for (;;)
    {
      if (unlikely((num_bytes=my_net_read(net)) == packet_error))
      {
        sql_print_error("Network read error downloading '%s' from master",
                        cev->fname);
        goto err;
      }
      if (unlikely(!num_bytes)) /* eof */
      {
	/* 3.23 master wants it */
        net_write_command(net, 0, (uchar*) "", 0, (uchar*) "", 0);
        /*
          If we wrote Create_file_log_event, then we need to write
          Execute_load_log_event. If we did not write Create_file_log_event,
          then this is an empty file and we can just do as if the LOAD DATA
          INFILE had not existed, i.e. write nothing.
        */
        if (unlikely(cev_not_written))
          break;
        Execute_load_log_event xev(thd,0,0);
        xev.log_pos = cev->log_pos;
        if (unlikely(mi->rli.relay_log.append(&xev)))
        {
          mi->report(ERROR_LEVEL, ER_SLAVE_RELAY_LOG_WRITE_FAILURE, NULL,
                     ER_THD(thd, ER_SLAVE_RELAY_LOG_WRITE_FAILURE),
                     "error writing Exec_load event to relay log");
          goto err;
        }
        mi->rli.relay_log.harvest_bytes_written(&mi->rli.log_space_total);
        break;
      }
      if (unlikely(cev_not_written))
      {
        cev->block = net->read_pos;
        cev->block_len = num_bytes;
        if (unlikely(mi->rli.relay_log.append(cev)))
        {
          mi->report(ERROR_LEVEL, ER_SLAVE_RELAY_LOG_WRITE_FAILURE, NULL,
                     ER_THD(thd, ER_SLAVE_RELAY_LOG_WRITE_FAILURE),
                     "error writing Create_file event to relay log");
          goto err;
        }
        cev_not_written=0;
        mi->rli.relay_log.harvest_bytes_written(&mi->rli.log_space_total);
      }
      else
      {
        aev.block = net->read_pos;
        aev.block_len = num_bytes;
        aev.log_pos = cev->log_pos;
        if (unlikely(mi->rli.relay_log.append(&aev)))
        {
          mi->report(ERROR_LEVEL, ER_SLAVE_RELAY_LOG_WRITE_FAILURE, NULL,
                     ER_THD(thd, ER_SLAVE_RELAY_LOG_WRITE_FAILURE),
                     "error writing Append_block event to relay log");
          goto err;
        }
        mi->rli.relay_log.harvest_bytes_written(&mi->rli.log_space_total) ;
      }
    }
  }
  error=0;
err:
  DBUG_RETURN(error);
}


/*
  Start using a new binary log on the master

  SYNOPSIS
    process_io_rotate()
    mi                  master_info for the slave
    rev                 The rotate log event read from the binary log

  DESCRIPTION
    Updates the master info with the place in the next binary
    log where we should start reading.
    Rotate the relay log to avoid mixed-format relay logs.

  NOTES
    We assume we already locked mi->data_lock

  RETURN VALUES
    0           ok
    1           Log event is illegal

*/

static int process_io_rotate(Master_info *mi, Rotate_log_event *rev)
{
  DBUG_ENTER("process_io_rotate");
  mysql_mutex_assert_owner(&mi->data_lock);

  if (unlikely(!rev->is_valid()))
    DBUG_RETURN(1);

  /* Safe copy as 'rev' has been "sanitized" in Rotate_log_event's ctor */
  memcpy(mi->master_log_name, rev->new_log_ident, rev->ident_len+1);
  mi->master_log_pos= rev->pos;
  DBUG_PRINT("info", ("master_log_pos: '%s' %lu",
                      mi->master_log_name, (ulong) mi->master_log_pos));
#ifndef DBUG_OFF
  /*
    If we do not do this, we will be getting the first
    rotate event forever, so we need to not disconnect after one.
  */
  if (disconnect_slave_event_count)
    mi->events_till_disconnect++;
#endif

  /*
    If description_event_for_queue is format <4, there is conversion in the
    relay log to the slave's format (4). And Rotate can mean upgrade or
    nothing. If upgrade, it's to 5.0 or newer, so we will get a Format_desc, so
    no need to reset description_event_for_queue now. And if it's nothing (same
    master version as before), no need (still using the slave's format).
  */
  if (mi->rli.relay_log.description_event_for_queue->binlog_version >= 4)
  {
    DBUG_ASSERT(mi->rli.relay_log.description_event_for_queue->checksum_alg ==
                mi->rli.relay_log.relay_log_checksum_alg);
    
    delete mi->rli.relay_log.description_event_for_queue;
    /* start from format 3 (MySQL 4.0) again */
    mi->rli.relay_log.description_event_for_queue= new
      Format_description_log_event(3);
    mi->rli.relay_log.description_event_for_queue->checksum_alg=
      mi->rli.relay_log.relay_log_checksum_alg;    
  }
  /*
    Rotate the relay log makes binlog format detection easier (at next slave
    start or mysqlbinlog)
  */
  DBUG_RETURN(rotate_relay_log(mi) /* will take the right mutexes */);
}

/*
  Reads a 3.23 event and converts it to the slave's format. This code was
  copied from MySQL 4.0.
*/
static int queue_binlog_ver_1_event(Master_info *mi, const char *buf,
                           ulong event_len)
{
  const char *errmsg = 0;
  ulong inc_pos;
  bool ignore_event= 0;
  char *tmp_buf = 0;
  Relay_log_info *rli= &mi->rli;
  DBUG_ENTER("queue_binlog_ver_1_event");

  /*
    If we get Load event, we need to pass a non-reusable buffer
    to read_log_event, so we do a trick
  */
  if ((uchar)buf[EVENT_TYPE_OFFSET] == LOAD_EVENT)
  {
    if (unlikely(!(tmp_buf=(char*)my_malloc(event_len+1,MYF(MY_WME)))))
    {
      mi->report(ERROR_LEVEL, ER_SLAVE_FATAL_ERROR, NULL,
                 ER(ER_SLAVE_FATAL_ERROR), "Memory allocation failed");
      DBUG_RETURN(1);
    }
    memcpy(tmp_buf,buf,event_len);
    /*
      Create_file constructor wants a 0 as last char of buffer, this 0 will
      serve as the string-termination char for the file's name (which is at the
      end of the buffer)
      We must increment event_len, otherwise the event constructor will not see
      this end 0, which leads to segfault.
    */
    tmp_buf[event_len++]=0;
    int4store(tmp_buf+EVENT_LEN_OFFSET, event_len);
    buf = (const char*)tmp_buf;
  }
  /*
    This will transform LOAD_EVENT into CREATE_FILE_EVENT, ask the master to
    send the loaded file, and write it to the relay log in the form of
    Append_block/Exec_load (the SQL thread needs the data, as that thread is not
    connected to the master).
  */
  Log_event *ev=
    Log_event::read_log_event(buf, event_len, &errmsg,
                              mi->rli.relay_log.description_event_for_queue, 0);
  if (unlikely(!ev))
  {
    sql_print_error("Read invalid event from master: '%s',\
 master could be corrupt but a more likely cause of this is a bug",
                    errmsg);
    my_free(tmp_buf);
    DBUG_RETURN(1);
  }

  mysql_mutex_lock(&mi->data_lock);
  ev->log_pos= mi->master_log_pos; /* 3.23 events don't contain log_pos */
  switch (ev->get_type_code()) {
  case STOP_EVENT:
    ignore_event= 1;
    inc_pos= event_len;
    break;
  case ROTATE_EVENT:
    if (unlikely(process_io_rotate(mi,(Rotate_log_event*)ev)))
    {
      delete ev;
      mysql_mutex_unlock(&mi->data_lock);
      DBUG_RETURN(1);
    }
    inc_pos= 0;
    break;
  case CREATE_FILE_EVENT:
    /*
      Yes it's possible to have CREATE_FILE_EVENT here, even if we're in
      queue_old_event() which is for 3.23 events which don't comprise
      CREATE_FILE_EVENT. This is because read_log_event() above has just
      transformed LOAD_EVENT into CREATE_FILE_EVENT.
    */
  {
    /* We come here when and only when tmp_buf != 0 */
    DBUG_ASSERT(tmp_buf != 0);
    inc_pos=event_len;
    ev->log_pos+= inc_pos;
    int error = process_io_create_file(mi,(Create_file_log_event*)ev);
    delete ev;
    mi->master_log_pos += inc_pos;
    DBUG_PRINT("info", ("master_log_pos: %lu", (ulong) mi->master_log_pos));
    mysql_mutex_unlock(&mi->data_lock);
    my_free(tmp_buf);
    DBUG_RETURN(error);
  }
  default:
    inc_pos= event_len;
    break;
  }
  if (likely(!ignore_event))
  {
    if (ev->log_pos)
      /*
         Don't do it for fake Rotate events (see comment in
      Log_event::Log_event(const char* buf...) in log_event.cc).
      */
      ev->log_pos+= event_len; /* make log_pos be the pos of the end of the event */
    if (unlikely(rli->relay_log.append(ev)))
    {
      delete ev;
      mysql_mutex_unlock(&mi->data_lock);
      DBUG_RETURN(1);
    }
    rli->relay_log.harvest_bytes_written(&rli->log_space_total);
  }
  delete ev;
  mi->master_log_pos+= inc_pos;
  DBUG_PRINT("info", ("master_log_pos: %lu", (ulong) mi->master_log_pos));
  mysql_mutex_unlock(&mi->data_lock);
  DBUG_RETURN(0);
}

/*
  Reads a 4.0 event and converts it to the slave's format. This code was copied
  from queue_binlog_ver_1_event(), with some affordable simplifications.
*/
static int queue_binlog_ver_3_event(Master_info *mi, const char *buf,
                           ulong event_len)
{
  const char *errmsg = 0;
  ulong inc_pos;
  char *tmp_buf = 0;
  Relay_log_info *rli= &mi->rli;
  DBUG_ENTER("queue_binlog_ver_3_event");

  /* read_log_event() will adjust log_pos to be end_log_pos */
  Log_event *ev=
    Log_event::read_log_event(buf,event_len, &errmsg,
                              mi->rli.relay_log.description_event_for_queue, 0);
  if (unlikely(!ev))
  {
    sql_print_error("Read invalid event from master: '%s',\
 master could be corrupt but a more likely cause of this is a bug",
                    errmsg);
    my_free(tmp_buf);
    DBUG_RETURN(1);
  }
  mysql_mutex_lock(&mi->data_lock);
  switch (ev->get_type_code()) {
  case STOP_EVENT:
    goto err;
  case ROTATE_EVENT:
    if (unlikely(process_io_rotate(mi,(Rotate_log_event*)ev)))
    {
      delete ev;
      mysql_mutex_unlock(&mi->data_lock);
      DBUG_RETURN(1);
    }
    inc_pos= 0;
    break;
  default:
    inc_pos= event_len;
    break;
  }

  if (unlikely(rli->relay_log.append(ev)))
  {
    delete ev;
    mysql_mutex_unlock(&mi->data_lock);
    DBUG_RETURN(1);
  }
  rli->relay_log.harvest_bytes_written(&rli->log_space_total);
  delete ev;
  mi->master_log_pos+= inc_pos;
err:
  DBUG_PRINT("info", ("master_log_pos: %lu", (ulong) mi->master_log_pos));
  mysql_mutex_unlock(&mi->data_lock);
  DBUG_RETURN(0);
}

/*
  queue_old_event()

  Writes a 3.23 or 4.0 event to the relay log, after converting it to the 5.0
  (exactly, slave's) format. To do the conversion, we create a 5.0 event from
  the 3.23/4.0 bytes, then write this event to the relay log.

  TODO:
    Test this code before release - it has to be tested on a separate
    setup with 3.23 master or 4.0 master
*/

static int queue_old_event(Master_info *mi, const char *buf,
                           ulong event_len)
{
  DBUG_ENTER("queue_old_event");

  switch (mi->rli.relay_log.description_event_for_queue->binlog_version)
  {
  case 1:
      DBUG_RETURN(queue_binlog_ver_1_event(mi,buf,event_len));
  case 3:
      DBUG_RETURN(queue_binlog_ver_3_event(mi,buf,event_len));
  default: /* unsupported format; eg version 2 */
    DBUG_PRINT("info",("unsupported binlog format %d in queue_old_event()",
                       mi->rli.relay_log.description_event_for_queue->binlog_version));
    DBUG_RETURN(1);
  }
}

/*
  queue_event()

  If the event is 3.23/4.0, passes it to queue_old_event() which will convert
  it. Otherwise, writes a 5.0 (or newer) event to the relay log. Then there is
  no format conversion, it's pure read/write of bytes.
  So a 5.0.0 slave's relay log can contain events in the slave's format or in
  any >=5.0.0 format.
*/

static int queue_event(Master_info* mi,const char* buf, ulong event_len)
{
  int error= 0;
  StringBuffer<1024> error_msg;
  ulonglong inc_pos;
  ulonglong event_pos;
  Relay_log_info *rli= &mi->rli;
  mysql_mutex_t *log_lock= rli->relay_log.get_log_lock();
  ulong s_id;
  bool unlock_data_lock= TRUE;
  bool gtid_skip_enqueue= false;
  bool got_gtid_event= false;
  rpl_gtid event_gtid;
<<<<<<< HEAD
  bool is_compress_event = false;
  char* new_buf = NULL;
  char new_buf_arr[4096];
  bool is_malloc = false;

=======
#ifndef DBUG_OFF
  static uint dbug_rows_event_count= 0;
#endif
>>>>>>> 9e11e055
  /*
    FD_q must have been prepared for the first R_a event
    inside get_master_version_and_clock()
    Show-up of FD:s affects checksum_alg at once because
    that changes FD_queue.
  */
  enum enum_binlog_checksum_alg checksum_alg=
    mi->checksum_alg_before_fd != BINLOG_CHECKSUM_ALG_UNDEF ?
    mi->checksum_alg_before_fd : mi->rli.relay_log.relay_log_checksum_alg;

  char *save_buf= NULL; // needed for checksumming the fake Rotate event
  char rot_buf[LOG_EVENT_HEADER_LEN + ROTATE_HEADER_LEN + FN_REFLEN];

  DBUG_ASSERT(checksum_alg == BINLOG_CHECKSUM_ALG_OFF || 
              checksum_alg == BINLOG_CHECKSUM_ALG_UNDEF || 
              checksum_alg == BINLOG_CHECKSUM_ALG_CRC32); 

  DBUG_ENTER("queue_event");
  /*
    FD_queue checksum alg description does not apply in a case of
    FD itself. The one carries both parts of the checksum data.
  */
  if (buf[EVENT_TYPE_OFFSET] == FORMAT_DESCRIPTION_EVENT)
  {
    checksum_alg= get_checksum_alg(buf, event_len);
  }
  else if (buf[EVENT_TYPE_OFFSET] == START_EVENT_V3)
  {
    // checksum behaviour is similar to the pre-checksum FD handling
    mi->checksum_alg_before_fd= BINLOG_CHECKSUM_ALG_UNDEF;
    mi->rli.relay_log.description_event_for_queue->checksum_alg=
      mi->rli.relay_log.relay_log_checksum_alg= checksum_alg=
      BINLOG_CHECKSUM_ALG_OFF;
  }

  // does not hold always because of old binlog can work with NM 
  // DBUG_ASSERT(checksum_alg != BINLOG_CHECKSUM_ALG_UNDEF);

  // should hold unless manipulations with RL. Tests that do that
  // will have to refine the clause.
  DBUG_ASSERT(mi->rli.relay_log.relay_log_checksum_alg !=
              BINLOG_CHECKSUM_ALG_UNDEF);
              
  // Emulate the network corruption
  DBUG_EXECUTE_IF("corrupt_queue_event",
    if ((uchar)buf[EVENT_TYPE_OFFSET] != FORMAT_DESCRIPTION_EVENT)
    {
      char *debug_event_buf_c = (char*) buf;
      int debug_cor_pos = rand() % (event_len - BINLOG_CHECKSUM_LEN);
      debug_event_buf_c[debug_cor_pos] =~ debug_event_buf_c[debug_cor_pos];
      DBUG_PRINT("info", ("Corrupt the event at queue_event: byte on position %d", debug_cor_pos));
      DBUG_SET("-d,corrupt_queue_event");
    }
  );
                                              
  if (event_checksum_test((uchar *) buf, event_len, checksum_alg))
  {
    error= ER_NETWORK_READ_EVENT_CHECKSUM_FAILURE;
    unlock_data_lock= FALSE;
    goto err;
  }

  if (mi->rli.relay_log.description_event_for_queue->binlog_version<4 &&
      (uchar)buf[EVENT_TYPE_OFFSET] != FORMAT_DESCRIPTION_EVENT /* a way to escape */)
    DBUG_RETURN(queue_old_event(mi,buf,event_len));

#ifdef ENABLED_DEBUG_SYNC
  /*
    A (+d,dbug.rows_events_to_delay_relay_logging)-test is supposed to
    create a few Write_log_events and after receiving the 1st of them
    the IO thread signals to launch the SQL thread, and sets itself to
    wait for a release signal.
  */
  DBUG_EXECUTE_IF("dbug.rows_events_to_delay_relay_logging",
                  if ((buf[EVENT_TYPE_OFFSET] == WRITE_ROWS_EVENT_V1 ||
                       buf[EVENT_TYPE_OFFSET] == WRITE_ROWS_EVENT) &&
                      ++dbug_rows_event_count == 2)
                  {
                    const char act[]=
                      "now SIGNAL start_sql_thread "
                      "WAIT_FOR go_on_relay_logging";
                    DBUG_ASSERT(debug_sync_service);
                    DBUG_ASSERT(!debug_sync_set_action(current_thd,
                                                       STRING_WITH_LEN(act)));
                  };);
#endif
  mysql_mutex_lock(&mi->data_lock);

  switch ((uchar)buf[EVENT_TYPE_OFFSET]) {
  case STOP_EVENT:
    /*
      We needn't write this event to the relay log. Indeed, it just indicates a
      master server shutdown. The only thing this does is cleaning. But
      cleaning is already done on a per-master-thread basis (as the master
      server is shutting down cleanly, it has written all DROP TEMPORARY TABLE
      prepared statements' deletion are TODO only when we binlog prep stmts).

      We don't even increment mi->master_log_pos, because we may be just after
      a Rotate event. Btw, in a few milliseconds we are going to have a Start
      event from the next binlog (unless the master is presently running
      without --log-bin).
    */
    goto err;
  case ROTATE_EVENT:
  {
    Rotate_log_event rev(buf, checksum_alg != BINLOG_CHECKSUM_ALG_OFF ?
                         event_len - BINLOG_CHECKSUM_LEN : event_len,
                         mi->rli.relay_log.description_event_for_queue);

    if (unlikely(mi->gtid_reconnect_event_skip_count) &&
        unlikely(!mi->gtid_event_seen) &&
        rev.is_artificial_event() &&
        (mi->prev_master_id != mi->master_id ||
         strcmp(rev.new_log_ident, mi->master_log_name) != 0))
    {
      /*
        Artificial Rotate_log_event is the first event we receive at the start
        of each master binlog file. It gives the name of the new binlog file.

        Normally, we already have this name from the real rotate event at the
        end of the previous binlog file (unless we are making a new connection
        using GTID). But if the master server restarted/crashed, there is no
        rotate event at the end of the prior binlog file, so the name is new.

        We use this fact to handle a special case of master crashing. If the
        master crashed while writing the binlog, it might end with a partial
        event group lacking the COMMIT/XID event, which must be rolled
        back. If the slave IO thread happens to get a disconnect in the middle
        of exactly this event group, it will try to reconnect at the same GTID
        and skip already fetched events. However, that GTID did not commit on
        the master before the crash, so it does not really exist, and the
        master will connect the slave at the next following GTID starting in
        the next binlog. This could confuse the slave and make it mix the
        start of one event group with the end of another.

        But we detect this case here, by noticing the change of binlog name
        which detects the missing rotate event at the end of the previous
        binlog file. In this case, we reset the counters to make us not skip
        the next event group, and queue an artificial Format Description
        event. The previously fetched incomplete event group will then be
        rolled back when the Format Description event is executed by the SQL
        thread.

        A similar case is if the reconnect somehow connects to a different
        master server (like due to a network proxy or IP address takeover).
        We detect this case by noticing a change of server_id and in this
        case likewise rollback the partially received event group.
      */
      Format_description_log_event fdle(4);

      if (mi->prev_master_id != mi->master_id)
        sql_print_warning("The server_id of master server changed in the "
                          "middle of GTID %u-%u-%llu. Assuming a change of "
                          "master server, so rolling back the previously "
                          "received partial transaction. Expected: %lu, "
                          "received: %lu", mi->last_queued_gtid.domain_id,
                          mi->last_queued_gtid.server_id,
                          mi->last_queued_gtid.seq_no,
                          mi->prev_master_id, mi->master_id);
      else if (strcmp(rev.new_log_ident, mi->master_log_name) != 0)
        sql_print_warning("Unexpected change of master binlog file name in the "
                          "middle of GTID %u-%u-%llu, assuming that master has "
                          "crashed and rolling back the transaction. Expected: "
                          "'%s', received: '%s'",
                          mi->last_queued_gtid.domain_id,
                          mi->last_queued_gtid.server_id,
                          mi->last_queued_gtid.seq_no,
                          mi->master_log_name, rev.new_log_ident);

      mysql_mutex_lock(log_lock);
      if (likely(!rli->relay_log.write_event(&fdle) &&
                 !rli->relay_log.flush_and_sync(NULL)))
      {
        rli->relay_log.harvest_bytes_written(&rli->log_space_total);
      }
      else
      {
        error= ER_SLAVE_RELAY_LOG_WRITE_FAILURE;
        mysql_mutex_unlock(log_lock);
        goto err;
      }
      rli->relay_log.signal_update();
      mysql_mutex_unlock(log_lock);

      mi->gtid_reconnect_event_skip_count= 0;
      mi->events_queued_since_last_gtid= 0;
    }
    mi->prev_master_id= mi->master_id;

    if (unlikely(process_io_rotate(mi, &rev)))
    {
      error= ER_SLAVE_RELAY_LOG_WRITE_FAILURE;
      goto err;
    }
    /* 
       Checksum special cases for the fake Rotate (R_f) event caused by the protocol
       of events generation and serialization in RL where Rotate of master is 
       queued right next to FD of slave.
       Since it's only FD that carries the alg desc of FD_s has to apply to R_m.
       Two special rules apply only to the first R_f which comes in before any FD_m.
       The 2nd R_f should be compatible with the FD_s that must have taken over
       the last seen FD_m's (A).
       
       RSC_1: If OM \and fake Rotate \and slave is configured to
              to compute checksum for its first FD event for RL
              the fake Rotate gets checksummed here.
    */
    if (uint4korr(&buf[0]) == 0 && checksum_alg == BINLOG_CHECKSUM_ALG_OFF &&
        mi->rli.relay_log.relay_log_checksum_alg != BINLOG_CHECKSUM_ALG_OFF)
    {
      ha_checksum rot_crc= 0;
      event_len += BINLOG_CHECKSUM_LEN;
      memcpy(rot_buf, buf, event_len - BINLOG_CHECKSUM_LEN);
      int4store(&rot_buf[EVENT_LEN_OFFSET],
                uint4korr(&rot_buf[EVENT_LEN_OFFSET]) + BINLOG_CHECKSUM_LEN);
      rot_crc= my_checksum(rot_crc, (const uchar *) rot_buf,
                           event_len - BINLOG_CHECKSUM_LEN);
      int4store(&rot_buf[event_len - BINLOG_CHECKSUM_LEN], rot_crc);
      DBUG_ASSERT(event_len == uint4korr(&rot_buf[EVENT_LEN_OFFSET]));
      DBUG_ASSERT(mi->rli.relay_log.description_event_for_queue->checksum_alg ==
                  mi->rli.relay_log.relay_log_checksum_alg);
      /* the first one */
      DBUG_ASSERT(mi->checksum_alg_before_fd != BINLOG_CHECKSUM_ALG_UNDEF);
      save_buf= (char *) buf;
      buf= rot_buf;
    }
    else
      /*
        RSC_2: If NM \and fake Rotate \and slave does not compute checksum
        the fake Rotate's checksum is stripped off before relay-logging.
      */
      if (uint4korr(&buf[0]) == 0 && checksum_alg != BINLOG_CHECKSUM_ALG_OFF &&
          mi->rli.relay_log.relay_log_checksum_alg == BINLOG_CHECKSUM_ALG_OFF)
      {
        event_len -= BINLOG_CHECKSUM_LEN;
        memcpy(rot_buf, buf, event_len);
        int4store(&rot_buf[EVENT_LEN_OFFSET],
                  uint4korr(&rot_buf[EVENT_LEN_OFFSET]) - BINLOG_CHECKSUM_LEN);
        DBUG_ASSERT(event_len == uint4korr(&rot_buf[EVENT_LEN_OFFSET]));
        DBUG_ASSERT(mi->rli.relay_log.description_event_for_queue->checksum_alg ==
                    mi->rli.relay_log.relay_log_checksum_alg);
        /* the first one */
        DBUG_ASSERT(mi->checksum_alg_before_fd != BINLOG_CHECKSUM_ALG_UNDEF);
        save_buf= (char *) buf;
        buf= rot_buf;
      }
    /*
      Now the I/O thread has just changed its mi->master_log_name, so
      incrementing mi->master_log_pos is nonsense.
    */
    inc_pos= 0;
    break;
  }
  case FORMAT_DESCRIPTION_EVENT:
  {
    /*
      Create an event, and save it (when we rotate the relay log, we will have
      to write this event again).
    */
    /*
      We are the only thread which reads/writes description_event_for_queue.
      The relay_log struct does not move (though some members of it can
      change), so we needn't any lock (no rli->data_lock, no log lock).
    */
    Format_description_log_event* tmp;
    const char* errmsg;
    // mark it as undefined that is irrelevant anymore
    mi->checksum_alg_before_fd= BINLOG_CHECKSUM_ALG_UNDEF;
    if (!(tmp= (Format_description_log_event*)
          Log_event::read_log_event(buf, event_len, &errmsg,
                                    mi->rli.relay_log.description_event_for_queue,
                                    1)))
    {
      error= ER_SLAVE_RELAY_LOG_WRITE_FAILURE;
      goto err;
    }
    tmp->copy_crypto_data(mi->rli.relay_log.description_event_for_queue);
    delete mi->rli.relay_log.description_event_for_queue;
    mi->rli.relay_log.description_event_for_queue= tmp;
    if (tmp->checksum_alg == BINLOG_CHECKSUM_ALG_UNDEF)
      tmp->checksum_alg= BINLOG_CHECKSUM_ALG_OFF;

    /* installing new value of checksum Alg for relay log */
    mi->rli.relay_log.relay_log_checksum_alg= tmp->checksum_alg;

    /*
      Do not queue any format description event that we receive after a
      reconnect where we are skipping over a partial event group received
      before the reconnect.

      (If we queued such an event, and it was the first format_description
      event after master restart, the slave SQL thread would think that
      the partial event group before it in the relay log was from a
      previous master crash and should be rolled back).
    */
    if (unlikely(mi->gtid_reconnect_event_skip_count && !mi->gtid_event_seen))
        gtid_skip_enqueue= true;

    /*
       Though this does some conversion to the slave's format, this will
       preserve the master's binlog format version, and number of event types.
    */
    /*
       If the event was not requested by the slave (the slave did not ask for
       it), i.e. has end_log_pos=0, we do not increment mi->master_log_pos
    */
    inc_pos= uint4korr(buf+LOG_POS_OFFSET) ? event_len : 0;
    DBUG_PRINT("info",("binlog format is now %d",
                       mi->rli.relay_log.description_event_for_queue->binlog_version));

  }
  break;

  case HEARTBEAT_LOG_EVENT:
  {
    /*
      HB (heartbeat) cannot come before RL (Relay)
    */
    Heartbeat_log_event hb(buf,
                           mi->rli.relay_log.relay_log_checksum_alg
                           != BINLOG_CHECKSUM_ALG_OFF ?
                           event_len - BINLOG_CHECKSUM_LEN : event_len,
                           mi->rli.relay_log.description_event_for_queue);
    if (!hb.is_valid())
    {
      error= ER_SLAVE_HEARTBEAT_FAILURE;
      error_msg.append(STRING_WITH_LEN("inconsistent heartbeat event content;"));
      error_msg.append(STRING_WITH_LEN("the event's data: log_file_name "));
      error_msg.append(hb.get_log_ident(), (uint) strlen(hb.get_log_ident()));
      error_msg.append(STRING_WITH_LEN(" log_pos "));
      error_msg.append_ulonglong(hb.log_pos);
      goto err;
    }
    mi->received_heartbeats++;
    /* 
       compare local and event's versions of log_file, log_pos.
       
       Heartbeat is sent only after an event corresponding to the corrdinates
       the heartbeat carries.
       Slave can not have a higher coordinate except in the only
       special case when mi->master_log_name, master_log_pos have never
       been updated by Rotate event i.e when slave does not have any history
       with the master (and thereafter mi->master_log_pos is NULL).

       Slave can have lower coordinates, if some event from master was omitted.

       TODO: handling `when' for SHOW SLAVE STATUS' snds behind
    */
    if (memcmp(mi->master_log_name, hb.get_log_ident(), hb.get_ident_len()) ||
        mi->master_log_pos > hb.log_pos) {
      /* missed events of heartbeat from the past */
      error= ER_SLAVE_HEARTBEAT_FAILURE;
      error_msg.append(STRING_WITH_LEN("heartbeat is not compatible with local info;"));
      error_msg.append(STRING_WITH_LEN("the event's data: log_file_name "));
      error_msg.append(hb.get_log_ident(), (uint) strlen(hb.get_log_ident()));
      error_msg.append(STRING_WITH_LEN(" log_pos "));
      error_msg.append_ulonglong(hb.log_pos);
      goto err;
    }

    /*
      Heartbeat events doesn't count in the binlog size, so we don't have to
      increment mi->master_log_pos
    */
    goto skip_relay_logging;
  }
  break;

  case GTID_LIST_EVENT:
  {
    const char *errmsg;
    Gtid_list_log_event *glev;
    Log_event *tmp;
    uint32 flags;

    if (!(tmp= Log_event::read_log_event(buf, event_len, &errmsg,
           mi->rli.relay_log.description_event_for_queue,
           opt_slave_sql_verify_checksum)))
    {
      error= ER_SLAVE_RELAY_LOG_WRITE_FAILURE;
      goto err;
    }
    glev= static_cast<Gtid_list_log_event *>(tmp);
    event_pos= glev->log_pos;
    flags= glev->gl_flags;
    delete glev;

    /*
      We use fake Gtid_list events to update the old-style position (among
      other things).

      Early code created fake Gtid_list events with zero log_pos, those should
      not modify old-style position.
    */
    if (event_pos == 0 || event_pos <= mi->master_log_pos)
      inc_pos= 0;
    else
      inc_pos= event_pos - mi->master_log_pos;

    if (mi->rli.until_condition == Relay_log_info::UNTIL_GTID &&
        flags & Gtid_list_log_event::FLAG_UNTIL_REACHED)
    {
      char str_buf[128];
      String str(str_buf, sizeof(str_buf), system_charset_info);
      mi->rli.until_gtid_pos.to_string(&str);
      sql_print_information("Slave I/O thread stops because it reached its"
                            " UNTIL master_gtid_pos %s", str.c_ptr_safe());
      mi->abort_slave= true;
    }
  }
  break;

  case GTID_EVENT:
  {
    DBUG_EXECUTE_IF("kill_slave_io_after_2_events",
                    {
                      mi->dbug_do_disconnect= true;
                      mi->dbug_event_counter= 2;
                    };);

    uchar gtid_flag;

    if (Gtid_log_event::peek(buf, event_len, checksum_alg,
                             &event_gtid.domain_id, &event_gtid.server_id,
                             &event_gtid.seq_no, &gtid_flag,
                             rli->relay_log.description_event_for_queue))
    {
      error= ER_SLAVE_RELAY_LOG_WRITE_FAILURE;
      goto err;
    }
    got_gtid_event= true;
    if (mi->using_gtid == Master_info::USE_GTID_NO)
      goto default_action;
    if (unlikely(!mi->gtid_event_seen))
    {
      mi->gtid_event_seen= true;
      if (mi->gtid_reconnect_event_skip_count)
      {
        /*
          If we are reconnecting, and we need to skip a partial event group
          already queued to the relay log before the reconnect, then we check
          that we actually get the same event group (same GTID) as before, so
          we do not end up with half of one group and half another.

          The only way we should be able to receive a different GTID than what
          we expect is if the binlog on the master (or more likely the whole
          master server) was replaced with a different one, on the same IP
          address, _and_ the new master happens to have domains in a different
          order so we get the GTID from a different domain first. Still, it is
          best to protect against this case.
        */
        if (event_gtid.domain_id != mi->last_queued_gtid.domain_id ||
            event_gtid.server_id != mi->last_queued_gtid.server_id ||
            event_gtid.seq_no != mi->last_queued_gtid.seq_no)
        {
          bool first;
          error= ER_SLAVE_UNEXPECTED_MASTER_SWITCH;
          error_msg.append(STRING_WITH_LEN("Expected: "));
          first= true;
          rpl_slave_state_tostring_helper(&error_msg, &mi->last_queued_gtid,
                                          &first);
          error_msg.append(STRING_WITH_LEN(", received: "));
          first= true;
          rpl_slave_state_tostring_helper(&error_msg, &event_gtid, &first);
          goto err;
        }
      }
    }

    if (unlikely(mi->gtid_reconnect_event_skip_count))
    {
      goto default_action;
    }

    /*
      We have successfully queued to relay log everything before this GTID, so
      in case of reconnect we can start from after any previous GTID.
      (Normally we would have updated gtid_current_pos earlier at the end of
      the previous event group, but better leave an extra check here for
      safety).
    */
    if (mi->events_queued_since_last_gtid)
    {
      mi->gtid_current_pos.update(&mi->last_queued_gtid);
      mi->events_queued_since_last_gtid= 0;
    }
    mi->last_queued_gtid= event_gtid;
    mi->last_queued_gtid_standalone=
      (gtid_flag & Gtid_log_event::FL_STANDALONE) != 0;

    /* Should filter all the subsequent events in the current GTID group? */
    mi->domain_id_filter.do_filter(event_gtid.domain_id);

    ++mi->events_queued_since_last_gtid;
    inc_pos= event_len;
  }
  break;
  /*
    Binlog compressed event should uncompress in IO thread
  */
  case QUERY_COMPRESSED_EVENT:
    inc_pos= event_len;
    if (query_event_uncompress(rli->relay_log.description_event_for_queue,
                               checksum_alg == BINLOG_CHECKSUM_ALG_CRC32,
                               buf, event_len, new_buf_arr, sizeof(new_buf_arr),
                               &is_malloc, (char **)&new_buf, &event_len))
    {
      char  llbuf[22];
      error = ER_BINLOG_UNCOMPRESS_ERROR;
      error_msg.append(STRING_WITH_LEN("binlog uncompress error, master log_pos: "));
      llstr(mi->master_log_pos, llbuf);
      error_msg.append(llbuf, strlen(llbuf));
      goto err;
    }
    buf = new_buf;
    is_compress_event = true;
    goto default_action;

  case WRITE_ROWS_COMPRESSED_EVENT:
  case UPDATE_ROWS_COMPRESSED_EVENT:
  case DELETE_ROWS_COMPRESSED_EVENT:
  case WRITE_ROWS_COMPRESSED_EVENT_V1:
  case UPDATE_ROWS_COMPRESSED_EVENT_V1:
  case DELETE_ROWS_COMPRESSED_EVENT_V1:
    inc_pos = event_len;
    {
      if (row_log_event_uncompress(rli->relay_log.description_event_for_queue,
                                   checksum_alg == BINLOG_CHECKSUM_ALG_CRC32,
                                   buf, event_len, new_buf_arr, sizeof(new_buf_arr),
                                   &is_malloc, (char **)&new_buf, &event_len))
      {
        char  llbuf[22];
        error = ER_BINLOG_UNCOMPRESS_ERROR;
        error_msg.append(STRING_WITH_LEN("binlog uncompress error, master log_pos: "));
        llstr(mi->master_log_pos, llbuf);
        error_msg.append(llbuf, strlen(llbuf));
        goto err;
      }
    }
    buf = new_buf;
    is_compress_event = true;
    goto default_action;

#ifndef DBUG_OFF
  case XID_EVENT:
    DBUG_EXECUTE_IF("slave_discard_xid_for_gtid_0_x_1000",
    {
      /* Inject an event group that is missing its XID commit event. */
      if (mi->last_queued_gtid.domain_id == 0 &&
          mi->last_queued_gtid.seq_no == 1000)
        goto skip_relay_logging;
    });
#endif
    /* fall through */
  default:
  default_action:
    DBUG_EXECUTE_IF("kill_slave_io_after_2_events",
                    {
                      if (mi->dbug_do_disconnect &&
                          (LOG_EVENT_IS_QUERY((Log_event_type)(uchar)buf[EVENT_TYPE_OFFSET]) ||
                           ((uchar)buf[EVENT_TYPE_OFFSET] == TABLE_MAP_EVENT))
                          && (--mi->dbug_event_counter == 0))
                      {
                        error= ER_SLAVE_RELAY_LOG_WRITE_FAILURE;
                        mi->dbug_do_disconnect= false;  /* Safety */
                        goto err;
                      }
                    };);

    DBUG_EXECUTE_IF("kill_slave_io_before_commit",
                    {
                      if ((uchar)buf[EVENT_TYPE_OFFSET] == XID_EVENT ||
                          ((uchar)buf[EVENT_TYPE_OFFSET] == QUERY_EVENT &&    /* QUERY_COMPRESSED_EVENT would never be commmit or rollback */
                           Query_log_event::peek_is_commit_rollback(buf, event_len,
                                                                    checksum_alg)))
                      {
                        error= ER_SLAVE_RELAY_LOG_WRITE_FAILURE;
                        goto err;
                      }
                    };);

    if (mi->using_gtid != Master_info::USE_GTID_NO && mi->gtid_event_seen)
    {
      if (unlikely(mi->gtid_reconnect_event_skip_count))
      {
        --mi->gtid_reconnect_event_skip_count;
        gtid_skip_enqueue= true;
      }
      else if (mi->events_queued_since_last_gtid)
        ++mi->events_queued_since_last_gtid;
    }

    if (!is_compress_event)
      inc_pos= event_len;

    break;
  }

  /*
    If we filter events master-side (eg. @@skip_replication), we will see holes
    in the event positions from the master. If we see such a hole, adjust
    mi->master_log_pos accordingly so we maintain the correct position (for
    reconnect, MASTER_POS_WAIT(), etc.)
  */
  if (inc_pos > 0 &&
      event_len >= LOG_POS_OFFSET+4 &&
      (event_pos= uint4korr(buf+LOG_POS_OFFSET)) > mi->master_log_pos + inc_pos)
  {
    inc_pos= event_pos - mi->master_log_pos;
    DBUG_PRINT("info", ("Adjust master_log_pos %llu->%llu to account for "
                        "master-side filtering",
                        mi->master_log_pos + inc_pos, event_pos));
  }

  /*
     If this event is originating from this server, don't queue it.
     We don't check this for 3.23 events because it's simpler like this; 3.23
     will be filtered anyway by the SQL slave thread which also tests the
     server id (we must also keep this test in the SQL thread, in case somebody
     upgrades a 4.0 slave which has a not-filtered relay log).

     ANY event coming from ourselves can be ignored: it is obvious for queries;
     for STOP_EVENT/ROTATE_EVENT/START_EVENT: these cannot come from ourselves
     (--log-slave-updates would not log that) unless this slave is also its
     direct master (an unsupported, useless setup!).
  */

  mysql_mutex_lock(log_lock);
  s_id= uint4korr(buf + SERVER_ID_OFFSET);
  /*
    Write the event to the relay log, unless we reconnected in the middle
    of an event group and now need to skip the initial part of the group that
    we already wrote before reconnecting.
  */
  if (unlikely(gtid_skip_enqueue))
  {
    mi->master_log_pos+= inc_pos;
    if ((uchar)buf[EVENT_TYPE_OFFSET] == FORMAT_DESCRIPTION_EVENT &&
        s_id == mi->master_id)
    {
      /*
        If we write this master's description event in the middle of an event
        group due to GTID reconnect, SQL thread will think that master crashed
        in the middle of the group and roll back the first half, so we must not.

        But we still have to write an artificial copy of the masters description
        event, to override the initial slave-version description event so that
        SQL thread has the right information for parsing the events it reads.
      */
      rli->relay_log.description_event_for_queue->created= 0;
      rli->relay_log.description_event_for_queue->set_artificial_event();
      if (rli->relay_log.append_no_lock
          (rli->relay_log.description_event_for_queue))
        error= ER_SLAVE_RELAY_LOG_WRITE_FAILURE;
      else
        rli->relay_log.harvest_bytes_written(&rli->log_space_total);
    }
    else if (mi->gtid_reconnect_event_skip_count == 0)
    {
      /*
        Add a fake rotate event so that SQL thread can see the old-style
        position where we re-connected in the middle of a GTID event group.
      */
      Rotate_log_event fake_rev(mi->master_log_name, 0, mi->master_log_pos, 0);
      fake_rev.server_id= mi->master_id;
      if (rli->relay_log.append_no_lock(&fake_rev))
        error= ER_SLAVE_RELAY_LOG_WRITE_FAILURE;
      else
        rli->relay_log.harvest_bytes_written(&rli->log_space_total);
    }
  }
  else
  if ((s_id == global_system_variables.server_id &&
       !mi->rli.replicate_same_server_id) ||
      event_that_should_be_ignored(buf) ||
      /*
        the following conjunction deals with IGNORE_SERVER_IDS, if set
        If the master is on the ignore list, execution of
        format description log events and rotate events is necessary.
      */
      (mi->ignore_server_ids.elements > 0 &&
       mi->shall_ignore_server_id(s_id) &&
       /* everything is filtered out from non-master */
       (s_id != mi->master_id ||
        /* for the master meta information is necessary */
        ((uchar)buf[EVENT_TYPE_OFFSET] != FORMAT_DESCRIPTION_EVENT &&
         (uchar)buf[EVENT_TYPE_OFFSET] != ROTATE_EVENT))) ||

      /*
        Check whether it needs to be filtered based on domain_id
        (DO_DOMAIN_IDS/IGNORE_DOMAIN_IDS).
      */
      (mi->domain_id_filter.is_group_filtered() &&
       Log_event::is_group_event((Log_event_type)(uchar)
                                 buf[EVENT_TYPE_OFFSET])))
  {
    /*
      Do not write it to the relay log.
      a) We still want to increment mi->master_log_pos, so that we won't
      re-read this event from the master if the slave IO thread is now
      stopped/restarted (more efficient if the events we are ignoring are big
      LOAD DATA INFILE).
      b) We want to record that we are skipping events, for the information of
      the slave SQL thread, otherwise that thread may let
      rli->group_relay_log_pos stay too small if the last binlog's event is
      ignored.
      But events which were generated by this slave and which do not exist in
      the master's binlog (i.e. Format_desc, Rotate & Stop) should not increment
      mi->master_log_pos.
      If the event is originated remotely and is being filtered out by
      IGNORE_SERVER_IDS it increments mi->master_log_pos
      as well as rli->group_relay_log_pos.
    */
    if (!(s_id == global_system_variables.server_id &&
          !mi->rli.replicate_same_server_id) ||
        ((uchar)buf[EVENT_TYPE_OFFSET] != FORMAT_DESCRIPTION_EVENT &&
         (uchar)buf[EVENT_TYPE_OFFSET] != ROTATE_EVENT &&
         (uchar)buf[EVENT_TYPE_OFFSET] != STOP_EVENT))
    {
      mi->master_log_pos+= inc_pos;
      memcpy(rli->ign_master_log_name_end, mi->master_log_name, FN_REFLEN);
      DBUG_ASSERT(rli->ign_master_log_name_end[0]);
      rli->ign_master_log_pos_end= mi->master_log_pos;
      if (got_gtid_event)
        rli->ign_gtids.update(&event_gtid);
    }
    rli->relay_log.signal_update(); // the slave SQL thread needs to re-check
    DBUG_PRINT("info", ("master_log_pos: %lu, event originating from %u server, ignored",
                        (ulong) mi->master_log_pos, uint4korr(buf + SERVER_ID_OFFSET)));
  }
  else
  {
    if (likely(!rli->relay_log.write_event_buffer((uchar*)buf, event_len)))
    {
      mi->master_log_pos+= inc_pos;
      DBUG_PRINT("info", ("master_log_pos: %lu", (ulong) mi->master_log_pos));
      rli->relay_log.harvest_bytes_written(&rli->log_space_total);
    }
    else
    {
      error= ER_SLAVE_RELAY_LOG_WRITE_FAILURE;
    }
    rli->ign_master_log_name_end[0]= 0; // last event is not ignored
    if (got_gtid_event)
      rli->ign_gtids.remove_if_present(&event_gtid);
    if (save_buf != NULL)
      buf= save_buf;
  }
  mysql_mutex_unlock(log_lock);

  if (!error &&
      mi->using_gtid != Master_info::USE_GTID_NO &&
      mi->events_queued_since_last_gtid > 0 &&
      ( (mi->last_queued_gtid_standalone &&
         !Log_event::is_part_of_group((Log_event_type)(uchar)
                                      buf[EVENT_TYPE_OFFSET])) ||
        (!mi->last_queued_gtid_standalone &&
         ((uchar)buf[EVENT_TYPE_OFFSET] == XID_EVENT ||
          ((uchar)buf[EVENT_TYPE_OFFSET] == QUERY_EVENT &&    /* QUERY_COMPRESSED_EVENT would never be commmit or rollback */
           Query_log_event::peek_is_commit_rollback(buf, event_len,
                                                    checksum_alg))))))
    {
      /*
        The whole of the current event group is queued. So in case of
        reconnect we can start from after the current GTID.
      */
      mi->gtid_current_pos.update(&mi->last_queued_gtid);
      mi->events_queued_since_last_gtid= 0;

      /* Reset the domain_id_filter flag. */
      mi->domain_id_filter.reset_filter();
    }

skip_relay_logging:

err:
  if (unlock_data_lock)
    mysql_mutex_unlock(&mi->data_lock);
  DBUG_PRINT("info", ("error: %d", error));

  /*
    Do not print ER_SLAVE_RELAY_LOG_WRITE_FAILURE error here, as the caller
    handle_slave_io() prints it on return.
  */
  if (error && error != ER_SLAVE_RELAY_LOG_WRITE_FAILURE)
    mi->report(ERROR_LEVEL, error, NULL, ER_DEFAULT(error),
               error_msg.ptr());

  if(is_malloc)
    my_free((void *)new_buf);

  DBUG_RETURN(error);
}


void end_relay_log_info(Relay_log_info* rli)
{
  mysql_mutex_t *log_lock;
  DBUG_ENTER("end_relay_log_info");

  if (!rli->inited)
    DBUG_VOID_RETURN;
  if (rli->info_fd >= 0)
  {
    end_io_cache(&rli->info_file);
    mysql_file_close(rli->info_fd, MYF(MY_WME));
    rli->info_fd = -1;
  }
  if (rli->cur_log_fd >= 0)
  {
    end_io_cache(&rli->cache_buf);
    mysql_file_close(rli->cur_log_fd, MYF(MY_WME));
    rli->cur_log_fd = -1;
  }
  rli->inited = 0;
  log_lock= rli->relay_log.get_log_lock();
  mysql_mutex_lock(log_lock);
  rli->relay_log.close(LOG_CLOSE_INDEX | LOG_CLOSE_STOP_EVENT);
  rli->relay_log.harvest_bytes_written(&rli->log_space_total);
  mysql_mutex_unlock(log_lock);
  /*
    Delete the slave's temporary tables from memory.
    In the future there will be other actions than this, to ensure persistance
    of slave's temp tables after shutdown.
  */
  rli->close_temporary_tables();
  DBUG_VOID_RETURN;
}


/**
  Hook to detach the active VIO before closing a connection handle.

  The client API might close the connection (and associated data)
  in case it encounters a unrecoverable (network) error. This hook
  is called from the client code before the VIO handle is deleted
  allows the thread to detach the active vio so it does not point
  to freed memory.

  Other calls to THD::clear_active_vio throughout this module are
  redundant due to the hook but are left in place for illustrative
  purposes.
*/

extern "C" void slave_io_thread_detach_vio()
{
#ifdef SIGNAL_WITH_VIO_CLOSE
  THD *thd= current_thd;
  if (thd && thd->slave_thread)
    thd->clear_active_vio();
#endif
}


/*
  Try to connect until successful or slave killed

  SYNPOSIS
    safe_connect()
    thd                 Thread handler for slave
    mysql               MySQL connection handle
    mi                  Replication handle

  RETURN
    0   ok
    #   Error
*/

static int safe_connect(THD* thd, MYSQL* mysql, Master_info* mi)
{
  DBUG_ENTER("safe_connect");

  DBUG_RETURN(connect_to_master(thd, mysql, mi, 0, 0));
}


/*
  SYNPOSIS
    connect_to_master()

  IMPLEMENTATION
    Try to connect until successful or slave killed or we have retried
    master_retry_count times
*/

static int connect_to_master(THD* thd, MYSQL* mysql, Master_info* mi,
                             bool reconnect, bool suppress_warnings)
{
  int slave_was_killed;
  int last_errno= -2;                           // impossible error
  ulong err_count=0;
  my_bool my_true= 1;
  DBUG_ENTER("connect_to_master");
  set_slave_max_allowed_packet(thd, mysql);
#ifndef DBUG_OFF
  mi->events_till_disconnect = disconnect_slave_event_count;
#endif
  ulong client_flag= CLIENT_REMEMBER_OPTIONS;
  if (opt_slave_compressed_protocol)
    client_flag|= CLIENT_COMPRESS;                /* We will use compression */

  mysql_options(mysql, MYSQL_OPT_CONNECT_TIMEOUT, (char *) &slave_net_timeout);
  mysql_options(mysql, MYSQL_OPT_READ_TIMEOUT, (char *) &slave_net_timeout);
  mysql_options(mysql, MYSQL_OPT_USE_THREAD_SPECIFIC_MEMORY,
                (char*) &my_true);

#ifdef HAVE_OPENSSL
  if (mi->ssl)
  {
    mysql_ssl_set(mysql,
                  mi->ssl_key[0]?mi->ssl_key:0,
                  mi->ssl_cert[0]?mi->ssl_cert:0,
                  mi->ssl_ca[0]?mi->ssl_ca:0,
                  mi->ssl_capath[0]?mi->ssl_capath:0,
                  mi->ssl_cipher[0]?mi->ssl_cipher:0);
    mysql_options(mysql, MYSQL_OPT_SSL_VERIFY_SERVER_CERT,
                  &mi->ssl_verify_server_cert);
    mysql_options(mysql, MYSQL_OPT_SSL_CRLPATH, 
                  mi->ssl_crlpath[0] ? mi->ssl_crlpath : 0);
    mysql_options(mysql, MYSQL_OPT_SSL_VERIFY_SERVER_CERT,
                  &mi->ssl_verify_server_cert);
  }
#endif

  /*
    If server's default charset is not supported (like utf16, utf32) as client
    charset, then set client charset to 'latin1' (default client charset).
  */
  if (is_supported_parser_charset(default_charset_info))
    mysql_options(mysql, MYSQL_SET_CHARSET_NAME, default_charset_info->csname);
  else
  {
    sql_print_information("'%s' can not be used as client character set. "
                          "'%s' will be used as default client character set "
                          "while connecting to master.",
                          default_charset_info->csname,
                          default_client_charset_info->csname);
    mysql_options(mysql, MYSQL_SET_CHARSET_NAME,
                  default_client_charset_info->csname);
  }

  /* This one is not strictly needed but we have it here for completeness */
  mysql_options(mysql, MYSQL_SET_CHARSET_DIR, (char *) charsets_dir);

  /* Set MYSQL_PLUGIN_DIR in case master asks for an external authentication plugin */
  if (opt_plugin_dir_ptr && *opt_plugin_dir_ptr)
    mysql_options(mysql, MYSQL_PLUGIN_DIR, opt_plugin_dir_ptr);

  /* we disallow empty users */
  if (mi->user[0] == 0)
  {
    mi->report(ERROR_LEVEL, ER_SLAVE_FATAL_ERROR, NULL,
               ER_THD(thd, ER_SLAVE_FATAL_ERROR),
               "Invalid (empty) username when attempting to "
               "connect to the master server. Connection attempt "
               "terminated.");
    DBUG_RETURN(1);
  }
  while (!(slave_was_killed = io_slave_killed(mi)) &&
         (reconnect ? mysql_reconnect(mysql) != 0 :
          mysql_real_connect(mysql, mi->host, mi->user, mi->password, 0,
                             mi->port, 0, client_flag) == 0))
  {
    /* Don't repeat last error */
    if ((int)mysql_errno(mysql) != last_errno)
    {
      last_errno=mysql_errno(mysql);
      suppress_warnings= 0;
      mi->report(ERROR_LEVEL, last_errno, NULL,
                 "error %s to master '%s@%s:%d'"
                 " - retry-time: %d  maximum-retries: %lu  message: %s",
                 (reconnect ? "reconnecting" : "connecting"),
                 mi->user, mi->host, mi->port,
                 mi->connect_retry, master_retry_count,
                 mysql_error(mysql));
    }
    /*
      By default we try forever. The reason is that failure will trigger
      master election, so if the user did not set master_retry_count we
      do not want to have election triggered on the first failure to
      connect
    */
    if (++err_count == master_retry_count)
    {
      slave_was_killed=1;
      if (reconnect)
        change_rpl_status(RPL_ACTIVE_SLAVE,RPL_LOST_SOLDIER);
      break;
    }
    slave_sleep(thd,mi->connect_retry,io_slave_killed, mi);
  }

  if (!slave_was_killed)
  {
    mi->clear_error(); // clear possible left over reconnect error
    if (reconnect)
    {
      if (!suppress_warnings && global_system_variables.log_warnings)
        sql_print_information("Slave: connected to master '%s@%s:%d',"
                              "replication resumed in log '%s' at "
                              "position %llu", mi->user, mi->host, mi->port,
                              IO_RPL_LOG_NAME, mi->master_log_pos);
    }
    else
    {
      change_rpl_status(RPL_IDLE_SLAVE,RPL_ACTIVE_SLAVE);
      general_log_print(thd, COM_CONNECT_OUT, "%s@%s:%d",
                        mi->user, mi->host, mi->port);
    }
#ifdef SIGNAL_WITH_VIO_CLOSE
    thd->set_active_vio(mysql->net.vio);
#endif
  }
  mysql->reconnect= 1;
  DBUG_PRINT("exit",("slave_was_killed: %d", slave_was_killed));
  DBUG_RETURN(slave_was_killed);
}


/*
  safe_reconnect()

  IMPLEMENTATION
    Try to connect until successful or slave killed or we have retried
    master_retry_count times
*/

static int safe_reconnect(THD* thd, MYSQL* mysql, Master_info* mi,
                          bool suppress_warnings)
{
  DBUG_ENTER("safe_reconnect");
  DBUG_RETURN(connect_to_master(thd, mysql, mi, 1, suppress_warnings));
}


#ifdef NOT_USED
MYSQL *rpl_connect_master(MYSQL *mysql)
{
  Master_info *mi= my_pthread_getspecific_ptr(Master_info*, RPL_MASTER_INFO);
  bool allocated= false;
  my_bool my_true= 1;
  THD *thd;

  if (!mi)
  {
    sql_print_error("'rpl_connect_master' must be called in slave I/O thread context.");
    return NULL;
  }
  thd= mi->io_thd;
  if (!mysql)
  {
    if(!(mysql= mysql_init(NULL)))
    {
      sql_print_error("rpl_connect_master: failed in mysql_init()");
      return NULL;
    }
    allocated= true;
  }

  /*
    XXX: copied from connect_to_master, this function should not
    change the slave status, so we cannot use connect_to_master
    directly
    
    TODO: make this part a seperate function to eliminate duplication
  */
  mysql_options(mysql, MYSQL_OPT_CONNECT_TIMEOUT, (char *) &slave_net_timeout);
  mysql_options(mysql, MYSQL_OPT_READ_TIMEOUT, (char *) &slave_net_timeout);
  mysql_options(mysql, MYSQL_OPT_USE_THREAD_SPECIFIC_MEMORY,
                (char*) &my_true);

#ifdef HAVE_OPENSSL
  if (mi->ssl)
  {
    mysql_ssl_set(mysql,
                  mi->ssl_key[0]?mi->ssl_key:0,
                  mi->ssl_cert[0]?mi->ssl_cert:0,
                  mi->ssl_ca[0]?mi->ssl_ca:0,
                  mi->ssl_capath[0]?mi->ssl_capath:0,
                  mi->ssl_cipher[0]?mi->ssl_cipher:0);
    mysql_options(mysql, MYSQL_OPT_SSL_VERIFY_SERVER_CERT,
                  &mi->ssl_verify_server_cert);
  }
#endif

  mysql_options(mysql, MYSQL_SET_CHARSET_NAME, default_charset_info->csname);
  /* This one is not strictly needed but we have it here for completeness */
  mysql_options(mysql, MYSQL_SET_CHARSET_DIR, (char *) charsets_dir);

  if (mi->user == NULL
      || mi->user[0] == 0
      || io_slave_killed( mi)
      || !mysql_real_connect(mysql, mi->host, mi->user, mi->password, 0,
                             mi->port, 0, 0))
  {
    if (!io_slave_killed( mi))
      sql_print_error("rpl_connect_master: error connecting to master: %s (server_error: %d)",
                      mysql_error(mysql), mysql_errno(mysql));
    
    if (allocated)
      mysql_close(mysql);                       // this will free the object
    return NULL;
  }
  return mysql;
}
#endif


/*
  Called when we notice that the current "hot" log got rotated under our feet.
*/

static IO_CACHE *reopen_relay_log(Relay_log_info *rli, const char **errmsg)
{
  DBUG_ENTER("reopen_relay_log");
  DBUG_ASSERT(rli->cur_log != &rli->cache_buf);
  DBUG_ASSERT(rli->cur_log_fd == -1);

  IO_CACHE *cur_log = rli->cur_log=&rli->cache_buf;
  if ((rli->cur_log_fd=open_binlog(cur_log,rli->event_relay_log_name,
                                   errmsg)) <0)
    DBUG_RETURN(0);
  /*
    We want to start exactly where we was before:
    relay_log_pos       Current log pos
    pending             Number of bytes already processed from the event
  */
  rli->event_relay_log_pos= MY_MAX(rli->event_relay_log_pos, BIN_LOG_HEADER_SIZE);
  my_b_seek(cur_log,rli->event_relay_log_pos);
  DBUG_RETURN(cur_log);
}


/**
  Reads next event from the relay log.  Should be called from the
  slave IO thread.

  @param rli Relay_log_info structure for the slave IO thread.

  @return The event read, or NULL on error.  If an error occurs, the
  error is reported through the sql_print_information() or
  sql_print_error() functions.

  The size of the read event (in bytes) is returned in *event_size.
*/
static Log_event* next_event(rpl_group_info *rgi, ulonglong *event_size)
{
  Log_event* ev;
  Relay_log_info *rli= rgi->rli;
  IO_CACHE* cur_log = rli->cur_log;
  mysql_mutex_t *log_lock = rli->relay_log.get_log_lock();
  const char* errmsg=0;
  DBUG_ENTER("next_event");

  DBUG_ASSERT(rgi->thd != 0 && rgi->thd == rli->sql_driver_thd);
  *event_size= 0;

#ifndef DBUG_OFF
  if (abort_slave_event_count && !rli->events_till_abort--)
    DBUG_RETURN(0);
#endif

  /*
    For most operations we need to protect rli members with data_lock,
    so we assume calling function acquired this mutex for us and we will
    hold it for the most of the loop below However, we will release it
    whenever it is worth the hassle,  and in the cases when we go into a
    mysql_cond_wait() with the non-data_lock mutex
  */
  mysql_mutex_assert_owner(&rli->data_lock);

  while (!sql_slave_killed(rgi))
  {
    /*
      We can have two kinds of log reading:
      hot_log:
        rli->cur_log points at the IO_CACHE of relay_log, which
        is actively being updated by the I/O thread. We need to be careful
        in this case and make sure that we are not looking at a stale log that
        has already been rotated. If it has been, we reopen the log.

      The other case is much simpler:
        We just have a read only log that nobody else will be updating.
    */
    ulonglong old_pos;
    bool hot_log;
    if ((hot_log = (cur_log != &rli->cache_buf)))
    {
      DBUG_ASSERT(rli->cur_log_fd == -1); // foreign descriptor
      mysql_mutex_lock(log_lock);

      /*
        Reading xxx_file_id is safe because the log will only
        be rotated when we hold relay_log.LOCK_log
      */
      if (rli->relay_log.get_open_count() != rli->cur_log_old_open_count)
      {
        // The master has switched to a new log file; Reopen the old log file
        cur_log=reopen_relay_log(rli, &errmsg);
        mysql_mutex_unlock(log_lock);
        if (!cur_log)                           // No more log files
          goto err;
        hot_log=0;                              // Using old binary log
      }
    }
    /* 
      As there is no guarantee that the relay is open (for example, an I/O
      error during a write by the slave I/O thread may have closed it), we
      have to test it.
    */
    if (!my_b_inited(cur_log))
      goto err;
#ifndef DBUG_OFF
    {
      /* This is an assertion which sometimes fails, let's try to track it */
      DBUG_PRINT("info", ("my_b_tell(cur_log)=%llu rli->event_relay_log_pos=%llu",
                          my_b_tell(cur_log), rli->event_relay_log_pos));
      DBUG_ASSERT(my_b_tell(cur_log) >= BIN_LOG_HEADER_SIZE);
      DBUG_ASSERT(rli->mi->using_parallel() ||
                  my_b_tell(cur_log) == rli->event_relay_log_pos);
    }
#endif
    /*
      Relay log is always in new format - if the master is 3.23, the
      I/O thread will convert the format for us.
      A problem: the description event may be in a previous relay log. So if
      the slave has been shutdown meanwhile, we would have to look in old relay
      logs, which may even have been deleted. So we need to write this
      description event at the beginning of the relay log.
      When the relay log is created when the I/O thread starts, easy: the
      master will send the description event and we will queue it.
      But if the relay log is created by new_file(): then the solution is:
      MYSQL_BIN_LOG::open() will write the buffered description event.
    */
    old_pos= rli->event_relay_log_pos;
    if ((ev= Log_event::read_log_event(cur_log,0,
                                       rli->relay_log.description_event_for_exec,
                                       opt_slave_sql_verify_checksum)))

    {
      /*
        read it while we have a lock, to avoid a mutex lock in
        inc_event_relay_log_pos()
      */
      rli->future_event_relay_log_pos= my_b_tell(cur_log);
      *event_size= rli->future_event_relay_log_pos - old_pos;

      if (hot_log)
        mysql_mutex_unlock(log_lock);
      rli->sql_thread_caught_up= false;
      DBUG_RETURN(ev);
    }
    if (opt_reckless_slave)                     // For mysql-test
      cur_log->error = 0;
    if (cur_log->error < 0)
    {
      errmsg = "slave SQL thread aborted because of I/O error";
      if (hot_log)
        mysql_mutex_unlock(log_lock);
      goto err;
    }
    if (!cur_log->error) /* EOF */
    {
      /*
        On a hot log, EOF means that there are no more updates to
        process and we must block until I/O thread adds some and
        signals us to continue
      */
      if (hot_log)
      {
        /*
          We say in Seconds_Behind_Master that we have "caught up". Note that
          for example if network link is broken but I/O slave thread hasn't
          noticed it (slave_net_timeout not elapsed), then we'll say "caught
          up" whereas we're not really caught up. Fixing that would require
          internally cutting timeout in smaller pieces in network read, no
          thanks. Another example: SQL has caught up on I/O, now I/O has read
          a new event and is queuing it; the false "0" will exist until SQL
          finishes executing the new event; it will be look abnormal only if
          the events have old timestamps (then you get "many", 0, "many").

          Transient phases like this can be fixed with implemeting
          Heartbeat event which provides the slave the status of the
          master at time the master does not have any new update to send.
          Seconds_Behind_Master would be zero only when master has no
          more updates in binlog for slave. The heartbeat can be sent
          in a (small) fraction of slave_net_timeout. Until it's done
          rli->sql_thread_caught_up is temporarely (for time of waiting for
          the following event) set whenever EOF is reached.
        */
        rli->sql_thread_caught_up= true;

        DBUG_ASSERT(rli->relay_log.get_open_count() ==
                    rli->cur_log_old_open_count);

        if (rli->ign_master_log_name_end[0])
        {
          /* We generate and return a Rotate, to make our positions advance */
          DBUG_PRINT("info",("seeing an ignored end segment"));
          ev= new Rotate_log_event(rli->ign_master_log_name_end,
                                   0, rli->ign_master_log_pos_end,
                                   Rotate_log_event::DUP_NAME);
          rli->ign_master_log_name_end[0]= 0;
          mysql_mutex_unlock(log_lock);
          if (unlikely(!ev))
          {
            errmsg= "Slave SQL thread failed to create a Rotate event "
              "(out of memory?), SHOW SLAVE STATUS may be inaccurate";
            goto err;
          }
          ev->server_id= 0; // don't be ignored by slave SQL thread
          DBUG_RETURN(ev);
        }

        if (rli->ign_gtids.count() && !rli->is_in_group())
        {
          /*
            We generate and return a Gtid_list, to update gtid_slave_pos,
            unless being in the middle of a group.
          */
          DBUG_PRINT("info",("seeing ignored end gtids"));
          ev= new Gtid_list_log_event(&rli->ign_gtids,
                                      Gtid_list_log_event::FLAG_IGN_GTIDS);
          rli->ign_gtids.reset();
          mysql_mutex_unlock(log_lock);
          if (unlikely(!ev))
          {
            errmsg= "Slave SQL thread failed to create a Gtid_list event "
              "(out of memory?), gtid_slave_pos may be inaccurate";
            goto err;
          }
          ev->server_id= 0; // don't be ignored by slave SQL thread
          ev->set_artificial_event(); // Don't mess up Exec_Master_Log_Pos
          DBUG_RETURN(ev);
        }

        /*
          We have to check sql_slave_killed() here an extra time.
          Otherwise we may miss a wakeup, since last check was done
          without holding LOCK_log.
        */
        if (sql_slave_killed(rgi))
        {
          mysql_mutex_unlock(log_lock);
          break;
        }

        /*
          We can, and should release data_lock while we are waiting for
          update. If we do not, show slave status will block
        */
        mysql_mutex_unlock(&rli->data_lock);

        /*
          Possible deadlock :
          - the I/O thread has reached log_space_limit
          - the SQL thread has read all relay logs, but cannot purge for some
          reason:
            * it has already purged all logs except the current one
            * there are other logs than the current one but they're involved in
            a transaction that finishes in the current one (or is not finished)
          Solution :
          Wake up the possibly waiting I/O thread, and set a boolean asking
          the I/O thread to temporarily ignore the log_space_limit
          constraint, because we do not want the I/O thread to block because of
          space (it's ok if it blocks for any other reason (e.g. because the
          master does not send anything). Then the I/O thread stops waiting
          and reads one more event and starts honoring log_space_limit again.

          If the SQL thread needs more events to be able to rotate the log (it
          might need to finish the current group first), then it can ask for
          one more at a time. Thus we don't outgrow the relay log indefinitely,
          but rather in a controlled manner, until the next rotate.

          When the SQL thread starts it sets ignore_log_space_limit to false. 
          We should also reset ignore_log_space_limit to 0 when the user does 
          RESET SLAVE, but in fact, no need as RESET SLAVE requires that the
          slave be stopped, and the SQL thread sets ignore_log_space_limit
          to 0 when
          it stops.
        */
        mysql_mutex_lock(&rli->log_space_lock);

        /* 
          If we have reached the limit of the relay space and we
          are going to sleep, waiting for more events:

          1. If outside a group, SQL thread asks the IO thread 
             to force a rotation so that the SQL thread purges 
             logs next time it processes an event (thus space is
             freed).

          2. If in a group, SQL thread asks the IO thread to 
             ignore the limit and queues yet one more event 
             so that the SQL thread finishes the group and 
             is are able to rotate and purge sometime soon.
         */
        if (rli->log_space_limit && 
            rli->log_space_limit < rli->log_space_total)
        {
          /* force rotation if not in an unfinished group */
          rli->sql_force_rotate_relay= !rli->is_in_group();

          /* ask for one more event */
          rli->ignore_log_space_limit= true;
        }

        mysql_cond_broadcast(&rli->log_space_cond);
        mysql_mutex_unlock(&rli->log_space_lock);
        // Note that wait_for_update_relay_log unlocks lock_log !
        rli->relay_log.wait_for_update_relay_log(rli->sql_driver_thd);
        // re-acquire data lock since we released it earlier
        mysql_mutex_lock(&rli->data_lock);
        rli->sql_thread_caught_up= false;
        continue;
      }
      /*
        If the log was not hot, we need to move to the next log in
        sequence. The next log could be hot or cold, we deal with both
        cases separately after doing some common initialization
      */
      end_io_cache(cur_log);
      DBUG_ASSERT(rli->cur_log_fd >= 0);
      mysql_file_close(rli->cur_log_fd, MYF(MY_WME));
      rli->cur_log_fd = -1;
      rli->last_inuse_relaylog->completed= true;
      rli->relay_log.description_event_for_exec->reset_crypto();

      if (relay_log_purge)
      {
        /*
          purge_first_log will properly set up relay log coordinates in rli.
          If the group's coordinates are equal to the event's coordinates
          (i.e. the relay log was not rotated in the middle of a group),
          we can purge this relay log too.
          We do ulonglong and string comparisons, this may be slow but
          - purging the last relay log is nice (it can save 1GB of disk), so we
          like to detect the case where we can do it, and given this,
          - I see no better detection method
          - purge_first_log is not called that often
        */
        if (rli->relay_log.purge_first_log
            (rli,
             rli->group_relay_log_pos == rli->event_relay_log_pos
             && !strcmp(rli->group_relay_log_name,rli->event_relay_log_name)))
        {
          errmsg = "Error purging processed logs";
          goto err;
        }
      }
      else
      {
        /*
          If hot_log is set, then we already have a lock on
          LOCK_log.  If not, we have to get the lock.

          According to Sasha, the only time this code will ever be executed
          is if we are recovering from a bug.
        */
        if (rli->relay_log.find_next_log(&rli->linfo, !hot_log))
        {
          errmsg = "error switching to the next log";
          goto err;
        }
        rli->event_relay_log_pos = BIN_LOG_HEADER_SIZE;
        strmake_buf(rli->event_relay_log_name,rli->linfo.log_file_name);
        if (rli->flush())
        {
          errmsg= "error flushing relay log";
          goto err;
        }
      }
      /*
        Now we want to open this next log. To know if it's a hot log (the one
        being written by the I/O thread now) or a cold log, we can use
        is_active(); if it is hot, we use the I/O cache; if it's cold we open
        the file normally. But if is_active() reports that the log is hot, this
        may change between the test and the consequence of the test. So we may
        open the I/O cache whereas the log is now cold, which is nonsense.
        To guard against this, we need to have LOCK_log.
      */

      DBUG_PRINT("info",("hot_log: %d",hot_log));
      if (!hot_log) /* if hot_log, we already have this mutex */
        mysql_mutex_lock(log_lock);
      if (rli->relay_log.is_active(rli->linfo.log_file_name))
      {
        rli->cur_log= cur_log= rli->relay_log.get_log_file();
        rli->cur_log_old_open_count= rli->relay_log.get_open_count();
        DBUG_ASSERT(rli->cur_log_fd == -1);

        /*
           When the SQL thread is [stopped and] (re)started the
           following may happen:

           1. Log was hot at stop time and remains hot at restart

              SQL thread reads again from hot_log (SQL thread was
              reading from the active log when it was stopped and the
              very same log is still active on SQL thread restart).

              In this case, my_b_seek is performed on cur_log, while
              cur_log points to relay_log.get_log_file();

           2. Log was hot at stop time but got cold before restart

              The log was hot when SQL thread stopped, but it is not
              anymore when the SQL thread restarts.

              In this case, the SQL thread reopens the log, using
              cache_buf, ie, cur_log points to &cache_buf, and thence
              its coordinates are reset.

           3. Log was already cold at stop time

              The log was not hot when the SQL thread stopped, and, of
              course, it will not be hot when it restarts.

              In this case, the SQL thread opens the cold log again,
              using cache_buf, ie, cur_log points to &cache_buf, and
              thence its coordinates are reset.

           4. Log was hot at stop time, DBA changes to previous cold
              log and restarts SQL thread

              The log was hot when the SQL thread was stopped, but the
              user changed the coordinates of the SQL thread to
              restart from a previous cold log.

              In this case, at start time, cur_log points to a cold
              log, opened using &cache_buf as cache, and coordinates
              are reset. However, as it moves on to the next logs, it
              will eventually reach the hot log. If the hot log is the
              same at the time the SQL thread was stopped, then
              coordinates were not reset - the cur_log will point to
              relay_log.get_log_file(), and not a freshly opened
              IO_CACHE through cache_buf. For this reason we need to
              deploy a my_b_seek before calling check_binlog_magic at
              this point of the code (see: BUG#55263 for more
              details).
          
          NOTES: 
            - We must keep the LOCK_log to read the 4 first bytes, as
              this is a hot log (same as when we call read_log_event()
              above: for a hot log we take the mutex).

            - Because of scenario #4 above, we need to have a
              my_b_seek here. Otherwise, we might hit the assertion
              inside check_binlog_magic.
        */

        my_b_seek(cur_log, (my_off_t) 0);
        if (check_binlog_magic(cur_log,&errmsg))
        {
          if (!hot_log)
            mysql_mutex_unlock(log_lock);
          goto err;
        }
        if (rli->alloc_inuse_relaylog(rli->linfo.log_file_name))
        {
          if (!hot_log)
            mysql_mutex_unlock(log_lock);
          goto err;
        }
        if (!hot_log)
          mysql_mutex_unlock(log_lock);
        continue;
      }
      if (!hot_log)
        mysql_mutex_unlock(log_lock);
      /*
        if we get here, the log was not hot, so we will have to open it
        ourselves. We are sure that the log is still not hot now (a log can get
        from hot to cold, but not from cold to hot). No need for LOCK_log.
      */
      // open_binlog() will check the magic header
      if ((rli->cur_log_fd=open_binlog(cur_log,rli->linfo.log_file_name,
                                       &errmsg)) <0)
        goto err;
      if (rli->alloc_inuse_relaylog(rli->linfo.log_file_name))
        goto err;
    }
    else
    {
      /*
        Read failed with a non-EOF error.
        TODO: come up with something better to handle this error
      */
      if (hot_log)
        mysql_mutex_unlock(log_lock);
      sql_print_error("Slave SQL thread: I/O error reading \
event(errno: %d  cur_log->error: %d)",
                      my_errno,cur_log->error);
      // set read position to the beginning of the event
      my_b_seek(cur_log,rli->event_relay_log_pos);
      /* otherwise, we have had a partial read */
      errmsg = "Aborting slave SQL thread because of partial event read";
      break;                                    // To end of function
    }
  }
  if (!errmsg && global_system_variables.log_warnings)
  {
    sql_print_information("Error reading relay log event: %s",
                          "slave SQL thread was killed");
    DBUG_RETURN(0);
  }

err:
  if (errmsg)
    sql_print_error("Error reading relay log event: %s", errmsg);
  DBUG_RETURN(0);
}

/*
  Rotate a relay log (this is used only by FLUSH LOGS; the automatic rotation
  because of size is simpler because when we do it we already have all relevant
  locks; here we don't, so this function is mainly taking locks).
  Returns nothing as we cannot catch any error (MYSQL_BIN_LOG::new_file()
  is void).
*/

int rotate_relay_log(Master_info* mi)
{
  DBUG_ENTER("rotate_relay_log");
  Relay_log_info* rli= &mi->rli;
  int error= 0;

  DBUG_EXECUTE_IF("crash_before_rotate_relaylog", DBUG_SUICIDE(););

  /*
     We need to test inited because otherwise, new_file() will attempt to lock
     LOCK_log, which may not be inited (if we're not a slave).
  */
  if (!rli->inited)
  {
    DBUG_PRINT("info", ("rli->inited == 0"));
    goto end;
  }

  /* If the relay log is closed, new_file() will do nothing. */
  if ((error= rli->relay_log.new_file()))
    goto end;

  /*
    We harvest now, because otherwise BIN_LOG_HEADER_SIZE will not immediately
    be counted, so imagine a succession of FLUSH LOGS  and assume the slave
    threads are started:
    relay_log_space decreases by the size of the deleted relay log, but does
    not increase, so flush-after-flush we may become negative, which is wrong.
    Even if this will be corrected as soon as a query is replicated on the
    slave (because the I/O thread will then call harvest_bytes_written() which
    will harvest all these BIN_LOG_HEADER_SIZE we forgot), it may give strange
    output in SHOW SLAVE STATUS meanwhile. So we harvest now.
    If the log is closed, then this will just harvest the last writes, probably
    0 as they probably have been harvested.

    Note that it needs to be protected by mi->data_lock.
  */
  mysql_mutex_assert_owner(&mi->data_lock);
  rli->relay_log.harvest_bytes_written(&rli->log_space_total);
end:
  DBUG_RETURN(error);
}


/**
   Detects, based on master's version (as found in the relay log), if master
   has a certain bug.
   @param rli Relay_log_info which tells the master's version
   @param bug_id Number of the bug as found in bugs.mysql.com
   @param report bool report error message, default TRUE

   @param pred Predicate function that will be called with @c param to
   check for the bug. If the function return @c true, the bug is present,
   otherwise, it is not.

   @param param  State passed to @c pred function.

   @return TRUE if master has the bug, FALSE if it does not.
*/
bool rpl_master_has_bug(const Relay_log_info *rli, uint bug_id, bool report,
                        bool (*pred)(const void *), const void *param)
{
  struct st_version_range_for_one_bug {
    uint        bug_id;
    const uchar introduced_in[3]; // first version with bug
    const uchar fixed_in[3];      // first version with fix
  };
  static struct st_version_range_for_one_bug versions_for_all_bugs[]=
  {
    {24432, { 5, 0, 24 }, { 5, 0, 38 } },
    {24432, { 5, 1, 12 }, { 5, 1, 17 } },
    {33029, { 5, 0,  0 }, { 5, 0, 58 } },
    {33029, { 5, 1,  0 }, { 5, 1, 12 } },
    {37426, { 5, 1,  0 }, { 5, 1, 26 } },
  };
  const uchar *master_ver=
    rli->relay_log.description_event_for_exec->server_version_split.ver;

  DBUG_ASSERT(sizeof(rli->relay_log.description_event_for_exec->server_version_split.ver) == 3);

  for (uint i= 0;
       i < sizeof(versions_for_all_bugs)/sizeof(*versions_for_all_bugs);i++)
  {
    const uchar *introduced_in= versions_for_all_bugs[i].introduced_in,
      *fixed_in= versions_for_all_bugs[i].fixed_in;
    if ((versions_for_all_bugs[i].bug_id == bug_id) &&
        (memcmp(introduced_in, master_ver, 3) <= 0) &&
        (memcmp(fixed_in,      master_ver, 3) >  0) &&
        (pred == NULL || (*pred)(param)))
    {
      if (!report)
	return TRUE;
      // a short message for SHOW SLAVE STATUS (message length constraints)
      my_printf_error(ER_UNKNOWN_ERROR, "master may suffer from"
                      " http://bugs.mysql.com/bug.php?id=%u"
                      " so slave stops; check error log on slave"
                      " for more info", MYF(0), bug_id);
      // a verbose message for the error log
      rli->report(ERROR_LEVEL, ER_UNKNOWN_ERROR, NULL,
                  "According to the master's version ('%s'),"
                  " it is probable that master suffers from this bug:"
                      " http://bugs.mysql.com/bug.php?id=%u"
                      " and thus replicating the current binary log event"
                      " may make the slave's data become different from the"
                      " master's data."
                      " To take no risk, slave refuses to replicate"
                      " this event and stops."
                      " We recommend that all updates be stopped on the"
                      " master and slave, that the data of both be"
                      " manually synchronized,"
                      " that master's binary logs be deleted,"
                      " that master be upgraded to a version at least"
                      " equal to '%d.%d.%d'. Then replication can be"
                      " restarted.",
                      rli->relay_log.description_event_for_exec->server_version,
                      bug_id,
                      fixed_in[0], fixed_in[1], fixed_in[2]);
      return TRUE;
    }
  }
  return FALSE;
}

/**
   BUG#33029, For all 5.0 up to 5.0.58 exclusive, and 5.1 up to 5.1.12
   exclusive, if one statement in a SP generated AUTO_INCREMENT value
   by the top statement, all statements after it would be considered
   generated AUTO_INCREMENT value by the top statement, and a
   erroneous INSERT_ID value might be associated with these statement,
   which could cause duplicate entry error and stop the slave.

   Detect buggy master to work around.
 */
bool rpl_master_erroneous_autoinc(THD *thd)
{
  if (thd->rgi_slave)
  {
    DBUG_EXECUTE_IF("simulate_bug33029", return TRUE;);
    return rpl_master_has_bug(thd->rgi_slave->rli, 33029, FALSE, NULL, NULL);
  }
  return FALSE;
}

/**
  @} (end of group Replication)
*/

#endif /* HAVE_REPLICATION */<|MERGE_RESOLUTION|>--- conflicted
+++ resolved
@@ -5751,17 +5751,12 @@
   bool gtid_skip_enqueue= false;
   bool got_gtid_event= false;
   rpl_gtid event_gtid;
-<<<<<<< HEAD
+  static uint dbug_rows_event_count __attribute__((unused))= 0;
   bool is_compress_event = false;
   char* new_buf = NULL;
   char new_buf_arr[4096];
   bool is_malloc = false;
 
-=======
-#ifndef DBUG_OFF
-  static uint dbug_rows_event_count= 0;
-#endif
->>>>>>> 9e11e055
   /*
     FD_q must have been prepared for the first R_a event
     inside get_master_version_and_clock()
