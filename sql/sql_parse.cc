--- conflicted
+++ resolved
@@ -7255,12 +7255,7 @@
                     INSERT_ACL : SELECT_ACL);
     }
 
-<<<<<<< HEAD
-    if (check_access(thd, want_access,
-                     table_ref->get_db_name(),
-=======
     if (check_access(thd, want_access, table_ref->get_db_name().str,
->>>>>>> 0c440abd
                      &table_ref->grant.privilege,
                      &table_ref->grant.m_internal,
                      0, no_errors))
