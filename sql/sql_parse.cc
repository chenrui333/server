--- conflicted
+++ resolved
@@ -9205,13 +9205,7 @@
     WSREP_TO_ISOLATION_BEGIN(WSREP_MYSQL_DB, NULL, NULL)
   }
 #endif /* WITH_WSREP */
-<<<<<<< HEAD
-  if (likely(!(error= kill_threads_for_user(thd, user, state, &rows))))
-    my_ok(thd, rows);
-  else
-=======
   switch (error= kill_threads_for_user(thd, user, state, &rows))
->>>>>>> 57dbe878
   {
   case 0:
     my_ok(thd, rows);
