/* Copyright (c) 2000, 2017, Oracle and/or its affiliates.
   Copyright (c) 2008, 2020, MariaDB

   This program is free software; you can redistribute it and/or modify
   it under the terms of the GNU General Public License as published by
   the Free Software Foundation; version 2 of the License.

   This program is distributed in the hope that it will be useful,
   but WITHOUT ANY WARRANTY; without even the implied warranty of
   MERCHANTABILITY or FITNESS FOR A PARTICULAR PURPOSE.  See the
   GNU General Public License for more details.

   You should have received a copy of the GNU General Public License
   along with this program; if not, write to the Free Software
   Foundation, Inc., 51 Franklin St, Fifth Floor, Boston, MA  02110-1335  USA */

#define MYSQL_LEX 1
#include <my_global.h>
#include "sql_priv.h"
#include "sql_parse.h"        // sql_kill, *_precheck, *_prepare
#include "lock.h"             // try_transactional_lock,
                              // check_transactional_lock,
                              // set_handler_table_locks,
                              // lock_global_read_lock,
                              // make_global_read_lock_block_commit
#include "sql_base.h"         // open_tables, open_and_lock_tables,
                              // lock_tables, unique_table,
                              // close_thread_tables, is_temporary_table
                              // table_cache.h
#include "sql_cache.h"        // QUERY_CACHE_FLAGS_SIZE, query_cache_*
#include "sql_show.h"         // mysqld_list_*, mysqld_show_*,
                              // calc_sum_of_all_status
#include "mysqld.h"
#include "sql_locale.h"                         // my_locale_en_US
#include "log.h"                                // flush_error_log
#include "sql_view.h"         // mysql_create_view, mysql_drop_view
#include "sql_delete.h"       // mysql_delete
#include "sql_insert.h"       // mysql_insert
#include "sql_update.h"       // mysql_update, mysql_multi_update
#include "sql_partition.h"    // struct partition_info
#include "sql_db.h"           // mysql_change_db, mysql_create_db,
                              // mysql_rm_db, mysql_upgrade_db,
                              // mysql_alter_db,
                              // check_db_dir_existence,
                              // my_dbopt_cleanup
#include "sql_table.h"        // mysql_create_like_table,
                              // mysql_create_table,
                              // mysql_alter_table,
                              // mysql_backup_table,
                              // mysql_restore_table
#include "sql_reload.h"       // reload_acl_and_cache
#include "sql_admin.h"        // mysql_assign_to_keycache
#include "sql_connect.h"      // decrease_user_connections,
                              // check_mqh,
                              // reset_mqh
#include "sql_rename.h"       // mysql_rename_tables
#include "sql_tablespace.h"   // mysql_alter_tablespace
#include "hostname.h"         // hostname_cache_refresh
#include "sql_acl.h"          // *_ACL, check_grant, is_acl_user,
                              // has_any_table_level_privileges,
                              // mysql_drop_user, mysql_rename_user,
                              // check_grant_routine,
                              // mysql_routine_grant,
                              // mysql_show_grants,
                              // sp_grant_privileges, ...
#include "sql_test.h"         // mysql_print_status
#include "sql_select.h"       // handle_select, mysql_select,
                              // mysql_explain_union
#include "sql_load.h"         // mysql_load
#include "sql_servers.h"      // create_servers, alter_servers,
                              // drop_servers, servers_reload
#include "sql_handler.h"      // mysql_ha_open, mysql_ha_close,
                              // mysql_ha_read
#include "sql_binlog.h"       // mysql_client_binlog_statement
#include "sql_do.h"           // mysql_do
#include "sql_help.h"         // mysqld_help
#include "rpl_constants.h"    // Incident, INCIDENT_LOST_EVENTS
#include "log_event.h"
#include "sql_repl.h"
#include "rpl_filter.h"
#include "repl_failsafe.h"
#include <m_ctype.h>
#include <myisam.h>
#include <my_dir.h>
#include "rpl_handler.h"
#include "rpl_mi.h"

#include "sql_digest.h"

#include "sp_head.h"
#include "sp.h"
#include "sp_cache.h"
#include "events.h"
#include "sql_trigger.h"
#include "transaction.h"
#include "sql_audit.h"
#include "sql_prepare.h"
#include "sql_cte.h"
#include "debug_sync.h"
#include "probes_mysql.h"
#include "set_var.h"
#include "log_slow.h"
#include "sql_bootstrap.h"

#include "my_json_writer.h" 

#define PRIV_LOCK_TABLES (SELECT_ACL | LOCK_TABLES_ACL)

#define FLAGSTR(V,F) ((V)&(F)?#F" ":"")

#ifdef WITH_ARIA_STORAGE_ENGINE
#include "../storage/maria/ha_maria.h"
#endif

#include "wsrep_mysqld.h"
#include "wsrep_thd.h"

static void wsrep_mysql_parse(THD *thd, char *rawbuf, uint length,
                              Parser_state *parser_state,
                              bool is_com_multi,
                              bool is_next_command);

/**
  @defgroup Runtime_Environment Runtime Environment
  @{
*/

/* Used in error handling only */
#define SP_COM_STRING(LP) \
  ((LP)->sql_command == SQLCOM_CREATE_SPFUNCTION || \
   (LP)->sql_command == SQLCOM_ALTER_FUNCTION || \
   (LP)->sql_command == SQLCOM_SHOW_CREATE_FUNC || \
   (LP)->sql_command == SQLCOM_DROP_FUNCTION ? \
   "FUNCTION" : "PROCEDURE")

static bool execute_sqlcom_select(THD *thd, TABLE_LIST *all_tables);
static void sql_kill(THD *thd, longlong id, killed_state state, killed_type type);
static void sql_kill_user(THD *thd, LEX_USER *user, killed_state state);
static bool lock_tables_precheck(THD *thd, TABLE_LIST *tables);
static bool execute_show_status(THD *, TABLE_LIST *);
static bool check_rename_table(THD *, TABLE_LIST *, TABLE_LIST *);

const char *any_db="*any*";	// Special symbol for check_access

const LEX_STRING command_name[257]={
  { C_STRING_WITH_LEN("Sleep") },           //0
  { C_STRING_WITH_LEN("Quit") },            //1
  { C_STRING_WITH_LEN("Init DB") },         //2
  { C_STRING_WITH_LEN("Query") },           //3
  { C_STRING_WITH_LEN("Field List") },      //4
  { C_STRING_WITH_LEN("Create DB") },       //5
  { C_STRING_WITH_LEN("Drop DB") },         //6
  { C_STRING_WITH_LEN("Refresh") },         //7
  { C_STRING_WITH_LEN("Shutdown") },        //8
  { C_STRING_WITH_LEN("Statistics") },      //9
  { C_STRING_WITH_LEN("Processlist") },     //10
  { C_STRING_WITH_LEN("Connect") },         //11
  { C_STRING_WITH_LEN("Kill") },            //12
  { C_STRING_WITH_LEN("Debug") },           //13
  { C_STRING_WITH_LEN("Ping") },            //14
  { C_STRING_WITH_LEN("Time") },            //15
  { C_STRING_WITH_LEN("Delayed insert") },  //16
  { C_STRING_WITH_LEN("Change user") },     //17
  { C_STRING_WITH_LEN("Binlog Dump") },     //18
  { C_STRING_WITH_LEN("Table Dump") },      //19
  { C_STRING_WITH_LEN("Connect Out") },     //20
  { C_STRING_WITH_LEN("Register Slave") },  //21
  { C_STRING_WITH_LEN("Prepare") },         //22
  { C_STRING_WITH_LEN("Execute") },         //23
  { C_STRING_WITH_LEN("Long Data") },       //24
  { C_STRING_WITH_LEN("Close stmt") },      //25
  { C_STRING_WITH_LEN("Reset stmt") },      //26
  { C_STRING_WITH_LEN("Set option") },      //27
  { C_STRING_WITH_LEN("Fetch") },           //28
  { C_STRING_WITH_LEN("Daemon") },          //29
  { C_STRING_WITH_LEN("Unimpl get tid") },  //30
  { C_STRING_WITH_LEN("Reset connection") },//31
  { 0, 0 }, //32
  { 0, 0 }, //33
  { 0, 0 }, //34
  { 0, 0 }, //35
  { 0, 0 }, //36
  { 0, 0 }, //37
  { 0, 0 }, //38
  { 0, 0 }, //39
  { 0, 0 }, //40
  { 0, 0 }, //41
  { 0, 0 }, //42
  { 0, 0 }, //43
  { 0, 0 }, //44
  { 0, 0 }, //45
  { 0, 0 }, //46
  { 0, 0 }, //47
  { 0, 0 }, //48
  { 0, 0 }, //49
  { 0, 0 }, //50
  { 0, 0 }, //51
  { 0, 0 }, //52
  { 0, 0 }, //53
  { 0, 0 }, //54
  { 0, 0 }, //55
  { 0, 0 }, //56
  { 0, 0 }, //57
  { 0, 0 }, //58
  { 0, 0 }, //59
  { 0, 0 }, //60
  { 0, 0 }, //61
  { 0, 0 }, //62
  { 0, 0 }, //63
  { 0, 0 }, //64
  { 0, 0 }, //65
  { 0, 0 }, //66
  { 0, 0 }, //67
  { 0, 0 }, //68
  { 0, 0 }, //69
  { 0, 0 }, //70
  { 0, 0 }, //71
  { 0, 0 }, //72
  { 0, 0 }, //73
  { 0, 0 }, //74
  { 0, 0 }, //75
  { 0, 0 }, //76
  { 0, 0 }, //77
  { 0, 0 }, //78
  { 0, 0 }, //79
  { 0, 0 }, //80
  { 0, 0 }, //81
  { 0, 0 }, //82
  { 0, 0 }, //83
  { 0, 0 }, //84
  { 0, 0 }, //85
  { 0, 0 }, //86
  { 0, 0 }, //87
  { 0, 0 }, //88
  { 0, 0 }, //89
  { 0, 0 }, //90
  { 0, 0 }, //91
  { 0, 0 }, //92
  { 0, 0 }, //93
  { 0, 0 }, //94
  { 0, 0 }, //95
  { 0, 0 }, //96
  { 0, 0 }, //97
  { 0, 0 }, //98
  { 0, 0 }, //99
  { 0, 0 }, //100
  { 0, 0 }, //101
  { 0, 0 }, //102
  { 0, 0 }, //103
  { 0, 0 }, //104
  { 0, 0 }, //105
  { 0, 0 }, //106
  { 0, 0 }, //107
  { 0, 0 }, //108
  { 0, 0 }, //109
  { 0, 0 }, //110
  { 0, 0 }, //111
  { 0, 0 }, //112
  { 0, 0 }, //113
  { 0, 0 }, //114
  { 0, 0 }, //115
  { 0, 0 }, //116
  { 0, 0 }, //117
  { 0, 0 }, //118
  { 0, 0 }, //119
  { 0, 0 }, //120
  { 0, 0 }, //121
  { 0, 0 }, //122
  { 0, 0 }, //123
  { 0, 0 }, //124
  { 0, 0 }, //125
  { 0, 0 }, //126
  { 0, 0 }, //127
  { 0, 0 }, //128
  { 0, 0 }, //129
  { 0, 0 }, //130
  { 0, 0 }, //131
  { 0, 0 }, //132
  { 0, 0 }, //133
  { 0, 0 }, //134
  { 0, 0 }, //135
  { 0, 0 }, //136
  { 0, 0 }, //137
  { 0, 0 }, //138
  { 0, 0 }, //139
  { 0, 0 }, //140
  { 0, 0 }, //141
  { 0, 0 }, //142
  { 0, 0 }, //143
  { 0, 0 }, //144
  { 0, 0 }, //145
  { 0, 0 }, //146
  { 0, 0 }, //147
  { 0, 0 }, //148
  { 0, 0 }, //149
  { 0, 0 }, //150
  { 0, 0 }, //151
  { 0, 0 }, //152
  { 0, 0 }, //153
  { 0, 0 }, //154
  { 0, 0 }, //155
  { 0, 0 }, //156
  { 0, 0 }, //157
  { 0, 0 }, //158
  { 0, 0 }, //159
  { 0, 0 }, //160
  { 0, 0 }, //161
  { 0, 0 }, //162
  { 0, 0 }, //163
  { 0, 0 }, //164
  { 0, 0 }, //165
  { 0, 0 }, //166
  { 0, 0 }, //167
  { 0, 0 }, //168
  { 0, 0 }, //169
  { 0, 0 }, //170
  { 0, 0 }, //171
  { 0, 0 }, //172
  { 0, 0 }, //173
  { 0, 0 }, //174
  { 0, 0 }, //175
  { 0, 0 }, //176
  { 0, 0 }, //177
  { 0, 0 }, //178
  { 0, 0 }, //179
  { 0, 0 }, //180
  { 0, 0 }, //181
  { 0, 0 }, //182
  { 0, 0 }, //183
  { 0, 0 }, //184
  { 0, 0 }, //185
  { 0, 0 }, //186
  { 0, 0 }, //187
  { 0, 0 }, //188
  { 0, 0 }, //189
  { 0, 0 }, //190
  { 0, 0 }, //191
  { 0, 0 }, //192
  { 0, 0 }, //193
  { 0, 0 }, //194
  { 0, 0 }, //195
  { 0, 0 }, //196
  { 0, 0 }, //197
  { 0, 0 }, //198
  { 0, 0 }, //199
  { 0, 0 }, //200
  { 0, 0 }, //201
  { 0, 0 }, //202
  { 0, 0 }, //203
  { 0, 0 }, //204
  { 0, 0 }, //205
  { 0, 0 }, //206
  { 0, 0 }, //207
  { 0, 0 }, //208
  { 0, 0 }, //209
  { 0, 0 }, //210
  { 0, 0 }, //211
  { 0, 0 }, //212
  { 0, 0 }, //213
  { 0, 0 }, //214
  { 0, 0 }, //215
  { 0, 0 }, //216
  { 0, 0 }, //217
  { 0, 0 }, //218
  { 0, 0 }, //219
  { 0, 0 }, //220
  { 0, 0 }, //221
  { 0, 0 }, //222
  { 0, 0 }, //223
  { 0, 0 }, //224
  { 0, 0 }, //225
  { 0, 0 }, //226
  { 0, 0 }, //227
  { 0, 0 }, //228
  { 0, 0 }, //229
  { 0, 0 }, //230
  { 0, 0 }, //231
  { 0, 0 }, //232
  { 0, 0 }, //233
  { 0, 0 }, //234
  { 0, 0 }, //235
  { 0, 0 }, //236
  { 0, 0 }, //237
  { 0, 0 }, //238
  { 0, 0 }, //239
  { 0, 0 }, //240
  { 0, 0 }, //241
  { 0, 0 }, //242
  { 0, 0 }, //243
  { 0, 0 }, //244
  { 0, 0 }, //245
  { 0, 0 }, //246
  { 0, 0 }, //247
  { 0, 0 }, //248
  { 0, 0 }, //249
  { C_STRING_WITH_LEN("Bulk_execute") }, //250
  { C_STRING_WITH_LEN("Slave_worker") }, //251
  { C_STRING_WITH_LEN("Slave_IO") }, //252
  { C_STRING_WITH_LEN("Slave_SQL") }, //253
  { C_STRING_WITH_LEN("Com_multi") }, //254
  { C_STRING_WITH_LEN("Error") }  // Last command number 255
};

const char *xa_state_names[]={
  "NON-EXISTING", "ACTIVE", "IDLE", "PREPARED", "ROLLBACK ONLY"
};

#ifdef HAVE_REPLICATION
/**
  Returns true if all tables should be ignored.
*/
inline bool all_tables_not_ok(THD *thd, TABLE_LIST *tables)
{
  Rpl_filter *rpl_filter= thd->system_thread_info.rpl_sql_info->rpl_filter;
  return rpl_filter->is_on() && tables && !thd->spcont &&
         !rpl_filter->tables_ok(thd->db, tables);
}
#endif


static bool some_non_temp_table_to_be_updated(THD *thd, TABLE_LIST *tables)
{
  for (TABLE_LIST *table= tables; table; table= table->next_global)
  {
    DBUG_ASSERT(table->db && table->table_name);
    if (table->updating && !thd->find_tmp_table_share(table))
      return 1;
  }
  return 0;
}


/*
  Check whether the statement implicitly commits an active transaction.

  @param thd    Thread handle.
  @param mask   Bitmask used for the SQL command match.

  @return 0     No implicit commit
  @return 1     Do a commit
*/
bool stmt_causes_implicit_commit(THD *thd, uint mask)
{
  LEX *lex= thd->lex;
  bool skip= FALSE;
  DBUG_ENTER("stmt_causes_implicit_commit");

  if (!(sql_command_flags[lex->sql_command] & mask))
    DBUG_RETURN(FALSE);

  switch (lex->sql_command) {
  case SQLCOM_DROP_TABLE:
    skip= (lex->tmp_table() ||
           (thd->variables.option_bits & OPTION_GTID_BEGIN));
    break;
  case SQLCOM_ALTER_TABLE:
    /* If ALTER TABLE of non-temporary table, do implicit commit */
    skip= (lex->tmp_table());
    break;
  case SQLCOM_CREATE_TABLE:
    /*
      If CREATE TABLE of non-temporary table and the table is not part
      if a BEGIN GTID ... COMMIT group, do a implicit commit.
      This ensures that CREATE ... SELECT will in the same GTID group on the
      master and slave.
    */
    skip= (lex->tmp_table() ||
           (thd->variables.option_bits & OPTION_GTID_BEGIN));
    break;
  case SQLCOM_SET_OPTION:
    skip= lex->autocommit ? FALSE : TRUE;
    break;
  default:
    break;
  }

  DBUG_RETURN(!skip);
}


/**
  Mark all commands that somehow changes a table.

  This is used to check number of updates / hour.

  sql_command is actually set to SQLCOM_END sometimes
  so we need the +1 to include it in the array.

  See COMMAND_FLAG_xxx for different type of commands
     2  - query that returns meaningful ROW_COUNT() -
          a number of modified rows
*/

uint sql_command_flags[SQLCOM_END+1];
uint server_command_flags[COM_END+1];

void init_update_queries(void)
{
  /* Initialize the server command flags array. */
  memset(server_command_flags, 0, sizeof(server_command_flags));

  server_command_flags[COM_STATISTICS]= CF_SKIP_QUERY_ID | CF_SKIP_QUESTIONS | CF_SKIP_WSREP_CHECK;
  server_command_flags[COM_PING]=       CF_SKIP_QUERY_ID | CF_SKIP_QUESTIONS | CF_SKIP_WSREP_CHECK | CF_NO_COM_MULTI;

  server_command_flags[COM_QUIT]= CF_SKIP_WSREP_CHECK;
  server_command_flags[COM_PROCESS_INFO]= CF_SKIP_WSREP_CHECK;
  server_command_flags[COM_PROCESS_KILL]= CF_SKIP_WSREP_CHECK;
  server_command_flags[COM_SHUTDOWN]= CF_SKIP_WSREP_CHECK;
  server_command_flags[COM_SLEEP]= CF_SKIP_WSREP_CHECK;
  server_command_flags[COM_TIME]= CF_SKIP_WSREP_CHECK;
  server_command_flags[COM_INIT_DB]= CF_SKIP_WSREP_CHECK;
  server_command_flags[COM_END]= CF_SKIP_WSREP_CHECK;
  for (uint i= COM_MDB_GAP_BEG; i <= COM_MDB_GAP_END; i++)
  {
    server_command_flags[i]= CF_SKIP_WSREP_CHECK;
  }

  /*
    COM_QUERY, COM_SET_OPTION and COM_STMT_XXX are allowed to pass the early
    COM_xxx filter, they're checked later in mysql_execute_command().
  */
  server_command_flags[COM_QUERY]= CF_SKIP_WSREP_CHECK;
  server_command_flags[COM_SET_OPTION]= CF_SKIP_WSREP_CHECK;
  server_command_flags[COM_STMT_PREPARE]= CF_SKIP_QUESTIONS | CF_SKIP_WSREP_CHECK;
  server_command_flags[COM_STMT_EXECUTE]= CF_SKIP_WSREP_CHECK;
  server_command_flags[COM_STMT_FETCH]=   CF_SKIP_WSREP_CHECK;
  server_command_flags[COM_STMT_CLOSE]= CF_SKIP_QUESTIONS | CF_SKIP_WSREP_CHECK;
  server_command_flags[COM_STMT_RESET]= CF_SKIP_QUESTIONS | CF_SKIP_WSREP_CHECK;
  server_command_flags[COM_STMT_EXECUTE]= CF_SKIP_WSREP_CHECK;
  server_command_flags[COM_STMT_SEND_LONG_DATA]= CF_SKIP_WSREP_CHECK;
  server_command_flags[COM_REGISTER_SLAVE]= CF_SKIP_WSREP_CHECK;
  server_command_flags[COM_MULTI]= CF_SKIP_WSREP_CHECK | CF_NO_COM_MULTI;

  /* Initialize the sql command flags array. */
  memset(sql_command_flags, 0, sizeof(sql_command_flags));

  /*
    In general, DDL statements do not generate row events and do not go
    through a cache before being written to the binary log. However, the
    CREATE TABLE...SELECT is an exception because it may generate row
    events. For that reason,  the SQLCOM_CREATE_TABLE  which represents
    a CREATE TABLE, including the CREATE TABLE...SELECT, has the
    CF_CAN_GENERATE_ROW_EVENTS flag. The distinction between a regular
    CREATE TABLE and the CREATE TABLE...SELECT is made in other parts of
    the code, in particular in the Query_log_event's constructor.
  */
  sql_command_flags[SQLCOM_CREATE_TABLE]=   CF_CHANGES_DATA | CF_REEXECUTION_FRAGILE |
                                            CF_AUTO_COMMIT_TRANS | CF_REPORT_PROGRESS |
                                            CF_CAN_GENERATE_ROW_EVENTS;
  sql_command_flags[SQLCOM_CREATE_INDEX]=   CF_CHANGES_DATA | CF_AUTO_COMMIT_TRANS |
                                            CF_REPORT_PROGRESS | CF_ADMIN_COMMAND;
  sql_command_flags[SQLCOM_ALTER_TABLE]=    CF_CHANGES_DATA | CF_WRITE_LOGS_COMMAND |
                                            CF_AUTO_COMMIT_TRANS | CF_REPORT_PROGRESS |
                                            CF_INSERTS_DATA | CF_ADMIN_COMMAND;
  sql_command_flags[SQLCOM_TRUNCATE]=       CF_CHANGES_DATA | CF_WRITE_LOGS_COMMAND |
                                            CF_AUTO_COMMIT_TRANS;
  sql_command_flags[SQLCOM_DROP_TABLE]=     CF_CHANGES_DATA | CF_AUTO_COMMIT_TRANS;
  sql_command_flags[SQLCOM_LOAD]=           CF_CHANGES_DATA | CF_REEXECUTION_FRAGILE |
                                            CF_CAN_GENERATE_ROW_EVENTS | CF_REPORT_PROGRESS |
                                            CF_INSERTS_DATA;
  sql_command_flags[SQLCOM_CREATE_DB]=      CF_CHANGES_DATA | CF_AUTO_COMMIT_TRANS;
  sql_command_flags[SQLCOM_DROP_DB]=        CF_CHANGES_DATA | CF_AUTO_COMMIT_TRANS;
  sql_command_flags[SQLCOM_ALTER_DB_UPGRADE]= CF_AUTO_COMMIT_TRANS;
  sql_command_flags[SQLCOM_ALTER_DB]=       CF_CHANGES_DATA | CF_AUTO_COMMIT_TRANS;
  sql_command_flags[SQLCOM_RENAME_TABLE]=   CF_CHANGES_DATA | CF_AUTO_COMMIT_TRANS |
                                            CF_ADMIN_COMMAND;
  sql_command_flags[SQLCOM_DROP_INDEX]=     CF_CHANGES_DATA | CF_AUTO_COMMIT_TRANS |
                                            CF_REPORT_PROGRESS | CF_ADMIN_COMMAND;
  sql_command_flags[SQLCOM_CREATE_VIEW]=    CF_CHANGES_DATA | CF_REEXECUTION_FRAGILE |
                                            CF_AUTO_COMMIT_TRANS;
  sql_command_flags[SQLCOM_DROP_VIEW]=      CF_CHANGES_DATA | CF_AUTO_COMMIT_TRANS;
  sql_command_flags[SQLCOM_CREATE_TRIGGER]= CF_CHANGES_DATA | CF_AUTO_COMMIT_TRANS;
  sql_command_flags[SQLCOM_DROP_TRIGGER]=   CF_CHANGES_DATA | CF_AUTO_COMMIT_TRANS;
  sql_command_flags[SQLCOM_CREATE_EVENT]=   CF_CHANGES_DATA | CF_AUTO_COMMIT_TRANS;
  sql_command_flags[SQLCOM_ALTER_EVENT]=    CF_CHANGES_DATA | CF_AUTO_COMMIT_TRANS;
  sql_command_flags[SQLCOM_DROP_EVENT]=     CF_CHANGES_DATA | CF_AUTO_COMMIT_TRANS;

  sql_command_flags[SQLCOM_UPDATE]=	    CF_CHANGES_DATA | CF_REEXECUTION_FRAGILE |
                                            CF_CAN_GENERATE_ROW_EVENTS |
                                            CF_OPTIMIZER_TRACE |
                                            CF_CAN_BE_EXPLAINED |
                                            CF_UPDATES_DATA |
                                            CF_PS_ARRAY_BINDING_SAFE;
  sql_command_flags[SQLCOM_UPDATE_MULTI]=   CF_CHANGES_DATA | CF_REEXECUTION_FRAGILE |
                                            CF_CAN_GENERATE_ROW_EVENTS |
                                            CF_OPTIMIZER_TRACE |
                                            CF_CAN_BE_EXPLAINED |
                                            CF_UPDATES_DATA |
                                            CF_PS_ARRAY_BINDING_SAFE;
  sql_command_flags[SQLCOM_INSERT]=	    CF_CHANGES_DATA | CF_REEXECUTION_FRAGILE |
                                            CF_CAN_GENERATE_ROW_EVENTS |
                                            CF_OPTIMIZER_TRACE |
                                            CF_CAN_BE_EXPLAINED |
                                            CF_INSERTS_DATA |
                                            CF_PS_ARRAY_BINDING_SAFE |
                                            CF_PS_ARRAY_BINDING_OPTIMIZED;
  sql_command_flags[SQLCOM_INSERT_SELECT]=  CF_CHANGES_DATA | CF_REEXECUTION_FRAGILE |
                                            CF_CAN_GENERATE_ROW_EVENTS |
                                            CF_OPTIMIZER_TRACE |
                                            CF_CAN_BE_EXPLAINED |
                                            CF_INSERTS_DATA;
  sql_command_flags[SQLCOM_DELETE]=         CF_CHANGES_DATA | CF_REEXECUTION_FRAGILE |
                                            CF_CAN_GENERATE_ROW_EVENTS |
                                            CF_OPTIMIZER_TRACE |
                                            CF_CAN_BE_EXPLAINED |
                                            CF_PS_ARRAY_BINDING_SAFE;
  sql_command_flags[SQLCOM_DELETE_MULTI]=   CF_CHANGES_DATA | CF_REEXECUTION_FRAGILE |
                                            CF_CAN_GENERATE_ROW_EVENTS |
                                            CF_OPTIMIZER_TRACE |
                                            CF_CAN_BE_EXPLAINED;;
  sql_command_flags[SQLCOM_REPLACE]=        CF_CHANGES_DATA | CF_REEXECUTION_FRAGILE |
                                            CF_CAN_GENERATE_ROW_EVENTS |
                                            CF_OPTIMIZER_TRACE |
                                            CF_CAN_BE_EXPLAINED |
                                            CF_INSERTS_DATA |
                                            CF_PS_ARRAY_BINDING_SAFE |
                                            CF_PS_ARRAY_BINDING_OPTIMIZED;
  sql_command_flags[SQLCOM_REPLACE_SELECT]= CF_CHANGES_DATA | CF_REEXECUTION_FRAGILE |
                                            CF_CAN_GENERATE_ROW_EVENTS |
                                            CF_OPTIMIZER_TRACE |
                                            CF_CAN_BE_EXPLAINED |
                                            CF_INSERTS_DATA;
  sql_command_flags[SQLCOM_SELECT]=         CF_REEXECUTION_FRAGILE |
                                            CF_CAN_GENERATE_ROW_EVENTS |
                                            CF_OPTIMIZER_TRACE |
                                            CF_CAN_BE_EXPLAINED;
  // (1) so that subquery is traced when doing "SET @var = (subquery)"
  /*
    @todo SQLCOM_SET_OPTION should have CF_CAN_GENERATE_ROW_EVENTS
    set, because it may invoke a stored function that generates row
    events. /Sven
  */
  sql_command_flags[SQLCOM_SET_OPTION]=     CF_REEXECUTION_FRAGILE |
                                            CF_AUTO_COMMIT_TRANS |
                                            CF_CAN_GENERATE_ROW_EVENTS |
                                            CF_OPTIMIZER_TRACE; // (1)
  // (1) so that subquery is traced when doing "DO @var := (subquery)"
  sql_command_flags[SQLCOM_DO]=             CF_REEXECUTION_FRAGILE |
                                            CF_CAN_GENERATE_ROW_EVENTS |
                                            CF_OPTIMIZER_TRACE; // (1)

  sql_command_flags[SQLCOM_SHOW_STATUS_PROC]= CF_STATUS_COMMAND | CF_REEXECUTION_FRAGILE;
  sql_command_flags[SQLCOM_SHOW_STATUS]=      CF_STATUS_COMMAND | CF_REEXECUTION_FRAGILE;
  sql_command_flags[SQLCOM_SHOW_DATABASES]=   CF_STATUS_COMMAND | CF_REEXECUTION_FRAGILE;
  sql_command_flags[SQLCOM_SHOW_TRIGGERS]=    CF_STATUS_COMMAND | CF_REEXECUTION_FRAGILE;
  sql_command_flags[SQLCOM_SHOW_EVENTS]=      CF_STATUS_COMMAND | CF_REEXECUTION_FRAGILE;
  sql_command_flags[SQLCOM_SHOW_OPEN_TABLES]= CF_STATUS_COMMAND | CF_REEXECUTION_FRAGILE;
  sql_command_flags[SQLCOM_SHOW_PLUGINS]=     CF_STATUS_COMMAND;
  sql_command_flags[SQLCOM_SHOW_GENERIC]=     CF_STATUS_COMMAND;
  sql_command_flags[SQLCOM_SHOW_FIELDS]=      CF_STATUS_COMMAND | CF_REEXECUTION_FRAGILE;
  sql_command_flags[SQLCOM_SHOW_KEYS]=        CF_STATUS_COMMAND | CF_REEXECUTION_FRAGILE;
  sql_command_flags[SQLCOM_SHOW_VARIABLES]=   CF_STATUS_COMMAND | CF_REEXECUTION_FRAGILE;
  sql_command_flags[SQLCOM_SHOW_CHARSETS]=    CF_STATUS_COMMAND | CF_REEXECUTION_FRAGILE;
  sql_command_flags[SQLCOM_SHOW_COLLATIONS]=  CF_STATUS_COMMAND | CF_REEXECUTION_FRAGILE;
  sql_command_flags[SQLCOM_SHOW_BINLOGS]=     CF_STATUS_COMMAND;
  sql_command_flags[SQLCOM_SHOW_SLAVE_HOSTS]= CF_STATUS_COMMAND;
  sql_command_flags[SQLCOM_SHOW_BINLOG_EVENTS]= CF_STATUS_COMMAND;
  sql_command_flags[SQLCOM_SHOW_STORAGE_ENGINES]= CF_STATUS_COMMAND;
  sql_command_flags[SQLCOM_SHOW_AUTHORS]=     CF_STATUS_COMMAND;
  sql_command_flags[SQLCOM_SHOW_CONTRIBUTORS]= CF_STATUS_COMMAND;
  sql_command_flags[SQLCOM_SHOW_PRIVILEGES]=  CF_STATUS_COMMAND;
  sql_command_flags[SQLCOM_SHOW_WARNS]=       CF_STATUS_COMMAND | CF_DIAGNOSTIC_STMT;
  sql_command_flags[SQLCOM_SHOW_ERRORS]=      CF_STATUS_COMMAND | CF_DIAGNOSTIC_STMT;
  sql_command_flags[SQLCOM_SHOW_ENGINE_STATUS]= CF_STATUS_COMMAND;
  sql_command_flags[SQLCOM_SHOW_ENGINE_MUTEX]= CF_STATUS_COMMAND;
  sql_command_flags[SQLCOM_SHOW_ENGINE_LOGS]= CF_STATUS_COMMAND;
  sql_command_flags[SQLCOM_SHOW_EXPLAIN]= CF_STATUS_COMMAND;
  sql_command_flags[SQLCOM_SHOW_PROCESSLIST]= CF_STATUS_COMMAND;
  sql_command_flags[SQLCOM_SHOW_GRANTS]=      CF_STATUS_COMMAND;
  sql_command_flags[SQLCOM_SHOW_CREATE_USER]= CF_STATUS_COMMAND;
  sql_command_flags[SQLCOM_SHOW_CREATE_DB]=   CF_STATUS_COMMAND;
  sql_command_flags[SQLCOM_SHOW_CREATE]=  CF_STATUS_COMMAND;
  sql_command_flags[SQLCOM_SHOW_MASTER_STAT]= CF_STATUS_COMMAND;
  sql_command_flags[SQLCOM_SHOW_SLAVE_STAT]=  CF_STATUS_COMMAND;
  sql_command_flags[SQLCOM_SHOW_CREATE_PROC]= CF_STATUS_COMMAND;
  sql_command_flags[SQLCOM_SHOW_CREATE_FUNC]= CF_STATUS_COMMAND;
  sql_command_flags[SQLCOM_SHOW_CREATE_TRIGGER]=  CF_STATUS_COMMAND;
  sql_command_flags[SQLCOM_SHOW_STATUS_FUNC]= CF_STATUS_COMMAND | CF_REEXECUTION_FRAGILE;
  sql_command_flags[SQLCOM_SHOW_PROC_CODE]=   CF_STATUS_COMMAND;
  sql_command_flags[SQLCOM_SHOW_FUNC_CODE]=   CF_STATUS_COMMAND;
  sql_command_flags[SQLCOM_SHOW_CREATE_EVENT]= CF_STATUS_COMMAND;
  sql_command_flags[SQLCOM_SHOW_PROFILES]=    CF_STATUS_COMMAND;
  sql_command_flags[SQLCOM_SHOW_PROFILE]=     CF_STATUS_COMMAND;
  sql_command_flags[SQLCOM_BINLOG_BASE64_EVENT]= CF_STATUS_COMMAND | CF_CAN_GENERATE_ROW_EVENTS;
  sql_command_flags[SQLCOM_SHOW_TABLES]=       (CF_STATUS_COMMAND | CF_SHOW_TABLE_COMMAND | CF_REEXECUTION_FRAGILE);
  sql_command_flags[SQLCOM_SHOW_TABLE_STATUS]= (CF_STATUS_COMMAND | CF_SHOW_TABLE_COMMAND | CF_REEXECUTION_FRAGILE);


  sql_command_flags[SQLCOM_CREATE_USER]=       CF_CHANGES_DATA;
  sql_command_flags[SQLCOM_RENAME_USER]=       CF_CHANGES_DATA;
  sql_command_flags[SQLCOM_DROP_USER]=         CF_CHANGES_DATA;
  sql_command_flags[SQLCOM_ALTER_USER]=        CF_CHANGES_DATA;
  sql_command_flags[SQLCOM_CREATE_ROLE]=       CF_CHANGES_DATA;
  sql_command_flags[SQLCOM_GRANT]=             CF_CHANGES_DATA;
  sql_command_flags[SQLCOM_GRANT_ROLE]=        CF_CHANGES_DATA;
  sql_command_flags[SQLCOM_REVOKE]=            CF_CHANGES_DATA;
  sql_command_flags[SQLCOM_REVOKE_ROLE]=       CF_CHANGES_DATA;
  sql_command_flags[SQLCOM_OPTIMIZE]=          CF_CHANGES_DATA;
  sql_command_flags[SQLCOM_CREATE_FUNCTION]=   CF_CHANGES_DATA | CF_AUTO_COMMIT_TRANS;
  sql_command_flags[SQLCOM_CREATE_PROCEDURE]=  CF_CHANGES_DATA | CF_AUTO_COMMIT_TRANS;
  sql_command_flags[SQLCOM_CREATE_SPFUNCTION]= CF_CHANGES_DATA | CF_AUTO_COMMIT_TRANS;
  sql_command_flags[SQLCOM_DROP_PROCEDURE]=    CF_CHANGES_DATA | CF_AUTO_COMMIT_TRANS;
  sql_command_flags[SQLCOM_DROP_FUNCTION]=     CF_CHANGES_DATA | CF_AUTO_COMMIT_TRANS;
  sql_command_flags[SQLCOM_ALTER_PROCEDURE]=   CF_CHANGES_DATA | CF_AUTO_COMMIT_TRANS;
  sql_command_flags[SQLCOM_ALTER_FUNCTION]=    CF_CHANGES_DATA | CF_AUTO_COMMIT_TRANS;
  sql_command_flags[SQLCOM_INSTALL_PLUGIN]=    CF_CHANGES_DATA | CF_AUTO_COMMIT_TRANS;
  sql_command_flags[SQLCOM_UNINSTALL_PLUGIN]=  CF_CHANGES_DATA | CF_AUTO_COMMIT_TRANS;

  /*
    The following is used to preserver CF_ROW_COUNT during the
    a CALL or EXECUTE statement, so the value generated by the
    last called (or executed) statement is preserved.
    See mysql_execute_command() for how CF_ROW_COUNT is used.
  */
  /*
    (1): without it, in "CALL some_proc((subq))", subquery would not be
    traced.
  */
  sql_command_flags[SQLCOM_CALL]=      CF_REEXECUTION_FRAGILE |
                                       CF_CAN_GENERATE_ROW_EVENTS |
                                       CF_OPTIMIZER_TRACE; // (1)
  sql_command_flags[SQLCOM_EXECUTE]=   CF_CAN_GENERATE_ROW_EVENTS;
  sql_command_flags[SQLCOM_EXECUTE_IMMEDIATE]= CF_CAN_GENERATE_ROW_EVENTS;
  sql_command_flags[SQLCOM_COMPOUND]=  CF_CAN_GENERATE_ROW_EVENTS;

  /*
    We don't want to change to statement based replication for these commands
  */
  sql_command_flags[SQLCOM_ROLLBACK]|= CF_FORCE_ORIGINAL_BINLOG_FORMAT;
  /* We don't want to replicate ALTER TABLE for temp tables in row format */
  sql_command_flags[SQLCOM_ALTER_TABLE]|= CF_FORCE_ORIGINAL_BINLOG_FORMAT;
  /* We don't want to replicate TRUNCATE for temp tables in row format */
  sql_command_flags[SQLCOM_TRUNCATE]|= CF_FORCE_ORIGINAL_BINLOG_FORMAT;
  /* We don't want to replicate DROP for temp tables in row format */
  sql_command_flags[SQLCOM_DROP_TABLE]|= CF_FORCE_ORIGINAL_BINLOG_FORMAT;
  /* We don't want to replicate CREATE/DROP INDEX for temp tables in row format */
  sql_command_flags[SQLCOM_CREATE_INDEX]|= CF_FORCE_ORIGINAL_BINLOG_FORMAT;
  sql_command_flags[SQLCOM_DROP_INDEX]|= CF_FORCE_ORIGINAL_BINLOG_FORMAT;
  /* One can change replication mode with SET */
  sql_command_flags[SQLCOM_SET_OPTION]|= CF_FORCE_ORIGINAL_BINLOG_FORMAT;

  /*
    The following admin table operations are allowed
    on log tables.
  */
  sql_command_flags[SQLCOM_REPAIR]=    CF_WRITE_LOGS_COMMAND | CF_AUTO_COMMIT_TRANS |
                                       CF_REPORT_PROGRESS | CF_ADMIN_COMMAND;
  sql_command_flags[SQLCOM_OPTIMIZE]|= CF_WRITE_LOGS_COMMAND | CF_AUTO_COMMIT_TRANS |
                                       CF_REPORT_PROGRESS | CF_ADMIN_COMMAND;
  sql_command_flags[SQLCOM_ANALYZE]=   CF_WRITE_LOGS_COMMAND | CF_AUTO_COMMIT_TRANS |
                                       CF_REPORT_PROGRESS | CF_ADMIN_COMMAND;
  sql_command_flags[SQLCOM_CHECK]=     CF_WRITE_LOGS_COMMAND | CF_AUTO_COMMIT_TRANS |
                                       CF_REPORT_PROGRESS | CF_ADMIN_COMMAND;
  sql_command_flags[SQLCOM_CHECKSUM]=  CF_REPORT_PROGRESS;

  sql_command_flags[SQLCOM_CREATE_USER]|=       CF_AUTO_COMMIT_TRANS;
  sql_command_flags[SQLCOM_ALTER_USER]|=        CF_AUTO_COMMIT_TRANS;
  sql_command_flags[SQLCOM_DROP_USER]|=         CF_AUTO_COMMIT_TRANS;
  sql_command_flags[SQLCOM_RENAME_USER]|=       CF_AUTO_COMMIT_TRANS;
  sql_command_flags[SQLCOM_CREATE_ROLE]|=       CF_AUTO_COMMIT_TRANS;
  sql_command_flags[SQLCOM_DROP_ROLE]|=         CF_AUTO_COMMIT_TRANS;
  sql_command_flags[SQLCOM_REVOKE]|=            CF_AUTO_COMMIT_TRANS;
  sql_command_flags[SQLCOM_REVOKE_ALL]=         CF_AUTO_COMMIT_TRANS;
  sql_command_flags[SQLCOM_REVOKE_ROLE]|=       CF_AUTO_COMMIT_TRANS;
  sql_command_flags[SQLCOM_GRANT]|=             CF_AUTO_COMMIT_TRANS;
  sql_command_flags[SQLCOM_GRANT_ROLE]|=        CF_AUTO_COMMIT_TRANS;

  sql_command_flags[SQLCOM_FLUSH]=              CF_AUTO_COMMIT_TRANS;
  sql_command_flags[SQLCOM_RESET]=              CF_AUTO_COMMIT_TRANS;
  sql_command_flags[SQLCOM_CREATE_SERVER]=      CF_AUTO_COMMIT_TRANS;
  sql_command_flags[SQLCOM_ALTER_SERVER]=       CF_AUTO_COMMIT_TRANS;
  sql_command_flags[SQLCOM_DROP_SERVER]=        CF_AUTO_COMMIT_TRANS;

  /*
    The following statements can deal with temporary tables,
    so temporary tables should be pre-opened for those statements to
    simplify privilege checking.

    There are other statements that deal with temporary tables and open
    them, but which are not listed here. The thing is that the order of
    pre-opening temporary tables for those statements is somewhat custom.

    Note that SQLCOM_RENAME_TABLE should not be in this list!
  */
  sql_command_flags[SQLCOM_CREATE_TABLE]|=    CF_PREOPEN_TMP_TABLES;
  sql_command_flags[SQLCOM_CREATE_INDEX]|=    CF_PREOPEN_TMP_TABLES;
  sql_command_flags[SQLCOM_ALTER_TABLE]|=     CF_PREOPEN_TMP_TABLES;
  sql_command_flags[SQLCOM_TRUNCATE]|=        CF_PREOPEN_TMP_TABLES;
  sql_command_flags[SQLCOM_LOAD]|=            CF_PREOPEN_TMP_TABLES;
  sql_command_flags[SQLCOM_DROP_INDEX]|=      CF_PREOPEN_TMP_TABLES;
  sql_command_flags[SQLCOM_UPDATE]|=          CF_PREOPEN_TMP_TABLES;
  sql_command_flags[SQLCOM_UPDATE_MULTI]|=    CF_PREOPEN_TMP_TABLES;
  sql_command_flags[SQLCOM_INSERT_SELECT]|=   CF_PREOPEN_TMP_TABLES;
  sql_command_flags[SQLCOM_DELETE]|=          CF_PREOPEN_TMP_TABLES;
  sql_command_flags[SQLCOM_DELETE_MULTI]|=    CF_PREOPEN_TMP_TABLES;
  sql_command_flags[SQLCOM_REPLACE_SELECT]|=  CF_PREOPEN_TMP_TABLES;
  sql_command_flags[SQLCOM_SELECT]|=          CF_PREOPEN_TMP_TABLES;
  sql_command_flags[SQLCOM_SET_OPTION]|=      CF_PREOPEN_TMP_TABLES;
  sql_command_flags[SQLCOM_DO]|=              CF_PREOPEN_TMP_TABLES;
  sql_command_flags[SQLCOM_HA_OPEN]|=         CF_PREOPEN_TMP_TABLES;
  sql_command_flags[SQLCOM_CALL]|=            CF_PREOPEN_TMP_TABLES;
  sql_command_flags[SQLCOM_CHECKSUM]|=        CF_PREOPEN_TMP_TABLES;
  sql_command_flags[SQLCOM_ANALYZE]|=         CF_PREOPEN_TMP_TABLES;
  sql_command_flags[SQLCOM_CHECK]|=           CF_PREOPEN_TMP_TABLES;
  sql_command_flags[SQLCOM_OPTIMIZE]|=        CF_PREOPEN_TMP_TABLES;
  sql_command_flags[SQLCOM_REPAIR]|=          CF_PREOPEN_TMP_TABLES;
  sql_command_flags[SQLCOM_PRELOAD_KEYS]|=    CF_PREOPEN_TMP_TABLES;
  sql_command_flags[SQLCOM_ASSIGN_TO_KEYCACHE]|= CF_PREOPEN_TMP_TABLES;

  /*
    DDL statements that should start with closing opened handlers.

    We use this flag only for statements for which open HANDLERs
    have to be closed before temporary tables are pre-opened.
  */
  sql_command_flags[SQLCOM_CREATE_TABLE]|=    CF_HA_CLOSE;
  sql_command_flags[SQLCOM_DROP_TABLE]|=      CF_HA_CLOSE;
  sql_command_flags[SQLCOM_ALTER_TABLE]|=     CF_HA_CLOSE;
  sql_command_flags[SQLCOM_TRUNCATE]|=        CF_HA_CLOSE;
  sql_command_flags[SQLCOM_REPAIR]|=          CF_HA_CLOSE;
  sql_command_flags[SQLCOM_OPTIMIZE]|=        CF_HA_CLOSE;
  sql_command_flags[SQLCOM_ANALYZE]|=         CF_HA_CLOSE;
  sql_command_flags[SQLCOM_CHECK]|=           CF_HA_CLOSE;
  sql_command_flags[SQLCOM_CREATE_INDEX]|=    CF_HA_CLOSE;
  sql_command_flags[SQLCOM_DROP_INDEX]|=      CF_HA_CLOSE;
  sql_command_flags[SQLCOM_PRELOAD_KEYS]|=    CF_HA_CLOSE;
  sql_command_flags[SQLCOM_ASSIGN_TO_KEYCACHE]|=  CF_HA_CLOSE;

  /*
    Mark statements that always are disallowed in read-only
    transactions. Note that according to the SQL standard,
    even temporary table DDL should be disallowed.
  */
  sql_command_flags[SQLCOM_CREATE_TABLE]|=     CF_DISALLOW_IN_RO_TRANS;
  sql_command_flags[SQLCOM_ALTER_TABLE]|=      CF_DISALLOW_IN_RO_TRANS;
  sql_command_flags[SQLCOM_DROP_TABLE]|=       CF_DISALLOW_IN_RO_TRANS;
  sql_command_flags[SQLCOM_RENAME_TABLE]|=     CF_DISALLOW_IN_RO_TRANS;
  sql_command_flags[SQLCOM_CREATE_INDEX]|=     CF_DISALLOW_IN_RO_TRANS;
  sql_command_flags[SQLCOM_DROP_INDEX]|=       CF_DISALLOW_IN_RO_TRANS;
  sql_command_flags[SQLCOM_CREATE_DB]|=        CF_DISALLOW_IN_RO_TRANS;
  sql_command_flags[SQLCOM_DROP_DB]|=          CF_DISALLOW_IN_RO_TRANS;
  sql_command_flags[SQLCOM_ALTER_DB_UPGRADE]|= CF_DISALLOW_IN_RO_TRANS;
  sql_command_flags[SQLCOM_ALTER_DB]|=         CF_DISALLOW_IN_RO_TRANS;
  sql_command_flags[SQLCOM_CREATE_VIEW]|=      CF_DISALLOW_IN_RO_TRANS;
  sql_command_flags[SQLCOM_DROP_VIEW]|=        CF_DISALLOW_IN_RO_TRANS;
  sql_command_flags[SQLCOM_CREATE_TRIGGER]|=   CF_DISALLOW_IN_RO_TRANS;
  sql_command_flags[SQLCOM_DROP_TRIGGER]|=     CF_DISALLOW_IN_RO_TRANS;
  sql_command_flags[SQLCOM_CREATE_EVENT]|=     CF_DISALLOW_IN_RO_TRANS;
  sql_command_flags[SQLCOM_ALTER_EVENT]|=      CF_DISALLOW_IN_RO_TRANS;
  sql_command_flags[SQLCOM_DROP_EVENT]|=       CF_DISALLOW_IN_RO_TRANS;
  sql_command_flags[SQLCOM_CREATE_USER]|=      CF_DISALLOW_IN_RO_TRANS;
  sql_command_flags[SQLCOM_ALTER_USER]|=       CF_DISALLOW_IN_RO_TRANS;
  sql_command_flags[SQLCOM_RENAME_USER]|=      CF_DISALLOW_IN_RO_TRANS;
  sql_command_flags[SQLCOM_DROP_USER]|=        CF_DISALLOW_IN_RO_TRANS;
  sql_command_flags[SQLCOM_CREATE_SERVER]|=    CF_DISALLOW_IN_RO_TRANS;
  sql_command_flags[SQLCOM_ALTER_SERVER]|=     CF_DISALLOW_IN_RO_TRANS;
  sql_command_flags[SQLCOM_DROP_SERVER]|=      CF_DISALLOW_IN_RO_TRANS;
  sql_command_flags[SQLCOM_CREATE_FUNCTION]|=  CF_DISALLOW_IN_RO_TRANS;
  sql_command_flags[SQLCOM_CREATE_PROCEDURE]|= CF_DISALLOW_IN_RO_TRANS;
  sql_command_flags[SQLCOM_CREATE_SPFUNCTION]|=CF_DISALLOW_IN_RO_TRANS;
  sql_command_flags[SQLCOM_DROP_PROCEDURE]|=   CF_DISALLOW_IN_RO_TRANS;
  sql_command_flags[SQLCOM_DROP_FUNCTION]|=    CF_DISALLOW_IN_RO_TRANS;
  sql_command_flags[SQLCOM_ALTER_PROCEDURE]|=  CF_DISALLOW_IN_RO_TRANS;
  sql_command_flags[SQLCOM_ALTER_FUNCTION]|=   CF_DISALLOW_IN_RO_TRANS;
  sql_command_flags[SQLCOM_TRUNCATE]|=         CF_DISALLOW_IN_RO_TRANS;
  sql_command_flags[SQLCOM_ALTER_TABLESPACE]|= CF_DISALLOW_IN_RO_TRANS;
  sql_command_flags[SQLCOM_REPAIR]|=           CF_DISALLOW_IN_RO_TRANS;
  sql_command_flags[SQLCOM_OPTIMIZE]|=         CF_DISALLOW_IN_RO_TRANS;
  sql_command_flags[SQLCOM_GRANT]|=            CF_DISALLOW_IN_RO_TRANS;
  sql_command_flags[SQLCOM_REVOKE]|=           CF_DISALLOW_IN_RO_TRANS;
  sql_command_flags[SQLCOM_REVOKE_ALL]|=       CF_DISALLOW_IN_RO_TRANS;
  sql_command_flags[SQLCOM_INSTALL_PLUGIN]|=   CF_DISALLOW_IN_RO_TRANS;
  sql_command_flags[SQLCOM_UNINSTALL_PLUGIN]|= CF_DISALLOW_IN_RO_TRANS;
}

bool sqlcom_can_generate_row_events(const THD *thd)
{
  return (sql_command_flags[thd->lex->sql_command] &
          CF_CAN_GENERATE_ROW_EVENTS);
}
 
bool is_update_query(enum enum_sql_command command)
{
  DBUG_ASSERT(command <= SQLCOM_END);
  return (sql_command_flags[command] & CF_CHANGES_DATA) != 0;
}

/**
  Check if a sql command is allowed to write to log tables.
  @param command The SQL command
  @return true if writing is allowed
*/
bool is_log_table_write_query(enum enum_sql_command command)
{
  DBUG_ASSERT(command <= SQLCOM_END);
  return (sql_command_flags[command] & CF_WRITE_LOGS_COMMAND) != 0;
}

void execute_init_command(THD *thd, LEX_STRING *init_command,
                          mysql_rwlock_t *var_lock)
{
  Vio* save_vio;
  ulonglong save_client_capabilities;

  mysql_rwlock_rdlock(var_lock);
  if (!init_command->length)
  {
    mysql_rwlock_unlock(var_lock);
    return;
  }

  /*
    copy the value under a lock, and release the lock.
    init_command has to be executed without a lock held,
    as it may try to change itself
  */
  size_t len= init_command->length;
  char *buf= thd->strmake(init_command->str, len);
  mysql_rwlock_unlock(var_lock);

  THD_STAGE_INFO(thd, stage_execution_of_init_command);
  save_client_capabilities= thd->client_capabilities;
  thd->client_capabilities|= CLIENT_MULTI_QUERIES;
  /*
    We don't need return result of execution to client side.
    To forbid this we should set thd->net.vio to 0.
  */
  save_vio= thd->net.vio;
  thd->net.vio= 0;
  thd->clear_error(1);
  dispatch_command(COM_QUERY, thd, buf, len, FALSE, FALSE);
  thd->client_capabilities= save_client_capabilities;
  thd->net.vio= save_vio;

}


static char *fgets_fn(char *buffer, size_t size, fgets_input_t input, int *error)
{
  MYSQL_FILE *in= static_cast<MYSQL_FILE*> (input);
  char *line= mysql_file_fgets(buffer, size, in);
  if (error)
    *error= (line == NULL) ? ferror(in->m_file) : 0;
  return line;
}


static void handle_bootstrap_impl(THD *thd)
{
  MYSQL_FILE *file= bootstrap_file;
  DBUG_ENTER("handle_bootstrap_impl");

#ifndef EMBEDDED_LIBRARY
  pthread_detach_this_thread();
  thd->thread_stack= (char*) &thd;
#endif /* EMBEDDED_LIBRARY */

  thd->security_ctx->user= (char*) my_strdup("boot", MYF(MY_WME));
  thd->security_ctx->priv_user[0]= thd->security_ctx->priv_host[0]=
    thd->security_ctx->priv_role[0]= 0;
  /*
    Make the "client" handle multiple results. This is necessary
    to enable stored procedures with SELECTs and Dynamic SQL
    in init-file.
  */
  thd->client_capabilities|= CLIENT_MULTI_RESULTS;

  thd->init_for_queries();

  for ( ; ; )
  {
    char buffer[MAX_BOOTSTRAP_QUERY_SIZE] = "";
    int rc, length;
    char *query;
    int error= 0;

    rc= read_bootstrap_query(buffer, &length, file, fgets_fn, &error);

    if (rc == READ_BOOTSTRAP_EOF)
      break;
    /*
      Check for bootstrap file errors. SQL syntax errors will be
      caught below.
    */
    if (rc != READ_BOOTSTRAP_SUCCESS)
    {
      /*
        mysql_parse() may have set a successful error status for the previous
        query. We must clear the error status to report the bootstrap error.
      */
      thd->get_stmt_da()->reset_diagnostics_area();

      /* Get the nearest query text for reference. */
      char *err_ptr= buffer + (length <= MAX_BOOTSTRAP_ERROR_LEN ?
                                        0 : (length - MAX_BOOTSTRAP_ERROR_LEN));
      switch (rc)
      {
      case READ_BOOTSTRAP_ERROR:
        my_printf_error(ER_UNKNOWN_ERROR, "Bootstrap file error, return code (%d). "
                        "Nearest query: '%s'", MYF(0), error, err_ptr);
        break;

      case READ_BOOTSTRAP_QUERY_SIZE:
        my_printf_error(ER_UNKNOWN_ERROR, "Boostrap file error. Query size "
                        "exceeded %d bytes near '%s'.", MYF(0),
                        MAX_BOOTSTRAP_LINE_SIZE, err_ptr);
        break;

      default:
        DBUG_ASSERT(false);
        break;
      }

      thd->protocol->end_statement();
      bootstrap_error= 1;
      break;
    }

    query= (char *) thd->memdup_w_gap(buffer, length + 1,
                                      thd->db_length + 1 +
                                      QUERY_CACHE_DB_LENGTH_SIZE +
                                      QUERY_CACHE_FLAGS_SIZE);
    size_t db_len= 0;
    memcpy(query + length + 1, (char *) &db_len, sizeof(size_t));
    thd->set_query_and_id(query, length, thd->charset(), next_query_id());
    int2store(query + length + 1, 0);           // No db in bootstrap
    DBUG_PRINT("query",("%-.4096s",thd->query()));
#if defined(ENABLED_PROFILING)
    thd->profiling.start_new_query();
    thd->profiling.set_query_source(thd->query(), length);
#endif

    /*
      We don't need to obtain LOCK_thread_count here because in bootstrap
      mode we have only one thread.
    */
    thd->set_time();
    Parser_state parser_state;
    if (parser_state.init(thd, thd->query(), length))
    {
      thd->protocol->end_statement();
      bootstrap_error= 1;
      break;
    }

    mysql_parse(thd, thd->query(), length, &parser_state, FALSE, FALSE);

    bootstrap_error= thd->is_error();
    thd->protocol->end_statement();

#if defined(ENABLED_PROFILING)
    thd->profiling.finish_current_query();
#endif
    delete_explain_query(thd->lex);

    if (bootstrap_error)
      break;

    thd->reset_kill_query();  /* Ensure that killed_errmsg is released */
    free_root(thd->mem_root,MYF(MY_KEEP_PREALLOC));
    thd->lex->restore_set_statement_var();
  }

  DBUG_VOID_RETURN;
}


/**
  Execute commands from bootstrap_file.

  Used when creating the initial grant tables.
*/

pthread_handler_t handle_bootstrap(void *arg)
{
  THD *thd=(THD*) arg;

  mysql_thread_set_psi_id(thd->thread_id);

  do_handle_bootstrap(thd);
  return 0;
}

void do_handle_bootstrap(THD *thd)
{
  /* The following must be called before DBUG_ENTER */
  thd->thread_stack= (char*) &thd;
  if (my_thread_init() || thd->store_globals())
  {
#ifndef EMBEDDED_LIBRARY
    close_connection(thd, ER_OUT_OF_RESOURCES);
#endif
    thd->fatal_error();
    goto end;
  }

  handle_bootstrap_impl(thd);

end:
  delete thd;

  mysql_mutex_lock(&LOCK_thread_count);
  in_bootstrap = FALSE;
  mysql_cond_broadcast(&COND_thread_count);
  mysql_mutex_unlock(&LOCK_thread_count);

#ifndef EMBEDDED_LIBRARY
  my_thread_end();
  pthread_exit(0);
#endif

  return;
}


/* This works because items are allocated on THD::mem_root */

void free_items(Item *item)
{
  Item *next;
  DBUG_ENTER("free_items");
  for (; item ; item=next)
  {
    next=item->next;
    item->delete_self();
  }
  DBUG_VOID_RETURN;
}

/**
   This works because items are allocated on THD::mem_root.
   @note The function also handles null pointers (empty list).
*/
void cleanup_items(Item *item)
{
  DBUG_ENTER("cleanup_items");  
  for (; item ; item=item->next)
    item->cleanup();
  DBUG_VOID_RETURN;
}

static enum enum_server_command fetch_command(THD *thd, char *packet)
{
  enum enum_server_command
    command= (enum enum_server_command) (uchar) packet[0];
  DBUG_ENTER("fetch_command");

  if (command >= COM_END ||
      (command >= COM_MDB_GAP_BEG && command <= COM_MDB_GAP_END))
    command= COM_END;				// Wrong command

  DBUG_PRINT("info",("Command on %s = %d (%s)",
                     vio_description(thd->net.vio), command,
                     command_name[command].str));
  DBUG_RETURN(command);
}


#ifdef WITH_WSREP
static bool wsrep_tables_accessible_when_detached(const TABLE_LIST *tables)
{
  for (const TABLE_LIST *table= tables; table; table= table->next_global)
  {
    TABLE_CATEGORY c;
    LEX_STRING     db, tn;
    lex_string_set(&db, table->db);
    lex_string_set(&tn, table->table_name);
    c= get_table_category(&db, &tn);
    if (c != TABLE_CATEGORY_INFORMATION &&
        c != TABLE_CATEGORY_PERFORMANCE)
    {
      return false;
    }
  }
  return true;
}
#endif /* WITH_WSREP */
#ifndef EMBEDDED_LIBRARY

/**
  Read one command from connection and execute it (query or simple command).
  This function is called in loop from thread function.

  For profiling to work, it must never be called recursively.

  @retval
    0  success
  @retval
    1  request of thread shutdown (see dispatch_command() description)
*/

bool do_command(THD *thd)
{
  bool return_value;
  char *packet= 0;
#ifdef WITH_WSREP
  ulong packet_length= 0; // just to avoid (false positive) compiler warning
#else
  ulong packet_length;
#endif /* WITH_WSREP */
  NET *net= &thd->net;
  enum enum_server_command command;
  DBUG_ENTER("do_command");

#ifdef WITH_WSREP
  if (WSREP(thd))
  {
    mysql_mutex_lock(&thd->LOCK_thd_data);
    wsrep_thd_set_query_state(thd, QUERY_IDLE);
    if (thd->wsrep_conflict_state==MUST_ABORT)
    {
      wsrep_client_rollback(thd);
    }
    mysql_mutex_unlock(&thd->LOCK_thd_data);
  }
#endif /* WITH_WSREP */

  /*
    indicator of uninitialized lex => normal flow of errors handling
    (see my_message_sql)
  */
  thd->lex->current_select= 0;

  /*
    This thread will do a blocking read from the client which
    will be interrupted when the next command is received from
    the client, the connection is closed or "net_wait_timeout"
    number of seconds has passed.
  */
  if(!thd->skip_wait_timeout)
    my_net_set_read_timeout(net, thd->variables.net_wait_timeout);

  /* Errors and diagnostics are cleared once here before query */
  thd->clear_error(1);

  net_new_transaction(net);

  /* Save for user statistics */
  thd->start_bytes_received= thd->status_var.bytes_received;

  /*
    Synchronization point for testing of KILL_CONNECTION.
    This sync point can wait here, to simulate slow code execution
    between the last test of thd->killed and blocking in read().

    The goal of this test is to verify that a connection does not
    hang, if it is killed at this point of execution.
    (Bug#37780 - main.kill fails randomly)

    Note that the sync point wait itself will be terminated by a
    kill. In this case it consumes a condition broadcast, but does
    not change anything else. The consumed broadcast should not
    matter here, because the read/recv() below doesn't use it.
  */
  DEBUG_SYNC(thd, "before_do_command_net_read");

  packet_length= my_net_read_packet(net, 1);
#ifdef WITH_WSREP
  if (WSREP(thd)) {
    mysql_mutex_lock(&thd->LOCK_thd_data);

    /* these THD's are aborted or are aborting during being idle */
    if (thd->wsrep_conflict_state == ABORTING)
    {
      while (thd->wsrep_conflict_state == ABORTING) {
        mysql_mutex_unlock(&thd->LOCK_thd_data);
        my_sleep(1000);
        mysql_mutex_lock(&thd->LOCK_thd_data);
      }
      thd->store_globals();
    }
    else if (thd->wsrep_conflict_state == ABORTED)
    {
      thd->store_globals();
    }

    wsrep_thd_set_query_state(thd, QUERY_EXEC);
    mysql_mutex_unlock(&thd->LOCK_thd_data);
  }
#endif /* WITH_WSREP */

  if (packet_length == packet_error)
  {
    DBUG_PRINT("info",("Got error %d reading command from socket %s",
		       net->error,
		       vio_description(net->vio)));

#ifdef WITH_WSREP
    if (WSREP(thd))
    {
      mysql_mutex_lock(&thd->LOCK_thd_data);
      if (thd->wsrep_conflict_state == MUST_ABORT)
      {
        DBUG_PRINT("wsrep",("aborted for wsrep rollback: %lu",
                   (long unsigned int) thd->real_id));
        wsrep_client_rollback(thd);
      }
      mysql_mutex_unlock(&thd->LOCK_thd_data);
    }
#endif /* WITH_WSREP */

    /* Instrument this broken statement as "statement/com/error" */
    thd->m_statement_psi= MYSQL_REFINE_STATEMENT(thd->m_statement_psi,
                                                 com_statement_info[COM_END].
                                                 m_key);


    /* Check if we can continue without closing the connection */

    /* The error must be set. */
    DBUG_ASSERT(thd->is_error());
    thd->protocol->end_statement();

    /* Mark the statement completed. */
    MYSQL_END_STATEMENT(thd->m_statement_psi, thd->get_stmt_da());
    thd->m_statement_psi= NULL;
    thd->m_digest= NULL;

    if (net->error != 3)
    {
      return_value= TRUE;                       // We have to close it.
      goto out;
    }

    net->error= 0;
    return_value= FALSE;
    goto out;
  }

  packet= (char*) net->read_pos;
  /*
    'packet_length' contains length of data, as it was stored in packet
    header. In case of malformed header, my_net_read returns zero.
    If packet_length is not zero, my_net_read ensures that the returned
    number of bytes was actually read from network.
    There is also an extra safety measure in my_net_read:
    it sets packet[packet_length]= 0, but only for non-zero packets.
  */
  if (packet_length == 0)                       /* safety */
  {
    /* Initialize with COM_SLEEP packet */
    packet[0]= (uchar) COM_SLEEP;
    packet_length= 1;
  }
  /* Do not rely on my_net_read, extra safety against programming errors. */
  packet[packet_length]= '\0';                  /* safety */


  command= fetch_command(thd, packet);

#ifdef WITH_WSREP
  if (WSREP(thd))
  {
    /*
      Bail out if DB snapshot has not been installed.
    */
    if (!thd->wsrep_applier &&
        (!wsrep_ready || wsrep_reject_queries != WSREP_REJECT_NONE) &&
        (server_command_flags[command] & CF_SKIP_WSREP_CHECK) == 0)
    {
      my_message(ER_UNKNOWN_COM_ERROR,
                 "WSREP has not yet prepared node for application use", MYF(0));
      thd->protocol->end_statement();

      /* Performance Schema Interface instrumentation end. */
      MYSQL_END_STATEMENT(thd->m_statement_psi, thd->get_stmt_da());
      thd->m_statement_psi= NULL;
      thd->m_digest= NULL;

      return_value= FALSE;
      goto out;
    }
  }
#endif

  /* Restore read timeout value */
  my_net_set_read_timeout(net, thd->variables.net_read_timeout);

  DBUG_ASSERT(packet_length);
  DBUG_ASSERT(!thd->apc_target.is_enabled());
  return_value= dispatch_command(command, thd, packet+1,
                                 (uint) (packet_length-1), FALSE, FALSE);
#ifdef WITH_WSREP
  if (WSREP(thd))
  {
    while (thd->wsrep_conflict_state== RETRY_AUTOCOMMIT)
    {
      WSREP_DEBUG("Retry autocommit for: %s\n", thd->wsrep_retry_query);
      CHARSET_INFO *current_charset = thd->variables.character_set_client;
      if (!is_supported_parser_charset(current_charset))
      {
        /* Do not use non-supported parser character sets */
        WSREP_WARN("Current client character set is non-supported parser "
                   "character set: %s", current_charset->csname);
        thd->variables.character_set_client = &my_charset_latin1;
        WSREP_WARN("For retry temporally setting character set to : %s",
                   my_charset_latin1.csname);
      }
      thd->clear_error();
      return_value= dispatch_command(command, thd, thd->wsrep_retry_query,
                                     thd->wsrep_retry_query_len, FALSE, FALSE);
      thd->variables.character_set_client = current_charset;
    }

    if (thd->wsrep_retry_query && thd->wsrep_conflict_state != REPLAYING)
    {
      my_free(thd->wsrep_retry_query);
      thd->wsrep_retry_query      = NULL;
      thd->wsrep_retry_query_len  = 0;
      thd->wsrep_retry_command    = COM_CONNECT;
    }
  }
#endif /* WITH_WSREP */
  DBUG_ASSERT(!thd->apc_target.is_enabled());

out:
  thd->lex->restore_set_statement_var();
  /* The statement instrumentation must be closed in all cases. */
  DBUG_ASSERT(thd->m_digest == NULL);
  DBUG_ASSERT(thd->m_statement_psi == NULL);
  DBUG_RETURN(return_value);
}
#endif  /* EMBEDDED_LIBRARY */

/**
  @brief Determine if an attempt to update a non-temporary table while the
    read-only option was enabled has been made.

  This is a helper function to mysql_execute_command.

  @note SQLCOM_MULTI_UPDATE is an exception and delt with elsewhere.

  @see mysql_execute_command
  @returns Status code
    @retval TRUE The statement should be denied.
    @retval FALSE The statement isn't updating any relevant tables.
*/

static bool deny_updates_if_read_only_option(THD *thd, TABLE_LIST *all_tables)
{
  DBUG_ENTER("deny_updates_if_read_only_option");

  if (!opt_readonly)
    DBUG_RETURN(FALSE);

  LEX *lex= thd->lex;

  if (thd->security_ctx->master_access & SUPER_ACL)
    DBUG_RETURN(FALSE);

  if (!(sql_command_flags[lex->sql_command] & CF_CHANGES_DATA))
    DBUG_RETURN(FALSE);

  /* Multi update is an exception and is dealt with later. */
  if (lex->sql_command == SQLCOM_UPDATE_MULTI)
    DBUG_RETURN(FALSE);

  if (lex->sql_command == SQLCOM_CREATE_DB ||
      lex->sql_command == SQLCOM_ALTER_DB ||
      lex->sql_command == SQLCOM_DROP_DB)
    DBUG_RETURN(TRUE);

  /*
    a table-to-be-created is not in the temp table list yet,
    so CREATE TABLE needs a special treatment
  */
  if (lex->sql_command == SQLCOM_CREATE_TABLE)
    DBUG_RETURN(!lex->tmp_table());

  /*
    a table-to-be-dropped might not exist (DROP TEMPORARY TABLE IF EXISTS),
    cannot use the temp table list either.
  */
  if (lex->sql_command == SQLCOM_DROP_TABLE && lex->tmp_table())
    DBUG_RETURN(FALSE);

  /* Now, check thd->temporary_tables list */
  DBUG_RETURN(some_non_temp_table_to_be_updated(thd, all_tables));
}


/**
  check COM_MULTI packet

  @param thd             thread handle
  @param packet          pointer on the packet of commands
  @param packet_length   length of this packet

  @retval 0 - Error
  @retval # - Number of commands in the batch
*/

uint maria_multi_check(THD *thd, char *packet, uint packet_length)
{
  uint counter= 0;
  DBUG_ENTER("maria_multi_check");
  while (packet_length)
  {
    char *packet_start= packet;
    size_t subpacket_length= net_field_length((uchar **)&packet_start);
    size_t length_length= packet_start - packet;
    // length of command + 3 bytes where that length was stored
    DBUG_PRINT("info", ("sub-packet length: %zu + %zu  command: %x",
                        subpacket_length, length_length,
                        packet_start[3]));

    if (subpacket_length == 0 ||
        (subpacket_length + length_length) > packet_length)
    {
      my_message(ER_UNKNOWN_COM_ERROR, ER_THD(thd, ER_UNKNOWN_COM_ERROR),
                 MYF(0));
      DBUG_RETURN(0);
    }

    counter++;
    packet= packet_start + subpacket_length;
    packet_length-= (subpacket_length + length_length);
  }
  DBUG_RETURN(counter);
}


/**
  Perform one connection-level (COM_XXXX) command.

  @param command         type of command to perform
  @param thd             connection handle
  @param packet          data for the command, packet is always null-terminated
  @param packet_length   length of packet + 1 (to show that data is
                         null-terminated) except for COM_SLEEP, where it
                         can be zero.
  @param is_com_multi    recursive call from COM_MULTI
  @param is_next_command there will be more command in the COM_MULTI batch

  @todo
    set thd->lex->sql_command to SQLCOM_END here.
  @todo
    The following has to be changed to an 8 byte integer

  @retval
    0   ok
  @retval
    1   request of thread shutdown, i. e. if command is
        COM_QUIT/COM_SHUTDOWN
*/
bool dispatch_command(enum enum_server_command command, THD *thd,
		      char* packet, uint packet_length, bool is_com_multi,
                      bool is_next_command)
{
  NET *net= &thd->net;
  bool error= 0;
  bool do_end_of_statement= true;
  DBUG_ENTER("dispatch_command");
  DBUG_PRINT("info", ("command: %d %s", command,
                      (command_name[command].str != 0 ?
                       command_name[command].str :
                       "<?>")));
  bool drop_more_results= 0;

  if (!is_com_multi)
    inc_thread_running();

  /* keep it withing 1 byte */
  compile_time_assert(COM_END == 255);

#ifdef WITH_WSREP
  if (WSREP(thd))
  {
    if (!thd->in_multi_stmt_transaction_mode())
    {
      thd->wsrep_PA_safe= true;
    }

    mysql_mutex_lock(&thd->LOCK_thd_data);
    wsrep_thd_set_query_state(thd, QUERY_EXEC);
    if (thd->wsrep_conflict_state== RETRY_AUTOCOMMIT)
    {
      thd->wsrep_conflict_state= NO_CONFLICT;
    }
    if (thd->wsrep_conflict_state== MUST_ABORT)
    {
      wsrep_client_rollback(thd);
    }
    /* We let COM_QUIT and COM_STMT_CLOSE to execute even if wsrep aborted. */
    if (thd->wsrep_conflict_state == ABORTED &&
        command != COM_STMT_CLOSE && command != COM_QUIT)
    {
      mysql_mutex_unlock(&thd->LOCK_thd_data);
      my_message(ER_LOCK_DEADLOCK, "Deadlock: wsrep aborted transaction",
                 MYF(0));
      WSREP_DEBUG("Deadlock error for: %s", thd->query());
      thd->reset_killed();
      thd->mysys_var->abort     = 0;
      thd->wsrep_conflict_state = NO_CONFLICT;
      thd->wsrep_retry_counter  = 0;
      goto dispatch_end;
    }
    mysql_mutex_unlock(&thd->LOCK_thd_data);
  }
#endif /* WITH_WSREP */
#if defined(ENABLED_PROFILING)
  thd->profiling.start_new_query();
#endif
  MYSQL_COMMAND_START(thd->thread_id, command,
                      &thd->security_ctx->priv_user[0],
                      (char *) thd->security_ctx->host_or_ip);
  
  DBUG_EXECUTE_IF("crash_dispatch_command_before",
                  { DBUG_PRINT("crash_dispatch_command_before", ("now"));
                    DBUG_ABORT(); });

  /* Performance Schema Interface instrumentation, begin */
  thd->m_statement_psi= MYSQL_REFINE_STATEMENT(thd->m_statement_psi,
                                               com_statement_info[command].
                                               m_key);
  thd->set_command(command);

  thd->enable_slow_log= true;
  thd->query_plan_flags= QPLAN_INIT;
  thd->lex->sql_command= SQLCOM_END; /* to avoid confusing VIEW detectors */
  thd->reset_kill_query();

  DEBUG_SYNC(thd,"dispatch_command_before_set_time");

  thd->set_time();
  if (!(server_command_flags[command] & CF_SKIP_QUERY_ID))
    thd->set_query_id(next_query_id());
  else
  {
    /*
      ping, get statistics or similar stateless command.
      No reason to increase query id here.
    */
    thd->set_query_id(get_query_id());
  }

  if (!(server_command_flags[command] & CF_SKIP_QUESTIONS))
    statistic_increment(thd->status_var.questions, &LOCK_status);

  /* Copy data for user stats */
  if ((thd->userstat_running= opt_userstat_running))
  {
    thd->start_cpu_time= my_getcputime();
    memcpy(&thd->org_status_var, &thd->status_var, sizeof(thd->status_var));
    thd->select_commands= thd->update_commands= thd->other_commands= 0;
  }

  /**
    Clear the set of flags that are expected to be cleared at the
    beginning of each command.
  */
  thd->server_status&= ~SERVER_STATUS_CLEAR_SET;
  if (is_next_command)
  {
    drop_more_results= !MY_TEST(thd->server_status &
                                SERVER_MORE_RESULTS_EXISTS);
    thd->server_status|= SERVER_MORE_RESULTS_EXISTS;
    if (is_com_multi)
      thd->get_stmt_da()->set_skip_flush();
  }

  switch (command) {
  case COM_INIT_DB:
  {
    LEX_STRING tmp;
    status_var_increment(thd->status_var.com_stat[SQLCOM_CHANGE_DB]);
    if (thd->copy_with_error(system_charset_info, &tmp,
                             thd->charset(), packet, packet_length))
      break;
    if (!mysql_change_db(thd, &tmp, FALSE))
    {
      general_log_write(thd, command, thd->db, thd->db_length);
      my_ok(thd);
    }
    break;
  }
#ifdef HAVE_REPLICATION
  case COM_REGISTER_SLAVE:
  {
    status_var_increment(thd->status_var.com_register_slave);
    if (!register_slave(thd, (uchar*)packet, packet_length))
      my_ok(thd);
    break;
  }
#endif
  case COM_RESET_CONNECTION:
  {
    thd->status_var.com_other++;
    thd->change_user();
    thd->clear_error();                         // if errors from rollback
    /* Restore original charset from client authentication packet.*/
    if(thd->org_charset)
      thd->update_charset(thd->org_charset,thd->org_charset,thd->org_charset);
    my_ok(thd, 0, 0, 0);
    break;
  }
  case COM_CHANGE_USER:
  {
    int auth_rc;
    status_var_increment(thd->status_var.com_other);

    thd->change_user();
    thd->clear_error();                         // if errors from rollback

    /* acl_authenticate() takes the data from net->read_pos */
    net->read_pos= (uchar*)packet;

    uint save_db_length= thd->db_length;
    char *save_db= thd->db;
    USER_CONN *save_user_connect= thd->user_connect;
    Security_context save_security_ctx= *thd->security_ctx;
    CHARSET_INFO *save_character_set_client=
      thd->variables.character_set_client;
    CHARSET_INFO *save_collation_connection=
      thd->variables.collation_connection;
    CHARSET_INFO *save_character_set_results=
      thd->variables.character_set_results;

    /* Ensure we don't free security_ctx->user in case we have to revert */
    thd->security_ctx->user= 0;
    thd->user_connect= 0;

    /*
      to limit COM_CHANGE_USER ability to brute-force passwords,
      we only allow three unsuccessful COM_CHANGE_USER per connection.
    */
    if (thd->failed_com_change_user >= 3)
    {
      my_message(ER_UNKNOWN_COM_ERROR, ER_THD(thd,ER_UNKNOWN_COM_ERROR),
                 MYF(0));
      auth_rc= 1;
    }
    else
      auth_rc= acl_authenticate(thd, packet_length);

    mysql_audit_notify_connection_change_user(thd);
    if (auth_rc)
    {
      /* Free user if allocated by acl_authenticate */
      my_free(thd->security_ctx->user);
      *thd->security_ctx= save_security_ctx;
      if (thd->user_connect)
	decrease_user_connections(thd->user_connect);
      thd->user_connect= save_user_connect;
      thd->reset_db(save_db, save_db_length);
      thd->update_charset(save_character_set_client, save_collation_connection,
                          save_character_set_results);
      thd->failed_com_change_user++;
      my_sleep(1000000);
    }
    else
    {
#ifndef NO_EMBEDDED_ACCESS_CHECKS
      /* we've authenticated new user */
      if (save_user_connect)
	decrease_user_connections(save_user_connect);
#endif /* NO_EMBEDDED_ACCESS_CHECKS */
      my_free(save_db);
      my_free(save_security_ctx.user);
    }
    break;
  }
  case COM_STMT_BULK_EXECUTE:
  {
    mysqld_stmt_bulk_execute(thd, packet, packet_length);
    break;
  }
  case COM_STMT_EXECUTE:
  {
    mysqld_stmt_execute(thd, packet, packet_length);
    break;
  }
  case COM_STMT_FETCH:
  {
    mysqld_stmt_fetch(thd, packet, packet_length);
    break;
  }
  case COM_STMT_SEND_LONG_DATA:
  {
    mysql_stmt_get_longdata(thd, packet, packet_length);
    break;
  }
  case COM_STMT_PREPARE:
  {
    mysqld_stmt_prepare(thd, packet, packet_length);
    break;
  }
  case COM_STMT_CLOSE:
  {
    mysqld_stmt_close(thd, packet);
    break;
  }
  case COM_STMT_RESET:
  {
    mysqld_stmt_reset(thd, packet);
    break;
  }
  case COM_QUERY:
  {
    DBUG_ASSERT(thd->m_digest == NULL);
    thd->m_digest= & thd->m_digest_state;
    thd->m_digest->reset(thd->m_token_array, max_digest_length);

    if (alloc_query(thd, packet, packet_length))
      break;					// fatal error is set
    MYSQL_QUERY_START(thd->query(), thd->thread_id,
                      (char *) (thd->db ? thd->db : ""),
                      &thd->security_ctx->priv_user[0],
                      (char *) thd->security_ctx->host_or_ip);
    char *packet_end= thd->query() + thd->query_length();
    general_log_write(thd, command, thd->query(), thd->query_length());
    DBUG_PRINT("query",("%-.4096s",thd->query()));
#if defined(ENABLED_PROFILING)
    thd->profiling.set_query_source(thd->query(), thd->query_length());
#endif
    MYSQL_SET_STATEMENT_TEXT(thd->m_statement_psi, thd->query(),
                             thd->query_length());

    Parser_state parser_state;
    if (parser_state.init(thd, thd->query(), thd->query_length()))
      break;

    if (WSREP(thd))
      wsrep_mysql_parse(thd, thd->query(), thd->query_length(), &parser_state,
                        is_com_multi, is_next_command);
    else
      mysql_parse(thd, thd->query(), thd->query_length(), &parser_state,
                  is_com_multi, is_next_command);

    while (!thd->killed && (parser_state.m_lip.found_semicolon != NULL) &&
           ! thd->is_error())
    {
      /*
        Multiple queries exist, execute them individually
      */
      char *beginning_of_next_stmt= (char*) parser_state.m_lip.found_semicolon;

#ifdef WITH_ARIA_STORAGE_ENGINE
    ha_maria::implicit_commit(thd, FALSE);
#endif

      /* Finalize server status flags after executing a statement. */
      thd->update_server_status();
      thd->protocol->end_statement();
      query_cache_end_of_result(thd);

      mysql_audit_general(thd, MYSQL_AUDIT_GENERAL_STATUS,
                          thd->get_stmt_da()->is_error()
                            ? thd->get_stmt_da()->sql_errno()
                            : 0,
                          command_name[command].str);

      ulong length= (ulong)(packet_end - beginning_of_next_stmt);

      log_slow_statement(thd);
      DBUG_ASSERT(!thd->apc_target.is_enabled());

      /* Remove garbage at start of query */
      while (length > 0 && my_isspace(thd->charset(), *beginning_of_next_stmt))
      {
        beginning_of_next_stmt++;
        length--;
      }

      /* PSI end */
      MYSQL_END_STATEMENT(thd->m_statement_psi, thd->get_stmt_da());
      thd->m_statement_psi= NULL;
      thd->m_digest= NULL;

      /* DTRACE end */
      if (MYSQL_QUERY_DONE_ENABLED())
      {
        MYSQL_QUERY_DONE(thd->is_error());
      }

#if defined(ENABLED_PROFILING)
      thd->profiling.finish_current_query();
      thd->profiling.start_new_query("continuing");
      thd->profiling.set_query_source(beginning_of_next_stmt, length);
#endif

      /* DTRACE begin */
      MYSQL_QUERY_START(beginning_of_next_stmt, thd->thread_id,
                        (char *) (thd->db ? thd->db : ""),
                        &thd->security_ctx->priv_user[0],
                        (char *) thd->security_ctx->host_or_ip);

      /* PSI begin */
      thd->m_digest= & thd->m_digest_state;

      thd->m_statement_psi= MYSQL_START_STATEMENT(&thd->m_statement_state,
                                                  com_statement_info[command].m_key,
                                                  thd->db, thd->db_length,
                                                  thd->charset());
      THD_STAGE_INFO(thd, stage_init);
      MYSQL_SET_STATEMENT_TEXT(thd->m_statement_psi, beginning_of_next_stmt,
                               length);

      thd->set_query_and_id(beginning_of_next_stmt, length,
                            thd->charset(), next_query_id());
      /*
        Count each statement from the client.
      */
      statistic_increment(thd->status_var.questions, &LOCK_status);

      if (!WSREP(thd))
	thd->set_time(); /* Reset the query start time. */

      parser_state.reset(beginning_of_next_stmt, length);
      /* TODO: set thd->lex->sql_command to SQLCOM_END here */

      if (WSREP(thd))
        wsrep_mysql_parse(thd, beginning_of_next_stmt, length, &parser_state,
                          is_com_multi, is_next_command);
      else
        mysql_parse(thd, beginning_of_next_stmt, length, &parser_state,
                    is_com_multi, is_next_command);

    }

    DBUG_PRINT("info",("query ready"));
    break;
  }
  case COM_FIELD_LIST:				// This isn't actually needed
#ifdef DONT_ALLOW_SHOW_COMMANDS
    my_message(ER_NOT_ALLOWED_COMMAND, ER_THD(thd, ER_NOT_ALLOWED_COMMAND),
               MYF(0));	/* purecov: inspected */
    break;
#else
  {
    char *fields, *packet_end= packet + packet_length, *arg_end;
    /* Locked closure of all tables */
    TABLE_LIST table_list;
    LEX_STRING table_name;
    LEX_STRING db;
    /*
      SHOW statements should not add the used tables to the list of tables
      used in a transaction.
    */
    MDL_savepoint mdl_savepoint= thd->mdl_context.mdl_savepoint();

    status_var_increment(thd->status_var.com_stat[SQLCOM_SHOW_FIELDS]);
    if (thd->copy_db_to(&db.str, &db.length))
      break;
    /*
      We have name + wildcard in packet, separated by endzero
      (The packet is guaranteed to end with an end zero)
    */
    arg_end= strend(packet);
    uint arg_length= (uint)(arg_end - packet);

    /* Check given table name length. */
    if (packet_length - arg_length > NAME_LEN + 1 || arg_length > SAFE_NAME_LEN)
    {
      my_message(ER_UNKNOWN_COM_ERROR, ER_THD(thd, ER_UNKNOWN_COM_ERROR),
                 MYF(0));
      break;
    }
    thd->convert_string(&table_name, system_charset_info,
			packet, arg_length, thd->charset());
    if (check_table_name(table_name.str, table_name.length, FALSE))
    {
      /* this is OK due to convert_string() null-terminating the string */
      my_error(ER_WRONG_TABLE_NAME, MYF(0), table_name.str);
      break;
    }
    packet= arg_end + 1;
    thd->reset_for_next_command(0);             // Don't clear errors
    // thd->reset_for_next_command reset state => restore it
    if (is_next_command)
    {
      thd->server_status|= SERVER_MORE_RESULTS_EXISTS;
      if (is_com_multi)
        thd->get_stmt_da()->set_skip_flush();
    }

    lex_start(thd);
    /* Must be before we init the table list. */
    if (lower_case_table_names)
    {
      table_name.length= my_casedn_str(files_charset_info, table_name.str);
      db.length= my_casedn_str(files_charset_info, db.str);
    }
    table_list.init_one_table(db.str, db.length, table_name.str,
                              table_name.length, table_name.str, TL_READ);
    /*
      Init TABLE_LIST members necessary when the undelrying
      table is view.
    */
    table_list.select_lex= &(thd->lex->select_lex);
    thd->lex->
      select_lex.table_list.link_in_list(&table_list,
                                         &table_list.next_local);
    thd->lex->add_to_query_tables(&table_list);

    if (is_infoschema_db(table_list.db, table_list.db_length))
    {
      ST_SCHEMA_TABLE *schema_table= find_schema_table(thd, table_list.alias);
      if (schema_table)
        table_list.schema_table= schema_table;
    }

    uint query_length= (uint) (packet_end - packet); // Don't count end \0
    if (!(fields= (char *) thd->memdup(packet, query_length + 1)))
      break;
    thd->set_query(fields, query_length);
    general_log_print(thd, command, "%s %s", table_list.table_name, fields);

    if (thd->open_temporary_tables(&table_list))
      break;

    if (check_table_access(thd, SELECT_ACL, &table_list,
                           TRUE, UINT_MAX, FALSE))
      break;
    /*
      Turn on an optimization relevant if the underlying table
      is a view: do not fill derived tables.
    */
    thd->lex->sql_command= SQLCOM_SHOW_FIELDS;

    mysqld_list_fields(thd,&table_list,fields);
    thd->lex->unit.cleanup();
    /* No need to rollback statement transaction, it's not started. */
    DBUG_ASSERT(thd->transaction.stmt.is_empty());
    close_thread_tables(thd);
    thd->mdl_context.rollback_to_savepoint(mdl_savepoint);

    if (thd->transaction_rollback_request)
    {
      /*
        Transaction rollback was requested since MDL deadlock was
        discovered while trying to open tables. Rollback transaction
        in all storage engines including binary log and release all
        locks.
      */
      trans_rollback_implicit(thd);
      thd->mdl_context.release_transactional_locks();
    }

    thd->cleanup_after_query();
    break;
  }
#endif
  case COM_QUIT:
    /* Note: We don't calculate statistics for this command */

    /* Ensure that quit works even if max_mem_used is set */
    thd->variables.max_mem_used= LONGLONG_MAX;
    general_log_print(thd, command, NullS);
    net->error=0;				// Don't give 'abort' message
    thd->get_stmt_da()->disable_status();       // Don't send anything back
    error=TRUE;					// End server
    break;
#ifndef EMBEDDED_LIBRARY
  case COM_BINLOG_DUMP:
    {
      ulong pos;
      ushort flags;
      uint32 slave_server_id;

      status_var_increment(thd->status_var.com_other);

      thd->query_plan_flags|= QPLAN_ADMIN;
      if (check_global_access(thd, REPL_SLAVE_ACL))
	break;

      /* TODO: The following has to be changed to an 8 byte integer */
      pos = uint4korr(packet);
      flags = uint2korr(packet + 4);
      thd->variables.server_id=0; /* avoid suicide */
      if ((slave_server_id= uint4korr(packet+6))) // mysqlbinlog.server_id==0
	kill_zombie_dump_threads(slave_server_id);
      thd->variables.server_id = slave_server_id;

      const char *name= packet + 10;
      size_t nlen= strlen(name);

      general_log_print(thd, command, "Log: '%s'  Pos: %lu", name, pos);
      if (nlen < FN_REFLEN)
        mysql_binlog_send(thd, thd->strmake(name, nlen), (my_off_t)pos, flags);
      unregister_slave(thd, true, true); // todo: can be extraneous
      /*  fake COM_QUIT -- if we get here, the thread needs to terminate */
      error = TRUE;
      break;
    }
#endif
  case COM_REFRESH:
  {
    int not_used;

    /*
      Initialize thd->lex since it's used in many base functions, such as
      open_tables(). Otherwise, it remains unitialized and may cause crash
      during execution of COM_REFRESH.
    */
    lex_start(thd);
    
    status_var_increment(thd->status_var.com_stat[SQLCOM_FLUSH]);
    ulonglong options= (ulonglong) (uchar) packet[0];
    if (trans_commit_implicit(thd))
      break;
    thd->mdl_context.release_transactional_locks();
    if (check_global_access(thd,RELOAD_ACL))
      break;
    general_log_print(thd, command, NullS);
#ifndef DBUG_OFF
    bool debug_simulate= FALSE;
    DBUG_EXECUTE_IF("simulate_detached_thread_refresh", debug_simulate= TRUE;);
    if (debug_simulate)
    {
      /*
        Simulate a reload without a attached thread session.
        Provides a environment similar to that of when the
        server receives a SIGHUP signal and reloads caches
        and flushes tables.
      */
      bool res;
      set_current_thd(0);
      res= reload_acl_and_cache(NULL, options | REFRESH_FAST,
                                NULL, &not_used);
      set_current_thd(thd);
      if (res)
        break;
    }
    else
#endif
    {
      thd->lex->relay_log_connection_name= empty_lex_str;
      if (reload_acl_and_cache(thd, options, (TABLE_LIST*) 0, &not_used))
        break;
    }
    if (trans_commit_implicit(thd))
      break;
    close_thread_tables(thd);
    thd->mdl_context.release_transactional_locks();
    my_ok(thd);
    break;
  }
#ifndef EMBEDDED_LIBRARY
  case COM_SHUTDOWN:
  {
    status_var_increment(thd->status_var.com_other);
    if (check_global_access(thd,SHUTDOWN_ACL))
      break; /* purecov: inspected */
    /*
      If the client is < 4.1.3, it is going to send us no argument; then
      packet_length is 0, packet[0] is the end 0 of the packet. Note that
      SHUTDOWN_DEFAULT is 0. If client is >= 4.1.3, the shutdown level is in
      packet[0].
    */
    enum mysql_enum_shutdown_level level;
    level= (enum mysql_enum_shutdown_level) (uchar) packet[0];
    if (level == SHUTDOWN_DEFAULT)
      level= SHUTDOWN_WAIT_ALL_BUFFERS; // soon default will be configurable
    else if (level != SHUTDOWN_WAIT_ALL_BUFFERS)
    {
      my_error(ER_NOT_SUPPORTED_YET, MYF(0), "this shutdown level");
      break;
    }
    DBUG_PRINT("quit",("Got shutdown command for level %u", level));
    general_log_print(thd, command, NullS);
    my_eof(thd);
    kill_mysql(thd);
    error=TRUE;
    break;
  }
#endif
  case COM_STATISTICS:
  {
    STATUS_VAR *current_global_status_var;      // Big; Don't allocate on stack
    ulong uptime;
    uint length __attribute__((unused));
    ulonglong queries_per_second1000;
    char buff[250];
    uint buff_len= sizeof(buff);

    if (!(current_global_status_var= (STATUS_VAR*)
          thd->alloc(sizeof(STATUS_VAR))))
      break;
    general_log_print(thd, command, NullS);
    status_var_increment(thd->status_var.com_stat[SQLCOM_SHOW_STATUS]);
    calc_sum_of_all_status(current_global_status_var);
    if (!(uptime= (ulong) (thd->start_time - server_start_time)))
      queries_per_second1000= 0;
    else
      queries_per_second1000= thd->query_id * 1000 / uptime;

    length= my_snprintf(buff, buff_len - 1,
                        "Uptime: %lu  Threads: %d  Questions: %lu  "
                        "Slow queries: %lu  Opens: %lu  Flush tables: %lld  "
                        "Open tables: %u  Queries per second avg: %u.%03u",
                        uptime,
                        (int) thread_count, (ulong) thd->query_id,
                        current_global_status_var->long_query_count,
                        current_global_status_var->opened_tables,
                        tdc_refresh_version(),
                        tc_records(),
                        (uint) (queries_per_second1000 / 1000),
                        (uint) (queries_per_second1000 % 1000));
#ifdef EMBEDDED_LIBRARY
    /* Store the buffer in permanent memory */
    my_ok(thd, 0, 0, buff);
#else
    (void) my_net_write(net, (uchar*) buff, length);
    (void) net_flush(net);
    thd->get_stmt_da()->disable_status();
#endif
    break;
  }
  case COM_PING:
    status_var_increment(thd->status_var.com_other);
    my_ok(thd);				// Tell client we are alive
    break;
  case COM_PROCESS_INFO:
    status_var_increment(thd->status_var.com_stat[SQLCOM_SHOW_PROCESSLIST]);
    if (!thd->security_ctx->priv_user[0] &&
        check_global_access(thd, PROCESS_ACL))
      break;
    general_log_print(thd, command, NullS);
    mysqld_list_processes(thd,
			  thd->security_ctx->master_access & PROCESS_ACL ? 
			  NullS : thd->security_ctx->priv_user, 0);
    break;
  case COM_PROCESS_KILL:
  {
    status_var_increment(thd->status_var.com_stat[SQLCOM_KILL]);
    ulong id=(ulong) uint4korr(packet);
    sql_kill(thd, id, KILL_CONNECTION_HARD, KILL_TYPE_ID);
    break;
  }
  case COM_SET_OPTION:
  {
    status_var_increment(thd->status_var.com_stat[SQLCOM_SET_OPTION]);
    uint opt_command= uint2korr(packet);

    switch (opt_command) {
    case (int) MYSQL_OPTION_MULTI_STATEMENTS_ON:
      thd->client_capabilities|= CLIENT_MULTI_STATEMENTS;
      my_eof(thd);
      break;
    case (int) MYSQL_OPTION_MULTI_STATEMENTS_OFF:
      thd->client_capabilities&= ~CLIENT_MULTI_STATEMENTS;
      my_eof(thd);
      break;
    default:
      my_message(ER_UNKNOWN_COM_ERROR, ER_THD(thd, ER_UNKNOWN_COM_ERROR),
                 MYF(0));
      break;
    }
    break;
  }
  case COM_DEBUG:
    status_var_increment(thd->status_var.com_other);
    if (check_global_access(thd, SUPER_ACL))
      break;					/* purecov: inspected */
    mysql_print_status();
    general_log_print(thd, command, NullS);
    my_eof(thd);
    break;
  case COM_MULTI:
  {
    uint counter;
    uint current_com= 0;
    DBUG_ASSERT(!is_com_multi);
    if (!(thd->client_capabilities & CLIENT_MULTI_RESULTS))
    {
      /* The client does not support multiple result sets being sent back */
      my_error(ER_COMMULTI_BADCONTEXT, MYF(0));
      break;
    }

    if (!(counter= maria_multi_check(thd, packet, packet_length)))
      break;

    {
      char *packet_start= packet;
      /* We have to store next length because it will be destroyed by '\0' */
      size_t next_subpacket_length= net_field_length((uchar **)&packet_start);
      size_t next_length_length= packet_start - packet;
      unsigned char *readbuff= net->buff;

      if (net_allocate_new_packet(net, thd, MYF(0)))
        break;

      PSI_statement_locker *save_locker= thd->m_statement_psi;
      sql_digest_state *save_digest= thd->m_digest;
      thd->m_statement_psi= NULL;
      thd->m_digest= NULL;

      while (packet_length)
      {
        current_com++;
        size_t subpacket_length= next_subpacket_length + next_length_length;
        size_t length_length= next_length_length;
        if (subpacket_length < packet_length)
        {
          packet_start= packet + subpacket_length;
          next_subpacket_length= net_field_length((uchar**)&packet_start);
          next_length_length= packet_start - (packet + subpacket_length);
        }
        /* safety like in do_command() */
        packet[subpacket_length]= '\0';

        enum enum_server_command subcommand=
          fetch_command(thd, (packet + length_length));

        if (server_command_flags[subcommand] & CF_NO_COM_MULTI)
        {
          my_error(ER_BAD_COMMAND_IN_MULTI, MYF(0),
                   command_name[subcommand].str);
          goto com_multi_end;
        }

        if (dispatch_command(subcommand, thd, packet + (1 + length_length),
                             subpacket_length - (1 + length_length), TRUE,
                             (current_com != counter)))
        {
          DBUG_ASSERT(thd->is_error());
          goto com_multi_end;
        }

        DBUG_ASSERT(subpacket_length <= packet_length);
        packet+= subpacket_length;
        packet_length-= subpacket_length;
      }

com_multi_end:
      thd->m_statement_psi= save_locker;
      thd->m_digest= save_digest;

      /* release old buffer */
      net_flush(net);
      DBUG_ASSERT(net->buff == net->write_pos); // nothing to send
      my_free(readbuff);
    }
    break;
  }
  case COM_SLEEP:
  case COM_CONNECT:				// Impossible here
  case COM_TIME:				// Impossible from client
  case COM_DELAYED_INSERT:
  case COM_END:
  case COM_UNIMPLEMENTED:
  default:
    my_message(ER_UNKNOWN_COM_ERROR, ER_THD(thd, ER_UNKNOWN_COM_ERROR),
               MYF(0));
    break;
  }

#ifdef WITH_WSREP
 dispatch_end:

  if (WSREP(thd))
  {
    /*
      MDEV-10812
      In the case of COM_QUIT/COM_STMT_CLOSE thread status should be disabled.
    */
    DBUG_ASSERT((command != COM_QUIT && command != COM_STMT_CLOSE)
                  || thd->get_stmt_da()->is_disabled());
    /* wsrep BF abort in query exec phase */
    mysql_mutex_lock(&thd->LOCK_thd_data);
    do_end_of_statement= thd->wsrep_conflict_state != REPLAYING &&
                         thd->wsrep_conflict_state != RETRY_AUTOCOMMIT &&
                         !thd->killed;
    mysql_mutex_unlock(&thd->LOCK_thd_data);
  }
  else
    do_end_of_statement= true;

#endif /* WITH_WSREP */

  if (do_end_of_statement)
  {
    DBUG_ASSERT(thd->derived_tables == NULL &&
               (thd->open_tables == NULL ||
               (thd->locked_tables_mode == LTM_LOCK_TABLES)));

    thd_proc_info(thd, "updating status");
    /* Finalize server status flags after executing a command. */
    thd->update_server_status();
    if (command != COM_MULTI)
    {
      thd->protocol->end_statement();
      query_cache_end_of_result(thd);
    }
  }
  if (drop_more_results)
    thd->server_status&= ~SERVER_MORE_RESULTS_EXISTS;

  if (!thd->is_error() && !thd->killed_errno())
    mysql_audit_general(thd, MYSQL_AUDIT_GENERAL_RESULT, 0, 0);

  mysql_audit_general(thd, MYSQL_AUDIT_GENERAL_STATUS,
                      thd->get_stmt_da()->is_error() ?
                      thd->get_stmt_da()->sql_errno() : 0,
                      command_name[command].str);

  thd->update_all_stats();

  log_slow_statement(thd);

  THD_STAGE_INFO(thd, stage_cleaning_up);
  thd->reset_query();

  /* Performance Schema Interface instrumentation, end */
  MYSQL_END_STATEMENT(thd->m_statement_psi, thd->get_stmt_da());
  thd->set_examined_row_count(0);                   // For processlist
  thd->set_command(COM_SLEEP);

  thd->m_statement_psi= NULL;
  thd->m_digest= NULL;

  if (!is_com_multi)
  {
    dec_thread_running();
    thd->packet.shrink(thd->variables.net_buffer_length); // Reclaim some memory
  }
  thd->reset_kill_query();  /* Ensure that killed_errmsg is released */
  /*
    LEX::m_sql_cmd can point to Sql_cmd allocated on thd->mem_root.
    Unlink it now, before freeing the root.
  */
  thd->lex->m_sql_cmd= NULL;
  free_root(thd->mem_root,MYF(MY_KEEP_PREALLOC));

#if defined(ENABLED_PROFILING)
  thd->profiling.finish_current_query();
#endif
  if (MYSQL_QUERY_DONE_ENABLED() || MYSQL_COMMAND_DONE_ENABLED())
  {
    int res __attribute__((unused));
    res= (int) thd->is_error();
    if (command == COM_QUERY)
    {
      MYSQL_QUERY_DONE(res);
    }
    MYSQL_COMMAND_DONE(res);
  }
  DEBUG_SYNC(thd,"dispatch_command_end");

  /* Check that some variables are reset properly */
  DBUG_ASSERT(thd->abort_on_warning == 0);
  thd->lex->restore_set_statement_var();
  DBUG_RETURN(error);
}


/*
  @note
    This function must call delete_explain_query().
*/
void log_slow_statement(THD *thd)
{
  DBUG_ENTER("log_slow_statement");

  /*
    The following should never be true with our current code base,
    but better to keep this here so we don't accidently try to log a
    statement in a trigger or stored function
  */
  if (unlikely(thd->in_sub_stmt))
    goto end;                           // Don't set time for sub stmt

  /*
    Skip both long_query_count increment and logging if the current
    statement forces slow log suppression (e.g. an SP statement).

    Note, we don't check for global_system_variables.sql_log_slow here.
    According to the manual, the "Slow_queries" status variable does not require
    sql_log_slow to be ON. So even if sql_log_slow is OFF, we still need to
    continue and increment long_query_count (and skip only logging, see below):
  */
  if (!thd->enable_slow_log)
    goto end; // E.g. SP statement

  DBUG_EXECUTE_IF("simulate_slow_query", {
                  if (thd->get_command() == COM_QUERY ||
                      thd->get_command() == COM_STMT_EXECUTE)
                    thd->server_status|= SERVER_QUERY_WAS_SLOW;
                  });

  if (((thd->server_status & SERVER_QUERY_WAS_SLOW) ||
       ((thd->server_status &
         (SERVER_QUERY_NO_INDEX_USED | SERVER_QUERY_NO_GOOD_INDEX_USED)) &&
        opt_log_queries_not_using_indexes &&
        !(thd->query_plan_flags & QPLAN_STATUS))) &&
      thd->get_examined_row_count() >= thd->variables.min_examined_row_limit)
  {
    thd->status_var.long_query_count++;

    /*
      until opt_log_slow_admin_statements is removed, it
      duplicates slow_log_filter=admin
    */
    if ((thd->query_plan_flags & QPLAN_ADMIN) &&
        !opt_log_slow_admin_statements)
      goto end;

    if (!global_system_variables.sql_log_slow || !thd->variables.sql_log_slow)
      goto end;

    /*
      If rate limiting of slow log writes is enabled, decide whether to log
      this query to the log or not.
    */ 
    if (thd->variables.log_slow_rate_limit > 1 &&
        (global_query_id % thd->variables.log_slow_rate_limit) != 0)
      goto end;

    /*
      Follow the slow log filter configuration:
      skip logging if the current statement matches the filter.
    */
    if (thd->variables.log_slow_filter &&
        !(thd->variables.log_slow_filter & thd->query_plan_flags))
      goto end;

    THD_STAGE_INFO(thd, stage_logging_slow_query);
    slow_log_print(thd, thd->query(), thd->query_length(), 
                   thd->utime_after_query);
  }

end:
  delete_explain_query(thd->lex);
  DBUG_VOID_RETURN;
}


/**
  Create a TABLE_LIST object for an INFORMATION_SCHEMA table.

    This function is used in the parser to convert a SHOW or DESCRIBE
    table_name command to a SELECT from INFORMATION_SCHEMA.
    It prepares a SELECT_LEX and a TABLE_LIST object to represent the
    given command as a SELECT parse tree.

  @param thd              thread handle
  @param lex              current lex
  @param table_ident      table alias if it's used
  @param schema_table_idx the type of the INFORMATION_SCHEMA table to be
                          created

  @note
    Due to the way this function works with memory and LEX it cannot
    be used outside the parser (parse tree transformations outside
    the parser break PS and SP).

  @retval
    0                 success
  @retval
    1                 out of memory or SHOW commands are not allowed
                      in this version of the server.
*/

int prepare_schema_table(THD *thd, LEX *lex, Table_ident *table_ident,
                         enum enum_schema_tables schema_table_idx)
{
  SELECT_LEX *schema_select_lex= NULL;
  DBUG_ENTER("prepare_schema_table");

  switch (schema_table_idx) {
  case SCH_SCHEMATA:
#if defined(DONT_ALLOW_SHOW_COMMANDS)
    my_message(ER_NOT_ALLOWED_COMMAND,
               ER_THD(thd, ER_NOT_ALLOWED_COMMAND), MYF(0));
    DBUG_RETURN(1);
#else
    break;
#endif

  case SCH_TABLE_NAMES:
  case SCH_TABLES:
  case SCH_VIEWS:
  case SCH_TRIGGERS:
  case SCH_EVENTS:
#ifdef DONT_ALLOW_SHOW_COMMANDS
    my_message(ER_NOT_ALLOWED_COMMAND,
               ER_THD(thd, ER_NOT_ALLOWED_COMMAND), MYF(0));
    DBUG_RETURN(1);
#else
    {
      LEX_STRING db;
      size_t dummy;
      if (lex->select_lex.db == NULL &&
          lex->copy_db_to(&lex->select_lex.db, &dummy))
      {
        DBUG_RETURN(1);
      }
      schema_select_lex= new (thd->mem_root) SELECT_LEX();
      db.str= schema_select_lex->db= lex->select_lex.db;
      schema_select_lex->table_list.first= NULL;
      db.length= strlen(db.str);

      if (check_db_name(&db))
      {
        my_error(ER_WRONG_DB_NAME, MYF(0), db.str);
        DBUG_RETURN(1);
      }
      break;
    }
#endif
  case SCH_COLUMNS:
  case SCH_STATISTICS:
#ifdef DONT_ALLOW_SHOW_COMMANDS
    my_message(ER_NOT_ALLOWED_COMMAND,
               ER_THD(thd, ER_NOT_ALLOWED_COMMAND), MYF(0));
    DBUG_RETURN(1);
#else
  {
    DBUG_ASSERT(table_ident);
    TABLE_LIST **query_tables_last= lex->query_tables_last;
    schema_select_lex= new (thd->mem_root) SELECT_LEX();
    /* 'parent_lex' is used in init_query() so it must be before it. */
    schema_select_lex->parent_lex= lex;
    schema_select_lex->init_query();
    if (!schema_select_lex->add_table_to_list(thd, table_ident, 0, 0, TL_READ,
                                              MDL_SHARED_READ))
      DBUG_RETURN(1);
    lex->query_tables_last= query_tables_last;
    break;
#endif
  }
  case SCH_PROFILES:
    /* 
      Mark this current profiling record to be discarded.  We don't
      wish to have SHOW commands show up in profiling.
    */
#if defined(ENABLED_PROFILING)
    thd->profiling.discard_current_query();
#endif
    break;
  default:
    break;
  }
  
  SELECT_LEX *select_lex= lex->current_select;
  if (make_schema_select(thd, select_lex, get_schema_table(schema_table_idx)))
    DBUG_RETURN(1);

  select_lex->table_list.first->schema_select_lex= schema_select_lex;
  DBUG_RETURN(0);
}


/**
  Read query from packet and store in thd->query.
  Used in COM_QUERY and COM_STMT_PREPARE.

    Sets the following THD variables:
  - query
  - query_length

  @retval
    FALSE ok
  @retval
    TRUE  error;  In this case thd->fatal_error is set
*/

bool alloc_query(THD *thd, const char *packet, uint packet_length)
{
  char *query;
  /* Remove garbage at start and end of query */
  while (packet_length > 0 && my_isspace(thd->charset(), packet[0]))
  {
    packet++;
    packet_length--;
  }
  const char *pos= packet + packet_length;     // Point at end null
  while (packet_length > 0 &&
	 (pos[-1] == ';' || my_isspace(thd->charset() ,pos[-1])))
  {
    pos--;
    packet_length--;
  }
  /* We must allocate some extra memory for query cache 

    The query buffer layout is:
       buffer :==
            <statement>   The input statement(s)
            '\0'          Terminating null char  (1 byte)
            <length>      Length of following current database name (size_t)
            <db_name>     Name of current database
            <flags>       Flags struct
  */
  if (! (query= (char*) thd->memdup_w_gap(packet,
                                          packet_length,
                                          1 + thd->db_length +
                                          QUERY_CACHE_DB_LENGTH_SIZE +
                                          QUERY_CACHE_FLAGS_SIZE)))
      return TRUE;
  query[packet_length]= '\0';
  /*
    Space to hold the name of the current database is allocated.  We
    also store this length, in case current database is changed during
    execution.  We might need to reallocate the 'query' buffer
  */
  int2store(query + packet_length + 1, thd->db_length);
    
  thd->set_query(query, packet_length);

  /* Reclaim some memory */
  thd->packet.shrink(thd->variables.net_buffer_length);
  thd->convert_buffer.shrink(thd->variables.net_buffer_length);

  return FALSE;
}


bool sp_process_definer(THD *thd)
{
  DBUG_ENTER("sp_process_definer");

  LEX *lex= thd->lex;

  /*
    If the definer is not specified, this means that CREATE-statement missed
    DEFINER-clause. DEFINER-clause can be missed in two cases:

      - The user submitted a statement w/o the clause. This is a normal
        case, we should assign CURRENT_USER as definer.

      - Our slave received an updated from the master, that does not
        replicate definer for stored rountines. We should also assign
        CURRENT_USER as definer here, but also we should mark this routine
        as NON-SUID. This is essential for the sake of backward
        compatibility.

        The problem is the slave thread is running under "special" user (@),
        that actually does not exist. In the older versions we do not fail
        execution of a stored routine if its definer does not exist and
        continue the execution under the authorization of the invoker
        (BUG#13198). And now if we try to switch to slave-current-user (@),
        we will fail.

        Actually, this leads to the inconsistent state of master and
        slave (different definers, different SUID behaviour), but it seems,
        this is the best we can do.
  */

  if (!lex->definer)
  {
    Query_arena original_arena;
    Query_arena *ps_arena= thd->activate_stmt_arena_if_needed(&original_arena);

    lex->definer= create_default_definer(thd, false);

    if (ps_arena)
      thd->restore_active_arena(ps_arena, &original_arena);

    /* Error has been already reported. */
    if (lex->definer == NULL)
      DBUG_RETURN(TRUE);

    if (thd->slave_thread && lex->sphead)
      lex->sphead->m_chistics->suid= SP_IS_NOT_SUID;
  }
  else
  {
    LEX_USER *d= lex->definer= get_current_user(thd, lex->definer);
    if (!d)
      DBUG_RETURN(TRUE);

    /*
      If the specified definer differs from the current user or role, we
      should check that the current user has SUPER privilege (in order
      to create a stored routine under another user one must have
      SUPER privilege).
    */
    bool curuser= !strcmp(d->user.str, thd->security_ctx->priv_user);
    bool currole= !curuser && !strcmp(d->user.str, thd->security_ctx->priv_role);
    bool curuserhost= curuser && d->host.str &&
                  !my_strcasecmp(system_charset_info, d->host.str,
                                 thd->security_ctx->priv_host);
    if (!curuserhost && !currole &&
        check_global_access(thd, SUPER_ACL, false))
      DBUG_RETURN(TRUE);
  }

  /* Check that the specified definer exists. Emit a warning if not. */

#ifndef NO_EMBEDDED_ACCESS_CHECKS
  if (!is_acl_user(lex->definer->host.str, lex->definer->user.str))
  {
    push_warning_printf(thd,
                        Sql_condition::WARN_LEVEL_NOTE,
                        ER_NO_SUCH_USER,
                        ER_THD(thd, ER_NO_SUCH_USER),
                        lex->definer->user.str,
                        lex->definer->host.str);
  }
#endif /* NO_EMBEDDED_ACCESS_CHECKS */

  DBUG_RETURN(FALSE);
}


/**
  Auxiliary call that opens and locks tables for LOCK TABLES statement
  and initializes the list of locked tables.

  @param thd     Thread context.
  @param tables  List of tables to be locked.

  @return FALSE in case of success, TRUE in case of error.
*/

static bool lock_tables_open_and_lock_tables(THD *thd, TABLE_LIST *tables)
{
  Lock_tables_prelocking_strategy lock_tables_prelocking_strategy;
  MDL_deadlock_and_lock_abort_error_handler deadlock_handler;
  MDL_savepoint mdl_savepoint= thd->mdl_context.mdl_savepoint();
  uint counter;
  TABLE_LIST *table;

  thd->in_lock_tables= 1;

retry:

  if (open_tables(thd, &tables, &counter, 0, &lock_tables_prelocking_strategy))
    goto err;

<<<<<<< HEAD
  for (table= tables; table; table= table->next_global)
  {
    if (!table->placeholder())
    {
      if (table->table->s->tmp_table)
      {
        /*
          We allow to change temporary tables even if they were locked for read
          by LOCK TABLES. To avoid a discrepancy between lock acquired at LOCK
          TABLES time and by the statement which is later executed under LOCK
          TABLES we ensure that for temporary tables we always request a write
          lock (such discrepancy can cause problems for the storage engine).
          We don't set TABLE_LIST::lock_type in this case as this might result
          in extra warnings from THD::decide_logging_format() even though
          binary logging is totally irrelevant for LOCK TABLES.
        */
        table->table->reginfo.lock_type= TL_WRITE;
      }
      else if (table->mdl_request.type == MDL_SHARED_READ &&
               ! table->prelocking_placeholder &&
               table->table->file->lock_count() == 0)
      {
        enum enum_mdl_type lock_type;
        /*
          In case when LOCK TABLE ... READ LOCAL was issued for table with
          storage engine which doesn't support READ LOCAL option and doesn't
          use THR_LOCK locks we need to upgrade weak SR metadata lock acquired
          in open_tables() to stronger SRO metadata lock.
          This is not needed for tables used through stored routines or
          triggers as we always acquire SRO (or even stronger SNRW) metadata
          lock for them.
        */
        deadlock_handler.init();
        thd->push_internal_handler(&deadlock_handler);

        lock_type= table->table->mdl_ticket->get_type() == MDL_SHARED_WRITE ?
                   MDL_SHARED_NO_READ_WRITE : MDL_SHARED_READ_ONLY;

        bool result= thd->mdl_context.upgrade_shared_lock(
                                        table->table->mdl_ticket,
                                        lock_type,
                                        thd->variables.lock_wait_timeout);

        thd->pop_internal_handler();

        if (deadlock_handler.need_reopen())
        {
          /*
            Deadlock occurred during upgrade of metadata lock.
            Let us restart acquring and opening tables for LOCK TABLES.
          */
          close_tables_for_reopen(thd, &tables, mdl_savepoint);
          if (thd->open_temporary_tables(tables))
            goto err;
          goto retry;
        }

        if (result)
          goto err;
=======
  /*
    We allow to change temporary tables even if they were locked for read
    by LOCK TABLES. To avoid a discrepancy between lock acquired at LOCK
    TABLES time and by the statement which is later executed under LOCK TABLES
    we ensure that for temporary tables we always request a write lock (such
    discrepancy can cause problems for the storage engine).
    We don't set TABLE_LIST::lock_type in this case as this might result in
    extra warnings from THD::decide_logging_format() even though binary logging
    is totally irrelevant for LOCK TABLES.

    Check privileges of view tables here, after views were opened.
    Either definer or invoker has to have PRIV_LOCK_TABLES to be able to
    lock view and its tables. For mysqldump (that locks views before dumping
    their structures) compatibility we allow locking views that select
    from I_S or P_S tables, but downrade the lock to TL_READ
  */
  for (table= tables; table; table= table->next_global)
  {
    if (!table->placeholder() && table->table->s->tmp_table)
      table->table->reginfo.lock_type= TL_WRITE;
    else if (table->belong_to_view &&
             check_single_table_access(thd, PRIV_LOCK_TABLES, table, 1))
    {
      if (table->grant.m_internal.m_schema_access)
        table->lock_type= TL_READ;
      else
      {
        bool error= true;
        if (Security_context *sctx= table->security_ctx)
        {
          table->security_ctx= 0;
          error= check_single_table_access(thd, PRIV_LOCK_TABLES, table, 1);
          table->security_ctx= sctx;
        }
        if (error)
        {
          my_error(ER_VIEW_INVALID, MYF(0), table->belong_to_view->view_db.str,
                   table->belong_to_view->view_name.str);
          goto err;
        }
>>>>>>> d03ea827
      }
    }
  }

  if (lock_tables(thd, tables, counter, 0) ||
      thd->locked_tables_list.init_locked_tables(thd))
    goto err;

  thd->in_lock_tables= 0;

  return FALSE;

err:
  thd->in_lock_tables= 0;

  trans_rollback_stmt(thd);
  /*
    Need to end the current transaction, so the storage engine (InnoDB)
    can free its locks if LOCK TABLES locked some tables before finding
    that it can't lock a table in its list
  */
  trans_rollback(thd);
  /* Close tables and release metadata locks. */
  close_thread_tables(thd);
  DBUG_ASSERT(!thd->locked_tables_mode);
  thd->mdl_context.release_transactional_locks();
  return TRUE;
}


static bool do_execute_sp(THD *thd, sp_head *sp)
{
  /* bits that should be cleared in thd->server_status */
  uint bits_to_be_cleared= 0;
  if (sp->m_flags & sp_head::MULTI_RESULTS)
  {
    if (!(thd->client_capabilities & CLIENT_MULTI_RESULTS))
    {
      /* The client does not support multiple result sets being sent back */
      my_error(ER_SP_BADSELECT, MYF(0), sp->m_qname.str);
      return 1;
    }
  }
  /*
    If SERVER_MORE_RESULTS_EXISTS is not set,
    then remember that it should be cleared
  */
  bits_to_be_cleared= (~thd->server_status &
                       SERVER_MORE_RESULTS_EXISTS);
  thd->server_status|= SERVER_MORE_RESULTS_EXISTS;
  ha_rows select_limit= thd->variables.select_limit;
  thd->variables.select_limit= HA_POS_ERROR;

  /*
    Reset current_select as it may point to random data as a
    result of previous parsing.
  */
  thd->lex->current_select= NULL;
  thd->lex->in_sum_func= 0;                     // For Item_field::fix_fields()

  /*
    We never write CALL statements into binlog:
     - If the mode is non-prelocked, each statement will be logged
       separately.
     - If the mode is prelocked, the invoking statement will care
       about writing into binlog.
    So just execute the statement.
  */
  int res= sp->execute_procedure(thd, &thd->lex->value_list);

  thd->variables.select_limit= select_limit;
  thd->server_status&= ~bits_to_be_cleared;

  if (res)
  {
    DBUG_ASSERT(thd->is_error() || thd->killed);
    return 1;  		// Substatement should already have sent error
  }

  my_ok(thd, (thd->get_row_count_func() < 0) ? 0 : thd->get_row_count_func());
  return 0;
}


/**
  Execute command saved in thd and lex->sql_command.

  @param thd                       Thread handle

  @todo
    - Invalidate the table in the query cache if something changed
    after unlocking when changes become visible.
    TODO: this is workaround. right way will be move invalidating in
    the unlock procedure.
    - TODO: use check_change_password()

  @retval
    FALSE       OK
  @retval
    TRUE        Error
*/

int
mysql_execute_command(THD *thd)
{
  int res= 0;
  int  up_result= 0;
  LEX  *lex= thd->lex;
  /* first SELECT_LEX (have special meaning for many of non-SELECTcommands) */
  SELECT_LEX *select_lex= &lex->select_lex;
  /* first table of first SELECT_LEX */
  TABLE_LIST *first_table= select_lex->table_list.first;
  /* list of all tables in query */
  TABLE_LIST *all_tables;
  /* most outer SELECT_LEX_UNIT of query */
  SELECT_LEX_UNIT *unit= &lex->unit;
#ifdef HAVE_REPLICATION
  /* have table map for update for multi-update statement (BUG#37051) */
  bool have_table_map_for_update= FALSE;
  /* */
  Rpl_filter *rpl_filter;
#endif
  DBUG_ENTER("mysql_execute_command");

  DBUG_ASSERT(thd->transaction.stmt.is_empty() || thd->in_sub_stmt);
  /*
    Each statement or replication event which might produce deadlock
    should handle transaction rollback on its own. So by the start of
    the next statement transaction rollback request should be fulfilled
    already.
  */
  DBUG_ASSERT(! thd->transaction_rollback_request || thd->in_sub_stmt);
  /*
    In many cases first table of main SELECT_LEX have special meaning =>
    check that it is first table in global list and relink it first in 
    queries_tables list if it is necessary (we need such relinking only
    for queries with subqueries in select list, in this case tables of
    subqueries will go to global list first)

    all_tables will differ from first_table only if most upper SELECT_LEX
    do not contain tables.

    Because of above in place where should be at least one table in most
    outer SELECT_LEX we have following check:
    DBUG_ASSERT(first_table == all_tables);
    DBUG_ASSERT(first_table == all_tables && first_table != 0);
  */
  lex->first_lists_tables_same();
  /* should be assigned after making first tables same */
  all_tables= lex->query_tables;
  /* set context for commands which do not use setup_tables */
  select_lex->
    context.resolve_in_table_list_only(select_lex->
                                       table_list.first);

  /*
    Reset warning count for each query that uses tables
    A better approach would be to reset this for any commands
    that is not a SHOW command or a select that only access local
    variables, but for now this is probably good enough.
  */
  if ((sql_command_flags[lex->sql_command] & CF_DIAGNOSTIC_STMT) != 0)
    thd->get_stmt_da()->set_warning_info_read_only(TRUE);
  else
  {
    thd->get_stmt_da()->set_warning_info_read_only(FALSE);
    if (all_tables)
      thd->get_stmt_da()->opt_clear_warning_info(thd->query_id);
  }

  if (check_dependencies_in_with_clauses(thd->lex->with_clauses_list))
    DBUG_RETURN(1);

#ifdef HAVE_REPLICATION
  if (unlikely(thd->slave_thread))
  {
    if (lex->sql_command == SQLCOM_DROP_TRIGGER)
    {
      /*
        When dropping a trigger, we need to load its table name
        before checking slave filter rules.
      */
      add_table_for_trigger(thd, thd->lex->spname, 1, &all_tables);
      
      if (!all_tables)
      {
        /*
          If table name cannot be loaded,
          it means the trigger does not exists possibly because
          CREATE TRIGGER was previously skipped for this trigger
          according to slave filtering rules.
          Returning success without producing any errors in this case.
        */
        if (!thd->lex->create_info.if_exists())
          DBUG_RETURN(0);
        /*
          DROP TRIGGER IF NOT EXISTS will return without an error later
          after possibly writing the query to a binlog
        */
      }
      else // force searching in slave.cc:tables_ok()
        all_tables->updating= 1;
    }

    /*
      For fix of BUG#37051, the master stores the table map for update
      in the Query_log_event, and the value is assigned to
      thd->variables.table_map_for_update before executing the update
      query.

      If thd->variables.table_map_for_update is set, then we are
      replicating from a new master, we can use this value to apply
      filter rules without opening all the tables. However If
      thd->variables.table_map_for_update is not set, then we are
      replicating from an old master, so we just skip this and
      continue with the old method. And of course, the bug would still
      exist for old masters.
    */
    if (lex->sql_command == SQLCOM_UPDATE_MULTI &&
        thd->table_map_for_update)
    {
      have_table_map_for_update= TRUE;
      table_map table_map_for_update= thd->table_map_for_update;
      uint nr= 0;
      TABLE_LIST *table;
      for (table=all_tables; table; table=table->next_global, nr++)
      {
        if (table_map_for_update & ((table_map)1 << nr))
          table->updating= TRUE;
        else
          table->updating= FALSE;
      }

      if (all_tables_not_ok(thd, all_tables))
      {
        /* we warn the slave SQL thread */
        my_message(ER_SLAVE_IGNORED_TABLE, ER_THD(thd, ER_SLAVE_IGNORED_TABLE),
                   MYF(0));
      }
    }
    
    /*
      Check if statment should be skipped because of slave filtering
      rules

      Exceptions are:
      - UPDATE MULTI: For this statement, we want to check the filtering
        rules later in the code
      - SET: we always execute it (Not that many SET commands exists in
        the binary log anyway -- only 4.1 masters write SET statements,
	in 5.0 there are no SET statements in the binary log)
      - DROP TEMPORARY TABLE IF EXISTS: we always execute it (otherwise we
        have stale files on slave caused by exclusion of one tmp table).
    */
    if (!(lex->sql_command == SQLCOM_UPDATE_MULTI) &&
	!(lex->sql_command == SQLCOM_SET_OPTION) &&
	!(lex->sql_command == SQLCOM_DROP_TABLE &&
          lex->tmp_table() && lex->if_exists()) &&
        all_tables_not_ok(thd, all_tables))
    {
      /* we warn the slave SQL thread */
      my_message(ER_SLAVE_IGNORED_TABLE, ER_THD(thd, ER_SLAVE_IGNORED_TABLE),
                 MYF(0));
      DBUG_RETURN(0);
    }
    /* 
       Execute deferred events first
    */
    if (slave_execute_deferred_events(thd))
      DBUG_RETURN(-1);
  }
  else
  {
#endif /* HAVE_REPLICATION */
    /*
      When option readonly is set deny operations which change non-temporary
      tables. Except for the replication thread and the 'super' users.
    */
    if (deny_updates_if_read_only_option(thd, all_tables))
    {
      my_error(ER_OPTION_PREVENTS_STATEMENT, MYF(0), "--read-only");
      DBUG_RETURN(-1);
    }
#ifdef HAVE_REPLICATION
  } /* endif unlikely slave */
#endif
#ifdef WITH_WSREP
  if  (wsrep && WSREP(thd))
  {
    /*
      change LOCK TABLE WRITE to transaction
    */
    if (lex->sql_command== SQLCOM_LOCK_TABLES && wsrep_convert_LOCK_to_trx)
    {
      for (TABLE_LIST *table= all_tables; table; table= table->next_global)
      {
	if (table->lock_type >= TL_WRITE_ALLOW_WRITE)
        {
	  lex->sql_command= SQLCOM_BEGIN;
	  thd->wsrep_converted_lock_session= true;
	  break;
	}
      }
    }
    if (lex->sql_command== SQLCOM_UNLOCK_TABLES &&
	thd->wsrep_converted_lock_session)
    {
      thd->wsrep_converted_lock_session= false;
      lex->sql_command= SQLCOM_COMMIT;
      lex->tx_release= TVL_NO;
    }

    /*
     * Bail out if DB snapshot has not been installed. We however,
     * allow SET and SHOW queries and reads from information schema
     * and dirty reads (if configured)
     */
    if (!thd->wsrep_applier &&
        !(wsrep_ready && wsrep_reject_queries == WSREP_REJECT_NONE)        &&
        !(thd->variables.wsrep_dirty_reads &&
          (sql_command_flags[lex->sql_command] & CF_CHANGES_DATA) == 0)    &&
        !wsrep_tables_accessible_when_detached(all_tables)                 &&
        lex->sql_command != SQLCOM_SET_OPTION                              &&
        !wsrep_is_show_query(lex->sql_command))
    {
      my_message(ER_UNKNOWN_COM_ERROR,
                 "WSREP has not yet prepared node for application use", MYF(0));
      goto error;
    }
  }
#endif /* WITH_WSREP */
  status_var_increment(thd->status_var.com_stat[lex->sql_command]);
  thd->progress.report_to_client= MY_TEST(sql_command_flags[lex->sql_command] &
                                          CF_REPORT_PROGRESS);

  DBUG_ASSERT(thd->transaction.stmt.modified_non_trans_table == FALSE);

  /* store old value of binlog format */
  enum_binlog_format orig_binlog_format,orig_current_stmt_binlog_format;

  thd->get_binlog_format(&orig_binlog_format,
                         &orig_current_stmt_binlog_format);

  if (!lex->stmt_var_list.is_empty() && !thd->slave_thread)
  {
    Query_arena backup;
    DBUG_PRINT("info", ("SET STATEMENT %d vars", lex->stmt_var_list.elements));

    lex->old_var_list.empty();
    List_iterator_fast<set_var_base> it(lex->stmt_var_list);
    set_var_base *var;

    if (lex->set_arena_for_set_stmt(&backup))
      goto error;

    MEM_ROOT *mem_root= thd->mem_root;
    while ((var= it++))
    {
      DBUG_ASSERT(var->is_system());
      set_var *o= NULL, *v= (set_var*)var;
      if (!v->var->is_set_stmt_ok())
      {
        my_error(ER_SET_STATEMENT_NOT_SUPPORTED, MYF(0), v->var->name.str);
        lex->reset_arena_for_set_stmt(&backup);
        lex->old_var_list.empty();
        lex->free_arena_for_set_stmt();
        goto error;
      }
      if (v->var->session_is_default(thd))
          o= new set_var(thd,v->type, v->var, &v->base, NULL);
      else
      {
        switch (v->var->option.var_type & GET_TYPE_MASK)
        {
        case GET_BOOL:
        case GET_INT:
        case GET_LONG:
        case GET_LL:
          {
            bool null_value;
            longlong val= v->var->val_int(&null_value, thd, v->type, &v->base);
            o= new set_var(thd, v->type, v->var, &v->base,
                           (null_value ?
                            (Item *) new (mem_root) Item_null(thd) :
                            (Item *) new (mem_root) Item_int(thd, val)));
          }
          break;
        case GET_UINT:
        case GET_ULONG:
        case GET_ULL:
          {
            bool null_value;
            ulonglong val= v->var->val_int(&null_value, thd, v->type, &v->base);
            o= new set_var(thd, v->type, v->var, &v->base,
                           (null_value ?
                            (Item *) new (mem_root) Item_null(thd) :
                            (Item *) new (mem_root) Item_uint(thd, val)));
          }
          break;
        case GET_DOUBLE:
          {
            bool null_value;
            double val= v->var->val_real(&null_value, thd, v->type, &v->base);
            o= new set_var(thd, v->type, v->var, &v->base,
                           (null_value ?
                            (Item *) new (mem_root) Item_null(thd) :
                            (Item *) new (mem_root) Item_float(thd, val, 1)));
          }
          break;
        default:
        case GET_NO_ARG:
        case GET_DISABLED:
          DBUG_ASSERT(0);
        case 0:
        case GET_FLAGSET:
        case GET_ENUM:
        case GET_SET:
        case GET_STR:
        case GET_STR_ALLOC:
          {
            char buff[STRING_BUFFER_USUAL_SIZE];
            String tmp(buff, sizeof(buff), v->var->charset(thd)),*val;
            val= v->var->val_str(&tmp, thd, v->type, &v->base);
            if (val)
            {
              Item_string *str= new (mem_root) Item_string(thd, v->var->charset(thd),
                                                val->ptr(), val->length());
              o= new set_var(thd, v->type, v->var, &v->base, str);
            }
            else
              o= new set_var(thd, v->type, v->var, &v->base,
                             new (mem_root) Item_null(thd));
          }
          break;
        }
      }
      DBUG_ASSERT(o);
      lex->old_var_list.push_back(o, thd->mem_root);
    }
    lex->reset_arena_for_set_stmt(&backup);
    if (lex->old_var_list.is_empty())
      lex->free_arena_for_set_stmt();
    if (thd->is_error() ||
        (res= sql_set_variables(thd, &lex->stmt_var_list, false)))
    {
      if (!thd->is_error())
        my_error(ER_WRONG_ARGUMENTS, MYF(0), "SET");
      lex->restore_set_statement_var();
      goto error;
    }
    /*
      The value of last_insert_id is remembered in THD to be written to binlog
      when it's used *the first time* in the statement. But SET STATEMENT
      must read the old value of last_insert_id to be able to restore it at
      the end. This should not count at "reading of last_insert_id" and
      should not remember last_insert_id for binlog. That is, it should clear
      stmt_depends_on_first_successful_insert_id_in_prev_stmt flag.
    */
    if (!thd->in_sub_stmt)
    {
      thd->stmt_depends_on_first_successful_insert_id_in_prev_stmt= 0;
    }
  }

  if (thd->lex->mi.connection_name.str == NULL)
      thd->lex->mi.connection_name= thd->variables.default_master_connection;

  /*
    Force statement logging for DDL commands to allow us to update
    privilege, system or statistic tables directly without the updates
    getting logged.
  */
  if (!(sql_command_flags[lex->sql_command] &
        (CF_CAN_GENERATE_ROW_EVENTS | CF_FORCE_ORIGINAL_BINLOG_FORMAT |
         CF_STATUS_COMMAND)))
    thd->set_binlog_format_stmt();

  /*
    End a active transaction so that this command will have it's
    own transaction and will also sync the binary log. If a DDL is
    not run in it's own transaction it may simply never appear on
    the slave in case the outside transaction rolls back.
  */
  if (stmt_causes_implicit_commit(thd, CF_IMPLICT_COMMIT_BEGIN))
  {
    /*
      Note that this should never happen inside of stored functions
      or triggers as all such statements prohibited there.
    */
    DBUG_ASSERT(! thd->in_sub_stmt);
    /* Statement transaction still should not be started. */
    DBUG_ASSERT(thd->transaction.stmt.is_empty());
    if (!(thd->variables.option_bits & OPTION_GTID_BEGIN))
    {
      /* Commit the normal transaction if one is active. */
      bool commit_failed= trans_commit_implicit(thd);
      /* Release metadata locks acquired in this transaction. */
      thd->mdl_context.release_transactional_locks();
      if (commit_failed)
      {
        WSREP_DEBUG("implicit commit failed, MDL released: %lld",
                    (longlong) thd->thread_id);
        goto error;
      }
    }
    thd->transaction.stmt.mark_trans_did_ddl();
  }

#ifndef DBUG_OFF
  if (lex->sql_command != SQLCOM_SET_OPTION)
    DEBUG_SYNC(thd,"before_execute_sql_command");
#endif

  /*
    Check if we are in a read-only transaction and we're trying to
    execute a statement which should always be disallowed in such cases.

    Note that this check is done after any implicit commits.
  */
  if (thd->tx_read_only &&
      (sql_command_flags[lex->sql_command] & CF_DISALLOW_IN_RO_TRANS))
  {
    my_error(ER_CANT_EXECUTE_IN_READ_ONLY_TRANSACTION, MYF(0));
    goto error;
  }

  /*
    Close tables open by HANDLERs before executing DDL statement
    which is going to affect those tables.

    This should happen before temporary tables are pre-opened as
    otherwise we will get errors about attempt to re-open tables
    if table to be changed is open through HANDLER.

    Note that even although this is done before any privilege
    checks there is no security problem here as closing open
    HANDLER doesn't require any privileges anyway.
  */
  if (sql_command_flags[lex->sql_command] & CF_HA_CLOSE)
    mysql_ha_rm_tables(thd, all_tables);

  /*
    Pre-open temporary tables to simplify privilege checking
    for statements which need this.
  */
  if (sql_command_flags[lex->sql_command] & CF_PREOPEN_TMP_TABLES)
  {
    if (thd->open_temporary_tables(all_tables))
      goto error;
  }

  if (sql_command_flags[lex->sql_command] & CF_STATUS_COMMAND)
    thd->query_plan_flags|= QPLAN_STATUS;
  if (sql_command_flags[lex->sql_command] & CF_ADMIN_COMMAND)
    thd->query_plan_flags|= QPLAN_ADMIN;

  /* Start timeouts */
  thd->set_query_timer();

  switch (lex->sql_command) {

  case SQLCOM_SHOW_EVENTS:
#ifndef HAVE_EVENT_SCHEDULER
    my_error(ER_NOT_SUPPORTED_YET, MYF(0), "embedded server");
    break;
#endif
  case SQLCOM_SHOW_STATUS:
  {
    WSREP_SYNC_WAIT(thd, WSREP_SYNC_WAIT_BEFORE_SHOW);
    execute_show_status(thd, all_tables);

    break;
  }
  case SQLCOM_SHOW_EXPLAIN:
  {
    if (!thd->security_ctx->priv_user[0] &&
        check_global_access(thd,PROCESS_ACL))
      break;

    /*
      The select should use only one table, it's the SHOW EXPLAIN pseudo-table
    */
    if (lex->sroutines.records || lex->query_tables->next_global)
    {
      my_message(ER_SET_CONSTANTS_ONLY, ER_THD(thd, ER_SET_CONSTANTS_ONLY),
		 MYF(0));
      goto error;
    }

    Item **it= lex->value_list.head_ref();
    if (!(*it)->basic_const_item() ||
        (!(*it)->fixed && (*it)->fix_fields(lex->thd, it)) || 
        (*it)->check_cols(1))
    {
      my_message(ER_SET_CONSTANTS_ONLY, ER_THD(thd, ER_SET_CONSTANTS_ONLY),
		 MYF(0));
      goto error;
    }
  }
    /* fall through */
  case SQLCOM_SHOW_STATUS_PROC:
  case SQLCOM_SHOW_STATUS_FUNC:
  case SQLCOM_SHOW_DATABASES:
  case SQLCOM_SHOW_TABLES:
  case SQLCOM_SHOW_TRIGGERS:
  case SQLCOM_SHOW_TABLE_STATUS:
  case SQLCOM_SHOW_OPEN_TABLES:
  case SQLCOM_SHOW_GENERIC:
  case SQLCOM_SHOW_PLUGINS:
  case SQLCOM_SHOW_FIELDS:
  case SQLCOM_SHOW_KEYS:
  case SQLCOM_SHOW_VARIABLES:
  case SQLCOM_SHOW_CHARSETS:
  case SQLCOM_SHOW_COLLATIONS:
  case SQLCOM_SHOW_STORAGE_ENGINES:
  case SQLCOM_SHOW_PROFILE:
  case SQLCOM_SELECT:
   {
      if (lex->sql_command == SQLCOM_SELECT)
        WSREP_SYNC_WAIT(thd, WSREP_SYNC_WAIT_BEFORE_READ);
      else
      {
        WSREP_SYNC_WAIT(thd, WSREP_SYNC_WAIT_BEFORE_SHOW);
#ifdef ENABLED_PROFILING
        if (lex->sql_command == SQLCOM_SHOW_PROFILE)
          thd->profiling.discard_current_query();
#endif
      }

    thd->status_var.last_query_cost= 0.0;

    /*
      lex->exchange != NULL implies SELECT .. INTO OUTFILE and this
      requires FILE_ACL access.
    */
    ulong privileges_requested= lex->exchange ? SELECT_ACL | FILE_ACL :
      SELECT_ACL;

    if (all_tables)
      res= check_table_access(thd,
                              privileges_requested,
                              all_tables, FALSE, UINT_MAX, FALSE);
    else
      res= check_access(thd, privileges_requested, any_db, NULL, NULL, 0, 0);

    if (!res)
      res= execute_sqlcom_select(thd, all_tables);

    break;
  }
  case SQLCOM_EXECUTE_IMMEDIATE:
  {
    mysql_sql_stmt_execute_immediate(thd);
    break;
  }
  case SQLCOM_PREPARE:
  {
    mysql_sql_stmt_prepare(thd);
    break;
  }
  case SQLCOM_EXECUTE:
  {
    mysql_sql_stmt_execute(thd);
    break;
  }
  case SQLCOM_DEALLOCATE_PREPARE:
  {
    mysql_sql_stmt_close(thd);
    break;
  }
  case SQLCOM_DO:
    if (check_table_access(thd, SELECT_ACL, all_tables, FALSE, UINT_MAX, FALSE)
        || open_and_lock_tables(thd, all_tables, TRUE, 0))
      goto error;

    res= mysql_do(thd, *lex->insert_list);
    break;

  case SQLCOM_EMPTY_QUERY:
    my_ok(thd);
    break;

  case SQLCOM_HELP:
    res= mysqld_help(thd,lex->help_arg);
    break;

#ifndef EMBEDDED_LIBRARY
  case SQLCOM_PURGE:
  {
    if (check_global_access(thd, SUPER_ACL))
      goto error;
    /* PURGE MASTER LOGS TO 'file' */
    res = purge_master_logs(thd, lex->to_log);
    break;
  }
  case SQLCOM_PURGE_BEFORE:
  {
    Item *it;

    if (check_global_access(thd, SUPER_ACL))
      goto error;
    /* PURGE MASTER LOGS BEFORE 'data' */
    it= (Item *)lex->value_list.head();
    if ((!it->fixed && it->fix_fields(lex->thd, &it)) ||
        it->check_cols(1))
    {
      my_error(ER_WRONG_ARGUMENTS, MYF(0), "PURGE LOGS BEFORE");
      goto error;
    }
    it= new (thd->mem_root) Item_func_unix_timestamp(thd, it);
    it->fix_fields(thd, &it);
    res = purge_master_logs_before_date(thd, (ulong)it->val_int());
    break;
  }
#endif
  case SQLCOM_SHOW_WARNS:
  {
    res= mysqld_show_warnings(thd, (ulong)
			      ((1L << (uint) Sql_condition::WARN_LEVEL_NOTE) |
			       (1L << (uint) Sql_condition::WARN_LEVEL_WARN) |
			       (1L << (uint) Sql_condition::WARN_LEVEL_ERROR)
			       ));
    break;
  }
  case SQLCOM_SHOW_ERRORS:
  {
    res= mysqld_show_warnings(thd, (ulong)
			      (1L << (uint) Sql_condition::WARN_LEVEL_ERROR));
    break;
  }
  case SQLCOM_SHOW_PROFILES:
  {
#if defined(ENABLED_PROFILING)
    thd->profiling.discard_current_query();
    res= thd->profiling.show_profiles();
    if (res)
      goto error;
#else
    my_error(ER_FEATURE_DISABLED, MYF(0), "SHOW PROFILES", "enable-profiling");
    goto error;
#endif
    break;
  }

#ifdef HAVE_REPLICATION
  case SQLCOM_SHOW_SLAVE_HOSTS:
  {
    if (check_global_access(thd, REPL_SLAVE_ACL))
      goto error;
    res = show_slave_hosts(thd);
    break;
  }
  case SQLCOM_SHOW_RELAYLOG_EVENTS: /* fall through */
  case SQLCOM_SHOW_BINLOG_EVENTS:
  {
    WSREP_SYNC_WAIT(thd, WSREP_SYNC_WAIT_BEFORE_SHOW);
    if (check_global_access(thd, REPL_SLAVE_ACL))
      goto error;
    res = mysql_show_binlog_events(thd);
    break;
  }
#endif

  case SQLCOM_ASSIGN_TO_KEYCACHE:
  {
    DBUG_ASSERT(first_table == all_tables && first_table != 0);
    if (check_access(thd, INDEX_ACL, first_table->db,
                     &first_table->grant.privilege,
                     &first_table->grant.m_internal,
                     0, 0))
      goto error;
    res= mysql_assign_to_keycache(thd, first_table, &lex->ident);
    break;
  }
  case SQLCOM_PRELOAD_KEYS:
  {
    DBUG_ASSERT(first_table == all_tables && first_table != 0);
    if (check_access(thd, INDEX_ACL, first_table->db,
                     &first_table->grant.privilege,
                     &first_table->grant.m_internal,
                     0, 0))
      goto error;
    res = mysql_preload_keys(thd, first_table);
    break;
  }
#ifdef HAVE_REPLICATION
  case SQLCOM_CHANGE_MASTER:
  {
    LEX_MASTER_INFO *lex_mi= &thd->lex->mi;
    Master_info *mi;
    bool new_master= 0;
    bool master_info_added;

    if (check_global_access(thd, SUPER_ACL))
      goto error;
    /*
      In this code it's ok to use LOCK_active_mi as we are adding new things
      into master_info_index
    */
    mysql_mutex_lock(&LOCK_active_mi);
    if (!master_info_index)
    {
      mysql_mutex_unlock(&LOCK_active_mi);
      my_error(ER_SERVER_SHUTDOWN, MYF(0));
      goto error;
    }

    mi= master_info_index->get_master_info(&lex_mi->connection_name,
                                           Sql_condition::WARN_LEVEL_NOTE);

    if (mi == NULL)
    {
      /* New replication created */
      mi= new Master_info(&lex_mi->connection_name, relay_log_recovery); 
      if (!mi || mi->error())
      {
        delete mi;
        res= 1;
        mysql_mutex_unlock(&LOCK_active_mi);
        break;
      }
      new_master= 1;
    }

    res= change_master(thd, mi, &master_info_added);
    if (res && new_master)
    {
      /*
        If the new master was added by change_master(), remove it as it didn't
        work (this will free mi as well).

        If new master was not added, we still need to free mi.
      */
      if (master_info_added)
        master_info_index->remove_master_info(mi);
      else
        delete mi;
    }
    else
    {
      mi->rpl_filter= get_or_create_rpl_filter(lex_mi->connection_name.str,
                                               lex_mi->connection_name.length);
    }

    mysql_mutex_unlock(&LOCK_active_mi);
    break;
  }
  case SQLCOM_SHOW_SLAVE_STAT:
  {
    /* Accept one of two privileges */
    if (check_global_access(thd, SUPER_ACL | REPL_CLIENT_ACL))
      goto error;

    if (lex->verbose)
    {
      mysql_mutex_lock(&LOCK_active_mi);
      res= show_all_master_info(thd);
      mysql_mutex_unlock(&LOCK_active_mi);
    }
    else
    {
      LEX_MASTER_INFO *lex_mi= &thd->lex->mi;
      Master_info *mi;
      if ((mi= get_master_info(&lex_mi->connection_name,
                               Sql_condition::WARN_LEVEL_ERROR)))
      {
        res= show_master_info(thd, mi, 0);
        mi->release();
      }
    }
    break;
  }
  case SQLCOM_SHOW_MASTER_STAT:
  {
    /* Accept one of two privileges */
    if (check_global_access(thd, SUPER_ACL | REPL_CLIENT_ACL))
      goto error;
    res = show_binlog_info(thd);
    break;
  }

#endif /* HAVE_REPLICATION */
  case SQLCOM_SHOW_ENGINE_STATUS:
    {
      if (check_global_access(thd, PROCESS_ACL))
        goto error;
      res = ha_show_status(thd, lex->create_info.db_type, HA_ENGINE_STATUS);
      break;
    }
  case SQLCOM_SHOW_ENGINE_MUTEX:
    {
      if (check_global_access(thd, PROCESS_ACL))
        goto error;
      res = ha_show_status(thd, lex->create_info.db_type, HA_ENGINE_MUTEX);
      break;
    }
  case SQLCOM_CREATE_INDEX:
  case SQLCOM_DROP_INDEX:
  /*
    CREATE INDEX and DROP INDEX are implemented by calling ALTER
    TABLE with proper arguments.

    In the future ALTER TABLE will notice that the request is to
    only add indexes and create these one by one for the existing
    table without having to do a full rebuild.
  */
  {
    /* Prepare stack copies to be re-execution safe */
    HA_CREATE_INFO create_info;
    Alter_info alter_info(lex->alter_info, thd->mem_root);

    if (thd->is_fatal_error) /* out of memory creating a copy of alter_info */
      goto error;

    DBUG_ASSERT(first_table == all_tables && first_table != 0);
    if (check_one_table_access(thd, INDEX_ACL, all_tables))
      goto error; /* purecov: inspected */
    WSREP_TO_ISOLATION_BEGIN(first_table->db, first_table->table_name, NULL)

    bzero((char*) &create_info, sizeof(create_info));
    create_info.db_type= 0;
    create_info.row_type= ROW_TYPE_NOT_USED;
    create_info.default_table_charset= thd->variables.collation_database;

    res= mysql_alter_table(thd, first_table->db, first_table->table_name,
                           &create_info, first_table, &alter_info,
                           0, (ORDER*) 0, 0);
    break;
  }
#ifdef HAVE_REPLICATION
  case SQLCOM_SLAVE_START:
  {
    LEX_MASTER_INFO* lex_mi= &thd->lex->mi;
    Master_info *mi;
    int load_error;

    load_error= rpl_load_gtid_slave_state(thd);

    /*
      We don't need to ensure that only one user is using master_info
      as start_slave is protected against simultaneous usage
    */
    if ((mi= get_master_info(&lex_mi->connection_name,
                             Sql_condition::WARN_LEVEL_ERROR)))
    {
      if (load_error)
      {
        /*
          We cannot start a slave using GTID if we cannot load the
          GTID position from the mysql.gtid_slave_pos table. But we
          can allow non-GTID replication (useful eg. during upgrade).
        */
        if (mi->using_gtid != Master_info::USE_GTID_NO)
        {
          mi->release();
          break;
        }
        else
          thd->clear_error();
      }
      if (!start_slave(thd, mi, 1 /* net report*/))
        my_ok(thd);
      mi->release();
    }
    break;
  }
  case SQLCOM_SLAVE_STOP:
  {
    LEX_MASTER_INFO *lex_mi;
    Master_info *mi;
    /*
      If the client thread has locked tables, a deadlock is possible.
      Assume that
      - the client thread does LOCK TABLE t READ.
      - then the master updates t.
      - then the SQL slave thread wants to update t,
        so it waits for the client thread because t is locked by it.
    - then the client thread does SLAVE STOP.
      SLAVE STOP waits for the SQL slave thread to terminate its
      update t, which waits for the client thread because t is locked by it.
      To prevent that, refuse SLAVE STOP if the
      client thread has locked tables
    */
    if (thd->locked_tables_mode ||
        thd->in_active_multi_stmt_transaction() ||
        thd->global_read_lock.is_acquired())
    {
      my_message(ER_LOCK_OR_ACTIVE_TRANSACTION,
                 ER_THD(thd, ER_LOCK_OR_ACTIVE_TRANSACTION), MYF(0));
      goto error;
    }

    lex_mi= &thd->lex->mi;
    if ((mi= get_master_info(&lex_mi->connection_name,
                             Sql_condition::WARN_LEVEL_ERROR)))
    {
      if (stop_slave(thd, mi, 1/* net report*/))
        res= 1;
      mi->release();
      if (rpl_parallel_resize_pool_if_no_slaves())
        res= 1;
      if (!res)
        my_ok(thd);
    }
    break;
  }
  case SQLCOM_SLAVE_ALL_START:
  {
    mysql_mutex_lock(&LOCK_active_mi);
    if (master_info_index && !master_info_index->start_all_slaves(thd))
      my_ok(thd);
    mysql_mutex_unlock(&LOCK_active_mi);
    break;
  }
  case SQLCOM_SLAVE_ALL_STOP:
  {
    if (thd->locked_tables_mode ||
        thd->in_active_multi_stmt_transaction() ||
        thd->global_read_lock.is_acquired())
    {
      my_message(ER_LOCK_OR_ACTIVE_TRANSACTION,
                 ER_THD(thd, ER_LOCK_OR_ACTIVE_TRANSACTION), MYF(0));
      goto error;
    }
    mysql_mutex_lock(&LOCK_active_mi);
    if (master_info_index && !master_info_index->stop_all_slaves(thd))
      my_ok(thd);      
    mysql_mutex_unlock(&LOCK_active_mi);
    break;
  }
#endif /* HAVE_REPLICATION */
  case SQLCOM_RENAME_TABLE:
  {
    if (check_rename_table(thd, first_table, all_tables))
      goto error;

    WSREP_TO_ISOLATION_BEGIN(0, 0, first_table)

    if (mysql_rename_tables(thd, first_table, 0))
      goto error;
    break;
  }
#ifndef EMBEDDED_LIBRARY
  case SQLCOM_SHOW_BINLOGS:
#ifdef DONT_ALLOW_SHOW_COMMANDS
    my_message(ER_NOT_ALLOWED_COMMAND, ER_THD(thd, ER_NOT_ALLOWED_COMMAND),
               MYF(0)); /* purecov: inspected */
    goto error;
#else
    {
      if (check_global_access(thd, SUPER_ACL | REPL_CLIENT_ACL))
	goto error;
      WSREP_SYNC_WAIT(thd, WSREP_SYNC_WAIT_BEFORE_SHOW);
      res = show_binlogs(thd);
      break;
    }
#endif
#endif /* EMBEDDED_LIBRARY */
  case SQLCOM_SHOW_CREATE:
  {
     DBUG_ASSERT(first_table == all_tables && first_table != 0);
#ifdef DONT_ALLOW_SHOW_COMMANDS
    my_message(ER_NOT_ALLOWED_COMMAND, ER_THD(thd, ER_NOT_ALLOWED_COMMAND),
               MYF(0)); /* purecov: inspected */
    goto error;
#else
      WSREP_SYNC_WAIT(thd, WSREP_SYNC_WAIT_BEFORE_SHOW);

     /*
        Access check:
        SHOW CREATE TABLE require any privileges on the table level (ie
        effecting all columns in the table).
        SHOW CREATE VIEW require the SHOW_VIEW and SELECT ACLs on the table
        level.
        NOTE: SHOW_VIEW ACL is checked when the view is created.
      */

      DBUG_PRINT("debug", ("lex->only_view: %d, table: %s.%s",
                           lex->only_view,
                           first_table->db, first_table->table_name));
      res= mysqld_show_create(thd, first_table);
      break;
#endif
  }
  case SQLCOM_CHECKSUM:
  {
    DBUG_ASSERT(first_table == all_tables && first_table != 0);
    WSREP_SYNC_WAIT(thd, WSREP_SYNC_WAIT_BEFORE_READ);

    if (check_table_access(thd, SELECT_ACL, all_tables,
                           FALSE, UINT_MAX, FALSE))
      goto error; /* purecov: inspected */

    res = mysql_checksum_table(thd, first_table, &lex->check_opt);
    break;
  }
  case SQLCOM_UPDATE:
  {
    WSREP_SYNC_WAIT(thd, WSREP_SYNC_WAIT_BEFORE_UPDATE_DELETE);
    ha_rows found= 0, updated= 0;
    DBUG_ASSERT(first_table == all_tables && first_table != 0);
      if (WSREP_CLIENT(thd) &&
          wsrep_sync_wait(thd, WSREP_SYNC_WAIT_BEFORE_UPDATE_DELETE))
        goto error;

    if (update_precheck(thd, all_tables))
      break;

    /*
      UPDATE IGNORE can be unsafe. We therefore use row based
      logging if mixed or row based logging is available.
      TODO: Check if the order of the output of the select statement is
      deterministic. Waiting for BUG#42415
    */
    if (lex->ignore)
      lex->set_stmt_unsafe(LEX::BINLOG_STMT_UNSAFE_UPDATE_IGNORE);

    DBUG_ASSERT(select_lex->offset_limit == 0);
    unit->set_limit(select_lex);
    MYSQL_UPDATE_START(thd->query());
    res= up_result= mysql_update(thd, all_tables,
                                  select_lex->item_list,
                                  lex->value_list,
                                  select_lex->where,
                                  select_lex->order_list.elements,
                                  select_lex->order_list.first,
                                  unit->select_limit_cnt,
                                  lex->duplicates, lex->ignore,
                                  &found, &updated);
    MYSQL_UPDATE_DONE(res, found, updated);
    /* mysql_update return 2 if we need to switch to multi-update */
    if (up_result != 2)
      break;
  }
  /* fall through */
  case SQLCOM_UPDATE_MULTI:
  {
    DBUG_ASSERT(first_table == all_tables && first_table != 0);
    /* if we switched from normal update, rights are checked */
    if (up_result != 2)
    {
      WSREP_SYNC_WAIT(thd, WSREP_SYNC_WAIT_BEFORE_UPDATE_DELETE);
      if ((res= multi_update_precheck(thd, all_tables)))
        break;
    }
    else
      res= 0;

    /*
      We can not use mysql_explain_union() because of parameters of
      mysql_select in mysql_multi_update so just set the option if needed
    */
    if (thd->lex->describe)
    {
      select_lex->set_explain_type(FALSE);
      select_lex->options|= SELECT_DESCRIBE;
    }

    res= mysql_multi_update_prepare(thd);

#ifdef HAVE_REPLICATION
    /* Check slave filtering rules */
    if (unlikely(thd->slave_thread && !have_table_map_for_update))
    {
      if (all_tables_not_ok(thd, all_tables))
      {
        if (res!= 0)
        {
          res= 0;             /* don't care of prev failure  */
          thd->clear_error(); /* filters are of highest prior */
        }
        /* we warn the slave SQL thread */
        my_error(ER_SLAVE_IGNORED_TABLE, MYF(0));
        break;
      }
      if (res)
        break;
    }
    else
    {
#endif /* HAVE_REPLICATION */
      if (res)
        break;
      if (opt_readonly &&
	  !(thd->security_ctx->master_access & SUPER_ACL) &&
	  some_non_temp_table_to_be_updated(thd, all_tables))
      {
	my_error(ER_OPTION_PREVENTS_STATEMENT, MYF(0), "--read-only");
	break;
      }
#ifdef HAVE_REPLICATION
    }  /* unlikely */
#endif
    {
      multi_update *result_obj;
      MYSQL_MULTI_UPDATE_START(thd->query());
      res= mysql_multi_update(thd, all_tables,
                              &select_lex->item_list,
                              &lex->value_list,
                              select_lex->where,
                              select_lex->options,
                              lex->duplicates,
                              lex->ignore,
                              unit,
                              select_lex,
                              &result_obj);
      if (result_obj)
      {
        MYSQL_MULTI_UPDATE_DONE(res, result_obj->num_found(),
                                result_obj->num_updated());
        res= FALSE; /* Ignore errors here */
        delete result_obj;
      }
      else
      {
        MYSQL_MULTI_UPDATE_DONE(1, 0, 0);
      }
    }
    break;
  }
  case SQLCOM_REPLACE:
#ifndef DBUG_OFF
    if (mysql_bin_log.is_open())
    {
      /*
        Generate an incident log event before writing the real event
        to the binary log.  We put this event is before the statement
        since that makes it simpler to check that the statement was
        not executed on the slave (since incidents usually stop the
        slave).

        Observe that any row events that are generated will be
        generated before.

        This is only for testing purposes and will not be present in a
        release build.
      */

      Incident incident= INCIDENT_NONE;
      DBUG_PRINT("debug", ("Just before generate_incident()"));
      DBUG_EXECUTE_IF("incident_database_resync_on_replace",
                      incident= INCIDENT_LOST_EVENTS;);
      if (incident)
      {
        Incident_log_event ev(thd, incident);
        (void) mysql_bin_log.write(&ev);        /* error is ignored */
        if (mysql_bin_log.rotate_and_purge(true))
        {
          res= 1;
          break;
        }
      }
      DBUG_PRINT("debug", ("Just after generate_incident()"));
    }
#endif
    /* fall through */
  case SQLCOM_INSERT:
  {
    WSREP_SYNC_WAIT(thd, WSREP_SYNC_WAIT_BEFORE_INSERT_REPLACE);
    DBUG_ASSERT(first_table == all_tables && first_table != 0);

    if (WSREP_CLIENT(thd) &&
        wsrep_sync_wait(thd, WSREP_SYNC_WAIT_BEFORE_INSERT_REPLACE))
      goto error;

    /*
      Since INSERT DELAYED doesn't support temporary tables, we could
      not pre-open temporary tables for SQLCOM_INSERT / SQLCOM_REPLACE.
      Open them here instead.
    */
    if (first_table->lock_type != TL_WRITE_DELAYED)
    {
      res= (thd->open_temporary_tables(all_tables)) ? TRUE : FALSE;
      if (res)
        break;
    }

    if ((res= insert_precheck(thd, all_tables)))
      break;

    MYSQL_INSERT_START(thd->query());
    res= mysql_insert(thd, all_tables, lex->field_list, lex->many_values,
		      lex->update_list, lex->value_list,
                      lex->duplicates, lex->ignore);
    MYSQL_INSERT_DONE(res, (ulong) thd->get_row_count_func());
    /*
      If we have inserted into a VIEW, and the base table has
      AUTO_INCREMENT column, but this column is not accessible through
      a view, then we should restore LAST_INSERT_ID to the value it
      had before the statement.
    */
    if (first_table->view && !first_table->contain_auto_increment)
      thd->first_successful_insert_id_in_cur_stmt=
        thd->first_successful_insert_id_in_prev_stmt;

#ifdef ENABLED_DEBUG_SYNC
    DBUG_EXECUTE_IF("after_mysql_insert",
                    {
                      const char act1[]=
                        "now "
                        "wait_for signal.continue";
                      const char act2[]=
                        "now "
                        "signal signal.continued";
                      DBUG_ASSERT(debug_sync_service);
                      DBUG_ASSERT(!debug_sync_set_action(thd,
                                                         STRING_WITH_LEN(act1)));
                      DBUG_ASSERT(!debug_sync_set_action(thd,
                                                         STRING_WITH_LEN(act2)));
                    };);
    DEBUG_SYNC(thd, "after_mysql_insert");
#endif
    break;
  }
  case SQLCOM_REPLACE_SELECT:
  case SQLCOM_INSERT_SELECT:
  {
    WSREP_SYNC_WAIT(thd, WSREP_SYNC_WAIT_BEFORE_INSERT_REPLACE);
    select_insert *sel_result;
    bool explain= MY_TEST(lex->describe);
    DBUG_ASSERT(first_table == all_tables && first_table != 0);
    if (WSREP_CLIENT(thd) &&
        wsrep_sync_wait(thd, WSREP_SYNC_WAIT_BEFORE_INSERT_REPLACE))
      goto error;

    if ((res= insert_precheck(thd, all_tables)))
      break;
#ifdef WITH_WSREP
    if (WSREP(thd) && thd->wsrep_consistency_check == CONSISTENCY_CHECK_DECLARED)
    {
      thd->wsrep_consistency_check = CONSISTENCY_CHECK_RUNNING;
      WSREP_TO_ISOLATION_BEGIN(first_table->db, first_table->table_name, NULL);
    }
#endif /* WITH_WSREP */

    /*
      INSERT...SELECT...ON DUPLICATE KEY UPDATE/REPLACE SELECT/
      INSERT...IGNORE...SELECT can be unsafe, unless ORDER BY PRIMARY KEY
      clause is used in SELECT statement. We therefore use row based
      logging if mixed or row based logging is available.
      TODO: Check if the order of the output of the select statement is
      deterministic. Waiting for BUG#42415
    */
    if (lex->sql_command == SQLCOM_INSERT_SELECT &&
        lex->duplicates == DUP_UPDATE)
      lex->set_stmt_unsafe(LEX::BINLOG_STMT_UNSAFE_INSERT_SELECT_UPDATE);

    if (lex->sql_command == SQLCOM_INSERT_SELECT && lex->ignore)
      lex->set_stmt_unsafe(LEX::BINLOG_STMT_UNSAFE_INSERT_IGNORE_SELECT);

    if (lex->sql_command == SQLCOM_REPLACE_SELECT)
      lex->set_stmt_unsafe(LEX::BINLOG_STMT_UNSAFE_REPLACE_SELECT);

    /* Fix lock for first table */
    if (first_table->lock_type == TL_WRITE_DELAYED)
      first_table->lock_type= TL_WRITE;

    /* Don't unlock tables until command is written to binary log */
    select_lex->options|= SELECT_NO_UNLOCK;

    unit->set_limit(select_lex);

    if (!(res=open_and_lock_tables(thd, all_tables, TRUE, 0)))
    {
      MYSQL_INSERT_SELECT_START(thd->query());
      /*
        Only the INSERT table should be merged. Other will be handled by
        select.
      */
      /* Skip first table, which is the table we are inserting in */
      TABLE_LIST *second_table= first_table->next_local;
      /*
        This is a hack: this leaves select_lex->table_list in an inconsistent
        state as 'elements' does not contain number of elements in the list.
        Moreover, if second_table == NULL then 'next' becomes invalid.
        TODO: fix it by removing the front element (restoring of it should
        be done properly as well)
      */
      select_lex->table_list.first= second_table;
      select_lex->context.table_list= 
        select_lex->context.first_name_resolution_table= second_table;
      res= mysql_insert_select_prepare(thd);
      if (!res && (sel_result= new (thd->mem_root) select_insert(thd,
                                                             first_table,
                                                             first_table->table,
                                                             &lex->field_list,
                                                             &lex->update_list,
                                                             &lex->value_list,
                                                             lex->duplicates,
                                                             lex->ignore)))
      {
        if (lex->analyze_stmt)
          ((select_result_interceptor*)sel_result)->disable_my_ok_calls();

        if (explain)
          res= mysql_explain_union(thd, &thd->lex->unit, sel_result);
        else
          res= handle_select(thd, lex, sel_result, OPTION_SETUP_TABLES_DONE);
        /*
          Invalidate the table in the query cache if something changed
          after unlocking when changes become visible.
          TODO: this is workaround. right way will be move invalidating in
          the unlock procedure.
        */
        if (!res && first_table->lock_type ==  TL_WRITE_CONCURRENT_INSERT &&
            thd->lock)
        {
          /* INSERT ... SELECT should invalidate only the very first table */
          TABLE_LIST *save_table= first_table->next_local;
          first_table->next_local= 0;
          query_cache_invalidate3(thd, first_table, 1);
          first_table->next_local= save_table;
        }
        if (explain)
        {
          /*
            sel_result needs to be cleaned up properly.
            INSERT... SELECT statement will call either send_eof() or
            abort_result_set(). EXPLAIN doesn't call either, so we need
            to cleanup manually.
          */
          sel_result->abort_result_set();
        }
        delete sel_result;
      }

      if (!res && (explain || lex->analyze_stmt))
        res= thd->lex->explain->send_explain(thd);

      /* revert changes for SP */
      MYSQL_INSERT_SELECT_DONE(res, (ulong) thd->get_row_count_func());
      select_lex->table_list.first= first_table;
    }
    /*
      If we have inserted into a VIEW, and the base table has
      AUTO_INCREMENT column, but this column is not accessible through
      a view, then we should restore LAST_INSERT_ID to the value it
      had before the statement.
    */
    if (first_table->view && !first_table->contain_auto_increment)
      thd->first_successful_insert_id_in_cur_stmt=
        thd->first_successful_insert_id_in_prev_stmt;

    break;
  }
  case SQLCOM_DELETE:
  {
    WSREP_SYNC_WAIT(thd, WSREP_SYNC_WAIT_BEFORE_UPDATE_DELETE);
    select_result *sel_result= NULL;
    DBUG_ASSERT(first_table == all_tables && first_table != 0);
    if (WSREP_CLIENT(thd) &&
        wsrep_sync_wait(thd, WSREP_SYNC_WAIT_BEFORE_UPDATE_DELETE))
      goto error;

    if ((res= delete_precheck(thd, all_tables)))
      break;
    DBUG_ASSERT(select_lex->offset_limit == 0);
    unit->set_limit(select_lex);

    MYSQL_DELETE_START(thd->query());
    Protocol *save_protocol;
    bool replaced_protocol= false;

    if (!select_lex->item_list.is_empty())
    {
      /* This is DELETE ... RETURNING.  It will return output to the client */
      if (thd->lex->analyze_stmt)
      {
        /* 
          Actually, it is ANALYZE .. DELETE .. RETURNING. We need to produce
          output and then discard it.
        */
        sel_result= new (thd->mem_root) select_send_analyze(thd);
        replaced_protocol= true;
        save_protocol= thd->protocol;
        thd->protocol= new Protocol_discard(thd);
      }
      else
      {
        if (!lex->result && !(sel_result= new (thd->mem_root) select_send(thd)))
          goto error;
      }
    }

    res = mysql_delete(thd, all_tables, 
                       select_lex->where, &select_lex->order_list,
                       unit->select_limit_cnt, select_lex->options,
                       lex->result ? lex->result : sel_result);

    if (replaced_protocol)
    {
      delete thd->protocol;
      thd->protocol= save_protocol;
    }

    if (thd->lex->analyze_stmt || thd->lex->describe)
    {
      if (!res)
        res= thd->lex->explain->send_explain(thd);
    }

    delete sel_result;
    MYSQL_DELETE_DONE(res, (ulong) thd->get_row_count_func());
    break;
  }
  case SQLCOM_DELETE_MULTI:
  {
    WSREP_SYNC_WAIT(thd, WSREP_SYNC_WAIT_BEFORE_UPDATE_DELETE);
    DBUG_ASSERT(first_table == all_tables && first_table != 0);
    TABLE_LIST *aux_tables= thd->lex->auxiliary_table_list.first;
    multi_delete *result;
    if (WSREP_CLIENT(thd) &&
        wsrep_sync_wait(thd, WSREP_SYNC_WAIT_BEFORE_UPDATE_DELETE))
      goto error;

    if ((res= multi_delete_precheck(thd, all_tables)))
      break;

    /* condition will be TRUE on SP re-excuting */
    if (select_lex->item_list.elements != 0)
      select_lex->item_list.empty();
    if (add_item_to_list(thd, new (thd->mem_root) Item_null(thd)))
      goto error;

    THD_STAGE_INFO(thd, stage_init);
    if ((res= open_and_lock_tables(thd, all_tables, TRUE, 0)))
      break;

    MYSQL_MULTI_DELETE_START(thd->query());
    if ((res= mysql_multi_delete_prepare(thd)))
    {
      MYSQL_MULTI_DELETE_DONE(1, 0);
      goto error;
    }

    if (!thd->is_fatal_error)
    {
      result= new (thd->mem_root) multi_delete(thd, aux_tables,
                                               lex->table_count);
      if (result)
      {
        res= mysql_select(thd,
                          select_lex->get_table_list(),
                          select_lex->with_wild,
                          select_lex->item_list,
                          select_lex->where,
                          0, (ORDER *)NULL, (ORDER *)NULL, (Item *)NULL,
                          (ORDER *)NULL,
                          (select_lex->options | thd->variables.option_bits |
                          SELECT_NO_JOIN_CACHE | SELECT_NO_UNLOCK |
                          OPTION_SETUP_TABLES_DONE) & ~OPTION_BUFFER_RESULT,
                          result, unit, select_lex);
        res|= thd->is_error();

        MYSQL_MULTI_DELETE_DONE(res, result->num_deleted());
        if (res)
          result->abort_result_set(); /* for both DELETE and EXPLAIN DELETE */
        else
        {
          if (lex->describe || lex->analyze_stmt)
            res= thd->lex->explain->send_explain(thd);
        }
        delete result;
      }
    }
    else
    {
      res= TRUE;                                // Error
      MYSQL_MULTI_DELETE_DONE(1, 0);
    }
    break;
  }
  case SQLCOM_DROP_TABLE:
  {
    int result;
    DBUG_ASSERT(first_table == all_tables && first_table != 0);

    thd->open_options|= HA_OPEN_FOR_REPAIR;
    result= thd->open_temporary_tables(all_tables);
    thd->open_options&= ~HA_OPEN_FOR_REPAIR;
    if (result)
      goto error;
    if (!lex->tmp_table())
    {
      if (check_table_access(thd, DROP_ACL, all_tables, FALSE, UINT_MAX, FALSE))
	goto error;				/* purecov: inspected */
    }
    else
    {
      status_var_decrement(thd->status_var.com_stat[SQLCOM_DROP_TABLE]);
      status_var_increment(thd->status_var.com_drop_tmp_table);

      /* So that DROP TEMPORARY TABLE gets to binlog at commit/rollback */
      thd->variables.option_bits|= OPTION_KEEP_LOG;
    }
    /*
      If we are a slave, we should add IF EXISTS if the query executed
      on the master without an error. This will help a slave to
      recover from multi-table DROP TABLE that was aborted in the
      middle.
    */
    if (thd->slave_thread && !thd->slave_expected_error &&
        slave_ddl_exec_mode_options == SLAVE_EXEC_MODE_IDEMPOTENT)
      lex->create_info.set(DDL_options_st::OPT_IF_EXISTS);

    if (WSREP(thd))
    {
      for (TABLE_LIST *table= all_tables; table; table= table->next_global)
      {
        if (!lex->tmp_table() &&
           (!thd->is_current_stmt_binlog_format_row() ||
	    !thd->find_temporary_table(table)))
        {
          WSREP_TO_ISOLATION_BEGIN(NULL, NULL, all_tables);
          break;
        }
      }
    }
    
    /* DDL and binlog write order are protected by metadata locks. */
    res= mysql_rm_table(thd, first_table, lex->if_exists(), lex->tmp_table());

    /* when dropping temporary tables if @@session_track_state_change is ON then
       send the boolean tracker in the OK packet */
    if(!res && (lex->create_info.options & HA_LEX_CREATE_TMP_TABLE))
    {
      SESSION_TRACKER_CHANGED(thd, SESSION_STATE_CHANGE_TRACKER, NULL);
    }
    break;
  }
  case SQLCOM_SHOW_PROCESSLIST:
    if (!thd->security_ctx->priv_user[0] &&
        check_global_access(thd,PROCESS_ACL))
      break;
    mysqld_list_processes(thd,
			  (thd->security_ctx->master_access & PROCESS_ACL ?
                           NullS :
                           thd->security_ctx->priv_user),
                          lex->verbose);
    break;
  case SQLCOM_SHOW_AUTHORS:
    res= mysqld_show_authors(thd);
    break;
  case SQLCOM_SHOW_CONTRIBUTORS:
    res= mysqld_show_contributors(thd);
    break;
  case SQLCOM_SHOW_PRIVILEGES:
    res= mysqld_show_privileges(thd);
    break;
  case SQLCOM_SHOW_ENGINE_LOGS:
#ifdef DONT_ALLOW_SHOW_COMMANDS
    my_message(ER_NOT_ALLOWED_COMMAND, ER_THD(thd, ER_NOT_ALLOWED_COMMAND),
               MYF(0));	/* purecov: inspected */
    goto error;
#else
    {
      if (check_access(thd, FILE_ACL, any_db, NULL, NULL, 0, 0))
	goto error;
      res= ha_show_status(thd, lex->create_info.db_type, HA_ENGINE_LOGS);
      break;
    }
#endif
  case SQLCOM_CHANGE_DB:
  {
    LEX_STRING db_str= { (char *) select_lex->db, strlen(select_lex->db) };

    if (!mysql_change_db(thd, &db_str, FALSE))
      my_ok(thd);

    break;
  }

  case SQLCOM_LOAD:
  {
    DBUG_ASSERT(first_table == all_tables && first_table != 0);
    uint privilege= (lex->duplicates == DUP_REPLACE ?
		     INSERT_ACL | DELETE_ACL : INSERT_ACL) |
                    (lex->local_file ? 0 : FILE_ACL);

    if (lex->local_file)
    {
      if (!(thd->client_capabilities & CLIENT_LOCAL_FILES) ||
          !opt_local_infile)
      {
	my_message(ER_NOT_ALLOWED_COMMAND, ER_THD(thd, ER_NOT_ALLOWED_COMMAND), MYF(0));
	goto error;
      }
    }

    if (check_one_table_access(thd, privilege, all_tables))
      goto error;

    res= mysql_load(thd, lex->exchange, first_table, lex->field_list,
                    lex->update_list, lex->value_list, lex->duplicates,
                    lex->ignore, (bool) lex->local_file);
    break;
  }

  case SQLCOM_SET_OPTION:
  {
    List<set_var_base> *lex_var_list= &lex->var_list;

    if ((check_table_access(thd, SELECT_ACL, all_tables, FALSE, UINT_MAX, FALSE)
         || open_and_lock_tables(thd, all_tables, TRUE, 0)))
      goto error;
    if (!(res= sql_set_variables(thd, lex_var_list, true)))
    {
      if (!thd->is_error())
        my_ok(thd);
    }
    else
    {
      /*
        We encountered some sort of error, but no message was sent.
        Send something semi-generic here since we don't know which
        assignment in the list caused the error.
      */
      if (!thd->is_error())
        my_error(ER_WRONG_ARGUMENTS,MYF(0),"SET");
      goto error;
    }

    break;
  }

  case SQLCOM_UNLOCK_TABLES:
    /*
      It is critical for mysqldump --single-transaction --master-data that
      UNLOCK TABLES does not implicitely commit a connection which has only
      done FLUSH TABLES WITH READ LOCK + BEGIN. If this assumption becomes
      false, mysqldump will not work.
    */
    if (thd->variables.option_bits & OPTION_TABLE_LOCK)
    {
      res= trans_commit_implicit(thd);
      thd->locked_tables_list.unlock_locked_tables(thd);
      thd->mdl_context.release_transactional_locks();
      thd->variables.option_bits&= ~(OPTION_TABLE_LOCK);
    }
    if (thd->global_read_lock.is_acquired())
      thd->global_read_lock.unlock_global_read_lock(thd);
    if (res)
      goto error;
    my_ok(thd);
    break;
  case SQLCOM_LOCK_TABLES:
    /* We must end the transaction first, regardless of anything */
    res= trans_commit_implicit(thd);
    thd->locked_tables_list.unlock_locked_tables(thd);
    /* Release transactional metadata locks. */
    thd->mdl_context.release_transactional_locks();
    if (res)
      goto error;

    /*
      Here we have to pre-open temporary tables for LOCK TABLES.

      CF_PREOPEN_TMP_TABLES is not set for this SQL statement simply
      because LOCK TABLES calls close_thread_tables() as a first thing
      (it's called from unlock_locked_tables() above). So even if
      CF_PREOPEN_TMP_TABLES was set and the tables would be pre-opened
      in a usual way, they would have been closed.
    */
    if (thd->open_temporary_tables(all_tables))
      goto error;

    if (lock_tables_precheck(thd, all_tables))
      goto error;

    thd->variables.option_bits|= OPTION_TABLE_LOCK;

    res= lock_tables_open_and_lock_tables(thd, all_tables);

    if (res)
    {
      thd->variables.option_bits&= ~(OPTION_TABLE_LOCK);
    }
    else
    {
#ifdef HAVE_QUERY_CACHE
      if (thd->variables.query_cache_wlock_invalidate)
	query_cache.invalidate_locked_for_write(thd, first_table);
#endif /*HAVE_QUERY_CACHE*/
      my_ok(thd);
    }
    break;
  case SQLCOM_CREATE_DB:
  {
    if (check_db_name(&lex->name))
    {
      my_error(ER_WRONG_DB_NAME, MYF(0), lex->name.str);
      break;
    }
    /*
      If in a slave thread :
      CREATE DATABASE DB was certainly not preceded by USE DB.
      For that reason, db_ok() in sql/slave.cc did not check the
      do_db/ignore_db. And as this query involves no tables, tables_ok()
      above was not called. So we have to check rules again here.
    */
#ifdef HAVE_REPLICATION
    if (thd->slave_thread)
    {
      rpl_filter= thd->system_thread_info.rpl_sql_info->rpl_filter;
      if (!rpl_filter->db_ok(lex->name.str) ||
          !rpl_filter->db_ok_with_wild_table(lex->name.str))
      {
        my_message(ER_SLAVE_IGNORED_TABLE, ER_THD(thd, ER_SLAVE_IGNORED_TABLE), MYF(0));
        break;
      }
    }
#endif
    if (check_access(thd, lex->create_info.or_replace() ?
                          (CREATE_ACL | DROP_ACL) : CREATE_ACL,
                     lex->name.str, NULL, NULL, 1, 0))
      break;
    WSREP_TO_ISOLATION_BEGIN(lex->name.str, NULL, NULL)
    res= mysql_create_db(thd, lex->name.str,
                         lex->create_info, &lex->create_info);
    break;
  }
  case SQLCOM_DROP_DB:
  {
    if (check_db_name(&lex->name))
    {
      my_error(ER_WRONG_DB_NAME, MYF(0), lex->name.str);
      break;
    }
    /*
      If in a slave thread :
      DROP DATABASE DB may not be preceded by USE DB.
      For that reason, maybe db_ok() in sql/slave.cc did not check the 
      do_db/ignore_db. And as this query involves no tables, tables_ok()
      above was not called. So we have to check rules again here.
    */
#ifdef HAVE_REPLICATION
    if (thd->slave_thread)
    {
      rpl_filter= thd->system_thread_info.rpl_sql_info->rpl_filter;
      if (!rpl_filter->db_ok(lex->name.str) ||
          !rpl_filter->db_ok_with_wild_table(lex->name.str))
      {
        my_message(ER_SLAVE_IGNORED_TABLE, ER_THD(thd, ER_SLAVE_IGNORED_TABLE), MYF(0));
        break;
      }
    }
#endif
    if (check_access(thd, DROP_ACL, lex->name.str, NULL, NULL, 1, 0))
      break;
    WSREP_TO_ISOLATION_BEGIN(lex->name.str, NULL, NULL)
    res= mysql_rm_db(thd, lex->name.str, lex->if_exists());
    break;
  }
  case SQLCOM_ALTER_DB_UPGRADE:
  {
    LEX_STRING *db= & lex->name;
#ifdef HAVE_REPLICATION
    if (thd->slave_thread)
    {
      rpl_filter= thd->system_thread_info.rpl_sql_info->rpl_filter;
      if (!rpl_filter->db_ok(db->str) ||
          !rpl_filter->db_ok_with_wild_table(db->str))
      {
        res= 1;
        my_message(ER_SLAVE_IGNORED_TABLE, ER_THD(thd, ER_SLAVE_IGNORED_TABLE), MYF(0));
        break;
      }
    }
#endif
    if (check_db_name(db))
    {
      my_error(ER_WRONG_DB_NAME, MYF(0), db->str);
      break;
    }
    if (check_access(thd, ALTER_ACL, db->str, NULL, NULL, 1, 0) ||
        check_access(thd, DROP_ACL, db->str, NULL, NULL, 1, 0) ||
        check_access(thd, CREATE_ACL, db->str, NULL, NULL, 1, 0))
    {
      res= 1;
      break;
    }
    WSREP_TO_ISOLATION_BEGIN(db->str, NULL, NULL)
    res= mysql_upgrade_db(thd, db);
    if (!res)
      my_ok(thd);
    break;
  }
  case SQLCOM_ALTER_DB:
  {
    LEX_STRING *db= &lex->name;
    if (check_db_name(db))
    {
      my_error(ER_WRONG_DB_NAME, MYF(0), db->str);
      break;
    }
    /*
      If in a slave thread :
      ALTER DATABASE DB may not be preceded by USE DB.
      For that reason, maybe db_ok() in sql/slave.cc did not check the
      do_db/ignore_db. And as this query involves no tables, tables_ok()
      above was not called. So we have to check rules again here.
    */
#ifdef HAVE_REPLICATION
    if (thd->slave_thread)
    {
      rpl_filter= thd->system_thread_info.rpl_sql_info->rpl_filter;
      if (!rpl_filter->db_ok(db->str) ||
          !rpl_filter->db_ok_with_wild_table(db->str))
      {
        my_message(ER_SLAVE_IGNORED_TABLE, ER_THD(thd, ER_SLAVE_IGNORED_TABLE), MYF(0));
        break;
      }
    }
#endif
    if (check_access(thd, ALTER_ACL, db->str, NULL, NULL, 1, 0))
      break;
    WSREP_TO_ISOLATION_BEGIN(db->str, NULL, NULL)
    res= mysql_alter_db(thd, db->str, &lex->create_info);
    break;
  }
  case SQLCOM_SHOW_CREATE_DB:
  {
    char db_name_buff[NAME_LEN+1];
    LEX_STRING db_name;
    DBUG_EXECUTE_IF("4x_server_emul",
                    my_error(ER_UNKNOWN_ERROR, MYF(0)); goto error;);

    db_name.str= db_name_buff;
    db_name.length= lex->name.length;
    strmov(db_name.str, lex->name.str);

    WSREP_SYNC_WAIT(thd, WSREP_SYNC_WAIT_BEFORE_SHOW);

    if (check_db_name(&db_name))
    {
      my_error(ER_WRONG_DB_NAME, MYF(0), db_name.str);
      break;
    }
    res= mysqld_show_create_db(thd, &db_name, &lex->name, lex->create_info);
    break;
  }
  case SQLCOM_CREATE_EVENT:
  case SQLCOM_ALTER_EVENT:
  #ifdef HAVE_EVENT_SCHEDULER
  do
  {
    DBUG_ASSERT(lex->event_parse_data);
    if (lex->table_or_sp_used())
    {
      my_error(ER_SUBQUERIES_NOT_SUPPORTED, MYF(0), "CREATE/ALTER EVENT");
      break;
    }

    res= sp_process_definer(thd);
    if (res)
      break;

    switch (lex->sql_command) {
    case SQLCOM_CREATE_EVENT:
    {
      res= Events::create_event(thd, lex->event_parse_data);
      break;
    }
    case SQLCOM_ALTER_EVENT:
      res= Events::update_event(thd, lex->event_parse_data,
                                lex->spname ? &lex->spname->m_db : NULL,
                                lex->spname ? &lex->spname->m_name : NULL);
      break;
    default:
      DBUG_ASSERT(0);
    }
    DBUG_PRINT("info",("DDL error code=%d", res));
    if (!res)
      my_ok(thd);

  } while (0);
  /* Don't do it, if we are inside a SP */
  if (!thd->spcont)
  {
    sp_head::destroy(lex->sphead);
    lex->sphead= NULL;
  }
  /* lex->unit.cleanup() is called outside, no need to call it here */
  break;
  case SQLCOM_SHOW_CREATE_EVENT:
    WSREP_SYNC_WAIT(thd, WSREP_SYNC_WAIT_BEFORE_SHOW);
    res= Events::show_create_event(thd, lex->spname->m_db,
                                   lex->spname->m_name);
    break;
  case SQLCOM_DROP_EVENT:
    if (!(res= Events::drop_event(thd,
                                  lex->spname->m_db, lex->spname->m_name,
                                  lex->if_exists())))
      my_ok(thd);
    break;
#else
    my_error(ER_NOT_SUPPORTED_YET,MYF(0),"embedded server");
    break;
#endif
  case SQLCOM_CREATE_FUNCTION:                  // UDF function
  {
    if (check_access(thd, lex->create_info.or_replace() ?
                          (INSERT_ACL | DELETE_ACL) : INSERT_ACL,
                     "mysql", NULL, NULL, 1, 0))
      break;
#ifdef HAVE_DLOPEN
    WSREP_TO_ISOLATION_BEGIN(WSREP_MYSQL_DB, NULL, NULL)
    if (!(res = mysql_create_function(thd, &lex->udf)))
      my_ok(thd);
#else
    my_error(ER_CANT_OPEN_LIBRARY, MYF(0), lex->udf.dl, 0, "feature disabled");
    res= TRUE;
#endif
    break;
  }
#ifndef NO_EMBEDDED_ACCESS_CHECKS
  case SQLCOM_CREATE_USER:
  case SQLCOM_CREATE_ROLE:
  {
    if (check_access(thd, lex->create_info.or_replace() ?
                          INSERT_ACL | DELETE_ACL : INSERT_ACL,
                     "mysql", NULL, NULL, 1, 1) &&
        check_global_access(thd,CREATE_USER_ACL))
      break;
    WSREP_TO_ISOLATION_BEGIN(WSREP_MYSQL_DB, NULL, NULL)
    /* Conditionally writes to binlog */
    if (!(res= mysql_create_user(thd, lex->users_list,
                                 lex->sql_command == SQLCOM_CREATE_ROLE)))
      my_ok(thd);
    break;
  }
  case SQLCOM_DROP_USER:
  case SQLCOM_DROP_ROLE:
  {
    if (check_access(thd, DELETE_ACL, "mysql", NULL, NULL, 1, 1) &&
        check_global_access(thd,CREATE_USER_ACL))
      break;
    /* Conditionally writes to binlog */
    WSREP_TO_ISOLATION_BEGIN(WSREP_MYSQL_DB, NULL, NULL)
    if (!(res= mysql_drop_user(thd, lex->users_list,
                               lex->sql_command == SQLCOM_DROP_ROLE)))
      my_ok(thd);
    break;
  }
  case SQLCOM_ALTER_USER:
  case SQLCOM_RENAME_USER:
  {
    if (check_access(thd, UPDATE_ACL, "mysql", NULL, NULL, 1, 1) &&
        check_global_access(thd,CREATE_USER_ACL))
      break;
    /* Conditionally writes to binlog */
    WSREP_TO_ISOLATION_BEGIN(WSREP_MYSQL_DB, NULL, NULL)
    if (lex->sql_command == SQLCOM_ALTER_USER)
      res= mysql_alter_user(thd, lex->users_list);
    else
      res= mysql_rename_user(thd, lex->users_list);
    if (!res)
      my_ok(thd);
    break;
  }
  case SQLCOM_REVOKE_ALL:
  {
    if (check_access(thd, UPDATE_ACL, "mysql", NULL, NULL, 1, 1) &&
        check_global_access(thd,CREATE_USER_ACL))
      break;

    /* Conditionally writes to binlog */
    WSREP_TO_ISOLATION_BEGIN(WSREP_MYSQL_DB, NULL, NULL)
    if (!(res = mysql_revoke_all(thd, lex->users_list)))
      my_ok(thd);
    break;
  }
  case SQLCOM_REVOKE:
  case SQLCOM_GRANT:
  {
    if (lex->type != TYPE_ENUM_PROXY &&
        check_access(thd, lex->grant | lex->grant_tot_col | GRANT_ACL,
                     first_table ?  first_table->db : select_lex->db,
                     first_table ? &first_table->grant.privilege : NULL,
                     first_table ? &first_table->grant.m_internal : NULL,
                     first_table ? 0 : 1, 0))
      goto error;

    /* Replicate current user as grantor */
    thd->binlog_invoker(false);

    if (thd->security_ctx->user)              // If not replication
    {
      LEX_USER *user;
      bool first_user= TRUE;

      List_iterator <LEX_USER> user_list(lex->users_list);
      while ((user= user_list++))
      {
        if (specialflag & SPECIAL_NO_RESOLVE &&
            hostname_requires_resolving(user->host.str))
          push_warning_printf(thd, Sql_condition::WARN_LEVEL_WARN,
                              ER_WARN_HOSTNAME_WONT_WORK,
                              ER_THD(thd, ER_WARN_HOSTNAME_WONT_WORK));

        /*
          GRANT/REVOKE PROXY has the target user as a first entry in the list. 
         */
        if (lex->type == TYPE_ENUM_PROXY && first_user)
        {
          if (!(user= get_current_user(thd, user)) || !user->host.str)
            goto error;

          first_user= FALSE;
          if (acl_check_proxy_grant_access (thd, user->host.str, user->user.str,
                                        lex->grant & GRANT_ACL))
            goto error;
        } 
      }
    }
    if (first_table)
    {
      if (lex->type == TYPE_ENUM_PROCEDURE ||
          lex->type == TYPE_ENUM_FUNCTION)
      {
        uint grants= lex->all_privileges 
		   ? (PROC_ACLS & ~GRANT_ACL) | (lex->grant & GRANT_ACL)
		   : lex->grant;
        if (check_grant_routine(thd, grants | GRANT_ACL, all_tables,
                                lex->type == TYPE_ENUM_PROCEDURE, 0))
	  goto error;
        /* Conditionally writes to binlog */
        WSREP_TO_ISOLATION_BEGIN(WSREP_MYSQL_DB, NULL, NULL)
        res= mysql_routine_grant(thd, all_tables,
                                 lex->type == TYPE_ENUM_PROCEDURE, 
                                 lex->users_list, grants,
                                 lex->sql_command == SQLCOM_REVOKE, TRUE);
        if (!res)
          my_ok(thd);
      }
      else
      {
	if (check_grant(thd,(lex->grant | lex->grant_tot_col | GRANT_ACL),
                        all_tables, FALSE, UINT_MAX, FALSE))
	  goto error;
        /* Conditionally writes to binlog */
        WSREP_TO_ISOLATION_BEGIN(WSREP_MYSQL_DB, NULL, NULL)
        res= mysql_table_grant(thd, all_tables, lex->users_list,
			       lex->columns, lex->grant,
			       lex->sql_command == SQLCOM_REVOKE);
      }
    }
    else
    {
      if (lex->columns.elements || (lex->type && lex->type != TYPE_ENUM_PROXY))
      {
	my_message(ER_ILLEGAL_GRANT_FOR_TABLE, ER_THD(thd, ER_ILLEGAL_GRANT_FOR_TABLE),
                   MYF(0));
        goto error;
      }
      else
      {
          WSREP_TO_ISOLATION_BEGIN(WSREP_MYSQL_DB, NULL, NULL)
        /* Conditionally writes to binlog */
        res= mysql_grant(thd, select_lex->db, lex->users_list, lex->grant,
                         lex->sql_command == SQLCOM_REVOKE,
                         lex->type == TYPE_ENUM_PROXY);
      }
      if (!res)
      {
	if (lex->sql_command == SQLCOM_GRANT)
	{
	  List_iterator <LEX_USER> str_list(lex->users_list);
	  LEX_USER *user, *tmp_user;
	  while ((tmp_user=str_list++))
          {
            if (!(user= get_current_user(thd, tmp_user)))
              goto error;
	    reset_mqh(user, 0);
          }
	}
      }
    }
    break;
  }
  case SQLCOM_REVOKE_ROLE:
  case SQLCOM_GRANT_ROLE:
  {
    WSREP_TO_ISOLATION_BEGIN(WSREP_MYSQL_DB, NULL, NULL)
    if (!(res= mysql_grant_role(thd, lex->users_list,
                                lex->sql_command != SQLCOM_GRANT_ROLE)))
      my_ok(thd);
    break;
  }
#endif /*!NO_EMBEDDED_ACCESS_CHECKS*/
  case SQLCOM_RESET:
    /*
      RESET commands are never written to the binary log, so we have to
      initialize this variable because RESET shares the same code as FLUSH
    */
    lex->no_write_to_binlog= 1;
    /* fall through */
  case SQLCOM_FLUSH:
  {
    int write_to_binlog;
    if (check_global_access(thd,RELOAD_ACL))
      goto error;

    if (first_table && lex->type & (REFRESH_READ_LOCK|REFRESH_FOR_EXPORT))
    {
      /* Check table-level privileges. */
      if (check_table_access(thd, PRIV_LOCK_TABLES, all_tables,
                             FALSE, UINT_MAX, FALSE))
        goto error;

      if (flush_tables_with_read_lock(thd, all_tables))
        goto error;

      my_ok(thd);
      break;
    }

#ifdef WITH_WSREP
    if (lex->type & (
    REFRESH_GRANT                           |
    REFRESH_HOSTS                           |
#ifdef HAVE_OPENSSL
    REFRESH_DES_KEY_FILE                    |
#endif
    /*
      Write all flush log statements except
      FLUSH LOGS
      FLUSH BINARY LOGS
      Check reload_acl_and_cache for why.
    */
    REFRESH_RELAY_LOG                       |
    REFRESH_SLOW_LOG                        |
    REFRESH_GENERAL_LOG                     |
    REFRESH_ENGINE_LOG                      |
    REFRESH_ERROR_LOG                       |
#ifdef HAVE_QUERY_CACHE
    REFRESH_QUERY_CACHE_FREE                |
#endif /* HAVE_QUERY_CACHE */
    REFRESH_STATUS                          |
    REFRESH_USER_RESOURCES))
    {
      WSREP_TO_ISOLATION_BEGIN_WRTCHK(WSREP_MYSQL_DB, NULL, NULL)
    }
#endif /* WITH_WSREP*/

#ifdef HAVE_REPLICATION
    if (lex->type & REFRESH_READ_LOCK)
    {
      /*
        We need to pause any parallel replication slave workers during FLUSH
        TABLES WITH READ LOCK. Otherwise we might cause a deadlock, as
        worker threads eun run in arbitrary order but need to commit in a
        specific given order.
      */
      if (rpl_pause_for_ftwrl(thd))
        goto error;
    }
#endif
    /*
      reload_acl_and_cache() will tell us if we are allowed to write to the
      binlog or not.
    */
    if (!reload_acl_and_cache(thd, lex->type, first_table, &write_to_binlog))
    {
#ifdef WITH_WSREP
      if ((lex->type & REFRESH_TABLES) && !(lex->type & (REFRESH_FOR_EXPORT|REFRESH_READ_LOCK)))
      {
        /*
          This is done after reload_acl_and_cache is because
          LOCK TABLES is not replicated in galera, the upgrade of which
          is checked in reload_acl_and_cache.
          Hence, done after/if we are able to upgrade locks.
        */
        if (first_table)
        {
            WSREP_TO_ISOLATION_BEGIN_WRTCHK(NULL, NULL, first_table);
        }
        else
        {
            WSREP_TO_ISOLATION_BEGIN_WRTCHK(WSREP_MYSQL_DB, NULL, NULL);
        }
      }
#endif /* WITH_WSREP */
      /*
        We WANT to write and we CAN write.
        ! we write after unlocking the table.
      */
      /*
        Presumably, RESET and binlog writing doesn't require synchronization
      */

      if (write_to_binlog > 0)  // we should write
      { 
        if (!lex->no_write_to_binlog)
          res= write_bin_log(thd, FALSE, thd->query(), thd->query_length());
      } else if (write_to_binlog < 0) 
      {
        /* 
           We should not write, but rather report error because 
           reload_acl_and_cache binlog interactions failed 
         */
        res= 1;
      }

      if (!res)
        my_ok(thd);
    } 
    else
      res= 1;                                   // reload_acl_and_cache failed
#ifdef HAVE_REPLICATION
    if (lex->type & REFRESH_READ_LOCK)
      rpl_unpause_after_ftwrl(thd);
#endif
    
    break;
  }
  case SQLCOM_KILL:
  {
    if (lex->table_or_sp_used())
    {
      my_error(ER_SUBQUERIES_NOT_SUPPORTED, MYF(0), "KILL");
      break;
    }

    if (lex->kill_type == KILL_TYPE_ID || lex->kill_type == KILL_TYPE_QUERY)
    {
      Item *it= (Item *)lex->value_list.head();
      if ((!it->fixed && it->fix_fields(lex->thd, &it)) || it->check_cols(1))
      {
        my_message(ER_SET_CONSTANTS_ONLY, ER_THD(thd, ER_SET_CONSTANTS_ONLY),
                   MYF(0));
        goto error;
      }
      sql_kill(thd, it->val_int(), lex->kill_signal, lex->kill_type);
    }
    else
      sql_kill_user(thd, get_current_user(thd, lex->users_list.head()),
                    lex->kill_signal);
    break;
  }
  case SQLCOM_SHUTDOWN:
#ifndef EMBEDDED_LIBRARY
    DBUG_EXECUTE_IF("crash_shutdown", DBUG_SUICIDE(););
    if (check_global_access(thd,SHUTDOWN_ACL))
      goto error;
    kill_mysql(thd);
    my_ok(thd);
#else
    my_error(ER_NOT_SUPPORTED_YET, MYF(0), "embedded server");
#endif
    break;

#ifndef NO_EMBEDDED_ACCESS_CHECKS
  case SQLCOM_SHOW_CREATE_USER:
  {
    LEX_USER *grant_user= lex->grant_user;
    if (!grant_user)
      goto error;

    res = mysql_show_create_user(thd, grant_user);
    break;
  }
  case SQLCOM_SHOW_GRANTS:
  {
    LEX_USER *grant_user= lex->grant_user;
    if (!grant_user)
      goto error;

    WSREP_SYNC_WAIT(thd, WSREP_SYNC_WAIT_BEFORE_SHOW);
    res = mysql_show_grants(thd, grant_user);
    break;
  }
#endif
  case SQLCOM_HA_OPEN:
    DBUG_ASSERT(first_table == all_tables && first_table != 0);
    if (check_table_access(thd, SELECT_ACL, all_tables, FALSE, UINT_MAX, FALSE))
      goto error;
    /* Close temporary tables which were pre-opened for privilege checking. */
    close_thread_tables(thd);
    all_tables->table= NULL;
    res= mysql_ha_open(thd, first_table, 0);
    break;
  case SQLCOM_HA_CLOSE:
    DBUG_ASSERT(first_table == all_tables && first_table != 0);
    res= mysql_ha_close(thd, first_table);
    break;
  case SQLCOM_HA_READ:
    DBUG_ASSERT(first_table == all_tables && first_table != 0);
    /*
      There is no need to check for table permissions here, because
      if a user has no permissions to read a table, he won't be
      able to open it (with SQLCOM_HA_OPEN) in the first place.
    */
    unit->set_limit(select_lex);

    res= mysql_ha_read(thd, first_table, lex->ha_read_mode, lex->ident.str,
                       lex->insert_list, lex->ha_rkey_mode, select_lex->where,
                       unit->select_limit_cnt, unit->offset_limit_cnt);
    break;

  case SQLCOM_BEGIN:
    DBUG_PRINT("info", ("Executing SQLCOM_BEGIN  thd: %p", thd));
    if (trans_begin(thd, lex->start_transaction_opt))
    {
      thd->mdl_context.release_transactional_locks();
      WSREP_DEBUG("BEGIN failed, MDL released: %lld",
                  (longlong) thd->thread_id);
      goto error;
    }
    my_ok(thd);
    break;
  case SQLCOM_COMMIT:
  {
    DBUG_ASSERT(thd->lock == NULL ||
                thd->locked_tables_mode == LTM_LOCK_TABLES);
    bool tx_chain= (lex->tx_chain == TVL_YES ||
                    (thd->variables.completion_type == 1 &&
                     lex->tx_chain != TVL_NO));
    bool tx_release= (lex->tx_release == TVL_YES ||
                      (thd->variables.completion_type == 2 &&
                       lex->tx_release != TVL_NO));
    bool commit_failed= trans_commit(thd);
    thd->mdl_context.release_transactional_locks();
    if (commit_failed)
    {
      WSREP_DEBUG("COMMIT failed, MDL released: %lld",
                  (longlong) thd->thread_id);
      goto error;
    }
    /* Begin transaction with the same isolation level. */
    if (tx_chain)
    {
      if (trans_begin(thd))
        goto error;
    }
    else
    {
      /* Reset the isolation level and access mode if no chaining transaction.*/
      trans_reset_one_shot_chistics(thd);
    }
    /* Disconnect the current client connection. */
    if (tx_release)
    {
      thd->set_killed(KILL_CONNECTION);
      thd->print_aborted_warning(3, "RELEASE");
    }
#ifdef WITH_WSREP
    if (WSREP(thd)) {

      if (thd->wsrep_conflict_state == NO_CONFLICT ||
          thd->wsrep_conflict_state == REPLAYING)
      {
        my_ok(thd);
      }
    } else {
#endif /* WITH_WSREP */
	my_ok(thd);
#ifdef WITH_WSREP
    }
#endif /* WITH_WSREP */
    break;
  }
  case SQLCOM_ROLLBACK:
  {
    DBUG_ASSERT(thd->lock == NULL ||
                thd->locked_tables_mode == LTM_LOCK_TABLES);
    bool tx_chain= (lex->tx_chain == TVL_YES ||
                    (thd->variables.completion_type == 1 &&
                     lex->tx_chain != TVL_NO));
    bool tx_release= (lex->tx_release == TVL_YES ||
                      (thd->variables.completion_type == 2 &&
                       lex->tx_release != TVL_NO));
    bool rollback_failed= trans_rollback(thd);
    thd->mdl_context.release_transactional_locks();

    if (rollback_failed)
    {
      WSREP_DEBUG("rollback failed, MDL released: %lld",
                  (longlong) thd->thread_id);
      goto error;
    }
    /* Begin transaction with the same isolation level. */
    if (tx_chain)
    {
      if (trans_begin(thd))
        goto error;
    }
    else
    {
      /* Reset the isolation level and access mode if no chaining transaction.*/
      trans_reset_one_shot_chistics(thd);
    }
    /* Disconnect the current client connection. */
    if (tx_release)
      thd->set_killed(KILL_CONNECTION);
#ifdef WITH_WSREP
    if (WSREP(thd)) {
      if (thd->wsrep_conflict_state == NO_CONFLICT) {
        my_ok(thd);
      }
    } else {
#endif /* WITH_WSREP */
	my_ok(thd);
#ifdef WITH_WSREP
    }
#endif /* WITH_WSREP */
   break;
  }
  case SQLCOM_RELEASE_SAVEPOINT:
    if (trans_release_savepoint(thd, lex->ident))
      goto error;
    my_ok(thd);
    break;
  case SQLCOM_ROLLBACK_TO_SAVEPOINT:
    if (trans_rollback_to_savepoint(thd, lex->ident))
      goto error;
    my_ok(thd);
    break;
  case SQLCOM_SAVEPOINT:
    if (trans_savepoint(thd, lex->ident))
      goto error;
    my_ok(thd);
    break;
  case SQLCOM_CREATE_PROCEDURE:
  case SQLCOM_CREATE_SPFUNCTION:
  {
    uint namelen;
    char *name;

    DBUG_ASSERT(lex->sphead != 0);
    DBUG_ASSERT(lex->sphead->m_db.str); /* Must be initialized in the parser */
    /*
      Verify that the database name is allowed, optionally
      lowercase it.
    */
    if (check_db_name(&lex->sphead->m_db))
    {
      my_error(ER_WRONG_DB_NAME, MYF(0), lex->sphead->m_db.str);
      goto error;
    }

    if (check_access(thd, CREATE_PROC_ACL, lex->sphead->m_db.str,
                     NULL, NULL, 0, 0))
      goto error;

    /* Checking the drop permissions if CREATE OR REPLACE is used */
    if (lex->create_info.or_replace())
    {
      if (check_routine_access(thd, ALTER_PROC_ACL, lex->spname->m_db.str,
                               lex->spname->m_name.str,
                               lex->sql_command == SQLCOM_CREATE_PROCEDURE, 0))
        goto error;
    }

    name= lex->sphead->name(&namelen);
#ifdef HAVE_DLOPEN
    if (lex->sphead->m_type == TYPE_ENUM_FUNCTION)
    {
      udf_func *udf = find_udf(name, namelen);

      if (udf)
      {
        my_error(ER_UDF_EXISTS, MYF(0), name);
        goto error;
      }
    }
#endif

    if (sp_process_definer(thd))
      goto error;

    WSREP_TO_ISOLATION_BEGIN(WSREP_MYSQL_DB, NULL, NULL)
    if (!sp_create_routine(thd, lex->sphead->m_type, lex->sphead))
    {
#ifndef NO_EMBEDDED_ACCESS_CHECKS
      /* only add privileges if really neccessary */

      Security_context security_context;
      bool restore_backup_context= false;
      Security_context *backup= NULL;
      LEX_USER *definer= thd->lex->definer;
      /*
        We're going to issue an implicit GRANT statement so we close all
        open tables. We have to keep metadata locks as this ensures that
        this statement is atomic against concurent FLUSH TABLES WITH READ
        LOCK. Deadlocks which can arise due to fact that this implicit
        statement takes metadata locks should be detected by a deadlock
        detector in MDL subsystem and reported as errors.

        No need to commit/rollback statement transaction, it's not started.

        TODO: Long-term we should either ensure that implicit GRANT statement
              is written into binary log as a separate statement or make both
              creation of routine and implicit GRANT parts of one fully atomic
              statement.
      */
      DBUG_ASSERT(thd->transaction.stmt.is_empty());
      close_thread_tables(thd);
      /*
        Check if the definer exists on slave, 
        then use definer privilege to insert routine privileges to mysql.procs_priv.

        For current user of SQL thread has GLOBAL_ACL privilege, 
        which doesn't any check routine privileges, 
        so no routine privilege record  will insert into mysql.procs_priv.
      */
      if (thd->slave_thread && is_acl_user(definer->host.str, definer->user.str))
      {
        security_context.change_security_context(thd, 
                                                 &thd->lex->definer->user,
                                                 &thd->lex->definer->host,
                                                 &thd->lex->sphead->m_db,
                                                 &backup);
        restore_backup_context= true;
      }

      if (sp_automatic_privileges && !opt_noacl &&
          check_routine_access(thd, DEFAULT_CREATE_PROC_ACLS,
                               lex->sphead->m_db.str, name,
                               lex->sql_command == SQLCOM_CREATE_PROCEDURE, 1))
      {
        if (sp_grant_privileges(thd, lex->sphead->m_db.str, name,
                                lex->sql_command == SQLCOM_CREATE_PROCEDURE))
          push_warning(thd, Sql_condition::WARN_LEVEL_WARN,
                       ER_PROC_AUTO_GRANT_FAIL, ER_THD(thd, ER_PROC_AUTO_GRANT_FAIL));
        thd->clear_error();
      }

      /*
        Restore current user with GLOBAL_ACL privilege of SQL thread
      */ 
      if (restore_backup_context)
      {
        DBUG_ASSERT(thd->slave_thread == 1);
        thd->security_ctx->restore_security_context(thd, backup);
      }

#endif
    }
    else
      goto error;
    my_ok(thd);
    break; /* break super switch */
  } /* end case group bracket */
  case SQLCOM_CALL:
    {
      sp_head *sp;
      /*
        This will cache all SP and SF and open and lock all tables
        required for execution.
      */
      if (check_table_access(thd, SELECT_ACL, all_tables, FALSE,
                             UINT_MAX, FALSE) ||
          open_and_lock_tables(thd, all_tables, TRUE, 0))
       goto error;

      if (check_routine_access(thd, EXECUTE_ACL, lex->spname->m_db.str,
                               lex->spname->m_name.str, TRUE, FALSE))
        goto error;

      /*
        By this moment all needed SPs should be in cache so no need to look 
        into DB. 
      */
      if (!(sp= sp_find_routine(thd, TYPE_ENUM_PROCEDURE, lex->spname,
                                &thd->sp_proc_cache, TRUE)))
      {
	my_error(ER_SP_DOES_NOT_EXIST, MYF(0), "PROCEDURE",
                 lex->spname->m_qname.str);
	goto error;
      }
      else
      {
        /*
          Check that the stored procedure doesn't contain Dynamic SQL
          and doesn't return result sets: such stored procedures can't
          be called from a function or trigger.
        */
        if (thd->in_sub_stmt)
        {
          const char *where= (thd->in_sub_stmt & SUB_STMT_TRIGGER ?
                              "trigger" : "function");
          if (sp->is_not_allowed_in_function(where))
            goto error;
        }

        if (do_execute_sp(thd, sp))
          goto error;
      }
      break;
    }

  case SQLCOM_COMPOUND:
    DBUG_ASSERT(all_tables == 0);
    DBUG_ASSERT(thd->in_sub_stmt == 0);
    lex->sphead->m_sql_mode= thd->variables.sql_mode;
    if (do_execute_sp(thd, lex->sphead))
      goto error;
    break;

  case SQLCOM_ALTER_PROCEDURE:
  case SQLCOM_ALTER_FUNCTION:
    {
      int sp_result;
      enum stored_procedure_type type;
      type= (lex->sql_command == SQLCOM_ALTER_PROCEDURE ?
                 TYPE_ENUM_PROCEDURE : TYPE_ENUM_FUNCTION);

      if (check_routine_access(thd, ALTER_PROC_ACL, lex->spname->m_db.str,
                               lex->spname->m_name.str,
                               lex->sql_command == SQLCOM_ALTER_PROCEDURE, 0))
        goto error;

      /*
        Note that if you implement the capability of ALTER FUNCTION to
        alter the body of the function, this command should be made to
        follow the restrictions that log-bin-trust-function-creators=0
        already puts on CREATE FUNCTION.
      */
      /* Conditionally writes to binlog */
      sp_result= sp_update_routine(thd, type, lex->spname, &lex->sp_chistics);
      switch (sp_result)
      {
      case SP_OK:
	my_ok(thd);
	break;
      case SP_KEY_NOT_FOUND:
	my_error(ER_SP_DOES_NOT_EXIST, MYF(0),
                 SP_COM_STRING(lex), lex->spname->m_qname.str);
	goto error;
      default:
	my_error(ER_SP_CANT_ALTER, MYF(0),
                 SP_COM_STRING(lex), lex->spname->m_qname.str);
	goto error;
      }
      break;
    }
  case SQLCOM_DROP_PROCEDURE:
  case SQLCOM_DROP_FUNCTION:
    {
#ifdef HAVE_DLOPEN
      if (lex->sql_command == SQLCOM_DROP_FUNCTION &&
          ! lex->spname->m_explicit_name)
      {
        /* DROP FUNCTION <non qualified name> */
        enum drop_udf_result rc= mysql_drop_function(thd,
                                                     &lex->spname->m_name);
        if (rc == UDF_DEL_RESULT_DELETED)
        {
          my_ok(thd);
          break;
        }

        if (rc == UDF_DEL_RESULT_ERROR)
          goto error;

        DBUG_ASSERT(rc == UDF_DEL_RESULT_ABSENT);

        // If there was no current database, so it can not be SP
        if (lex->spname->m_db.str == NULL)
        {
          if (lex->if_exists())
          {
            push_warning_printf(thd, Sql_condition::WARN_LEVEL_NOTE,
                                ER_SP_DOES_NOT_EXIST, ER_THD(thd, ER_SP_DOES_NOT_EXIST),
                                "FUNCTION (UDF)", lex->spname->m_name.str);
            res= FALSE;
            my_ok(thd);
            break;
          }
          my_error(ER_SP_DOES_NOT_EXIST, MYF(0),
                   "FUNCTION (UDF)", lex->spname->m_name.str);
          goto error;
        }
        /* Fall thought to test for a stored function */
      }
#endif

      int sp_result;
      enum stored_procedure_type type;
      type= (lex->sql_command == SQLCOM_DROP_PROCEDURE ?
                 TYPE_ENUM_PROCEDURE : TYPE_ENUM_FUNCTION);
      char *db= lex->spname->m_db.str;
      char *name= lex->spname->m_name.str;

      if (check_routine_access(thd, ALTER_PROC_ACL, db, name,
                               lex->sql_command == SQLCOM_DROP_PROCEDURE, 0))
        goto error;
      WSREP_TO_ISOLATION_BEGIN(WSREP_MYSQL_DB, NULL, NULL)

      /* Conditionally writes to binlog */
      sp_result= sp_drop_routine(thd, type, lex->spname);

#ifndef NO_EMBEDDED_ACCESS_CHECKS
      /*
        We're going to issue an implicit REVOKE statement so we close all
        open tables. We have to keep metadata locks as this ensures that
        this statement is atomic against concurent FLUSH TABLES WITH READ
        LOCK. Deadlocks which can arise due to fact that this implicit
        statement takes metadata locks should be detected by a deadlock
        detector in MDL subsystem and reported as errors.

        No need to commit/rollback statement transaction, it's not started.

        TODO: Long-term we should either ensure that implicit REVOKE statement
              is written into binary log as a separate statement or make both
              dropping of routine and implicit REVOKE parts of one fully atomic
              statement.
      */
      DBUG_ASSERT(thd->transaction.stmt.is_empty());
      close_thread_tables(thd);

      if (sp_result != SP_KEY_NOT_FOUND &&
          sp_automatic_privileges && !opt_noacl &&
          sp_revoke_privileges(thd, db, name,
                               lex->sql_command == SQLCOM_DROP_PROCEDURE))
      {
        push_warning(thd, Sql_condition::WARN_LEVEL_WARN,
                     ER_PROC_AUTO_REVOKE_FAIL,
                     ER_THD(thd, ER_PROC_AUTO_REVOKE_FAIL));
        /* If this happens, an error should have been reported. */
        goto error;
      }
#endif

      res= sp_result;
      switch (sp_result) {
      case SP_OK:
	my_ok(thd);
	break;
      case SP_KEY_NOT_FOUND:
	if (lex->if_exists())
	{
          res= write_bin_log(thd, TRUE, thd->query(), thd->query_length());
	  push_warning_printf(thd, Sql_condition::WARN_LEVEL_NOTE,
			      ER_SP_DOES_NOT_EXIST, ER_THD(thd, ER_SP_DOES_NOT_EXIST),
                              SP_COM_STRING(lex), lex->spname->m_qname.str);
          if (!res)
            my_ok(thd);
	  break;
	}
	my_error(ER_SP_DOES_NOT_EXIST, MYF(0),
                 SP_COM_STRING(lex), lex->spname->m_qname.str);
	goto error;
      default:
	my_error(ER_SP_DROP_FAILED, MYF(0),
                 SP_COM_STRING(lex), lex->spname->m_qname.str);
	goto error;
      }
      break;
    }
  case SQLCOM_SHOW_CREATE_PROC:
    {
      WSREP_SYNC_WAIT(thd, WSREP_SYNC_WAIT_BEFORE_SHOW);
      if (sp_show_create_routine(thd, TYPE_ENUM_PROCEDURE, lex->spname))
        goto error;
      break;
    }
  case SQLCOM_SHOW_CREATE_FUNC:
    {
      WSREP_SYNC_WAIT(thd, WSREP_SYNC_WAIT_BEFORE_SHOW);
      if (sp_show_create_routine(thd, TYPE_ENUM_FUNCTION, lex->spname))
	goto error;
      break;
    }
  case SQLCOM_SHOW_PROC_CODE:
  case SQLCOM_SHOW_FUNC_CODE:
    {
#ifndef DBUG_OFF
      sp_head *sp;
      stored_procedure_type type= (lex->sql_command == SQLCOM_SHOW_PROC_CODE ?
                 TYPE_ENUM_PROCEDURE : TYPE_ENUM_FUNCTION);

      WSREP_SYNC_WAIT(thd, WSREP_SYNC_WAIT_BEFORE_SHOW);
      if (sp_cache_routine(thd, type, lex->spname, FALSE, &sp))
        goto error;
      if (!sp || sp->show_routine_code(thd))
      {
        /* We don't distinguish between errors for now */
        my_error(ER_SP_DOES_NOT_EXIST, MYF(0),
                 SP_COM_STRING(lex), lex->spname->m_name.str);
        goto error;
      }
      break;
#else
      my_error(ER_FEATURE_DISABLED, MYF(0),
               "SHOW PROCEDURE|FUNCTION CODE", "--with-debug");
      goto error;
#endif // ifndef DBUG_OFF
    }
  case SQLCOM_SHOW_CREATE_TRIGGER:
    {
      if (check_ident_length(&lex->spname->m_name))
        goto error;

      WSREP_SYNC_WAIT(thd, WSREP_SYNC_WAIT_BEFORE_SHOW);
      if (show_create_trigger(thd, lex->spname))
        goto error; /* Error has been already logged. */

      break;
    }
  case SQLCOM_CREATE_VIEW:
    {
      /*
        Note: SQLCOM_CREATE_VIEW also handles 'ALTER VIEW' commands
        as specified through the thd->lex->create_view_mode flag.
      */
      res= mysql_create_view(thd, first_table, thd->lex->create_view_mode);
      break;
    }
  case SQLCOM_DROP_VIEW:
    {
      if (check_table_access(thd, DROP_ACL, all_tables, FALSE, UINT_MAX, FALSE))
        goto error;
      /* Conditionally writes to binlog. */
      WSREP_TO_ISOLATION_BEGIN(WSREP_MYSQL_DB, NULL, NULL)
      res= mysql_drop_view(thd, first_table, thd->lex->drop_mode);
      break;
    }
  case SQLCOM_CREATE_TRIGGER:
  {
    /* Conditionally writes to binlog. */
    res= mysql_create_or_drop_trigger(thd, all_tables, 1);

    break;
  }
  case SQLCOM_DROP_TRIGGER:
  {
    /* Conditionally writes to binlog. */
    res= mysql_create_or_drop_trigger(thd, all_tables, 0);
    break;
  }
  case SQLCOM_XA_START:
    if (trans_xa_start(thd))
      goto error;
    my_ok(thd);
    break;
  case SQLCOM_XA_END:
    if (trans_xa_end(thd))
      goto error;
    my_ok(thd);
    break;
  case SQLCOM_XA_PREPARE:
    if (trans_xa_prepare(thd))
      goto error;
    my_ok(thd);
    break;
  case SQLCOM_XA_COMMIT:
  {
    bool commit_failed= trans_xa_commit(thd);
    thd->mdl_context.release_transactional_locks();
    if (commit_failed)
    {
      WSREP_DEBUG("XA commit failed, MDL released: %lld",
                  (longlong) thd->thread_id);
      goto error;
    }
    /*
      We've just done a commit, reset transaction
      isolation level and access mode to the session default.
    */
    trans_reset_one_shot_chistics(thd);
    my_ok(thd);
    break;
  }
  case SQLCOM_XA_ROLLBACK:
  {
    bool rollback_failed= trans_xa_rollback(thd);
    thd->mdl_context.release_transactional_locks();
    if (rollback_failed)
    {
      WSREP_DEBUG("XA rollback failed, MDL released: %lld",
                  (longlong) thd->thread_id);
      goto error;
    }
    /*
      We've just done a rollback, reset transaction
      isolation level and access mode to the session default.
    */
    trans_reset_one_shot_chistics(thd);
    my_ok(thd);
    break;
  }
  case SQLCOM_XA_RECOVER:
    res= mysql_xa_recover(thd);
    break;
  case SQLCOM_ALTER_TABLESPACE:
    if (check_global_access(thd, CREATE_TABLESPACE_ACL))
      break;
    if (!(res= mysql_alter_tablespace(thd, lex->alter_tablespace_info)))
      my_ok(thd);
    break;
  case SQLCOM_INSTALL_PLUGIN:
    if (! (res= mysql_install_plugin(thd, &thd->lex->comment,
                                     &thd->lex->ident)))
      my_ok(thd);
    break;
  case SQLCOM_UNINSTALL_PLUGIN:
    if (! (res= mysql_uninstall_plugin(thd, &thd->lex->comment,
                                       &thd->lex->ident)))
      my_ok(thd);
    break;
  case SQLCOM_BINLOG_BASE64_EVENT:
  {
#ifndef EMBEDDED_LIBRARY
    mysql_client_binlog_statement(thd);
#else /* EMBEDDED_LIBRARY */
    my_error(ER_OPTION_PREVENTS_STATEMENT, MYF(0), "embedded");
#endif /* EMBEDDED_LIBRARY */
    break;
  }
  case SQLCOM_CREATE_SERVER:
  {
    DBUG_PRINT("info", ("case SQLCOM_CREATE_SERVER"));

    if (check_global_access(thd, SUPER_ACL))
      break;

    WSREP_TO_ISOLATION_BEGIN(WSREP_MYSQL_DB, NULL, NULL)

    res= create_server(thd, &lex->server_options);
    break;
  }
  case SQLCOM_ALTER_SERVER:
  {
    int error;
    DBUG_PRINT("info", ("case SQLCOM_ALTER_SERVER"));

    if (check_global_access(thd, SUPER_ACL))
      break;

    WSREP_TO_ISOLATION_BEGIN(WSREP_MYSQL_DB, NULL, NULL)

    if ((error= alter_server(thd, &lex->server_options)))
    {
      DBUG_PRINT("info", ("problem altering server <%s>",
                          lex->server_options.server_name.str));
      my_error(error, MYF(0), lex->server_options.server_name.str);
      break;
    }
    my_ok(thd, 1);
    break;
  }
  case SQLCOM_DROP_SERVER:
  {
    int err_code;
    DBUG_PRINT("info", ("case SQLCOM_DROP_SERVER"));

    if (check_global_access(thd, SUPER_ACL))
      break;

    WSREP_TO_ISOLATION_BEGIN(WSREP_MYSQL_DB, NULL, NULL)

    if ((err_code= drop_server(thd, &lex->server_options)))
    {
      if (! lex->if_exists() && err_code == ER_FOREIGN_SERVER_DOESNT_EXIST)
      {
        DBUG_PRINT("info", ("problem dropping server %s",
                            lex->server_options.server_name.str));
        my_error(err_code, MYF(0), lex->server_options.server_name.str);
      }
      else
      {
        my_ok(thd, 0);
      }
      break;
    }
    my_ok(thd, 1);
    break;
  }
  case SQLCOM_ANALYZE:
  case SQLCOM_CHECK:
  case SQLCOM_OPTIMIZE:
  case SQLCOM_REPAIR:
  case SQLCOM_TRUNCATE:
  case SQLCOM_CREATE_TABLE:
  case SQLCOM_ALTER_TABLE:
      DBUG_ASSERT(first_table == all_tables && first_table != 0);
    /* fall through */
  case SQLCOM_SIGNAL:
  case SQLCOM_RESIGNAL:
  case SQLCOM_GET_DIAGNOSTICS:
    DBUG_ASSERT(lex->m_sql_cmd != NULL);
    res= lex->m_sql_cmd->execute(thd);
    break;
  default:

#ifndef EMBEDDED_LIBRARY
    DBUG_ASSERT(0);                             /* Impossible */
#endif
    my_ok(thd);
    break;
  }
  THD_STAGE_INFO(thd, stage_query_end);
  thd->update_stats();

  goto finish;

error:
WSREP_ERROR_LABEL:
  res= TRUE;

finish:

  thd->reset_query_timer();
  DBUG_ASSERT(!thd->in_active_multi_stmt_transaction() ||
               thd->in_multi_stmt_transaction_mode());


  lex->unit.cleanup();

  /* close/reopen tables that were marked to need reopen under LOCK TABLES */
  if (unlikely(thd->locked_tables_list.some_table_marked_for_reopen) &&
      !thd->lex->requires_prelocking())
    thd->locked_tables_list.reopen_tables(thd, true);

  if (! thd->in_sub_stmt)
  {
    if (thd->killed != NOT_KILLED)
    {
      /* report error issued during command execution */
      if (thd->killed_errno())
      {
        /* If we already sent 'ok', we can ignore any kill query statements */
        if (! thd->get_stmt_da()->is_set())
          thd->send_kill_message();
      }
      thd->reset_kill_query();
    }
    if (thd->is_error() || (thd->variables.option_bits & OPTION_MASTER_SQL_ERROR))
      trans_rollback_stmt(thd);
#ifdef WITH_WSREP
    else if (thd->spcont &&
             (thd->wsrep_conflict_state == MUST_ABORT ||
              thd->wsrep_conflict_state == ABORTED    ||
              thd->wsrep_conflict_state == CERT_FAILURE))
    {
      /*
        The error was cleared, but THD was aborted by wsrep and
        wsrep_conflict_state is still set accordingly. This
        situation is expected if we are running a stored procedure
        that declares a handler that catches ER_LOCK_DEADLOCK error.
        In which case the error may have been cleared in method
        sp_rcontext::handle_sql_condition().
      */
      trans_rollback_stmt(thd);
      thd->wsrep_conflict_state= NO_CONFLICT;
      thd->killed= NOT_KILLED;
    }
#endif /* WITH_WSREP */
    else
    {
      /* If commit fails, we should be able to reset the OK status. */
      thd->get_stmt_da()->set_overwrite_status(true);
      trans_commit_stmt(thd);
      thd->get_stmt_da()->set_overwrite_status(false);
    }
#ifdef WITH_ARIA_STORAGE_ENGINE
    ha_maria::implicit_commit(thd, FALSE);
#endif
  }

  /* Free tables */
  close_thread_tables(thd);
#ifdef WITH_WSREP
  thd->wsrep_consistency_check= NO_CONSISTENCY_CHECK;
#endif /* WITH_WSREP */

#ifndef DBUG_OFF
  if (lex->sql_command != SQLCOM_SET_OPTION && ! thd->in_sub_stmt)
    DEBUG_SYNC(thd, "execute_command_after_close_tables");
#endif
  if (!(sql_command_flags[lex->sql_command] &
        (CF_CAN_GENERATE_ROW_EVENTS | CF_FORCE_ORIGINAL_BINLOG_FORMAT |
         CF_STATUS_COMMAND)))
    thd->set_binlog_format(orig_binlog_format,
                           orig_current_stmt_binlog_format);

  if (! thd->in_sub_stmt && thd->transaction_rollback_request)
  {
    /*
      We are not in sub-statement and transaction rollback was requested by
      one of storage engines (e.g. due to deadlock). Rollback transaction in
      all storage engines including binary log.
    */
    trans_rollback_implicit(thd);
    thd->mdl_context.release_transactional_locks();
  }
  else if (stmt_causes_implicit_commit(thd, CF_IMPLICIT_COMMIT_END))
  {
    /* No transaction control allowed in sub-statements. */
    DBUG_ASSERT(! thd->in_sub_stmt);
    if (!(thd->variables.option_bits & OPTION_GTID_BEGIN))
    {
      /* If commit fails, we should be able to reset the OK status. */
      thd->get_stmt_da()->set_overwrite_status(true);
      /* Commit the normal transaction if one is active. */
      trans_commit_implicit(thd);
      thd->get_stmt_da()->set_overwrite_status(false);
      thd->mdl_context.release_transactional_locks();
    }
  }
  else if (! thd->in_sub_stmt && ! thd->in_multi_stmt_transaction_mode())
  {
    /*
      - If inside a multi-statement transaction,
      defer the release of metadata locks until the current
      transaction is either committed or rolled back. This prevents
      other statements from modifying the table for the entire
      duration of this transaction.  This provides commit ordering
      and guarantees serializability across multiple transactions.
      - If in autocommit mode, or outside a transactional context,
      automatically release metadata locks of the current statement.
    */
    thd->mdl_context.release_transactional_locks();
  }
  else if (! thd->in_sub_stmt)
  {
    thd->mdl_context.release_statement_locks();
  }

  TRANSACT_TRACKER(add_trx_state_from_thd(thd));

  WSREP_TO_ISOLATION_END;

#ifdef WITH_WSREP
  /*
    Force release of transactional locks if not in active MST and wsrep is on.
  */
  if (WSREP(thd) &&
      ! thd->in_sub_stmt &&
      ! thd->in_active_multi_stmt_transaction() &&
      thd->mdl_context.has_transactional_locks())
  {
    WSREP_DEBUG("Forcing release of transactional locks for thd: %lld",
                (longlong) thd->thread_id);
    thd->mdl_context.release_transactional_locks();
  }
#endif /* WITH_WSREP */

  DBUG_RETURN(res || thd->is_error());
}


static bool execute_sqlcom_select(THD *thd, TABLE_LIST *all_tables)
{
  LEX	*lex= thd->lex;
  select_result *result=lex->result;
  bool res;
  /* assign global limit variable if limit is not given */
  {
    SELECT_LEX *param= lex->unit.global_parameters();
    if (!param->explicit_limit)
      param->select_limit=
        new (thd->mem_root) Item_int(thd,
                                     (ulonglong) thd->variables.select_limit);
  }

  if (!(res= open_and_lock_tables(thd, all_tables, TRUE, 0)))
  {
    if (lex->describe)
    {
      /*
        We always use select_send for EXPLAIN, even if it's an EXPLAIN
        for SELECT ... INTO OUTFILE: a user application should be able
        to prepend EXPLAIN to any query and receive output for it,
        even if the query itself redirects the output.
      */
      if (!(result= new (thd->mem_root) select_send(thd)))
        return 1;                               /* purecov: inspected */
      thd->send_explain_fields(result, lex->describe, lex->analyze_stmt);
        
      /*
        This will call optimize() for all parts of query. The query plan is
        printed out below.
      */
      res= mysql_explain_union(thd, &lex->unit, result);
      
      /* Print EXPLAIN only if we don't have an error */
      if (!res)
      {
        /* 
          Do like the original select_describe did: remove OFFSET from the
          top-level LIMIT
        */        
        result->reset_offset_limit(); 
        if (lex->explain_json)
        {
          lex->explain->print_explain_json(result, lex->analyze_stmt);
        }
        else
        {
          lex->explain->print_explain(result, thd->lex->describe,
                                      thd->lex->analyze_stmt);
          if (lex->describe & DESCRIBE_EXTENDED)
          {
            char buff[1024];
            String str(buff,(uint32) sizeof(buff), system_charset_info);
            str.length(0);
            /*
              The warnings system requires input in utf8, @see
              mysqld_show_warnings().
            */
            lex->unit.print(&str, QT_EXPLAIN_EXTENDED);
            push_warning(thd, Sql_condition::WARN_LEVEL_NOTE,
                         ER_YES, str.c_ptr_safe());
          }
        }
      }

      if (res)
        result->abort_result_set();
      else
        result->send_eof();
      delete result;
    }
    else
    {
      Protocol *save_protocol= NULL;
      if (lex->analyze_stmt)
      {
        if (result && result->result_interceptor())
          result->result_interceptor()->disable_my_ok_calls();
        else 
        {
          DBUG_ASSERT(thd->protocol);
          result= new (thd->mem_root) select_send_analyze(thd);
          save_protocol= thd->protocol;
          thd->protocol= new Protocol_discard(thd);
        }
      }
      else
      {
        if (!result && !(result= new (thd->mem_root) select_send(thd)))
          return 1;                               /* purecov: inspected */
      }
      query_cache_store_query(thd, all_tables);
      res= handle_select(thd, lex, result, 0);
      if (result != lex->result)
        delete result;

      if (lex->analyze_stmt)
      {
        if (save_protocol)
        {
          delete thd->protocol;
          thd->protocol= save_protocol;
        }
        if (!res)
          res= thd->lex->explain->send_explain(thd);
      }
    }
  }
  /* Count number of empty select queries */
  if (!thd->get_sent_row_count() && !res)
    status_var_increment(thd->status_var.empty_queries);
  else
    status_var_add(thd->status_var.rows_sent, thd->get_sent_row_count());

  return res;
}


static bool execute_show_status(THD *thd, TABLE_LIST *all_tables)
{
  bool res;
  system_status_var old_status_var= thd->status_var;
  thd->initial_status_var= &old_status_var;
  if (!(res= check_table_access(thd, SELECT_ACL, all_tables, FALSE,
                                UINT_MAX, FALSE)))
    res= execute_sqlcom_select(thd, all_tables);

  /* Don't log SHOW STATUS commands to slow query log */
  thd->server_status&= ~(SERVER_QUERY_NO_INDEX_USED |
                         SERVER_QUERY_NO_GOOD_INDEX_USED);
  /*
    restore status variables, as we don't want 'show status' to cause
    changes
  */
  mysql_mutex_lock(&LOCK_status);
  add_diff_to_status(&global_status_var, &thd->status_var,
                     &old_status_var);
  memcpy(&thd->status_var, &old_status_var,
         offsetof(STATUS_VAR, last_cleared_system_status_var));
  mysql_mutex_unlock(&LOCK_status);
  return res;
}


/*
  Find out if a table is a temporary table

  A table is a temporary table if it's a temporary table or
  there has been before a temporary table that has been renamed
  to the current name.

  Some examples:
  A->B          B is a temporary table if and only if A is a temp.
  A->B, B->C    Second B is temp if A is temp
  A->B, A->C    Second A can't be temp as if A was temp then B is temp
                and Second A can only be a normal table. C is also not temp
*/

static TABLE *find_temporary_table_for_rename(THD *thd,
                                              TABLE_LIST *first_table,
                                              TABLE_LIST *cur_table)
{
  TABLE_LIST *table;
  TABLE *res= 0;
  bool found= 0;
  DBUG_ENTER("find_temporary_table_for_rename");

  /* Find last instance when cur_table is in TO part */
  for (table= first_table;
       table != cur_table;
       table= table->next_local->next_local)
  {
    TABLE_LIST *next= table->next_local;

    if (!strcmp(table->get_db_name(),   cur_table->get_db_name()) &&
        !strcmp(table->get_table_name(), cur_table->get_table_name()))
    {
      /* Table was moved away, can't be same as 'table' */
      found= 1;
      res= 0;                      // Table can't be a temporary table
    }
    if (!strcmp(next->get_db_name(),    cur_table->get_db_name()) &&
        !strcmp(next->get_table_name(), cur_table->get_table_name()))
    {
      /*
        Table has matching name with new name of this table. cur_table should
        have same temporary type as this table.
      */
      found= 1;
      res= table->table;
    }
  }
  if (!found)
    res= thd->find_temporary_table(table, THD::TMP_TABLE_ANY);
  DBUG_RETURN(res);
}


static bool check_rename_table(THD *thd, TABLE_LIST *first_table,
                               TABLE_LIST *all_tables)
{
  DBUG_ASSERT(first_table == all_tables && first_table != 0);
  TABLE_LIST *table;
  for (table= first_table; table; table= table->next_local->next_local)
  {
    if (check_access(thd, ALTER_ACL | DROP_ACL, table->db,
                     &table->grant.privilege,
                     &table->grant.m_internal,
                     0, 0) ||
        check_access(thd, INSERT_ACL | CREATE_ACL, table->next_local->db,
                     &table->next_local->grant.privilege,
                     &table->next_local->grant.m_internal,
                     0, 0))
      return 1;

    /* check if these are referring to temporary tables */
    table->table= find_temporary_table_for_rename(thd, first_table, table);
    table->next_local->table= table->table;

    TABLE_LIST old_list, new_list;
    /*
      we do not need initialize old_list and new_list because we will
      copy table[0] and table->next[0] there
    */
    old_list= table[0];
    new_list= table->next_local[0];

    if (check_grant(thd, ALTER_ACL | DROP_ACL, &old_list, FALSE, 1, FALSE) ||
       (!test_all_bits(table->next_local->grant.privilege,
                       INSERT_ACL | CREATE_ACL) &&
        check_grant(thd, INSERT_ACL | CREATE_ACL, &new_list, FALSE, 1,
                    FALSE)))
      return 1;
  }

  return 0;
}


/**
  @brief Compare requested privileges with the privileges acquired from the
    User- and Db-tables.
  @param thd          Thread handler
  @param want_access  The requested access privileges.
  @param db           A pointer to the Db name.
  @param[out] save_priv A pointer to the granted privileges will be stored.
  @param grant_internal_info A pointer to the internal grant cache.
  @param dont_check_global_grants True if no global grants are checked.
  @param no_error     True if no errors should be sent to the client.

  'save_priv' is used to save the User-table (global) and Db-table grants for
  the supplied db name. Note that we don't store db level grants if the global
  grants is enough to satisfy the request AND the global grants contains a
  SELECT grant.

  For internal databases (INFORMATION_SCHEMA, PERFORMANCE_SCHEMA),
  additional rules apply, see ACL_internal_schema_access.

  @see check_grant

  @return Status of denial of access by exclusive ACLs.
    @retval FALSE Access can't exclusively be denied by Db- and User-table
      access unless Column- and Table-grants are checked too.
    @retval TRUE Access denied.
*/

bool
check_access(THD *thd, ulong want_access, const char *db, ulong *save_priv,
             GRANT_INTERNAL_INFO *grant_internal_info,
             bool dont_check_global_grants, bool no_errors)
{
#ifdef NO_EMBEDDED_ACCESS_CHECKS
  if (save_priv)
    *save_priv= GLOBAL_ACLS;
  return false;
#else
  Security_context *sctx= thd->security_ctx;
  ulong db_access;

  /*
    GRANT command:
    In case of database level grant the database name may be a pattern,
    in case of table|column level grant the database name can not be a pattern.
    We use 'dont_check_global_grants' as a flag to determine
    if it's database level grant command
    (see SQLCOM_GRANT case, mysql_execute_command() function) and
    set db_is_pattern according to 'dont_check_global_grants' value.
  */
  bool  db_is_pattern= ((want_access & GRANT_ACL) && dont_check_global_grants);
  ulong dummy;
  DBUG_ENTER("check_access");
  DBUG_PRINT("enter",("db: %s  want_access: %lu  master_access: %lu",
                      db ? db : "", want_access, sctx->master_access));

  if (save_priv)
    *save_priv=0;
  else
  {
    save_priv= &dummy;
    dummy= 0;
  }

  THD_STAGE_INFO(thd, stage_checking_permissions);
  if ((!db || !db[0]) && !thd->db && !dont_check_global_grants)
  {
    DBUG_RETURN(FALSE); // CTE reference or an error later
  }

  if ((db != NULL) && (db != any_db))
  {
    /*
      Check if this is reserved database, like information schema or
      performance schema
    */
    const ACL_internal_schema_access *access;
    access= get_cached_schema_access(grant_internal_info, db);
    if (access)
    {
      switch (access->check(want_access, save_priv))
      {
      case ACL_INTERNAL_ACCESS_GRANTED:
        /*
          All the privileges requested have been granted internally.
          [out] *save_privileges= Internal privileges.
        */
        DBUG_RETURN(FALSE);
      case ACL_INTERNAL_ACCESS_DENIED:
        if (! no_errors)
        {
          status_var_increment(thd->status_var.access_denied_errors);
          my_error(ER_DBACCESS_DENIED_ERROR, MYF(0),
                   sctx->priv_user, sctx->priv_host, db);
        }
        DBUG_RETURN(TRUE);
      case ACL_INTERNAL_ACCESS_CHECK_GRANT:
        /*
          Only some of the privilege requested have been granted internally,
          proceed with the remaining bits of the request (want_access).
        */
        want_access&= ~(*save_priv);
        break;
      }
    }
  }

  if ((sctx->master_access & want_access) == want_access)
  {
    /*
      1. If we don't have a global SELECT privilege, we have to get the
      database specific access rights to be able to handle queries of type
      UPDATE t1 SET a=1 WHERE b > 0
      2. Change db access if it isn't current db which is being addressed
    */
    if (!(sctx->master_access & SELECT_ACL))
    {
      if (db && (!thd->db || db_is_pattern || strcmp(db, thd->db)))
      {
        db_access= acl_get(sctx->host, sctx->ip, sctx->priv_user, db,
                           db_is_pattern);
        if (sctx->priv_role[0])
          db_access|= acl_get("", "", sctx->priv_role, db, db_is_pattern);
      }
      else
      {
        /* get access for current db */
        db_access= sctx->db_access;
      }
      /*
        The effective privileges are the union of the global privileges
        and the intersection of db- and host-privileges,
        plus the internal privileges.
      */
      *save_priv|= sctx->master_access | db_access;
    }
    else
      *save_priv|= sctx->master_access;
    DBUG_RETURN(FALSE);
  }
  if (((want_access & ~sctx->master_access) & ~DB_ACLS) ||
      (! db && dont_check_global_grants))
  {						// We can never grant this
    DBUG_PRINT("error",("No possible access"));
    if (!no_errors)
    {
      status_var_increment(thd->status_var.access_denied_errors);
      my_error(access_denied_error_code(thd->password), MYF(0),
               sctx->priv_user,
               sctx->priv_host,
               (thd->password ?
                ER_THD(thd, ER_YES) :
                ER_THD(thd, ER_NO)));                    /* purecov: tested */
    }
    DBUG_RETURN(TRUE);				/* purecov: tested */
  }

  if (db == any_db)
  {
    /*
      Access granted; Allow select on *any* db.
      [out] *save_privileges= 0
    */
    DBUG_RETURN(FALSE);
  }

  if (db && (!thd->db || db_is_pattern || strcmp(db,thd->db)))
  {
    db_access= acl_get(sctx->host, sctx->ip, sctx->priv_user, db,
                       db_is_pattern);
    if (sctx->priv_role[0])
    {
      db_access|= acl_get("", "", sctx->priv_role, db, db_is_pattern);
    }
  }
  else
    db_access= sctx->db_access;
  DBUG_PRINT("info",("db_access: %lu  want_access: %lu",
                     db_access, want_access));

  /*
    Save the union of User-table and the intersection between Db-table and
    Host-table privileges, with the already saved internal privileges.
  */
  db_access= (db_access | sctx->master_access);
  *save_priv|= db_access;

  /*
    We need to investigate column- and table access if all requested privileges
    belongs to the bit set of .
  */
  bool need_table_or_column_check=
    (want_access & (TABLE_ACLS | PROC_ACLS | db_access)) == want_access;

  /*
    Grant access if the requested access is in the intersection of
    host- and db-privileges (as retrieved from the acl cache),
    also grant access if all the requested privileges are in the union of
    TABLES_ACLS and PROC_ACLS; see check_grant.
  */
  if ( (db_access & want_access) == want_access ||
      (!dont_check_global_grants &&
       need_table_or_column_check))
  {
    /*
       Ok; but need to check table- and column privileges.
       [out] *save_privileges is (User-priv | (Db-priv & Host-priv) | Internal-priv)
    */
    DBUG_RETURN(FALSE);
  }

  /*
    Access is denied;
    [out] *save_privileges is (User-priv | (Db-priv & Host-priv) | Internal-priv)
  */
  DBUG_PRINT("error",("Access denied"));
  if (!no_errors)
  {
    status_var_increment(thd->status_var.access_denied_errors);
    my_error(ER_DBACCESS_DENIED_ERROR, MYF(0),
             sctx->priv_user, sctx->priv_host,
             (db ? db : (thd->db ?
                         thd->db :
                         "unknown")));
  }
  DBUG_RETURN(TRUE);
#endif // NO_EMBEDDED_ACCESS_CHECKS
}


#ifndef NO_EMBEDDED_ACCESS_CHECKS
/**
  Check grants for commands which work only with one table.

  @param thd                    Thread handler
  @param privilege              requested privilege
  @param tables                 global table list of query
  @param no_errors              FALSE/TRUE - report/don't report error to
                            the client (using my_error() call).

  @retval
    0   OK
  @retval
    1   access denied, error is sent to client
*/

bool check_single_table_access(THD *thd, ulong privilege, TABLE_LIST *tables,
                               bool no_errors)
{
<<<<<<< HEAD
  Switch_to_definer_security_ctx backup_sctx(thd, all_tables);
=======
  Security_context * backup_ctx= thd->security_ctx;

  /* we need to switch to the saved context (if any) */
  if (tables->security_ctx)
    thd->security_ctx= tables->security_ctx;
>>>>>>> d03ea827

  const char *db_name;
  if ((tables->view || tables->field_translation) && !tables->schema_table)
    db_name= tables->view_db.str;
  else
    db_name= tables->db;

<<<<<<< HEAD
  if (check_access(thd, privilege, db_name,
                   &all_tables->grant.privilege,
                   &all_tables->grant.m_internal,
                   0, no_errors))
    return 1;

  /* Show only 1 table for check_grant */
  if (!(all_tables->belong_to_view &&
        (thd->lex->sql_command == SQLCOM_SHOW_FIELDS)) &&
      check_grant(thd, privilege, all_tables, FALSE, 1, no_errors))
    return 1;
=======
  if (check_access(thd, privilege, db_name, &tables->grant.privilege,
                   &tables->grant.m_internal, 0, no_errors))
    goto deny;

  /* Show only 1 table for check_grant */
  if (!(tables->belong_to_view &&
       (thd->lex->sql_command == SQLCOM_SHOW_FIELDS)) &&
      check_grant(thd, privilege, tables, FALSE, 1, no_errors))
    goto deny;
>>>>>>> d03ea827

  return 0;
}

/**
  Check grants for commands which work only with one table and all other
  tables belonging to subselects or implicitly opened tables.

  @param thd			Thread handler
  @param privilege		requested privilege
  @param all_tables		global table list of query

  @retval
    0   OK
  @retval
    1   access denied, error is sent to client
*/

bool check_one_table_access(THD *thd, ulong privilege, TABLE_LIST *all_tables)
{
  if (check_single_table_access (thd,privilege,all_tables, FALSE))
    return 1;

  /* Check rights on tables of subselects and implictly opened tables */
  TABLE_LIST *subselects_tables, *view= all_tables->view ? all_tables : 0;
  if ((subselects_tables= all_tables->next_global))
  {
    /*
      Access rights asked for the first table of a view should be the same
      as for the view
    */
    if (view && subselects_tables->belong_to_view == view)
    {
      if (check_single_table_access (thd, privilege, subselects_tables, FALSE))
        return 1;
      subselects_tables= subselects_tables->next_global;
    }
    if (subselects_tables &&
        (check_table_access(thd, SELECT_ACL, subselects_tables, FALSE,
                            UINT_MAX, FALSE)))
      return 1;
  }
  return 0;
}


static bool check_show_access(THD *thd, TABLE_LIST *table)
{
  /*
    This is a SHOW command using an INFORMATION_SCHEMA table.
    check_access() has not been called for 'table',
    and SELECT is currently always granted on the I_S, so we automatically
    grant SELECT on table here, to bypass a call to check_access().
    Note that not calling check_access(table) is an optimization,
    which needs to be revisited if the INFORMATION_SCHEMA does
    not always automatically grant SELECT but use the grant tables.
    See Bug#38837 need a way to disable information_schema for security
  */
  table->grant.privilege= SELECT_ACL;

  switch (get_schema_table_idx(table->schema_table)) {
  case SCH_SCHEMATA:
    return (specialflag & SPECIAL_SKIP_SHOW_DB) &&
      check_global_access(thd, SHOW_DB_ACL);

  case SCH_TABLE_NAMES:
  case SCH_TABLES:
  case SCH_VIEWS:
  case SCH_TRIGGERS:
  case SCH_EVENTS:
  {
    const char *dst_db_name= table->schema_select_lex->db;

    DBUG_ASSERT(dst_db_name);

    if (check_access(thd, SELECT_ACL, dst_db_name,
                     &thd->col_access, NULL, FALSE, FALSE))
      return TRUE;

    if (!thd->col_access && check_grant_db(thd, dst_db_name))
    {
      status_var_increment(thd->status_var.access_denied_errors);
      my_error(ER_DBACCESS_DENIED_ERROR, MYF(0),
               thd->security_ctx->priv_user,
               thd->security_ctx->priv_host,
               dst_db_name);
      return TRUE;
    }

    return FALSE;
  }

  case SCH_COLUMNS:
  case SCH_STATISTICS:
  {
    TABLE_LIST *dst_table;
    dst_table= table->schema_select_lex->table_list.first;

    DBUG_ASSERT(dst_table);

    /*
      Open temporary tables to be able to detect them during privilege check.
    */
    if (thd->open_temporary_tables(dst_table))
      return TRUE;

    if (check_access(thd, SELECT_ACL, dst_table->db,
                     &dst_table->grant.privilege,
                     &dst_table->grant.m_internal,
                     FALSE, FALSE))
          return TRUE; /* Access denied */

    /*
      Check_grant will grant access if there is any column privileges on
      all of the tables thanks to the fourth parameter (bool show_table).
    */
    if (check_grant(thd, SELECT_ACL, dst_table, TRUE, 1, FALSE))
      return TRUE; /* Access denied */

    close_thread_tables(thd);
    dst_table->table= NULL;

    /* Access granted */
    return FALSE;
  }
  default:
    break;
  }

  return FALSE;
}



/**
  @brief Check if the requested privileges exists in either User-, Host- or
    Db-tables.
  @param thd          Thread context
  @param want_access  Privileges requested
  @param tables       List of tables to be compared against
  @param no_errors    Don't report error to the client (using my_error() call).
  @param any_combination_of_privileges_will_do TRUE if any privileges on any
    column combination is enough.
  @param number       Only the first 'number' tables in the linked list are
                      relevant.

  The suppled table list contains cached privileges. This functions calls the
  help functions check_access and check_grant to verify the first three steps
  in the privileges check queue:
  1. Global privileges
  2. OR (db privileges AND host privileges)
  3. OR table privileges
  4. OR column privileges (not checked by this function!)
  5. OR routine privileges (not checked by this function!)

  @see check_access
  @see check_grant

  @note This functions assumes that table list used and
  thd->lex->query_tables_own_last value correspond to each other
  (the latter should be either 0 or point to next_global member
  of one of elements of this table list).

  @return
    @retval FALSE OK
    @retval TRUE  Access denied; But column or routine privileges might need to
      be checked also.
*/

bool
check_table_access(THD *thd, ulong requirements,TABLE_LIST *tables,
		   bool any_combination_of_privileges_will_do,
                   uint number, bool no_errors)
{
  TABLE_LIST *org_tables= tables;
  TABLE_LIST *first_not_own_table= thd->lex->first_not_own_table();
  uint i= 0;
  /*
    The check that first_not_own_table is not reached is for the case when
    the given table list refers to the list for prelocking (contains tables
    of other queries). For simple queries first_not_own_table is 0.
  */
  for (; i < number && tables != first_not_own_table && tables;
       tables= tables->next_global, i++)
  {
    TABLE_LIST *const table_ref= tables->correspondent_table ?
      tables->correspondent_table : tables;
    Switch_to_definer_security_ctx backup_ctx(thd, table_ref);

    ulong want_access= requirements;

    /*
       Register access for view underlying table.
       Remove SHOW_VIEW_ACL, because it will be checked during making view
     */
    table_ref->grant.orig_want_privilege= (want_access & ~SHOW_VIEW_ACL);

    if (table_ref->schema_table_reformed)
    {
      if (check_show_access(thd, table_ref))
        return 1;
      continue;
    }

    DBUG_PRINT("info", ("derived: %d  view: %d", table_ref->derived != 0,
                        table_ref->view != 0));

    if (table_ref->is_anonymous_derived_table())
      continue;

    if (check_access(thd, want_access, table_ref->get_db_name(),
                     &table_ref->grant.privilege,
                     &table_ref->grant.m_internal,
                     0, no_errors))
      return 1;
  }
  return check_grant(thd,requirements,org_tables,
                     any_combination_of_privileges_will_do,
                     number, no_errors);
}


bool
check_routine_access(THD *thd, ulong want_access,char *db, char *name,
		     bool is_proc, bool no_errors)
{
  TABLE_LIST tables[1];
  
  bzero((char *)tables, sizeof(TABLE_LIST));
  tables->db= db;
  tables->table_name= tables->alias= name;
  
  /*
    The following test is just a shortcut for check_access() (to avoid
    calculating db_access) under the assumption that it's common to
    give persons global right to execute all stored SP (but not
    necessary to create them).
    Note that this effectively bypasses the ACL_internal_schema_access checks
    that are implemented for the INFORMATION_SCHEMA and PERFORMANCE_SCHEMA,
    which are located in check_access().
    Since the I_S and P_S do not contain routines, this bypass is ok,
    as long as this code path is not abused to create routines.
    The assert enforce that.
  */
  DBUG_ASSERT((want_access & CREATE_PROC_ACL) == 0);
  if ((thd->security_ctx->master_access & want_access) == want_access)
    tables->grant.privilege= want_access;
  else if (check_access(thd, want_access, db,
                        &tables->grant.privilege,
                        &tables->grant.m_internal,
                        0, no_errors))
    return TRUE;
  
  return check_grant_routine(thd, want_access, tables, is_proc, no_errors);
}


/**
  Check if the routine has any of the routine privileges.

  @param thd	       Thread handler
  @param db           Database name
  @param name         Routine name

  @retval
    0            ok
  @retval
    1            error
*/

bool check_some_routine_access(THD *thd, const char *db, const char *name,
                               bool is_proc)
{
  ulong save_priv;
  /*
    The following test is just a shortcut for check_access() (to avoid
    calculating db_access)
    Note that this effectively bypasses the ACL_internal_schema_access checks
    that are implemented for the INFORMATION_SCHEMA and PERFORMANCE_SCHEMA,
    which are located in check_access().
    Since the I_S and P_S do not contain routines, this bypass is ok,
    as it only opens SHOW_PROC_ACLS.
  */
  if (thd->security_ctx->master_access & SHOW_PROC_ACLS)
    return FALSE;
  if (!check_access(thd, SHOW_PROC_ACLS, db, &save_priv, NULL, 0, 1) ||
      (save_priv & SHOW_PROC_ACLS))
    return FALSE;
  return check_routine_level_acl(thd, db, name, is_proc);
}


/*
  Check if the given table has any of the asked privileges

  @param thd		 Thread handler
  @param want_access	 Bitmap of possible privileges to check for

  @retval
    0  ok
  @retval
    1  error
*/

bool check_some_access(THD *thd, ulong want_access, TABLE_LIST *table)
{
  ulong access;
  DBUG_ENTER("check_some_access");

  /* This loop will work as long as we have less than 32 privileges */
  for (access= 1; access < want_access ; access<<= 1)
  {
    if (access & want_access)
    {
      if (!check_access(thd, access, table->db,
                        &table->grant.privilege,
                        &table->grant.m_internal,
                        0, 1) &&
           !check_grant(thd, access, table, FALSE, 1, TRUE))
        DBUG_RETURN(0);
    }
  }
  DBUG_PRINT("exit",("no matching access rights"));
  DBUG_RETURN(1);
}

#endif /*NO_EMBEDDED_ACCESS_CHECKS*/


/**
  check for global access and give descriptive error message if it fails.

  @param thd			Thread handler
  @param want_access		Use should have any of these global rights

  @warning
    One gets access right if one has ANY of the rights in want_access.
    This is useful as one in most cases only need one global right,
    but in some case we want to check if the user has SUPER or
    REPL_CLIENT_ACL rights.

  @retval
    0	ok
  @retval
    1	Access denied.  In this case an error is sent to the client
*/

bool check_global_access(THD *thd, ulong want_access, bool no_errors)
{
#ifndef NO_EMBEDDED_ACCESS_CHECKS
  char command[128];
  if ((thd->security_ctx->master_access & want_access))
    return 0;
  if (!no_errors)
  {
    get_privilege_desc(command, sizeof(command), want_access);
    my_error(ER_SPECIFIC_ACCESS_DENIED_ERROR, MYF(0), command);
  }
  status_var_increment(thd->status_var.access_denied_errors);
  return 1;
#else
  return 0;
#endif
}


/**
  Checks foreign key's parent table access.

  @param thd	       [in]	Thread handler
  @param create_info   [in]     Create information (like MAX_ROWS, ENGINE or
                                temporary table flag)
  @param alter_info    [in]     Initial list of columns and indexes for the
                                table to be created
  @param create_db     [in]     Database of the created table

  @retval
   false  ok.
  @retval
   true	  error or access denied. Error is sent to client in this case.
*/
bool check_fk_parent_table_access(THD *thd,
                                  HA_CREATE_INFO *create_info,
                                  Alter_info *alter_info,
                                  const char* create_db)
{
  Key *key;
  List_iterator<Key> key_iterator(alter_info->key_list);

  while ((key= key_iterator++))
  {
    if (key->type == Key::FOREIGN_KEY)
    {
      TABLE_LIST parent_table;
      bool is_qualified_table_name;
      Foreign_key *fk_key= (Foreign_key *)key;
      LEX_STRING db_name;
      LEX_STRING table_name= { fk_key->ref_table.str,
                               fk_key->ref_table.length };
      const ulong privileges= (SELECT_ACL | INSERT_ACL | UPDATE_ACL |
                               DELETE_ACL | REFERENCES_ACL);

      // Check if tablename is valid or not.
      DBUG_ASSERT(table_name.str != NULL);
      if (check_table_name(table_name.str, table_name.length, false))
      {
        my_error(ER_WRONG_TABLE_NAME, MYF(0), table_name.str);
        return true;
      }

      if (fk_key->ref_db.str)
      {
        is_qualified_table_name= true;
        db_name.str= (char *) thd->memdup(fk_key->ref_db.str,
                                          fk_key->ref_db.length+1);
        db_name.length= fk_key->ref_db.length;

        // Check if database name is valid or not.
        if (fk_key->ref_db.str && check_db_name(&db_name))
        {
          my_error(ER_WRONG_DB_NAME, MYF(0), db_name.str);
          return true;
        }
      }
      else
      {
        if (!thd->db)
        {
          db_name.str= (char *) thd->memdup(create_db, strlen(create_db)+1);
          db_name.length= strlen(create_db);
          is_qualified_table_name= true;

          if(create_db && check_db_name(&db_name))
          {
            my_error(ER_WRONG_DB_NAME, MYF(0), db_name.str);
            return true;
          }
        }
        else
        {
          if (thd->lex->copy_db_to(&db_name.str, &db_name.length))
            return true;
          else
           is_qualified_table_name= false;
        }
      }

      // if lower_case_table_names is set then convert tablename to lower case.
      if (lower_case_table_names)
      {
        table_name.str= (char *) thd->memdup(fk_key->ref_table.str,
                                             fk_key->ref_table.length+1);
        table_name.length= my_casedn_str(files_charset_info, table_name.str);
        db_name.length = my_casedn_str(files_charset_info, db_name.str);
      }

      parent_table.init_one_table(db_name.str, db_name.length,
                                  table_name.str, table_name.length,
                                  table_name.str, TL_IGNORE);

      /*
       Check if user has any of the "privileges" at table level on
       "parent_table".
       Having privilege on any of the parent_table column is not
       enough so checking whether user has any of the "privileges"
       at table level only here.
      */
      if (check_some_access(thd, privileges, &parent_table) ||
          parent_table.grant.want_privilege)
      {
        if (is_qualified_table_name)
        {
          const size_t qualified_table_name_len= NAME_LEN + 1 + NAME_LEN + 1;
          char *qualified_table_name= (char *) thd->alloc(qualified_table_name_len);

          my_snprintf(qualified_table_name, qualified_table_name_len, "%s.%s",
                      db_name.str, table_name.str);
          table_name.str= qualified_table_name;
        }

        my_error(ER_TABLEACCESS_DENIED_ERROR, MYF(0),
                 "REFERENCES",
                 thd->security_ctx->priv_user,
                 thd->security_ctx->host_or_ip,
                 table_name.str);

        return true;
      }
    }
  }

  return false;
}


/****************************************************************************
	Check stack size; Send error if there isn't enough stack to continue
****************************************************************************/


#ifndef DBUG_OFF
long max_stack_used;
#endif

/**
  @note
  Note: The 'buf' parameter is necessary, even if it is unused here.
  - fix_fields functions has a "dummy" buffer large enough for the
    corresponding exec. (Thus we only have to check in fix_fields.)
  - Passing to check_stack_overrun() prevents the compiler from removing it.
*/
bool check_stack_overrun(THD *thd, long margin,
			 uchar *buf __attribute__((unused)))
{
  long stack_used;
  DBUG_ASSERT(thd == current_thd);
  if ((stack_used= available_stack_size(thd->thread_stack, &stack_used)) >=
      (long) (my_thread_stack_size - margin))
  {
    thd->is_fatal_error= 1;
    /*
      Do not use stack for the message buffer to ensure correct
      behaviour in cases we have close to no stack left.
    */
    char* ebuff= new char[MYSQL_ERRMSG_SIZE];
    if (ebuff) {
      my_snprintf(ebuff, MYSQL_ERRMSG_SIZE, ER_THD(thd, ER_STACK_OVERRUN_NEED_MORE),
                  stack_used, my_thread_stack_size, margin);
      my_message(ER_STACK_OVERRUN_NEED_MORE, ebuff, MYF(ME_FATALERROR));
      delete [] ebuff;
    }
    return 1;
  }
#ifndef DBUG_OFF
  max_stack_used= MY_MAX(max_stack_used, stack_used);
#endif
  return 0;
}


#define MY_YACC_INIT 1000			// Start with big alloc
#define MY_YACC_MAX  32000			// Because of 'short'

bool my_yyoverflow(short **yyss, YYSTYPE **yyvs, ulong *yystacksize)
{
  Yacc_state *state= & current_thd->m_parser_state->m_yacc;
  ulong old_info=0;
  DBUG_ASSERT(state);
  if ((uint) *yystacksize >= MY_YACC_MAX)
    return 1;
  if (!state->yacc_yyvs)
    old_info= *yystacksize;
  *yystacksize= set_zone((*yystacksize)*2,MY_YACC_INIT,MY_YACC_MAX);
  if (!(state->yacc_yyvs= (uchar*)
        my_realloc(state->yacc_yyvs,
                   *yystacksize*sizeof(**yyvs),
                   MYF(MY_ALLOW_ZERO_PTR | MY_FREE_ON_ERROR))) ||
      !(state->yacc_yyss= (uchar*)
        my_realloc(state->yacc_yyss,
                   *yystacksize*sizeof(**yyss),
                   MYF(MY_ALLOW_ZERO_PTR | MY_FREE_ON_ERROR))))
    return 1;
  if (old_info)
  {
    /*
      Only copy the old stack on the first call to my_yyoverflow(),
      when replacing a static stack (YYINITDEPTH) by a dynamic stack.
      For subsequent calls, my_realloc already did preserve the old stack.
    */
    memcpy(state->yacc_yyss, *yyss, old_info*sizeof(**yyss));
    memcpy(state->yacc_yyvs, *yyvs, old_info*sizeof(**yyvs));
  }
  *yyss= (short*) state->yacc_yyss;
  *yyvs= (YYSTYPE*) state->yacc_yyvs;
  return 0;
}


/**
  Reset the part of THD responsible for the state of command
  processing.

  @param do_clear_error  Set if we should clear errors

  This needs to be called before execution of every statement
  (prepared or conventional).  It is not called by substatements of
  routines.

  @todo Call it after we use THD for queries, not before.
*/

void THD::reset_for_next_command(bool do_clear_error)
{
  THD *thd= this;
  DBUG_ENTER("THD::reset_for_next_command");
  DBUG_ASSERT(!thd->spcont); /* not for substatements of routines */
  DBUG_ASSERT(! thd->in_sub_stmt);

  if (do_clear_error)
    clear_error(1);

  thd->free_list= 0;
  /*
    We also assign thd->stmt_lex in lex_start(), but during bootstrap this
    code is executed first.
  */
  DBUG_ASSERT(lex == &main_lex);
  main_lex.stmt_lex= &main_lex; main_lex.current_select_number= 1;
  DBUG_PRINT("info", ("Lex and stmt_lex: %p", &main_lex));
  /*
    Those two lines below are theoretically unneeded as
    THD::cleanup_after_query() should take care of this already.
  */
  thd->auto_inc_intervals_in_cur_stmt_for_binlog.empty();
  thd->stmt_depends_on_first_successful_insert_id_in_prev_stmt= 0;

#ifdef WITH_WSREP
  /*
    Autoinc variables should be adjusted only for locally executed
    transactions. Appliers and replayers are either processing ROW
    events or get autoinc variable values from Query_log_event and
    mysql slave may be processing STATEMENT format events, but he should
    use autoinc values passed in binlog events, not the values forced by
    the cluster.
  */
  if (WSREP(thd) && thd->wsrep_exec_mode == LOCAL_STATE &&
      !thd->slave_thread && wsrep_auto_increment_control)
  {
    thd->variables.auto_increment_offset=
      global_system_variables.auto_increment_offset;
    thd->variables.auto_increment_increment=
      global_system_variables.auto_increment_increment;
  }
#endif /* WITH_WSREP */
  thd->query_start_used= 0;
  thd->query_start_sec_part_used= 0;
  thd->is_fatal_error= thd->time_zone_used= 0;
  thd->log_current_statement= 0;

  /*
    Clear the status flag that are expected to be cleared at the
    beginning of each SQL statement.
  */
  thd->server_status&= ~SERVER_STATUS_CLEAR_SET;
  /*
    If in autocommit mode and not in a transaction, reset
    OPTION_STATUS_NO_TRANS_UPDATE | OPTION_KEEP_LOG to not get warnings
    in ha_rollback_trans() about some tables couldn't be rolled back.
  */
  if (!thd->in_multi_stmt_transaction_mode())
  {
    thd->variables.option_bits&= ~OPTION_KEEP_LOG;
    thd->transaction.all.reset();
  }
  DBUG_ASSERT(thd->security_ctx== &thd->main_security_ctx);
  thd->thread_specific_used= FALSE;

  if (opt_bin_log)
    reset_dynamic(&thd->user_var_events);
  DBUG_ASSERT(thd->user_var_events_alloc == &thd->main_mem_root);

  thd->get_stmt_da()->reset_for_next_command();
  thd->rand_used= 0;
  thd->m_sent_row_count= thd->m_examined_row_count= 0;
  thd->accessed_rows_and_keys= 0;

  thd->query_plan_flags= QPLAN_INIT;
  thd->query_plan_fsort_passes= 0;

  thd->reset_current_stmt_binlog_format_row();
  thd->binlog_unsafe_warning_flags= 0;

  thd->save_prep_leaf_list= false;

  DBUG_PRINT("debug",
             ("is_current_stmt_binlog_format_row(): %d",
              thd->is_current_stmt_binlog_format_row()));

  DBUG_VOID_RETURN;
}


/**
  Resets the lex->current_select object.
  @note It is assumed that lex->current_select != NULL

  This function is a wrapper around select_lex->init_select() with an added
  check for the special situation when using INTO OUTFILE and LOAD DATA.
*/

void
mysql_init_select(LEX *lex)
{
  SELECT_LEX *select_lex= lex->current_select;
  select_lex->init_select();
  lex->wild= 0;
  if (select_lex == &lex->select_lex)
  {
    DBUG_ASSERT(lex->result == 0);
    lex->exchange= 0;
  }
}


/**
  Used to allocate a new SELECT_LEX object on the current thd mem_root and
  link it into the relevant lists.

  This function is always followed by mysql_init_select.

  @see mysql_init_select

  @retval TRUE An error occurred
  @retval FALSE The new SELECT_LEX was successfully allocated.
*/

bool
mysql_new_select(LEX *lex, bool move_down)
{
  SELECT_LEX *select_lex;
  THD *thd= lex->thd;
  DBUG_ENTER("mysql_new_select");

  if (!(select_lex= new (thd->mem_root) SELECT_LEX()))
    DBUG_RETURN(1);
  select_lex->select_number= ++thd->lex->stmt_lex->current_select_number;
  select_lex->parent_lex= lex; /* Used in init_query. */
  select_lex->init_query();
  select_lex->init_select();
  lex->nest_level++;
  if (lex->nest_level > (int) MAX_SELECT_NESTING)
  {
    my_error(ER_TOO_HIGH_LEVEL_OF_NESTING_FOR_SELECT, MYF(0));
    DBUG_RETURN(1);
  }
  select_lex->nest_level= lex->nest_level;
  select_lex->nest_level_base= &thd->lex->unit;
  if (move_down)
  {
    SELECT_LEX_UNIT *unit;
    lex->subqueries= TRUE;
    /* first select_lex of subselect or derived table */
    if (!(unit= new (thd->mem_root) SELECT_LEX_UNIT()))
      DBUG_RETURN(1);

    unit->init_query();
    unit->init_select();
    unit->thd= thd;
    unit->include_down(lex->current_select);
    unit->link_next= 0;
    unit->link_prev= 0;
    unit->return_to= lex->current_select;
    select_lex->include_down(unit);
    /*
      By default we assume that it is usual subselect and we have outer name
      resolution context, if no we will assign it to 0 later
    */
    select_lex->context.outer_context= &select_lex->outer_select()->context;
  }
  else
  {
    bool const outer_most= (lex->current_select->master_unit() == &lex->unit);
    if (outer_most && lex->result)
    {
      my_error(ER_WRONG_USAGE, MYF(0), "UNION", "INTO");
      DBUG_RETURN(TRUE);
    }

    /*
      This type of query is not possible in the grammar:
        SELECT 1 FROM t1 PROCEDURE ANALYSE() UNION ... ;

      But this type of query is still possible:
        (SELECT 1 FROM t1 PROCEDURE ANALYSE()) UNION ... ;
      and it's not easy to disallow this grammatically,
      because there can be any parenthesis nest level:
        (((SELECT 1 FROM t1 PROCEDURE ANALYSE()))) UNION ... ;
    */
    if (lex->proc_list.elements!=0)
    {
      my_error(ER_WRONG_USAGE, MYF(0), "UNION",
               "SELECT ... PROCEDURE ANALYSE()");
      DBUG_RETURN(TRUE);
    }
    // SELECT 1 FROM t1 ORDER BY 1 UNION SELECT 1 FROM t1 -- not possible
    DBUG_ASSERT(!lex->current_select->order_list.first ||
                lex->current_select->braces);
    // SELECT 1 FROM t1 LIMIT 1 UNION SELECT 1 FROM t1;   -- not possible
    DBUG_ASSERT(!lex->current_select->explicit_limit ||
                lex->current_select->braces);

    select_lex->include_neighbour(lex->current_select);
    SELECT_LEX_UNIT *unit= select_lex->master_unit();                              
    if (!unit->fake_select_lex && unit->add_fake_select_lex(lex->thd))
      DBUG_RETURN(1);
    select_lex->context.outer_context= 
                unit->first_select()->context.outer_context;
  }

  select_lex->include_global((st_select_lex_node**)&lex->all_selects_list);
  lex->current_select= select_lex;
  /*
    in subquery is SELECT query and we allow resolution of names in SELECT
    list
  */
  select_lex->context.resolve_in_select_list= TRUE;
  DBUG_RETURN(0);
}

/**
  Create a select to return the same output as 'SELECT @@var_name'.

  Used for SHOW COUNT(*) [ WARNINGS | ERROR].

  This will crash with a core dump if the variable doesn't exists.

  @param var_name		Variable name
*/

void create_select_for_variable(const char *var_name)
{
  THD *thd;
  LEX *lex;
  LEX_STRING tmp;
  Item *var;
  char buff[MAX_SYS_VAR_LENGTH*2+4+8], *end;
  DBUG_ENTER("create_select_for_variable");

  thd= current_thd;
  lex= thd->lex;
  mysql_init_select(lex);
  lex->sql_command= SQLCOM_SELECT;
  tmp.str= (char*) var_name;
  tmp.length=strlen(var_name);
  /*
    We set the name of Item to @@session.var_name because that then is used
    as the column name in the output.
  */
  if ((var= get_system_var(thd, OPT_SESSION, tmp, null_lex_str)))
  {
    end= strxmov(buff, "@@session.", var_name, NullS);
    var->set_name(thd, buff, (uint)(end-buff), system_charset_info);
    add_item_to_list(thd, var);
  }
  DBUG_VOID_RETURN;
}


void mysql_init_multi_delete(LEX *lex)
{
  lex->sql_command=  SQLCOM_DELETE_MULTI;
  mysql_init_select(lex);
  lex->select_lex.select_limit= 0;
  lex->unit.select_limit_cnt= HA_POS_ERROR;
  lex->select_lex.table_list.save_and_clear(&lex->auxiliary_table_list);
  lex->query_tables= 0;
  lex->query_tables_last= &lex->query_tables;
}

static void wsrep_mysql_parse(THD *thd, char *rawbuf, uint length,
                              Parser_state *parser_state,
                              bool is_com_multi,
                              bool is_next_command)
{
#ifdef WITH_WSREP
  bool is_autocommit=
    !thd->in_multi_stmt_transaction_mode()                  &&
    thd->wsrep_conflict_state == NO_CONFLICT                &&
    !thd->wsrep_applier;

  do
  {
    if (thd->wsrep_conflict_state== RETRY_AUTOCOMMIT)
    {
      thd->wsrep_conflict_state= NO_CONFLICT;
      /* Performance Schema Interface instrumentation, begin */
      thd->m_statement_psi= MYSQL_REFINE_STATEMENT(thd->m_statement_psi,
	      com_statement_info[thd->get_command()].m_key);
      MYSQL_SET_STATEMENT_TEXT(thd->m_statement_psi, thd->query(),
	                       thd->query_length());

      DBUG_EXECUTE_IF("sync.wsrep_retry_autocommit",
                      {
                        const char act[]=
                          "now "
                          "SIGNAL wsrep_retry_autocommit_reached "
                          "WAIT_FOR wsrep_retry_autocommit_continue";
                        DBUG_ASSERT(!debug_sync_set_action(thd, STRING_WITH_LEN(act)));
                      });
      WSREP_DEBUG("Retry autocommit query: %s", thd->query());
    }

    mysql_parse(thd, rawbuf, length, parser_state, is_com_multi,
                is_next_command);

    if (WSREP(thd)) {
      /* wsrep BF abort in query exec phase */
      mysql_mutex_lock(&thd->LOCK_thd_data);
      if (thd->wsrep_conflict_state == MUST_ABORT) {
        wsrep_client_rollback(thd);

        WSREP_DEBUG("abort in exec query state, avoiding autocommit");
      }

      if (thd->wsrep_conflict_state == MUST_REPLAY)
      {
        mysql_mutex_unlock(&thd->LOCK_thd_data);
	if (thd->lex->explain)
          delete_explain_query(thd->lex);
        mysql_mutex_lock(&thd->LOCK_thd_data);

        wsrep_replay_transaction(thd);
      }

      /* setting error code for BF aborted trxs */
      if (thd->wsrep_conflict_state == ABORTED ||
          thd->wsrep_conflict_state == CERT_FAILURE)
      {
        thd->reset_for_next_command();
        if (is_autocommit                           &&
            thd->lex->sql_command != SQLCOM_SELECT  &&
            (thd->wsrep_retry_counter < thd->variables.wsrep_retry_autocommit))
        {
          mysql_mutex_unlock(&thd->LOCK_thd_data);
          WSREP_DEBUG("wsrep retrying AC query: %s",
                      (thd->query()) ? thd->query() : "void");

	  /* Performance Schema Interface instrumentation, end */
	  MYSQL_END_STATEMENT(thd->m_statement_psi, thd->get_stmt_da());
	  thd->m_statement_psi= NULL;
          thd->m_digest= NULL;
	  // Released thd->LOCK_thd_data above as below could end up
	  // close_thread_tables()/close_open_tables()/close_thread_table()/mysql_mutex_lock(&thd->LOCK_thd_data)
          close_thread_tables(thd);

	  mysql_mutex_lock(&thd->LOCK_thd_data);
          thd->wsrep_conflict_state= RETRY_AUTOCOMMIT;
          thd->wsrep_retry_counter++;            // grow
          wsrep_copy_query(thd);
          thd->set_time();
          parser_state->reset(rawbuf, length);
          mysql_mutex_unlock(&thd->LOCK_thd_data);
        }
        else
        {
          mysql_mutex_unlock(&thd->LOCK_thd_data);
	  // This does dirty read to wsrep variables but it is only a debug code
          WSREP_DEBUG("%s, thd: %lld is_AC: %d, retry: %lu - %lu SQL: %s",
                      (thd->wsrep_conflict_state == ABORTED) ?
                      "BF Aborted" : "cert failure",
                      (longlong) thd->thread_id, is_autocommit,
                      thd->wsrep_retry_counter,
                      thd->variables.wsrep_retry_autocommit, thd->query());
          my_message(ER_LOCK_DEADLOCK, "Deadlock: wsrep aborted transaction",
                     MYF(0));

	  mysql_mutex_lock(&thd->LOCK_thd_data);
          thd->wsrep_conflict_state= NO_CONFLICT;
          if (thd->wsrep_conflict_state != REPLAYING)
            thd->wsrep_retry_counter= 0;             //  reset
	  mysql_mutex_unlock(&thd->LOCK_thd_data);
        }

        thd->reset_killed();
      }
      else
      {
        set_if_smaller(thd->wsrep_retry_counter, 0); // reset; eventually ok
        mysql_mutex_unlock(&thd->LOCK_thd_data);
      }
    }

    /* If retry is requested clean up explain structure */
    if ((thd->wsrep_conflict_state == RETRY_AUTOCOMMIT ||
	 thd->wsrep_conflict_state == MUST_REPLAY )
	&& thd->lex->explain)
    {
        delete_explain_query(thd->lex);
    }

  }  while (thd->wsrep_conflict_state== RETRY_AUTOCOMMIT);

  if (thd->wsrep_retry_query)
  {
    WSREP_DEBUG("releasing retry_query: conf %d sent %d kill %d  errno %d SQL %s",
                thd->wsrep_conflict_state,
	    thd->get_stmt_da()->is_sent(),
                thd->killed,
	    thd->get_stmt_da()->is_error() ? thd->get_stmt_da()->sql_errno() : 0,
                thd->wsrep_retry_query);
    my_free(thd->wsrep_retry_query);
    thd->wsrep_retry_query      = NULL;
    thd->wsrep_retry_query_len  = 0;
    thd->wsrep_retry_command    = COM_CONNECT;
  }
#endif /* WITH_WSREP */
}


/*
  When you modify mysql_parse(), you may need to modify
  mysql_test_parse_for_slave() in this same file.
*/

/**
  Parse a query.

  @param       thd     Current thread
  @param       rawbuf  Begining of the query text
  @param       length  Length of the query text
  @param[out]  found_semicolon For multi queries, position of the character of
                               the next query in the query text.
  @param is_next_command there will be more command in the COM_MULTI batch
*/

void mysql_parse(THD *thd, char *rawbuf, uint length,
                 Parser_state *parser_state,
                 bool is_com_multi,
                 bool is_next_command)
{
  int error __attribute__((unused));
  DBUG_ENTER("mysql_parse");
  DBUG_EXECUTE_IF("parser_debug", turn_parser_debug_on(););

  /*
    Warning.
    The purpose of query_cache_send_result_to_client() is to lookup the
    query in the query cache first, to avoid parsing and executing it.
    So, the natural implementation would be to:
    - first, call query_cache_send_result_to_client,
    - second, if caching failed, initialise the lexical and syntactic parser.
    The problem is that the query cache depends on a clean initialization
    of (among others) lex->safe_to_cache_query and thd->server_status,
    which are reset respectively in
    - lex_start()
    - THD::reset_for_next_command()
    So, initializing the lexical analyser *before* using the query cache
    is required for the cache to work properly.
    FIXME: cleanup the dependencies in the code to simplify this.
  */
  lex_start(thd);
  thd->reset_for_next_command();
  if (is_next_command)
  {
    thd->server_status|= SERVER_MORE_RESULTS_EXISTS;
    if (is_com_multi)
      thd->get_stmt_da()->set_skip_flush();
  }

  if (query_cache_send_result_to_client(thd, rawbuf, length) <= 0)
  {
    LEX *lex= thd->lex;

    bool err= parse_sql(thd, parser_state, NULL, true);

    if (!err)
    {
      thd->m_statement_psi=
        MYSQL_REFINE_STATEMENT(thd->m_statement_psi,
                               sql_statement_info[thd->lex->sql_command].
                               m_key);
#ifndef NO_EMBEDDED_ACCESS_CHECKS
      if (mqh_used && thd->user_connect &&
	  check_mqh(thd, lex->sql_command))
      {
	thd->net.error = 0;
      }
      else
#endif
      {
	if (! thd->is_error())
	{
          const char *found_semicolon= parser_state->m_lip.found_semicolon;
          /*
            Binlog logs a string starting from thd->query and having length
            thd->query_length; so we set thd->query_length correctly (to not
            log several statements in one event, when we executed only first).
            We set it to not see the ';' (otherwise it would get into binlog
            and Query_log_event::print() would give ';;' output).
            This also helps display only the current query in SHOW
            PROCESSLIST.
          */
          if (found_semicolon && (ulong) (found_semicolon - thd->query()))
            thd->set_query(thd->query(),
                           (uint32) (found_semicolon - thd->query() - 1),
                           thd->charset());
          /* Actually execute the query */
          if (found_semicolon)
          {
            lex->safe_to_cache_query= 0;
            thd->server_status|= SERVER_MORE_RESULTS_EXISTS;
          }
          lex->set_trg_event_type_for_tables();
          MYSQL_QUERY_EXEC_START(thd->query(),
                                 thd->thread_id,
                                 (char *) (thd->db ? thd->db : ""),
                                 &thd->security_ctx->priv_user[0],
                                 (char *) thd->security_ctx->host_or_ip,
                                 0);

          error= mysql_execute_command(thd);
          MYSQL_QUERY_EXEC_DONE(error);
	}
      }
    }
    else
    {
      /* Instrument this broken statement as "statement/sql/error" */
      thd->m_statement_psi=
        MYSQL_REFINE_STATEMENT(thd->m_statement_psi,
                               sql_statement_info[SQLCOM_END].m_key);
      DBUG_ASSERT(thd->is_error());
      DBUG_PRINT("info",("Command aborted. Fatal_error: %d",
			 thd->is_fatal_error));

      query_cache_abort(thd, &thd->query_cache_tls);
    }
    THD_STAGE_INFO(thd, stage_freeing_items);
    sp_cache_enforce_limit(thd->sp_proc_cache, stored_program_cache_size);
    sp_cache_enforce_limit(thd->sp_func_cache, stored_program_cache_size);
    thd->end_statement();
    thd->Item_change_list::rollback_item_tree_changes();
    thd->cleanup_after_query();
  }
  else
  {
    /* Update statistics for getting the query from the cache */
    thd->lex->sql_command= SQLCOM_SELECT;
    thd->m_statement_psi=
      MYSQL_REFINE_STATEMENT(thd->m_statement_psi,
                             sql_statement_info[SQLCOM_SELECT].m_key);
    status_var_increment(thd->status_var.com_stat[SQLCOM_SELECT]);
    thd->update_stats();
#ifdef WITH_WSREP
    if (WSREP_CLIENT(thd))
    {
      thd->wsrep_sync_wait_gtid= WSREP_GTID_UNDEFINED;
    }
#endif /* WITH_WSREP */
  }
  DBUG_VOID_RETURN;
}


#ifdef HAVE_REPLICATION
/*
  Usable by the replication SQL thread only: just parse a query to know if it
  can be ignored because of replicate-*-table rules.

  @retval
    0	cannot be ignored
  @retval
    1	can be ignored
*/

bool mysql_test_parse_for_slave(THD *thd, char *rawbuf, uint length)
{
  LEX *lex= thd->lex;
  bool error= 0;
  DBUG_ENTER("mysql_test_parse_for_slave");

  Parser_state parser_state;
  if (!(error= parser_state.init(thd, rawbuf, length)))
  {
    lex_start(thd);
    thd->reset_for_next_command();

    if (!parse_sql(thd, & parser_state, NULL, true) &&
        all_tables_not_ok(thd, lex->select_lex.table_list.first))
      error= 1;                  /* Ignore question */
    thd->end_statement();
  }
  thd->cleanup_after_query();
  DBUG_RETURN(error);
}
#endif


bool
add_proc_to_list(THD* thd, Item *item)
{
  ORDER *order;
  Item	**item_ptr;

  if (!(order = (ORDER *) thd->alloc(sizeof(ORDER)+sizeof(Item*))))
    return 1;
  item_ptr = (Item**) (order+1);
  *item_ptr= item;
  order->item=item_ptr;
  thd->lex->proc_list.link_in_list(order, &order->next);
  return 0;
}


/**
  save order by and tables in own lists.
*/

bool add_to_list(THD *thd, SQL_I_List<ORDER> &list, Item *item,bool asc)
{
  ORDER *order;
  DBUG_ENTER("add_to_list");
  if (!(order = (ORDER *) thd->alloc(sizeof(ORDER))))
    DBUG_RETURN(1);
  order->item_ptr= item;
  order->item= &order->item_ptr;
  order->direction= (asc ? ORDER::ORDER_ASC : ORDER::ORDER_DESC);
  order->used=0;
  order->counter_used= 0;
  order->fast_field_copier_setup= 0; 
  list.link_in_list(order, &order->next);
  DBUG_RETURN(0);
}


/**
  Add a table to list of used tables.

  @param table		Table to add
  @param alias		alias for table (or null if no alias)
  @param table_options	A set of the following bits:
                         - TL_OPTION_UPDATING : Table will be updated
                         - TL_OPTION_FORCE_INDEX : Force usage of index
                         - TL_OPTION_ALIAS : an alias in multi table DELETE
  @param lock_type	How table should be locked
  @param mdl_type       Type of metadata lock to acquire on the table.
  @param use_index	List of indexed used in USE INDEX
  @param ignore_index	List of indexed used in IGNORE INDEX

  @retval
      0		Error
  @retval
    \#	Pointer to TABLE_LIST element added to the total table list
*/

TABLE_LIST *st_select_lex::add_table_to_list(THD *thd,
					     Table_ident *table,
					     LEX_STRING *alias,
					     ulong table_options,
					     thr_lock_type lock_type,
					     enum_mdl_type mdl_type,
					     List<Index_hint> *index_hints_arg,
                                             List<String> *partition_names,
                                             LEX_STRING *option)
{
  TABLE_LIST *ptr;
  TABLE_LIST *UNINIT_VAR(previous_table_ref); /* The table preceding the current one. */
  char *alias_str;
  LEX *lex= thd->lex;
  DBUG_ENTER("add_table_to_list");

  if (!table)
    DBUG_RETURN(0);				// End of memory
  alias_str= alias ? alias->str : table->table.str;
  if (!MY_TEST(table_options & TL_OPTION_ALIAS) &&
      check_table_name(table->table.str, table->table.length, FALSE))
  {
    my_error(ER_WRONG_TABLE_NAME, MYF(0), table->table.str);
    DBUG_RETURN(0);
  }

  if (table->is_derived_table() == FALSE && table->db.str &&
      check_db_name(&table->db))
  {
    my_error(ER_WRONG_DB_NAME, MYF(0), table->db.str);
    DBUG_RETURN(0);
  }

  if (!alias)					/* Alias is case sensitive */
  {
    if (table->sel)
    {
      my_message(ER_DERIVED_MUST_HAVE_ALIAS,
                 ER_THD(thd, ER_DERIVED_MUST_HAVE_ALIAS), MYF(0));
      DBUG_RETURN(0);
    }
    if (!(alias_str= (char*) thd->memdup(alias_str,table->table.length+1)))
      DBUG_RETURN(0);
  }
  if (!(ptr = (TABLE_LIST *) thd->calloc(sizeof(TABLE_LIST))))
    DBUG_RETURN(0);				/* purecov: inspected */
  if (table->db.str)
  {
    ptr->is_fqtn= TRUE;
    ptr->db= table->db.str;
    ptr->db_length= table->db.length;
  }
  else if (lex->copy_db_to(&ptr->db, &ptr->db_length))
    DBUG_RETURN(0);
  else
    ptr->is_fqtn= FALSE;

  ptr->alias= alias_str;
  ptr->is_alias= alias ? TRUE : FALSE;
  if (lower_case_table_names)
  {
    if (table->table.length)
      table->table.length= my_casedn_str(files_charset_info, table->table.str);
    if (ptr->db_length && ptr->db != any_db)
      ptr->db_length= my_casedn_str(files_charset_info, ptr->db);
  }
      
  ptr->table_name=table->table.str;
  ptr->table_name_length=table->table.length;
  ptr->lock_type=   lock_type;
  ptr->updating=    MY_TEST(table_options & TL_OPTION_UPDATING);
  /* TODO: remove TL_OPTION_FORCE_INDEX as it looks like it's not used */
  ptr->force_index= MY_TEST(table_options & TL_OPTION_FORCE_INDEX);
  ptr->ignore_leaves= MY_TEST(table_options & TL_OPTION_IGNORE_LEAVES);
  ptr->derived=	    table->sel;
  if (!ptr->derived && is_infoschema_db(ptr->db, ptr->db_length))
  {
    if (ptr->updating &&
        /* Special cases which are processed by commands itself */
        lex->sql_command != SQLCOM_CHECK &&
        lex->sql_command != SQLCOM_CHECKSUM)
    {
      my_error(ER_DBACCESS_DENIED_ERROR, MYF(0),
               thd->security_ctx->priv_user,
               thd->security_ctx->priv_host,
               INFORMATION_SCHEMA_NAME.str);
      DBUG_RETURN(0);
    }
    ST_SCHEMA_TABLE *schema_table;
    schema_table= find_schema_table(thd, ptr->table_name);
    ptr->schema_table_name= ptr->table_name;
    ptr->schema_table= schema_table;
  }
  ptr->select_lex=  lex->current_select;
  /*
    We can't cache internal temporary tables between prepares as the
    table may be deleted before next exection.
 */
  ptr->cacheable_table= !table->is_derived_table();
  ptr->index_hints= index_hints_arg;
  ptr->option= option ? option->str : 0;
  /* check that used name is unique */
  if (lock_type != TL_IGNORE)
  {
    TABLE_LIST *first_table= table_list.first;
    if (lex->sql_command == SQLCOM_CREATE_VIEW)
      first_table= first_table ? first_table->next_local : NULL;
    for (TABLE_LIST *tables= first_table ;
	 tables ;
	 tables=tables->next_local)
    {
      if (!my_strcasecmp(table_alias_charset, alias_str, tables->alias) &&
	  !strcmp(ptr->db, tables->db))
      {
	my_error(ER_NONUNIQ_TABLE, MYF(0), alias_str); /* purecov: tested */
	DBUG_RETURN(0);				/* purecov: tested */
      }
    }
  }
  /* Store the table reference preceding the current one. */
  if (table_list.elements > 0)
  {
    /*
      table_list.next points to the last inserted TABLE_LIST->next_local'
      element
      We don't use the offsetof() macro here to avoid warnings from gcc
    */
    previous_table_ref= (TABLE_LIST*) ((char*) table_list.next -
                                       ((char*) &(ptr->next_local) -
                                        (char*) ptr));
    /*
      Set next_name_resolution_table of the previous table reference to point
      to the current table reference. In effect the list
      TABLE_LIST::next_name_resolution_table coincides with
      TABLE_LIST::next_local. Later this may be changed in
      store_top_level_join_columns() for NATURAL/USING joins.
    */
    previous_table_ref->next_name_resolution_table= ptr;
  }

  /*
    Link the current table reference in a local list (list for current select).
    Notice that as a side effect here we set the next_local field of the
    previous table reference to 'ptr'. Here we also add one element to the
    list 'table_list'.
  */
  table_list.link_in_list(ptr, &ptr->next_local);
  ptr->next_name_resolution_table= NULL;
#ifdef WITH_PARTITION_STORAGE_ENGINE
  ptr->partition_names= partition_names;
#endif /* WITH_PARTITION_STORAGE_ENGINE */
  /* Link table in global list (all used tables) */
  lex->add_to_query_tables(ptr);

  // Pure table aliases do not need to be locked:
  if (ptr->db && !(table_options & TL_OPTION_ALIAS))
  {
    ptr->mdl_request.init(MDL_key::TABLE, ptr->db, ptr->table_name, mdl_type,
                          MDL_TRANSACTION);
  }
  DBUG_RETURN(ptr);
}


/**
  Initialize a new table list for a nested join.

    The function initializes a structure of the TABLE_LIST type
    for a nested join. It sets up its nested join list as empty.
    The created structure is added to the front of the current
    join list in the st_select_lex object. Then the function
    changes the current nest level for joins to refer to the newly
    created empty list after having saved the info on the old level
    in the initialized structure.

  @param thd         current thread

  @retval
    0   if success
  @retval
    1   otherwise
*/

bool st_select_lex::init_nested_join(THD *thd)
{
  TABLE_LIST *ptr;
  NESTED_JOIN *nested_join;
  DBUG_ENTER("init_nested_join");

  if (!(ptr= (TABLE_LIST*) thd->calloc(ALIGN_SIZE(sizeof(TABLE_LIST))+
                                       sizeof(NESTED_JOIN))))
    DBUG_RETURN(1);
  nested_join= ptr->nested_join=
    ((NESTED_JOIN*) ((uchar*) ptr + ALIGN_SIZE(sizeof(TABLE_LIST))));

  join_list->push_front(ptr, thd->mem_root);
  ptr->embedding= embedding;
  ptr->join_list= join_list;
  ptr->alias= (char*) "(nested_join)";
  embedding= ptr;
  join_list= &nested_join->join_list;
  join_list->empty();
  DBUG_RETURN(0);
}


/**
  End a nested join table list.

    The function returns to the previous join nest level.
    If the current level contains only one member, the function
    moves it one level up, eliminating the nest.

  @param thd         current thread

  @return
    - Pointer to TABLE_LIST element added to the total table list, if success
    - 0, otherwise
*/

TABLE_LIST *st_select_lex::end_nested_join(THD *thd)
{
  TABLE_LIST *ptr;
  NESTED_JOIN *nested_join;
  DBUG_ENTER("end_nested_join");

  DBUG_ASSERT(embedding);
  ptr= embedding;
  join_list= ptr->join_list;
  embedding= ptr->embedding;
  nested_join= ptr->nested_join;
  nested_join->nest_type= 0;
  if (nested_join->join_list.elements == 1)
  {
    TABLE_LIST *embedded= nested_join->join_list.head();
    join_list->pop();
    embedded->join_list= join_list;
    embedded->embedding= embedding;
    join_list->push_front(embedded, thd->mem_root);
    ptr= embedded;
    embedded->lifted= 1;
    if (embedded->nested_join)
      embedded->nested_join->nest_type= 0;
  }
  else if (nested_join->join_list.elements == 0)
  {
    join_list->pop();
    ptr= 0;                                     // return value
  }
  DBUG_RETURN(ptr);
}


/**
  Nest last join operation.

    The function nest last join operation as if it was enclosed in braces.

  @param thd         current thread

  @retval
    0  Error
  @retval
    \#  Pointer to TABLE_LIST element created for the new nested join
*/

TABLE_LIST *st_select_lex::nest_last_join(THD *thd)
{
  TABLE_LIST *ptr;
  NESTED_JOIN *nested_join;
  List<TABLE_LIST> *embedded_list;
  DBUG_ENTER("nest_last_join");

  TABLE_LIST *head= join_list->head();
  if (head->nested_join && head->nested_join->nest_type & REBALANCED_NEST)
  {
    DBUG_RETURN(head);
  }

  if (!(ptr= (TABLE_LIST*) thd->calloc(ALIGN_SIZE(sizeof(TABLE_LIST))+
                                       sizeof(NESTED_JOIN))))
    DBUG_RETURN(0);
  nested_join= ptr->nested_join=
    ((NESTED_JOIN*) ((uchar*) ptr + ALIGN_SIZE(sizeof(TABLE_LIST))));

  ptr->embedding= embedding;
  ptr->join_list= join_list;
  ptr->alias= (char*) "(nest_last_join)";
  embedded_list= &nested_join->join_list;
  embedded_list->empty();
  nested_join->nest_type= JOIN_OP_NEST;

  for (uint i=0; i < 2; i++)
  {
    TABLE_LIST *table= join_list->pop();
    if (!table)
      DBUG_RETURN(NULL);
    table->join_list= embedded_list;
    table->embedding= ptr;
    embedded_list->push_back(table);
    if (table->natural_join)
    {
      ptr->is_natural_join= TRUE;
      /*
        If this is a JOIN ... USING, move the list of joined fields to the
        table reference that describes the join.
      */
      if (prev_join_using)
        ptr->join_using_fields= prev_join_using;
    }
  }
  join_list->push_front(ptr, thd->mem_root);
  nested_join->used_tables= nested_join->not_null_tables= (table_map) 0;
  DBUG_RETURN(ptr);
}


/**
  Add a table to the current join list.

    The function puts a table in front of the current join list
    of st_select_lex object.
    Thus, joined tables are put into this list in the reverse order
    (the most outer join operation follows first).

  @param table       the table to add

  @return
    None
*/

void st_select_lex::add_joined_table(TABLE_LIST *table)
{
  DBUG_ENTER("add_joined_table");
  join_list->push_front(table, parent_lex->thd->mem_root);
  table->join_list= join_list;
  table->embedding= embedding;
  DBUG_VOID_RETURN;
}


/**
  @brief
    Create a node for JOIN/INNER JOIN/CROSS JOIN/STRAIGHT_JOIN operation

  @param left_op     the node for the left operand constructed by the parser
  @param right_op    the node for the right operand constructed by the parser
  @param straight_fl TRUE if STRAIGHT_JOIN is used

  @retval
    false on success
    true  otherwise

  @details

    JOIN operator can be left-associative with other join operators in one
    context and right-associative in another context.

    In this query
      SELECT * FROM t1 JOIN t2 LEFT JOIN t3 ON t2.a=t3.a  (Q1)
    JOIN is left-associative and the query Q1 is interpreted as
      SELECT * FROM (t1 JOIN t2) LEFT JOIN t3 ON t2.a=t3.a.
    While in this query
      SELECT * FROM t1 JOIN t2 LEFT JOIN t3 ON t2.a=t3.a ON t1.b=t2.b (Q2)
    JOIN is right-associative and the query Q2 is interpreted as
      SELECT * FROM t1 JOIN (t2 LEFT JOIN t3 ON t2.a=t3.a) ON t1.b=t2.b

    JOIN is right-associative if it is used with ON clause or with USING clause.
    Otherwise it is left-associative.
    When parsing a join expression with JOIN operator we can't determine
    whether this operation left or right associative until either we read the
    corresponding ON clause or we reach the end of the expression. This creates
    a problem for the parser to build a proper internal representation of the
    used join expression.

    For Q1 and Q2 the trees representing the used join expressions look like

            LJ - ON                   J - ON
           /  \                      / \
          J    t3   (TQ1)          t1   LJ - ON      (TQ2)
         / \                           /  \
       t1   t2                       t2    t3

    To build TQ1 the parser has to reduce the expression for JOIN right after
    it has read the reference to t2. To build TQ2 the parser reduces JOIN
    when he has read the whole join expression. There is no way to determine
    whether an early reduction is needed until the whole join expression is
    read.
    A solution here is always to do a late reduction. In this case the parser
    first builds an incorrect tree TQ1* that has to be rebalanced right after
    it has been constructed.

             J                               LJ - ON
            / \                             /  \
          t1   LJ - ON    (TQ1*)    =>     J    t3
              /  \                        / \
            t2    t3                    t1   t2

    Actually the transformation is performed over the nodes t1 and LJ before the
    node for J is created in the function st_select_lex::add_cross_joined_table.
    The function creates a node for J which replaces the node t2. Then it
    attaches the nodes t1 and t2 to this newly created node. The node LJ becomes
    the top node of the tree.

    For the query
      SELECT * FROM t1 JOIN t2 RIGHT JOIN t3 ON t2.a=t3.a  (Q3)
    the transformation looks slightly differently because the parser
    replaces the RIGHT JOIN tree for an equivalent LEFT JOIN tree.

             J                               LJ - ON
            / \                             /  \
          t1   LJ - ON    (TQ3*)    =>    t3    J
              /  \                             / \
            t3    t2                         t1   t2

    With several left associative JOINs
      SELECT * FROM t1 JOIN t2 JOIN t3 LEFT JOIN t4 ON t3.a=t4.a (Q4)
    the newly created node for JOIN replaces the left most node of the tree:

          J1                         LJ - ON
         /  \                       /  \
       t1    J2                    J2   t4
            /  \          =>      /  \
           t2  LJ - ON          J1    t3
              /  \             /  \
            t3   t4          t1    t2

    Here's another example:
      SELECT *
      FROM t1 JOIN t2 LEFT JOIN t3 JOIN t4 ON t3.a=t4.a ON t2.b=t3.b (Q5)

          J                       LJ - ON
         / \                     /   \
       t1   LJ - ON             J     J - ON
           /  \          =>    / \   / \
         t2    J - ON         t1 t2 t3 t4
              / \
            t3   t4

    If the transformed nested join node node is a natural join node like in
    the following query
      SELECT * FROM t1 JOIN t2 LEFT JOIN t3 USING(a)  (Q6)
    the transformation additionally has to take care about setting proper
    references in the field natural_join for both operands of the natural
    join operation.

    The queries that combine comma syntax for join operation with
    JOIN expression require a special care. Consider the query
      SELECT * FROM t1, t2 JOIN t3 LEFT JOIN t4 ON t3.a=t4.a (Q7)
    This query is equivalent to the query
      SELECT * FROM (t1, t2) JOIN t3 LEFT JOIN t4 ON t3.a=t4.a
    The latter is transformed in the same way as query Q1

             J                               LJ - ON
            / \                             /  \
      (t1,t2)  LJ - ON      =>             J    t4
              /  \                        / \
            t3    t4                (t1,t2)   t3

    A transformation similar to the transformation for Q3 is done for
    the following query with RIGHT JOIN
      SELECT * FROM t1, t2 JOIN t3 RIGHT JOIN t4 ON t3.a=t4.a (Q8)

             J                               LJ - ON
            / \                             /  \
          t3   LJ - ON      =>            t4    J
              /  \                             / \
            t4   (t1,t2)                 (t1,t2)  t3

    The function also has to change the name resolution context for ON
    expressions used in the transformed join expression to take into
    account the tables of the left_op node.

  TODO:
    A more elegant solution would be to implement the transformation that
    eliminates nests for cross join operations. For Q7 it would work like this:

             J                               LJ - ON
            / \                             /  \
      (t1,t2)  LJ - ON      =>     (t1,t2,t3)   t4
              /  \
            t3    t4

    For Q8 with RIGHT JOIN the transformation would work similarly:

             J                               LJ - ON
            / \                             /  \
          t3   LJ - ON      =>            t4   (t1,t2,t3)
              /  \
            t4   (t1,t2)

*/

bool st_select_lex::add_cross_joined_table(TABLE_LIST *left_op,
                                           TABLE_LIST *right_op,
                                           bool straight_fl)
{
  DBUG_ENTER("add_cross_joined_table");
  THD *thd= parent_lex->thd;
  if (!(right_op->nested_join &&
	(right_op->nested_join->nest_type & JOIN_OP_NEST)))
  {
    /*
      This handles the cases when the right operand is not a nested join.
      like in queries
        SELECT * FROM t1 JOIN t2;
        SELECT * FROM t1 LEFT JOIN t2 ON t1.a=t2.a JOIN t3
    */
    right_op->straight= straight_fl;
    DBUG_RETURN(false);
  }

  TABLE_LIST *tbl;
  List<TABLE_LIST> *right_op_jl= right_op->join_list;
  IF_DBUG(const TABLE_LIST *r_tbl=,) right_op_jl->pop();
  DBUG_ASSERT(right_op == r_tbl);
  IF_DBUG(const TABLE_LIST *l_tbl=,) right_op_jl->pop();
  DBUG_ASSERT(left_op == l_tbl);
  TABLE_LIST *cj_nest;

  /*
    Create the node NJ for a new nested join for the future inclusion
    of left_op in it. Initially the nest is empty.
  */
  if (unlikely(!(cj_nest=
                 (TABLE_LIST*) thd->calloc(ALIGN_SIZE(sizeof(TABLE_LIST))+
                                           sizeof(NESTED_JOIN)))))
    DBUG_RETURN(true);
  cj_nest->nested_join=
    ((NESTED_JOIN*) ((uchar*) cj_nest + ALIGN_SIZE(sizeof(TABLE_LIST))));
  cj_nest->nested_join->nest_type= JOIN_OP_NEST;
  List<TABLE_LIST> *cjl=  &cj_nest->nested_join->join_list;
  cjl->empty();

  List<TABLE_LIST> *jl= &right_op->nested_join->join_list;
  DBUG_ASSERT(jl->elements == 2);
  /* Look for the left most node tbl of the right_op tree */
  for ( ; ; )
  {
    TABLE_LIST *pair_tbl= 0;  /* useful only for operands of natural joins */

    List_iterator<TABLE_LIST> li(*jl);
    tbl= li++;

    /* Expand name resolution context */
    Name_resolution_context *on_context;
    if ((on_context= tbl->on_context))
    {
      on_context->first_name_resolution_table=
        left_op->first_leaf_for_name_resolution();
    }

    if (!(tbl->outer_join & JOIN_TYPE_RIGHT))
    {
      pair_tbl= tbl;
      tbl= li++;
    }
    if (tbl->nested_join &&
        tbl->nested_join->nest_type & JOIN_OP_NEST)
    {
      jl= &tbl->nested_join->join_list;
      continue;
    }

    /* Replace the tbl node in the tree for the newly created NJ node */
    cj_nest->outer_join= tbl->outer_join;
    cj_nest->on_expr= tbl->on_expr;
    cj_nest->embedding= tbl->embedding;
    cj_nest->join_list= jl;
    cj_nest->alias= (char*) "(nest_last_join)";
    li.replace(cj_nest);

    /*
      If tbl is an operand of a natural join set properly the references
      in the fields natural_join for both operands of the operation.
    */
    if(tbl->embedding && tbl->embedding->is_natural_join)
    {
      if (!pair_tbl)
        pair_tbl= li++;
      pair_tbl->natural_join= cj_nest;
      cj_nest->natural_join= pair_tbl;
    }
    break;
  }

  /* Attach tbl as the right operand of NJ */
  if (unlikely(cjl->push_back(tbl, thd->mem_root)))
    DBUG_RETURN(true);
  tbl->outer_join= 0;
  tbl->on_expr= 0;
  tbl->straight= straight_fl;
  tbl->natural_join= 0;
  tbl->embedding= cj_nest;
  tbl->join_list= cjl;

  /* Add left_op as the left operand of NJ */
  if (unlikely(cjl->push_back(left_op, thd->mem_root)))
    DBUG_RETURN(true);
  left_op->embedding= cj_nest;
  left_op->join_list= cjl;

  /*
    Mark right_op as a rebalanced nested join in order not to
    create a new top level nested join node.
  */
  right_op->nested_join->nest_type|= REBALANCED_NEST;
  if (unlikely(right_op_jl->push_front(right_op)))
    DBUG_RETURN(true);
  DBUG_RETURN(false);
}


/**
  Convert a right join into equivalent left join.

    The function takes the current join list t[0],t[1] ... and
    effectively converts it into the list t[1],t[0] ...
    Although the outer_join flag for the new nested table contains
    JOIN_TYPE_RIGHT, it will be handled as the inner table of a left join
    operation.

  EXAMPLES
  @verbatim
    SELECT * FROM t1 RIGHT JOIN t2 ON on_expr =>
      SELECT * FROM t2 LEFT JOIN t1 ON on_expr

    SELECT * FROM t1,t2 RIGHT JOIN t3 ON on_expr =>
      SELECT * FROM t1,t3 LEFT JOIN t2 ON on_expr

    SELECT * FROM t1,t2 RIGHT JOIN (t3,t4) ON on_expr =>
      SELECT * FROM t1,(t3,t4) LEFT JOIN t2 ON on_expr

    SELECT * FROM t1 LEFT JOIN t2 ON on_expr1 RIGHT JOIN t3  ON on_expr2 =>
      SELECT * FROM t3 LEFT JOIN (t1 LEFT JOIN t2 ON on_expr2) ON on_expr1
   @endverbatim

  @param thd         current thread

  @return
    - Pointer to the table representing the inner table, if success
    - 0, otherwise
*/

TABLE_LIST *st_select_lex::convert_right_join()
{
  TABLE_LIST *tab2= join_list->pop();
  TABLE_LIST *tab1= join_list->pop();
  DBUG_ENTER("convert_right_join");

  join_list->push_front(tab2, parent_lex->thd->mem_root);
  join_list->push_front(tab1, parent_lex->thd->mem_root);
  tab1->outer_join|= JOIN_TYPE_RIGHT;

  DBUG_RETURN(tab1);
}


void st_select_lex::prepare_add_window_spec(THD *thd)
{
  LEX *lex= thd->lex;
  lex->save_group_list= group_list;
  lex->save_order_list= order_list;
  lex->win_ref= NULL;
  lex->win_frame= NULL;
  lex->frame_top_bound= NULL;
  lex->frame_bottom_bound= NULL;
  group_list.empty();
  order_list.empty();
}

bool st_select_lex::add_window_def(THD *thd,
                                   LEX_STRING *win_name,
                                   LEX_STRING *win_ref,
                                   SQL_I_List<ORDER> win_partition_list,
                                   SQL_I_List<ORDER> win_order_list,
                                   Window_frame *win_frame)
{
  SQL_I_List<ORDER> *win_part_list_ptr=
    new (thd->mem_root) SQL_I_List<ORDER> (win_partition_list);
  SQL_I_List<ORDER> *win_order_list_ptr=
    new (thd->mem_root) SQL_I_List<ORDER> (win_order_list);
  if (!(win_part_list_ptr && win_order_list_ptr))
    return true;
  Window_def *win_def= new (thd->mem_root) Window_def(win_name,
                                                      win_ref,
                                                      win_part_list_ptr,
                                                      win_order_list_ptr,
                                                      win_frame);
  group_list= thd->lex->save_group_list;
  order_list= thd->lex->save_order_list;
  if (parsing_place != SELECT_LIST)
  {
    fields_in_window_functions+= win_part_list_ptr->elements +
                                 win_order_list_ptr->elements;
  }
  return (win_def == NULL || window_specs.push_back(win_def));
}

bool st_select_lex::add_window_spec(THD *thd, 
                                    LEX_STRING *win_ref,
                                    SQL_I_List<ORDER> win_partition_list,
                                    SQL_I_List<ORDER> win_order_list,
                                    Window_frame *win_frame)
{
  SQL_I_List<ORDER> *win_part_list_ptr=
    new (thd->mem_root) SQL_I_List<ORDER> (win_partition_list);
  SQL_I_List<ORDER> *win_order_list_ptr=
    new (thd->mem_root) SQL_I_List<ORDER> (win_order_list);
  if (!(win_part_list_ptr && win_order_list_ptr))
    return true;
  Window_spec *win_spec= new (thd->mem_root) Window_spec(win_ref,
                                                         win_part_list_ptr,
                                                         win_order_list_ptr,
                                                         win_frame);
  group_list= thd->lex->save_group_list;
  order_list= thd->lex->save_order_list;
  if (parsing_place != SELECT_LIST)
  {
    fields_in_window_functions+= win_part_list_ptr->elements +
                                 win_order_list_ptr->elements;
  }
  thd->lex->win_spec= win_spec;
  return (win_spec == NULL || window_specs.push_back(win_spec));
}

/**
  Set lock for all tables in current select level.

  @param lock_type			Lock to set for tables

  @note
    If lock is a write lock, then tables->updating is set 1
    This is to get tables_ok to know that the table is updated by the
    query
*/

void st_select_lex::set_lock_for_tables(thr_lock_type lock_type, bool for_update)
{
  DBUG_ENTER("set_lock_for_tables");
  DBUG_PRINT("enter", ("lock_type: %d  for_update: %d", lock_type,
		       for_update));
  for (TABLE_LIST *tables= table_list.first;
       tables;
       tables= tables->next_local)
  {
    tables->lock_type= lock_type;
    tables->updating=  for_update;
    tables->mdl_request.set_type((lock_type >= TL_WRITE_ALLOW_WRITE) ?
                                 MDL_SHARED_WRITE : MDL_SHARED_READ);
  }
  DBUG_VOID_RETURN;
}


/**
  Create a fake SELECT_LEX for a unit.

    The method create a fake SELECT_LEX object for a unit.
    This object is created for any union construct containing a union
    operation and also for any single select union construct of the form
    @verbatim
    (SELECT ... ORDER BY order_list [LIMIT n]) ORDER BY ... 
    @endvarbatim
    or of the form
    @varbatim
    (SELECT ... ORDER BY LIMIT n) ORDER BY ...
    @endvarbatim
  
  @param thd_arg		   thread handle

  @note
    The object is used to retrieve rows from the temporary table
    where the result on the union is obtained.

  @retval
    1     on failure to create the object
  @retval
    0     on success
*/

bool st_select_lex_unit::add_fake_select_lex(THD *thd_arg)
{
  SELECT_LEX *first_sl= first_select();
  DBUG_ENTER("add_fake_select_lex");
  DBUG_ASSERT(!fake_select_lex);

  if (!(fake_select_lex= new (thd_arg->mem_root) SELECT_LEX()))
      DBUG_RETURN(1);
  fake_select_lex->include_standalone(this, 
                                      (SELECT_LEX_NODE**)&fake_select_lex);
  fake_select_lex->select_number= INT_MAX;
  fake_select_lex->parent_lex= thd_arg->lex; /* Used in init_query. */
  fake_select_lex->make_empty_select();
  fake_select_lex->linkage= GLOBAL_OPTIONS_TYPE;
  fake_select_lex->select_limit= 0;

  fake_select_lex->context.outer_context=first_sl->context.outer_context;
  /* allow item list resolving in fake select for ORDER BY */
  fake_select_lex->context.resolve_in_select_list= TRUE;
  fake_select_lex->context.select_lex= fake_select_lex;  

  fake_select_lex->nest_level_base= first_select()->nest_level_base;
  fake_select_lex->nest_level=first_select()->nest_level;

  if (!is_union())
  {
    /* 
      This works only for 
      (SELECT ... ORDER BY list [LIMIT n]) ORDER BY order_list [LIMIT m],
      (SELECT ... LIMIT n) ORDER BY order_list [LIMIT m]
      just before the parser starts processing order_list
    */ 
    fake_select_lex->no_table_names_allowed= 1;
    thd_arg->lex->current_select= fake_select_lex;
  }
  thd_arg->lex->pop_context();
  DBUG_RETURN(0);
}


/**
  Push a new name resolution context for a JOIN ... ON clause to the
  context stack of a query block.

    Create a new name resolution context for a JOIN ... ON clause,
    set the first and last leaves of the list of table references
    to be used for name resolution, and push the newly created
    context to the stack of contexts of the query.

  @param thd       pointer to current thread
  @param left_op   left  operand of the JOIN
  @param right_op  rigth operand of the JOIN

  @retval
    FALSE  if all is OK
  @retval
    TRUE   if a memory allocation error occurred
*/

bool
push_new_name_resolution_context(THD *thd,
                                 TABLE_LIST *left_op, TABLE_LIST *right_op)
{
  Name_resolution_context *on_context;
  if (!(on_context= new (thd->mem_root) Name_resolution_context))
    return TRUE;
  on_context->init();
  on_context->first_name_resolution_table=
    left_op->first_leaf_for_name_resolution();
  on_context->last_name_resolution_table=
    right_op->last_leaf_for_name_resolution();
  return thd->lex->push_context(on_context, thd->mem_root);
}


/**
  Fix condition which contains only field (f turns to  f <> 0 )

  @param cond            The condition to fix

  @return fixed condition
*/

Item *normalize_cond(THD *thd, Item *cond)
{
  if (cond)
  {
    Item::Type type= cond->type();
    if (type == Item::FIELD_ITEM || type == Item::REF_ITEM)
    {
      cond= new (thd->mem_root) Item_func_ne(thd, cond, new (thd->mem_root) Item_int(thd, 0));
    }
  }
  return cond;
}


/**
  Add an ON condition to the second operand of a JOIN ... ON.

    Add an ON condition to the right operand of a JOIN ... ON clause.

  @param b     the second operand of a JOIN ... ON
  @param expr  the condition to be added to the ON clause

  @retval
    FALSE  if there was some error
  @retval
    TRUE   if all is OK
*/

void add_join_on(THD *thd, TABLE_LIST *b, Item *expr)
{
  if (expr)
  {
    expr= normalize_cond(thd, expr);
    if (!b->on_expr)
      b->on_expr= expr;
    else
    {
      /*
        If called from the parser, this happens if you have both a
        right and left join. If called later, it happens if we add more
        than one condition to the ON clause.
      */
      b->on_expr= new (thd->mem_root) Item_cond_and(thd, b->on_expr,expr);
    }
    b->on_expr->top_level_item();
  }
}


/**
  Mark that there is a NATURAL JOIN or JOIN ... USING between two
  tables.

    This function marks that table b should be joined with a either via
    a NATURAL JOIN or via JOIN ... USING. Both join types are special
    cases of each other, so we treat them together. The function
    setup_conds() creates a list of equal condition between all fields
    of the same name for NATURAL JOIN or the fields in 'using_fields'
    for JOIN ... USING. The list of equality conditions is stored
    either in b->on_expr, or in JOIN::conds, depending on whether there
    was an outer join.

  EXAMPLE
  @verbatim
    SELECT * FROM t1 NATURAL LEFT JOIN t2
     <=>
    SELECT * FROM t1 LEFT JOIN t2 ON (t1.i=t2.i and t1.j=t2.j ... )

    SELECT * FROM t1 NATURAL JOIN t2 WHERE <some_cond>
     <=>
    SELECT * FROM t1, t2 WHERE (t1.i=t2.i and t1.j=t2.j and <some_cond>)

    SELECT * FROM t1 JOIN t2 USING(j) WHERE <some_cond>
     <=>
    SELECT * FROM t1, t2 WHERE (t1.j=t2.j and <some_cond>)
   @endverbatim

  @param a		  Left join argument
  @param b		  Right join argument
  @param using_fields    Field names from USING clause
*/

void add_join_natural(TABLE_LIST *a, TABLE_LIST *b, List<String> *using_fields,
                      SELECT_LEX *lex)
{
  b->natural_join= a;
  lex->prev_join_using= using_fields;
}


/**
  Find a thread by id and return it, locking it LOCK_thd_data

  @param id  Identifier of the thread we're looking for
  @param query_id If true, search by query_id instead of thread_id

  @return NULL    - not found
          pointer - thread found, and its LOCK_thd_data is locked.
*/

THD *find_thread_by_id(longlong id, bool query_id)
{
  THD *tmp;
  mysql_mutex_lock(&LOCK_thread_count); // For unlink from list
  I_List_iterator<THD> it(threads);
  while ((tmp=it++))
  {
    if (tmp->get_command() == COM_DAEMON)
      continue;
    if (id == (query_id ? tmp->query_id : (longlong) tmp->thread_id))
    {
      mysql_mutex_lock(&tmp->LOCK_thd_data);    // Lock from delete
      break;
    }
  }
  mysql_mutex_unlock(&LOCK_thread_count);
  return tmp;
}


/**
  kill one thread.

  @param thd			Thread class
  @param id                     Thread id or query id
  @param kill_signal            Should it kill the query or the connection
  @param type                   Type of id: thread id or query id

  @note
    This is written such that we have a short lock on LOCK_thread_count
*/

uint
kill_one_thread(THD *thd, longlong id, killed_state kill_signal, killed_type type)
{
  THD *tmp;
  uint error= (type == KILL_TYPE_QUERY ? ER_NO_SUCH_QUERY : ER_NO_SUCH_THREAD);
  DBUG_ENTER("kill_one_thread");
  DBUG_PRINT("enter", ("id: %lld  signal: %u", id, (uint) kill_signal));

  if (id && (tmp= find_thread_by_id(id, type == KILL_TYPE_QUERY)))
  {
    /*
      If we're SUPER, we can KILL anything, including system-threads.
      No further checks.

      KILLer: thd->security_ctx->user could in theory be NULL while
      we're still in "unauthenticated" state. This is a theoretical
      case (the code suggests this could happen, so we play it safe).

      KILLee: tmp->security_ctx->user will be NULL for system threads.
      We need to check so Jane Random User doesn't crash the server
      when trying to kill a) system threads or b) unauthenticated users'
      threads (Bug#43748).

      If user of both killer and killee are non-NULL, proceed with
      slayage if both are string-equal.

      It's ok to also kill DELAYED threads with KILL_CONNECTION instead of
      KILL_SYSTEM_THREAD; The difference is that KILL_CONNECTION may be
      faster and do a harder kill than KILL_SYSTEM_THREAD;
    */

    if (((thd->security_ctx->master_access & SUPER_ACL) ||
        thd->security_ctx->user_matches(tmp->security_ctx)) &&
	!wsrep_thd_is_BF(tmp, false))
    {
      tmp->awake(kill_signal);
      error=0;
    }
    else
      error= (type == KILL_TYPE_QUERY ? ER_KILL_QUERY_DENIED_ERROR :
                                        ER_KILL_DENIED_ERROR);
    mysql_mutex_unlock(&tmp->LOCK_thd_data);
  }
  DBUG_PRINT("exit", ("%d", error));
  DBUG_RETURN(error);
}


/**
  kill all threads from one user

  @param thd			Thread class
  @param user_name		User name for threads we should kill
  @param only_kill_query        Should it kill the query or the connection

  @note
    This is written such that we have a short lock on LOCK_thread_count

    If we can't kill all threads because of security issues, no threads
    are killed.
*/

static uint kill_threads_for_user(THD *thd, LEX_USER *user,
                                  killed_state kill_signal, ha_rows *rows)
{
  THD *tmp;
  List<THD> threads_to_kill;
  DBUG_ENTER("kill_threads_for_user");

  *rows= 0;

  if (thd->is_fatal_error)                       // If we run out of memory
    DBUG_RETURN(ER_OUT_OF_RESOURCES);

  DBUG_PRINT("enter", ("user: %s  signal: %u", user->user.str,
                       (uint) kill_signal));

  mysql_mutex_lock(&LOCK_thread_count); // For unlink from list
  I_List_iterator<THD> it(threads);
  while ((tmp=it++))
  {
    if (!tmp->security_ctx->user)
      continue;
    /*
      Check that hostname (if given) and user name matches.

      host.str[0] == '%' means that host name was not given. See sql_yacc.yy
    */
    if (((user->host.str[0] == '%' && !user->host.str[1]) ||
         !strcmp(tmp->security_ctx->host_or_ip, user->host.str)) &&
        !strcmp(tmp->security_ctx->user, user->user.str))
    {
      if (!(thd->security_ctx->master_access & SUPER_ACL) &&
          !thd->security_ctx->user_matches(tmp->security_ctx))
      {
        mysql_mutex_unlock(&LOCK_thread_count);
        DBUG_RETURN(ER_KILL_DENIED_ERROR);
      }
      if (!threads_to_kill.push_back(tmp, thd->mem_root))
        mysql_mutex_lock(&tmp->LOCK_thd_data); // Lock from delete
    }
  }
  mysql_mutex_unlock(&LOCK_thread_count);
  if (!threads_to_kill.is_empty())
  {
    List_iterator_fast<THD> it2(threads_to_kill);
    THD *next_ptr;
    THD *ptr= it2++;
    do
    {
      ptr->awake(kill_signal);
      /*
        Careful here: The list nodes are allocated on the memroots of the
        THDs to be awakened.
        But those THDs may be terminated and deleted as soon as we release
        LOCK_thd_data, which will make the list nodes invalid.
        Since the operation "it++" dereferences the "next" pointer of the
        previous list node, we need to do this while holding LOCK_thd_data.
      */
      next_ptr= it2++;
      mysql_mutex_unlock(&ptr->LOCK_thd_data);
      (*rows)++;
    } while ((ptr= next_ptr));
  }
  DBUG_RETURN(0);
}


/**
  kills a thread and sends response.

  @param thd                    Thread class
  @param id                     Thread id or query id
  @param state                  Should it kill the query or the connection
  @param type                   Type of id: thread id or query id
*/

static
void sql_kill(THD *thd, longlong id, killed_state state, killed_type type)
{
  uint error;
  if (!(error= kill_one_thread(thd, id, state, type)))
  {
    if (!thd->killed)
      my_ok(thd);
    else
      thd->send_kill_message();
  }
  else
    my_error(error, MYF(0), id);
}


static
void sql_kill_user(THD *thd, LEX_USER *user, killed_state state)
{
  uint error;
  ha_rows rows;
  if (!(error= kill_threads_for_user(thd, user, state, &rows)))
    my_ok(thd, rows);
  else
  {
    /*
      This is probably ER_OUT_OF_RESOURCES, but in the future we may
      want to write the name of the user we tried to kill
    */
    my_error(error, MYF(0), user->host.str, user->user.str);
  }
}


/** If pointer is not a null pointer, append filename to it. */

bool append_file_to_dir(THD *thd, const char **filename_ptr,
                        const char *table_name)
{
  char buff[FN_REFLEN],*ptr, *end;
  if (!*filename_ptr)
    return 0;					// nothing to do

  /* Check that the filename is not too long and it's a hard path */
  if (strlen(*filename_ptr)+strlen(table_name) >= FN_REFLEN-1 ||
      !test_if_hard_path(*filename_ptr))
  {
    my_error(ER_WRONG_TABLE_NAME, MYF(0), *filename_ptr);
    return 1;
  }
  /* Fix is using unix filename format on dos */
  strmov(buff,*filename_ptr);
  end=convert_dirname(buff, *filename_ptr, NullS);
  if (!(ptr= (char*) thd->alloc((size_t) (end-buff) + strlen(table_name)+1)))
    return 1;					// End of memory
  *filename_ptr=ptr;
  strxmov(ptr,buff,table_name,NullS);
  return 0;
}


/**
  Check if the select is a simple select (not an union).

  @retval
    0	ok
  @retval
    1	error	; In this case the error messege is sent to the client
*/

bool check_simple_select()
{
  THD *thd= current_thd;
  LEX *lex= thd->lex;
  if (lex->current_select != &lex->select_lex)
  {
    char command[80];
    Lex_input_stream *lip= & thd->m_parser_state->m_lip;
    strmake(command, lip->yylval->symbol.str,
	    MY_MIN(lip->yylval->symbol.length, sizeof(command)-1));
    my_error(ER_CANT_USE_OPTION_HERE, MYF(0), command);
    return 1;
  }
  return 0;
}


Comp_creator *comp_eq_creator(bool invert)
{
  return invert?(Comp_creator *)&ne_creator:(Comp_creator *)&eq_creator;
}


Comp_creator *comp_ge_creator(bool invert)
{
  return invert?(Comp_creator *)&lt_creator:(Comp_creator *)&ge_creator;
}


Comp_creator *comp_gt_creator(bool invert)
{
  return invert?(Comp_creator *)&le_creator:(Comp_creator *)&gt_creator;
}


Comp_creator *comp_le_creator(bool invert)
{
  return invert?(Comp_creator *)&gt_creator:(Comp_creator *)&le_creator;
}


Comp_creator *comp_lt_creator(bool invert)
{
  return invert?(Comp_creator *)&ge_creator:(Comp_creator *)&lt_creator;
}


Comp_creator *comp_ne_creator(bool invert)
{
  return invert?(Comp_creator *)&eq_creator:(Comp_creator *)&ne_creator;
}


/**
  Construct ALL/ANY/SOME subquery Item.

  @param left_expr   pointer to left expression
  @param cmp         compare function creator
  @param all         true if we create ALL subquery
  @param select_lex  pointer on parsed subquery structure

  @return
    constructed Item (or 0 if out of memory)
*/
Item * all_any_subquery_creator(THD *thd, Item *left_expr,
				chooser_compare_func_creator cmp,
				bool all,
				SELECT_LEX *select_lex)
{
  if ((cmp == &comp_eq_creator) && !all)       //  = ANY <=> IN
    return new (thd->mem_root) Item_in_subselect(thd, left_expr, select_lex);

  if ((cmp == &comp_ne_creator) && all)        // <> ALL <=> NOT IN
    return new (thd->mem_root) Item_func_not(thd,
             new (thd->mem_root) Item_in_subselect(thd, left_expr, select_lex));

  Item_allany_subselect *it=
    new (thd->mem_root) Item_allany_subselect(thd, left_expr, cmp, select_lex,
                                              all);
  if (all) /* ALL */
    return it->upper_item= new (thd->mem_root) Item_func_not_all(thd, it);

  /* ANY/SOME */
  return it->upper_item= new (thd->mem_root) Item_func_nop_all(thd, it);
}


/**
  Multi update query pre-check.

  @param thd		Thread handler
  @param tables	Global/local table list (have to be the same)

  @retval
    FALSE OK
  @retval
    TRUE  Error
*/

bool multi_update_precheck(THD *thd, TABLE_LIST *tables)
{
  const char *msg= 0;
  TABLE_LIST *table;
  LEX *lex= thd->lex;
  SELECT_LEX *select_lex= &lex->select_lex;
  DBUG_ENTER("multi_update_precheck");

  if (select_lex->item_list.elements != lex->value_list.elements)
  {
    my_message(ER_WRONG_VALUE_COUNT, ER_THD(thd, ER_WRONG_VALUE_COUNT), MYF(0));
    DBUG_RETURN(TRUE);
  }
  /*
    Ensure that we have UPDATE or SELECT privilege for each table
    The exact privilege is checked in mysql_multi_update()
  */
  for (table= tables; table; table= table->next_local)
  {
    if (table->is_jtbm())
      continue;
    if (table->derived)
      table->grant.privilege= SELECT_ACL;
    else if ((check_access(thd, UPDATE_ACL, table->db,
                           &table->grant.privilege,
                           &table->grant.m_internal,
                           0, 1) ||
              check_grant(thd, UPDATE_ACL, table, FALSE, 1, TRUE)) &&
             (check_access(thd, SELECT_ACL, table->db,
                           &table->grant.privilege,
                           &table->grant.m_internal,
                           0, 0) ||
              check_grant(thd, SELECT_ACL, table, FALSE, 1, FALSE)))
      DBUG_RETURN(TRUE);

    table->grant.orig_want_privilege= 0;
    table->table_in_first_from_clause= 1;
  }
  /*
    Is there tables of subqueries?
  */
  if (&lex->select_lex != lex->all_selects_list)
  {
    DBUG_PRINT("info",("Checking sub query list"));
    for (table= tables; table; table= table->next_global)
    {
      if (!table->table_in_first_from_clause)
      {
	if (check_access(thd, SELECT_ACL, table->db,
                         &table->grant.privilege,
                         &table->grant.m_internal,
                         0, 0) ||
	    check_grant(thd, SELECT_ACL, table, FALSE, 1, FALSE))
	  DBUG_RETURN(TRUE);
      }
    }
  }

  if (select_lex->order_list.elements)
    msg= "ORDER BY";
  else if (select_lex->select_limit)
    msg= "LIMIT";
  if (msg)
  {
    my_error(ER_WRONG_USAGE, MYF(0), "UPDATE", msg);
    DBUG_RETURN(TRUE);
  }
  DBUG_RETURN(FALSE);
}

/**
  Multi delete query pre-check.

  @param thd			Thread handler
  @param tables		Global/local table list

  @retval
    FALSE OK
  @retval
    TRUE  error
*/

bool multi_delete_precheck(THD *thd, TABLE_LIST *tables)
{
  SELECT_LEX *select_lex= &thd->lex->select_lex;
  TABLE_LIST *aux_tables= thd->lex->auxiliary_table_list.first;
  TABLE_LIST **save_query_tables_own_last= thd->lex->query_tables_own_last;
  DBUG_ENTER("multi_delete_precheck");

  /*
    Temporary tables are pre-opened in 'tables' list only. Here we need to
    initialize TABLE instances in 'aux_tables' list.
  */
  for (TABLE_LIST *tl= aux_tables; tl; tl= tl->next_global)
  {
    if (tl->table)
      continue;

    if (tl->correspondent_table)
      tl->table= tl->correspondent_table->table;
  }

  /* sql_yacc guarantees that tables and aux_tables are not zero */
  DBUG_ASSERT(aux_tables != 0);
  if (check_table_access(thd, SELECT_ACL, tables, FALSE, UINT_MAX, FALSE))
    DBUG_RETURN(TRUE);

  /*
    Since aux_tables list is not part of LEX::query_tables list we
    have to juggle with LEX::query_tables_own_last value to be able
    call check_table_access() safely.
  */
  thd->lex->query_tables_own_last= 0;
  if (check_table_access(thd, DELETE_ACL, aux_tables, FALSE, UINT_MAX, FALSE))
  {
    thd->lex->query_tables_own_last= save_query_tables_own_last;
    DBUG_RETURN(TRUE);
  }
  thd->lex->query_tables_own_last= save_query_tables_own_last;

  if ((thd->variables.option_bits & OPTION_SAFE_UPDATES) && !select_lex->where)
  {
    my_message(ER_UPDATE_WITHOUT_KEY_IN_SAFE_MODE,
               ER_THD(thd, ER_UPDATE_WITHOUT_KEY_IN_SAFE_MODE), MYF(0));
    DBUG_RETURN(TRUE);
  }
  DBUG_RETURN(FALSE);
}


/*
  Given a table in the source list, find a correspondent table in the
  table references list.

  @param lex Pointer to LEX representing multi-delete.
  @param src Source table to match.
  @param ref Table references list.

  @remark The source table list (tables listed before the FROM clause
  or tables listed in the FROM clause before the USING clause) may
  contain table names or aliases that must match unambiguously one,
  and only one, table in the target table list (table references list,
  after FROM/USING clause).

  @return Matching table, NULL otherwise.
*/

static TABLE_LIST *multi_delete_table_match(LEX *lex, TABLE_LIST *tbl,
                                            TABLE_LIST *tables)
{
  TABLE_LIST *match= NULL;
  DBUG_ENTER("multi_delete_table_match");

  for (TABLE_LIST *elem= tables; elem; elem= elem->next_local)
  {
    int cmp;

    if (tbl->is_fqtn && elem->is_alias)
      continue; /* no match */
    if (tbl->is_fqtn && elem->is_fqtn)
      cmp= my_strcasecmp(table_alias_charset, tbl->table_name, elem->table_name) ||
           strcmp(tbl->db, elem->db);
    else if (elem->is_alias)
      cmp= my_strcasecmp(table_alias_charset, tbl->alias, elem->alias);
    else
      cmp= my_strcasecmp(table_alias_charset, tbl->table_name, elem->table_name) ||
           strcmp(tbl->db, elem->db);

    if (cmp)
      continue;

    if (match)
    {
      my_error(ER_NONUNIQ_TABLE, MYF(0), elem->alias);
      DBUG_RETURN(NULL);
    }

    match= elem;
  }

  if (!match)
    my_error(ER_UNKNOWN_TABLE, MYF(0), tbl->table_name, "MULTI DELETE");

  DBUG_RETURN(match);
}


/**
  Link tables in auxilary table list of multi-delete with corresponding
  elements in main table list, and set proper locks for them.

  @param lex   pointer to LEX representing multi-delete

  @retval
    FALSE   success
  @retval
    TRUE    error
*/

bool multi_delete_set_locks_and_link_aux_tables(LEX *lex)
{
  TABLE_LIST *tables= lex->select_lex.table_list.first;
  TABLE_LIST *target_tbl;
  DBUG_ENTER("multi_delete_set_locks_and_link_aux_tables");

  lex->table_count= 0;

  for (target_tbl= lex->auxiliary_table_list.first;
       target_tbl; target_tbl= target_tbl->next_local)
  {
    lex->table_count++;
    /* All tables in aux_tables must be found in FROM PART */
    TABLE_LIST *walk= multi_delete_table_match(lex, target_tbl, tables);
    if (!walk)
      DBUG_RETURN(TRUE);
    if (!walk->derived)
    {
      target_tbl->table_name= walk->table_name;
      target_tbl->table_name_length= walk->table_name_length;
    }
    walk->updating= target_tbl->updating;
    walk->lock_type= target_tbl->lock_type;
    /* We can assume that tables to be deleted from are locked for write. */
    DBUG_ASSERT(walk->lock_type >= TL_WRITE_ALLOW_WRITE);
    walk->mdl_request.set_type(MDL_SHARED_WRITE);
    target_tbl->correspondent_table= walk;	// Remember corresponding table
  }
  DBUG_RETURN(FALSE);
}


/**
  simple UPDATE query pre-check.

  @param thd		Thread handler
  @param tables	Global table list

  @retval
    FALSE OK
  @retval
    TRUE  Error
*/

bool update_precheck(THD *thd, TABLE_LIST *tables)
{
  DBUG_ENTER("update_precheck");
  if (thd->lex->select_lex.item_list.elements != thd->lex->value_list.elements)
  {
    my_message(ER_WRONG_VALUE_COUNT, ER_THD(thd, ER_WRONG_VALUE_COUNT), MYF(0));
    DBUG_RETURN(TRUE);
  }
  DBUG_RETURN(check_one_table_access(thd, UPDATE_ACL, tables));
}


/**
  simple DELETE query pre-check.

  @param thd		Thread handler
  @param tables	Global table list

  @retval
    FALSE  OK
  @retval
    TRUE   error
*/

bool delete_precheck(THD *thd, TABLE_LIST *tables)
{
  DBUG_ENTER("delete_precheck");
  if (check_one_table_access(thd, DELETE_ACL, tables))
    DBUG_RETURN(TRUE);
  /* Set privilege for the WHERE clause */
  tables->grant.want_privilege=(SELECT_ACL & ~tables->grant.privilege);
  DBUG_RETURN(FALSE);
}


/**
  simple INSERT query pre-check.

  @param thd		Thread handler
  @param tables	Global table list

  @retval
    FALSE  OK
  @retval
    TRUE   error
*/

bool insert_precheck(THD *thd, TABLE_LIST *tables)
{
  LEX *lex= thd->lex;
  DBUG_ENTER("insert_precheck");

  /*
    Check that we have modify privileges for the first table and
    select privileges for the rest
  */
  ulong privilege= (INSERT_ACL |
                    (lex->duplicates == DUP_REPLACE ? DELETE_ACL : 0) |
                    (lex->value_list.elements ? UPDATE_ACL : 0));

  if (check_one_table_access(thd, privilege, tables))
    DBUG_RETURN(TRUE);

  if (lex->update_list.elements != lex->value_list.elements)
  {
    my_message(ER_WRONG_VALUE_COUNT, ER_THD(thd, ER_WRONG_VALUE_COUNT), MYF(0));
    DBUG_RETURN(TRUE);
  }
  DBUG_RETURN(FALSE);
}


/**
   Set proper open mode and table type for element representing target table
   of CREATE TABLE statement, also adjust statement table list if necessary.
*/

void create_table_set_open_action_and_adjust_tables(LEX *lex)
{
  TABLE_LIST *create_table= lex->query_tables;

  if (lex->tmp_table())
    create_table->open_type= OT_TEMPORARY_ONLY;
  else
    create_table->open_type= OT_BASE_ONLY;

  if (!lex->select_lex.item_list.elements)
  {
    /*
      Avoid opening and locking target table for ordinary CREATE TABLE
      or CREATE TABLE LIKE for write (unlike in CREATE ... SELECT we
      won't do any insertions in it anyway). Not doing this causes
      problems when running CREATE TABLE IF NOT EXISTS for already
      existing log table.
    */
    create_table->lock_type= TL_READ;
  }
}


/**
  CREATE TABLE query pre-check.

  @param thd			Thread handler
  @param tables		Global table list
  @param create_table	        Table which will be created

  @retval
    FALSE   OK
  @retval
    TRUE   Error
*/

bool create_table_precheck(THD *thd, TABLE_LIST *tables,
                           TABLE_LIST *create_table)
{
  LEX *lex= thd->lex;
  SELECT_LEX *select_lex= &lex->select_lex;
  ulong want_priv;
  bool error= TRUE;                                 // Error message is given
  DBUG_ENTER("create_table_precheck");

  /*
    Require CREATE [TEMPORARY] privilege on new table; for
    CREATE TABLE ... SELECT, also require INSERT.
  */

  want_priv= lex->tmp_table() ?  CREATE_TMP_ACL :
             (CREATE_ACL | (select_lex->item_list.elements ? INSERT_ACL : 0));

  /* CREATE OR REPLACE on not temporary tables require DROP_ACL */
  if (lex->create_info.or_replace() && !lex->tmp_table())
    want_priv|= DROP_ACL;
                          
  if (check_access(thd, want_priv, create_table->db,
                   &create_table->grant.privilege,
                   &create_table->grant.m_internal,
                   0, 0))
    goto err;

  /* If it is a merge table, check privileges for merge children. */
  if (lex->create_info.merge_list)
  {
    /*
      The user must have (SELECT_ACL | UPDATE_ACL | DELETE_ACL) on the
      underlying base tables, even if there are temporary tables with the same
      names.

      From user's point of view, it might look as if the user must have these
      privileges on temporary tables to create a merge table over them. This is
      one of two cases when a set of privileges is required for operations on
      temporary tables (see also CREATE TABLE).

      The reason for this behavior stems from the following facts:

        - For merge tables, the underlying table privileges are checked only
          at CREATE TABLE / ALTER TABLE time.

          In other words, once a merge table is created, the privileges of
          the underlying tables can be revoked, but the user will still have
          access to the merge table (provided that the user has privileges on
          the merge table itself). 

        - Temporary tables shadow base tables.

          I.e. there might be temporary and base tables with the same name, and
          the temporary table takes the precedence in all operations.

        - For temporary MERGE tables we do not track if their child tables are
          base or temporary. As result we can't guarantee that privilege check
          which was done in presence of temporary child will stay relevant
          later as this temporary table might be removed.

      If SELECT_ACL | UPDATE_ACL | DELETE_ACL privileges were not checked for
      the underlying *base* tables, it would create a security breach as in
      Bug#12771903.
    */

    if (check_table_access(thd, SELECT_ACL | UPDATE_ACL | DELETE_ACL,
                           lex->create_info.merge_list, FALSE, UINT_MAX, FALSE))
      goto err;
  }

  if (want_priv != CREATE_TMP_ACL &&
      check_grant(thd, want_priv, create_table, FALSE, 1, FALSE))
    goto err;

  if (select_lex->item_list.elements)
  {
    /* Check permissions for used tables in CREATE TABLE ... SELECT */
    if (tables && check_table_access(thd, SELECT_ACL, tables, FALSE,
                                     UINT_MAX, FALSE))
      goto err;
  }
  else if (lex->create_info.like())
  {
    if (check_table_access(thd, SELECT_ACL, tables, FALSE, UINT_MAX, FALSE))
      goto err;
  }

  if (check_fk_parent_table_access(thd, &lex->create_info, &lex->alter_info, create_table->db))
    goto err;

  error= FALSE;

err:
  DBUG_RETURN(error);
}


/**
  Check privileges for LOCK TABLES statement.

  @param thd     Thread context.
  @param tables  List of tables to be locked.

  @retval FALSE - Success.
  @retval TRUE  - Failure.
*/

static bool lock_tables_precheck(THD *thd, TABLE_LIST *tables)
{
  TABLE_LIST *first_not_own_table= thd->lex->first_not_own_table();

  for (TABLE_LIST *table= tables; table != first_not_own_table && table;
       table= table->next_global)
  {
    if (is_temporary_table(table))
      continue;

    if (check_table_access(thd, PRIV_LOCK_TABLES, table,
                           FALSE, 1, FALSE))
      return TRUE;
  }

  return FALSE;
}


/**
  negate given expression.

  @param thd  thread handler
  @param expr expression for negation

  @return
    negated expression
*/

Item *negate_expression(THD *thd, Item *expr)
{
  Item *negated;
  if (expr->type() == Item::FUNC_ITEM &&
      ((Item_func *) expr)->functype() == Item_func::NOT_FUNC)
  {
    /* it is NOT(NOT( ... )) */
    Item *arg= ((Item_func *) expr)->arguments()[0];
    enum_parsing_place place= thd->lex->current_select->parsing_place;
    if (arg->is_bool_type() || place == IN_WHERE || place == IN_HAVING)
      return arg;
    /*
      if it is not boolean function then we have to emulate value of
      not(not(a)), it will be a != 0
    */
    return new (thd->mem_root) Item_func_ne(thd, arg, new (thd->mem_root) Item_int(thd, (char*) "0", 0, 1));
  }

  if ((negated= expr->neg_transformer(thd)) != 0)
    return negated;
  return new (thd->mem_root) Item_func_not(thd, expr);
}

/**
  Set the specified definer to the default value, which is the
  current user in the thread.
 
  @param[in]  thd       thread handler
  @param[out] definer   definer
*/
 
void get_default_definer(THD *thd, LEX_USER *definer, bool role)
{
  const Security_context *sctx= thd->security_ctx;

  if (role)
  {
    definer->user.str= const_cast<char*>(sctx->priv_role);
    definer->host= empty_lex_str;
  }
  else
  {
    definer->user.str= const_cast<char*>(sctx->priv_user);
    definer->host.str= const_cast<char*>(sctx->priv_host);
    definer->host.length= strlen(definer->host.str);
  }
  definer->user.length= strlen(definer->user.str);

  definer->reset_auth();
}


/**
  Create default definer for the specified THD.

  @param[in] thd         thread handler

  @return
    - On success, return a valid pointer to the created and initialized
    LEX_USER, which contains definer information.
    - On error, return 0.
*/

LEX_USER *create_default_definer(THD *thd, bool role)
{
  LEX_USER *definer;

  if (! (definer= (LEX_USER*) thd->alloc(sizeof(LEX_USER))))
    return 0;

  thd->get_definer(definer, role);

  if (role && definer->user.length == 0)
  {
    my_error(ER_MALFORMED_DEFINER, MYF(0));
    return 0;
  }
  else
    return definer;
}


/**
  Create definer with the given user and host names.

  @param[in] thd          thread handler
  @param[in] user_name    user name
  @param[in] host_name    host name

  @return
    - On success, return a valid pointer to the created and initialized
    LEX_USER, which contains definer information.
    - On error, return 0.
*/

LEX_USER *create_definer(THD *thd, LEX_STRING *user_name, LEX_STRING *host_name)
{
  LEX_USER *definer;

  /* Create and initialize. */

  if (! (definer= (LEX_USER*) thd->alloc(sizeof(LEX_USER))))
    return 0;

  definer->user= *user_name;
  definer->host= *host_name;
  definer->reset_auth();

  return definer;
}


/**
  Check that byte length of a string does not exceed some limit.

  @param str         string to be checked
  @param err_msg     Number of error message to be displayed if the string
		     is too long.  0 if empty error message.
  @param max_length  max length

  @retval
    FALSE   the passed string is not longer than max_length
  @retval
    TRUE    the passed string is longer than max_length

  NOTE
    The function is not used in existing code but can be useful later?
*/

bool check_string_byte_length(LEX_STRING *str, uint err_msg,
                              uint max_byte_length)
{
  if (str->length <= max_byte_length)
    return FALSE;

  my_error(ER_WRONG_STRING_LENGTH, MYF(0), str->str,
           err_msg ? ER(err_msg) : "", max_byte_length);

  return TRUE;
}


/*
  Check that char length of a string does not exceed some limit.

  SYNOPSIS
  check_string_char_length()
      str              string to be checked
      err_msg          Number of error message to be displayed if the string
		       is too long.  0 if empty error message.
      max_char_length  max length in symbols
      cs               string charset

  RETURN
    FALSE   the passed string is not longer than max_char_length
    TRUE    the passed string is longer than max_char_length
*/


bool check_string_char_length(LEX_STRING *str, uint err_msg,
                              uint max_char_length, CHARSET_INFO *cs,
                              bool no_error)
{
  Well_formed_prefix prefix(cs, str->str, str->length, max_char_length);
  if (!prefix.well_formed_error_pos() && str->length == prefix.length())
    return FALSE;

  if (!no_error)
  {
    ErrConvString err(str->str, str->length, cs);
    my_error(ER_WRONG_STRING_LENGTH, MYF(0), err.ptr(),
             err_msg ? ER(err_msg) : "",
             max_char_length);
  }
  return TRUE;
}


bool check_ident_length(LEX_STRING *ident)
{
  if (check_string_char_length(ident, 0, NAME_CHAR_LEN, system_charset_info, 1))
  {
    my_error(ER_TOO_LONG_IDENT, MYF(0), ident->str);
    return 1;
  }
  return 0;
}


/*
  Check if path does not contain mysql data home directory

  SYNOPSIS
    path_starts_from_data_home_dir()
    dir                     directory, with all symlinks resolved

  RETURN VALUES
    0	ok
    1	error ;  Given path contains data directory
*/
extern "C" {

int path_starts_from_data_home_dir(const char *path)
{
  int dir_len= strlen(path);
  DBUG_ENTER("path_starts_from_data_home_dir");

  if (mysql_unpacked_real_data_home_len<= dir_len)
  {
    if (dir_len > mysql_unpacked_real_data_home_len &&
        path[mysql_unpacked_real_data_home_len] != FN_LIBCHAR)
      DBUG_RETURN(0);

    if (lower_case_file_system)
    {
      if (!my_strnncoll(default_charset_info, (const uchar*) path,
                        mysql_unpacked_real_data_home_len,
                        (const uchar*) mysql_unpacked_real_data_home,
                        mysql_unpacked_real_data_home_len))
      {
        DBUG_PRINT("error", ("Path is part of mysql_real_data_home"));
        DBUG_RETURN(1);
      }
    }
    else if (!memcmp(path, mysql_unpacked_real_data_home,
                     mysql_unpacked_real_data_home_len))
    {
      DBUG_PRINT("error", ("Path is part of mysql_real_data_home"));
      DBUG_RETURN(1);
    }
  }
  DBUG_RETURN(0);
}

}

/*
  Check if path does not contain mysql data home directory

  SYNOPSIS
    test_if_data_home_dir()
    dir                     directory

  RETURN VALUES
    0	ok
    1	error ;  Given path contains data directory
*/

int test_if_data_home_dir(const char *dir)
{
  char path[FN_REFLEN];
  DBUG_ENTER("test_if_data_home_dir");

  if (!dir)
    DBUG_RETURN(0);

  (void) fn_format(path, dir, "", "", MY_RETURN_REAL_PATH);
  DBUG_RETURN(path_starts_from_data_home_dir(path));
}


int error_if_data_home_dir(const char *path, const char *what)
{
  size_t dirlen;
  char   dirpath[FN_REFLEN];
  if (path)
  {
    dirname_part(dirpath, path, &dirlen);
    if (test_if_data_home_dir(dirpath))
    {
      my_error(ER_WRONG_ARGUMENTS, MYF(0), what);
      return 1;
    }
  }
  return 0;
}

/**
  Check that host name string is valid.

  @param[in] str string to be checked

  @return             Operation status
    @retval  FALSE    host name is ok
    @retval  TRUE     host name string is longer than max_length or
                      has invalid symbols
*/

bool check_host_name(LEX_STRING *str)
{
  const char *name= str->str;
  const char *end= str->str + str->length;
  if (check_string_byte_length(str, ER_HOSTNAME, HOSTNAME_LENGTH))
    return TRUE;

  while (name != end)
  {
    if (*name == '@')
    {
      my_printf_error(ER_UNKNOWN_ERROR, 
                      "Malformed hostname (illegal symbol: '%c')", MYF(0),
                      *name);
      return TRUE;
    }
    name++;
  }
  return FALSE;
}


extern int MYSQLparse(THD *thd); // from sql_yacc.cc


/**
  This is a wrapper of MYSQLparse(). All the code should call parse_sql()
  instead of MYSQLparse().

  @param thd Thread context.
  @param parser_state Parser state.
  @param creation_ctx Object creation context.

  @return Error status.
    @retval FALSE on success.
    @retval TRUE on parsing error.
*/

bool parse_sql(THD *thd, Parser_state *parser_state,
               Object_creation_ctx *creation_ctx, bool do_pfs_digest)
{
  bool ret_value;
  DBUG_ENTER("parse_sql");
  DBUG_ASSERT(thd->m_parser_state == NULL);
  DBUG_ASSERT(thd->lex->m_sql_cmd == NULL);

  MYSQL_QUERY_PARSE_START(thd->query());
  /* Backup creation context. */

  Object_creation_ctx *backup_ctx= NULL;

  if (creation_ctx)
    backup_ctx= creation_ctx->set_n_backup(thd);

  /* Set parser state. */

  thd->m_parser_state= parser_state;

  parser_state->m_digest_psi= NULL;
  parser_state->m_lip.m_digest= NULL;

  if (do_pfs_digest)
  {
    /* Start Digest */
    parser_state->m_digest_psi= MYSQL_DIGEST_START(thd->m_statement_psi);

    if (parser_state->m_input.m_compute_digest ||
       (parser_state->m_digest_psi != NULL))
    {
      /*
        If either:
        - the caller wants to compute a digest
        - the performance schema wants to compute a digest
        set the digest listener in the lexer.
      */
      parser_state->m_lip.m_digest= thd->m_digest;
      parser_state->m_lip.m_digest->m_digest_storage.m_charset_number= thd->charset()->number;
    }
  }

  /* Parse the query. */

  bool mysql_parse_status= MYSQLparse(thd) != 0;

  /*
    Check that if MYSQLparse() failed either thd->is_error() is set, or an
    internal error handler is set.

    The assert will not catch a situation where parsing fails without an
    error reported if an error handler exists. The problem is that the
    error handler might have intercepted the error, so thd->is_error() is
    not set. However, there is no way to be 100% sure here (the error
    handler might be for other errors than parsing one).
  */

  DBUG_ASSERT(!mysql_parse_status ||
              thd->is_error() ||
              thd->get_internal_handler());

  /* Reset parser state. */

  thd->m_parser_state= NULL;

  /* Restore creation context. */

  if (creation_ctx)
    creation_ctx->restore_env(thd, backup_ctx);

  /* That's it. */

  ret_value= mysql_parse_status || thd->is_fatal_error;

  if ((ret_value == 0) && (parser_state->m_digest_psi != NULL))
  {
    /*
      On parsing success, record the digest in the performance schema.
    */
    DBUG_ASSERT(do_pfs_digest);
    DBUG_ASSERT(thd->m_digest != NULL);
    MYSQL_DIGEST_END(parser_state->m_digest_psi,
                     & thd->m_digest->m_digest_storage);
  }

  MYSQL_QUERY_PARSE_DONE(ret_value);
  DBUG_RETURN(ret_value);
}

/**
  @} (end of group Runtime_Environment)
*/



/**
  Check and merge "CHARACTER SET cs [ COLLATE cl ]" clause

  @param cs character set pointer.
  @param cl collation pointer.

  Check if collation "cl" is applicable to character set "cs".

  If "cl" is NULL (e.g. when COLLATE clause is not specified),
  then simply "cs" is returned.
  
  @return Error status.
    @retval NULL, if "cl" is not applicable to "cs".
    @retval pointer to merged CHARSET_INFO on success.
*/


CHARSET_INFO*
merge_charset_and_collation(CHARSET_INFO *cs, CHARSET_INFO *cl)
{
  if (cl)
  {
    if (!my_charset_same(cs, cl))
    {
      my_error(ER_COLLATION_CHARSET_MISMATCH, MYF(0), cl->name, cs->csname);
      return NULL;
    }
    return cl;
  }
  return cs;
}

/** find a collation with binary comparison rules
*/
CHARSET_INFO *find_bin_collation(CHARSET_INFO *cs)
{
  const char *csname= cs->csname;
  cs= get_charset_by_csname(csname, MY_CS_BINSORT, MYF(0));
  if (!cs)
  {
    char tmp[65];
    strxnmov(tmp, sizeof(tmp)-1, csname, "_bin", NULL);
    my_error(ER_UNKNOWN_COLLATION, MYF(0), tmp);
  }
  return cs;
}<|MERGE_RESOLUTION|>--- conflicted
+++ resolved
@@ -2820,7 +2820,6 @@
   if (open_tables(thd, &tables, &counter, 0, &lock_tables_prelocking_strategy))
     goto err;
 
-<<<<<<< HEAD
   for (table= tables; table; table= table->next_global)
   {
     if (!table->placeholder())
@@ -2880,29 +2879,18 @@
 
         if (result)
           goto err;
-=======
-  /*
-    We allow to change temporary tables even if they were locked for read
-    by LOCK TABLES. To avoid a discrepancy between lock acquired at LOCK
-    TABLES time and by the statement which is later executed under LOCK TABLES
-    we ensure that for temporary tables we always request a write lock (such
-    discrepancy can cause problems for the storage engine).
-    We don't set TABLE_LIST::lock_type in this case as this might result in
-    extra warnings from THD::decide_logging_format() even though binary logging
-    is totally irrelevant for LOCK TABLES.
-
-    Check privileges of view tables here, after views were opened.
-    Either definer or invoker has to have PRIV_LOCK_TABLES to be able to
-    lock view and its tables. For mysqldump (that locks views before dumping
-    their structures) compatibility we allow locking views that select
-    from I_S or P_S tables, but downrade the lock to TL_READ
-  */
-  for (table= tables; table; table= table->next_global)
-  {
-    if (!table->placeholder() && table->table->s->tmp_table)
-      table->table->reginfo.lock_type= TL_WRITE;
-    else if (table->belong_to_view &&
-             check_single_table_access(thd, PRIV_LOCK_TABLES, table, 1))
+      }
+    }
+    /*
+       Check privileges of view tables here, after views were opened.
+       Either definer or invoker has to have PRIV_LOCK_TABLES to be able
+       to lock view and its tables. For mysqldump (that locks views
+       before dumping their structures) compatibility we allow locking
+       views that select from I_S or P_S tables, but downrade the lock
+       to TL_READ
+     */
+    if (table->belong_to_view &&
+        check_single_table_access(thd, PRIV_LOCK_TABLES, table, 1))
     {
       if (table->grant.m_internal.m_schema_access)
         table->lock_type= TL_READ;
@@ -2921,7 +2909,6 @@
                    table->belong_to_view->view_name.str);
           goto err;
         }
->>>>>>> d03ea827
       }
     }
   }
@@ -6654,15 +6641,7 @@
 bool check_single_table_access(THD *thd, ulong privilege, TABLE_LIST *tables,
                                bool no_errors)
 {
-<<<<<<< HEAD
-  Switch_to_definer_security_ctx backup_sctx(thd, all_tables);
-=======
-  Security_context * backup_ctx= thd->security_ctx;
-
-  /* we need to switch to the saved context (if any) */
-  if (tables->security_ctx)
-    thd->security_ctx= tables->security_ctx;
->>>>>>> d03ea827
+  Switch_to_definer_security_ctx backup_sctx(thd, tables);
 
   const char *db_name;
   if ((tables->view || tables->field_translation) && !tables->schema_table)
@@ -6670,29 +6649,15 @@
   else
     db_name= tables->db;
 
-<<<<<<< HEAD
-  if (check_access(thd, privilege, db_name,
-                   &all_tables->grant.privilege,
-                   &all_tables->grant.m_internal,
-                   0, no_errors))
-    return 1;
-
-  /* Show only 1 table for check_grant */
-  if (!(all_tables->belong_to_view &&
-        (thd->lex->sql_command == SQLCOM_SHOW_FIELDS)) &&
-      check_grant(thd, privilege, all_tables, FALSE, 1, no_errors))
-    return 1;
-=======
   if (check_access(thd, privilege, db_name, &tables->grant.privilege,
                    &tables->grant.m_internal, 0, no_errors))
-    goto deny;
+    return 1;
 
   /* Show only 1 table for check_grant */
   if (!(tables->belong_to_view &&
        (thd->lex->sql_command == SQLCOM_SHOW_FIELDS)) &&
       check_grant(thd, privilege, tables, FALSE, 1, no_errors))
-    goto deny;
->>>>>>> d03ea827
+    return 1;
 
   return 0;
 }
