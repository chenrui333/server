/* Copyright (C) 2000 MySQL AB

   This program is free software; you can redistribute it and/or modify
   it under the terms of the GNU General Public License as published by
   the Free Software Foundation; either version 2 of the License, or
   (at your option) any later version.

   This program is distributed in the hope that it will be useful,
   but WITHOUT ANY WARRANTY; without even the implied warranty of
   MERCHANTABILITY or FITNESS FOR A PARTICULAR PURPOSE.  See the
   GNU General Public License for more details.

   You should have received a copy of the GNU General Public License
   along with this program; if not, write to the Free Software
   Foundation, Inc., 59 Temple Place, Suite 330, Boston, MA  02111-1307  USA */

#include "mysql_priv.h"
#include "sql_acl.h"
#include "sql_repl.h"
#include "repl_failsafe.h"
#include <m_ctype.h>
#include <myisam.h>
#include <my_dir.h>
#include <assert.h>

#ifdef HAVE_INNOBASE_DB
#include "ha_innodb.h"
#endif

#ifdef HAVE_OPENSSL
/*
  Without SSL the handshake consists of one packet. This packet
  has both client capabilites and scrambled password.
  With SSL the handshake might consist of two packets. If the first
  packet (client capabilities) has CLIENT_SSL flag set, we have to
  switch to SSL and read the second packet. The scrambled password
  is in the second packet and client_capabilites field will be ignored.
  Maybe it is better to accept flags other than CLIENT_SSL from the
  second packet?
*/
#define SSL_HANDSHAKE_SIZE      2
#define NORMAL_HANDSHAKE_SIZE   6
#define MIN_HANDSHAKE_SIZE      2
#else
#define MIN_HANDSHAKE_SIZE      6
#endif /* HAVE_OPENSSL */
#define SCRAMBLE_LENGTH 8

#define MEM_ROOT_BLOCK_SIZE       8192
#define MEM_ROOT_PREALLOC         8192
#define TRANS_MEM_ROOT_BLOCK_SIZE 4096
#define TRANS_MEM_ROOT_PREALLOC   4096

extern int yyparse(void *thd);
extern "C" pthread_mutex_t THR_LOCK_keycache;
#ifdef SOLARIS
extern "C" int gethostname(char *name, int namelen);
#endif

static int check_for_max_user_connections(THD *thd, USER_CONN *uc);
static void decrease_user_connections(USER_CONN *uc);
static bool check_db_used(THD *thd,TABLE_LIST *tables);
static bool check_merge_table_access(THD *thd, char *db, TABLE_LIST *tables);
static bool check_dup(const char *db, const char *name, TABLE_LIST *tables);
static void remove_escape(char *name);
static void refresh_status(void);
static bool append_file_to_dir(THD *thd, char **filename_ptr,
			       char *table_name);

const char *any_db="*any*";	// Special symbol for check_access

const char *command_name[]={
  "Sleep", "Quit", "Init DB", "Query", "Field List", "Create DB",
  "Drop DB", "Refresh", "Shutdown", "Statistics", "Processlist",
  "Connect","Kill","Debug","Ping","Time","Delayed_insert","Change user",
  "Binlog Dump","Table Dump",  "Connect Out", "Register Slave",
  "Prepare", "Prepare Execute", "Long Data", "Close stmt"
};

static char empty_c_string[1]= {0};		// Used for not defined 'db'

#ifdef __WIN__
static void  test_signal(int sig_ptr)
{
#if !defined( DBUG_OFF)
  MessageBox(NULL,"Test signal","DBUG",MB_OK);
#endif
#if defined(OS2)
  fprintf(stderr, "Test signal %d\n", sig_ptr);
  fflush(stderr);
#endif
}
static void init_signals(void)
{
  int signals[7] = {SIGINT,SIGILL,SIGFPE,SIGSEGV,SIGTERM,SIGBREAK,SIGABRT } ;
  for (int i=0 ; i < 7 ; i++)
    signal( signals[i], test_signal) ;
}
#endif

static void unlock_locked_tables(THD *thd)
{
  if (thd->locked_tables)
  {
    thd->lock=thd->locked_tables;
    thd->locked_tables=0;			// Will be automaticly closed
    close_thread_tables(thd);			// Free tables
  }
}

static bool end_active_trans(THD *thd)
{
  int error=0;
  if (thd->options & (OPTION_NOT_AUTOCOMMIT | OPTION_BEGIN |
		      OPTION_TABLE_LOCK))
  {
    thd->options&= ~(ulong) (OPTION_BEGIN | OPTION_STATUS_NO_TRANS_UPDATE);
    thd->server_status&= ~SERVER_STATUS_IN_TRANS;
    if (ha_commit(thd))
      error=1;
  }
  return error;
}


static HASH hash_user_connections;
extern  pthread_mutex_t LOCK_user_conn;

static int get_or_create_user_conn(THD *thd, const char *user,
				   const char *host,
				   USER_RESOURCES *mqh) 
{
  int return_val=0;
  uint temp_len, user_len, host_len;
  char temp_user[USERNAME_LENGTH+HOSTNAME_LENGTH+2];
  struct  user_conn *uc;

  DBUG_ASSERT(user != 0);
  DBUG_ASSERT(host != 0);

  user_len=strlen(user);
  host_len=strlen(host);
  temp_len= (strmov(strmov(temp_user, user)+1, host) - temp_user)+1;
  (void) pthread_mutex_lock(&LOCK_user_conn);
  if (!(uc = (struct  user_conn *) hash_search(&hash_user_connections,
					       (byte*) temp_user, temp_len)))
  {
    /* First connection for user; Create a user connection object */
    if (!(uc= ((struct user_conn*)
	       my_malloc(sizeof(struct user_conn) + temp_len+1,
			 MYF(MY_WME)))))
    {
      send_error(thd, 0, NullS);		// Out of memory
      return_val=1;
      goto end;
    }
    uc->user=(char*) (uc+1);
    memcpy(uc->user,temp_user,temp_len+1);
    uc->user_len= user_len;
    uc->host=uc->user + uc->user_len +  1;
    uc->len = temp_len;
    uc->connections = 1;
    uc->questions=uc->updates=uc->conn_per_hour=0;
    uc->user_resources=*mqh;
    if (max_user_connections && mqh->connections > max_user_connections) 
      uc->user_resources.connections = max_user_connections;
    uc->intime=thd->thr_create_time;
    if (hash_insert(&hash_user_connections, (byte*) uc))
    {
      my_free((char*) uc,0);
      send_error(thd, 0, NullS);		// Out of memory
      return_val=1;
      goto end;
    }
  }
  thd->user_connect=uc;
end:
  (void) pthread_mutex_unlock(&LOCK_user_conn);
  return return_val;
 
}


/*
  Check if user is ok
  Updates:
  thd->user, thd->master_access, thd->priv_user, thd->db, thd->db_access
*/

static bool check_user(THD *thd,enum_server_command command, const char *user,
		       const char *passwd, const char *db, bool check_count)
{
  thd->db=0;
  thd->db_length=0;
  USER_RESOURCES ur;

  if (!(thd->user = my_strdup(user, MYF(0))))
  {
    send_error(thd,ER_OUT_OF_RESOURCES);
    return 1;
  }
  thd->master_access=acl_getroot(thd, thd->host, thd->ip, thd->user,
				 passwd, thd->scramble, &thd->priv_user,
				 protocol_version == 9 ||
				 !(thd->client_capabilities &
				   CLIENT_LONG_PASSWORD),&ur);
  DBUG_PRINT("info",
	     ("Capabilities: %d  packet_length: %d  Host: '%s'  User: '%s'  Using password: %s  Access: %u  db: '%s'",
	      thd->client_capabilities, thd->max_client_packet_length,
	      thd->host_or_ip, thd->priv_user,
	      passwd[0] ? "yes": "no",
	      thd->master_access, thd->db ? thd->db : "*none*"));
  if (thd->master_access & NO_ACCESS)
  {
    net_printf(thd, ER_ACCESS_DENIED_ERROR,
	       thd->user,
	       thd->host_or_ip,
	       passwd[0] ? ER(ER_YES) : ER(ER_NO));
    mysql_log.write(thd,COM_CONNECT,ER(ER_ACCESS_DENIED_ERROR),
		    thd->user,
		    thd->host_or_ip,
		    passwd[0] ? ER(ER_YES) : ER(ER_NO));
    return(1);					// Error already given
  }
  if (check_count)
  {
    VOID(pthread_mutex_lock(&LOCK_thread_count));
    bool tmp=(thread_count - delayed_insert_threads >= max_connections &&
	      !(thd->master_access & SUPER_ACL));
    VOID(pthread_mutex_unlock(&LOCK_thread_count));
    if (tmp)
    {						// Too many connections
      send_error(thd, ER_CON_COUNT_ERROR);
      return(1);
    }
  }
  mysql_log.write(thd,command,
		  (thd->priv_user == thd->user ?
		   (char*) "%s@%s on %s" :
		   (char*) "%s@%s as anonymous on %s"),
		  user,
		  thd->host_or_ip,
		  db ? db : (char*) "");
  thd->db_access=0;
  /* Don't allow user to connect if he has done too many queries */
  if ((ur.questions || ur.updates || ur.connections) &&
      get_or_create_user_conn(thd,user,thd->host_or_ip,&ur))
    return -1;
  if (thd->user_connect && thd->user_connect->user_resources.connections && 
      check_for_max_user_connections(thd, thd->user_connect))
    return -1;
  if (db && db[0])
  {
    bool error=test(mysql_change_db(thd,db));
    if (error && thd->user_connect)
      decrease_user_connections(thd->user_connect);
    return error;
  }
  else
    send_ok(thd);				// Ready to handle questions
  return 0;					// ok
}


/*
  Check for maximum allowable user connections, if the mysqld server is
  started with corresponding variable that is greater then 0.
*/

extern "C" byte *get_key_conn(user_conn *buff, uint *length,
			      my_bool not_used __attribute__((unused)))
{
  *length=buff->len;
  return (byte*) buff->user;
}

extern "C" void free_user(struct user_conn *uc)
{
  my_free((char*) uc,MYF(0));
}

void init_max_user_conn(void) 
{
  (void) hash_init(&hash_user_connections,system_charset_info,max_connections,
		   0,0,
		   (hash_get_key) get_key_conn, (hash_free_key) free_user,
		   0);
}


static int check_for_max_user_connections(THD *thd, USER_CONN *uc)
{
  int error=0;
  DBUG_ENTER("check_for_max_user_connections");
  
  if (max_user_connections &&
      (max_user_connections <=  (uint) uc->connections))
  {
    net_printf(thd,ER_TOO_MANY_USER_CONNECTIONS, uc->user);
    error=1;
    goto end;
  }
  uc->connections++; 
  if (uc->user_resources.connections &&
      uc->conn_per_hour++ >= uc->user_resources.connections)
  {
    net_printf(thd, ER_USER_LIMIT_REACHED, uc->user,
	       "max_connections",
	       (long) uc->user_resources.connections);
    error=1;
  }
end:
  DBUG_RETURN(error);
}


static void decrease_user_connections(USER_CONN *uc)
{
  DBUG_ENTER("decrease_user_connections");
  if ((uc->connections && !--uc->connections) && !mqh_used)
  {
    /* Last connection for user; Delete it */
    (void) pthread_mutex_lock(&LOCK_user_conn);
    (void) hash_delete(&hash_user_connections,(byte*) uc);
    (void) pthread_mutex_unlock(&LOCK_user_conn);
  }
  DBUG_VOID_RETURN;
}


void free_max_user_conn(void)
{
  hash_free(&hash_user_connections);
}


/*
  Mark all commands that somehow changes a table
  This is used to check number of updates / hour
*/

char  uc_update_queries[SQLCOM_END];

void init_update_queries(void)
{
  uc_update_queries[SQLCOM_CREATE_TABLE]=1;
  uc_update_queries[SQLCOM_CREATE_INDEX]=1;
  uc_update_queries[SQLCOM_ALTER_TABLE]=1;
  uc_update_queries[SQLCOM_UPDATE]=1;
  uc_update_queries[SQLCOM_INSERT]=1;
  uc_update_queries[SQLCOM_INSERT_SELECT]=1;
  uc_update_queries[SQLCOM_DELETE]=1;
  uc_update_queries[SQLCOM_TRUNCATE]=1;
  uc_update_queries[SQLCOM_DROP_TABLE]=1;
  uc_update_queries[SQLCOM_LOAD]=1;
  uc_update_queries[SQLCOM_CREATE_DB]=1;
  uc_update_queries[SQLCOM_DROP_DB]=1;
  uc_update_queries[SQLCOM_REPLACE]=1;
  uc_update_queries[SQLCOM_REPLACE_SELECT]=1;
  uc_update_queries[SQLCOM_RENAME_TABLE]=1;
  uc_update_queries[SQLCOM_BACKUP_TABLE]=1;
  uc_update_queries[SQLCOM_RESTORE_TABLE]=1;
  uc_update_queries[SQLCOM_DELETE_MULTI]=1;
  uc_update_queries[SQLCOM_DROP_INDEX]=1;
  uc_update_queries[SQLCOM_MULTI_UPDATE]=1;
}


/*
  Check if maximum queries per hour limit has been reached
  returns 0 if OK.

  In theory we would need a mutex in the USER_CONN structure for this to
  be 100 % safe, but as the worst scenario is that we would miss counting
  a couple of queries, this isn't critical.
*/


static bool check_mqh(THD *thd, uint check_command)
{
  bool error=0;
  time_t check_time = thd->start_time ?  thd->start_time : time(NULL);
  USER_CONN *uc=thd->user_connect;
  DBUG_ENTER("check_mqh");
  DBUG_ASSERT(uc != 0);

  /* If more than a hour since last check, reset resource checking */
  if (check_time  - uc->intime >= 3600)
  {
    (void) pthread_mutex_lock(&LOCK_user_conn);
    uc->questions=1;
    uc->updates=0;
    uc->conn_per_hour=0;
    uc->intime=check_time;
    (void) pthread_mutex_unlock(&LOCK_user_conn);
  }
  /* Check that we have not done too many questions / hour */
  if (uc->user_resources.questions &&
      uc->questions++ >= uc->user_resources.questions)
  {
    net_printf(thd, ER_USER_LIMIT_REACHED, uc->user, "max_questions",
	       (long) uc->user_resources.questions);
    error=1;
    goto end;
  }
  if (check_command < (uint) SQLCOM_END)
  {
    /* Check that we have not done too many updates / hour */
    if (uc->user_resources.updates && uc_update_queries[check_command] &&
	uc->updates++ >= uc->user_resources.updates)
    {
      net_printf(thd, ER_USER_LIMIT_REACHED, uc->user, "max_updates",
		 (long) uc->user_resources.updates);
      error=1;
      goto end;
    }
  }
end:
  DBUG_RETURN(error);
}


static void reset_mqh(THD *thd, LEX_USER *lu, bool get_them=false)
{

  (void) pthread_mutex_lock(&LOCK_user_conn);
  if (lu)  // for GRANT 
  {
    USER_CONN *uc;
    uint temp_len=lu->user.length+lu->host.length+2;
    char temp_user[USERNAME_LENGTH+HOSTNAME_LENGTH+2];

    memcpy(temp_user,lu->user.str,lu->user.length);
    memcpy(temp_user+lu->user.length+1,lu->host.str,lu->host.length);
    temp_user[lu->user.length]='\0'; temp_user[temp_len-1]=0;
    if ((uc = (struct  user_conn *) hash_search(&hash_user_connections,
						(byte*) temp_user, temp_len)))
    {
      uc->questions=0;
      get_mqh(temp_user,&temp_user[lu->user.length+1],uc);
      uc->updates=0;
      uc->conn_per_hour=0;
    }
  }
  else // for FLUSH PRIVILEGES and FLUSH USER_RESOURCES
  {
    for (uint idx=0;idx < hash_user_connections.records; idx++)
    {
      USER_CONN *uc=(struct user_conn *) hash_element(&hash_user_connections, idx);
      if (get_them)
	get_mqh(uc->user,uc->host,uc);
      uc->questions=0;
      uc->updates=0;
      uc->conn_per_hour=0;
    }
  }
  (void) pthread_mutex_unlock(&LOCK_user_conn);
}


/*
  Check connnetion and get priviliges
  Returns 0 on ok, -1 < if error is given > 0 on error.
*/

static int
check_connections(THD *thd)
{
  uint connect_errors=0;
  NET *net= &thd->net;
  /* Store the connection details */
  DBUG_PRINT("info", (("check_connections called by thread %d"),
	     thd->thread_id));
  DBUG_PRINT("info",("New connection received on %s",
			vio_description(net->vio)));
  if (!thd->host)                           // If TCP/IP connection
  {
    char ip[30];

    if (vio_peer_addr(net->vio,ip))
      return (ER_BAD_HOST_ERROR);
    if (!(thd->ip = my_strdup(ip,MYF(0))))
      return (ER_OUT_OF_RESOURCES);
    thd->host_or_ip=thd->ip;
#if !defined(HAVE_SYS_UN_H) || defined(HAVE_mit_thread)
    /* Fast local hostname resolve for Win32 */
    if (!strcmp(thd->ip,"127.0.0.1"))
      thd->host=(char*) localhost;
    else
#endif
    if (!(specialflag & SPECIAL_NO_RESOLVE))
    {
      vio_in_addr(net->vio,&thd->remote.sin_addr);
      thd->host=ip_to_hostname(&thd->remote.sin_addr,&connect_errors);
      if (connect_errors > max_connect_errors)
	return(ER_HOST_IS_BLOCKED);
    }
    DBUG_PRINT("info",("Host: %s  ip: %s",
		       thd->host ? thd->host : "unknown host",
		       thd->ip ? thd->ip : "unknown ip"));
    if (acl_check_host(thd->host,thd->ip))
      return(ER_HOST_NOT_PRIVILEGED);
  }
  else /* Hostname given means that the connection was on a socket */
  {
    DBUG_PRINT("info",("Host: %s",thd->host));
    thd->host_or_ip=thd->host;
    thd->ip=0;
    bzero((char*) &thd->remote,sizeof(struct sockaddr));
  }
  vio_keepalive(net->vio, TRUE);

  ulong pkt_len=0;
  {
    /* buff[] needs to big enough to hold the server_version variable */
    char buff[SERVER_VERSION_LENGTH + SCRAMBLE_LENGTH+32],*end;
    int client_flags = CLIENT_LONG_FLAG | CLIENT_CONNECT_WITH_DB | CLIENT_PROTOCOL_41;

    if (opt_using_transactions)
      client_flags|=CLIENT_TRANSACTIONS;
#ifdef HAVE_COMPRESS
    client_flags |= CLIENT_COMPRESS;
#endif /* HAVE_COMPRESS */
#ifdef HAVE_OPENSSL
    if (ssl_acceptor_fd)
      client_flags |= CLIENT_SSL;       /* Wow, SSL is avalaible! */
#endif /* HAVE_OPENSSL */

    end=strnmov(buff,server_version,SERVER_VERSION_LENGTH)+1;
    int4store((uchar*) end,thd->thread_id);
    end+=4;
    memcpy(end,thd->scramble,SCRAMBLE_LENGTH+1);
    end+=SCRAMBLE_LENGTH +1;
    int2store(end,client_flags);
    end[2]=(char) MY_CHARSET_CURRENT;
    int2store(end+3,thd->server_status);
    bzero(end+5,13);
    end+=18;
    if (net_write_command(net,(uchar) protocol_version, "", 0, buff,
			  (uint) (end-buff)) ||
       (pkt_len= my_net_read(net)) == packet_error ||
	pkt_len < MIN_HANDSHAKE_SIZE)
    {
      inc_host_errors(&thd->remote.sin_addr);
      return(ER_HANDSHAKE_ERROR);
    }
  }
#ifdef _CUSTOMCONFIG_
#include "_cust_sql_parse.h"
#endif
  if (connect_errors)
    reset_host_errors(&thd->remote.sin_addr);
  if (thd->packet.alloc(thd->variables.net_buffer_length))
    return(ER_OUT_OF_RESOURCES);

  thd->client_capabilities=uint2korr(net->read_pos);
  if (thd->client_capabilities & CLIENT_IGNORE_SPACE)
    thd->sql_mode|= MODE_IGNORE_SPACE;
#ifdef HAVE_OPENSSL
  DBUG_PRINT("info", ("client capabilities: %d", thd->client_capabilities));
  if (thd->client_capabilities & CLIENT_SSL)
  {
    /* Do the SSL layering. */
    DBUG_PRINT("info", ("IO layer change in progress..."));
    if (sslaccept(ssl_acceptor_fd, net->vio, thd->variables.net_wait_timeout))
    {
      DBUG_PRINT("error", ("Failed to read user information (pkt_len= %lu)",
			   pkt_len));
      inc_host_errors(&thd->remote.sin_addr);
      return(ER_HANDSHAKE_ERROR);    
    }
    DBUG_PRINT("info", ("Reading user information over SSL layer"));
    if ((pkt_len=my_net_read(net)) == packet_error ||
	pkt_len < NORMAL_HANDSHAKE_SIZE)
    {
      DBUG_PRINT("error", ("Failed to read user information (pkt_len= %lu)",
			   pkt_len));
      inc_host_errors(&thd->remote.sin_addr);
      return(ER_HANDSHAKE_ERROR);
    }
  }
  else
  {
    DBUG_PRINT("info", ("Leaving IO layer intact"));
    if (pkt_len < NORMAL_HANDSHAKE_SIZE)
    {
      inc_host_errors(&thd->remote.sin_addr);
      return ER_HANDSHAKE_ERROR;
    }
  }
#endif

  thd->max_client_packet_length=uint3korr(net->read_pos+2);
  char *user=   (char*) net->read_pos+5;
  char *passwd= strend(user)+1;
  char *db=0;
  if (passwd[0] && strlen(passwd) != SCRAMBLE_LENGTH)
    return ER_HANDSHAKE_ERROR;
  if (thd->client_capabilities & CLIENT_CONNECT_WITH_DB)
    db=strend(passwd)+1;
  if (thd->client_capabilities & CLIENT_INTERACTIVE)
    thd->variables.net_wait_timeout= thd->variables.net_interactive_timeout;
  if ((thd->client_capabilities & CLIENT_TRANSACTIONS) &&
      opt_using_transactions)
    thd->net.return_status= &thd->server_status;
  net->read_timeout=(uint) thd->variables.net_read_timeout;
  if (check_user(thd,COM_CONNECT, user, passwd, db, 1))
    return (-1);
  thd->password=test(passwd[0]);
  return 0;
}


pthread_handler_decl(handle_one_connection,arg)
{
  THD *thd=(THD*) arg;
  uint launch_time  =
    (uint) ((thd->thr_create_time = time(NULL)) - thd->connect_time);
  if (launch_time >= slow_launch_time)
    statistic_increment(slow_launch_threads,&LOCK_status );

  pthread_detach_this_thread();

#if !defined( __WIN__) && !defined(OS2)	// Win32 calls this in pthread_create
  // The following calls needs to be done before we call DBUG_ macros
  if (!(test_flags & TEST_NO_THREADS) & my_thread_init())
  {
    close_connection(&thd->net,ER_OUT_OF_RESOURCES);
    statistic_increment(aborted_connects,&LOCK_status);
    end_thread(thd,0);
    return 0;
  }
#endif

  /*
    handle_one_connection() is the only way a thread would start
    and would always be on top of the stack, therefore, the thread
    stack always starts at the address of the first local variable
    of handle_one_connection, which is thd. We need to know the
    start of the stack so that we could check for stack overruns.
  */
  DBUG_PRINT("info", ("handle_one_connection called by thread %d\n",
		      thd->thread_id));
  // now that we've called my_thread_init(), it is safe to call DBUG_*

#if defined(__WIN__)
  init_signals();				// IRENA; testing ?
#elif !defined(OS2)
  sigset_t set;
  VOID(sigemptyset(&set));			// Get mask in use
  VOID(pthread_sigmask(SIG_UNBLOCK,&set,&thd->block_signals));
#endif
  if (thd->store_globals())
  {
    close_connection(&thd->net,ER_OUT_OF_RESOURCES);
    statistic_increment(aborted_connects,&LOCK_status);
    end_thread(thd,0);
    return 0;
  }

  do
  {
    int error;
    NET *net= &thd->net;
    thd->thread_stack= (char*) &thd;

    if ((error=check_connections(thd)))
    {						// Wrong permissions
      if (error > 0)
	net_printf(thd,error,thd->host_or_ip);
#ifdef __NT__
      if (vio_type(net->vio) == VIO_TYPE_NAMEDPIPE)
	sleep(1);				/* must wait after eof() */
#endif
      statistic_increment(aborted_connects,&LOCK_status);
      goto end_thread;
    }

    if ((ulong) thd->variables.max_join_size == (ulonglong) HA_POS_ERROR)
      thd->options |= OPTION_BIG_SELECTS;
    if (thd->client_capabilities & CLIENT_COMPRESS)
      net->compress=1;				// Use compression

    thd->proc_info=0;				// Remove 'login'
    thd->command=COM_SLEEP;
    thd->version=refresh_version;
    thd->set_time();
    init_sql_alloc(&thd->mem_root, MEM_ROOT_BLOCK_SIZE, MEM_ROOT_PREALLOC);
    init_sql_alloc(&thd->transaction.mem_root,
		   TRANS_MEM_ROOT_BLOCK_SIZE, TRANS_MEM_ROOT_PREALLOC);
    while (!net->error && net->vio != 0 && !thd->killed)
    {
      if (do_command(thd))
	break;
    }
    if (thd->user_connect)
      decrease_user_connections(thd->user_connect);
    free_root(&thd->mem_root,MYF(0));
    if (net->error && net->vio != 0 && net->report_error)
    {
      if (!thd->killed && thd->variables.log_warnings)
	sql_print_error(ER(ER_NEW_ABORTING_CONNECTION),
			thd->thread_id,(thd->db ? thd->db : "unconnected"),
			thd->user ? thd->user : "unauthenticated",
			thd->host_or_ip,
			(net->last_errno ? ER(net->last_errno) :
			 ER(ER_UNKNOWN_ERROR)));
      send_error(thd,net->last_errno,NullS);
      statistic_increment(aborted_threads,&LOCK_status);
    }
    
end_thread:
    close_connection(net);
    end_thread(thd,1);
    /*
      If end_thread returns, we are either running with --one-thread
      or this thread has been schedule to handle the next query
    */
    thd= current_thd;
  } while (!(test_flags & TEST_NO_THREADS));
  /* The following is only executed if we are not using --one-thread */
  return(0);					/* purecov: deadcode */
}

/*
  Execute commands from bootstrap_file.
  Used when creating the initial grant tables
*/

extern "C" pthread_handler_decl(handle_bootstrap,arg)
{
  THD *thd=(THD*) arg;
  FILE *file=bootstrap_file;
  char *buff;

  /* The following must be called before DBUG_ENTER */
  if (my_thread_init() || thd->store_globals())
  {
    close_connection(&thd->net,ER_OUT_OF_RESOURCES);
    thd->fatal_error=1;
    goto end;
  }
  DBUG_ENTER("handle_bootstrap");

  pthread_detach_this_thread();
  thd->thread_stack= (char*) &thd;
#if !defined(__WIN__) && !defined(OS2)
  sigset_t set;
  VOID(sigemptyset(&set));			// Get mask in use
  VOID(pthread_sigmask(SIG_UNBLOCK,&set,&thd->block_signals));


#endif

  if ((ulong) thd->variables.max_join_size == (ulonglong) HA_POS_ERROR)
    thd->options |= OPTION_BIG_SELECTS;

  thd->proc_info=0;
  thd->version=refresh_version;
  thd->priv_user=thd->user=(char*) my_strdup("boot", MYF(MY_WME));

  buff= (char*) thd->net.buff;
  init_sql_alloc(&thd->mem_root, MEM_ROOT_BLOCK_SIZE, MEM_ROOT_PREALLOC);
  init_sql_alloc(&thd->transaction.mem_root,
		 TRANS_MEM_ROOT_BLOCK_SIZE, TRANS_MEM_ROOT_PREALLOC);
  while (fgets(buff, thd->net.max_packet, file))
  {
    uint length=(uint) strlen(buff);
    while (length && (my_isspace(system_charset_info, buff[length-1]) || 
           buff[length-1] == ';'))
      length--;
    buff[length]=0;
    thd->current_tablenr=0;
    thd->query_length=length;
    thd->query= thd->memdup_w_gap(buff, length+1, thd->db_length+1);
    thd->query[length] = '\0';
    thd->query_id=query_id++;
    if (mqh_used && thd->user_connect && check_mqh(thd, SQLCOM_END))
    {
      thd->net.error = 0;
      close_thread_tables(thd);			// Free tables
      free_root(&thd->mem_root,MYF(MY_KEEP_PREALLOC));
      break;
    }
    mysql_parse(thd,thd->query,length);
    close_thread_tables(thd);			// Free tables
    if (thd->fatal_error)
      break;
    free_root(&thd->mem_root,MYF(MY_KEEP_PREALLOC));
    free_root(&thd->transaction.mem_root,MYF(MY_KEEP_PREALLOC));
  }

  /* thd->fatal_error should be set in case something went wrong */
end:
  (void) pthread_mutex_lock(&LOCK_thread_count);
  thread_count--;
  (void) pthread_mutex_unlock(&LOCK_thread_count);
  (void) pthread_cond_broadcast(&COND_thread_count);
  my_thread_end();
  pthread_exit(0);
  DBUG_RETURN(0);				// Never reached
}

    /* This works because items are allocated with sql_alloc() */

void free_items(Item *item)
{
  for (; item ; item=item->next)
    delete item;
}

int mysql_table_dump(THD* thd, char* db, char* tbl_name, int fd)
{
  TABLE* table;
  TABLE_LIST* table_list;
  int error = 0;
  DBUG_ENTER("mysql_table_dump");
  db = (db && db[0]) ? db : thd->db;
  if (!(table_list = (TABLE_LIST*) thd->calloc(sizeof(TABLE_LIST))))
    DBUG_RETURN(1); // out of memory
  table_list->db = db;
  table_list->real_name = table_list->alias = tbl_name;
  table_list->lock_type = TL_READ_NO_INSERT;
  table_list->next = 0;
  remove_escape(table_list->real_name);

  if (!(table=open_ltable(thd, table_list, TL_READ_NO_INSERT)))
    DBUG_RETURN(1);

  if (!db || check_db_name(db))
  {
    net_printf(thd,ER_WRONG_DB_NAME, db ? db : "NULL");
    goto err;
  }
  if (check_access(thd, SELECT_ACL, db, &table_list->grant.privilege))
    goto err;
  if (grant_option && check_grant(thd, SELECT_ACL, table_list))
    goto err;

  thd->free_list = 0;
  thd->query_length=(uint) strlen(tbl_name);
  thd->query = tbl_name;
  if ((error = mysqld_dump_create_info(thd, table, -1)))
  {
    my_error(ER_GET_ERRNO, MYF(0));
    goto err;
  }
  net_flush(&thd->net);
  if ((error = table->file->dump(thd,fd)))
    my_error(ER_GET_ERRNO, MYF(0));

err:
  close_thread_tables(thd);
  DBUG_RETURN(error);
}


#ifndef EMBEDDED_LIBRARY

	/* Execute one command from socket (query or simple command) */
bool do_command(THD *thd)
{
  char *packet;
  uint old_timeout;
  ulong packet_length;
  NET *net;
  enum enum_server_command command;
  DBUG_ENTER("do_command");

  net= &thd->net;
  thd->current_tablenr=0;

  packet=0;
  old_timeout=net->read_timeout;
  // Wait max for 8 hours
  net->read_timeout=(uint) thd->variables.net_wait_timeout;
  thd->clear_error();				// Clear error message

  net_new_transaction(net);
  if ((packet_length=my_net_read(net)) == packet_error)
  {
     DBUG_PRINT("info",("Got error reading command from socket %s",
			vio_description(net->vio) ));
    return TRUE;
  }
  else
  {
    packet=(char*) net->read_pos;
    command = (enum enum_server_command) (uchar) packet[0];
    DBUG_PRINT("info",("Command on %s = %d (%s)",
		       vio_description(net->vio), command,
		       command_name[command]));
  }
  net->read_timeout=old_timeout;		// restore it
  DBUG_RETURN(dispatch_command(command,thd, packet+1, (uint) packet_length));
}

#endif  /* EMBEDDED_LIBRARY */

bool dispatch_command(enum enum_server_command command, THD *thd,
		      char* packet, uint packet_length)
{
  NET *net= &thd->net;
  bool	error=0;
  /*
    Commands which will always take a long time should be marked with
    this so that they will not get logged to the slow query log
  */
  bool slow_command=FALSE;
  DBUG_ENTER("dispatch_command");

  thd->command=command;
  thd->set_time();
  VOID(pthread_mutex_lock(&LOCK_thread_count));
  thd->query_id=query_id;
  if (command != COM_STATISTICS && command != COM_PING)
    query_id++;
  thread_running++;
  VOID(pthread_mutex_unlock(&LOCK_thread_count));

  thd->lex.select_lex.options=0;		// We store status here
  switch (command) {
  case COM_INIT_DB:
    statistic_increment(com_stat[SQLCOM_CHANGE_DB],&LOCK_status);
    if (!mysql_change_db(thd,packet))
      mysql_log.write(thd,command,"%s",thd->db);
    break;
  case COM_REGISTER_SLAVE:
  {
    if (!register_slave(thd, (uchar*)packet, packet_length))
      send_ok(thd);
    break;
  }
  case COM_TABLE_DUMP:
    {
      statistic_increment(com_other, &LOCK_status);
      slow_command = TRUE;
      uint db_len = *(uchar*)packet;
      uint tbl_len = *(uchar*)(packet + db_len + 1);
      char* db = thd->alloc(db_len + tbl_len + 2);
      memcpy(db, packet + 1, db_len);
      char* tbl_name = db + db_len;
      *tbl_name++ = 0;
      memcpy(tbl_name, packet + db_len + 2, tbl_len);
      tbl_name[tbl_len] = 0;
      if (mysql_table_dump(thd, db, tbl_name, -1))
	send_error(thd); // dump to NET

      break;
    }
  case COM_CHANGE_USER:
  {
    thd->change_user();
    clear_error_message(thd);			// If errors from rollback

    statistic_increment(com_other,&LOCK_status);
    char *user=   (char*) packet;
    char *passwd= strend(user)+1;
    char *db=     strend(passwd)+1;

    /* Save user and privileges */
    uint save_master_access=thd->master_access;
    uint save_db_access=    thd->db_access;
    uint save_db_length=    thd->db_length;
    char *save_user=	    thd->user;
    char *save_priv_user=   thd->priv_user;
    char *save_db=	    thd->db;
    USER_CONN *save_uc=            thd->user_connect;

    if ((uint) ((uchar*) db - net->read_pos) > packet_length)
    {						// Check if protocol is ok
      send_error(thd, ER_UNKNOWN_COM_ERROR);
      break;
    }
    if (check_user(thd, COM_CHANGE_USER, user, passwd, db, 0))
    {						// Restore old user
      x_free(thd->user);
      x_free(thd->db);
      thd->master_access=save_master_access;
      thd->db_access=save_db_access;
      thd->db=save_db;
      thd->db_length=save_db_length;
      thd->user=save_user;
      thd->priv_user=save_priv_user;
      break;
    }
    if (max_connections && save_uc)
      decrease_user_connections(save_uc);
    x_free((gptr) save_db);
    x_free((gptr) save_user);
    thd->password=test(passwd[0]);
    break;
  }
  case COM_EXECUTE:
  {
    mysql_stmt_execute(thd, packet);
    break;
  }
  case COM_LONG_DATA:
  {
    mysql_stmt_get_longdata(thd, packet, packet_length);
    break;
  }
  case COM_PREPARE:
  {
    mysql_stmt_prepare(thd, packet, packet_length);
    break;
  }
  case COM_CLOSE_STMT:
  {
    mysql_stmt_free(thd, packet);
    break;
  }
  case COM_QUERY:
  {
    if (alloc_query(thd, packet, packet_length))
      break;					// fatal error is set
    mysql_log.write(thd,command,"%s",thd->query);
    DBUG_PRINT("query",("%s",thd->query));
    mysql_parse(thd,thd->query, thd->query_length);
    if (!(specialflag & SPECIAL_NO_PRIOR))
      my_pthread_setprio(pthread_self(),WAIT_PRIOR);
    DBUG_PRINT("info",("query ready"));
    break;
  }
  case COM_FIELD_LIST:				// This isn't actually needed
#ifdef DONT_ALLOW_SHOW_COMMANDS
    send_error(thd,ER_NOT_ALLOWED_COMMAND);	/* purecov: inspected */
    break;
#else
  {
    char *fields;
    TABLE_LIST table_list;
    statistic_increment(com_stat[SQLCOM_SHOW_FIELDS],&LOCK_status);
    bzero((char*) &table_list,sizeof(table_list));
    if (!(table_list.db=thd->db))
    {
      send_error(thd,ER_NO_DB_ERROR);
      break;
    }
    thd->free_list=0;
    table_list.alias= table_list.real_name= thd->strdup(packet);
    packet=strend(packet)+1;
    // command not cachable => no gap for data base name
    if (!(thd->query=fields=thd->memdup(packet,thd->query_length+1)))
      break;
    mysql_log.write(thd,command,"%s %s",table_list.real_name,fields);
    remove_escape(table_list.real_name);	// This can't have wildcards

    if (check_access(thd,SELECT_ACL,table_list.db,&thd->col_access))
      break;
    table_list.grant.privilege=thd->col_access;
    if (grant_option && check_grant(thd,SELECT_ACL,&table_list,2))
      break;
    mysqld_list_fields(thd,&table_list,fields);
    free_items(thd->free_list);
    break;
  }
#endif
  case COM_QUIT:
    /* We don't calculate statistics for this command */
    mysql_log.write(thd,command,NullS);
    net->error=0;				// Don't give 'abort' message
    error=TRUE;					// End server
    break;

  case COM_CREATE_DB:				// QQ: To be removed
    {
      statistic_increment(com_stat[SQLCOM_CREATE_DB],&LOCK_status);
      char *db=thd->strdup(packet);
      // null test to handle EOM
      if (!db || !strip_sp(db) || check_db_name(db))
      {
	net_printf(thd,ER_WRONG_DB_NAME, db ? db : "NULL");
	break;
      }
      if (lower_case_table_names)
	my_casedn_str(system_charset_info, db);
      if (check_access(thd,CREATE_ACL,db,0,1))
	break;
      mysql_log.write(thd,command,packet);
      mysql_create_db(thd,db,0,0);
      break;
    }
  case COM_DROP_DB:				// QQ: To be removed
    {
      statistic_increment(com_stat[SQLCOM_DROP_DB],&LOCK_status);
      char *db=thd->strdup(packet);
      // null test to handle EOM
      if (!db || !strip_sp(db) || check_db_name(db))
      {
	net_printf(thd,ER_WRONG_DB_NAME, db ? db : "NULL");
	break;
      }
      if (lower_case_table_names)
	my_casedn_str(system_charset_info, db);
      if (thd->locked_tables || thd->active_transaction())
      {
	send_error(thd,ER_LOCK_OR_ACTIVE_TRANSACTION);
	break;
      }
      mysql_log.write(thd,command,db);
      mysql_rm_db(thd,db,0,0);
      break;
    }
  case COM_BINLOG_DUMP:
    {
      statistic_increment(com_other,&LOCK_status);
      slow_command = TRUE;
      if (check_global_access(thd, REPL_SLAVE_ACL))
	break;
      mysql_log.write(thd,command, 0);

      ulong pos;
      ushort flags;
      uint32 slave_server_id;
      /* TODO: The following has to be changed to an 8 byte integer */
      pos = uint4korr(packet);
      flags = uint2korr(packet + 4);
      thd->server_id=0; /* avoid suicide */
      kill_zombie_dump_threads(slave_server_id = uint4korr(packet+6));
      thd->server_id = slave_server_id;
      mysql_binlog_send(thd, thd->strdup(packet + 10), (my_off_t) pos, flags);
      unregister_slave(thd,1,1);
      // fake COM_QUIT -- if we get here, the thread needs to terminate
      error = TRUE;
      net->error = 0;
      break;
    }
  case COM_REFRESH:
    {
      statistic_increment(com_stat[SQLCOM_FLUSH],&LOCK_status);
      ulong options= (ulong) (uchar) packet[0];
      if (check_global_access(thd,RELOAD_ACL))
	break;
      mysql_log.write(thd,command,NullS);
      if (reload_acl_and_cache(thd, options, (TABLE_LIST*) 0))
	send_error(thd,0);
      else
	send_eof(thd);
      break;
    }
  case COM_SHUTDOWN:
    statistic_increment(com_other,&LOCK_status);
    if (check_global_access(thd,SHUTDOWN_ACL))
      break; /* purecov: inspected */
    DBUG_PRINT("quit",("Got shutdown command"));
    mysql_log.write(thd,command,NullS);
    send_eof(thd);
#ifdef __WIN__
    sleep(1);					// must wait after eof()
#endif
#ifndef OS2
    send_eof(thd);				// This is for 'quit request'
#endif
    close_connection(net);
    close_thread_tables(thd);			// Free before kill
    free_root(&thd->mem_root,MYF(0));
    free_root(&thd->transaction.mem_root,MYF(0));
    kill_mysql();
    error=TRUE;
    break;

  case COM_STATISTICS:
  {
    mysql_log.write(thd,command,NullS);
    statistic_increment(com_stat[SQLCOM_SHOW_STATUS],&LOCK_status);
    char buff[200];
    ulong uptime = (ulong) (thd->start_time - start_time);
    sprintf((char*) buff,
	    "Uptime: %ld  Threads: %d  Questions: %lu  Slow queries: %ld  Opens: %ld  Flush tables: %ld  Open tables: %u  Queries per second avg: %.3f",
	    uptime,
	    (int) thread_count,thd->query_id,long_query_count,
	    opened_tables,refresh_version, cached_tables(),
	    uptime ? (float)thd->query_id/(float)uptime : 0);
#ifdef SAFEMALLOC
    if (lCurMemory)				// Using SAFEMALLOC
      sprintf(strend(buff), "  Memory in use: %ldK  Max memory used: %ldK",
	      (lCurMemory+1023L)/1024L,(lMaxMemory+1023L)/1024L);
 #endif
    VOID(my_net_write(net, buff,(uint) strlen(buff)));
    VOID(net_flush(net));
    break;
  }
  case COM_PING:
    statistic_increment(com_other,&LOCK_status);
    send_ok(thd);				// Tell client we are alive
    break;
  case COM_PROCESS_INFO:
    statistic_increment(com_stat[SQLCOM_SHOW_PROCESSLIST],&LOCK_status);
    if (!thd->priv_user[0] && check_global_access(thd,PROCESS_ACL))
      break;
    mysql_log.write(thd,command,NullS);
    mysqld_list_processes(thd,thd->master_access & PROCESS_ACL ? NullS :
			  thd->priv_user,0);
    break;
  case COM_PROCESS_KILL:
  {
    statistic_increment(com_stat[SQLCOM_KILL],&LOCK_status);
    ulong id=(ulong) uint4korr(packet);
    kill_one_thread(thd,id);
    break;
  }
  case COM_DEBUG:
    statistic_increment(com_other,&LOCK_status);
    if (check_global_access(thd, SUPER_ACL))
      break;					/* purecov: inspected */
    mysql_print_status(thd);
    mysql_log.write(thd,command,NullS);
    send_eof(thd);
    break;
  case COM_SLEEP:
  case COM_CONNECT:				// Impossible here
  case COM_TIME:				// Impossible from client
  case COM_DELAYED_INSERT:
  default:
    send_error(thd, ER_UNKNOWN_COM_ERROR);
    break;
  }
  if (thd->lock || thd->open_tables)
  {
    thd->proc_info="closing tables";
    close_thread_tables(thd);			/* Free tables */
  }

  if (thd->fatal_error)
    send_error(thd,0);				// End of memory ?

  time_t start_of_query=thd->start_time;
  thd->end_time();				// Set start time

  /* If not reading from backup and if the query took too long */
  if (!slow_command && !thd->user_time) // do not log 'slow_command' queries
  {
    thd->proc_info="logging slow query";

    if ((ulong) (thd->start_time - thd->time_after_lock) >
	thd->variables.long_query_time ||
	((thd->lex.select_lex.options &
	  (QUERY_NO_INDEX_USED | QUERY_NO_GOOD_INDEX_USED)) &&
	 (specialflag & SPECIAL_LONG_LOG_FORMAT)))
    {
      long_query_count++;
      mysql_slow_log.write(thd, thd->query, thd->query_length, start_of_query);
    }
  }
  thd->proc_info="cleaning up";
  VOID(pthread_mutex_lock(&LOCK_thread_count)); // For process list
  thd->proc_info=0;
  thd->command=COM_SLEEP;
  thd->query=0;
  thread_running--;
  VOID(pthread_mutex_unlock(&LOCK_thread_count));
  thd->packet.shrink(thd->variables.net_buffer_length);	// Reclaim some memory
  free_root(&thd->mem_root,MYF(MY_KEEP_PREALLOC));
  DBUG_RETURN(error);
}


/*
  Read query from packet and store in thd->query
  Used in COM_QUERY and COM_PREPARE

  DESCRIPTION
    Sets the following THD variables:
      query
      query_length

  RETURN VALUES
    0	ok
    1	error;  In this case thd->fatal_error is set
*/

bool alloc_query(THD *thd, char *packet, ulong packet_length)
{
  packet_length--;				// Remove end null
  /* Remove garage at start and end of query */
  while (my_isspace(system_charset_info,packet[0]) && packet_length > 0)
  {
    packet++;
    packet_length--;
  }
  char *pos=packet+packet_length;		// Point at end null
  while (packet_length > 0 && 
	 (pos[-1] == ';' || my_isspace(system_charset_info,pos[-1])))
  {
    pos--;
    packet_length--;
  }
  /* We must allocate some extra memory for query cache */
  if (!(thd->query= (char*) thd->memdup_w_gap((gptr) (packet),
					      packet_length,
					      thd->db_length+2)))
    return 1;
  thd->query[packet_length]=0;
  thd->query_length= packet_length;
  thd->packet.shrink(thd->variables.net_buffer_length);// Reclaim some memory

  if (!(specialflag & SPECIAL_NO_PRIOR))
    my_pthread_setprio(pthread_self(),QUERY_PRIOR);
  return 0;
}

/****************************************************************************
** mysql_execute_command
** Execute command saved in thd and current_lex->sql_command
****************************************************************************/

void
mysql_execute_command(THD *thd)
{
  int	res= 0;
  LEX	*lex= &thd->lex;
  TABLE_LIST *tables= (TABLE_LIST*) lex->select_lex.table_list.first;
  TABLE_LIST *cursor;
  SELECT_LEX *select_lex= &lex->select_lex;
  SELECT_LEX_UNIT *unit= &lex->unit;
  DBUG_ENTER("mysql_execute_command");

  /*
    Reset warning count for each query that uses tables
    A better approach would be to reset this for any commands
    that is not a SHOW command or a select that only access local
    variables, but for now this is probably good enough.
  */
  if (tables || &lex->select_lex != lex->all_selects_list)
    mysql_reset_errors(thd);
  /*
    Save old warning count to be able to send to client how many warnings we
    got
  */
  thd->old_total_warn_count= thd->total_warn_count;

  if (thd->slave_thread)
  {
    /* 
      Skip if we are in the slave thread, some table rules have been
      given and the table list says the query should not be replicated
    */
    if (table_rules_on && tables && !tables_ok(thd,tables))
      DBUG_VOID_RETURN;
#ifndef TO_BE_DELETED
    /*
       This is a workaround to deal with the shortcoming in 3.23.44-3.23.46
       masters in RELEASE_LOCK() logging. We re-write SELECT RELEASE_LOCK()
       as DO RELEASE_LOCK()
    */
    if (lex->sql_command == SQLCOM_SELECT)
    {
      lex->sql_command = SQLCOM_DO;
      lex->insert_list = &select_lex->item_list;
    }
#endif
  }
  
  /*
    TODO: make derived tables processing 'inside' SELECT processing.
    TODO: solve problem with depended derived tables in subselects
  */
  if (lex->derived_tables)
  {
    for (SELECT_LEX *sl= lex->all_selects_list;
	 sl;
	 sl= sl->next_select_in_list())
      for (TABLE_LIST *cursor= sl->get_table_list();
	   cursor;
	   cursor= cursor->next)
	if (cursor->derived && (res=mysql_derived(thd, lex,
						  (SELECT_LEX_UNIT *)
						  cursor->derived,
						  cursor)))
	{  
	  if (res < 0 || thd->net.report_error)
	    send_error(thd,thd->killed ? ER_SERVER_SHUTDOWN : 0);
	  DBUG_VOID_RETURN;
	}
  }
  if ((&lex->select_lex != lex->all_selects_list && 
       lex->unit.create_total_list(thd, lex, &tables)) ||
      (table_rules_on && tables && thd->slave_thread &&
       !tables_ok(thd,tables)))
    DBUG_VOID_RETURN;

  statistic_increment(com_stat[lex->sql_command],&LOCK_status);
  switch (lex->sql_command) {
  case SQLCOM_SELECT:
  {
    select_result *result=lex->result;
    if (tables)
    {
      res=check_table_access(thd,
			     lex->exchange ? SELECT_ACL | FILE_ACL :
			     SELECT_ACL,
			     tables);
    }
    else
      res=check_access(thd, lex->exchange ? SELECT_ACL | FILE_ACL : SELECT_ACL,
		       any_db);
    if (res)
    {
      res=0;
      break;					// Error message is given
    }

    unit->offset_limit_cnt= (ha_rows) unit->global_parameters->offset_limit;
    unit->select_limit_cnt= (ha_rows) (unit->global_parameters->select_limit+
      unit->global_parameters->offset_limit);
    if (unit->select_limit_cnt < 
	(ha_rows) unit->global_parameters->select_limit)
      unit->select_limit_cnt= HA_POS_ERROR;		// no limit
    if (unit->select_limit_cnt == HA_POS_ERROR)
      select_lex->options&= ~OPTION_FOUND_ROWS;

    if (!(res=open_and_lock_tables(thd,tables)))
    {
      if (lex->describe)
      {
	if (!(result= new select_send()))
	{
	  send_error(thd, ER_OUT_OF_RESOURCES);
	  DBUG_VOID_RETURN;
	}
	else
	  thd->send_explain_fields(result);
	fix_tables_pointers(lex->all_selects_list);
	res= mysql_explain_union(thd, &thd->lex.unit, result);
	MYSQL_LOCK *save_lock= thd->lock;
	thd->lock= (MYSQL_LOCK *)0;
	result->send_eof();
	thd->lock= save_lock;
      }
      else
      {
	if (!result)
	{
	  if (!(result=new select_send()))
	  {
	    res= -1;
#ifdef DELETE_ITEMS
	    delete select_lex->having;
	    delete select_lex->where;
#endif
	    break;
	  }
	}
	query_cache_store_query(thd, tables);
	res=handle_select(thd, lex, result);
      }
    }
    break;
  }
  case SQLCOM_DO:
    res=mysql_do(thd, *lex->insert_list);
    break;

  case SQLCOM_EMPTY_QUERY:
    send_ok(thd);
    break;

  case SQLCOM_HELP:
    res= mysqld_help(thd,lex->help_arg);
    break;

  case SQLCOM_PURGE:
  {
    if (check_global_access(thd, SUPER_ACL))
      goto error;
    res = purge_master_logs(thd, lex->to_log);
    break;
  }
  case SQLCOM_SHOW_WARNS:
  {
    res= mysqld_show_warnings(thd, (ulong)
			      ((1L << (uint) MYSQL_ERROR::WARN_LEVEL_NOTE) |
			       (1L << (uint) MYSQL_ERROR::WARN_LEVEL_WARN)));
    break;
  }
  case SQLCOM_SHOW_ERRORS:
  {
    res= mysqld_show_warnings(thd, (ulong)
			      (1L << (uint) MYSQL_ERROR::WARN_LEVEL_ERROR));
    break;
  }
  case SQLCOM_SHOW_NEW_MASTER:
  {
    if (check_global_access(thd, REPL_SLAVE_ACL))
      goto error;
#ifndef WORKING_NEW_MASTER
    net_printf(thd, ER_NOT_SUPPORTED_YET, "SHOW NEW MASTER");
    res= 1;
#else
    res = show_new_master(thd);
#endif
    break;
  }
  case SQLCOM_SHOW_SLAVE_HOSTS:
  {
    if (check_global_access(thd, REPL_SLAVE_ACL))
      goto error;
    res = show_slave_hosts(thd);
    break;
  }
  case SQLCOM_SHOW_BINLOG_EVENTS:
  {
    if (check_global_access(thd, REPL_SLAVE_ACL))
      goto error;
    res = show_binlog_events(thd);
    break;
  }
  case SQLCOM_BACKUP_TABLE:
  {
    if (check_db_used(thd,tables) ||
	check_table_access(thd,SELECT_ACL, tables) ||
	check_global_access(thd, FILE_ACL))
      goto error; /* purecov: inspected */
    res = mysql_backup_table(thd, tables);

    break;
  }
  case SQLCOM_RESTORE_TABLE:
  {
    if (check_db_used(thd,tables) ||
	check_table_access(thd, INSERT_ACL, tables) ||
	check_global_access(thd, FILE_ACL))
      goto error; /* purecov: inspected */
    res = mysql_restore_table(thd, tables);
    break;
  }
  case SQLCOM_CHANGE_MASTER:
  {
    if (check_global_access(thd, SUPER_ACL))
      goto error;
    LOCK_ACTIVE_MI;
    res = change_master(thd,active_mi);
    UNLOCK_ACTIVE_MI;
    break;
  }
  case SQLCOM_SHOW_SLAVE_STAT:
  {
    if (check_global_access(thd, SUPER_ACL))
      goto error;
    LOCK_ACTIVE_MI;
    res = show_master_info(thd,active_mi);
    UNLOCK_ACTIVE_MI;
    break;
  }
  case SQLCOM_SHOW_MASTER_STAT:
  {
    if (check_global_access(thd, SUPER_ACL))
      goto error;
    res = show_binlog_info(thd);
    break;
  }
    
  case SQLCOM_LOAD_MASTER_DATA: // sync with master
    if (check_global_access(thd, SUPER_ACL))
      goto error;
    if (end_active_trans(thd))
      res= -1;
    else
      res = load_master_data(thd);
    break;
    
#ifdef HAVE_INNOBASE_DB
  case SQLCOM_SHOW_INNODB_STATUS:
    {
      if (check_global_access(thd, SUPER_ACL))
	goto error;
      res = innodb_show_status(thd);
      break;
    }
#endif

  case SQLCOM_LOAD_MASTER_TABLE:
  {
    if (!tables->db)
      tables->db=thd->db;
    if (check_access(thd,CREATE_ACL,tables->db,&tables->grant.privilege))
      goto error;				/* purecov: inspected */
    if (grant_option)
    {
      /* Check that the first table has CREATE privilege */
      TABLE_LIST *tmp_table_list=tables->next;
      tables->next=0;
      bool error=check_grant(thd,CREATE_ACL,tables);
      tables->next=tmp_table_list;
      if (error)
	goto error;
    }
    if (strlen(tables->real_name) > NAME_LEN)
    {
      net_printf(thd,ER_WRONG_TABLE_NAME,tables->real_name);
      break;
    }
    LOCK_ACTIVE_MI;
    // fetch_master_table will send the error to the client on failure
    if (!fetch_master_table(thd, tables->db, tables->real_name,
			    active_mi, 0))
    {
      send_ok(thd);
    }
    UNLOCK_ACTIVE_MI;
    break;
  }
  case SQLCOM_CREATE_TABLE:
  {
    ulong want_priv= ((lex->create_info.options & HA_LEX_CREATE_TMP_TABLE) ?
		      CREATE_TMP_ACL : CREATE_ACL);
    if (!tables->db)
      tables->db=thd->db;
    if (check_access(thd,want_priv,tables->db,&tables->grant.privilege) ||
	check_merge_table_access(thd, tables->db,
				 (TABLE_LIST *)
				 lex->create_info.merge_list.first))
      goto error;				/* purecov: inspected */
    if (grant_option && want_priv != CREATE_TMP_ACL)
    {
      /* Check that the first table has CREATE privilege */
      TABLE_LIST *tmp_table_list=tables->next;
      tables->next=0;
      bool error=check_grant(thd, want_priv, tables);
      tables->next=tmp_table_list;
      if (error)
	goto error;
    }
    if (strlen(tables->real_name) > NAME_LEN)
    {
      net_printf(thd, ER_WRONG_TABLE_NAME, tables->alias);
      res=0;
      break;
    }
#ifndef HAVE_READLINK
    lex->create_info.data_file_name=lex->create_info.index_file_name=0;
#else
    /* Fix names if symlinked tables */
    if (append_file_to_dir(thd, &lex->create_info.data_file_name,
			   tables->real_name) ||
	append_file_to_dir(thd,&lex->create_info.index_file_name,
			   tables->real_name))
    {
      res=-1;
      break;
    }
#endif
    if (select_lex->item_list.elements)		// With select
    {
      select_result *result;

      if (!(lex->create_info.options & HA_LEX_CREATE_TMP_TABLE) &&
	  check_dup(tables->db, tables->real_name, tables->next))
      {
	net_printf(thd,ER_INSERT_TABLE_USED,tables->real_name);
	DBUG_VOID_RETURN;
      }
      if (tables->next)
      {
	TABLE_LIST *table;
	if (check_table_access(thd, SELECT_ACL, tables->next))
	  goto error;				// Error message is given
      }
      unit->offset_limit_cnt= select_lex->offset_limit;
      unit->select_limit_cnt= select_lex->select_limit+
	select_lex->offset_limit;
      if (unit->select_limit_cnt < select_lex->select_limit)
	unit->select_limit_cnt= HA_POS_ERROR;		// No limit

      /* Skip first table, which is the table we are creating */
      lex->select_lex.table_list.first=
	(byte*) (((TABLE_LIST *) lex->select_lex.table_list.first)->next);
      if (!(res=open_and_lock_tables(thd,tables->next)))
      {
        if ((result=new select_create(tables->db ? tables->db : thd->db,
                                      tables->real_name, &lex->create_info,
                                      lex->create_list,
                                      lex->key_list,
                                      select_lex->item_list,lex->duplicates)))
          res=handle_select(thd, lex, result);
	else
	  res= -1;
      }
    }
    else // regular create
    {
      res = mysql_create_table(thd,tables->db ? tables->db : thd->db,
			       tables->real_name, &lex->create_info,
			       lex->create_list,
			       lex->key_list,0,0,0); // do logging
      if (!res)
	send_ok(thd);
    }
    break;
  }
  case SQLCOM_CREATE_INDEX:
    if (!tables->db)
      tables->db=thd->db;
    if (check_access(thd,INDEX_ACL,tables->db,&tables->grant.privilege))
      goto error; /* purecov: inspected */
    if (grant_option && check_grant(thd,INDEX_ACL,tables))
      goto error;
    if (end_active_trans(thd))
      res= -1;
    else
      res = mysql_create_index(thd, tables, lex->key_list);
    break;

  case SQLCOM_SLAVE_START:
  {
    LOCK_ACTIVE_MI;
    start_slave(thd,active_mi,1 /* net report*/);
    UNLOCK_ACTIVE_MI;
    break;
  }
  case SQLCOM_SLAVE_STOP:
  {
    LOCK_ACTIVE_MI;
    stop_slave(thd,active_mi,1/* net report*/);
    UNLOCK_ACTIVE_MI;
    break;
  }
  case SQLCOM_ALTER_TABLE:
#if defined(DONT_ALLOW_SHOW_COMMANDS)
    send_error(thd,ER_NOT_ALLOWED_COMMAND); /* purecov: inspected */
    break;
#else
    {
      ulong priv=0;
      if (lex->name && (!lex->name[0] || strlen(lex->name) > NAME_LEN))
      {
	net_printf(thd,ER_WRONG_TABLE_NAME,lex->name);
	res=0;
	break;
      }
      if (!tables->db)
	tables->db=thd->db;
      if (!select_lex->db)
	select_lex->db=tables->db;
      if (check_access(thd,ALTER_ACL,tables->db,&tables->grant.privilege) ||
	  check_access(thd,INSERT_ACL | CREATE_ACL,select_lex->db,&priv) ||
	  check_merge_table_access(thd, tables->db, 
				   (TABLE_LIST *)
				   lex->create_info.merge_list.first))
	goto error;				/* purecov: inspected */
      if (!tables->db)
	tables->db=thd->db;
      if (grant_option)
      {
	if (check_grant(thd,ALTER_ACL,tables))
	  goto error;
	if (lex->name && !test_all_bits(priv,INSERT_ACL | CREATE_ACL))
	{					// Rename of table
	  TABLE_LIST tmp_table;
	  bzero((char*) &tmp_table,sizeof(tmp_table));
	  tmp_table.real_name=lex->name;
	  tmp_table.db=select_lex->db;
	  tmp_table.grant.privilege=priv;
	  if (check_grant(thd,INSERT_ACL | CREATE_ACL,tables))
	    goto error;
	}
      }
      /* Don't yet allow changing of symlinks with ALTER TABLE */
      lex->create_info.data_file_name=lex->create_info.index_file_name=0;
      /* ALTER TABLE ends previous transaction */
      if (end_active_trans(thd))
	res= -1;
      else
      {
	res= mysql_alter_table(thd, select_lex->db, lex->name,
			       &lex->create_info,
			       tables, lex->create_list,
			       lex->key_list, lex->drop_list, lex->alter_list,
                               (ORDER *) select_lex->order_list.first,
			       lex->drop_primary, lex->duplicates,
			       lex->alter_keys_onoff, lex->simple_alter);
      }
      break;
    }
#endif
  case SQLCOM_RENAME_TABLE:
  {
    TABLE_LIST *table;
    if (check_db_used(thd,tables))
      goto error;
    for (table=tables ; table ; table=table->next->next)
    {
      if (check_access(thd, ALTER_ACL | DROP_ACL, table->db,
		       &table->grant.privilege) ||
	  check_access(thd, INSERT_ACL | CREATE_ACL, table->next->db,
		       &table->next->grant.privilege))
	goto error;
      if (grant_option)
      {
	TABLE_LIST old_list,new_list;
	old_list=table[0];
	new_list=table->next[0];
	old_list.next=new_list.next=0;
	if (check_grant(thd,ALTER_ACL,&old_list) ||
	    (!test_all_bits(table->next->grant.privilege,
			    INSERT_ACL | CREATE_ACL) &&
	     check_grant(thd,INSERT_ACL | CREATE_ACL, &new_list)))
	  goto error;
      }
    }
    query_cache_invalidate3(thd, tables, 0);
    if (end_active_trans(thd))
      res= -1;
    else if (mysql_rename_tables(thd,tables))
      res= -1;
    break;
  }
  case SQLCOM_SHOW_BINLOGS:
#ifdef DONT_ALLOW_SHOW_COMMANDS
    send_error(thd,ER_NOT_ALLOWED_COMMAND); /* purecov: inspected */
    DBUG_VOID_RETURN;
#else
    {
      if (check_global_access(thd, SUPER_ACL))
	goto error;
      res = show_binlogs(thd);
      break;
    }
#endif    
  case SQLCOM_SHOW_CREATE:
#ifdef DONT_ALLOW_SHOW_COMMANDS
    send_error(thd,ER_NOT_ALLOWED_COMMAND); /* purecov: inspected */
    DBUG_VOID_RETURN;
#else
    {
      if (check_db_used(thd, tables) ||
	  check_access(thd, SELECT_ACL | EXTRA_ACL, tables->db,
		       &tables->grant.privilege))
	goto error;
      res = mysqld_show_create(thd, tables);
      break;
    }
#endif
  case SQLCOM_REPAIR:
  {
    if (check_db_used(thd,tables) ||
	check_table_access(thd,SELECT_ACL | INSERT_ACL, tables))
      goto error; /* purecov: inspected */
    res = mysql_repair_table(thd, tables, &lex->check_opt);
    break;
  }
  case SQLCOM_CHECK:
  {
    if (check_db_used(thd,tables) ||
	check_table_access(thd, SELECT_ACL | EXTRA_ACL , tables))
      goto error; /* purecov: inspected */
    res = mysql_check_table(thd, tables, &lex->check_opt);
    break;
  }
  case SQLCOM_ANALYZE:
  {
    if (check_db_used(thd,tables) ||
	check_table_access(thd,SELECT_ACL | INSERT_ACL, tables))
      goto error; /* purecov: inspected */
    res = mysql_analyze_table(thd, tables, &lex->check_opt);
    break;
  }

  case SQLCOM_OPTIMIZE:
  {
    HA_CREATE_INFO create_info;
    if (check_db_used(thd,tables) ||
	check_table_access(thd,SELECT_ACL | INSERT_ACL, tables))
      goto error; /* purecov: inspected */
    if (specialflag & (SPECIAL_SAFE_MODE | SPECIAL_NO_NEW_FUNC))
    {
      /* Use ALTER TABLE */
      lex->create_list.empty();
      lex->key_list.empty();
      lex->col_list.empty();
      lex->drop_list.empty();
      lex->alter_list.empty();
      bzero((char*) &create_info,sizeof(create_info));
      create_info.db_type=DB_TYPE_DEFAULT;
      create_info.row_type=ROW_TYPE_DEFAULT;
      create_info.table_charset=default_charset_info;
      res= mysql_alter_table(thd, NullS, NullS, &create_info,
			     tables, lex->create_list,
			     lex->key_list, lex->drop_list, lex->alter_list,
                             (ORDER *) 0,
			     0,DUP_ERROR);
    }
    else
      res = mysql_optimize_table(thd, tables, &lex->check_opt);
    break;
  }
  case SQLCOM_UPDATE:
    if (check_access(thd,UPDATE_ACL,tables->db,&tables->grant.privilege))
      goto error;
    if (grant_option && check_grant(thd,UPDATE_ACL,tables))
      goto error;
    if (select_lex->item_list.elements != lex->value_list.elements)
    {
      send_error(thd,ER_WRONG_VALUE_COUNT);
      DBUG_VOID_RETURN;
    }
    if (select_lex->table_list.elements == 1)
    {
      res= mysql_update(thd,tables,
			select_lex->item_list,
			lex->value_list,
			select_lex->where,
			(ORDER *) select_lex->order_list.first,
			select_lex->select_limit,
			lex->duplicates);
    }
    else
    {
      multi_update  *result;
      uint table_count;
      TABLE_LIST *auxi;
      const char *msg=0;

      lex->sql_command=SQLCOM_MULTI_UPDATE;
      for (auxi= (TABLE_LIST*) tables, table_count=0 ; auxi ; auxi=auxi->next)
	table_count++;

      if (select_lex->order_list.elements)
	msg="ORDER BY";
      else if (select_lex->select_limit && select_lex->select_limit !=
	       HA_POS_ERROR)
	msg="LIMIT";
      if (msg)
      {
	net_printf(thd, ER_WRONG_USAGE, "UPDATE", msg);
	res= 1;
	break;
      }

      tables->grant.want_privilege=(SELECT_ACL & ~tables->grant.privilege);
      if ((res=open_and_lock_tables(thd,tables)))
	break;
      unit->select_limit_cnt= HA_POS_ERROR;
      if (!setup_fields(thd,tables,select_lex->item_list,1,0,0) &&
	  !setup_fields(thd,tables,lex->value_list,0,0,0) &&
	  !thd->fatal_error &&
	  (result=new multi_update(thd,tables,select_lex->item_list,
				   lex->duplicates, table_count)))
      {
	List <Item> total_list;
	List_iterator <Item> field_list(select_lex->item_list);
	List_iterator <Item> value_list(lex->value_list);
	Item *item;
	while ((item=field_list++))
	  total_list.push_back(item);
	while ((item=value_list++))
	  total_list.push_back(item);

	res= mysql_select(thd, tables, total_list,
			  select_lex->where,
			  (ORDER *)NULL, (ORDER *)NULL, (Item *)NULL,
			  (ORDER *)NULL,
			  select_lex->options | thd->options |
			  SELECT_NO_JOIN_CACHE,
			  result, unit, select_lex, 0);
	delete result;
      }
      else
	res= -1;					// Error is not sent
      close_thread_tables(thd);
    }
    break;
  case SQLCOM_REPLACE:
  case SQLCOM_INSERT:
  {
    ulong privilege= (lex->duplicates == DUP_REPLACE ?
                      INSERT_ACL | DELETE_ACL : INSERT_ACL);
    if (check_access(thd,privilege,tables->db,&tables->grant.privilege))
      goto error; /* purecov: inspected */
    if (grant_option && check_grant(thd,privilege,tables))
      goto error;
    res = mysql_insert(thd,tables,lex->field_list,lex->many_values,
		       lex->duplicates);
    break;
  }
  case SQLCOM_REPLACE_SELECT:
  case SQLCOM_INSERT_SELECT:
  {

    /*
      Check that we have modify privileges for the first table and
      select privileges for the rest
    */
    {
      ulong privilege= (lex->duplicates == DUP_REPLACE ?
                        INSERT_ACL | DELETE_ACL : INSERT_ACL);
      TABLE_LIST *save_next=tables->next;
      tables->next=0;
      if (check_access(thd, privilege,
		       tables->db,&tables->grant.privilege) ||
	  (grant_option && check_grant(thd, privilege, tables)))
	goto error;
      tables->next=save_next;
      if ((res=check_table_access(thd, SELECT_ACL, save_next)))
	goto error;
    }

    select_result *result;
    unit->offset_limit_cnt= select_lex->offset_limit;
    unit->select_limit_cnt= select_lex->select_limit+select_lex->offset_limit;
    if (unit->select_limit_cnt < select_lex->select_limit)
      unit->select_limit_cnt= HA_POS_ERROR;		// No limit

    if (check_dup(tables->db, tables->real_name, tables->next))
    {
      net_printf(thd,ER_INSERT_TABLE_USED,tables->real_name);
      DBUG_VOID_RETURN;
    }

    /* Skip first table, which is the table we are inserting in */
    lex->select_lex.table_list.first=
      (byte*) (((TABLE_LIST *) lex->select_lex.table_list.first)->next);
    if (!(res=open_and_lock_tables(thd, tables)))
    {
      if ((result=new select_insert(tables->table,&lex->field_list,
				    lex->duplicates)))
	res=handle_select(thd,lex,result);
    }
    else
      res= -1;
    break;
  }
  case SQLCOM_TRUNCATE:
    if (check_access(thd,DELETE_ACL,tables->db,&tables->grant.privilege))
      goto error; /* purecov: inspected */
    /*
      Don't allow this within a transaction because we want to use
      re-generate table
    */
    if (thd->locked_tables || thd->active_transaction())
    {
      send_error(thd,ER_LOCK_OR_ACTIVE_TRANSACTION,NullS);
      goto error;
    }
    res=mysql_truncate(thd,tables);
    break;
  case SQLCOM_DELETE:
  {
    if (check_access(thd,DELETE_ACL,tables->db,&tables->grant.privilege))
      goto error; /* purecov: inspected */
    if (grant_option && check_grant(thd,DELETE_ACL,tables))
      goto error;
    // Set privilege for the WHERE clause
    tables->grant.want_privilege=(SELECT_ACL & ~tables->grant.privilege);
    res = mysql_delete(thd,tables, select_lex->where,
                       (ORDER*) select_lex->order_list.first,
                       select_lex->select_limit, select_lex->options);
    break;
  }
  case SQLCOM_DELETE_MULTI:
  {
    TABLE_LIST *aux_tables=(TABLE_LIST *)thd->lex.auxilliary_table_list.first;
    TABLE_LIST *auxi;
    uint table_count=0;
    multi_delete *result;

    /* sql_yacc guarantees that tables and aux_tables are not zero */
    if (check_db_used(thd, tables) || check_db_used(thd,aux_tables) ||
	check_table_access(thd,SELECT_ACL, tables) || 
	check_table_access(thd,DELETE_ACL, aux_tables))
      goto error;
    if ((thd->options & OPTION_SAFE_UPDATES) && !select_lex->where)
    {		
      send_error(thd,ER_UPDATE_WITHOUT_KEY_IN_SAFE_MODE);
      goto error;
    }
    for (auxi=(TABLE_LIST*) aux_tables ; auxi ; auxi=auxi->next)
    {
      table_count++;
      /* All tables in aux_tables must be found in FROM PART */
      TABLE_LIST *walk;
      for (walk=(TABLE_LIST*) tables ; walk ; walk=walk->next)
      {
	if (!strcmp(auxi->real_name,walk->real_name) &&
	    !strcmp(walk->db,auxi->db))
	  break;
      }
      if (!walk)
      {
	net_printf(thd,ER_NONUNIQ_TABLE,auxi->real_name);
	goto error;
      }
      walk->lock_type= auxi->lock_type;
      auxi->table_list=  walk;		// Remember corresponding table
    }
    if (add_item_to_list(new Item_null()))
    {
      res= -1;
      break;
    }
    thd->proc_info="init";
    if ((res=open_and_lock_tables(thd,tables)))
      break;
    /* Fix tables-to-be-deleted-from list to point at opened tables */
    for (auxi=(TABLE_LIST*) aux_tables ; auxi ; auxi=auxi->next)
      auxi->table= auxi->table_list->table;
    fix_tables_pointers(lex->all_selects_list);
    if (!thd->fatal_error && (result= new multi_delete(thd,aux_tables,
						       table_count)))
    {
      res= mysql_select(thd,select_lex->get_table_list(),
			select_lex->item_list,
			select_lex->where,
			(ORDER *)NULL,(ORDER *)NULL,(Item *)NULL,
			(ORDER *)NULL,
			select_lex->options | thd->options |
			SELECT_NO_JOIN_CACHE,
			result, unit, select_lex, 0);
      delete result;
    }
    else
      res= -1;					// Error is not sent
    close_thread_tables(thd);
    break;
  }
  case SQLCOM_DROP_TABLE:
  {
    if (check_table_access(thd,DROP_ACL,tables))
      goto error;				/* purecov: inspected */
    if (end_active_trans(thd))
      res= -1;
    else
      res = mysql_rm_table(thd,tables,lex->drop_if_exists);
  }
  break;
  case SQLCOM_DROP_INDEX:
    if (!tables->db)
      tables->db=thd->db;
    if (check_access(thd,INDEX_ACL,tables->db,&tables->grant.privilege))
      goto error;				/* purecov: inspected */
    if (grant_option && check_grant(thd,INDEX_ACL,tables))
      goto error;
    if (end_active_trans(thd))
      res= -1;
    else
      res = mysql_drop_index(thd, tables, lex->drop_list);
    break;
  case SQLCOM_SHOW_DATABASES:
#if defined(DONT_ALLOW_SHOW_COMMANDS)
    send_error(thd,ER_NOT_ALLOWED_COMMAND);   /* purecov: inspected */
    DBUG_VOID_RETURN;
#else
    if ((specialflag & SPECIAL_SKIP_SHOW_DB) &&
	check_global_access(thd, SHOW_DB_ACL))
      goto error;
    res= mysqld_show_dbs(thd, (lex->wild ? lex->wild->ptr() : NullS));
    break;
#endif
  case SQLCOM_SHOW_PROCESSLIST:
    if (!thd->priv_user[0] && check_global_access(thd,PROCESS_ACL))
      break;
    mysqld_list_processes(thd,thd->master_access & PROCESS_ACL ? NullS :
			  thd->priv_user,lex->verbose);
    break;
  case SQLCOM_SHOW_TABLE_TYPES:
    res= mysqld_show_table_types(thd);
    break;
  case SQLCOM_SHOW_PRIVILEGES:
    res= mysqld_show_privileges(thd);
    break;
  case SQLCOM_SHOW_COLUMN_TYPES:
    res= mysqld_show_column_types(thd);
    break;
  case SQLCOM_SHOW_STATUS:
    res= mysqld_show(thd,(lex->wild ? lex->wild->ptr() : NullS),status_vars,
		     OPT_GLOBAL);
    break;
  case SQLCOM_SHOW_VARIABLES:
    res= mysqld_show(thd, (lex->wild ? lex->wild->ptr() : NullS),
		     init_vars, lex->option_type);
    break;
  case SQLCOM_SHOW_LOGS:
#ifdef DONT_ALLOW_SHOW_COMMANDS
    send_error(thd,ER_NOT_ALLOWED_COMMAND);	/* purecov: inspected */
    DBUG_VOID_RETURN;
#else
    {
      if (grant_option && check_access(thd, FILE_ACL, any_db))
	goto error;
      res= mysqld_show_logs(thd);
      break;
    }
#endif
  case SQLCOM_SHOW_TABLES:
    /* FALL THROUGH */
#ifdef DONT_ALLOW_SHOW_COMMANDS
    send_error(thd,ER_NOT_ALLOWED_COMMAND);	/* purecov: inspected */
    DBUG_VOID_RETURN;
#else
    {
      char *db=select_lex->db ? select_lex->db : thd->db;
      if (!db)
      {
	send_error(thd,ER_NO_DB_ERROR);	/* purecov: inspected */
	goto error;				/* purecov: inspected */
      }
      remove_escape(db);				// Fix escaped '_'
      if (check_db_name(db))
      {
        net_printf(thd,ER_WRONG_DB_NAME, db);
        goto error;
      }
      if (check_access(thd,SELECT_ACL,db,&thd->col_access))
	goto error;				/* purecov: inspected */
      /* grant is checked in mysqld_show_tables */
      if (select_lex->options & SELECT_DESCRIBE)
        res= mysqld_extend_show_tables(thd,db,
				       (lex->wild ? lex->wild->ptr() : NullS));
      else
	res= mysqld_show_tables(thd,db,
				(lex->wild ? lex->wild->ptr() : NullS));
      break;
    }
#endif
  case SQLCOM_SHOW_OPEN_TABLES:
    res= mysqld_show_open_tables(thd,(lex->wild ? lex->wild->ptr() : NullS));
    break;
  case SQLCOM_SHOW_CHARSETS:
    res= mysqld_show_charsets(thd,(lex->wild ? lex->wild->ptr() : NullS));
    break;
  case SQLCOM_SHOW_FIELDS:
#ifdef DONT_ALLOW_SHOW_COMMANDS
    send_error(thd,ER_NOT_ALLOWED_COMMAND);	/* purecov: inspected */
    DBUG_VOID_RETURN;
#else
    {
      char *db=tables->db;
      if (!*db)
      {
	send_error(thd,ER_NO_DB_ERROR);	/* purecov: inspected */
	goto error;				/* purecov: inspected */
      }
      remove_escape(db);			// Fix escaped '_'
      remove_escape(tables->real_name);
      if (check_access(thd,SELECT_ACL | EXTRA_ACL,db,&thd->col_access))
	goto error;				/* purecov: inspected */
      tables->grant.privilege=thd->col_access;
      if (grant_option && check_grant(thd,SELECT_ACL,tables,2))
	goto error;
      res= mysqld_show_fields(thd,tables,
			      (lex->wild ? lex->wild->ptr() : NullS),
			      lex->verbose);
      break;
    }
#endif
  case SQLCOM_SHOW_KEYS:
#ifdef DONT_ALLOW_SHOW_COMMANDS
    send_error(thd,ER_NOT_ALLOWED_COMMAND);	/* purecov: inspected */
    DBUG_VOID_RETURN;
#else
    {
      char *db=tables->db;
      if (!db)
      {
	send_error(thd,ER_NO_DB_ERROR);	/* purecov: inspected */
	goto error;				/* purecov: inspected */
      }
      remove_escape(db);			// Fix escaped '_'
      remove_escape(tables->real_name);
      if (!tables->db)
	tables->db=thd->db;
      if (check_access(thd,SELECT_ACL,db,&thd->col_access))
	goto error; /* purecov: inspected */
      tables->grant.privilege=thd->col_access;
      if (grant_option && check_grant(thd,SELECT_ACL,tables,2))
	goto error;
      res= mysqld_show_keys(thd,tables);
      break;
    }
#endif
  case SQLCOM_CHANGE_DB:
    mysql_change_db(thd,select_lex->db);
    break;
  case SQLCOM_LOAD:
  {
    uint privilege= (lex->duplicates == DUP_REPLACE ?
		     INSERT_ACL | UPDATE_ACL | DELETE_ACL : INSERT_ACL);

    if (!lex->local_file)
    {
      if (check_access(thd,privilege | FILE_ACL,tables->db))
	goto error;
    }
    else
    {
      if (!(thd->client_capabilities & CLIENT_LOCAL_FILES) ||
	  ! opt_local_infile)
      {
	send_error(thd,ER_NOT_ALLOWED_COMMAND);
	goto error;
      }
      if (check_access(thd,privilege,tables->db,&tables->grant.privilege) ||
	  grant_option && check_grant(thd,privilege,tables))
	goto error;
    }
    res=mysql_load(thd, lex->exchange, tables, lex->field_list,
		   lex->duplicates, (bool) lex->local_file, lex->lock_option);
    break;
  }
  case SQLCOM_SET_OPTION:
    if (!(res=sql_set_variables(thd, &lex->var_list)))
      send_ok(thd);
    break;
  case SQLCOM_UNLOCK_TABLES:
    unlock_locked_tables(thd);
    if (thd->options & OPTION_TABLE_LOCK)
    {
      end_active_trans(thd);
      thd->options&= ~(ulong) (OPTION_TABLE_LOCK);
    }
    if (thd->global_read_lock)
      unlock_global_read_lock(thd);
    send_ok(thd);
    break;
  case SQLCOM_LOCK_TABLES:
    unlock_locked_tables(thd);
    if (check_db_used(thd,tables) || end_active_trans(thd))
      goto error;
    if (check_table_access(thd, LOCK_TABLES_ACL | SELECT_ACL, tables))
      goto error;
    thd->in_lock_tables=1;
    thd->options|= OPTION_TABLE_LOCK;
    if (!(res=open_and_lock_tables(thd,tables)))
    {
      thd->locked_tables=thd->lock;
      thd->lock=0;
      send_ok(thd);
    }
    else
      thd->options&= ~(ulong) (OPTION_TABLE_LOCK);
    thd->in_lock_tables=0;
    break;
  case SQLCOM_CREATE_DB:
  {
    if (!strip_sp(lex->name) || check_db_name(lex->name))
    {
      net_printf(thd,ER_WRONG_DB_NAME, lex->name);
      break;
    }
    if (lower_case_table_names)
      my_casedn_str(system_charset_info, lex->name);
    if (check_access(thd,CREATE_ACL,lex->name,0,1))
      break;
    res=mysql_create_db(thd,lex->name,&lex->create_info,0);
    break;
  }
  case SQLCOM_DROP_DB:
  {
    if (!strip_sp(lex->name) || check_db_name(lex->name))
    {
      net_printf(thd,ER_WRONG_DB_NAME, lex->name);
      break;
    }
    if (lower_case_table_names)
      my_casedn_str(system_charset_info, lex->name);
    if (check_access(thd,DROP_ACL,lex->name,0,1))
      break;
    if (thd->locked_tables || thd->active_transaction())
    {
      send_error(thd,ER_LOCK_OR_ACTIVE_TRANSACTION);
      goto error;
    }
    res=mysql_rm_db(thd,lex->name,lex->drop_if_exists,0);
    break;
  }
  case SQLCOM_ALTER_DB:
  {
    if (!strip_sp(lex->name) || check_db_name(lex->name))
    {
      net_printf(thd,ER_WRONG_DB_NAME, lex->name);
      break;
    }
    if (check_access(thd,ALTER_ACL,lex->name,0,1))
      break;
    if (thd->locked_tables || thd->active_transaction())
    {
      send_error(thd,ER_LOCK_OR_ACTIVE_TRANSACTION);
      goto error;
    }
    res=mysql_alter_db(thd,lex->name,&lex->create_info);
    break;
  }
  case SQLCOM_SHOW_CREATE_DB:
  {
    if (!strip_sp(lex->name) || check_db_name(lex->name))
    {
      net_printf(thd,ER_WRONG_DB_NAME, lex->name);
      break;
    }
    if (check_access(thd,DROP_ACL,lex->name,0,1))
      break;
    if (thd->locked_tables || thd->active_transaction())
    {
      send_error(thd,ER_LOCK_OR_ACTIVE_TRANSACTION);
      goto error;
    }
    res=mysqld_show_create_db(thd,lex->name,&lex->create_info);
    break;
  }
  case SQLCOM_CREATE_FUNCTION:
    if (check_access(thd,INSERT_ACL,"mysql",0,1))
      break;
#ifdef HAVE_DLOPEN
    if (!(res = mysql_create_function(thd,&lex->udf)))
      send_ok(thd);
#else
    res= -1;
#endif
    break;
  case SQLCOM_DROP_FUNCTION:
    if (check_access(thd,DELETE_ACL,"mysql",0,1))
      break;
#ifdef HAVE_DLOPEN
    if (!(res = mysql_drop_function(thd,lex->udf.name)))
      send_ok(thd);
#else
    res= -1;
#endif
    break;
  case SQLCOM_REVOKE:
  case SQLCOM_GRANT:
  {
    if (check_access(thd, lex->grant | lex->grant_tot_col | GRANT_ACL,
		     tables && tables->db ? tables->db : select_lex->db,
		     tables ? &tables->grant.privilege : 0,
		     tables ? 0 : 1))
      goto error;

    /*
      Check that the user isn't trying to change a password for another
      user if he doesn't have UPDATE privilege to the MySQL database
    */

    if (thd->user)				// If not replication
    {
      LEX_USER *user;
      List_iterator <LEX_USER> user_list(lex->users_list);
      while ((user=user_list++))
      {
	if (user->password.str &&
	    (strcmp(thd->user,user->user.str) ||
	     user->host.str &&
	     my_strcasecmp(system_charset_info, 
                           user->host.str, thd->host_or_ip)))
	{
	  if (check_access(thd, UPDATE_ACL, "mysql",0,1))
	    goto error;
	  break;			// We are allowed to do changes
	}
      }
    }
    if (tables)
    {
      if (grant_option && check_grant(thd,
				      (lex->grant | lex->grant_tot_col |
				       GRANT_ACL),
				      tables))
	goto error;
      if (!(res = mysql_table_grant(thd,tables,lex->users_list, lex->columns,
				    lex->grant,
				    lex->sql_command == SQLCOM_REVOKE)))
      {
	mysql_update_log.write(thd, thd->query, thd->query_length);
	if (mysql_bin_log.is_open())
	{
	  Query_log_event qinfo(thd, thd->query, thd->query_length, 0);
	  mysql_bin_log.write(&qinfo);
	}
      }
    }
    else
    {
      if (lex->columns.elements)
      {
	send_error(thd,ER_ILLEGAL_GRANT_FOR_TABLE);
	res=1;
      }
      else
	res = mysql_grant(thd, select_lex->db, lex->users_list, lex->grant,
			  lex->sql_command == SQLCOM_REVOKE);
      if (!res)
      {
	mysql_update_log.write(thd, thd->query, thd->query_length);
	if (mysql_bin_log.is_open())
	{
	  Query_log_event qinfo(thd, thd->query, thd->query_length, 0);
	  mysql_bin_log.write(&qinfo);
	}
	if (mqh_used && lex->sql_command == SQLCOM_GRANT)
	{
	  List_iterator <LEX_USER> str_list(lex->users_list);
	  LEX_USER *user;
	  while ((user=str_list++))
	    reset_mqh(thd,user);
	}
      }
    }
    break;
  }
  case SQLCOM_FLUSH:
  case SQLCOM_RESET:
    if (check_global_access(thd,RELOAD_ACL) || check_db_used(thd, tables))
      goto error;
    if (reload_acl_and_cache(thd, lex->type, tables))
      send_error(thd,0);
    else
      send_ok(thd);
    break;
  case SQLCOM_KILL:
    kill_one_thread(thd,lex->thread_id);
    break;
  case SQLCOM_SHOW_GRANTS:
    res=0;
    if ((thd->priv_user &&
	 !strcmp(thd->priv_user,lex->grant_user->user.str)) ||
	!check_access(thd, SELECT_ACL, "mysql",0,1))
    {
      res = mysql_show_grants(thd,lex->grant_user);
    }
    break;
  case SQLCOM_HA_OPEN:
    if (check_db_used(thd,tables) ||
	check_table_access(thd,SELECT_ACL, tables))
      goto error;
    res = mysql_ha_open(thd, tables);
    break;
  case SQLCOM_HA_CLOSE:
    if (check_db_used(thd,tables))
      goto error;
    res = mysql_ha_close(thd, tables);
    break;
  case SQLCOM_HA_READ:
    if (check_db_used(thd,tables) ||
	check_table_access(thd,SELECT_ACL, tables))
      goto error;
    res = mysql_ha_read(thd, tables, lex->ha_read_mode, lex->backup_dir,
			lex->insert_list, lex->ha_rkey_mode, select_lex->where,
			select_lex->select_limit, select_lex->offset_limit);
    break;

  case SQLCOM_BEGIN:
    if (thd->locked_tables)
    {
      thd->lock=thd->locked_tables;
      thd->locked_tables=0;			// Will be automaticly closed
      close_thread_tables(thd);			// Free tables
    }
    if (end_active_trans(thd))
    {
      res= -1;
    }
    else
    {
      thd->options= ((thd->options & (ulong) ~(OPTION_STATUS_NO_TRANS_UPDATE)) |
		     OPTION_BEGIN);
      thd->server_status|= SERVER_STATUS_IN_TRANS;
      send_ok(thd);
    }
    break;
  case SQLCOM_COMMIT:
    /*
      We don't use end_active_trans() here to ensure that this works
      even if there is a problem with the OPTION_AUTO_COMMIT flag
      (Which of course should never happen...)
    */
  {
    thd->options&= ~(ulong) (OPTION_BEGIN | OPTION_STATUS_NO_TRANS_UPDATE);
    thd->server_status&= ~SERVER_STATUS_IN_TRANS;
    if (!ha_commit(thd))
    {
      send_ok(thd);
    }
    else
      res= -1;
    break;
  }
  case SQLCOM_ROLLBACK:
    thd->server_status&= ~SERVER_STATUS_IN_TRANS;
    if (!ha_rollback(thd))
    {
      if (thd->options & OPTION_STATUS_NO_TRANS_UPDATE)
	send_warning(thd,ER_WARNING_NOT_COMPLETE_ROLLBACK,0);
      else
	send_ok(thd);
    }
    else
      res= -1;
    thd->options&= ~(ulong) (OPTION_BEGIN | OPTION_STATUS_NO_TRANS_UPDATE);
    break;
  default:					/* Impossible */
    send_ok(thd);
    break;
  }
  thd->proc_info="query end";			// QQ
  if (res < 0)
    send_error(thd,thd->killed ? ER_SERVER_SHUTDOWN : 0);

error:
  DBUG_VOID_RETURN;
}


/****************************************************************************
  Get the user (global) and database privileges for all used tables
  Returns true (error) if we can't get the privileges and we don't use
  table/column grants.
  The idea of EXTRA_ACL is that one will be granted access to the table if
  one has the asked privilege on any column combination of the table; For
  example to be able to check a table one needs to have SELECT privilege on
  any column of the table.
****************************************************************************/

bool
check_access(THD *thd, ulong want_access, const char *db, ulong *save_priv,
	     bool dont_check_global_grants, bool no_errors)
{
  DBUG_ENTER("check_access");
  DBUG_PRINT("enter",("want_access: %lu  master_access: %lu", want_access,
		      thd->master_access));
  ulong db_access,dummy;
  if (save_priv)
    *save_priv=0;
  else
    save_priv= &dummy;

  if ((!db || !db[0]) && !thd->db && !dont_check_global_grants)
  {
    if (!no_errors)
      send_error(thd,ER_NO_DB_ERROR);	/* purecov: tested */
    DBUG_RETURN(TRUE);				/* purecov: tested */
  }

  if ((thd->master_access & want_access) == want_access)
  {
    *save_priv=thd->master_access;
    DBUG_RETURN(FALSE);
  }
  if (((want_access & ~thd->master_access) & ~(DB_ACLS | EXTRA_ACL)) ||
      ! db && dont_check_global_grants)
  {						// We can never grant this
    if (!no_errors)
      net_printf(thd,ER_ACCESS_DENIED_ERROR,
		 thd->priv_user,
		 thd->host_or_ip,
		 thd->password ? ER(ER_YES) : ER(ER_NO));/* purecov: tested */
    DBUG_RETURN(TRUE);				/* purecov: tested */
  }

  if (db == any_db)
    DBUG_RETURN(FALSE);				// Allow select on anything

  if (db && (!thd->db || strcmp(db,thd->db)))
    db_access=acl_get(thd->host, thd->ip, (char*) &thd->remote.sin_addr,
		      thd->priv_user, db); /* purecov: inspected */
  else
    db_access=thd->db_access;
  // Remove SHOW attribute and access rights we already have
  want_access &= ~(thd->master_access | EXTRA_ACL);
  db_access= ((*save_priv=(db_access | thd->master_access)) & want_access);

  /* grant_option is set if there exists a single table or column grant */
  if (db_access == want_access ||
      ((grant_option && !dont_check_global_grants) &&
       !(want_access & ~TABLE_ACLS)))
    DBUG_RETURN(FALSE);				/* Ok */
  if (!no_errors)
    net_printf(thd,ER_DBACCESS_DENIED_ERROR,
	       thd->priv_user,
	       thd->host_or_ip,
	       db ? db : thd->db ? thd->db : "unknown"); /* purecov: tested */
  DBUG_RETURN(TRUE);				/* purecov: tested */
}


/* check for global access and give descriptive error message if it fails */

bool check_global_access(THD *thd, ulong want_access)
{
  char command[128];
  if ((thd->master_access & want_access) == want_access)
    return 0;
  get_privilege_desc(command, sizeof(command), want_access);
  net_printf(thd,ER_SPECIFIC_ACCESS_DENIED_ERROR,
	     command);
  return 1;
}


/*
  Check the privilege for all used tables.  Table privileges are cached
  in the table list for GRANT checking
*/

bool
check_table_access(THD *thd, ulong want_access,TABLE_LIST *tables,
		   bool no_errors)
{
  uint found=0;
  ulong found_access=0;
  TABLE_LIST *org_tables=tables;
  for (; tables ; tables=tables->next)
  {
    if (tables->derived || (tables->table && (int)tables->table->tmp_table))
      continue;
    if ((thd->master_access & want_access) == (want_access & ~EXTRA_ACL) &&
	thd->db)
      tables->grant.privilege= want_access;
    else if (tables->db && tables->db == thd->db)
    {
      if (found && !grant_option)		// db already checked
	tables->grant.privilege=found_access;
      else
      {
	if (check_access(thd,want_access,tables->db,&tables->grant.privilege,
			 0, no_errors))
	  return TRUE;				// Access denied
	found_access=tables->grant.privilege;
	found=1;
      }
    }
    else if (check_access(thd,want_access,tables->db,&tables->grant.privilege,
			  0, no_errors))
      return TRUE;
  }
  if (grant_option)
    return check_grant(thd,want_access & ~EXTRA_ACL,org_tables,
		       test(want_access & EXTRA_ACL), no_errors);
  return FALSE;
}


static bool check_db_used(THD *thd,TABLE_LIST *tables)
{
  for (; tables ; tables=tables->next)
  {
    if (!tables->db)
    {
      if (!(tables->db=thd->db))
      {
	send_error(thd,ER_NO_DB_ERROR);	/* purecov: tested */
	return TRUE;				/* purecov: tested */
      }
    }
  }
  return FALSE;
}


static bool check_merge_table_access(THD *thd, char *db,
				     TABLE_LIST *table_list)
{
  int error=0;
  if (table_list)
  {
    /* Check that all tables use the current database */
    TABLE_LIST *tmp;
    for (tmp=table_list; tmp ; tmp=tmp->next)
    {
      if (!tmp->db || !tmp->db[0])
	tmp->db=db;
      else if (strcmp(tmp->db,db))
      {
	send_error(thd,ER_UNION_TABLES_IN_DIFFERENT_DIR);
	return 1;
      }
    }
    error=check_table_access(thd, SELECT_ACL | UPDATE_ACL | DELETE_ACL,
			     table_list);
  }
  return error;
}


/****************************************************************************
	Check stack size; Send error if there isn't enough stack to continue
****************************************************************************/

#if STACK_DIRECTION < 0
#define used_stack(A,B) (long) (A - B)
#else
#define used_stack(A,B) (long) (B - A)
#endif

bool check_stack_overrun(THD *thd,char *buf __attribute__((unused)))
{
  long stack_used;
  if ((stack_used=used_stack(thd->thread_stack,(char*) &stack_used)) >=
      (long) thread_stack_min)
  {
    sprintf(errbuff[0],ER(ER_STACK_OVERRUN),stack_used,thread_stack);
    my_message(ER_STACK_OVERRUN,errbuff[0],MYF(0));
    thd->fatal_error=1;
    return 1;
  }
  return 0;
}

#define MY_YACC_INIT 1000			// Start with big alloc
#define MY_YACC_MAX  32000			// Because of 'short'

bool my_yyoverflow(short **yyss, YYSTYPE **yyvs, int *yystacksize)
{
  LEX	*lex=current_lex;
  int  old_info=0;
  if ((uint) *yystacksize >= MY_YACC_MAX)
    return 1;
  if (!lex->yacc_yyvs)
    old_info= *yystacksize;
  *yystacksize= set_zone((*yystacksize)*2,MY_YACC_INIT,MY_YACC_MAX);
  if (!(lex->yacc_yyvs= (char*)
	my_realloc((gptr) lex->yacc_yyvs,
		   *yystacksize*sizeof(**yyvs),
		   MYF(MY_ALLOW_ZERO_PTR | MY_FREE_ON_ERROR))) ||
      !(lex->yacc_yyss= (char*)
	my_realloc((gptr) lex->yacc_yyss,
		   *yystacksize*sizeof(**yyss),
		   MYF(MY_ALLOW_ZERO_PTR | MY_FREE_ON_ERROR))))
    return 1;
  if (old_info)
  {						// Copy old info from stack
    memcpy(lex->yacc_yyss, (gptr) *yyss, old_info*sizeof(**yyss));
    memcpy(lex->yacc_yyvs, (gptr) *yyvs, old_info*sizeof(**yyvs));
  }
  *yyss=(short*) lex->yacc_yyss;
  *yyvs=(YYSTYPE*) lex->yacc_yyvs;
  return 0;
}


/****************************************************************************
	Initialize global thd variables needed for query
****************************************************************************/

void
mysql_init_query(THD *thd)
{
  DBUG_ENTER("mysql_init_query");
  LEX *lex=&thd->lex;
  lex->unit.init_query();
  lex->unit.init_select();
  lex->select_lex.init_query();
  lex->value_list.empty();
  lex->param_list.empty();
  lex->unit.global_parameters= lex->unit.slave= lex->current_select= 
    lex->all_selects_list= &lex->select_lex;
  lex->select_lex.master= &lex->unit;
  lex->select_lex.prev= &lex->unit.slave;
  lex->select_lex.link_next= 0;
  lex->select_lex.link_prev= (st_select_lex_node**)&(lex->all_selects_list);
  lex->olap=lex->describe=0;
  lex->derived_tables= false;
  thd->check_loops_counter= thd->select_number= 
    lex->select_lex.select_number= 1;
  thd->free_list= 0;
  thd->total_warn_count=0;			// Warnings for this query
  thd->last_insert_id_used= thd->query_start_used= thd->insert_id_used=0;
  thd->sent_row_count= thd->examined_row_count= 0;
  thd->fatal_error= thd->rand_used= 0;
  thd->possible_loops= 0;
  DBUG_VOID_RETURN;
}

void
mysql_init_select(LEX *lex)
{
  SELECT_LEX *select_lex= lex->current_select->select_lex();
  DBUG_ASSERT(select_lex->linkage != GLOBAL_OPTIONS_TYPE);
  select_lex->init_select();
  select_lex->master_unit()->select_limit= select_lex->select_limit= 
    lex->thd->variables.select_limit;
  lex->exchange= 0;
  lex->result= 0;
  lex->proc_list.first= 0;
}


bool
mysql_new_select(LEX *lex, bool move_down)
{
  SELECT_LEX *select_lex = new SELECT_LEX();
  select_lex->select_number= ++lex->thd->select_number;
  if (!select_lex)
    return 1;
  select_lex->init_query();
  select_lex->init_select();
  if (move_down)
  {
    /* first select_lex of subselect or derived table */
    SELECT_LEX_UNIT *unit= new SELECT_LEX_UNIT();
    if (!unit)
      return 1;
    unit->init_query();
    unit->init_select();
    unit->include_down(lex->current_select);
    select_lex->include_down(unit);
  }
  else
    select_lex->include_neighbour(lex->current_select);
    
  select_lex->master_unit()->global_parameters= select_lex;
  DBUG_ASSERT(lex->current_select->linkage != GLOBAL_OPTIONS_TYPE);
  select_lex->include_global((st_select_lex_node**)&lex->all_selects_list);
  lex->current_select= select_lex;
  return 0;
}

/*
  Create a select to return the same output as 'SELECT @@var_name'.

  SYNOPSIS
    create_select_for_variable()
    var_name		Variable name

  DESCRIPTION
    Used for SHOW COUNT(*) [ WARNINGS | ERROR]

    This will crash with a core dump if the variable doesn't exists
*/

void create_select_for_variable(const char *var_name)
{
  LEX *lex;
  LEX_STRING tmp;
  DBUG_ENTER("create_select_for_variable");
  lex= current_lex;
  mysql_init_select(lex);
  lex->sql_command= SQLCOM_SELECT;
  tmp.str= (char*) var_name;
  tmp.length=strlen(var_name);
  add_item_to_list(get_system_var(OPT_SESSION, tmp));
  DBUG_VOID_RETURN;
}


void mysql_init_multi_delete(LEX *lex)
{
  lex->sql_command=  SQLCOM_DELETE_MULTI;
  mysql_init_select(lex);
  lex->select_lex.select_limit= lex->unit.select_limit_cnt=
    HA_POS_ERROR;
  lex->auxilliary_table_list= lex->select_lex.table_list;
  lex->select_lex.init_query();
}


void
mysql_parse(THD *thd, char *inBuf, uint length)
{
  DBUG_ENTER("mysql_parse");

  mysql_init_query(thd);
  thd->query_length = length;
  thd->net.report_error= 0;

  if (query_cache_send_result_to_client(thd, inBuf, length) <= 0)
  {
    LEX *lex=lex_start(thd, (uchar*) inBuf, length);
    if (!yyparse((void *)thd) && ! thd->fatal_error)
    {
      if (mqh_used && thd->user_connect &&
	  check_mqh(thd, lex->sql_command))
      {
	thd->net.error = 0;
      }
      else
      {
	if (thd->net.report_error)
	  send_error(thd, 0, NullS);
	else
	{
	  mysql_execute_command(thd);
	  query_cache_end_of_result(&thd->net);
	}
      }
    }
    else
    {
      DBUG_PRINT("info",("Command aborted. Fatal_error: %d",
			 thd->fatal_error));
      query_cache_abort(&thd->net);
    }
    thd->proc_info="freeing items";
    free_items(thd->free_list);  /* Free strings used by items */
    lex_end(lex);
  }
  DBUG_VOID_RETURN;
}


inline static void
link_in_list(SQL_LIST *list,byte *element,byte **next)
{
  list->elements++;
  (*list->next)=element;
  list->next=next;
  *next=0;
}


/*****************************************************************************
** Store field definition for create
** Return 0 if ok
******************************************************************************/

bool add_field_to_list(char *field_name, enum_field_types type,
		       char *length, char *decimals,
		       uint type_modifier,
		       Item *default_value, Item *comment,
		       char *change, TYPELIB *interval, CHARSET_INFO *cs)
{
  register create_field *new_field;
  THD	*thd=current_thd;
  LEX  *lex= &thd->lex;
  uint allowed_type_modifier=0;
  char warn_buff[MYSQL_ERRMSG_SIZE];
  DBUG_ENTER("add_field_to_list");

  if (strlen(field_name) > NAME_LEN)
  {
    net_printf(thd, ER_TOO_LONG_IDENT, field_name); /* purecov: inspected */
    DBUG_RETURN(1);				/* purecov: inspected */
  }
  if (type_modifier & PRI_KEY_FLAG)
  {
    lex->col_list.push_back(new key_part_spec(field_name,0));
    lex->key_list.push_back(new Key(Key::PRIMARY, NullS, HA_KEY_ALG_UNDEF,
				    lex->col_list));
    lex->col_list.empty();
  }
  if (type_modifier & (UNIQUE_FLAG | UNIQUE_KEY_FLAG))
  {
    lex->col_list.push_back(new key_part_spec(field_name,0));
    lex->key_list.push_back(new Key(Key::UNIQUE, NullS, HA_KEY_ALG_UNDEF,
				    lex->col_list));
    lex->col_list.empty();
  }

  if (default_value && default_value->type() == Item::NULL_ITEM)
  {
    if ((type_modifier & (NOT_NULL_FLAG | AUTO_INCREMENT_FLAG)) ==
	NOT_NULL_FLAG)
    {
      net_printf(thd,ER_INVALID_DEFAULT,field_name);
      DBUG_RETURN(1);
    }
    default_value=0;
  }
  if (!(new_field=new create_field()))
    DBUG_RETURN(1);
  new_field->field=0;
  new_field->field_name=field_name;
  new_field->def= (type_modifier & AUTO_INCREMENT_FLAG ? 0 : default_value);
  new_field->flags= type_modifier;
  new_field->unireg_check= (type_modifier & AUTO_INCREMENT_FLAG ?
			    Field::NEXT_NUMBER : Field::NONE);
  new_field->decimals= decimals ? (uint) set_zone(atoi(decimals),0,
						  NOT_FIXED_DEC-1) : 0;
  new_field->sql_type=type;
  new_field->length=0;
  new_field->change=change;
  new_field->interval=0;
  new_field->pack_length=0;
  new_field->charset=cs;

  if (!comment)
  {
    new_field->comment.str=0;
    new_field->comment.length=0;
  }
  else
  {
    /* In this case comment is always of type Item_string */
    new_field->comment.str=   (char*) comment->str_value.ptr();
    new_field->comment.length=comment->str_value.length();
  }
  if (length)
    if (!(new_field->length= (uint) atoi(length)))
      length=0; /* purecov: inspected */
  uint sign_len=type_modifier & UNSIGNED_FLAG ? 0 : 1;

  if (new_field->length && new_field->decimals &&
      new_field->length < new_field->decimals+1 &&
      new_field->decimals != NOT_FIXED_DEC)
    new_field->length=new_field->decimals+1; /* purecov: inspected */

  switch (type) {
  case FIELD_TYPE_TINY:
    if (!length) new_field->length=3+sign_len;
    allowed_type_modifier= AUTO_INCREMENT_FLAG;
    break;
  case FIELD_TYPE_SHORT:
    if (!length) new_field->length=5+sign_len;
    allowed_type_modifier= AUTO_INCREMENT_FLAG;
    break;
  case FIELD_TYPE_INT24:
    if (!length) new_field->length=8+sign_len;
    allowed_type_modifier= AUTO_INCREMENT_FLAG;
    break;
  case FIELD_TYPE_LONG:
    if (!length) new_field->length=10+sign_len;
    allowed_type_modifier= AUTO_INCREMENT_FLAG;
    break;
  case FIELD_TYPE_LONGLONG:
    if (!length) new_field->length=20;
    allowed_type_modifier= AUTO_INCREMENT_FLAG;
    break;
  case FIELD_TYPE_NULL:
    break;
  case FIELD_TYPE_DECIMAL:
    if (!length)
      new_field->length = 10;			// Default length for DECIMAL
    new_field->length+=sign_len;
    if (new_field->decimals)
      new_field->length++;
    break;
  case FIELD_TYPE_STRING:
  case FIELD_TYPE_VAR_STRING:
    if (new_field->length < MAX_FIELD_WIDTH || default_value)
      break;
    /* Convert long CHAR() and VARCHAR columns to TEXT or BLOB */
    new_field->sql_type= FIELD_TYPE_BLOB;
    sprintf(warn_buff, ER(ER_AUTO_CONVERT), field_name, "CHAR",
	    (cs == my_charset_bin) ? "BLOB" : "TEXT");
    push_warning(thd, MYSQL_ERROR::WARN_LEVEL_WARN, ER_AUTO_CONVERT,
		 warn_buff);
    /* fall through */
  case FIELD_TYPE_BLOB:
  case FIELD_TYPE_TINY_BLOB:
  case FIELD_TYPE_LONG_BLOB:
  case FIELD_TYPE_MEDIUM_BLOB:
<<<<<<< HEAD
    if (new_field->length)
    {
      /* The user has given a length to the blob column */
      if (new_field->length < 256)
	type= FIELD_TYPE_TINY_BLOB;
      if (new_field->length < 65536)
	type= FIELD_TYPE_BLOB;
      else if (new_field->length < 256L*256L*256L)
	type= FIELD_TYPE_MEDIUM_BLOB;
      else
	type= FIELD_TYPE_LONG_BLOB;
      new_field->length= 0;
    }
    new_field->sql_type= type;
=======
  case FIELD_TYPE_GEOMETRY:
>>>>>>> 25bd1e9a
    if (default_value)				// Allow empty as default value
    {
      String str,*res;
      res=default_value->val_str(&str);
      if (res->length())
      {
	net_printf(thd,ER_BLOB_CANT_HAVE_DEFAULT,field_name); /* purecov: inspected */
	DBUG_RETURN(1); /* purecov: inspected */
      }
      new_field->def=0;
    }
    new_field->flags|=BLOB_FLAG;
    break;
  case FIELD_TYPE_YEAR:
    if (!length || new_field->length != 2)
      new_field->length=4;			// Default length
    new_field->flags|= ZEROFILL_FLAG | UNSIGNED_FLAG;
    break;
  case FIELD_TYPE_FLOAT:
    /* change FLOAT(precision) to FLOAT or DOUBLE */
    allowed_type_modifier= AUTO_INCREMENT_FLAG;
    if (length && !decimals)
    {
      uint tmp_length=new_field->length;
      if (tmp_length > PRECISION_FOR_DOUBLE)
      {
	net_printf(thd,ER_WRONG_FIELD_SPEC,field_name);
	DBUG_RETURN(1);
      }
      else if (tmp_length > PRECISION_FOR_FLOAT)
      {
	new_field->sql_type=FIELD_TYPE_DOUBLE;
	new_field->length=DBL_DIG+7;			// -[digits].E+###
      }
      else
	new_field->length=FLT_DIG+6;			// -[digits].E+##
      new_field->decimals= NOT_FIXED_DEC;
      break;
    }
    if (!length)
    {
      new_field->length =  FLT_DIG+6;
      new_field->decimals= NOT_FIXED_DEC;
    }
    break;
  case FIELD_TYPE_DOUBLE:
    allowed_type_modifier= AUTO_INCREMENT_FLAG;
    if (!length)
    {
      new_field->length = DBL_DIG+7;
      new_field->decimals=NOT_FIXED_DEC;
    }
    break;
  case FIELD_TYPE_TIMESTAMP:
    if (!length)
      new_field->length= 14;			// Full date YYYYMMDDHHMMSS
    else
    {
      new_field->length=((new_field->length+1)/2)*2; /* purecov: inspected */
      new_field->length= min(new_field->length,14); /* purecov: inspected */
    }
    new_field->flags|= ZEROFILL_FLAG | UNSIGNED_FLAG | NOT_NULL_FLAG;
    break;
  case FIELD_TYPE_DATE:				// Old date type
    if (protocol_version != PROTOCOL_VERSION-1)
      new_field->sql_type=FIELD_TYPE_NEWDATE;
    /* fall trough */
  case FIELD_TYPE_NEWDATE:
    new_field->length=10;
    break;
  case FIELD_TYPE_TIME:
    new_field->length=10;
    break;
  case FIELD_TYPE_DATETIME:
    new_field->length=19;
    break;
  case FIELD_TYPE_SET:
    {
      if (interval->count > sizeof(longlong)*8)
      {
	net_printf(thd,ER_TOO_BIG_SET,field_name); /* purecov: inspected */
	DBUG_RETURN(1);				/* purecov: inspected */
      }
      new_field->pack_length=(interval->count+7)/8;
      if (new_field->pack_length > 4)
	new_field->pack_length=8;
      new_field->interval=interval;
      new_field->length=0;
      for (const char **pos=interval->type_names; *pos ; pos++)
      {
	new_field->length+=(uint) strip_sp((char*) *pos)+1;
      }
      new_field->length--;
      set_if_smaller(new_field->length,MAX_FIELD_WIDTH-1);
      if (default_value)
      {
	thd->cuted_fields=0;
	String str,*res;
	res=default_value->val_str(&str);
	(void) find_set(interval,res->ptr(),res->length());
	if (thd->cuted_fields)
	{
	  net_printf(thd,ER_INVALID_DEFAULT,field_name);
	  DBUG_RETURN(1);
	}
      }
    }
    break;
  case FIELD_TYPE_ENUM:
    {
      new_field->interval=interval;
      new_field->pack_length=interval->count < 256 ? 1 : 2; // Should be safe
      new_field->length=(uint) strip_sp((char*) interval->type_names[0]);
      for (const char **pos=interval->type_names+1; *pos ; pos++)
      {
	uint length=(uint) strip_sp((char*) *pos);
	set_if_bigger(new_field->length,length);
      }
      set_if_smaller(new_field->length,MAX_FIELD_WIDTH-1);
      if (default_value)
      {
	String str,*res;
	res=default_value->val_str(&str);
	if (!find_enum(interval,res->ptr(),res->length()))
	{
	  net_printf(thd,ER_INVALID_DEFAULT,field_name);
	  DBUG_RETURN(1);
	}
      }
      break;
    }
  }

  if (new_field->length >= MAX_FIELD_WIDTH ||
      (!new_field->length && !(new_field->flags & BLOB_FLAG) &&
       type != FIELD_TYPE_STRING && type != FIELD_TYPE_VAR_STRING && type != FIELD_TYPE_GEOMETRY))
  {
    net_printf(thd,ER_TOO_BIG_FIELDLENGTH,field_name,
	       MAX_FIELD_WIDTH-1);		/* purecov: inspected */
    DBUG_RETURN(1);				/* purecov: inspected */
  }
  type_modifier&= AUTO_INCREMENT_FLAG;
  if ((~allowed_type_modifier) & type_modifier)
  {
    net_printf(thd,ER_WRONG_FIELD_SPEC,field_name);
    DBUG_RETURN(1);
  }
  if (!new_field->pack_length)
    new_field->pack_length=calc_pack_length(new_field->sql_type ==
					    FIELD_TYPE_VAR_STRING ?
					    FIELD_TYPE_STRING :
					    new_field->sql_type,
					    new_field->length);
  lex->create_list.push_back(new_field);
  lex->last_field=new_field;
  DBUG_RETURN(0);
}

/* Store position for column in ALTER TABLE .. ADD column */

void store_position_for_column(const char *name)
{
  current_lex->last_field->after=my_const_cast(char*) (name);
}

bool
add_proc_to_list(Item *item)
{
  ORDER *order;
  Item	**item_ptr;

  if (!(order = (ORDER *) sql_alloc(sizeof(ORDER)+sizeof(Item*))))
    return 1;
  item_ptr = (Item**) (order+1);
  *item_ptr= item;
  order->item=item_ptr;
  order->free_me=0;
  link_in_list(&current_lex->proc_list,(byte*) order,(byte**) &order->next);
  return 0;
}


/* Fix escaping of _, % and \ in database and table names (for ODBC) */

static void remove_escape(char *name)
{
  if (!*name)					// For empty DB names
    return;
  char *to;
#ifdef USE_MB
  char *strend=name+(uint) strlen(name);
#endif
  for (to=name; *name ; name++)
  {
#ifdef USE_MB
    int l;
/*    if ((l = ismbchar(name, name+MBMAXLEN))) { Wei He: I think it's wrong */
    if (use_mb(system_charset_info) &&
        (l = my_ismbchar(system_charset_info, name, strend)))
    {
	while (l--)
	    *to++ = *name++;
	name--;
	continue;
    }
#endif
    if (*name == '\\' && name[1])
      name++;					// Skip '\\'
    *to++= *name;
  }
  *to=0;
}

/****************************************************************************
** save order by and tables in own lists
****************************************************************************/


bool add_to_list(SQL_LIST &list,Item *item,bool asc)
{
  ORDER *order;
  Item	**item_ptr;
  DBUG_ENTER("add_to_list");
  if (!(order = (ORDER *) sql_alloc(sizeof(ORDER)+sizeof(Item*))))
    DBUG_RETURN(1);
  item_ptr = (Item**) (order+1);
  *item_ptr=item;
  order->item= item_ptr;
  order->asc = asc;
  order->free_me=0;
  order->used=0;
  link_in_list(&list,(byte*) order,(byte**) &order->next);
  DBUG_RETURN(0);
}


TABLE_LIST *st_select_lex::add_table_to_list(Table_ident *table,
					     LEX_STRING *alias,
					     bool updating,
					     thr_lock_type flags,
					     List<String> *use_index,
					     List<String> *ignore_index)
{
  register TABLE_LIST *ptr;
  THD	*thd=current_thd;
  char *alias_str;
  DBUG_ENTER("add_table_to_list");

  if (!table)
    DBUG_RETURN(0);				// End of memory
  alias_str= alias ? alias->str : table->table.str;
  if (table->table.length > NAME_LEN ||
      (table->table.length &&
       check_table_name(table->table.str,table->table.length)) ||
      table->db.str && check_db_name(table->db.str))
  {
    net_printf(thd,ER_WRONG_TABLE_NAME,table->table.str);
    DBUG_RETURN(0);
  }

  if (!alias)					/* Alias is case sensitive */
    if (!(alias_str=thd->memdup(alias_str,table->table.length+1)))
      DBUG_RETURN(0);
    
  if (!(ptr = (TABLE_LIST *) thd->calloc(sizeof(TABLE_LIST))))
    DBUG_RETURN(0);				/* purecov: inspected */
  if (table->db.str) 
  {
    ptr->db= table->db.str;
    ptr->db_length= table->db.length;
  }
  else if (thd->db)
  {
    ptr->db= thd->db;
    ptr->db_length= thd->db_length;
  }
  else
  {
    /* The following can't be "" as we may do 'casedn_str()' on it */
    ptr->db= empty_c_string;
    ptr->db_length= 0;
  }
    
  ptr->alias= alias_str;
  if (lower_case_table_names)
  {
    my_casedn_str(system_charset_info,ptr->db);
    my_casedn_str(system_charset_info,table->table.str);
  }
  ptr->real_name=table->table.str;
  ptr->real_name_length=table->table.length;
  ptr->lock_type=flags;
  ptr->updating=updating;
  ptr->derived= (SELECT_LEX_UNIT *) table->sel;
  if (use_index)
    ptr->use_index=(List<String> *) thd->memdup((gptr) use_index,
					       sizeof(*use_index));
  if (ignore_index)
    ptr->ignore_index=(List<String> *) thd->memdup((gptr) ignore_index,
						   sizeof(*ignore_index));

  /* check that used name is unique */
  if (flags != TL_IGNORE)
  {
    for (TABLE_LIST *tables=(TABLE_LIST*) table_list.first ;
	 tables ;
	 tables=tables->next)
    {
      if (!strcmp(alias_str,tables->alias) && !strcmp(ptr->db, tables->db))
      {
	net_printf(thd,ER_NONUNIQ_TABLE,alias_str); /* purecov: tested */
	DBUG_RETURN(0);				/* purecov: tested */
      }
    }
  }
  link_in_list(&table_list, (byte*) ptr, (byte**) &ptr->next);
  DBUG_RETURN(ptr);
}


/*
  Set lock for all tables in current select level

  SYNOPSIS:
    set_lock_for_tables()
    lock_type			Lock to set for tables

  NOTE:
    If lock is a write lock, then tables->updating is set 1
    This is to get tables_ok to know that the table is updated by the
    query
*/

void st_select_lex::set_lock_for_tables(thr_lock_type lock_type)
{
  bool for_update= lock_type >= TL_READ_NO_INSERT;
  DBUG_ENTER("set_lock_for_tables");
  DBUG_PRINT("enter", ("lock_type: %d  for_update: %d", lock_type,
		       for_update));

  for (TABLE_LIST *tables= (TABLE_LIST*) table_list.first ;
       tables ;
       tables=tables->next)
  {
    tables->lock_type= lock_type;
    tables->updating=  for_update;
  }
  DBUG_VOID_RETURN;
}


void add_join_on(TABLE_LIST *b,Item *expr)
{
  if (expr)
  {
    if (!b->on_expr)
      b->on_expr=expr;
    else
    {
      // This only happens if you have both a right and left join
      b->on_expr=new Item_cond_and(b->on_expr,expr);
    }
    b->on_expr->top_level_item();
  }
}


void add_join_natural(TABLE_LIST *a,TABLE_LIST *b)
{
  b->natural_join=a;
}

	/* Check if name is used in table list */

static bool check_dup(const char *db, const char *name, TABLE_LIST *tables)
{
  for (; tables ; tables=tables->next)
    if (!strcmp(name,tables->real_name) && !strcmp(db,tables->db))
      return 1;
  return 0;
}

bool reload_acl_and_cache(THD *thd, ulong options, TABLE_LIST *tables)
{
  bool result=0;

  select_errors=0;				/* Write if more errors */
  if (options & REFRESH_GRANT)
  {
    acl_reload(thd);
    grant_reload(thd);
    if (mqh_used)
      reset_mqh(thd,(LEX_USER *) NULL,true);
  }
  if (options & REFRESH_LOG)
  {
    mysql_log.new_file(1);
    mysql_update_log.new_file(1);
    mysql_bin_log.new_file(1);
    mysql_slow_log.new_file(1);
    if (ha_flush_logs())
      result=1;
  }
#ifdef HAVE_QUERY_CACHE
  if (options & REFRESH_QUERY_CACHE_FREE)
  {
    query_cache.pack();				// FLUSH QUERY CACHE
    options &= ~REFRESH_QUERY_CACHE; //don't flush all cache, just free memory
  }
  if (options & (REFRESH_TABLES | REFRESH_QUERY_CACHE))
  {
    query_cache.flush();			// RESET QUERY CACHE
  }
#endif /*HAVE_QUERY_CACHE*/
  if (options & (REFRESH_TABLES | REFRESH_READ_LOCK))
  {
    if ((options & REFRESH_READ_LOCK) && thd)
    {
      if (lock_global_read_lock(thd))
	return 1;
    }
    result=close_cached_tables(thd,(options & REFRESH_FAST) ? 0 : 1, tables);
  }
  if (options & REFRESH_HOSTS)
    hostname_cache_refresh();
  if (options & REFRESH_STATUS)
    refresh_status();
  if (options & REFRESH_THREADS)
    flush_thread_cache();
  if (options & REFRESH_MASTER)
    if (reset_master(thd))
      result=1;
#ifdef OPENSSL
   if (options & REFRESH_DES_KEY_FILE)
   {
     if (des_key_file)
       result=load_des_key_file(des_key_file);
   }
#endif
 if (options & REFRESH_SLAVE)
 {
   LOCK_ACTIVE_MI;
   if (reset_slave(thd, active_mi))
     result=1;
   UNLOCK_ACTIVE_MI;
 }
 if (options & REFRESH_USER_RESOURCES)
   reset_mqh(thd,(LEX_USER *) NULL);
 return result;
}


/*
  kill on thread

  SYNOPSIS
    kill_one_thread()
    thd			Thread class
    id			Thread id

  NOTES
    This is written such that we have a short lock on LOCK_thread_count
*/

void kill_one_thread(THD *thd, ulong id)
{
  THD *tmp;
  uint error=ER_NO_SUCH_THREAD;
  VOID(pthread_mutex_lock(&LOCK_thread_count)); // For unlink from list
  I_List_iterator<THD> it(threads);
  while ((tmp=it++))
  {
    if (tmp->thread_id == id)
    {
      pthread_mutex_lock(&tmp->LOCK_delete);	// Lock from delete
      break;
    }
  }
  VOID(pthread_mutex_unlock(&LOCK_thread_count));
  if (tmp)
  {
    if ((thd->master_access & SUPER_ACL) ||
	!strcmp(thd->user,tmp->user))
    {
      tmp->awake(1 /*prepare to die*/);
      error=0;
    }
    else
      error=ER_KILL_DENIED_ERROR;
    pthread_mutex_unlock(&tmp->LOCK_delete);
  }

  if (!error)
    send_ok(thd);
  else
    net_printf(thd,error,id);
}

/* Clear most status variables */

static void refresh_status(void)
{
  pthread_mutex_lock(&THR_LOCK_keycache);
  pthread_mutex_lock(&LOCK_status);
  for (struct show_var_st *ptr=status_vars; ptr->name; ptr++)
  {
    if (ptr->type == SHOW_LONG)
      *(ulong*) ptr->value=0;
  }
  pthread_mutex_unlock(&LOCK_status);
  pthread_mutex_unlock(&THR_LOCK_keycache);
}


	/* If pointer is not a null pointer, append filename to it */

static bool append_file_to_dir(THD *thd, char **filename_ptr, char *table_name)
{
  char buff[FN_REFLEN],*ptr, *end;
  if (!*filename_ptr)
    return 0;					// nothing to do

  /* Check that the filename is not too long and it's a hard path */
  if (strlen(*filename_ptr)+strlen(table_name) >= FN_REFLEN-1 ||
      !test_if_hard_path(*filename_ptr))
  {
    my_error(ER_WRONG_TABLE_NAME, MYF(0), *filename_ptr);
    return 1;
  }
  /* Fix is using unix filename format on dos */
  strmov(buff,*filename_ptr);
  end=convert_dirname(buff, *filename_ptr, NullS);
  if (!(ptr=thd->alloc((uint) (end-buff)+(uint) strlen(table_name)+1)))
    return 1;					// End of memory
  *filename_ptr=ptr;
  strxmov(ptr,buff,table_name,NullS);
  return 0;
}

/*
  Check if the select is a simple select (not an union)

  SYNOPSIS
    check_simple_select()

  RETURN VALUES
    0	ok
    1	error	; In this case the error messege is sent to the client
*/

bool check_simple_select()
{
  THD *thd= current_thd;
  if (thd->lex.current_select != &thd->lex.select_lex)
  {
    char command[80];
    strmake(command, thd->lex.yylval->symbol.str,
	    min(thd->lex.yylval->symbol.length, sizeof(command)-1));
    net_printf(thd, ER_CANT_USE_OPTION_HERE, command);
    return 1;
  }
  return 0;
}

compare_func_creator comp_eq_creator(bool invert)
{
  return invert?&Item_bool_func2::ne_creator:&Item_bool_func2::eq_creator;
}

compare_func_creator comp_ge_creator(bool invert)
{
  return invert?&Item_bool_func2::lt_creator:&Item_bool_func2::ge_creator;
}

compare_func_creator comp_gt_creator(bool invert)
{
  return invert?&Item_bool_func2::le_creator:&Item_bool_func2::gt_creator;
}

compare_func_creator comp_le_creator(bool invert)
{
  return invert?&Item_bool_func2::gt_creator:&Item_bool_func2::le_creator;
}

compare_func_creator comp_lt_creator(bool invert)
{
  return invert?&Item_bool_func2::ge_creator:&Item_bool_func2::lt_creator;
}

compare_func_creator comp_ne_creator(bool invert)
{
  return invert?&Item_bool_func2::eq_creator:&Item_bool_func2::ne_creator;
}<|MERGE_RESOLUTION|>--- conflicted
+++ resolved
@@ -3130,7 +3130,7 @@
   case FIELD_TYPE_TINY_BLOB:
   case FIELD_TYPE_LONG_BLOB:
   case FIELD_TYPE_MEDIUM_BLOB:
-<<<<<<< HEAD
+  case FIELD_TYPE_GEOMETRY:
     if (new_field->length)
     {
       /* The user has given a length to the blob column */
@@ -3145,9 +3145,6 @@
       new_field->length= 0;
     }
     new_field->sql_type= type;
-=======
-  case FIELD_TYPE_GEOMETRY:
->>>>>>> 25bd1e9a
     if (default_value)				// Allow empty as default value
     {
       String str,*res;
