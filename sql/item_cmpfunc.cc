--- conflicted
+++ resolved
@@ -107,10 +107,11 @@
 /*
   Aggregates result types from the array of items.
 
-  SYNOPSIS
+  SYNOPSIS:
     agg_cmp_type()
-      items        array of items to aggregate the type from
-      nitems       number of items in the array
+    type   [out] the aggregated type
+    items        array of items to aggregate the type from
+    nitems       number of items in the array
 
   DESCRIPTION
     This function aggregates result types from the array of items. Found type
@@ -124,49 +125,11 @@
     0  otherwise
 */
 
-<<<<<<< HEAD
-static Item_result agg_cmp_type(Item **items, uint nitems)
-=======
 static int agg_cmp_type(THD *thd, Item_result *type, Item **items, uint nitems)
->>>>>>> 6e35d0d0
 {
   uint i;
-  Item_result type= items[0]->result_type();
+  type[0]= items[0]->result_type();
   for (i= 1 ; i < nitems ; i++)
-<<<<<<< HEAD
-    type= item_cmp_type(type, items[i]->result_type());
-  return type;
-}
-
-
-/*
-  Collects different types for comparison of first item with each other items
-
-  SYNOPSIS
-    collect_cmp_types()
-      items             Array of items to collect types from
-      nitems            Number of items in the array
-
-  DESCRIPTION
-    This function collects different result types for comparison of the first
-    item in the list with each of the remaining items in the 'items' array.
-
-  RETURN
-    Bitmap of collected types
-*/
-
-static uint collect_cmp_types(Item **items, uint nitems)
-{
-  uint i;
-  uint found_types;
-  Item_result left_result= items[0]->result_type();
-  DBUG_ASSERT(nitems > 1);
-  found_types= 0;
-  for (i= 1; i < nitems ; i++)
-    found_types|= 1<< (uint)item_cmp_type(left_result,
-                                           items[i]->result_type());
-  return found_types;
-=======
   {
     type[0]= item_cmp_type(type[0], items[i]->result_type());
     /*
@@ -180,7 +143,6 @@
       return 1;     // error found: invalid usage of rows
   }
   return 0;
->>>>>>> 6e35d0d0
 }
 
 
@@ -1417,12 +1379,8 @@
   */
   if (!args[0] || !args[1] || !args[2])
     return;
-<<<<<<< HEAD
-  cmp_type= agg_cmp_type(args, 3);
-=======
-  if ( agg_cmp_type(thd, &cmp_type, args, 3))
+  if ( agg_cmp_type(&cmp_type, args, 3))
     return;
->>>>>>> 6e35d0d0
   if (cmp_type == STRING_RESULT &&
       agg_arg_charsets(cmp_collation, args, 3, MY_COLL_CMP_CONV, 1))
    return;
@@ -2111,7 +2069,6 @@
     for (nagg= 0; nagg < ncases/2 ; nagg++)
       agg[nagg+1]= args[nagg*2];
     nagg++;
-<<<<<<< HEAD
     found_types= collect_cmp_types(agg, nagg);
 
     for (i= 0; i <= (uint)DECIMAL_RESULT; i++)
@@ -2128,13 +2085,23 @@
           return;
       }
     }
-=======
-    if (agg_cmp_type(thd, &cmp_type, agg, nagg))
-      return;
-    if ((cmp_type == STRING_RESULT) &&
-        agg_arg_charsets(cmp_collation, agg, nagg, MY_COLL_CMP_CONV, 1))
-      return;
->>>>>>> 6e35d0d0
+
+    found_types= collect_cmp_types(agg, nagg);
+
+    for (i= 0; i <= (uint)DECIMAL_RESULT; i++)
+    {
+      if (found_types & (1 << i) && !cmp_items[i])
+      {
+        DBUG_ASSERT((Item_result)i != ROW_RESULT);
+        if ((Item_result)i == STRING_RESULT &&
+            agg_arg_charsets(cmp_collation, agg, nagg, MY_COLL_CMP_CONV, 1))
+          return;
+        if (!(cmp_items[i]=
+            cmp_item::get_comparator((Item_result)i,
+                                     cmp_collation.collation)))
+          return;
+      }
+    }
   }
 
   if (else_expr_num == -1 || args[else_expr_num]->maybe_null)
@@ -2825,18 +2792,7 @@
   left_result_type= args[0]->result_type();
   found_types= collect_cmp_types(args, arg_count);
   
-<<<<<<< HEAD
   for (arg= args + 1, arg_end= args + arg_count; arg != arg_end ; arg++)
-=======
-  if (agg_cmp_type(thd, &cmp_type, args, arg_count))
-    return;
-
-  if (cmp_type == STRING_RESULT &&
-      agg_arg_charsets(cmp_collation, args, arg_count, MY_COLL_CMP_CONV, 1))
-    return;
-
-  for (arg=args+1, arg_end=args+arg_count; arg != arg_end ; arg++)
->>>>>>> 6e35d0d0
   {
     if (!arg[0]->const_item())
     {
