/* Copyright (c) 2010, Oracle and/or its affiliates. All rights reserved.

   This program is free software; you can redistribute it and/or modify
   it under the terms of the GNU General Public License as published by
   the Free Software Foundation; version 2 of the License.

   This program is distributed in the hope that it will be useful,
   but WITHOUT ANY WARRANTY; without even the implied warranty of
   MERCHANTABILITY or FITNESS FOR A PARTICULAR PURPOSE.  See the
   GNU General Public License for more details.

   You should have received a copy of the GNU General Public License
   along with this program; if not, write to the Free Software
   Foundation, Inc., 51 Franklin St, Fifth Floor, Boston, MA 02110-1301  USA */

#include "sql_parse.h"                       // check_access
#include "sql_table.h"                       // mysql_alter_table,
                                             // mysql_exchange_partition
#include "sql_base.h"                        // open_temporary_tables
#include "sql_alter.h"
#ifdef WITH_WSREP
#include "wsrep_mysqld.h"
#endif /* WITH_WSREP */
<<<<<<< HEAD
Alter_info::Alter_info(const Alter_info &rhs, MEM_ROOT *mem_root)
  :drop_list(rhs.drop_list, mem_root),
  alter_list(rhs.alter_list, mem_root),
  key_list(rhs.key_list, mem_root),
  create_list(rhs.create_list, mem_root),
  flags(rhs.flags),
  keys_onoff(rhs.keys_onoff),
  partition_names(rhs.partition_names, mem_root),
  num_parts(rhs.num_parts),
  requested_algorithm(rhs.requested_algorithm),
  requested_lock(rhs.requested_lock)
{
  /*
    Make deep copies of used objects.
    This is not a fully deep copy - clone() implementations
    of Alter_drop, Alter_column, Key, foreign_key, Key_part_spec
    do not copy string constants. At the same length the only
    reason we make a copy currently is that ALTER/CREATE TABLE
    code changes input Alter_info definitions, but string
    constants never change.
  */
  list_copy_and_replace_each_value(drop_list, mem_root);
  list_copy_and_replace_each_value(alter_list, mem_root);
  list_copy_and_replace_each_value(key_list, mem_root);
  list_copy_and_replace_each_value(create_list, mem_root);
  /* partition_names are not deeply copied currently */
}


bool Alter_info::set_requested_algorithm(const LEX_STRING *str)
{
  // To avoid adding new keywords to the grammar, we match strings here.
  if (!my_strcasecmp(system_charset_info, str->str, "INPLACE"))
    requested_algorithm= ALTER_TABLE_ALGORITHM_INPLACE;
  else if (!my_strcasecmp(system_charset_info, str->str, "COPY"))
    requested_algorithm= ALTER_TABLE_ALGORITHM_COPY;
  else if (!my_strcasecmp(system_charset_info, str->str, "DEFAULT"))
    requested_algorithm= ALTER_TABLE_ALGORITHM_DEFAULT;
  else
    return true;
  return false;
}


bool Alter_info::set_requested_lock(const LEX_STRING *str)
{
  // To avoid adding new keywords to the grammar, we match strings here.
  if (!my_strcasecmp(system_charset_info, str->str, "NONE"))
    requested_lock= ALTER_TABLE_LOCK_NONE;
  else if (!my_strcasecmp(system_charset_info, str->str, "SHARED"))
    requested_lock= ALTER_TABLE_LOCK_SHARED;
  else if (!my_strcasecmp(system_charset_info, str->str, "EXCLUSIVE"))
    requested_lock= ALTER_TABLE_LOCK_EXCLUSIVE;
  else if (!my_strcasecmp(system_charset_info, str->str, "DEFAULT"))
    requested_lock= ALTER_TABLE_LOCK_DEFAULT;
  else
    return true;
  return false;
}


Alter_table_ctx::Alter_table_ctx()
  : datetime_field(NULL), error_if_not_empty(false),
    tables_opened(0),
    db(NULL), table_name(NULL), alias(NULL),
    new_db(NULL), new_name(NULL), new_alias(NULL),
    fk_error_if_delete_row(false), fk_error_id(NULL),
    fk_error_table(NULL)
#ifndef DBUG_OFF
    , tmp_table(false)
#endif
{
}


Alter_table_ctx::Alter_table_ctx(THD *thd, TABLE_LIST *table_list,
                                 uint tables_opened_arg,
                                 char *new_db_arg, char *new_name_arg)
  : datetime_field(NULL), error_if_not_empty(false),
    tables_opened(tables_opened_arg),
    new_db(new_db_arg), new_name(new_name_arg),
    fk_error_if_delete_row(false), fk_error_id(NULL),
    fk_error_table(NULL)
#ifndef DBUG_OFF
    , tmp_table(false)
#endif
{
  /*
    Assign members db, table_name, new_db and new_name
    to simplify further comparisions: we want to see if it's a RENAME
    later just by comparing the pointers, avoiding the need for strcmp.
  */
  db= table_list->db;
  table_name= table_list->table_name;
  alias= (lower_case_table_names == 2) ? table_list->alias : table_name;

  if (!new_db || !my_strcasecmp(table_alias_charset, new_db, db))
    new_db= db;

  if (new_name)
  {
    DBUG_PRINT("info", ("new_db.new_name: '%s'.'%s'", new_db, new_name));

    if (lower_case_table_names == 1) // Convert new_name/new_alias to lower case
    {
      my_casedn_str(files_charset_info, new_name);
      new_alias= new_name;
    }
    else if (lower_case_table_names == 2) // Convert new_name to lower case
    {
      strmov(new_alias= new_alias_buff, new_name);
      my_casedn_str(files_charset_info, new_name);
    }
    else
      new_alias= new_name; // LCTN=0 => case sensitive + case preserving

    if (!is_database_changed() &&
        !my_strcasecmp(table_alias_charset, new_name, table_name))
    {
      /*
        Source and destination table names are equal:
        make is_table_renamed() more efficient.
      */
      new_alias= table_name;
      new_name= table_name;
    }
  }
  else
  {
    new_alias= alias;
    new_name= table_name;
  }

  my_snprintf(tmp_name, sizeof(tmp_name), "%s-%lx_%lx", tmp_file_prefix,
              current_pid, thd->thread_id);
  /* Safety fix for InnoDB */
  if (lower_case_table_names)
    my_casedn_str(files_charset_info, tmp_name);

  if (table_list->table->s->tmp_table == NO_TMP_TABLE)
  {
    build_table_filename(path, sizeof(path) - 1, db, table_name, "", 0);

    build_table_filename(new_path, sizeof(new_path) - 1, new_db, new_name, "", 0);

    build_table_filename(new_filename, sizeof(new_filename) - 1,
                         new_db, new_name, reg_ext, 0);

    build_table_filename(tmp_path, sizeof(tmp_path) - 1, new_db, tmp_name, "",
                         FN_IS_TMP);
  }
  else
  {
    /*
      We are not filling path, new_path and new_filename members if
      we are altering temporary table as these members are not used in
      this case. This fact is enforced with assert.
    */
    build_tmptable_filename(thd, tmp_path, sizeof(tmp_path));
#ifndef DBUG_OFF
    tmp_table= true;
#endif
  }
}


bool Sql_cmd_alter_table::execute(THD *thd)
=======
bool Alter_table_statement::execute(THD *thd)
>>>>>>> e88e26b4
{
  LEX *lex= thd->lex;
  /* first SELECT_LEX (have special meaning for many of non-SELECTcommands) */
  SELECT_LEX *select_lex= &lex->select_lex;
  /* first table of first SELECT_LEX */
  TABLE_LIST *first_table= (TABLE_LIST*) select_lex->table_list.first;
  /*
    Code in mysql_alter_table() may modify its HA_CREATE_INFO argument,
    so we have to use a copy of this structure to make execution
    prepared statement- safe. A shallow copy is enough as no memory
    referenced from this structure will be modified.
    @todo move these into constructor...
  */
  HA_CREATE_INFO create_info(lex->create_info);
  Alter_info alter_info(lex->alter_info, thd->mem_root);
  ulong priv=0;
  ulong priv_needed= ALTER_ACL;
  bool result;

  DBUG_ENTER("Sql_cmd_alter_table::execute");

  if (thd->is_fatal_error) /* out of memory creating a copy of alter_info */
    DBUG_RETURN(TRUE);
  /*
    We also require DROP priv for ALTER TABLE ... DROP PARTITION, as well
    as for RENAME TO, as being done by SQLCOM_RENAME_TABLE
  */
  if (alter_info.flags & (Alter_info::ALTER_DROP_PARTITION |
                          Alter_info::ALTER_RENAME))
    priv_needed|= DROP_ACL;

  /* Must be set in the parser */
  DBUG_ASSERT(select_lex->db);
  DBUG_ASSERT(!(alter_info.flags & Alter_info::ALTER_EXCHANGE_PARTITION));
  DBUG_ASSERT(!(alter_info.flags & Alter_info::ALTER_ADMIN_PARTITION));
  if (check_access(thd, priv_needed, first_table->db,
                   &first_table->grant.privilege,
                   &first_table->grant.m_internal,
                   0, 0) ||
      check_access(thd, INSERT_ACL | CREATE_ACL, select_lex->db,
                   &priv,
                   NULL, /* Don't use first_tab->grant with sel_lex->db */
                   0, 0))
    DBUG_RETURN(TRUE);                  /* purecov: inspected */

  /* If it is a merge table, check privileges for merge children. */
  if (create_info.merge_list.first)
  {
    /*
      The user must have (SELECT_ACL | UPDATE_ACL | DELETE_ACL) on the
      underlying base tables, even if there are temporary tables with the same
      names.

      From user's point of view, it might look as if the user must have these
      privileges on temporary tables to create a merge table over them. This is
      one of two cases when a set of privileges is required for operations on
      temporary tables (see also CREATE TABLE).

      The reason for this behavior stems from the following facts:

        - For merge tables, the underlying table privileges are checked only
          at CREATE TABLE / ALTER TABLE time.

          In other words, once a merge table is created, the privileges of
          the underlying tables can be revoked, but the user will still have
          access to the merge table (provided that the user has privileges on
          the merge table itself). 

        - Temporary tables shadow base tables.

          I.e. there might be temporary and base tables with the same name, and
          the temporary table takes the precedence in all operations.

        - For temporary MERGE tables we do not track if their child tables are
          base or temporary. As result we can't guarantee that privilege check
          which was done in presence of temporary child will stay relevant later
          as this temporary table might be removed.

      If SELECT_ACL | UPDATE_ACL | DELETE_ACL privileges were not checked for
      the underlying *base* tables, it would create a security breach as in
      Bug#12771903.
    */

    if (check_table_access(thd, SELECT_ACL | UPDATE_ACL | DELETE_ACL,
                           create_info.merge_list.first, FALSE, UINT_MAX, FALSE))
      DBUG_RETURN(TRUE);
  }

  if (check_grant(thd, priv_needed, first_table, FALSE, UINT_MAX, FALSE))
    DBUG_RETURN(TRUE);                  /* purecov: inspected */

  if (lex->name.str && !test_all_bits(priv, INSERT_ACL | CREATE_ACL))
  {
    // Rename of table
    TABLE_LIST tmp_table;
    memset(&tmp_table, 0, sizeof(tmp_table));
    tmp_table.table_name= lex->name.str;
    tmp_table.db= select_lex->db;
    tmp_table.grant.privilege= priv;
    if (check_grant(thd, INSERT_ACL | CREATE_ACL, &tmp_table, FALSE,
                    UINT_MAX, FALSE))
      DBUG_RETURN(TRUE);                  /* purecov: inspected */
  }

  /* Don't yet allow changing of symlinks with ALTER TABLE */
  if (create_info.data_file_name)
    push_warning_printf(thd, Sql_condition::WARN_LEVEL_WARN,
                        WARN_OPTION_IGNORED, ER(WARN_OPTION_IGNORED),
                        "DATA DIRECTORY");
  if (create_info.index_file_name)
    push_warning_printf(thd, Sql_condition::WARN_LEVEL_WARN,
                        WARN_OPTION_IGNORED, ER(WARN_OPTION_IGNORED),
                        "INDEX DIRECTORY");
  create_info.data_file_name= create_info.index_file_name= NULL;

  thd->enable_slow_log= opt_log_slow_admin_statements;

#ifdef WITH_WSREP
  TABLE *find_temporary_table(THD *thd, const TABLE_LIST *tl);

<<<<<<< HEAD
  if ((!thd->is_current_stmt_binlog_format_row() ||
       !find_temporary_table(thd, first_table)))
  {
    WSREP_TO_ISOLATION_BEGIN(((lex->name.str) ? select_lex->db : NULL),
                             ((lex->name.str) ? lex->name.str : NULL),
                             first_table);
=======
  if (WSREP(thd) &&
      (!thd->is_current_stmt_binlog_format_row() ||
       !find_temporary_table(thd, first_table)))
  {
    WSREP_TO_ISOLATION_BEGIN_ALTER(((lex->name.str) ? select_lex->db : NULL),
                                    ((lex->name.str) ? lex->name.str : NULL),
                                    first_table,
                                    &alter_info);

    thd->variables.auto_increment_offset = 1;
    thd->variables.auto_increment_increment = 1;
>>>>>>> e88e26b4
  }
#endif /* WITH_WSREP */
  result= mysql_alter_table(thd, select_lex->db, lex->name.str,
                            &create_info,
                            first_table,
                            &alter_info,
                            select_lex->order_list.elements,
                            select_lex->order_list.first,
                            lex->ignore);

  DBUG_RETURN(result);
<<<<<<< HEAD

#ifdef WITH_WSREP
error:
  WSREP_WARN("ALTER TABLE isolation failure");
  DBUG_RETURN(TRUE);
#endif /* WITH_WSREP */
}

bool Sql_cmd_discard_import_tablespace::execute(THD *thd)
{
  /* first SELECT_LEX (have special meaning for many of non-SELECTcommands) */
  SELECT_LEX *select_lex= &thd->lex->select_lex;
  /* first table of first SELECT_LEX */
  TABLE_LIST *table_list= (TABLE_LIST*) select_lex->table_list.first;

  if (check_access(thd, ALTER_ACL, table_list->db,
                   &table_list->grant.privilege,
                   &table_list->grant.m_internal,
                   0, 0))
    return true;

  if (check_grant(thd, ALTER_ACL, table_list, false, UINT_MAX, false))
    return true;

  thd->enable_slow_log= opt_log_slow_admin_statements;

  /*
    Check if we attempt to alter mysql.slow_log or
    mysql.general_log table and return an error if
    it is the case.
    TODO: this design is obsolete and will be removed.
  */
  if (check_if_log_table(table_list, TRUE, "ALTER"))
    return true;

  return
    mysql_discard_or_import_tablespace(thd, table_list,
                                       m_tablespace_op == DISCARD_TABLESPACE);
=======
#ifdef WITH_WSREP
error:
  {
    WSREP_WARN("ALTER TABLE isolation failure");
    DBUG_RETURN(TRUE);
  }
#endif /* WITH_WSREP */
>>>>>>> e88e26b4
}<|MERGE_RESOLUTION|>--- conflicted
+++ resolved
@@ -21,7 +21,6 @@
 #ifdef WITH_WSREP
 #include "wsrep_mysqld.h"
 #endif /* WITH_WSREP */
-<<<<<<< HEAD
 Alter_info::Alter_info(const Alter_info &rhs, MEM_ROOT *mem_root)
   :drop_list(rhs.drop_list, mem_root),
   alter_list(rhs.alter_list, mem_root),
@@ -189,9 +188,6 @@
 
 
 bool Sql_cmd_alter_table::execute(THD *thd)
-=======
-bool Alter_table_statement::execute(THD *thd)
->>>>>>> e88e26b4
 {
   LEX *lex= thd->lex;
   /* first SELECT_LEX (have special meaning for many of non-SELECTcommands) */
@@ -312,16 +308,7 @@
 #ifdef WITH_WSREP
   TABLE *find_temporary_table(THD *thd, const TABLE_LIST *tl);
 
-<<<<<<< HEAD
   if ((!thd->is_current_stmt_binlog_format_row() ||
-       !find_temporary_table(thd, first_table)))
-  {
-    WSREP_TO_ISOLATION_BEGIN(((lex->name.str) ? select_lex->db : NULL),
-                             ((lex->name.str) ? lex->name.str : NULL),
-                             first_table);
-=======
-  if (WSREP(thd) &&
-      (!thd->is_current_stmt_binlog_format_row() ||
        !find_temporary_table(thd, first_table)))
   {
     WSREP_TO_ISOLATION_BEGIN_ALTER(((lex->name.str) ? select_lex->db : NULL),
@@ -331,7 +318,6 @@
 
     thd->variables.auto_increment_offset = 1;
     thd->variables.auto_increment_increment = 1;
->>>>>>> e88e26b4
   }
 #endif /* WITH_WSREP */
   result= mysql_alter_table(thd, select_lex->db, lex->name.str,
@@ -343,12 +329,14 @@
                             lex->ignore);
 
   DBUG_RETURN(result);
-<<<<<<< HEAD
-
+
+  DBUG_RETURN(result);
 #ifdef WITH_WSREP
 error:
-  WSREP_WARN("ALTER TABLE isolation failure");
-  DBUG_RETURN(TRUE);
+  {
+    WSREP_WARN("ALTER TABLE isolation failure");
+    DBUG_RETURN(TRUE);
+  }
 #endif /* WITH_WSREP */
 }
 
@@ -382,13 +370,4 @@
   return
     mysql_discard_or_import_tablespace(thd, table_list,
                                        m_tablespace_op == DISCARD_TABLESPACE);
-=======
-#ifdef WITH_WSREP
-error:
-  {
-    WSREP_WARN("ALTER TABLE isolation failure");
-    DBUG_RETURN(TRUE);
-  }
-#endif /* WITH_WSREP */
->>>>>>> e88e26b4
 }