--- conflicted
+++ resolved
@@ -450,38 +450,25 @@
     :Item_func(thd, item), Type_handler_hybrid_field_type(item) { }
   const Type_handler *type_handler() const
   { return Type_handler_hybrid_field_type::type_handler(); }
-<<<<<<< HEAD
-=======
-  Field::geometry_type get_geometry_type() const
-  { return Type_geometry_attributes::get_geometry_type(); };
-  void set_geometry_type(uint type)
-  {
-    Type_geometry_attributes::set_geometry_type(type);
-  }
   void fix_length_and_dec_long_or_longlong(uint char_length, bool unsigned_arg)
   {
-    collation.set_numeric();
+    collation= DTCollation_numeric();
     unsigned_flag= unsigned_arg;
     max_length= char_length;
-#if MARIADB_VERSION_ID < 100500
-    set_handler(Type_handler::type_handler_long_or_longlong(char_length));
-#else
     set_handler(Type_handler::type_handler_long_or_longlong(char_length,
                                                             unsigned_arg));
-#endif
   }
   void fix_length_and_dec_ulong_or_ulonglong_by_nbits(uint nbits)
   {
     uint digits= Type_handler_bit::Bit_decimal_notation_int_digits_by_nbits(nbits);
-    collation.set_numeric();
+    collation= DTCollation_numeric();
     unsigned_flag= true;
     max_length= digits;
     if (nbits > 32)
-      set_handler(&type_handler_longlong);
+      set_handler(&type_handler_ulonglong);
     else
-      set_handler(&type_handler_long);
-  }
->>>>>>> 9216114c
+      set_handler(&type_handler_ulong);
+  }
 };
 
 
