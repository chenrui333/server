/* Copyright (c) 2008, 2023 Codership Oy <http://www.codership.com>
   Copyright (c) 2020, 2022, MariaDB

   This program is free software; you can redistribute it and/or modify
   it under the terms of the GNU General Public License as published by
   the Free Software Foundation; version 2 of the License.x1

   This program is distributed in the hope that it will be useful,
   but WITHOUT ANY WARRANTY; without even the implied warranty of
   MERCHANTABILITY or FITNESS FOR A PARTICULAR PURPOSE.  See the
   GNU General Public License for more details.

   You should have received a copy of the GNU General Public License
   along with this program; if not, write to the Free Software
   Foundation, Inc., 51 Franklin Street, Fifth Floor, Boston, MA 02110-1335 USA */

#include "sql_plugin.h"                         /* wsrep_plugins_pre_init() */
#include "my_global.h"
#include "wsrep_server_state.h"
#include "wsrep_status.h"

#include "mariadb.h"
#include <mysqld.h>
#include <transaction.h>
#include <sql_class.h>
#include <sql_parse.h>
#include <sql_base.h> /* find_temporary_table() */
#include <sql_statistics.h> /* is_stat_table() */
#include "slave.h"
#include "rpl_mi.h"
#include "sql_repl.h"
#include "rpl_filter.h"
#include "sql_callback.h"
#include "sp_head.h"
#include "sql_show.h"
#include "sp.h"
#include "handler.h"
#include "wsrep_priv.h"
#include "wsrep_thd.h"
#include "wsrep_sst.h"
#include "wsrep_utils.h"
#include "wsrep_var.h"
#include "wsrep_binlog.h"
#include "wsrep_applier.h"
#include "wsrep_schema.h"
#include "wsrep_xid.h"
#include "wsrep_trans_observer.h"
#include "mysql/service_wsrep.h"
#include <cstdio>
#include <cstdlib>
#include <string>
#include "log_event.h"
#include "sql_connect.h"
#include "thread_cache.h"
#include "debug_sync.h"

#include <sstream>

/* wsrep-lib */

my_bool wsrep_emulate_bin_log= FALSE; // activating parts of binlog interface
my_bool wsrep_preordered_opt= FALSE;

/* Streaming Replication */
const char *wsrep_fragment_units[]= { "bytes", "rows", "statements", NullS };
const char *wsrep_SR_store_types[]= { "none", "table", NullS };

/*
 * Begin configuration options
 */

extern my_bool plugins_are_initialized;

/* System variables. */
const char *wsrep_provider;
const char *wsrep_provider_options;
const char *wsrep_cluster_address;
const char *wsrep_cluster_name;
const char *wsrep_node_name;
const char *wsrep_node_address;
const char *wsrep_node_incoming_address;
const char *wsrep_start_position;
const char *wsrep_data_home_dir;
const char *wsrep_dbug_option;
const char *wsrep_notify_cmd;
const char *wsrep_status_file;
const char *wsrep_allowlist;

ulong   wsrep_debug;                            // Debug level logging
my_bool wsrep_convert_LOCK_to_trx;              // Convert locking sessions to trx
my_bool wsrep_auto_increment_control;           // Control auto increment variables
my_bool wsrep_drupal_282555_workaround;         // Retry autoinc insert after dupkey
my_bool wsrep_certify_nonPK;                    // Certify, even when no primary key
ulong   wsrep_certification_rules      = WSREP_CERTIFICATION_RULES_STRICT;
my_bool wsrep_recovery;                         // Recovery
my_bool wsrep_log_conflicts;
my_bool wsrep_load_data_splitting= 0;           // Commit load data every 10K intervals
my_bool wsrep_slave_UK_checks;                  // Slave thread does UK checks
my_bool wsrep_slave_FK_checks;                  // Slave thread does FK checks
my_bool wsrep_restart_slave;                    // Should mysql slave thread be
                                                // restarted, when node joins back?
my_bool wsrep_desync;                           // De(re)synchronize the node from the
                                                // cluster
ulonglong wsrep_mode;
bool wsrep_service_started;                     // If Galera was initialized
long wsrep_slave_threads;                       // No. of slave appliers threads
ulong wsrep_retry_autocommit;                   // Retry aborted autocommit trx
ulong wsrep_max_ws_size;                        // Max allowed ws (RBR buffer) size
ulong wsrep_max_ws_rows;                        // Max number of rows in ws
ulong wsrep_forced_binlog_format= BINLOG_FORMAT_UNSPEC;
ulong wsrep_mysql_replication_bundle;

bool              wsrep_gtid_mode;              // Enable WSREP native GTID support
Wsrep_gtid_server wsrep_gtid_server;
uint  wsrep_gtid_domain_id=0;                   // Domain id on above structure

/* Other configuration variables and their default values. */
my_bool wsrep_incremental_data_collection= 0;   // Incremental data collection
my_bool wsrep_restart_slave_activated= 0;       // Node has dropped, and slave
                                                // restart will be needed
bool wsrep_new_cluster= false;                  // Bootstrap the cluster?
int wsrep_slave_count_change= 0;                // No. of appliers to stop/start
int wsrep_to_isolation= 0;                      // No. of active TO isolation threads
long wsrep_max_protocol_version= 4;             // Maximum protocol version to use
long int  wsrep_protocol_version= wsrep_max_protocol_version;
ulong wsrep_trx_fragment_unit= WSREP_FRAG_BYTES;
                                                // unit for fragment size
ulong wsrep_SR_store_type= WSREP_SR_STORE_TABLE;
uint  wsrep_ignore_apply_errors= 0;

std::atomic <bool> wsrep_thread_create_failed;

/*
 * End configuration options
 */

/*
 * Cached variables
 */

// Whether the Galera write-set replication provider is set
// wsrep_provider && strcmp(wsrep_provider, WSREP_NONE)
bool WSREP_PROVIDER_EXISTS_;

// Whether the Galera write-set replication is enabled
// global_system_variables.wsrep_on && WSREP_PROVIDER_EXISTS_
bool WSREP_ON_;

/*
 * Other wsrep global variables.
 */

mysql_mutex_t LOCK_wsrep_ready;
mysql_cond_t  COND_wsrep_ready;
mysql_mutex_t LOCK_wsrep_sst;
mysql_cond_t  COND_wsrep_sst;
mysql_mutex_t LOCK_wsrep_sst_init;
mysql_cond_t  COND_wsrep_sst_init;
mysql_mutex_t LOCK_wsrep_replaying;
mysql_cond_t  COND_wsrep_replaying;
mysql_mutex_t LOCK_wsrep_slave_threads;
mysql_cond_t  COND_wsrep_slave_threads;
mysql_mutex_t LOCK_wsrep_gtid_wait_upto;
mysql_mutex_t LOCK_wsrep_cluster_config;
mysql_mutex_t LOCK_wsrep_desync;
mysql_mutex_t LOCK_wsrep_config_state;
mysql_mutex_t LOCK_wsrep_group_commit;
mysql_mutex_t LOCK_wsrep_SR_pool;
mysql_mutex_t LOCK_wsrep_SR_store;
mysql_mutex_t LOCK_wsrep_joiner_monitor;
mysql_mutex_t LOCK_wsrep_donor_monitor;
mysql_cond_t  COND_wsrep_joiner_monitor;
mysql_cond_t  COND_wsrep_donor_monitor;

int wsrep_replaying= 0;
ulong  wsrep_running_threads = 0; // # of currently running wsrep
				  // # threads
ulong  wsrep_running_applier_threads = 0; // # of running applier threads
ulong  wsrep_running_rollbacker_threads = 0; // # of running
					     // # rollbacker threads
ulong  my_bind_addr;

#ifdef HAVE_PSI_INTERFACE
PSI_mutex_key
  key_LOCK_wsrep_replaying, key_LOCK_wsrep_ready, key_LOCK_wsrep_sst,
  key_LOCK_wsrep_sst_thread, key_LOCK_wsrep_sst_init,
  key_LOCK_wsrep_slave_threads, key_LOCK_wsrep_gtid_wait_upto,
  key_LOCK_wsrep_desync,
  key_LOCK_wsrep_config_state, key_LOCK_wsrep_cluster_config,
  key_LOCK_wsrep_group_commit,
  key_LOCK_wsrep_SR_pool,
  key_LOCK_wsrep_SR_store,
  key_LOCK_wsrep_thd_queue,
  key_LOCK_wsrep_joiner_monitor,
  key_LOCK_wsrep_donor_monitor;

PSI_cond_key key_COND_wsrep_thd,
  key_COND_wsrep_replaying, key_COND_wsrep_ready, key_COND_wsrep_sst,
  key_COND_wsrep_sst_init, key_COND_wsrep_sst_thread,
  key_COND_wsrep_thd_queue, key_COND_wsrep_slave_threads, key_COND_wsrep_gtid_wait_upto,
  key_COND_wsrep_joiner_monitor, key_COND_wsrep_donor_monitor;

PSI_file_key key_file_wsrep_gra_log;

static PSI_mutex_info wsrep_mutexes[]=
{
  { &key_LOCK_wsrep_ready, "LOCK_wsrep_ready", PSI_FLAG_GLOBAL},
  { &key_LOCK_wsrep_sst, "LOCK_wsrep_sst", PSI_FLAG_GLOBAL},
  { &key_LOCK_wsrep_sst_thread, "wsrep_sst_thread", 0},
  { &key_LOCK_wsrep_sst_init, "LOCK_wsrep_sst_init", PSI_FLAG_GLOBAL},
  { &key_LOCK_wsrep_sst, "LOCK_wsrep_sst", PSI_FLAG_GLOBAL},
  { &key_LOCK_wsrep_replaying, "LOCK_wsrep_replaying", PSI_FLAG_GLOBAL},
  { &key_LOCK_wsrep_slave_threads, "LOCK_wsrep_slave_threads", PSI_FLAG_GLOBAL},
  { &key_LOCK_wsrep_gtid_wait_upto, "LOCK_wsrep_gtid_wait_upto", PSI_FLAG_GLOBAL},
  { &key_LOCK_wsrep_cluster_config, "LOCK_wsrep_cluster_config", PSI_FLAG_GLOBAL},
  { &key_LOCK_wsrep_desync, "LOCK_wsrep_desync", PSI_FLAG_GLOBAL},
  { &key_LOCK_wsrep_config_state, "LOCK_wsrep_config_state", PSI_FLAG_GLOBAL},
  { &key_LOCK_wsrep_group_commit, "LOCK_wsrep_group_commit", PSI_FLAG_GLOBAL},
  { &key_LOCK_wsrep_SR_pool, "LOCK_wsrep_SR_pool", PSI_FLAG_GLOBAL},
  { &key_LOCK_wsrep_SR_store, "LOCK_wsrep_SR_store", PSI_FLAG_GLOBAL},
  { &key_LOCK_wsrep_joiner_monitor, "LOCK_wsrep_joiner_monitor", PSI_FLAG_GLOBAL},
  { &key_LOCK_wsrep_donor_monitor, "LOCK_wsrep_donor_monitor", PSI_FLAG_GLOBAL}
};

static PSI_cond_info wsrep_conds[]=
{
  { &key_COND_wsrep_ready, "COND_wsrep_ready", PSI_FLAG_GLOBAL},
  { &key_COND_wsrep_sst, "COND_wsrep_sst", PSI_FLAG_GLOBAL},
  { &key_COND_wsrep_sst_init, "COND_wsrep_sst_init", PSI_FLAG_GLOBAL},
  { &key_COND_wsrep_sst_thread, "wsrep_sst_thread", 0},
  { &key_COND_wsrep_thd, "THD::COND_wsrep_thd", 0},
  { &key_COND_wsrep_replaying, "COND_wsrep_replaying", PSI_FLAG_GLOBAL},
  { &key_COND_wsrep_slave_threads, "COND_wsrep_wsrep_slave_threads", PSI_FLAG_GLOBAL},
  { &key_COND_wsrep_gtid_wait_upto, "COND_wsrep_gtid_wait_upto", PSI_FLAG_GLOBAL},
  { &key_COND_wsrep_joiner_monitor, "COND_wsrep_joiner_monitor", PSI_FLAG_GLOBAL},
  { &key_COND_wsrep_donor_monitor, "COND_wsrep_donor_monitor", PSI_FLAG_GLOBAL}
};

static PSI_file_info wsrep_files[]=
{
  { &key_file_wsrep_gra_log, "wsrep_gra_log", 0}
};

PSI_thread_key key_wsrep_sst_joiner, key_wsrep_sst_donor,
  key_wsrep_rollbacker, key_wsrep_applier,
  key_wsrep_sst_joiner_monitor, key_wsrep_sst_donor_monitor;

static PSI_thread_info wsrep_threads[]=
{
 {&key_wsrep_sst_joiner, "wsrep_sst_joiner_thread", PSI_FLAG_GLOBAL},
 {&key_wsrep_sst_donor, "wsrep_sst_donor_thread", PSI_FLAG_GLOBAL},
 {&key_wsrep_rollbacker, "wsrep_rollbacker_thread", PSI_FLAG_GLOBAL},
 {&key_wsrep_applier, "wsrep_applier_thread", PSI_FLAG_GLOBAL},
 {&key_wsrep_sst_joiner_monitor, "wsrep_sst_joiner_monitor", PSI_FLAG_GLOBAL},
 {&key_wsrep_sst_donor_monitor, "wsrep_sst_donor_monitor", PSI_FLAG_GLOBAL}
};

#endif /* HAVE_PSI_INTERFACE */

my_bool wsrep_inited= 0; // initialized ?

static wsrep_uuid_t node_uuid= WSREP_UUID_UNDEFINED;
static char         cluster_uuid_str[40]= { 0, };

static char provider_name[256]= { 0, };
static char provider_version[256]= { 0, };
static char provider_vendor[256]= { 0, };

/*
 * Wsrep status variables. LOCK_status must be locked When modifying
 * these variables,
 */
std::atomic<bool> wsrep_ready(false);
my_bool     wsrep_connected         = FALSE;
const char* wsrep_cluster_state_uuid= cluster_uuid_str;
long long   wsrep_cluster_conf_id   = WSREP_SEQNO_UNDEFINED;
const char* wsrep_cluster_status    = "Disconnected";
long        wsrep_cluster_size      = 0;
long        wsrep_local_index       = -1;
long long   wsrep_local_bf_aborts   = 0;
const char* wsrep_provider_name     = provider_name;
const char* wsrep_provider_version  = provider_version;
const char* wsrep_provider_vendor   = provider_vendor;
char* wsrep_provider_capabilities   = NULL;
char* wsrep_cluster_capabilities    = NULL;
/* End wsrep status variables */

wsp::Config_state *wsrep_config_state;

void WSREP_LOG(void (*fun)(const char* fmt, ...), const char* fmt, ...)
{
  /* Allocate short buffer from stack. If the vsnprintf() return value
     indicates that the message was truncated, a new buffer will be allocated
     dynamically and the message will be reprinted. */
  char msg[128] = {'\0'};
  va_list arglist;
  va_start(arglist, fmt);
  int n= vsnprintf(msg, sizeof(msg), fmt, arglist);
  va_end(arglist);
  if (n < 0)
  {
    sql_print_warning("WSREP: Printing message failed");
  }
  else if (n < (int)sizeof(msg))
  {
    fun("WSREP: %s", msg);
  }
  else
  {
    size_t dynbuf_size= std::max(n, 4096);
    char* dynbuf= (char*) my_malloc(PSI_NOT_INSTRUMENTED, dynbuf_size, MYF(0));
    if (dynbuf)
    {
      va_start(arglist, fmt);
      (void)vsnprintf(&dynbuf[0], dynbuf_size - 1, fmt, arglist);
      va_end(arglist);
      dynbuf[dynbuf_size - 1] = '\0';
      fun("WSREP: %s", &dynbuf[0]);
      my_free(dynbuf);
    }
    else
    {
      /* Memory allocation for vector failed, print truncated message. */
      fun("WSREP: %s", msg);
    }
  }
}


wsrep_uuid_t               local_uuid       = WSREP_UUID_UNDEFINED;
wsrep_seqno_t              local_seqno      = WSREP_SEQNO_UNDEFINED;

/*
 */
Wsrep_schema *wsrep_schema= 0;

static void wsrep_log_cb(wsrep::log::level level,
                         const char*, const char *msg)
{
  /*
    Silence all wsrep related logging from lib and provider if
    wsrep is not enabled.
  */
  if (!WSREP_ON) return;

  switch (level) {
  case wsrep::log::info:
    WSREP_INFO("%s", msg);
    break;
  case wsrep::log::warning:
    WSREP_WARN("%s", msg);
    break;
  case wsrep::log::error:
    WSREP_ERROR("%s", msg);
    break;
  case wsrep::log::debug:
    WSREP_DEBUG("%s", msg);
    break;
  case wsrep::log::unknown:
    WSREP_UNKNOWN("%s", msg);
    break;
  }
}

void wsrep_init_gtid()
{
  wsrep_server_gtid_t stored_gtid= wsrep_get_SE_checkpoint<wsrep_server_gtid_t>();
  // Domain id may have changed, use the one
  // received during state transfer.
  stored_gtid.domain_id= wsrep_gtid_server.domain_id;
  if (stored_gtid.server_id == 0)
  {
    rpl_gtid wsrep_last_gtid;
    if (mysql_bin_log.is_open() &&
        mysql_bin_log.lookup_domain_in_binlog_state(stored_gtid.domain_id,
                                                    &wsrep_last_gtid))
    {
      stored_gtid.server_id= wsrep_last_gtid.server_id;
      stored_gtid.seqno= wsrep_last_gtid.seq_no;
    }
    else
    {
      stored_gtid.server_id= global_system_variables.server_id;
      stored_gtid.seqno= 0;
    }
  }
  wsrep_gtid_server.gtid(stored_gtid);
}

bool wsrep_get_binlog_gtid_seqno(wsrep_server_gtid_t& gtid)
{
  rpl_gtid binlog_gtid;
  int ret= 0;
  if (mysql_bin_log.is_open() &&
      mysql_bin_log.find_in_binlog_state(gtid.domain_id,
                                         gtid.server_id,
                                         &binlog_gtid))
  {
    gtid.domain_id= binlog_gtid.domain_id;
    gtid.server_id= binlog_gtid.server_id;
    gtid.seqno=     binlog_gtid.seq_no;
    ret= 1;
  }
  return ret;
}

bool wsrep_check_gtid_seqno(const uint32& domain, const uint32& server,
                            uint64& seqno)
{
  if (domain == wsrep_gtid_server.domain_id && 
      server == wsrep_gtid_server.server_id)
  {
    if (wsrep_gtid_server.seqno_committed() < seqno) return 1;
    return 0;
  }
  return 0;
}

void wsrep_init_sidno(const wsrep::id& uuid)
{
  /*
    Protocol versions starting from 4 use group gtid as it is.
    For lesser protocol versions generate new Sid map entry from inverted
    uuid.
  */
  rpl_gtid sid;
  if (wsrep_protocol_version >= 4)
  {
    memcpy((void*)&sid, (const uchar*)uuid.data(),16);
  }
  else
  {
    wsrep_uuid_t ltid_uuid;
    for (size_t i= 0; i < sizeof(ltid_uuid.data); ++i)
    {
      ltid_uuid.data[i]= ~((const uchar*)uuid.data())[i];
    }
    memcpy((void*)&sid, (const uchar*)ltid_uuid.data,16);
  }
#ifdef GTID_SUPPORT
  global_sid_lock->wrlock();
  wsrep_sidno= global_sid_map->add_sid(sid);
  WSREP_INFO("Initialized wsrep sidno %d", wsrep_sidno);
  global_sid_lock->unlock();
#endif
}

void wsrep_init_schema()
{
  DBUG_ASSERT(!wsrep_schema);

  WSREP_INFO("wsrep_init_schema_and_SR %p", wsrep_schema);
  if (!wsrep_schema)
  {
    wsrep_schema= new Wsrep_schema();
    if (wsrep_schema->init())
    {
      WSREP_ERROR("Failed to init wsrep schema");
      unireg_abort(1);
    }
    // If we are bootstraping new cluster we should 
    // clear allowlist table and populate it from variable
    if (wsrep_new_cluster) 
    {
      wsrep_schema->clear_allowlist();
      std::vector<std::string> ip_allowlist;
      if (wsrep_split_allowlist(ip_allowlist))
      {
        wsrep_schema->store_allowlist(ip_allowlist);
      }
    }
  }
}

void wsrep_deinit_schema()
{
  delete wsrep_schema;
  wsrep_schema= 0;
}

void wsrep_recover_sr_from_storage(THD *orig_thd)
{
  switch (wsrep_SR_store_type)
  {
  case WSREP_SR_STORE_TABLE:
    if (!wsrep_schema)
    {
      WSREP_ERROR("Wsrep schema not initialized when trying to recover "
                  "streaming transactions: wsrep_on %d", WSREP_ON);
      trans_commit(orig_thd);
    }
    if (wsrep_schema->recover_sr_transactions(orig_thd))
    {
      WSREP_ERROR("Failed to recover SR transactions from schema: wsrep_on : %d", WSREP_ON);
      trans_commit(orig_thd);
    }
    break;
  default:
    /* */
    WSREP_ERROR("Unsupported wsrep SR store type: %lu wsrep_on: %d",
                wsrep_SR_store_type, WSREP_ON);
    trans_commit(orig_thd);
    break;
  }
}

/** Export the WSREP provider's capabilities as a human readable string.
 * The result is saved in a dynamically allocated string of the form:
 * :cap1:cap2:cap3:
 */
static void wsrep_capabilities_export(wsrep_cap_t const cap, char** str)
{
  static const char* names[] =
  {
    /* Keep in sync with wsrep/wsrep_api.h WSREP_CAP_* macros. */
    "MULTI_MASTER",
    "CERTIFICATION",
    "PARALLEL_APPLYING",
    "TRX_REPLAY",
    "ISOLATION",
    "PAUSE",
    "CAUSAL_READS",
    "CAUSAL_TRX",
    "INCREMENTAL_WRITESET",
    "SESSION_LOCKS",
    "DISTRIBUTED_LOCKS",
    "CONSISTENCY_CHECK",
    "UNORDERED",
    "ANNOTATION",
    "PREORDERED",
    "STREAMING",
    "SNAPSHOT",
    "NBO",
  };

  std::string s;
  for (size_t i= 0; i < sizeof(names) / sizeof(names[0]); ++i)
  {
    if (cap & (1ULL << i))
    {
      if (s.empty())
      {
        s= ":";
      }
      s += names[i];
      s += ":";
    }
  }

  /* A read from the string pointed to by *str may be started at any time,
   * so it must never point to free(3)d memory or non '\0' terminated string. */

  char* const previous= *str;

  *str= strdup(s.c_str());

  if (previous != NULL)
  {
    free(previous);
  }
}

/* Verifies that SE position is consistent with the group position
 * and initializes other variables */
void wsrep_verify_SE_checkpoint(const wsrep_uuid_t& uuid,
                                wsrep_seqno_t const seqno)
{
}

/*
  Wsrep is considered ready if
  1) Provider is not loaded (native mode)
  2) Server has reached synced state
  3) Server is in joiner mode and mysqldump SST method has been
     specified
  See Wsrep_server_service::log_state_change() for further details.
 */
my_bool wsrep_ready_get (void)
{
  return wsrep_ready;
}

int wsrep_show_ready(THD *thd, SHOW_VAR *var, void *buff,
                     system_status_var *, enum_var_type)
{
  var->type= SHOW_MY_BOOL;
  var->value= buff;
  *((my_bool *)buff)= wsrep_ready_get();
  return 0;
}

void wsrep_update_cluster_state_uuid(const char* uuid)
{
  strncpy(cluster_uuid_str, uuid, sizeof(cluster_uuid_str) - 1);
}

static void wsrep_init_position()
{
}

/****************************************************************************
                         Helpers for wsrep_init()
 ****************************************************************************/
static std::string wsrep_server_name()
{
  std::string ret(wsrep_node_name ? wsrep_node_name : "");
  return ret;
}

static std::string wsrep_server_id()
{
  /* using empty server_id, which enables view change handler to
     set final server_id later on
  */
  std::string ret("");
  return ret;
}

static std::string wsrep_server_node_address()
{

  std::string ret;
  if (!wsrep_data_home_dir || strlen(wsrep_data_home_dir) == 0)
    wsrep_data_home_dir= mysql_real_data_home;

  /* Initialize node address */
  if (!wsrep_node_address || !strcmp(wsrep_node_address, ""))
  {
    char node_addr[512]= {0, };
    const size_t node_addr_max= sizeof(node_addr) - 1;
    size_t guess_ip_ret= wsrep_guess_ip(node_addr, node_addr_max);
    if (!(guess_ip_ret > 0 && guess_ip_ret < node_addr_max))
    {
      WSREP_WARN("Failed to guess base node address. Set it explicitly via "
                 "wsrep_node_address.");
    }
    else
    {
      ret= node_addr;
    }
  }
  else
  {
    ret= wsrep_node_address;
  }
  return ret;
}

static std::string wsrep_server_incoming_address()
{
  std::string ret;
  const std::string node_addr(wsrep_server_node_address());
  char inc_addr[512]= { 0, };
  size_t const inc_addr_max= sizeof (inc_addr);

  /*
    In case wsrep_node_incoming_address is either not set or set to AUTO,
    we need to use mysqld's my_bind_addr_str:mysqld_port, lastly fallback
    to wsrep_node_address' value if mysqld's bind-address is not set either.
  */
  if ((!wsrep_node_incoming_address ||
       !strcmp (wsrep_node_incoming_address, WSREP_NODE_INCOMING_AUTO)))
  {
    bool is_ipv6= false;
    unsigned int my_bind_ip= INADDR_ANY; // default if not set

    if (my_bind_addr_str && strlen(my_bind_addr_str) &&
        strcmp(my_bind_addr_str, "*") != 0)
    {
      my_bind_ip= wsrep_check_ip(my_bind_addr_str, &is_ipv6);
    }

    if (INADDR_ANY != my_bind_ip)
    {
      /*
        If its a not a valid address, leave inc_addr as empty string. mysqld
        is not listening for client connections on network interfaces.
      */
      if (INADDR_NONE != my_bind_ip && INADDR_LOOPBACK != my_bind_ip)
      {
        const char *fmt= (is_ipv6) ? "[%s]:%u" : "%s:%u";
        snprintf(inc_addr, inc_addr_max, fmt, my_bind_addr_str, mysqld_port);
      }
    }
    else /* mysqld binds to 0.0.0.0, try taking IP from wsrep_node_address. */
    {
      if (node_addr.size())
      {
        size_t const ip_len_mdb= wsrep_host_len(node_addr.c_str(), node_addr.size());
        if (ip_len_mdb + 7 /* :55555\0 */ < inc_addr_max)
        {
          memcpy (inc_addr, node_addr.c_str(), ip_len_mdb);
          snprintf(inc_addr + ip_len_mdb, inc_addr_max - ip_len_mdb, ":%u",
                   (int)mysqld_port);
        }
        else
        {
          WSREP_WARN("Guessing address for incoming client connections: "
                     "address too long.");
          inc_addr[0]= '\0';
        }
      }

      if (!strlen(inc_addr))
      {
        WSREP_WARN("Guessing address for incoming client connections failed. "
                   "Try setting wsrep_node_incoming_address explicitly.");
        WSREP_INFO("Node addr: %s", node_addr.c_str());
      }
    }
  }
  else
  {
    wsp::Address addr(wsrep_node_incoming_address);

    if (!addr.is_valid())
    {
      WSREP_WARN("Could not parse wsrep_node_incoming_address : %s",
                 wsrep_node_incoming_address);
      goto done;
    }

    /*
      In case port is not specified in wsrep_node_incoming_address, we use
      mysqld_port.
      Note that we might get here before we execute set_ports().
    */
    int local_port= (addr.get_port() > 0) ? addr.get_port() : (int) mysqld_port;
    if (!local_port)
      local_port= MYSQL_PORT;
    const char *fmt= (addr.is_ipv6()) ? "[%s]:%u" : "%s:%u";

    snprintf(inc_addr, inc_addr_max, fmt, addr.get_address(), local_port);
  }

 done:
  if (!strlen(inc_addr))
    ret= wsrep_node_incoming_address;
  else
    ret= inc_addr;
  WSREP_DEBUG("wsrep_incoming_address = %s", ret.c_str());
  return ret;
}

static std::string wsrep_server_working_dir()
{
  std::string ret;
  if (!wsrep_data_home_dir || strlen(wsrep_data_home_dir) == 0)
  {
    ret= mysql_real_data_home;
  }
  else
  {
    ret= wsrep_data_home_dir;
  }
  return ret;
}

static wsrep::gtid wsrep_server_initial_position()
{
  wsrep::gtid ret;
  WSREP_DEBUG("Server initial position: %s", wsrep_start_position);
  std::istringstream is(wsrep_start_position);
  is >> ret;
  return ret;
}

/*
  Intitialize provider specific status variables
 */
static void wsrep_init_provider_status_variables()
{
  wsrep_inited= 1;
  const wsrep::provider& provider=
    Wsrep_server_state::instance().provider();
  strncpy(provider_name,
          provider.name().c_str(),    sizeof(provider_name) - 1);
  strncpy(provider_version,
          provider.version().c_str(), sizeof(provider_version) - 1);
  strncpy(provider_vendor,
          provider.vendor().c_str(),  sizeof(provider_vendor) - 1);
}

int wsrep_init_server()
{
  wsrep::log::logger_fn(wsrep_log_cb);
  try
  {
    Wsrep_status::init_once(wsrep_status_file);

    std::string server_name;
    std::string server_id;
    std::string node_address;
    std::string incoming_address;
    std::string working_dir;
    wsrep::gtid initial_position;

    server_name= wsrep_server_name();
    server_id= wsrep_server_id();
    node_address= wsrep_server_node_address();
    incoming_address= wsrep_server_incoming_address();
    working_dir= wsrep_server_working_dir();
    initial_position= wsrep_server_initial_position();

    Wsrep_server_state::init_once(server_name,
                                  incoming_address,
                                  node_address,
                                  working_dir,
                                  initial_position,
                                  wsrep_max_protocol_version);
    Wsrep_server_state::instance().debug_log_level(wsrep_debug);
  }
  catch (const wsrep::runtime_error& e)
  {
    WSREP_ERROR("Failed to init wsrep server %s", e.what());
    return 1;
  }
  catch (const std::exception& e)
  {
    WSREP_ERROR("Failed to init wsrep server %s", e.what());
  }
  return 0;
}

void wsrep_init_globals()
{
  wsrep_init_sidno(Wsrep_server_state::instance().connected_gtid().id());
  /* Recover last written wsrep gtid */
  wsrep_init_gtid();
  if (wsrep_new_cluster)
  {
    /* Start with provided domain_id & server_id found in configuration */
    wsrep_server_gtid_t new_gtid;
    new_gtid.domain_id= wsrep_gtid_domain_id;
    new_gtid.server_id= global_system_variables.server_id;
    new_gtid.seqno= 0;
    /* Try to search for domain_id and server_id combination in binlog if found continue from last seqno */
    wsrep_get_binlog_gtid_seqno(new_gtid);
    wsrep_gtid_server.gtid(new_gtid);
  }
  else
  {
    if (wsrep_gtid_mode && wsrep_gtid_server.server_id != global_system_variables.server_id)
      WSREP_INFO("Ignoring server id %ld for non bootstrap node, using %ld.",
                 global_system_variables.server_id, wsrep_gtid_server.server_id);
  }
  wsrep_init_schema();
  if (WSREP_ON)
  {
    Wsrep_server_state::instance().initialized();
  }
}

void wsrep_deinit_server()
{
  wsrep_deinit_schema();
  Wsrep_server_state::destroy();
  Wsrep_status::destroy();
  wsrep_free_status_vars();
}

int wsrep_init()
{
  assert(wsrep_provider);

  wsrep_init_position();
  wsrep_sst_auth_init();

  if (!*wsrep_provider ||
      !strcasecmp(wsrep_provider, WSREP_NONE))
  {
    // enable normal operation in case no provider is specified
    global_system_variables.wsrep_on= 0;
    int err= Wsrep_server_state::init_provider(
        wsrep_provider, wsrep_provider_options ? wsrep_provider_options : "");
    if (err)
    {
      DBUG_PRINT("wsrep",("wsrep::init() failed: %d", err));
      WSREP_ERROR("wsrep::init() failed: %d, must shutdown", err);
    }
    else
      wsrep_init_provider_status_variables();
    return err;
  }

  if (wsrep_gtid_mode && opt_bin_log && !opt_log_slave_updates)
  {
    WSREP_ERROR("Option --log-slave-updates is required if "
                "binlog is enabled, GTID mode is on and wsrep provider "
                "is specified");
    return 1;
  }

  if (!wsrep_data_home_dir || strlen(wsrep_data_home_dir) == 0)
    wsrep_data_home_dir= mysql_real_data_home;

  Wsrep_server_state::init_provider_services();
  if (Wsrep_server_state::instance().load_provider(
      wsrep_provider,
      wsrep_provider_options,
      Wsrep_server_state::instance().provider_services()))
  {
    WSREP_ERROR("Failed to load provider");
    Wsrep_server_state::deinit_provider_services();
    return 1;
  }

  if (!wsrep_provider_is_SR_capable() &&
      global_system_variables.wsrep_trx_fragment_size > 0)
  {
    WSREP_ERROR("The WSREP provider (%s) does not support streaming "
                "replication but wsrep_trx_fragment_size is set to a "
                "value other than 0 (%llu). Cannot continue. Either set "
                "wsrep_trx_fragment_size to 0 or use wsrep_provider that "
                "supports streaming replication.",
                wsrep_provider, global_system_variables.wsrep_trx_fragment_size);
    Wsrep_server_state::instance().deinit_provider();
    Wsrep_server_state::deinit_provider_services();
    return 1;
  }

  /* Now WSREP is fully initialized */
  global_system_variables.wsrep_on= 1;
  WSREP_ON_= wsrep_provider && *wsrep_provider && strcasecmp(wsrep_provider, WSREP_NONE);
  wsrep_service_started= 1;

  wsrep_init_provider_status_variables();
  wsrep_capabilities_export(Wsrep_server_state::instance().provider().capabilities(),
                            &wsrep_provider_capabilities);

  WSREP_DEBUG("SR storage init for: %s",
              (wsrep_SR_store_type == WSREP_SR_STORE_TABLE) ? "table" : "void");
  return 0;
}

/* Initialize wsrep thread LOCKs and CONDs */
void wsrep_thr_init()
{
  DBUG_ENTER("wsrep_thr_init");
  wsrep_config_state= new wsp::Config_state;
#ifdef HAVE_PSI_INTERFACE
  mysql_mutex_register("sql", wsrep_mutexes, array_elements(wsrep_mutexes));
  mysql_cond_register("sql", wsrep_conds, array_elements(wsrep_conds));
  mysql_file_register("sql", wsrep_files, array_elements(wsrep_files));
  mysql_thread_register("sql", wsrep_threads, array_elements(wsrep_threads));
#endif

  mysql_mutex_init(key_LOCK_wsrep_ready, &LOCK_wsrep_ready, MY_MUTEX_INIT_FAST);
  mysql_cond_init(key_COND_wsrep_ready, &COND_wsrep_ready, NULL);
  mysql_mutex_init(key_LOCK_wsrep_sst, &LOCK_wsrep_sst, MY_MUTEX_INIT_FAST);
  mysql_cond_init(key_COND_wsrep_sst, &COND_wsrep_sst, NULL);
  mysql_mutex_init(key_LOCK_wsrep_sst_init, &LOCK_wsrep_sst_init, MY_MUTEX_INIT_FAST);
  mysql_cond_init(key_COND_wsrep_sst_init, &COND_wsrep_sst_init, NULL);
  mysql_mutex_init(key_LOCK_wsrep_replaying, &LOCK_wsrep_replaying, MY_MUTEX_INIT_FAST);
  mysql_cond_init(key_COND_wsrep_replaying, &COND_wsrep_replaying, NULL);
  mysql_mutex_init(key_LOCK_wsrep_slave_threads, &LOCK_wsrep_slave_threads, MY_MUTEX_INIT_FAST);
  mysql_cond_init(key_COND_wsrep_slave_threads, &COND_wsrep_slave_threads, NULL);
  mysql_mutex_init(key_LOCK_wsrep_gtid_wait_upto, &LOCK_wsrep_gtid_wait_upto, MY_MUTEX_INIT_FAST);
  mysql_mutex_init(key_LOCK_wsrep_cluster_config, &LOCK_wsrep_cluster_config, MY_MUTEX_INIT_FAST);
  mysql_mutex_init(key_LOCK_wsrep_desync, &LOCK_wsrep_desync, MY_MUTEX_INIT_FAST);
  mysql_mutex_init(key_LOCK_wsrep_config_state, &LOCK_wsrep_config_state, MY_MUTEX_INIT_FAST);
  mysql_mutex_init(key_LOCK_wsrep_group_commit, &LOCK_wsrep_group_commit, MY_MUTEX_INIT_FAST);
  mysql_mutex_init(key_LOCK_wsrep_SR_pool,
                   &LOCK_wsrep_SR_pool, MY_MUTEX_INIT_FAST);
  mysql_mutex_init(key_LOCK_wsrep_SR_store,
                   &LOCK_wsrep_SR_store, MY_MUTEX_INIT_FAST);
  mysql_mutex_init(key_LOCK_wsrep_joiner_monitor,
                   &LOCK_wsrep_joiner_monitor, MY_MUTEX_INIT_FAST);
  mysql_mutex_init(key_LOCK_wsrep_donor_monitor,
                   &LOCK_wsrep_donor_monitor, MY_MUTEX_INIT_FAST);
  mysql_cond_init(key_COND_wsrep_joiner_monitor, &COND_wsrep_joiner_monitor, NULL);
  mysql_cond_init(key_COND_wsrep_donor_monitor, &COND_wsrep_donor_monitor, NULL);

  DBUG_VOID_RETURN;
}

void wsrep_init_startup (bool sst_first)
{
  if (wsrep_init()) unireg_abort(1);

  /*
    Pre-initialize global_system_variables.table_plugin with a dummy engine
    (placeholder) required during the initialization of wsrep threads (THDs).
    (see: plugin_thdvar_init())
    Note: This only needs to be done for rsync & mariabackup based SST methods.
    In case of mysqldump SST method, the wsrep threads are created after the
    server plugins & global system variables are initialized.
  */
  if (wsrep_before_SE())
    wsrep_plugins_pre_init();

  /* Skip replication start if dummy wsrep provider is loaded */
  if (!wsrep_provider || !*wsrep_provider ||
      !strcasecmp(wsrep_provider, WSREP_NONE)) return;

  /* Skip replication start if no cluster address */
  if (!wsrep_cluster_address_exists()) return;

  /*
    Read value of wsrep_new_cluster before wsrep_start_replication(),
    the value is reset to FALSE inside wsrep_start_replication.
  */
  if (!wsrep_start_replication(wsrep_cluster_address)) unireg_abort(1);

  wsrep_create_rollbacker();
  wsrep_create_appliers(1);

  if (Wsrep_server_state::init_options())
  {
    WSREP_WARN("Failed to initialize provider options");
  }

  Wsrep_server_state& server_state= Wsrep_server_state::instance();
  /*
    If the SST happens before server initialization, wait until the server
    state reaches initializing. This indicates that
    either SST was not necessary or SST has been delivered.

    With mysqldump SST (!sst_first) wait until the server reaches
    joiner state and procedd to accepting connections.
  */
  int err= 0;
  if (sst_first)
  {
    err= server_state.wait_until_state(Wsrep_server_state::s_initializing);
  }
  else
  {
    err= server_state.wait_until_state(Wsrep_server_state::s_joiner);
  }
  if (err)
  {
    WSREP_ERROR("Wsrep startup was interrupted");
    unireg_abort(1);
  }
}


void wsrep_deinit(bool free_options)
{
  DBUG_ASSERT(wsrep_inited == 1);
  WSREP_DEBUG("wsrep_deinit");

  Wsrep_server_state::deinit_provider();
  Wsrep_server_state::deinit_provider_services();

  provider_name[0]=    '\0';
  provider_version[0]= '\0';
  provider_vendor[0]=  '\0';

  wsrep_inited= 0;

  if (wsrep_provider_capabilities != NULL)
  {
    char* p= wsrep_provider_capabilities;
    wsrep_provider_capabilities= NULL;
    free(p);
  }

  if (free_options)
  {
    wsrep_sst_auth_free();
  }
}

/* Destroy wsrep thread LOCKs and CONDs */
void wsrep_thr_deinit()
{
  if (!wsrep_config_state)
    return;                                     // Never initialized
  WSREP_DEBUG("wsrep_thr_deinit");
  mysql_mutex_destroy(&LOCK_wsrep_ready);
  mysql_cond_destroy(&COND_wsrep_ready);
  mysql_mutex_destroy(&LOCK_wsrep_sst);
  mysql_cond_destroy(&COND_wsrep_sst);
  mysql_mutex_destroy(&LOCK_wsrep_sst_init);
  mysql_cond_destroy(&COND_wsrep_sst_init);
  mysql_mutex_destroy(&LOCK_wsrep_replaying);
  mysql_cond_destroy(&COND_wsrep_replaying);
  mysql_mutex_destroy(&LOCK_wsrep_gtid_wait_upto);
  mysql_mutex_destroy(&LOCK_wsrep_slave_threads);
  mysql_cond_destroy(&COND_wsrep_slave_threads);
  mysql_mutex_destroy(&LOCK_wsrep_cluster_config);
  mysql_mutex_destroy(&LOCK_wsrep_desync);
  mysql_mutex_destroy(&LOCK_wsrep_config_state);
  mysql_mutex_destroy(&LOCK_wsrep_group_commit);
  mysql_mutex_destroy(&LOCK_wsrep_SR_pool);
  mysql_mutex_destroy(&LOCK_wsrep_SR_store);
  mysql_mutex_destroy(&LOCK_wsrep_joiner_monitor);
  mysql_mutex_destroy(&LOCK_wsrep_donor_monitor);
  mysql_cond_destroy(&COND_wsrep_joiner_monitor);
  mysql_cond_destroy(&COND_wsrep_donor_monitor);

  delete wsrep_config_state;
  wsrep_config_state= 0;                        // Safety

  if (wsrep_cluster_capabilities != NULL)
  {
    char* p= wsrep_cluster_capabilities;
    wsrep_cluster_capabilities= NULL;
    free(p);
  }
}

void wsrep_recover()
{
  char uuid_str[40];

  if (wsrep_uuid_compare(&local_uuid, &WSREP_UUID_UNDEFINED) == 0 &&
      local_seqno == -2)
  {
    wsrep_uuid_print(&local_uuid, uuid_str, sizeof(uuid_str));
    WSREP_INFO("Position %s:%lld given at startup, skipping position recovery",
               uuid_str, (long long)local_seqno);
    return;
  }
  wsrep::gtid gtid= wsrep_get_SE_checkpoint<wsrep::gtid>();
  std::ostringstream oss;
  oss << gtid;
  if (wsrep_gtid_mode)
  {
    wsrep_server_gtid_t server_gtid=  wsrep_get_SE_checkpoint<wsrep_server_gtid_t>();
    WSREP_INFO("Recovered position: %s,%d-%d-%llu", oss.str().c_str(), server_gtid.domain_id,
                server_gtid.server_id, server_gtid.seqno);
  }
  else
  {
    WSREP_INFO("Recovered position: %s", oss.str().c_str());
  }
}

static void wsrep_stop_replication_common(THD *thd)
{
  if (Wsrep_server_state::instance().state() !=
      Wsrep_server_state::s_disconnected)
  {
    WSREP_DEBUG("Disconnect provider");
    Wsrep_server_state::instance().disconnect();
    if (Wsrep_server_state::instance().wait_until_state(
            Wsrep_server_state::s_disconnected))
    {
      WSREP_WARN("Wsrep interrupted while waiting for disconnected state");
    }
  }

  /* my connection, should not terminate with
     wsrep_close_client_connections(), make transaction to rollback */
  if (thd && !thd->wsrep_applier)
    trans_rollback(thd);
  wsrep_close_client_connections(TRUE, thd);

  /* wait until appliers have stopped */
  wsrep_wait_appliers_close(thd);

  node_uuid= WSREP_UUID_UNDEFINED;
}

void wsrep_stop_replication(THD *thd)
{
  WSREP_INFO("Stop replication by %llu", (thd) ? thd->thread_id : 0);
  wsrep_stop_replication_common(thd);
}

void wsrep_shutdown_replication()
{
  WSREP_INFO("Shutdown replication");
  wsrep_stop_replication_common(nullptr);
  /* Undocking the thread specific data. */
  set_current_thd(nullptr);
}

bool wsrep_start_replication(const char *wsrep_cluster_address)
{
  int rcode;
  WSREP_DEBUG("wsrep_start_replication");

  /*
    if provider is trivial, don't even try to connect,
    but resume local node operation
  */
  if (!WSREP_PROVIDER_EXISTS)
  {
    // enable normal operation in case no provider is specified
    return true;
  }

  DBUG_ASSERT(wsrep_cluster_address[0]);

  // --wsrep-new-cluster flag is not used, checking wsrep_cluster_address
  // it should match gcomm:// only to be considered as bootstrap node.
  // This logic is used in galera.
  if (!wsrep_new_cluster && 
      (strlen(wsrep_cluster_address) == 8) &&
      !strncmp(wsrep_cluster_address, "gcomm://", 8)) 
  {
    wsrep_new_cluster= true;
  }

  bool const bootstrap(TRUE == wsrep_new_cluster);

  WSREP_INFO("Start replication");

  if ((rcode= Wsrep_server_state::instance().connect(
        wsrep_cluster_name,
        wsrep_cluster_address,
        wsrep_sst_donor,
        bootstrap)))
  {
    DBUG_PRINT("wsrep",("wsrep_ptr->connect(%s) failed: %d",
                        wsrep_cluster_address, rcode));
    WSREP_ERROR("wsrep::connect(%s) failed: %d",
                wsrep_cluster_address, rcode);
    return false;
  }
  else
  {
    try
    {
      std::string opts= Wsrep_server_state::instance().provider().options();
      wsrep_provider_options_init(opts.c_str());
    }
    catch (const wsrep::runtime_error&)
    {
      WSREP_WARN("Failed to get wsrep options");
    }
  }

  return true;
}

bool wsrep_check_mode (enum_wsrep_mode mask)
{
  return wsrep_mode & mask;
}

//seconds after which the limit warnings suppression will be activated
#define WSREP_WARNING_ACTIVATION_TIMEOUT 5*60
//number of limit warnings after which the suppression will be activated
#define WSREP_WARNING_ACTIVATION_THRESHOLD 10

enum wsrep_warning_type {
  WSREP_DISABLED = 0,
  WSREP_REQUIRE_PRIMARY_KEY= 1,
  WSREP_REQUIRE_INNODB= 2,
  WSREP_EXPERIMENTAL= 3,
  WSREP_REQUIRE_MAX=4,
};

static ulonglong wsrep_warning_start_time=0;
static bool wsrep_warning_active[WSREP_REQUIRE_MAX+1];
static ulonglong wsrep_warning_count[WSREP_REQUIRE_MAX+1];
static ulonglong wsrep_total_warnings_count=0;

/**
  Auxiliary function to reset the limit of wsrep warnings.
  This is done without mutex protection, but this should be good
  enough as it doesn't matter if we loose a couple of suppressed
  messages or if this is called multiple times.
*/

static void wsrep_reset_warnings(ulonglong now)
{
  uint i;

  wsrep_warning_start_time= now;
  wsrep_total_warnings_count= 0;

  for (i= 0 ; i < WSREP_REQUIRE_MAX ; i++)
  {
    wsrep_warning_active[i]= false;
    wsrep_warning_count[i]= 0;
  }
}

static const char* wsrep_warning_name(const enum wsrep_warning_type type)
{
  switch(type)
  {
  case WSREP_REQUIRE_PRIMARY_KEY:
    return "WSREP_REQUIRE_PRIMARY_KEY"; break;
  case WSREP_REQUIRE_INNODB:
    return "WSREP_REQUIRE_INNODB"; break;
  case WSREP_EXPERIMENTAL:
    return "WSREP_EXPERIMENTAL"; break;

  default: assert(0); return " "; break; // for compiler
  }
}
/**
  Auxiliary function to check if the warning statements should be
  thrown or suppressed.

  Logic is:
  - If we get more than WSREP_WARNING_ACTIVATION_THRESHOLD errors
    of one type, that type of errors will be suppressed for
    WSREP_WARNING_ACTIVATION_TIMEOUT.
  - When the time limit has been reached, all suppressions are reset.

  This means that if one gets many different types of errors, some of them
  may be reset less than WSREP_WARNING_ACTIVATION_TIMEOUT. However at
  least one error is disabled for this time.

  SYNOPSIS:
  @params
   warning_type - The type of warning.

  RETURN:
    0   0k to log
    1   Message suppressed
*/

static bool wsrep_protect_against_warning_flood(
              enum wsrep_warning_type warning_type)
{
  ulonglong count;
  ulonglong now= my_interval_timer()/1000000000ULL;

  count= ++wsrep_warning_count[warning_type];
  wsrep_total_warnings_count++;

  /*
    INITIALIZING:
    If this is the first time this function is called with log warning
    enabled, the monitoring the warnings should start.
  */
  if (wsrep_warning_start_time == 0)
  {
    wsrep_reset_warnings(now);
    return false;
  }

  /*
    The following is true if we got too many errors or if the error was
    already suppressed
  */
  if (count >= WSREP_WARNING_ACTIVATION_THRESHOLD)
  {
    ulonglong diff_time= (now - wsrep_warning_start_time);

    if (!wsrep_warning_active[warning_type])
    {
      /*
        ACTIVATION:
        We got WSREP_WARNING_ACTIVATION_THRESHOLD warnings in
        less than WSREP_WARNING_ACTIVATION_TIMEOUT we activate the
        suppression.
      */
      if (diff_time <= WSREP_WARNING_ACTIVATION_TIMEOUT)
      {
        wsrep_warning_active[warning_type]= true;
        WSREP_INFO("Suppressing warnings of type '%s' for up to %d seconds because of flooding",
                   wsrep_warning_name(warning_type),
                   WSREP_WARNING_ACTIVATION_TIMEOUT);
      }
      else
      {
        /*
          There is no flooding till now, therefore we restart the monitoring
        */
        wsrep_reset_warnings(now);
      }
    }
    else
    {
      /* This type of warnings was suppressed */
      if (diff_time > WSREP_WARNING_ACTIVATION_TIMEOUT)
      {
        ulonglong save_count= wsrep_total_warnings_count;
        /* Print a suppression note and remove the suppression */
        wsrep_reset_warnings(now);
        WSREP_INFO("Suppressed %lu unsafe warnings during "
                              "the last %d seconds",
                              save_count, (int) diff_time);
      }
    }
  }

  return wsrep_warning_active[warning_type];
}

/**
  Auxiliary function to push warning to client and to the error log
*/
static void wsrep_push_warning(THD *thd,
                               enum wsrep_warning_type type,
                               const handlerton *hton,
                               const TABLE_LIST *tables)
{
  switch(type)
  {
  case WSREP_REQUIRE_PRIMARY_KEY:
    push_warning_printf(thd, Sql_condition::WARN_LEVEL_WARN,
                        ER_OPTION_PREVENTS_STATEMENT,
                        "WSREP: wsrep_mode = REQUIRED_PRIMARY_KEY enabled. "
                        "Table '%s'.'%s' should have PRIMARY KEY defined.",
                        tables->db.str, tables->table_name.str);
    if (global_system_variables.log_warnings > 1 &&
	!wsrep_protect_against_warning_flood(type))
      WSREP_WARN("wsrep_mode = REQUIRED_PRIMARY_KEY enabled. "
                 "Table '%s'.'%s' should have PRIMARY KEY defined",
                 tables->db.str, tables->table_name.str);
    break;
  case WSREP_REQUIRE_INNODB:
    push_warning_printf(thd, Sql_condition::WARN_LEVEL_WARN,
                        ER_OPTION_PREVENTS_STATEMENT,
                        "WSREP: wsrep_mode = STRICT_REPLICATION enabled. "
                        "Storage engine %s for table '%s'.'%s' is "
                        "not supported in Galera",
                        ha_resolve_storage_engine_name(hton),
                        tables->db.str, tables->table_name.str);
    if (global_system_variables.log_warnings > 1 &&
	!wsrep_protect_against_warning_flood(type))
      WSREP_WARN("wsrep_mode = STRICT_REPLICATION enabled. "
                 "Storage engine %s for table '%s'.'%s' is "
                 "not supported in Galera",
                 ha_resolve_storage_engine_name(hton),
                 tables->db.str, tables->table_name.str);
    break;
  case WSREP_EXPERIMENTAL:
    push_warning_printf(thd, Sql_condition::WARN_LEVEL_WARN,
                        ER_ERROR_DURING_COMMIT,
                        "WSREP: Replication of non-transactional engines is experimental. "
                        "Storage engine %s for table '%s'.'%s' is "
                        "not supported in Galera",
                        ha_resolve_storage_engine_name(hton),
                        tables->db.str, tables->table_name.str);
    if (global_system_variables.log_warnings > 1 &&
	!wsrep_protect_against_warning_flood(type))
      WSREP_WARN("Replication of non-transactional engines is experimental. "
                 "Storage engine %s for table '%s'.'%s' is "
                 "not supported in Galera",
                 ha_resolve_storage_engine_name(hton),
                 tables->db.str, tables->table_name.str);
    break;
  default: assert(0); break;
  }
}

bool wsrep_check_mode_after_open_table (THD *thd,
	const handlerton *hton,
	TABLE_LIST *tables)
{
  enum_sql_command sql_command= thd->lex->sql_command;
  bool is_dml_stmt= (thd->get_command() != COM_STMT_PREPARE &&
                     (sql_command_flags[sql_command] & CF_WSREP_BASIC_DML));

  if (!is_dml_stmt)
    return true;

  const legacy_db_type db_type= hton->db_type;
  bool replicate= ((db_type == DB_TYPE_MYISAM && wsrep_check_mode(WSREP_MODE_REPLICATE_MYISAM)) ||
                   (db_type == DB_TYPE_ARIA && wsrep_check_mode(WSREP_MODE_REPLICATE_ARIA)));
  TABLE *tbl= tables->table;

  if (replicate)
  {
    /* It is not recommended to replicate MyISAM as it lacks rollback feature
    but if user demands then actions are replicated using TOI.
    Following code will kick-start the TOI but this has to be done only once
    per statement.
    Note: kick-start will take-care of creating isolation key for all tables
    involved in the list (provided all of them are MYISAM or Aria tables). */
    if (!is_stat_table(&tables->db, &tables->alias))
    {
      if (tbl->s->primary_key == MAX_KEY &&
          wsrep_check_mode(WSREP_MODE_REQUIRED_PRIMARY_KEY))
      {
        /* Other replicated table doesn't have explicit primary-key defined. */
        wsrep_push_warning(thd, WSREP_REQUIRE_PRIMARY_KEY, hton, tables);
      }

      // Check are we inside a transaction
      uint rw_ha_count= ha_check_and_coalesce_trx_read_only(thd, thd->transaction->all.ha_list, true);
      bool changes= wsrep_has_changes(thd);

      // Roll back current stmt if exists
      wsrep_before_rollback(thd, true);
      wsrep_after_rollback(thd, true);
      wsrep_after_statement(thd);

      // If there is updates, they would be lost above rollback
      if (rw_ha_count > 0 && changes)
      {
	my_message(ER_ERROR_DURING_COMMIT, "Transactional commit not supported "
                     "by involved engine(s)", MYF(0));
        wsrep_push_warning(thd, WSREP_EXPERIMENTAL, hton, tables);
	return false;
      }

      WSREP_TO_ISOLATION_BEGIN(NULL, NULL, (tables));
    }
  } else if (db_type != DB_TYPE_UNKNOWN &&
             db_type != DB_TYPE_PERFORMANCE_SCHEMA)
  {
    bool is_system_db= (tbl &&
                       ((strcmp(tbl->s->db.str, "mysql") == 0) ||
                        (strcmp(tbl->s->db.str, "information_schema") == 0)));

    if (!is_system_db &&
	!is_temporary_table(tables))
    {

      if (db_type != DB_TYPE_INNODB &&
	  wsrep_check_mode(WSREP_MODE_STRICT_REPLICATION))
      {
        /* Table is not an InnoDB table and strict replication is requested*/
        wsrep_push_warning(thd, WSREP_REQUIRE_INNODB, hton, tables);
      }

      if (tbl->s->primary_key == MAX_KEY &&
          db_type == DB_TYPE_INNODB &&
          wsrep_check_mode(WSREP_MODE_REQUIRED_PRIMARY_KEY))
      {
        /* InnoDB table doesn't have explicit primary-key defined. */
        wsrep_push_warning(thd, WSREP_REQUIRE_PRIMARY_KEY, hton, tables);
      }

      if (db_type != DB_TYPE_INNODB &&
	  thd->variables.sql_log_bin == 1 &&
	  wsrep_check_mode(WSREP_MODE_DISALLOW_LOCAL_GTID))
      {
        /* Table is not an InnoDB table and local GTIDs are disallowed */
        my_error(ER_GALERA_REPLICATION_NOT_SUPPORTED, MYF(0));
        push_warning_printf(thd, Sql_condition::WARN_LEVEL_WARN,
                            ER_OPTION_PREVENTS_STATEMENT,
                            "You can't execute statements that would generate local "
                            "GTIDs when wsrep_mode = DISALLOW_LOCAL_GTID is set. "
                            "Try disabling binary logging with SET sql_log_bin=0 "
                            "to execute this statement.");
        goto wsrep_error_label;
      }
    }
  }

  return true;

wsrep_error_label:
  return false;
}

bool wsrep_check_mode_before_cmd_execute (THD *thd)
{
  bool ret= true;
  if (wsrep_check_mode(WSREP_MODE_BINLOG_ROW_FORMAT_ONLY) &&
      !thd->is_current_stmt_binlog_format_row() && is_update_query(thd->lex->sql_command))
  {
    my_error(ER_GALERA_REPLICATION_NOT_SUPPORTED, MYF(0));
    push_warning_printf(thd, Sql_condition::WARN_LEVEL_WARN,
                        ER_OPTION_PREVENTS_STATEMENT,
                        "WSREP: wsrep_mode = BINLOG_ROW_FORMAT_ONLY enabled. Only ROW binlog format is supported.");
    ret= false;
  }
  if (wsrep_check_mode(WSREP_MODE_REQUIRED_PRIMARY_KEY) &&
      thd->lex->sql_command == SQLCOM_CREATE_TABLE)
  {
    Key *key;
    List_iterator<Key> key_iterator(thd->lex->alter_info.key_list);
    bool primary_key_found= false;
    while ((key= key_iterator++))
    {
      if (key->type == Key::PRIMARY)
      {
        primary_key_found= true;
        break;
      }
    }
    if (!primary_key_found)
    {
      my_error(ER_GALERA_REPLICATION_NOT_SUPPORTED, MYF(0));
      push_warning_printf(thd, Sql_condition::WARN_LEVEL_WARN,
                          ER_OPTION_PREVENTS_STATEMENT,
                          "WSREP: wsrep_mode = REQUIRED_PRIMARY_KEY enabled. Table should have PRIMARY KEY defined.");
      ret= false;
    }
  }
  return ret;
}

bool wsrep_must_sync_wait (THD* thd, uint mask)
{
  bool ret= 0;
  if (thd->variables.wsrep_on)
  {
    mysql_mutex_lock(&thd->LOCK_thd_data);
    ret= (thd->variables.wsrep_sync_wait & mask) &&
      thd->wsrep_client_thread &&
      WSREP_ON &&
      !(thd->variables.wsrep_dirty_reads &&
        !is_update_query(thd->lex->sql_command)) &&
      !thd->in_active_multi_stmt_transaction() &&
      thd->wsrep_trx().state() !=
      wsrep::transaction::s_replaying &&
      thd->wsrep_cs().sync_wait_gtid().is_undefined();
    mysql_mutex_unlock(&thd->LOCK_thd_data);
  }
  return ret;
}

bool wsrep_sync_wait (THD* thd, uint mask)
{
  if (wsrep_must_sync_wait(thd, mask))
  {
    WSREP_DEBUG("wsrep_sync_wait: thd->variables.wsrep_sync_wait= %u, "
                "mask= %u, thd->variables.wsrep_on= %d",
                thd->variables.wsrep_sync_wait, mask,
                thd->variables.wsrep_on);
    /*
      This allows autocommit SELECTs and a first SELECT after SET AUTOCOMMIT=0
      TODO: modify to check if thd has locked any rows.
    */
<<<<<<< HEAD
    if (thd->wsrep_cs().sync_wait(-1))
    {
      const char* msg;
      int err;

      /*
        Possibly relevant error codes:
        ER_CHECKREAD, ER_ERROR_ON_READ, ER_INVALID_DEFAULT, ER_EMPTY_QUERY,
        ER_FUNCTION_NOT_DEFINED, ER_NOT_ALLOWED_COMMAND, ER_NOT_SUPPORTED_YET,
        ER_FEATURE_DISABLED, ER_QUERY_INTERRUPTED
      */

      switch (thd->wsrep_cs().current_error())
      {
      case wsrep::e_not_supported_error:
        msg= "synchronous reads by wsrep backend. "
          "Please unset wsrep_sync_wait variable.";
        err= ER_NOT_SUPPORTED_YET;
        break;
      default:
        msg= "Synchronous wait failed.";
        err= ER_LOCK_WAIT_TIMEOUT; // NOTE: the above msg won't be displayed
                                   //       with ER_LOCK_WAIT_TIMEOUT
      }

      my_error(err, MYF(0), msg);

      return true;
    }
=======
    return thd->wsrep_cs().sync_wait(-1);
>>>>>>> 28b29580
  }

  return false;
}

enum wsrep::provider::status
wsrep_sync_wait_upto (THD*          thd,
                      wsrep_gtid_t* upto,
                      int           timeout)
{
  DBUG_ASSERT(upto);
  enum wsrep::provider::status ret;
  if (upto)
  {
    wsrep::gtid upto_gtid(wsrep::id(upto->uuid.data, sizeof(upto->uuid.data)),
                          wsrep::seqno(upto->seqno));
    ret= Wsrep_server_state::instance().wait_for_gtid(upto_gtid, timeout);
  }
  else
  {
    ret= Wsrep_server_state::instance().causal_read(timeout).second;
  }
  WSREP_DEBUG("wsrep_sync_wait_upto: %d", ret);
  return ret;
}

bool wsrep_is_show_query(enum enum_sql_command command)
{
  DBUG_ASSERT(command >= 0 && command <= SQLCOM_END);
  return (sql_command_flags[command] & CF_STATUS_COMMAND) != 0;
}

static bool wsrep_is_diagnostic_query(enum enum_sql_command command)
{
  assert(command >= 0 && command <= SQLCOM_END);
  return (sql_command_flags[command] & CF_DIAGNOSTIC_STMT) != 0;
}

static enum enum_wsrep_sync_wait
wsrep_sync_wait_mask_for_command(enum enum_sql_command command)
{
  switch (command)
  {
  case SQLCOM_SELECT:
  case SQLCOM_CHECKSUM:
    return WSREP_SYNC_WAIT_BEFORE_READ;
  case SQLCOM_DELETE:
  case SQLCOM_DELETE_MULTI:
  case SQLCOM_UPDATE:
  case SQLCOM_UPDATE_MULTI:
    return WSREP_SYNC_WAIT_BEFORE_UPDATE_DELETE;
  case SQLCOM_REPLACE:
  case SQLCOM_INSERT:
  case SQLCOM_REPLACE_SELECT:
  case SQLCOM_INSERT_SELECT:
    return WSREP_SYNC_WAIT_BEFORE_INSERT_REPLACE;
  default:
    if (wsrep_is_diagnostic_query(command))
    {
      return WSREP_SYNC_WAIT_NONE;
    }
    if (wsrep_is_show_query(command))
    {
      switch (command)
      {
      case SQLCOM_SHOW_PROFILE:
      case SQLCOM_SHOW_PROFILES:
      case SQLCOM_SHOW_SLAVE_HOSTS:
      case SQLCOM_SHOW_RELAYLOG_EVENTS:
      case SQLCOM_SHOW_SLAVE_STAT:
      case SQLCOM_SHOW_BINLOG_STAT:
      case SQLCOM_SHOW_ENGINE_STATUS:
      case SQLCOM_SHOW_ENGINE_MUTEX:
      case SQLCOM_SHOW_ENGINE_LOGS:
      case SQLCOM_SHOW_PROCESSLIST:
      case SQLCOM_SHOW_PRIVILEGES:
        return WSREP_SYNC_WAIT_NONE;
      default:
        return WSREP_SYNC_WAIT_BEFORE_SHOW;
      }
    }
  }
  return WSREP_SYNC_WAIT_NONE;
}

bool wsrep_sync_wait(THD* thd, enum enum_sql_command command)
{
  bool res = false;
  if (WSREP_CLIENT(thd) && thd->variables.wsrep_sync_wait)
    res = wsrep_sync_wait(thd, wsrep_sync_wait_mask_for_command(command));
  return res;
}

typedef struct wsrep_key_arr
{
    wsrep_key_t* keys;
    size_t       keys_len;
} wsrep_key_arr_t;

static void wsrep_keys_free(wsrep_key_arr_t* key_arr)
{
    for (size_t i= 0; i < key_arr->keys_len; ++i)
    {
        my_free((void*)key_arr->keys[i].key_parts);
    }
    my_free(key_arr->keys);
    key_arr->keys= 0;
    key_arr->keys_len= 0;
}

/*!
 * @param thd    thread
 * @param tables list of tables
 * @param keys   prepared keys

 * @return 0 if parent table append was successful, non-zero otherwise.
*/
bool
wsrep_append_fk_parent_table(THD* thd, TABLE_LIST* tables, wsrep::key_array* keys)
{
    bool fail= false;
    TABLE_LIST *table;
    TABLE_LIST *table_last_in_list;

    for (table= tables; table; table= table->next_local)
    {
      if (is_temporary_table(table))
      {
        WSREP_DEBUG("Temporary table %s.%s already opened query=%s", table->db.str,
                    table->table_name.str, wsrep_thd_query(thd));
	return false;
      }
    }

    thd->release_transactional_locks();
    uint counter;
    MDL_savepoint mdl_savepoint= thd->mdl_context.mdl_savepoint();

    for (table_last_in_list= tables;;table_last_in_list= table_last_in_list->next_local)    {
      if (!table_last_in_list->next_local) {
        break;
      }
    }

    if (open_tables(thd, &tables, &counter, MYSQL_OPEN_FORCE_SHARED_HIGH_PRIO_MDL))
    {
      WSREP_DEBUG("Unable to open table for FK checks for %s", wsrep_thd_query(thd));
      fail= true;
      goto exit;
    }

    for (table= tables; table; table= table->next_local)
    {
      if (!is_temporary_table(table) && table->table)
      {
        FOREIGN_KEY_INFO *f_key_info;
        List<FOREIGN_KEY_INFO> f_key_list;

        table->table->file->get_foreign_key_list(thd, &f_key_list);
        List_iterator_fast<FOREIGN_KEY_INFO> it(f_key_list);
        while ((f_key_info=it++))
        {
          WSREP_DEBUG("appended fkey %s", f_key_info->referenced_table->str);
          keys->push_back(wsrep_prepare_key_for_toi(f_key_info->referenced_db->str,
                                                    f_key_info->referenced_table->str,
                                                    wsrep::key::shared));
        }
      }
    }

exit:
    DEBUG_SYNC(thd, "wsrep_append_fk_toi_keys_before_close_tables");

    /* close the table and release MDL locks */
    close_thread_tables(thd);
    thd->mdl_context.rollback_to_savepoint(mdl_savepoint);
    bool invalidate_next_global= false;
    for (table= tables; table; table= table->next_local)
    {
      table->table= NULL;
      table->mdl_request.ticket= NULL;
      // We should invalidate `next_global` only for entries that are added 
      // in this function
      if (table == table_last_in_list) {
        invalidate_next_global= true;
      }
      if (invalidate_next_global) {
        table->next_global= NULL;
      }
    }

    /*
      MDEV-32938: Check if DDL operation has been killed before.

      It may be that during collecting foreign keys this operation gets BF-aborted
      by another already-running TOI operation because it got MDL locks on the same
      table for checking foreign keys.
      After `close_thread_tables()` has been called it's safe to assume that no-one
      can BF-abort this operation as it's not holding any MDL locks any more.
    */
    if (!fail)
    {
      mysql_mutex_lock(&thd->LOCK_thd_kill);
      if (thd->killed)
      {
        fail= true;
      }
      mysql_mutex_unlock(&thd->LOCK_thd_kill);
    }
    return fail;
}

bool wsrep_reload_ssl()
{
  try
  {
    std::string opts= Wsrep_server_state::instance().provider().options();
    if (opts.find("socket.ssl_reload") == std::string::npos)
    {
      WSREP_DEBUG("Option `socket.ssl_reload` not found in parameters.");
      return false;
    }
    const std::string reload_ssl_param("socket.ssl_reload=1");
    enum wsrep::provider::status ret= Wsrep_server_state::instance().provider().options(reload_ssl_param);
    if (ret)
    {
      WSREP_ERROR("Set options returned %d", ret);
      return true;
    }
    return false;
  }
  catch (...)
  {
    WSREP_ERROR("Failed to get provider options");
    return true;
  }
}

bool wsrep_split_allowlist(std::vector<std::string>& allowlist)
{
  if (!wsrep_allowlist || 0 == strlen(wsrep_allowlist))
  {
    return false;
  }
  std::istringstream ss{wsrep_allowlist};
  std::string token;
  while (std::getline(ss, token, ',')) 
  {
    if (!token.empty()) 
    {
      struct sockaddr_in sa_4;
      struct sockaddr_in6 sa_6;
      if ((inet_pton(AF_INET, token.c_str(), &(sa_4.sin_addr)) != 0) ||
          (inet_pton(AF_INET6, token.c_str(), &(sa_6.sin6_addr)) != 0))
      {
        allowlist.push_back(token);
      }
      else
      {
        WSREP_WARN("Invalid IP address %s provided in `wsrep_allowlist` variable", token.c_str());
      }
    }
  }
  return allowlist.size();
}

/*!
 * @param db      Database string
 * @param table   Table string
 * @param key     Array of wsrep_key_t
 * @param key_len In: number of elements in key array, Out: number of
 *                elements populated
 *
 * @return true if preparation was successful, otherwise false.
 */

static bool wsrep_prepare_key_for_isolation(const char* db,
                                           const char* table,
                                           wsrep_buf_t* key,
                                           size_t* key_len)
{
  if (*key_len < 2) return false;

  switch (wsrep_protocol_version)
  {
  case 0:
    *key_len= 0;
    break;
  case 1:
  case 2:
  case 3:
  case 4:
  {
    *key_len= 0;
    if (db)
    {
      key[*key_len].ptr= db;
      key[*key_len].len= strlen(db);
      ++(*key_len);
      if (table)
      {
        key[*key_len].ptr= table;
        key[*key_len].len= strlen(table);
        ++(*key_len);
      }
    }
    break;
  }
  default:
    assert(0);
    WSREP_ERROR("Unsupported protocol version: %ld", wsrep_protocol_version);
    unireg_abort(1);
    return false;
  }

    return true;
}

static bool wsrep_prepare_key_for_isolation(const char* db,
                                            const char* table,
                                            wsrep_key_arr_t* ka)
{
  wsrep_key_t* tmp;
  tmp= (wsrep_key_t*)my_realloc(PSI_INSTRUMENT_ME, ka->keys,
                                (ka->keys_len + 1) * sizeof(wsrep_key_t),
                                MYF(MY_ALLOW_ZERO_PTR));
  if (!tmp)
  {
    WSREP_ERROR("Can't allocate memory for key_array");
    return false;
  }
  ka->keys= tmp;
  if (!(ka->keys[ka->keys_len].key_parts= (wsrep_buf_t*)
        my_malloc(PSI_INSTRUMENT_ME, sizeof(wsrep_buf_t)*2, MYF(0))))
  {
    WSREP_ERROR("Can't allocate memory for key_parts");
    return false;
  }
  ka->keys[ka->keys_len].key_parts_num= 2;
  ++ka->keys_len;
  if (!wsrep_prepare_key_for_isolation(db, table,
                                       (wsrep_buf_t*)ka->keys[ka->keys_len - 1].key_parts,
                                       &ka->keys[ka->keys_len - 1].key_parts_num))
  {
    WSREP_ERROR("Preparing keys for isolation failed");
    return false;
  }

  return true;
}

static bool wsrep_prepare_keys_for_alter_add_fk(const char* child_table_db,
                                                const Alter_info* alter_info,
                                                wsrep_key_arr_t* ka)
{
  Key *key;
  List_iterator<Key> key_iterator(const_cast<Alter_info*>(alter_info)->key_list);
  while ((key= key_iterator++))
  {
    if (key->type == Key::FOREIGN_KEY)
    {
      Foreign_key *fk_key= (Foreign_key *)key;
      const char *db_name= fk_key->ref_db.str;
      const char *table_name= fk_key->ref_table.str;
      if (!db_name)
      {
        db_name= child_table_db;
      }
      if (!wsrep_prepare_key_for_isolation(db_name, table_name, ka))
      {
        return false;
      }
    }
  }
  return true;
}

static bool wsrep_prepare_keys_for_isolation(THD*              thd,
                                             const char*       db,
                                             const char*       table,
                                             const TABLE_LIST* table_list,
                                             Alter_info*       alter_info,
                                             wsrep_key_arr_t*  ka)
{
  ka->keys= 0;
  ka->keys_len= 0;

  if (db || table)
  {
    if (!wsrep_prepare_key_for_isolation(db, table, ka))
      goto err;
  }

  for (const TABLE_LIST* table= table_list; table; table= table->next_global)
  {
    if (!wsrep_prepare_key_for_isolation(table->db.str, table->table_name.str, ka))
      goto err;
  }

  if (alter_info)
  {
    if (!wsrep_prepare_keys_for_alter_add_fk(table_list->db.str, alter_info, ka))
      goto err;
  }
  return false;

err:
    wsrep_keys_free(ka);
    return true;
}

/*
 * Prepare key list from db/table and table_list and append it to Wsrep
 * with the given key type.
 *
 * Return zero in case of success, 1 in case of failure.
 */
int wsrep_append_table_keys(THD* thd,
                            TABLE_LIST* first_table,
                            TABLE_LIST* table_list,
                            Wsrep_service_key_type key_type)
{
   wsrep_key_arr_t key_arr= {0, 0};
   const char* db_name= first_table ? first_table->db.str : NULL;
   const char* table_name= first_table ? first_table->table_name.str : NULL;
   int rcode= wsrep_prepare_keys_for_isolation(thd, db_name, table_name,
                                               table_list, NULL, &key_arr);

   if (!rcode && key_arr.keys_len)
   {
     rcode= wsrep_thd_append_key(thd, key_arr.keys,
                                 key_arr.keys_len, key_type);
   }

   wsrep_keys_free(&key_arr);
   return rcode;
}

extern "C" int wsrep_thd_append_table_key(MYSQL_THD thd,
                                    const char* db,
                                    const char* table,
                                    enum Wsrep_service_key_type key_type)
{
  wsrep_key_arr_t key_arr = {0, 0};
  int ret = wsrep_prepare_keys_for_isolation(thd, db, table, NULL, NULL, &key_arr);
  ret = ret || wsrep_thd_append_key(thd, key_arr.keys,
                                    (int)key_arr.keys_len, key_type);
  wsrep_keys_free(&key_arr);
  return ret;
}

bool wsrep_prepare_key(const uchar* cache_key, size_t cache_key_len,
                       const uchar* row_id, size_t row_id_len,
                       wsrep_buf_t* key, size_t* key_len)
{
    if (*key_len < 3) return false;

    *key_len= 0;
    switch (wsrep_protocol_version)
    {
    case 0:
    {
        key[0].ptr= cache_key;
        key[0].len= cache_key_len;

        *key_len= 1;
        break;
    }
    case 1:
    case 2:
    case 3:
    case 4:
    {
        key[0].ptr= cache_key;
        key[0].len= strlen( (char*)cache_key );

        key[1].ptr= cache_key + strlen( (char*)cache_key ) + 1;
        key[1].len= strlen( (char*)(key[1].ptr) );

        *key_len= 2;
        break;
    }
    default:
        return false;
    }

    key[*key_len].ptr= row_id;
    key[*key_len].len= row_id_len;
    ++(*key_len);

    return true;
}

bool wsrep_prepare_key_for_innodb(THD* thd,
                                  const uchar* cache_key,
                                  size_t cache_key_len,
                                  const uchar* row_id,
                                  size_t row_id_len,
                                  wsrep_buf_t* key,
                                  size_t* key_len)
{

  return wsrep_prepare_key(cache_key, cache_key_len, row_id, row_id_len, key, key_len);
}

wsrep::key wsrep_prepare_key_for_toi(const char* db, const char* table,
                                     enum wsrep::key::type type)
{
  wsrep::key ret(type);
  DBUG_ASSERT(db);
  ret.append_key_part(db, strlen(db));
  if (table) ret.append_key_part(table, strlen(table));
  return ret;
}

wsrep::key_array
wsrep_prepare_keys_for_alter_add_fk(const char* child_table_db,
                                    const Alter_info* alter_info)

{
  wsrep::key_array ret;
  Key *key;
  List_iterator<Key> key_iterator(const_cast<Alter_info*>(alter_info)->key_list);
  while ((key= key_iterator++))
  {
    if (key->type == Key::FOREIGN_KEY)
    {
      Foreign_key *fk_key= (Foreign_key *)key;
      const char *db_name= fk_key->ref_db.str;
      const char *table_name= fk_key->ref_table.str;
      if (!db_name)
      {
        db_name= child_table_db;
      }
      ret.push_back(wsrep_prepare_key_for_toi(db_name, table_name,
                                              wsrep::key::exclusive));
    }
  }
  return ret;
}

wsrep::key_array wsrep_prepare_keys_for_toi(const char *db,
                                            const char *table,
                                            const TABLE_LIST *table_list,
                                            const Alter_info *alter_info,
                                            const wsrep::key_array *fk_tables)
{
  wsrep::key_array ret;
  if (db || table)
  {
    ret.push_back(wsrep_prepare_key_for_toi(db, table, wsrep::key::exclusive));
  }
  for (const TABLE_LIST* table= table_list; table; table= table->next_global)
  {
    ret.push_back(wsrep_prepare_key_for_toi(table->db.str, table->table_name.str,
                                            wsrep::key::exclusive));
  }
  if (alter_info)
  {
    wsrep::key_array fk(wsrep_prepare_keys_for_alter_add_fk(table_list->db.str, alter_info));
    if (!fk.empty())
    {
      ret.insert(ret.end(), fk.begin(), fk.end());
    }
  }
  if (fk_tables && !fk_tables->empty())
  {
    ret.insert(ret.end(), fk_tables->begin(), fk_tables->end());
  }
  return ret;
}

/*
 * Construct Query_log_Event from thd query and serialize it
 * into buffer.
 *
 * Return 0 in case of success, 1 in case of error.
 */
int wsrep_to_buf_helper(
    THD* thd, const char *query, uint query_len, uchar** buf, size_t* buf_len)
{
  IO_CACHE tmp_io_cache;
  enum_binlog_checksum_alg current_binlog_check_alg=
    (enum_binlog_checksum_alg) binlog_checksum_options;
  Log_event_writer writer(&tmp_io_cache, NULL, current_binlog_check_alg, NULL);
  if (open_cached_file(&tmp_io_cache, mysql_tmpdir, TEMP_PREFIX,
                       65536, MYF(MY_WME)))
    return 1;
  int ret(0);

  Format_description_log_event *tmp_fd=
    new Format_description_log_event(4, NULL, current_binlog_check_alg);
  writer.write(tmp_fd);
  delete tmp_fd;

#ifdef GTID_SUPPORT
  if (thd->variables.gtid_next.type == GTID_GROUP)
  {
      Gtid_log_event gtid_ev(thd, FALSE, &thd->variables.gtid_next);
      if (!gtid_ev.is_valid()) ret= 0;
      if (!ret && writer.write(&gtid_ev)) ret= 1;
  }
#endif /* GTID_SUPPORT */
  /*
   * Check if this is applier thread, slave_thread or
   * we have set manually WSREP GTID seqno. Add GTID event.
   */
  if (thd->slave_thread || wsrep_thd_is_applying(thd) || 
      thd->variables.wsrep_gtid_seq_no)
  {
    uint64 seqno= thd->variables.gtid_seq_no;
    uint32 domain_id= thd->variables.gtid_domain_id;
    uint32 server_id= thd->variables.server_id;
    if (!thd->variables.gtid_seq_no && thd->variables.wsrep_gtid_seq_no)
    {
      seqno= thd->variables.wsrep_gtid_seq_no;
      domain_id= wsrep_gtid_server.domain_id;
      server_id= wsrep_gtid_server.server_id;
    }
    Gtid_log_event gtid_event(thd, seqno, domain_id, true,
                              LOG_EVENT_SUPPRESS_USE_F, true, 0);
    gtid_event.server_id= server_id;
    if (!gtid_event.is_valid()) ret= 0;
    ret= writer.write(&gtid_event);
  }
  /*
    It's local DDL so in case of possible gtid seqno (SET gtid_seq_no=X)
    manipulation, seqno value will be ignored.
   */
  else
  {
    thd->variables.gtid_seq_no= 0;
  }

  /* if there is prepare query, add event for it */
  if (!ret && thd->wsrep_TOI_pre_query)
  {
    Query_log_event ev(thd, thd->wsrep_TOI_pre_query,
		       thd->wsrep_TOI_pre_query_len,
		       FALSE, FALSE, FALSE, 0);
    if (writer.write(&ev)) ret= 1;
  }

  /* continue to append the actual query */
  Query_log_event ev(thd, query, query_len, FALSE, FALSE, FALSE, 0);
  /* WSREP GTID mode, we need to change server_id */
  if (wsrep_gtid_mode && !thd->variables.gtid_seq_no)
    ev.server_id= wsrep_gtid_server.server_id;
  if (!ret && writer.write(&ev)) ret= 1;
  if (!ret && wsrep_write_cache_buf(&tmp_io_cache, buf, buf_len)) ret= 1;
  close_cached_file(&tmp_io_cache);
  return ret;
}

static int
wsrep_alter_query_string(THD *thd, String *buf)
{
  /* Append the "ALTER" part of the query */
  if (buf->append(STRING_WITH_LEN("ALTER ")))
    return 1;
  /* Append definer */
  append_definer(thd, buf, &(thd->lex->definer->user), &(thd->lex->definer->host));
  /* Append the left part of thd->query after event name part */
  if (buf->append(thd->lex->stmt_definition_begin,
                  thd->lex->stmt_definition_end -
                  thd->lex->stmt_definition_begin))
    return 1;

  return 0;
}

static int wsrep_alter_event_query(THD *thd, uchar** buf, size_t* buf_len)
{
  String log_query;

  if (wsrep_alter_query_string(thd, &log_query))
  {
    WSREP_WARN("events alter string failed: schema: %s, query: %s",
               thd->get_db(), thd->query());
    return 1;
  }
  return wsrep_to_buf_helper(thd, log_query.ptr(), log_query.length(), buf, buf_len);
}

#include "sql_show.h"
static int
create_view_query(THD *thd, uchar** buf, size_t* buf_len)
{
    LEX *lex= thd->lex;
    SELECT_LEX *select_lex= lex->first_select_lex();
    TABLE_LIST *first_table= select_lex->table_list.first;
    TABLE_LIST *views= first_table;
    LEX_USER *definer;
    String buff;
    const LEX_CSTRING command[3]=
      {{ STRING_WITH_LEN("CREATE ") },
       { STRING_WITH_LEN("ALTER ") },
       { STRING_WITH_LEN("CREATE OR REPLACE ") }};

    buff.append(&command[thd->lex->create_view->mode]);

    if (lex->definer)
      definer= get_current_user(thd, lex->definer);
    else
    {
      /*
        DEFINER-clause is missing; we have to create default definer in
        persistent arena to be PS/SP friendly.
        If this is an ALTER VIEW then the current user should be set as
        the definer.
      */
      definer= create_default_definer(thd, false);
    }

    if (definer)
    {
      views->definer.user= definer->user;
      views->definer.host= definer->host;
    } else {
      WSREP_ERROR("Failed to get DEFINER for VIEW.");
      return 1;
    }

    views->algorithm   = lex->create_view->algorithm;
    views->view_suid   = lex->create_view->suid;
    views->with_check  = lex->create_view->check;

    view_store_options(thd, views, &buff);
    buff.append(STRING_WITH_LEN("VIEW "));
    /* Test if user supplied a db (ie: we did not use thd->db) */
    if (views->db.str && views->db.str[0] &&
        (thd->db.str == NULL || cmp(&views->db, &thd->db)))
    {
      append_identifier(thd, &buff, &views->db);
      buff.append('.');
    }
    append_identifier(thd, &buff, &views->table_name);
    if (lex->view_list.elements)
    {
      List_iterator_fast<LEX_CSTRING> names(lex->view_list);
      LEX_CSTRING *name;
      int i;

      buff.append('(');
      for (i= 0; (name= names++); i++)
      {
        append_identifier(thd, &buff, name);
        buff.append(", ", 2);
      }
      if (i)
        buff.length(buff.length()-2);
      buff.append(')');
    }
    buff.append(STRING_WITH_LEN(" AS "));
    buff.append(thd->lex->create_view->select.str,
                thd->lex->create_view->select.length);
    return wsrep_to_buf_helper(thd, buff.ptr(), buff.length(), buf, buf_len);
}

/*
  Rewrite DROP TABLE for TOI. Temporary tables are eliminated from
  the query as they are visible only to client connection.

  TODO: See comments for sql_base.cc:drop_temporary_table() and refine
  the function to deal with transactional locked tables.
 */
static int wsrep_drop_table_query(THD* thd, uchar** buf, size_t* buf_len)
{

  LEX* lex= thd->lex;
  SELECT_LEX* select_lex= lex->first_select_lex();
  TABLE_LIST* first_table= select_lex->table_list.first;
  String buff;

  DBUG_ASSERT(!lex->create_info.tmp_table());

  bool found_temp_table= false;
  for (TABLE_LIST* table= first_table; table; table= table->next_global)
  {
    if (thd->find_temporary_table(table->db.str, table->table_name.str))
    {
      found_temp_table= true;
      break;
    }
  }

  if (found_temp_table)
  {
    buff.append(STRING_WITH_LEN("DROP TABLE "));
    if (lex->check_exists)
      buff.append(STRING_WITH_LEN("IF EXISTS "));

    for (TABLE_LIST* table= first_table; table; table= table->next_global)
    {
      if (!thd->find_temporary_table(table->db.str, table->table_name.str))
      {
        append_identifier(thd, &buff, table->db.str, table->db.length);
        buff.append('.');
        append_identifier(thd, &buff,
                          table->table_name.str, table->table_name.length);
        buff.append(',');
      }
    }

    /* Chop the last comma */
    buff.chop();
    buff.append(STRING_WITH_LEN(" /* generated by wsrep */"));

    WSREP_DEBUG("Rewrote '%s' as '%s'", thd->query(), buff.ptr());

    return wsrep_to_buf_helper(thd, buff.ptr(), buff.length(), buf, buf_len);
  }
  else
  {
    return wsrep_to_buf_helper(thd, thd->query(), thd->query_length(),
                               buf, buf_len);
  }
}


/* Forward declarations. */
int wsrep_create_trigger_query(THD *thd, uchar** buf, size_t* buf_len);

bool wsrep_should_replicate_ddl_iterate(THD* thd, const TABLE_LIST* table_list)
{
  if (WSREP(thd))
  {
    for (const TABLE_LIST* it= table_list; it; it= it->next_global)
    {
      if (it->table &&
          !wsrep_should_replicate_ddl(thd, it->table->s->db_type()))
        return false;
    }
  }
  return true;
}

bool wsrep_should_replicate_ddl(THD* thd, const handlerton *hton)
{
  if (!wsrep_check_mode(WSREP_MODE_STRICT_REPLICATION))
    return true;

  if (!hton)
    return true;

  switch (hton->db_type)
  {
    case DB_TYPE_INNODB:
      return true;
      break;
    case DB_TYPE_MYISAM:
      if (wsrep_check_mode(WSREP_MODE_REPLICATE_MYISAM))
        return true;
      else
        WSREP_DEBUG("wsrep OSU failed for %s", wsrep_thd_query(thd));
      break;
    case DB_TYPE_ARIA:
      if (wsrep_check_mode(WSREP_MODE_REPLICATE_ARIA))
	return true;
      else
        WSREP_DEBUG("wsrep OSU failed for %s", wsrep_thd_query(thd));
      break;
    default:
      WSREP_DEBUG("wsrep OSU failed for %s", wsrep_thd_query(thd));
      break;
  }

  /* wsrep_mode = STRICT_REPLICATION, treat as error */
  my_error(ER_GALERA_REPLICATION_NOT_SUPPORTED, MYF(0));
  push_warning_printf(thd, Sql_condition::WARN_LEVEL_WARN,
                      ER_ILLEGAL_HA,
                      "WSREP: wsrep_mode = STRICT_REPLICATION enabled. "
                      "Storage engine %s not supported.",
                      ha_resolve_storage_engine_name(hton));
  return false;
}
/*
  Decide if statement should run in TOI.

  Look if table or table_list contain temporary tables. If the
  statement affects only temporary tables,   statement should not run
  in TOI. If the table list contains mix of regular and temporary tables
  (DROP TABLE, OPTIMIZE, ANALYZE), statement should be run in TOI but
  should be rewritten at later time for replication to contain only
  non-temporary tables.
 */
bool wsrep_can_run_in_toi(THD *thd, const char *db, const char *table,
                                 const TABLE_LIST *table_list,
                                 const HA_CREATE_INFO* create_info)
{
  DBUG_ASSERT(!table || db);
  DBUG_ASSERT(table_list || db);

  LEX* lex= thd->lex;
  SELECT_LEX* select_lex= lex->first_select_lex();
  const TABLE_LIST* first_table= select_lex->table_list.first;

  switch (lex->sql_command)
  {
  case SQLCOM_CREATE_TABLE:
    if (thd->lex->create_info.options & HA_LEX_CREATE_TMP_TABLE)
    {
      return false;
    }
    if (!wsrep_should_replicate_ddl(thd, create_info->db_type))
    {
      return false;
    }
    /*
      If mariadb master has replicated a CTAS, we should not replicate the create table
      part separately as TOI, but to replicate both create table and following inserts
      as one write set.
      However, if CTAS creates empty table, we should replicate the create table alone
      as TOI. We have to do relay log event lookup to see if row events follow the
      create table event.
    */
    if (thd->slave_thread &&
	!(thd->rgi_slave->gtid_ev_flags2 & Gtid_log_event::FL_STANDALONE))
    {
      /* this is CTAS, either empty or populated table */
      ulonglong event_size = 0;
      enum Log_event_type ev_type= wsrep_peak_event(thd->rgi_slave, &event_size);
      switch (ev_type)
      {
      case QUERY_EVENT:
      case XID_EVENT:
        /* CTAS with empty table, we replicate create table as TOI */
        break;

      case TABLE_MAP_EVENT:
        WSREP_DEBUG("replicating CTAS of empty table as TOI");
        // fall through
      case WRITE_ROWS_EVENT:
        /* CTAS with populated table, we replicate later at commit time */
        WSREP_DEBUG("skipping create table of CTAS replication");
        return false;

      default:
        WSREP_WARN("unexpected async replication event: %d", ev_type);
      }
      return true;
    }
    /* no next async replication event */
    return true;
    break;
  case SQLCOM_CREATE_VIEW:

    DBUG_ASSERT(!table_list);
    DBUG_ASSERT(first_table); /* First table is view name */
    /*
      If any of the remaining tables refer to temporary table error
      is returned to client, so TOI can be skipped
    */
    for (const TABLE_LIST* it= first_table->next_global; it; it= it->next_global)
    {
      if (thd->find_temporary_table(it))
      {
        return false;
      }
    }
    return true;
    break;
  case SQLCOM_CREATE_TRIGGER:

    DBUG_ASSERT(first_table);

    if (thd->find_temporary_table(first_table))
    {
      return false;
    }
    return true;
    break;
  case SQLCOM_DROP_TRIGGER:
    DBUG_ASSERT(table_list);
    if (thd->find_temporary_table(table_list))
    {
      return false;
    }
    return true;
    break;
  case SQLCOM_ALTER_TABLE:
    if (create_info)
    {
      const handlerton *hton= create_info->db_type;

      if (!hton)
	hton= ha_default_handlerton(thd);
      if (!wsrep_should_replicate_ddl(thd, hton))
        return false;
    }
    /* fallthrough */
  default:
    if (table && !thd->find_temporary_table(db, table))
    {
      return true;
    }

    if (table_list)
    {
      for (const TABLE_LIST* table= first_table; table; table= table->next_global)
      {
        if (!thd->find_temporary_table(table->db.str, table->table_name.str))
        {
          return true;
        }
      }
    }

    return !(table || table_list);
    break;
  case SQLCOM_CREATE_SEQUENCE:
    /* No TOI for temporary sequences as they are
       not replicated */
    if (thd->lex->tmp_table())
    {
      return false;
    }
    return true;

  }
}

static int wsrep_create_sp(THD *thd, uchar** buf, size_t* buf_len)
{
  String log_query;
  sp_head *sp= thd->lex->sphead;
  sql_mode_t saved_mode= thd->variables.sql_mode;
  String retstr(64);
  LEX_CSTRING returns= empty_clex_str;
  retstr.set_charset(system_charset_info);

  log_query.set_charset(system_charset_info);

  if (sp->m_handler->type() == SP_TYPE_FUNCTION)
  {
    sp_returns_type(thd, retstr, sp);
    retstr.get_value(&returns);
  }
  if (sp->m_handler->
      show_create_sp(thd, &log_query,
                     sp->m_explicit_name ? sp->m_db : null_clex_str,
                     sp->m_name, sp->m_params, returns,
                     sp->m_body, sp->chistics(),
                     thd->lex->definer[0],
                     thd->lex->create_info,
                     saved_mode))
  {
    WSREP_WARN("SP create string failed: schema: %s, query: %s",
               thd->get_db(), thd->query());
    return 1;
  }

  return wsrep_to_buf_helper(thd, log_query.ptr(), log_query.length(), buf, buf_len);
}

static int wsrep_TOI_event_buf(THD* thd, uchar** buf, size_t* buf_len)
{
  int err;
  switch (thd->lex->sql_command)
  {
  case SQLCOM_CREATE_VIEW:
    err= create_view_query(thd, buf, buf_len);
    break;
  case SQLCOM_CREATE_PROCEDURE:
  case SQLCOM_CREATE_SPFUNCTION:
    err= wsrep_create_sp(thd, buf, buf_len);
    break;
  case SQLCOM_CREATE_TRIGGER:
    err= wsrep_create_trigger_query(thd, buf, buf_len);
    break;
  case SQLCOM_CREATE_EVENT:
    err= wsrep_create_event_query(thd, buf, buf_len);
    break;
  case SQLCOM_ALTER_EVENT:
    err= wsrep_alter_event_query(thd, buf, buf_len);
    break;
  case SQLCOM_DROP_TABLE:
    err= wsrep_drop_table_query(thd, buf, buf_len);
    break;
  case SQLCOM_CREATE_ROLE:
    if (sp_process_definer(thd))
    {
      WSREP_WARN("Failed to set CREATE ROLE definer for TOI.");
    }
    /* fallthrough */
  default:
    err= wsrep_to_buf_helper(thd, thd->query(), thd->query_length(), buf,
                             buf_len);
    break;
  }

  return err;
}

static void wsrep_TOI_begin_failed(THD* thd, const wsrep_buf_t* /* const err */)
{
  if (wsrep_thd_trx_seqno(thd) > 0)
  {
    /* GTID was granted and TO acquired - need to log event and release TO */
    if (wsrep_emulate_bin_log) wsrep_thd_binlog_trx_reset(thd);
    if (wsrep_write_dummy_event(thd, "TOI begin failed")) { goto fail; }
    wsrep::client_state& cs(thd->wsrep_cs());
    std::string const err(wsrep::to_c_string(cs.current_error()));
    wsrep::mutable_buffer err_buf;
    err_buf.push_back(err);
    int const ret= cs.leave_toi_local(err_buf);
    if (ret)
    {
      WSREP_ERROR("Leaving critical section for failed TOI failed: thd: %lld, "
                  "schema: %s, SQL: %s, rcode: %d wsrep_error: %s",
                  (long long)thd->real_id, thd->db.str,
                  thd->query(), ret, err.c_str());
      goto fail;
    }
  }
  return;
fail:
  WSREP_ERROR("Failed to release TOI resources. Need to abort.");
  unireg_abort(1);
}


/*
  returns:
   0: statement was replicated as TOI
   1: TOI replication was skipped
  -1: TOI replication failed
 */
static int wsrep_TOI_begin(THD *thd, const char *db, const char *table,
                           const TABLE_LIST *table_list,
                           const Alter_info *alter_info,
                           const wsrep::key_array *fk_tables,
                           const HA_CREATE_INFO *create_info)
{
  DBUG_ASSERT(wsrep_OSU_method_get(thd) == WSREP_OSU_TOI);

  WSREP_DEBUG("TOI Begin: %s", wsrep_thd_query(thd));

  if (wsrep_can_run_in_toi(thd, db, table, table_list, create_info) == false)
  {
    WSREP_DEBUG("No TOI for %s", wsrep_thd_query(thd));
    return 1;
  }

  uchar* buf= 0;
  size_t buf_len(0);
  int buf_err;
  int rc;

  buf_err= wsrep_TOI_event_buf(thd, &buf, &buf_len);

  if (buf_err) {
    WSREP_ERROR("Failed to create TOI event buf: %d", buf_err);
    my_message(ER_UNKNOWN_ERROR,
               "WSREP replication failed to prepare TOI event buffer. "
               "Check your query.",
               MYF(0));
    return -1;
  }

  struct wsrep_buf buff= { buf, buf_len };

  wsrep::key_array key_array=
    wsrep_prepare_keys_for_toi(db, table, table_list, alter_info, fk_tables);

  if (thd->has_read_only_protection())
  {
    /* non replicated DDL, affecting temporary tables only */
    WSREP_DEBUG("TO isolation skipped, sql: %s."
                "Only temporary tables affected.",
                wsrep_thd_query(thd));
    if (buf) my_free(buf);
    return -1;
  }

  thd_proc_info(thd, "acquiring total order isolation");
  WSREP_DEBUG("wsrep_TOI_begin for %s", wsrep_thd_query(thd));
  THD_STAGE_INFO(thd, stage_waiting_isolation);

  DEBUG_SYNC(thd, "wsrep_before_toi_begin");

  wsrep::client_state& cs(thd->wsrep_cs());

  int ret= cs.enter_toi_local(key_array,
                              wsrep::const_buffer(buff.ptr, buff.len));

  if (ret)
  {
    DBUG_ASSERT(cs.current_error());
    WSREP_DEBUG("to_execute_start() failed for %llu: %s, seqno: %lld",
                thd->thread_id, wsrep_thd_query(thd),
                (long long)wsrep_thd_trx_seqno(thd));

    /* jump to error handler in mysql_execute_command() */
    switch (cs.current_error())
    {
    case wsrep::e_size_exceeded_error:
      WSREP_WARN("TO isolation failed for: %d, schema: %s, sql: %s. "
                 "Maximum size exceeded.",
                 ret,
                 (thd->db.str ? thd->db.str : "(null)"),
                 wsrep_thd_query(thd));
      my_error(ER_UNKNOWN_ERROR, MYF(0), "Maximum writeset size exceeded");
      break;
    case wsrep::e_deadlock_error:
      WSREP_WARN("TO isolation failed for: %d, schema: %s, sql: %s. "
                 "Deadlock error.",
                 ret,
                 (thd->db.str ? thd->db.str : "(null)"),
                 wsrep_thd_query(thd));
      my_error(ER_LOCK_DEADLOCK, MYF(0));
      break;
    case wsrep::e_timeout_error:
      WSREP_WARN("TO isolation failed for: %d, schema: %s, sql: %s. "
                 "Operation timed out.",
                 ret,
                 (thd->db.str ? thd->db.str : "(null)"),
                 wsrep_thd_query(thd));
      my_error(ER_LOCK_WAIT_TIMEOUT, MYF(0));
      break;
    default:
      WSREP_WARN("TO isolation failed for: %d, schema: %s, sql: %s. "
                 "Check your wsrep connection state and retry the query.",
                 ret,
                 (thd->db.str ? thd->db.str : "(null)"),
                 wsrep_thd_query(thd));

      if (!thd->is_error())
      {
        my_error(ER_LOCK_DEADLOCK, MYF(0), "WSREP replication failed. Check "
                 "your wsrep connection state and retry the query.");
      }
    }
    rc= -1;
  }
  else {
    if (!thd->variables.gtid_seq_no)
    {
    uint64 seqno= 0;
      if (thd->variables.wsrep_gtid_seq_no &&
          thd->variables.wsrep_gtid_seq_no > wsrep_gtid_server.seqno())
      {
        seqno= thd->variables.wsrep_gtid_seq_no;
        wsrep_gtid_server.seqno(thd->variables.wsrep_gtid_seq_no);
      }
      else
      {
        seqno= wsrep_gtid_server.seqno_inc();
      }
      thd->variables.wsrep_gtid_seq_no= 0;
      thd->wsrep_current_gtid_seqno= seqno;
      if (mysql_bin_log.is_open() && wsrep_gtid_mode)
      {
        thd->variables.gtid_seq_no= seqno;
        thd->variables.gtid_domain_id= wsrep_gtid_server.domain_id;
        thd->variables.server_id= wsrep_gtid_server.server_id;
      }
    }
    ++wsrep_to_isolation;
    rc= 0;
  }

  if (buf) my_free(buf);

  if (rc) wsrep_TOI_begin_failed(thd, NULL);

  return rc;
}

static void wsrep_TOI_end(THD *thd) {
  wsrep_to_isolation--;
  wsrep::client_state& client_state(thd->wsrep_cs());
  DBUG_ASSERT(wsrep_thd_is_local_toi(thd));
  WSREP_DEBUG("TO END: %lld: %s", client_state.toi_meta().seqno().get(),
              wsrep_thd_query(thd));

  wsrep_gtid_server.signal_waiters(thd->wsrep_current_gtid_seqno, false);

  if (wsrep_thd_is_local_toi(thd))
  {
    wsrep::mutable_buffer err;

    thd->wsrep_last_written_gtid_seqno= thd->wsrep_current_gtid_seqno;
    wsrep_set_SE_checkpoint(client_state.toi_meta().gtid(), wsrep_gtid_server.gtid());

    if (thd->is_error() && !wsrep_must_ignore_error(thd))
    {
      /* use only error code, for the message can be inconsistent
       * between the nodes due to differing lc_message settings
       * in client session and server applier thread */
      wsrep_store_error(thd, err, false);
    }

    int const ret= client_state.leave_toi_local(err);

    if (!ret)
    {
      WSREP_DEBUG("TO END: %lld", client_state.toi_meta().seqno().get());
    }
    else
    {
      WSREP_WARN("TO isolation end failed for: %d, schema: %s, sql: %s",
                 ret, (thd->db.str ? thd->db.str : "(null)"), wsrep_thd_query(thd));
    }
  }
}

static int wsrep_RSU_begin(THD *thd, const char *db_, const char *table_)
{
  WSREP_DEBUG("RSU BEGIN: %lld, : %s", wsrep_thd_trx_seqno(thd),
              wsrep_thd_query(thd));

  /* For CREATE TEMPORARY SEQUENCE we do not start RSU because
     object is local only and actually CREATE TABLE + INSERT
  */
  if (thd->lex->sql_command == SQLCOM_CREATE_SEQUENCE &&
      thd->lex->tmp_table())
    return 1;

  if (thd->variables.wsrep_OSU_method == WSREP_OSU_RSU &&
      thd->variables.sql_log_bin == 1 &&
      wsrep_check_mode(WSREP_MODE_DISALLOW_LOCAL_GTID))
  {
    /* wsrep_mode = WSREP_MODE_DISALLOW_LOCAL_GTID, treat as error */
    my_error(ER_GALERA_REPLICATION_NOT_SUPPORTED, MYF(0));
    push_warning_printf(thd, Sql_condition::WARN_LEVEL_WARN,
                        ER_OPTION_PREVENTS_STATEMENT,
                        "You can't execute statements that would generate local "
                        "GTIDs when wsrep_mode = DISALLOW_LOCAL_GTID is set. "
                        "Try disabling binary logging with SET sql_log_bin=0 "
                        "to execute this statement.");

    return -1;
  }

  if (thd->wsrep_cs().begin_rsu(5000))
  {
    WSREP_WARN("RSU begin failed");
  }
  else
  {
    thd->variables.wsrep_on= 0;
  }
  return 0;
}

static void wsrep_RSU_end(THD *thd)
{
  WSREP_DEBUG("RSU END: %lld : %s", wsrep_thd_trx_seqno(thd),
              wsrep_thd_query(thd));
  if (thd->wsrep_cs().end_rsu())
  {
    WSREP_WARN("Failed to end RSU, server may need to be restarted");
  }
  thd->variables.wsrep_on= 1;
}

static inline bool is_replaying_connection(THD *thd)
{
  bool ret;

  mysql_mutex_lock(&thd->LOCK_thd_data);
  ret=  (thd->wsrep_trx().state() == wsrep::transaction::s_replaying) ? true : false;
  mysql_mutex_unlock(&thd->LOCK_thd_data);

  return ret;
}

int wsrep_to_isolation_begin(THD *thd, const char *db_, const char *table_,
                             const TABLE_LIST* table_list,
                             const Alter_info *alter_info,
                             const wsrep::key_array *fk_tables,
                             const HA_CREATE_INFO *create_info)
{
  mysql_mutex_lock(&thd->LOCK_thd_kill);
  const killed_state killed = thd->killed;
  mysql_mutex_unlock(&thd->LOCK_thd_kill);
  if (killed)
  {
    DBUG_ASSERT(FALSE);
    return -1;
  }

  /*
    No isolation for applier or replaying threads.
   */
  if (!wsrep_thd_is_local(thd))
  {
    if (wsrep_OSU_method_get(thd) == WSREP_OSU_TOI)
      WSREP_DEBUG("%s TOI Begin: %s",
                  is_replaying_connection(thd) ? "Replay" : "Apply",
                  wsrep_thd_query(thd));

    return 0;
  }

  if (thd->wsrep_parallel_slave_wait_for_prior_commit())
  {
    WSREP_WARN("TOI: wait_for_prior_commit() returned error.");
    return -1;
  }

  int ret= 0;

  mysql_mutex_lock(&thd->LOCK_thd_data);

  if (thd->wsrep_trx().state() == wsrep::transaction::s_must_abort)
  {
    WSREP_INFO("thread: %lld  schema: %s  query: %s has been aborted due to multi-master conflict",
               (longlong) thd->thread_id, thd->get_db(), thd->query());
    mysql_mutex_unlock(&thd->LOCK_thd_data);
    return WSREP_TRX_FAIL;
  }
  mysql_mutex_unlock(&thd->LOCK_thd_data);

  DBUG_ASSERT(wsrep_thd_is_local(thd));
  DBUG_ASSERT(thd->wsrep_trx().ws_meta().seqno().is_undefined());

  if (Wsrep_server_state::instance().desynced_on_pause())
  {
    my_message(ER_UNKNOWN_COM_ERROR,
               "Aborting TOI: Replication paused on node for FTWRL/BACKUP STAGE.", MYF(0));
    WSREP_DEBUG("Aborting TOI: Replication paused on node for FTWRL/BACKUP STAGE.: %s %llu",
                wsrep_thd_query(thd), thd->thread_id);
    return -1;
  }

  /* If we are inside LOCK TABLE we release it and give warning. */
  if (thd->variables.option_bits & OPTION_TABLE_LOCK &&
      thd->lex->sql_command == SQLCOM_CREATE_SEQUENCE)
  {
    thd->locked_tables_list.unlock_locked_tables(thd);
    thd->variables.option_bits&= ~(OPTION_TABLE_LOCK);
    push_warning_printf(thd, Sql_condition::WARN_LEVEL_WARN,
			HA_ERR_UNSUPPORTED,
			"Galera cluster does not support LOCK TABLE on "
			"SEQUENCES. Lock is released.");
  }
  if (wsrep_debug && thd->mdl_context.has_locks())
  {
    WSREP_DEBUG("thread holds MDL locks at TO begin: %s %llu",
                wsrep_thd_query(thd), thd->thread_id);
  }

  /*
    It makes sense to set auto_increment_* to defaults in TOI operations.
    Must be done before wsrep_TOI_begin() since Query_log_event encapsulating
    TOI statement and auto inc variables for wsrep replication is constructed
    there. Variables are reset back in THD::reset_for_next_command() before
    processing of next command.
   */
  if (wsrep_auto_increment_control)
  {
    thd->variables.auto_increment_offset= 1;
    thd->variables.auto_increment_increment= 1;
  }

  if (thd->variables.wsrep_on && wsrep_thd_is_local(thd))
  {
    switch (wsrep_OSU_method_get(thd)) {
    case WSREP_OSU_TOI:
      ret= wsrep_TOI_begin(thd, db_, table_, table_list, alter_info, fk_tables,
                           create_info);
      break;
    case WSREP_OSU_RSU:
      ret= wsrep_RSU_begin(thd, db_, table_);
      break;
    default:
      WSREP_ERROR("Unsupported OSU method: %lu",
                  wsrep_OSU_method_get(thd));
      ret= -1;
      break;
    }

    switch (ret) {
    case 0: /* wsrep_TOI_begin should set toi mode */
      if (thd->variables.wsrep_OSU_method == WSREP_OSU_TOI)
      {
        /*
          TOI operations ignore the provided lock_wait_timeout once replicated,
          and restore it after operation is done.
         */
        thd->variables.saved_lock_wait_timeout= thd->variables.lock_wait_timeout;
        thd->variables.lock_wait_timeout= LONG_TIMEOUT;
      }
      break;
    case 1:
        /* TOI replication skipped, treat as success */
        ret= 0;
      break;
    case -1:
      /* TOI replication failed, treat as error */
      break;
    }
  }

  return ret;
}

void wsrep_to_isolation_end(THD *thd)
{
  if (wsrep_thd_is_local_toi(thd))
  {
    thd->variables.lock_wait_timeout= thd->variables.saved_lock_wait_timeout;
    DBUG_ASSERT(wsrep_OSU_method_get(thd) == WSREP_OSU_TOI);
    wsrep_TOI_end(thd);
  }
  else if (wsrep_thd_is_in_rsu(thd))
  {
    DBUG_ASSERT(wsrep_OSU_method_get(thd) == WSREP_OSU_RSU);
    wsrep_RSU_end(thd);
  }
  else
  {
   /* Applier or replaying threads just output TO END */
   if (wsrep_debug)
   {
     wsrep::client_state& client_state(thd->wsrep_cs());
     WSREP_DEBUG("%s TO END: %lld: %s",
                 is_replaying_connection(thd) ? "Replay" : "Apply",
                 client_state.toi_meta().seqno().get(),
                 wsrep_thd_query(thd));
   }
   return;
  }

  if (wsrep_emulate_bin_log) wsrep_thd_binlog_trx_reset(thd);
}

#define WSREP_MDL_LOG(severity, msg, schema, schema_len, req, gra)             \
    WSREP_##severity(                                                          \
      "%s\n"                                                                   \
      "schema:  %.*s\n"                                                        \
      "request: (%llu \tseqno %lld \twsrep (%s, %s, %s) cmd %d %d \t%s)\n"     \
      "granted: (%llu \tseqno %lld \twsrep (%s, %s, %s) cmd %d %d \t%s)",      \
      msg, schema_len, schema,                                                 \
      req->thread_id, (long long)wsrep_thd_trx_seqno(req),                     \
      wsrep_thd_client_mode_str(req), wsrep_thd_client_state_str(req), wsrep_thd_transaction_state_str(req), \
      req->get_command(), req->lex->sql_command, req->query(),                 \
      gra->thread_id, (long long)wsrep_thd_trx_seqno(gra),                     \
      wsrep_thd_client_mode_str(gra), wsrep_thd_client_state_str(gra), wsrep_thd_transaction_state_str(gra), \
      gra->get_command(), gra->lex->sql_command, gra->query());

/**
  Check if request for the metadata lock should be granted to the requester.

  @param  requestor_ctx        The MDL context of the requestor
  @param  ticket               MDL ticket for the requested lock

  @retval TRUE   Lock request can be granted
  @retval FALSE  Lock request cannot be granted
*/

void wsrep_handle_mdl_conflict(MDL_context *requestor_ctx,
                               const MDL_ticket *ticket,
                               const MDL_key *key)
{
  THD *request_thd= requestor_ctx->get_thd();
  THD *granted_thd= ticket->get_ctx()->get_thd();

  /* Fallback to the non-wsrep behaviour */
  if (!WSREP(request_thd)) return;

  const char* schema= key->db_name();
  int schema_len= key->db_name_length();

  mysql_mutex_lock(&request_thd->LOCK_thd_data);

  if (wsrep_thd_is_toi(request_thd) ||
      wsrep_thd_is_applying(request_thd))
  {
    WSREP_DEBUG("wsrep_handle_mdl_conflict request TOI/APPLY for %s",
                wsrep_thd_query(request_thd));
    THD_STAGE_INFO(request_thd, stage_waiting_isolation);
    mysql_mutex_unlock(&request_thd->LOCK_thd_data);
    WSREP_MDL_LOG(DEBUG, "MDL conflict ", schema, schema_len,
                  request_thd, granted_thd);
    ticket->wsrep_report(wsrep_debug);

    DEBUG_SYNC(request_thd, "before_wsrep_thd_abort");
    DBUG_EXECUTE_IF("sync.before_wsrep_thd_abort", {
      const char act[]= "now "
                        "SIGNAL sync.before_wsrep_thd_abort_reached "
                        "WAIT_FOR signal.before_wsrep_thd_abort";
      DBUG_ASSERT(!debug_sync_set_action(request_thd, STRING_WITH_LEN(act)));
    };);

    /* Here we will call wsrep_abort_transaction so we should hold
    THD::LOCK_thd_data to protect victim from concurrent usage
    and THD::LOCK_thd_kill to protect from disconnect or delete.

    */
    mysql_mutex_lock(&granted_thd->LOCK_thd_kill);
    mysql_mutex_lock(&granted_thd->LOCK_thd_data);

    if (granted_thd->wsrep_aborter != 0)
    {
      DBUG_ASSERT(granted_thd->wsrep_aborter == request_thd->thread_id);
      WSREP_DEBUG("BF thread waiting for a victim to release locks");
    }
    else if (wsrep_thd_is_toi(granted_thd) ||
             wsrep_thd_is_applying(granted_thd))
    {
      if (wsrep_thd_is_aborting(granted_thd))
      {
        WSREP_DEBUG("BF thread waiting for SR in aborting state for %s",
                    wsrep_thd_query(request_thd));
        THD_STAGE_INFO(request_thd, stage_waiting_isolation);
        ticket->wsrep_report(wsrep_debug);
      }
      else if (wsrep_thd_is_SR(granted_thd) && !wsrep_thd_is_SR(request_thd))
      {
        WSREP_MDL_LOG(INFO, "MDL conflict, DDL vs SR",
                      schema, schema_len, request_thd, granted_thd);
        WSREP_DEBUG("wsrep_handle_mdl_conflict DDL vs SR for %s",
                    wsrep_thd_query(request_thd));
        THD_STAGE_INFO(request_thd, stage_waiting_isolation);
        wsrep_abort_thd(request_thd, granted_thd, 1);
      }
      else
      {
        WSREP_MDL_LOG(INFO, "MDL BF-BF conflict", schema, schema_len,
                      request_thd, granted_thd);
        ticket->wsrep_report(true);
        mysql_mutex_unlock(&granted_thd->LOCK_thd_data);
        mysql_mutex_unlock(&granted_thd->LOCK_thd_kill);
        unireg_abort(1);
      }
    }
    else if (granted_thd->lex->sql_command == SQLCOM_FLUSH ||
            /* System transactions with explicit locks are BACKUP. */
            (granted_thd->system_thread != NON_SYSTEM_THREAD &&
             granted_thd->mdl_context.has_explicit_locks()))
    {
      WSREP_DEBUG("BF thread waiting for FLUSH for %s",
                  wsrep_thd_query(request_thd));
      THD_STAGE_INFO(request_thd, stage_waiting_ddl);
      ticket->wsrep_report(wsrep_debug);
      if (granted_thd->current_backup_stage != BACKUP_FINISHED &&
	  wsrep_check_mode(WSREP_MODE_BF_MARIABACKUP))
      {
	wsrep_abort_thd(request_thd, granted_thd, 1);
      }
    }
    else if (request_thd->lex->sql_command == SQLCOM_DROP_TABLE)
    {
      WSREP_DEBUG("DROP caused BF abort, conf %s for %s",
                  wsrep_thd_transaction_state_str(granted_thd),
                  wsrep_thd_query(request_thd));
      THD_STAGE_INFO(request_thd, stage_waiting_isolation);
      ticket->wsrep_report(wsrep_debug);
      wsrep_abort_thd(request_thd, granted_thd, 1);
    }
    else
    {
      WSREP_MDL_LOG(DEBUG, "MDL conflict-> BF abort", schema, schema_len,
                    request_thd, granted_thd);
      WSREP_DEBUG("wsrep_handle_mdl_conflict -> BF abort for %s",
                  wsrep_thd_query(request_thd));
      THD_STAGE_INFO(request_thd, stage_waiting_isolation);
      ticket->wsrep_report(wsrep_debug);

      if (granted_thd->wsrep_trx().active())
      {
        wsrep_abort_thd(request_thd, granted_thd, 1);
      }
      else
      {
        /*
          Granted_thd is likely executing with wsrep_on=0. If the requesting
          thd is BF, BF abort and wait.
        */
        if (wsrep_thd_is_BF(request_thd, FALSE))
        {
          granted_thd->awake_no_mutex(KILL_QUERY_HARD);
          ha_abort_transaction(request_thd, granted_thd, TRUE);
        }
        else
        {
	  WSREP_MDL_LOG(INFO, "MDL unknown BF-BF conflict",
                        schema, schema_len,
                        request_thd, granted_thd);
	  ticket->wsrep_report(true);
          mysql_mutex_unlock(&granted_thd->LOCK_thd_data);
          mysql_mutex_unlock(&granted_thd->LOCK_thd_kill);
	  unireg_abort(1);
        }
      }
    }
    mysql_mutex_unlock(&granted_thd->LOCK_thd_data);
    mysql_mutex_unlock(&granted_thd->LOCK_thd_kill);
    DEBUG_SYNC(request_thd, "after_wsrep_thd_abort");
  }
  else
  {
    mysql_mutex_unlock(&request_thd->LOCK_thd_data);
  }
}

/**/
static bool abort_replicated(THD *thd)
{
  bool ret_code= false;
  mysql_mutex_lock(&thd->LOCK_thd_kill);
  mysql_mutex_lock(&thd->LOCK_thd_data);
  if (thd->wsrep_trx().state() == wsrep::transaction::s_committing)
  {
    WSREP_DEBUG("aborting replicated trx: %llu", (ulonglong)(thd->real_id));

    wsrep_abort_thd(thd, thd, TRUE);
    ret_code= true;
  }
  mysql_mutex_unlock(&thd->LOCK_thd_data);
  mysql_mutex_unlock(&thd->LOCK_thd_kill);
  return ret_code;
}

/**/
static inline bool is_client_connection(THD *thd)
{
  return (thd->wsrep_client_thread && thd->variables.wsrep_on);
}

static inline bool is_committing_connection(THD *thd)
{
  bool ret;

  mysql_mutex_lock(&thd->LOCK_thd_data);
  ret=  (thd->wsrep_trx().state() == wsrep::transaction::s_committing) ? true : false;
  mysql_mutex_unlock(&thd->LOCK_thd_data);

  return ret;
}

static my_bool have_client_connections(THD *thd, void*)
{
  DBUG_PRINT("quit",("Informing thread %lld that it's time to die",
                     (longlong) thd->thread_id));
  if (is_client_connection(thd))
  {
    if (thd->killed == KILL_CONNECTION ||
        thd->killed == KILL_CONNECTION_HARD)
    {
      (void)abort_replicated(thd);
      return true;
    }
    if (thd->get_stmt_da()->is_eof())
    {
      return true;
    }
  }
  return false;
}

static void wsrep_close_thread(THD *thd)
{
  thd->set_killed(KILL_CONNECTION_HARD);
  MYSQL_CALLBACK(thread_scheduler, post_kill_notification, (thd));
  mysql_mutex_lock(&thd->LOCK_thd_kill);
  thd->abort_current_cond_wait(true);
  mysql_mutex_unlock(&thd->LOCK_thd_kill);
}

static my_bool have_committing_connections(THD *thd, void *)
{
  return is_client_connection(thd) && is_committing_connection(thd) ? 1 : 0;
}

int wsrep_wait_committing_connections_close(int wait_time)
{
  int sleep_time= 100;

  WSREP_DEBUG("wait for committing transaction to close: %d sleep: %d", wait_time, sleep_time);
  while (server_threads.iterate(have_committing_connections) && wait_time > 0)
  {
    WSREP_DEBUG("wait for committing transaction to close: %d", wait_time);
    my_sleep(sleep_time);
    wait_time -= sleep_time;
  }
  return server_threads.iterate(have_committing_connections);
}

static my_bool kill_all_threads(THD *thd, THD *caller_thd)
{
  DBUG_PRINT("quit", ("Informing thread %lld that it's time to die",
                      (longlong) thd->thread_id));
  /* We skip slave threads & scheduler on this first loop through. */
  if (is_client_connection(thd) && thd != caller_thd)
  {
    if (thd->get_stmt_da()->is_eof())
    {
      return 0;
    }

    if (is_replaying_connection(thd))
    {
      thd->set_killed(KILL_CONNECTION_HARD);
      return 0;
    }

    if (!abort_replicated(thd))
    {
      /* replicated transactions must be skipped */
      WSREP_DEBUG("closing connection %lld", (longlong) thd->thread_id);
      /* instead of wsrep_close_thread() we do now  soft kill by THD::awake */
      thd->awake(KILL_CONNECTION_HARD);
      return 0;
    }
  }
  return 0;
}

static my_bool kill_remaining_threads(THD *thd, THD *caller_thd)
{
#ifndef __bsdi__				// Bug in BSDI kernel
  if (is_client_connection(thd) &&
      !abort_replicated(thd)    &&
      !is_replaying_connection(thd) &&
      !thd->get_stmt_da()->is_eof() &&
      thd_is_connection_alive(thd) &&
      thd != caller_thd)
  {

    WSREP_INFO("killing local connection: %lld", (longlong) thd->thread_id);
    close_connection(thd);
  }
#endif
  return 0;
}

void wsrep_close_client_connections(my_bool wait_to_end, THD* except_caller_thd)
{
  /* Clear thread cache */
  thread_cache.final_flush();

  /*
    First signal all threads that it's time to die
  */
  server_threads.iterate(kill_all_threads, except_caller_thd);

  /*
    Force remaining threads to die by closing the connection to the client
  */
  server_threads.iterate(kill_remaining_threads, except_caller_thd);

  DBUG_PRINT("quit", ("Waiting for threads to die (count=%u)", THD_count::value()));
  WSREP_DEBUG("waiting for client connections to close: %u", THD_count::value());

  while (wait_to_end && server_threads.iterate(have_client_connections))
  {
    sleep(1);
    DBUG_PRINT("quit",("One thread died (count=%u)", THD_count::value()));
  }

  /* All client connection threads have now been aborted */
}


void wsrep_close_applier(THD *thd)
{
  WSREP_DEBUG("closing applier %lld", (longlong) thd->thread_id);
  wsrep_close_thread(thd);
}

static my_bool wsrep_close_threads_callback(THD *thd, THD *caller_thd)
{
  DBUG_PRINT("quit",("Informing thread %lld that it's time to die",
                     (longlong) thd->thread_id));
  /* We skip slave threads & scheduler on this first loop through. */
  if (thd->wsrep_applier && thd != caller_thd)
  {
    WSREP_DEBUG("closing wsrep thread %lld", (longlong) thd->thread_id);
    wsrep_close_thread(thd);
  }
  return 0;
}

void wsrep_close_threads(THD *thd)
{
  server_threads.iterate(wsrep_close_threads_callback, thd);
}

void wsrep_wait_appliers_close(THD *thd)
{
  /* Wait for wsrep appliers to gracefully exit */
  mysql_mutex_lock(&LOCK_wsrep_slave_threads);
  while (wsrep_running_threads > 2)
    /*
      2 is for rollbacker thread which needs to be killed explicitly.
      This gotta be fixed in a more elegant manner if we gonna have arbitrary
      number of non-applier wsrep threads.
    */
  {
    mysql_cond_wait(&COND_wsrep_slave_threads, &LOCK_wsrep_slave_threads);
  }
  mysql_mutex_unlock(&LOCK_wsrep_slave_threads);
  DBUG_PRINT("quit",("applier threads have died (count=%u)",
                     uint32_t(wsrep_running_threads)));

  /* Now kill remaining wsrep threads: rollbacker */
  wsrep_close_threads (thd);
  /* and wait for them to die */
  mysql_mutex_lock(&LOCK_wsrep_slave_threads);
  while (wsrep_running_threads > 0)
  {
    mysql_cond_wait(&COND_wsrep_slave_threads, &LOCK_wsrep_slave_threads);
  }
  mysql_mutex_unlock(&LOCK_wsrep_slave_threads);
  DBUG_PRINT("quit",("all wsrep system threads have died"));

  /* All wsrep applier threads have now been aborted. However, if this thread
     is also applier, we are still running...
  */
}
int wsrep_must_ignore_error(THD* thd)
{
  const int error= thd->get_stmt_da()->sql_errno();
  const uint flags= sql_command_flags[thd->lex->sql_command];

  DBUG_ASSERT(error);
  DBUG_ASSERT(wsrep_thd_is_toi(thd));

  if ((wsrep_ignore_apply_errors & WSREP_IGNORE_ERRORS_ON_DDL))
    goto ignore_error;

  if ((flags & CF_WSREP_MAY_IGNORE_ERRORS) &&
      (wsrep_ignore_apply_errors & WSREP_IGNORE_ERRORS_ON_RECONCILING_DDL))
  {
    switch (error)
    {
    case ER_DB_DROP_EXISTS:
    case ER_BAD_TABLE_ERROR:
    case ER_CANT_DROP_FIELD_OR_KEY:
      goto ignore_error;
    }
  }

  return 0;

ignore_error:
  WSREP_WARN("Ignoring error '%s' on query. "
             "Default database: '%s'. Query: '%s', Error_code: %d",
             thd->get_stmt_da()->message(),
             safe_str(thd->db.str),
             thd->query(),
             error);
  return 1;
}

int wsrep_ignored_error_code(Log_event* ev, int error)
{
  const THD* thd= ev->thd;

  DBUG_ASSERT(error);
  /* Note that binlog events can be executed on master also with
     BINLOG '....'; */
  DBUG_ASSERT(!wsrep_thd_is_local_toi(thd));

  if ((wsrep_ignore_apply_errors & WSREP_IGNORE_ERRORS_ON_RECONCILING_DML))
  {
    const int ev_type= ev->get_type_code();
    if ((ev_type == DELETE_ROWS_EVENT || ev_type == DELETE_ROWS_EVENT_V1)
        && error == ER_KEY_NOT_FOUND)
      goto ignore_error;
  }

  return 0;

ignore_error:
  WSREP_WARN("Ignoring error '%s' on %s event. Error_code: %d",
             thd->get_stmt_da()->message(),
             ev->get_type_str(),
             error);
  return 1;
}

bool wsrep_provider_is_SR_capable()
{
  return Wsrep_server_state::has_capability(wsrep::provider::capability::streaming);
}

int wsrep_thd_retry_counter(const THD *thd)
{
  return thd->wsrep_retry_counter;
}

extern  bool wsrep_thd_ignore_table(THD *thd)
{
  return thd->wsrep_ignore_table;
}

bool wsrep_create_like_table(THD* thd, TABLE_LIST* table,
                             TABLE_LIST* src_table,
                             HA_CREATE_INFO *create_info)
{
  if (create_info->tmp_table())
  {
    /* CREATE TEMPORARY TABLE LIKE must be skipped from replication */
    WSREP_DEBUG("CREATE TEMPORARY TABLE LIKE... skipped replication\n %s",
                thd->query());
  }
  else if (!(thd->find_temporary_table(src_table)))
  {
    /* this is straight CREATE TABLE LIKE... with no tmp tables */
    WSREP_TO_ISOLATION_BEGIN_CREATE(table->db.str, table->table_name.str, table, create_info);
  }
  else
  {
    /* Non-MERGE tables ignore this call. */
    if (src_table->table->file->extra(HA_EXTRA_ADD_CHILDREN_LIST))
      return (true);

    char buf[2048];
    String query(buf, sizeof(buf), system_charset_info);
    query.length(0);  // Have to zero it since constructor doesn't

    int result __attribute__((unused))=
      show_create_table(thd, src_table, &query, NULL, WITH_DB_NAME);
    WSREP_DEBUG("TMP TABLE: %s ret_code %d", query.ptr(), result);

    thd->wsrep_TOI_pre_query=     query.ptr();
    thd->wsrep_TOI_pre_query_len= query.length();

    WSREP_TO_ISOLATION_BEGIN_CREATE(table->db.str, table->table_name.str, table, create_info);

    thd->wsrep_TOI_pre_query=      NULL;
    thd->wsrep_TOI_pre_query_len= 0;

    /* Non-MERGE tables ignore this call. */
    src_table->table->file->extra(HA_EXTRA_DETACH_CHILDREN);
  }

  return(false);
#ifdef WITH_WSREP
wsrep_error_label:
  thd->wsrep_TOI_pre_query= NULL;
  return (true);
#endif
}

int wsrep_create_trigger_query(THD *thd, uchar** buf, size_t* buf_len)
{
  LEX *lex= thd->lex;
  String stmt_query;

  LEX_CSTRING definer_user;
  LEX_CSTRING definer_host;

  if (!lex->definer)
  {
    if (!thd->slave_thread)
    {
      if (!(lex->definer= create_default_definer(thd, false)))
        return 1;
    }
  }

  if (lex->definer)
  {
    /* SUID trigger. */
    LEX_USER *d= get_current_user(thd, lex->definer);

    if (!d)
      return 1;

    definer_user= d->user;
    definer_host= d->host;
  }
  else
  {
    /* non-SUID trigger. */

    definer_user.str= 0;
    definer_user.length= 0;

    definer_host.str= 0;
    definer_host.length= 0;
  }

  const LEX_CSTRING command[2]=
      {{ C_STRING_WITH_LEN("CREATE ") },
       { C_STRING_WITH_LEN("CREATE OR REPLACE ") }};

  if (thd->lex->create_info.or_replace())
    stmt_query.append(command[1]);
  else
    stmt_query.append(command[0]);

  append_definer(thd, &stmt_query, &definer_user, &definer_host);

  LEX_CSTRING stmt_definition;
  stmt_definition.str= (char*) thd->lex->stmt_definition_begin;
  stmt_definition.length= thd->lex->stmt_definition_end
    - thd->lex->stmt_definition_begin;
  trim_whitespace(thd->charset(), &stmt_definition);

  stmt_query.append(stmt_definition.str, stmt_definition.length);

  return wsrep_to_buf_helper(thd, stmt_query.c_ptr(), stmt_query.length(),
                             buf, buf_len);
}

void* start_wsrep_THD(void *arg)
{
  THD *thd= NULL;

  Wsrep_thd_args* thd_args= (Wsrep_thd_args*) arg;

  if (my_thread_init() || (!(thd= new THD(next_thread_id(), true))))
  {
    goto error;
  }

  statistic_increment(thread_created, &LOCK_status);

  thd->real_id=pthread_self(); // Keep purify happy

  my_net_init(&thd->net,(st_vio*) 0, thd, MYF(0));

  DBUG_PRINT("wsrep",(("creating thread %lld"), (long long)thd->thread_id));
  thd->prior_thr_create_utime= thd->start_utime= microsecond_interval_timer();

  server_threads.insert(thd);

  /* from bootstrap()... */
  thd->bootstrap=1;
  thd->max_client_packet_length= thd->net.max_packet;
  thd->security_ctx->master_access= ALL_KNOWN_ACL;

  /* from handle_one_connection... */
  pthread_detach_this_thread();

  mysql_thread_set_psi_id(thd->thread_id);
  thd->thr_create_utime=  microsecond_interval_timer();

  DBUG_EXECUTE_IF("wsrep_simulate_failed_connection_1", goto error; );
// </5.1.17>
  /*
    handle_one_connection() is normally the only way a thread would
    start and would always be on the very high end of the stack ,
    therefore, the thread stack always starts at the address of the
    first local variable of handle_one_connection, which is thd. We
    need to know the start of the stack so that we could check for
    stack overruns.
  */
  DBUG_PRINT("wsrep", ("handle_one_connection called by thread %lld",
                       (long long)thd->thread_id));
  /* now that we've called my_thread_init(), it is safe to call DBUG_* */

  wsrep_assign_from_threadvars(thd);
  wsrep_store_threadvars(thd);

  thd->system_thread= SYSTEM_THREAD_SLAVE_SQL;
  thd->security_ctx->skip_grants();

  /* handle_one_connection() again... */
  thd->mark_connection_idle();
  thd->init_for_queries();
  mysql_mutex_lock(&LOCK_wsrep_slave_threads);

  wsrep_running_threads++;

  switch (thd_args->thread_type()) {
    case WSREP_APPLIER_THREAD:
      wsrep_running_applier_threads++;
      break;
    case WSREP_ROLLBACKER_THREAD:
      wsrep_running_rollbacker_threads++;
      break;
    default:
      WSREP_ERROR("Incorrect wsrep thread type: %d", thd_args->thread_type());
      break;
  }

  mysql_cond_broadcast(&COND_wsrep_slave_threads);
  mysql_mutex_unlock(&LOCK_wsrep_slave_threads);

  WSREP_DEBUG("wsrep system thread %llu, %p starting",
              thd->thread_id, thd);
  thd_args->fun()(thd, static_cast<void *>(thd_args));

  WSREP_DEBUG("wsrep system thread: %llu, %p closing",
              thd->thread_id, thd);

  /* Wsrep may reset globals during thread context switches, store globals
     before cleanup. */
  wsrep_store_threadvars(thd);

  close_connection(thd, 0);

  mysql_mutex_lock(&LOCK_wsrep_slave_threads);
  DBUG_ASSERT(wsrep_running_threads > 0);
  wsrep_running_threads--;

  switch (thd_args->thread_type()) {
    case WSREP_APPLIER_THREAD:
      DBUG_ASSERT(wsrep_running_applier_threads > 0);
      wsrep_running_applier_threads--;
      break;
    case WSREP_ROLLBACKER_THREAD:
      DBUG_ASSERT(wsrep_running_rollbacker_threads > 0);
      wsrep_running_rollbacker_threads--;
      break;
    default:
      WSREP_ERROR("Incorrect wsrep thread type: %d", thd_args->thread_type());
      break;
  }

  delete thd_args;
  WSREP_DEBUG("wsrep running threads now: %lu", wsrep_running_threads);
  mysql_cond_broadcast(&COND_wsrep_slave_threads);
  mysql_mutex_unlock(&LOCK_wsrep_slave_threads);
  /*
    Note: We can't call THD destructor without crashing
    if plugins have not been initialized. However, in most of the
    cases this means that pre SE initialization SST failed and
    we are going to exit anyway.
  */
  if (plugins_are_initialized)
  {
    net_end(&thd->net);
    unlink_thd(thd);
  }
  else
  {
    /*
      TODO: lightweight cleanup to get rid of:
      'Error in my_thread_global_end(): 2 threads didn't exit'
      at server shutdown
    */
    server_threads.erase(thd);
  }

  delete thd;
  my_thread_end();
  return(NULL);

error:
  WSREP_ERROR("Failed to create/initialize system thread");

  if (thd)
  {
    close_connection(thd, ER_OUT_OF_RESOURCES);
    statistic_increment(aborted_connects, &LOCK_status);
    server_threads.erase(thd);
    delete thd;
    my_thread_end();
  }
  delete thd_args;
  // This will signal error to wsrep_slave_threads_update
  wsrep_thread_create_failed.store(true, std::memory_order_relaxed);

  /* Abort if its the first applier/rollbacker thread. */
  if (!mysqld_server_initialized)
    unireg_abort(1);
  else
    return NULL;
}

enum wsrep::streaming_context::fragment_unit wsrep_fragment_unit(ulong unit)
{
  switch (unit)
  {
  case WSREP_FRAG_BYTES: return wsrep::streaming_context::bytes;
  case WSREP_FRAG_ROWS: return wsrep::streaming_context::row;
  case WSREP_FRAG_STATEMENTS: return wsrep::streaming_context::statement;
  default:
    DBUG_ASSERT(0);
    return wsrep::streaming_context::bytes;
  }
}

bool THD::wsrep_parallel_slave_wait_for_prior_commit()
{
  if (rgi_slave && rgi_slave->is_parallel_exec)
  {
    wait_for_pending_deadlock_kill(this, rgi_slave);
    if (rgi_slave->killed_for_retry) {
      my_error(ER_LOCK_DEADLOCK, MYF(0));
      return true;
    }
    return wait_for_prior_commit();
  }
  return false;
}

/***** callbacks for wsrep service ************/

my_bool get_wsrep_recovery()
{
  return wsrep_recovery;
}

bool wsrep_consistency_check(THD *thd)
{
  return thd->wsrep_consistency_check == CONSISTENCY_CHECK_RUNNING;
}

// Wait until wsrep has reached ready state
void wsrep_wait_ready(THD *thd)
{
  // First check not locking the mutex.
  if (wsrep_ready)
    return;

  mysql_mutex_lock(&LOCK_wsrep_ready);
  while(!wsrep_ready)
  {
    WSREP_INFO("Waiting to reach ready state");
    mysql_cond_wait(&COND_wsrep_ready, &LOCK_wsrep_ready);
  }
  WSREP_INFO("ready state reached");
  mysql_mutex_unlock(&LOCK_wsrep_ready);
}

void wsrep_ready_set(bool ready_value)
{
  WSREP_DEBUG("Setting wsrep_ready to %d", ready_value);
  mysql_mutex_lock(&LOCK_wsrep_ready);
  wsrep_ready= ready_value;
  // Signal if we have reached ready state
  if (ready_value)
    mysql_cond_signal(&COND_wsrep_ready);
  mysql_mutex_unlock(&LOCK_wsrep_ready);
}


/*
  Commit an empty transaction.

  If the transaction is real and the wsrep transaction is still active,
  the transaction did not generate any rows or keys and is committed
  as empty. Here the wsrep transaction is rolled back and after statement
  step is performed to leave the wsrep transaction in the state as it
  never existed.

*/

void wsrep_commit_empty(THD* thd, bool all)
{
  DBUG_ENTER("wsrep_commit_empty");

  if (wsrep_is_real(thd, all) &&
      wsrep_thd_is_local(thd) &&
      thd->wsrep_trx().active() &&
      !thd->internal_transaction() &&
      thd->wsrep_trx().state() != wsrep::transaction::s_committed)
  {
#ifndef DBUG_OFF
    const bool empty= !wsrep_has_changes(thd);
    const bool create= thd->lex->sql_command == SQLCOM_CREATE_TABLE &&
      !thd->is_current_stmt_binlog_format_row();
    const bool aborted= thd->wsrep_cs().transaction().state() == wsrep::transaction::s_aborted;
    const bool ddl_replay= ((sql_command_flags[thd->lex->sql_command] &
                  (CF_SCHEMA_CHANGE | CF_ADMIN_COMMAND)) &&
                 thd->wsrep_cs().transaction().state() == wsrep::transaction::s_must_replay);
    /* Here transaction is either
       (1) empty (i.e. no changes) or
       (2) it was CREATE TABLE with no row binlog format or
       (3) we have already aborted transaction e.g. because max writeset size
       has been reached or
       (4) it was DDL and got BF aborted and must replay.
    */
    if(!(empty || create || aborted || ddl_replay))
    {
      WSREP_DEBUG("wsrep_commit_empty: thread: %llu client_state: %s client_mode:"
                  " %s trans_state: %s error: %s empty: %d create: %d aborted:"
		  " %d ddl_replay: %d sql: %s",
                  thd_get_thread_id(thd),
                  wsrep::to_c_string(thd->wsrep_cs().state()),
                  wsrep::to_c_string(thd->wsrep_cs().mode()),
                  wsrep::to_c_string(thd->wsrep_cs().transaction().state()),
                  wsrep::to_c_string(thd->wsrep_cs().current_error()),
                  empty, create, aborted, ddl_replay,
                  wsrep_thd_query(thd));

      DBUG_ASSERT(empty ||     // 1
                  create ||    // 2
                  aborted ||   // 3
                  ddl_replay); // 4
    }
#endif /* DBUG_OFF */
    bool have_error= wsrep_current_error(thd);
    int ret= wsrep_before_rollback(thd, all) ||
      wsrep_after_rollback(thd, all) ||
      wsrep_after_statement(thd);
    /* The committing transaction was empty but it held some locks and
       got BF aborted. As there were no certified changes in the
       data, we ignore the deadlock error and rely on error reporting
       by storage engine/server. */
    if (!ret && !have_error && wsrep_current_error(thd))
    {
      DBUG_ASSERT(wsrep_current_error(thd) == wsrep::e_deadlock_error);
      thd->wsrep_cs().reset_error();
    }

    if (ret)
      WSREP_DEBUG("wsrep_commit_empty failed: %s",
                  wsrep::to_c_string(thd->wsrep_cs().current_error()));
  }
  DBUG_VOID_RETURN;
}<|MERGE_RESOLUTION|>--- conflicted
+++ resolved
@@ -1608,39 +1608,7 @@
       This allows autocommit SELECTs and a first SELECT after SET AUTOCOMMIT=0
       TODO: modify to check if thd has locked any rows.
     */
-<<<<<<< HEAD
-    if (thd->wsrep_cs().sync_wait(-1))
-    {
-      const char* msg;
-      int err;
-
-      /*
-        Possibly relevant error codes:
-        ER_CHECKREAD, ER_ERROR_ON_READ, ER_INVALID_DEFAULT, ER_EMPTY_QUERY,
-        ER_FUNCTION_NOT_DEFINED, ER_NOT_ALLOWED_COMMAND, ER_NOT_SUPPORTED_YET,
-        ER_FEATURE_DISABLED, ER_QUERY_INTERRUPTED
-      */
-
-      switch (thd->wsrep_cs().current_error())
-      {
-      case wsrep::e_not_supported_error:
-        msg= "synchronous reads by wsrep backend. "
-          "Please unset wsrep_sync_wait variable.";
-        err= ER_NOT_SUPPORTED_YET;
-        break;
-      default:
-        msg= "Synchronous wait failed.";
-        err= ER_LOCK_WAIT_TIMEOUT; // NOTE: the above msg won't be displayed
-                                   //       with ER_LOCK_WAIT_TIMEOUT
-      }
-
-      my_error(err, MYF(0), msg);
-
-      return true;
-    }
-=======
     return thd->wsrep_cs().sync_wait(-1);
->>>>>>> 28b29580
   }
 
   return false;
