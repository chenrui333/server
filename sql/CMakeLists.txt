# Copyright (c) 2006, 2014, Oracle and/or its affiliates.
# Copyright (c) 2010, 2022, MariaDB Corporation.
# 
# This program is free software; you can redistribute it and/or modify
# it under the terms of the GNU General Public License as published by
# the Free Software Foundation; version 2 of the License.
# 
# This program is distributed in the hope that it will be useful,
# but WITHOUT ANY WARRANTY; without even the implied warranty of
# MERCHANTABILITY or FITNESS FOR A PARTICULAR PURPOSE.  See the
# GNU General Public License for more details.
# 
# You should have received a copy of the GNU General Public License
# along with this program; if not, write to the Free Software
# Foundation, Inc., 51 Franklin St, Fifth Floor, Boston, MA  02110-1335 USA


IF(WITH_WSREP AND NOT EMBEDDED_LIBRARY)
  SET(WSREP_SOURCES
    wsrep_client_service.cc
    wsrep_high_priority_service.cc
    wsrep_server_service.cc
    wsrep_storage_service.cc
    wsrep_server_state.cc
    wsrep_utils.cc
    wsrep_xid.cc
    wsrep_check_opts.cc
    wsrep_mysqld.cc
    wsrep_notify.cc
    wsrep_sst.cc
    wsrep_var.cc
    wsrep_binlog.cc
    wsrep_applier.cc
    wsrep_thd.cc
    wsrep_schema.cc
    wsrep_plugin.cc
    service_wsrep.cc
  )
  MYSQL_ADD_PLUGIN(wsrep ${WSREP_SOURCES} MANDATORY NOT_EMBEDDED EXPORT_SYMBOLS LINK_LIBRARIES wsrep-lib wsrep_api_v26)
ELSE()
  ADD_LIBRARY(wsrep STATIC wsrep_dummy.cc)
  ADD_DEPENDENCIES(wsrep GenError)
ENDIF()

INCLUDE_DIRECTORIES(
${CMAKE_SOURCE_DIR}/include
${CMAKE_SOURCE_DIR}/sql 
${PCRE_INCLUDES}
${ZLIB_INCLUDE_DIR}
${SSL_INCLUDE_DIRS}
${CMAKE_BINARY_DIR}/sql
)






ADD_CUSTOM_COMMAND(
  OUTPUT ${CMAKE_CURRENT_BINARY_DIR}/lex_token.h
  COMMAND gen_lex_token > lex_token.h
  DEPENDS gen_lex_token
)

ADD_DEFINITIONS(-DMYSQL_SERVER -DHAVE_EVENT_SCHEDULER)

IF(SSL_DEFINES)
 ADD_DEFINITIONS(${SSL_DEFINES})
ENDIF()

SET (SQL_SOURCE
              ../sql-common/client.c compat56.cc derror.cc des_key_file.cc
               discover.cc ../sql-common/errmsg.c
               field.cc field_conv.cc field_comp.cc
               filesort_utils.cc
               filesort.cc gstream.cc
               signal_handler.cc
               handler.cc
               hostname.cc init.cc item.cc item_buff.cc item_cmpfunc.cc 
               item_create.cc item_func.cc item_geofunc.cc item_row.cc 
               item_strfunc.cc item_subselect.cc item_sum.cc item_timefunc.cc 
               key.cc log.cc lock.cc
               log_event.cc rpl_record.cc rpl_reporting.cc
               log_event_old.cc rpl_record_old.cc
               mf_iocache.cc my_decimal.cc
               mysqld.cc net_serv.cc  keycaches.cc
               ../sql-common/client_plugin.c
               opt_range.cc opt_sum.cc
               ../sql-common/pack.c parse_file.cc password.c procedure.cc 
               protocol.cc records.cc repl_failsafe.cc rpl_filter.cc
               session_tracker.cc
               set_var.cc 
               slave.cc sp.cc sp_cache.cc sp_head.cc sp_pcontext.cc 
               sp_rcontext.cc spatial.cc sql_acl.cc sql_analyse.cc sql_base.cc 
               sql_cache.cc sql_class.cc sql_client.cc sql_crypt.cc
               sql_cursor.cc sql_db.cc sql_delete.cc sql_derived.cc
               sql_digest.cc sql_do.cc 
               sql_error.cc sql_handler.cc sql_get_diagnostics.cc
               sql_help.cc sql_insert.cc sql_lex.cc 
               sql_list.cc sql_load.cc sql_manager.cc
               sql_parse.cc sql_bootstrap.cc
               sql_partition.cc sql_plugin.cc sql_prepare.cc sql_rename.cc 
               debug_sync.cc
               sql_repl.cc sql_select.cc sql_show.cc sql_state.c
               group_by_handler.cc derived_handler.cc select_handler.cc
               sql_statistics.cc sql_string.cc lex_string.h
               sql_table.cc sql_test.cc sql_trigger.cc sql_udf.cc sql_union.cc
               sql_update.cc sql_view.cc strfunc.cc table.cc thr_malloc.cc 
               sql_time.cc tztime.cc unireg.cc item_xmlfunc.cc 
               uniques.cc
               rpl_tblmap.cc sql_binlog.cc event_scheduler.cc event_data_objects.cc
               event_queue.cc event_db_repository.cc 
               sql_tablespace.cc events.cc ../sql-common/my_user.c 
               partition_info.cc rpl_utility.cc rpl_injector.cc sql_locale.cc
               rpl_rli.cc rpl_mi.cc sql_servers.cc sql_audit.cc
               sql_connect.cc scheduler.cc sql_partition_admin.cc
               sql_profile.cc event_parse_data.cc sql_alter.cc
               sql_signal.cc mdl.cc sql_admin.cc
               transaction.cc sys_vars.cc sql_truncate.cc datadict.cc
               sql_reload.cc item_inetfunc.cc

               # added in MariaDB:
               sql_explain.cc
               sql_analyze_stmt.cc
               sql_join_cache.cc
               create_options.cc multi_range_read.cc
               opt_index_cond_pushdown.cc opt_subselect.cc
               opt_table_elimination.cc sql_expression_cache.cc
               gcalc_slicescan.cc gcalc_tools.cc
               ../sql-common/mysql_async.c
               my_apc.cc mf_iocache_encr.cc item_jsonfunc.cc
               my_json_writer.cc
               rpl_gtid.cc rpl_parallel.cc
               semisync.cc semisync_master.cc semisync_slave.cc
               semisync_master_ack_receiver.cc
               sql_schema.cc
               sql_type.cc sql_mode.cc sql_type_json.cc
               item_windowfunc.cc sql_window.cc
	       sql_cte.cc
               item_vers.cc
               sql_sequence.cc sql_sequence.h ha_sequence.h
               sql_tvc.cc sql_tvc.h
               opt_split.cc
               rowid_filter.cc rowid_filter.h
               opt_trace.cc
               table_cache.cc encryption.cc temporary_tables.cc
               proxy_protocol.cc backup.cc xa.cc
               ${CMAKE_CURRENT_BINARY_DIR}/sql_yacc.cc
               ${CMAKE_CURRENT_BINARY_DIR}/sql_yacc_ora.cc
               ${CMAKE_CURRENT_BINARY_DIR}/lex_hash.h
               ${CMAKE_CURRENT_BINARY_DIR}/lex_token.h
               ${GEN_SOURCES}
               ${MYSYS_LIBWRAP_SOURCE}
)
<<<<<<< HEAD
  
IF ((CMAKE_SYSTEM_NAME MATCHES "Linux" OR
     CMAKE_SYSTEM_NAME MATCHES "SunOS" OR
     WIN32 OR
     HAVE_KQUEUE)
    AND (NOT DISABLE_THREADPOOL))
=======

IF(CMAKE_C_COMPILER_ID MATCHES "Clang" AND
   NOT CMAKE_C_COMPILER_VERSION VERSION_LESS "13.0.0")
  ADD_COMPILE_FLAGS(${CMAKE_CURRENT_BINARY_DIR}/sql_yacc.cc
    ${CMAKE_CURRENT_BINARY_DIR}/sql_yacc_ora.cc
    COMPILE_FLAGS "-Wno-unused-but-set-variable")
ENDIF()

IF (CMAKE_SYSTEM_NAME MATCHES "Linux" OR
    CMAKE_SYSTEM_NAME MATCHES "Windows" OR
    CMAKE_SYSTEM_NAME MATCHES "SunOS" OR
    HAVE_KQUEUE)
>>>>>>> e8101a4d
 ADD_DEFINITIONS(-DHAVE_POOL_OF_THREADS)
 IF(WIN32)
   SET(SQL_SOURCE ${SQL_SOURCE} threadpool_win.cc)
 ENDIF()
 SET(SQL_SOURCE ${SQL_SOURCE} threadpool_generic.cc)
 SET(SQL_SOURCE ${SQL_SOURCE} threadpool_common.cc)
ENDIF()

IF(WIN32)
  SET(SQL_SOURCE ${SQL_SOURCE} handle_connections_win.cc)
ENDIF()

MYSQL_ADD_PLUGIN(partition ha_partition.cc STORAGE_ENGINE DEFAULT STATIC_ONLY
RECOMPILE_FOR_EMBEDDED)
MYSQL_ADD_PLUGIN(sql_sequence ha_sequence.cc STORAGE_ENGINE MANDATORY STATIC_ONLY
RECOMPILE_FOR_EMBEDDED)

ADD_LIBRARY(sql STATIC ${SQL_SOURCE})
DTRACE_INSTRUMENT(sql)
TARGET_LINK_LIBRARIES(sql
  mysys mysys_ssl dbug strings vio pcre
  ${LIBWRAP} ${LIBCRYPT} ${CMAKE_DL_LIBS} ${CMAKE_THREAD_LIBS_INIT}
  ${SSL_LIBRARIES}
  ${LIBSYSTEMD})

FOREACH(se aria partition perfschema sql_sequence wsrep)
  # These engines are used directly in sql sources.
  IF(TARGET ${se})
    TARGET_LINK_LIBRARIES(sql ${se})
  ENDIF()
ENDFOREACH()

IF(WIN32)
  SET(MYSQLD_SOURCE main.cc nt_servc.cc message.rc)
  TARGET_LINK_LIBRARIES(sql psapi)
ELSE()
  SET(MYSQLD_SOURCE main.cc ${DTRACE_PROBES_ALL})
ENDIF()


IF(MSVC AND NOT WITHOUT_DYNAMIC_PLUGINS)

  # mysqld.exe must to export symbols from some specific libs.
  # These symbols are used by dynamic plugins, that "link" to mysqld.
  #
  # To do that, we
  #
  # 1. Generate mysqld_lib.def text file with all symbols from static
  # libraries mysys, dbug, strings, sql.
  # 2. Then we call
  #  lib.exe /DEF:mysqld_lib.def ...
  #  to create import library mysqld_lib.lib and export library mysqld_lib.exp
  # 3. mysqld.exe links with mysqld_lib.exp (exporting symbols)
  # 4. plugins link with mysqld_lib.lib (importing symbols)
  #
  # We do not not regenerate .def, .lib and .exp
  # without necessity.E.g source modifications, that do not
  # change list of exported symbols, will not result in a relink for plugins.

  SET(MYSQLD_DEF ${CMAKE_CURRENT_BINARY_DIR}/mysqld_lib${CMAKE_CFG_INTDIR}.def)
  SET(MYSQLD_EXP ${CMAKE_CURRENT_BINARY_DIR}/mysqld_lib${CMAKE_CFG_INTDIR}.exp)
  SET(MYSQLD_LIB ${CMAKE_CURRENT_BINARY_DIR}/mysqld_lib${CMAKE_CFG_INTDIR}.lib)
  SET(MYSQLD_CORELIBS sql mysys dbug strings)
  FOREACH (CORELIB ${MYSQLD_CORELIBS})
    SET (LIB_LOCATIONS ${LIB_LOCATIONS} $<TARGET_FILE:${CORELIB}>)
  ENDFOREACH (CORELIB)

  SET(_PLATFORM x86)
  IF(CMAKE_SIZEOF_VOID_P EQUAL 8)
    SET(_PLATFORM  x64)
  ENDIF()
  # Create a cmake script to generate import and export libs
  # from a .def file
  SET(CMAKE_CONFIGURABLE_FILE_CONTENT "
    IF ((mysqld_lib\${CFG}.def IS_NEWER_THAN mysqld_lib\${CFG}.lib) OR
        (mysqld_lib\${CFG}.def IS_NEWER_THAN mysqld_lib\${CFG}.exp))
      FILE(REMOVE mysqld_lib\${CFG}.lib mysqld_lib\${CFG}.exp)
      SET(ENV{VS_UNICODE_OUTPUT})
      EXECUTE_PROCESS (
        COMMAND \"${CMAKE_LINKER}\" /lib /NAME:mysqld.exe \"/DEF:${CMAKE_CURRENT_BINARY_DIR}/mysqld_lib\${CFG}.def\" /MACHINE:${_PLATFORM}
        RESULT_VARIABLE ret)
      IF(NOT ret EQUAL 0)
        MESSAGE(FATAL_ERROR \"process failed ret=\${ret}\")
      ENDIF()
    ENDIF()
  ")

  CONFIGURE_FILE(
    ${PROJECT_SOURCE_DIR}/cmake/configurable_file_content.in
    make_mysqld_lib.cmake
    @ONLY)

  IF(CMAKE_VERSION VERSION_GREATER "3.2.0")
    SET(MYSQLD_LIB_BYPRODUCTS  BYPRODUCTS ${MYSQLD_DEF} ${MYSQLD_LIB} ${MYSQLD_EXP})
  ENDIF()

  ADD_CUSTOM_COMMAND(
    OUTPUT ${CMAKE_CURRENT_BINARY_DIR}/mysqld_lib.stamp
    ${MYSQLD_LIB_BYPRODUCTS}
    COMMENT "Generating ${MYSQLD_DEF}, ${MYSQLD_LIB}, ${MYSQLD_EXP}"
    COMMAND cscript //nologo ${PROJECT_SOURCE_DIR}/win/create_def_file.js
            ${_PLATFORM} /forLib ${LIB_LOCATIONS} > ${MYSQLD_DEF}.tmp
    COMMAND ${CMAKE_COMMAND} -E copy_if_different ${MYSQLD_DEF}.tmp ${MYSQLD_DEF}
    COMMAND ${CMAKE_COMMAND} -E remove ${MYSQLD_DEF}.tmp
    COMMAND ${CMAKE_COMMAND}  "-DCFG=${CMAKE_CFG_INTDIR}" -P make_mysqld_lib.cmake
    COMMAND ${CMAKE_COMMAND} -E touch mysqld_lib.stamp
    WORKING_DIRECTORY ${CMAKE_CURRENT_BINARY_DIR}
    DEPENDS ${MYSQLD_CORELIBS}
  )

  ADD_CUSTOM_TARGET(gen_mysqld_lib DEPENDS ${CMAKE_CURRENT_BINARY_DIR}/mysqld_lib.stamp)
  ADD_LIBRARY(mysqld_import_lib UNKNOWN IMPORTED GLOBAL)
  SET_TARGET_PROPERTIES(mysqld_import_lib PROPERTIES IMPORTED_LOCATION ${MYSQLD_LIB})
ENDIF()

ADD_LIBRARY(sql_builtins STATIC ${CMAKE_CURRENT_BINARY_DIR}/sql_builtin.cc)
TARGET_LINK_LIBRARIES(sql_builtins ${MYSQLD_STATIC_PLUGIN_LIBS})

MYSQL_ADD_EXECUTABLE(mysqld ${MYSQLD_SOURCE} DESTINATION ${INSTALL_SBINDIR} COMPONENT Server)

IF(APPLE) 
  # Add CoreServices framework since some dloadable plugins may need it 
  FIND_LIBRARY(CORESERVICES NAMES CoreServices) 
  IF(CORESERVICES) 
    TARGET_LINK_LIBRARIES(mysqld LINK_PRIVATE ${CORESERVICES})
  ENDIF() 
ENDIF() 

IF(NOT WITHOUT_DYNAMIC_PLUGINS)
  IF(NOT MSVC)
    SET_TARGET_PROPERTIES(mysqld PROPERTIES ENABLE_EXPORTS TRUE)
  ENDIF()
  GET_TARGET_PROPERTY(mysqld_link_flags mysqld LINK_FLAGS)
  IF(NOT mysqld_link_flags)
    SET(mysqld_link_flags)
  ENDIF()
  IF (MINGW OR CYGWIN)
    SET_TARGET_PROPERTIES(mysqld PROPERTIES LINK_FLAGS "${mysqld_link_flags} -Wl,--export-all-symbols")
  ENDIF()
  IF(MSVC)
    SET_TARGET_PROPERTIES(mysqld PROPERTIES LINK_FLAGS "${mysqld_link_flags} \"${MYSQLD_EXP}\"")
    ADD_DEPENDENCIES(mysqld gen_mysqld_lib)
  ENDIF()
ENDIF(NOT WITHOUT_DYNAMIC_PLUGINS)

TARGET_LINK_LIBRARIES(mysqld LINK_PRIVATE sql sql_builtins)


# Provide plugins with minimal set of libraries
SET(INTERFACE_LIBS ${LIBRT})
IF(INTERFACE_LIBS)
  TARGET_LINK_LIBRARIES(mysqld LINK_PUBLIC ${INTERFACE_LIBS})
ENDIF()

# On Solaris, some extra effort is required in order to get dtrace probes
# from static libraries
DTRACE_INSTRUMENT_STATIC_LIBS(mysqld 
 "sql;mysys;mysys_ssl;${MYSQLD_STATIC_PLUGIN_LIBS}")
 

SET(WITH_MYSQLD_LDFLAGS "" CACHE STRING "Additional linker flags for mysqld")
MARK_AS_ADVANCED(WITH_MYSQLD_LDFLAGS)
IF(WITH_MYSQLD_LDFLAGS)
  GET_TARGET_PROPERTY(MYSQLD_LINK_FLAGS mysqld LINK_FLAGS)
  IF(NOT MYSQLD_LINK_FLAGS)
    SET(MYSQLD_LINK_FLAGS) 
  ENDIF() 
  SET_TARGET_PROPERTIES(mysqld PROPERTIES LINK_FLAGS 
     "${MYSQLD_LINK_FLAGS} ${WITH_MYSQLD_LDFLAGS}")
ENDIF()

FIND_PACKAGE(BISON 2.0)


# Handle out-of-source build from source package with possibly broken 
# bison. Copy bison output to from source to build directory, if not already 
# there
IF (NOT BISON_FOUND)
  IF (NOT ${CMAKE_CURRENT_SOURCE_DIR} STREQUAL ${CMAKE_CURRENT_BINARY_DIR})
    FOREACH(file sql_yacc.cc sql_yacc.hh sql_yacc_ora.cc sql_yacc_ora.hh)
    IF(EXISTS ${CMAKE_CURRENT_SOURCE_DIR}/${file} AND (NOT EXISTS ${CMAKE_CURRENT_BINARY_DIR}/${file}))
        CONFIGURE_FILE(${CMAKE_CURRENT_SOURCE_DIR}/${file}
        ${CMAKE_CURRENT_BINARY_DIR}/${file} COPYONLY)
    ENDIF()
    ENDFOREACH()
  ENDIF()

  IF(NOT EXISTS ${CMAKE_CURRENT_BINARY_DIR}/sql_yacc.cc)
     # Output files are missing, bail out.
      SET(ERRMSG
         "Bison (GNU parser generator) is required to build MySQL."
         "Please install bison."
      )
      IF(WIN32)
       SET(ERRMSG ${ERRMSG}
       "You can download bison from http://gnuwin32.sourceforge.net/packages/bison.htm "
       "Choose 'Complete package, except sources' installation. We recommend to "
       "install bison into a directory without spaces, e.g C:\\GnuWin32.")
      ENDIF()
      MESSAGE(FATAL_ERROR ${ERRMSG})
  ENDIF()
ELSE()
  BISON_TARGET(gen_sql_yacc ${CMAKE_CURRENT_SOURCE_DIR}/sql_yacc.yy ${CMAKE_CURRENT_BINARY_DIR}/sql_yacc.cc
             COMPILE_FLAGS "-p MYSQL")

  BISON_TARGET(gen_sql_yacc_ora ${CMAKE_CURRENT_SOURCE_DIR}/sql_yacc_ora.yy ${CMAKE_CURRENT_BINARY_DIR}/sql_yacc_ora.cc
             COMPILE_FLAGS "-p ORA")
ENDIF()

IF(NOT CMAKE_CROSSCOMPILING)
  ADD_EXECUTABLE(gen_lex_token gen_lex_token.cc
   ${CMAKE_CURRENT_BINARY_DIR}/sql_yacc.hh)
  ADD_EXECUTABLE(gen_lex_hash gen_lex_hash.cc)
ENDIF()

ADD_CUSTOM_COMMAND(
  OUTPUT ${CMAKE_CURRENT_BINARY_DIR}/lex_hash.h
  COMMAND gen_lex_hash > lex_hash.h
  DEPENDS gen_lex_hash
)

MYSQL_ADD_EXECUTABLE(mysql_tzinfo_to_sql tztime.cc COMPONENT Server)
SET_TARGET_PROPERTIES(mysql_tzinfo_to_sql PROPERTIES COMPILE_FLAGS "-DTZINFO2SQL")
TARGET_LINK_LIBRARIES(mysql_tzinfo_to_sql mysys mysys_ssl)

ADD_CUSTOM_TARGET( 
        GenServerSource
        DEPENDS
        ${CMAKE_CURRENT_BINARY_DIR}/lex_hash.h
        ${CMAKE_CURRENT_BINARY_DIR}/lex_token.h
        ${CMAKE_CURRENT_BINARY_DIR}/sql_yacc_ora.cc
)
ADD_DEPENDENCIES(sql GenServerSource)

IF(WIN32 OR HAVE_DLOPEN AND NOT DISABLE_SHARED)
  ADD_LIBRARY(udf_example MODULE udf_example.c udf_example.def)
  SET_TARGET_PROPERTIES(udf_example PROPERTIES PREFIX "")
  TARGET_LINK_LIBRARIES(udf_example strings)
ENDIF()

CONFIGURE_FILE(
  ${CMAKE_SOURCE_DIR}/cmake/make_dist.cmake.in
  ${CMAKE_BINARY_DIR}/make_dist.cmake @ONLY)

ADD_CUSTOM_TARGET(dist 
  COMMAND ${CMAKE_COMMAND} -P ${CMAKE_BINARY_DIR}/make_dist.cmake
  DEPENDS ${CMAKE_BINARY_DIR}/sql/sql_yacc.cc ${CMAKE_BINARY_DIR}/sql/sql_yacc.hh
  DEPENDS ${CMAKE_BINARY_DIR}/sql/sql_yacc_ora.cc ${CMAKE_BINARY_DIR}/sql/sql_yacc_ora.hh
  WORKING_DIRECTORY ${CMAKE_BINARY_DIR}
)

ADD_CUSTOM_TARGET(distclean
  COMMAND ${CMAKE_COMMAND} -E echo  WARNING: distclean target is not functional
  COMMAND ${CMAKE_COMMAND} -E echo  Use 'git clean -Xdf' instead
  VERBATIM
  )

IF(INSTALL_LAYOUT STREQUAL "STANDALONE")

# Install initial database on windows
IF(WIN32 AND TARGET mysqld AND NOT CMAKE_CROSSCOMPILING)

  IF(MSVC_IDE OR CMAKE_GENERATOR MATCHES "Xcode")
    SET (CONFIG_PARAM -DCONFIG=${CMAKE_CFG_INTDIR})
  ENDIF()
  MAKE_DIRECTORY(${CMAKE_CURRENT_BINARY_DIR}/data)
  ADD_CUSTOM_COMMAND(
     OUTPUT initdb.dep
     COMMAND ${CMAKE_COMMAND} -E remove_directory data
     COMMAND ${CMAKE_COMMAND} -E make_directory data
     COMMAND ${CMAKE_COMMAND} -E chdir data ${CMAKE_COMMAND}
     ${CONFIG_PARAM}
     -DTOP_SRCDIR="${CMAKE_SOURCE_DIR}"
     -DBINDIR="${CMAKE_CURRENT_BINARY_DIR}"
     -DMYSQLD_EXECUTABLE="$<TARGET_FILE:mysqld>"
     -DCMAKE_CFG_INTDIR="${CMAKE_CFG_INTDIR}"
     -P ${CMAKE_SOURCE_DIR}/cmake/create_initial_db.cmake
     COMMAND ${CMAKE_COMMAND} -E touch ${CMAKE_CURRENT_BINARY_DIR}/initdb.dep
     WORKING_DIRECTORY ${CMAKE_CURRENT_BINARY_DIR}/
     DEPENDS mysqld
  )
  ADD_CUSTOM_TARGET(initial_database  
    ALL
    DEPENDS ${CMAKE_CURRENT_BINARY_DIR}/initdb.dep
  )
ELSE()
  # Not windows or cross compiling, just install an empty directory
  INSTALL(FILES ${DUMMY_FILE} DESTINATION data/mysql COMPONENT DataFiles)
ENDIF(WIN32 AND TARGET mysqld AND NOT CMAKE_CROSSCOMPILING)
ENDIF(INSTALL_LAYOUT STREQUAL "STANDALONE")

IF(WIN32)
  SET(my_bootstrap_sql ${CMAKE_CURRENT_BINARY_DIR}/my_bootstrap.sql)
  FILE(TO_NATIVE_PATH ${my_bootstrap_sql} native_outfile)

  # Create bootstrapper SQL script
  ADD_CUSTOM_COMMAND(OUTPUT    
    ${my_bootstrap_sql}
    COMMAND ${CMAKE_COMMAND} -E chdir ${CMAKE_SOURCE_DIR}/scripts
    cmd /c copy mysql_system_tables.sql+mysql_system_tables_data.sql+fill_help_tables.sql+mysql_performance_tables.sql+mysql_test_db.sql ${native_outfile}
    DEPENDS
    ${CMAKE_SOURCE_DIR}/scripts/mysql_system_tables.sql
    ${CMAKE_SOURCE_DIR}/scripts/mysql_system_tables_data.sql
    ${CMAKE_SOURCE_DIR}/scripts/fill_help_tables.sql
    ${CMAKE_SOURCE_DIR}/scripts/mysql_performance_tables.sql
    ${CMAKE_SOURCE_DIR}/scripts/mysql_test_db.sql
  )

  ADD_CUSTOM_COMMAND(
    OUTPUT ${CMAKE_CURRENT_BINARY_DIR}/mysql_bootstrap_sql.c
    COMMAND comp_sql
    mysql_bootstrap_sql
    ${CMAKE_CURRENT_BINARY_DIR}/my_bootstrap.sql
    mysql_bootstrap_sql.c
    WORKING_DIRECTORY ${CMAKE_CURRENT_BINARY_DIR}
    DEPENDS comp_sql ${my_bootstrap_sql}
  )

  MYSQL_ADD_EXECUTABLE(mysql_install_db 
    mysql_install_db.cc
    ${CMAKE_CURRENT_BINARY_DIR}/mysql_bootstrap_sql.c
    COMPONENT Server
  )
  SET_TARGET_PROPERTIES(mysql_install_db PROPERTIES COMPILE_FLAGS -DINSTALL_PLUGINDIR=${INSTALL_PLUGINDIR})
  TARGET_LINK_LIBRARIES(mysql_install_db mysys shlwapi)

  ADD_LIBRARY(winservice STATIC winservice.c)
  TARGET_LINK_LIBRARIES(winservice shell32)

  MYSQL_ADD_EXECUTABLE(mysql_upgrade_service
    mysql_upgrade_service.cc
    upgrade_conf_file.cc
    COMPONENT Server)
  TARGET_LINK_LIBRARIES(mysql_upgrade_service mysys winservice)
ENDIF(WIN32)

INSTALL(DIRECTORY . DESTINATION ${INSTALL_INCLUDEDIR}/server/private COMPONENT Development
  FILES_MATCHING PATTERN "*.h"
  PATTERN share EXCLUDE
  PATTERN CMakeFiles EXCLUDE)<|MERGE_RESOLUTION|>--- conflicted
+++ resolved
@@ -152,27 +152,19 @@
                ${GEN_SOURCES}
                ${MYSYS_LIBWRAP_SOURCE}
 )
-<<<<<<< HEAD
-  
+
+IF(CMAKE_C_COMPILER_ID MATCHES "Clang" AND
+   NOT CMAKE_C_COMPILER_VERSION VERSION_LESS "13.0.0")
+  ADD_COMPILE_FLAGS(${CMAKE_CURRENT_BINARY_DIR}/sql_yacc.cc
+    ${CMAKE_CURRENT_BINARY_DIR}/sql_yacc_ora.cc
+    COMPILE_FLAGS "-Wno-unused-but-set-variable")
+ENDIF()
+
 IF ((CMAKE_SYSTEM_NAME MATCHES "Linux" OR
      CMAKE_SYSTEM_NAME MATCHES "SunOS" OR
      WIN32 OR
      HAVE_KQUEUE)
     AND (NOT DISABLE_THREADPOOL))
-=======
-
-IF(CMAKE_C_COMPILER_ID MATCHES "Clang" AND
-   NOT CMAKE_C_COMPILER_VERSION VERSION_LESS "13.0.0")
-  ADD_COMPILE_FLAGS(${CMAKE_CURRENT_BINARY_DIR}/sql_yacc.cc
-    ${CMAKE_CURRENT_BINARY_DIR}/sql_yacc_ora.cc
-    COMPILE_FLAGS "-Wno-unused-but-set-variable")
-ENDIF()
-
-IF (CMAKE_SYSTEM_NAME MATCHES "Linux" OR
-    CMAKE_SYSTEM_NAME MATCHES "Windows" OR
-    CMAKE_SYSTEM_NAME MATCHES "SunOS" OR
-    HAVE_KQUEUE)
->>>>>>> e8101a4d
  ADD_DEFINITIONS(-DHAVE_POOL_OF_THREADS)
  IF(WIN32)
    SET(SQL_SOURCE ${SQL_SOURCE} threadpool_win.cc)
