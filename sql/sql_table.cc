/*
   Copyright (c) 2000, 2019, Oracle and/or its affiliates.
<<<<<<< HEAD
   Copyright (c) 2010, 2021, MariaDB
=======
   Copyright (c) 2010, 2022, MariaDB
>>>>>>> e2b50213

   This program is free software; you can redistribute it and/or modify
   it under the terms of the GNU General Public License as published by
   the Free Software Foundation; version 2 of the License.

   This program is distributed in the hope that it will be useful,
   but WITHOUT ANY WARRANTY; without even the implied warranty of
   MERCHANTABILITY or FITNESS FOR A PARTICULAR PURPOSE.  See the
   GNU General Public License for more details.

   You should have received a copy of the GNU General Public License
   along with this program; if not, write to the Free Software
   Foundation, Inc., 51 Franklin St, Fifth Floor, Boston, MA 02110-1335  USA
*/

/* drop and alter of tables */

#include "mariadb.h"
#include "sql_priv.h"
#include "unireg.h"
#include "debug_sync.h"
#include "sql_table.h"
#include "sql_parse.h"                        // test_if_data_home_dir
#include "sql_cache.h"                          // query_cache_*
#include "sql_base.h"   // lock_table_names
#include "lock.h"       // mysql_unlock_tables
#include "strfunc.h"    // find_type2, find_set
#include "sql_truncate.h"                       // regenerate_locked_table 
#include "sql_partition.h"                      // mem_alloc_error,
                                                // partition_info
                                                // NOT_A_PARTITION_ID
#include "sql_db.h"                             // load_db_opt_by_name
#include "sql_time.h"                  // make_truncated_value_warning
#include "records.h"             // init_read_record, end_read_record
#include "filesort.h"            // filesort_free_buffers
#include "sql_select.h"                // setup_order
#include "sql_handler.h"               // mysql_ha_rm_tables
#include "discover.h"                  // readfrm
#include "my_pthread.h"                // pthread_mutex_t
#include "log_event.h"                 // Query_log_event
#include "sql_statistics.h"
#include <hash.h>
#include <myisam.h>
#include <my_dir.h>
#include "create_options.h"
#include "sp_head.h"
#include "sp.h"
#include "sql_trigger.h"
#include "sql_parse.h"
#include "sql_show.h"
#include "transaction.h"
#include "sql_audit.h"
#include "sql_sequence.h"
#include "tztime.h"


#ifdef __WIN__
#include <io.h>
#endif

const char *primary_key_name="PRIMARY";

static int check_if_keyname_exists(const char *name,KEY *start, KEY *end);
static char *make_unique_key_name(THD *thd, const char *field_name, KEY *start,
                                  KEY *end);
static bool make_unique_constraint_name(THD *thd, LEX_CSTRING *name,
                                        List<Virtual_column_info> *vcol,
                                        uint *nr);
static const
char * make_unique_invisible_field_name(THD *thd, const char *field_name,
                        List<Create_field> *fields);

static int copy_data_between_tables(THD *thd, TABLE *from,TABLE *to,
                                    List<Create_field> &create, bool ignore,
				    uint order_num, ORDER *order,
				    ha_rows *copied,ha_rows *deleted,
                                    Alter_info::enum_enable_or_disable keys_onoff,
                                    Alter_table_ctx *alter_ctx);

static int mysql_prepare_create_table(THD *, HA_CREATE_INFO *, Alter_info *,
                                      uint *, handler *, KEY **, uint *, int,
                                      const LEX_CSTRING db,
                                      const LEX_CSTRING table_name);
static uint blob_length_by_type(enum_field_types type);
static bool fix_constraints_names(THD *thd, List<Virtual_column_info>
                                  *check_constraint_list);

/**
  @brief Helper function for explain_filename
  @param thd          Thread handle
  @param to_p         Explained name in system_charset_info
  @param end_p        End of the to_p buffer
  @param name         Name to be converted
  @param name_len     Length of the name, in bytes
*/
static char* add_identifier(THD* thd, char *to_p, const char * end_p,
                            const char* name, size_t name_len)
{
  uint res;
  uint errors;
  const char *conv_name, *conv_name_end;
  char tmp_name[FN_REFLEN];
  char conv_string[FN_REFLEN];
  int quote;

  DBUG_ENTER("add_identifier");
  if (!name[name_len])
    conv_name= name;
  else
  {
    strnmov(tmp_name, name, name_len);
    tmp_name[name_len]= 0;
    conv_name= tmp_name;
  }
  res= strconvert(&my_charset_filename, conv_name, name_len,
                  system_charset_info,
                  conv_string, FN_REFLEN, &errors);
  if (unlikely(!res || errors))
  {
    DBUG_PRINT("error", ("strconvert of '%s' failed with %u (errors: %u)", conv_name, res, errors));
    conv_name= name;
    conv_name_end= name + name_len;
  }
  else
  {
    DBUG_PRINT("info", ("conv '%s' -> '%s'", conv_name, conv_string));
    conv_name= conv_string;
    conv_name_end= conv_string + res;
  }

  quote= (likely(thd) ?
          get_quote_char_for_identifier(thd, conv_name, res - 1) :
          '`');

  if (quote != EOF && (end_p - to_p > 2))
  {
    *(to_p++)= (char) quote;
    while (*conv_name && (end_p - to_p - 1) > 0)
    {
      int length= my_charlen(system_charset_info, conv_name, conv_name_end);
      if (length <= 0)
        length= 1;
      if (length == 1 && *conv_name == (char) quote)
      { 
        if ((end_p - to_p) < 3)
          break;
        *(to_p++)= (char) quote;
        *(to_p++)= *(conv_name++);
      }
      else if (((long) length) < (end_p - to_p))
      {
        to_p= strnmov(to_p, conv_name, length);
        conv_name+= length;
      }
      else
        break;                               /* string already filled */
    }
    if (end_p > to_p) {
      *(to_p++)= (char) quote;
      if (end_p > to_p)
	*to_p= 0; /* terminate by NUL, but do not include it in the count */
    }
  }
  else
    to_p= strnmov(to_p, conv_name, end_p - to_p);
  DBUG_RETURN(to_p);
}


/**
  @brief Explain a path name by split it to database, table etc.
  
  @details Break down the path name to its logic parts
  (database, table, partition, subpartition).
  filename_to_tablename cannot be used on partitions, due to the #P# part.
  There can be up to 6 '#', #P# for partition, #SP# for subpartition
  and #TMP# or #REN# for temporary or renamed partitions.
  This should be used when something should be presented to a user in a
  diagnostic, error etc. when it would be useful to know what a particular
  file [and directory] means. Such as SHOW ENGINE STATUS, error messages etc.

  Examples:

    t1#P#p1                 table t1 partition p1
    t1#P#p1#SP#sp1          table t1 partition p1 subpartition sp1
    t1#P#p1#SP#sp1#TMP#     table t1 partition p1 subpartition sp1 temporary
    t1#P#p1#SP#sp1#REN#     table t1 partition p1 subpartition sp1 renamed

   @param      thd          Thread handle
   @param      from         Path name in my_charset_filename
                            Null terminated in my_charset_filename, normalized
                            to use '/' as directory separation character.
   @param      to           Explained name in system_charset_info
   @param      to_length    Size of to buffer
   @param      explain_mode Requested output format.
                            EXPLAIN_ALL_VERBOSE ->
                            [Database `db`, ]Table `tbl`[,[ Temporary| Renamed]
                            Partition `p` [, Subpartition `sp`]]
                            EXPLAIN_PARTITIONS_VERBOSE -> `db`.`tbl`
                            [[ Temporary| Renamed] Partition `p`
                            [, Subpartition `sp`]]
                            EXPLAIN_PARTITIONS_AS_COMMENT -> `db`.`tbl` |*
                            [,[ Temporary| Renamed] Partition `p`
                            [, Subpartition `sp`]] *|
                            (| is really a /, and it is all in one line)

   @retval     Length of returned string
*/

uint explain_filename(THD* thd,
		      const char *from,
                      char *to,
                      uint to_length,
                      enum_explain_filename_mode explain_mode)
{
  char *to_p= to;
  char *end_p= to_p + to_length;
  const char *db_name= NULL;
  size_t  db_name_len= 0;
  const char *table_name;
  size_t  table_name_len= 0;
  const char *part_name= NULL;
  size_t  part_name_len= 0;
  const char *subpart_name= NULL;
  size_t  subpart_name_len= 0;
  uint part_type= NORMAL_PART_NAME;

  const char *tmp_p;
  DBUG_ENTER("explain_filename");
  DBUG_PRINT("enter", ("from '%s'", from));
  tmp_p= from;
  table_name= from;
  /*
    If '/' then take last directory part as database.
    '/' is the directory separator, not FN_LIB_CHAR
  */
  while ((tmp_p= strchr(tmp_p, '/')))
  {
    db_name= table_name;
    /* calculate the length */
    db_name_len= (int)(tmp_p - db_name);
    tmp_p++;
    table_name= tmp_p;
  }
  tmp_p= table_name;
  /* Look if there are partition tokens in the table name. */
  while ((tmp_p= strchr(tmp_p, '#')))
  {
    tmp_p++;
    switch (tmp_p[0]) {
    case 'P':
    case 'p':
      if (tmp_p[1] == '#')
      {
        part_name= tmp_p + 2;
        tmp_p+= 2;
      }
      break;
    case 'S':
    case 's':
      if ((tmp_p[1] == 'P' || tmp_p[1] == 'p') && tmp_p[2] == '#')
      {
        part_name_len= (int)(tmp_p - part_name - 1);
        subpart_name= tmp_p + 3;
	tmp_p+= 3;
      }
      break;
    case 'T':
    case 't':
      if ((tmp_p[1] == 'M' || tmp_p[1] == 'm') &&
          (tmp_p[2] == 'P' || tmp_p[2] == 'p') &&
          tmp_p[3] == '#' && !tmp_p[4])
      {
        part_type= TEMP_PART_NAME;
        tmp_p+= 4;
      }
      break;
    case 'R':
    case 'r':
      if ((tmp_p[1] == 'E' || tmp_p[1] == 'e') &&
          (tmp_p[2] == 'N' || tmp_p[2] == 'n') &&
          tmp_p[3] == '#' && !tmp_p[4])
      {
        part_type= RENAMED_PART_NAME;
        tmp_p+= 4;
      }
      break;
    default:
      /* Not partition name part. */
      ;
    }
  }
  if (part_name)
  {
    table_name_len= (int)(part_name - table_name - 3);
    if (subpart_name)
      subpart_name_len= strlen(subpart_name);
    else
      part_name_len= strlen(part_name);
    if (part_type != NORMAL_PART_NAME)
    {
      if (subpart_name)
        subpart_name_len-= 5;
      else
        part_name_len-= 5;
    }
  }
  else
    table_name_len= strlen(table_name);
  if (db_name)
  {
    if (explain_mode == EXPLAIN_ALL_VERBOSE)
    {
      to_p= strnmov(to_p, ER_THD_OR_DEFAULT(thd, ER_DATABASE_NAME),
                                            end_p - to_p);
      *(to_p++)= ' ';
      to_p= add_identifier(thd, to_p, end_p, db_name, db_name_len);
      to_p= strnmov(to_p, ", ", end_p - to_p);
    }
    else
    {
      to_p= add_identifier(thd, to_p, end_p, db_name, db_name_len);
      to_p= strnmov(to_p, ".", end_p - to_p);
    }
  }
  if (explain_mode == EXPLAIN_ALL_VERBOSE)
  {
    to_p= strnmov(to_p, ER_THD_OR_DEFAULT(thd, ER_TABLE_NAME), end_p - to_p);
    *(to_p++)= ' ';
    to_p= add_identifier(thd, to_p, end_p, table_name, table_name_len);
  }
  else
    to_p= add_identifier(thd, to_p, end_p, table_name, table_name_len);
  if (part_name)
  {
    if (explain_mode == EXPLAIN_PARTITIONS_AS_COMMENT)
      to_p= strnmov(to_p, " /* ", end_p - to_p);
    else if (explain_mode == EXPLAIN_PARTITIONS_VERBOSE)
      to_p= strnmov(to_p, " ", end_p - to_p);
    else
      to_p= strnmov(to_p, ", ", end_p - to_p);
    if (part_type != NORMAL_PART_NAME)
    {
      if (part_type == TEMP_PART_NAME)
        to_p= strnmov(to_p, ER_THD_OR_DEFAULT(thd, ER_TEMPORARY_NAME),
                      end_p - to_p);
      else
        to_p= strnmov(to_p, ER_THD_OR_DEFAULT(thd, ER_RENAMED_NAME),
                      end_p - to_p);
      to_p= strnmov(to_p, " ", end_p - to_p);
    }
    to_p= strnmov(to_p, ER_THD_OR_DEFAULT(thd, ER_PARTITION_NAME),
                  end_p - to_p);
    *(to_p++)= ' ';
    to_p= add_identifier(thd, to_p, end_p, part_name, part_name_len);
    if (subpart_name)
    {
      to_p= strnmov(to_p, ", ", end_p - to_p);
      to_p= strnmov(to_p, ER_THD_OR_DEFAULT(thd, ER_SUBPARTITION_NAME),
                    end_p - to_p);
      *(to_p++)= ' ';
      to_p= add_identifier(thd, to_p, end_p, subpart_name, subpart_name_len);
    }
    if (explain_mode == EXPLAIN_PARTITIONS_AS_COMMENT)
      to_p= strnmov(to_p, " */", end_p - to_p);
  }
  DBUG_PRINT("exit", ("to '%s'", to));
  DBUG_RETURN((uint)(to_p - to));
}


/*
  Translate a file name to a table name (WL #1324).

  SYNOPSIS
    filename_to_tablename()
      from                      The file name in my_charset_filename.
      to                OUT     The table name in system_charset_info.
      to_length                 The size of the table name buffer.

  RETURN
    Table name length.
*/

uint filename_to_tablename(const char *from, char *to, size_t to_length, 
                           bool stay_quiet)
{
  uint errors;
  size_t res;
  DBUG_ENTER("filename_to_tablename");
  DBUG_PRINT("enter", ("from '%s'", from));

  res= strconvert(&my_charset_filename, from, FN_REFLEN,
                  system_charset_info,  to, to_length, &errors);
  if (unlikely(errors)) // Old 5.0 name
  {
    res= (strxnmov(to, to_length, MYSQL50_TABLE_NAME_PREFIX,  from, NullS) -
          to);
    if (!stay_quiet)
      sql_print_error("Invalid (old?) table or database name '%s'", from);
  }

  DBUG_PRINT("exit", ("to '%s'", to));
  DBUG_RETURN((uint)res);
}


/**
  Check if given string begins with "#mysql50#" prefix
  
  @param   name          string to check cut 
  
  @retval
    FALSE  no prefix found
  @retval
    TRUE   prefix found
*/

bool check_mysql50_prefix(const char *name)
{
  return (name[0] == '#' && 
         !strncmp(name, MYSQL50_TABLE_NAME_PREFIX,
                  MYSQL50_TABLE_NAME_PREFIX_LENGTH));
}


/**
  Check if given string begins with "#mysql50#" prefix, cut it if so.
  
  @param   from          string to check and cut 
  @param   to[out]       buffer for result string
  @param   to_length     its size
  
  @retval
    0      no prefix found
  @retval
    non-0  result string length
*/

uint check_n_cut_mysql50_prefix(const char *from, char *to, size_t to_length)
{
  if (check_mysql50_prefix(from))
    return (uint) (strmake(to, from + MYSQL50_TABLE_NAME_PREFIX_LENGTH,
                           to_length - 1) - to);
  return 0;
}


static bool check_if_frm_exists(char *path, const char *db, const char *table)
{
  fn_format(path, table, db, reg_ext, MYF(0));
  return !access(path, F_OK);
}


/*
  Translate a table name to a file name (WL #1324).

  SYNOPSIS
    tablename_to_filename()
      from                      The table name in system_charset_info.
      to                OUT     The file name in my_charset_filename.
      to_length                 The size of the file name buffer.

  RETURN
    File name length.
*/

uint tablename_to_filename(const char *from, char *to, size_t to_length)
{
  uint errors, length;
  DBUG_ENTER("tablename_to_filename");
  DBUG_PRINT("enter", ("from '%s'", from));

  if ((length= check_n_cut_mysql50_prefix(from, to, to_length)))
  {
    /*
      Check if the name supplied is a valid mysql 5.0 name and 
      make the name a zero length string if it's not.
      Note that just returning zero length is not enough : 
      a lot of places don't check the return value and expect 
      a zero terminated string.
    */  
    if (check_table_name(to, length, TRUE))
    {
      to[0]= 0;
      length= 0;
    }
    DBUG_RETURN(length);
  }
  length= strconvert(system_charset_info, from, FN_REFLEN,
                     &my_charset_filename, to, to_length, &errors);
  if (check_if_legal_tablename(to) &&
      length + 4 < to_length)
  {
    memcpy(to + length, "@@@", 4);
    length+= 3;
  }
  DBUG_PRINT("exit", ("to '%s'", to));
  DBUG_RETURN(length);
}


/*
  Creates path to a file: mysql_data_dir/db/table.ext

  SYNOPSIS
   build_table_filename()
     buff                       Where to write result in my_charset_filename.
                                This may be the same as table_name.
     bufflen                    buff size
     db                         Database name in system_charset_info.
     table_name                 Table name in system_charset_info.
     ext                        File extension.
     flags                      FN_FROM_IS_TMP or FN_TO_IS_TMP or FN_IS_TMP
                                table_name is temporary, do not change.

  NOTES

    Uses database and table name, and extension to create
    a file name in mysql_data_dir. Database and table
    names are converted from system_charset_info into "fscs".
    Unless flags indicate a temporary table name.
    'db' is always converted.
    'ext' is not converted.

    The conversion suppression is required for ALTER TABLE. This
    statement creates intermediate tables. These are regular
    (non-temporary) tables with a temporary name. Their path names must
    be derivable from the table name. So we cannot use
    build_tmptable_filename() for them.

  RETURN
    path length
*/

uint build_table_filename(char *buff, size_t bufflen, const char *db,
                          const char *table_name, const char *ext, uint flags)
{
  char dbbuff[FN_REFLEN];
  char tbbuff[FN_REFLEN];
  DBUG_ENTER("build_table_filename");
  DBUG_PRINT("enter", ("db: '%s'  table_name: '%s'  ext: '%s'  flags: %x",
                       db, table_name, ext, flags));

  (void) tablename_to_filename(db, dbbuff, sizeof(dbbuff));

  /* Check if this is a temporary table name. Allow it if a corresponding .frm file exists */
  if (is_prefix(table_name, tmp_file_prefix) && strlen(table_name) < NAME_CHAR_LEN &&
      check_if_frm_exists(tbbuff, dbbuff, table_name))
    flags|= FN_IS_TMP;

  if (flags & FN_IS_TMP) // FN_FROM_IS_TMP | FN_TO_IS_TMP
    strmake(tbbuff, table_name, sizeof(tbbuff)-1);
  else
    (void) tablename_to_filename(table_name, tbbuff, sizeof(tbbuff));

  char *end = buff + bufflen;
  /* Don't add FN_ROOTDIR if mysql_data_home already includes it */
  char *pos = strnmov(buff, mysql_data_home, bufflen);
  size_t rootdir_len= strlen(FN_ROOTDIR);
  if (pos - rootdir_len >= buff &&
      memcmp(pos - rootdir_len, FN_ROOTDIR, rootdir_len) != 0)
    pos= strnmov(pos, FN_ROOTDIR, end - pos);
  pos= strxnmov(pos, end - pos, dbbuff, FN_ROOTDIR, NullS);
#ifdef USE_SYMDIR
  if (!(flags & SKIP_SYMDIR_ACCESS))
  {
    unpack_dirname(buff, buff);
    pos= strend(buff);
  }
#endif
  pos= strxnmov(pos, end - pos, tbbuff, ext, NullS);

  DBUG_PRINT("exit", ("buff: '%s'", buff));
  DBUG_RETURN((uint)(pos - buff));
}


/**
  Create path to a temporary table mysql_tmpdir/#sql1234_12_1
  (i.e. to its .FRM file but without an extension).

  @param thd      The thread handle.
  @param buff     Where to write result in my_charset_filename.
  @param bufflen  buff size

  @note
    Uses current_pid, thread_id, and tmp_table counter to create
    a file name in mysql_tmpdir.

  @return Path length.
*/

uint build_tmptable_filename(THD* thd, char *buff, size_t bufflen)
{
  DBUG_ENTER("build_tmptable_filename");

  char *p= strnmov(buff, mysql_tmpdir, bufflen);
  my_snprintf(p, bufflen - (p - buff), "/%s%lx_%llx_%x",
              tmp_file_prefix, current_pid,
              thd->thread_id, thd->tmp_table++);

  if (lower_case_table_names)
  {
    /* Convert all except tmpdir to lower case */
    my_casedn_str(files_charset_info, p);
  }

  size_t length= unpack_filename(buff, buff);
  DBUG_PRINT("exit", ("buff: '%s'", buff));
  DBUG_RETURN((uint)length);
}

/*
--------------------------------------------------------------------------

   MODULE: DDL log
   -----------------

   This module is used to ensure that we can recover from crashes that occur
   in the middle of a meta-data operation in MySQL. E.g. DROP TABLE t1, t2;
   We need to ensure that both t1 and t2 are dropped and not only t1 and
   also that each table drop is entirely done and not "half-baked".

   To support this we create log entries for each meta-data statement in the
   ddl log while we are executing. These entries are dropped when the
   operation is completed.

   At recovery those entries that were not completed will be executed.

   There is only one ddl log in the system and it is protected by a mutex
   and there is a global struct that contains information about its current
   state.

   History:
   First version written in 2006 by Mikael Ronstrom
--------------------------------------------------------------------------
*/

struct st_global_ddl_log
{
  /*
    We need to adjust buffer size to be able to handle downgrades/upgrades
    where IO_SIZE has changed. We'll set the buffer size such that we can
    handle that the buffer size was upto 4 times bigger in the version
    that wrote the DDL log.
  */
  char file_entry_buf[4*IO_SIZE];
  char file_name_str[FN_REFLEN];
  char *file_name;
  DDL_LOG_MEMORY_ENTRY *first_free;
  DDL_LOG_MEMORY_ENTRY *first_used;
  uint num_entries;
  File file_id;
  uint name_len;
  uint io_size;
  bool inited;
  bool do_release;
  bool recovery_phase;
  st_global_ddl_log() : inited(false), do_release(false) {}
};

st_global_ddl_log global_ddl_log;

mysql_mutex_t LOCK_gdl;

#define DDL_LOG_ENTRY_TYPE_POS 0
#define DDL_LOG_ACTION_TYPE_POS 1
#define DDL_LOG_PHASE_POS 2
#define DDL_LOG_NEXT_ENTRY_POS 4
#define DDL_LOG_NAME_POS 8

#define DDL_LOG_NUM_ENTRY_POS 0
#define DDL_LOG_NAME_LEN_POS 4
#define DDL_LOG_IO_SIZE_POS 8

/**
  Read one entry from ddl log file.

  @param entry_no                     Entry number to read

  @return Operation status
    @retval true   Error
    @retval false  Success
*/

static bool read_ddl_log_file_entry(uint entry_no)
{
  bool error= FALSE;
  File file_id= global_ddl_log.file_id;
  uchar *file_entry_buf= (uchar*)global_ddl_log.file_entry_buf;
  size_t io_size= global_ddl_log.io_size;
  DBUG_ENTER("read_ddl_log_file_entry");

  mysql_mutex_assert_owner(&LOCK_gdl);
  if (mysql_file_pread(file_id, file_entry_buf, io_size, io_size * entry_no,
                       MYF(MY_WME)) != io_size)
    error= TRUE;
  DBUG_RETURN(error);
}


/**
  Write one entry to ddl log file.

  @param entry_no                     Entry number to write

  @return Operation status
    @retval true   Error
    @retval false  Success
*/

static bool write_ddl_log_file_entry(uint entry_no)
{
  bool error= FALSE;
  File file_id= global_ddl_log.file_id;
  uchar *file_entry_buf= (uchar*)global_ddl_log.file_entry_buf;
  DBUG_ENTER("write_ddl_log_file_entry");

  mysql_mutex_assert_owner(&LOCK_gdl);
  if (mysql_file_pwrite(file_id, file_entry_buf,
                        IO_SIZE, IO_SIZE * entry_no, MYF(MY_WME)) != IO_SIZE)
    error= TRUE;
  DBUG_RETURN(error);
}


/**
  Sync the ddl log file.

  @return Operation status
    @retval FALSE  Success
    @retval TRUE   Error
*/


static bool sync_ddl_log_file()
{
  DBUG_ENTER("sync_ddl_log_file");
  DBUG_RETURN(mysql_file_sync(global_ddl_log.file_id, MYF(MY_WME)));
}


/**
  Write ddl log header.

  @return Operation status
    @retval TRUE                      Error
    @retval FALSE                     Success
*/

static bool write_ddl_log_header()
{
  uint16 const_var;
  DBUG_ENTER("write_ddl_log_header");

  int4store(&global_ddl_log.file_entry_buf[DDL_LOG_NUM_ENTRY_POS],
            global_ddl_log.num_entries);
  const_var= FN_REFLEN;
  int4store(&global_ddl_log.file_entry_buf[DDL_LOG_NAME_LEN_POS],
            (ulong) const_var);
  const_var= IO_SIZE;
  int4store(&global_ddl_log.file_entry_buf[DDL_LOG_IO_SIZE_POS],
            (ulong) const_var);
  if (write_ddl_log_file_entry(0UL))
  {
    sql_print_error("Error writing ddl log header");
    DBUG_RETURN(TRUE);
  }
  DBUG_RETURN(sync_ddl_log_file());
}


/**
  Create ddl log file name.
  @param file_name                   Filename setup
*/

static inline void create_ddl_log_file_name(char *file_name)
{
  strxmov(file_name, mysql_data_home, "/", "ddl_log.log", NullS);
}


/**
  Read header of ddl log file.

  When we read the ddl log header we get information about maximum sizes
  of names in the ddl log and we also get information about the number
  of entries in the ddl log.

  @return Last entry in ddl log (0 if no entries)
*/

static uint read_ddl_log_header()
{
  uchar *file_entry_buf= (uchar*)global_ddl_log.file_entry_buf;
  char file_name[FN_REFLEN];
  uint entry_no;
  bool successful_open= FALSE;
  DBUG_ENTER("read_ddl_log_header");

  mysql_mutex_init(key_LOCK_gdl, &LOCK_gdl, MY_MUTEX_INIT_SLOW);
  mysql_mutex_lock(&LOCK_gdl);
  create_ddl_log_file_name(file_name);
  if ((global_ddl_log.file_id= mysql_file_open(key_file_global_ddl_log,
                                               file_name,
                                               O_RDWR | O_BINARY, MYF(0))) >= 0)
  {
    if (read_ddl_log_file_entry(0UL))
    {
      /* Write message into error log */
      sql_print_error("Failed to read ddl log file in recovery");
    }
    else
      successful_open= TRUE;
  }
  if (successful_open)
  {
    entry_no= uint4korr(&file_entry_buf[DDL_LOG_NUM_ENTRY_POS]);
    global_ddl_log.name_len= uint4korr(&file_entry_buf[DDL_LOG_NAME_LEN_POS]);
    global_ddl_log.io_size= uint4korr(&file_entry_buf[DDL_LOG_IO_SIZE_POS]);
    DBUG_ASSERT(global_ddl_log.io_size <=
                sizeof(global_ddl_log.file_entry_buf));
  }
  else
  {
    entry_no= 0;
  }
  global_ddl_log.first_free= NULL;
  global_ddl_log.first_used= NULL;
  global_ddl_log.num_entries= 0;
  global_ddl_log.do_release= true;
  mysql_mutex_unlock(&LOCK_gdl);
  DBUG_RETURN(entry_no);
}


/**
  Convert from ddl_log_entry struct to file_entry_buf binary blob.

  @param ddl_log_entry   filled in ddl_log_entry struct.
*/

static void set_global_from_ddl_log_entry(const DDL_LOG_ENTRY *ddl_log_entry)
{
  mysql_mutex_assert_owner(&LOCK_gdl);
  global_ddl_log.file_entry_buf[DDL_LOG_ENTRY_TYPE_POS]=
                                    (char)DDL_LOG_ENTRY_CODE;
  global_ddl_log.file_entry_buf[DDL_LOG_ACTION_TYPE_POS]=
                                    (char)ddl_log_entry->action_type;
  global_ddl_log.file_entry_buf[DDL_LOG_PHASE_POS]= 0;
  int4store(&global_ddl_log.file_entry_buf[DDL_LOG_NEXT_ENTRY_POS],
            ddl_log_entry->next_entry);
  DBUG_ASSERT(strlen(ddl_log_entry->name) < FN_REFLEN);
  strmake(&global_ddl_log.file_entry_buf[DDL_LOG_NAME_POS],
          ddl_log_entry->name, FN_REFLEN - 1);
  if (ddl_log_entry->action_type == DDL_LOG_RENAME_ACTION ||
      ddl_log_entry->action_type == DDL_LOG_REPLACE_ACTION ||
      ddl_log_entry->action_type == DDL_LOG_EXCHANGE_ACTION)
  {
    DBUG_ASSERT(strlen(ddl_log_entry->from_name) < FN_REFLEN);
    strmake(&global_ddl_log.file_entry_buf[DDL_LOG_NAME_POS + FN_REFLEN],
          ddl_log_entry->from_name, FN_REFLEN - 1);
  }
  else
    global_ddl_log.file_entry_buf[DDL_LOG_NAME_POS + FN_REFLEN]= 0;
  DBUG_ASSERT(strlen(ddl_log_entry->handler_name) < FN_REFLEN);
  strmake(&global_ddl_log.file_entry_buf[DDL_LOG_NAME_POS + (2*FN_REFLEN)],
          ddl_log_entry->handler_name, FN_REFLEN - 1);
  if (ddl_log_entry->action_type == DDL_LOG_EXCHANGE_ACTION)
  {
    DBUG_ASSERT(strlen(ddl_log_entry->tmp_name) < FN_REFLEN);
    strmake(&global_ddl_log.file_entry_buf[DDL_LOG_NAME_POS + (3*FN_REFLEN)],
          ddl_log_entry->tmp_name, FN_REFLEN - 1);
  }
  else
    global_ddl_log.file_entry_buf[DDL_LOG_NAME_POS + (3*FN_REFLEN)]= 0;
}


/**
  Convert from file_entry_buf binary blob to ddl_log_entry struct.

  @param[out] ddl_log_entry   struct to fill in.

  @note Strings (names) are pointing to the global_ddl_log structure,
  so LOCK_gdl needs to be hold until they are read or copied.
*/

static void set_ddl_log_entry_from_global(DDL_LOG_ENTRY *ddl_log_entry,
                                          const uint read_entry)
{
  char *file_entry_buf= (char*) global_ddl_log.file_entry_buf;
  uint inx;
  uchar single_char;

  mysql_mutex_assert_owner(&LOCK_gdl);
  ddl_log_entry->entry_pos= read_entry;
  single_char= file_entry_buf[DDL_LOG_ENTRY_TYPE_POS];
  ddl_log_entry->entry_type= (enum ddl_log_entry_code)single_char;
  single_char= file_entry_buf[DDL_LOG_ACTION_TYPE_POS];
  ddl_log_entry->action_type= (enum ddl_log_action_code)single_char;
  ddl_log_entry->phase= file_entry_buf[DDL_LOG_PHASE_POS];
  ddl_log_entry->next_entry= uint4korr(&file_entry_buf[DDL_LOG_NEXT_ENTRY_POS]);
  ddl_log_entry->name= &file_entry_buf[DDL_LOG_NAME_POS];
  inx= DDL_LOG_NAME_POS + global_ddl_log.name_len;
  ddl_log_entry->from_name= &file_entry_buf[inx];
  inx+= global_ddl_log.name_len;
  ddl_log_entry->handler_name= &file_entry_buf[inx];
  if (ddl_log_entry->action_type == DDL_LOG_EXCHANGE_ACTION)
  {
    inx+= global_ddl_log.name_len;
    ddl_log_entry->tmp_name= &file_entry_buf[inx];
  }
  else
    ddl_log_entry->tmp_name= NULL;
}


/**
  Read a ddl log entry.

  Read a specified entry in the ddl log.

  @param read_entry               Number of entry to read
  @param[out] entry_info          Information from entry

  @return Operation status
    @retval TRUE                     Error
    @retval FALSE                    Success
*/

static bool read_ddl_log_entry(uint read_entry, DDL_LOG_ENTRY *ddl_log_entry)
{
  DBUG_ENTER("read_ddl_log_entry");

  if (read_ddl_log_file_entry(read_entry))
  {
    DBUG_RETURN(TRUE);
  }
  set_ddl_log_entry_from_global(ddl_log_entry, read_entry);
  DBUG_RETURN(FALSE);
}


/**
  Initialise ddl log.

  Write the header of the ddl log file and length of names. Also set
  number of entries to zero.

  @return Operation status
    @retval TRUE                     Error
    @retval FALSE                    Success
*/

static bool init_ddl_log()
{
  char file_name[FN_REFLEN];
  DBUG_ENTER("init_ddl_log");

  if (global_ddl_log.inited)
    goto end;

  global_ddl_log.io_size= IO_SIZE;
  global_ddl_log.name_len= FN_REFLEN;
  create_ddl_log_file_name(file_name);
  if ((global_ddl_log.file_id= mysql_file_create(key_file_global_ddl_log,
                                                 file_name, CREATE_MODE,
                                                 O_RDWR | O_TRUNC | O_BINARY,
                                                 MYF(MY_WME))) < 0)
  {
    /* Couldn't create ddl log file, this is serious error */
    sql_print_error("Failed to open ddl log file");
    DBUG_RETURN(TRUE);
  }
  global_ddl_log.inited= TRUE;
  if (write_ddl_log_header())
  {
    (void) mysql_file_close(global_ddl_log.file_id, MYF(MY_WME));
    global_ddl_log.inited= FALSE;
    DBUG_RETURN(TRUE);
  }

end:
  DBUG_RETURN(FALSE);
}


/**
  Sync ddl log file.

  @return Operation status
    @retval TRUE        Error
    @retval FALSE       Success
*/

static bool sync_ddl_log_no_lock()
{
  DBUG_ENTER("sync_ddl_log_no_lock");

  mysql_mutex_assert_owner(&LOCK_gdl);
  if ((!global_ddl_log.recovery_phase) &&
      init_ddl_log())
  {
    DBUG_RETURN(TRUE);
  }
  DBUG_RETURN(sync_ddl_log_file());
}


/**
  @brief Deactivate an individual entry.

  @details For complex rename operations we need to deactivate individual
  entries.

  During replace operations where we start with an existing table called
  t1 and a replacement table called t1#temp or something else and where
  we want to delete t1 and rename t1#temp to t1 this is not possible to
  do in a safe manner unless the ddl log is informed of the phases in
  the change.

  Delete actions are 1-phase actions that can be ignored immediately after
  being executed.
  Rename actions from x to y is also a 1-phase action since there is no
  interaction with any other handlers named x and y.
  Replace action where drop y and x -> y happens needs to be a two-phase
  action. Thus the first phase will drop y and the second phase will
  rename x -> y.

  @param entry_no     Entry position of record to change

  @return Operation status
    @retval TRUE      Error
    @retval FALSE     Success
*/

static bool deactivate_ddl_log_entry_no_lock(uint entry_no)
{
  uchar *file_entry_buf= (uchar*)global_ddl_log.file_entry_buf;
  DBUG_ENTER("deactivate_ddl_log_entry_no_lock");

  mysql_mutex_assert_owner(&LOCK_gdl);
  if (!read_ddl_log_file_entry(entry_no))
  {
    if (file_entry_buf[DDL_LOG_ENTRY_TYPE_POS] == DDL_LOG_ENTRY_CODE)
    {
      /*
        Log entry, if complete mark it done (IGNORE).
        Otherwise increase the phase by one.
      */
      if (file_entry_buf[DDL_LOG_ACTION_TYPE_POS] == DDL_LOG_DELETE_ACTION ||
          file_entry_buf[DDL_LOG_ACTION_TYPE_POS] == DDL_LOG_RENAME_ACTION ||
          (file_entry_buf[DDL_LOG_ACTION_TYPE_POS] == DDL_LOG_REPLACE_ACTION &&
           file_entry_buf[DDL_LOG_PHASE_POS] == 1) ||
          (file_entry_buf[DDL_LOG_ACTION_TYPE_POS] == DDL_LOG_EXCHANGE_ACTION &&
           file_entry_buf[DDL_LOG_PHASE_POS] >= EXCH_PHASE_TEMP_TO_FROM))
        file_entry_buf[DDL_LOG_ENTRY_TYPE_POS]= DDL_IGNORE_LOG_ENTRY_CODE;
      else if (file_entry_buf[DDL_LOG_ACTION_TYPE_POS] == DDL_LOG_REPLACE_ACTION)
      {
        DBUG_ASSERT(file_entry_buf[DDL_LOG_PHASE_POS] == 0);
        file_entry_buf[DDL_LOG_PHASE_POS]= 1;
      }
      else if (file_entry_buf[DDL_LOG_ACTION_TYPE_POS] == DDL_LOG_EXCHANGE_ACTION)
      {
        DBUG_ASSERT(file_entry_buf[DDL_LOG_PHASE_POS] <=
                                                 EXCH_PHASE_FROM_TO_NAME);
        file_entry_buf[DDL_LOG_PHASE_POS]++;
      }
      else
      {
        DBUG_ASSERT(0);
      }
      if (write_ddl_log_file_entry(entry_no))
      {
        sql_print_error("Error in deactivating log entry. Position = %u",
                        entry_no);
        DBUG_RETURN(TRUE);
      }
    }
  }
  else
  {
    sql_print_error("Failed in reading entry before deactivating it");
    DBUG_RETURN(TRUE);
  }
  DBUG_RETURN(FALSE);
}


/**
  Execute one action in a ddl log entry

  @param ddl_log_entry              Information in action entry to execute

  @return Operation status
    @retval TRUE                       Error
    @retval FALSE                      Success
*/

static int execute_ddl_log_action(THD *thd, DDL_LOG_ENTRY *ddl_log_entry)
{
  bool frm_action= FALSE;
  LEX_CSTRING handler_name;
  handler *file= NULL;
  MEM_ROOT mem_root;
  int error= TRUE;
  char to_path[FN_REFLEN];
  char from_path[FN_REFLEN];
#ifdef WITH_PARTITION_STORAGE_ENGINE
  char *par_ext= (char*)".par";
#endif
  handlerton *hton;
  DBUG_ENTER("execute_ddl_log_action");

  mysql_mutex_assert_owner(&LOCK_gdl);
  if (ddl_log_entry->entry_type == DDL_IGNORE_LOG_ENTRY_CODE)
  {
    DBUG_RETURN(FALSE);
  }
  DBUG_PRINT("ddl_log",
             ("execute type %c next %u name '%s' from_name '%s' handler '%s'"
              " tmp_name '%s'",
             ddl_log_entry->action_type,
             ddl_log_entry->next_entry,
             ddl_log_entry->name,
             ddl_log_entry->from_name,
             ddl_log_entry->handler_name,
             ddl_log_entry->tmp_name));
  handler_name.str= (char*)ddl_log_entry->handler_name;
  handler_name.length= strlen(ddl_log_entry->handler_name);
  init_sql_alloc(&mem_root, "execute_ddl_log_action", TABLE_ALLOC_BLOCK_SIZE,
                 0, MYF(MY_THREAD_SPECIFIC));
  if (!strcmp(ddl_log_entry->handler_name, reg_ext))
    frm_action= TRUE;
  else
  {
    plugin_ref plugin= ha_resolve_by_name(thd, &handler_name, false);
    if (!plugin)
    {
      my_error(ER_UNKNOWN_STORAGE_ENGINE, MYF(0), ddl_log_entry->handler_name);
      goto error;
    }
    hton= plugin_data(plugin, handlerton*);
    file= get_new_handler((TABLE_SHARE*)0, &mem_root, hton);
    if (unlikely(!file))
      goto error;
  }
  switch (ddl_log_entry->action_type)
  {
    case DDL_LOG_REPLACE_ACTION:
    case DDL_LOG_DELETE_ACTION:
    {
      if (ddl_log_entry->phase == 0)
      {
        if (frm_action)
        {
          strxmov(to_path, ddl_log_entry->name, reg_ext, NullS);
          if (unlikely((error= mysql_file_delete(key_file_frm, to_path,
                                                 MYF(MY_WME)))))
          {
            if (my_errno != ENOENT)
              break;
          }
#ifdef WITH_PARTITION_STORAGE_ENGINE
          strxmov(to_path, ddl_log_entry->name, par_ext, NullS);
          (void) mysql_file_delete(key_file_partition, to_path, MYF(MY_WME));
#endif
        }
        else
        {
          if (unlikely((error= file->ha_delete_table(ddl_log_entry->name))))
          {
            if (error != ENOENT && error != HA_ERR_NO_SUCH_TABLE)
              break;
          }
        }
        if ((deactivate_ddl_log_entry_no_lock(ddl_log_entry->entry_pos)))
          break;
        (void) sync_ddl_log_no_lock();
        error= FALSE;
        if (ddl_log_entry->action_type == DDL_LOG_DELETE_ACTION)
          break;
      }
      DBUG_ASSERT(ddl_log_entry->action_type == DDL_LOG_REPLACE_ACTION);
      /*
        Fall through and perform the rename action of the replace
        action. We have already indicated the success of the delete
        action in the log entry by stepping up the phase.
      */
    }
    /* fall through */
    case DDL_LOG_RENAME_ACTION:
    {
      error= TRUE;
      if (frm_action)
      {
        strxmov(to_path, ddl_log_entry->name, reg_ext, NullS);
        strxmov(from_path, ddl_log_entry->from_name, reg_ext, NullS);
        if (mysql_file_rename(key_file_frm, from_path, to_path, MYF(MY_WME)))
          break;
#ifdef WITH_PARTITION_STORAGE_ENGINE
        strxmov(to_path, ddl_log_entry->name, par_ext, NullS);
        strxmov(from_path, ddl_log_entry->from_name, par_ext, NullS);
        (void) mysql_file_rename(key_file_partition, from_path, to_path, MYF(MY_WME));
#endif
      }
      else
      {
        if (file->ha_rename_table(ddl_log_entry->from_name,
                                  ddl_log_entry->name))
          break;
      }
      if ((deactivate_ddl_log_entry_no_lock(ddl_log_entry->entry_pos)))
        break;
      (void) sync_ddl_log_no_lock();
      error= FALSE;
      break;
    }
    case DDL_LOG_EXCHANGE_ACTION:
    {
      /* We hold LOCK_gdl, so we can alter global_ddl_log.file_entry_buf */
      char *file_entry_buf= (char*)&global_ddl_log.file_entry_buf;
      /* not yet implemented for frm */
      DBUG_ASSERT(!frm_action);
      /*
        Using a case-switch here to revert all currently done phases,
        since it will fall through until the first phase is undone.
      */
      switch (ddl_log_entry->phase) {
        case EXCH_PHASE_TEMP_TO_FROM:
          /* tmp_name -> from_name possibly done */
          (void) file->ha_rename_table(ddl_log_entry->from_name,
                                       ddl_log_entry->tmp_name);
          /* decrease the phase and sync */
          file_entry_buf[DDL_LOG_PHASE_POS]--;
          if (write_ddl_log_file_entry(ddl_log_entry->entry_pos))
            break;
          if (sync_ddl_log_no_lock())
            break;
          /* fall through */
        case EXCH_PHASE_FROM_TO_NAME:
          /* from_name -> name possibly done */
          (void) file->ha_rename_table(ddl_log_entry->name,
                                       ddl_log_entry->from_name);
          /* decrease the phase and sync */
          file_entry_buf[DDL_LOG_PHASE_POS]--;
          if (write_ddl_log_file_entry(ddl_log_entry->entry_pos))
            break;
          if (sync_ddl_log_no_lock())
            break;
          /* fall through */
        case EXCH_PHASE_NAME_TO_TEMP:
          /* name -> tmp_name possibly done */
          (void) file->ha_rename_table(ddl_log_entry->tmp_name,
                                       ddl_log_entry->name);
          /* disable the entry and sync */
          file_entry_buf[DDL_LOG_ENTRY_TYPE_POS]= DDL_IGNORE_LOG_ENTRY_CODE;
          if (write_ddl_log_file_entry(ddl_log_entry->entry_pos))
            break;
          if (sync_ddl_log_no_lock())
            break;
          error= FALSE;
          break;
        default:
          DBUG_ASSERT(0);
          break;
      }

      break;
    }
    default:
      DBUG_ASSERT(0);
      break;
  }
  delete file;
error:
  free_root(&mem_root, MYF(0)); 
  DBUG_RETURN(error);
}


/**
  Get a free entry in the ddl log

  @param[out] active_entry     A ddl log memory entry returned

  @return Operation status
    @retval TRUE               Error
    @retval FALSE              Success
*/

static bool get_free_ddl_log_entry(DDL_LOG_MEMORY_ENTRY **active_entry,
                                   bool *write_header)
{
  DDL_LOG_MEMORY_ENTRY *used_entry;
  DDL_LOG_MEMORY_ENTRY *first_used= global_ddl_log.first_used;
  DBUG_ENTER("get_free_ddl_log_entry");

  if (global_ddl_log.first_free == NULL)
  {
    if (!(used_entry= (DDL_LOG_MEMORY_ENTRY*)my_malloc(
                              sizeof(DDL_LOG_MEMORY_ENTRY), MYF(MY_WME))))
    {
      sql_print_error("Failed to allocate memory for ddl log free list");
      DBUG_RETURN(TRUE);
    }
    global_ddl_log.num_entries++;
    used_entry->entry_pos= global_ddl_log.num_entries;
    *write_header= TRUE;
  }
  else
  {
    used_entry= global_ddl_log.first_free;
    global_ddl_log.first_free= used_entry->next_log_entry;
    *write_header= FALSE;
  }
  /*
    Move from free list to used list
  */
  used_entry->next_log_entry= first_used;
  used_entry->prev_log_entry= NULL;
  used_entry->next_active_log_entry= NULL;
  global_ddl_log.first_used= used_entry;
  if (first_used)
    first_used->prev_log_entry= used_entry;

  *active_entry= used_entry;
  DBUG_RETURN(FALSE);
}


/**
  Execute one entry in the ddl log.
  
  Executing an entry means executing a linked list of actions.

  @param first_entry           Reference to first action in entry

  @return Operation status
    @retval TRUE               Error
    @retval FALSE              Success
*/

static bool execute_ddl_log_entry_no_lock(THD *thd, uint first_entry)
{
  DDL_LOG_ENTRY ddl_log_entry;
  uint read_entry= first_entry;
  DBUG_ENTER("execute_ddl_log_entry_no_lock");

  mysql_mutex_assert_owner(&LOCK_gdl);
  do
  {
    if (read_ddl_log_entry(read_entry, &ddl_log_entry))
    {
      /* Write to error log and continue with next log entry */
      sql_print_error("Failed to read entry = %u from ddl log",
                      read_entry);
      break;
    }
    DBUG_ASSERT(ddl_log_entry.entry_type == DDL_LOG_ENTRY_CODE ||
                ddl_log_entry.entry_type == DDL_IGNORE_LOG_ENTRY_CODE);

    if (execute_ddl_log_action(thd, &ddl_log_entry))
    {
      /* Write to error log and continue with next log entry */
      sql_print_error("Failed to execute action for entry = %u from ddl log",
                      read_entry);
      break;
    }
    read_entry= ddl_log_entry.next_entry;
  } while (read_entry);
  DBUG_RETURN(FALSE);
}


/*
  External interface methods for the DDL log Module
  ---------------------------------------------------
*/

/**
  Write a ddl log entry.

  A careful write of the ddl log is performed to ensure that we can
  handle crashes occurring during CREATE and ALTER TABLE processing.

  @param ddl_log_entry         Information about log entry
  @param[out] entry_written    Entry information written into   

  @return Operation status
    @retval TRUE               Error
    @retval FALSE              Success
*/

bool write_ddl_log_entry(DDL_LOG_ENTRY *ddl_log_entry,
                         DDL_LOG_MEMORY_ENTRY **active_entry)
{
  bool error, write_header;
  DBUG_ENTER("write_ddl_log_entry");

  mysql_mutex_assert_owner(&LOCK_gdl);
  if (init_ddl_log())
  {
    DBUG_RETURN(TRUE);
  }
  set_global_from_ddl_log_entry(ddl_log_entry);
  if (get_free_ddl_log_entry(active_entry, &write_header))
  {
    DBUG_RETURN(TRUE);
  }
  error= FALSE;
  DBUG_PRINT("ddl_log",
             ("write type %c next %u name '%s' from_name '%s' handler '%s'"
              " tmp_name '%s'",
             (char) global_ddl_log.file_entry_buf[DDL_LOG_ACTION_TYPE_POS],
             ddl_log_entry->next_entry,
             (char*) &global_ddl_log.file_entry_buf[DDL_LOG_NAME_POS],
             (char*) &global_ddl_log.file_entry_buf[DDL_LOG_NAME_POS
                                                    + FN_REFLEN],
             (char*) &global_ddl_log.file_entry_buf[DDL_LOG_NAME_POS
                                                    + (2*FN_REFLEN)],
             (char*) &global_ddl_log.file_entry_buf[DDL_LOG_NAME_POS
                                                    + (3*FN_REFLEN)]));
  if (unlikely(write_ddl_log_file_entry((*active_entry)->entry_pos)))
  {
    error= TRUE;
    sql_print_error("Failed to write entry_no = %u",
                    (*active_entry)->entry_pos);
  }
  if (write_header && likely(!error))
  {
    (void) sync_ddl_log_no_lock();
    if (write_ddl_log_header())
      error= TRUE;
  }
  if (unlikely(error))
    release_ddl_log_memory_entry(*active_entry);
  DBUG_RETURN(error);
}


/**
  @brief Write final entry in the ddl log.

  @details This is the last write in the ddl log. The previous log entries
  have already been written but not yet synched to disk.
  We write a couple of log entries that describes action to perform.
  This entries are set-up in a linked list, however only when a first
  execute entry is put as the first entry these will be executed.
  This routine writes this first.

  @param first_entry               First entry in linked list of entries
                                   to execute, if 0 = NULL it means that
                                   the entry is removed and the entries
                                   are put into the free list.
  @param complete                  Flag indicating we are simply writing
                                   info about that entry has been completed
  @param[in,out] active_entry      Entry to execute, 0 = NULL if the entry
                                   is written first time and needs to be
                                   returned. In this case the entry written
                                   is returned in this parameter

  @return Operation status
    @retval TRUE                   Error
    @retval FALSE                  Success
*/ 

bool write_execute_ddl_log_entry(uint first_entry,
                                 bool complete,
                                 DDL_LOG_MEMORY_ENTRY **active_entry)
{
  bool write_header= FALSE;
  char *file_entry_buf= (char*)global_ddl_log.file_entry_buf;
  DBUG_ENTER("write_execute_ddl_log_entry");

  mysql_mutex_assert_owner(&LOCK_gdl);
  if (init_ddl_log())
  {
    DBUG_RETURN(TRUE);
  }
  if (!complete)
  {
    /*
      We haven't synched the log entries yet, we synch them now before
      writing the execute entry. If complete is true we haven't written
      any log entries before, we are only here to write the execute
      entry to indicate it is done.
    */
    (void) sync_ddl_log_no_lock();
    file_entry_buf[DDL_LOG_ENTRY_TYPE_POS]= (char)DDL_LOG_EXECUTE_CODE;
  }
  else
    file_entry_buf[DDL_LOG_ENTRY_TYPE_POS]= (char)DDL_IGNORE_LOG_ENTRY_CODE;
  file_entry_buf[DDL_LOG_ACTION_TYPE_POS]= 0; /* Ignored for execute entries */
  file_entry_buf[DDL_LOG_PHASE_POS]= 0;
  int4store(&file_entry_buf[DDL_LOG_NEXT_ENTRY_POS], first_entry);
  file_entry_buf[DDL_LOG_NAME_POS]= 0;
  file_entry_buf[DDL_LOG_NAME_POS + FN_REFLEN]= 0;
  file_entry_buf[DDL_LOG_NAME_POS + 2*FN_REFLEN]= 0;
  if (!(*active_entry))
  {
    if (get_free_ddl_log_entry(active_entry, &write_header))
    {
      DBUG_RETURN(TRUE);
    }
    write_header= TRUE;
  }
  if (write_ddl_log_file_entry((*active_entry)->entry_pos))
  {
    sql_print_error("Error writing execute entry in ddl log");
    release_ddl_log_memory_entry(*active_entry);
    DBUG_RETURN(TRUE);
  }
  (void) sync_ddl_log_no_lock();
  if (write_header)
  {
    if (write_ddl_log_header())
    {
      release_ddl_log_memory_entry(*active_entry);
      DBUG_RETURN(TRUE);
    }
  }
  DBUG_RETURN(FALSE);
}


/**
  Deactivate an individual entry.

  @details see deactivate_ddl_log_entry_no_lock.

  @param entry_no     Entry position of record to change

  @return Operation status
    @retval TRUE      Error
    @retval FALSE     Success
*/

bool deactivate_ddl_log_entry(uint entry_no)
{
  bool error;
  DBUG_ENTER("deactivate_ddl_log_entry");

  mysql_mutex_lock(&LOCK_gdl);
  error= deactivate_ddl_log_entry_no_lock(entry_no);
  mysql_mutex_unlock(&LOCK_gdl);
  DBUG_RETURN(error);
}


/**
  Sync ddl log file.

  @return Operation status
    @retval TRUE        Error
    @retval FALSE       Success
*/

bool sync_ddl_log()
{
  bool error;
  DBUG_ENTER("sync_ddl_log");

  mysql_mutex_lock(&LOCK_gdl);
  error= sync_ddl_log_no_lock();
  mysql_mutex_unlock(&LOCK_gdl);

  DBUG_RETURN(error);
}


/**
  Release a log memory entry.
  @param log_memory_entry                Log memory entry to release
*/

void release_ddl_log_memory_entry(DDL_LOG_MEMORY_ENTRY *log_entry)
{
  DDL_LOG_MEMORY_ENTRY *first_free= global_ddl_log.first_free;
  DDL_LOG_MEMORY_ENTRY *next_log_entry= log_entry->next_log_entry;
  DDL_LOG_MEMORY_ENTRY *prev_log_entry= log_entry->prev_log_entry;
  DBUG_ENTER("release_ddl_log_memory_entry");

  mysql_mutex_assert_owner(&LOCK_gdl);
  global_ddl_log.first_free= log_entry;
  log_entry->next_log_entry= first_free;

  if (prev_log_entry)
    prev_log_entry->next_log_entry= next_log_entry;
  else
    global_ddl_log.first_used= next_log_entry;
  if (next_log_entry)
    next_log_entry->prev_log_entry= prev_log_entry;
  DBUG_VOID_RETURN;
}


/**
  Execute one entry in the ddl log.
  
  Executing an entry means executing a linked list of actions.

  @param first_entry           Reference to first action in entry

  @return Operation status
    @retval TRUE               Error
    @retval FALSE              Success
*/

bool execute_ddl_log_entry(THD *thd, uint first_entry)
{
  bool error;
  DBUG_ENTER("execute_ddl_log_entry");

  mysql_mutex_lock(&LOCK_gdl);
  error= execute_ddl_log_entry_no_lock(thd, first_entry);
  mysql_mutex_unlock(&LOCK_gdl);
  DBUG_RETURN(error);
}


/**
  Close the ddl log.
*/

static void close_ddl_log()
{
  DBUG_ENTER("close_ddl_log");
  if (global_ddl_log.file_id >= 0)
  {
    (void) mysql_file_close(global_ddl_log.file_id, MYF(MY_WME));
    global_ddl_log.file_id= (File) -1;
  }
  DBUG_VOID_RETURN;
}


/**
  Execute the ddl log at recovery of MySQL Server.
*/

void execute_ddl_log_recovery()
{
  uint num_entries, i;
  THD *thd;
  DDL_LOG_ENTRY ddl_log_entry;
  char file_name[FN_REFLEN];
  static char recover_query_string[]= "INTERNAL DDL LOG RECOVER IN PROGRESS";
  DBUG_ENTER("execute_ddl_log_recovery");

  /*
    Initialise global_ddl_log struct
  */
  bzero(global_ddl_log.file_entry_buf, sizeof(global_ddl_log.file_entry_buf));
  global_ddl_log.inited= FALSE;
  global_ddl_log.recovery_phase= TRUE;
  global_ddl_log.io_size= IO_SIZE;
  global_ddl_log.file_id= (File) -1;

  /*
    To be able to run this from boot, we allocate a temporary THD
  */
  if (!(thd=new THD(0)))
    DBUG_VOID_RETURN;
  thd->thread_stack= (char*) &thd;
  thd->store_globals();

  thd->set_query(recover_query_string, strlen(recover_query_string));

  /* this also initialize LOCK_gdl */
  num_entries= read_ddl_log_header();
  mysql_mutex_lock(&LOCK_gdl);
  for (i= 1; i < num_entries + 1; i++)
  {
    if (read_ddl_log_entry(i, &ddl_log_entry))
    {
      sql_print_error("Failed to read entry no = %u from ddl log",
                       i);
      continue;
    }
    if (ddl_log_entry.entry_type == DDL_LOG_EXECUTE_CODE)
    {
      if (execute_ddl_log_entry_no_lock(thd, ddl_log_entry.next_entry))
      {
        /* Real unpleasant scenario but we continue anyways.  */
        continue;
      }
    }
  }
  close_ddl_log();
  create_ddl_log_file_name(file_name);
  (void) mysql_file_delete(key_file_global_ddl_log, file_name, MYF(0));
  global_ddl_log.recovery_phase= FALSE;
  mysql_mutex_unlock(&LOCK_gdl);
  thd->reset_query();
  delete thd;
  DBUG_VOID_RETURN;
}


/**
  Release all memory allocated to the ddl log.
*/

void release_ddl_log()
{
  DDL_LOG_MEMORY_ENTRY *free_list;
  DDL_LOG_MEMORY_ENTRY *used_list;
  DBUG_ENTER("release_ddl_log");

  if (!global_ddl_log.do_release)
    DBUG_VOID_RETURN;

  mysql_mutex_lock(&LOCK_gdl);
  free_list= global_ddl_log.first_free;
  used_list= global_ddl_log.first_used;
  while (used_list)
  {
    DDL_LOG_MEMORY_ENTRY *tmp= used_list->next_log_entry;
    my_free(used_list);
    used_list= tmp;
  }
  while (free_list)
  {
    DDL_LOG_MEMORY_ENTRY *tmp= free_list->next_log_entry;
    my_free(free_list);
    free_list= tmp;
  }
  close_ddl_log();
  global_ddl_log.inited= 0;
  mysql_mutex_unlock(&LOCK_gdl);
  mysql_mutex_destroy(&LOCK_gdl);
  global_ddl_log.do_release= false;
  DBUG_VOID_RETURN;
}


/*
---------------------------------------------------------------------------

  END MODULE DDL log
  --------------------

---------------------------------------------------------------------------
*/


/**
   @brief construct a temporary shadow file name.

   @details Make a shadow file name used by ALTER TABLE to construct the
   modified table (with keeping the original). The modified table is then
   moved back as original table. The name must start with the temp file
   prefix so it gets filtered out by table files listing routines. 
    
   @param[out] buff      buffer to receive the constructed name
   @param      bufflen   size of buff
   @param      lpt       alter table data structure

   @retval     path length
*/

uint build_table_shadow_filename(char *buff, size_t bufflen, 
                                 ALTER_PARTITION_PARAM_TYPE *lpt)
{
  char tmp_name[FN_REFLEN];
  my_snprintf(tmp_name, sizeof (tmp_name), "%s-%s", tmp_file_prefix,
              lpt->table_name.str);
  return build_table_filename(buff, bufflen, lpt->db.str, tmp_name, "",
                              FN_IS_TMP);
}


/*
  SYNOPSIS
    mysql_write_frm()
    lpt                    Struct carrying many parameters needed for this
                           method
    flags                  Flags as defined below
      WFRM_INITIAL_WRITE        If set we need to prepare table before
                                creating the frm file
      WFRM_INSTALL_SHADOW       If set we should install the new frm
      WFRM_KEEP_SHARE           If set we know that the share is to be
                                retained and thus we should ensure share
                                object is correct, if not set we don't
                                set the new partition syntax string since
                                we know the share object is destroyed.
      WFRM_PACK_FRM             If set we should pack the frm file and delete
                                the frm file

  RETURN VALUES
    TRUE                   Error
    FALSE                  Success

  DESCRIPTION
    A support method that creates a new frm file and in this process it
    regenerates the partition data. It works fine also for non-partitioned
    tables since it only handles partitioned data if it exists.
*/

bool mysql_write_frm(ALTER_PARTITION_PARAM_TYPE *lpt, uint flags)
{
  /*
    Prepare table to prepare for writing a new frm file where the
    partitions in add/drop state have temporarily changed their state
    We set tmp_table to avoid get errors on naming of primary key index.
  */
  int error= 0;
  char path[FN_REFLEN+1];
  char shadow_path[FN_REFLEN+1];
  char shadow_frm_name[FN_REFLEN+1];
  char frm_name[FN_REFLEN+1];
#ifdef WITH_PARTITION_STORAGE_ENGINE
  char *part_syntax_buf;
  uint syntax_len;
#endif
  DBUG_ENTER("mysql_write_frm");

  /*
    Build shadow frm file name
  */
  build_table_shadow_filename(shadow_path, sizeof(shadow_path) - 1, lpt);
  strxmov(shadow_frm_name, shadow_path, reg_ext, NullS);
  if (flags & WFRM_WRITE_SHADOW)
  {
    if (mysql_prepare_create_table(lpt->thd, lpt->create_info, lpt->alter_info,
                                   &lpt->db_options, lpt->table->file,
                                   &lpt->key_info_buffer, &lpt->key_count,
                                   C_ALTER_TABLE, lpt->db, lpt->table_name))
    {
      DBUG_RETURN(TRUE);
    }
#ifdef WITH_PARTITION_STORAGE_ENGINE
    {
      partition_info *part_info= lpt->table->part_info;
      if (part_info)
      {
        part_syntax_buf= generate_partition_syntax_for_frm(lpt->thd, part_info,
                               &syntax_len, lpt->create_info, lpt->alter_info);
        if (!part_syntax_buf)
          DBUG_RETURN(TRUE);
        part_info->part_info_string= part_syntax_buf;
        part_info->part_info_len= syntax_len;
      }
    }
#endif
    /* Write shadow frm file */
    lpt->create_info->table_options= lpt->db_options;
    LEX_CUSTRING frm= build_frm_image(lpt->thd, &lpt->table_name,
                                      lpt->create_info,
                                      lpt->alter_info->create_list,
                                      lpt->key_count, lpt->key_info_buffer,
                                      lpt->table->file);
    if (!frm.str)
    {
      error= 1;
      goto end;
    }

    int error= writefrm(shadow_path, lpt->db.str, lpt->table_name.str,
                        lpt->create_info->tmp_table(), frm.str, frm.length);
    my_free(const_cast<uchar*>(frm.str));

    if (unlikely(error) ||
        unlikely(lpt->table->file->
                 ha_create_partitioning_metadata(shadow_path,
                                                 NULL, CHF_CREATE_FLAG)))
    {
      mysql_file_delete(key_file_frm, shadow_frm_name, MYF(0));
      error= 1;
      goto end;
    }
  }
  if (flags & WFRM_INSTALL_SHADOW)
  {
#ifdef WITH_PARTITION_STORAGE_ENGINE
    partition_info *part_info= lpt->part_info;
#endif
    /*
      Build frm file name
    */
    build_table_filename(path, sizeof(path) - 1, lpt->db.str,
                         lpt->table_name.str, "", 0);
    strxnmov(frm_name, sizeof(frm_name), path, reg_ext, NullS);
    /*
      When we are changing to use new frm file we need to ensure that we
      don't collide with another thread in process to open the frm file.
      We start by deleting the .frm file and possible .par file. Then we
      write to the DDL log that we have completed the delete phase by
      increasing the phase of the log entry. Next step is to rename the
      new .frm file and the new .par file to the real name. After
      completing this we write a new phase to the log entry that will
      deactivate it.
    */
    if (mysql_file_delete(key_file_frm, frm_name, MYF(MY_WME)) ||
#ifdef WITH_PARTITION_STORAGE_ENGINE
        lpt->table->file->ha_create_partitioning_metadata(path, shadow_path,
                                                  CHF_DELETE_FLAG) ||
        deactivate_ddl_log_entry(part_info->frm_log_entry->entry_pos) ||
        (sync_ddl_log(), FALSE) ||
        mysql_file_rename(key_file_frm,
                          shadow_frm_name, frm_name, MYF(MY_WME)) ||
        lpt->table->file->ha_create_partitioning_metadata(path, shadow_path,
                                                  CHF_RENAME_FLAG))
#else
        mysql_file_rename(key_file_frm,
                          shadow_frm_name, frm_name, MYF(MY_WME)))
#endif
    {
      error= 1;
      goto err;
    }
#ifdef WITH_PARTITION_STORAGE_ENGINE
    if (part_info && (flags & WFRM_KEEP_SHARE))
    {
      TABLE_SHARE *share= lpt->table->s;
      char *tmp_part_syntax_str;
      part_syntax_buf= generate_partition_syntax_for_frm(lpt->thd,
                   part_info, &syntax_len, lpt->create_info, lpt->alter_info);
      if (!part_syntax_buf)
      {
        error= 1;
        goto err;
      }
      if (share->partition_info_buffer_size < syntax_len + 1)
      {
        share->partition_info_buffer_size= syntax_len+1;
        if (!(tmp_part_syntax_str= (char*) strmake_root(&share->mem_root,
                                                        part_syntax_buf,
                                                        syntax_len)))
        {
          error= 1;
          goto err;
        }
        share->partition_info_str= tmp_part_syntax_str;
      }
      else
        memcpy((char*) share->partition_info_str, part_syntax_buf,
               syntax_len + 1);
      share->partition_info_str_len= part_info->part_info_len= syntax_len;
      part_info->part_info_string= part_syntax_buf;
    }
#endif

err:
#ifdef WITH_PARTITION_STORAGE_ENGINE
    deactivate_ddl_log_entry(part_info->frm_log_entry->entry_pos);
    part_info->frm_log_entry= NULL;
    (void) sync_ddl_log();
#endif
    ;
  }

end:
  DBUG_RETURN(error);
}


/*
  SYNOPSIS
    write_bin_log()
    thd                           Thread object
    clear_error                   is clear_error to be called
    query                         Query to log
    query_length                  Length of query
    is_trans                      if the event changes either
                                  a trans or non-trans engine.

  RETURN VALUES
    NONE

  DESCRIPTION
    Write the binlog if open, routine used in multiple places in this
    file
*/

int write_bin_log(THD *thd, bool clear_error,
                  char const *query, ulong query_length, bool is_trans)
{
  int error= 0;
  if (mysql_bin_log.is_open())
  {
    int errcode= 0;
    thd_proc_info(thd, "Writing to binlog");
    if (clear_error)
      thd->clear_error();
    else
      errcode= query_error_code(thd, TRUE);
    error= thd->binlog_query(THD::STMT_QUERY_TYPE,
                             query, query_length, is_trans, FALSE, FALSE,
                             errcode) > 0;
    thd_proc_info(thd, 0);
  }
  return error;
}


/*
 delete (drop) tables.

  SYNOPSIS
   mysql_rm_table()
   thd			Thread handle
   tables		List of tables to delete
   if_exists		If 1, don't give error if one table doesn't exists
   drop_temporary       1 if DROP TEMPORARY
   drop_sequence        1 if DROP SEQUENCE

  NOTES
    Will delete all tables that can be deleted and give a compact error
    messages for tables that could not be deleted.
    If a table is in use, we will wait for all users to free the table
    before dropping it

    Wait if global_read_lock (FLUSH TABLES WITH READ LOCK) is set, but
    not if under LOCK TABLES.

  RETURN
    FALSE OK.  In this case ok packet is sent to user
    TRUE  Error

*/

bool mysql_rm_table(THD *thd,TABLE_LIST *tables, bool if_exists,
                    bool drop_temporary, bool drop_sequence)
{
  bool error;
  Drop_table_error_handler err_handler;
  TABLE_LIST *table;
  DBUG_ENTER("mysql_rm_table");

  /* Disable drop of enabled log tables, must be done before name locking */
  for (table= tables; table; table= table->next_local)
  {
    if (check_if_log_table(table, TRUE, "DROP"))
      DBUG_RETURN(true);
  }

  if (!drop_temporary)
  {
    if (!in_bootstrap)
    {
      for (table= tables; table; table= table->next_local)
      {
        LEX_CSTRING db_name= table->db;
        LEX_CSTRING table_name= table->table_name;
        if (table->open_type == OT_BASE_ONLY ||
            !thd->find_temporary_table(table))
          (void) delete_statistics_for_table(thd, &db_name, &table_name);
      }
    }

    if (!thd->locked_tables_mode)
    {
      if (drop_sequence)
      {
        /* We are trying to drop a sequence.
           Change all temporary tables that are not sequences to
           normal tables so that we can try to drop them instead.
           If we don't do this, we will get an error 'not a sequence'
           when trying to drop a sequence that is hidden by a temporary
           table.
        */
        for (table= tables; table; table= table->next_global)
        {
          if (table->open_type == OT_TEMPORARY_OR_BASE &&
            is_temporary_table(table) && !table->table->s->sequence)
          {
            thd->mark_tmp_table_as_free_for_reuse(table->table);
            table->table= NULL;
          }
        }
      }
      if (lock_table_names(thd, tables, NULL,
                           thd->variables.lock_wait_timeout, 0))
        DBUG_RETURN(true);
    }
    else
    {
      for (table= tables; table; table= table->next_local)
      {
        if (is_temporary_table(table))
        {
          /*
            A temporary table.

            Don't try to find a corresponding MDL lock or assign it
            to table->mdl_request.ticket. There can't be metadata
            locks for temporary tables: they are local to the session.

            Later in this function we release the MDL lock only if
            table->mdl_requeset.ticket is not NULL. Thus here we
            ensure that we won't release the metadata lock on the base
            table locked with LOCK TABLES as a side effect of temporary
            table drop.
          */
          DBUG_ASSERT(table->mdl_request.ticket == NULL);
        }
        else
        {
          /*
            Not a temporary table.

            Since 'tables' list can't contain duplicates (this is ensured
            by parser) it is safe to cache pointer to the TABLE instances
            in its elements.
          */
          table->table= find_table_for_mdl_upgrade(thd, table->db.str,
                                                   table->table_name.str, NULL);
          if (!table->table)
            DBUG_RETURN(true);
          table->mdl_request.ticket= table->table->mdl_ticket;
        }
      }
    }
  }

  DBUG_EXECUTE_IF("ib_purge_virtual_mdev_16222_1",
                  DBUG_ASSERT(!debug_sync_set_action(
                                thd,
                                STRING_WITH_LEN("now SIGNAL drop_started"))););

  /* mark for close and remove all cached entries */
  thd->push_internal_handler(&err_handler);
  error= mysql_rm_table_no_locks(thd, tables, if_exists, drop_temporary,
                                 false, drop_sequence, false, false);
  thd->pop_internal_handler();

  if (unlikely(error))
    DBUG_RETURN(TRUE);
  my_ok(thd);
  DBUG_RETURN(FALSE);

}


/**
  Find the comment in the query.
  That's auxiliary function to be used handling DROP TABLE [comment].

  @param  thd             Thread handler
  @param  comment_pos     How many characters to skip before the comment.
                          Can be either 9 for DROP TABLE or
                          17 for DROP TABLE IF EXISTS
  @param  comment_start   returns the beginning of the comment if found.

  @retval  0  no comment found
  @retval  >0 the lenght of the comment found

*/
static uint32 comment_length(THD *thd, uint32 comment_pos,
                             const char **comment_start)
{
  /* We use uchar * here to make array indexing portable */
  const uchar *query= (uchar*) thd->query();
  const uchar *query_end= (uchar*) query + thd->query_length();
  const uchar *const state_map= thd->charset()->state_map;

  for (; query < query_end; query++)
  {
    if (state_map[static_cast<uchar>(*query)] == MY_LEX_SKIP)
      continue;
    if (comment_pos-- == 0)
      break;
  }
  if (query > query_end - 3 /* comment can't be shorter than 4 */ ||
      state_map[static_cast<uchar>(*query)] != MY_LEX_LONG_COMMENT || query[1] != '*')
    return 0;
  
  *comment_start= (char*) query;
  
  for (query+= 3; query < query_end; query++)
  {
    if (query[-1] == '*' && query[0] == '/')
      return (uint32)((char*) query - *comment_start + 1);
  }
  return 0;
}

/**
  Execute the drop of a normal or temporary table.

  @param  thd             Thread handler
  @param  tables          Tables to drop
  @param  if_exists       If set, don't give an error if table doesn't exists.
                          In this case we give an warning of level 'NOTE'
  @param  drop_temporary  Only drop temporary tables
  @param  drop_view       Allow to delete VIEW .frm
  @param  dont_log_query  Don't write query to log files. This will also not
                          generate warnings if the handler files doesn't exists
  @param  dont_free_locks Don't do automatic UNLOCK TABLE if no more locked
                          tables

  @retval  0  ok
  @retval  1  Error
  @retval -1  Thread was killed

  @note This function assumes that metadata locks have already been taken.
        It is also assumed that the tables have been removed from TDC.

  @note This function assumes that temporary tables to be dropped have
        been pre-opened using corresponding table list elements.

  @todo When logging to the binary log, we should log
        tmp_tables and transactional tables as separate statements if we
        are in a transaction;  This is needed to get these tables into the
        cached binary log that is only written on COMMIT.
        The current code only writes DROP statements that only uses temporary
        tables to the cache binary log.  This should be ok on most cases, but
        not all.
*/

int mysql_rm_table_no_locks(THD *thd, TABLE_LIST *tables, bool if_exists,
                            bool drop_temporary, bool drop_view,
                            bool drop_sequence,
                            bool dont_log_query,
                            bool dont_free_locks)
{
  TABLE_LIST *table;
  char path[FN_REFLEN + 1], wrong_tables_buff[160];
  LEX_CSTRING alias= null_clex_str;
  String wrong_tables(wrong_tables_buff, sizeof(wrong_tables_buff)-1,
                      system_charset_info);
  uint path_length= 0, errors= 0;
  int error= 0;
  int non_temp_tables_count= 0;
  bool non_tmp_error= 0;
  bool trans_tmp_table_deleted= 0, non_trans_tmp_table_deleted= 0;
  bool non_tmp_table_deleted= 0;
  bool is_drop_tmp_if_exists_added= 0;
  bool was_view= 0, was_table= 0, is_sequence;
  String built_query;
  String built_trans_tmp_query, built_non_trans_tmp_query;
  DBUG_ENTER("mysql_rm_table_no_locks");

  wrong_tables.length(0);
  /*
    Prepares the drop statements that will be written into the binary
    log as follows:

    1 - If we are not processing a "DROP TEMPORARY" it prepares a
    "DROP".

    2 - A "DROP" may result in a "DROP TEMPORARY" but the opposite is
    not true.

    3 - If the current format is row, the IF EXISTS token needs to be
    appended because one does not know if CREATE TEMPORARY was previously
    written to the binary log.

    4 - Add the IF_EXISTS token if necessary, i.e. if_exists is TRUE.

    5 - For temporary tables, there is a need to differentiate tables
    in transactional and non-transactional storage engines. For that,
    reason, two types of drop statements are prepared.

    The need to different the type of tables when dropping a temporary
    table stems from the fact that such drop does not commit an ongoing
    transaction and changes to non-transactional tables must be written
    ahead of the transaction in some circumstances.

    6- Slave SQL thread ignores all replicate-* filter rules
    for temporary tables with 'IF EXISTS' clause. (See sql/sql_parse.cc:
    mysql_execute_command() for details). These commands will be binlogged
    as they are, even if the default database (from USE `db`) is not present
    on the Slave. This can cause point in time recovery failures later
    when user uses the slave's binlog to re-apply. Hence at the time of binary
    logging, these commands will be written with fully qualified table names
    and use `db` will be suppressed.
  */
  if (!dont_log_query)
  {
    const char *object_to_drop= (drop_sequence) ? "SEQUENCE" : "TABLE";

    if (!drop_temporary)
    {
      const char *comment_start;
      uint32 comment_len;

      built_query.set_charset(thd->charset());
      built_query.append("DROP ");
      built_query.append(object_to_drop);
      built_query.append(' ');
      if (if_exists)
        built_query.append("IF EXISTS ");

      /* Preserve comment in original query */
      if ((comment_len= comment_length(thd, if_exists ? 17:9, &comment_start)))
      {
        built_query.append(comment_start, comment_len);
        built_query.append(" ");
      }
    }

    built_trans_tmp_query.set_charset(system_charset_info);
    built_trans_tmp_query.append("DROP TEMPORARY ");
    built_trans_tmp_query.append(object_to_drop);
    built_trans_tmp_query.append(' ');
    if (thd->is_current_stmt_binlog_format_row() || if_exists)
    {
      is_drop_tmp_if_exists_added= true;
      built_trans_tmp_query.append("IF EXISTS ");
    }
    built_non_trans_tmp_query.set_charset(system_charset_info);
    built_non_trans_tmp_query.copy(built_trans_tmp_query);
  }

  for (table= tables; table; table= table->next_local)
  {
    bool is_trans= 0;
    bool table_creation_was_logged= 0;
    bool real_table= FALSE;
    LEX_CSTRING db= table->db;
    handlerton *table_type= 0;
    // reset error state for this table
    error= 0;

    DBUG_PRINT("table", ("table_l: '%s'.'%s'  table: %p  s: %p",
                         table->db.str, table->table_name.str,  table->table,
                         table->table ?  table->table->s : NULL));

    /*
      If we are in locked tables mode and are dropping a temporary table,
      the ticket should be NULL to ensure that we don't release a lock
      on a base table later.
    */
    DBUG_ASSERT(!(thd->locked_tables_mode &&
                  table->open_type != OT_BASE_ONLY &&
                  thd->find_temporary_table(table) &&
                  table->mdl_request.ticket != NULL));

    if (table->open_type == OT_BASE_ONLY || !is_temporary_table(table))
      real_table= TRUE;
    else if (drop_sequence &&
            table->table->s->table_type != TABLE_TYPE_SEQUENCE)
    {
      was_table= (table->table->s->table_type == TABLE_TYPE_NORMAL);
      was_view= (table->table->s->table_type == TABLE_TYPE_VIEW);
      if (if_exists)
      {
        char buff[FN_REFLEN];
        String tbl_name(buff, sizeof(buff), system_charset_info);
        tbl_name.length(0);
        tbl_name.append(&db);
        tbl_name.append('.');
        tbl_name.append(&table->table_name);
        push_warning_printf(thd, Sql_condition::WARN_LEVEL_NOTE,
                            ER_NOT_SEQUENCE2, ER_THD(thd, ER_NOT_SEQUENCE2),
                            tbl_name.c_ptr_safe());

        /*
          Our job is done here. This statement was added to avoid executing
          unnecessary code farther below which in some strange corner cases
          caused the server to crash (see MDEV-17896).
        */
        goto log_query;
      }
      error= 1;
      goto non_critical_err;
    }
    else
    {
      table_creation_was_logged= table->table->s->table_creation_was_logged;
      if (thd->drop_temporary_table(table->table, &is_trans, true))
      {
        error= 1;
        goto err;
      }
      table->table= 0;
    }

    if ((drop_temporary && if_exists) || !real_table)
    {
      /*
        This handles the case of temporary tables. We have the following cases:

          . "DROP TEMPORARY" was executed and a temporary table was affected
          (i.e. drop_temporary && !real_table) or the
          if_exists was specified (i.e. drop_temporary && if_exists).

          . "DROP" was executed but a temporary table was affected (.i.e
          !real_table).
      */
      if (!dont_log_query && table_creation_was_logged)
      {
        /*
          If there is an real_table, we don't know the type of the engine
          at this point. So, we keep it in the trx-cache.
        */
        is_trans= real_table ? TRUE : is_trans;
        if (is_trans)
          trans_tmp_table_deleted= TRUE;
        else
          non_trans_tmp_table_deleted= TRUE;

        String *built_ptr_query=
          (is_trans ? &built_trans_tmp_query : &built_non_trans_tmp_query);
        /*
          Write the database name if it is not the current one or if
          thd->db is NULL or 'IF EXISTS' clause is present in 'DROP TEMPORARY'
          query.
        */
        if (thd->db.str == NULL || cmp(&db, &thd->db) ||
            is_drop_tmp_if_exists_added )
        {
          append_identifier(thd, built_ptr_query, &db);
          built_ptr_query->append(".");
        }
        append_identifier(thd, built_ptr_query, &table->table_name);
        built_ptr_query->append(",");
      }
      /*
        This means that a temporary table was droped and as such there
        is no need to proceed with the code that tries to drop a regular
        table.
      */
      if (!real_table) continue;
    }
    else if (!drop_temporary)
    {
      non_temp_tables_count++;

      DBUG_ASSERT(thd->mdl_context.is_lock_owner(MDL_key::TABLE, table->db.str,
                                                 table->table_name.str,
                                                 MDL_SHARED));

      alias= (lower_case_table_names == 2) ? table->alias : table->table_name;
      /* remove .frm file and engine files */
      path_length= build_table_filename(path, sizeof(path) - 1, db.str, alias.str,
                                        reg_ext, 0);
    }
    DEBUG_SYNC(thd, "rm_table_no_locks_before_delete_table");
    if (drop_temporary ||
        (ha_table_exists(thd, &db, &alias, &table_type, &is_sequence) == 0 &&
         table_type == 0) ||
        (!drop_view && (was_view= (table_type == view_pseudo_hton))) ||
        (drop_sequence && !is_sequence))
    {
      /*
        One of the following cases happened:
          . "DROP TEMPORARY" but a temporary table was not found.
          . "DROP" but table was not found
          . "DROP TABLE" statement, but it's a view. 
          . "DROP SEQUENCE", but it's not a sequence
      */
      was_table= drop_sequence && table_type;
      if (if_exists)
      {
        char buff[FN_REFLEN];
        int err= (drop_sequence ? ER_UNKNOWN_SEQUENCES :
                  ER_BAD_TABLE_ERROR);
        String tbl_name(buff, sizeof(buff), system_charset_info);
        tbl_name.length(0);
        tbl_name.append(&db);
        tbl_name.append('.');
        tbl_name.append(&table->table_name);
        push_warning_printf(thd, Sql_condition::WARN_LEVEL_NOTE,
                            err, ER_THD(thd, err),
                            tbl_name.c_ptr_safe());

        /*
          Our job is done here. This statement was added to avoid executing
          unnecessary code farther below which in some strange corner cases
          caused the server to crash (see MDEV-17896).
        */
        goto log_query;
      }
      else
      {
        non_tmp_error = (drop_temporary ? non_tmp_error : TRUE);
        error= 1;
        /*
          non critical error (only for this table), so we continue.
          Next we write it to wrong_tables and continue this loop
          The same as "goto non_critical_err".
        */
      }
    }
    else
    {
      char *end;
      int frm_delete_error= 0;
      /*
        It could happen that table's share in the table definition cache
        is the only thing that keeps the engine plugin loaded
        (if it is uninstalled and waits for the ref counter to drop to 0).

        In this case, the tdc_remove_table() below will release and unload
        the plugin. And ha_delete_table() will get a dangling pointer.

        Let's lock the plugin till the end of the statement.
      */
      if (table_type && table_type != view_pseudo_hton)
        ha_lock_engine(thd, table_type);

      if (thd->locked_tables_mode == LTM_LOCK_TABLES ||
          thd->locked_tables_mode == LTM_PRELOCKED_UNDER_LOCK_TABLES)
      {
        if (wait_while_table_is_used(thd, table->table, HA_EXTRA_NOT_USED))
        {
          error= -1;
          goto err;
        }
        /* the following internally does TDC_RT_REMOVE_ALL */
        close_all_tables_for_name(thd, table->table->s,
                                  HA_EXTRA_PREPARE_FOR_DROP, NULL);
        table->table= 0;
      }
      else
        tdc_remove_table(thd, TDC_RT_REMOVE_ALL, table->db.str, table->table_name.str,
                         false);

      /* Check that we have an exclusive lock on the table to be dropped. */
      DBUG_ASSERT(thd->mdl_context.is_lock_owner(MDL_key::TABLE, table->db.str,
                                                 table->table_name.str,
                                                 MDL_EXCLUSIVE));

      // Remove extension for delete
      *(end= path + path_length - reg_ext_length)= '\0';

      if ((error= ha_delete_table(thd, table_type, path, &db, &table->table_name,
                                  !dont_log_query)))
      {
        if (thd->is_killed())
        {
          error= -1;
          goto err;
        }
      }
      else
      {
        /* Delete the table definition file */
        strmov(end,reg_ext);
        if (table_type && table_type != view_pseudo_hton &&
            table_type->discover_table)
        {
          /*
            Table type is using discovery and may not need a .frm file.
            Delete it silently if it exists
          */
          (void) mysql_file_delete(key_file_frm, path, MYF(0));
        }
        else if (unlikely(mysql_file_delete(key_file_frm, path,
                                            MYF(MY_WME))))
        {
          frm_delete_error= my_errno;
          DBUG_ASSERT(frm_delete_error);
        }
      }

      if (likely(!error))
      {
        int trigger_drop_error= 0;

        if (likely(!frm_delete_error))
        {
          non_tmp_table_deleted= TRUE;
          trigger_drop_error=
            Table_triggers_list::drop_all_triggers(thd, &db, &table->table_name);
        }

        if (unlikely(trigger_drop_error) ||
            (frm_delete_error && frm_delete_error != ENOENT))
          error= 1;
        else if (frm_delete_error && if_exists)
          thd->clear_error();
      }
      non_tmp_error|= MY_TEST(error);
    }
non_critical_err:
    if (error)
    {
      if (wrong_tables.length())
        wrong_tables.append(',');
      wrong_tables.append(&db);
      wrong_tables.append('.');
      wrong_tables.append(&table->table_name);
      errors++;
    }
    else
    {
      PSI_CALL_drop_table_share(false, table->db.str, (uint)table->db.length,
                                table->table_name.str, (uint)table->table_name.length);
      mysql_audit_drop_table(thd, table);
    }

log_query:
    if (!dont_log_query && !drop_temporary)
    {
      non_tmp_table_deleted= (if_exists ? TRUE : non_tmp_table_deleted);
      /*
         Don't write the database name if it is the current one (or if
         thd->db is NULL).
       */
      if (thd->db.str == NULL || cmp(&db, &thd->db) != 0)
      {
        append_identifier(thd, &built_query, &db);
        built_query.append(".");
      }

      append_identifier(thd, &built_query, &table->table_name);
      built_query.append(",");
    }
    DBUG_PRINT("table", ("table: %p  s: %p", table->table,
                         table->table ?  table->table->s :  NULL));
  }
  DEBUG_SYNC(thd, "rm_table_no_locks_before_binlog");
  thd->thread_specific_used= TRUE;
  error= 0;
err:
  if (wrong_tables.length())
  {
    DBUG_ASSERT(errors);
    if (errors == 1 && was_view)
      my_error(ER_IT_IS_A_VIEW, MYF(0), wrong_tables.c_ptr_safe());
    else if (errors == 1 && drop_sequence && was_table)
      my_error(ER_NOT_SEQUENCE2, MYF(0), wrong_tables.c_ptr_safe());
    else if (errors > 1 || !thd->is_error())
      my_error((drop_sequence ? ER_UNKNOWN_SEQUENCES :
                ER_BAD_TABLE_ERROR),
               MYF(0), wrong_tables.c_ptr_safe());
    error= 1;
  }

  /*
    We are always logging drop of temporary tables.
    The reason is to handle the following case:
    - Use statement based replication
    - CREATE TEMPORARY TABLE foo (logged)
    - set row based replication
    - DROP TEMPORAY TABLE foo    (needs to be logged)
    This should be fixed so that we remember if creation of the
    temporary table was logged and only log it if the creation was
    logged.
  */

  if (non_trans_tmp_table_deleted ||
      trans_tmp_table_deleted || non_tmp_table_deleted)
  {
    if (non_trans_tmp_table_deleted || trans_tmp_table_deleted)
      thd->transaction.stmt.mark_dropped_temp_table();

    query_cache_invalidate3(thd, tables, 0);
    if (!dont_log_query && mysql_bin_log.is_open())
    {
      if (non_trans_tmp_table_deleted)
      {
          /* Chop of the last comma */
          built_non_trans_tmp_query.chop();
          built_non_trans_tmp_query.append(" /* generated by server */");
#ifdef WITH_WSREP
          thd->wsrep_skip_wsrep_GTID = true;
#endif /* WITH_WSREP */
          error |= (thd->binlog_query(THD::STMT_QUERY_TYPE,
                                      built_non_trans_tmp_query.ptr(),
                                      built_non_trans_tmp_query.length(),
                                      FALSE, FALSE,
                                      is_drop_tmp_if_exists_added,
                                      0) > 0);
      }
      if (trans_tmp_table_deleted)
      {
          /* Chop of the last comma */
          built_trans_tmp_query.chop();
          built_trans_tmp_query.append(" /* generated by server */");
#ifdef WITH_WSREP
          thd->wsrep_skip_wsrep_GTID = true;
#endif /* WITH_WSREP */
          error |= (thd->binlog_query(THD::STMT_QUERY_TYPE,
                                      built_trans_tmp_query.ptr(),
                                      built_trans_tmp_query.length(),
                                      TRUE, FALSE,
                                      is_drop_tmp_if_exists_added,
                                      0) > 0);
      }
      if (non_tmp_table_deleted)
      {
          /* Chop of the last comma */
          built_query.chop();
          built_query.append(" /* generated by server */");
          int error_code = non_tmp_error ?  thd->get_stmt_da()->sql_errno()
                                         : 0;
#ifdef WITH_WSREP
          thd->wsrep_skip_wsrep_GTID = false;
#endif /* WITH_WSREP */
          error |= (thd->binlog_query(THD::STMT_QUERY_TYPE,
                                      built_query.ptr(),
                                      built_query.length(),
                                      TRUE, FALSE, FALSE,
                                      error_code) > 0);
      }
    }
  }

  if (!drop_temporary)
  {
    /*
      Under LOCK TABLES we should release meta-data locks on the tables
      which were dropped.

      Leave LOCK TABLES mode if we managed to drop all tables which were
      locked. Additional check for 'non_temp_tables_count' is to avoid
      leaving LOCK TABLES mode if we have dropped only temporary tables.
    */
    if (thd->locked_tables_mode)
    {
      if (thd->lock && thd->lock->table_count == 0 &&
          non_temp_tables_count > 0 && !dont_free_locks)
      {
        thd->locked_tables_list.unlock_locked_tables(thd);
        goto end;
      }
      for (table= tables; table; table= table->next_local)
      {
        /* Drop locks for all successfully dropped tables. */
        if (table->table == NULL && table->mdl_request.ticket)
        {
          /*
            Under LOCK TABLES we may have several instances of table open
            and locked and therefore have to remove several metadata lock
            requests associated with them.
          */
          thd->mdl_context.release_all_locks_for_name(table->mdl_request.ticket);
        }
      }
    }
    /*
      Rely on the caller to implicitly commit the transaction
      and release metadata locks.
    */
  }

end:
#ifdef WITH_WSREP
  thd->wsrep_skip_wsrep_GTID = false;
#endif /* WITH_WSREP */
  DBUG_RETURN(error);
}

/**
  Log the drop of a table.

  @param thd	           Thread handler
  @param db_name           Database name
  @param table_name        Table name
  @param temporary_table   1 if table was a temporary table

  This code is only used in the case of failed CREATE OR REPLACE TABLE
  when the original table was dropped but we could not create the new one.
*/

bool log_drop_table(THD *thd, const LEX_CSTRING *db_name,
                    const LEX_CSTRING *table_name,
                    bool temporary_table)
{
  char buff[NAME_LEN*2 + 80];
  String query(buff, sizeof(buff), system_charset_info);
  bool error;
  DBUG_ENTER("log_drop_table");

  if (!mysql_bin_log.is_open())
    DBUG_RETURN(0);
  
  query.length(0);
  query.append(STRING_WITH_LEN("DROP "));
  if (temporary_table)
    query.append(STRING_WITH_LEN("TEMPORARY "));
  query.append(STRING_WITH_LEN("TABLE IF EXISTS "));
  append_identifier(thd, &query, db_name);
  query.append(".");
  append_identifier(thd, &query, table_name);
  query.append(STRING_WITH_LEN("/* Generated to handle "
                               "failed CREATE OR REPLACE */"));
  error= thd->binlog_query(THD::STMT_QUERY_TYPE,
                           query.ptr(), query.length(),
                           FALSE, FALSE, temporary_table, 0) > 0;
  DBUG_RETURN(error);
}


/**
  Quickly remove a table.

  @param thd         Thread context.
  @param base        The handlerton handle.
  @param db          The database name.
  @param table_name  The table name.
  @param flags       Flags for build_table_filename() as well as describing
                     if handler files / .FRM should be deleted as well.

  @return False in case of success, True otherwise.
*/

bool quick_rm_table(THD *thd, handlerton *base, const LEX_CSTRING *db,
                    const LEX_CSTRING *table_name, uint flags, const char *table_path)
{
  char path[FN_REFLEN + 1];
  int error= 0;
  DBUG_ENTER("quick_rm_table");

  size_t path_length= table_path ?
    (strxnmov(path, sizeof(path) - 1, table_path, reg_ext, NullS) - path) :
    build_table_filename(path, sizeof(path)-1, db->str, table_name->str, reg_ext, flags);
  if (mysql_file_delete(key_file_frm, path, MYF(0)))
    error= 1; /* purecov: inspected */
  path[path_length - reg_ext_length]= '\0'; // Remove reg_ext
  if (flags & NO_HA_TABLE)
  {
    handler *file= get_new_handler((TABLE_SHARE*) 0, thd->mem_root, base);
    if (!file)
      DBUG_RETURN(true);
    (void) file->ha_create_partitioning_metadata(path, NULL, CHF_DELETE_FLAG);
    delete file;
  }
  if (!(flags & (FRM_ONLY|NO_HA_TABLE)))
    error|= ha_delete_table(current_thd, base, path, db, table_name, 0);

  if (likely(error == 0))
  {
    PSI_CALL_drop_table_share(flags & FN_IS_TMP, db->str, (uint)db->length,
                              table_name->str, (uint)table_name->length);
  }

  DBUG_RETURN(error);
}


/*
  Sort keys in the following order:
  - PRIMARY KEY
  - UNIQUE keys where all column are NOT NULL
  - UNIQUE keys that don't contain partial segments
  - Other UNIQUE keys
  - Normal keys
  - Fulltext keys

  This will make checking for duplicated keys faster and ensure that
  PRIMARY keys are prioritized.
*/

static int sort_keys(KEY *a, KEY *b)
{
  ulong a_flags= a->flags, b_flags= b->flags;
  
  if (a_flags & HA_NOSAME)
  {
    if (!(b_flags & HA_NOSAME))
      return -1;
    if ((a_flags ^ b_flags) & HA_NULL_PART_KEY)
    {
      /* Sort NOT NULL keys before other keys */
      return (a_flags & HA_NULL_PART_KEY) ? 1 : -1;
    }
    if (a->name.str == primary_key_name)
      return -1;
    if (b->name.str == primary_key_name)
      return 1;
    /* Sort keys don't containing partial segments before others */
    if ((a_flags ^ b_flags) & HA_KEY_HAS_PART_KEY_SEG)
      return (a_flags & HA_KEY_HAS_PART_KEY_SEG) ? 1 : -1;
  }
  else if (b_flags & HA_NOSAME)
    return 1;					// Prefer b

  if ((a_flags ^ b_flags) & HA_FULLTEXT)
  {
    return (a_flags & HA_FULLTEXT) ? 1 : -1;
  }
  /*
    Prefer original key order.	usable_key_parts contains here
    the original key position.
  */
  return ((a->usable_key_parts < b->usable_key_parts) ? -1 :
	  (a->usable_key_parts > b->usable_key_parts) ? 1 :
	  0);
}

/*
  Check TYPELIB (set or enum) for duplicates

  SYNOPSIS
    check_duplicates_in_interval()
    set_or_name   "SET" or "ENUM" string for warning message
    name	  name of the checked column
    typelib	  list of values for the column
    dup_val_count  returns count of duplicate elements

  DESCRIPTION
    This function prints an warning for each value in list
    which has some duplicates on its right

  RETURN VALUES
    0             ok
    1             Error
*/

bool check_duplicates_in_interval(const char *set_or_name,
                                  const char *name, TYPELIB *typelib,
                                  CHARSET_INFO *cs, unsigned int *dup_val_count)
{
  TYPELIB tmp= *typelib;
  const char **cur_value= typelib->type_names;
  unsigned int *cur_length= typelib->type_lengths;
  *dup_val_count= 0;  
  
  for ( ; tmp.count > 1; cur_value++, cur_length++)
  {
    tmp.type_names++;
    tmp.type_lengths++;
    tmp.count--;
    if (find_type2(&tmp, (const char*)*cur_value, *cur_length, cs))
    {
      THD *thd= current_thd;
      ErrConvString err(*cur_value, *cur_length, cs);
      if (current_thd->is_strict_mode())
      {
        my_error(ER_DUPLICATED_VALUE_IN_TYPE, MYF(0),
                 name, err.ptr(), set_or_name);
        return 1;
      }
      push_warning_printf(thd,Sql_condition::WARN_LEVEL_NOTE,
                          ER_DUPLICATED_VALUE_IN_TYPE,
                          ER_THD(thd, ER_DUPLICATED_VALUE_IN_TYPE),
                          name, err.ptr(), set_or_name);
      (*dup_val_count)++;
    }
  }
  return 0;
}


bool Column_definition::prepare_stage2_blob(handler *file,
                                            ulonglong table_flags,
                                            uint field_flags)
{
  if (table_flags & HA_NO_BLOBS)
  {
    my_error(ER_TABLE_CANT_HANDLE_BLOB, MYF(0), file->table_type());
    return true;
  }
  pack_flag= field_flags |
             pack_length_to_packflag(pack_length - portable_sizeof_char_ptr);
  if (charset->state & MY_CS_BINSORT)
    pack_flag|= FIELDFLAG_BINARY;
  length= 8;                        // Unireg field length
  return false;
}


bool Column_definition::prepare_stage2_typelib(const char *type_name,
                                               uint field_flags,
                                               uint *dup_val_count)
{
  pack_flag= pack_length_to_packflag(pack_length) | field_flags;
  if (charset->state & MY_CS_BINSORT)
    pack_flag|= FIELDFLAG_BINARY;
  return check_duplicates_in_interval(type_name, field_name.str, interval,
                                      charset, dup_val_count);
}


uint Column_definition::pack_flag_numeric(uint dec) const
{
  return (FIELDFLAG_NUMBER |
          (flags & UNSIGNED_FLAG ? 0 : FIELDFLAG_DECIMAL)  |
          (flags & ZEROFILL_FLAG ? FIELDFLAG_ZEROFILL : 0) |
          (dec << FIELDFLAG_DEC_SHIFT));
}


bool Column_definition::prepare_stage2_varchar(ulonglong table_flags)
{
  pack_flag= (charset->state & MY_CS_BINSORT) ? FIELDFLAG_BINARY : 0;
  return false;
}


/*
  Prepare a Column_definition instance for packing
  Members such as pack_flag are valid after this call.

  @param IN     handler      - storage engine handler,
                               or NULL if preparing for an SP variable
  @param IN     table_flags  - table flags

  @retval false  -  ok
  @retval true   -  error (not supported type, bad definition, etc)
*/

bool Column_definition::prepare_stage2(handler *file,
                                       ulonglong table_flags)
{
  DBUG_ENTER("Column_definition::prepare_stage2");

  /*
    This code came from mysql_prepare_create_table.
    Indent preserved to make patching easier
  */
  DBUG_ASSERT(charset);

  if (type_handler()->Column_definition_prepare_stage2(this, file, table_flags))
    DBUG_RETURN(true);

  if (!(flags & NOT_NULL_FLAG) ||
      (vcol_info))  /* Make virtual columns allow NULL values */
    pack_flag|= FIELDFLAG_MAYBE_NULL;
  if (flags & NO_DEFAULT_VALUE_FLAG)
    pack_flag|= FIELDFLAG_NO_DEFAULT;
  DBUG_RETURN(false);
}


/*
  Get character set from field object generated by parser using
  default values when not set.

  SYNOPSIS
    get_sql_field_charset()
    sql_field                 The sql_field object
    create_info               Info generated by parser

  RETURN VALUES
    cs                        Character set
*/

CHARSET_INFO* get_sql_field_charset(Column_definition *sql_field,
                                    HA_CREATE_INFO *create_info)
{
  CHARSET_INFO *cs= sql_field->charset;

  if (!cs)
    cs= create_info->default_table_charset;
  /*
    table_charset is set only in ALTER TABLE t1 CONVERT TO CHARACTER SET csname
    if we want change character set for all varchar/char columns.
    But the table charset must not affect the BLOB fields, so don't
    allow to change my_charset_bin to somethig else.
  */
  if (create_info->table_charset && cs != &my_charset_bin)
    cs= create_info->table_charset;
  return cs;
}


/**
   Modifies the first column definition whose SQL type is TIMESTAMP
   by adding the features DEFAULT CURRENT_TIMESTAMP ON UPDATE CURRENT_TIMESTAMP.

   If the first TIMESTAMP column appears to be nullable, or to have an
   explicit default, or to be a virtual column, then no promition is done.

   @param column_definitions The list of column definitions, in the physical
                             order in which they appear in the table.
*/

void promote_first_timestamp_column(List<Create_field> *column_definitions)
{
  List_iterator_fast<Create_field> it(*column_definitions);
  Create_field *column_definition;

  while ((column_definition= it++) != NULL)
  {
    if (column_definition->is_timestamp_type() ||    // TIMESTAMP
        column_definition->unireg_check == Field::TIMESTAMP_OLD_FIELD) // Legacy
    {
      DBUG_PRINT("info", ("field-ptr:%p", column_definition->field));
      if ((column_definition->flags & NOT_NULL_FLAG) != 0 && // NOT NULL,
          column_definition->default_value == NULL &&   // no constant default,
          column_definition->unireg_check == Field::NONE && // no function default
          column_definition->vcol_info == NULL &&
          !(column_definition->flags & VERS_SYSTEM_FIELD)) // column isn't generated
      {
        DBUG_PRINT("info", ("First TIMESTAMP column '%s' was promoted to "
                            "DEFAULT CURRENT_TIMESTAMP ON UPDATE "
                            "CURRENT_TIMESTAMP",
                            column_definition->field_name.str
                            ));
        column_definition->unireg_check= Field::TIMESTAMP_DNUN_FIELD;
      }
      return;
    }
  }
}


/**
  Check if there is a duplicate key. Report a warning for every duplicate key.

  @param thd              Thread context.
  @param key              Key to be checked.
  @param key_info         Key meta-data info.
  @param key_list         List of existing keys.
*/
static void check_duplicate_key(THD *thd, Key *key, KEY *key_info,
                                List<Key> *key_list)
{
  /*
    We only check for duplicate indexes if it is requested and the
    key is not auto-generated.

    Check is requested if the key was explicitly created or altered
    by the user (unless it's a foreign key).
  */
  if (!key->key_create_info.check_for_duplicate_indexes || key->generated)
    return;

  List_iterator_fast<Key> key_list_iterator(*key_list);
  List_iterator_fast<Key_part_spec> key_column_iterator(key->columns);
  Key *k;

  while ((k= key_list_iterator++))
  {
    // Looking for a similar key...

    if (k == key)
      break;

    if (k->generated ||
        (key->type != k->type) ||
        (key->key_create_info.algorithm != k->key_create_info.algorithm) ||
        (key->columns.elements != k->columns.elements))
    {
      // Keys are different.
      continue;
    }

    /*
      Keys 'key' and 'k' might be identical.
      Check that the keys have identical columns in the same order.
    */

    List_iterator_fast<Key_part_spec> k_column_iterator(k->columns);
    uint i;
    key_column_iterator.rewind();

    for (i= 0; i < key->columns.elements; ++i)
    {
      Key_part_spec *c1= key_column_iterator++;
      Key_part_spec *c2= k_column_iterator++;

      DBUG_ASSERT(c1 && c2);

      if (lex_string_cmp(system_charset_info,
                         &c1->field_name, &c2->field_name) ||
          (c1->length != c2->length))
        break;
    }

    // Report a warning if we have two identical keys.

    if (i == key->columns.elements)
    {
      push_warning_printf(thd, Sql_condition::WARN_LEVEL_NOTE,
                          ER_DUP_INDEX, ER_THD(thd, ER_DUP_INDEX),
                          key_info->name.str);
      break;
    }
  }
}


bool Column_definition::prepare_stage1_typelib(THD *thd,
                                               MEM_ROOT *mem_root,
                                               handler *file,
                                               ulonglong table_flags)
{
  /*
    Pass the last parameter to prepare_interval_field() as follows:
    - If we are preparing for an SP variable (file is NULL), we pass "false",
      to force allocation and full copying of TYPELIB values on the given
      mem_root, even if no character set conversion is needed. This is needed
      because a life cycle of an SP variable is longer than the current query.

    - If we are preparing for a CREATE TABLE, (file != NULL), we pass "true".
      This will create the typelib in runtime memory - we will free the
      occupied memory at the same time when we free this
      sql_field -- at the end of execution.
      Pass "true" as the last argument to reuse "interval_list"
      values in "interval" in cases when no character conversion is needed,
      to avoid extra copying.
  */
  if (prepare_interval_field(mem_root, file != NULL))
    return true; // E.g. wrong values with commas: SET('a,b')
  create_length_to_internal_length_typelib();

  DBUG_ASSERT(file || !default_value); // SP variables have no default_value
  if (default_value && default_value->expr->basic_const_item())
  {
    if ((charset != default_value->expr->collation.collation &&
         prepare_stage1_convert_default(thd, mem_root, charset)) ||
         prepare_stage1_check_typelib_default())
      return true;
  }
  return false;
}


bool Column_definition::prepare_stage1_string(THD *thd,
                                              MEM_ROOT *mem_root,
                                              handler *file,
                                              ulonglong table_flags)
{
  create_length_to_internal_length_string();
  if (prepare_blob_field(thd))
    return true;
  DBUG_ASSERT(file || !default_value); // SP variables have no default_value
  /*
    Convert the default value from client character
    set into the column character set if necessary.
    We can only do this for constants as we have not yet run fix_fields.
    But not for blobs, as they will be stored as SQL expressions, not
    written down into the record image.
  */
  if (!(flags & BLOB_FLAG) && default_value &&
      default_value->expr->basic_const_item() &&
      charset != default_value->expr->collation.collation)
  {
    if (prepare_stage1_convert_default(thd, mem_root, charset))
      return true;
  }
  return false;
}


bool Column_definition::prepare_stage1_bit(THD *thd,
                                           MEM_ROOT *mem_root,
                                           handler *file,
                                           ulonglong table_flags)
{
  pack_flag= FIELDFLAG_NUMBER;
  if (!(table_flags & HA_CAN_BIT_FIELD))
    pack_flag|= FIELDFLAG_TREAT_BIT_AS_CHAR;
  create_length_to_internal_length_bit();
  return false;
}


bool Column_definition::prepare_stage1(THD *thd,
                                       MEM_ROOT *mem_root,
                                       handler *file,
                                       ulonglong table_flags)
{
  return type_handler()->Column_definition_prepare_stage1(thd, mem_root,
                                                          this, file,
                                                          table_flags);
}


bool Column_definition::prepare_stage1_convert_default(THD *thd,
                                                       MEM_ROOT *mem_root,
                                                       CHARSET_INFO *cs)
{
  DBUG_ASSERT(thd->mem_root == mem_root);
  Item *item;
  if (!(item= default_value->expr->safe_charset_converter(thd, cs)))
  {
    my_error(ER_INVALID_DEFAULT, MYF(0), field_name.str);
    return true; // Could not convert
  }
  /* Fix for prepare statement */
  thd->change_item_tree(&default_value->expr, item);
  return false;
}


bool Column_definition::prepare_stage1_check_typelib_default()
{
  StringBuffer<MAX_FIELD_WIDTH> str;
  String *def= default_value->expr->val_str(&str);
  bool not_found;
  if (def == NULL) /* SQL "NULL" maps to NULL */
  {
    not_found= flags & NOT_NULL_FLAG;
  }
  else
  {
    not_found= false;
    if (real_field_type() == MYSQL_TYPE_SET)
    {
      char *not_used;
      uint not_used2;
      find_set(interval, def->ptr(), def->length(),
               charset, &not_used, &not_used2, &not_found);
    }
    else /* MYSQL_TYPE_ENUM */
    {
      def->length(charset->cset->lengthsp(charset,
                                          def->ptr(), def->length()));
      not_found= !find_type2(interval, def->ptr(), def->length(), charset);
    }
  }
  if (not_found)
  {
    my_error(ER_INVALID_DEFAULT, MYF(0), field_name.str);
    return true;
  }
  return false;
}
/*
   This function adds a invisible field to field_list
   SYNOPSIS
    mysql_add_invisible_field()
      thd                      Thread Object
      field_list               list of all table fields
      field_name               name/prefix of invisible field
                               ( Prefix in the case when it is
                                *INVISIBLE_FULL*
                               and given name is duplicate)
      type_handler             field data type
      invisible
      default value
    RETURN VALUE
      Create_field pointer
*/
int mysql_add_invisible_field(THD *thd, List<Create_field> * field_list,
        const char *field_name, Type_handler *type_handler,
        field_visibility_t invisible, Item* default_value)
{
  Create_field *fld= new(thd->mem_root)Create_field();
  const char *new_name= NULL;
  /* Get unique field name if invisible == INVISIBLE_FULL */
  if (invisible == INVISIBLE_FULL)
  {
    if ((new_name= make_unique_invisible_field_name(thd, field_name,
                                                     field_list)))
    {
      fld->field_name.str= new_name;
      fld->field_name.length= strlen(new_name);
    }
    else
      return 1;  //Should not happen
  }
  else
  {
    fld->field_name.str= thd->strmake(field_name, strlen(field_name));
    fld->field_name.length= strlen(field_name);
  }
  fld->set_handler(type_handler);
  fld->invisible= invisible;
  if (default_value)
  {
    Virtual_column_info *v= new (thd->mem_root) Virtual_column_info();
    v->expr= default_value;
    v->utf8= 0;
    fld->default_value= v;
  }
  field_list->push_front(fld, thd->mem_root);
  return 0;
}

Key *
mysql_add_invisible_index(THD *thd, List<Key> *key_list,
        LEX_CSTRING* field_name, enum Key::Keytype type)
{
  Key *key= NULL;
  key= new (thd->mem_root) Key(type, &null_clex_str, HA_KEY_ALG_UNDEF,
         false, DDL_options(DDL_options::OPT_NONE));
  key->columns.push_back(new(thd->mem_root) Key_part_spec(field_name, 0, true),
          thd->mem_root);
  key_list->push_back(key, thd->mem_root);
  return key;
}
/*
  Preparation for table creation

  SYNOPSIS
    mysql_prepare_create_table()
      thd                       Thread object.
      create_info               Create information (like MAX_ROWS).
      alter_info                List of columns and indexes to create
      db_options          INOUT Table options (like HA_OPTION_PACK_RECORD).
      file                      The handler for the new table.
      key_info_buffer     OUT   An array of KEY structs for the indexes.
      key_count           OUT   The number of elements in the array.
      create_table_mode         C_ORDINARY_CREATE, C_ALTER_TABLE,
                                C_CREATE_SELECT, C_ASSISTED_DISCOVERY

  DESCRIPTION
    Prepares the table and key structures for table creation.

  NOTES
    sets create_info->varchar if the table has a varchar

  RETURN VALUES
    FALSE    OK
    TRUE     error
*/

static int
mysql_prepare_create_table(THD *thd, HA_CREATE_INFO *create_info,
                           Alter_info *alter_info, uint *db_options,
                           handler *file, KEY **key_info_buffer,
                           uint *key_count, int create_table_mode,
                           const LEX_CSTRING db, const LEX_CSTRING table_name)
{
  const char	*key_name;
  Create_field	*sql_field,*dup_field;
  uint		field,null_fields,max_key_length;
  ulong		record_offset= 0;
  KEY		*key_info;
  KEY_PART_INFO *key_part_info;
  int		field_no,dup_no;
  int		select_field_pos,auto_increment=0;
  List_iterator_fast<Create_field> it(alter_info->create_list);
  List_iterator<Create_field> it2(alter_info->create_list);
  uint total_uneven_bit_length= 0;
  int select_field_count= C_CREATE_SELECT(create_table_mode);
  bool tmp_table= create_table_mode == C_ALTER_TABLE;
  const bool create_simple= thd->lex->create_simple();
  DBUG_ENTER("mysql_prepare_create_table");

  DBUG_EXECUTE_IF("test_pseudo_invisible",{
          mysql_add_invisible_field(thd, &alter_info->create_list,
                      "invisible", &type_handler_long, INVISIBLE_SYSTEM,
                      new (thd->mem_root)Item_int(thd, 9));
          });
  DBUG_EXECUTE_IF("test_completely_invisible",{
          mysql_add_invisible_field(thd, &alter_info->create_list,
                      "invisible", &type_handler_long, INVISIBLE_FULL,
                      new (thd->mem_root)Item_int(thd, 9));
          });
  DBUG_EXECUTE_IF("test_invisible_index",{
          LEX_CSTRING temp;
          temp.str= "invisible";
          temp.length= strlen("invisible");
          mysql_add_invisible_index(thd, &alter_info->key_list
                  , &temp, Key::MULTIPLE);
          });
  LEX_CSTRING* connect_string = &create_info->connect_string;
  if (connect_string->length != 0 &&
      connect_string->length > CONNECT_STRING_MAXLEN &&
      (system_charset_info->cset->charpos(system_charset_info,
                                          connect_string->str,
                                          (connect_string->str +
                                           connect_string->length),
                                          CONNECT_STRING_MAXLEN)
      < connect_string->length))
  {
    my_error(ER_WRONG_STRING_LENGTH, MYF(0),
             connect_string->str, "CONNECTION", CONNECT_STRING_MAXLEN);
    DBUG_RETURN(TRUE);
  }

  select_field_pos= alter_info->create_list.elements - select_field_count;
  null_fields= 0;
  create_info->varchar= 0;
  max_key_length= file->max_key_length();

  /* Handle creation of sequences */
  if (create_info->sequence)
  {
    if (!(file->ha_table_flags() & HA_CAN_TABLES_WITHOUT_ROLLBACK))
    {
      my_error(ER_ILLEGAL_HA_CREATE_OPTION, MYF(0), file->table_type(),
               "SEQUENCE");
      DBUG_RETURN(TRUE);
    }

    /* The user specified fields: check that structure is ok */
    if (check_sequence_fields(thd->lex, &alter_info->create_list))
      DBUG_RETURN(TRUE);
  }

  for (field_no=0; (sql_field=it++) ; field_no++)
  {
    /*
      Initialize length from its original value (number of characters),
      which was set in the parser. This is necessary if we're
      executing a prepared statement for the second time.
    */
    sql_field->length= sql_field->char_length;
    /* Set field charset. */
    sql_field->charset= get_sql_field_charset(sql_field, create_info);
    if ((sql_field->flags & BINCMP_FLAG) &&
        !(sql_field->charset= find_bin_collation(sql_field->charset)))
      DBUG_RETURN(true);

    /* Virtual fields are always NULL */
    if (sql_field->vcol_info)
      sql_field->flags&= ~NOT_NULL_FLAG;

    if (sql_field->prepare_stage1(thd, thd->mem_root,
                                  file, file->ha_table_flags()))
      DBUG_RETURN(true);

    if (sql_field->real_field_type() == MYSQL_TYPE_BIT &&
        file->ha_table_flags() & HA_CAN_BIT_FIELD)
      total_uneven_bit_length+= sql_field->length & 7;

    if (!(sql_field->flags & NOT_NULL_FLAG))
      null_fields++;

    if (check_column_name(sql_field->field_name.str))
    {
      my_error(ER_WRONG_COLUMN_NAME, MYF(0), sql_field->field_name.str);
      DBUG_RETURN(TRUE);
    }

    /* Check if we have used the same field name before */
    for (dup_no=0; (dup_field=it2++) != sql_field; dup_no++)
    {
      if (lex_string_cmp(system_charset_info,
                         &sql_field->field_name,
                         &dup_field->field_name) == 0)
      {
	/*
	  If this was a CREATE ... SELECT statement, accept a field
	  redefinition if we are changing a field in the SELECT part
	*/
	if (field_no < select_field_pos || dup_no >= select_field_pos ||
            dup_field->invisible >= INVISIBLE_SYSTEM)
	{
	  my_error(ER_DUP_FIELDNAME, MYF(0), sql_field->field_name.str);
	  DBUG_RETURN(TRUE);
	}
	else
	{
	  /* Field redefined */

          /*
            If we are replacing a BIT field, revert the increment
            of total_uneven_bit_length that was done above.
          */
          if (sql_field->real_field_type() == MYSQL_TYPE_BIT &&
              file->ha_table_flags() & HA_CAN_BIT_FIELD)
            total_uneven_bit_length-= sql_field->length & 7;

          /* 
            We're making one field from two, the result field will have
            dup_field->flags as flags. If we've incremented null_fields
            because of sql_field->flags, decrement it back.
          */
          if (!(sql_field->flags & NOT_NULL_FLAG))
            null_fields--;

          if (sql_field->redefine_stage1(dup_field, file, create_info))
            DBUG_RETURN(true);

	  it2.remove();			// Remove first (create) definition
	  select_field_pos--;
	  break;
	}
      }
    }
    /* Don't pack rows in old tables if the user has requested this */
    if ((sql_field->flags & BLOB_FLAG) ||
	(sql_field->real_field_type() == MYSQL_TYPE_VARCHAR &&
         create_info->row_type != ROW_TYPE_FIXED))
      (*db_options)|= HA_OPTION_PACK_RECORD;
    it2.rewind();
  }

  /* record_offset will be increased with 'length-of-null-bits' later */
  record_offset= 0;
  null_fields+= total_uneven_bit_length;

  it.rewind();
  while ((sql_field=it++))
  {
    DBUG_ASSERT(sql_field->charset != 0);
    if (sql_field->prepare_stage2(file, file->ha_table_flags()))
      DBUG_RETURN(TRUE);
    if (sql_field->real_field_type() == MYSQL_TYPE_VARCHAR)
      create_info->varchar= TRUE;
    sql_field->offset= record_offset;
    if (MTYP_TYPENR(sql_field->unireg_check) == Field::NEXT_NUMBER)
      auto_increment++;
    if (parse_option_list(thd, create_info->db_type, &sql_field->option_struct,
                          &sql_field->option_list,
                          create_info->db_type->field_options, FALSE,
                          thd->mem_root))
      DBUG_RETURN(TRUE);
    /*
      For now skip fields that are not physically stored in the database
      (virtual fields) and update their offset later 
      (see the next loop).
    */
    if (sql_field->stored_in_db())
      record_offset+= sql_field->pack_length;
    if (sql_field->flags & VERS_SYSTEM_FIELD)
      continue;
  }
  /* Update virtual fields' offset and give error if
     All fields are invisible */
  bool is_all_invisible= true;
  it.rewind();
  while ((sql_field=it++))
  {
    if (!sql_field->stored_in_db())
    {
      sql_field->offset= record_offset;
      record_offset+= sql_field->pack_length;
    }
    if (sql_field->invisible == VISIBLE)
      is_all_invisible= false;
  }
  if (is_all_invisible)
  {
    my_error(ER_TABLE_MUST_HAVE_COLUMNS, MYF(0));
    DBUG_RETURN(TRUE);
  }
  if (auto_increment > 1)
  {
    my_message(ER_WRONG_AUTO_KEY, ER_THD(thd, ER_WRONG_AUTO_KEY), MYF(0));
    DBUG_RETURN(TRUE);
  }
  if (auto_increment &&
      (file->ha_table_flags() & HA_NO_AUTO_INCREMENT))
  {
    my_error(ER_TABLE_CANT_HANDLE_AUTO_INCREMENT, MYF(0), file->table_type());
    DBUG_RETURN(TRUE);
  }

  /*
   CREATE TABLE[with auto_increment column] SELECT is unsafe as the rows
   inserted in the created table depends on the order of the rows fetched
   from the select tables. This order may differ on master and slave. We
   therefore mark it as unsafe.
  */
  if (select_field_count > 0 && auto_increment)
    thd->lex->set_stmt_unsafe(LEX::BINLOG_STMT_UNSAFE_CREATE_SELECT_AUTOINC);

  /* Create keys */

  List_iterator<Key> key_iterator(alter_info->key_list);
  List_iterator<Key> key_iterator2(alter_info->key_list);
  uint key_parts=0, fk_key_count=0;
  bool primary_key=0,unique_key=0;
  Key *key, *key2;
  uint tmp, key_number;
  /* special marker for keys to be ignored */
  static char ignore_key[1];

  /* Calculate number of key segements */
  *key_count= 0;

  while ((key=key_iterator++))
  {
    DBUG_PRINT("info", ("key name: '%s'  type: %d", key->name.str ? key->name.str :
                        "(none)" , key->type));
    if (key->type == Key::FOREIGN_KEY)
    {
      fk_key_count++;
      Foreign_key *fk_key= (Foreign_key*) key;
      if (fk_key->validate(alter_info->create_list))
        DBUG_RETURN(TRUE);
      if (fk_key->ref_columns.elements &&
	  fk_key->ref_columns.elements != fk_key->columns.elements)
      {
        my_error(ER_WRONG_FK_DEF, MYF(0),
                 (fk_key->name.str ? fk_key->name.str :
                                     "foreign key without name"),
                 ER_THD(thd, ER_KEY_REF_DO_NOT_MATCH_TABLE_REF));
	DBUG_RETURN(TRUE);
      }
      continue;
    }
    (*key_count)++;
    tmp=file->max_key_parts();
    if (key->columns.elements > tmp)
    {
      my_error(ER_TOO_MANY_KEY_PARTS,MYF(0),tmp);
      DBUG_RETURN(TRUE);
    }
    if (check_ident_length(&key->name))
      DBUG_RETURN(TRUE);
    key_iterator2.rewind ();
    if (key->type != Key::FOREIGN_KEY)
    {
      while ((key2 = key_iterator2++) != key)
      {
	/*
          foreign_key_prefix(key, key2) returns 0 if key or key2, or both, is
          'generated', and a generated key is a prefix of the other key.
          Then we do not need the generated shorter key.
        */
        if ((key2->type != Key::FOREIGN_KEY &&
             key2->name.str != ignore_key &&
             !foreign_key_prefix(key, key2)))
        {
          /* TODO: issue warning message */
          /* mark that the generated key should be ignored */
          if (!key2->generated ||
              (key->generated && key->columns.elements <
               key2->columns.elements))
            key->name.str= ignore_key;
          else
          {
            key2->name.str= ignore_key;
            key_parts-= key2->columns.elements;
            (*key_count)--;
          }
          break;
        }
      }
    }
    if (key->name.str != ignore_key)
      key_parts+=key->columns.elements;
    else
      (*key_count)--;
    if (key->name.str && !tmp_table && (key->type != Key::PRIMARY) &&
	!my_strcasecmp(system_charset_info, key->name.str, primary_key_name))
    {
      my_error(ER_WRONG_NAME_FOR_INDEX, MYF(0), key->name.str);
      DBUG_RETURN(TRUE);
    }
    if (key->type == Key::PRIMARY && key->name.str &&
        my_strcasecmp(system_charset_info, key->name.str, primary_key_name) != 0)
    {
      bool sav_abort_on_warning= thd->abort_on_warning;
      thd->abort_on_warning= FALSE; /* Don't make an error out of this. */
      push_warning_printf(thd, Sql_condition::WARN_LEVEL_WARN,
                          ER_WRONG_NAME_FOR_INDEX,
                          "Name '%-.100s' ignored for PRIMARY key.",
                          key->name.str);
      thd->abort_on_warning= sav_abort_on_warning;
    }
  }
  tmp=file->max_keys();
  if (*key_count > tmp)
  {
    my_error(ER_TOO_MANY_KEYS,MYF(0),tmp);
    DBUG_RETURN(TRUE);
  }

  (*key_info_buffer)= key_info= (KEY*) thd->calloc(sizeof(KEY) * (*key_count));
  key_part_info=(KEY_PART_INFO*) thd->calloc(sizeof(KEY_PART_INFO)*key_parts);
  if (!*key_info_buffer || ! key_part_info)
    DBUG_RETURN(TRUE);				// Out of memory

  key_iterator.rewind();
  key_number=0;
  for (; (key=key_iterator++) ; key_number++)
  {
    uint key_length=0;
    Key_part_spec *column;

    if (key->name.str == ignore_key)
    {
      /* ignore redundant keys */
      do
	key=key_iterator++;
      while (key && key->name.str == ignore_key);
      if (!key)
	break;
    }

    switch (key->type) {
    case Key::MULTIPLE:
	key_info->flags= 0;
	break;
    case Key::FULLTEXT:
	key_info->flags= HA_FULLTEXT;
	if ((key_info->parser_name= &key->key_create_info.parser_name)->str)
          key_info->flags|= HA_USES_PARSER;
        else
          key_info->parser_name= 0;
	break;
    case Key::SPATIAL:
#ifdef HAVE_SPATIAL
	key_info->flags= HA_SPATIAL;
	break;
#else
	my_error(ER_FEATURE_DISABLED, MYF(0),
                 sym_group_geom.name, sym_group_geom.needed_define);
	DBUG_RETURN(TRUE);
#endif
    case Key::FOREIGN_KEY:
      key_number--;				// Skip this key
      continue;
    default:
      key_info->flags = HA_NOSAME;
      break;
    }
    if (key->generated)
      key_info->flags|= HA_GENERATED_KEY;

    key_info->user_defined_key_parts=(uint8) key->columns.elements;
    key_info->key_part=key_part_info;
    key_info->usable_key_parts= key_number;
    key_info->algorithm= key->key_create_info.algorithm;
    key_info->option_list= key->option_list;
    if (parse_option_list(thd, create_info->db_type, &key_info->option_struct,
                          &key_info->option_list,
                          create_info->db_type->index_options, FALSE,
                          thd->mem_root))
      DBUG_RETURN(TRUE);

    if (key->type == Key::FULLTEXT)
    {
      if (!(file->ha_table_flags() & HA_CAN_FULLTEXT))
      {
	my_error(ER_TABLE_CANT_HANDLE_FT, MYF(0), file->table_type());
	DBUG_RETURN(TRUE);
      }
    }
    /*
       Make SPATIAL to be RTREE by default
       SPATIAL only on BLOB or at least BINARY, this
       actually should be replaced by special GEOM type
       in near future when new frm file is ready
       checking for proper key parts number:
    */

    /* TODO: Add proper checks if handler supports key_type and algorithm */
    if (key_info->flags & HA_SPATIAL)
    {
      if (!(file->ha_table_flags() & HA_CAN_RTREEKEYS))
      {
	my_error(ER_TABLE_CANT_HANDLE_SPKEYS, MYF(0), file->table_type());
        DBUG_RETURN(TRUE);
      }
      if (key_info->user_defined_key_parts != 1)
      {
	my_error(ER_WRONG_ARGUMENTS, MYF(0), "SPATIAL INDEX");
	DBUG_RETURN(TRUE);
      }
    }
    else if (key_info->algorithm == HA_KEY_ALG_RTREE)
    {
#ifdef HAVE_RTREE_KEYS
      if ((key_info->user_defined_key_parts & 1) == 1)
      {
	my_error(ER_WRONG_ARGUMENTS, MYF(0), "RTREE INDEX");
	DBUG_RETURN(TRUE);
      }
      /* TODO: To be deleted */
      my_error(ER_NOT_SUPPORTED_YET, MYF(0), "RTREE INDEX");
      DBUG_RETURN(TRUE);
#else
      my_error(ER_FEATURE_DISABLED, MYF(0),
               sym_group_rtree.name, sym_group_rtree.needed_define);
      DBUG_RETURN(TRUE);
#endif
    }

    /* Take block size from key part or table part */
    /*
      TODO: Add warning if block size changes. We can't do it here, as
      this may depend on the size of the key
    */
    key_info->block_size= (key->key_create_info.block_size ?
                           key->key_create_info.block_size :
                           create_info->key_block_size);

    /*
      Remember block_size for the future if the block size was given
      either for key or table and it was given for the key during
      create/alter table or we have an active key_block_size for the
      table.
      The idea is that table specific key_block_size > 0 will only affect
      new keys and old keys will remember their original value.
    */
    if (key_info->block_size &&
        ((key->key_create_info.flags & HA_USES_BLOCK_SIZE) ||
         create_info->key_block_size))
      key_info->flags|= HA_USES_BLOCK_SIZE;

    List_iterator<Key_part_spec> cols(key->columns), cols2(key->columns);
    CHARSET_INFO *ft_key_charset=0;  // for FULLTEXT
    for (uint column_nr=0 ; (column=cols++) ; column_nr++)
    {
      Key_part_spec *dup_column;

      it.rewind();
      field=0;
      while ((sql_field=it++) &&
	     lex_string_cmp(system_charset_info,
                            &column->field_name,
                            &sql_field->field_name))
	field++;
      /*
         Either field is not present or field visibility is > INVISIBLE_USER
      */
      if (!sql_field || (sql_field->invisible > INVISIBLE_USER &&
                         !column->generated))
      {
	my_error(ER_KEY_COLUMN_DOES_NOT_EXITS, MYF(0), column->field_name.str);
	DBUG_RETURN(TRUE);
      }
      if (sql_field->invisible > INVISIBLE_USER &&
          !(sql_field->flags & VERS_SYSTEM_FIELD) &&
          !key->invisible && DBUG_EVALUATE_IF("test_invisible_index", 0, 1))
      {
        my_error(ER_KEY_COLUMN_DOES_NOT_EXITS, MYF(0), column->field_name.str);
        DBUG_RETURN(TRUE);
      }
      while ((dup_column= cols2++) != column)
      {
        if (!lex_string_cmp(system_charset_info,
                            &column->field_name, &dup_column->field_name))
	{
	  my_error(ER_DUP_FIELDNAME, MYF(0), column->field_name.str);
	  DBUG_RETURN(TRUE);
	}
      }

      if (sql_field->compression_method())
      {
        my_error(ER_COMPRESSED_COLUMN_USED_AS_KEY, MYF(0),
                 column->field_name.str);
        DBUG_RETURN(TRUE);
      }

      cols2.rewind();
      if (key->type == Key::FULLTEXT)
      {
	if ((sql_field->real_field_type() != MYSQL_TYPE_STRING &&
	     sql_field->real_field_type() != MYSQL_TYPE_VARCHAR &&
	     !f_is_blob(sql_field->pack_flag)) ||
	    sql_field->charset == &my_charset_bin ||
	    sql_field->charset->mbminlen > 1 || // ucs2 doesn't work yet
	    (ft_key_charset && sql_field->charset != ft_key_charset))
	{
	    my_error(ER_BAD_FT_COLUMN, MYF(0), column->field_name.str);
	    DBUG_RETURN(-1);
	}
	ft_key_charset=sql_field->charset;
	/*
	  for fulltext keys keyseg length is 1 for blobs (it's ignored in ft
	  code anyway, and 0 (set to column width later) for char's. it has
	  to be correct col width for char's, as char data are not prefixed
	  with length (unlike blobs, where ft code takes data length from a
	  data prefix, ignoring column->length).
	*/
        column->length= MY_TEST(f_is_blob(sql_field->pack_flag));
      }
      else
      {
	column->length*= sql_field->charset->mbmaxlen;

        if (key->type == Key::SPATIAL)
        {
          if (column->length)
          {
            my_error(ER_WRONG_SUB_KEY, MYF(0));
            DBUG_RETURN(TRUE);
          }
          if (!f_is_geom(sql_field->pack_flag))
          {
            my_error(ER_WRONG_ARGUMENTS, MYF(0), "SPATIAL INDEX");
            DBUG_RETURN(TRUE);
          }
        }

	if (f_is_blob(sql_field->pack_flag) ||
            (f_is_geom(sql_field->pack_flag) && key->type != Key::SPATIAL))
	{
	  if (!(file->ha_table_flags() & HA_CAN_INDEX_BLOBS))
	  {
	    my_error(ER_BLOB_USED_AS_KEY, MYF(0), column->field_name.str,
                     file->table_type());
	    DBUG_RETURN(TRUE);
	  }
          if (f_is_geom(sql_field->pack_flag) && sql_field->geom_type ==
              Field::GEOM_POINT)
            column->length= MAX_LEN_GEOM_POINT_FIELD;
	  if (!column->length)
	  {
	    my_error(ER_BLOB_KEY_WITHOUT_LENGTH, MYF(0), column->field_name.str);
	    DBUG_RETURN(TRUE);
	  }
	}
#ifdef HAVE_SPATIAL
	if (key->type == Key::SPATIAL)
	{
	  if (!column->length)
	  {
	    /*
              4 is: (Xmin,Xmax,Ymin,Ymax), this is for 2D case
              Lately we'll extend this code to support more dimensions
	    */
	    column->length= 4*sizeof(double);
	  }
	}
#endif
        if (sql_field->vcol_info)
        {
          if (key->type == Key::PRIMARY)
          {
            my_error(ER_PRIMARY_KEY_BASED_ON_GENERATED_COLUMN, MYF(0));
            DBUG_RETURN(TRUE);
          }
          if (sql_field->vcol_info->flags & VCOL_NOT_STRICTLY_DETERMINISTIC)
          {
            /* use check_expression() to report an error */
            check_expression(sql_field->vcol_info, &sql_field->field_name,
                             VCOL_GENERATED_STORED);
            DBUG_ASSERT(thd->is_error());
            DBUG_RETURN(TRUE);
          }
        }
	if (!(sql_field->flags & NOT_NULL_FLAG))
	{
	  if (key->type == Key::PRIMARY)
	  {
	    /* Implicitly set primary key fields to NOT NULL for ISO conf. */
	    sql_field->flags|= NOT_NULL_FLAG;
	    sql_field->pack_flag&= ~FIELDFLAG_MAYBE_NULL;
            null_fields--;
	  }
	  else
          {
            key_info->flags|= HA_NULL_PART_KEY;
            if (!(file->ha_table_flags() & HA_NULL_IN_KEY))
            {
              my_error(ER_NULL_COLUMN_IN_INDEX, MYF(0), column->field_name.str);
              DBUG_RETURN(TRUE);
            }
            if (key->type == Key::SPATIAL)
            {
              my_message(ER_SPATIAL_CANT_HAVE_NULL,
                         ER_THD(thd, ER_SPATIAL_CANT_HAVE_NULL), MYF(0));
              DBUG_RETURN(TRUE);
            }
          }
	}
	if (MTYP_TYPENR(sql_field->unireg_check) == Field::NEXT_NUMBER)
	{
	  if (column_nr == 0 || (file->ha_table_flags() & HA_AUTO_PART_KEY))
	    auto_increment--;			// Field is used
	}
      }

      key_part_info->fieldnr= field;
      key_part_info->offset=  (uint16) sql_field->offset;
      key_part_info->key_type=sql_field->pack_flag;
      uint key_part_length= sql_field->key_length;

      if (column->length)
      {
	if (f_is_blob(sql_field->pack_flag))
	{
	  key_part_length= MY_MIN(column->length,
                               blob_length_by_type(sql_field->real_field_type())
                               * sql_field->charset->mbmaxlen);
	  if (key_part_length > max_key_length ||
	      key_part_length > file->max_key_part_length())
	  {
	    key_part_length= MY_MIN(max_key_length, file->max_key_part_length());
	    if (key->type == Key::MULTIPLE)
	    {
	      /* not a critical problem */
	      push_warning_printf(thd, Sql_condition::WARN_LEVEL_NOTE,
                                  ER_TOO_LONG_KEY, ER_THD(thd, ER_TOO_LONG_KEY),
                                  key_part_length);
              /* Align key length to multibyte char boundary */
              key_part_length-= key_part_length % sql_field->charset->mbmaxlen;
	    }
	    else
	    {
	      my_error(ER_TOO_LONG_KEY, MYF(0), key_part_length);
	      DBUG_RETURN(TRUE);
	    }
	  }
	}
        // Catch invalid use of partial keys 
	else if (!f_is_geom(sql_field->pack_flag) &&
                 // is the key partial? 
                 column->length != key_part_length &&
                 // is prefix length bigger than field length? 
                 (column->length > key_part_length ||
                  // can the field have a partial key? 
                  !sql_field->type_handler()->type_can_have_key_part() ||
                  // a packed field can't be used in a partial key
                  f_is_packed(sql_field->pack_flag) ||
                  // does the storage engine allow prefixed search?
                  ((file->ha_table_flags() & HA_NO_PREFIX_CHAR_KEYS) &&
                   // and is this a 'unique' key?
                   (key_info->flags & HA_NOSAME))))
        {
	  my_message(ER_WRONG_SUB_KEY, ER_THD(thd, ER_WRONG_SUB_KEY), MYF(0));
	  DBUG_RETURN(TRUE);
	}
	else if (!(file->ha_table_flags() & HA_NO_PREFIX_CHAR_KEYS))
	  key_part_length= column->length;
      }
      else if (key_part_length == 0 && (sql_field->flags & NOT_NULL_FLAG))
      {
	my_error(ER_WRONG_KEY_COLUMN, MYF(0), file->table_type(),
                 column->field_name.str);
	  DBUG_RETURN(TRUE);
      }
      if (key_part_length > file->max_key_part_length() &&
          key->type != Key::FULLTEXT)
      {
        key_part_length= file->max_key_part_length();
	if (key->type == Key::MULTIPLE)
	{
	  /* not a critical problem */
	  push_warning_printf(thd, Sql_condition::WARN_LEVEL_NOTE,
                              ER_TOO_LONG_KEY, ER_THD(thd, ER_TOO_LONG_KEY),
                              key_part_length);
          /* Align key length to multibyte char boundary */
          key_part_length-= key_part_length % sql_field->charset->mbmaxlen;
	}
	else
	{
	  my_error(ER_TOO_LONG_KEY, MYF(0), key_part_length);
	  DBUG_RETURN(TRUE);
	}
      }
      key_part_info->length= (uint16) key_part_length;
      /* Use packed keys for long strings on the first column */
      if (!((*db_options) & HA_OPTION_NO_PACK_KEYS) &&
          !((create_info->table_options & HA_OPTION_NO_PACK_KEYS)) &&
          (key_part_length >= KEY_DEFAULT_PACK_LENGTH &&
           (sql_field->real_field_type() == MYSQL_TYPE_STRING ||
            sql_field->real_field_type() == MYSQL_TYPE_VARCHAR ||
            f_is_blob(sql_field->pack_flag))))
      {
        if ((column_nr == 0 && f_is_blob(sql_field->pack_flag)) ||
            sql_field->real_field_type() == MYSQL_TYPE_VARCHAR)
          key_info->flags|= HA_BINARY_PACK_KEY | HA_VAR_LENGTH_KEY;
        else
          key_info->flags|= HA_PACK_KEY;
      }
      /* Check if the key segment is partial, set the key flag accordingly */
      if (key_part_length != sql_field->key_length)
        key_info->flags|= HA_KEY_HAS_PART_KEY_SEG;

      key_length+= key_part_length;
      key_part_info++;

      /* Create the key name based on the first column (if not given) */
      if (column_nr == 0)
      {
	if (key->type == Key::PRIMARY)
	{
	  if (primary_key)
	  {
	    my_message(ER_MULTIPLE_PRI_KEY, ER_THD(thd, ER_MULTIPLE_PRI_KEY),
                       MYF(0));
	    DBUG_RETURN(TRUE);
	  }
	  key_name=primary_key_name;
	  primary_key=1;
	}
	else if (!(key_name= key->name.str))
	  key_name=make_unique_key_name(thd, sql_field->field_name.str,
					*key_info_buffer, key_info);
	if (check_if_keyname_exists(key_name, *key_info_buffer, key_info))
	{
	  my_error(ER_DUP_KEYNAME, MYF(0), key_name);
	  DBUG_RETURN(TRUE);
	}
	key_info->name.str= (char*) key_name;
        key_info->name.length= strlen(key_name);
      }
    }
    if (!key_info->name.str || check_column_name(key_info->name.str))
    {
      my_error(ER_WRONG_NAME_FOR_INDEX, MYF(0), key_info->name.str);
      DBUG_RETURN(TRUE);
    }
    if (key->type == Key::UNIQUE && !(key_info->flags & HA_NULL_PART_KEY))
      unique_key=1;
    key_info->key_length=(uint16) key_length;
    if (key_length > max_key_length && key->type != Key::FULLTEXT)
    {
      my_error(ER_TOO_LONG_KEY,MYF(0),max_key_length);
      DBUG_RETURN(TRUE);
    }

    if (validate_comment_length(thd, &key->key_create_info.comment,
                                INDEX_COMMENT_MAXLEN,
                                ER_TOO_LONG_INDEX_COMMENT,
                                key_info->name.str))
       DBUG_RETURN(TRUE);

    key_info->comment.length= key->key_create_info.comment.length;
    if (key_info->comment.length > 0)
    {
      key_info->flags|= HA_USES_COMMENT;
      key_info->comment.str= key->key_create_info.comment.str;
    }

    // Check if a duplicate index is defined.
    check_duplicate_key(thd, key, key_info, &alter_info->key_list);

    key_info++;
  }

  if (!unique_key && !primary_key &&
      ((file->ha_table_flags() & HA_REQUIRE_PRIMARY_KEY) ||
       ((file->ha_table_flags() & HA_WANTS_PRIMARY_KEY) &&
        !create_info->sequence)))
  {
    my_message(ER_REQUIRES_PRIMARY_KEY, ER_THD(thd, ER_REQUIRES_PRIMARY_KEY),
               MYF(0));
    DBUG_RETURN(TRUE);
  }
  if (auto_increment > 0)
  {
    my_message(ER_WRONG_AUTO_KEY, ER_THD(thd, ER_WRONG_AUTO_KEY), MYF(0));
    DBUG_RETURN(TRUE);
  }
  /*
    We cannot do qsort of key info if MyISAM/Aria does inplace. These engines
    do not synchronise key info on inplace alter and that qsort is
    indeterministic (MDEV-25803).

    Yet we do not know whether we do inplace or not. That detection is done
    after this create_table_impl() and that cannot be changed because of chicken
    and egg problem (inplace processing requires key info made by
    create_table_impl()).

    MyISAM/Aria cannot add index inplace so we are safe to qsort key info in
    that case. And if we don't add index then we do not need qsort at all.
  */
  if (!(create_info->options & HA_SKIP_KEY_SORT))
  {
    /*
      Sort keys in optimized order.

      Note: PK must be always first key, otherwise init_from_binary_frm_image()
      can not understand it.
    */
    my_qsort((uchar*) *key_info_buffer, *key_count, sizeof(KEY),
             (qsort_cmp) sort_keys);
  }
  create_info->null_bits= null_fields;

  /* Check fields. */
  Item::Check_table_name_prm walk_prm(db, table_name);
  it.rewind();
  while ((sql_field=it++))
  {
    Field::utype type= (Field::utype) MTYP_TYPENR(sql_field->unireg_check);

    /*
      Set NO_DEFAULT_VALUE_FLAG if this field doesn't have a default value and
      it is NOT NULL, not an AUTO_INCREMENT field, not a TIMESTAMP and not
      updated trough a NOW() function.
    */
    if (!sql_field->default_value &&
        !sql_field->has_default_function() &&
        (sql_field->flags & NOT_NULL_FLAG) &&
        (!sql_field->is_timestamp_type() ||
         opt_explicit_defaults_for_timestamp)&&
        !sql_field->vers_sys_field())
    {
      sql_field->flags|= NO_DEFAULT_VALUE_FLAG;
      sql_field->pack_flag|= FIELDFLAG_NO_DEFAULT;
    }

    if (thd->variables.sql_mode & MODE_NO_ZERO_DATE &&
        !sql_field->default_value && !sql_field->vcol_info &&
        !sql_field->vers_sys_field() &&
        sql_field->is_timestamp_type() &&
        !opt_explicit_defaults_for_timestamp &&
        (sql_field->flags & NOT_NULL_FLAG) &&
        (type == Field::NONE || type == Field::TIMESTAMP_UN_FIELD))
    {
      /*
        An error should be reported if:
          - NO_ZERO_DATE SQL mode is active;
          - there is no explicit DEFAULT clause (default column value);
          - this is a TIMESTAMP column;
          - the column is not NULL;
          - this is not the DEFAULT CURRENT_TIMESTAMP column.

        In other words, an error should be reported if
          - NO_ZERO_DATE SQL mode is active;
          - the column definition is equivalent to
            'column_name TIMESTAMP DEFAULT 0'.
      */

      my_error(ER_INVALID_DEFAULT, MYF(0), sql_field->field_name.str);
      DBUG_RETURN(TRUE);
    }
    if (sql_field->invisible == INVISIBLE_USER &&
        sql_field->flags & NOT_NULL_FLAG &&
        sql_field->flags & NO_DEFAULT_VALUE_FLAG)
    {
      my_error(ER_INVISIBLE_NOT_NULL_WITHOUT_DEFAULT, MYF(0),
                          sql_field->field_name.str);
      DBUG_RETURN(TRUE);
    }

    if (create_simple)
    {
      /*
        NOTE: we cannot do this in check_vcol_func_processor() as there is already
        no table name qualifier in expression.
      */
      if (sql_field->vcol_info &&
          sql_field->vcol_info->expr->walk(&Item::check_table_name_processor,
                                          false, (void *) &walk_prm))
      {
        my_error(ER_BAD_FIELD_ERROR, MYF(0), walk_prm.field.c_ptr(), "GENERATED ALWAYS");
        DBUG_RETURN(TRUE);
      }

      if (sql_field->default_value &&
          sql_field->default_value->expr->walk(&Item::check_table_name_processor,
                                              false, (void *) &walk_prm))
      {
        my_error(ER_BAD_FIELD_ERROR, MYF(0), walk_prm.field.c_ptr(), "DEFAULT");
        DBUG_RETURN(TRUE);
      }

      if (sql_field->check_constraint &&
          sql_field->check_constraint->expr->walk(&Item::check_table_name_processor,
                                                  false, (void *) &walk_prm))
      {
        my_error(ER_BAD_FIELD_ERROR, MYF(0), walk_prm.field.c_ptr(), "CHECK");
        DBUG_RETURN(TRUE);
      }
    }
  }

  /* Check table level constraints */
  create_info->check_constraint_list= &alter_info->check_constraint_list;
  {
    List_iterator_fast<Virtual_column_info> c_it(alter_info->check_constraint_list);
    Virtual_column_info *check;
    while ((check= c_it++))
    {
      if (create_simple && check->expr->walk(&Item::check_table_name_processor, false,
                            (void *) &walk_prm))
      {
        my_error(ER_BAD_FIELD_ERROR, MYF(0), walk_prm.field.c_ptr(), "CHECK");
        DBUG_RETURN(TRUE);
      }
      if (!check->name.length || check->automatic_name)
        continue;

      {
        /* Check that there's no repeating table CHECK constraint names. */
        List_iterator_fast<Virtual_column_info>
          dup_it(alter_info->check_constraint_list);
        const Virtual_column_info *dup_check;
        while ((dup_check= dup_it++) && dup_check != check)
        {
          if (!lex_string_cmp(system_charset_info,
                              &check->name, &dup_check->name))
          {
            my_error(ER_DUP_CONSTRAINT_NAME, MYF(0), "CHECK", check->name.str);
            DBUG_RETURN(TRUE);
          }
        }
      }

      /* Check that there's no repeating key constraint names. */
      List_iterator_fast<Key> key_it(alter_info->key_list);
      while (const Key *key= key_it++)
      {
        /*
          Not all keys considered to be the CONSTRAINT
          Noly Primary Key UNIQUE and Foreign keys.
        */
        if (key->type != Key::PRIMARY && key->type != Key::UNIQUE &&
            key->type != Key::FOREIGN_KEY)
          continue;

        if (check->name.length == key->name.length &&
            my_strcasecmp(system_charset_info,
              check->name.str, key->name.str) == 0)
        {
          my_error(ER_DUP_CONSTRAINT_NAME, MYF(0), "CHECK", check->name.str);
          DBUG_RETURN(TRUE);
        }
      }

      if (check_string_char_length(&check->name, 0, NAME_CHAR_LEN,
                                   system_charset_info, 1))
      {
        my_error(ER_TOO_LONG_IDENT, MYF(0), check->name.str);
        DBUG_RETURN(TRUE);
      }
      if (check_expression(check, &check->name, VCOL_CHECK_TABLE))
        DBUG_RETURN(TRUE);
    }
  }

  /* Give warnings for not supported table options */
#if defined(WITH_ARIA_STORAGE_ENGINE)
  extern handlerton *maria_hton;
  if (file->partition_ht() != maria_hton)
#endif
    if (create_info->transactional)
      push_warning_printf(thd, Sql_condition::WARN_LEVEL_WARN,
                          ER_ILLEGAL_HA_CREATE_OPTION,
                          ER_THD(thd, ER_ILLEGAL_HA_CREATE_OPTION),
                          file->engine_name()->str,
                          create_info->transactional == HA_CHOICE_YES
                          ? "TRANSACTIONAL=1" : "TRANSACTIONAL=0");

  if (parse_option_list(thd, file->partition_ht(), &create_info->option_struct,
                          &create_info->option_list,
                          file->partition_ht()->table_options, FALSE,
                          thd->mem_root))
      DBUG_RETURN(TRUE);

  DBUG_RETURN(FALSE);
}

/**
  check comment length of table, column, index and partition

  If comment lenght is more than the standard length
  truncate it and store the comment lenght upto the standard
  comment length size

  @param          thd             Thread handle
  @param[in,out]  comment         Comment
  @param          max_len         Maximum allowed comment length
  @param          err_code        Error message
  @param          name            Name of commented object

  @return Operation status
    @retval       true            Error found
    @retval       false           On Success
*/
bool validate_comment_length(THD *thd, LEX_CSTRING *comment, size_t max_len,
                             uint err_code, const char *name)
{
  DBUG_ENTER("validate_comment_length");
  if (comment->length == 0)
    DBUG_RETURN(false);

  size_t tmp_len=
      Well_formed_prefix(system_charset_info, *comment, max_len).length();
  if (tmp_len < comment->length)
  {
#if MARIADB_VERSION_ID < 100500
    if (comment->length <= max_len)
    {
      if (thd->is_strict_mode())
      {
         my_error(ER_INVALID_CHARACTER_STRING, MYF(0),
                  system_charset_info->csname, comment->str);
         DBUG_RETURN(true);
      }
      push_warning_printf(thd, Sql_condition::WARN_LEVEL_WARN,
                          ER_INVALID_CHARACTER_STRING,
                          ER_THD(thd, ER_INVALID_CHARACTER_STRING),
                          system_charset_info->csname, comment->str);
      comment->length= tmp_len;
      DBUG_RETURN(false);
    }
#else
#error do it in TEXT_STRING_sys
#endif
    if (thd->is_strict_mode())
    {
       my_error(err_code, MYF(0), name, static_cast<ulong>(max_len));
       DBUG_RETURN(true);
    }
    push_warning_printf(thd, Sql_condition::WARN_LEVEL_WARN, err_code,
                        ER_THD(thd, err_code), name,
                        static_cast<ulong>(max_len));
    comment->length= tmp_len;
  }
  DBUG_RETURN(false);
}


/*
  Set table default charset, if not set

  SYNOPSIS
    set_table_default_charset()
    create_info        Table create information

  DESCRIPTION
    If the table character set was not given explicitly,
    let's fetch the database default character set and
    apply it to the table.
*/

static void set_table_default_charset(THD *thd,
				      HA_CREATE_INFO *create_info,
                                      const LEX_CSTRING *db)
{
  /*
    If the table character set was not given explicitly,
    let's fetch the database default character set and
    apply it to the table.
  */
  if (!create_info->default_table_charset)
  {
    Schema_specification_st db_info;

    load_db_opt_by_name(thd, db->str, &db_info);

    create_info->default_table_charset= db_info.default_table_charset;
  }
}


/*
  Extend long VARCHAR fields to blob & prepare field if it's a blob

  SYNOPSIS
    prepare_blob_field()

  RETURN
    0	ok
    1	Error (sql_field can't be converted to blob)
        In this case the error is given
*/

bool Column_definition::prepare_blob_field(THD *thd)
{
  DBUG_ENTER("Column_definition::prepare_blob_field");

  if (length > MAX_FIELD_VARCHARLENGTH && !(flags & BLOB_FLAG))
  {
    /* Convert long VARCHAR columns to TEXT or BLOB */
    char warn_buff[MYSQL_ERRMSG_SIZE];

    if (thd->is_strict_mode())
    {
      my_error(ER_TOO_BIG_FIELDLENGTH, MYF(0), field_name.str,
               static_cast<ulong>(MAX_FIELD_VARCHARLENGTH / charset->mbmaxlen));
      DBUG_RETURN(1);
    }
    set_handler(&type_handler_blob);
    flags|= BLOB_FLAG;
    my_snprintf(warn_buff, sizeof(warn_buff), ER_THD(thd, ER_AUTO_CONVERT),
                field_name.str,
                (charset == &my_charset_bin) ? "VARBINARY" : "VARCHAR",
                (charset == &my_charset_bin) ? "BLOB" : "TEXT");
    push_warning(thd, Sql_condition::WARN_LEVEL_NOTE, ER_AUTO_CONVERT,
                 warn_buff);
  }

  if ((flags & BLOB_FLAG) && length)
  {
    if (real_field_type() == FIELD_TYPE_BLOB ||
        real_field_type() == FIELD_TYPE_TINY_BLOB ||
        real_field_type() == FIELD_TYPE_MEDIUM_BLOB)
    {
      /* The user has given a length to the blob column */
      set_handler(Type_handler::blob_type_handler((uint) length));
      pack_length= type_handler()->calc_pack_length(0);
    }
    length= 0;
  }
  DBUG_RETURN(0);
}


/*
  Preparation of Create_field for SP function return values.
  Based on code used in the inner loop of mysql_prepare_create_table()
  above.

  SYNOPSIS
    sp_prepare_create_field()
    thd                 Thread object
    mem_root            Memory root to allocate components on (e.g. interval)

  DESCRIPTION
    Prepares the field structures for field creation.

*/

bool Column_definition::sp_prepare_create_field(THD *thd, MEM_ROOT *mem_root)
{
  return prepare_stage1(thd, mem_root, NULL, HA_CAN_GEOMETRY) ||
         prepare_stage2(NULL, HA_CAN_GEOMETRY);
}


static bool vers_prepare_keys(THD *thd, HA_CREATE_INFO *create_info,
                         Alter_info *alter_info, KEY **key_info, uint key_count)
{
  DBUG_ASSERT(create_info->versioned());

  const char *row_start_field= create_info->vers_info.as_row.start;
  DBUG_ASSERT(row_start_field);
  const char *row_end_field= create_info->vers_info.as_row.end;
  DBUG_ASSERT(row_end_field);

  List_iterator<Key> key_it(alter_info->key_list);
  Key *key= NULL;
  while ((key=key_it++))
  {
    if (key->type != Key::PRIMARY && key->type != Key::UNIQUE)
      continue;

    Key_part_spec *key_part= NULL;
    List_iterator<Key_part_spec> part_it(key->columns);
    while ((key_part=part_it++))
    {
      if (!my_strcasecmp(system_charset_info,
                         row_start_field,
                         key_part->field_name.str) ||

          !my_strcasecmp(system_charset_info,
                         row_end_field,
                         key_part->field_name.str))
        break;
    }
    if (key_part)
      continue; // Key already contains Sys_start or Sys_end

    Key_part_spec *row_end=
        new (thd->mem_root) Key_part_spec(&create_info->vers_info.as_row.end, 0,
                                          true);
    key->columns.push_back(row_end);
  }

  return false;
}

handler *mysql_create_frm_image(THD *thd,
                                const LEX_CSTRING *db, const LEX_CSTRING *table_name,
                                HA_CREATE_INFO *create_info,
                                Alter_info *alter_info, int create_table_mode,
                                KEY **key_info,
                                uint *key_count,
                                LEX_CUSTRING *frm)
{
  uint		db_options;
  handler       *file;
  DBUG_ENTER("mysql_create_frm_image");

  if (!alter_info->create_list.elements)
  {
    my_error(ER_TABLE_MUST_HAVE_COLUMNS, MYF(0));
    DBUG_RETURN(NULL);
  }

  set_table_default_charset(thd, create_info, db);

  db_options= create_info->table_options_with_row_type();

  if (unlikely(!(file= get_new_handler((TABLE_SHARE*) 0, thd->mem_root,
                                       create_info->db_type))))
    DBUG_RETURN(NULL);

#ifdef WITH_PARTITION_STORAGE_ENGINE
  partition_info *part_info= thd->work_part_info;

  if (!part_info && create_info->db_type->partition_flags &&
      (create_info->db_type->partition_flags() & HA_USE_AUTO_PARTITION))
  {
    /*
      Table is not defined as a partitioned table but the engine handles
      all tables as partitioned. The handler will set up the partition info
      object with the default settings.
    */
    thd->work_part_info= part_info= new partition_info();
    if (unlikely(!part_info))
      goto err;

    file->set_auto_partitions(part_info);
    part_info->default_engine_type= create_info->db_type;
    part_info->is_auto_partitioned= TRUE;
  }
  if (part_info)
  {
    /*
      The table has been specified as a partitioned table.
      If this is part of an ALTER TABLE the handler will be the partition
      handler but we need to specify the default handler to use for
      partitions also in the call to check_partition_info. We transport
      this information in the default_db_type variable, it is either
      DB_TYPE_DEFAULT or the engine set in the ALTER TABLE command.
    */
    handlerton *part_engine_type= create_info->db_type;
    char *part_syntax_buf;
    uint syntax_len;
    handlerton *engine_type;
    List_iterator<partition_element> part_it(part_info->partitions);
    partition_element *part_elem;

    while ((part_elem= part_it++))
    {
      if (part_elem->part_comment)
      {
        LEX_CSTRING comment= { part_elem->part_comment,
                               strlen(part_elem->part_comment)
        };
        if (validate_comment_length(thd, &comment,
                                     TABLE_PARTITION_COMMENT_MAXLEN,
                                     ER_TOO_LONG_TABLE_PARTITION_COMMENT,
                                     part_elem->partition_name))
          DBUG_RETURN(NULL);
        /* cut comment length. Safe to do in all cases */
        ((char*)part_elem->part_comment)[comment.length]= '\0';
      }
      if (part_elem->subpartitions.elements)
      {
        List_iterator<partition_element> sub_it(part_elem->subpartitions);
        partition_element *subpart_elem;
        while ((subpart_elem= sub_it++))
        {
          if (subpart_elem->part_comment)
          {
            LEX_CSTRING comment= {
              subpart_elem->part_comment, strlen(subpart_elem->part_comment)
            };
            if (validate_comment_length(thd, &comment,
                                         TABLE_PARTITION_COMMENT_MAXLEN,
                                         ER_TOO_LONG_TABLE_PARTITION_COMMENT,
                                         subpart_elem->partition_name))
              DBUG_RETURN(NULL);
            /* cut comment length. Safe to do in all cases */
            ((char*)subpart_elem->part_comment)[comment.length]= '\0';
          }
        }
      }
    } 

    if (create_info->tmp_table())
    {
      my_error(ER_PARTITION_NO_TEMPORARY, MYF(0));
      goto err;
    }
    if ((part_engine_type == partition_hton) &&
        part_info->default_engine_type)
    {
      /*
        This only happens at ALTER TABLE.
        default_engine_type was assigned from the engine set in the ALTER
        TABLE command.
      */
      ;
    }
    else
    {
      if (create_info->used_fields & HA_CREATE_USED_ENGINE)
      {
        part_info->default_engine_type= create_info->db_type;
      }
      else
      {
        if (part_info->default_engine_type == NULL)
        {
          part_info->default_engine_type= ha_default_handlerton(thd);
        }
      }
    }
    DBUG_PRINT("info", ("db_type = %s create_info->db_type = %s",
             ha_resolve_storage_engine_name(part_info->default_engine_type),
             ha_resolve_storage_engine_name(create_info->db_type)));
    if (part_info->check_partition_info(thd, &engine_type, file,
                                        create_info, FALSE))
      goto err;
    part_info->default_engine_type= engine_type;

    if (part_info->vers_info && !create_info->versioned())
    {
      my_error(ER_VERS_NOT_VERSIONED, MYF(0), table_name->str);
      goto err;
    }

    /*
      We reverse the partitioning parser and generate a standard format
      for syntax stored in frm file.
    */
    part_syntax_buf= generate_partition_syntax_for_frm(thd, part_info,
                                      &syntax_len, create_info, alter_info);
    if (!part_syntax_buf)
      goto err;
    part_info->part_info_string= part_syntax_buf;
    part_info->part_info_len= syntax_len;
    if ((!(engine_type->partition_flags &&
           ((engine_type->partition_flags() & HA_CAN_PARTITION) ||
            (part_info->part_type == VERSIONING_PARTITION &&
            engine_type->partition_flags() & HA_ONLY_VERS_PARTITION))
          )) ||
        create_info->db_type == partition_hton)
    {
      /*
        The handler assigned to the table cannot handle partitioning.
        Assign the partition handler as the handler of the table.
      */
      DBUG_PRINT("info", ("db_type: %s",
                        ha_resolve_storage_engine_name(create_info->db_type)));
      delete file;
      create_info->db_type= partition_hton;
      if (!(file= get_ha_partition(part_info)))
        DBUG_RETURN(NULL);

      /*
        If we have default number of partitions or subpartitions we
        might require to set-up the part_info object such that it
        creates a proper .par file. The current part_info object is
        only used to create the frm-file and .par-file.
      */
      if (part_info->use_default_num_partitions &&
          part_info->num_parts &&
          (int)part_info->num_parts !=
          file->get_default_no_partitions(create_info))
      {
        uint i;
        List_iterator<partition_element> part_it(part_info->partitions);
        part_it++;
        DBUG_ASSERT(thd->lex->sql_command != SQLCOM_CREATE_TABLE);
        for (i= 1; i < part_info->partitions.elements; i++)
          (part_it++)->part_state= PART_TO_BE_DROPPED;
      }
      else if (part_info->is_sub_partitioned() &&
               part_info->use_default_num_subpartitions &&
               part_info->num_subparts &&
               (int)part_info->num_subparts !=
                 file->get_default_no_partitions(create_info))
      {
        DBUG_ASSERT(thd->lex->sql_command != SQLCOM_CREATE_TABLE);
        part_info->num_subparts= file->get_default_no_partitions(create_info);
      }
    }
    else if (create_info->db_type != engine_type)
    {
      /*
        We come here when we don't use a partitioned handler.
        Since we use a partitioned table it must be "native partitioned".
        We have switched engine from defaults, most likely only specified
        engines in partition clauses.
      */
      delete file;
      if (unlikely(!(file= get_new_handler((TABLE_SHARE*) 0, thd->mem_root,
                                           engine_type))))
        DBUG_RETURN(NULL);
    }
  }
  /*
    Unless table's storage engine supports partitioning natively
    don't allow foreign keys on partitioned tables (they won't
    work work even with InnoDB beneath of partitioning engine).
    If storage engine handles partitioning natively (like NDB)
    foreign keys support is possible, so we let the engine decide.
  */
  if (create_info->db_type == partition_hton)
  {
    List_iterator_fast<Key> key_iterator(alter_info->key_list);
    Key *key;
    while ((key= key_iterator++))
    {
      if (key->type == Key::FOREIGN_KEY)
      {
        my_error(ER_FOREIGN_KEY_ON_PARTITIONED, MYF(0));
        goto err;
      }
    }
  }
#endif

  if (create_info->versioned())
  {
    if(vers_prepare_keys(thd, create_info, alter_info, key_info,
                                *key_count))
      goto err;
  }

  if (mysql_prepare_create_table(thd, create_info, alter_info, &db_options,
                                 file, key_info, key_count,
                                 create_table_mode, *db, *table_name))
    goto err;
  create_info->table_options=db_options;

  *frm= build_frm_image(thd, table_name, create_info,
                        alter_info->create_list, *key_count,
                        *key_info, file);

  if (frm->str)
    DBUG_RETURN(file);

err:
  delete file;
  DBUG_RETURN(NULL);
}


/**
  Create a table

  @param thd                 Thread object
  @param orig_db             Database for error messages
  @param orig_table_name     Table name for error messages
                             (it's different from table_name for ALTER TABLE)
  @param db                  Database
  @param table_name          Table name
  @param path                Path to table (i.e. to its .FRM file without
                             the extension).
  @param create_info         Create information (like MAX_ROWS)
  @param alter_info          Description of fields and keys for new table
  @param create_table_mode   C_ORDINARY_CREATE, C_ALTER_TABLE, C_ASSISTED_DISCOVERY
                             or any positive number (for C_CREATE_SELECT).
  @param[out] is_trans       Identifies the type of engine where the table
                             was created: either trans or non-trans.
  @param[out] key_info       Array of KEY objects describing keys in table
                             which was created.
  @param[out] key_count      Number of keys in table which was created.

  If one creates a temporary table, its is automatically opened and its
  TABLE_SHARE is added to THD::all_temp_tables list.

  Note that this function assumes that caller already have taken
  exclusive metadata lock on table being created or used some other
  way to ensure that concurrent operations won't intervene.
  mysql_create_table() is a wrapper that can be used for this.

  @retval 0 OK
  @retval 1 error
  @retval -1 table existed but IF NOT EXISTS was used
*/

static
int create_table_impl(THD *thd,
                      const LEX_CSTRING *orig_db,
                      const LEX_CSTRING *orig_table_name,
                      const LEX_CSTRING *db, const LEX_CSTRING *table_name,
                       const char *path,
                       const DDL_options_st options,
                       HA_CREATE_INFO *create_info,
                       Alter_info *alter_info,
                       int create_table_mode,
                       bool *is_trans,
                       KEY **key_info,
                       uint *key_count,
                       LEX_CUSTRING *frm)
{
  LEX_CSTRING	*alias;
  handler	*file= 0;
  int		error= 1;
  bool          frm_only= create_table_mode == C_ALTER_TABLE_FRM_ONLY;
  bool          internal_tmp_table= create_table_mode == C_ALTER_TABLE || frm_only;
  DBUG_ENTER("mysql_create_table_no_lock");
  DBUG_PRINT("enter", ("db: '%s'  table: '%s'  tmp: %d  path: %s",
                       db->str, table_name->str, internal_tmp_table, path));

  if (fix_constraints_names(thd, &alter_info->check_constraint_list))
    DBUG_RETURN(1);

  if (thd->variables.sql_mode & MODE_NO_DIR_IN_CREATE)
  {
    if (create_info->data_file_name)
      push_warning_printf(thd, Sql_condition::WARN_LEVEL_WARN,
                          WARN_OPTION_IGNORED,
                          ER_THD(thd, WARN_OPTION_IGNORED),
                          "DATA DIRECTORY");
    if (create_info->index_file_name)
      push_warning_printf(thd, Sql_condition::WARN_LEVEL_WARN,
                          WARN_OPTION_IGNORED,
                          ER_THD(thd, WARN_OPTION_IGNORED),
                          "INDEX DIRECTORY");
    create_info->data_file_name= create_info->index_file_name= 0;
  }
  else
  {
    if (unlikely(error_if_data_home_dir(create_info->data_file_name,
                                        "DATA DIRECTORY")) ||
        unlikely(error_if_data_home_dir(create_info->index_file_name,
                                        "INDEX DIRECTORY")) ||
        unlikely(check_partition_dirs(thd->lex->part_info)))
      goto err;
  }

  alias= const_cast<LEX_CSTRING*>(table_case_name(create_info, table_name));

  /* Check if table exists */
  if (create_info->tmp_table())
  {
    /*
      If a table exists, it must have been pre-opened. Try looking for one
      in-use in THD::all_temp_tables list of TABLE_SHAREs.
    */
    TABLE *tmp_table= thd->find_temporary_table(db->str, table_name->str);

    if (tmp_table)
    {
      bool table_creation_was_logged= tmp_table->s->table_creation_was_logged;
      if (options.or_replace())
      {
        /*
          We are using CREATE OR REPLACE on an existing temporary table
          Remove the old table so that we can re-create it.
        */
        if (thd->drop_temporary_table(tmp_table, NULL, true))
          goto err;
      }
      else if (options.if_not_exists())
        goto warn;
      else
      {
        my_error(ER_TABLE_EXISTS_ERROR, MYF(0), alias->str);
        goto err;
      }
      /*
        We have to log this query, even if it failed later to ensure the
        drop is done.
      */
      if (table_creation_was_logged)
      {
        thd->variables.option_bits|= OPTION_KEEP_LOG;
        thd->log_current_statement= 1;
        create_info->table_was_deleted= 1;
      }
    }
  }
  else
  {
    if (!internal_tmp_table && ha_table_exists(thd, db, table_name))
    {
      if (options.or_replace())
      {
        (void) delete_statistics_for_table(thd, db, table_name);

        TABLE_LIST table_list;
        table_list.init_one_table(db, table_name, 0, TL_WRITE_ALLOW_WRITE);
        table_list.table= create_info->table;

        if (check_if_log_table(&table_list, TRUE, "CREATE OR REPLACE"))
          goto err;
        
        /*
          Rollback the empty transaction started in mysql_create_table()
          call to open_and_lock_tables() when we are using LOCK TABLES.
        */
        (void) trans_rollback_stmt(thd);
        /* Remove normal table without logging. Keep tables locked */
        if (mysql_rm_table_no_locks(thd, &table_list, 0, 0, 0, 0, 1, 1))
          goto err;

        /*
          We have to log this query, even if it failed later to ensure the
          drop is done.
        */
        thd->variables.option_bits|= OPTION_KEEP_LOG;
        thd->log_current_statement= 1;
        create_info->table_was_deleted= 1;
        DBUG_EXECUTE_IF("send_kill_after_delete", thd->set_killed(KILL_QUERY); );

        /*
          Restart statement transactions for the case of CREATE ... SELECT.
        */
        if (thd->lex->select_lex.item_list.elements &&
            restart_trans_for_tables(thd, thd->lex->query_tables))
          goto err;
      }
      else if (options.if_not_exists())
        goto warn;
      else
      {
        my_error(ER_TABLE_EXISTS_ERROR, MYF(0), table_name->str);
        goto err;
      }
    }
  }

  THD_STAGE_INFO(thd, stage_creating_table);

  if (check_engine(thd, orig_db->str, orig_table_name->str, create_info))
    goto err;

  if (create_table_mode == C_ASSISTED_DISCOVERY)
  {
    /* check that it's used correctly */
    DBUG_ASSERT(alter_info->create_list.elements == 0);
    DBUG_ASSERT(alter_info->key_list.elements == 0);

    TABLE_SHARE share;
    handlerton *hton= create_info->db_type;
    int ha_err;
    Field *no_fields= 0;

    if (!hton->discover_table_structure)
    {
      my_error(ER_TABLE_MUST_HAVE_COLUMNS, MYF(0));
      goto err;
    }

    init_tmp_table_share(thd, &share, db->str, 0, table_name->str, path);

    /* prepare everything for discovery */
    share.field= &no_fields;
    share.db_plugin= ha_lock_engine(thd, hton);
    share.option_list= create_info->option_list;
    share.connect_string= create_info->connect_string;

    if (parse_engine_table_options(thd, hton, &share))
      goto err;

    ha_err= hton->discover_table_structure(hton, thd, &share, create_info);

    /*
      if discovery failed, the plugin will be auto-unlocked, as it
      was locked on the THD, see above.
      if discovery succeeded, the plugin was replaced by a globally
      locked plugin, that will be unlocked by free_table_share()
    */
    if (ha_err)
      share.db_plugin= 0; // will be auto-freed, locked above on the THD

    free_table_share(&share);

    if (ha_err)
    {
      my_error(ER_GET_ERRNO, MYF(0), ha_err, hton_name(hton)->str);
      goto err;
    }
  }
  else
  {
    file= mysql_create_frm_image(thd, orig_db, orig_table_name, create_info,
                                 alter_info, create_table_mode, key_info,
                                 key_count, frm);
    /*
    TODO: remove this check of thd->is_error() (now it intercept
    errors in some val_*() methoids and bring some single place to
    such error interception).
    */
    if (!file || thd->is_error())
      goto err;
    if (rea_create_table(thd, frm, path, db->str, table_name->str, create_info,
                         file, frm_only))
      goto err;
  }

  create_info->table= 0;
  if (!frm_only && create_info->tmp_table())
  {
    TABLE *table= thd->create_and_open_tmp_table(create_info->db_type, frm,
                                                 path, db->str,
                                                 table_name->str, true,
                                                 false);

    if (!table)
    {
      (void) thd->rm_temporary_table(create_info->db_type, path);
      goto err;
    }

    if (is_trans != NULL)
      *is_trans= table->file->has_transactions();

    thd->thread_specific_used= TRUE;
    create_info->table= table;                  // Store pointer to table
  }
#ifdef WITH_PARTITION_STORAGE_ENGINE
  else if (thd->work_part_info && frm_only)
  {
    /*
      For partitioned tables we can't find some problems with table
      until table is opened. Therefore in order to disallow creation
      of corrupted tables we have to try to open table as the part
      of its creation process.
      In cases when both .FRM and SE part of table are created table
      is implicitly open in ha_create_table() call.
      In cases when we create .FRM without SE part we have to open
      table explicitly.
    */
    TABLE table;
    TABLE_SHARE share;

    init_tmp_table_share(thd, &share, db->str, 0, table_name->str, path);

    bool result= (open_table_def(thd, &share, GTS_TABLE) ||
                  open_table_from_share(thd, &share, &empty_clex_str, 0,
                                        (uint) READ_ALL, 0, &table, true));
    if (!result)
      (void) closefrm(&table);

    free_table_share(&share);

    if (result)
    {
      char frm_name[FN_REFLEN];
      strxnmov(frm_name, sizeof(frm_name), path, reg_ext, NullS);
      (void) mysql_file_delete(key_file_frm, frm_name, MYF(0));
      (void) file->ha_create_partitioning_metadata(path, NULL, CHF_DELETE_FLAG);
      goto err;
    }
  }
#endif
  
  error= 0;
err:
  THD_STAGE_INFO(thd, stage_after_create);
  delete file;
  DBUG_PRINT("exit", ("return: %d", error));
  DBUG_RETURN(error);

warn:
  error= -1;
  push_warning_printf(thd, Sql_condition::WARN_LEVEL_NOTE,
                      ER_TABLE_EXISTS_ERROR,
                      ER_THD(thd, ER_TABLE_EXISTS_ERROR),
                      alias->str);
  goto err;
}

/**
  Simple wrapper around create_table_impl() to be used
  in various version of CREATE TABLE statement.

  @result
    1 unspefied error
    2 error; Don't log create statement
    0 ok
    -1 Table was used with IF NOT EXISTS and table existed (warning, not error)
*/

int mysql_create_table_no_lock(THD *thd,
                               const LEX_CSTRING *db,
                               const LEX_CSTRING *table_name,
                               Table_specification_st *create_info,
                               Alter_info *alter_info, bool *is_trans,
                               int create_table_mode,
                               TABLE_LIST *table_list)
{
  KEY *not_used_1;
  uint not_used_2;
  int res;
  char path[FN_REFLEN + 1];
  LEX_CUSTRING frm= {0,0};

  if (create_info->tmp_table())
    build_tmptable_filename(thd, path, sizeof(path));
  else
  {
    int length;
    const LEX_CSTRING *alias= table_case_name(create_info, table_name);
    length= build_table_filename(path, sizeof(path) - 1, db->str, alias->str, "", 0);
    // Check if we hit FN_REFLEN bytes along with file extension.
    if (length+reg_ext_length > FN_REFLEN)
    {
      my_error(ER_IDENT_CAUSES_TOO_LONG_PATH, MYF(0), (int) sizeof(path)-1,
               path);
      return true;
    }
  }

  res= create_table_impl(thd, db, table_name, db, table_name, path,
                         *create_info, create_info,
                         alter_info, create_table_mode,
                         is_trans, &not_used_1, &not_used_2, &frm);
  my_free(const_cast<uchar*>(frm.str));

  if (!res && create_info->sequence)
  {
    /* Set create_info.table if temporary table */
    if (create_info->tmp_table())
      table_list->table= create_info->table;
    else
      table_list->table= 0;
    res= sequence_insert(thd, thd->lex, table_list);
    if (res)
    {
      DBUG_ASSERT(thd->is_error());
      /* Drop the table as it wasn't completely done */
      if (!mysql_rm_table_no_locks(thd, table_list, 1,
                                   create_info->tmp_table(),
                                   false, true /* Sequence*/,
                                   true /* Don't log_query */,
                                   true /* Don't free locks */ ))
      {
        /*
          From the user point of view, the table creation failed
          We return 2 to indicate that this statement doesn't have
          to be logged.
        */
        res= 2;
      }
    }
  }

  return res;
}

/**
  Implementation of SQLCOM_CREATE_TABLE.

  Take the metadata locks (including a shared lock on the affected
  schema) and create the table. Is written to be called from
  mysql_execute_command(), to which it delegates the common parts
  with other commands (i.e. implicit commit before and after,
  close of thread tables.
*/

bool mysql_create_table(THD *thd, TABLE_LIST *create_table,
                        Table_specification_st *create_info,
                        Alter_info *alter_info)
{
  bool is_trans= FALSE;
  bool result;
  int create_table_mode;
  TABLE_LIST *pos_in_locked_tables= 0;
  MDL_ticket *mdl_ticket= 0;
  DBUG_ENTER("mysql_create_table");

  DBUG_ASSERT(create_table == thd->lex->query_tables);

  /* Copy temporarily the statement flags to thd for lock_table_names() */
  uint save_thd_create_info_options= thd->lex->create_info.options;
  thd->lex->create_info.options|= create_info->options;

  /* Open or obtain an exclusive metadata lock on table being created  */
  result= open_and_lock_tables(thd, *create_info, create_table, FALSE, 0);

  thd->lex->create_info.options= save_thd_create_info_options;

  if (result)
  {
    /* is_error() may be 0 if table existed and we generated a warning */
    DBUG_RETURN(thd->is_error());
  }
  /* The following is needed only in case of lock tables */
  if ((create_info->table= create_table->table))
  {
    pos_in_locked_tables= create_info->table->pos_in_locked_tables;
    mdl_ticket= create_table->table->mdl_ticket;
  }
  
  /* Got lock. */
  DEBUG_SYNC(thd, "locked_table_name");

  if (alter_info->create_list.elements || alter_info->key_list.elements)
    create_table_mode= C_ORDINARY_CREATE;
  else
    create_table_mode= C_ASSISTED_DISCOVERY;

  if (!opt_explicit_defaults_for_timestamp)
    promote_first_timestamp_column(&alter_info->create_list);

  /* We can abort create table for any table type */
  thd->abort_on_warning= thd->is_strict_mode();

  if (mysql_create_table_no_lock(thd, &create_table->db,
                                 &create_table->table_name, create_info,
                                 alter_info,
                                 &is_trans, create_table_mode,
                                 create_table) > 0)
  {
    result= 1;
    goto err;
  }

  /*
    Check if we are doing CREATE OR REPLACE TABLE under LOCK TABLES
    on a non temporary table
  */
  if (thd->locked_tables_mode && pos_in_locked_tables &&
      create_info->or_replace())
  {
    DBUG_ASSERT(thd->variables.option_bits & OPTION_TABLE_LOCK);
    /*
      Add back the deleted table and re-created table as a locked table
      This should always work as we have a meta lock on the table.
     */
    thd->locked_tables_list.add_back_last_deleted_lock(pos_in_locked_tables);
    if (thd->locked_tables_list.reopen_tables(thd, false))
    {
      thd->locked_tables_list.unlink_all_closed_tables(thd, NULL, 0);
      result= 1;
      goto err;
    }
    else
    {
      TABLE *table= pos_in_locked_tables->table;
      table->mdl_ticket->downgrade_lock(MDL_SHARED_NO_READ_WRITE);
    }
  }

err:
  thd->abort_on_warning= 0;

  /* In RBR or readonly server we don't need to log CREATE TEMPORARY TABLE */
  if (!result && create_info->tmp_table() &&
      (thd->is_current_stmt_binlog_format_row() || (opt_readonly && !thd->slave_thread)))
  {
    /* Note that table->s->table_creation_was_logged is not set! */
    DBUG_RETURN(result);
  }

  if (create_info->tmp_table())
    thd->transaction.stmt.mark_created_temp_table();

  /* Write log if no error or if we already deleted a table */
  if (likely(!result) || thd->log_current_statement)
  {
    if (unlikely(result) && create_info->table_was_deleted &&
        pos_in_locked_tables)
    {
      /*
        Possible locked table was dropped. We should remove meta data locks
        associated with it and do UNLOCK_TABLES if no more locked tables.
      */
      thd->locked_tables_list.unlock_locked_table(thd, mdl_ticket);
    }
    else if (likely(!result) && create_info->table)
    {
      /*
        Remember that table creation was logged so that we know if
        we should log a delete of it.
        If create_info->table was not set, it's a normal table and
        table_creation_was_logged will be set when the share is created.
      */
      create_info->table->s->table_creation_was_logged= 1;
    }
    if (unlikely(write_bin_log(thd, result ? FALSE : TRUE, thd->query(),
                               thd->query_length(), is_trans)))
      result= 1;
  }
  DBUG_RETURN(result);
}


/*
** Give the key name after the first field with an optional '_#' after
   @returns
    0        if keyname does not exists
    [1..)    index + 1 of duplicate key name
**/

static int
check_if_keyname_exists(const char *name, KEY *start, KEY *end)
{
  uint i= 1;
  for (KEY *key=start; key != end ; key++, i++)
    if (!my_strcasecmp(system_charset_info, name, key->name.str))
      return i;
  return 0;
}

/**
 Returns 1 if field name exists otherwise 0
*/
static bool
check_if_field_name_exists(const char *name, List<Create_field> * fields)
{
  Create_field *fld;
  List_iterator<Create_field>it(*fields);
  while ((fld = it++))
  {
    if (!my_strcasecmp(system_charset_info, fld->field_name.str, name))
      return 1;
  }
  return 0;
}

static char *
make_unique_key_name(THD *thd, const char *field_name,KEY *start,KEY *end)
{
  char buff[MAX_FIELD_NAME],*buff_end;

  if (!check_if_keyname_exists(field_name,start,end) &&
      my_strcasecmp(system_charset_info,field_name,primary_key_name))
    return (char*) field_name;			// Use fieldname
  buff_end=strmake(buff,field_name, sizeof(buff)-4);

  /*
    Only 3 chars + '\0' left, so need to limit to 2 digit
    This is ok as we can't have more than 100 keys anyway
  */
  for (uint i=2 ; i< 100; i++)
  {
    *buff_end= '_';
    int10_to_str(i, buff_end+1, 10);
    if (!check_if_keyname_exists(buff,start,end))
      return thd->strdup(buff);
  }
  return (char*) "not_specified";		// Should never happen
}

/**
   Make an unique name for constraints without a name
*/

static bool make_unique_constraint_name(THD *thd, LEX_CSTRING *name,
                                        List<Virtual_column_info> *vcol,
                                        uint *nr)
{
  char buff[MAX_FIELD_NAME], *end;
  List_iterator_fast<Virtual_column_info> it(*vcol);

  end=strmov(buff, "CONSTRAINT_");
  for (;;)
  {
    Virtual_column_info *check;
    char *real_end= int10_to_str((*nr)++, end, 10);
    it.rewind();
    while ((check= it++))
    {
      if (check->name.str &&
          !my_strcasecmp(system_charset_info, buff, check->name.str))
        break;
    }
    if (!check)                                 // Found unique name
    {
      name->length= (size_t) (real_end - buff);
      name->str= thd->strmake(buff, name->length);
      return (name->str == NULL);
    }
  }
  return FALSE;
}

/**
  INVISIBLE_FULL are internally created. They are completely invisible
  to Alter command (Opposite of SYSTEM_INVISIBLE which throws an
  error when same name column is added by Alter). So in the case of when
  user added a same column name as of INVISIBLE_FULL , we change
  INVISIBLE_FULL column name.
*/
static const
char * make_unique_invisible_field_name(THD *thd, const char *field_name,
                        List<Create_field> *fields)
{
  if (!check_if_field_name_exists(field_name, fields))
    return field_name;
  char buff[MAX_FIELD_NAME], *buff_end;
  buff_end= strmake_buf(buff, field_name);
  if (buff_end - buff < 5)
    return NULL; // Should not happen

  for (uint i=1 ; i < 10000; i++)
  {
    char *real_end= int10_to_str(i, buff_end, 10);
    if (check_if_field_name_exists(buff, fields))
      continue;
    return (const char *)thd->strmake(buff, real_end - buff);
  }
  return NULL; //Should not happen
}

/****************************************************************************
** Alter a table definition
****************************************************************************/

bool operator!=(const MYSQL_TIME &lhs, const MYSQL_TIME &rhs)
{
  return lhs.year != rhs.year || lhs.month != rhs.month || lhs.day != rhs.day ||
         lhs.hour != rhs.hour || lhs.minute != rhs.minute ||
         lhs.second_part != rhs.second_part || lhs.neg != rhs.neg ||
         lhs.time_type != rhs.time_type;
}

/**
  Rename a table.

  @param base      The handlerton handle.
  @param old_db    The old database name.
  @param old_name  The old table name.
  @param new_db    The new database name.
  @param new_name  The new table name.
  @param flags     flags
                   FN_FROM_IS_TMP old_name is temporary.
                   FN_TO_IS_TMP   new_name is temporary.
                   NO_FRM_RENAME  Don't rename the FRM file
                                  but only the table in the storage engine.
                   NO_HA_TABLE    Don't rename table in engine.
                   NO_FK_CHECKS   Don't check FK constraints during rename.

  @return false    OK
  @return true     Error
*/

bool
mysql_rename_table(handlerton *base, const LEX_CSTRING *old_db,
                   const LEX_CSTRING *old_name, const LEX_CSTRING *new_db,
                   const LEX_CSTRING *new_name, uint flags)
{
  THD *thd= current_thd;
  char from[FN_REFLEN + 1], to[FN_REFLEN + 1],
    lc_from[FN_REFLEN + 1], lc_to[FN_REFLEN + 1];
  char *from_base= from, *to_base= to;
  char tmp_name[SAFE_NAME_LEN+1], tmp_db_name[SAFE_NAME_LEN+1];
  handler *file;
  int error=0;
  ulonglong save_bits= thd->variables.option_bits;
  int length;
  DBUG_ENTER("mysql_rename_table");
  DBUG_ASSERT(base);
  DBUG_PRINT("enter", ("old: '%s'.'%s'  new: '%s'.'%s'",
                       old_db->str, old_name->str, new_db->str, new_name->str));

  // Temporarily disable foreign key checks
  if (flags & NO_FK_CHECKS) 
    thd->variables.option_bits|= OPTION_NO_FOREIGN_KEY_CHECKS;

  file= get_new_handler((TABLE_SHARE*) 0, thd->mem_root, base);

  build_table_filename(from, sizeof(from) - 1, old_db->str, old_name->str, "",
                       flags & FN_FROM_IS_TMP);
  length= build_table_filename(to, sizeof(to) - 1, new_db->str, new_name->str, "",
                               flags & FN_TO_IS_TMP);
  // Check if we hit FN_REFLEN bytes along with file extension.
  if (length+reg_ext_length > FN_REFLEN)
  {
    my_error(ER_IDENT_CAUSES_TOO_LONG_PATH, MYF(0), (int) sizeof(to)-1, to);
    DBUG_RETURN(TRUE);
  }

  /*
    If lower_case_table_names == 2 (case-preserving but case-insensitive
    file system) and the storage is not HA_FILE_BASED, we need to provide
    a lowercase file name, but we leave the .frm in mixed case.
   */
  if (lower_case_table_names == 2 && file &&
      !(file->ha_table_flags() & HA_FILE_BASED))
  {
    strmov(tmp_name, old_name->str);
    my_casedn_str(files_charset_info, tmp_name);
    strmov(tmp_db_name, old_db->str);
    my_casedn_str(files_charset_info, tmp_db_name);

    build_table_filename(lc_from, sizeof(lc_from) - 1, tmp_db_name, tmp_name,
                         "", flags & FN_FROM_IS_TMP);
    from_base= lc_from;

    strmov(tmp_name, new_name->str);
    my_casedn_str(files_charset_info, tmp_name);
    strmov(tmp_db_name, new_db->str);
    my_casedn_str(files_charset_info, tmp_db_name);

    build_table_filename(lc_to, sizeof(lc_to) - 1, tmp_db_name, tmp_name, "",
                         flags & FN_TO_IS_TMP);
    to_base= lc_to;
  }

  if (flags & NO_HA_TABLE)
  {
    if (rename_file_ext(from,to,reg_ext))
      error= my_errno;
    (void) file->ha_create_partitioning_metadata(to, from, CHF_RENAME_FLAG);
  }
  else if (!file || likely(!(error=file->ha_rename_table(from_base, to_base))))
  {
    if (!(flags & NO_FRM_RENAME) && unlikely(rename_file_ext(from,to,reg_ext)))
    {
      error=my_errno;
      if (file)
      {
        if (error == ENOENT)
          error= 0; // this is ok if file->ha_rename_table() succeeded
        else
          file->ha_rename_table(to_base, from_base); // Restore old file name
      }
    }
  }
  delete file;

  if (error == HA_ERR_WRONG_COMMAND)
    my_error(ER_NOT_SUPPORTED_YET, MYF(0), "ALTER TABLE");
  else if (error ==  ENOTDIR)
    my_error(ER_BAD_DB_ERROR, MYF(0), new_db->str);
  else if (error)
    my_error(ER_ERROR_ON_RENAME, MYF(0), from, to, error);

  else if (!(flags & FN_IS_TMP))
    mysql_audit_rename_table(thd, old_db, old_name, new_db, new_name);

  /*
    Remove the old table share from the pfs table share array. The new table
    share will be created when the renamed table is first accessed.
   */
  if (likely(error == 0))
  {
    PSI_CALL_drop_table_share(flags & FN_FROM_IS_TMP,
                              old_db->str, (uint)old_db->length,
                              old_name->str, (uint)old_name->length);
  }

  // Restore options bits to the original value
  thd->variables.option_bits= save_bits;

  DBUG_RETURN(error != 0);
}


/*
  Create a table identical to the specified table

  SYNOPSIS
    mysql_create_like_table()
    thd		Thread object
    table       Table list element for target table
    src_table   Table list element for source table
    create_info Create info

  RETURN VALUES
    FALSE OK
    TRUE  error
*/

bool mysql_create_like_table(THD* thd, TABLE_LIST* table,
                             TABLE_LIST* src_table,
                             Table_specification_st *create_info)
{
  Table_specification_st local_create_info;
  TABLE_LIST *pos_in_locked_tables= 0;
  Alter_info local_alter_info;
  Alter_table_ctx local_alter_ctx; // Not used
  int res= 1;
  bool is_trans= FALSE;
  bool do_logging= FALSE;
  uint not_used;
  int create_res;
  DBUG_ENTER("mysql_create_like_table");

#ifdef WITH_WSREP
  if (WSREP(thd) && !thd->wsrep_applier &&
      wsrep_create_like_table(thd, table, src_table, create_info))
    DBUG_RETURN(res);
#endif

  /*
    We the open source table to get its description in HA_CREATE_INFO
    and Alter_info objects. This also acquires a shared metadata lock
    on this table which ensures that no concurrent DDL operation will
    mess with it.
    Also in case when we create non-temporary table open_tables()
    call obtains an exclusive metadata lock on target table ensuring
    that we can safely perform table creation.
    Thus by holding both these locks we ensure that our statement is
    properly isolated from all concurrent operations which matter.
  */

  /* Copy temporarily the statement flags to thd for lock_table_names() */
  // QQ: is this really needed???
  uint save_thd_create_info_options= thd->lex->create_info.options;
  thd->lex->create_info.options|= create_info->options;
  res= open_tables(thd, &thd->lex->query_tables, &not_used, 0);
  thd->lex->create_info.options= save_thd_create_info_options;

  if (res)
  {
    /* is_error() may be 0 if table existed and we generated a warning */
    res= thd->is_error();
    goto err;
  }
  /* Ensure we don't try to create something from which we select from */
  if (create_info->or_replace() && !create_info->tmp_table())
  {
    TABLE_LIST *duplicate;
    if ((duplicate= unique_table(thd, table, src_table, 0)))
    {
      update_non_unique_table_error(src_table, "CREATE", duplicate);
      goto err;
    }
  }

  src_table->table->use_all_columns();

  DEBUG_SYNC(thd, "create_table_like_after_open");

  /*
    Fill Table_specification_st and Alter_info with the source table description.
    Set OR REPLACE and IF NOT EXISTS option as in the CREATE TABLE LIKE
    statement.
  */
  local_create_info.init(create_info->create_like_options());
  local_create_info.db_type= src_table->table->s->db_type();
  local_create_info.row_type= src_table->table->s->row_type;
  if (mysql_prepare_alter_table(thd, src_table->table, &local_create_info,
                                &local_alter_info, &local_alter_ctx))
    goto err;
#ifdef WITH_PARTITION_STORAGE_ENGINE
  /* Partition info is not handled by mysql_prepare_alter_table() call. */
  if (src_table->table->part_info)
  {
    /*
      The CREATE TABLE LIKE should not inherit the DATA DIRECTORY
      and INDEX DIRECTORY from the base table.
      So that TRUE argument for the get_clone.
    */
    thd->work_part_info= src_table->table->part_info->get_clone(thd, TRUE);
  }
#endif /*WITH_PARTITION_STORAGE_ENGINE*/

  /*
    Adjust description of source table before using it for creation of
    target table.

    Similarly to SHOW CREATE TABLE we ignore MAX_ROWS attribute of
    temporary table which represents I_S table.
  */
  if (src_table->schema_table)
    local_create_info.max_rows= 0;
  /* Replace type of source table with one specified in the statement. */
  local_create_info.options&= ~HA_LEX_CREATE_TMP_TABLE;
  local_create_info.options|= create_info->options;
  /* Reset auto-increment counter for the new table. */
  local_create_info.auto_increment_value= 0;
  /*
    Do not inherit values of DATA and INDEX DIRECTORY options from
    the original table. This is documented behavior.
  */
  local_create_info.data_file_name= local_create_info.index_file_name= NULL;

  if (src_table->table->versioned() &&
      local_create_info.vers_info.fix_create_like(local_alter_info, local_create_info,
                                                  *src_table, *table))
  {
    goto err;
  }

  /* The following is needed only in case of lock tables */
  if ((local_create_info.table= thd->lex->query_tables->table))
    pos_in_locked_tables= local_create_info.table->pos_in_locked_tables;    

  res= ((create_res=
         mysql_create_table_no_lock(thd, &table->db, &table->table_name,
                                    &local_create_info, &local_alter_info,
                                    &is_trans, C_ORDINARY_CREATE,
                                    table)) > 0);
  /* Remember to log if we deleted something */
  do_logging= thd->log_current_statement;
  if (res)
    goto err;

  /*
    Check if we are doing CREATE OR REPLACE TABLE under LOCK TABLES
    on a non temporary table
  */
  if (thd->locked_tables_mode && pos_in_locked_tables &&
      create_info->or_replace())
  {
    /*
      Add back the deleted table and re-created table as a locked table
      This should always work as we have a meta lock on the table.
     */
    thd->locked_tables_list.add_back_last_deleted_lock(pos_in_locked_tables);
    if (thd->locked_tables_list.reopen_tables(thd, false))
    {
      thd->locked_tables_list.unlink_all_closed_tables(thd, NULL, 0);
      res= 1;                                   // We got an error
    }
    else
    {
      /*
        Get pointer to the newly opened table. We need this to ensure we
        don't reopen the table when doing statment logging below.
      */
      table->table= pos_in_locked_tables->table;
      table->table->mdl_ticket->downgrade_lock(MDL_SHARED_NO_READ_WRITE);
    }
  }
  else
  {
    /*
      Ensure that we have an exclusive lock on target table if we are creating
      non-temporary table.
      If we're creating non-temporary table, then either
     - there is an exclusive lock on the table
     or
     - there was CREATE IF EXIST, and the table was not created
      (it existed), and was previously locked
    */
    DBUG_ASSERT((create_info->tmp_table()) ||
                thd->mdl_context.is_lock_owner(MDL_key::TABLE, table->db.str,
                                               table->table_name.str,
                                               MDL_EXCLUSIVE) ||
                (thd->locked_tables_mode && pos_in_locked_tables &&
                 create_info->if_not_exists()));
  }

  DEBUG_SYNC(thd, "create_table_like_before_binlog");

  /*
    We have to write the query before we unlock the tables.
  */
  if (thd->is_current_stmt_binlog_disabled())
    goto err;

  if (thd->is_current_stmt_binlog_format_row())
  {
    /*
       Since temporary tables are not replicated under row-based
       replication, CREATE TABLE ... LIKE ... needs special
       treatement.  We have four cases to consider, according to the
       following decision table:

           ==== ========= ========= ==============================
           Case    Target    Source Write to binary log
           ==== ========= ========= ==============================
           1       normal    normal Original statement
           2       normal temporary Generated statement if the table
                                    was created.
           3    temporary    normal Nothing
           4    temporary temporary Nothing
           ==== ========= ========= ==============================
    */
    if (!(create_info->tmp_table()))
    {
      if (src_table->table->s->tmp_table)               // Case 2
      {
        char buf[2048];
        String query(buf, sizeof(buf), system_charset_info);
        query.length(0);  // Have to zero it since constructor doesn't
        Open_table_context ot_ctx(thd, MYSQL_OPEN_REOPEN |
                                  MYSQL_OPEN_IGNORE_KILLED);
        bool new_table= FALSE; // Whether newly created table is open.

        if (create_res != 0)
        {
          /*
            Table or view with same name already existed and we where using
            IF EXISTS. Continue without logging anything.
          */
          do_logging= 0;
          goto err;
        }
        if (!table->table)
        {
          TABLE_LIST::enum_open_strategy save_open_strategy;
          int open_res;
          /* Force the newly created table to be opened */
          save_open_strategy= table->open_strategy;
          table->open_strategy= TABLE_LIST::OPEN_NORMAL;

          /*
            In order for show_create_table() to work we need to open
            destination table if it is not already open (i.e. if it
            has not existed before). We don't need acquire metadata
            lock in order to do this as we already hold exclusive
            lock on this table. The table will be closed by
            close_thread_table() at the end of this branch.
          */
          open_res= open_table(thd, table, &ot_ctx);
          /* Restore */
          table->open_strategy= save_open_strategy;
          if (open_res)
          {
            res= 1;
            goto err;
          }
          new_table= TRUE;
        }
        /*
          We have to re-test if the table was a view as the view may not
          have been opened until just above.
        */
        if (!table->view)
        {
          /*
            After opening a MERGE table add the children to the query list of
            tables, so that children tables info can be used on "CREATE TABLE"
            statement generation by the binary log.
            Note that placeholders don't have the handler open.
          */
          if (table->table->file->extra(HA_EXTRA_ADD_CHILDREN_LIST))
            goto err;

          /*
            As the reference table is temporary and may not exist on slave, we must
            force the ENGINE to be present into CREATE TABLE.
          */
          create_info->used_fields|= HA_CREATE_USED_ENGINE;

          int result __attribute__((unused))=
            show_create_table(thd, table, &query, create_info, WITH_DB_NAME);

          DBUG_ASSERT(result == 0); // show_create_table() always return 0
          do_logging= FALSE;
          if (write_bin_log(thd, TRUE, query.ptr(), query.length()))
          {
            res= 1;
            do_logging= 0;
            goto err;
          }

          if (new_table)
          {
            DBUG_ASSERT(thd->open_tables == table->table);
            /*
              When opening the table, we ignored the locked tables
              (MYSQL_OPEN_GET_NEW_TABLE). Now we can close the table
              without risking to close some locked table.
            */
            close_thread_table(thd, &thd->open_tables);
          }
        }
      }
      else                                      // Case 1
        do_logging= TRUE;
    }
    /*
      Case 3 and 4 does nothing under RBR
    */
  }
  else
  {
    DBUG_PRINT("info",
               ("res: %d  tmp_table: %d  create_info->table: %p",
                res, create_info->tmp_table(), local_create_info.table));
    if (create_info->tmp_table())
    {
      thd->transaction.stmt.mark_created_temp_table();
      if (!res && local_create_info.table)
      {
        /*
          Remember that tmp table creation was logged so that we know if
          we should log a delete of it.
        */
        local_create_info.table->s->table_creation_was_logged= 1;
      }
    }
    do_logging= TRUE;
  }

err:
  if (do_logging)
  {
    if (res && create_info->table_was_deleted)
    {
      /*
        Table was not deleted. Original table was deleted.
        We have to log it.
      */
      log_drop_table(thd, &table->db, &table->table_name, create_info->tmp_table());
    }
    else if (res != 2)                         // Table was not dropped
    {
      if (write_bin_log(thd, res ? FALSE : TRUE, thd->query(),
                        thd->query_length(), is_trans))
      res= 1;
    }
  }

  DBUG_RETURN(res != 0);
}


/* table_list should contain just one table */
int mysql_discard_or_import_tablespace(THD *thd,
                                       TABLE_LIST *table_list,
                                       bool discard)
{
  Alter_table_prelocking_strategy alter_prelocking_strategy;
  int error;
  DBUG_ENTER("mysql_discard_or_import_tablespace");

  mysql_audit_alter_table(thd, table_list);

  /*
    Note that DISCARD/IMPORT TABLESPACE always is the only operation in an
    ALTER TABLE
  */

  THD_STAGE_INFO(thd, stage_discard_or_import_tablespace);

 /*
   We set this flag so that ha_innobase::open and ::external_lock() do
   not complain when we lock the table
 */
  thd->tablespace_op= TRUE;
  /*
    Adjust values of table-level and metadata which was set in parser
    for the case general ALTER TABLE.
  */
  table_list->mdl_request.set_type(MDL_EXCLUSIVE);
  table_list->lock_type= TL_WRITE;
  /* Do not open views. */
  table_list->required_type= TABLE_TYPE_NORMAL;

  if (open_and_lock_tables(thd, table_list, FALSE, 0,
                           &alter_prelocking_strategy))
  {
    thd->tablespace_op=FALSE;
    DBUG_RETURN(-1);
  }

  error= table_list->table->file->ha_discard_or_import_tablespace(discard);

  THD_STAGE_INFO(thd, stage_end);

  if (unlikely(error))
    goto err;

  /*
    The 0 in the call below means 'not in a transaction', which means
    immediate invalidation; that is probably what we wish here
  */
  query_cache_invalidate3(thd, table_list, 0);

  /* The ALTER TABLE is always in its own transaction */
  error= trans_commit_stmt(thd);
  if (unlikely(trans_commit_implicit(thd)))
    error=1;
  if (likely(!error))
    error= write_bin_log(thd, FALSE, thd->query(), thd->query_length());

err:
  thd->tablespace_op=FALSE;

  if (likely(error == 0))
  {
    my_ok(thd);
    DBUG_RETURN(0);
  }

  table_list->table->file->print_error(error, MYF(0));

  DBUG_RETURN(-1);
}


/**
  Check if key is a candidate key, i.e. a unique index with no index
  fields partial or nullable.
*/

static bool is_candidate_key(KEY *key)
{
  KEY_PART_INFO *key_part;
  KEY_PART_INFO *key_part_end= key->key_part + key->user_defined_key_parts;

  if (!(key->flags & HA_NOSAME) || (key->flags & HA_NULL_PART_KEY) ||
      (key->flags & HA_KEY_HAS_PART_KEY_SEG))
    return false;

  for (key_part= key->key_part; key_part < key_part_end; key_part++)
  {
    if (key_part->key_part_flag & HA_PART_KEY_SEG)
      return false;
  }
  return true;
}


/*
   Preparation for table creation

   SYNOPSIS
     handle_if_exists_option()
       thd                       Thread object.
       table                     The altered table.
       alter_info                List of columns and indexes to create

   DESCRIPTION
     Looks for the IF [NOT] EXISTS options, checks the states and remove items
     from the list if existing found.

   RETURN VALUES
     TRUE error
     FALSE OK
*/

static bool
handle_if_exists_options(THD *thd, TABLE *table, Alter_info *alter_info)
{
  Field **f_ptr;
  DBUG_ENTER("handle_if_exists_option");

  /* Handle ADD COLUMN IF NOT EXISTS. */
  {
    List_iterator<Create_field> it(alter_info->create_list);
    Create_field *sql_field;

    while ((sql_field=it++))
    {
      if (!sql_field->create_if_not_exists || sql_field->change.str)
        continue;
      /*
         If there is a field with the same name in the table already,
         remove the sql_field from the list.
      */
      for (f_ptr=table->field; *f_ptr; f_ptr++)
      {
        if (lex_string_cmp(system_charset_info,
                           &sql_field->field_name,
                           &(*f_ptr)->field_name) == 0)
          goto drop_create_field;
      }
      {
        /*
          If in the ADD list there is a field with the same name,
          remove the sql_field from the list.
        */
        List_iterator<Create_field> chk_it(alter_info->create_list);
        Create_field *chk_field;
        while ((chk_field= chk_it++) && chk_field != sql_field)
        {
          if (lex_string_cmp(system_charset_info,
                             &sql_field->field_name,
                             &chk_field->field_name) == 0)
            goto drop_create_field;
        }
      }
      continue;
drop_create_field:
      push_warning_printf(thd, Sql_condition::WARN_LEVEL_NOTE,
                          ER_DUP_FIELDNAME, ER_THD(thd, ER_DUP_FIELDNAME),
                          sql_field->field_name.str);
      it.remove();
      if (alter_info->create_list.is_empty())
      {
        alter_info->flags&= ~ALTER_PARSER_ADD_COLUMN;
        if (alter_info->key_list.is_empty())
          alter_info->flags&= ~(ALTER_ADD_INDEX | ALTER_ADD_FOREIGN_KEY);
      }
    }
  }

  /* Handle MODIFY COLUMN IF EXISTS. */
  {
    List_iterator<Create_field> it(alter_info->create_list);
    Create_field *sql_field;

    while ((sql_field=it++))
    {
      if (!sql_field->create_if_not_exists || !sql_field->change.str)
        continue;
      /*
         If there is NO field with the same name in the table already,
         remove the sql_field from the list.
      */
      for (f_ptr=table->field; *f_ptr; f_ptr++)
      {
        if (lex_string_cmp(system_charset_info,
                           &sql_field->change,
                           &(*f_ptr)->field_name) == 0)
        {
          break;
        }
      }
      if (unlikely(*f_ptr == NULL))
      {
        push_warning_printf(thd, Sql_condition::WARN_LEVEL_NOTE,
                            ER_BAD_FIELD_ERROR,
                            ER_THD(thd, ER_BAD_FIELD_ERROR),
                            sql_field->change.str, table->s->table_name.str);
        it.remove();
        if (alter_info->create_list.is_empty())
        {
          alter_info->flags&= ~(ALTER_PARSER_ADD_COLUMN | ALTER_CHANGE_COLUMN);
          if (alter_info->key_list.is_empty())
            alter_info->flags&= ~ALTER_ADD_INDEX;
        }
      }
    }
  }

  /* Handle ALTER COLUMN IF EXISTS SET/DROP DEFAULT. */
  {
    List_iterator<Alter_column> it(alter_info->alter_list);
    Alter_column *acol;

    while ((acol=it++))
    {
      if (!acol->alter_if_exists)
        continue;
      /*
         If there is NO field with the same name in the table already,
         remove the acol from the list.
      */
      for (f_ptr=table->field; *f_ptr; f_ptr++)
      {
        if (my_strcasecmp(system_charset_info,
                           acol->name, (*f_ptr)->field_name.str) == 0)
          break;
      }
      if (unlikely(*f_ptr == NULL))
      {
        push_warning_printf(thd, Sql_condition::WARN_LEVEL_NOTE,
                            ER_BAD_FIELD_ERROR,
                            ER_THD(thd, ER_BAD_FIELD_ERROR),
                            acol->name, table->s->table_name.str);
        it.remove();
        if (alter_info->alter_list.is_empty())
        {
          alter_info->flags&= ~(ALTER_CHANGE_COLUMN_DEFAULT);
        }
      }
    }
  }

  /* Handle DROP COLUMN/KEY IF EXISTS. */
  {
    List_iterator<Alter_drop> drop_it(alter_info->drop_list);
    Alter_drop *drop;
    bool remove_drop;
    ulonglong left_flags= 0;
    while ((drop= drop_it++))
    {
      ulonglong cur_flag= 0;
      switch (drop->type) {
      case Alter_drop::COLUMN:
        cur_flag= ALTER_PARSER_DROP_COLUMN;
        break;
      case Alter_drop::FOREIGN_KEY:
        cur_flag= ALTER_DROP_FOREIGN_KEY;
        break;
      case Alter_drop::KEY:
        cur_flag= ALTER_DROP_INDEX;
        break;
      default:
        break;
      }
      if (!drop->drop_if_exists)
      {
        left_flags|= cur_flag;
        continue;
      }
      remove_drop= TRUE;
      if (drop->type == Alter_drop::COLUMN)
      {
        /*
           If there is NO field with that name in the table,
           remove the 'drop' from the list.
        */
        for (f_ptr=table->field; *f_ptr; f_ptr++)
        {
          if (my_strcasecmp(system_charset_info,
                            drop->name, (*f_ptr)->field_name.str) == 0)
          {
            remove_drop= FALSE;
            break;
          }
        }
      }
      else if (drop->type == Alter_drop::CHECK_CONSTRAINT)
      {
        for (uint i=table->s->field_check_constraints;
             i < table->s->table_check_constraints;
             i++)
        {
          if (my_strcasecmp(system_charset_info, drop->name,
                            table->check_constraints[i]->name.str) == 0)
          {
            remove_drop= FALSE;
            break;
          }
        }
      }
      else /* Alter_drop::KEY and Alter_drop::FOREIGN_KEY */
      {
        uint n_key;
        if (drop->type != Alter_drop::FOREIGN_KEY)
        {
          for (n_key=0; n_key < table->s->keys; n_key++)
          {
            if (my_strcasecmp(system_charset_info,
                              drop->name,
                              table->key_info[n_key].name.str) == 0)
            {
              remove_drop= FALSE;
              break;
            }
          }
        }
        else
        {
          List <FOREIGN_KEY_INFO> fk_child_key_list;
          FOREIGN_KEY_INFO *f_key;
          table->file->get_foreign_key_list(thd, &fk_child_key_list);
          List_iterator<FOREIGN_KEY_INFO> fk_key_it(fk_child_key_list);
          while ((f_key= fk_key_it++))
          {
            if (my_strcasecmp(system_charset_info, f_key->foreign_id->str,
                  drop->name) == 0)
            {
              remove_drop= FALSE;
              break;
            }
          }
        }
      }

      if (!remove_drop)
      {
        /*
          Check if the name appears twice in the DROP list.
        */
        List_iterator<Alter_drop> chk_it(alter_info->drop_list);
        Alter_drop *chk_drop;
        while ((chk_drop= chk_it++) && chk_drop != drop)
        {
          if (drop->type == chk_drop->type &&
              my_strcasecmp(system_charset_info,
                            drop->name, chk_drop->name) == 0)
          {
            remove_drop= TRUE;
            break;
          }
        }
      }

      if (remove_drop)
      {
        push_warning_printf(thd, Sql_condition::WARN_LEVEL_NOTE,
                            ER_CANT_DROP_FIELD_OR_KEY,
                            ER_THD(thd, ER_CANT_DROP_FIELD_OR_KEY),
                            drop->type_name(), drop->name);
        drop_it.remove();
      }
      else
        left_flags|= cur_flag;
    }
    /* Reset state to what's left in drop list */
    alter_info->flags&= ~(ALTER_PARSER_DROP_COLUMN |
                          ALTER_DROP_INDEX |
                          ALTER_DROP_FOREIGN_KEY);
    alter_info->flags|= left_flags;
  }

  /* ALTER TABLE ADD KEY IF NOT EXISTS */
  /* ALTER TABLE ADD FOREIGN KEY IF NOT EXISTS */
  {
    Key *key;
    List_iterator<Key> key_it(alter_info->key_list);
    uint n_key;
    const char *keyname= NULL;
    while ((key=key_it++))
    {
      if (!key->if_not_exists() && !key->or_replace())
        continue;

      /* Check if the table already has a PRIMARY KEY */
      bool dup_primary_key=
            key->type == Key::PRIMARY &&
            table->s->primary_key != MAX_KEY &&
            (keyname= table->s->key_info[table->s->primary_key].name.str) &&
            my_strcasecmp(system_charset_info, keyname, primary_key_name) == 0;
      if (dup_primary_key)
        goto remove_key;

      /* If the name of the key is not specified,     */
      /* let us check the name of the first key part. */
      if ((keyname= key->name.str) == NULL)
      {
        if (key->type == Key::PRIMARY)
          keyname= primary_key_name;
        else
        {
          List_iterator<Key_part_spec> part_it(key->columns);
          Key_part_spec *kp;
          if ((kp= part_it++))
            keyname= kp->field_name.str;
          if (keyname == NULL)
            continue;
        }
      }
      if (key->type != Key::FOREIGN_KEY)
      {
        for (n_key=0; n_key < table->s->keys; n_key++)
        {
          if (my_strcasecmp(system_charset_info,
                keyname, table->key_info[n_key].name.str) == 0)
          {
            goto remove_key;
          }
        }
      }
      else
      {
        List <FOREIGN_KEY_INFO> fk_child_key_list;
        FOREIGN_KEY_INFO *f_key;
        table->file->get_foreign_key_list(thd, &fk_child_key_list);
        List_iterator<FOREIGN_KEY_INFO> fk_key_it(fk_child_key_list);
        while ((f_key= fk_key_it++))
        {
          if (my_strcasecmp(system_charset_info, f_key->foreign_id->str,
                keyname) == 0)
            goto remove_key;
        }
      }

      {
        Key *chk_key;
        List_iterator<Key> chk_it(alter_info->key_list);
        const char *chkname;
        while ((chk_key=chk_it++) && chk_key != key)
        {
          if ((chkname= chk_key->name.str) == NULL)
          {
            List_iterator<Key_part_spec> part_it(chk_key->columns);
            Key_part_spec *kp;
            if ((kp= part_it++))
              chkname= kp->field_name.str;
            if (chkname == NULL)
              continue;
          }
          if (key->type == chk_key->type &&
              my_strcasecmp(system_charset_info, keyname, chkname) == 0)
            goto remove_key;
        }
      }
      continue;

remove_key:
      if (key->if_not_exists())
      {
        push_warning_printf(thd, Sql_condition::WARN_LEVEL_NOTE,
                            ER_DUP_KEYNAME, ER_THD(thd, dup_primary_key
                            ? ER_MULTIPLE_PRI_KEY : ER_DUP_KEYNAME), keyname);
        key_it.remove();
        if (key->type == Key::FOREIGN_KEY)
        {
          /* ADD FOREIGN KEY appends two items. */
          key_it.remove();
        }
        if (alter_info->key_list.is_empty())
          alter_info->flags&= ~(ALTER_ADD_INDEX | ALTER_ADD_FOREIGN_KEY);
      }
      else
      {
        DBUG_ASSERT(key->or_replace());
        Alter_drop::drop_type type= (key->type == Key::FOREIGN_KEY) ?
          Alter_drop::FOREIGN_KEY : Alter_drop::KEY;
        Alter_drop *ad= new Alter_drop(type, key->name.str, FALSE);
        if (ad != NULL)
        {
          // Adding the index into the drop list for replacing
          alter_info->flags |= ALTER_DROP_INDEX;
          alter_info->drop_list.push_back(ad, thd->mem_root);
        }
      }
    }
  }

#ifdef WITH_PARTITION_STORAGE_ENGINE
  partition_info *tab_part_info= table->part_info;
  thd->work_part_info= thd->lex->part_info;
  if (tab_part_info)
  {
    /* ALTER TABLE ADD PARTITION IF NOT EXISTS */
    if ((alter_info->partition_flags & ALTER_PARTITION_ADD) &&
        thd->lex->create_info.if_not_exists())
    {
      partition_info *alt_part_info= thd->lex->part_info;
      if (alt_part_info)
      {
        List_iterator<partition_element> new_part_it(alt_part_info->partitions);
        partition_element *pe;
        while ((pe= new_part_it++))
        {
          if (!tab_part_info->has_unique_name(pe))
          {
            push_warning_printf(thd, Sql_condition::WARN_LEVEL_NOTE,
                                ER_SAME_NAME_PARTITION,
                                ER_THD(thd, ER_SAME_NAME_PARTITION),
                                pe->partition_name);
            alter_info->partition_flags&= ~ALTER_PARTITION_ADD;
            thd->work_part_info= NULL;
            break;
          }
        }
      }
    }
    /* ALTER TABLE DROP PARTITION IF EXISTS */
    if ((alter_info->partition_flags & ALTER_PARTITION_DROP) &&
        thd->lex->if_exists())
    {
      List_iterator<const char> names_it(alter_info->partition_names);
      const char *name;

      while ((name= names_it++))
      {
        List_iterator<partition_element> part_it(tab_part_info->partitions);
        partition_element *part_elem;
        while ((part_elem= part_it++))
        {
          if (my_strcasecmp(system_charset_info,
                              part_elem->partition_name, name) == 0)
            break;
        }
        if (!part_elem)
        {
          push_warning_printf(thd, Sql_condition::WARN_LEVEL_NOTE,
                              ER_DROP_PARTITION_NON_EXISTENT,
                              ER_THD(thd, ER_DROP_PARTITION_NON_EXISTENT),
                              "DROP");
          names_it.remove();
        }
      }
      if (alter_info->partition_names.elements == 0)
        alter_info->partition_flags&= ~ALTER_PARTITION_DROP;
    }
  }
#endif /*WITH_PARTITION_STORAGE_ENGINE*/

  /* ADD CONSTRAINT IF NOT EXISTS. */
  {
    List_iterator<Virtual_column_info> it(alter_info->check_constraint_list);
    Virtual_column_info *check;
    TABLE_SHARE *share= table->s;
    uint c;

    while ((check=it++))
    {
      if (!(check->flags & Alter_info::CHECK_CONSTRAINT_IF_NOT_EXISTS) &&
          check->name.length)
        continue;
      check->flags= 0;
      for (c= share->field_check_constraints;
           c < share->table_check_constraints ; c++)
      {
        Virtual_column_info *dup= table->check_constraints[c];
        if (dup->name.length == check->name.length &&
            lex_string_cmp(system_charset_info,
                           &check->name, &dup->name) == 0)
        {
          push_warning_printf(thd, Sql_condition::WARN_LEVEL_NOTE,
            ER_DUP_CONSTRAINT_NAME, ER_THD(thd, ER_DUP_CONSTRAINT_NAME),
            "CHECK", check->name.str);
          it.remove();
          if (alter_info->check_constraint_list.elements == 0)
            alter_info->flags&= ~ALTER_ADD_CHECK_CONSTRAINT;

          break;
        }
      }
    }
  }

  DBUG_RETURN(FALSE);
}


static bool fix_constraints_names(THD *thd, List<Virtual_column_info>
                                  *check_constraint_list)
{
  List_iterator<Virtual_column_info> it((*check_constraint_list));
  Virtual_column_info *check;
  uint nr= 1;
  DBUG_ENTER("fix_constraints_names");
  if (!check_constraint_list)
    DBUG_RETURN(FALSE);
  // Prevent accessing freed memory during generating unique names
  while ((check=it++))
  {
    if (check->automatic_name)
    {
      check->name.str= NULL;
      check->name.length= 0;
    }
  }
  it.rewind();
  // Generate unique names if needed
  while ((check=it++))
  {
    if (!check->name.length)
    {
      check->automatic_name= TRUE;
      if (make_unique_constraint_name(thd, &check->name,
                                      check_constraint_list,
                                      &nr))
        DBUG_RETURN(TRUE);
    }
  }
  DBUG_RETURN(FALSE);
}

/**
  Get Create_field object for newly created table by field index.

  @param alter_info  Alter_info describing newly created table.
  @param idx         Field index.
*/

static Create_field *get_field_by_index(Alter_info *alter_info, uint idx)
{
  List_iterator_fast<Create_field> field_it(alter_info->create_list);
  uint field_idx= 0;
  Create_field *field;

  while ((field= field_it++) && field_idx < idx)
  { field_idx++; }

  return field;
}


static int compare_uint(const uint *s, const uint *t)
{
  return (*s < *t) ? -1 : ((*s > *t) ? 1 : 0);
}


/**
   Compare original and new versions of a table and fill Alter_inplace_info
   describing differences between those versions.

   @param          thd                Thread
   @param          table              The original table.
   @param          varchar            Indicates that new definition has new
                                      VARCHAR column.
   @param[in/out]  ha_alter_info      Data structure which already contains
                                      basic information about create options,
                                      field and keys for the new version of
                                      table and which should be completed with
                                      more detailed information needed for
                                      in-place ALTER.

   First argument 'table' contains information of the original
   table, which includes all corresponding parts that the new
   table has in arguments create_list, key_list and create_info.

   Compare the changes between the original and new table definitions.
   The result of this comparison is then passed to SE which determines
   whether it can carry out these changes in-place.

   Mark any changes detected in the ha_alter_flags.
   We generally try to specify handler flags only if there are real
   changes. But in cases when it is cumbersome to determine if some
   attribute has really changed we might choose to set flag
   pessimistically, for example, relying on parser output only.

   If there are no data changes, but index changes, 'index_drop_buffer'
   and/or 'index_add_buffer' are populated with offsets into
   table->key_info or key_info_buffer respectively for the indexes
   that need to be dropped and/or (re-)created.

   Note that this function assumes that it is OK to change Alter_info
   and HA_CREATE_INFO which it gets. It is caller who is responsible
   for creating copies for this structures if he needs them unchanged.

   @retval true  error
   @retval false success
*/

static bool fill_alter_inplace_info(THD *thd, TABLE *table, bool varchar,
                                    Alter_inplace_info *ha_alter_info)
{
  Field **f_ptr, *field, *old_field;
  List_iterator_fast<Create_field> new_field_it;
  Create_field *new_field;
  KEY_PART_INFO *key_part, *new_part;
  KEY_PART_INFO *end;
  Alter_info *alter_info= ha_alter_info->alter_info;
  DBUG_ENTER("fill_alter_inplace_info");
  DBUG_PRINT("info", ("alter_info->flags: %llu", alter_info->flags));

  /* Allocate result buffers. */
  if (! (ha_alter_info->index_drop_buffer=
          (KEY**) thd->alloc(sizeof(KEY*) * table->s->keys)) ||
      ! (ha_alter_info->index_add_buffer=
          (uint*) thd->alloc(sizeof(uint) *
                            alter_info->key_list.elements)))
    DBUG_RETURN(true);

  /*
    Copy parser flags, but remove some flags that handlers doesn't
    need to care about (old engines may not ignore these parser flags).
    ALTER_RENAME_COLUMN is replaced by ALTER_COLUMN_NAME.
    ALTER_CHANGE_COLUMN_DEFAULT is replaced by ALTER_CHANGE_COLUMN
    ALTER_PARSE_ADD_COLUMN, ALTER_PARSE_DROP_COLUMN, ALTER_ADD_INDEX and
    ALTER_DROP_INDEX are replaced with versions that have higher granuality.
  */

  alter_table_operations flags_to_remove=
      ALTER_ADD_INDEX | ALTER_DROP_INDEX | ALTER_PARSER_ADD_COLUMN |
      ALTER_PARSER_DROP_COLUMN | ALTER_COLUMN_ORDER | ALTER_RENAME_COLUMN |
      ALTER_CHANGE_COLUMN;

  if (!table->file->native_versioned())
    flags_to_remove|= ALTER_COLUMN_UNVERSIONED;

  ha_alter_info->handler_flags|= (alter_info->flags & ~flags_to_remove);
  /*
    Comparing new and old default values of column is cumbersome.
    So instead of using such a comparison for detecting if default
    has really changed we rely on flags set by parser to get an
    approximate value for storage engine flag.
  */
  if (alter_info->flags & ALTER_CHANGE_COLUMN)
    ha_alter_info->handler_flags|= ALTER_COLUMN_DEFAULT;

  /*
    If we altering table with old VARCHAR fields we will be automatically
    upgrading VARCHAR column types.
  */
  if (table->s->frm_version < FRM_VER_TRUE_VARCHAR && varchar)
    ha_alter_info->handler_flags|=  ALTER_STORED_COLUMN_TYPE;

  DBUG_PRINT("info", ("handler_flags: %llu", ha_alter_info->handler_flags));

  /*
    Go through fields in old version of table and detect changes to them.
    We don't want to rely solely on Alter_info flags for this since:
    a) new definition of column can be fully identical to the old one
       despite the fact that this column is mentioned in MODIFY clause.
    b) even if new column type differs from its old column from metadata
       point of view, it might be identical from storage engine point
       of view (e.g. when ENUM('a','b') is changed to ENUM('a','b',c')).
    c) flags passed to storage engine contain more detailed information
       about nature of changes than those provided from parser.
  */
  bool maybe_alter_vcol= false;
  uint field_stored_index= 0;
  for (f_ptr= table->field; (field= *f_ptr); f_ptr++,
                               field_stored_index+= field->stored_in_db())
  {
    /* Clear marker for renamed or dropped field
    which we are going to set later. */
    field->flags&= ~(FIELD_IS_RENAMED | FIELD_IS_DROPPED);

    /* Use transformed info to evaluate flags for storage engine. */
    uint new_field_index= 0, new_field_stored_index= 0;
    new_field_it.init(alter_info->create_list);
    while ((new_field= new_field_it++))
    {
      if (new_field->field == field)
        break;
      new_field_index++;
      new_field_stored_index+= new_field->stored_in_db();
    }

    if (new_field)
    {
      /* Field is not dropped. Evaluate changes bitmap for it. */

      /*
        Check if type of column has changed to some incompatible type.
      */
      uint is_equal= field->is_equal(new_field);
      switch (is_equal)
      {
      case IS_EQUAL_NO:
        /* New column type is incompatible with old one. */
        if (field->stored_in_db())
          ha_alter_info->handler_flags|= ALTER_STORED_COLUMN_TYPE;
        else
          ha_alter_info->handler_flags|= ALTER_VIRTUAL_COLUMN_TYPE;
        if (table->s->tmp_table == NO_TMP_TABLE)
        {
          delete_statistics_for_column(thd, table, field);
          KEY *key_info= table->key_info; 
          for (uint i=0; i < table->s->keys; i++, key_info++)
          {
            if (field->part_of_key.is_set(i))
            {
              uint key_parts= table->actual_n_key_parts(key_info);
              for (uint j= 0; j < key_parts; j++)
              {
                if (key_info->key_part[j].fieldnr-1 == field->field_index)
                {
                  delete_statistics_for_index(thd, table, key_info,
                                       j >= key_info->user_defined_key_parts);
                  break;
                }
              }           
            }
          }      
        }
        break;
      case IS_EQUAL_YES:
        /*
          New column is the same as the old one or the fully compatible with
          it (for example, ENUM('a','b') was changed to ENUM('a','b','c')).
          Such a change if any can ALWAYS be carried out by simply updating
          data-dictionary without even informing storage engine.
          No flag is set in this case.
        */
        break;
      case IS_EQUAL_PACK_LENGTH:
        /*
          New column type differs from the old one, but has compatible packed
          data representation. Depending on storage engine, such a change can
          be carried out by simply updating data dictionary without changing
          actual data (for example, VARCHAR(300) is changed to VARCHAR(400)).
        */
        ha_alter_info->handler_flags|= ALTER_COLUMN_EQUAL_PACK_LENGTH;
        break;
      default:
        DBUG_ASSERT(0);
        /* Safety. */
        ha_alter_info->handler_flags|= ALTER_STORED_COLUMN_TYPE;
      }

      if (field->vcol_info || new_field->vcol_info)
      {
        /* base <-> virtual or stored <-> virtual */
        if (field->stored_in_db() != new_field->stored_in_db())
          ha_alter_info->handler_flags|= ( ALTER_STORED_COLUMN_TYPE |
                                           ALTER_VIRTUAL_COLUMN_TYPE);
        if (field->vcol_info && new_field->vcol_info)
        {
          bool value_changes= is_equal == IS_EQUAL_NO;
          alter_table_operations alter_expr;
          if (field->stored_in_db())
            alter_expr= ALTER_STORED_GCOL_EXPR;
          else
            alter_expr= ALTER_VIRTUAL_GCOL_EXPR;
          if (!field->vcol_info->is_equal(new_field->vcol_info))
          {
            ha_alter_info->handler_flags|= alter_expr;
            value_changes= true;
          }

          if ((ha_alter_info->handler_flags & ALTER_COLUMN_DEFAULT)
              && !(ha_alter_info->handler_flags & alter_expr))
          { /*
              a DEFAULT value of a some column was changed.  see if this vcol
              uses DEFAULT() function. The check is kind of expensive, so don't
              do it if ALTER_COLUMN_VCOL is already set.
            */
            if (field->vcol_info->expr->walk(
                                 &Item::check_func_default_processor, 0, 0))
            {
              ha_alter_info->handler_flags|= alter_expr;
              value_changes= true;
            }
          }

          if (field->vcol_info->is_in_partitioning_expr() ||
              field->flags & PART_KEY_FLAG || field->stored_in_db())
          {
            if (value_changes)
              ha_alter_info->handler_flags|= ALTER_COLUMN_VCOL;
            else
              maybe_alter_vcol= true;
          }
        }
        else /* base <-> stored */
          ha_alter_info->handler_flags|= ALTER_STORED_COLUMN_TYPE;
      }

      /* Check if field was renamed */
      if (lex_string_cmp(system_charset_info, &field->field_name,
                         &new_field->field_name))
      {
        field->flags|= FIELD_IS_RENAMED;
        ha_alter_info->handler_flags|= ALTER_COLUMN_NAME;
        rename_column_in_stat_tables(thd, table, field,
                                     new_field->field_name.str);
      }

      /* Check that NULL behavior is same for old and new fields */
      if ((new_field->flags & NOT_NULL_FLAG) !=
          (uint) (field->flags & NOT_NULL_FLAG))
      {
        if (new_field->flags & NOT_NULL_FLAG)
          ha_alter_info->handler_flags|= ALTER_COLUMN_NOT_NULLABLE;
        else
          ha_alter_info->handler_flags|= ALTER_COLUMN_NULLABLE;
      }

      /*
        We do not detect changes to default values in this loop.
        See comment above for more details.
      */

      /*
        Detect changes in column order.
      */
      if (field->stored_in_db())
      {
        if (field_stored_index != new_field_stored_index)
          ha_alter_info->handler_flags|= ALTER_STORED_COLUMN_ORDER;
      }
      else
      {
        if (field->field_index != new_field_index)
          ha_alter_info->handler_flags|= ALTER_VIRTUAL_COLUMN_ORDER;
      }

      /* Detect changes in storage type of column */
      if (new_field->field_storage_type() != field->field_storage_type())
        ha_alter_info->handler_flags|= ALTER_COLUMN_STORAGE_TYPE;

      /* Detect changes in column format of column */
      if (new_field->column_format() != field->column_format())
        ha_alter_info->handler_flags|= ALTER_COLUMN_COLUMN_FORMAT;

      if (engine_options_differ(field->option_struct, new_field->option_struct,
                                table->file->ht->field_options))
      {
        ha_alter_info->handler_flags|= ALTER_COLUMN_OPTION;
        ha_alter_info->create_info->fields_option_struct[f_ptr - table->field]=
          new_field->option_struct;
      }

    }
    else
    {
      // Field is not present in new version of table and therefore was dropped.
      field->flags|= FIELD_IS_DROPPED;
      if (field->stored_in_db())
        ha_alter_info->handler_flags|= ALTER_DROP_STORED_COLUMN;
      else
        ha_alter_info->handler_flags|= ALTER_DROP_VIRTUAL_COLUMN;
    }
  }

  if (maybe_alter_vcol)
  {
    /*
      What if one of the normal columns was altered and it was part of the some
      virtual column expression?  Currently we don't detect this correctly
      (FIXME), so let's just say that a vcol *might* be affected if any other
      column was altered.
    */
    if (ha_alter_info->handler_flags & (ALTER_STORED_COLUMN_TYPE |
                                        ALTER_VIRTUAL_COLUMN_TYPE |
                                        ALTER_COLUMN_NOT_NULLABLE |
                                        ALTER_COLUMN_OPTION))
      ha_alter_info->handler_flags|= ALTER_COLUMN_VCOL;
  }

  new_field_it.init(alter_info->create_list);
  while ((new_field= new_field_it++))
  {
    if (! new_field->field)
    {
      // Field is not present in old version of table and therefore was added.
      if (new_field->vcol_info)
      {
        if (new_field->stored_in_db())
          ha_alter_info->handler_flags|= ALTER_ADD_STORED_GENERATED_COLUMN;
        else
          ha_alter_info->handler_flags|= ALTER_ADD_VIRTUAL_COLUMN;
      }
      else
        ha_alter_info->handler_flags|= ALTER_ADD_STORED_BASE_COLUMN;
    }
  }

  /*
    Go through keys and check if the original ones are compatible
    with new table.
  */
  uint old_field_len= 0;
  KEY *table_key;
  KEY *table_key_end= table->key_info + table->s->keys;
  KEY *new_key;
  KEY *new_key_end=
    ha_alter_info->key_info_buffer + ha_alter_info->key_count;
  /*
    Primary key index for the new table
  */
  const KEY* const new_pk= (ha_alter_info->key_count > 0 &&
                            (!my_strcasecmp(system_charset_info,
                                ha_alter_info->key_info_buffer->name.str,
                                primary_key_name) ||
                            is_candidate_key(ha_alter_info->key_info_buffer))) ?
                           ha_alter_info->key_info_buffer : NULL;
  const KEY *const old_pk= table->s->primary_key == MAX_KEY ? NULL :
                           table->key_info + table->s->primary_key;

  DBUG_PRINT("info", ("index count old: %d  new: %d",
                      table->s->keys, ha_alter_info->key_count));

  /*
    Step through all keys of the old table and search matching new keys.
  */
  ha_alter_info->index_drop_count= 0;
  ha_alter_info->index_add_count= 0;
  for (table_key= table->key_info; table_key < table_key_end; table_key++)
  {
    /* Search a new key with the same name. */
    for (new_key= ha_alter_info->key_info_buffer;
         new_key < new_key_end;
         new_key++)
    {
      if (!lex_string_cmp(system_charset_info, &table_key->name,
                          &new_key->name))
        break;
    }
    if (new_key >= new_key_end)
    {
      /* Key not found. Add the key to the drop buffer. */
      ha_alter_info->index_drop_buffer
        [ha_alter_info->index_drop_count++]=
        table_key;
      DBUG_PRINT("info", ("index dropped: '%s'", table_key->name.str));
      continue;
    }

    /* Check that the key types are compatible between old and new tables. */
    if ((table_key->algorithm != new_key->algorithm) ||
        ((table_key->flags & HA_KEYFLAG_MASK) !=
         (new_key->flags & HA_KEYFLAG_MASK)) ||
        (table_key->user_defined_key_parts !=
         new_key->user_defined_key_parts))
      goto index_changed;

    if (table_key->block_size != new_key->block_size)
      goto index_changed;

    if (engine_options_differ(table_key->option_struct, new_key->option_struct,
                              table->file->ht->index_options))
      goto index_changed;

    /*
      Check that the key parts remain compatible between the old and
      new tables.
    */
    end= table_key->key_part + table_key->user_defined_key_parts;
    for (key_part= table_key->key_part, new_part= new_key->key_part;
         key_part < end;
         key_part++, new_part++)
    {
      new_field= get_field_by_index(alter_info, new_part->fieldnr);
      old_field= table->field[key_part->fieldnr - 1];
      /*
        If there is a change in index length due to column expansion
        like varchar(X) changed to varchar(X + N) and has a compatible
        packed data representation, we mark it for fast/INPLACE change
        in index definition. InnoDB supports INPLACE for this cases

        Key definition has changed if we are using a different field or
        if the user key part length is different.
      */
      old_field_len= old_field->pack_length();

      if (old_field->type() == MYSQL_TYPE_VARCHAR)
      {
        old_field_len= (old_field->pack_length()
                        - ((Field_varstring*) old_field)->length_bytes);
      }

      if (key_part->length == old_field_len &&
          key_part->length < new_part->length &&
	  (key_part->field->is_equal((Create_field*) new_field)
           == IS_EQUAL_PACK_LENGTH))
      {
        ha_alter_info->handler_flags |= ALTER_COLUMN_INDEX_LENGTH;
      }
      else if (key_part->length != new_part->length)
        goto index_changed;

      /*
        For prefix keys KEY_PART_INFO::field points to cloned Field
        object with adjusted length. So below we have to check field
        indexes instead of simply comparing pointers to Field objects.
      */
      if (! new_field->field ||
          new_field->field->field_index != key_part->fieldnr - 1)
        goto index_changed;
    }

    /*
      Rebuild the index if following condition get satisfied:

      (i) Old table doesn't have primary key, new table has it and vice-versa
      (ii) Primary key changed to another existing index
    */
    if ((new_key == new_pk) != (table_key == old_pk))
      goto index_changed;

    /* Check that key comment is not changed. */
    if (table_key->comment.length != new_key->comment.length ||
        (table_key->comment.length &&
         memcmp(table_key->comment.str, new_key->comment.str,
                table_key->comment.length) != 0))
      goto index_changed;

    continue;

  index_changed:
    /* Key modified. Add the key / key offset to both buffers. */
    ha_alter_info->index_drop_buffer
      [ha_alter_info->index_drop_count++]=
      table_key;
    ha_alter_info->index_add_buffer
      [ha_alter_info->index_add_count++]=
      (uint)(new_key - ha_alter_info->key_info_buffer);
    /* Mark all old fields which are used in newly created index. */
    DBUG_PRINT("info", ("index changed: '%s'", table_key->name.str));
  }
  /*end of for (; table_key < table_key_end;) */

  /*
    Step through all keys of the new table and find matching old keys.
  */
  for (new_key= ha_alter_info->key_info_buffer;
       new_key < new_key_end;
       new_key++)
  {
    /* Search an old key with the same name. */
    for (table_key= table->key_info; table_key < table_key_end; table_key++)
    {
      if (!lex_string_cmp(system_charset_info, &table_key->name,
                          &new_key->name))
        break;
    }
    if (table_key >= table_key_end)
    {
      /* Key not found. Add the offset of the key to the add buffer. */
      ha_alter_info->index_add_buffer
        [ha_alter_info->index_add_count++]=
        (uint)(new_key - ha_alter_info->key_info_buffer);
      DBUG_PRINT("info", ("index added: '%s'", new_key->name.str));
    }
    else
      ha_alter_info->create_info->indexes_option_struct[table_key - table->key_info]=
        new_key->option_struct;
  }

  /*
    Sort index_add_buffer according to how key_info_buffer is sorted.
    I.e. with primary keys first - see sort_keys().
  */
  my_qsort(ha_alter_info->index_add_buffer,
           ha_alter_info->index_add_count,
           sizeof(uint), (qsort_cmp) compare_uint);

  /* Now let us calculate flags for storage engine API. */

  /* Figure out what kind of indexes we are dropping. */
  KEY **dropped_key;
  KEY **dropped_key_end= ha_alter_info->index_drop_buffer +
                         ha_alter_info->index_drop_count;

  for (dropped_key= ha_alter_info->index_drop_buffer;
       dropped_key < dropped_key_end; dropped_key++)
  {
    table_key= *dropped_key;

    if (table_key->flags & HA_NOSAME)
    {
      if (table_key == old_pk)
        ha_alter_info->handler_flags|= ALTER_DROP_PK_INDEX;
      else
        ha_alter_info->handler_flags|= ALTER_DROP_UNIQUE_INDEX;
    }
    else
      ha_alter_info->handler_flags|= ALTER_DROP_NON_UNIQUE_NON_PRIM_INDEX;
  }

  /* Now figure out what kind of indexes we are adding. */
  for (uint add_key_idx= 0; add_key_idx < ha_alter_info->index_add_count; add_key_idx++)
  {
    new_key= ha_alter_info->key_info_buffer + ha_alter_info->index_add_buffer[add_key_idx];

    if (new_key->flags & HA_NOSAME)
    {
      if (new_key == new_pk)
        ha_alter_info->handler_flags|= ALTER_ADD_PK_INDEX;
      else
        ha_alter_info->handler_flags|= ALTER_ADD_UNIQUE_INDEX;
    }
    else
      ha_alter_info->handler_flags|= ALTER_ADD_NON_UNIQUE_NON_PRIM_INDEX;
  }

  DBUG_PRINT("exit", ("handler_flags: %llu", ha_alter_info->handler_flags));
  DBUG_RETURN(false);
}


/**
  Mark fields participating in newly added indexes in TABLE object which
  corresponds to new version of altered table.

  @param ha_alter_info  Alter_inplace_info describing in-place ALTER.
  @param altered_table  TABLE object for new version of TABLE in which
                        fields should be marked.
*/

static void update_altered_table(const Alter_inplace_info &ha_alter_info,
                                 TABLE *altered_table)
{
  uint field_idx, add_key_idx;
  KEY *key;
  KEY_PART_INFO *end, *key_part;

  /*
    Clear marker for all fields, as we are going to set it only
    for fields which participate in new indexes.
  */
  for (field_idx= 0; field_idx < altered_table->s->fields; ++field_idx)
    altered_table->field[field_idx]->flags&= ~FIELD_IN_ADD_INDEX;

  /*
    Go through array of newly added indexes and mark fields
    participating in them.
  */
  for (add_key_idx= 0; add_key_idx < ha_alter_info.index_add_count;
       add_key_idx++)
  {
    key= ha_alter_info.key_info_buffer +
         ha_alter_info.index_add_buffer[add_key_idx];

    end= key->key_part + key->user_defined_key_parts;
    for (key_part= key->key_part; key_part < end; key_part++)
      altered_table->field[key_part->fieldnr]->flags|= FIELD_IN_ADD_INDEX;
  }
}


/**
  Compare two tables to see if their metadata are compatible.
  One table specified by a TABLE instance, the other using Alter_info
  and HA_CREATE_INFO.

  @param[in]  table          The first table.
  @param[in]  alter_info     Alter options, fields and keys for the
                             second table.
  @param[in]  create_info    Create options for the second table.
  @param[out] metadata_equal Result of comparison.

  @retval true   error
  @retval false  success
*/

bool mysql_compare_tables(TABLE *table,
                          Alter_info *alter_info,
                          HA_CREATE_INFO *create_info,
                          bool *metadata_equal)
{
  DBUG_ENTER("mysql_compare_tables");

  uint changes= IS_EQUAL_NO;
  uint key_count;
  List_iterator_fast<Create_field> tmp_new_field_it;
  THD *thd= table->in_use;
  *metadata_equal= false;

  /*
    Create a copy of alter_info.
    To compare definitions, we need to "prepare" the definition - transform it
    from parser output to a format that describes the table layout (all column
    defaults are initialized, duplicate columns are removed). This is done by
    mysql_prepare_create_table.  Unfortunately, mysql_prepare_create_table
    performs its transformations "in-place", that is, modifies the argument.
    Since we would like to keep mysql_compare_tables() idempotent (not altering
    any of the arguments) we create a copy of alter_info here and pass it to
    mysql_prepare_create_table, then use the result to compare the tables, and
    then destroy the copy.
  */
  Alter_info tmp_alter_info(*alter_info, thd->mem_root);
  uint db_options= 0; /* not used */
  KEY *key_info_buffer= NULL;
  LEX_CSTRING db= { table->s->db.str, table->s->db.length };
  LEX_CSTRING table_name= { table->s->db.str, table->s->table_name.length };

  /* Create the prepared information. */
  int create_table_mode= table->s->tmp_table == NO_TMP_TABLE ?
                           C_ORDINARY_CREATE : C_ALTER_TABLE;
  if (mysql_prepare_create_table(thd, create_info, &tmp_alter_info,
                                 &db_options, table->file, &key_info_buffer,
                                 &key_count, create_table_mode, db, table_name))
    DBUG_RETURN(1);

  /* Some very basic checks. */
  if (table->s->fields != alter_info->create_list.elements ||
      table->s->db_type() != create_info->db_type ||
      table->s->tmp_table ||
      (table->s->row_type != create_info->row_type))
    DBUG_RETURN(false);

  /* Go through fields and check if they are compatible. */
  tmp_new_field_it.init(tmp_alter_info.create_list);
  for (Field **f_ptr= table->field; *f_ptr; f_ptr++)
  {
    Field *field= *f_ptr;
    Create_field *tmp_new_field= tmp_new_field_it++;

    /* Check that NULL behavior is the same. */
    if ((tmp_new_field->flags & NOT_NULL_FLAG) !=
	(uint) (field->flags & NOT_NULL_FLAG))
      DBUG_RETURN(false);

    /*
      mysql_prepare_alter_table() clears HA_OPTION_PACK_RECORD bit when
      preparing description of existing table. In ALTER TABLE it is later
      updated to correct value by create_table_impl() call.
      So to get correct value of this bit in this function we have to
      mimic behavior of create_table_impl().
    */
    if (create_info->row_type == ROW_TYPE_DYNAMIC ||
        create_info->row_type == ROW_TYPE_PAGE ||
	(tmp_new_field->flags & BLOB_FLAG) ||
	(tmp_new_field->real_field_type() == MYSQL_TYPE_VARCHAR &&
	create_info->row_type != ROW_TYPE_FIXED))
      create_info->table_options|= HA_OPTION_PACK_RECORD;

    /* Check if field was renamed */
    if (lex_string_cmp(system_charset_info,
                       &field->field_name,
                       &tmp_new_field->field_name))
      DBUG_RETURN(false);

    /* Evaluate changes bitmap and send to check_if_incompatible_data() */
    uint field_changes= field->is_equal(tmp_new_field);
    if (field_changes != IS_EQUAL_YES)
      DBUG_RETURN(false);

    changes|= field_changes;
  }

  /* Check if changes are compatible with current handler. */
  if (table->file->check_if_incompatible_data(create_info, changes))
    DBUG_RETURN(false);

  /* Go through keys and check if they are compatible. */
  KEY *table_key;
  KEY *table_key_end= table->key_info + table->s->keys;
  KEY *new_key;
  KEY *new_key_end= key_info_buffer + key_count;

  /* Step through all keys of the first table and search matching keys. */
  for (table_key= table->key_info; table_key < table_key_end; table_key++)
  {
    /* Search a key with the same name. */
    for (new_key= key_info_buffer; new_key < new_key_end; new_key++)
    {
      if (!lex_string_cmp(system_charset_info, &table_key->name,
                          &new_key->name))
        break;
    }
    if (new_key >= new_key_end)
      DBUG_RETURN(false);

    /* Check that the key types are compatible. */
    if ((table_key->algorithm != new_key->algorithm) ||
	((table_key->flags & HA_KEYFLAG_MASK) !=
         (new_key->flags & HA_KEYFLAG_MASK)) ||
        (table_key->user_defined_key_parts !=
         new_key->user_defined_key_parts))
      DBUG_RETURN(false);

    /* Check that the key parts remain compatible. */
    KEY_PART_INFO *table_part;
    KEY_PART_INFO *table_part_end= table_key->key_part + table_key->user_defined_key_parts;
    KEY_PART_INFO *new_part;
    for (table_part= table_key->key_part, new_part= new_key->key_part;
         table_part < table_part_end;
         table_part++, new_part++)
    {
      /*
	Key definition is different if we are using a different field or
	if the used key part length is different. We know that the fields
        are equal. Comparing field numbers is sufficient.
      */
      if ((table_part->length != new_part->length) ||
          (table_part->fieldnr - 1 != new_part->fieldnr))
        DBUG_RETURN(false);
    }
  }

  /* Step through all keys of the second table and find matching keys. */
  for (new_key= key_info_buffer; new_key < new_key_end; new_key++)
  {
    /* Search a key with the same name. */
    for (table_key= table->key_info; table_key < table_key_end; table_key++)
    {
      if (!lex_string_cmp(system_charset_info, &table_key->name,
                          &new_key->name))
        break;
    }
    if (table_key >= table_key_end)
      DBUG_RETURN(false);
  }

  *metadata_equal= true; // Tables are compatible
  DBUG_RETURN(false);
}


/*
  Manages enabling/disabling of indexes for ALTER TABLE

  SYNOPSIS
    alter_table_manage_keys()
      table                  Target table
      indexes_were_disabled  Whether the indexes of the from table
                             were disabled
      keys_onoff             ENABLE | DISABLE | LEAVE_AS_IS

  RETURN VALUES
    FALSE  OK
    TRUE   Error
*/

static
bool alter_table_manage_keys(TABLE *table, int indexes_were_disabled,
                             Alter_info::enum_enable_or_disable keys_onoff)
{
  int error= 0;
  DBUG_ENTER("alter_table_manage_keys");
  DBUG_PRINT("enter", ("table=%p were_disabled=%d on_off=%d",
             table, indexes_were_disabled, keys_onoff));

  switch (keys_onoff) {
  case Alter_info::ENABLE:
    DEBUG_SYNC(table->in_use, "alter_table_enable_indexes");
    error= table->file->ha_enable_indexes(HA_KEY_SWITCH_NONUNIQ_SAVE);
    break;
  case Alter_info::LEAVE_AS_IS:
    if (!indexes_were_disabled)
      break;
    /* fall through */
  case Alter_info::DISABLE:
    error= table->file->ha_disable_indexes(HA_KEY_SWITCH_NONUNIQ_SAVE);
  }

  if (unlikely(error))
  {
    if (error == HA_ERR_WRONG_COMMAND)
    {
      THD *thd= table->in_use;
      push_warning_printf(thd, Sql_condition::WARN_LEVEL_NOTE,
                          ER_ILLEGAL_HA, ER_THD(thd, ER_ILLEGAL_HA),
                          table->file->table_type(),
                          table->s->db.str, table->s->table_name.str);
      error= 0;
    }
    else
      table->file->print_error(error, MYF(0));
  }
  DBUG_RETURN(error);
}


/**
  Check if the pending ALTER TABLE operations support the in-place
  algorithm based on restrictions in the SQL layer or given the
  nature of the operations themselves. If in-place isn't supported,
  it won't be necessary to check with the storage engine.

  @param table        The original TABLE.
  @param create_info  Information from the parsing phase about new
                      table properties.
  @param alter_info   Data related to detected changes.

  @return false       In-place is possible, check with storage engine.
  @return true        Incompatible operations, must use table copy.
*/

static bool is_inplace_alter_impossible(TABLE *table,
                                        HA_CREATE_INFO *create_info,
                                        const Alter_info *alter_info)
{
  DBUG_ENTER("is_inplace_alter_impossible");

  /* At the moment we can't handle altering temporary tables without a copy. */
  if (table->s->tmp_table)
    DBUG_RETURN(true);

  /*
    For the ALTER TABLE tbl_name ORDER BY ... we always use copy
    algorithm. In theory, this operation can be done in-place by some
    engine, but since a) no current engine does this and b) our current
    API lacks infrastructure for passing information about table ordering
    to storage engine we simply always do copy now.

    ENABLE/DISABLE KEYS is a MyISAM/Heap specific operation that is
    not supported for in-place in combination with other operations.
    Alone, it will be done by simple_rename_or_index_change().
  */
  if (alter_info->flags & (ALTER_ORDER | ALTER_KEYS_ONOFF))
    DBUG_RETURN(true);

  /*
    If the table engine is changed explicitly (using ENGINE clause)
    or implicitly (e.g. when non-partitioned table becomes
    partitioned) a regular alter table (copy) needs to be
    performed.
  */
  if (create_info->db_type != table->s->db_type())
    DBUG_RETURN(true);

  /*
    There was a bug prior to mysql-4.0.25. Number of null fields was
    calculated incorrectly. As a result frm and data files gets out of
    sync after fast alter table. There is no way to determine by which
    mysql version (in 4.0 and 4.1 branches) table was created, thus we
    disable fast alter table for all tables created by mysql versions
    prior to 5.0 branch.
    See BUG#6236.
  */
  if (!table->s->mysql_version)
    DBUG_RETURN(true);

  /*
    If we are using a MySQL 5.7 table with virtual fields, ALTER TABLE must
    recreate the table as we need to rewrite generated fields
  */
  if (table->s->mysql_version > 50700 && table->s->mysql_version < 100000 &&
      table->s->virtual_fields)
    DBUG_RETURN(TRUE);

  DBUG_RETURN(false);
}


/**
  Perform in-place alter table.

  @param thd                Thread handle.
  @param table_list         TABLE_LIST for the table to change.
  @param table              The original TABLE.
  @param altered_table      TABLE object for new version of the table.
  @param ha_alter_info      Structure describing ALTER TABLE to be carried
                            out and serving as a storage place for data
                            used during different phases.
  @param target_mdl_request Metadata request/lock on the target table name.
  @param alter_ctx          ALTER TABLE runtime context.

  @retval   true              Error
  @retval   false             Success

  @note
    If mysql_alter_table does not need to copy the table, it is
    either an alter table where the storage engine does not
    need to know about the change, only the frm will change,
    or the storage engine supports performing the alter table
    operation directly, in-place without mysql having to copy
    the table.

  @note This function frees the TABLE object associated with the new version of
        the table and removes the .FRM file for it in case of both success and
        failure.
*/

static bool mysql_inplace_alter_table(THD *thd,
                                      TABLE_LIST *table_list,
                                      TABLE *table,
                                      TABLE *altered_table,
                                      Alter_inplace_info *ha_alter_info,
                                      MDL_request *target_mdl_request,
                                      Alter_table_ctx *alter_ctx)
{
  Open_table_context ot_ctx(thd, MYSQL_OPEN_REOPEN | MYSQL_OPEN_IGNORE_KILLED);
  handlerton *db_type= table->s->db_type();
  MDL_ticket *mdl_ticket= table->mdl_ticket;
  HA_CREATE_INFO *create_info= ha_alter_info->create_info;
  Alter_info *alter_info= ha_alter_info->alter_info;
  bool reopen_tables= false;
  bool res;
  const enum_alter_inplace_result inplace_supported=
    ha_alter_info->inplace_supported;

  DBUG_ENTER("mysql_inplace_alter_table");

  /*
    Upgrade to EXCLUSIVE lock if:
    - This is requested by the storage engine
    - Or the storage engine needs exclusive lock for just the prepare
      phase
    - Or requested by the user

    Note that we handle situation when storage engine needs exclusive
    lock for prepare phase under LOCK TABLES in the same way as when
    exclusive lock is required for duration of the whole statement.
  */
  if (inplace_supported == HA_ALTER_INPLACE_EXCLUSIVE_LOCK ||
      ((inplace_supported == HA_ALTER_INPLACE_COPY_NO_LOCK ||
        inplace_supported == HA_ALTER_INPLACE_COPY_LOCK ||
        inplace_supported == HA_ALTER_INPLACE_NOCOPY_NO_LOCK ||
        inplace_supported == HA_ALTER_INPLACE_NOCOPY_LOCK ||
        inplace_supported == HA_ALTER_INPLACE_INSTANT) &&
       (thd->locked_tables_mode == LTM_LOCK_TABLES ||
        thd->locked_tables_mode == LTM_PRELOCKED_UNDER_LOCK_TABLES)) ||
      alter_info->requested_lock == Alter_info::ALTER_TABLE_LOCK_EXCLUSIVE)
  {
    if (wait_while_table_is_used(thd, table, HA_EXTRA_FORCE_REOPEN))
      goto cleanup;
    /*
      Get rid of all TABLE instances belonging to this thread
      except one to be used for in-place ALTER TABLE.

      This is mostly needed to satisfy InnoDB assumptions/asserts.
    */
    close_all_tables_for_name(thd, table->s,
                              alter_ctx->is_table_renamed() ?
                              HA_EXTRA_PREPARE_FOR_RENAME :
			      HA_EXTRA_NOT_USED,
                              table);
    /*
      If we are under LOCK TABLES we will need to reopen tables which we
      just have closed in case of error.
    */
    reopen_tables= true;
  }
  else if (inplace_supported == HA_ALTER_INPLACE_COPY_LOCK ||
           inplace_supported == HA_ALTER_INPLACE_COPY_NO_LOCK ||
           inplace_supported == HA_ALTER_INPLACE_NOCOPY_LOCK ||
           inplace_supported == HA_ALTER_INPLACE_NOCOPY_NO_LOCK ||
           inplace_supported == HA_ALTER_INPLACE_INSTANT)
  {
    /*
      Storage engine has requested exclusive lock only for prepare phase
      and we are not under LOCK TABLES.
      Don't mark TABLE_SHARE as old in this case, as this won't allow opening
      of table by other threads during main phase of in-place ALTER TABLE.
    */
    if (thd->mdl_context.upgrade_shared_lock(table->mdl_ticket, MDL_EXCLUSIVE,
                                             thd->variables.lock_wait_timeout))
      goto cleanup;

    tdc_remove_table(thd, TDC_RT_REMOVE_NOT_OWN_KEEP_SHARE,
                     table->s->db.str, table->s->table_name.str,
                     false);
  }

  /*
    Upgrade to SHARED_NO_WRITE lock if:
    - The storage engine needs writes blocked for the whole duration
    - Or this is requested by the user
    Note that under LOCK TABLES, we will already have SHARED_NO_READ_WRITE.
  */
  if ((inplace_supported == HA_ALTER_INPLACE_SHARED_LOCK ||
       alter_info->requested_lock == Alter_info::ALTER_TABLE_LOCK_SHARED) &&
      thd->mdl_context.upgrade_shared_lock(table->mdl_ticket,
                                           MDL_SHARED_NO_WRITE,
                                           thd->variables.lock_wait_timeout))
  {
    goto cleanup;
  }

  // It's now safe to take the table level lock.
  if (lock_tables(thd, table_list, alter_ctx->tables_opened, 0))
    goto cleanup;

  DEBUG_SYNC(thd, "alter_table_inplace_after_lock_upgrade");
  THD_STAGE_INFO(thd, stage_alter_inplace_prepare);

  switch (inplace_supported) {
  case HA_ALTER_ERROR:
  case HA_ALTER_INPLACE_NOT_SUPPORTED:
    DBUG_ASSERT(0);
    // fall through
  case HA_ALTER_INPLACE_NO_LOCK:
  case HA_ALTER_INPLACE_INSTANT:
  case HA_ALTER_INPLACE_COPY_NO_LOCK:
  case HA_ALTER_INPLACE_NOCOPY_NO_LOCK:
    switch (alter_info->requested_lock) {
    case Alter_info::ALTER_TABLE_LOCK_DEFAULT:
    case Alter_info::ALTER_TABLE_LOCK_NONE:
      ha_alter_info->online= true;
      break;
    case Alter_info::ALTER_TABLE_LOCK_SHARED:
    case Alter_info::ALTER_TABLE_LOCK_EXCLUSIVE:
      break;
    }
    break;
  case HA_ALTER_INPLACE_EXCLUSIVE_LOCK:
  case HA_ALTER_INPLACE_SHARED_LOCK:
  case HA_ALTER_INPLACE_COPY_LOCK:
  case HA_ALTER_INPLACE_NOCOPY_LOCK:
    break;
  }

  if (table->file->ha_prepare_inplace_alter_table(altered_table,
                                                  ha_alter_info))
  {
    goto rollback;
  }

  /*
    Downgrade the lock if storage engine has told us that exclusive lock was
    necessary only for prepare phase (unless we are not under LOCK TABLES) and
    user has not explicitly requested exclusive lock.
  */
  if ((inplace_supported == HA_ALTER_INPLACE_COPY_NO_LOCK ||
       inplace_supported == HA_ALTER_INPLACE_COPY_LOCK ||
       inplace_supported == HA_ALTER_INPLACE_NOCOPY_LOCK ||
       inplace_supported == HA_ALTER_INPLACE_NOCOPY_NO_LOCK) &&
      !(thd->locked_tables_mode == LTM_LOCK_TABLES ||
        thd->locked_tables_mode == LTM_PRELOCKED_UNDER_LOCK_TABLES) &&
      (alter_info->requested_lock != Alter_info::ALTER_TABLE_LOCK_EXCLUSIVE))
  {
    /* If storage engine or user requested shared lock downgrade to SNW. */
    if (inplace_supported == HA_ALTER_INPLACE_COPY_LOCK ||
        inplace_supported == HA_ALTER_INPLACE_NOCOPY_LOCK ||
        alter_info->requested_lock == Alter_info::ALTER_TABLE_LOCK_SHARED)
      table->mdl_ticket->downgrade_lock(MDL_SHARED_NO_WRITE);
    else
    {
      DBUG_ASSERT(inplace_supported == HA_ALTER_INPLACE_COPY_NO_LOCK ||
                  inplace_supported == HA_ALTER_INPLACE_NOCOPY_NO_LOCK);
      table->mdl_ticket->downgrade_lock(MDL_SHARED_UPGRADABLE);
    }
  }

  DEBUG_SYNC(thd, "alter_table_inplace_after_lock_downgrade");
  THD_STAGE_INFO(thd, stage_alter_inplace);

  /* We can abort alter table for any table type */
  thd->abort_on_warning= !ha_alter_info->ignore && thd->is_strict_mode();
  res= table->file->ha_inplace_alter_table(altered_table, ha_alter_info);
  thd->abort_on_warning= false;
  if (res)
    goto rollback;

  DEBUG_SYNC(thd, "alter_table_inplace_before_lock_upgrade");
  // Upgrade to EXCLUSIVE before commit.
  if (wait_while_table_is_used(thd, table, HA_EXTRA_PREPARE_FOR_RENAME))
    goto rollback;

  /*
    If we are killed after this point, we should ignore and continue.
    We have mostly completed the operation at this point, there should
    be no long waits left.
  */

  DBUG_EXECUTE_IF("alter_table_rollback_new_index", {
      table->file->ha_commit_inplace_alter_table(altered_table,
                                                 ha_alter_info,
                                                 false);
      my_error(ER_UNKNOWN_ERROR, MYF(0));
      goto cleanup;
    });

  DEBUG_SYNC(thd, "alter_table_inplace_before_commit");
  THD_STAGE_INFO(thd, stage_alter_inplace_commit);

  {
    TR_table trt(thd, true);
    if (trt != *table_list && table->file->ht->prepare_commit_versioned)
    {
      ulonglong trx_start_id= 0;
      ulonglong trx_end_id= table->file->ht->prepare_commit_versioned(thd, &trx_start_id);
      if (trx_end_id)
      {
        if (!TR_table::use_transaction_registry)
        {
          my_error(ER_VERS_TRT_IS_DISABLED, MYF(0));
          goto rollback;
        }
        if (trt.update(trx_start_id, trx_end_id))
        {
          goto rollback;
        }
      }
    }

    if (table->file->ha_commit_inplace_alter_table(altered_table,
                                                  ha_alter_info,
                                                  true))
    {
      goto rollback;
    }

    DEBUG_SYNC(thd, "alter_table_inplace_after_commit");

    thd->drop_temporary_table(altered_table, NULL, false);
  }

  close_all_tables_for_name(thd, table->s,
                            alter_ctx->is_table_renamed() ?
                            HA_EXTRA_PREPARE_FOR_RENAME :
                            HA_EXTRA_NOT_USED,
                            NULL);
  table_list->table= table= NULL;

  /*
    Replace the old .FRM with the new .FRM, but keep the old name for now.
    Rename to the new name (if needed) will be handled separately below.

    TODO: remove this check of thd->is_error() (now it intercept
    errors in some val_*() methods and bring some single place to
    such error interception).
  */
  if (mysql_rename_table(db_type, &alter_ctx->new_db, &alter_ctx->tmp_name,
                         &alter_ctx->db, &alter_ctx->alias,
                         FN_FROM_IS_TMP | NO_HA_TABLE) ||
                         thd->is_error())
  {
    // Since changes were done in-place, we can't revert them.
    (void) quick_rm_table(thd, db_type,
                          &alter_ctx->new_db, &alter_ctx->tmp_name,
                          FN_IS_TMP | NO_HA_TABLE);
    DBUG_RETURN(true);
  }

  table_list->mdl_request.ticket= mdl_ticket;
  if (open_table(thd, table_list, &ot_ctx))
    DBUG_RETURN(true);

  /*
    Tell the handler that the changed frm is on disk and table
    has been re-opened
  */
  table_list->table->file->ha_notify_table_changed();

  /*
    We might be going to reopen table down on the road, so we have to
    restore state of the TABLE object which we used for obtaining of
    handler object to make it usable for later reopening.
  */
  close_thread_table(thd, &thd->open_tables);
  table_list->table= NULL;

  // Rename altered table if requested.
  if (alter_ctx->is_table_renamed())
  {
    // Remove TABLE and TABLE_SHARE for old name from TDC.
    tdc_remove_table(thd, TDC_RT_REMOVE_ALL,
                     alter_ctx->db.str, alter_ctx->table_name.str, false);

    if (mysql_rename_table(db_type, &alter_ctx->db, &alter_ctx->table_name,
                           &alter_ctx->new_db, &alter_ctx->new_alias, 0))
    {
      /*
        If the rename fails we will still have a working table
        with the old name, but with other changes applied.
      */
      DBUG_RETURN(true);
    }
    if (Table_triggers_list::change_table_name(thd,
                                               &alter_ctx->db,
                                               &alter_ctx->alias,
                                               &alter_ctx->table_name,
                                               &alter_ctx->new_db,
                                               &alter_ctx->new_alias))
    {
      /*
        If the rename of trigger files fails, try to rename the table
        back so we at least have matching table and trigger files.
      */
      (void) mysql_rename_table(db_type,
                                &alter_ctx->new_db, &alter_ctx->new_alias,
                                &alter_ctx->db, &alter_ctx->alias, NO_FK_CHECKS);
      DBUG_RETURN(true);
    }
    rename_table_in_stat_tables(thd, &alter_ctx->db, &alter_ctx->alias,
                                &alter_ctx->new_db, &alter_ctx->new_alias);
  }

  DBUG_RETURN(false);

 rollback:
  table->file->ha_commit_inplace_alter_table(altered_table,
                                             ha_alter_info,
                                             false);
 cleanup:
  if (reopen_tables)
  {
    /* Close the only table instance which is still around. */
    close_all_tables_for_name(thd, table->s,
                              alter_ctx->is_table_renamed() ?
                              HA_EXTRA_PREPARE_FOR_RENAME :
                              HA_EXTRA_NOT_USED,
                              NULL);
    if (thd->locked_tables_list.reopen_tables(thd, false))
      thd->locked_tables_list.unlink_all_closed_tables(thd, NULL, 0);
    /* QQ; do something about metadata locks ? */
  }
  thd->drop_temporary_table(altered_table, NULL, false);
  // Delete temporary .frm/.par
  (void) quick_rm_table(thd, create_info->db_type, &alter_ctx->new_db,
                        &alter_ctx->tmp_name, FN_IS_TMP | NO_HA_TABLE);
  DBUG_RETURN(true);
}

/**
  maximum possible length for certain blob types.

  @param[in]      type        Blob type (e.g. MYSQL_TYPE_TINY_BLOB)

  @return
    length
*/

static uint
blob_length_by_type(enum_field_types type)
{
  switch (type)
  {
  case MYSQL_TYPE_TINY_BLOB:
    return 255;
  case MYSQL_TYPE_BLOB:
    return 65535;
  case MYSQL_TYPE_MEDIUM_BLOB:
    return 16777215;
  case MYSQL_TYPE_LONG_BLOB:
    return (uint) UINT_MAX32;
  default:
    DBUG_ASSERT(0); // we should never go here
    return 0;
  }
}


static inline
void append_drop_column(THD *thd, String *str, Field *field)
{
  if (str->length())
    str->append(STRING_WITH_LEN(", "));
  str->append(STRING_WITH_LEN("DROP COLUMN "));
  append_identifier(thd, str, &field->field_name);
}


/**
  Prepare column and key definitions for CREATE TABLE in ALTER TABLE.

  This function transforms parse output of ALTER TABLE - lists of
  columns and keys to add, drop or modify into, essentially,
  CREATE TABLE definition - a list of columns and keys of the new
  table. While doing so, it also performs some (bug not all)
  semantic checks.

  This function is invoked when we know that we're going to
  perform ALTER TABLE via a temporary table -- i.e. in-place ALTER TABLE
  is not possible, perhaps because the ALTER statement contains
  instructions that require change in table data, not only in
  table definition or indexes.

  @param[in,out]  thd         thread handle. Used as a memory pool
                              and source of environment information.
  @param[in]      table       the source table, open and locked
                              Used as an interface to the storage engine
                              to acquire additional information about
                              the original table.
  @param[in,out]  create_info A blob with CREATE/ALTER TABLE
                              parameters
  @param[in,out]  alter_info  Another blob with ALTER/CREATE parameters.
                              Originally create_info was used only in
                              CREATE TABLE and alter_info only in ALTER TABLE.
                              But since ALTER might end-up doing CREATE,
                              this distinction is gone and we just carry
                              around two structures.
  @param[in,out]  alter_ctx   Runtime context for ALTER TABLE.

  @return
    Fills various create_info members based on information retrieved
    from the storage engine.
    Sets create_info->varchar if the table has a VARCHAR column.
    Prepares alter_info->create_list and alter_info->key_list with
    columns and keys of the new table.

  @retval TRUE   error, out of memory or a semantical error in ALTER
                 TABLE instructions
  @retval FALSE  success
*/

bool
mysql_prepare_alter_table(THD *thd, TABLE *table,
                          HA_CREATE_INFO *create_info,
                          Alter_info *alter_info,
                          Alter_table_ctx *alter_ctx)
{
  /* New column definitions are added here */
  List<Create_field> new_create_list;
  /* New key definitions are added here */
  List<Key> new_key_list;
  List_iterator<Alter_drop> drop_it(alter_info->drop_list);
  List_iterator<Create_field> def_it(alter_info->create_list);
  List_iterator<Alter_column> alter_it(alter_info->alter_list);
  List_iterator<Key> key_it(alter_info->key_list);
  List_iterator<Create_field> find_it(new_create_list);
  List_iterator<Create_field> field_it(new_create_list);
  List<Key_part_spec> key_parts;
  List<Virtual_column_info> new_constraint_list;
  uint db_create_options= (table->s->db_create_options
                           & ~(HA_OPTION_PACK_RECORD));
  Item::func_processor_rename column_rename_param;
  uint used_fields, dropped_sys_vers_fields= 0;
  KEY *key_info=table->key_info;
  bool rc= TRUE;
  bool vers_system_invisible= false;
  Create_field *def;
  Field **f_ptr,*field;
  MY_BITMAP *dropped_fields= NULL; // if it's NULL - no dropped fields
  DBUG_ENTER("mysql_prepare_alter_table");

  /*
    Merge incompatible changes flag in case of upgrade of a table from an
    old MariaDB or MySQL version.  This ensures that we don't try to do an
    online alter table if field packing or character set changes are required.
  */
  create_info->used_fields|= table->s->incompatible_version;
  used_fields= create_info->used_fields;

  create_info->varchar= FALSE;
  /* Let new create options override the old ones */
  if (!(used_fields & HA_CREATE_USED_MIN_ROWS))
    create_info->min_rows= table->s->min_rows;
  if (!(used_fields & HA_CREATE_USED_MAX_ROWS))
    create_info->max_rows= table->s->max_rows;
  if (!(used_fields & HA_CREATE_USED_AVG_ROW_LENGTH))
    create_info->avg_row_length= table->s->avg_row_length;
  if (!(used_fields & HA_CREATE_USED_DEFAULT_CHARSET))
    create_info->default_table_charset= table->s->table_charset;
  if (!(used_fields & HA_CREATE_USED_AUTO) && table->found_next_number_field)
  {
    /* Table has an autoincrement, copy value to new table */
    table->file->info(HA_STATUS_AUTO);
    create_info->auto_increment_value= table->file->stats.auto_increment_value;
  }

  if (!(used_fields & HA_CREATE_USED_KEY_BLOCK_SIZE))
    create_info->key_block_size= table->s->key_block_size;

  if (!(used_fields & HA_CREATE_USED_STATS_SAMPLE_PAGES))
    create_info->stats_sample_pages= table->s->stats_sample_pages;

  if (!(used_fields & HA_CREATE_USED_STATS_AUTO_RECALC))
    create_info->stats_auto_recalc= table->s->stats_auto_recalc;

  if (!(used_fields & HA_CREATE_USED_TRANSACTIONAL))
    create_info->transactional= table->s->transactional;

  if (!(used_fields & HA_CREATE_USED_CONNECTION))
    create_info->connect_string= table->s->connect_string;

  if (!(used_fields & HA_CREATE_USED_SEQUENCE))
    create_info->sequence= table->s->table_type == TABLE_TYPE_SEQUENCE;

  column_rename_param.db_name=       table->s->db;
  column_rename_param.table_name=    table->s->table_name;
  if (column_rename_param.fields.copy(&alter_info->create_list, thd->mem_root))
    DBUG_RETURN(1);                             // OOM

  restore_record(table, s->default_values);     // Empty record for DEFAULT

  if ((create_info->fields_option_struct= (ha_field_option_struct**)
         thd->calloc(sizeof(void*) * table->s->fields)) == NULL ||
      (create_info->indexes_option_struct= (ha_index_option_struct**)
         thd->calloc(sizeof(void*) * table->s->keys)) == NULL)
    DBUG_RETURN(1);

  create_info->option_list= merge_engine_table_options(table->s->option_list,
                                        create_info->option_list, thd->mem_root);

  /*
    First collect all fields from table which isn't in drop_list
  */
  bitmap_clear_all(&table->tmp_set);
  for (f_ptr=table->field ; (field= *f_ptr) ; f_ptr++)
  {
    if (field->invisible == INVISIBLE_FULL)
        continue;
    Alter_drop *drop;
    if (field->type() == MYSQL_TYPE_VARCHAR)
      create_info->varchar= TRUE;
    /* Check if field should be dropped */
    drop_it.rewind();
    while ((drop=drop_it++))
    {
      if (drop->type == Alter_drop::COLUMN &&
          !my_strcasecmp(system_charset_info,field->field_name.str, drop->name))
        break;
    }
    /*
      DROP COLULMN xxx
      1. it does not see INVISIBLE_SYSTEM columns
      2. otherwise, normally a column is dropped
      3. unless it's a system versioning column (but see below).
    */
    if (drop && field->invisible < INVISIBLE_SYSTEM &&
        !(field->flags & VERS_SYSTEM_FIELD &&
          !(alter_info->flags & ALTER_DROP_SYSTEM_VERSIONING)))
    {
      /* Reset auto_increment value if it was dropped */
      if (MTYP_TYPENR(field->unireg_check) == Field::NEXT_NUMBER &&
          !(used_fields & HA_CREATE_USED_AUTO))
      {
        create_info->auto_increment_value=0;
        create_info->used_fields|=HA_CREATE_USED_AUTO;
      }
      if (table->s->tmp_table == NO_TMP_TABLE)
        (void) delete_statistics_for_column(thd, table, field);
      dropped_sys_vers_fields|= field->flags;
      drop_it.remove();
      dropped_fields= &table->tmp_set;
      bitmap_set_bit(dropped_fields, field->field_index);
      continue;
    }
    if (field->invisible == INVISIBLE_SYSTEM &&
        field->flags & VERS_SYSTEM_FIELD)
    {
      vers_system_invisible= true;
    }
    /* invisible versioning column is dropped automatically on DROP SYSTEM VERSIONING */
    if (!drop && field->invisible >= INVISIBLE_SYSTEM &&
        field->flags & VERS_SYSTEM_FIELD &&
        alter_info->flags & ALTER_DROP_SYSTEM_VERSIONING)
    {
      if (table->s->tmp_table == NO_TMP_TABLE)
        (void) delete_statistics_for_column(thd, table, field);
      continue;
    }

    /*
      If we are doing a rename of a column, update all references in virtual
      column expressions, constraints and defaults to use the new column name
    */
    if (alter_info->flags & ALTER_RENAME_COLUMN)
    {
      if (field->vcol_info)
        field->vcol_info->expr->walk(&Item::rename_fields_processor, 1,
                                     &column_rename_param);
      if (field->check_constraint)
        field->check_constraint->expr->walk(&Item::rename_fields_processor, 1,
                                            &column_rename_param);
      if (field->default_value)
        field->default_value->expr->walk(&Item::rename_fields_processor, 1,
                                         &column_rename_param);
      // Force reopen because new column name is on thd->mem_root
      table->mark_table_for_reopen();
    }

    /* Check if field is changed */
    def_it.rewind();
    while ((def=def_it++))
    {
      if (def->change.str &&
	  !lex_string_cmp(system_charset_info, &field->field_name,
                          &def->change))
	break;
    }
    if (def && field->invisible < INVISIBLE_SYSTEM)
    {						// Field is changed
      def->field=field;
      /*
        Add column being updated to the list of new columns.
        Note that columns with AFTER clauses are added to the end
        of the list for now. Their positions will be corrected later.
      */
      new_create_list.push_back(def, thd->mem_root);
      if (field->stored_in_db() != def->stored_in_db())
      {
        my_error(ER_UNSUPPORTED_ACTION_ON_GENERATED_COLUMN, MYF(0));
        goto err;
      }
      if (!def->after.str)
      {
        /*
          If this ALTER TABLE doesn't have an AFTER clause for the modified
          column then remove this column from the list of columns to be
          processed. So later we can iterate over the columns remaining
          in this list and process modified columns with AFTER clause or
          add new columns.
        */
	def_it.remove();
      }
    }
    else if (alter_info->flags & ALTER_DROP_SYSTEM_VERSIONING &&
             field->flags & VERS_SYSTEM_FIELD &&
             field->invisible < INVISIBLE_SYSTEM)
    {
      StringBuffer<NAME_LEN*3> tmp;
      append_drop_column(thd, &tmp, field);
      my_error(ER_MISSING, MYF(0), table->s->table_name.str, tmp.c_ptr());
      goto err;
    }
    else if (drop && field->invisible < INVISIBLE_SYSTEM &&
             field->flags & VERS_SYSTEM_FIELD &&
             !(alter_info->flags & ALTER_DROP_SYSTEM_VERSIONING))
    {
      /* "dropping" a versioning field only hides it from the user */
      def= new (thd->mem_root) Create_field(thd, field, field);
      def->invisible= INVISIBLE_SYSTEM;
      alter_info->flags|= ALTER_CHANGE_COLUMN;
      if (field->flags & VERS_ROW_START)
        create_info->vers_info.system_time.start=
          create_info->vers_info.as_row.start=
          def->field_name= Vers_parse_info::default_start;

      else
        create_info->vers_info.system_time.end=
          create_info->vers_info.as_row.end=
          def->field_name= Vers_parse_info::default_end;
      new_create_list.push_back(def, thd->mem_root);
      dropped_sys_vers_fields|= field->flags;
      drop_it.remove();
    }
    else
    {
      /*
        This field was not dropped and not changed, add it to the list
        for the new table.
      */
      def= new (thd->mem_root) Create_field(thd, field, field);
      new_create_list.push_back(def, thd->mem_root);
      alter_it.rewind();			// Change default if ALTER
      Alter_column *alter;
      while ((alter=alter_it++))
      {
	if (!my_strcasecmp(system_charset_info,field->field_name.str,
                           alter->name))
	  break;
      }
      if (alter)
      {
	if ((def->default_value= alter->default_value))
          def->flags&= ~NO_DEFAULT_VALUE_FLAG;
        else
          def->flags|= NO_DEFAULT_VALUE_FLAG;
	alter_it.remove();
      }
    }
  }
  dropped_sys_vers_fields &= VERS_SYSTEM_FIELD;
  if ((dropped_sys_vers_fields ||
       alter_info->flags & ALTER_DROP_PERIOD) &&
      dropped_sys_vers_fields != VERS_SYSTEM_FIELD &&
      !vers_system_invisible)
  {
    StringBuffer<NAME_LEN*3> tmp;
    if (!(dropped_sys_vers_fields & VERS_ROW_START))
      append_drop_column(thd, &tmp, table->vers_start_field());
    if (!(dropped_sys_vers_fields & VERS_ROW_END))
      append_drop_column(thd, &tmp, table->vers_end_field());
    my_error(ER_MISSING, MYF(0), table->s->table_name.str, tmp.c_ptr());
    goto err;
  }
  else if (alter_info->flags & ALTER_DROP_PERIOD && vers_system_invisible)
  {
    my_error(ER_CANT_DROP_FIELD_OR_KEY, MYF(0), "PERIOD FOR SYSTEM_TIME on", table->s->table_name.str);
    goto err;
  }
  alter_info->flags &= ~(ALTER_DROP_PERIOD | ALTER_ADD_PERIOD);
  def_it.rewind();
  while ((def=def_it++))			// Add new columns
  {
    Create_field *find;
    if (def->change.str && ! def->field)
    {
      /*
        Check if there is modify for newly added field.
      */
      find_it.rewind();
      while((find=find_it++))
      {
        if (!my_strcasecmp(system_charset_info,find->field_name.str,
                           def->field_name.str))
          break;
      }

      if (likely(find && !find->field))
	find_it.remove();
      else
      {
        my_error(ER_BAD_FIELD_ERROR, MYF(0), def->change.str,
                 table->s->table_name.str);
        goto err;
      }
    }
    /*
      Check that the DATE/DATETIME not null field we are going to add is
      either has a default value or the '0000-00-00' is allowed by the
      set sql mode.
      If the '0000-00-00' value isn't allowed then raise the error_if_not_empty
      flag to allow ALTER TABLE only if the table to be altered is empty.
    */
    if ((def->real_field_type() == MYSQL_TYPE_DATE ||
         def->real_field_type() == MYSQL_TYPE_NEWDATE ||
         def->real_field_type() == MYSQL_TYPE_DATETIME ||
         def->real_field_type() == MYSQL_TYPE_DATETIME2) &&
         !alter_ctx->datetime_field && !def->field &&
         !(~def->flags & (NO_DEFAULT_VALUE_FLAG | NOT_NULL_FLAG)) &&
         thd->variables.sql_mode & MODE_NO_ZERO_DATE)
    {
        alter_ctx->datetime_field= def;
        alter_ctx->error_if_not_empty= TRUE;
    }
    if (!def->after.str)
      new_create_list.push_back(def, thd->mem_root);
    else
    {
      if (def->change.str)
      {
        find_it.rewind();
        /*
          For columns being modified with AFTER clause we should first remove
          these columns from the list and then add them back at their correct
          positions.
        */
        while ((find=find_it++))
        {
          /*
            Create_fields representing changed columns are added directly
            from Alter_info::create_list to new_create_list. We can therefore
            safely use pointer equality rather than name matching here.
            This prevents removing the wrong column in case of column rename.
          */
          if (find == def)
          {
            find_it.remove();
            break;
          }
        }
      }
      if (def->after.str == first_keyword)
        new_create_list.push_front(def, thd->mem_root);
      else
      {
        find_it.rewind();
        while ((find=find_it++))
        {
          if (!lex_string_cmp(system_charset_info, &def->after,
                              &find->field_name))
            break;
        }
        if (unlikely(!find))
        {
          my_error(ER_BAD_FIELD_ERROR, MYF(0), def->after.str,
                   table->s->table_name.str);
          goto err;
        }
        find_it.after(def);			// Put column after this
      }
    }
    /*
      Check if there is alter for newly added field.
    */
    alter_it.rewind();
    Alter_column *alter;
    while ((alter=alter_it++))
    {
      if (!my_strcasecmp(system_charset_info,def->field_name.str,
                         alter->name))
        break;
    }
    if (alter)
    {
      if ((def->default_value= alter->default_value)) // Use new default
        def->flags&= ~NO_DEFAULT_VALUE_FLAG;
      else
        def->flags|= NO_DEFAULT_VALUE_FLAG;
      alter_it.remove();
    }
  }
  if (unlikely(alter_info->alter_list.elements))
  {
    my_error(ER_BAD_FIELD_ERROR, MYF(0),
             alter_info->alter_list.head()->name, table->s->table_name.str);
    goto err;
  }
  if (unlikely(!new_create_list.elements))
  {
    my_message(ER_CANT_REMOVE_ALL_FIELDS,
               ER_THD(thd, ER_CANT_REMOVE_ALL_FIELDS),
               MYF(0));
    goto err;
  }

  /*
    Collect all keys which isn't in drop list. Add only those
    for which some fields exists.
  */

  for (uint i=0 ; i < table->s->keys ; i++,key_info++)
  {
    if (key_info->flags & HA_INVISIBLE_KEY)
      continue;
    const char *key_name= key_info->name.str;
    const bool primary_key= table->s->primary_key == i;
    const bool explicit_pk= primary_key &&
                            !my_strcasecmp(system_charset_info, key_name,
                                           primary_key_name);
    const bool implicit_pk= primary_key && !explicit_pk;

    Alter_drop *drop;
    drop_it.rewind();
    while ((drop=drop_it++))
    {
      if (drop->type == Alter_drop::KEY &&
	  !my_strcasecmp(system_charset_info,key_name, drop->name))
	break;
    }
    if (drop)
    {
      if (table->s->tmp_table == NO_TMP_TABLE)
      {
        (void) delete_statistics_for_index(thd, table, key_info, FALSE);
        if (primary_key)
	{
          KEY *tab_key_info= table->key_info;
	  for (uint j=0; j < table->s->keys; j++, tab_key_info++)
	  {
            if (tab_key_info->user_defined_key_parts !=
                tab_key_info->ext_key_parts)
	      (void) delete_statistics_for_index(thd, table, tab_key_info,
                                                 TRUE);
	  }
	}
      }  
      drop_it.remove();
      continue;
    }

    const char *dropped_key_part= NULL;
    bool user_keyparts= false; // some user-defined keyparts left
    KEY_PART_INFO *key_part= key_info->key_part;
    key_parts.empty();
    bool delete_index_stat= FALSE;
    for (uint j=0 ; j < key_info->user_defined_key_parts ; j++,key_part++)
    {
      Field *kfield= key_part->field;
      if (!kfield)
	continue;				// Wrong field (from UNIREG)
      const char *key_part_name=kfield->field_name.str;
      Create_field *cfield;
      uint key_part_length;

      field_it.rewind();
      while ((cfield=field_it++))
      {
	if (cfield->change.str)
	{
	  if (!my_strcasecmp(system_charset_info, key_part_name,
			     cfield->change.str))
	    break;
	}
	else if (!my_strcasecmp(system_charset_info,
				key_part_name, cfield->field_name.str))
	  break;
      }
      if (!cfield)
      {
        if (primary_key)
          alter_ctx->modified_primary_key= true;
        delete_index_stat= TRUE;
        if (!(kfield->flags & VERS_SYSTEM_FIELD))
          dropped_key_part= key_part_name;
	continue;				// Field is removed
      }

      DBUG_ASSERT(!primary_key || kfield->flags & NOT_NULL_FLAG);
      if (implicit_pk && !alter_ctx->modified_primary_key &&
          !(cfield->flags & NOT_NULL_FLAG))
        alter_ctx->modified_primary_key= true;

      key_part_length= key_part->length;
      if (cfield->field)			// Not new field
      {
        /*
          If the field can't have only a part used in a key according to its
          new type, or should not be used partially according to its
          previous type, or the field length is less than the key part
          length, unset the key part length.

          We also unset the key part length if it is the same as the
          old field's length, so the whole new field will be used.

          BLOBs may have cfield->length == 0, which is why we test it before
          checking whether cfield->length < key_part_length (in chars).
          
          In case of TEXTs we check the data type maximum length *in bytes*
          to key part length measured *in characters* (i.e. key_part_length
          devided to mbmaxlen). This is because it's OK to have:
          CREATE TABLE t1 (a tinytext, key(a(254)) character set utf8);
          In case of this example:
          - data type maximum length is 255.
          - key_part_length is 1016 (=254*4, where 4 is mbmaxlen)
         */
        if (!cfield->field->type_handler()->type_can_have_key_part() ||
            !cfield->type_handler()->type_can_have_key_part() ||
            /* spatial keys can't have sub-key length */
            (key_info->flags & HA_SPATIAL) ||
            (cfield->field->field_length == key_part_length &&
             !f_is_blob(key_part->key_type)) ||
            (cfield->length &&
             (((cfield->real_field_type() >= MYSQL_TYPE_TINY_BLOB &&
                cfield->real_field_type() <= MYSQL_TYPE_BLOB) ?
                blob_length_by_type(cfield->real_field_type()) :
                cfield->length) <
	     key_part_length / kfield->charset()->mbmaxlen)))
	  key_part_length= 0;			// Use whole field
      }
      key_part_length /= kfield->charset()->mbmaxlen;
      key_parts.push_back(new (thd->mem_root) Key_part_spec(&cfield->field_name,
                                                            key_part_length, true),
                          thd->mem_root);
      if (!(cfield->invisible == INVISIBLE_SYSTEM && cfield->vers_sys_field()))
        user_keyparts= true;
    }
    if (table->s->tmp_table == NO_TMP_TABLE)
    {
      if (delete_index_stat) 
        (void) delete_statistics_for_index(thd, table, key_info, FALSE);
      else if (alter_ctx->modified_primary_key &&
               key_info->user_defined_key_parts != key_info->ext_key_parts)
        (void) delete_statistics_for_index(thd, table, key_info, TRUE);
    }

    if (!user_keyparts && key_parts.elements)
    {
      /*
        If we dropped all user key-parts we also drop implicit system fields.
      */
      key_parts.empty();
    }

    if (key_parts.elements)
    {
      KEY_CREATE_INFO key_create_info;
      Key *key;
      enum Key::Keytype key_type;
      LEX_CSTRING tmp_name;
      bzero((char*) &key_create_info, sizeof(key_create_info));
      key_create_info.algorithm= key_info->algorithm;
      /*
        We copy block size directly as some engines, like Area, sets this
        automatically
      */
      key_create_info.block_size= key_info->block_size;
      key_create_info.flags=      key_info->flags;  // HA_USE_BLOCK_SIZE
      if (key_info->flags & HA_USES_PARSER)
        key_create_info.parser_name= *plugin_name(key_info->parser);
      if (key_info->flags & HA_USES_COMMENT)
        key_create_info.comment= key_info->comment;

      /*
        We're refreshing an already existing index. Since the index is not
        modified, there is no need to check for duplicate indexes again.
      */
      key_create_info.check_for_duplicate_indexes= false;

      if (key_info->flags & HA_SPATIAL)
        key_type= Key::SPATIAL;
      else if (key_info->flags & HA_NOSAME)
      {
        if (explicit_pk)
          key_type= Key::PRIMARY;
        else
          key_type= Key::UNIQUE;
        if (dropped_key_part)
        {
          my_error(ER_KEY_COLUMN_DOES_NOT_EXITS, MYF(0), dropped_key_part);
          goto err;
        }
      }
      else if (key_info->flags & HA_FULLTEXT)
        key_type= Key::FULLTEXT;
      else
        key_type= Key::MULTIPLE;

      tmp_name.str= key_name;
      tmp_name.length= strlen(key_name);
      key= new Key(key_type, &tmp_name, &key_create_info,
                   MY_TEST(key_info->flags & HA_GENERATED_KEY),
                   &key_parts, key_info->option_list, DDL_options());
      new_key_list.push_back(key, thd->mem_root);
    }
  }
  {
    Key *key;
    while ((key=key_it++))			// Add new keys
    {
      if (key->type == Key::FOREIGN_KEY &&
          ((Foreign_key *)key)->validate(new_create_list))
        goto err;
      new_key_list.push_back(key, thd->mem_root);
      if (key->name.str &&
	  !my_strcasecmp(system_charset_info, key->name.str, primary_key_name))
      {
	my_error(ER_WRONG_NAME_FOR_INDEX, MYF(0), key->name.str);
        goto err;
      }
    }
  }

  /* Add all table level constraints which are not in the drop list */
  if (table->s->table_check_constraints)
  {
    TABLE_SHARE *share= table->s;

    for (uint i= share->field_check_constraints;
         i < share->table_check_constraints ; i++)
    {
      Virtual_column_info *check= table->check_constraints[i];
      Alter_drop *drop;
      drop_it.rewind();
      while ((drop=drop_it++))
      {
        if (drop->type == Alter_drop::CHECK_CONSTRAINT &&
            !my_strcasecmp(system_charset_info, check->name.str, drop->name))
        {
          drop_it.remove();
          break;
        }
      }
      /* see if the constraint depends on *only* on dropped fields */
      if (!drop && dropped_fields)
      {
        table->default_column_bitmaps();
        bitmap_clear_all(table->read_set);
        check->expr->walk(&Item::register_field_in_read_map, 1, 0);
        if (bitmap_is_subset(table->read_set, dropped_fields))
          drop= (Alter_drop*)1;
        else if (bitmap_is_overlapping(dropped_fields, table->read_set))
        {
          bitmap_intersect(table->read_set, dropped_fields);
          uint field_nr= bitmap_get_first_set(table->read_set);
          my_error(ER_BAD_FIELD_ERROR, MYF(0),
                   table->field[field_nr]->field_name.str, "CHECK");
          goto err;
        }
      }
      if (!drop)
      {
        if (alter_info->flags & ALTER_RENAME_COLUMN)
        {
          check->expr->walk(&Item::rename_fields_processor, 1,
                            &column_rename_param);
          // Force reopen because new column name is on thd->mem_root
          table->mark_table_for_reopen();
        }
        new_constraint_list.push_back(check, thd->mem_root);
      }
    }
  }

  if (!alter_info->check_constraint_list.is_empty())
  {
    /* Check the table FOREIGN KEYs for name duplications. */
    List <FOREIGN_KEY_INFO> fk_child_key_list;
    FOREIGN_KEY_INFO *f_key;
    table->file->get_foreign_key_list(thd, &fk_child_key_list);
    List_iterator<FOREIGN_KEY_INFO> fk_key_it(fk_child_key_list);
    while ((f_key= fk_key_it++))
    {
      List_iterator_fast<Virtual_column_info>
        c_it(alter_info->check_constraint_list);
      Virtual_column_info *check;
      while ((check= c_it++))
      {
        if (!check->name.length || check->automatic_name)
          continue;

        if (check->name.length == f_key->foreign_id->length &&
            my_strcasecmp(system_charset_info, f_key->foreign_id->str,
                          check->name.str) == 0)
        {
          my_error(ER_DUP_CONSTRAINT_NAME, MYF(0), "CHECK", check->name.str);
          goto err;
        }
      }
    }
  }

  /* Add new constraints */
  new_constraint_list.append(&alter_info->check_constraint_list);

  if (alter_info->drop_list.elements)
  {
    Alter_drop *drop;
    drop_it.rewind();
    while ((drop=drop_it++)) {
      switch (drop->type) {
      case Alter_drop::KEY:
      case Alter_drop::COLUMN:
      case Alter_drop::CHECK_CONSTRAINT:
          my_error(ER_CANT_DROP_FIELD_OR_KEY, MYF(0), drop->type_name(),
                   alter_info->drop_list.head()->name);
        goto err;
      case Alter_drop::FOREIGN_KEY:
        // Leave the DROP FOREIGN KEY names in the alter_info->drop_list.
        break;
      }
    }
  }

  if (!create_info->comment.str)
  {
    create_info->comment.str= table->s->comment.str;
    create_info->comment.length= table->s->comment.length;
  }

  table->file->update_create_info(create_info);
  if ((create_info->table_options &
       (HA_OPTION_PACK_KEYS | HA_OPTION_NO_PACK_KEYS)) ||
      (used_fields & HA_CREATE_USED_PACK_KEYS))
    db_create_options&= ~(HA_OPTION_PACK_KEYS | HA_OPTION_NO_PACK_KEYS);
  if ((create_info->table_options &
       (HA_OPTION_STATS_PERSISTENT | HA_OPTION_NO_STATS_PERSISTENT)) ||
      (used_fields & HA_CREATE_USED_STATS_PERSISTENT))
    db_create_options&= ~(HA_OPTION_STATS_PERSISTENT | HA_OPTION_NO_STATS_PERSISTENT);

  if (create_info->table_options &
      (HA_OPTION_CHECKSUM | HA_OPTION_NO_CHECKSUM))
    db_create_options&= ~(HA_OPTION_CHECKSUM | HA_OPTION_NO_CHECKSUM);
  if (create_info->table_options &
      (HA_OPTION_DELAY_KEY_WRITE | HA_OPTION_NO_DELAY_KEY_WRITE))
    db_create_options&= ~(HA_OPTION_DELAY_KEY_WRITE |
			  HA_OPTION_NO_DELAY_KEY_WRITE);
  create_info->table_options|= db_create_options;

  if (table->s->tmp_table)
    create_info->options|=HA_LEX_CREATE_TMP_TABLE;

  rc= FALSE;
  alter_info->create_list.swap(new_create_list);
  alter_info->key_list.swap(new_key_list);
  alter_info->check_constraint_list.swap(new_constraint_list);
err:
  DBUG_RETURN(rc);
}


/**
  Get Create_field object for newly created table by its name
  in the old version of table.

  @param alter_info  Alter_info describing newly created table.
  @param old_name    Name of field in old table.

  @returns Pointer to Create_field object, NULL - if field is
           not present in new version of table.
*/

static Create_field *get_field_by_old_name(Alter_info *alter_info,
                                           const char *old_name)
{
  List_iterator_fast<Create_field> new_field_it(alter_info->create_list);
  Create_field *new_field;

  while ((new_field= new_field_it++))
  {
    if (new_field->field &&
        (my_strcasecmp(system_charset_info,
                       new_field->field->field_name.str,
                       old_name) == 0))
      break;
  }
  return new_field;
}


/** Type of change to foreign key column, */

enum fk_column_change_type
{
  FK_COLUMN_NO_CHANGE, FK_COLUMN_DATA_CHANGE,
  FK_COLUMN_RENAMED, FK_COLUMN_DROPPED
};

/**
  Check that ALTER TABLE's changes on columns of a foreign key are allowed.

  @param[in]   thd              Thread context.
  @param[in]   alter_info       Alter_info describing changes to be done
                                by ALTER TABLE.
  @param[in]   fk_columns       List of columns of the foreign key to check.
  @param[out]  bad_column_name  Name of field on which ALTER TABLE tries to
                                do prohibited operation.

  @note This function takes into account value of @@foreign_key_checks
        setting.

  @retval FK_COLUMN_NO_CHANGE    No significant changes are to be done on
                                 foreign key columns.
  @retval FK_COLUMN_DATA_CHANGE  ALTER TABLE might result in value
                                 change in foreign key column (and
                                 foreign_key_checks is on).
  @retval FK_COLUMN_RENAMED      Foreign key column is renamed.
  @retval FK_COLUMN_DROPPED      Foreign key column is dropped.
*/

static enum fk_column_change_type
fk_check_column_changes(THD *thd, Alter_info *alter_info,
                        List<LEX_CSTRING> &fk_columns,
                        const char **bad_column_name)
{
  List_iterator_fast<LEX_CSTRING> column_it(fk_columns);
  LEX_CSTRING *column;

  *bad_column_name= NULL;

  while ((column= column_it++))
  {
    Create_field *new_field= get_field_by_old_name(alter_info, column->str);

    if (new_field)
    {
      Field *old_field= new_field->field;

      if (lex_string_cmp(system_charset_info, &old_field->field_name,
                         &new_field->field_name))
      {
        /*
          Copy algorithm doesn't support proper renaming of columns in
          the foreign key yet. At the moment we lack API which will tell
          SE that foreign keys should be updated to use new name of column
          like it happens in case of in-place algorithm.
        */
        *bad_column_name= column->str;
        return FK_COLUMN_RENAMED;
      }

      if ((old_field->is_equal(new_field) == IS_EQUAL_NO) ||
          ((new_field->flags & NOT_NULL_FLAG) &&
           !(old_field->flags & NOT_NULL_FLAG)))
      {
        if (!(thd->variables.option_bits & OPTION_NO_FOREIGN_KEY_CHECKS))
        {
          /*
            Column in a FK has changed significantly. Unless
            foreign_key_checks are off we prohibit this since this
            means values in this column might be changed by ALTER
            and thus referential integrity might be broken,
          */
          *bad_column_name= column->str;
          return FK_COLUMN_DATA_CHANGE;
        }
      }
    }
    else
    {
      /*
        Column in FK was dropped. Most likely this will break
        integrity constraints of InnoDB data-dictionary (and thus
        InnoDB will emit an error), so we prohibit this right away
        even if foreign_key_checks are off.
        This also includes a rare case when another field replaces
        field being dropped since it is easy to break referential
        integrity in this case.
      */
      *bad_column_name= column->str;
      return FK_COLUMN_DROPPED;
    }
  }

  return FK_COLUMN_NO_CHANGE;
}


/**
  Check if ALTER TABLE we are about to execute using COPY algorithm
  is not supported as it might break referential integrity.

  @note If foreign_key_checks is disabled (=0), we allow to break
        referential integrity. But we still disallow some operations
        like dropping or renaming columns in foreign key since they
        are likely to break consistency of InnoDB data-dictionary
        and thus will end-up in error anyway.

  @param[in]  thd          Thread context.
  @param[in]  table        Table to be altered.
  @param[in]  alter_info   Lists of fields, keys to be changed, added
                           or dropped.
  @param[out] alter_ctx    ALTER TABLE runtime context.
                           Alter_table_ctx::fk_error_if_delete flag
                           is set if deletion during alter can break
                           foreign key integrity.

  @retval false  Success.
  @retval true   Error, ALTER - tries to do change which is not compatible
                 with foreign key definitions on the table.
*/

static bool fk_prepare_copy_alter_table(THD *thd, TABLE *table,
                                        Alter_info *alter_info,
                                        Alter_table_ctx *alter_ctx)
{
  List <FOREIGN_KEY_INFO> fk_parent_key_list;
  List <FOREIGN_KEY_INFO> fk_child_key_list;
  FOREIGN_KEY_INFO *f_key;

  DBUG_ENTER("fk_prepare_copy_alter_table");

  table->file->get_parent_foreign_key_list(thd, &fk_parent_key_list);

  /* OOM when building list. */
  if (unlikely(thd->is_error()))
    DBUG_RETURN(true);

  /*
    Remove from the list all foreign keys in which table participates as
    parent which are to be dropped by this ALTER TABLE. This is possible
    when a foreign key has the same table as child and parent.
  */
  List_iterator<FOREIGN_KEY_INFO> fk_parent_key_it(fk_parent_key_list);

  while ((f_key= fk_parent_key_it++))
  {
    Alter_drop *drop;
    List_iterator_fast<Alter_drop> drop_it(alter_info->drop_list);

    while ((drop= drop_it++))
    {
      /*
        InnoDB treats foreign key names in case-insensitive fashion.
        So we do it here too. For database and table name type of
        comparison used depends on lower-case-table-names setting.
        For l_c_t_n = 0 we use case-sensitive comparison, for
        l_c_t_n > 0 modes case-insensitive comparison is used.
      */
      if ((drop->type == Alter_drop::FOREIGN_KEY) &&
          (my_strcasecmp(system_charset_info, f_key->foreign_id->str,
                         drop->name) == 0) &&
          (lex_string_cmp(table_alias_charset, f_key->foreign_db,
                          &table->s->db) == 0) &&
          (lex_string_cmp(table_alias_charset, f_key->foreign_table,
                          &table->s->table_name) == 0))
        fk_parent_key_it.remove();
    }
  }

  /*
    If there are FKs in which this table is parent which were not
    dropped we need to prevent ALTER deleting rows from the table,
    as it might break referential integrity. OTOH it is OK to do
    so if foreign_key_checks are disabled.
  */
  if (!fk_parent_key_list.is_empty() &&
      !(thd->variables.option_bits & OPTION_NO_FOREIGN_KEY_CHECKS))
    alter_ctx->set_fk_error_if_delete_row(fk_parent_key_list.head());

  fk_parent_key_it.rewind();
  while ((f_key= fk_parent_key_it++))
  {
    enum fk_column_change_type changes;
    const char *bad_column_name;

    changes= fk_check_column_changes(thd, alter_info,
                                     f_key->referenced_fields,
                                     &bad_column_name);

    switch(changes)
    {
    case FK_COLUMN_NO_CHANGE:
      /* No significant changes. We can proceed with ALTER! */
      break;
    case FK_COLUMN_DATA_CHANGE:
    {
      char buff[NAME_LEN*2+2];
      strxnmov(buff, sizeof(buff)-1, f_key->foreign_db->str, ".",
               f_key->foreign_table->str, NullS);
      my_error(ER_FK_COLUMN_CANNOT_CHANGE_CHILD, MYF(0), bad_column_name,
               f_key->foreign_id->str, buff);
      DBUG_RETURN(true);
    }
    case FK_COLUMN_RENAMED:
      my_error(ER_ALTER_OPERATION_NOT_SUPPORTED_REASON, MYF(0),
               "ALGORITHM=COPY",
               ER_THD(thd, ER_ALTER_OPERATION_NOT_SUPPORTED_REASON_FK_RENAME),
               "ALGORITHM=INPLACE");
      DBUG_RETURN(true);
    case FK_COLUMN_DROPPED:
    {
      StringBuffer<NAME_LEN*2+2> buff(system_charset_info);
      LEX_CSTRING *db= f_key->foreign_db, *tbl= f_key->foreign_table;

      append_identifier(thd, &buff, db);
      buff.append('.');
      append_identifier(thd, &buff, tbl);
      my_error(ER_FK_COLUMN_CANNOT_DROP_CHILD, MYF(0), bad_column_name,
               f_key->foreign_id->str, buff.c_ptr());
      DBUG_RETURN(true);
    }
    default:
      DBUG_ASSERT(0);
    }
  }

  table->file->get_foreign_key_list(thd, &fk_child_key_list);

  /* OOM when building list. */
  if (unlikely(thd->is_error()))
    DBUG_RETURN(true);

  /*
    Remove from the list all foreign keys which are to be dropped
    by this ALTER TABLE.
  */
  List_iterator<FOREIGN_KEY_INFO> fk_key_it(fk_child_key_list);

  while ((f_key= fk_key_it++))
  {
    Alter_drop *drop;
    List_iterator_fast<Alter_drop> drop_it(alter_info->drop_list);

    while ((drop= drop_it++))
    {
      /* Names of foreign keys in InnoDB are case-insensitive. */
      if ((drop->type == Alter_drop::FOREIGN_KEY) &&
          (my_strcasecmp(system_charset_info, f_key->foreign_id->str,
                         drop->name) == 0))
        fk_key_it.remove();
    }
  }

  fk_key_it.rewind();
  while ((f_key= fk_key_it++))
  {
    enum fk_column_change_type changes;
    const char *bad_column_name;

    changes= fk_check_column_changes(thd, alter_info,
                                     f_key->foreign_fields,
                                     &bad_column_name);

    switch(changes)
    {
    case FK_COLUMN_NO_CHANGE:
      /* No significant changes. We can proceed with ALTER! */
      break;
    case FK_COLUMN_DATA_CHANGE:
      my_error(ER_FK_COLUMN_CANNOT_CHANGE, MYF(0), bad_column_name,
               f_key->foreign_id->str);
      DBUG_RETURN(true);
    case FK_COLUMN_RENAMED:
      my_error(ER_ALTER_OPERATION_NOT_SUPPORTED_REASON, MYF(0),
               "ALGORITHM=COPY",
               ER_THD(thd, ER_ALTER_OPERATION_NOT_SUPPORTED_REASON_FK_RENAME),
               "ALGORITHM=INPLACE");
      DBUG_RETURN(true);
    case FK_COLUMN_DROPPED:
      my_error(ER_FK_COLUMN_CANNOT_DROP, MYF(0), bad_column_name,
               f_key->foreign_id->str);
      DBUG_RETURN(true);
    default:
      DBUG_ASSERT(0);
    }
  }

  /*
    Normally, an attempt to modify an FK parent table will cause
    FK children to be prelocked, so the table-being-altered cannot
    be modified by a cascade FK action, because ALTER holds a lock
    and prelocking will wait.

    But if a new FK is being added by this very ALTER, then the target
    table is not locked yet (it's a temporary table). So, we have to
    lock FK parents explicitly.
  */
  if (alter_info->flags & ALTER_ADD_FOREIGN_KEY)
  {
    List_iterator<Key> fk_list_it(alter_info->key_list);

    while (Key *key= fk_list_it++)
    {
      if (key->type != Key::FOREIGN_KEY)
        continue;

      Foreign_key *fk= static_cast<Foreign_key*>(key);
      char dbuf[NAME_LEN];
      char tbuf[NAME_LEN];
      const char *ref_db= (fk->ref_db.str ?
                           fk->ref_db.str :
                           alter_ctx->new_db.str);
      const char *ref_table= fk->ref_table.str;
      MDL_request mdl_request;

      if (lower_case_table_names)
      {
        strmake_buf(dbuf, ref_db);
        my_casedn_str(system_charset_info, dbuf);
        strmake_buf(tbuf, ref_table);
        my_casedn_str(system_charset_info, tbuf);
        ref_db= dbuf;
        ref_table= tbuf;
      }

      mdl_request.init(MDL_key::TABLE, ref_db, ref_table, MDL_SHARED_NO_WRITE,
                       MDL_TRANSACTION);
      if (thd->mdl_context.acquire_lock(&mdl_request,
                                        thd->variables.lock_wait_timeout))
        DBUG_RETURN(true);
    }
  }

  DBUG_RETURN(false);
}

/**
  Rename temporary table and/or turn indexes on/off without touching .FRM.
  Its a variant of simple_rename_or_index_change() to be used exclusively
  for temporary tables.

  @param thd            Thread handler
  @param table_list     TABLE_LIST for the table to change
  @param keys_onoff     ENABLE or DISABLE KEYS?
  @param alter_ctx      ALTER TABLE runtime context.

  @return Operation status
    @retval false           Success
    @retval true            Failure
*/
static bool
simple_tmp_rename_or_index_change(THD *thd, TABLE_LIST *table_list,
                                  Alter_info::enum_enable_or_disable keys_onoff,
                                  Alter_table_ctx *alter_ctx)
{
  DBUG_ENTER("simple_tmp_rename_or_index_change");

  TABLE *table= table_list->table;
  bool error= false;

  DBUG_ASSERT(table->s->tmp_table);

  if (keys_onoff != Alter_info::LEAVE_AS_IS)
  {
    THD_STAGE_INFO(thd, stage_manage_keys);
    error= alter_table_manage_keys(table, table->file->indexes_are_disabled(),
                                   keys_onoff);
  }

  if (likely(!error) && alter_ctx->is_table_renamed())
  {
    THD_STAGE_INFO(thd, stage_rename);

    /*
      If THD::rename_temporary_table() fails, there is no need to rename it
      back to the original name (unlike the case for non-temporary tables),
      as it was an allocation error and the table was not renamed.
    */
    error= thd->rename_temporary_table(table, &alter_ctx->new_db,
                                       &alter_ctx->new_alias);
  }

  if (likely(!error))
  {
    /*
      We do not replicate alter table statement on temporary tables under
      ROW-based replication.
    */
    if (!thd->is_current_stmt_binlog_format_row())
    {
      error= write_bin_log(thd, true, thd->query(), thd->query_length()) != 0;
    }
    if (likely(!error))
      my_ok(thd);
  }

  DBUG_RETURN(error);
}


/**
  Rename table and/or turn indexes on/off without touching .FRM

  @param thd            Thread handler
  @param table_list     TABLE_LIST for the table to change
  @param keys_onoff     ENABLE or DISABLE KEYS?
  @param alter_ctx      ALTER TABLE runtime context.

  @return Operation status
    @retval false           Success
    @retval true            Failure
*/

static bool
simple_rename_or_index_change(THD *thd, TABLE_LIST *table_list,
                              Alter_info::enum_enable_or_disable keys_onoff,
                              Alter_table_ctx *alter_ctx)
{
  TABLE *table= table_list->table;
  MDL_ticket *mdl_ticket= table->mdl_ticket;
  int error= 0;
  enum ha_extra_function extra_func= thd->locked_tables_mode
                                       ? HA_EXTRA_NOT_USED
                                       : HA_EXTRA_FORCE_REOPEN;
  DBUG_ENTER("simple_rename_or_index_change");

  if (keys_onoff != Alter_info::LEAVE_AS_IS)
  {
    if (wait_while_table_is_used(thd, table, extra_func))
      DBUG_RETURN(true);

    // It's now safe to take the table level lock.
    if (lock_tables(thd, table_list, alter_ctx->tables_opened, 0))
      DBUG_RETURN(true);

    THD_STAGE_INFO(thd, stage_manage_keys);
    error= alter_table_manage_keys(table,
                                   table->file->indexes_are_disabled(),
                                   keys_onoff);
  }

  if (likely(!error) && alter_ctx->is_table_renamed())
  {
    THD_STAGE_INFO(thd, stage_rename);
    handlerton *old_db_type= table->s->db_type();
    /*
      Then do a 'simple' rename of the table. First we need to close all
      instances of 'source' table.
      Note that if wait_while_table_is_used() returns error here (i.e. if
      this thread was killed) then it must be that previous step of
      simple rename did nothing and therefore we can safely return
      without additional clean-up.
    */
    if (wait_while_table_is_used(thd, table, extra_func))
      DBUG_RETURN(true);
    close_all_tables_for_name(thd, table->s, HA_EXTRA_PREPARE_FOR_RENAME,
                              NULL);

    (void) rename_table_in_stat_tables(thd, &alter_ctx->db,
                                       &alter_ctx->table_name,
                                       &alter_ctx->new_db,
                                       &alter_ctx->new_alias);

    if (mysql_rename_table(old_db_type, &alter_ctx->db, &alter_ctx->table_name,
                           &alter_ctx->new_db, &alter_ctx->new_alias, 0))
      error= -1;
    else if (Table_triggers_list::change_table_name(thd,
                                                 &alter_ctx->db,
                                                 &alter_ctx->alias,
                                                 &alter_ctx->table_name,
                                                 &alter_ctx->new_db,
                                                 &alter_ctx->new_alias))
    {
      (void) mysql_rename_table(old_db_type,
                                &alter_ctx->new_db, &alter_ctx->new_alias,
                                &alter_ctx->db, &alter_ctx->table_name,
                                NO_FK_CHECKS);
      error= -1;
    }
  }

  if (likely(!error))
  {
    error= write_bin_log(thd, TRUE, thd->query(), thd->query_length());

    if (likely(!error))
      my_ok(thd);
  }
  table_list->table= NULL;                    // For query cache
  query_cache_invalidate3(thd, table_list, 0);

  if ((thd->locked_tables_mode == LTM_LOCK_TABLES ||
       thd->locked_tables_mode == LTM_PRELOCKED_UNDER_LOCK_TABLES))
  {
    /*
      Under LOCK TABLES we should adjust meta-data locks before finishing
      statement. Otherwise we can rely on them being released
      along with the implicit commit.
    */
    if (alter_ctx->is_table_renamed())
      thd->mdl_context.release_all_locks_for_name(mdl_ticket);
    else
      mdl_ticket->downgrade_lock(MDL_SHARED_NO_READ_WRITE);
  }
  DBUG_RETURN(error != 0);
}


/**
  Alter table

  @param thd              Thread handle
  @param new_db           If there is a RENAME clause
  @param new_name         If there is a RENAME clause
  @param create_info      Information from the parsing phase about new
                          table properties.
  @param table_list       The table to change.
  @param alter_info       Lists of fields, keys to be changed, added
                          or dropped.
  @param order_num        How many ORDER BY fields has been specified.
  @param order            List of fields to ORDER BY.
  @param ignore           Whether we have ALTER IGNORE TABLE

  @retval   true          Error
  @retval   false         Success

  This is a veery long function and is everything but the kitchen sink :)
  It is used to alter a table and not only by ALTER TABLE but also
  CREATE|DROP INDEX are mapped on this function.

  When the ALTER TABLE statement just does a RENAME or ENABLE|DISABLE KEYS,
  or both, then this function short cuts its operation by renaming
  the table and/or enabling/disabling the keys. In this case, the FRM is
  not changed, directly by mysql_alter_table. However, if there is a
  RENAME + change of a field, or an index, the short cut is not used.
  See how `create_list` is used to generate the new FRM regarding the
  structure of the fields. The same is done for the indices of the table.

  Altering a table can be done in two ways. The table can be modified
  directly using an in-place algorithm, or the changes can be done using
  an intermediate temporary table (copy). In-place is the preferred
  algorithm as it avoids copying table data. The storage engine
  selects which algorithm to use in check_if_supported_inplace_alter()
  based on information about the table changes from fill_alter_inplace_info().
*/

bool mysql_alter_table(THD *thd, const LEX_CSTRING *new_db,
                       const LEX_CSTRING *new_name,
                       HA_CREATE_INFO *create_info,
                       TABLE_LIST *table_list,
                       Alter_info *alter_info,
                       uint order_num, ORDER *order, bool ignore)
{
  DBUG_ENTER("mysql_alter_table");

  /*
    Check if we attempt to alter mysql.slow_log or
    mysql.general_log table and return an error if
    it is the case.
    TODO: this design is obsolete and will be removed.
  */
  int table_kind= check_if_log_table(table_list, FALSE, NullS);

  if (table_kind)
  {
    /* Disable alter of enabled log tables */
    if (logger.is_log_table_enabled(table_kind))
    {
      my_error(ER_BAD_LOG_STATEMENT, MYF(0), "ALTER");
      DBUG_RETURN(true);
    }

    /* Disable alter of log tables to unsupported engine */
    if ((create_info->used_fields & HA_CREATE_USED_ENGINE) &&
        (!create_info->db_type || /* unknown engine */
         !(create_info->db_type->flags & HTON_SUPPORT_LOG_TABLES)))
    {
    unsupported:
      my_error(ER_UNSUPORTED_LOG_ENGINE, MYF(0),
               hton_name(create_info->db_type)->str);
      DBUG_RETURN(true);
    }

    if (create_info->db_type == maria_hton &&
        create_info->transactional != HA_CHOICE_NO)
      goto unsupported;

#ifdef WITH_PARTITION_STORAGE_ENGINE
    if (alter_info->partition_flags & ALTER_PARTITION_INFO)
    {
      my_error(ER_WRONG_USAGE, MYF(0), "PARTITION", "log table");
      DBUG_RETURN(true);
    }
#endif
  }

  THD_STAGE_INFO(thd, stage_init_update);

  /*
    Code below can handle only base tables so ensure that we won't open a view.
    Note that RENAME TABLE the only ALTER clause which is supported for views
    has been already processed.
  */
  table_list->required_type= TABLE_TYPE_NORMAL;

  Alter_table_prelocking_strategy alter_prelocking_strategy;

  DEBUG_SYNC(thd, "alter_table_before_open_tables");
  uint tables_opened;

  thd->open_options|= HA_OPEN_FOR_ALTER;
  bool error= open_tables(thd, &table_list, &tables_opened, 0,
                          &alter_prelocking_strategy);
  thd->open_options&= ~HA_OPEN_FOR_ALTER;

  TABLE *table= table_list->table;
  bool versioned= table && table->versioned();

  if (versioned)
  {
    if (handlerton *hton1= create_info->db_type)
    {
      handlerton *hton2= table->file->partition_ht();
      if (hton1 != hton2 &&
          (ha_check_storage_engine_flag(hton1, HTON_NATIVE_SYS_VERSIONING) ||
           ha_check_storage_engine_flag(hton2, HTON_NATIVE_SYS_VERSIONING)))
      {
        my_error(ER_VERS_ALTER_ENGINE_PROHIBITED, MYF(0), table_list->db.str,
                 table_list->table_name.str);
        DBUG_RETURN(true);
      }
    }
    if (alter_info->vers_prohibited(thd))
    {
      my_error(ER_VERS_ALTER_NOT_ALLOWED, MYF(0),
               table_list->db.str, table_list->table_name.str);
      DBUG_RETURN(true);
    }
  }

  DEBUG_SYNC(thd, "alter_opened_table");

#ifdef WITH_WSREP
  DBUG_EXECUTE_IF("sync.alter_opened_table",
                  {
                    const char act[]=
                      "now "
                      "wait_for signal.alter_opened_table";
                    DBUG_ASSERT(!debug_sync_set_action(thd,
                                                       STRING_WITH_LEN(act)));
                  };);
#endif // WITH_WSREP

  if (unlikely(error))
    DBUG_RETURN(true);

  table->use_all_columns();
  MDL_ticket *mdl_ticket= table->mdl_ticket;

  /*
    Prohibit changing of the UNION list of a non-temporary MERGE table
    under LOCK tables. It would be quite difficult to reuse a shrinked
    set of tables from the old table or to open a new TABLE object for
    an extended list and verify that they belong to locked tables.
  */
  if ((thd->locked_tables_mode == LTM_LOCK_TABLES ||
       thd->locked_tables_mode == LTM_PRELOCKED_UNDER_LOCK_TABLES) &&
      (create_info->used_fields & HA_CREATE_USED_UNION) &&
      (table->s->tmp_table == NO_TMP_TABLE))
  {
    my_error(ER_LOCK_OR_ACTIVE_TRANSACTION, MYF(0));
    DBUG_RETURN(true);
  }

  Alter_table_ctx alter_ctx(thd, table_list, tables_opened, new_db, new_name);

  MDL_request target_mdl_request;

  /* Check that we are not trying to rename to an existing table */
  if (alter_ctx.is_table_renamed())
  {
    if (table->s->tmp_table != NO_TMP_TABLE)
    {
      /*
        Check whether a temporary table exists with same requested new name.
        If such table exists, there must be a corresponding TABLE_SHARE in
        THD::all_temp_tables list.
      */
      if (thd->find_tmp_table_share(alter_ctx.new_db.str, alter_ctx.new_name.str))
      {
        my_error(ER_TABLE_EXISTS_ERROR, MYF(0), alter_ctx.new_alias.str);
        DBUG_RETURN(true);
      }
    }
    else
    {
      MDL_request_list mdl_requests;
      MDL_request target_db_mdl_request;

      target_mdl_request.init(MDL_key::TABLE,
                              alter_ctx.new_db.str, alter_ctx.new_name.str,
                              MDL_EXCLUSIVE, MDL_TRANSACTION);
      mdl_requests.push_front(&target_mdl_request);

      /*
        If we are moving the table to a different database, we also
        need IX lock on the database name so that the target database
        is protected by MDL while the table is moved.
      */
      if (alter_ctx.is_database_changed())
      {
        target_db_mdl_request.init(MDL_key::SCHEMA, alter_ctx.new_db.str, "",
                                   MDL_INTENTION_EXCLUSIVE,
                                   MDL_TRANSACTION);
        mdl_requests.push_front(&target_db_mdl_request);
      }

      /*
        Global intention exclusive lock must have been already acquired when
        table to be altered was open, so there is no need to do it here.
      */
      DBUG_ASSERT(thd->mdl_context.is_lock_owner(MDL_key::GLOBAL,
                                                 "", "",
                                                 MDL_INTENTION_EXCLUSIVE));

      if (thd->mdl_context.acquire_locks(&mdl_requests,
                                         thd->variables.lock_wait_timeout))
        DBUG_RETURN(true);

      DEBUG_SYNC(thd, "locked_table_name");
      /*
        Table maybe does not exist, but we got an exclusive lock
        on the name, now we can safely try to find out for sure.
      */
      if (ha_table_exists(thd, &alter_ctx.new_db, &alter_ctx.new_name))
      {
        /* Table will be closed in do_command() */
        my_error(ER_TABLE_EXISTS_ERROR, MYF(0), alter_ctx.new_alias.str);
        DBUG_RETURN(true);
      }
    }
  }

  if (!create_info->db_type)
  {
#ifdef WITH_PARTITION_STORAGE_ENGINE
    if (table->part_info &&
        create_info->used_fields & HA_CREATE_USED_ENGINE)
    {
      /*
        This case happens when the user specified
        ENGINE = x where x is a non-existing storage engine
        We set create_info->db_type to default_engine_type
        to ensure we don't change underlying engine type
        due to a erroneously given engine name.
      */
      create_info->db_type= table->part_info->default_engine_type;
    }
    else
#endif
      create_info->db_type= table->s->db_type();
  }

  if (check_engine(thd, alter_ctx.new_db.str, alter_ctx.new_name.str, create_info))
    DBUG_RETURN(true);

  if (create_info->vers_info.fix_alter_info(thd, alter_info, create_info, table))
  {
    DBUG_RETURN(true);
  }

  if ((create_info->db_type != table->s->db_type() ||
       (alter_info->partition_flags & ALTER_PARTITION_INFO)) &&
      !table->file->can_switch_engines())
  {
    my_error(ER_ROW_IS_REFERENCED, MYF(0));
    DBUG_RETURN(true);
  }

  /*
   If foreign key is added then check permission to access parent table.

   In function "check_fk_parent_table_access", create_info->db_type is used
   to identify whether engine supports FK constraint or not. Since
   create_info->db_type is set here, check to parent table access is delayed
   till this point for the alter operation.
  */
  if ((alter_info->flags & ALTER_ADD_FOREIGN_KEY) &&
      check_fk_parent_table_access(thd, create_info, alter_info, new_db->str))
    DBUG_RETURN(true);

  /*
    If this is an ALTER TABLE and no explicit row type specified reuse
    the table's row type.
    Note: this is the same as if the row type was specified explicitly.
  */
  if (create_info->row_type == ROW_TYPE_NOT_USED)
  {
    /* ALTER TABLE without explicit row type */
    create_info->row_type= table->s->row_type;
  }
  else
  {
    /* ALTER TABLE with specific row type */
    create_info->used_fields |= HA_CREATE_USED_ROW_FORMAT;
  }

  DBUG_PRINT("info", ("old type: %s  new type: %s",
             ha_resolve_storage_engine_name(table->s->db_type()),
             ha_resolve_storage_engine_name(create_info->db_type)));
  if (ha_check_storage_engine_flag(table->s->db_type(), HTON_ALTER_NOT_SUPPORTED))
  {
    DBUG_PRINT("info", ("doesn't support alter"));
    my_error(ER_ILLEGAL_HA, MYF(0), hton_name(table->s->db_type())->str,
             alter_ctx.db.str, alter_ctx.table_name.str);
    DBUG_RETURN(true);
  }

  if (ha_check_storage_engine_flag(create_info->db_type,
                                   HTON_ALTER_NOT_SUPPORTED))
  {
    DBUG_PRINT("info", ("doesn't support alter"));
    my_error(ER_ILLEGAL_HA, MYF(0), hton_name(create_info->db_type)->str,
             alter_ctx.new_db.str, alter_ctx.new_name.str);
    DBUG_RETURN(true);
  }

  if (table->s->tmp_table == NO_TMP_TABLE)
    mysql_audit_alter_table(thd, table_list);

  THD_STAGE_INFO(thd, stage_setup);

  if (alter_info->flags & ALTER_DROP_CHECK_CONSTRAINT)
  {
    /*
      ALTER TABLE DROP CONSTRAINT
      should be replaced with ... DROP [FOREIGN] KEY
      if the constraint is the FOREIGN KEY or UNIQUE one.
    */

    List_iterator<Alter_drop> drop_it(alter_info->drop_list);
    Alter_drop *drop;
    List <FOREIGN_KEY_INFO> fk_child_key_list;
    table->file->get_foreign_key_list(thd, &fk_child_key_list);

    alter_info->flags&= ~ALTER_DROP_CHECK_CONSTRAINT;

    while ((drop= drop_it++))
    {
      if (drop->type == Alter_drop::CHECK_CONSTRAINT)
      {
        {
          /* Test if there is a FOREIGN KEY with this name. */
          FOREIGN_KEY_INFO *f_key;
          List_iterator<FOREIGN_KEY_INFO> fk_key_it(fk_child_key_list);

          while ((f_key= fk_key_it++))
          {
            if (my_strcasecmp(system_charset_info, f_key->foreign_id->str,
                  drop->name) == 0)
            {
              drop->type= Alter_drop::FOREIGN_KEY;
              alter_info->flags|= ALTER_DROP_FOREIGN_KEY;
              goto do_continue;
            }
          }
        }

        {
          /* Test if there is an UNIQUE with this name. */
          uint n_key;

          for (n_key=0; n_key < table->s->keys; n_key++)
          {
            if ((table->key_info[n_key].flags & HA_NOSAME) &&
                my_strcasecmp(system_charset_info,
                              drop->name, table->key_info[n_key].name.str) == 0) // Merge todo: review '.str'
            {
              drop->type= Alter_drop::KEY;
              alter_info->flags|= ALTER_DROP_INDEX;
              goto do_continue;
            }
          }
        }
      }
      alter_info->flags|= ALTER_DROP_CHECK_CONSTRAINT;
do_continue:;
    }
  }

  if (handle_if_exists_options(thd, table, alter_info) ||
      fix_constraints_names(thd, &alter_info->check_constraint_list))
    DBUG_RETURN(true);


  /*
    Look if we have to do anything at all.
    ALTER can become NOOP after handling
    the IF (NOT) EXISTS options.
  */
  if (alter_info->flags == 0 && alter_info->partition_flags == 0)
  {
    my_snprintf(alter_ctx.tmp_buff, sizeof(alter_ctx.tmp_buff),
                ER_THD(thd, ER_INSERT_INFO), 0L, 0L,
                thd->get_stmt_da()->current_statement_warn_count());
    my_ok(thd, 0L, 0L, alter_ctx.tmp_buff);

    /* We don't replicate alter table statement on temporary tables */
    if (table->s->tmp_table == NO_TMP_TABLE ||
        !thd->is_current_stmt_binlog_format_row())
    {
      if (write_bin_log(thd, true, thd->query(), thd->query_length()))
        DBUG_RETURN(true);
    }

    DBUG_RETURN(false);
  }

  /*
     Test if we are only doing RENAME or KEYS ON/OFF. This works
     as we are testing if flags == 0 above.
  */
  if (!(alter_info->flags & ~(ALTER_RENAME | ALTER_KEYS_ONOFF)) &&
      alter_info->partition_flags == 0 &&
      alter_info->algorithm(thd) !=
      Alter_info::ALTER_TABLE_ALGORITHM_COPY)   // No need to touch frm.
  {
    bool res;

    if (!table->s->tmp_table)
    {
      // This requires X-lock, no other lock levels supported.
      if (alter_info->requested_lock != Alter_info::ALTER_TABLE_LOCK_DEFAULT &&
          alter_info->requested_lock != Alter_info::ALTER_TABLE_LOCK_EXCLUSIVE)
      {
        my_error(ER_ALTER_OPERATION_NOT_SUPPORTED, MYF(0),
                 "LOCK=NONE/SHARED", "LOCK=EXCLUSIVE");
        DBUG_RETURN(true);
      }
      res= simple_rename_or_index_change(thd, table_list,
                                         alter_info->keys_onoff,
                                         &alter_ctx);
    }
    else
    {
      res= simple_tmp_rename_or_index_change(thd, table_list,
                                             alter_info->keys_onoff,
                                             &alter_ctx);
    }
    DBUG_RETURN(res);
  }

  /* We have to do full alter table. */

#ifdef WITH_PARTITION_STORAGE_ENGINE
  bool partition_changed= false;
  bool fast_alter_partition= false;
  {
    if (prep_alter_part_table(thd, table, alter_info, create_info,
                              &alter_ctx, &partition_changed,
                              &fast_alter_partition))
    {
      DBUG_RETURN(true);
    }
  }
#endif

  if (mysql_prepare_alter_table(thd, table, create_info, alter_info,
                                &alter_ctx))
  {
    DBUG_RETURN(true);
  }

  if (create_info->vers_check_system_fields(thd, alter_info,
                                            table->s->table_name, table->s->db))
  {
    DBUG_RETURN(true);
  }

  set_table_default_charset(thd, create_info, &alter_ctx.db);

  if (!opt_explicit_defaults_for_timestamp)
    promote_first_timestamp_column(&alter_info->create_list);

#ifdef WITH_PARTITION_STORAGE_ENGINE
  if (fast_alter_partition)
  {
    /*
      ALGORITHM and LOCK clauses are generally not allowed by the
      parser for operations related to partitioning.
      The exceptions are ALTER_PARTITION_INFO and ALTER_PARTITION_REMOVE.
      For consistency, we report ER_ALTER_OPERATION_NOT_SUPPORTED here.
    */
    if (alter_info->requested_lock !=
        Alter_info::ALTER_TABLE_LOCK_DEFAULT)
    {
      my_error(ER_ALTER_OPERATION_NOT_SUPPORTED_REASON, MYF(0),
               "LOCK=NONE/SHARED/EXCLUSIVE",
               ER_THD(thd, ER_ALTER_OPERATION_NOT_SUPPORTED_REASON_PARTITION),
               "LOCK=DEFAULT");
      DBUG_RETURN(true);
    }
    else if (alter_info->algorithm(thd) !=
             Alter_info::ALTER_TABLE_ALGORITHM_DEFAULT)
    {
      my_error(ER_ALTER_OPERATION_NOT_SUPPORTED_REASON, MYF(0),
               "ALGORITHM=COPY/INPLACE",
               ER_THD(thd, ER_ALTER_OPERATION_NOT_SUPPORTED_REASON_PARTITION),
               "ALGORITHM=DEFAULT");
      DBUG_RETURN(true);
    }

    /*
      Upgrade from MDL_SHARED_UPGRADABLE to MDL_SHARED_NO_WRITE.
      Afterwards it's safe to take the table level lock.
    */
    if ((thd->mdl_context.upgrade_shared_lock(mdl_ticket, MDL_SHARED_NO_WRITE,
             thd->variables.lock_wait_timeout)) ||
        lock_tables(thd, table_list, alter_ctx.tables_opened, 0))
    {
      DBUG_RETURN(true);
    }

    // In-place execution of ALTER TABLE for partitioning.
    DBUG_RETURN(fast_alter_partition_table(thd, table, alter_info,
                                           create_info, table_list,
                                           &alter_ctx.db,
                                           &alter_ctx.table_name));
  }
#endif

  /*
    Use copy algorithm if:
    - old_alter_table system variable is set without in-place requested using
      the ALGORITHM clause.
    - Or if in-place is impossible for given operation.
    - Changes to partitioning which were not handled by fast_alter_part_table()
      needs to be handled using table copying algorithm unless the engine
      supports auto-partitioning as such engines can do some changes
      using in-place API.
  */
  if ((thd->variables.alter_algorithm == Alter_info::ALTER_TABLE_ALGORITHM_COPY &&
       alter_info->algorithm(thd) !=
       Alter_info::ALTER_TABLE_ALGORITHM_INPLACE)
      || is_inplace_alter_impossible(table, create_info, alter_info)
      || IF_PARTITIONING((partition_changed &&
          !(table->s->db_type()->partition_flags() & HA_USE_AUTO_PARTITION)), 0))
  {
    if (alter_info->algorithm(thd) ==
        Alter_info::ALTER_TABLE_ALGORITHM_INPLACE)
    {
      my_error(ER_ALTER_OPERATION_NOT_SUPPORTED, MYF(0),
               "ALGORITHM=INPLACE", "ALGORITHM=COPY");
      DBUG_RETURN(true);
    }
    alter_info->set_requested_algorithm(
      Alter_info::ALTER_TABLE_ALGORITHM_COPY);
  }

  /*
    ALTER TABLE ... ENGINE to the same engine is a common way to
    request table rebuild. Set ALTER_RECREATE flag to force table
    rebuild.
  */
  if (create_info->db_type == table->s->db_type() &&
      create_info->used_fields & HA_CREATE_USED_ENGINE)
    alter_info->flags|= ALTER_RECREATE;

  /*
    If the old table had partitions and we are doing ALTER TABLE ...
    engine= <new_engine>, the new table must preserve the original
    partitioning. This means that the new engine is still the
    partitioning engine, not the engine specified in the parser.
    This is discovered in prep_alter_part_table, which in such case
    updates create_info->db_type.
    It's therefore important that the assignment below is done
    after prep_alter_part_table.
  */
  handlerton *new_db_type= create_info->db_type;
  handlerton *old_db_type= table->s->db_type();
  TABLE *new_table= NULL;
  ha_rows copied=0,deleted=0;

  /*
    Handling of symlinked tables:
    If no rename:
      Create new data file and index file on the same disk as the
      old data and index files.
      Copy data.
      Rename new data file over old data file and new index file over
      old index file.
      Symlinks are not changed.

   If rename:
      Create new data file and index file on the same disk as the
      old data and index files.  Create also symlinks to point at
      the new tables.
      Copy data.
      At end, rename intermediate tables, and symlinks to intermediate
      table, to final table name.
      Remove old table and old symlinks

    If rename is made to another database:
      Create new tables in new database.
      Copy data.
      Remove old table and symlinks.
  */
  char index_file[FN_REFLEN], data_file[FN_REFLEN];

  if (!alter_ctx.is_database_changed())
  {
    if (create_info->index_file_name)
    {
      /* Fix index_file_name to have 'tmp_name' as basename */
      strmov(index_file, alter_ctx.tmp_name.str);
      create_info->index_file_name=fn_same(index_file,
                                           create_info->index_file_name,
                                           1);
    }
    if (create_info->data_file_name)
    {
      /* Fix data_file_name to have 'tmp_name' as basename */
      strmov(data_file, alter_ctx.tmp_name.str);
      create_info->data_file_name=fn_same(data_file,
                                          create_info->data_file_name,
                                          1);
    }
  }
  else
  {
    /* Ignore symlink if db is changed. */
    create_info->data_file_name=create_info->index_file_name=0;
  }

  DEBUG_SYNC(thd, "alter_table_before_create_table_no_lock");
  /* We can abort alter table for any table type */
  thd->abort_on_warning= !ignore && thd->is_strict_mode();

  /*
    Create .FRM for new version of table with a temporary name.
    We don't log the statement, it will be logged later.

    Keep information about keys in newly created table as it
    will be used later to construct Alter_inplace_info object
    and by fill_alter_inplace_info() call.
  */
  KEY *key_info;
  uint key_count;
  /*
    Remember if the new definition has new VARCHAR column;
    create_info->varchar will be reset in create_table_impl()/
    mysql_prepare_create_table().
  */
  bool varchar= create_info->varchar;
  LEX_CUSTRING frm= {0,0};

  tmp_disable_binlog(thd);
  create_info->options|=HA_CREATE_TMP_ALTER;
  if (!(alter_info->flags & ALTER_ADD_INDEX) && !alter_ctx.modified_primary_key)
    create_info->options|= HA_SKIP_KEY_SORT;
  create_info->alias= alter_ctx.table_name;
  error= create_table_impl(thd,
                           &alter_ctx.db, &alter_ctx.table_name,
                           &alter_ctx.new_db, &alter_ctx.tmp_name,
                           alter_ctx.get_tmp_path(),
                           thd->lex->create_info, create_info, alter_info,
                           C_ALTER_TABLE_FRM_ONLY, NULL,
                           &key_info, &key_count, &frm);
  reenable_binlog(thd);
  thd->abort_on_warning= false;
  if (unlikely(error))
  {
    my_free(const_cast<uchar*>(frm.str));
    DBUG_RETURN(true);
  }

  /* Remember that we have not created table in storage engine yet. */
  bool no_ha_table= true;

  if (alter_info->algorithm(thd) != Alter_info::ALTER_TABLE_ALGORITHM_COPY)
  {
    Alter_inplace_info ha_alter_info(create_info, alter_info,
                                     key_info, key_count,
                                     IF_PARTITIONING(thd->work_part_info, NULL),
                                     ignore, alter_ctx.error_if_not_empty);
    TABLE *altered_table= NULL;
    bool use_inplace= true;

    /* Fill the Alter_inplace_info structure. */
    if (fill_alter_inplace_info(thd, table, varchar, &ha_alter_info))
      goto err_new_table_cleanup;

    /*
      We can ignore ALTER_COLUMN_ORDER and instead check
      ALTER_STORED_COLUMN_ORDER & ALTER_VIRTUAL_COLUMN_ORDER. This
      is ok as ALTER_COLUMN_ORDER may be wrong if we use AFTER last_field
      ALTER_COLUMN_NAME is set if field really was renamed.
    */

    if (!(ha_alter_info.handler_flags &
          ~(ALTER_COLUMN_ORDER | ALTER_RENAME_COLUMN)))
    {
      /*
        No-op ALTER, no need to call handler API functions.

        If this code path is entered for an ALTER statement that
        should not be a real no-op, new handler flags should be added
        and fill_alter_inplace_info() adjusted.

        Note that we can end up here if an ALTER statement has clauses
        that cancel each other out (e.g. ADD/DROP identically index).

        Also note that we ignore the LOCK clause here.

         TODO don't create the frm in the first place
      */
      const char *path= alter_ctx.get_tmp_path();
      table->file->ha_create_partitioning_metadata(path, NULL, CHF_DELETE_FLAG);
      deletefrm(path);
      my_free(const_cast<uchar*>(frm.str));
      goto end_inplace;
    }

    // We assume that the table is non-temporary.
    DBUG_ASSERT(!table->s->tmp_table);

    if (!(altered_table=
          thd->create_and_open_tmp_table(new_db_type, &frm,
                                         alter_ctx.get_tmp_path(),
                                         alter_ctx.new_db.str,
                                         alter_ctx.new_name.str,
                                         false, true)))
      goto err_new_table_cleanup;

    /* Set markers for fields in TABLE object for altered table. */
    update_altered_table(ha_alter_info, altered_table);

    /*
      Mark all columns in 'altered_table' as used to allow usage
      of its record[0] buffer and Field objects during in-place
      ALTER TABLE.
    */
    altered_table->column_bitmaps_set_no_signal(&altered_table->s->all_set,
                                                &altered_table->s->all_set);
    restore_record(altered_table, s->default_values); // Create empty record
    /* Check that we can call default functions with default field values */
    thd->count_cuted_fields= CHECK_FIELD_EXPRESSION;
    altered_table->reset_default_fields();
    if (altered_table->default_field &&
        altered_table->update_default_fields(true))
      goto err_new_table_cleanup;
    thd->count_cuted_fields= CHECK_FIELD_IGNORE;

    if (alter_info->requested_lock == Alter_info::ALTER_TABLE_LOCK_NONE)
      ha_alter_info.online= true;
    // Ask storage engine whether to use copy or in-place
    {
      Check_level_instant_set check_level_save(thd, CHECK_FIELD_WARN);
      ha_alter_info.inplace_supported=
        table->file->check_if_supported_inplace_alter(altered_table,
                                                      &ha_alter_info);
    }

    if (alter_info->supports_algorithm(thd, &ha_alter_info) ||
        alter_info->supports_lock(thd, &ha_alter_info))
    {
      thd->drop_temporary_table(altered_table, NULL, false);
      goto err_new_table_cleanup;
    }

    // If SHARED lock and no particular algorithm was requested, use COPY.
    if (ha_alter_info.inplace_supported == HA_ALTER_INPLACE_EXCLUSIVE_LOCK &&
        alter_info->requested_lock == Alter_info::ALTER_TABLE_LOCK_SHARED &&
         alter_info->algorithm(thd) ==
                 Alter_info::ALTER_TABLE_ALGORITHM_DEFAULT &&
         thd->variables.alter_algorithm ==
                 Alter_info::ALTER_TABLE_ALGORITHM_DEFAULT)
      use_inplace= false;

    if (ha_alter_info.inplace_supported == HA_ALTER_INPLACE_NOT_SUPPORTED)
      use_inplace= false;

    if (use_inplace)
    {
      table->s->frm_image= &frm;
      /*
        Set the truncated column values of thd as warning
        for alter table.
      */
      Check_level_instant_set check_level_save(thd, CHECK_FIELD_WARN);
      int res= mysql_inplace_alter_table(thd, table_list, table, altered_table,
                                         &ha_alter_info,
                                         &target_mdl_request, &alter_ctx);
      my_free(const_cast<uchar*>(frm.str));

      if (res)
        DBUG_RETURN(true);

      goto end_inplace;
    }
    else
    {
      thd->drop_temporary_table(altered_table, NULL, false);
    }
  }

  /* ALTER TABLE using copy algorithm. */

  /* Check if ALTER TABLE is compatible with foreign key definitions. */
  if (fk_prepare_copy_alter_table(thd, table, alter_info, &alter_ctx))
    goto err_new_table_cleanup;

  if (!table->s->tmp_table)
  {
    // COPY algorithm doesn't work with concurrent writes.
    if (alter_info->requested_lock == Alter_info::ALTER_TABLE_LOCK_NONE)
    {
      my_error(ER_ALTER_OPERATION_NOT_SUPPORTED_REASON, MYF(0),
               "LOCK=NONE",
               ER_THD(thd, ER_ALTER_OPERATION_NOT_SUPPORTED_REASON_COPY),
               "LOCK=SHARED");
      goto err_new_table_cleanup;
    }

    // If EXCLUSIVE lock is requested, upgrade already.
    if (alter_info->requested_lock == Alter_info::ALTER_TABLE_LOCK_EXCLUSIVE &&
        wait_while_table_is_used(thd, table, HA_EXTRA_FORCE_REOPEN))
      goto err_new_table_cleanup;

    /*
      Otherwise upgrade to SHARED_NO_WRITE.
      Note that under LOCK TABLES, we will already have SHARED_NO_READ_WRITE.
    */
    if (alter_info->requested_lock != Alter_info::ALTER_TABLE_LOCK_EXCLUSIVE &&
        thd->mdl_context.upgrade_shared_lock(mdl_ticket, MDL_SHARED_NO_WRITE,
                                             thd->variables.lock_wait_timeout))
      goto err_new_table_cleanup;

    DEBUG_SYNC(thd, "alter_table_copy_after_lock_upgrade");
  }
  else
    thd->close_unused_temporary_table_instances(table_list);

  // It's now safe to take the table level lock.
  if (lock_tables(thd, table_list, alter_ctx.tables_opened,
                  MYSQL_LOCK_USE_MALLOC))
    goto err_new_table_cleanup;

  if (ha_create_table(thd, alter_ctx.get_tmp_path(),
                      alter_ctx.new_db.str, alter_ctx.new_name.str,
                      create_info, &frm))
    goto err_new_table_cleanup;

  /* Mark that we have created table in storage engine. */
  no_ha_table= false;
  DEBUG_SYNC(thd, "alter_table_intermediate_table_created");

  new_table=
    thd->create_and_open_tmp_table(new_db_type, &frm, alter_ctx.get_tmp_path(),
                                   alter_ctx.new_db.str,
                                   alter_ctx.new_name.str,
                                   true, true);
  if (!new_table)
    goto err_new_table_cleanup;

  /* Open the table since we need to copy the data. */
  if (table->s->tmp_table != NO_TMP_TABLE)
  {
    /* in case of alter temp table send the tracker in OK packet */
    SESSION_TRACKER_CHANGED(thd, SESSION_STATE_CHANGE_TRACKER, NULL);
  }

  /*
    Note: In case of MERGE table, we do not attach children. We do not
    copy data for MERGE tables. Only the children have data.
  */

  /* Copy the data if necessary. */
  thd->count_cuted_fields= CHECK_FIELD_WARN;	// calc cuted fields
  thd->cuted_fields=0L;

  /*
    We do not copy data for MERGE tables. Only the children have data.
    MERGE tables have HA_NO_COPY_ON_ALTER set.
  */
  if (!(new_table->file->ha_table_flags() & HA_NO_COPY_ON_ALTER))
  {
    new_table->next_number_field=new_table->found_next_number_field;
    THD_STAGE_INFO(thd, stage_copy_to_tmp_table);
    DBUG_EXECUTE_IF("abort_copy_table", {
        my_error(ER_LOCK_WAIT_TIMEOUT, MYF(0));
        goto err_new_table_cleanup;
      });
    if (copy_data_between_tables(thd, table, new_table,
                                 alter_info->create_list, ignore,
                                 order_num, order, &copied, &deleted,
                                 alter_info->keys_onoff,
                                 &alter_ctx))
    {
      goto err_new_table_cleanup;
    }
  }
  else
  {
    if (!table->s->tmp_table &&
        wait_while_table_is_used(thd, table, HA_EXTRA_FORCE_REOPEN))
      goto err_new_table_cleanup;
    THD_STAGE_INFO(thd, stage_manage_keys);
    alter_table_manage_keys(table, table->file->indexes_are_disabled(),
                            alter_info->keys_onoff);
    if (trans_commit_stmt(thd) || trans_commit_implicit(thd))
      goto err_new_table_cleanup;
  }
  thd->count_cuted_fields= CHECK_FIELD_IGNORE;

  if (table->s->tmp_table != NO_TMP_TABLE)
  {
    /* Close lock if this is a transactional table */
    if (thd->lock)
    {
      if (thd->locked_tables_mode != LTM_LOCK_TABLES &&
          thd->locked_tables_mode != LTM_PRELOCKED_UNDER_LOCK_TABLES)
      {
        mysql_unlock_tables(thd, thd->lock);
        thd->lock= NULL;
      }
      else
      {
        /*
          If LOCK TABLES list is not empty and contains this table,
          unlock the table and remove the table from this list.
        */
        mysql_lock_remove(thd, thd->lock, table);
      }
    }
    new_table->s->table_creation_was_logged=
      table->s->table_creation_was_logged;
    /* Remove link to old table and rename the new one */
    thd->drop_temporary_table(table, NULL, true);
    /* Should pass the 'new_name' as we store table name in the cache */
    if (thd->rename_temporary_table(new_table, &alter_ctx.new_db,
                                    &alter_ctx.new_name))
      goto err_new_table_cleanup;
    /* We don't replicate alter table statement on temporary tables */
    if (!thd->is_current_stmt_binlog_format_row() &&
        write_bin_log(thd, true, thd->query(), thd->query_length()))
      DBUG_RETURN(true);
    my_free(const_cast<uchar*>(frm.str));
    goto end_temporary;
  }

  /*
    Close the intermediate table that will be the new table, but do
    not delete it! Even though MERGE tables do not have their children
    attached here it is safe to call THD::drop_temporary_table().
  */
  thd->drop_temporary_table(new_table, NULL, false);
  new_table= NULL;

  DEBUG_SYNC(thd, "alter_table_before_rename_result_table");

  /*
    Data is copied. Now we:
    1) Wait until all other threads will stop using old version of table
       by upgrading shared metadata lock to exclusive one.
    2) Close instances of table open by this thread and replace them
       with placeholders to simplify reopen process.
    3) Rename the old table to a temp name, rename the new one to the
       old name.
    4) If we are under LOCK TABLES and don't do ALTER TABLE ... RENAME
       we reopen new version of table.
    5) Write statement to the binary log.
    6) If we are under LOCK TABLES and do ALTER TABLE ... RENAME we
       remove placeholders and release metadata locks.
    7) If we are not not under LOCK TABLES we rely on the caller
      (mysql_execute_command()) to release metadata locks.
  */

  THD_STAGE_INFO(thd, stage_rename_result_table);

  if (wait_while_table_is_used(thd, table, HA_EXTRA_PREPARE_FOR_RENAME))
    goto err_new_table_cleanup;

  close_all_tables_for_name(thd, table->s,
                            alter_ctx.is_table_renamed() ?
                            HA_EXTRA_PREPARE_FOR_RENAME: 
                            HA_EXTRA_NOT_USED,
                            NULL);
  table_list->table= table= NULL;                  /* Safety */
  my_free(const_cast<uchar*>(frm.str));

  /*
    Rename the old table to temporary name to have a backup in case
    anything goes wrong while renaming the new table.
  */
  char backup_name_buff[FN_LEN];
  LEX_CSTRING backup_name;
  backup_name.str= backup_name_buff;

  backup_name.length= my_snprintf(backup_name_buff, sizeof(backup_name_buff),
                                  "%s2-%lx-%lx", tmp_file_prefix,
                                    current_pid, (long) thd->thread_id);
  if (lower_case_table_names)
    my_casedn_str(files_charset_info, backup_name_buff);
  if (mysql_rename_table(old_db_type, &alter_ctx.db, &alter_ctx.table_name,
                         &alter_ctx.db, &backup_name, FN_TO_IS_TMP))
  {
    // Rename to temporary name failed, delete the new table, abort ALTER.
    (void) quick_rm_table(thd, new_db_type, &alter_ctx.new_db,
                          &alter_ctx.tmp_name, FN_IS_TMP);
    goto err_with_mdl;
  }

  // Rename the new table to the correct name.
  if (mysql_rename_table(new_db_type, &alter_ctx.new_db, &alter_ctx.tmp_name,
                         &alter_ctx.new_db, &alter_ctx.new_alias,
                         FN_FROM_IS_TMP))
  {
    // Rename failed, delete the temporary table.
    (void) quick_rm_table(thd, new_db_type, &alter_ctx.new_db,
                          &alter_ctx.tmp_name, FN_IS_TMP);

    // Restore the backup of the original table to the old name.
    (void) mysql_rename_table(old_db_type, &alter_ctx.db, &backup_name,
                              &alter_ctx.db, &alter_ctx.alias,
                              FN_FROM_IS_TMP | NO_FK_CHECKS);
    goto err_with_mdl;
  }

  // Check if we renamed the table and if so update trigger files.
  if (alter_ctx.is_table_renamed())
  {
    if (Table_triggers_list::change_table_name(thd,
                                               &alter_ctx.db,
                                               &alter_ctx.alias,
                                               &alter_ctx.table_name,
                                               &alter_ctx.new_db,
                                               &alter_ctx.new_alias))
    {
      // Rename succeeded, delete the new table.
      (void) quick_rm_table(thd, new_db_type,
                            &alter_ctx.new_db, &alter_ctx.new_alias, 0);
      // Restore the backup of the original table to the old name.
      (void) mysql_rename_table(old_db_type, &alter_ctx.db, &backup_name,
                                &alter_ctx.db, &alter_ctx.alias,
                                FN_FROM_IS_TMP | NO_FK_CHECKS);
      goto err_with_mdl;
    }
    rename_table_in_stat_tables(thd, &alter_ctx.db, &alter_ctx.alias,
                                &alter_ctx.new_db, &alter_ctx.new_alias);
  }

  // ALTER TABLE succeeded, delete the backup of the old table.
  if (quick_rm_table(thd, old_db_type, &alter_ctx.db, &backup_name, FN_IS_TMP))
  {
    /*
      The fact that deletion of the backup failed is not critical
      error, but still worth reporting as it might indicate serious
      problem with server.
    */
    goto err_with_mdl_after_alter;
  }

end_inplace:

  if (thd->locked_tables_list.reopen_tables(thd, false))
    goto err_with_mdl_after_alter;

  THD_STAGE_INFO(thd, stage_end);

  DEBUG_SYNC(thd, "alter_table_before_main_binlog");

  DBUG_ASSERT(!(mysql_bin_log.is_open() &&
                thd->is_current_stmt_binlog_format_row() &&
                (create_info->tmp_table())));
  if (write_bin_log(thd, true, thd->query(), thd->query_length()))
    DBUG_RETURN(true);

  table_list->table= NULL;			// For query cache
  query_cache_invalidate3(thd, table_list, false);

  if (thd->locked_tables_mode == LTM_LOCK_TABLES ||
      thd->locked_tables_mode == LTM_PRELOCKED_UNDER_LOCK_TABLES)
  {
    if (alter_ctx.is_table_renamed())
      thd->mdl_context.release_all_locks_for_name(mdl_ticket);
    else
      mdl_ticket->downgrade_lock(MDL_SHARED_NO_READ_WRITE);
  }

end_temporary:
  my_snprintf(alter_ctx.tmp_buff, sizeof(alter_ctx.tmp_buff),
              ER_THD(thd, ER_INSERT_INFO),
	      (ulong) (copied + deleted), (ulong) deleted,
	      (ulong) thd->get_stmt_da()->current_statement_warn_count());
  my_ok(thd, copied + deleted, 0L, alter_ctx.tmp_buff);
  DEBUG_SYNC(thd, "alter_table_inplace_trans_commit");
  DBUG_RETURN(false);

err_new_table_cleanup:
  my_free(const_cast<uchar*>(frm.str));
  /*
    No default value was provided for a DATE/DATETIME field, the
    current sql_mode doesn't allow the '0000-00-00' value and
    the table to be altered isn't empty.
    Report error here.
  */
  if (unlikely(alter_ctx.error_if_not_empty &&
               thd->get_stmt_da()->current_row_for_warning()))
  {
    const char *f_val= 0;
    enum enum_mysql_timestamp_type t_type= MYSQL_TIMESTAMP_DATE;
    switch (alter_ctx.datetime_field->real_field_type())
    {
      case MYSQL_TYPE_DATE:
      case MYSQL_TYPE_NEWDATE:
        f_val= "0000-00-00";
        t_type= MYSQL_TIMESTAMP_DATE;
        break;
      case MYSQL_TYPE_DATETIME:
      case MYSQL_TYPE_DATETIME2:
        f_val= "0000-00-00 00:00:00";
        t_type= MYSQL_TIMESTAMP_DATETIME;
        break;
      default:
        /* Shouldn't get here. */
        DBUG_ASSERT(0);
    }
    bool save_abort_on_warning= thd->abort_on_warning;
    thd->abort_on_warning= true;
    make_truncated_value_warning(thd, Sql_condition::WARN_LEVEL_WARN,
                                 f_val, strlength(f_val), t_type,
                                 alter_ctx.new_db.str,
                                 alter_ctx.new_name.str,
                                 alter_ctx.datetime_field->field_name.str);
    thd->abort_on_warning= save_abort_on_warning;
  }

  if (new_table)
  {
    thd->drop_temporary_table(new_table, NULL, true);
  }
  else
    (void) quick_rm_table(thd, new_db_type,
                          &alter_ctx.new_db, &alter_ctx.tmp_name,
                          (FN_IS_TMP | (no_ha_table ? NO_HA_TABLE : 0)),
                          alter_ctx.get_tmp_path());

  DBUG_RETURN(true);

err_with_mdl_after_alter:
  /* the table was altered. binlog the operation */
  DBUG_ASSERT(!(mysql_bin_log.is_open() &&
                thd->is_current_stmt_binlog_format_row() &&
                (create_info->tmp_table())));
  write_bin_log(thd, true, thd->query(), thd->query_length());

err_with_mdl:
  /*
    An error happened while we were holding exclusive name metadata lock
    on table being altered. To be safe under LOCK TABLES we should
    remove all references to the altered table from the list of locked
    tables and release the exclusive metadata lock.
  */
  thd->locked_tables_list.unlink_all_closed_tables(thd, NULL, 0);
  if (!table_list->table)
    thd->mdl_context.release_all_locks_for_name(mdl_ticket);
  DBUG_RETURN(true);
}



/**
  Prepare the transaction for the alter table's copy phase.
*/

bool mysql_trans_prepare_alter_copy_data(THD *thd)
{
  DBUG_ENTER("mysql_trans_prepare_alter_copy_data");
  /*
    Turn off recovery logging since rollback of an alter table is to
    delete the new table so there is no need to log the changes to it.
    
    This needs to be done before external_lock.
  */
  DBUG_RETURN(ha_enable_transaction(thd, FALSE) != 0);
}


/**
  Commit the copy phase of the alter table.
*/

bool mysql_trans_commit_alter_copy_data(THD *thd)
{
  bool error= FALSE;
  uint save_unsafe_rollback_flags;
  DBUG_ENTER("mysql_trans_commit_alter_copy_data");

  /* Save flags as trans_commit_implicit are deleting them */
  save_unsafe_rollback_flags= thd->transaction.stmt.m_unsafe_rollback_flags;

  DEBUG_SYNC(thd, "alter_table_copy_trans_commit");

  if (ha_enable_transaction(thd, TRUE))
    DBUG_RETURN(TRUE);

  /*
    Ensure that the new table is saved properly to disk before installing
    the new .frm.
    And that InnoDB's internal latches are released, to avoid deadlock
    when waiting on other instances of the table before rename (Bug#54747).
  */
  if (trans_commit_stmt(thd))
    error= TRUE;
  if (trans_commit_implicit(thd))
    error= TRUE;

  thd->transaction.stmt.m_unsafe_rollback_flags= save_unsafe_rollback_flags;
  DBUG_RETURN(error);
}


static int
copy_data_between_tables(THD *thd, TABLE *from, TABLE *to,
			 List<Create_field> &create, bool ignore,
			 uint order_num, ORDER *order,
			 ha_rows *copied, ha_rows *deleted,
                         Alter_info::enum_enable_or_disable keys_onoff,
                         Alter_table_ctx *alter_ctx)
{
  int error= 1;
  Copy_field *copy= NULL, *copy_end;
  ha_rows found_count= 0, delete_count= 0;
  SORT_INFO  *file_sort= 0;
  READ_RECORD info;
  TABLE_LIST   tables;
  List<Item>   fields;
  List<Item>   all_fields;
  bool auto_increment_field_copied= 0;
  bool cleanup_done= 0;
  bool init_read_record_done= 0;
  sql_mode_t save_sql_mode= thd->variables.sql_mode;
  ulonglong prev_insert_id, time_to_report_progress;
  Field **dfield_ptr= to->default_field;
  uint save_to_s_default_fields= to->s->default_fields;
  bool make_versioned= !from->versioned() && to->versioned();
  bool make_unversioned= from->versioned() && !to->versioned();
  bool keep_versioned= from->versioned() && to->versioned();
  Field *to_row_start= NULL, *to_row_end= NULL, *from_row_end= NULL;
  MYSQL_TIME query_start;
  DBUG_ENTER("copy_data_between_tables");

  /* Two or 3 stages; Sorting, copying data and update indexes */
  thd_progress_init(thd, 2 + MY_TEST(order));

  if (!(copy= new (thd->mem_root) Copy_field[to->s->fields]))
    DBUG_RETURN(-1);

  if (mysql_trans_prepare_alter_copy_data(thd))
  {
    delete [] copy;
    DBUG_RETURN(-1);
  }

  /* We need external lock before we can disable/enable keys */
  if (to->file->ha_external_lock(thd, F_WRLCK))
  {
    /* Undo call to mysql_trans_prepare_alter_copy_data() */
    ha_enable_transaction(thd, TRUE);
    delete [] copy;
    DBUG_RETURN(-1);
  }

  alter_table_manage_keys(to, from->file->indexes_are_disabled(), keys_onoff);

  /* Set read map for all fields in from table */
  from->default_column_bitmaps();
  bitmap_set_all(from->read_set);
  from->file->column_bitmaps_signal();

  /* We can abort alter table for any table type */
  thd->abort_on_warning= !ignore && thd->is_strict_mode();

  from->file->info(HA_STATUS_VARIABLE);
  to->file->extra(HA_EXTRA_PREPARE_FOR_ALTER_TABLE);
  to->file->ha_start_bulk_insert(from->file->stats.records,
                                 ignore ? 0 : HA_CREATE_UNIQUE_INDEX_BY_SORT);
  List_iterator<Create_field> it(create);
  Create_field *def;
  copy_end=copy;
  to->s->default_fields= 0;
  for (Field **ptr=to->field ; *ptr ; ptr++)
  {
    def=it++;
    if (def->field)
    {
      if (*ptr == to->next_number_field)
      {
        auto_increment_field_copied= TRUE;
        /*
          If we are going to copy contents of one auto_increment column to
          another auto_increment column it is sensible to preserve zeroes.
          This condition also covers case when we are don't actually alter
          auto_increment column.
        */
        if (def->field == from->found_next_number_field)
          thd->variables.sql_mode|= MODE_NO_AUTO_VALUE_ON_ZERO;
      }
      (copy_end++)->set(*ptr,def->field,0);
    }
    else
    {
      /*
        Update the set of auto-update fields to contain only the new fields
        added to the table. Only these fields should be updated automatically.
        Old fields keep their current values, and therefore should not be
        present in the set of autoupdate fields.
      */
      if ((*ptr)->default_value)
      {
        *(dfield_ptr++)= *ptr;
        ++to->s->default_fields;
      }
    }
  }
  if (dfield_ptr)
    *dfield_ptr= NULL;

  if (order)
  {
    if (to->s->primary_key != MAX_KEY &&
        to->file->ha_table_flags() & HA_TABLE_SCAN_ON_INDEX)
    {
      char warn_buff[MYSQL_ERRMSG_SIZE];
      bool save_abort_on_warning= thd->abort_on_warning;
      thd->abort_on_warning= false;
      my_snprintf(warn_buff, sizeof(warn_buff), 
                  "ORDER BY ignored as there is a user-defined clustered index"
                  " in the table '%-.192s'", from->s->table_name.str);
      push_warning(thd, Sql_condition::WARN_LEVEL_WARN, ER_UNKNOWN_ERROR,
                   warn_buff);
      thd->abort_on_warning= save_abort_on_warning;
    }
    else
    {
      bzero((char *) &tables, sizeof(tables));
      tables.table= from;
      tables.alias= tables.table_name= from->s->table_name;
      tables.db= from->s->db;

      THD_STAGE_INFO(thd, stage_sorting);
      Filesort_tracker dummy_tracker(false);
      Filesort fsort(order, HA_POS_ERROR, true, NULL);

      if (thd->lex->select_lex.setup_ref_array(thd, order_num) ||
          setup_order(thd, thd->lex->select_lex.ref_pointer_array,
                      &tables, fields, all_fields, order))
        goto err;

      if (!(file_sort= filesort(thd, from, &fsort, &dummy_tracker)))
        goto err;
    }
    thd_progress_next_stage(thd);
  }

  if (make_versioned)
  {
    query_start= thd->query_start_TIME();
    to_row_start= to->vers_start_field();
    to_row_end= to->vers_end_field();
  }
  else if (make_unversioned)
  {
    from_row_end= from->vers_end_field();
  }

  THD_STAGE_INFO(thd, stage_copy_to_tmp_table);
  /* Tell handler that we have values for all columns in the to table */
  to->use_all_columns();
  /* Add virtual columns to vcol_set to ensure they are updated */
  if (to->vfield)
    to->mark_virtual_columns_for_write(TRUE);
  if (init_read_record(&info, thd, from, (SQL_SELECT *) 0, file_sort, 1, 1,
                       FALSE))
    goto err;
  init_read_record_done= 1;

  if (ignore && !alter_ctx->fk_error_if_delete_row)
    to->file->extra(HA_EXTRA_IGNORE_DUP_KEY);
  thd->get_stmt_da()->reset_current_row_for_warning();
  restore_record(to, s->default_values);        // Create empty record
  to->reset_default_fields();

  thd->progress.max_counter= from->file->records();
  time_to_report_progress= MY_HOW_OFTEN_TO_WRITE/10;
  if (!ignore) /* for now, InnoDB needs the undo log for ALTER IGNORE */
    to->file->extra(HA_EXTRA_BEGIN_ALTER_COPY);

  while (likely(!(error= info.read_record())))
  {
    if (unlikely(thd->killed))
    {
      thd->send_kill_message();
      error= 1;
      break;
    }

    if (make_unversioned)
    {
      if (!from_row_end->is_max())
        continue; // Drop history rows.
    }

    if (unlikely(++thd->progress.counter >= time_to_report_progress))
    {
      time_to_report_progress+= MY_HOW_OFTEN_TO_WRITE/10;
      thd_progress_report(thd, thd->progress.counter,
                          thd->progress.max_counter);
    }

    /* Return error if source table isn't empty. */
    if (unlikely(alter_ctx->error_if_not_empty))
    {
      error= 1;
      break;
    }

    for (Copy_field *copy_ptr=copy ; copy_ptr != copy_end ; copy_ptr++)
    {
      copy_ptr->do_copy(copy_ptr);
    }

    if (make_versioned)
    {
      to_row_start->set_notnull();
      to_row_start->store_time(&query_start);
      to_row_end->set_max();
    }

    prev_insert_id= to->file->next_insert_id;
    if (to->default_field)
      to->update_default_fields(ignore);
    if (to->vfield)
      to->update_virtual_fields(to->file, VCOL_UPDATE_FOR_WRITE);

    /* This will set thd->is_error() if fatal failure */
    if (to->verify_constraints(ignore) == VIEW_CHECK_SKIP)
      continue;
    if (unlikely(thd->is_error()))
    {
      error= 1;
      break;
    }
    if (keep_versioned && to->versioned(VERS_TRX_ID))
      to->vers_write= false;

    if (to->next_number_field)
    {
      if (auto_increment_field_copied)
        to->auto_increment_field_not_null= TRUE;
      else
        to->next_number_field->reset();
    }
    error= to->file->ha_write_row(to->record[0]);
    to->auto_increment_field_not_null= FALSE;
    if (unlikely(error))
    {
      if (to->file->is_fatal_error(error, HA_CHECK_DUP))
      {
        /* Not a duplicate key error. */
	to->file->print_error(error, MYF(0));
        error= 1;
	break;
      }
      else
      {
        /* Duplicate key error. */
        if (unlikely(alter_ctx->fk_error_if_delete_row))
        {
          /*
            We are trying to omit a row from the table which serves as parent
            in a foreign key. This might have broken referential integrity so
            emit an error. Note that we can't ignore this error even if we are
            executing ALTER IGNORE TABLE. IGNORE allows to skip rows, but
            doesn't allow to break unique or foreign key constraints,
          */
          my_error(ER_FK_CANNOT_DELETE_PARENT, MYF(0),
                   alter_ctx->fk_error_id,
                   alter_ctx->fk_error_table);
          break;
        }

        if (ignore)
        {
          /* This ALTER IGNORE TABLE. Simply skip row and continue. */
          to->file->restore_auto_increment(prev_insert_id);
          delete_count++;
        }
        else
        {
          /* Ordinary ALTER TABLE. Report duplicate key error. */
          uint key_nr= to->file->get_dup_key(error);
          if ((int) key_nr >= 0)
          {
            const char *err_msg= ER_THD(thd, ER_DUP_ENTRY_WITH_KEY_NAME);
            if (key_nr == 0 && to->s->keys > 0 &&
                (to->key_info[0].key_part[0].field->flags &
                 AUTO_INCREMENT_FLAG))
              err_msg= ER_THD(thd, ER_DUP_ENTRY_AUTOINCREMENT_CASE);
            print_keydup_error(to,
                               key_nr >= to->s->keys ? NULL :
                                   &to->key_info[key_nr],
                               err_msg, MYF(0));
          }
          else
            to->file->print_error(error, MYF(0));
          break;
        }
      }
    }
    else
      found_count++;
    thd->get_stmt_da()->inc_current_row_for_warning();
  }

  THD_STAGE_INFO(thd, stage_enabling_keys);
  thd_progress_next_stage(thd);

  if (error > 0 && !from->s->tmp_table)
  {
    /* We are going to drop the temporary table */
    to->file->extra(HA_EXTRA_PREPARE_FOR_DROP);
  }
  if (unlikely(to->file->ha_end_bulk_insert()) && error <= 0)
  {
    /* Give error, if not already given */
    if (!thd->is_error())
      to->file->print_error(my_errno,MYF(0));
    error= 1;
  }
  if (!ignore)
    to->file->extra(HA_EXTRA_END_ALTER_COPY);

  cleanup_done= 1;
  to->file->extra(HA_EXTRA_NO_IGNORE_DUP_KEY);

  if (unlikely(mysql_trans_commit_alter_copy_data(thd)))
    error= 1;

 err:
  /* Free resources */
  if (init_read_record_done)
    end_read_record(&info);
  delete [] copy;
  delete file_sort;

  thd->variables.sql_mode= save_sql_mode;
  thd->abort_on_warning= 0;
  *copied= found_count;
  *deleted=delete_count;
  to->file->ha_release_auto_increment();
  to->s->default_fields= save_to_s_default_fields;

  if (!cleanup_done)
  {
    /* This happens if we get an error during initialzation of data */
    DBUG_ASSERT(error);
    to->file->ha_end_bulk_insert();
    ha_enable_transaction(thd, TRUE);
  }

  if (to->file->ha_external_lock(thd,F_UNLCK))
    error=1;
  if (error < 0 && !from->s->tmp_table &&
      to->file->extra(HA_EXTRA_PREPARE_FOR_RENAME))
    error= 1;
  thd_progress_end(thd);
  DBUG_RETURN(error > 0 ? -1 : 0);
}


/*
  Recreates one table by calling mysql_alter_table().

  SYNOPSIS
    mysql_recreate_table()
    thd			Thread handler
    table_list          Table to recreate
    table_copy          Recreate the table by using
                        ALTER TABLE COPY algorithm

 RETURN
    Like mysql_alter_table().
*/

bool mysql_recreate_table(THD *thd, TABLE_LIST *table_list, bool table_copy)
{
  HA_CREATE_INFO create_info;
  Alter_info alter_info;
  TABLE_LIST *next_table= table_list->next_global;
  DBUG_ENTER("mysql_recreate_table");

  /* Set lock type which is appropriate for ALTER TABLE. */
  table_list->lock_type= TL_READ_NO_INSERT;
  /* Same applies to MDL request. */
  table_list->mdl_request.set_type(MDL_SHARED_NO_WRITE);
  /* hide following tables from open_tables() */
  table_list->next_global= NULL;

  bzero((char*) &create_info, sizeof(create_info));
  create_info.row_type=ROW_TYPE_NOT_USED;
  create_info.default_table_charset=default_charset_info;
  /* Force alter table to recreate table */
  alter_info.flags= (ALTER_CHANGE_COLUMN | ALTER_RECREATE);

  if (table_copy)
    alter_info.set_requested_algorithm(
      Alter_info::ALTER_TABLE_ALGORITHM_COPY);

  bool res= mysql_alter_table(thd, &null_clex_str, &null_clex_str, &create_info,
                                table_list, &alter_info, 0,
                                (ORDER *) 0, 0);
  table_list->next_global= next_table;
  DBUG_RETURN(res);
}


bool mysql_checksum_table(THD *thd, TABLE_LIST *tables,
                          HA_CHECK_OPT *check_opt)
{
  TABLE_LIST *table;
  List<Item> field_list;
  Item *item;
  Protocol *protocol= thd->protocol;
  DBUG_ENTER("mysql_checksum_table");

  /*
    CHECKSUM TABLE returns results and rollbacks statement transaction,
    so it should not be used in stored function or trigger.
  */
  DBUG_ASSERT(! thd->in_sub_stmt);

  field_list.push_back(item= new (thd->mem_root)
                       Item_empty_string(thd, "Table", NAME_LEN*2),
                       thd->mem_root);
  item->maybe_null= 1;
  field_list.push_back(item= new (thd->mem_root)
                       Item_int(thd, "Checksum", (longlong) 1,
                                MY_INT64_NUM_DECIMAL_DIGITS),
                       thd->mem_root);
  item->maybe_null= 1;
  if (protocol->send_result_set_metadata(&field_list,
                            Protocol::SEND_NUM_ROWS | Protocol::SEND_EOF))
    DBUG_RETURN(TRUE);

  /*
    Close all temporary tables which were pre-open to simplify
    privilege checking. Clear all references to closed tables.
  */
  close_thread_tables(thd);
  for (table= tables; table; table= table->next_local)
    table->table= NULL;

  /* Open one table after the other to keep lock time as short as possible. */
  for (table= tables; table; table= table->next_local)
  {
    char table_name[SAFE_NAME_LEN*2+2];
    TABLE *t;
    TABLE_LIST *save_next_global;

    strxmov(table_name, table->db.str ,".", table->table_name.str, NullS);

    /* Remember old 'next' pointer and break the list.  */
    save_next_global= table->next_global;
    table->next_global= NULL;
    table->lock_type= TL_READ;
    /* Allow to open real tables only. */
    table->required_type= TABLE_TYPE_NORMAL;

    if (thd->open_temporary_tables(table) ||
        open_and_lock_tables(thd, table, FALSE, 0))
    {
      t= NULL;
    }
    else
      t= table->table;

    table->next_global= save_next_global;

    protocol->prepare_for_resend();
    protocol->store(table_name, system_charset_info);

    if (!t)
    {
      /* Table didn't exist */
      protocol->store_null();
    }
    else
    {
      /* Call ->checksum() if the table checksum matches 'old_mode' settings */
      if (!(check_opt->flags & T_EXTEND) &&
          (((t->file->ha_table_flags() & HA_HAS_OLD_CHECKSUM) && thd->variables.old_mode) ||
           ((t->file->ha_table_flags() & HA_HAS_NEW_CHECKSUM) && !thd->variables.old_mode)))
      {
        if (t->file->info(HA_STATUS_VARIABLE))
          protocol->store_null();
        else
          protocol->store((longlong)t->file->stats.checksum);
      }
      else if (check_opt->flags & T_QUICK)
        protocol->store_null();
      else
      {
        int error= t->file->calculate_checksum();
        if (thd->killed)
        {
          /*
             we've been killed; let handler clean up, and remove the
             partial current row from the recordset (embedded lib)
          */
          t->file->ha_rnd_end();
          thd->protocol->remove_last_row();
          goto err;
        }
        if (error)
          protocol->store_null();
        else
          protocol->store((longlong)t->file->stats.checksum);
      }
      trans_rollback_stmt(thd);
      close_thread_tables(thd);
    }

    if (thd->transaction_rollback_request)
    {
      /*
        If transaction rollback was requested we honor it. To do this we
        abort statement and return error as not only CHECKSUM TABLE is
        rolled back but the whole transaction in which it was used.
      */
      thd->protocol->remove_last_row();
      goto err;
    }

    /* Hide errors from client. Return NULL for problematic tables instead. */
    thd->clear_error();

    if (protocol->write())
      goto err;
  }

  my_eof(thd);
  DBUG_RETURN(FALSE);

err:
  DBUG_RETURN(TRUE);
}

/**
  @brief Check if the table can be created in the specified storage engine.

  Checks if the storage engine is enabled and supports the given table
  type (e.g. normal, temporary, system). May do engine substitution
  if the requested engine is disabled.

  @param thd          Thread descriptor.
  @param db_name      Database name.
  @param table_name   Name of table to be created.
  @param create_info  Create info from parser, including engine.

  @retval true  Engine not available/supported, error has been reported.
  @retval false Engine available/supported.
*/
bool check_engine(THD *thd, const char *db_name,
                  const char *table_name, HA_CREATE_INFO *create_info)
{
  DBUG_ENTER("check_engine");
  handlerton **new_engine= &create_info->db_type;
  handlerton *req_engine= *new_engine;
  handlerton *enf_engine= NULL;
  bool no_substitution= thd->variables.sql_mode & MODE_NO_ENGINE_SUBSTITUTION;
  *new_engine= ha_checktype(thd, req_engine, no_substitution);
  DBUG_ASSERT(*new_engine);
  if (!*new_engine)
    DBUG_RETURN(true);

  /* Enforced storage engine should not be used in
  ALTER TABLE that does not use explicit ENGINE = x to
  avoid unwanted unrelated changes.*/
  if (!(thd->lex->sql_command == SQLCOM_ALTER_TABLE &&
        !(create_info->used_fields & HA_CREATE_USED_ENGINE)))
    enf_engine= thd->variables.enforced_table_plugin ?
       plugin_hton(thd->variables.enforced_table_plugin) : NULL;

  if (enf_engine && enf_engine != *new_engine)
  {
    if (no_substitution)
    {
      const char *engine_name= ha_resolve_storage_engine_name(req_engine);
      my_error(ER_UNKNOWN_STORAGE_ENGINE, MYF(0), engine_name);
      DBUG_RETURN(TRUE);
    }
    *new_engine= enf_engine;
  }

  if (req_engine && req_engine != *new_engine)
  {
    push_warning_printf(thd, Sql_condition::WARN_LEVEL_NOTE,
                       ER_WARN_USING_OTHER_HANDLER,
                        ER_THD(thd, ER_WARN_USING_OTHER_HANDLER),
                       ha_resolve_storage_engine_name(*new_engine),
                       table_name);
  }
  if (create_info->tmp_table() &&
      ha_check_storage_engine_flag(*new_engine, HTON_TEMPORARY_NOT_SUPPORTED))
  {
    if (create_info->used_fields & HA_CREATE_USED_ENGINE)
    {
      my_error(ER_ILLEGAL_HA_CREATE_OPTION, MYF(0),
               hton_name(*new_engine)->str, "TEMPORARY");
      *new_engine= 0;
      DBUG_RETURN(true);
    }
    *new_engine= myisam_hton;
  }

  DBUG_RETURN(false);
}


bool Sql_cmd_create_table_like::execute(THD *thd)
{
  DBUG_ENTER("Sql_cmd_create_table::execute");
  LEX *lex= thd->lex;
  SELECT_LEX *select_lex= &lex->select_lex;
  TABLE_LIST *first_table= select_lex->table_list.first;
  DBUG_ASSERT(first_table == lex->query_tables);
  DBUG_ASSERT(first_table != 0);
  bool link_to_local;
  TABLE_LIST *create_table= first_table;
  TABLE_LIST *select_tables= lex->create_last_non_select_table->next_global;
  /* most outer SELECT_LEX_UNIT of query */
  SELECT_LEX_UNIT *unit= &lex->unit;
  int res= 0;

  const bool used_engine= lex->create_info.used_fields & HA_CREATE_USED_ENGINE;
  DBUG_ASSERT((m_storage_engine_name.str != NULL) == used_engine);
  if (used_engine)
  {
    if (resolve_storage_engine_with_error(thd, &lex->create_info.db_type,
                                          lex->create_info.tmp_table()))
      DBUG_RETURN(true); // Engine not found, substitution is not allowed

    if (!lex->create_info.db_type) // Not found, but substitution is allowed
    {
      lex->create_info.use_default_db_type(thd);
      push_warning_printf(thd, Sql_condition::WARN_LEVEL_WARN,
                          ER_WARN_USING_OTHER_HANDLER,
                          ER_THD(thd, ER_WARN_USING_OTHER_HANDLER),
                          hton_name(lex->create_info.db_type)->str,
                          create_table->table_name.str);
    }
  }

  if (lex->tmp_table())
  {
    status_var_decrement(thd->status_var.com_stat[SQLCOM_CREATE_TABLE]);
    status_var_increment(thd->status_var.com_create_tmp_table);
  }

  /*
    Code below (especially in mysql_create_table() and select_create
    methods) may modify HA_CREATE_INFO structure in LEX, so we have to
    use a copy of this structure to make execution prepared statement-
    safe. A shallow copy is enough as this code won't modify any memory
    referenced from this structure.
  */
  Table_specification_st create_info(lex->create_info);
  /*
    We need to copy alter_info for the same reasons of re-execution
    safety, only in case of Alter_info we have to do (almost) a deep
    copy.
  */
  Alter_info alter_info(lex->alter_info, thd->mem_root);

  if (unlikely(thd->is_fatal_error))
  {
    /* If out of memory when creating a copy of alter_info. */
    res= 1;
    goto end_with_restore_list;
  }

  /* Check privileges */
  if ((res= create_table_precheck(thd, select_tables, create_table)))
    goto end_with_restore_list;

  /* Might have been updated in create_table_precheck */
  create_info.alias= create_table->alias;

  /* Fix names if symlinked or relocated tables */
  if (append_file_to_dir(thd, &create_info.data_file_name,
                         &create_table->table_name) ||
      append_file_to_dir(thd, &create_info.index_file_name,
                         &create_table->table_name))
    goto end_with_restore_list;

  /*
    If no engine type was given, work out the default now
    rather than at parse-time.
  */
  if (!(create_info.used_fields & HA_CREATE_USED_ENGINE))
    create_info.use_default_db_type(thd);
  /*
    If we are using SET CHARSET without DEFAULT, add an implicit
    DEFAULT to not confuse old users. (This may change).
  */
  if ((create_info.used_fields &
       (HA_CREATE_USED_DEFAULT_CHARSET | HA_CREATE_USED_CHARSET)) ==
      HA_CREATE_USED_CHARSET)
  {
    create_info.used_fields&= ~HA_CREATE_USED_CHARSET;
    create_info.used_fields|= HA_CREATE_USED_DEFAULT_CHARSET;
    create_info.default_table_charset= create_info.table_charset;
    create_info.table_charset= 0;
  }

  /*
    If we are a slave, we should add OR REPLACE if we don't have
    IF EXISTS. This will help a slave to recover from
    CREATE TABLE OR EXISTS failures by dropping the table and
    retrying the create.
  */
  if (thd->slave_thread &&
      slave_ddl_exec_mode_options == SLAVE_EXEC_MODE_IDEMPOTENT &&
      !lex->create_info.if_not_exists())
  {
    create_info.add(DDL_options_st::OPT_OR_REPLACE);
    create_info.add(DDL_options_st::OPT_OR_REPLACE_SLAVE_GENERATED);
  }

#ifdef WITH_PARTITION_STORAGE_ENGINE
  thd->work_part_info= 0;
  {
    partition_info *part_info= thd->lex->part_info;
    if (part_info && !(part_info= part_info->get_clone(thd)))
    {
      res= -1;
      goto end_with_restore_list;
    }
    thd->work_part_info= part_info;
  }
#endif

  if (select_lex->item_list.elements)		// With select
  {
    select_result *result;

    /*
      CREATE TABLE...IGNORE/REPLACE SELECT... can be unsafe, unless
      ORDER BY PRIMARY KEY clause is used in SELECT statement. We therefore
      use row based logging if mixed or row based logging is available.
      TODO: Check if the order of the output of the select statement is
      deterministic. Waiting for BUG#42415
    */
    if(lex->ignore)
      lex->set_stmt_unsafe(LEX::BINLOG_STMT_UNSAFE_CREATE_IGNORE_SELECT);

    if(lex->duplicates == DUP_REPLACE)
      lex->set_stmt_unsafe(LEX::BINLOG_STMT_UNSAFE_CREATE_REPLACE_SELECT);

    /*
      If:
      a) we inside an SP and there was NAME_CONST substitution,
      b) binlogging is on (STMT mode),
      c) we log the SP as separate statements
      raise a warning, as it may cause problems
      (see 'NAME_CONST issues' in 'Binary Logging of Stored Programs')
     */
    if (thd->query_name_consts && mysql_bin_log.is_open() &&
        thd->wsrep_binlog_format() == BINLOG_FORMAT_STMT &&
        !mysql_bin_log.is_query_in_union(thd, thd->query_id))
    {
      List_iterator_fast<Item> it(select_lex->item_list);
      Item *item;
      uint splocal_refs= 0;
      /* Count SP local vars in the top-level SELECT list */
      while ((item= it++))
      {
        if (item->get_item_splocal())
          splocal_refs++;
      }
      /*
        If it differs from number of NAME_CONST substitution applied,
        we may have a SOME_FUNC(NAME_CONST()) in the SELECT list,
        that may cause a problem with binary log (see BUG#35383),
        raise a warning.
      */
      if (splocal_refs != thd->query_name_consts)
        push_warning(thd,
                     Sql_condition::WARN_LEVEL_WARN,
                     ER_UNKNOWN_ERROR,
"Invoked routine ran a statement that may cause problems with "
"binary log, see 'NAME_CONST issues' in 'Binary Logging of Stored Programs' "
"section of the manual.");
    }

    select_lex->options|= SELECT_NO_UNLOCK;
    unit->set_limit(select_lex);

    /*
      Disable non-empty MERGE tables with CREATE...SELECT. Too
      complicated. See Bug #26379. Empty MERGE tables are read-only
      and don't allow CREATE...SELECT anyway.
    */
    if (create_info.used_fields & HA_CREATE_USED_UNION)
    {
      my_error(ER_WRONG_OBJECT, MYF(0), create_table->db.str,
               create_table->table_name.str, "BASE TABLE");
      res= 1;
      goto end_with_restore_list;
    }

    /* Copy temporarily the statement flags to thd for lock_table_names() */
    uint save_thd_create_info_options= thd->lex->create_info.options;
    thd->lex->create_info.options|= create_info.options;
    res= open_and_lock_tables(thd, create_info, lex->query_tables, TRUE, 0);
    thd->lex->create_info.options= save_thd_create_info_options;
    if (unlikely(res))
    {
      /* Got error or warning. Set res to 1 if error */
      if (!(res= thd->is_error()))
        my_ok(thd);                           // CREATE ... IF NOT EXISTS
      goto end_with_restore_list;
    }

    /* Ensure we don't try to create something from which we select from */
    if (create_info.or_replace() && !create_info.tmp_table())
    {
      if (TABLE_LIST *duplicate= unique_table(thd, lex->query_tables,
                                              lex->query_tables->next_global,
                                              CHECK_DUP_FOR_CREATE |
                                              CHECK_DUP_SKIP_TEMP_TABLE))
      {
        update_non_unique_table_error(lex->query_tables, "CREATE",
                                      duplicate);
        res= TRUE;
        goto end_with_restore_list;
      }
    }
    {
      /*
        Remove target table from main select and name resolution
        context. This can't be done earlier as it will break view merging in
        statements like "CREATE TABLE IF NOT EXISTS existing_view SELECT".
      */
      lex->unlink_first_table(&link_to_local);

      /* Store reference to table in case of LOCK TABLES */
      create_info.table= create_table->table;

      /*
        select_create is currently not re-execution friendly and
        needs to be created for every execution of a PS/SP.
        Note: In wsrep-patch, CTAS is handled like a regular transaction.
      */
      if ((result= new (thd->mem_root) select_create(thd, create_table,
                                                     &create_info,
                                                     &alter_info,
                                                     select_lex->item_list,
                                                     lex->duplicates,
                                                     lex->ignore,
                                                     select_tables)))
      {
        /*
          CREATE from SELECT give its SELECT_LEX for SELECT,
          and item_list belong to SELECT
        */
        if (!(res= handle_select(thd, lex, result, 0)))
        {
          if (create_info.tmp_table())
            thd->variables.option_bits|= OPTION_KEEP_LOG;
        }
        delete result;
      }
      lex->link_first_table_back(create_table, link_to_local);
    }
  }
  else
  {
    /* regular create */
    if (create_info.like())
    {
      /* CREATE TABLE ... LIKE ... */
      res= mysql_create_like_table(thd, create_table, select_tables,
                                   &create_info);
    }
    else
    {
      if (create_info.vers_fix_system_fields(thd, &alter_info, *create_table) ||
          create_info.vers_check_system_fields(thd, &alter_info,
                                               create_table->table_name,
                                               create_table->db))
	goto end_with_restore_list;

      /*
        In STATEMENT format, we probably have to replicate also temporary
        tables, like mysql replication does. Also check if the requested
        engine is allowed/supported.
      */
<<<<<<< HEAD
      if (WSREP(thd) &&
          !check_engine(thd, create_table->db.str, create_table->table_name.str,
                        &create_info) &&
          (!thd->is_current_stmt_binlog_format_row() ||
           !create_info.tmp_table()))
      {
        WSREP_TO_ISOLATION_BEGIN(create_table->db.str, create_table->table_name.str, NULL)
=======
#ifdef WITH_WSREP
      if (WSREP(thd))
      {
        handlerton *orig_ht= create_info.db_type;
        if (!check_engine(thd, create_table->db, create_table->table_name,
                          &create_info) &&
            (!thd->is_current_stmt_binlog_format_row() ||
             !create_info.tmp_table()))
        {
          WSREP_TO_ISOLATION_BEGIN(create_table->db, create_table->table_name, NULL)
        }
        // check_engine will set db_type to  NULL if e.g. TEMPORARY is
        // not supported by the storage engine, this case is checked
        // again in mysql_create_table
        create_info.db_type= orig_ht;
>>>>>>> e2b50213
      }
#endif /* WITH_WSREP */
      /* Regular CREATE TABLE */
      res= mysql_create_table(thd, create_table, &create_info, &alter_info);
    }
    if (!res)
    {
      /* So that CREATE TEMPORARY TABLE gets to binlog at commit/rollback */
      if (create_info.tmp_table())
        thd->variables.option_bits|= OPTION_KEEP_LOG;
      /* in case of create temp tables if @@session_track_state_change is
         ON then send session state notification in OK packet */
      if (create_info.options & HA_LEX_CREATE_TMP_TABLE)
      {
        SESSION_TRACKER_CHANGED(thd, SESSION_STATE_CHANGE_TRACKER, NULL);
      }
      my_ok(thd);
    }
  }

end_with_restore_list:
  DBUG_RETURN(res);

WSREP_ERROR_LABEL:
  DBUG_RETURN(true);
}<|MERGE_RESOLUTION|>--- conflicted
+++ resolved
@@ -1,10 +1,6 @@
 /*
    Copyright (c) 2000, 2019, Oracle and/or its affiliates.
-<<<<<<< HEAD
-   Copyright (c) 2010, 2021, MariaDB
-=======
    Copyright (c) 2010, 2022, MariaDB
->>>>>>> e2b50213
 
    This program is free software; you can redistribute it and/or modify
    it under the terms of the GNU General Public License as published by
@@ -11419,31 +11415,23 @@
         tables, like mysql replication does. Also check if the requested
         engine is allowed/supported.
       */
-<<<<<<< HEAD
-      if (WSREP(thd) &&
-          !check_engine(thd, create_table->db.str, create_table->table_name.str,
-                        &create_info) &&
-          (!thd->is_current_stmt_binlog_format_row() ||
-           !create_info.tmp_table()))
-      {
-        WSREP_TO_ISOLATION_BEGIN(create_table->db.str, create_table->table_name.str, NULL)
-=======
 #ifdef WITH_WSREP
       if (WSREP(thd))
       {
         handlerton *orig_ht= create_info.db_type;
-        if (!check_engine(thd, create_table->db, create_table->table_name,
+        if (!check_engine(thd, create_table->db.str,
+                          create_table->table_name.str,
                           &create_info) &&
             (!thd->is_current_stmt_binlog_format_row() ||
              !create_info.tmp_table()))
         {
-          WSREP_TO_ISOLATION_BEGIN(create_table->db, create_table->table_name, NULL)
+          WSREP_TO_ISOLATION_BEGIN(create_table->db.str,
+                                   create_table->table_name.str, NULL)
         }
         // check_engine will set db_type to  NULL if e.g. TEMPORARY is
         // not supported by the storage engine, this case is checked
         // again in mysql_create_table
         create_info.db_type= orig_ht;
->>>>>>> e2b50213
       }
 #endif /* WITH_WSREP */
       /* Regular CREATE TABLE */
