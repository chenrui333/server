--- conflicted
+++ resolved
@@ -1038,11 +1038,7 @@
   protocol->store("error", 5);
   protocol->store(errmsg);
   thd->net.last_error[0]=0;
-<<<<<<< HEAD
   if (protocol->write())
-=======
-  if (SEND_ROW(thd, 4, (char*) thd->packet.ptr(), packet->length()))
->>>>>>> 632717fd
     return -1;
   return 1;
 }
@@ -1238,12 +1234,7 @@
 	err_msg=ER(ER_CHECK_NO_SUCH_TABLE);
       protocol->store(err_msg);
       thd->net.last_error[0]=0;
-<<<<<<< HEAD
       if (protocol->write())
-=======
-      if (SEND_ROW(thd, field_list.elements, (char*) thd->packet.ptr(),
-		       packet->length()))
->>>>>>> 632717fd
 	goto err;
       continue;
     }
@@ -1258,12 +1249,7 @@
       protocol->store(buff);
       close_thread_tables(thd);
       table->table=0;				// For query cache
-<<<<<<< HEAD
       if (protocol->write())
-=======
-      if (SEND_ROW(thd, field_list.elements, (char*) thd->packet.ptr(),
-		       packet->length()))
->>>>>>> 632717fd
 	goto err;
       continue;
     }
@@ -1291,18 +1277,12 @@
     }
 
     int result_code = (table->table->file->*operator_func)(thd, check_opt);
-<<<<<<< HEAD
+#ifdef EMBEDDED_LIBRARY
+    thd->net.last_errno= 0;  // these errors shouldn't get client
+#endif
     protocol->prepare_for_resend();
     protocol->store(table_name);
     protocol->store(operator_name);
-=======
-#ifdef EMBEDDED_LIBRARY
-    thd->net.last_errno= 0;  // these errors shouldn't get client
-#endif
-    packet->length(0);
-    net_store_data(packet, table_name);
-    net_store_data(packet, operator_name);
->>>>>>> 632717fd
 
     switch (result_code) {
     case HA_ADMIN_NOT_IMPLEMENTED:
@@ -1360,12 +1340,7 @@
     }
     close_thread_tables(thd);
     table->table=0;				// For query cache
-<<<<<<< HEAD
     if (protocol->write())
-=======
-    if (SEND_ROW(thd, field_list.elements, 
-			  (char *)thd->packet.ptr(), thd->packet.length()))
->>>>>>> 632717fd
       goto err;
   }
 
