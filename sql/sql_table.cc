--- conflicted
+++ resolved
@@ -4293,6 +4293,12 @@
       goto send_result;
     }
 
+    if (table->schema_table)
+    {
+      result_code= HA_ADMIN_NOT_IMPLEMENTED;
+      goto send_result;
+    }
+
     if ((table->table->db_stat & HA_READ_ONLY) && open_for_modify)
     {
       /* purecov: begin inspected */
@@ -4768,36 +4774,10 @@
   @param[in]      dst_path                 path where frm should be created
   @param[in]      create_info              Create info
 
-<<<<<<< HEAD
   @return         Operation status
     @retval       0                        success
     @retval       1                        error
 */
-=======
-    if (table->schema_table)
-    {
-      result_code= HA_ADMIN_NOT_IMPLEMENTED;
-      goto send_result;
-    }
-
-    if ((table->table->db_stat & HA_READ_ONLY) && open_for_modify)
-    {
-      char buff[FN_REFLEN + MYSQL_ERRMSG_SIZE];
-      uint length;
-      protocol->prepare_for_resend();
-      protocol->store(table_name, system_charset_info);
-      protocol->store(operator_name, system_charset_info);
-      protocol->store(STRING_WITH_LEN("error"), system_charset_info);
-      length= my_snprintf(buff, sizeof(buff), ER(ER_OPEN_AS_READONLY),
-                          table_name);
-      protocol->store(buff, length, system_charset_info);
-      close_thread_tables(thd);
-      table->table=0;				// For query cache
-      if (protocol->write())
-	goto err;
-      continue;
-    }
->>>>>>> c049fc6b
 
 
 bool mysql_create_like_schema_frm(THD* thd, TABLE_LIST* schema_table,
