--- conflicted
+++ resolved
@@ -8667,23 +8667,11 @@
       If the '0000-00-00' value isn't allowed then raise the error_if_not_empty
       flag to allow ALTER TABLE only if the table to be altered is empty.
     */
-<<<<<<< HEAD
-    if (!alter_ctx->implicit_default_value_error_field &&
+    if (!alter_ctx->implicit_default_value_error_field && !def->field &&
         !(~def->flags & (NO_DEFAULT_VALUE_FLAG | NOT_NULL_FLAG)) &&
         def->type_handler()->validate_implicit_default_value(thd, *def))
     {
         alter_ctx->implicit_default_value_error_field= def;
-=======
-    if ((def->real_field_type() == MYSQL_TYPE_DATE ||
-         def->real_field_type() == MYSQL_TYPE_NEWDATE ||
-         def->real_field_type() == MYSQL_TYPE_DATETIME ||
-         def->real_field_type() == MYSQL_TYPE_DATETIME2) &&
-         !alter_ctx->datetime_field && !def->field &&
-         !(~def->flags & (NO_DEFAULT_VALUE_FLAG | NOT_NULL_FLAG)) &&
-         thd->variables.sql_mode & MODE_NO_ZERO_DATE)
-    {
-        alter_ctx->datetime_field= def;
->>>>>>> a0588d54
         alter_ctx->error_if_not_empty= TRUE;
     }
     if (!def->after.str)
