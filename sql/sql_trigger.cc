/*
   Copyright (c) 2004, 2012, Oracle and/or its affiliates.
   Copyright (c) 2010, 2018, MariaDB

   This program is free software; you can redistribute it and/or modify
   it under the terms of the GNU General Public License as published by
   the Free Software Foundation; version 2 of the License.

   This program is distributed in the hope that it will be useful,
   but WITHOUT ANY WARRANTY; without even the implied warranty of
   MERCHANTABILITY or FITNESS FOR A PARTICULAR PURPOSE.  See the
   GNU General Public License for more details.

   You should have received a copy of the GNU General Public License
   along with this program; if not, write to the Free Software
   Foundation, Inc., 51 Franklin Street, Fifth Floor, Boston, MA 02110-1301, USA */


#define MYSQL_LEX 1
#include <my_global.h>                          /* NO_EMBEDDED_ACCESS_CHECKS */
#include "sql_priv.h"
#include "unireg.h"
#include "sp_head.h"
#include "sql_trigger.h"
#include "sql_parse.h"                          // parse_sql
#include "parse_file.h"
#include "sp.h"
#include "sql_base.h"                          // find_temporary_table
#include "sql_show.h"                // append_definer, append_identifier
#include "sql_table.h"                        // build_table_filename,
                                              // check_n_cut_mysql50_prefix
#include "sql_db.h"                        // get_default_db_collation
#include "sql_acl.h"                       // *_ACL
#include "sql_handler.h"                        // mysql_ha_rm_tables
#include "sp_cache.h"                     // sp_invalidate_cache
#include <mysys_err.h>

/*************************************************************************/

template <class T>
inline T *alloc_type(MEM_ROOT *m)
{
  return (T *) alloc_root(m, sizeof (T));
}

/*
  NOTE: Since alloc_type() is declared as inline, alloc_root() calls should
  be inlined by the compiler. So, implementation of alloc_root() is not
  needed. However, let's put the implementation in object file just in case
  of stupid MS or other old compilers.
*/

template LEX_STRING *alloc_type<LEX_STRING>(MEM_ROOT *m);
template ulonglong *alloc_type<ulonglong>(MEM_ROOT *m);

inline LEX_STRING *alloc_lex_string(MEM_ROOT *m)
{
  return alloc_type<LEX_STRING>(m);
}

/*************************************************************************/
/**
  Trigger_creation_ctx -- creation context of triggers.
*/

class Trigger_creation_ctx : public Stored_program_creation_ctx,
                             public Sql_alloc
{
public:
  static Trigger_creation_ctx *create(THD *thd,
                                      const char *db_name,
                                      const char *table_name,
                                      const LEX_STRING *client_cs_name,
                                      const LEX_STRING *connection_cl_name,
                                      const LEX_STRING *db_cl_name);

public:
  virtual Stored_program_creation_ctx *clone(MEM_ROOT *mem_root)
  {
    return new (mem_root) Trigger_creation_ctx(m_client_cs,
                                               m_connection_cl,
                                               m_db_cl);
  }

protected:
  virtual Object_creation_ctx *create_backup_ctx(THD *thd) const
  {
    return new Trigger_creation_ctx(thd);
  }

private:
  Trigger_creation_ctx(THD *thd)
    :Stored_program_creation_ctx(thd)
  { }

  Trigger_creation_ctx(CHARSET_INFO *client_cs,
                       CHARSET_INFO *connection_cl,
                       CHARSET_INFO *db_cl)
    :Stored_program_creation_ctx(client_cs, connection_cl, db_cl)
  { }
};

/**************************************************************************
  Trigger_creation_ctx implementation.
**************************************************************************/

Trigger_creation_ctx *
Trigger_creation_ctx::create(THD *thd,
                             const char *db_name,
                             const char *table_name,
                             const LEX_STRING *client_cs_name,
                             const LEX_STRING *connection_cl_name,
                             const LEX_STRING *db_cl_name)
{
  CHARSET_INFO *client_cs;
  CHARSET_INFO *connection_cl;
  CHARSET_INFO *db_cl;

  bool invalid_creation_ctx= FALSE;

  if (resolve_charset(client_cs_name->str,
                      thd->variables.character_set_client,
                      &client_cs))
  {
    sql_print_warning("Trigger for table '%s'.'%s': "
                      "invalid character_set_client value (%s).",
                      (const char *) db_name,
                      (const char *) table_name,
                      (const char *) client_cs_name->str);

    invalid_creation_ctx= TRUE;
  }

  if (resolve_collation(connection_cl_name->str,
                        thd->variables.collation_connection,
                        &connection_cl))
  {
    sql_print_warning("Trigger for table '%s'.'%s': "
                      "invalid collation_connection value (%s).",
                      (const char *) db_name,
                      (const char *) table_name,
                      (const char *) connection_cl_name->str);

    invalid_creation_ctx= TRUE;
  }

  if (resolve_collation(db_cl_name->str, NULL, &db_cl))
  {
    sql_print_warning("Trigger for table '%s'.'%s': "
                      "invalid database_collation value (%s).",
                      (const char *) db_name,
                      (const char *) table_name,
                      (const char *) db_cl_name->str);

    invalid_creation_ctx= TRUE;
  }

  if (invalid_creation_ctx)
  {
    push_warning_printf(thd,
                        Sql_condition::WARN_LEVEL_WARN,
                        ER_TRG_INVALID_CREATION_CTX,
                        ER_THD(thd, ER_TRG_INVALID_CREATION_CTX),
                        (const char *) db_name,
                        (const char *) table_name);
  }

  /*
    If we failed to resolve the database collation, load the default one
    from the disk.
  */

  if (!db_cl)
    db_cl= get_default_db_collation(thd, db_name);

  return new Trigger_creation_ctx(client_cs, connection_cl, db_cl);
}

/*************************************************************************/

static const LEX_STRING triggers_file_type=
  { C_STRING_WITH_LEN("TRIGGERS") };

const char * const TRG_EXT= ".TRG";

/**
  Table of .TRG file field descriptors.
  We have here only one field now because in nearest future .TRG
  files will be merged into .FRM files (so we don't need something
  like md5 or created fields).
*/
static File_option triggers_file_parameters[]=
{
  {
    { C_STRING_WITH_LEN("triggers") },
    my_offsetof(class Table_triggers_list, definitions_list),
    FILE_OPTIONS_STRLIST
  },
  {
    { C_STRING_WITH_LEN("sql_modes") },
    my_offsetof(class Table_triggers_list, definition_modes_list),
    FILE_OPTIONS_ULLLIST
  },
  {
    { C_STRING_WITH_LEN("definers") },
    my_offsetof(class Table_triggers_list, definers_list),
    FILE_OPTIONS_STRLIST
  },
  {
    { C_STRING_WITH_LEN("client_cs_names") },
    my_offsetof(class Table_triggers_list, client_cs_names),
    FILE_OPTIONS_STRLIST
  },
  {
    { C_STRING_WITH_LEN("connection_cl_names") },
    my_offsetof(class Table_triggers_list, connection_cl_names),
    FILE_OPTIONS_STRLIST
  },
  {
    { C_STRING_WITH_LEN("db_cl_names") },
    my_offsetof(class Table_triggers_list, db_cl_names),
    FILE_OPTIONS_STRLIST
  },
  { { 0, 0 }, 0, FILE_OPTIONS_STRING }
};

File_option sql_modes_parameters=
{
  { C_STRING_WITH_LEN("sql_modes") },
  my_offsetof(class Table_triggers_list, definition_modes_list),
  FILE_OPTIONS_ULLLIST
};

/**
  This must be kept up to date whenever a new option is added to the list
  above, as it specifies the number of required parameters of the trigger in
  .trg file.
*/

static const int TRG_NUM_REQUIRED_PARAMETERS= 6;

/*
  Structure representing contents of .TRN file which are used to support
  database wide trigger namespace.
*/

struct st_trigname
{
  LEX_STRING trigger_table;
};

static const LEX_STRING trigname_file_type=
  { C_STRING_WITH_LEN("TRIGGERNAME") };

const char * const TRN_EXT= ".TRN";

static File_option trigname_file_parameters[]=
{
  {
    { C_STRING_WITH_LEN("trigger_table")},
    offsetof(struct st_trigname, trigger_table),
    FILE_OPTIONS_ESTRING
  },
  { { 0, 0 }, 0, FILE_OPTIONS_STRING }
};


const LEX_STRING trg_action_time_type_names[]=
{
  { C_STRING_WITH_LEN("BEFORE") },
  { C_STRING_WITH_LEN("AFTER") }
};

const LEX_STRING trg_event_type_names[]=
{
  { C_STRING_WITH_LEN("INSERT") },
  { C_STRING_WITH_LEN("UPDATE") },
  { C_STRING_WITH_LEN("DELETE") }
};


class Handle_old_incorrect_sql_modes_hook: public Unknown_key_hook
{
private:
  char *path;
public:
  Handle_old_incorrect_sql_modes_hook(char *file_path)
    :path(file_path)
  {};
  virtual bool process_unknown_string(const char *&unknown_key, uchar* base,
                                      MEM_ROOT *mem_root, const char *end);
};


class Handle_old_incorrect_trigger_table_hook: public Unknown_key_hook
{
public:
  Handle_old_incorrect_trigger_table_hook(char *file_path,
                                          LEX_STRING *trigger_table_arg)
    :path(file_path), trigger_table_value(trigger_table_arg)
  {};
  virtual bool process_unknown_string(const char *&unknown_key, uchar* base,
                                      MEM_ROOT *mem_root, const char *end);
private:
  char *path;
  LEX_STRING *trigger_table_value;
};


/**
  An error handler that catches all non-OOM errors which can occur during
  parsing of trigger body. Such errors are ignored and corresponding error
  message is used to construct a more verbose error message which contains
  name of problematic trigger. This error message is later emitted when
  one tries to perform DML or some of DDL on this table.
  Also, if possible, grabs name of the trigger being parsed so it can be
  used to correctly drop problematic trigger.
*/
class Deprecated_trigger_syntax_handler : public Internal_error_handler 
{
private:

  char m_message[MYSQL_ERRMSG_SIZE];
  LEX_STRING *m_trigger_name;

public:

  Deprecated_trigger_syntax_handler() : m_trigger_name(NULL) {}

  virtual bool handle_condition(THD *thd,
                                uint sql_errno,
                                const char* sqlstate,
                                Sql_condition::enum_warning_level level,
                                const char* message,
                                Sql_condition ** cond_hdl)
  {
    if (sql_errno != EE_OUTOFMEMORY &&
        sql_errno != ER_OUT_OF_RESOURCES)
    {
      if(thd->lex->spname)
        m_trigger_name= &thd->lex->spname->m_name;
      if (m_trigger_name)
        my_snprintf(m_message, sizeof(m_message),
                    ER_THD(thd, ER_ERROR_IN_TRIGGER_BODY),
                    m_trigger_name->str, message);
      else
        my_snprintf(m_message, sizeof(m_message),
                    ER_THD(thd, ER_ERROR_IN_UNKNOWN_TRIGGER_BODY), message);
      return true;
    }
    return false;
  }

  LEX_STRING *get_trigger_name() { return m_trigger_name; }
  char *get_error_message() { return m_message; }
};


/**
  Create or drop trigger for table.

  @param thd     current thread context (including trigger definition in LEX)
  @param tables  table list containing one table for which trigger is created.
  @param create  whenever we create (TRUE) or drop (FALSE) trigger

  @note
    This function is mainly responsible for opening and locking of table and
    invalidation of all its instances in table cache after trigger creation.
    Real work on trigger creation/dropping is done inside Table_triggers_list
    methods.

  @todo
    TODO: We should check if user has TRIGGER privilege for table here.
    Now we just require SUPER privilege for creating/dropping because
    we don't have proper privilege checking for triggers in place yet.

  @retval
    FALSE Success
  @retval
    TRUE  error
*/
bool mysql_create_or_drop_trigger(THD *thd, TABLE_LIST *tables, bool create)
{
  /*
    FIXME: The code below takes too many different paths depending on the
    'create' flag, so that the justification for a single function
    'mysql_create_or_drop_trigger', compared to two separate functions
    'mysql_create_trigger' and 'mysql_drop_trigger' is not apparent.
    This is a good candidate for a minor refactoring.
  */
  TABLE *table;
  bool result= TRUE;
  String stmt_query;
  bool lock_upgrade_done= FALSE;
  MDL_ticket *mdl_ticket= NULL;
  Query_tables_list backup;

  DBUG_ENTER("mysql_create_or_drop_trigger");

  /* Charset of the buffer for statement must be system one. */
  stmt_query.set_charset(system_charset_info);

  /*
    QQ: This function could be merged in mysql_alter_table() function
    But do we want this ?
  */

  /*
    Note that once we will have check for TRIGGER privilege in place we won't
    need second part of condition below, since check_access() function also
    checks that db is specified.
  */
  if (!thd->lex->spname->m_db.length || (create && !tables->db_length))
  {
    my_error(ER_NO_DB_ERROR, MYF(0));
    DBUG_RETURN(TRUE);
  }

  /*
    We don't allow creating triggers on tables in the 'mysql' schema
  */
  if (create && !my_strcasecmp(system_charset_info, "mysql", tables->db))
  {
    my_error(ER_NO_TRIGGERS_ON_SYSTEM_SCHEMA, MYF(0));
    DBUG_RETURN(TRUE);
  }

  /*
    There is no DETERMINISTIC clause for triggers, so can't check it.
    But a trigger can in theory be used to do nasty things (if it supported
    DROP for example) so we do the check for privileges. For now there is
    already a stronger test right above; but when this stronger test will
    be removed, the test below will hold. Because triggers have the same
    nature as functions regarding binlogging: their body is implicitly
    binlogged, so they share the same danger, so trust_function_creators
    applies to them too.
  */
<<<<<<< HEAD
  if (!trust_function_creators                               &&
      (WSREP_EMULATE_BINLOG(thd) || mysql_bin_log.is_open()) &&
=======
#ifdef WITH_WSREP
  if (!trust_function_creators                                && 
      (WSREP_EMULATE_BINLOG(thd) || mysql_bin_log.is_open())  &&
      !(thd->security_ctx->master_access & SUPER_ACL))
#else
  if (!trust_function_creators && mysql_bin_log.is_open() &&
>>>>>>> 24823068
      !(thd->security_ctx->master_access & SUPER_ACL))
#endif /* WITH_WSREP */
  {
    my_error(ER_BINLOG_CREATE_ROUTINE_NEED_SUPER, MYF(0));
    DBUG_RETURN(TRUE);
  }

  if (!create)
  {
    bool if_exists= thd->lex->if_exists();

    /*
      Protect the query table list from the temporary and potentially
      destructive changes necessary to open the trigger's table.
    */
    thd->lex->reset_n_backup_query_tables_list(&backup);
    /*
      Restore Query_tables_list::sql_command, which was
      reset above, as the code that writes the query to the
      binary log assumes that this value corresponds to the
      statement that is being executed.
    */
    thd->lex->sql_command= backup.sql_command;

    if (opt_readonly && !(thd->security_ctx->master_access & SUPER_ACL) &&
        !thd->slave_thread)
    {
      my_error(ER_OPTION_PREVENTS_STATEMENT, MYF(0), "--read-only");
      goto end;
    }

    if (add_table_for_trigger(thd, thd->lex->spname, if_exists, & tables))
      goto end;

    if (!tables)
    {
      DBUG_ASSERT(if_exists);
      /*
        Since the trigger does not exist, there is no associated table,
        and therefore :
        - no TRIGGER privileges to check,
        - no trigger to drop,
        - no table to lock/modify,
        so the drop statement is successful.
      */
      result= FALSE;
      /* Still, we need to log the query ... */
      stmt_query.append(thd->query(), thd->query_length());
      goto end;
    }
  }

  /*
    Check that the user has TRIGGER privilege on the subject table.
  */
  {
    bool err_status;
    TABLE_LIST **save_query_tables_own_last= thd->lex->query_tables_own_last;
    thd->lex->query_tables_own_last= 0;

    err_status= check_table_access(thd, TRIGGER_ACL, tables, FALSE, 1, FALSE);

    thd->lex->query_tables_own_last= save_query_tables_own_last;

    if (err_status)
      goto end;
  }
  WSREP_TO_ISOLATION_BEGIN(WSREP_MYSQL_DB, NULL, NULL);

  if (thd->wsrep_exec_mode == LOCAL_STATE)
    WSREP_TO_ISOLATION_BEGIN(WSREP_MYSQL_DB, NULL, NULL);

  /* We should have only one table in table list. */
  DBUG_ASSERT(tables->next_global == 0);

  /* We do not allow creation of triggers on temporary tables. */
  if (create && find_temporary_table(thd, tables))
  {
    my_error(ER_TRG_ON_VIEW_OR_TEMP_TABLE, MYF(0), tables->alias);
    goto end;
  }

  /* We also don't allow creation of triggers on views. */
  tables->required_type= FRMTYPE_TABLE;
  /*
    Also prevent DROP TRIGGER from opening temporary table which might
    shadow base table on which trigger to be dropped is defined.
  */
  tables->open_type= OT_BASE_ONLY;

  /* Keep consistent with respect to other DDL statements */
  mysql_ha_rm_tables(thd, tables);

  if (thd->locked_tables_mode)
  {
    /* Under LOCK TABLES we must only accept write locked tables. */
    if (!(tables->table= find_table_for_mdl_upgrade(thd, tables->db,
                                                    tables->table_name,
                                                    NULL)))
      goto end;
  }
  else
  {
    tables->table= open_n_lock_single_table(thd, tables,
                                            TL_READ_NO_INSERT, 0);
    if (! tables->table)
      goto end;
    tables->table->use_all_columns();
  }
  table= tables->table;

  /* Later on we will need it to downgrade the lock */
  mdl_ticket= table->mdl_ticket;

  if (wait_while_table_is_used(thd, table, HA_EXTRA_FORCE_REOPEN))
    goto end;

  lock_upgrade_done= TRUE;

  if (!table->triggers)
  {
    if (!create)
    {
      my_error(ER_TRG_DOES_NOT_EXIST, MYF(0));
      goto end;
    }

    if (!(table->triggers= new (&table->mem_root) Table_triggers_list(table)))
      goto end;
  }

  result= (create ?
           table->triggers->create_trigger(thd, tables, &stmt_query):
           table->triggers->drop_trigger(thd, tables, &stmt_query));

  if (result)
    goto end;

  close_all_tables_for_name(thd, table->s, HA_EXTRA_NOT_USED, NULL);
  /*
    Reopen the table if we were under LOCK TABLES.
    Ignore the return value for now. It's better to
    keep master/slave in consistent state.
  */
  if (thd->locked_tables_list.reopen_tables(thd, false))
    thd->clear_error();

  /*
    Invalidate SP-cache. That's needed because triggers may change list of
    pre-locking tables.
  */
  sp_cache_invalidate();

end:
  if (!result)
  {
    result= write_bin_log(thd, TRUE, stmt_query.ptr(), stmt_query.length());
  }

  /*
    If we are under LOCK TABLES we should restore original state of
    meta-data locks. Otherwise all locks will be released along
    with the implicit commit.
  */
  if (thd->locked_tables_mode && tables && lock_upgrade_done)
    mdl_ticket->downgrade_lock(MDL_SHARED_NO_READ_WRITE);

  /* Restore the query table list. Used only for drop trigger. */
  if (!create)
    thd->lex->restore_backup_query_tables_list(&backup);

  if (!result)
    my_ok(thd);

  DBUG_RETURN(result);
#ifdef WITH_WSREP
 error:
<<<<<<< HEAD
  DBUG_RETURN(true);
#endif /* WITH_WSREP */
}


/**
  Build stmt_query to write it in the bin-log
  and get the trigger definer.

  @param thd           current thread context (including trigger definition in
                       LEX)
  @param tables        table list containing one open table for which the
                       trigger is created.
  @param[out] stmt_query    after successful return, this string contains
                            well-formed statement for creation this trigger.

  @param[out] trg_definer         The triggger definer.
  @param[out] trg_definer_holder  Used as a buffer for definer.

  @note
    - Assumes that trigger name is fully qualified.
    - NULL-string means the following LEX_STRING instance:
    { str = 0; length = 0 }.
    - In other words, definer_user and definer_host should contain
    simultaneously NULL-strings (non-SUID/old trigger) or valid strings
    (SUID/new trigger).
*/
static void build_trig_stmt_query(THD *thd, TABLE_LIST *tables,
                                  String *stmt_query,
                                  LEX_STRING *trg_definer,
                                  char trg_definer_holder[])
{
  LEX *lex= thd->lex;

  /*
    Create a query with the full trigger definition.
    The original query is not appropriate, as it can miss the DEFINER=XXX part.
  */
  stmt_query->append(STRING_WITH_LEN("CREATE "));

  if (lex->create_info.or_replace())
    stmt_query->append(STRING_WITH_LEN("OR REPLACE "));

  if (lex->sphead->m_chistics->suid != SP_IS_NOT_SUID)
  {
    /* SUID trigger */
    lex->definer->set_lex_string(trg_definer, trg_definer_holder);
    append_definer(thd, stmt_query, &lex->definer->user, &lex->definer->host);
  }
  else
  {
    *trg_definer= empty_lex_str;
  }

  LEX_STRING stmt_definition;
  stmt_definition.str= (char*) thd->lex->stmt_definition_begin;
  stmt_definition.length= thd->lex->stmt_definition_end -
                          thd->lex->stmt_definition_begin;
  trim_whitespace(thd->charset(), &stmt_definition);
  stmt_query->append(stmt_definition.str, stmt_definition.length);
=======
  DBUG_RETURN(TRUE);
#endif /* WITH_WSREP */
>>>>>>> 24823068
}


/**
  Create trigger for table.

  @param thd           current thread context (including trigger definition in
                       LEX)
  @param tables        table list containing one open table for which the
                       trigger is created.
  @param[out] stmt_query    after successful return, this string contains
                            well-formed statement for creation this trigger.

  @note
    - Assumes that trigger name is fully qualified.
    - NULL-string means the following LEX_STRING instance:
    { str = 0; length = 0 }.
    - In other words, definer_user and definer_host should contain
    simultaneously NULL-strings (non-SUID/old trigger) or valid strings
    (SUID/new trigger).

  @retval
    False   success
  @retval
    True    error
*/
bool Table_triggers_list::create_trigger(THD *thd, TABLE_LIST *tables,
                                         String *stmt_query)
{
  LEX *lex= thd->lex;
  TABLE *table= tables->table;
  char file_buff[FN_REFLEN], trigname_buff[FN_REFLEN];
  LEX_STRING file, trigname_file;
  LEX_STRING *trg_def;
  ulonglong *trg_sql_mode;
  char trg_definer_holder[USER_HOST_BUFF_SIZE];
  LEX_STRING *trg_definer;
  Item_trigger_field *trg_field;
  struct st_trigname trigname;
  LEX_STRING *trg_client_cs_name;
  LEX_STRING *trg_connection_cl_name;
  LEX_STRING *trg_db_cl_name;
  sp_head *trg_body= bodies[lex->trg_chistics.event]
                           [lex->trg_chistics.action_time];

  if (check_for_broken_triggers())
    return true;

  /* Trigger must be in the same schema as target table. */
  if (my_strcasecmp(table_alias_charset, table->s->db.str,
                    lex->spname->m_db.str))
  {
    my_error(ER_TRG_IN_WRONG_SCHEMA, MYF(0));
    return true;
  }

  /*
    We don't allow creation of several triggers of the same type yet.
    If a trigger with the same type already exists:
    a. Throw a ER_NOT_SUPPORTED_YET error,
       if the old and the new trigger names are different;     
    b. Or continue, if the old and the new trigger names are the same:
       - either to recreate the trigger on "CREATE OR REPLACE"
       - or send a "already exists" warning on "CREATE IF NOT EXISTS"
       - or send an "alredy exists" error on normal CREATE.
  */
  if (trg_body != 0 &&
      my_strcasecmp(table_alias_charset,
                    trg_body->m_name.str, lex->spname->m_name.str))
  {
    my_error(ER_NOT_SUPPORTED_YET, MYF(0),
             "multiple triggers with the same action time"
             " and event for one table");
    return true;
  }

  if (sp_process_definer(thd))
    return true;

  /*
    Let us check if all references to fields in old/new versions of row in
    this trigger are ok.

    NOTE: We do it here more from ease of use standpoint. We still have to
    do some checks on each execution. E.g. we can catch privilege changes
    only during execution. Also in near future, when we will allow access
    to other tables from trigger we won't be able to catch changes in other
    tables...

    Since we don't plan to access to contents of the fields it does not
    matter that we choose for both OLD and NEW values the same versions
    of Field objects here.
  */
  old_field= new_field= table->field;

  for (trg_field= lex->trg_table_fields.first;
       trg_field; trg_field= trg_field->next_trg_field)
  {
    /*
      NOTE: now we do not check privileges at CREATE TRIGGER time. This will
      be changed in the future.
    */
    trg_field->setup_field(thd, table, NULL);

    if (!trg_field->fixed &&
        trg_field->fix_fields(thd, (Item **)0))
      return true;
  }

  /*
    Here we are creating file with triggers and save all triggers in it.
    sql_create_definition_file() files handles renaming and backup of older
    versions
  */
  file.length= build_table_filename(file_buff, FN_REFLEN - 1,
                                    tables->db, tables->table_name,
                                    TRG_EXT, 0);
  file.str= file_buff;
  trigname_file.length= build_table_filename(trigname_buff, FN_REFLEN-1,
                                             tables->db,
                                             lex->spname->m_name.str,
                                             TRN_EXT, 0);
  trigname_file.str= trigname_buff;

  /* Use the filesystem to enforce trigger namespace constraints. */
  if (!access(trigname_buff, F_OK))
  {
    if (lex->create_info.or_replace())
    {
      String drop_trg_query;
      drop_trg_query.append("DROP TRIGGER ");
      drop_trg_query.append(lex->spname->m_name.str);
      if (drop_trigger(thd, tables, &drop_trg_query))
        return 1;
    }
    else if (lex->create_info.if_not_exists())
    {
      push_warning_printf(thd, Sql_condition::WARN_LEVEL_NOTE,
                          ER_TRG_ALREADY_EXISTS,
                          ER_THD(thd, ER_TRG_ALREADY_EXISTS),
                          trigname_buff);
      LEX_STRING trg_definer_tmp;
      build_trig_stmt_query(thd, tables, stmt_query,
                            &trg_definer_tmp, trg_definer_holder);
      return false;
    }
    else
    {
      my_error(ER_TRG_ALREADY_EXISTS, MYF(0));
      return true;
    }
  }

  trigname.trigger_table.str= tables->table_name;
  trigname.trigger_table.length= tables->table_name_length;

  if (sql_create_definition_file(NULL, &trigname_file, &trigname_file_type,
                                 (uchar*)&trigname, trigname_file_parameters))
    return true;

  /*
    Soon we will invalidate table object and thus Table_triggers_list object
    so don't care about place to which trg_def->ptr points and other
    invariants (e.g. we don't bother to update names_list)

    QQ: Hmm... probably we should not care about setting up active thread
        mem_root too.
  */
  if (!(trg_def= alloc_lex_string(&table->mem_root)) ||
      definitions_list.push_back(trg_def, &table->mem_root) ||

      !(trg_sql_mode= alloc_type<ulonglong>(&table->mem_root)) ||
      definition_modes_list.push_back(trg_sql_mode, &table->mem_root) ||

      !(trg_definer= alloc_lex_string(&table->mem_root)) ||
      definers_list.push_back(trg_definer, &table->mem_root) ||

      !(trg_client_cs_name= alloc_lex_string(&table->mem_root)) ||
      client_cs_names.push_back(trg_client_cs_name, &table->mem_root) ||

      !(trg_connection_cl_name= alloc_lex_string(&table->mem_root)) ||
      connection_cl_names.push_back(trg_connection_cl_name, &table->mem_root) ||

      !(trg_db_cl_name= alloc_lex_string(&table->mem_root)) ||
      db_cl_names.push_back(trg_db_cl_name, &table->mem_root))
  {
    goto err_with_cleanup;
  }

  *trg_sql_mode= thd->variables.sql_mode;

  /*
    Fill character set information:
      - client character set contains charset info only;
      - connection collation contains pair {character set, collation};
      - database collation contains pair {character set, collation};
  */

  lex_string_set(trg_client_cs_name, thd->charset()->csname);

  lex_string_set(trg_connection_cl_name,
                 thd->variables.collation_connection->name);

  lex_string_set(trg_db_cl_name,
                 get_default_db_collation(thd, tables->db)->name);

  build_trig_stmt_query(thd, tables, stmt_query,
                        trg_definer, trg_definer_holder);

  trg_def->str= stmt_query->c_ptr_safe();
  trg_def->length= stmt_query->length();

  /* Create trigger definition file. */

  if (!sql_create_definition_file(NULL, &file, &triggers_file_type,
                                  (uchar*)this, triggers_file_parameters))
    return false;

err_with_cleanup:
  mysql_file_delete(key_file_trn, trigname_buff, MYF(MY_WME));
  return true;
}


/**
  Deletes the .TRG file for a table.

  @param path         char buffer of size FN_REFLEN to be used
                      for constructing path to .TRG file.
  @param db           table's database name
  @param table_name   table's name

  @retval
    False   success
  @retval
    True    error
*/

static bool rm_trigger_file(char *path, const char *db,
                            const char *table_name)
{
  build_table_filename(path, FN_REFLEN-1, db, table_name, TRG_EXT, 0);
  return mysql_file_delete(key_file_trg, path, MYF(MY_WME));
}


/**
  Deletes the .TRN file for a trigger.

  @param path         char buffer of size FN_REFLEN to be used
                      for constructing path to .TRN file.
  @param db           trigger's database name
  @param trigger_name trigger's name

  @retval
    False   success
  @retval
    True    error
*/

static bool rm_trigname_file(char *path, const char *db,
                             const char *trigger_name)
{
  build_table_filename(path, FN_REFLEN - 1, db, trigger_name, TRN_EXT, 0);
  return mysql_file_delete(key_file_trn, path, MYF(MY_WME));
}


/**
  Helper function that saves .TRG file for Table_triggers_list object.

  @param triggers    Table_triggers_list object for which file should be saved
  @param db          Name of database for subject table
  @param table_name  Name of subject table

  @retval
    FALSE  Success
  @retval
    TRUE   Error
*/

static bool save_trigger_file(Table_triggers_list *triggers, const char *db,
                              const char *table_name)
{
  char file_buff[FN_REFLEN];
  LEX_STRING file;

  file.length= build_table_filename(file_buff, FN_REFLEN - 1, db, table_name,
                                    TRG_EXT, 0);
  file.str= file_buff;
  return sql_create_definition_file(NULL, &file, &triggers_file_type,
                                    (uchar*)triggers, triggers_file_parameters);
}


/**
  Drop trigger for table.

  @param thd           current thread context
                       (including trigger definition in LEX)
  @param tables        table list containing one open table for which trigger
                       is dropped.
  @param[out] stmt_query    after successful return, this string contains
                            well-formed statement for creation this trigger.

  @todo
    Probably instead of removing .TRG file we should move
    to archive directory but this should be done as part of
    parse_file.cc functionality (because we will need it
    elsewhere).

  @retval
    False   success
  @retval
    True    error
*/
bool Table_triggers_list::drop_trigger(THD *thd, TABLE_LIST *tables,
                                       String *stmt_query)
{
  const char *sp_name= thd->lex->spname->m_name.str; // alias

  LEX_STRING *name;
  char path[FN_REFLEN];

  List_iterator_fast<LEX_STRING> it_name(names_list);

  List_iterator<ulonglong> it_mod(definition_modes_list);
  List_iterator<LEX_STRING> it_def(definitions_list);
  List_iterator<LEX_STRING> it_definer(definers_list);
  List_iterator<LEX_STRING> it_client_cs_name(client_cs_names);
  List_iterator<LEX_STRING> it_connection_cl_name(connection_cl_names);
  List_iterator<LEX_STRING> it_db_cl_name(db_cl_names);

  stmt_query->append(thd->query(), thd->query_length());

  while ((name= it_name++))
  {
    it_def++;
    it_mod++;
    it_definer++;
    it_client_cs_name++;
    it_connection_cl_name++;
    it_db_cl_name++;

    if (my_strcasecmp(table_alias_charset, sp_name, name->str) == 0)
    {
      /*
        Again we don't care much about other things required for
        clean trigger removing since table will be reopened anyway.
      */
      it_def.remove();
      it_mod.remove();
      it_definer.remove();
      it_client_cs_name.remove();
      it_connection_cl_name.remove();
      it_db_cl_name.remove();

      if (definitions_list.is_empty())
      {
        /*
          TODO: Probably instead of removing .TRG file we should move
          to archive directory but this should be done as part of
          parse_file.cc functionality (because we will need it
          elsewhere).
        */
        if (rm_trigger_file(path, tables->db, tables->table_name))
          return 1;
      }
      else
      {
        if (save_trigger_file(this, tables->db, tables->table_name))
          return 1;
      }

      if (rm_trigname_file(path, tables->db, sp_name))
        return 1;
      return 0;
    }
  }

  my_message(ER_TRG_DOES_NOT_EXIST, ER_THD(thd, ER_TRG_DOES_NOT_EXIST),
             MYF(0));
  return 1;
}


Table_triggers_list::~Table_triggers_list()
{
  for (int i= 0; i < (int)TRG_EVENT_MAX; i++)
    for (int j= 0; j < (int)TRG_ACTION_MAX; j++)
      delete bodies[i][j];

  /* Free blobs used in insert */
  if (record0_field)
    for (Field **fld_ptr= record0_field; *fld_ptr; fld_ptr++)
      (*fld_ptr)->free();

  if (record1_field)
    for (Field **fld_ptr= record1_field; *fld_ptr; fld_ptr++)
      delete *fld_ptr;
}


/**
  Prepare array of Field objects referencing to TABLE::record[1] instead
  of record[0] (they will represent OLD.* row values in ON UPDATE trigger
  and in ON DELETE trigger which will be called during REPLACE execution).

  @param table   pointer to TABLE object for which we are creating fields.

  @retval
    False   success
  @retval
    True    error
*/
bool Table_triggers_list::prepare_record_accessors(TABLE *table)
{
  Field **fld, **trg_fld;

  if ((bodies[TRG_EVENT_INSERT][TRG_ACTION_BEFORE] ||
       bodies[TRG_EVENT_UPDATE][TRG_ACTION_BEFORE])
      && (table->s->stored_fields != table->s->null_fields))

  {
    int null_bytes= (table->s->fields - table->s->null_fields + 7)/8;
    if (!(extra_null_bitmap= (uchar*)alloc_root(&table->mem_root, null_bytes)))
      return 1;
    if (!(record0_field= (Field **)alloc_root(&table->mem_root,
                                              (table->s->fields + 1) *
                                              sizeof(Field*))))
      return 1;

    uchar *null_ptr= extra_null_bitmap;
    uchar null_bit= 1;
    for (fld= table->field, trg_fld= record0_field; *fld; fld++, trg_fld++)
    {
      if (!(*fld)->null_ptr && !(*fld)->vcol_info)
      {
        Field *f;
        if (!(f= *trg_fld= (*fld)->make_new_field(&table->mem_root, table,
                                                  table == (*fld)->table)))
          return 1;

        f->flags= (*fld)->flags;
        f->null_ptr= null_ptr;
        f->null_bit= null_bit;
        if (null_bit == 128)
          null_ptr++, null_bit= 1;
        else
          null_bit*= 2;
      }
      else
        *trg_fld= *fld;
    }
    *trg_fld= 0;
    DBUG_ASSERT(null_ptr <= extra_null_bitmap + null_bytes);
    bzero(extra_null_bitmap, null_bytes);
  }
  else
    record0_field= table->field;

  if (bodies[TRG_EVENT_UPDATE][TRG_ACTION_BEFORE] ||
      bodies[TRG_EVENT_UPDATE][TRG_ACTION_AFTER] ||
      bodies[TRG_EVENT_DELETE][TRG_ACTION_BEFORE] ||
      bodies[TRG_EVENT_DELETE][TRG_ACTION_AFTER])
  {
    if (!(record1_field= (Field **)alloc_root(&table->mem_root,
                                              (table->s->fields + 1) *
                                              sizeof(Field*))))
      return 1;

    for (fld= table->field, trg_fld= record1_field; *fld; fld++, trg_fld++)
    {
      if (!(*trg_fld= (*fld)->make_new_field(&table->mem_root, table,
                                             table == (*fld)->table)))
        return 1;
      (*trg_fld)->move_field_offset((my_ptrdiff_t)(table->record[1] -
                                                   table->record[0]));
    }
    *trg_fld= 0;
  }
  return 0;
}


/**
  Check whenever .TRG file for table exist and load all triggers it contains.

  @param thd          current thread context
  @param db           table's database name
  @param table_name   table's name
  @param table        pointer to table object
  @param names_only   stop after loading trigger names

  @todo
    A lot of things to do here e.g. how about other funcs and being
    more paranoical ?

  @todo
    This could be avoided if there is no triggers for UPDATE and DELETE.

  @retval
    False   success
  @retval
    True    error
*/

bool Table_triggers_list::check_n_load(THD *thd, const char *db,
                                       const char *table_name, TABLE *table,
                                       bool names_only)
{
  char path_buff[FN_REFLEN];
  LEX_STRING path;
  File_parser *parser;
  LEX_STRING save_db;

  DBUG_ENTER("Table_triggers_list::check_n_load");

  path.length= build_table_filename(path_buff, FN_REFLEN - 1,
                                    db, table_name, TRG_EXT, 0);
  path.str= path_buff;

  // QQ: should we analyze errno somehow ?
  if (access(path_buff, F_OK))
    DBUG_RETURN(0);

  /*
    File exists so we got to load triggers.
    FIXME: A lot of things to do here e.g. how about other funcs and being
    more paranoical ?
  */

  if ((parser= sql_parse_prepare(&path, &table->mem_root, 1)))
  {
    if (is_equal(&triggers_file_type, parser->type()))
    {
      Table_triggers_list *triggers=
        new (&table->mem_root) Table_triggers_list(table);
      Handle_old_incorrect_sql_modes_hook sql_modes_hook(path.str);

      if (!triggers)
        DBUG_RETURN(1);

      /*
        We don't have the following attributes in old versions of .TRG file, so
        we should initialize the list for safety:
          - sql_modes;
          - definers;
          - character sets (client, connection, database);
      */
      triggers->definition_modes_list.empty();
      triggers->definers_list.empty();
      triggers->client_cs_names.empty();
      triggers->connection_cl_names.empty();
      triggers->db_cl_names.empty();

      if (parser->parse((uchar*)triggers, &table->mem_root,
                        triggers_file_parameters,
                        TRG_NUM_REQUIRED_PARAMETERS,
                        &sql_modes_hook))
        DBUG_RETURN(1);

      List_iterator_fast<LEX_STRING> it(triggers->definitions_list);
      LEX_STRING *trg_create_str;
      ulonglong *trg_sql_mode;

      if (triggers->definition_modes_list.is_empty() &&
          !triggers->definitions_list.is_empty())
      {
        /*
          It is old file format => we should fill list of sql_modes.

          We use one mode (current) for all triggers, because we have not
          information about mode in old format.
        */
        if (!(trg_sql_mode= alloc_type<ulonglong>(&table->mem_root)))
        {
          DBUG_RETURN(1); // EOM
        }
        *trg_sql_mode= global_system_variables.sql_mode;
        while (it++)
        {
          if (triggers->definition_modes_list.push_back(trg_sql_mode,
                                                        &table->mem_root))
          {
            DBUG_RETURN(1); // EOM
          }
        }
        it.rewind();
      }

      if (triggers->definers_list.is_empty() &&
          !triggers->definitions_list.is_empty())
      {
        /*
          It is old file format => we should fill list of definers.

          If there is no definer information, we should not switch context to
          definer when checking privileges. I.e. privileges for such triggers
          are checked for "invoker" rather than for "definer".
        */

        LEX_STRING *trg_definer;

        if (!(trg_definer= alloc_lex_string(&table->mem_root)))
          DBUG_RETURN(1); // EOM

        trg_definer->str= (char*) "";
        trg_definer->length= 0;

        while (it++)
        {
          if (triggers->definers_list.push_back(trg_definer,
                                                &table->mem_root))
          {
            DBUG_RETURN(1); // EOM
          }
        }

        it.rewind();
      }

      if (!triggers->definitions_list.is_empty() &&
          (triggers->client_cs_names.is_empty() ||
           triggers->connection_cl_names.is_empty() ||
           triggers->db_cl_names.is_empty()))
      {
        /*
          It is old file format => we should fill lists of character sets.
        */

        LEX_STRING *trg_client_cs_name;
        LEX_STRING *trg_connection_cl_name;
        LEX_STRING *trg_db_cl_name;

        if (!triggers->client_cs_names.is_empty() ||
            !triggers->connection_cl_names.is_empty() ||
            !triggers->db_cl_names.is_empty())
        {
          my_error(ER_TRG_CORRUPTED_FILE, MYF(0),
                   (const char *) db,
                   (const char *) table_name);

          DBUG_RETURN(1); // EOM
        }

        push_warning_printf(thd, Sql_condition::WARN_LEVEL_WARN,
                            ER_TRG_NO_CREATION_CTX,
                            ER_THD(thd, ER_TRG_NO_CREATION_CTX),
                            (const char*) db,
                            (const char*) table_name);

        if (!(trg_client_cs_name= alloc_lex_string(&table->mem_root)) ||
            !(trg_connection_cl_name= alloc_lex_string(&table->mem_root)) ||
            !(trg_db_cl_name= alloc_lex_string(&table->mem_root)))
        {
          DBUG_RETURN(1); // EOM
        }

        /*
          Backward compatibility: assume that the query is in the current
          character set.
        */

        lex_string_set(trg_client_cs_name,
                       thd->variables.character_set_client->csname);

        lex_string_set(trg_connection_cl_name,
                       thd->variables.collation_connection->name);

        lex_string_set(trg_db_cl_name,
                       thd->variables.collation_database->name);

        while (it++)
        {
          if (triggers->client_cs_names.push_back(trg_client_cs_name,
                                                  &table->mem_root) ||

              triggers->connection_cl_names.push_back(trg_connection_cl_name,
                                                      &table->mem_root) ||

              triggers->db_cl_names.push_back(trg_db_cl_name,
                                              &table->mem_root))
          {
            DBUG_RETURN(1); // EOM
          }
        }

        it.rewind();
      }

      DBUG_ASSERT(triggers->definition_modes_list.elements ==
                  triggers->definitions_list.elements);
      DBUG_ASSERT(triggers->definers_list.elements ==
                  triggers->definitions_list.elements);
      DBUG_ASSERT(triggers->client_cs_names.elements ==
                  triggers->definitions_list.elements);
      DBUG_ASSERT(triggers->connection_cl_names.elements ==
                  triggers->definitions_list.elements);
      DBUG_ASSERT(triggers->db_cl_names.elements ==
                  triggers->definitions_list.elements);

      table->triggers= triggers;
      status_var_increment(thd->status_var.feature_trigger);

      List_iterator_fast<ulonglong> itm(triggers->definition_modes_list);
      List_iterator_fast<LEX_STRING> it_definer(triggers->definers_list);
      List_iterator_fast<LEX_STRING> it_client_cs_name(triggers->client_cs_names);
      List_iterator_fast<LEX_STRING> it_connection_cl_name(triggers->connection_cl_names);
      List_iterator_fast<LEX_STRING> it_db_cl_name(triggers->db_cl_names);
      LEX *old_lex= thd->lex;
      LEX lex;
      sp_rcontext *save_spcont= thd->spcont;
      ulonglong save_sql_mode= thd->variables.sql_mode;
      LEX_STRING *on_table_name;

      thd->lex= &lex;

      save_db.str= thd->db;
      save_db.length= thd->db_length;
      thd->reset_db((char*) db, strlen(db));
      while ((trg_create_str= it++))
      {
        sp_head *sp;
        trg_sql_mode= itm++;
        LEX_STRING *trg_definer= it_definer++;

        thd->variables.sql_mode= (ulong)*trg_sql_mode;

        Parser_state parser_state;
        if (parser_state.init(thd, trg_create_str->str, trg_create_str->length))
          goto err_with_lex_cleanup;

        Trigger_creation_ctx *creation_ctx=
          Trigger_creation_ctx::create(thd,
                                       db,
                                       table_name,
                                       it_client_cs_name++,
                                       it_connection_cl_name++,
                                       it_db_cl_name++);

        lex_start(thd);
        thd->spcont= NULL;

        Deprecated_trigger_syntax_handler error_handler;
        thd->push_internal_handler(&error_handler);
        bool parse_error= parse_sql(thd, & parser_state, creation_ctx);
        thd->pop_internal_handler();

        /*
          Not strictly necessary to invoke this method here, since we know
          that we've parsed CREATE TRIGGER and not an
          UPDATE/DELETE/INSERT/REPLACE/LOAD/CREATE TABLE, but we try to
          maintain the invariant that this method is called for each
          distinct statement, in case its logic is extended with other
          types of analyses in future.
        */
        lex.set_trg_event_type_for_tables();

        if (parse_error)
        {
          if (!triggers->m_has_unparseable_trigger)
            triggers->set_parse_error_message(error_handler.get_error_message());
          /* Currently sphead is always set to NULL in case of a parse error */
          DBUG_ASSERT(lex.sphead == 0);
          if (error_handler.get_trigger_name())
          {
            LEX_STRING *trigger_name;
            const LEX_STRING *orig_trigger_name= error_handler.get_trigger_name();

            if (!(trigger_name= alloc_lex_string(&table->mem_root)) ||
                !(trigger_name->str= strmake_root(&table->mem_root,
                                                  orig_trigger_name->str,
                                                  orig_trigger_name->length)))
              goto err_with_lex_cleanup;

            trigger_name->length= orig_trigger_name->length;

            if (triggers->names_list.push_back(trigger_name,
                                               &table->mem_root))
              goto err_with_lex_cleanup;
          }
          else
          {
            /* 
               The Table_triggers_list is not constructed as a list of
               trigger objects as one would expect, but rather of lists of
               properties of equal length. Thus, even if we don't get the
               trigger name, we still fill all in all the lists with
               placeholders as we might otherwise create a skew in the
               lists. Obviously, this has to be refactored.
            */
            LEX_STRING *empty= alloc_lex_string(&table->mem_root);
            if (!empty)
              goto err_with_lex_cleanup;

            empty->str= const_cast<char*>("");
            empty->length= 0;
            if (triggers->names_list.push_back(empty, &table->mem_root))
              goto err_with_lex_cleanup;
          }
          lex_end(&lex);
          continue;
        }

        lex.sphead->set_info(0, 0, &lex.sp_chistics, (ulong) *trg_sql_mode);

        int event= lex.trg_chistics.event;
        int action_time= lex.trg_chistics.action_time;

        sp= triggers->bodies[event][action_time]= lex.sphead;
        lex.sphead= NULL; /* Prevent double cleanup. */

        sp->set_info(0, 0, &lex.sp_chistics, (ulong) *trg_sql_mode);
        sp->set_creation_ctx(creation_ctx);

        if (!trg_definer->length)
        {
          /*
            This trigger was created/imported from the previous version of
            MySQL, which does not support triggers definers. We should emit
            warning here.
          */

          push_warning_printf(thd, Sql_condition::WARN_LEVEL_WARN,
                              ER_TRG_NO_DEFINER,
                              ER_THD(thd, ER_TRG_NO_DEFINER),
                              (const char*) db,
                              (const char*) sp->m_name.str);

          /*
            Set definer to the '' to correct displaying in the information
            schema.
          */

          sp->set_definer((char*) "", 0);

          /*
            Triggers without definer information are executed under the
            authorization of the invoker.
          */

          sp->m_chistics->suid= SP_IS_NOT_SUID;
        }
        else
          sp->set_definer(trg_definer->str, trg_definer->length);

        if (triggers->names_list.push_back(&sp->m_name, &table->mem_root))
            goto err_with_lex_cleanup;

        if (!(on_table_name= alloc_lex_string(&table->mem_root)))
          goto err_with_lex_cleanup;

        on_table_name->str= (char*) lex.raw_trg_on_table_name_begin;
        on_table_name->length= lex.raw_trg_on_table_name_end
          - lex.raw_trg_on_table_name_begin;

        if (triggers->on_table_names_list.push_back(on_table_name, &table->mem_root))
          goto err_with_lex_cleanup;
#ifndef DBUG_OFF
        /*
          Let us check that we correctly update trigger definitions when we
          rename tables with triggers.
          
          In special cases like "RENAME TABLE `#mysql50#somename` TO `somename`"
          or "ALTER DATABASE `#mysql50#somename` UPGRADE DATA DIRECTORY NAME"
          we might be given table or database name with "#mysql50#" prefix (and
          trigger's definiton contains un-prefixed version of the same name).
          To remove this prefix we use check_n_cut_mysql50_prefix().
        */

        char fname[SAFE_NAME_LEN + 1];
        DBUG_ASSERT((!my_strcasecmp(table_alias_charset, lex.query_tables->db, db) ||
                     (check_n_cut_mysql50_prefix(db, fname, sizeof(fname)) &&
                      !my_strcasecmp(table_alias_charset, lex.query_tables->db, fname))));
        DBUG_ASSERT((!my_strcasecmp(table_alias_charset, lex.query_tables->table_name, table_name) ||
                     (check_n_cut_mysql50_prefix(table_name, fname, sizeof(fname)) &&
                      !my_strcasecmp(table_alias_charset, lex.query_tables->table_name, fname))));
#endif
        if (names_only)
        {
          lex_end(&lex);
          continue;
        }

        /*
          Gather all Item_trigger_field objects representing access to fields
          in old/new versions of row in trigger into lists containing all such
          objects for the triggers with same action and timing.
        */
        triggers->trigger_fields[lex.trg_chistics.event]
                                [lex.trg_chistics.action_time]=
          lex.trg_table_fields.first;
        /*
          Also let us bind these objects to Field objects in table being
          opened.

          We ignore errors here, because if even something is wrong we still
          will be willing to open table to perform some operations (e.g.
          SELECT)...
          Anyway some things can be checked only during trigger execution.
        */
        for (Item_trigger_field *trg_field= lex.trg_table_fields.first;
             trg_field;
             trg_field= trg_field->next_trg_field)
        {
          trg_field->setup_field(thd, table,
            &triggers->subject_table_grants[lex.trg_chistics.event]
                                           [lex.trg_chistics.action_time]);
        }

        lex_end(&lex);
      }
      thd->reset_db(save_db.str, save_db.length);
      thd->lex= old_lex;
      thd->spcont= save_spcont;
      thd->variables.sql_mode= save_sql_mode;

      if (!names_only && triggers->prepare_record_accessors(table))
        DBUG_RETURN(1);

      DBUG_RETURN(0);

err_with_lex_cleanup:
      // QQ: anything else ?
      lex_end(&lex);
      thd->lex= old_lex;
      thd->spcont= save_spcont;
      thd->variables.sql_mode= save_sql_mode;
      thd->reset_db(save_db.str, save_db.length);
      DBUG_RETURN(1);
    }

    /*
      We don't care about this error message much because .TRG files will
      be merged into .FRM anyway.
    */
    my_error(ER_WRONG_OBJECT, MYF(0),
             table_name, TRG_EXT + 1, "TRIGGER");
    DBUG_RETURN(1);
  }

  DBUG_RETURN(1);
}


/**
  Obtains and returns trigger metadata.

  @param thd           current thread context
  @param event         trigger event type
  @param time_type     trigger action time
  @param trigger_name  returns name of trigger
  @param trigger_stmt  returns statement of trigger
  @param sql_mode      returns sql_mode of trigger
  @param definer       returns definer/creator of trigger. The caller is
                       responsible to allocate enough space for storing
                       definer information.

  @retval
    False   success
  @retval
    True    error
*/

bool Table_triggers_list::get_trigger_info(THD *thd, trg_event_type event,
                                           trg_action_time_type time_type,
                                           LEX_STRING *trigger_name,
                                           LEX_STRING *trigger_stmt,
                                           ulong *sql_mode,
                                           LEX_STRING *definer,
                                           LEX_STRING *client_cs_name,
                                           LEX_STRING *connection_cl_name,
                                           LEX_STRING *db_cl_name)
{
  sp_head *body;
  DBUG_ENTER("get_trigger_info");
  if ((body= bodies[event][time_type]))
  {
    Stored_program_creation_ctx *creation_ctx=
      bodies[event][time_type]->get_creation_ctx();

    *trigger_name= body->m_name;
    *trigger_stmt= body->m_body_utf8;
    *sql_mode= body->m_sql_mode;

    if (body->m_chistics->suid == SP_IS_NOT_SUID)
    {
      definer->str[0]= 0;
      definer->length= 0;
    }
    else
    {
      definer->length= strxmov(definer->str, body->m_definer_user.str, "@",
                               body->m_definer_host.str, NullS) - definer->str;
    }

    lex_string_set(client_cs_name,
                   creation_ctx->get_client_cs()->csname);

    lex_string_set(connection_cl_name,
                   creation_ctx->get_connection_cl()->name);

    lex_string_set(db_cl_name,
                   creation_ctx->get_db_cl()->name);

    DBUG_RETURN(0);
  }
  DBUG_RETURN(1);
}


void Table_triggers_list::get_trigger_info(THD *thd,
                                           int trigger_idx,
                                           LEX_STRING *trigger_name,
                                           ulonglong *sql_mode,
                                           LEX_STRING *sql_original_stmt,
                                           LEX_STRING *client_cs_name,
                                           LEX_STRING *connection_cl_name,
                                           LEX_STRING *db_cl_name)
{
  List_iterator_fast<LEX_STRING> it_trigger_name(names_list);
  List_iterator_fast<ulonglong> it_sql_mode(definition_modes_list);
  List_iterator_fast<LEX_STRING> it_sql_orig_stmt(definitions_list);
  List_iterator_fast<LEX_STRING> it_client_cs_name(client_cs_names);
  List_iterator_fast<LEX_STRING> it_connection_cl_name(connection_cl_names);
  List_iterator_fast<LEX_STRING> it_db_cl_name(db_cl_names);

  for (int i = 0; i < trigger_idx; ++i)
  {
    it_trigger_name.next_fast();
    it_sql_mode.next_fast();
    it_sql_orig_stmt.next_fast();

    it_client_cs_name.next_fast();
    it_connection_cl_name.next_fast();
    it_db_cl_name.next_fast();
  }

  *trigger_name= *(it_trigger_name++);
  *sql_mode= *(it_sql_mode++);
  *sql_original_stmt= *(it_sql_orig_stmt++);

  *client_cs_name= *(it_client_cs_name++);
  *connection_cl_name= *(it_connection_cl_name++);
  *db_cl_name= *(it_db_cl_name++);
}


int Table_triggers_list::find_trigger_by_name(const LEX_STRING *trg_name)
{
  List_iterator_fast<LEX_STRING> it(names_list);

  for (int i = 0; ; ++i)
  {
    LEX_STRING *cur_name= it++;

    if (!cur_name)
      return -1;

    if (strcmp(cur_name->str, trg_name->str) == 0)
      return i;
  }
}

/**
  Find trigger's table from trigger identifier and add it to
  the statement table list.

  @param[in] thd       Thread context.
  @param[in] trg_name  Trigger name.
  @param[in] if_exists TRUE if SQL statement contains "IF EXISTS" clause.
                       That means a warning instead of error should be
                       thrown if trigger with given name does not exist.
  @param[out] table    Pointer to TABLE_LIST object for the
                       table trigger.

  @return Operation status
    @retval FALSE On success.
    @retval TRUE  Otherwise.
*/

bool add_table_for_trigger(THD *thd,
                           const sp_name *trg_name,
                           bool if_exists,
                           TABLE_LIST **table)
{
  LEX *lex= thd->lex;
  char trn_path_buff[FN_REFLEN];
  LEX_STRING trn_path= { trn_path_buff, 0 };
  LEX_STRING tbl_name= null_lex_str;

  DBUG_ENTER("add_table_for_trigger");

  build_trn_path(thd, trg_name, &trn_path);

  if (check_trn_exists(&trn_path))
  {
    if (if_exists)
    {
      push_warning_printf(thd,
                          Sql_condition::WARN_LEVEL_NOTE,
                          ER_TRG_DOES_NOT_EXIST,
                          ER_THD(thd, ER_TRG_DOES_NOT_EXIST));

      *table= NULL;

      DBUG_RETURN(FALSE);
    }

    my_error(ER_TRG_DOES_NOT_EXIST, MYF(0));
    DBUG_RETURN(TRUE);
  }

  if (load_table_name_for_trigger(thd, trg_name, &trn_path, &tbl_name))
    DBUG_RETURN(TRUE);

  *table= sp_add_to_query_tables(thd, lex, trg_name->m_db.str,
                                 tbl_name.str, TL_IGNORE,
                                 MDL_SHARED_NO_WRITE);

  DBUG_RETURN(*table ? FALSE : TRUE);
}


/**
  Drop all triggers for table.

  @param thd      current thread context
  @param db       schema for table
  @param name     name for table

  @retval
    False   success
  @retval
    True    error
*/

bool Table_triggers_list::drop_all_triggers(THD *thd, char *db, char *name)
{
  TABLE table;
  char path[FN_REFLEN];
  bool result= 0;
  DBUG_ENTER("drop_all_triggers");

  bzero(&table, sizeof(table));
  init_sql_alloc(&table.mem_root, 8192, 0, MYF(0));

  if (Table_triggers_list::check_n_load(thd, db, name, &table, 1))
  {
    result= 1;
    goto end;
  }
  if (table.triggers)
  {
    LEX_STRING *trigger;
    List_iterator_fast<LEX_STRING> it_name(table.triggers->names_list);

    while ((trigger= it_name++))
    {
      /*
        Trigger, which body we failed to parse during call
        Table_triggers_list::check_n_load(), might be missing name.
        Such triggers have zero-length name and are skipped here.
      */
      if (trigger->length == 0)
        continue;
      if (rm_trigname_file(path, db, trigger->str))
      {
        /*
          Instead of immediately bailing out with error if we were unable
          to remove .TRN file we will try to drop other files.
        */
        result= 1;
        continue;
      }
    }

    if (rm_trigger_file(path, db, name))
    {
      result= 1;
      goto end;
    }
  }
end:
  if (table.triggers)
    delete table.triggers;
  free_root(&table.mem_root, MYF(0));
  DBUG_RETURN(result);
}


/**
  Update .TRG file after renaming triggers' subject table
  (change name of table in triggers' definitions).

  @param thd                 Thread context
  @param old_db_name         Old database of subject table
  @param new_db_name         New database of subject table
  @param old_table_name      Old subject table's name
  @param new_table_name      New subject table's name

  @retval
    FALSE  Success
  @retval
    TRUE   Failure
*/

bool
Table_triggers_list::change_table_name_in_triggers(THD *thd,
                                                   const char *old_db_name,
                                                   const char *new_db_name,
                                                   LEX_STRING *old_table_name,
                                                   LEX_STRING *new_table_name)
{
  char path_buff[FN_REFLEN];
  LEX_STRING *def, *on_table_name, new_def;
  ulonglong save_sql_mode= thd->variables.sql_mode;
  List_iterator_fast<LEX_STRING> it_def(definitions_list);
  List_iterator_fast<LEX_STRING> it_on_table_name(on_table_names_list);
  List_iterator_fast<ulonglong> it_mode(definition_modes_list);
  size_t on_q_table_name_len, before_on_len;
  String buff;

  DBUG_ASSERT(definitions_list.elements == on_table_names_list.elements &&
              definitions_list.elements == definition_modes_list.elements);

  while ((def= it_def++))
  {
    on_table_name= it_on_table_name++;
    thd->variables.sql_mode= (ulong) *(it_mode++);

    /* Construct CREATE TRIGGER statement with new table name. */
    buff.length(0);

    /* WARNING: 'on_table_name' is supposed to point inside 'def' */
    DBUG_ASSERT(on_table_name->str > def->str);
    DBUG_ASSERT(on_table_name->str < (def->str + def->length));
    before_on_len= on_table_name->str - def->str;

    buff.append(def->str, before_on_len);
    buff.append(STRING_WITH_LEN("ON "));
    append_identifier(thd, &buff, new_table_name->str, new_table_name->length);
    buff.append(STRING_WITH_LEN(" "));
    on_q_table_name_len= buff.length() - before_on_len;
    buff.append(on_table_name->str + on_table_name->length,
                def->length - (before_on_len + on_table_name->length));
    /*
      It is OK to allocate some memory on table's MEM_ROOT since this
      table instance will be thrown out at the end of rename anyway.
    */
    new_def.str= (char*) memdup_root(&trigger_table->mem_root, buff.ptr(),
                                     buff.length());
    new_def.length= buff.length();
    on_table_name->str= new_def.str + before_on_len;
    on_table_name->length= on_q_table_name_len;
    *def= new_def;
  }

  thd->variables.sql_mode= save_sql_mode;

  if (thd->is_fatal_error)
    return TRUE; /* OOM */

  if (save_trigger_file(this, new_db_name, new_table_name->str))
    return TRUE;
  if (rm_trigger_file(path_buff, old_db_name, old_table_name->str))
  {
    (void) rm_trigger_file(path_buff, new_db_name, new_table_name->str);
    return TRUE;
  }
  return FALSE;
}


/**
  Iterate though Table_triggers_list::names_list list and update
  .TRN files after renaming triggers' subject table.

  @param old_db_name         Old database of subject table
  @param new_db_name         New database of subject table
  @param new_table_name      New subject table's name
  @param stopper             Pointer to Table_triggers_list::names_list at
                             which we should stop updating.

  @retval
    0      Success
  @retval
    non-0  Failure, pointer to Table_triggers_list::names_list element
    for which update failed.
*/

LEX_STRING*
Table_triggers_list::change_table_name_in_trignames(const char *old_db_name,
                                                    const char *new_db_name,
                                                    LEX_STRING *new_table_name,
                                                    LEX_STRING *stopper)
{
  char trigname_buff[FN_REFLEN];
  struct st_trigname trigname;
  LEX_STRING trigname_file;
  LEX_STRING *trigger;
  List_iterator_fast<LEX_STRING> it_name(names_list);

  while ((trigger= it_name++) != stopper)
  {
    trigname_file.length= build_table_filename(trigname_buff, FN_REFLEN-1,
                                               new_db_name, trigger->str,
                                               TRN_EXT, 0);
    trigname_file.str= trigname_buff;

    trigname.trigger_table= *new_table_name;

    if (sql_create_definition_file(NULL, &trigname_file, &trigname_file_type,
                                   (uchar*)&trigname, trigname_file_parameters))
      return trigger;
      
    /* Remove stale .TRN file in case of database upgrade */
    if (old_db_name)
    {
      if (rm_trigname_file(trigname_buff, old_db_name, trigger->str))
      {
        (void) rm_trigname_file(trigname_buff, new_db_name, trigger->str);
        return trigger;
      }
    }
  }

  return 0;
}


/**
  Update .TRG and .TRN files after renaming triggers' subject table.

  @param[in,out] thd Thread context
  @param[in] db Old database of subject table
  @param[in] old_alias Old alias of subject table
  @param[in] old_table Old name of subject table
  @param[in] new_db New database for subject table
  @param[in] new_table New name of subject table

  @note
    This method tries to leave trigger related files in consistent state,
    i.e. it either will complete successfully, or will fail leaving files
    in their initial state.
    Also this method assumes that subject table is not renamed to itself.
    This method needs to be called under an exclusive table metadata lock.

  @retval FALSE Success
  @retval TRUE  Error
*/

bool Table_triggers_list::change_table_name(THD *thd, const char *db,
                                            const char *old_alias,
                                            const char *old_table,
                                            const char *new_db,
                                            const char *new_table)
{
  TABLE table;
  bool result= 0;
  bool upgrading50to51= FALSE; 
  LEX_STRING *err_trigname;
  DBUG_ENTER("change_table_name");

  bzero(&table, sizeof(table));
  init_sql_alloc(&table.mem_root, 8192, 0, MYF(0));

  /*
    This method interfaces the mysql server code protected by
    an exclusive metadata lock.
  */
  DBUG_ASSERT(thd->mdl_context.is_lock_owner(MDL_key::TABLE, db, old_table,
                                             MDL_EXCLUSIVE));

  DBUG_ASSERT(my_strcasecmp(table_alias_charset, db, new_db) ||
              my_strcasecmp(table_alias_charset, old_alias, new_table));

  if (Table_triggers_list::check_n_load(thd, db, old_table, &table, TRUE))
  {
    result= 1;
    goto end;
  }
  if (table.triggers)
  {
    if (table.triggers->check_for_broken_triggers())
    {
      result= 1;
      goto end;
    }
    LEX_STRING old_table_name= { (char *) old_alias, strlen(old_alias) };
    LEX_STRING new_table_name= { (char *) new_table, strlen(new_table) };
    /*
      Since triggers should be in the same schema as their subject tables
      moving table with them between two schemas raises too many questions.
      (E.g. what should happen if in new schema we already have trigger
       with same name ?).
       
      In case of "ALTER DATABASE `#mysql50#db1` UPGRADE DATA DIRECTORY NAME"
      we will be given table name with "#mysql50#" prefix
      To remove this prefix we use check_n_cut_mysql50_prefix().
    */
    if (my_strcasecmp(table_alias_charset, db, new_db))
    {
      char dbname[SAFE_NAME_LEN + 1];
      if (check_n_cut_mysql50_prefix(db, dbname, sizeof(dbname)) && 
          !my_strcasecmp(table_alias_charset, dbname, new_db))
      {
        upgrading50to51= TRUE;
      }
      else
      {
        my_error(ER_TRG_IN_WRONG_SCHEMA, MYF(0));
        result= 1;
        goto end;
      }
    }
    if (table.triggers->change_table_name_in_triggers(thd, db, new_db,
                                                      &old_table_name,
                                                      &new_table_name))
    {
      result= 1;
      goto end;
    }
    if ((err_trigname= table.triggers->change_table_name_in_trignames(
                                         upgrading50to51 ? db : NULL,
                                         new_db, &new_table_name, 0)))
    {
      /*
        If we were unable to update one of .TRN files properly we will
        revert all changes that we have done and report about error.
        We assume that we will be able to undo our changes without errors
        (we can't do much if there will be an error anyway).
      */
      (void) table.triggers->change_table_name_in_trignames(
                               upgrading50to51 ? new_db : NULL, db,
                               &old_table_name, err_trigname);
      (void) table.triggers->change_table_name_in_triggers(
                               thd, db, new_db,
                               &new_table_name, &old_table_name);
      result= 1;
      goto end;
    }
  }
  
end:
  delete table.triggers;
  free_root(&table.mem_root, MYF(0));
  DBUG_RETURN(result);
}


/**
  Execute trigger for given (event, time) pair.

  The operation executes trigger for the specified event (insert, update,
  delete) and time (after, before) if it is set.

  @param thd
  @param event
  @param time_type
  @param old_row_is_record1

  @return Error status.
    @retval FALSE on success.
    @retval TRUE  on error.
*/

bool Table_triggers_list::process_triggers(THD *thd,
                                           trg_event_type event,
                                           trg_action_time_type time_type,
                                           bool old_row_is_record1)
{
  bool err_status;
  Sub_statement_state statement_state;
  sp_head *sp_trigger= bodies[event][time_type];
  SELECT_LEX *save_current_select;

  if (check_for_broken_triggers())
    return true;

  if (sp_trigger == NULL)
    return FALSE;

  status_var_increment(thd->status_var.executed_triggers);

  if (old_row_is_record1)
  {
    old_field= record1_field;
    new_field= record0_field;
  }
  else
  {
    DBUG_ASSERT(event == TRG_EVENT_DELETE);
    new_field= record1_field;
    old_field= record0_field;
  }
  /*
    This trigger must have been processed by the pre-locking
    algorithm.
  */
  DBUG_ASSERT(trigger_table->pos_in_table_list->trg_event_map &
              static_cast<uint>(1 << static_cast<int>(event)));

  thd->reset_sub_statement_state(&statement_state, SUB_STMT_TRIGGER);

  /*
    Reset current_select before call execute_trigger() and
    restore it after return from one. This way error is set
    in case of failure during trigger execution.
  */
  save_current_select= thd->lex->current_select;
  thd->lex->current_select= NULL;
  err_status=
    sp_trigger->execute_trigger(thd,
                                &trigger_table->s->db,
                                &trigger_table->s->table_name,
                                &subject_table_grants[event][time_type]);
  thd->lex->current_select= save_current_select;

  thd->restore_sub_statement_state(&statement_state);

  return err_status;
}


/**
  Add triggers for table to the set of routines used by statement.
  Add tables used by them to statement table list. Do the same for
  routines used by triggers.

  @param thd             Thread context.
  @param prelocking_ctx  Prelocking context of the statement.
  @param table_list      Table list element for table with trigger.

  @retval FALSE  Success.
  @retval TRUE   Failure.
*/

bool
Table_triggers_list::
add_tables_and_routines_for_triggers(THD *thd,
                                     Query_tables_list *prelocking_ctx,
                                     TABLE_LIST *table_list)
{
  DBUG_ASSERT(static_cast<int>(table_list->lock_type) >=
              static_cast<int>(TL_WRITE_ALLOW_WRITE));

  for (int i= 0; i < (int)TRG_EVENT_MAX; i++)
  {
    if (table_list->trg_event_map &
        static_cast<uint8>(1 << static_cast<int>(i)))
    {
      for (int j= 0; j < (int)TRG_ACTION_MAX; j++)
      {
        /* We can have only one trigger per action type currently */
        sp_head *trigger= table_list->table->triggers->bodies[i][j];

        if (trigger)
        {
          MDL_key key(MDL_key::TRIGGER, trigger->m_db.str, trigger->m_name.str);

          if (sp_add_used_routine(prelocking_ctx, thd->stmt_arena,
                                  &key, table_list->belong_to_view))
          {
            trigger->add_used_tables_to_table_list(thd,
                       &prelocking_ctx->query_tables_last,
                       table_list->belong_to_view);
            sp_update_stmt_used_routines(thd, prelocking_ctx,
                                         &trigger->m_sroutines,
                                         table_list->belong_to_view);
            trigger->propagate_attributes(prelocking_ctx);
          }
        }
      }
    }
  }
  return FALSE;
}


/**
  Check if any of the marked fields are used in the trigger.

  @param used_fields  Bitmap over fields to check
  @param event_type   Type of event triggers for which we are going to inspect
  @param action_time  Type of trigger action time we are going to inspect
*/

bool Table_triggers_list::is_fields_updated_in_trigger(MY_BITMAP *used_fields,
                                                       trg_event_type event_type,
                                                       trg_action_time_type action_time)
{
  Item_trigger_field *trg_field;
  sp_head *sp= bodies[event_type][action_time];
  DBUG_ASSERT(used_fields->n_bits == trigger_table->s->fields);

  for (trg_field= sp->m_trg_table_fields.first; trg_field;
       trg_field= trg_field->next_trg_field)
  {
    /* We cannot check fields which does not present in table. */
    if (trg_field->field_idx != (uint)-1)
    {
      if (bitmap_is_set(used_fields, trg_field->field_idx) &&
          trg_field->get_settable_routine_parameter())
        return true;
    }
  }
  return false;
}


/**
  Mark fields of subject table which we read/set in its triggers
  as such.

  This method marks fields of subject table which are read/set in its
  triggers as such (by properly updating TABLE::read_set/write_set)
  and thus informs handler that values for these fields should be
  retrieved/stored during execution of statement.

  @param thd    Current thread context
  @param event  Type of event triggers for which we are going to inspect
*/

void Table_triggers_list::mark_fields_used(trg_event_type event)
{
  int action_time;
  Item_trigger_field *trg_field;

  for (action_time= 0; action_time < (int)TRG_ACTION_MAX; action_time++)
  {
    for (trg_field= trigger_fields[event][action_time]; trg_field;
         trg_field= trg_field->next_trg_field)
    {
      /* We cannot mark fields which does not present in table. */
      if (trg_field->field_idx != (uint)-1)
      {
        bitmap_set_bit(trigger_table->read_set, trg_field->field_idx);
        if (trg_field->get_settable_routine_parameter())
          bitmap_set_bit(trigger_table->write_set, trg_field->field_idx);
        if (trigger_table->field[trg_field->field_idx]->vcol_info)
          trigger_table->mark_virtual_col(trigger_table->
                                          field[trg_field->field_idx]);
      }
    }
  }
  trigger_table->file->column_bitmaps_signal();
}


/**
   Signals to the Table_triggers_list that a parse error has occurred when
   reading a trigger from file. This makes the Table_triggers_list enter an
   error state flagged by m_has_unparseable_trigger == true. The error message
   will be used whenever a statement invoking or manipulating triggers is
   issued against the Table_triggers_list's table.

   @param error_message The error message thrown by the parser.
 */
void Table_triggers_list::set_parse_error_message(char *error_message)
{
  m_has_unparseable_trigger= true;
  strnmov(m_parse_error_message, error_message,
          sizeof(m_parse_error_message)-1);
}


/**
  Trigger BUG#14090 compatibility hook.

  @param[in,out] unknown_key       reference on the line with unknown
    parameter and the parsing point
  @param[in]     base              base address for parameter writing
    (structure like TABLE)
  @param[in]     mem_root          MEM_ROOT for parameters allocation
  @param[in]     end               the end of the configuration

  @note
    NOTE: this hook process back compatibility for incorrectly written
    sql_modes parameter (see BUG#14090).

  @retval
    FALSE OK
  @retval
    TRUE  Error
*/

#define INVALID_SQL_MODES_LENGTH 13

bool
Handle_old_incorrect_sql_modes_hook::
process_unknown_string(const char *&unknown_key, uchar* base,
                       MEM_ROOT *mem_root, const char *end)
{
  DBUG_ENTER("Handle_old_incorrect_sql_modes_hook::process_unknown_string");
  DBUG_PRINT("info", ("unknown key: %60s", unknown_key));

  if (unknown_key + INVALID_SQL_MODES_LENGTH + 1 < end &&
      unknown_key[INVALID_SQL_MODES_LENGTH] == '=' &&
      !memcmp(unknown_key, STRING_WITH_LEN("sql_modes")))
  {
    THD *thd= current_thd;
    const char *ptr= unknown_key + INVALID_SQL_MODES_LENGTH + 1;

    DBUG_PRINT("info", ("sql_modes affected by BUG#14090 detected"));
    push_warning_printf(thd,
                        Sql_condition::WARN_LEVEL_NOTE,
                        ER_OLD_FILE_FORMAT,
                        ER_THD(thd, ER_OLD_FILE_FORMAT),
                        (char *)path, "TRIGGER");
    if (get_file_options_ulllist(ptr, end, unknown_key, base,
                                 &sql_modes_parameters, mem_root))
    {
      DBUG_RETURN(TRUE);
    }
    /*
      Set parsing pointer to the last symbol of string (\n)
      1) to avoid problem with \0 in the junk after sql_modes
      2) to speed up skipping this line by parser.
    */
    unknown_key= ptr-1;
  }
  DBUG_RETURN(FALSE);
}

#define INVALID_TRIGGER_TABLE_LENGTH 15

/**
  Trigger BUG#15921 compatibility hook. For details see
  Handle_old_incorrect_sql_modes_hook::process_unknown_string().
*/
bool
Handle_old_incorrect_trigger_table_hook::
process_unknown_string(const char *&unknown_key, uchar* base,
                       MEM_ROOT *mem_root, const char *end)
{
  DBUG_ENTER("Handle_old_incorrect_trigger_table_hook::process_unknown_string");
  DBUG_PRINT("info", ("unknown key: %60s", unknown_key));

  if (unknown_key + INVALID_TRIGGER_TABLE_LENGTH + 1 < end &&
      unknown_key[INVALID_TRIGGER_TABLE_LENGTH] == '=' &&
      !memcmp(unknown_key, STRING_WITH_LEN("trigger_table")))
  {
    THD *thd= current_thd;
    const char *ptr= unknown_key + INVALID_TRIGGER_TABLE_LENGTH + 1;

    DBUG_PRINT("info", ("trigger_table affected by BUG#15921 detected"));
    push_warning_printf(thd,
                        Sql_condition::WARN_LEVEL_NOTE,
                        ER_OLD_FILE_FORMAT,
                        ER_THD(thd, ER_OLD_FILE_FORMAT),
                        (char *)path, "TRIGGER");

    if (!(ptr= parse_escaped_string(ptr, end, mem_root, trigger_table_value)))
    {
      my_error(ER_FPARSER_ERROR_IN_PARAMETER, MYF(0), "trigger_table",
               unknown_key);
      DBUG_RETURN(TRUE);
    }

    /* Set parsing pointer to the last symbol of string (\n). */
    unknown_key= ptr-1;
  }
  DBUG_RETURN(FALSE);
}


/**
  Contruct path to TRN-file.

  @param thd[in]        Thread context.
  @param trg_name[in]   Trigger name.
  @param trn_path[out]  Variable to store constructed path
*/

void build_trn_path(THD *thd, const sp_name *trg_name, LEX_STRING *trn_path)
{
  /* Construct path to the TRN-file. */

  trn_path->length= build_table_filename(trn_path->str,
                                         FN_REFLEN - 1,
                                         trg_name->m_db.str,
                                         trg_name->m_name.str,
                                         TRN_EXT,
                                         0);
}


/**
  Check if TRN-file exists.

  @return
    @retval TRUE  if TRN-file does not exist.
    @retval FALSE if TRN-file exists.
*/

bool check_trn_exists(const LEX_STRING *trn_path)
{
  return access(trn_path->str, F_OK) != 0;
}


/**
  Retrieve table name for given trigger.

  @param thd[in]        Thread context.
  @param trg_name[in]   Trigger name.
  @param trn_path[in]   Path to the corresponding TRN-file.
  @param tbl_name[out]  Variable to store retrieved table name.

  @return Error status.
    @retval FALSE on success.
    @retval TRUE  if table name could not be retrieved.
*/

bool load_table_name_for_trigger(THD *thd,
                                 const sp_name *trg_name,
                                 const LEX_STRING *trn_path,
                                 LEX_STRING *tbl_name)
{
  File_parser *parser;
  struct st_trigname trn_data;

  Handle_old_incorrect_trigger_table_hook trigger_table_hook(
                                          trn_path->str,
                                          &trn_data.trigger_table);

  DBUG_ENTER("load_table_name_for_trigger");

  /* Parse the TRN-file. */

  if (!(parser= sql_parse_prepare(trn_path, thd->mem_root, TRUE)))
    DBUG_RETURN(TRUE);

  if (!is_equal(&trigname_file_type, parser->type()))
  {
    my_error(ER_WRONG_OBJECT, MYF(0),
             trg_name->m_name.str,
             TRN_EXT + 1,
             "TRIGGERNAME");

    DBUG_RETURN(TRUE);
  }

  if (parser->parse((uchar*) &trn_data, thd->mem_root,
                    trigname_file_parameters, 1,
                    &trigger_table_hook))
    DBUG_RETURN(TRUE);

  /* Copy trigger table name. */

  *tbl_name= trn_data.trigger_table;

  /* That's all. */

  DBUG_RETURN(FALSE);
}
<<<<<<< HEAD
=======
#ifdef WITH_WSREP
int wsrep_create_trigger_query(THD *thd, uchar** buf, size_t* buf_len)
{
  LEX *lex= thd->lex;
  String stmt_query;

  LEX_STRING definer_user;
  LEX_STRING definer_host;

  if (!lex->definer)
  {
    if (!thd->slave_thread)
    {
      if (!(lex->definer= create_default_definer(thd, false)))
        return 1;
    }
  }

  if (lex->definer)
  {
    /* SUID trigger. */
    LEX_USER *d= get_current_user(thd, lex->definer);

    if (!d)
      return 1;

    definer_user= d->user;
    definer_host= d->host;
  }
  else
  {
    /* non-SUID trigger. */

    definer_user.str= 0;
    definer_user.length= 0;

    definer_host.str= 0;
    definer_host.length= 0;
  }

  stmt_query.append(STRING_WITH_LEN("CREATE "));

  append_definer(thd, &stmt_query, &definer_user, &definer_host);

  LEX_STRING stmt_definition;
  stmt_definition.str= (char*) thd->lex->stmt_definition_begin;
  stmt_definition.length= thd->lex->stmt_definition_end
    - thd->lex->stmt_definition_begin;
  trim_whitespace(thd->charset(), & stmt_definition);

  stmt_query.append(stmt_definition.str, stmt_definition.length);

  return wsrep_to_buf_helper(thd, stmt_query.c_ptr(), stmt_query.length(), 
                             buf, buf_len);
}
#endif /* WITH_WSREP */
>>>>>>> 24823068
<|MERGE_RESOLUTION|>--- conflicted
+++ resolved
@@ -435,19 +435,9 @@
     binlogged, so they share the same danger, so trust_function_creators
     applies to them too.
   */
-<<<<<<< HEAD
   if (!trust_function_creators                               &&
       (WSREP_EMULATE_BINLOG(thd) || mysql_bin_log.is_open()) &&
-=======
-#ifdef WITH_WSREP
-  if (!trust_function_creators                                && 
-      (WSREP_EMULATE_BINLOG(thd) || mysql_bin_log.is_open())  &&
       !(thd->security_ctx->master_access & SUPER_ACL))
-#else
-  if (!trust_function_creators && mysql_bin_log.is_open() &&
->>>>>>> 24823068
-      !(thd->security_ctx->master_access & SUPER_ACL))
-#endif /* WITH_WSREP */
   {
     my_error(ER_BINLOG_CREATE_ROUTINE_NEED_SUPER, MYF(0));
     DBUG_RETURN(TRUE);
@@ -513,10 +503,11 @@
     if (err_status)
       goto end;
   }
-  WSREP_TO_ISOLATION_BEGIN(WSREP_MYSQL_DB, NULL, NULL);
-
+
+#ifdef WITH_WSREP
   if (thd->wsrep_exec_mode == LOCAL_STATE)
     WSREP_TO_ISOLATION_BEGIN(WSREP_MYSQL_DB, NULL, NULL);
+#endif
 
   /* We should have only one table in table list. */
   DBUG_ASSERT(tables->next_global == 0);
@@ -623,7 +614,6 @@
   DBUG_RETURN(result);
 #ifdef WITH_WSREP
  error:
-<<<<<<< HEAD
   DBUG_RETURN(true);
 #endif /* WITH_WSREP */
 }
@@ -684,10 +674,6 @@
                           thd->lex->stmt_definition_begin;
   trim_whitespace(thd->charset(), &stmt_definition);
   stmt_query->append(stmt_definition.str, stmt_definition.length);
-=======
-  DBUG_RETURN(TRUE);
-#endif /* WITH_WSREP */
->>>>>>> 24823068
 }
 
 
@@ -2546,62 +2532,3 @@
 
   DBUG_RETURN(FALSE);
 }
-<<<<<<< HEAD
-=======
-#ifdef WITH_WSREP
-int wsrep_create_trigger_query(THD *thd, uchar** buf, size_t* buf_len)
-{
-  LEX *lex= thd->lex;
-  String stmt_query;
-
-  LEX_STRING definer_user;
-  LEX_STRING definer_host;
-
-  if (!lex->definer)
-  {
-    if (!thd->slave_thread)
-    {
-      if (!(lex->definer= create_default_definer(thd, false)))
-        return 1;
-    }
-  }
-
-  if (lex->definer)
-  {
-    /* SUID trigger. */
-    LEX_USER *d= get_current_user(thd, lex->definer);
-
-    if (!d)
-      return 1;
-
-    definer_user= d->user;
-    definer_host= d->host;
-  }
-  else
-  {
-    /* non-SUID trigger. */
-
-    definer_user.str= 0;
-    definer_user.length= 0;
-
-    definer_host.str= 0;
-    definer_host.length= 0;
-  }
-
-  stmt_query.append(STRING_WITH_LEN("CREATE "));
-
-  append_definer(thd, &stmt_query, &definer_user, &definer_host);
-
-  LEX_STRING stmt_definition;
-  stmt_definition.str= (char*) thd->lex->stmt_definition_begin;
-  stmt_definition.length= thd->lex->stmt_definition_end
-    - thd->lex->stmt_definition_begin;
-  trim_whitespace(thd->charset(), & stmt_definition);
-
-  stmt_query.append(stmt_definition.str, stmt_definition.length);
-
-  return wsrep_to_buf_helper(thd, stmt_query.c_ptr(), stmt_query.length(), 
-                             buf, buf_len);
-}
-#endif /* WITH_WSREP */
->>>>>>> 24823068
