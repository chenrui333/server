--- conflicted
+++ resolved
@@ -2201,21 +2201,6 @@
   */ 
   if (!outer_join || !outer_join->tables || !outer_join->tables_list)
     return TRUE;
-<<<<<<< HEAD
-=======
-  /*
-    If we use end_[send | write]_group to handle complete rows of the outer
-    query, make the cache of the left IN operand use Item_field::result_field
-    instead of Item_field::field.  We need this because normally
-    Cached_item_field uses Item::field to fetch field data, while
-    copy_ref_key() that copies the left IN operand into a lookup key uses
-    Item::result_field. In the case end_[send | write]_group result_field is
-    one row behind field.
-  */
-  end_select= outer_join->join_tab[outer_join->top_jtrange_tables-1].next_select;
-  if (end_select == end_send_group || end_select == end_write_group)
-    use_result_field= TRUE;
->>>>>>> 13cdb9d7
 
   if (!(left_expr_cache= new List<Cached_item>))
     return TRUE;
