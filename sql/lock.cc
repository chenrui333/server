--- conflicted
+++ resolved
@@ -316,16 +316,11 @@
   thd_proc_info(thd, "Table lock");
 
   /* Copy the lock data array. thr_multi_lock() reorders its contents. */
-<<<<<<< HEAD
-  memcpy(sql_lock->locks + sql_lock->lock_count, sql_lock->locks,
-         sql_lock->lock_count * sizeof(*sql_lock->locks));
+  memmove(sql_lock->locks + sql_lock->lock_count, sql_lock->locks,
+          sql_lock->lock_count * sizeof(*sql_lock->locks));
 #ifdef WITH_WSREP
     thd->lock_info.in_lock_tables= thd->in_lock_tables;
 #endif    /* Lock on the copied half of the lock data array. */
-=======
-  memmove(sql_lock->locks + sql_lock->lock_count, sql_lock->locks,
-          sql_lock->lock_count * sizeof(*sql_lock->locks));
->>>>>>> c8b87ca1
   /* Lock on the copied half of the lock data array. */
   rc= thr_lock_errno_to_mysql[(int) thr_multi_lock(sql_lock->locks +
                                                    sql_lock->lock_count,
