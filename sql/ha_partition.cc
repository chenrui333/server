/*
  Copyright (c) 2005, 2019, Oracle and/or its affiliates.
  Copyright (c) 2009, 2021, MariaDB

  This program is free software; you can redistribute it and/or modify
  it under the terms of the GNU General Public License as published by
  the Free Software Foundation; version 2 of the License.

  This program is distributed in the hope that it will be useful,
  but WITHOUT ANY WARRANTY; without even the implied warranty of
  MERCHANTABILITY or FITNESS FOR A PARTICULAR PURPOSE.  See the
  GNU General Public License for more details.

  You should have received a copy of the GNU General Public License
  along with this program; if not, write to the Free Software
  Foundation, Inc., 51 Franklin St, Fifth Floor, Boston, MA 02110-1335  USA
*/

/*
  This handler was developed by Mikael Ronstrom for version 5.1 of MySQL.
  It is an abstraction layer on top of other handlers such as MyISAM,
  InnoDB, Federated, Berkeley DB and so forth. Partitioned tables can also
  be handled by a storage engine. The current example of this is NDB
  Cluster that has internally handled partitioning. This have benefits in
  that many loops needed in the partition handler can be avoided.

  Partitioning has an inherent feature which in some cases is positive and
  in some cases is negative. It splits the data into chunks. This makes
  the data more manageable, queries can easily be parallelised towards the
  parts and indexes are split such that there are less levels in the
  index trees. The inherent disadvantage is that to use a split index
  one has to scan all index parts which is ok for large queries but for
  small queries it can be a disadvantage.

  Partitioning lays the foundation for more manageable databases that are
  extremely large. It does also lay the foundation for more parallelism
  in the execution of queries. This functionality will grow with later
  versions of MySQL/MariaDB.

  The partition is setup to use table locks. It implements an partition "SHARE"
  that is inserted into a hash by table name. You can use this to store
  information of state that any partition handler object will be able to see
  if it is using the same table.

  Please read the object definition in ha_partition.h before reading the rest
  if this file.
*/

#include "mariadb.h"
#include "sql_priv.h"
#include "sql_parse.h"                          // append_file_to_dir
#include "create_options.h"

#ifdef WITH_PARTITION_STORAGE_ENGINE
#include "ha_partition.h"
#include "sql_table.h"                        // tablename_to_filename
#include "key.h"
#include "sql_plugin.h"
#include "sql_show.h"                        // append_identifier
#include "sql_admin.h"                       // SQL_ADMIN_MSG_TEXT_SIZE
#include "sql_select.h"
#include "ddl_log.h"

#include "debug_sync.h"

/* First 4 bytes in the .par file is the number of 32-bit words in the file */
#define PAR_WORD_SIZE 4
/* offset to the .par file checksum */
#define PAR_CHECKSUM_OFFSET 4
/* offset to the total number of partitions */
#define PAR_NUM_PARTS_OFFSET 8
/* offset to the engines array */
#define PAR_ENGINES_OFFSET 12
#define PARTITION_ENABLED_TABLE_FLAGS (HA_FILE_BASED | \
                                       HA_REC_NOT_IN_SEQ | \
                                       HA_CAN_REPAIR | \
                                       HA_REUSES_FILE_NAMES)
#define PARTITION_DISABLED_TABLE_FLAGS (HA_CAN_GEOMETRY | \
                                        HA_DUPLICATE_POS | \
                                        HA_CAN_INSERT_DELAYED | \
                                        HA_READ_BEFORE_WRITE_REMOVAL |\
                                        HA_CAN_TABLES_WITHOUT_ROLLBACK)

static const char *ha_par_ext= PAR_EXT;

/****************************************************************************
                MODULE create/delete handler object
****************************************************************************/

static handler *partition_create_handler(handlerton *hton,
                                         TABLE_SHARE *share,
                                         MEM_ROOT *mem_root);
static uint partition_flags();
static alter_table_operations alter_table_flags(alter_table_operations flags);


int ha_partition::notify_tabledef_changed(LEX_CSTRING *db,
                                          LEX_CSTRING *org_table_name,
                                          LEX_CUSTRING *frm,
                                          LEX_CUSTRING *version)
{
  char from_buff[FN_REFLEN + 1], from_lc_buff[FN_REFLEN + 1];
  const char *from_path, *name_buffer_ptr, *from;
  int res= 0;
  handler **file= m_file;
  DBUG_ENTER("ha_partition::notify_tabledef_changed");

  from= table->s->normalized_path.str;

  /* setup m_name_buffer_ptr */
  if (read_par_file(table->s->normalized_path.str))
    DBUG_RETURN(1);

  from_path= get_canonical_filename(*file, from, from_lc_buff);
  name_buffer_ptr= m_name_buffer_ptr;
  do
  {
    LEX_CSTRING table_name;
    const char *table_name_ptr;
    if (create_partition_name(from_buff, sizeof(from_buff),
                              from_path, name_buffer_ptr,
                              NORMAL_PART_NAME, FALSE))
      res=1;
    table_name_ptr= from_buff + dirname_length(from_buff);

    lex_string_set3(&table_name, table_name_ptr, strlen(table_name_ptr));

    if (((*file)->ht)->notify_tabledef_changed((*file)->ht, db, &table_name,
                                               frm, version, *file))
      res=1;
    name_buffer_ptr= strend(name_buffer_ptr) + 1;
  } while (*(++file));
  DBUG_RETURN(res);
}


static int
partition_notify_tabledef_changed(handlerton *,
                                  LEX_CSTRING *db,
                                  LEX_CSTRING *table,
                                  LEX_CUSTRING *frm,
                                  LEX_CUSTRING *version,
                                  handler *file)
{
  DBUG_ENTER("partition_notify_tabledef_changed");
  DBUG_RETURN(static_cast<ha_partition*>
              (file)->notify_tabledef_changed(db, table, frm, version));
}


/*
  If frm_error() is called then we will use this to to find out what file
  extensions exist for the storage engine. This is also used by the default
  rename_table and delete_table method in handler.cc.
*/
static const char *ha_partition_ext[]=
{
  ha_par_ext, NullS
};

static PSI_memory_key key_memory_Partition_share;
static PSI_memory_key key_memory_partition_sort_buffer;
static PSI_memory_key key_memory_Partition_admin;

static PSI_memory_key key_memory_ha_partition_file;
//static PSI_memory_key key_memory_ha_partition_engine_array;
static PSI_memory_key key_memory_ha_partition_part_ids;

#ifdef HAVE_PSI_INTERFACE
PSI_mutex_key key_partition_auto_inc_mutex;
PSI_file_key key_file_ha_partition_par;

static PSI_mutex_info all_partition_mutexes[]=
{
  { &key_partition_auto_inc_mutex, "Partition_share::auto_inc_mutex", 0}
};
static PSI_memory_info all_partitioning_memory[]=
{ { &key_memory_Partition_share, "Partition_share", 0},
  { &key_memory_partition_sort_buffer, "partition_sort_buffer", 0},
  { &key_memory_Partition_admin, "Partition_admin", 0},
  { &key_memory_ha_partition_file, "ha_partition::file", 0},
//  { &key_memory_ha_partition_engine_array, "ha_partition::engine_array", 0},
  { &key_memory_ha_partition_part_ids, "ha_partition::part_ids", 0} };
static PSI_file_info all_partition_file[]=
{ { &key_file_ha_partition_par, "ha_partition::parfile", 0} };

static void init_partition_psi_keys(void)
{
  const char* category= "partition";
  int count;

  count= array_elements(all_partitioning_memory);
  mysql_memory_register(category, all_partitioning_memory, count);
  count= array_elements(all_partition_mutexes);
  mysql_mutex_register(category, all_partition_mutexes, count);
  count= array_elements(all_partition_file);
  mysql_file_register(category, all_partition_file, count);
}
#endif /* HAVE_PSI_INTERFACE */

static int partition_initialize(void *p)
{
  handlerton *partition_hton;
  partition_hton= (handlerton *)p;

  partition_hton->db_type= DB_TYPE_PARTITION_DB;
  partition_hton->create= partition_create_handler;

  partition_hton->partition_flags= partition_flags;
  partition_hton->notify_tabledef_changed= partition_notify_tabledef_changed;
  partition_hton->alter_table_flags= alter_table_flags;
  partition_hton->flags= HTON_NOT_USER_SELECTABLE |
                         HTON_HIDDEN |
                         HTON_TEMPORARY_NOT_SUPPORTED;
  partition_hton->tablefile_extensions= ha_partition_ext;

#ifdef HAVE_PSI_INTERFACE
  init_partition_psi_keys();
#endif
  return 0;
}


/**
  Initialize and allocate space for partitions shares.

  @param num_parts  Number of partitions to allocate storage for.

  @return Operation status.
    @retval true  Failure (out of memory).
    @retval false Success.
*/

bool Partition_share::init(uint num_parts)
{
  DBUG_ENTER("Partition_share::init");
  auto_inc_initialized= false;
  partition_name_hash_initialized= false;
  next_auto_inc_val= 0;
  if (partitions_share_refs.init(num_parts))
  {
    DBUG_RETURN(true);
  }
  DBUG_RETURN(false);
}


/*
  Create new partition handler

  SYNOPSIS
    partition_create_handler()
    table                       Table object

  RETURN VALUE
    New partition object
*/

static handler *partition_create_handler(handlerton *hton,
                                         TABLE_SHARE *share,
                                         MEM_ROOT *mem_root)
{
  ha_partition *file= new (mem_root) ha_partition(hton, share);
  if (file && file->initialize_partition(mem_root))
  {
    delete file;
    file= 0;
  }
  return file;
}

static uint partition_flags()
{
  return HA_CAN_PARTITION;
}

static alter_table_operations alter_table_flags(alter_table_operations flags __attribute__((unused)))
{
  return (HA_PARTITION_FUNCTION_SUPPORTED |
          HA_FAST_CHANGE_PARTITION);
}

/*
  Constructor method

  SYNOPSIS
    ha_partition()
    table                       Table object

  RETURN VALUE
    NONE
*/

ha_partition::ha_partition(handlerton *hton, TABLE_SHARE *share)
  :handler(hton, share)
{
  DBUG_ENTER("ha_partition::ha_partition(table)");
  ha_partition_init();
  DBUG_VOID_RETURN;
}


/* Initialize all partition variables */

void ha_partition::ha_partition_init()
{
  DBUG_ENTER("ha_partition::ha_partition_init");
  init_alloc_root(PSI_INSTRUMENT_ME, &m_mem_root, 512, 512, MYF(0));
  init_handler_variables();
  DBUG_VOID_RETURN;
}

/*
  Constructor method

  SYNOPSIS
    ha_partition()
    part_info                       Partition info

  RETURN VALUE
    NONE
*/

ha_partition::ha_partition(handlerton *hton, partition_info *part_info)
  :handler(hton, NULL)
{
  DBUG_ENTER("ha_partition::ha_partition(part_info)");
  DBUG_ASSERT(part_info);
  ha_partition_init();
  m_part_info= part_info;
  m_create_handler= TRUE;
  m_is_sub_partitioned= m_part_info->is_sub_partitioned();
  DBUG_VOID_RETURN;
}

/**
  ha_partition constructor method used by ha_partition::clone()

  @param hton               Handlerton (partition_hton)
  @param share              Table share object
  @param part_info_arg      partition_info to use
  @param clone_arg          ha_partition to clone
  @param clme_mem_root_arg  MEM_ROOT to use

  @return New partition handler
*/

ha_partition::ha_partition(handlerton *hton, TABLE_SHARE *share,
                           partition_info *part_info_arg,
                           ha_partition *clone_arg,
                           MEM_ROOT *clone_mem_root_arg)
  :handler(hton, share)
{
  DBUG_ENTER("ha_partition::ha_partition(clone)");
  ha_partition_init();
  m_part_info= part_info_arg;
  m_create_handler= TRUE;
  m_is_sub_partitioned= m_part_info->is_sub_partitioned();
  m_is_clone_of= clone_arg;
  m_clone_mem_root= clone_mem_root_arg;
  part_share= clone_arg->part_share;
  m_tot_parts= clone_arg->m_tot_parts;
  DBUG_VOID_RETURN;
}

/*
  Initialize handler object

  SYNOPSIS
    init_handler_variables()

  RETURN VALUE
    NONE
*/

void ha_partition::init_handler_variables()
{
  active_index= MAX_KEY;
  m_mode= 0;
  m_open_test_lock= 0;
  m_file_buffer= NULL;
  m_name_buffer_ptr= NULL;
  m_engine_array= NULL;
  m_connect_string= NULL;
  m_file= NULL;
  m_file_tot_parts= 0;
  m_reorged_file= NULL;
  m_new_file= NULL;
  m_reorged_parts= 0;
  m_added_file= NULL;
  m_tot_parts= 0;
  m_part_spec.start_part= NO_CURRENT_PART_ID;
  m_scan_value= 2;
  m_ref_length= 0;
  m_part_spec.end_part= NO_CURRENT_PART_ID;
  m_index_scan_type= partition_no_index_scan;
  m_start_key.key= NULL;
  m_start_key.length= 0;
  m_myisam= FALSE;
  m_innodb= FALSE;
  m_extra_cache= FALSE;
  m_extra_cache_size= 0;
  m_extra_prepare_for_update= FALSE;
  m_extra_cache_part_id= NO_CURRENT_PART_ID;
  m_handler_status= handler_not_initialized;
  m_part_field_array= NULL;
  m_ordered_rec_buffer= NULL;
  m_top_entry= NO_CURRENT_PART_ID;
  m_rec_length= 0;
  m_last_part= 0;
  m_rec0= 0;
  m_err_rec= NULL;
  m_curr_key_info[0]= NULL;
  m_curr_key_info[1]= NULL;
  m_part_func_monotonicity_info= NON_MONOTONIC;
  m_key_not_found= FALSE;
  auto_increment_lock= FALSE;
  auto_increment_safe_stmt_log_lock= FALSE;
  /*
    this allows blackhole to work properly
  */
  m_num_locks= 0;
  m_part_info= NULL;
  m_create_handler= FALSE;
  m_is_sub_partitioned= 0;
  m_is_clone_of= NULL;
  m_clone_mem_root= NULL;
  part_share= NULL;
  m_new_partitions_share_refs.empty();
  m_part_ids_sorted_by_num_of_records= NULL;
  m_partitions_to_open= NULL;

  m_range_info= NULL;
  m_mrr_full_buffer_size= 0;
  m_mrr_new_full_buffer_size= 0;
  m_mrr_full_buffer= NULL;
  m_mrr_range_first= NULL;

  m_pre_calling= FALSE;
  m_pre_call_use_parallel= FALSE;

  ft_first= ft_current=  NULL;
  bulk_access_executing= FALSE;                 // For future

  /*
    Clear bitmaps to allow on one to call my_bitmap_free() on them at any time
  */
  my_bitmap_clear(&m_bulk_insert_started);
  my_bitmap_clear(&m_locked_partitions);
  my_bitmap_clear(&m_partitions_to_reset);
  my_bitmap_clear(&m_key_not_found_partitions);
  my_bitmap_clear(&m_mrr_used_partitions);
  my_bitmap_clear(&m_opened_partitions);
  m_file_sample= NULL;

#ifdef DONT_HAVE_TO_BE_INITALIZED
  m_start_key.flag= 0;
  m_ordered= TRUE;
#endif
}

const char *ha_partition::real_table_type() const
{
  // we can do this since we only support a single engine type
  return m_file[0]->table_type();
}

/*
  Destructor method

  SYNOPSIS
    ~ha_partition()

  RETURN VALUE
    NONE
*/

ha_partition::~ha_partition()
{
  DBUG_ENTER("ha_partition::~ha_partition");
  if (m_new_partitions_share_refs.elements)
    m_new_partitions_share_refs.delete_elements();
  if (m_file != NULL)
  {
    uint i;
    for (i= 0; i < m_tot_parts; i++)
      delete m_file[i];
  }
  destroy_record_priority_queue();
  my_free(m_part_ids_sorted_by_num_of_records);

  if (m_added_file)
  {
    for (handler **ph= m_added_file; *ph; ph++)
      delete (*ph);
  }
  clear_handler_file();
  free_root(&m_mem_root, MYF(0));

  DBUG_VOID_RETURN;
}


/*
  Initialize partition handler object

  SYNOPSIS
    initialize_partition()
    mem_root			Allocate memory through this

  RETURN VALUE
    1                         Error
    0                         Success

  DESCRIPTION

  The partition handler is only a layer on top of other engines. Thus it
  can't really perform anything without the underlying handlers. Thus we
  add this method as part of the allocation of a handler object.

  1) Allocation of underlying handlers
     If we have access to the partition info we will allocate one handler
     instance for each partition.
  2) Allocation without partition info
     The cases where we don't have access to this information is when called
     in preparation for delete_table and rename_table and in that case we
     only need to set HA_FILE_BASED. In that case we will use the .par file
     that contains information about the partitions and their engines and
     the names of each partition.
  3) Table flags initialisation
     We need also to set table flags for the partition handler. This is not
     static since it depends on what storage engines are used as underlying
     handlers.
     The table flags is set in this routine to simulate the behaviour of a
     normal storage engine
     The flag HA_FILE_BASED will be set independent of the underlying handlers
  4) Index flags initialisation
     When knowledge exists on the indexes it is also possible to initialize the
     index flags. Again the index flags must be initialized by using the under-
     lying handlers since this is storage engine dependent.
     The flag HA_READ_ORDER will be reset for the time being to indicate no
     ordered output is available from partition handler indexes. Later a merge
     sort will be performed using the underlying handlers.
  5) has_transactions are calculated here.

*/

bool ha_partition::initialize_partition(MEM_ROOT *mem_root)
{
  handler **file_array, *file;
  ulonglong check_table_flags;
  DBUG_ENTER("ha_partition::initialize_partition");

  if (m_create_handler)
  {
    m_tot_parts= m_part_info->get_tot_partitions();
    DBUG_ASSERT(m_tot_parts > 0);
    if (new_handlers_from_part_info(mem_root))
      DBUG_RETURN(1);
  }
  else if (!table_share || !table_share->normalized_path.str)
  {
    /*
      Called with dummy table share (delete, rename and alter table).
      Don't need to set-up anything.
    */
    DBUG_RETURN(0);
  }
  else if (get_from_handler_file(table_share->normalized_path.str,
                                 mem_root, false))
  {
    my_error(ER_FAILED_READ_FROM_PAR_FILE, MYF(0));
    DBUG_RETURN(1);
  }
  /*
    We create all underlying table handlers here. We do it in this special
    method to be able to report allocation errors.

    Set up has_transactions since they are called often in all kinds of places,
    other parameters are calculated on demand.
    Verify that all partitions have the same table_flags.
  */
  check_table_flags= m_file[0]->ha_table_flags();
  file_array= m_file;
  do
  {
    file= *file_array;
    if (check_table_flags != file->ha_table_flags())
    {
      my_error(ER_MIX_HANDLER_ERROR, MYF(0));
      DBUG_RETURN(1);
    }
  } while (*(++file_array));
  m_handler_status= handler_initialized;
  DBUG_RETURN(0);
}

/****************************************************************************
                MODULE meta data changes
****************************************************************************/
/*
  Delete a table

  SYNOPSIS
    delete_table()
    name                    Full path of table name

  RETURN VALUE
    >0                        Error
    0                         Success

  DESCRIPTION
    Used to delete a table. By the time delete_table() has been called all
    opened references to this table will have been closed (and your globally
    shared references released. The variable name will just be the name of
    the table. You will need to remove any files you have created at this
    point.

    If you do not implement this, the default delete_table() is called from
    handler.cc and it will delete all files with the file extensions returned
    by bas_ext().

    Called from handler.cc by delete_table and  ha_create_table(). Only used
    during create if the table_flag HA_DROP_BEFORE_CREATE was specified for
    the storage engine.
*/

int ha_partition::delete_table(const char *name)
{
  DBUG_ENTER("ha_partition::delete_table");

  DBUG_RETURN(del_ren_table(name, NULL));
}


/*
  Rename a table

  SYNOPSIS
    rename_table()
    from                      Full path of old table name
    to                        Full path of new table name

  RETURN VALUE
    >0                        Error
    0                         Success

  DESCRIPTION
    Renames a table from one name to another from alter table call.

    If you do not implement this, the default rename_table() is called from
    handler.cc and it will rename all files with the file extensions returned
    by bas_ext().

    Called from sql_table.cc by mysql_rename_table().
*/

int ha_partition::rename_table(const char *from, const char *to)
{
  DBUG_ENTER("ha_partition::rename_table");

  DBUG_RETURN(del_ren_table(from, to));
}


/*
  Create the handler file (.par-file)

  SYNOPSIS
    create_partitioning_metadata()
    path                              Path to the new frm file (without ext)
    old_p                             Path to the old frm file (without ext)
    create_info                       Create info generated for CREATE TABLE

  RETURN VALUE
    >0                        Error
    0                         Success

  DESCRIPTION
    create_partitioning_metadata is called to create any handler specific files
    before opening the file with openfrm to later call ::create on the
    file object.
    In the partition handler this is used to store the names of partitions
    and types of engines in the partitions.
*/

int ha_partition::create_partitioning_metadata(const char *path,
                                               const char *old_path,
                                               chf_create_flags action_flag)
{
  partition_element *part;
  DBUG_ENTER("ha_partition::create_partitioning_metadata");

  /*
    We need to update total number of parts since we might write the handler
    file as part of a partition management command
  */
  if (action_flag == CHF_DELETE_FLAG ||
      action_flag == CHF_RENAME_FLAG)
  {
    char name[FN_REFLEN];
    char old_name[FN_REFLEN];

    strxmov(name, path, ha_par_ext, NullS);
    strxmov(old_name, old_path, ha_par_ext, NullS);
    if ((action_flag == CHF_DELETE_FLAG &&
         mysql_file_delete(key_file_ha_partition_par, name, MYF(MY_WME))) ||
        (action_flag == CHF_RENAME_FLAG &&
         mysql_file_rename(key_file_ha_partition_par, old_name, name,
                           MYF(MY_WME))))
    {
      DBUG_RETURN(TRUE);
    }
  }
  else if (action_flag == CHF_CREATE_FLAG)
  {
    if (create_handler_file(path))
    {
      my_error(ER_CANT_CREATE_HANDLER_FILE, MYF(0));
      DBUG_RETURN(1);
    }
  }

  /* m_part_info is only NULL when we failed to create a partition table */
  if (m_part_info)
  {
    part= m_part_info->partitions.head();
    /* part->engine_type may be 0 when we failed to create the partition */
    if (part->engine_type &&
        (part->engine_type)->create_partitioning_metadata &&
        ((part->engine_type)->create_partitioning_metadata)(path, old_path,
                                                            action_flag))
    {
      my_error(ER_CANT_CREATE_HANDLER_FILE, MYF(0));
      DBUG_RETURN(1);
    }
  }
  DBUG_RETURN(0);
}


/*
  Create a partitioned table

  SYNOPSIS
    create()
    name                              Full path of table name
    table_arg                         Table object
    create_info                       Create info generated for CREATE TABLE

  RETURN VALUE
    >0                        Error
    0                         Success

  DESCRIPTION
    create() is called to create a table. The variable name will have the name
    of the table. When create() is called you do not need to worry about
    opening the table. Also, the FRM file will have already been created so
    adjusting create_info will not do you any good. You can overwrite the frm
    file at this point if you wish to change the table definition, but there
    are no methods currently provided for doing that.

    Called from handler.cc by ha_create_table().
*/

int ha_partition::create(const char *name, TABLE *table_arg,
			 HA_CREATE_INFO *create_info)
{
  int error;
  THD *thd= ha_thd();
  char name_buff[FN_REFLEN + 1], name_lc_buff[FN_REFLEN];
  char *name_buffer_ptr;
  const char *path;
  uint i;
  List_iterator_fast <partition_element> part_it(m_part_info->partitions);
  partition_element *part_elem;
  handler **file, **abort_file;
  DBUG_ENTER("ha_partition::create");
  DBUG_PRINT("enter", ("name: '%s'", name));

  DBUG_ASSERT(!fn_frm_ext(name));

  /* Not allowed to create temporary partitioned tables */
  if (create_info && create_info->tmp_table())
  {
    my_error(ER_FEATURE_NOT_SUPPORTED_WITH_PARTITIONING, MYF(0), "CREATE TEMPORARY TABLE");
    DBUG_RETURN(TRUE);
  }
  /*
    The following block should be removed once the table-level data directory
    specification is supported by the partitioning engine (MDEV-28108).
  */
  if (thd_sql_command(thd) == SQLCOM_ALTER_TABLE && create_info)
  {
    if (create_info->data_file_name)
    {
      push_warning_printf(
          thd, Sql_condition::WARN_LEVEL_WARN, WARN_OPTION_IGNORED,
          "<DATA DIRECTORY> table option of old schema is ignored");
    }
    if (create_info->index_file_name)
    {
      push_warning_printf(
          thd, Sql_condition::WARN_LEVEL_WARN, WARN_OPTION_IGNORED,
          "<INDEX DIRECTORY> table option of old schema is ignored");
    }
  }

  if (get_from_handler_file(name, thd->mem_root, false))
    DBUG_RETURN(TRUE);
  DBUG_ASSERT(m_file_buffer);
  name_buffer_ptr= m_name_buffer_ptr;
  file= m_file;
  /*
    Since ha_partition has HA_FILE_BASED, it must alter underlying table names
    if they do not have HA_FILE_BASED and lower_case_table_names == 2.
    See Bug#37402, for Mac OS X.
    The appended #P#<partname>[#SP#<subpartname>] will remain in current case.
    Using the first partitions handler, since mixing handlers is not allowed.
  */
  path= get_canonical_filename(*file, name, name_lc_buff);
  for (i= 0; i < m_part_info->num_parts; i++)
  {
    part_elem= part_it++;
    if (m_is_sub_partitioned)
    {
      uint j;
      List_iterator_fast <partition_element> sub_it(part_elem->subpartitions);
      for (j= 0; j < m_part_info->num_subparts; j++)
      {
        part_elem= sub_it++;
        if (unlikely((error= create_partition_name(name_buff,
                                                   sizeof(name_buff), path,
                                                   name_buffer_ptr,
                                                   NORMAL_PART_NAME, FALSE))))
          goto create_error;
        if (unlikely((error= set_up_table_before_create(table_arg, name_buff,
                                                        create_info,
                                                        part_elem)) ||
                     ((error= (*file)->ha_create(name_buff, table_arg,
                                                 create_info)))))
          goto create_error;

        name_buffer_ptr= strend(name_buffer_ptr) + 1;
        file++;
      }
    }
    else
    {
      if (unlikely((error= create_partition_name(name_buff, sizeof(name_buff),
                                                 path, name_buffer_ptr,
                                                 NORMAL_PART_NAME, FALSE))))
        goto create_error;
      if (unlikely((error= set_up_table_before_create(table_arg, name_buff,
                                                      create_info,
                                                      part_elem)) ||
                   ((error= (*file)->ha_create(name_buff, table_arg,
                                               create_info)))))
        goto create_error;

      name_buffer_ptr= strend(name_buffer_ptr) + 1;
      file++;
    }
  }
  DBUG_RETURN(0);

create_error:
  name_buffer_ptr= m_name_buffer_ptr;
  for (abort_file= file, file= m_file; file < abort_file; file++)
  {
    if (!create_partition_name(name_buff, sizeof(name_buff), path,
                               name_buffer_ptr, NORMAL_PART_NAME, FALSE))
      (void) (*file)->delete_table((const char*) name_buff);
    name_buffer_ptr= strend(name_buffer_ptr) + 1;
  }
  handler::delete_table(name);
  DBUG_RETURN(error);
}


/*
  Drop partitions as part of ALTER TABLE of partitions

  SYNOPSIS
    drop_partitions()
    path                        Complete path of db and table name

  RETURN VALUE
    >0                          Failure
    0                           Success

  DESCRIPTION
    Use part_info object on handler object to deduce which partitions to
    drop (each partition has a state attached to it)
*/

int ha_partition::drop_partitions(const char *path)
{
  List_iterator<partition_element> part_it(m_part_info->partitions);
  char part_name_buff[FN_REFLEN + 1];
  uint num_parts= m_part_info->partitions.elements;
  uint num_subparts= m_part_info->num_subparts;
  uint i= 0;
  uint name_variant;
  int  ret_error;
  int  error= 0;
  DBUG_ENTER("ha_partition::drop_partitions");

  /*
    Assert that it works without HA_FILE_BASED and lower_case_table_name = 2.
    We use m_file[0] as long as all partitions have the same storage engine.
  */
  DBUG_ASSERT(!strcmp(path, get_canonical_filename(m_file[0], path,
                                                   part_name_buff)));
  do
  {
    partition_element *part_elem= part_it++;
    if (part_elem->part_state == PART_TO_BE_DROPPED)
    {
      handler *file;
      /*
        This part is to be dropped, meaning the part or all its subparts.
      */
      name_variant= NORMAL_PART_NAME;
      if (m_is_sub_partitioned)
      {
        List_iterator<partition_element> sub_it(part_elem->subpartitions);
        uint j= 0, part;
        do
        {
          partition_element *sub_elem= sub_it++;
          part= i * num_subparts + j;
          if (unlikely((ret_error=
                        create_subpartition_name(part_name_buff,
                                                 sizeof(part_name_buff), path,
                                                 part_elem->partition_name,
                                                 sub_elem->partition_name,
                                                 name_variant))))
            error= ret_error;
          file= m_file[part];
          DBUG_PRINT("info", ("Drop subpartition %s", part_name_buff));
          if (unlikely((ret_error= file->delete_table(part_name_buff))))
            error= ret_error;
          if (unlikely(ddl_log_increment_phase(sub_elem->log_entry->
                                                entry_pos)))
            error= 1;
        } while (++j < num_subparts);
      }
      else
      {
        if ((ret_error= create_partition_name(part_name_buff,
                          sizeof(part_name_buff), path,
                          part_elem->partition_name, name_variant, TRUE)))
          error= ret_error;
        else
        {
          file= m_file[i];
          DBUG_PRINT("info", ("Drop partition %s", part_name_buff));
          if (unlikely((ret_error= file->delete_table(part_name_buff))))
            error= ret_error;
          if (unlikely(ddl_log_increment_phase(part_elem->log_entry->
                                                entry_pos)))
            error= 1;
        }
      }
      if (part_elem->part_state == PART_IS_CHANGED)
        part_elem->part_state= PART_NORMAL;
      else
        part_elem->part_state= PART_IS_DROPPED;
    }
  } while (++i < num_parts);
  (void) ddl_log_sync();
  DBUG_RETURN(error);
}


/*
  Rename partitions as part of ALTER TABLE of partitions

  SYNOPSIS
    rename_partitions()
    path                        Complete path of db and table name

  RETURN VALUE
    TRUE                        Failure
    FALSE                       Success

  DESCRIPTION
    When reorganising partitions, adding hash partitions and coalescing
    partitions it can be necessary to rename partitions while holding
    an exclusive lock on the table.
    Which partitions to rename is given by state of partitions found by the
    partition info struct referenced from the handler object
*/

int ha_partition::rename_partitions(const char *path)
{
  List_iterator<partition_element> part_it(m_part_info->partitions);
  List_iterator<partition_element> temp_it(m_part_info->temp_partitions);
  char part_name_buff[FN_REFLEN + 1];
  char norm_name_buff[FN_REFLEN + 1];
  uint num_parts= m_part_info->partitions.elements;
  uint part_count= 0;
  uint num_subparts= m_part_info->num_subparts;
  uint i= 0;
  uint j= 0;
  int error= 0;
  int ret_error;
  uint temp_partitions= m_part_info->temp_partitions.elements;
  handler *file;
  partition_element *part_elem, *sub_elem;
  DBUG_ENTER("ha_partition::rename_partitions");

  /*
    Assert that it works without HA_FILE_BASED and lower_case_table_name = 2.
    We use m_file[0] as long as all partitions have the same storage engine.
  */
  DBUG_ASSERT(!strcmp(path, get_canonical_filename(m_file[0], path,
                                                   norm_name_buff)));

  DEBUG_SYNC(ha_thd(), "before_rename_partitions");
  if (temp_partitions)
  {
    /*
      These are the reorganised partitions that have already been copied.
      We delete the partitions and log the delete by inactivating the
      delete log entry in the table log. We only need to synchronise
      these writes before moving to the next loop since there is no
      interaction among reorganised partitions, they cannot have the
      same name.
    */
    do
    {
      part_elem= temp_it++;
      if (m_is_sub_partitioned)
      {
        List_iterator<partition_element> sub_it(part_elem->subpartitions);
        j= 0;
        do
        {
          sub_elem= sub_it++;
          file= m_reorged_file[part_count++];
          if (unlikely((ret_error=
                        create_subpartition_name(norm_name_buff,
                                                 sizeof(norm_name_buff), path,
                                                 part_elem->partition_name,
                                                 sub_elem->partition_name,
                                                 NORMAL_PART_NAME))))
            error= ret_error;
          DBUG_PRINT("info", ("Delete subpartition %s", norm_name_buff));
          if (unlikely((ret_error= file->delete_table(norm_name_buff))))
            error= ret_error;
          else if (unlikely(ddl_log_increment_phase(sub_elem->log_entry->
                                                     entry_pos)))
            error= 1;
          else
            sub_elem->log_entry= NULL; /* Indicate success */
        } while (++j < num_subparts);
      }
      else
      {
        file= m_reorged_file[part_count++];
        if (unlikely((ret_error=
                      create_partition_name(norm_name_buff,
                                            sizeof(norm_name_buff), path,
                                            part_elem->partition_name,
                                            NORMAL_PART_NAME, TRUE))))
          error= ret_error;
        else
        {
          DBUG_PRINT("info", ("Delete partition %s", norm_name_buff));
          if (unlikely((ret_error= file->delete_table(norm_name_buff))))
            error= ret_error;
          else if (unlikely(ddl_log_increment_phase(part_elem->log_entry->
                                                     entry_pos)))
            error= 1;
          else
            part_elem->log_entry= NULL; /* Indicate success */
        }
      }
    } while (++i < temp_partitions);
    (void) ddl_log_sync();
  }
  i= 0;
  do
  {
    /*
       When state is PART_IS_CHANGED it means that we have created a new
       TEMP partition that is to be renamed to normal partition name and
       we are to delete the old partition with currently the normal name.

       We perform this operation by
       1) Delete old partition with normal partition name
       2) Signal this in table log entry
       3) Synch table log to ensure we have consistency in crashes
       4) Rename temporary partition name to normal partition name
       5) Signal this to table log entry
       It is not necessary to synch the last state since a new rename
       should not corrupt things if there was no temporary partition.

       The only other parts we need to cater for are new parts that
       replace reorganised parts. The reorganised parts were deleted
       by the code above that goes through the temp_partitions list.
       Thus the synch above makes it safe to simply perform step 4 and 5
       for those entries.
    */
    part_elem= part_it++;
    if (part_elem->part_state == PART_IS_CHANGED ||
        part_elem->part_state == PART_TO_BE_DROPPED ||
        (part_elem->part_state == PART_IS_ADDED && temp_partitions))
    {
      if (m_is_sub_partitioned)
      {
        List_iterator<partition_element> sub_it(part_elem->subpartitions);
        uint part;

        j= 0;
        do
        {
          sub_elem= sub_it++;
          part= i * num_subparts + j;
          if (unlikely((ret_error=
                        create_subpartition_name(norm_name_buff,
                                                 sizeof(norm_name_buff), path,
                                                 part_elem->partition_name,
                                                 sub_elem->partition_name,
                                                 NORMAL_PART_NAME))))
            error= ret_error;
          if (part_elem->part_state == PART_IS_CHANGED)
          {
            file= m_reorged_file[part_count++];
            DBUG_PRINT("info", ("Delete subpartition %s", norm_name_buff));
            if (unlikely((ret_error= file->delete_table(norm_name_buff))))
              error= ret_error;
            else if (unlikely(ddl_log_increment_phase(sub_elem->log_entry->
                                                       entry_pos)))
              error= 1;
            (void) ddl_log_sync();
          }
          file= m_new_file[part];
          if (unlikely((ret_error=
                        create_subpartition_name(part_name_buff,
                                                 sizeof(part_name_buff), path,
                                                 part_elem->partition_name,
                                                 sub_elem->partition_name,
                                                 TEMP_PART_NAME))))
            error= ret_error;
          DBUG_PRINT("info", ("Rename subpartition from %s to %s",
                     part_name_buff, norm_name_buff));
          if (unlikely((ret_error= file->ha_rename_table(part_name_buff,
                                                         norm_name_buff))))
            error= ret_error;
          else if (unlikely(ddl_log_increment_phase(sub_elem->log_entry->
                                                     entry_pos)))
            error= 1;
          else
            sub_elem->log_entry= NULL;
        } while (++j < num_subparts);
      }
      else
      {
        if (unlikely((ret_error=
                      create_partition_name(norm_name_buff,
                                            sizeof(norm_name_buff), path,
                                            part_elem->partition_name,
                                            NORMAL_PART_NAME, TRUE)) ||
                     (ret_error= create_partition_name(part_name_buff,
                                                       sizeof(part_name_buff),
                                                       path,
                                                       part_elem->
                                                       partition_name,
                                                       TEMP_PART_NAME, TRUE))))
          error= ret_error;
        else
        {
          if (part_elem->part_state == PART_IS_CHANGED)
          {
            file= m_reorged_file[part_count++];
            DBUG_PRINT("info", ("Delete partition %s", norm_name_buff));
            if (unlikely((ret_error= file->delete_table(norm_name_buff))))
              error= ret_error;
            else if (unlikely(ddl_log_increment_phase(part_elem->log_entry->
                                                       entry_pos)))
              error= 1;
            (void) ddl_log_sync();
          }
          file= m_new_file[i];
          DBUG_PRINT("info", ("Rename partition from %s to %s",
                     part_name_buff, norm_name_buff));
          if (unlikely((ret_error= file->ha_rename_table(part_name_buff,
                                                         norm_name_buff))))
            error= ret_error;
          else if (unlikely(ddl_log_increment_phase(part_elem->log_entry->
                                                     entry_pos)))
            error= 1;
          else
            part_elem->log_entry= NULL;
        }
      }
    }
  } while (++i < num_parts);
  (void) ddl_log_sync();
  DBUG_RETURN(error);
}


#define OPTIMIZE_PARTS 1
#define ANALYZE_PARTS 2
#define CHECK_PARTS   3
#define REPAIR_PARTS 4
#define ASSIGN_KEYCACHE_PARTS 5
#define PRELOAD_KEYS_PARTS 6

static const LEX_CSTRING opt_op_name[]=
{
  { NULL, 0},
  { STRING_WITH_LEN("optimize") },
  { STRING_WITH_LEN("analyze") },
  { STRING_WITH_LEN("check") },
  { STRING_WITH_LEN("repair") },
  { STRING_WITH_LEN("assign_to_keycache") },
  { STRING_WITH_LEN("preload_keys") }
};


static const LEX_CSTRING msg_warning= { STRING_WITH_LEN("warning") };
#define msg_error error_clex_str


/*
  Optimize table

  SYNOPSIS
    optimize()
    thd               Thread object
    check_opt         Check/analyze/repair/optimize options

  RETURN VALUES
    >0                Error
    0                 Success
*/

int ha_partition::optimize(THD *thd, HA_CHECK_OPT *check_opt)
{
  DBUG_ENTER("ha_partition::optimize");

  DBUG_RETURN(handle_opt_partitions(thd, check_opt, OPTIMIZE_PARTS));
}


/*
  Analyze table

  SYNOPSIS
    analyze()
    thd               Thread object
    check_opt         Check/analyze/repair/optimize options

  RETURN VALUES
    >0                Error
    0                 Success
*/

int ha_partition::analyze(THD *thd, HA_CHECK_OPT *check_opt)
{
  DBUG_ENTER("ha_partition::analyze");

  int result= handle_opt_partitions(thd, check_opt, ANALYZE_PARTS);

  if ((result == 0) && m_file[0]
      && (m_file[0]->ha_table_flags() & HA_ONLINE_ANALYZE))
  {
    /* If this is ANALYZE TABLE that will not force table definition cache
       eviction, update statistics for the partition handler. */
    this->info(HA_STATUS_CONST | HA_STATUS_VARIABLE | HA_STATUS_NO_LOCK);
  }

  DBUG_RETURN(result);
}


/*
  Check table

  SYNOPSIS
    check()
    thd               Thread object
    check_opt         Check/analyze/repair/optimize options

  RETURN VALUES
    >0                Error
    0                 Success
*/

int ha_partition::check(THD *thd, HA_CHECK_OPT *check_opt)
{
  DBUG_ENTER("ha_partition::check");

  DBUG_RETURN(handle_opt_partitions(thd, check_opt, CHECK_PARTS));
}


/*
  Repair table

  SYNOPSIS
    repair()
    thd               Thread object
    check_opt         Check/analyze/repair/optimize options

  RETURN VALUES
    >0                Error
    0                 Success
*/

int ha_partition::repair(THD *thd, HA_CHECK_OPT *check_opt)
{
  DBUG_ENTER("ha_partition::repair");

  int res= handle_opt_partitions(thd, check_opt, REPAIR_PARTS);
  DBUG_RETURN(res);
}

/**
  Assign to keycache

  @param thd          Thread object
  @param check_opt    Check/analyze/repair/optimize options

  @return
    @retval >0        Error
    @retval 0         Success
*/

int ha_partition::assign_to_keycache(THD *thd, HA_CHECK_OPT *check_opt)
{
  DBUG_ENTER("ha_partition::assign_to_keycache");

  DBUG_RETURN(handle_opt_partitions(thd, check_opt, ASSIGN_KEYCACHE_PARTS));
}


/**
  Preload to keycache

  @param thd          Thread object
  @param check_opt    Check/analyze/repair/optimize options

  @return
    @retval >0        Error
    @retval 0         Success
*/

int ha_partition::preload_keys(THD *thd, HA_CHECK_OPT *check_opt)
{
  DBUG_ENTER("ha_partition::preload_keys");

  DBUG_RETURN(handle_opt_partitions(thd, check_opt, PRELOAD_KEYS_PARTS));
}


/*
  Handle optimize/analyze/check/repair of one partition

  SYNOPSIS
    handle_opt_part()
    thd                      Thread object
    check_opt                Options
    file                     Handler object of partition
    flag                     Optimize/Analyze/Check/Repair flag

  RETURN VALUE
    >0                        Failure
    0                         Success
*/

int ha_partition::handle_opt_part(THD *thd, HA_CHECK_OPT *check_opt,
                                  uint part_id, uint flag)
{
  int error;
  handler *file= m_file[part_id];
  DBUG_ENTER("handle_opt_part");
  DBUG_PRINT("enter", ("flag: %u", flag));

  if (flag == OPTIMIZE_PARTS)
    error= file->ha_optimize(thd, check_opt);
  else if (flag == ANALYZE_PARTS)
    error= file->ha_analyze(thd, check_opt);
  else if (flag == CHECK_PARTS)
  {
    error= file->ha_check(thd, check_opt);
    if (!error ||
        error == HA_ADMIN_ALREADY_DONE ||
        error == HA_ADMIN_NOT_IMPLEMENTED)
    {
      if (check_opt->flags & (T_MEDIUM | T_EXTEND))
        error= check_misplaced_rows(part_id, false);
    }
  }
  else if (flag == REPAIR_PARTS)
  {
    error= file->ha_repair(thd, check_opt);
    if (!error ||
        error == HA_ADMIN_ALREADY_DONE ||
        error == HA_ADMIN_NOT_IMPLEMENTED)
    {
      if (check_opt->flags & (T_MEDIUM | T_EXTEND))
        error= check_misplaced_rows(part_id, true);
    }
  }
  else if (flag == ASSIGN_KEYCACHE_PARTS)
    error= file->assign_to_keycache(thd, check_opt);
  else if (flag == PRELOAD_KEYS_PARTS)
    error= file->preload_keys(thd, check_opt);
  else
  {
    DBUG_ASSERT(FALSE);
    error= 1;
  }
  if (error == HA_ADMIN_ALREADY_DONE)
    error= 0;
  DBUG_RETURN(error);
}


/*
   print a message row formatted for ANALYZE/CHECK/OPTIMIZE/REPAIR TABLE
   (modelled after mi_check_print_msg)
   TODO: move this into the handler, or rewrite mysql_admin_table.
*/
bool print_admin_msg(THD* thd, uint len,
                     const LEX_CSTRING *msg_type,
                     const char* db_name, String &table_name,
                     const LEX_CSTRING *op_name, const char *fmt, ...)
  ATTRIBUTE_FORMAT(printf, 7, 8);
bool print_admin_msg(THD* thd, uint len,
                     const LEX_CSTRING *msg_type,
                     const char* db_name, String &table_name,
                     const LEX_CSTRING *op_name, const char *fmt, ...)
{
  va_list args;
  Protocol *protocol= thd->protocol;
  size_t length;
  size_t msg_length;
  char name[NAME_LEN*2+2];
  char *msgbuf;
  bool error= true;

  if (!(msgbuf= (char*) my_malloc(key_memory_Partition_admin, len, MYF(0))))
    return true;
  va_start(args, fmt);
  msg_length= my_vsnprintf(msgbuf, len, fmt, args);
  va_end(args);
  if (msg_length >= (len - 1))
    goto err;
  msgbuf[len - 1]= 0; // healthy paranoia


  if (!thd->vio_ok())
  {
    sql_print_error("%s", msgbuf);
    goto err;
  }

  length=(size_t)(strxmov(name, db_name, ".", table_name.c_ptr_safe(), NullS) - name);
  /*
     TODO: switch from protocol to push_warning here. The main reason we didn't
     it yet is parallel repair, which threads have no THD object accessible via
     current_thd.

     Also we likely need to lock mutex here (in both cases with protocol and
     push_warning).
  */
  DBUG_PRINT("info",("print_admin_msg:  %s, %s, %s, %s", name, op_name,
                     msg_type, msgbuf));
  protocol->prepare_for_resend();
  protocol->store(name, length, system_charset_info);
  protocol->store(op_name, system_charset_info);
  protocol->store(msg_type, system_charset_info);
  protocol->store(msgbuf, msg_length, system_charset_info);
  if (protocol->write())
  {
    sql_print_error("Failed on my_net_write, writing to stderr instead: %s",
                    msgbuf);
    goto err;
  }
  error= false;
err:
  my_free(msgbuf);
  return error;
}


/*
  Handle optimize/analyze/check/repair of partitions

  SYNOPSIS
    handle_opt_partitions()
    thd                      Thread object
    check_opt                Options
    flag                     Optimize/Analyze/Check/Repair flag

  RETURN VALUE
    >0                        Failure
    0                         Success
*/

int ha_partition::handle_opt_partitions(THD *thd, HA_CHECK_OPT *check_opt,
                                        uint flag)
{
  List_iterator<partition_element> part_it(m_part_info->partitions);
  uint num_parts= m_part_info->num_parts;
  uint num_subparts= m_part_info->num_subparts;
  uint i= 0;
  int error;
  DBUG_ENTER("ha_partition::handle_opt_partitions");
  DBUG_PRINT("enter", ("flag= %u", flag));

  do
  {
    partition_element *part_elem= part_it++;
    /*
      when ALTER TABLE <CMD> PARTITION ...
      it should only do named partitions, otherwise all partitions
    */
    if (!(thd->lex->alter_info.partition_flags & ALTER_PARTITION_ADMIN) ||
        part_elem->part_state == PART_ADMIN)
    {
      if (m_is_sub_partitioned)
      {
        List_iterator<partition_element> subpart_it(part_elem->subpartitions);
        partition_element *sub_elem;
        uint j= 0, part;
        do
        {
          sub_elem= subpart_it++;
          part= i * num_subparts + j;
          DBUG_PRINT("info", ("Optimize subpartition %u (%s)",
                     part, sub_elem->partition_name));
          if (unlikely((error= handle_opt_part(thd, check_opt, part, flag))))
          {
            /* print a line which partition the error belongs to */
            if (error != HA_ADMIN_NOT_IMPLEMENTED &&
                error != HA_ADMIN_ALREADY_DONE &&
                error != HA_ADMIN_TRY_ALTER &&
                error != HA_ERR_TABLE_READONLY)
            {
	      print_admin_msg(thd, MYSQL_ERRMSG_SIZE, &msg_error,
                              table_share->db.str, table->alias,
                              &opt_op_name[flag],
                              "Subpartition %s returned error",
                              sub_elem->partition_name);
            }
            /* reset part_state for the remaining partitions */
            do
            {
              if (part_elem->part_state == PART_ADMIN)
                part_elem->part_state= PART_NORMAL;
            } while ((part_elem= part_it++));
            DBUG_RETURN(error);
          }
        } while (++j < num_subparts);
      }
      else
      {
        DBUG_PRINT("info", ("Optimize partition %u (%s)", i,
                            part_elem->partition_name));
        if (unlikely((error= handle_opt_part(thd, check_opt, i, flag))))
        {
          /* print a line which partition the error belongs to */
          if (error != HA_ADMIN_NOT_IMPLEMENTED &&
              error != HA_ADMIN_ALREADY_DONE &&
              error != HA_ADMIN_TRY_ALTER)
          {
	    print_admin_msg(thd, MYSQL_ERRMSG_SIZE, &msg_error,
                            table_share->db.str, table->alias,
                            &opt_op_name[flag], "Partition %s returned error",
                            part_elem->partition_name);
          }
          /* reset part_state for the remaining partitions */
          do
          {
            if (part_elem->part_state == PART_ADMIN)
              part_elem->part_state= PART_NORMAL;
          } while ((part_elem= part_it++));
          DBUG_RETURN(error);
        }
      }
      part_elem->part_state= PART_NORMAL;
    }
  } while (++i < num_parts);
  DBUG_RETURN(FALSE);
}


/**
  @brief Check and repair the table if necessary

  @param thd    Thread object

  @retval TRUE  Error/Not supported
  @retval FALSE Success

  @note Called if open_table_from_share fails and ::is_crashed().
*/

bool ha_partition::check_and_repair(THD *thd)
{
  handler **file= m_file;
  DBUG_ENTER("ha_partition::check_and_repair");

  do
  {
    if ((*file)->ha_check_and_repair(thd))
      DBUG_RETURN(TRUE);
  } while (*(++file));
  DBUG_RETURN(FALSE);
}


/**
  @breif Check if the table can be automatically repaired

  @retval TRUE  Can be auto repaired
  @retval FALSE Cannot be auto repaired
*/

bool ha_partition::auto_repair(int error) const
{
  DBUG_ENTER("ha_partition::auto_repair");

  /*
    As long as we only support one storage engine per table,
    we can use the first partition for this function.
  */
  DBUG_RETURN(m_file[0]->auto_repair(error));
}


/**
  @breif Check if the table is crashed

  @retval TRUE  Crashed
  @retval FALSE Not crashed
*/

bool ha_partition::is_crashed() const
{
  handler **file= m_file;
  DBUG_ENTER("ha_partition::is_crashed");

  do
  {
    if ((*file)->is_crashed())
      DBUG_RETURN(TRUE);
  } while (*(++file));
  DBUG_RETURN(FALSE);
}


/*
  Prepare by creating a new partition

  SYNOPSIS
    prepare_new_partition()
    table                      Table object
    create_info                Create info from CREATE TABLE
    file                       Handler object of new partition
    part_name                  partition name

  RETURN VALUE
    >0                         Error
    0                          Success
*/

int ha_partition::prepare_new_partition(TABLE *tbl,
                                        HA_CREATE_INFO *create_info,
                                        handler *file, const char *part_name,
                                        partition_element *p_elem,
                                        uint disable_non_uniq_indexes)
{
  int error;
  DBUG_ENTER("prepare_new_partition");

  /*
    This call to set_up_table_before_create() is done for an alter table.
    So this may be the second time around for this partition_element,
    depending on how many partitions and subpartitions there were before,
    and how many there are now.
    The first time, on the CREATE, data_file_name and index_file_name
    came from the parser.  They did not have the file name attached to
    the end.  But if this partition is less than the total number of
    previous partitions, it's data_file_name has the filename attached.
    So we need to take the partition filename off if it exists.
    That file name may be different from part_name, which will be
    attached in append_file_to_dir().
  */
  truncate_partition_filename((char*) p_elem->data_file_name);
  truncate_partition_filename((char*) p_elem->index_file_name);

  if (unlikely((error= set_up_table_before_create(tbl, part_name, create_info,
                                                  p_elem))))
    goto error_create;

  if (!(file->ht->flags & HTON_CAN_READ_CONNECT_STRING_IN_PARTITION))
    tbl->s->connect_string= p_elem->connect_string;
  create_info->options|= HA_CREATE_TMP_ALTER;
  if ((error= file->ha_create(part_name, tbl, create_info)))
  {
    /*
      Added for safety, InnoDB reports HA_ERR_FOUND_DUPP_KEY
      if the table/partition already exists.
      If we return that error code, then print_error would try to
      get_dup_key on a non-existing partition.
      So return a more reasonable error code.
    */
    if (error == HA_ERR_FOUND_DUPP_KEY)
      error= HA_ERR_TABLE_EXIST;
    goto error_create;
  }
  DBUG_PRINT("info", ("partition %s created", part_name));
  if (unlikely((error= file->ha_open(tbl, part_name, m_mode,
                                     m_open_test_lock | HA_OPEN_NO_PSI_CALL |
                                     HA_OPEN_FOR_CREATE))))
    goto error_open;
  DBUG_PRINT("info", ("partition %s opened", part_name));

  /*
    Note: if you plan to add another call that may return failure,
    better to do it before external_lock() as cleanup_new_partition()
    assumes that external_lock() is last call that may fail here.
    Otherwise see description for cleanup_new_partition().
  */
  if (unlikely((error= file->ha_external_lock(ha_thd(), F_WRLCK))))
    goto error_external_lock;
  DBUG_PRINT("info", ("partition %s external locked", part_name));

  if (disable_non_uniq_indexes)
    file->ha_disable_indexes(HA_KEY_SWITCH_NONUNIQ_SAVE);

  DBUG_RETURN(0);
error_external_lock:
  (void) file->ha_close();
error_open:
  (void) file->delete_table(part_name);
error_create:
  DBUG_RETURN(error);
}


/*
  Cleanup by removing all created partitions after error

  SYNOPSIS
    cleanup_new_partition()
    part_count             Number of partitions to remove

  RETURN VALUE
    NONE

  DESCRIPTION
    This function is called immediately after prepare_new_partition() in
    case the latter fails.

    In prepare_new_partition() last call that may return failure is
    external_lock(). That means if prepare_new_partition() fails,
    partition does not have external lock. Thus no need to call
    external_lock(F_UNLCK) here.

  TODO:
    We must ensure that in the case that we get an error during the process
    that we call external_lock with F_UNLCK, close the table and delete the
    table in the case where we have been successful with prepare_handler.
    We solve this by keeping an array of successful calls to prepare_handler
    which can then be used to undo the call.
*/

void ha_partition::cleanup_new_partition(uint part_count)
{
  DBUG_ENTER("ha_partition::cleanup_new_partition");

  if (m_added_file)
  {
    THD *thd= ha_thd();
    handler **file= m_added_file;
    while ((part_count > 0) && (*file))
    {
      (*file)->ha_external_unlock(thd);
      (*file)->ha_close();

      /* Leave the (*file)->delete_table(part_name) to the ddl-log */

      file++;
      part_count--;
    }
    m_added_file= NULL;
  }
  DBUG_VOID_RETURN;
}

/*
  Implement the partition changes defined by ALTER TABLE of partitions

  SYNOPSIS
    change_partitions()
    create_info                 HA_CREATE_INFO object describing all
                                fields and indexes in table
    path                        Complete path of db and table name
    out: copied                 Output parameter where number of copied
                                records are added
    out: deleted                Output parameter where number of deleted
                                records are added
    pack_frm_data               Reference to packed frm file
    pack_frm_len                Length of packed frm file

  RETURN VALUE
    >0                        Failure
    0                         Success

  DESCRIPTION
    Add and copy if needed a number of partitions, during this operation
    no other operation is ongoing in the server. This is used by
    ADD PARTITION all types as well as by REORGANIZE PARTITION. For
    one-phased implementations it is used also by DROP and COALESCE
    PARTITIONs.
    One-phased implementation needs the new frm file, other handlers will
    get zero length and a NULL reference here.
*/

int ha_partition::change_partitions(HA_CREATE_INFO *create_info,
                                    const char *path,
                                    ulonglong * const copied,
                                    ulonglong * const deleted,
                                    const uchar *pack_frm_data
                                    __attribute__((unused)),
                                    size_t pack_frm_len
                                    __attribute__((unused)))
{
  List_iterator<partition_element> part_it(m_part_info->partitions);
  List_iterator <partition_element> t_it(m_part_info->temp_partitions);
  char part_name_buff[FN_REFLEN + 1];
  uint num_parts= m_part_info->partitions.elements;
  uint num_subparts= m_part_info->num_subparts;
  uint i= 0;
  uint num_remain_partitions, part_count, orig_count;
  handler **new_file_array;
  int error= 1;
  bool first;
  uint temp_partitions= m_part_info->temp_partitions.elements;
  THD *thd= ha_thd();
  DBUG_ENTER("ha_partition::change_partitions");

  /*
    Assert that it works without HA_FILE_BASED and lower_case_table_name = 2.
    We use m_file[0] as long as all partitions have the same storage engine.
  */
  DBUG_ASSERT(!strcmp(path, get_canonical_filename(m_file[0], path,
                                                   part_name_buff)));
  m_reorged_parts= 0;
  if (!m_part_info->is_sub_partitioned())
    num_subparts= 1;

  /*
    Step 1:
      Calculate number of reorganised partitions and allocate space for
      their handler references.
  */
  if (temp_partitions)
  {
    m_reorged_parts= temp_partitions * num_subparts;
  }
  else
  {
    do
    {
      partition_element *part_elem= part_it++;
      if (part_elem->part_state == PART_CHANGED ||
          part_elem->part_state == PART_REORGED_DROPPED)
      {
        m_reorged_parts+= num_subparts;
      }
    } while (++i < num_parts);
  }
  if (m_reorged_parts &&
      !(m_reorged_file= (handler**) thd->calloc(sizeof(handler*)*
                                                (m_reorged_parts + 1))))
  {
    DBUG_RETURN(HA_ERR_OUT_OF_MEM);
  }

  /*
    Step 2:
      Calculate number of partitions after change and allocate space for
      their handler references.
  */
  num_remain_partitions= 0;
  if (temp_partitions)
  {
    num_remain_partitions= num_parts * num_subparts;
  }
  else
  {
    part_it.rewind();
    i= 0;
    do
    {
      partition_element *part_elem= part_it++;
      if (part_elem->part_state == PART_NORMAL ||
          part_elem->part_state == PART_TO_BE_ADDED ||
          part_elem->part_state == PART_CHANGED)
      {
        num_remain_partitions+= num_subparts;
      }
    } while (++i < num_parts);
  }
  if (!(new_file_array= ((handler**)
                         thd->calloc(sizeof(handler*)*
                                     (2*(num_remain_partitions + 1))))))
  {
    DBUG_RETURN(HA_ERR_OUT_OF_MEM);
  }
  m_added_file= &new_file_array[num_remain_partitions + 1];

  /*
    Step 3:
      Fill m_reorged_file with handler references and NULL at the end
  */
  if (m_reorged_parts)
  {
    i= 0;
    part_count= 0;
    first= TRUE;
    part_it.rewind();
    do
    {
      partition_element *part_elem= part_it++;
      if (part_elem->part_state == PART_CHANGED ||
          part_elem->part_state == PART_REORGED_DROPPED)
      {
        memcpy((void*)&m_reorged_file[part_count],
               (void*)&m_file[i*num_subparts],
               sizeof(handler*)*num_subparts);
        part_count+= num_subparts;
      }
      else if (first && temp_partitions &&
               part_elem->part_state == PART_TO_BE_ADDED)
      {
        /*
          When doing an ALTER TABLE REORGANIZE PARTITION a number of
          partitions is to be reorganised into a set of new partitions.
          The reorganised partitions are in this case in the temp_partitions
          list. We copy all of them in one batch and thus we only do this
          until we find the first partition with state PART_TO_BE_ADDED
          since this is where the new partitions go in and where the old
          ones used to be.
        */
        first= FALSE;
        DBUG_ASSERT(((i*num_subparts) + m_reorged_parts) <= m_file_tot_parts);
        memcpy((void*)m_reorged_file, &m_file[i*num_subparts],
               sizeof(handler*)*m_reorged_parts);
      }
    } while (++i < num_parts);
  }

  /*
    Step 4:
      Fill new_array_file with handler references. Create the handlers if
      needed.
  */
  i= 0;
  part_count= 0;
  orig_count= 0;
  first= TRUE;
  part_it.rewind();
  do
  {
    partition_element *part_elem= part_it++;
    if (part_elem->part_state == PART_NORMAL)
    {
      DBUG_ASSERT(orig_count + num_subparts <= m_file_tot_parts);
      memcpy((void*)&new_file_array[part_count], (void*)&m_file[orig_count],
             sizeof(handler*)*num_subparts);
      part_count+= num_subparts;
      orig_count+= num_subparts;
    }
    else if (part_elem->part_state == PART_CHANGED ||
             part_elem->part_state == PART_TO_BE_ADDED)
    {
      uint j= 0;
      Parts_share_refs *p_share_refs;
      /*
        The Handler_shares for each partition's handler can be allocated
        within this handler, since there will not be any more instances of the
        new partitions, until the table is reopened after the ALTER succeeded.
      */
      p_share_refs= new Parts_share_refs;
      if (!p_share_refs)
        DBUG_RETURN(HA_ERR_OUT_OF_MEM);
      if (p_share_refs->init(num_subparts))
        DBUG_RETURN(HA_ERR_OUT_OF_MEM);
      if (m_new_partitions_share_refs.push_back(p_share_refs, thd->mem_root))
        DBUG_RETURN(HA_ERR_OUT_OF_MEM);
      do
      {
        handler **new_file= &new_file_array[part_count++];
        if (!(*new_file=
              get_new_handler(table->s,
                              thd->mem_root,
                              part_elem->engine_type)))
        {
          DBUG_RETURN(HA_ERR_OUT_OF_MEM);
        }
        if ((*new_file)->set_ha_share_ref(&p_share_refs->ha_shares[j]))
        {
          DBUG_RETURN(HA_ERR_OUT_OF_MEM);
        }
      } while (++j < num_subparts);
      if (part_elem->part_state == PART_CHANGED)
        orig_count+= num_subparts;
      else if (temp_partitions && first)
      {
        orig_count+= (num_subparts * temp_partitions);
        first= FALSE;
      }
    }
  } while (++i < num_parts);
  first= FALSE;
  /*
    Step 5:
      Create the new partitions and also open, lock and call external_lock
      on them to prepare them for copy phase and also for later close
      calls
  */

  /*
     Before creating new partitions check whether indexes are disabled
     in the  partitions.
  */

  uint disable_non_uniq_indexes= indexes_are_disabled();

  i= 0;
  part_count= 0;
  part_it.rewind();
  do
  {
    partition_element *part_elem= part_it++;
    if (part_elem->part_state == PART_TO_BE_ADDED ||
        part_elem->part_state == PART_CHANGED)
    {
      /*
        A new partition needs to be created PART_TO_BE_ADDED means an
        entirely new partition and PART_CHANGED means a changed partition
        that will still exist with either more or less data in it.
      */
      uint name_variant= NORMAL_PART_NAME;
      if (part_elem->part_state == PART_CHANGED ||
          (part_elem->part_state == PART_TO_BE_ADDED && temp_partitions))
        name_variant= TEMP_PART_NAME;
      if (m_part_info->is_sub_partitioned())
      {
        List_iterator<partition_element> sub_it(part_elem->subpartitions);
        uint j= 0, part;
        do
        {
          partition_element *sub_elem= sub_it++;
          if (unlikely((error=
                        create_subpartition_name(part_name_buff,
                                                 sizeof(part_name_buff), path,
                                                 part_elem->partition_name,
                                                 sub_elem->partition_name,
                                                 name_variant))))
          {
            cleanup_new_partition(part_count);
            DBUG_RETURN(error);
          }
          part= i * num_subparts + j;
          DBUG_PRINT("info", ("Add subpartition %s", part_name_buff));
          if (unlikely((error=
                        prepare_new_partition(table, create_info,
                                              new_file_array[part],
                                              (const char *)part_name_buff,
                                              sub_elem,
                                              disable_non_uniq_indexes))))
          {
            cleanup_new_partition(part_count);
            DBUG_RETURN(error);
          }

          m_added_file[part_count++]= new_file_array[part];
        } while (++j < num_subparts);
      }
      else
      {
        if (unlikely((error=
                      create_partition_name(part_name_buff,
                                            sizeof(part_name_buff), path,
                                            part_elem->partition_name,
                                            name_variant, TRUE))))
        {
          cleanup_new_partition(part_count);
          DBUG_RETURN(error);
        }

        DBUG_PRINT("info", ("Add partition %s", part_name_buff));
        if (unlikely((error=
                      prepare_new_partition(table, create_info,
                                            new_file_array[i],
                                            (const char *)part_name_buff,
                                            part_elem,
                                            disable_non_uniq_indexes))))
        {
          cleanup_new_partition(part_count);
          DBUG_RETURN(error);
        }

        m_added_file[part_count++]= new_file_array[i];
      }
    }
  } while (++i < num_parts);

  /*
    Step 6:
      State update to prepare for next write of the frm file.
  */
  i= 0;
  part_it.rewind();
  do
  {
    partition_element *part_elem= part_it++;
    if (part_elem->part_state == PART_TO_BE_ADDED)
      part_elem->part_state= PART_IS_ADDED;
    else if (part_elem->part_state == PART_CHANGED)
      part_elem->part_state= PART_IS_CHANGED;
    else if (part_elem->part_state == PART_REORGED_DROPPED)
      part_elem->part_state= PART_TO_BE_DROPPED;
  } while (++i < num_parts);
  for (i= 0; i < temp_partitions; i++)
  {
    partition_element *part_elem= t_it++;
    DBUG_ASSERT(part_elem->part_state == PART_TO_BE_REORGED);
    part_elem->part_state= PART_TO_BE_DROPPED;
  }
  DBUG_ASSERT(m_new_file == 0);
  m_new_file= new_file_array;
  if (unlikely((error= copy_partitions(copied, deleted))))
  {
    /*
      Close and unlock the new temporary partitions.
      They will later be deleted through the ddl-log.
    */
    cleanup_new_partition(part_count);
    m_new_file= 0;
  }
  DBUG_RETURN(error);
}


/*
  Copy partitions as part of ALTER TABLE of partitions

  SYNOPSIS
    copy_partitions()
    out:copied                 Number of records copied
    out:deleted                Number of records deleted

  RETURN VALUE
    >0                         Error code
    0                          Success

  DESCRIPTION
    change_partitions has done all the preparations, now it is time to
    actually copy the data from the reorganised partitions to the new
    partitions.
*/

int ha_partition::copy_partitions(ulonglong * const copied,
                                  ulonglong * const deleted)
{
  uint reorg_part= 0;
  int result= 0;
  longlong func_value;
  DBUG_ENTER("ha_partition::copy_partitions");

  if (m_part_info->linear_hash_ind)
  {
    if (m_part_info->part_type == HASH_PARTITION)
      set_linear_hash_mask(m_part_info, m_part_info->num_parts);
    else
      set_linear_hash_mask(m_part_info, m_part_info->num_subparts);
  }
  else if (m_part_info->part_type == VERSIONING_PARTITION)
  {
    if (m_part_info->check_constants(ha_thd(), m_part_info))
      goto init_error;
  }

  while (reorg_part < m_reorged_parts)
  {
    handler *file= m_reorged_file[reorg_part];
    uint32 new_part;

    late_extra_cache(reorg_part);
    if (unlikely((result= file->ha_rnd_init_with_error(1))))
      goto init_error;
    while (TRUE)
    {
      if ((result= file->ha_rnd_next(m_rec0)))
      {
        if (result != HA_ERR_END_OF_FILE)
          goto error;
        /*
          End-of-file reached, break out to continue with next partition or
          end the copy process.
        */
        break;
      }
      /* Found record to insert into new handler */
      if (m_part_info->get_partition_id(m_part_info, &new_part,
                                        &func_value))
      {
        /*
           This record is in the original table but will not be in the new
           table since it doesn't fit into any partition any longer due to
           changed partitioning ranges or list values.
        */
        (*deleted)++;
      }
      else
      {
        /* Copy record to new handler */
        (*copied)++;
        DBUG_ASSERT(!m_new_file[new_part]->row_logging);
        result= m_new_file[new_part]->ha_write_row(m_rec0);
        if (result)
          goto error;
      }
    }
    late_extra_no_cache(reorg_part);
    file->ha_rnd_end();
    reorg_part++;
  }
  DBUG_EXECUTE_IF("debug_abort_copy_partitions",
                  DBUG_RETURN(HA_ERR_UNSUPPORTED); );
  DBUG_RETURN(FALSE);
error:
  m_reorged_file[reorg_part]->ha_rnd_end();
init_error:
  DBUG_RETURN(result);
}

/*
  Update create info as part of ALTER TABLE

  SYNOPSIS
    update_create_info()
    create_info                   Create info from ALTER TABLE

  RETURN VALUE
    NONE

  DESCRIPTION
  Forward this handler call to the storage engine foreach
  partition handler.  The data_file_name for each partition may
  need to be reset if the tablespace was moved.  Use a dummy
  HA_CREATE_INFO structure and transfer necessary data.
*/

void ha_partition::update_create_info(HA_CREATE_INFO *create_info)
{
  DBUG_ENTER("ha_partition::update_create_info");

  /*
    Fix for bug#38751, some engines needs info-calls in ALTER.
    Archive need this since it flushes in ::info.
    HA_STATUS_AUTO is optimized so it will not always be forwarded
    to all partitions, but HA_STATUS_VARIABLE will.
  */
  info(HA_STATUS_VARIABLE | HA_STATUS_OPEN);

  info(HA_STATUS_AUTO);

  if (!(create_info->used_fields & HA_CREATE_USED_AUTO))
    create_info->auto_increment_value= stats.auto_increment_value;

  /*
    DATA DIRECTORY and INDEX DIRECTORY are never applied to the whole
    partitioned table, only its parts.
  */
  my_bool from_alter= (create_info->data_file_name == (const char*) -1);
  create_info->data_file_name= create_info->index_file_name= NULL;

  if (!(m_file[0]->ht->flags & HTON_CAN_READ_CONNECT_STRING_IN_PARTITION))
    create_info->connect_string= null_clex_str;

  /*
    We do not need to update the individual partition DATA DIRECTORY settings
    since they can be changed by ALTER TABLE ... REORGANIZE PARTITIONS.
  */
  if (from_alter)
    DBUG_VOID_RETURN;

  /*
    send Handler::update_create_info() to the storage engine for each
    partition that currently has a handler object.  Using a dummy
    HA_CREATE_INFO structure to collect DATA and INDEX DIRECTORYs.
  */

  List_iterator<partition_element> part_it(m_part_info->partitions);
  partition_element *part_elem, *sub_elem;
  uint num_subparts= m_part_info->num_subparts;
  uint num_parts= (num_subparts ? m_file_tot_parts / num_subparts :
                   m_file_tot_parts);
  HA_CREATE_INFO dummy_info;
  dummy_info.init();

  /*
    Since update_create_info() can be called from mysql_prepare_alter_table()
    when not all handlers are set up, we look for that condition first.
    If all handlers are not available, do not call update_create_info for any.
  */
  uint i, j, part;
  for (i= 0; i < num_parts; i++)
  {
    part_elem= part_it++;
    if (!part_elem)
      DBUG_VOID_RETURN;
    if (m_is_sub_partitioned)
    {
      List_iterator<partition_element> subpart_it(part_elem->subpartitions);
      for (j= 0; j < num_subparts; j++)
      {
        sub_elem= subpart_it++;
        if (!sub_elem)
          DBUG_VOID_RETURN;
        part= i * num_subparts + j;
        if (part >= m_file_tot_parts || !m_file[part])
          DBUG_VOID_RETURN;
      }
    }
    else
    {
      if (!m_file[i])
        DBUG_VOID_RETURN;
    }
  }
  part_it.rewind();

  for (i= 0; i < num_parts; i++)
  {
    part_elem= part_it++;
    DBUG_ASSERT(part_elem);
    if (m_is_sub_partitioned)
    {
      List_iterator<partition_element> subpart_it(part_elem->subpartitions);
      for (j= 0; j < num_subparts; j++)
      {
        sub_elem= subpart_it++;
        DBUG_ASSERT(sub_elem);
        part= i * num_subparts + j;
        DBUG_ASSERT(part < m_file_tot_parts);
        DBUG_ASSERT(m_file[part]);
        dummy_info.data_file_name= dummy_info.index_file_name = NULL;
        m_file[part]->update_create_info(&dummy_info);
        sub_elem->data_file_name = (char*) dummy_info.data_file_name;
        sub_elem->index_file_name = (char*) dummy_info.index_file_name;
      }
    }
    else
    {
      DBUG_ASSERT(m_file[i]);
      dummy_info.data_file_name= dummy_info.index_file_name= NULL;
      m_file[i]->update_create_info(&dummy_info);
      part_elem->data_file_name = (char*) dummy_info.data_file_name;
      part_elem->index_file_name = (char*) dummy_info.index_file_name;
    }
  }
  DBUG_VOID_RETURN;
}


/**
  Change the internal TABLE_SHARE pointer

  @param table_arg    TABLE object
  @param share        New share to use

  @note Is used in error handling in delete_table.
  All handlers should exist (lock_partitions should not be used)
*/

void ha_partition::change_table_ptr(TABLE *table_arg, TABLE_SHARE *share)
{
  handler **file_array;
  table= table_arg;
  table_share= share;
  /*
    m_file can be NULL when using an old cached table in DROP TABLE, when the
    table just has REMOVED PARTITIONING, see Bug#42438
  */
  if (m_file)
  {
    file_array= m_file;
    DBUG_ASSERT(*file_array);
    do
    {
      (*file_array)->change_table_ptr(table_arg, share);
    } while (*(++file_array));
  }

  if (m_added_file && m_added_file[0])
  {
    /* if in middle of a drop/rename etc */
    file_array= m_added_file;
    do
    {
      (*file_array)->change_table_ptr(table_arg, share);
    } while (*(++file_array));
  }
}


/**
  Handle delete and rename table

    @param from         Full path of old table
    @param to           Full path of new table. May be NULL in case of delete

  @return Operation status
    @retval >0  Error
    @retval 0   Success

  @note  Common routine to handle delete_table and rename_table.
  The routine uses the partition handler file to get the
  names of the partition instances. Both these routines
  are called after creating the handler without table
  object and thus the file is needed to discover the
  names of the partitions and the underlying storage engines.
*/

uint ha_partition::del_ren_table(const char *from, const char *to)
{
  int save_error= 0;
  int error;
  char from_buff[FN_REFLEN + 1], to_buff[FN_REFLEN + 1],
       from_lc_buff[FN_REFLEN], to_lc_buff[FN_REFLEN];
  char *name_buffer_ptr;
  const char *from_path;
  const char *to_path= NULL;
  uint i;
  handler **file, **abort_file;
  THD *thd= ha_thd();
  DBUG_ENTER("ha_partition::del_ren_table");

  if (get_from_handler_file(from, thd->mem_root, false))
    DBUG_RETURN(my_errno ? my_errno : ENOENT);
  DBUG_ASSERT(m_file_buffer);
  DBUG_PRINT("enter", ("from: (%s) to: (%s)", from, to ? to : "(nil)"));
  name_buffer_ptr= m_name_buffer_ptr;

  file= m_file;
  /* The command should be logged with IF EXISTS if using a shared table */
  if (m_file[0]->ht->flags & HTON_TABLE_MAY_NOT_EXIST_ON_SLAVE)
    thd->replication_flags|= OPTION_IF_EXISTS;

  if (to == NULL)
  {
    /*
      Delete table, start by delete the .par file. If error, break, otherwise
      delete as much as possible.
    */
    if (unlikely((error= handler::delete_table(from))))
      DBUG_RETURN(error);
  }

  if (ha_check_if_updates_are_ignored(thd, partition_ht(),
                                      to ? "RENAME" : "DROP"))
    DBUG_RETURN(0);

  /*
    Since ha_partition has HA_FILE_BASED, it must alter underlying table names
    if they do not have HA_FILE_BASED and lower_case_table_names == 2.
    See Bug#37402, for Mac OS X.
    The appended #P#<partname>[#SP#<subpartname>] will remain in current case.
    Using the first partitions handler, since mixing handlers is not allowed.
  */
  from_path= get_canonical_filename(*file, from, from_lc_buff);
  if (to != NULL)
    to_path= get_canonical_filename(*file, to, to_lc_buff);
  i= 0;
  do
  {
    if (unlikely((error= create_partition_name(from_buff, sizeof(from_buff),
                                               from_path, name_buffer_ptr,
                                               NORMAL_PART_NAME, FALSE))))
      goto rename_error;

    if (to != NULL)
    {                                           // Rename branch
      if (unlikely((error= create_partition_name(to_buff, sizeof(to_buff),
                                                 to_path, name_buffer_ptr,
                                                 NORMAL_PART_NAME, FALSE))))
        goto rename_error;
      error= (*file)->ha_rename_table(from_buff, to_buff);
      if (unlikely(error))
        goto rename_error;
    }
    else                                        // delete branch
    {
      error= (*file)->delete_table(from_buff);
    }
    name_buffer_ptr= strend(name_buffer_ptr) + 1;
    if (unlikely(error))
      save_error= error;
    i++;
  } while (*(++file));
  if (to != NULL)
  {
    if (unlikely((error= handler::rename_table(from, to))))
    {
      /* Try to revert everything, ignore errors */
      (void) handler::rename_table(to, from);
      goto rename_error;
    }
  }

  /* Update .par file in the handlers that supports it */
  if ((*m_file)->ht->create_partitioning_metadata)
  {
    error= (*m_file)->ht->create_partitioning_metadata(to, from,
                                                       to == NULL ?
                                                       CHF_DELETE_FLAG :
                                                       CHF_RENAME_FLAG);
    DBUG_EXECUTE_IF("failed_create_partitioning_metadata",
                    { my_message_sql(ER_OUT_OF_RESOURCES,"Simulated crash",MYF(0));
                      error= 1;
                    });
    if (error)
    {
      if (to)
      {
        (void) handler::rename_table(to, from);
        (void) (*m_file)->ht->create_partitioning_metadata(from, to,
                                                           CHF_RENAME_FLAG);
        goto rename_error;
      }
      else
        save_error=error;
    }
  }
  DBUG_RETURN(save_error);

rename_error:
  name_buffer_ptr= m_name_buffer_ptr;
  for (abort_file= file, file= m_file; file < abort_file; file++)
  {
    /* Revert the rename, back from 'to' to the original 'from' */
    if (!create_partition_name(from_buff, sizeof(from_buff), from_path,
                               name_buffer_ptr, NORMAL_PART_NAME, FALSE) &&
        !create_partition_name(to_buff, sizeof(to_buff), to_path,
                               name_buffer_ptr, NORMAL_PART_NAME, FALSE))
    {
      /* Ignore error here */
      (void) (*file)->ha_rename_table(to_buff, from_buff);
    }
    name_buffer_ptr= strend(name_buffer_ptr) + 1;
  }
  DBUG_RETURN(error);
}

uint ha_partition::count_query_cache_dependant_tables(uint8 *tables_type)
{
  DBUG_ENTER("ha_partition::count_query_cache_dependant_tables");
  /* Here we rely on the fact that all tables are of the same type */
  uint8 type= m_file[0]->table_cache_type();
  (*tables_type)|= type;
  DBUG_PRINT("enter", ("cnt: %u", (uint) m_tot_parts));
  /*
    We need save underlying tables only for HA_CACHE_TBL_ASKTRANSACT:
    HA_CACHE_TBL_NONTRANSACT - because all changes goes through partition table
    HA_CACHE_TBL_NOCACHE - because will not be cached
    HA_CACHE_TBL_TRANSACT - QC need to know that such type present
  */
  DBUG_RETURN(type == HA_CACHE_TBL_ASKTRANSACT ? m_tot_parts : 0);
}

my_bool ha_partition::
reg_query_cache_dependant_table(THD *thd,
                                char *engine_key, uint engine_key_len,
                                char *cache_key, uint cache_key_len,
                                uint8 type,
                                Query_cache *cache,
                                Query_cache_block_table **block_table,
                                handler *file,
                                uint *n)
{
  DBUG_ENTER("ha_partition::reg_query_cache_dependant_table");
  qc_engine_callback engine_callback;
  ulonglong engine_data;
  /* ask undelying engine */
  if (!file->register_query_cache_table(thd, engine_key,
                                        engine_key_len,
                                        &engine_callback,
                                        &engine_data))
  {
    DBUG_PRINT("qcache", ("Handler does not allow caching for %.*s",
                          engine_key_len, engine_key));
    /*
      As this can change from call to call, don't reset set
      thd->lex->safe_to_cache_query
    */
    thd->query_cache_is_applicable= 0;        // Query can't be cached
    DBUG_RETURN(TRUE);
  }
  (++(*block_table))->n= ++(*n);
  if (!cache->insert_table(thd, cache_key_len,
                           cache_key, (*block_table),
                           (uint32) table_share->db.length,
                           (uint8) (cache_key_len -
                                    table_share->table_cache_key.length),
                           type,
                           engine_callback, engine_data,
                           FALSE))
    DBUG_RETURN(TRUE);
  DBUG_RETURN(FALSE);
}


my_bool ha_partition::
register_query_cache_dependant_tables(THD *thd,
                                      Query_cache *cache,
                                      Query_cache_block_table **block_table,
                                      uint *n)
{
  char *engine_key_end, *query_cache_key_end;
  uint i;
  uint num_parts= m_part_info->num_parts;
  uint num_subparts= m_part_info->num_subparts;
  int diff_length;
  List_iterator<partition_element> part_it(m_part_info->partitions);
  char engine_key[FN_REFLEN], query_cache_key[FN_REFLEN];
  DBUG_ENTER("ha_partition::register_query_cache_dependant_tables");

  /* see ha_partition::count_query_cache_dependant_tables */
  if (m_file[0]->table_cache_type() != HA_CACHE_TBL_ASKTRANSACT)
    DBUG_RETURN(FALSE); // nothing to register

  /* prepare static part of the key */
  memcpy(engine_key, table_share->normalized_path.str,
         table_share->normalized_path.length);
  memcpy(query_cache_key, table_share->table_cache_key.str,
         table_share->table_cache_key.length);

  diff_length= ((int) table_share->table_cache_key.length -
                (int) table_share->normalized_path.length -1);

  engine_key_end= engine_key + table_share->normalized_path.length;
  query_cache_key_end= query_cache_key + table_share->table_cache_key.length -1;

  engine_key_end[0]= engine_key_end[2]= query_cache_key_end[0]=
    query_cache_key_end[2]= '#';
  query_cache_key_end[1]= engine_key_end[1]= 'P';
  engine_key_end+= 3;
  query_cache_key_end+= 3;

  i= 0;
  do
  {
    partition_element *part_elem= part_it++;
    char *engine_pos= strmov(engine_key_end, part_elem->partition_name);
    if (m_is_sub_partitioned)
    {
      List_iterator<partition_element> subpart_it(part_elem->subpartitions);
      partition_element *sub_elem;
      uint j= 0, part;
      engine_pos[0]= engine_pos[3]= '#';
      engine_pos[1]= 'S';
      engine_pos[2]= 'P';
      engine_pos += 4;
      do
      {
        char *end;
        uint length;
        sub_elem= subpart_it++;
        part= i * num_subparts + j;
        /* we store the end \0 as part of the key */
        end= strmov(engine_pos, sub_elem->partition_name) + 1;
        length= (uint)(end - engine_key);
        /* Copy the suffix and end 0 to query cache key */
        memcpy(query_cache_key_end, engine_key_end, (end - engine_key_end));
        if (reg_query_cache_dependant_table(thd, engine_key, length,
                                            query_cache_key,
                                            length + diff_length,
                                            m_file[part]->table_cache_type(),
                                            cache,
                                            block_table, m_file[part],
                                            n))
          DBUG_RETURN(TRUE);
      } while (++j < num_subparts);
    }
    else
    {
      char *end= engine_pos+1;                  // copy end \0
      uint length= (uint)(end - engine_key);
      /* Copy the suffix and end 0 to query cache key */
      memcpy(query_cache_key_end, engine_key_end, (end - engine_key_end));
      if (reg_query_cache_dependant_table(thd, engine_key, length,
                                          query_cache_key,
                                          length + diff_length,
                                          m_file[i]->table_cache_type(),
                                          cache,
                                          block_table, m_file[i],
                                          n))
        DBUG_RETURN(TRUE);
    }
  } while (++i < num_parts);
  DBUG_PRINT("info", ("cnt: %u", (uint)m_tot_parts));
  DBUG_RETURN(FALSE);
}


/**
  Set up table share object before calling create on underlying handler

  @param table             Table object
  @param info              Create info
  @param part_elem[in,out] Pointer to used partition_element, searched if NULL

  @return    status
    @retval  TRUE  Error
    @retval  FALSE Success

  @details
    Set up
    1) Comment on partition
    2) MAX_ROWS, MIN_ROWS on partition
    3) Index file name on partition
    4) Data file name on partition
*/

int ha_partition::set_up_table_before_create(TABLE *tbl,
                    const char *partition_name_with_path,
                    HA_CREATE_INFO *info,
                    partition_element *part_elem)
{
  int error= 0;
  LEX_CSTRING part_name;
  THD *thd= ha_thd();
  DBUG_ENTER("set_up_table_before_create");

  DBUG_ASSERT(part_elem);

  if (!part_elem)
    DBUG_RETURN(1);
  tbl->s->max_rows= part_elem->part_max_rows;
  tbl->s->min_rows= part_elem->part_min_rows;
  part_name.str= strrchr(partition_name_with_path, FN_LIBCHAR)+1;
  part_name.length= strlen(part_name.str);
  if ((part_elem->index_file_name &&
      (error= append_file_to_dir(thd,
                                 (const char**)&part_elem->index_file_name,
                                 &part_name))) ||
      (part_elem->data_file_name &&
      (error= append_file_to_dir(thd,
                                 (const char**)&part_elem->data_file_name,
                                 &part_name))))
  {
    DBUG_RETURN(error);
  }
  info->index_file_name= part_elem->index_file_name;
  info->data_file_name= part_elem->data_file_name;
  info->connect_string= part_elem->connect_string;
  if (info->connect_string.length)
    info->used_fields|= HA_CREATE_USED_CONNECTION;
  tbl->s->connect_string= part_elem->connect_string;
  DBUG_RETURN(0);
}


/*
  Add two names together

  SYNOPSIS
    name_add()
    out:dest                          Destination string
    first_name                        First name
    sec_name                          Second name

  RETURN VALUE
    >0                                Error
    0                                 Success

  DESCRIPTION
    Routine used to add two names with '_' in between then. Service routine
    to create_handler_file
    Include the NULL in the count of characters since it is needed as separator
    between the partition names.
*/

static uint name_add(char *dest, const char *first_name, const char *sec_name)
{
  return (uint) (strxmov(dest, first_name, "#SP#", sec_name, NullS) -dest) + 1;
}


/**
  Create the special .par file

  @param name  Full path of table name

  @return Operation status
    @retval FALSE  Error code
    @retval TRUE   Success

  @note
    Method used to create handler file with names of partitions, their
    engine types and the number of partitions.
*/

bool ha_partition::create_handler_file(const char *name)
{
  partition_element *part_elem, *subpart_elem;
  size_t i, j, part_name_len, subpart_name_len;
  size_t tot_partition_words, tot_name_len, num_parts;
  size_t tot_parts= 0;
  size_t tot_len_words, tot_len_byte, chksum, tot_name_words;
  char *name_buffer_ptr;
  uchar *file_buffer, *engine_array;
  bool result= TRUE;
  char file_name[FN_REFLEN];
  char part_name[FN_REFLEN];
  char subpart_name[FN_REFLEN];
  File file;
  List_iterator_fast <partition_element> part_it(m_part_info->partitions);
  DBUG_ENTER("create_handler_file");

  num_parts= m_part_info->partitions.elements;
  DBUG_PRINT("enter", ("table name: %s  num_parts: %zu", name, num_parts));
  tot_name_len= 0;
  for (i= 0; i < num_parts; i++)
  {
    part_elem= part_it++;
    if (part_elem->part_state != PART_NORMAL &&
        part_elem->part_state != PART_TO_BE_ADDED &&
        part_elem->part_state != PART_CHANGED)
      continue;
    tablename_to_filename(part_elem->partition_name, part_name,
                          FN_REFLEN);
    part_name_len= strlen(part_name);
    if (!m_is_sub_partitioned)
    {
      tot_name_len+= part_name_len + 1;
      tot_parts++;
    }
    else
    {
      List_iterator_fast <partition_element> sub_it(part_elem->subpartitions);
      for (j= 0; j < m_part_info->num_subparts; j++)
      {
	subpart_elem= sub_it++;
        tablename_to_filename(subpart_elem->partition_name,
                              subpart_name,
                              FN_REFLEN);
	subpart_name_len= strlen(subpart_name);
	tot_name_len+= part_name_len + subpart_name_len + 5;
        tot_parts++;
      }
    }
  }
  /*
     File format:
     Length in words              4 byte
     Checksum                     4 byte
     Total number of partitions   4 byte
     Array of engine types        n * 4 bytes where
     n = (m_tot_parts + 3)/4
     Length of name part in bytes 4 bytes
     (Names in filename format)
     Name part                    m * 4 bytes where
     m = ((length_name_part + 3)/4)*4

     All padding bytes are zeroed
  */
  tot_partition_words= (tot_parts + PAR_WORD_SIZE - 1) / PAR_WORD_SIZE;
  tot_name_words= (tot_name_len + PAR_WORD_SIZE - 1) / PAR_WORD_SIZE;
  /* 4 static words (tot words, checksum, tot partitions, name length) */
  tot_len_words= 4 + tot_partition_words + tot_name_words;
  tot_len_byte= PAR_WORD_SIZE * tot_len_words;
  if (!(file_buffer= (uchar *) my_malloc(key_memory_ha_partition_file,
                                         tot_len_byte, MYF(MY_ZEROFILL))))
    DBUG_RETURN(TRUE);
  engine_array= (file_buffer + PAR_ENGINES_OFFSET);
  name_buffer_ptr= (char*) (engine_array + tot_partition_words * PAR_WORD_SIZE
                            + PAR_WORD_SIZE);
  part_it.rewind();
  for (i= 0; i < num_parts; i++)
  {
    part_elem= part_it++;
    if (part_elem->part_state != PART_NORMAL &&
        part_elem->part_state != PART_TO_BE_ADDED &&
        part_elem->part_state != PART_CHANGED)
      continue;
    if (!m_is_sub_partitioned)
    {
      tablename_to_filename(part_elem->partition_name, part_name, FN_REFLEN);
      name_buffer_ptr= strmov(name_buffer_ptr, part_name)+1;
      *engine_array= (uchar) ha_legacy_type(part_elem->engine_type);
      DBUG_PRINT("info", ("engine: %u", *engine_array));
      engine_array++;
    }
    else
    {
      List_iterator_fast <partition_element> sub_it(part_elem->subpartitions);
      for (j= 0; j < m_part_info->num_subparts; j++)
      {
	subpart_elem= sub_it++;
        tablename_to_filename(part_elem->partition_name, part_name,
                              FN_REFLEN);
        tablename_to_filename(subpart_elem->partition_name, subpart_name,
                              FN_REFLEN);
	name_buffer_ptr+= name_add(name_buffer_ptr,
				   part_name,
				   subpart_name);
        *engine_array= (uchar) ha_legacy_type(subpart_elem->engine_type);
        DBUG_PRINT("info", ("engine: %u", *engine_array));
	engine_array++;
      }
    }
  }
  chksum= 0;
  int4store(file_buffer, tot_len_words);
  int4store(file_buffer + PAR_NUM_PARTS_OFFSET, tot_parts);
  int4store(file_buffer + PAR_ENGINES_OFFSET +
            (tot_partition_words * PAR_WORD_SIZE),
            tot_name_len);
  for (i= 0; i < tot_len_words; i++)
    chksum^= uint4korr(file_buffer + PAR_WORD_SIZE * i);
  int4store(file_buffer + PAR_CHECKSUM_OFFSET, chksum);
  /*
    Add .par extension to the file name.
    Create and write and close file
    to be used at open, delete_table and rename_table
  */
  fn_format(file_name, name, "", ha_par_ext, MY_APPEND_EXT);
  if ((file= mysql_file_create(key_file_ha_partition_par,
                               file_name, CREATE_MODE, O_RDWR | O_TRUNC,
                               MYF(MY_WME))) >= 0)
  {
    result= mysql_file_write(file, (uchar *) file_buffer, tot_len_byte,
                             MYF(MY_WME | MY_NABP)) != 0;

    /* Write connection information (for federatedx engine) */
    part_it.rewind();
    for (i= 0; i < num_parts && !result; i++)
    {
      uchar buffer[4];
      part_elem= part_it++;
      size_t length= part_elem->connect_string.length;
      int4store(buffer, length);
      if (my_write(file, buffer, 4, MYF(MY_WME | MY_NABP)) ||
          my_write(file, (uchar *) part_elem->connect_string.str, length,
                   MYF(MY_WME | MY_NABP)))
      {
        result= TRUE;
        break;
      }
    }
    (void) mysql_file_close(file, MYF(0));
    if (result)
      mysql_file_delete(key_file_ha_partition_par, file_name, MYF(MY_WME));
  }
  else
    result= TRUE;
  my_free(file_buffer);
  DBUG_RETURN(result);
}


/**
  Clear handler variables and free some memory
*/

void ha_partition::clear_handler_file()
{
  if (m_engine_array)
    plugin_unlock_list(NULL, m_engine_array, m_tot_parts);
  free_root(&m_mem_root, MYF(MY_KEEP_PREALLOC));
  m_file_buffer= NULL;
  m_engine_array= NULL;
  m_connect_string= NULL;
}


/**
  Create underlying handler objects

  @param mem_root  Allocate memory through this

  @return Operation status
    @retval TRUE   Error
    @retval FALSE  Success
*/

bool ha_partition::create_handlers(MEM_ROOT *mem_root)
{
  uint i;
  uint alloc_len= (m_tot_parts + 1) * sizeof(handler*);
  handlerton *hton0;
  DBUG_ENTER("create_handlers");

  if (!(m_file= (handler **) alloc_root(mem_root, alloc_len)))
    DBUG_RETURN(TRUE);
  m_file_tot_parts= m_tot_parts;
  bzero((char*) m_file, alloc_len);
  for (i= 0; i < m_tot_parts; i++)
  {
    handlerton *hton= plugin_data(m_engine_array[i], handlerton*);
    if (!(m_file[i]= get_new_handler(table_share, mem_root, hton)))
      DBUG_RETURN(TRUE);
    DBUG_PRINT("info", ("engine_type: %u", hton->db_type));
  }
  /* For the moment we only support partition over the same table engine */
  hton0= plugin_data(m_engine_array[0], handlerton*);
  if (hton0 == myisam_hton)
  {
    DBUG_PRINT("info", ("MyISAM"));
    m_myisam= TRUE;
  }
  /* INNODB may not be compiled in... */
  else if (ha_legacy_type(hton0) == DB_TYPE_INNODB)
  {
    DBUG_PRINT("info", ("InnoDB"));
    m_innodb= TRUE;
  }
  DBUG_RETURN(FALSE);
}


/*
  Create underlying handler objects from partition info

  SYNOPSIS
    new_handlers_from_part_info()
    mem_root		Allocate memory through this

  RETURN VALUE
    TRUE                  Error
    FALSE                 Success
*/

bool ha_partition::new_handlers_from_part_info(MEM_ROOT *mem_root)
{
  uint i, j, part_count;
  partition_element *part_elem;
  uint alloc_len= (m_tot_parts + 1) * sizeof(handler*);
  List_iterator_fast <partition_element> part_it(m_part_info->partitions);
  DBUG_ENTER("ha_partition::new_handlers_from_part_info");

  if (!(m_file= (handler **) alloc_root(mem_root, alloc_len)))
    goto error;

  m_file_tot_parts= m_tot_parts;
  bzero((char*) m_file, alloc_len);
  DBUG_ASSERT(m_part_info->num_parts > 0);

  i= 0;
  part_count= 0;
  /*
    Don't know the size of the underlying storage engine, invent a number of
    bytes allocated for error message if allocation fails
  */
  do
  {
    part_elem= part_it++;
    if (m_is_sub_partitioned)
    {
      for (j= 0; j < m_part_info->num_subparts; j++)
      {
	if (!(m_file[part_count++]= get_new_handler(table_share, mem_root,
                                                    part_elem->engine_type)))
          goto error;
	DBUG_PRINT("info", ("engine_type: %u",
                   (uint) ha_legacy_type(part_elem->engine_type)));
      }
    }
    else
    {
      if (!(m_file[part_count++]= get_new_handler(table_share, mem_root,
                                                  part_elem->engine_type)))
        goto error;
      DBUG_PRINT("info", ("engine_type: %u",
                 (uint) ha_legacy_type(part_elem->engine_type)));
    }
  } while (++i < m_part_info->num_parts);
  if (part_elem->engine_type == myisam_hton)
  {
    DBUG_PRINT("info", ("MyISAM"));
    m_myisam= TRUE;
  }
  DBUG_RETURN(FALSE);
error:
  DBUG_RETURN(TRUE);
}


/**
  Read the .par file to get the partitions engines and names

  @param name  Name of table file (without extension)

  @return Operation status
    @retval true   Failure
    @retval false  Success

  @note On success, m_file_buffer is allocated and must be
  freed by the caller. m_name_buffer_ptr and m_tot_parts is also set.
*/

bool ha_partition::read_par_file(const char *name)
{
  char buff[FN_REFLEN];
  uchar *tot_name_len_offset;
  File file;
  uchar *file_buffer;
  uint i, len_bytes, len_words, tot_partition_words, tot_name_words, chksum;
  DBUG_ENTER("ha_partition::read_par_file");
  DBUG_PRINT("enter", ("table name: '%s'", name));

  if (m_file_buffer)
    DBUG_RETURN(false);
  fn_format(buff, name, "", ha_par_ext, MY_APPEND_EXT);

  /* Following could be done with mysql_file_stat to read in whole file */
  if ((file= mysql_file_open(key_file_ha_partition_par,
                             buff, O_RDONLY | O_SHARE, MYF(0))) < 0)
    DBUG_RETURN(TRUE);
  if (mysql_file_read(file, (uchar *) &buff[0], PAR_WORD_SIZE, MYF(MY_NABP)))
    goto err1;
  len_words= uint4korr(buff);
  len_bytes= PAR_WORD_SIZE * len_words;
  if (mysql_file_seek(file, 0, MY_SEEK_SET, MYF(0)) == MY_FILEPOS_ERROR)
    goto err1;
  if (!(file_buffer= (uchar*) alloc_root(&m_mem_root, len_bytes)))
    goto err1;
  if (mysql_file_read(file, file_buffer, len_bytes, MYF(MY_NABP)))
    goto err2;

  chksum= 0;
  for (i= 0; i < len_words; i++)
    chksum ^= uint4korr((file_buffer) + PAR_WORD_SIZE * i);
  if (chksum)
    goto err2;
  m_tot_parts= uint4korr((file_buffer) + PAR_NUM_PARTS_OFFSET);
  DBUG_PRINT("info", ("No of parts: %u", m_tot_parts));
  tot_partition_words= (m_tot_parts + PAR_WORD_SIZE - 1) / PAR_WORD_SIZE;

  tot_name_len_offset= file_buffer + PAR_ENGINES_OFFSET +
                       PAR_WORD_SIZE * tot_partition_words;
  tot_name_words= (uint4korr(tot_name_len_offset) + PAR_WORD_SIZE - 1) /
                  PAR_WORD_SIZE;
  /*
    Verify the total length = tot size word, checksum word, num parts word +
    engines array + name length word + name array.
  */
  if (len_words != (tot_partition_words + tot_name_words + 4))
    goto err2;
  m_file_buffer= file_buffer;          // Will be freed in clear_handler_file()
  m_name_buffer_ptr= (char*) (tot_name_len_offset + PAR_WORD_SIZE);

  if (!(m_connect_string= (LEX_CSTRING*)
        alloc_root(&m_mem_root, m_tot_parts * sizeof(LEX_CSTRING))))
    goto err2;
  bzero(m_connect_string, m_tot_parts * sizeof(LEX_CSTRING));

  /* Read connection arguments (for federated X engine) */
  for (i= 0; i < m_tot_parts; i++)
  {
    LEX_CSTRING connect_string;
    uchar buffer[4];
    char *tmp;
    if (my_read(file, buffer, 4, MYF(MY_NABP)))
    {
      /* No extra options; Probably not a federatedx engine */
      break;
    }
    connect_string.length= uint4korr(buffer);
    connect_string.str= tmp= (char*) alloc_root(&m_mem_root,
                                                connect_string.length+1);
    if (my_read(file, (uchar*) connect_string.str, connect_string.length,
                MYF(MY_NABP)))
      break;
    tmp[connect_string.length]= 0;
    m_connect_string[i]= connect_string;
  }

  (void) mysql_file_close(file, MYF(0));
  DBUG_RETURN(false);

err2:
err1:
  (void) mysql_file_close(file, MYF(0));
  DBUG_RETURN(true);
}


/**
  Setup m_engine_array

  @param mem_root  MEM_ROOT to use for allocating new handlers

  @return Operation status
    @retval false  Success
    @retval true   Failure
*/

bool ha_partition::setup_engine_array(MEM_ROOT *mem_root,
                                      handlerton* first_engine)
{
  uint i;
  uchar *buff;
  handlerton **engine_array;
  enum legacy_db_type db_type, first_db_type;

  DBUG_ASSERT(!m_file);
  DBUG_ENTER("ha_partition::setup_engine_array");
  engine_array= (handlerton **) my_alloca(m_tot_parts * sizeof(handlerton*));
  if (!engine_array)
    DBUG_RETURN(true);

  buff= (uchar *) (m_file_buffer + PAR_ENGINES_OFFSET);

  first_db_type= (enum legacy_db_type) buff[0];
  if (!(m_engine_array= (plugin_ref*)
        alloc_root(&m_mem_root, m_tot_parts * sizeof(plugin_ref))))
    goto err;

  for (i= 0; i < m_tot_parts; i++)
  {
    db_type= (enum legacy_db_type) buff[i];
    if (db_type != first_db_type)
    {
      DBUG_PRINT("error", ("partition %u engine %d is not same as "
                           "first partition %d", i, db_type,
                           (int) first_db_type));
      DBUG_ASSERT(0);
      clear_handler_file();
      goto err;
    }
    m_engine_array[i]= ha_lock_engine(NULL, first_engine);
    if (!m_engine_array[i])
    {
      clear_handler_file();
      goto err;
    }
  }

  my_afree(engine_array);

  if (create_handlers(mem_root))
  {
    clear_handler_file();
    DBUG_RETURN(true);
  }

  DBUG_RETURN(false);

err:
  my_afree(engine_array);
  DBUG_RETURN(true);
}


handlerton *ha_partition::get_def_part_engine(const char *name)
{
  if (table_share)
  {
    if (table_share->default_part_plugin)
      return plugin_data(table_share->default_part_plugin, handlerton *);
  }
  else
  {
    // DROP TABLE, for example
    char buff[FN_REFLEN];
    File file;
    MY_STAT state;
    uchar *frm_image= 0;
    handlerton *hton= 0;
    bool use_legacy_type= false;

    fn_format(buff, name, "", reg_ext, MY_APPEND_EXT);

    file= mysql_file_open(key_file_frm, buff, O_RDONLY | O_SHARE, MYF(0));
    if (file < 0)
      return NULL;

    if (mysql_file_fstat(file, &state, MYF(MY_WME)))
      goto err;
    if (state.st_size <= 64)
      goto err;
    if (!(frm_image= (uchar*)my_malloc(key_memory_Partition_share,
                                       state.st_size, MYF(MY_WME))))
      goto err;
    if (mysql_file_read(file, frm_image, state.st_size, MYF(MY_NABP)))
      goto err;

    if (frm_image[64] != '/')
    {
      const uchar *e2= frm_image + 64;
      const uchar *e2end = e2 + uint2korr(frm_image + 4);
      if (e2end > frm_image + state.st_size)
        goto err;
      while (e2 + 3 < e2end)
      {
        uchar type= *e2++;
        size_t length= extra2_read_len(&e2, e2end);
        if (!length)
          goto err;
        if (type == EXTRA2_DEFAULT_PART_ENGINE)
        {
          LEX_CSTRING name= { (char*)e2, length };
          plugin_ref plugin= ha_resolve_by_name(ha_thd(), &name, false);
          if (plugin)
            hton= plugin_data(plugin, handlerton *);
          goto err;
        }
        e2+= length;
      }
    }
    use_legacy_type= true;
err:
    my_free(frm_image);
    mysql_file_close(file, MYF(0));
    if (!use_legacy_type)
      return hton;
  }

  return ha_resolve_by_legacy_type(ha_thd(),
                  (enum legacy_db_type)m_file_buffer[PAR_ENGINES_OFFSET]);
}


/**
  Get info about partition engines and their names from the .par file

  @param name      Full path of table name
  @param mem_root  Allocate memory through this
  @param is_clone  If it is a clone, don't create new handlers

  @return Operation status
    @retval true   Error
    @retval false  Success

  @note Open handler file to get partition names, engine types and number of
  partitions.
*/

bool ha_partition::get_from_handler_file(const char *name, MEM_ROOT *mem_root,
                                         bool is_clone)
{
  DBUG_ENTER("ha_partition::get_from_handler_file");
  DBUG_PRINT("enter", ("table name: '%s'", name));

  if (m_file_buffer)
    DBUG_RETURN(false);

  if (read_par_file(name))
    DBUG_RETURN(true);

  handlerton *default_engine= get_def_part_engine(name);
  if (!default_engine)
    DBUG_RETURN(true);

  if (!is_clone && setup_engine_array(mem_root, default_engine))
    DBUG_RETURN(true);

  DBUG_RETURN(false);
}


/****************************************************************************
                MODULE open/close object
****************************************************************************/

/**
  Get the partition name.

  @param       part   Struct containing name and length
  @param[out]  length Length of the name

  @return Partition name
*/

static uchar *get_part_name(PART_NAME_DEF *part, size_t *length,
                            my_bool not_used __attribute__((unused)))
{
  *length= part->length;
  return part->partition_name;
}


/**
  Insert a partition name in the partition_name_hash.

  @param name        Name of partition
  @param part_id     Partition id (number)
  @param is_subpart  Set if the name belongs to a subpartition

  @return Operation status
    @retval true   Failure
    @retval false  Success
*/

bool ha_partition::insert_partition_name_in_hash(const char *name, uint part_id,
                                                 bool is_subpart)
{
  PART_NAME_DEF *part_def;
  uchar *part_name;
  size_t part_name_length;
  DBUG_ENTER("ha_partition::insert_partition_name_in_hash");
  /*
    Calculate and store the length here, to avoid doing it when
    searching the hash.
  */
  part_name_length= strlen(name);
  /*
    Must use memory that lives as long as table_share.
    Freed in the Partition_share destructor.
    Since we use my_multi_malloc, then my_free(part_def) will also free
    part_name, as a part of my_hash_free.
  */
  if (!my_multi_malloc(key_memory_Partition_share, MY_WME,
                       &part_def, sizeof(PART_NAME_DEF),
                       &part_name, part_name_length + 1,
                       NULL))
    DBUG_RETURN(true);
  memcpy(part_name, name, part_name_length + 1);
  part_def->partition_name= part_name;
  part_def->length= (uint)part_name_length;
  part_def->part_id= part_id;
  part_def->is_subpart= is_subpart;
  if (my_hash_insert(&part_share->partition_name_hash, (uchar *) part_def))
  {
    my_free(part_def);
    DBUG_RETURN(true);
  }
  DBUG_RETURN(false);
}


/**
  Populate the partition_name_hash in part_share.
*/

bool ha_partition::populate_partition_name_hash()
{
  List_iterator<partition_element> part_it(m_part_info->partitions);
  uint num_parts= m_part_info->num_parts;
  uint num_subparts= m_is_sub_partitioned ? m_part_info->num_subparts : 1;
  uint tot_names;
  uint i= 0;
  DBUG_ASSERT(part_share);

  DBUG_ENTER("ha_partition::populate_partition_name_hash");

  /*
    partition_name_hash is only set once and never changed
    -> OK to check without locking.
  */

  if (part_share->partition_name_hash_initialized)
    DBUG_RETURN(false);
  lock_shared_ha_data();
  if (part_share->partition_name_hash_initialized)
  {
    unlock_shared_ha_data();
    DBUG_RETURN(false);
  }
  tot_names= m_is_sub_partitioned ? m_tot_parts + num_parts : num_parts;
  if (my_hash_init(key_memory_Partition_share,
                   &part_share->partition_name_hash, system_charset_info,
                   tot_names, 0, 0, (my_hash_get_key) get_part_name, my_free,
                   HASH_UNIQUE))
  {
    unlock_shared_ha_data();
    DBUG_RETURN(TRUE);
  }

  do
  {
    partition_element *part_elem= part_it++;
    DBUG_ASSERT(part_elem->part_state == PART_NORMAL);
    if (part_elem->part_state == PART_NORMAL)
    {
      if (insert_partition_name_in_hash(part_elem->partition_name,
                                        i * num_subparts, false))
        goto err;
      if (m_is_sub_partitioned)
      {
        List_iterator<partition_element>
                                    subpart_it(part_elem->subpartitions);
        partition_element *sub_elem;
        uint j= 0;
        do
        {
          sub_elem= subpart_it++;
          if (insert_partition_name_in_hash(sub_elem->partition_name,
                                            i * num_subparts + j, true))
            goto err;

        } while (++j < num_subparts);
      }
    }
  } while (++i < num_parts);

  part_share->partition_name_hash_initialized= true;
  unlock_shared_ha_data();

  DBUG_RETURN(FALSE);
err:
  my_hash_free(&part_share->partition_name_hash);
  unlock_shared_ha_data();

  DBUG_RETURN(TRUE);
}


/**
  Set Handler_share pointer and allocate Handler_share pointers
  for each partition and set those.

  @param ha_share_arg  Where to store/retrieve the Partitioning_share pointer
                       to be shared by all instances of the same table.

  @return Operation status
    @retval true  Failure
    @retval false Success
*/

bool ha_partition::set_ha_share_ref(Handler_share **ha_share_arg)
{
  Handler_share **ha_shares;
  uint i;
  DBUG_ENTER("ha_partition::set_ha_share_ref");

  DBUG_ASSERT(!part_share);
  DBUG_ASSERT(table_share);
  DBUG_ASSERT(!m_is_clone_of);
  DBUG_ASSERT(m_tot_parts);
  if (handler::set_ha_share_ref(ha_share_arg))
    DBUG_RETURN(true);
  if (!(part_share= get_share()))
    DBUG_RETURN(true);
  DBUG_ASSERT(part_share->partitions_share_refs.num_parts >= m_tot_parts);
  ha_shares= part_share->partitions_share_refs.ha_shares;
  for (i= 0; i < m_tot_parts; i++)
  {
    if (m_file[i]->set_ha_share_ref(&ha_shares[i]))
      DBUG_RETURN(true);
  }
  DBUG_RETURN(false);
}


/**
  Get the PARTITION_SHARE for the table.

  @return Operation status
    @retval true   Error
    @retval false  Success

  @note Gets or initializes the Partition_share object used by partitioning.
  The Partition_share is used for handling the auto_increment etc.
*/

Partition_share *ha_partition::get_share()
{
  Partition_share *tmp_share;
  DBUG_ENTER("ha_partition::get_share");
  DBUG_ASSERT(table_share);

  lock_shared_ha_data();
  if (!(tmp_share= static_cast<Partition_share*>(get_ha_share_ptr())))
  {
    tmp_share= new Partition_share;
    if (!tmp_share)
      goto err;
    if (tmp_share->init(m_tot_parts))
    {
      delete tmp_share;
      tmp_share= NULL;
      goto err;
    }
    set_ha_share_ptr(static_cast<Handler_share*>(tmp_share));
  }
err:
  unlock_shared_ha_data();
  DBUG_RETURN(tmp_share);
}



/**
  Helper function for freeing all internal bitmaps.
*/

void ha_partition::free_partition_bitmaps()
{
  /* Initialize the bitmap we use to minimize ha_start_bulk_insert calls */
  my_bitmap_free(&m_bulk_insert_started);
  my_bitmap_free(&m_locked_partitions);
  my_bitmap_free(&m_partitions_to_reset);
  my_bitmap_free(&m_key_not_found_partitions);
  my_bitmap_free(&m_opened_partitions);
  my_bitmap_free(&m_mrr_used_partitions);
}


/**
  Helper function for initializing all internal bitmaps.

  Note:
  All bitmaps, including partially allocated, are freed in
  free_partion_bitmaps()
*/

bool ha_partition::init_partition_bitmaps()
{
  DBUG_ENTER("ha_partition::init_partition_bitmaps");

  /* Initialize the bitmap we use to minimize ha_start_bulk_insert calls */
  if (my_bitmap_init(&m_bulk_insert_started, NULL, m_tot_parts + 1, FALSE))
    DBUG_RETURN(true);

  /* Initialize the bitmap we use to keep track of locked partitions */
  if (my_bitmap_init(&m_locked_partitions, NULL, m_tot_parts, FALSE))
    DBUG_RETURN(true);

  /*
    Initialize the bitmap we use to keep track of partitions which may have
    something to reset in ha_reset().
  */
  if (my_bitmap_init(&m_partitions_to_reset, NULL, m_tot_parts, FALSE))
    DBUG_RETURN(true);

  /*
    Initialize the bitmap we use to keep track of partitions which returned
    HA_ERR_KEY_NOT_FOUND from index_read_map.
  */
  if (my_bitmap_init(&m_key_not_found_partitions, NULL, m_tot_parts, FALSE))
    DBUG_RETURN(true);

  if (bitmap_init(&m_mrr_used_partitions, NULL, m_tot_parts, TRUE))
    DBUG_RETURN(true);

  if (my_bitmap_init(&m_opened_partitions, NULL, m_tot_parts, FALSE))
    DBUG_RETURN(true);

  m_file_sample= NULL;

  /* Initialize the bitmap for read/lock_partitions */
  if (!m_is_clone_of)
  {
    DBUG_ASSERT(!m_clone_mem_root);
    if (m_part_info->set_partition_bitmaps(NULL))
      DBUG_RETURN(true);
  }
  DBUG_RETURN(false);
}


/*
  Open handler object
SYNOPSIS
    open()
    name                  Full path of table name
    mode                  Open mode flags
    test_if_locked        ?

  RETURN VALUE
    >0                    Error
    0                     Success

  DESCRIPTION
    Used for opening tables. The name will be the name of the file.
    A table is opened when it needs to be opened. For instance
    when a request comes in for a select on the table (tables are not
    open and closed for each request, they are cached).

    Called from handler.cc by handler::ha_open(). The server opens all tables
    by calling ha_open() which then calls the handler specific open().
*/

int ha_partition::open(const char *name, int mode, uint test_if_locked)
{
  int error= HA_ERR_INITIALIZATION;
  handler **file;
  char name_buff[FN_REFLEN + 1];
  ulonglong check_table_flags;
  DBUG_ENTER("ha_partition::open");

  DBUG_ASSERT(table->s == table_share);
  ref_length= 0;
  m_mode= mode;
  m_open_test_lock= test_if_locked;
  m_part_field_array= m_part_info->full_part_field_array;
  if (get_from_handler_file(name, &table->mem_root, MY_TEST(m_is_clone_of)))
    DBUG_RETURN(error);
  if (populate_partition_name_hash())
  {
    DBUG_RETURN(HA_ERR_INITIALIZATION);
  }
  m_start_key.length= 0;
  m_rec0= table->record[0];
  m_rec_length= table_share->reclength;
  if (!m_part_ids_sorted_by_num_of_records)
  {
    if (!(m_part_ids_sorted_by_num_of_records=
            (uint32*) my_malloc(key_memory_ha_partition_part_ids,
                                m_tot_parts * sizeof(uint32), MYF(MY_WME))))
      DBUG_RETURN(error);
    uint32 i;
    /* Initialize it with all partition ids. */
    for (i= 0; i < m_tot_parts; i++)
      m_part_ids_sorted_by_num_of_records[i]= i;
  }

  if (init_partition_bitmaps())
    goto err_alloc;

  if (!MY_TEST(m_is_clone_of) &&
      unlikely((error=
                m_part_info->set_partition_bitmaps(m_partitions_to_open))))
    goto err_alloc;

  /* Allocate memory used with MMR */
  if (!(m_range_info= (void **)
        my_multi_malloc(PSI_INSTRUMENT_ME, MYF(MY_WME),
                        &m_range_info, sizeof(range_id_t) * m_tot_parts,
                        &m_stock_range_seq, sizeof(uint) * m_tot_parts,
                        &m_mrr_buffer, sizeof(HANDLER_BUFFER) * m_tot_parts,
                        &m_mrr_buffer_size, sizeof(uint) * m_tot_parts,
                        &m_part_mrr_range_length, sizeof(uint) * m_tot_parts,
                        &m_part_mrr_range_first,
                        sizeof(PARTITION_PART_KEY_MULTI_RANGE *) * m_tot_parts,
                        &m_part_mrr_range_current,
                        sizeof(PARTITION_PART_KEY_MULTI_RANGE *) * m_tot_parts,
                        &m_partition_part_key_multi_range_hld,
                        sizeof(PARTITION_PART_KEY_MULTI_RANGE_HLD) * m_tot_parts,
                        NullS)))
    goto err_alloc;

  bzero(m_mrr_buffer, m_tot_parts * sizeof(HANDLER_BUFFER));
  bzero(m_part_mrr_range_first,
        sizeof(PARTITION_PART_KEY_MULTI_RANGE *) * m_tot_parts);

  if (m_is_clone_of)
  {
    uint i, alloc_len;
    char *name_buffer_ptr;
    DBUG_ASSERT(m_clone_mem_root);
    /* Allocate an array of handler pointers for the partitions handlers. */
    alloc_len= (m_tot_parts + 1) * sizeof(handler*);
    if (!(m_file= (handler **) alloc_root(m_clone_mem_root, alloc_len)))
    {
      error= HA_ERR_INITIALIZATION;
      goto err_alloc;
    }
    memset(m_file, 0, alloc_len);
    name_buffer_ptr= m_name_buffer_ptr;
    /*
      Populate them by cloning the original partitions. This also opens them.
      Note that file->ref is allocated too.
    */
    file= m_is_clone_of->m_file;
    for (i= 0; i < m_tot_parts; i++)
    {
      if (!bitmap_is_set(&m_is_clone_of->m_opened_partitions, i))
        continue;

      if (unlikely((error= create_partition_name(name_buff, sizeof(name_buff),
                                                 name, name_buffer_ptr,
                                                 NORMAL_PART_NAME, FALSE))))
        goto err_handler;
      /* ::clone() will also set ha_share from the original. */
      if (!(m_file[i]= file[i]->clone(name_buff, m_clone_mem_root)))
      {
        error= HA_ERR_INITIALIZATION;
        file= &m_file[i];
        goto err_handler;
      }
      if (!m_file_sample)
        m_file_sample= m_file[i];
      name_buffer_ptr+= strlen(name_buffer_ptr) + 1;
      bitmap_set_bit(&m_opened_partitions, i);
    }
  }
  else
  {
    check_insert_autoincrement();
    if (unlikely((error= open_read_partitions(name_buff, sizeof(name_buff)))))
      goto err_handler;
    m_num_locks= m_file_sample->lock_count();
  }
  /*
    We want to know the upper bound for locks, to allocate enough memory.
    There is no performance lost if we simply return in lock_count() the
    maximum number locks needed, only some minor over allocation of memory
    in get_lock_data().
  */
  m_num_locks*= m_tot_parts;

  file= m_file;
  ref_length= get_open_file_sample()->ref_length;
  check_table_flags= ((get_open_file_sample()->ha_table_flags() &
                       ~(PARTITION_DISABLED_TABLE_FLAGS)) |
                      (PARTITION_ENABLED_TABLE_FLAGS));
  while (*(++file))
  {
    if (!bitmap_is_set(&m_opened_partitions, (uint)(file - m_file)))
      continue;
    /* MyISAM can have smaller ref_length for partitions with MAX_ROWS set */
    set_if_bigger(ref_length, ((*file)->ref_length));
    /*
      Verify that all partitions have the same set of table flags.
      Mask all flags that partitioning enables/disables.
    */
    if (check_table_flags != (((*file)->ha_table_flags() &
                               ~(PARTITION_DISABLED_TABLE_FLAGS)) |
                              (PARTITION_ENABLED_TABLE_FLAGS)))
    {
      error= HA_ERR_INITIALIZATION;
      /* set file to last handler, so all of them are closed */
      file= &m_file[m_tot_parts - 1];
      goto err_handler;
    }
  }
  key_used_on_scan= get_open_file_sample()->key_used_on_scan;
  implicit_emptied= get_open_file_sample()->implicit_emptied;
  /*
    Add 2 bytes for partition id in position ref length.
    ref_length=max_in_all_partitions(ref_length) + PARTITION_BYTES_IN_POS
  */
  ref_length+= PARTITION_BYTES_IN_POS;
  m_ref_length= ref_length;

  /*
    Release buffer read from .par file. It will not be reused again after
    being opened once.
  */
  clear_handler_file();

  DBUG_ASSERT(part_share);
  lock_shared_ha_data();
  /* Protect against cloned file, for which we don't need engine name */
  if (m_file[0])
    part_share->partition_engine_name= real_table_type();
  else
    part_share->partition_engine_name= 0;       // Checked in ha_table_exists()
  unlock_shared_ha_data();

  /*
    Some handlers update statistics as part of the open call. This will in
    some cases corrupt the statistics of the partition handler and thus
    to ensure we have correct statistics we call info from open after
    calling open on all individual handlers.
  */
  m_handler_status= handler_opened;
  if (m_part_info->part_expr)
    m_part_func_monotonicity_info=
                            m_part_info->part_expr->get_monotonicity_info();
  else if (m_part_info->list_of_part_fields)
    m_part_func_monotonicity_info= MONOTONIC_STRICT_INCREASING;
  info(HA_STATUS_VARIABLE | HA_STATUS_CONST | HA_STATUS_OPEN);
  DBUG_RETURN(0);

err_handler:
  DEBUG_SYNC(ha_thd(), "partition_open_error");
  DBUG_ASSERT(m_tot_parts > 0);
  for (uint i= m_tot_parts - 1; ; --i)
  {
    if (bitmap_is_set(&m_opened_partitions, i))
      m_file[i]->ha_close();
    if (!i)
      break;
  }
err_alloc:
  free_partition_bitmaps();
  my_free(m_range_info);
  m_range_info= 0;

  DBUG_RETURN(error);
}


/*
  Disabled since it is not possible to prune yet.
  without pruning, it need to rebind/unbind every partition in every
  statement which uses a table from the table cache. Will also use
  as many PSI_tables as there are partitions.
*/

#ifdef HAVE_M_PSI_PER_PARTITION
void ha_partition::unbind_psi()
{
  uint i;

  DBUG_ENTER("ha_partition::unbind_psi");
  handler::unbind_psi();
  for (i= 0; i < m_tot_parts; i++)
  {
    DBUG_ASSERT(m_file[i] != NULL);
    m_file[i]->unbind_psi();
  }
  DBUG_VOID_RETURN;
}

int ha_partition::rebind()
{
  uint i;

  DBUG_ENTER("ha_partition::rebind");
  if (int error= handler::rebind())
    DBUG_RETURN(error);
  for (i= 0; i < m_tot_parts; i++)
  {
    DBUG_ASSERT(m_file[i] != NULL);
    if (int error= m_file[i]->rebind())
    {
      while (i)
        m_file[--i]->unbind_psi();
      handler::unbind_psi();
      DBUG_RETURN(error);
    }
  }
  DBUG_RETURN(0);
}
#endif /* HAVE_M_PSI_PER_PARTITION */


/*
  Check if the table definition has changed for the part tables
  We use the first partition for the check.
*/

int ha_partition::discover_check_version()
{
  return m_file[0]->discover_check_version();
}

/**
  Clone the open and locked partitioning handler.

  @param  mem_root  MEM_ROOT to use.

  @return Pointer to the successfully created clone or NULL

  @details
  This function creates a new ha_partition handler as a clone/copy. The
  original (this) must already be opened and locked. The clone will use
  the originals m_part_info.
  It also allocates memory for ref + ref_dup.
  In ha_partition::open() it will clone its original handlers partitions
  which will allocate then on the correct MEM_ROOT and also open them.
*/

handler *ha_partition::clone(const char *name, MEM_ROOT *mem_root)
{
  ha_partition *new_handler;

  DBUG_ENTER("ha_partition::clone");
  new_handler= new (mem_root) ha_partition(ht, table_share, m_part_info,
                                           this, mem_root);
  if (!new_handler)
    DBUG_RETURN(NULL);

  /*
    We will not clone each partition's handler here, it will be done in
    ha_partition::open() for clones. Also set_ha_share_ref is not needed
    here, since 1) ha_share is copied in the constructor used above
    2) each partition's cloned handler will set it from its original.
  */

  /*
    Allocate new_handler->ref here because otherwise ha_open will allocate it
    on this->table->mem_root and we will not be able to reclaim that memory
    when the clone handler object is destroyed.
  */
  if (!(new_handler->ref= (uchar*) alloc_root(mem_root,
                                              ALIGN_SIZE(m_ref_length)*2)))
    goto err;

  if (new_handler->ha_open(table, name,
                           table->db_stat,
                           HA_OPEN_IGNORE_IF_LOCKED | HA_OPEN_NO_PSI_CALL))
    goto err;

  DBUG_RETURN((handler*) new_handler);

err:
  delete new_handler;
  DBUG_RETURN(NULL);
}


/*
  Close handler object

  SYNOPSIS
    close()

  RETURN VALUE
    >0                   Error code
    0                    Success

  DESCRIPTION
    Called from sql_base.cc, sql_select.cc, and table.cc.
    In sql_select.cc it is only used to close up temporary tables or during
    the process where a temporary table is converted over to being a
    myisam table.
    For sql_base.cc look at close_data_tables().
*/

int ha_partition::close(void)
{
  bool first= TRUE;
  handler **file;
  uint i;
  st_partition_ft_info *tmp_ft_info;
  DBUG_ENTER("ha_partition::close");
  DBUG_ASSERT(table->s == table_share);
  DBUG_ASSERT(m_part_info);

  destroy_record_priority_queue();

  for (; ft_first ; ft_first= tmp_ft_info)
  {
    tmp_ft_info= ft_first->next;
    my_free(ft_first);
  }

  /* Free active mrr_ranges */
  for (i= 0; i < m_tot_parts; i++)
  {
    if (m_part_mrr_range_first[i])
    {
      PARTITION_PART_KEY_MULTI_RANGE *tmp_mrr_range_first=
        m_part_mrr_range_first[i];
      do
      {
        PARTITION_PART_KEY_MULTI_RANGE *tmp_mrr_range_current;
        tmp_mrr_range_current= tmp_mrr_range_first;
        tmp_mrr_range_first= tmp_mrr_range_first->next;
        my_free(tmp_mrr_range_current);
      } while (tmp_mrr_range_first);
    }
  }
  if (m_mrr_range_first)
  {
    do
    {
      m_mrr_range_current= m_mrr_range_first;
      m_mrr_range_first= m_mrr_range_first->next;
      if (m_mrr_range_current->key[0])
        my_free(m_mrr_range_current->key[0]);
      if (m_mrr_range_current->key[1])
        my_free(m_mrr_range_current->key[1]);
      my_free(m_mrr_range_current);
    } while (m_mrr_range_first);
  }
  my_free(m_range_info);
  m_range_info= NULL;                           // Safety

  if (m_mrr_full_buffer)
  {
    my_free(m_mrr_full_buffer);
    m_mrr_full_buffer= NULL;
    m_mrr_full_buffer_size= 0;
  }
  file= m_file;

repeat:
  do
  {
    if (!first || bitmap_is_set(&m_opened_partitions, (uint)(file - m_file)))
      (*file)->ha_close();
  } while (*(++file));

  free_partition_bitmaps();

  if (first && m_added_file && m_added_file[0])
  {
    file= m_added_file;
    first= FALSE;
    goto repeat;
  }

  m_handler_status= handler_closed;
  DBUG_RETURN(0);
}

/****************************************************************************
                MODULE start/end statement
****************************************************************************/
/*
  A number of methods to define various constants for the handler. In
  the case of the partition handler we need to use some max and min
  of the underlying handlers in most cases.
*/

/*
  Set external locks on table

  SYNOPSIS
    external_lock()
    thd                    Thread object
    lock_type              Type of external lock

  RETURN VALUE
    >0                   Error code
    0                    Success

  DESCRIPTION
    First you should go read the section "locking functions for mysql" in
    lock.cc to understand this.
    This create a lock on the table. If you are implementing a storage engine
    that can handle transactions look at ha_berkeley.cc to see how you will
    want to go about doing this. Otherwise you should consider calling
    flock() here.
    Originally this method was used to set locks on file level to enable
    several MySQL Servers to work on the same data. For transactional
    engines it has been "abused" to also mean start and end of statements
    to enable proper rollback of statements and transactions. When LOCK
    TABLES has been issued the start_stmt method takes over the role of
    indicating start of statement but in this case there is no end of
    statement indicator(?).

    Called from lock.cc by lock_external() and unlock_external(). Also called
    from sql_table.cc by copy_data_between_tables().
*/

int ha_partition::external_lock(THD *thd, int lock_type)
{
  int error;
  uint i, first_used_partition;
  MY_BITMAP *used_partitions;
  DBUG_ENTER("ha_partition::external_lock");

  DBUG_ASSERT(!auto_increment_lock);
  DBUG_ASSERT(!auto_increment_safe_stmt_log_lock);

  if (lock_type == F_UNLCK)
    used_partitions= &m_locked_partitions;
  else
    used_partitions= &(m_part_info->lock_partitions);

  first_used_partition= bitmap_get_first_set(used_partitions);

  for (i= first_used_partition;
       i < m_tot_parts;
       i= bitmap_get_next_set(used_partitions, i))
  {
    DBUG_PRINT("info", ("external_lock(thd, %d) part %u", lock_type, i));
    if (unlikely((error= m_file[i]->ha_external_lock(thd, lock_type))))
    {
      if (lock_type != F_UNLCK)
        goto err_handler;
    }
    DBUG_PRINT("info", ("external_lock part %u lock %d", i, lock_type));
    if (lock_type != F_UNLCK)
      bitmap_set_bit(&m_locked_partitions, i);
  }
  if (lock_type == F_UNLCK)
  {
    bitmap_clear_all(used_partitions);
    if (m_lock_type == F_WRLCK && m_part_info->vers_require_hist_part(thd))
      m_part_info->vers_check_limit(thd);
  }
  else
  {
    /* Add touched partitions to be included in reset(). */
    bitmap_union(&m_partitions_to_reset, used_partitions);
  }

  if (m_added_file && m_added_file[0])
  {
    handler **file= m_added_file;
    DBUG_ASSERT(lock_type == F_UNLCK);
    do
    {
      (void) (*file)->ha_external_lock(thd, lock_type);
    } while (*(++file));
  }
  if (lock_type == F_WRLCK)
  {
    if (m_part_info->part_expr)
      m_part_info->part_expr->walk(&Item::register_field_in_read_map, 1, 0);
    if ((error= m_part_info->vers_set_hist_part(thd)))
      goto err_handler;
  }
  DBUG_RETURN(0);

err_handler:
  uint j;
  for (j= first_used_partition;
       j < i;
       j= bitmap_get_next_set(&m_locked_partitions, j))
  {
    (void) m_file[j]->ha_external_unlock(thd);
  }
  bitmap_clear_all(&m_locked_partitions);
  DBUG_RETURN(error);
}


/*
  Get the lock(s) for the table and perform conversion of locks if needed

  SYNOPSIS
    store_lock()
    thd                   Thread object
    to                    Lock object array
    lock_type             Table lock type

  RETURN VALUE
    >0                   Error code
    0                    Success

  DESCRIPTION
    The idea with handler::store_lock() is the following:

    The statement decided which locks we should need for the table
    for updates/deletes/inserts we get WRITE locks, for SELECT... we get
    read locks.

    Before adding the lock into the table lock handler (see thr_lock.c)
    mysqld calls store lock with the requested locks.  Store lock can now
    modify a write lock to a read lock (or some other lock), ignore the
    lock (if we don't want to use MySQL table locks at all) or add locks
    for many tables (like we do when we are using a MERGE handler).

    Berkeley DB for partition  changes all WRITE locks to TL_WRITE_ALLOW_WRITE
    (which signals that we are doing WRITES, but we are still allowing other
    reader's and writer's.

    When releasing locks, store_lock() is also called. In this case one
    usually doesn't have to do anything.

    store_lock is called when holding a global mutex to ensure that only
    one thread at a time changes the locking information of tables.

    In some exceptional cases MySQL may send a request for a TL_IGNORE;
    This means that we are requesting the same lock as last time and this
    should also be ignored. (This may happen when someone does a flush
    table when we have opened a part of the tables, in which case mysqld
    closes and reopens the tables and tries to get the same locks as last
    time).  In the future we will probably try to remove this.

    Called from lock.cc by get_lock_data().
*/

THR_LOCK_DATA **ha_partition::store_lock(THD *thd,
					 THR_LOCK_DATA **to,
					 enum thr_lock_type lock_type)
{
  uint i;
  DBUG_ENTER("ha_partition::store_lock");
  DBUG_ASSERT(thd == current_thd);

  /*
    This can be called from get_lock_data() in mysql_lock_abort_for_thread(),
    even when thd != table->in_use. In that case don't use partition pruning,
    but use all partitions instead to avoid using another threads structures.
  */
  if (thd != table->in_use)
  {
    for (i= 0; i < m_tot_parts; i++)
      to= m_file[i]->store_lock(thd, to, lock_type);
  }
  else
  {
    MY_BITMAP *used_partitions= lock_type == TL_UNLOCK ||
                                lock_type == TL_IGNORE ?
                                &m_locked_partitions :
                                &m_part_info->lock_partitions;

    for (i= bitmap_get_first_set(used_partitions);
         i < m_tot_parts;
         i= bitmap_get_next_set(used_partitions, i))
    {
      DBUG_PRINT("info", ("store lock %u iteration", i));
      to= m_file[i]->store_lock(thd, to, lock_type);
    }
  }
  DBUG_RETURN(to);
}

/*
  Start a statement when table is locked

  SYNOPSIS
    start_stmt()
    thd                  Thread object
    lock_type            Type of external lock

  RETURN VALUE
    >0                   Error code
    0                    Success

  DESCRIPTION
    This method is called instead of external lock when the table is locked
    before the statement is executed.
*/

int ha_partition::start_stmt(THD *thd, thr_lock_type lock_type)
{
  int error= 0;
  uint i;
  /* Assert that read_partitions is included in lock_partitions */
  DBUG_ASSERT(bitmap_is_subset(&m_part_info->read_partitions,
                               &m_part_info->lock_partitions));
  /*
    m_locked_partitions is set in previous external_lock/LOCK TABLES.
    Current statement's lock requests must not include any partitions
    not previously locked.
  */
  DBUG_ASSERT(bitmap_is_subset(&m_part_info->lock_partitions,
                               &m_locked_partitions));
  DBUG_ENTER("ha_partition::start_stmt");

  for (i= bitmap_get_first_set(&(m_part_info->lock_partitions));
       i < m_tot_parts;
       i= bitmap_get_next_set(&m_part_info->lock_partitions, i))
  {
    if (unlikely((error= m_file[i]->start_stmt(thd, lock_type))))
      DBUG_RETURN(error);
    /* Add partition to be called in reset(). */
    bitmap_set_bit(&m_partitions_to_reset, i);
  }
  if (lock_type >= TL_FIRST_WRITE)
  {
    if (m_part_info->part_expr)
      m_part_info->part_expr->walk(&Item::register_field_in_read_map, 1, 0);
<<<<<<< HEAD
    if (m_part_info->part_type == VERSIONING_PARTITION &&
      // TODO: MDEV-20345 (see above)
      thd->lex->sql_command != SQLCOM_SELECT &&
      thd->lex->sql_command != SQLCOM_INSERT_SELECT)
      error= m_part_info->vers_set_hist_part(thd);
=======
    error= m_part_info->vers_set_hist_part(thd);
  default:;
>>>>>>> fe3d07ca
  }
  DBUG_RETURN(error);
}


/**
  Get number of lock objects returned in store_lock

  @returns Number of locks returned in call to store_lock

  @desc
    Returns the maxinum possible number of store locks needed in call to
    store lock.
*/

uint ha_partition::lock_count() const
{
  DBUG_ENTER("ha_partition::lock_count");
  DBUG_RETURN(m_num_locks);
}


/*
  Unlock last accessed row

  SYNOPSIS
    unlock_row()

  RETURN VALUE
    NONE

  DESCRIPTION
    Record currently processed was not in the result set of the statement
    and is thus unlocked. Used for UPDATE and DELETE queries.
*/

void ha_partition::unlock_row()
{
  DBUG_ENTER("ha_partition::unlock_row");
  m_file[m_last_part]->unlock_row();
  DBUG_VOID_RETURN;
}

/**
  Check if semi consistent read was used

  SYNOPSIS
    was_semi_consistent_read()

  RETURN VALUE
    TRUE   Previous read was a semi consistent read
    FALSE  Previous read was not a semi consistent read

  DESCRIPTION
    See handler.h:
    In an UPDATE or DELETE, if the row under the cursor was locked by another
    transaction, and the engine used an optimistic read of the last
    committed row value under the cursor, then the engine returns 1 from this
    function. MySQL must NOT try to update this optimistic value. If the
    optimistic value does not match the WHERE condition, MySQL can decide to
    skip over this row. Currently only works for InnoDB. This can be used to
    avoid unnecessary lock waits.

    If this method returns nonzero, it will also signal the storage
    engine that the next read will be a locking re-read of the row.
*/
bool ha_partition::was_semi_consistent_read()
{
  DBUG_ENTER("ha_partition::was_semi_consistent_read");
  DBUG_ASSERT(m_last_part < m_tot_parts);
  DBUG_ASSERT(bitmap_is_set(&(m_part_info->read_partitions), m_last_part));
  DBUG_RETURN(m_file[m_last_part]->was_semi_consistent_read());
}

/**
  Use semi consistent read if possible

  SYNOPSIS
    try_semi_consistent_read()
    yes   Turn on semi consistent read

  RETURN VALUE
    NONE

  DESCRIPTION
    See handler.h:
    Tell the engine whether it should avoid unnecessary lock waits.
    If yes, in an UPDATE or DELETE, if the row under the cursor was locked
    by another transaction, the engine may try an optimistic read of
    the last committed row value under the cursor.
    Note: prune_partitions are already called before this call, so using
    pruning is OK.
*/
void ha_partition::try_semi_consistent_read(bool yes)
{
  uint i;
  DBUG_ENTER("ha_partition::try_semi_consistent_read");

  i= bitmap_get_first_set(&(m_part_info->read_partitions));
  DBUG_ASSERT(i != MY_BIT_NONE);
  for (;
       i < m_tot_parts;
       i= bitmap_get_next_set(&m_part_info->read_partitions, i))
  {
    m_file[i]->try_semi_consistent_read(yes);
  }
  DBUG_VOID_RETURN;
}


/****************************************************************************
                MODULE change record
****************************************************************************/

/*
  Insert a row to the table

  SYNOPSIS
    write_row()
    buf                        The row in MySQL Row Format

  RETURN VALUE
    >0                         Error code
    0                          Success

  DESCRIPTION
    write_row() inserts a row. buf() is a byte array of data, normally
    record[0].

    You can use the field information to extract the data from the native byte
    array type.

    Example of this would be:
    for (Field **field=table->field ; *field ; field++)
    {
      ...
    }

    See ha_tina.cc for a variant of extracting all of the data as strings.
    ha_berkeley.cc has a variant of how to store it intact by "packing" it
    for ha_berkeley's own native storage type.

    Called from item_sum.cc, item_sum.cc, sql_acl.cc, sql_insert.cc,
    sql_insert.cc, sql_select.cc, sql_table.cc, sql_udf.cc, and sql_update.cc.

    ADDITIONAL INFO:

    We have to set auto_increment fields, because those may be used in
    determining which partition the row should be written to.
*/

int ha_partition::write_row(const uchar * buf)
{
  uint32 part_id;
  int error;
  longlong func_value;
  bool have_auto_increment= table->next_number_field && buf == table->record[0];
  MY_BITMAP *old_map;
  THD *thd= ha_thd();
  sql_mode_t org_sql_mode= thd->variables.sql_mode;
  bool saved_auto_inc_field_not_null= table->auto_increment_field_not_null;
  DBUG_ENTER("ha_partition::write_row");
  DBUG_PRINT("enter", ("partition this: %p", this));

  /*
    If we have an auto_increment column and we are writing a changed row
    or a new row, then update the auto_increment value in the record.
  */
  if (have_auto_increment)
  {
    if (!table_share->next_number_keypart)
      update_next_auto_inc_val();
    error= update_auto_increment();

    /*
      If we have failed to set the auto-increment value for this row,
      it is highly likely that we will not be able to insert it into
      the correct partition. We must check and fail if necessary.
    */
    if (unlikely(error))
      goto exit;

    /*
      Don't allow generation of auto_increment value the partitions handler.
      If a partitions handler would change the value, then it might not
      match the partition any longer.
      This can occur if 'SET INSERT_ID = 0; INSERT (NULL)',
      So allow this by adding 'MODE_NO_AUTO_VALUE_ON_ZERO' to sql_mode.
      The partitions handler::next_insert_id must always be 0. Otherwise
      we need to forward release_auto_increment, or reset it for all
      partitions.
    */
    if (table->next_number_field->val_int() == 0)
    {
      table->auto_increment_field_not_null= TRUE;
      thd->variables.sql_mode|= MODE_NO_AUTO_VALUE_ON_ZERO;
    }
  }
  old_map= dbug_tmp_use_all_columns(table, &table->read_set);
  error= m_part_info->get_partition_id(m_part_info, &part_id, &func_value);
  dbug_tmp_restore_column_map(&table->read_set, old_map);
  if (unlikely(error))
  {
    m_part_info->err_value= func_value;
    goto exit;
  }
  if (!bitmap_is_set(&(m_part_info->lock_partitions), part_id))
  {
    DBUG_PRINT("info", ("Write to non-locked partition %u (func_value: %ld)",
                        part_id, (long) func_value));
    error= HA_ERR_NOT_IN_LOCK_PARTITIONS;
    goto exit;
  }
  m_last_part= part_id;
  DBUG_PRINT("info", ("Insert in partition %u", part_id));

  start_part_bulk_insert(thd, part_id);

  DBUG_ASSERT(!m_file[part_id]->row_logging);
  error= m_file[part_id]->ha_write_row(buf);
  if (!error && have_auto_increment && !table->s->next_number_keypart)
    set_auto_increment_if_higher(table->next_number_field);

exit:
  table->auto_increment_field_not_null= saved_auto_inc_field_not_null;
  thd->variables.sql_mode= org_sql_mode;
  DBUG_RETURN(error);
}


/*
  Update an existing row

  SYNOPSIS
    update_row()
    old_data                 Old record in MySQL Row Format
    new_data                 New record in MySQL Row Format

  RETURN VALUE
    >0                         Error code
    0                          Success

  DESCRIPTION
    Yes, update_row() does what you expect, it updates a row. old_data will
    have the previous row record in it, while new_data will have the newest
    data in it.
    Keep in mind that the server can do updates based on ordering if an
    ORDER BY clause was used. Consecutive ordering is not guaranteed.

    Called from sql_select.cc, sql_acl.cc, sql_update.cc, and sql_insert.cc.
    new_data is always record[0]
    old_data is always record[1]
*/

int ha_partition::update_row(const uchar *old_data, const uchar *new_data)
{
  THD *thd= ha_thd();
  uint32 new_part_id, old_part_id= m_last_part;
  int error= 0;
  DBUG_ENTER("ha_partition::update_row");
  m_err_rec= NULL;

  // Need to read partition-related columns, to locate the row's partition:
  DBUG_ASSERT(bitmap_is_subset(&m_part_info->full_part_field_set,
                               table->read_set));
#ifndef DBUG_OFF
  /*
    The protocol for updating a row is:
    1) position the handler (cursor) on the row to be updated,
       either through the last read row (rnd or index) or by rnd_pos.
    2) call update_row with both old and new full records as arguments.

    This means that m_last_part should already be set to actual partition
    where the row was read from. And if that is not the same as the
    calculated part_id we found a misplaced row, we return an error to
    notify the user that something is broken in the row distribution
    between partitions! Since we don't check all rows on read, we return an
    error instead of correcting m_last_part, to make the user aware of the
    problem!

    Notice that HA_READ_BEFORE_WRITE_REMOVAL does not require this protocol,
    so this is not supported for this engine.
  */
  error= get_part_for_buf(old_data, m_rec0, m_part_info, &old_part_id);
  DBUG_ASSERT(!error);
  DBUG_ASSERT(old_part_id == m_last_part);
  DBUG_ASSERT(bitmap_is_set(&(m_part_info->read_partitions), old_part_id));
#endif

  if (unlikely((error= get_part_for_buf(new_data, m_rec0, m_part_info,
                                        &new_part_id))))
    goto exit;
  if (unlikely(!bitmap_is_set(&(m_part_info->lock_partitions), new_part_id)))
  {
    error= HA_ERR_NOT_IN_LOCK_PARTITIONS;
    goto exit;
  }


  m_last_part= new_part_id;
  start_part_bulk_insert(thd, new_part_id);
  DBUG_ASSERT(!m_file[new_part_id]->row_logging);
  if (new_part_id == old_part_id)
  {
    DBUG_PRINT("info", ("Update in partition %u", (uint) new_part_id));
    error= m_file[new_part_id]->ha_update_row(old_data, new_data);
    goto exit;
  }
  else
  {
    Field *saved_next_number_field= table->next_number_field;
    /*
      Don't allow generation of auto_increment value for update.
      table->next_number_field is never set on UPDATE.
      But is set for INSERT ... ON DUPLICATE KEY UPDATE,
      and since update_row() does not generate or update an auto_inc value,
      we cannot have next_number_field set when moving a row
      to another partition with write_row(), since that could
      generate/update the auto_inc value.
      This gives the same behavior for partitioned vs non partitioned tables.
    */
    table->next_number_field= NULL;
    DBUG_PRINT("info", ("Update from partition %u to partition %u",
			(uint) old_part_id, (uint) new_part_id));
    error= m_file[new_part_id]->ha_write_row((uchar*) new_data);
    table->next_number_field= saved_next_number_field;
    if (unlikely(error))
      goto exit;

    error= m_file[old_part_id]->ha_delete_row(old_data);
    if (unlikely(error))
      goto exit;
  }

exit:
  /*
    if updating an auto_increment column, update
    part_share->next_auto_inc_val if needed.
    (not to be used if auto_increment on secondary field in a multi-column
    index)
    mysql_update does not set table->next_number_field, so we use
    table->found_next_number_field instead.
    Also checking that the field is marked in the write set.
  */
  if (table->found_next_number_field &&
      new_data == table->record[0] &&
      !table->s->next_number_keypart &&
      bitmap_is_set(table->write_set,
                    table->found_next_number_field->field_index))
  {
    update_next_auto_inc_val();
    if (part_share->auto_inc_initialized)
      set_auto_increment_if_higher(table->found_next_number_field);
  }
  DBUG_RETURN(error);
}


/*
  Remove an existing row

  SYNOPSIS
    delete_row
    buf                      Deleted row in MySQL Row Format

  RETURN VALUE
    >0                       Error Code
    0                        Success

  DESCRIPTION
    This will delete a row. buf will contain a copy of the row to be deleted.
    The server will call this right after the current row has been read
    (from either a previous rnd_xxx() or index_xxx() call).
    If you keep a pointer to the last row or can access a primary key it will
    make doing the deletion quite a bit easier.
    Keep in mind that the server does no guarantee consecutive deletions.
    ORDER BY clauses can be used.

    Called in sql_acl.cc and sql_udf.cc to manage internal table information.
    Called in sql_delete.cc, sql_insert.cc, and sql_select.cc. In sql_select
    it is used for removing duplicates while in insert it is used for REPLACE
    calls.

    buf is either record[0] or record[1]
*/

int ha_partition::delete_row(const uchar *buf)
{
  int error;
  DBUG_ENTER("ha_partition::delete_row");
  m_err_rec= NULL;

  DBUG_ASSERT(bitmap_is_subset(&m_part_info->full_part_field_set,
                               table->read_set));
#ifndef DBUG_OFF
  THD* thd = ha_thd();
  /*
    The protocol for deleting a row is:
    1) position the handler (cursor) on the row to be deleted,
       either through the last read row (rnd or index) or by rnd_pos.
    2) call delete_row with the full record as argument.

    This means that m_last_part should already be set to actual partition
    where the row was read from. And if that is not the same as the
    calculated part_id we found a misplaced row, we return an error to
    notify the user that something is broken in the row distribution
    between partitions! Since we don't check all rows on read, we return an
    error instead of forwarding the delete to the correct (m_last_part)
    partition!

    Notice that HA_READ_BEFORE_WRITE_REMOVAL does not require this protocol,
    so this is not supported for this engine.

    For partitions by system_time, get_part_for_buf() is always either current
    or last historical partition, but DELETE HISTORY can delete from any
    historical partition. So, skip the check in this case.
  */
  if (!thd->lex->vers_conditions.delete_history)
  {
    uint32 part_id;
    error= get_part_for_buf(buf, m_rec0, m_part_info, &part_id);
    DBUG_ASSERT(!error);
    DBUG_ASSERT(part_id == m_last_part);
  }
  DBUG_ASSERT(bitmap_is_set(&(m_part_info->read_partitions), m_last_part));
  DBUG_ASSERT(bitmap_is_set(&(m_part_info->lock_partitions), m_last_part));
#endif

  if (!bitmap_is_set(&(m_part_info->lock_partitions), m_last_part))
    DBUG_RETURN(HA_ERR_NOT_IN_LOCK_PARTITIONS);

  DBUG_ASSERT(!m_file[m_last_part]->row_logging);
  error= m_file[m_last_part]->ha_delete_row(buf);
  DBUG_RETURN(error);
}


/*
  Delete all rows in a table

  SYNOPSIS
    delete_all_rows()

  RETURN VALUE
    >0                       Error Code
    0                        Success

  DESCRIPTION
    Used to delete all rows in a table. Both for cases of truncate and
    for cases where the optimizer realizes that all rows will be
    removed as a result of a SQL statement.

    Called from item_sum.cc by Item_func_group_concat::clear(),
    Item_sum_count::clear(), and Item_func_group_concat::clear().
    Called from sql_delete.cc by mysql_delete().
    Called from sql_select.cc by JOIN::reset().
    Called from sql_union.cc by st_select_lex_unit::exec().
*/

int ha_partition::delete_all_rows()
{
  int error;
  uint i;
  DBUG_ENTER("ha_partition::delete_all_rows");

  for (i= bitmap_get_first_set(&m_part_info->read_partitions);
       i < m_tot_parts;
       i= bitmap_get_next_set(&m_part_info->read_partitions, i))
  {
    /* Can be pruned, like DELETE FROM t PARTITION (pX) */
    if (unlikely((error= m_file[i]->ha_delete_all_rows())))
      DBUG_RETURN(error);
  }
  DBUG_RETURN(0);
}


/**
  Manually truncate the table.

  @retval  0    Success.
  @retval  > 0  Error code.
*/

int ha_partition::truncate()
{
  int error;
  handler **file;
  DBUG_ENTER("ha_partition::truncate");

  /*
    TRUNCATE also means resetting auto_increment. Hence, reset
    it so that it will be initialized again at the next use.
  */
  lock_auto_increment();
  part_share->next_auto_inc_val= 0;
  part_share->auto_inc_initialized= false;
  unlock_auto_increment();

  file= m_file;
  do
  {
    if (unlikely((error= (*file)->ha_truncate())))
      DBUG_RETURN(error);
  } while (*(++file));
  DBUG_RETURN(0);
}


/**
  Truncate a set of specific partitions.

  @remark Auto increment value will be truncated in that partition as well!

  ALTER TABLE t TRUNCATE PARTITION ...
*/

int ha_partition::truncate_partition(Alter_info *alter_info, bool *binlog_stmt)
{
  int error= 0;
  List_iterator<partition_element> part_it(m_part_info->partitions);
  uint num_parts= m_part_info->num_parts;
  uint num_subparts= m_part_info->num_subparts;
  uint i= 0;
  DBUG_ENTER("ha_partition::truncate_partition");

  /* Only binlog when it starts any call to the partitions handlers */
  *binlog_stmt= false;

  if (set_part_state(alter_info, m_part_info, PART_ADMIN))
    DBUG_RETURN(HA_ERR_NO_PARTITION_FOUND);

  /*
    TRUNCATE also means resetting auto_increment. Hence, reset
    it so that it will be initialized again at the next use.
  */
  lock_auto_increment();
  part_share->next_auto_inc_val= 0;
  part_share->auto_inc_initialized= FALSE;
  unlock_auto_increment();

  *binlog_stmt= true;

  do
  {
    partition_element *part_elem= part_it++;
    if (part_elem->part_state == PART_ADMIN)
    {
      if (m_is_sub_partitioned)
      {
        List_iterator<partition_element>
                                    subpart_it(part_elem->subpartitions);
        partition_element *sub_elem;
        uint j= 0, part;
        do
        {
          sub_elem= subpart_it++;
          part= i * num_subparts + j;
          DBUG_PRINT("info", ("truncate subpartition %u (%s)",
                              part, sub_elem->partition_name));
          if (unlikely((error= m_file[part]->ha_truncate())))
            break;
          sub_elem->part_state= PART_NORMAL;
        } while (++j < num_subparts);
      }
      else
      {
        DBUG_PRINT("info", ("truncate partition %u (%s)", i,
                            part_elem->partition_name));
        error= m_file[i]->ha_truncate();
      }
      part_elem->part_state= PART_NORMAL;
    }
  } while (!error && (++i < num_parts));
  DBUG_RETURN(error);
}


/*
  Start a large batch of insert rows

  SYNOPSIS
    start_bulk_insert()
    rows                  Number of rows to insert
    flags                 Flags to control index creation

  RETURN VALUE
    NONE

  DESCRIPTION
    rows == 0 means we will probably insert many rows
*/
void ha_partition::start_bulk_insert(ha_rows rows, uint flags)
{
  DBUG_ENTER("ha_partition::start_bulk_insert");

  m_bulk_inserted_rows= 0;
  bitmap_clear_all(&m_bulk_insert_started);
  /* use the last bit for marking if bulk_insert_started was called */
  bitmap_set_bit(&m_bulk_insert_started, m_tot_parts);
  DBUG_VOID_RETURN;
}


/*
  Check if start_bulk_insert has been called for this partition,
  if not, call it and mark it called
*/
void ha_partition::start_part_bulk_insert(THD *thd, uint part_id)
{
  long old_buffer_size;
  if (!bitmap_is_set(&m_bulk_insert_started, part_id) &&
      bitmap_is_set(&m_bulk_insert_started, m_tot_parts))
  {
    DBUG_ASSERT(bitmap_is_set(&(m_part_info->lock_partitions), part_id));
    old_buffer_size= thd->variables.read_buff_size;
    /* Update read_buffer_size for this partition */
    thd->variables.read_buff_size= estimate_read_buffer_size(old_buffer_size);
    m_file[part_id]->ha_start_bulk_insert(guess_bulk_insert_rows());
    bitmap_set_bit(&m_bulk_insert_started, part_id);
    thd->variables.read_buff_size= old_buffer_size;
  }
  m_bulk_inserted_rows++;
}

/*
  Estimate the read buffer size for each partition.
  SYNOPSIS
    ha_partition::estimate_read_buffer_size()
    original_size  read buffer size originally set for the server
  RETURN VALUE
    estimated buffer size.
  DESCRIPTION
    If the estimated number of rows to insert is less than 10 (but not 0)
    the new buffer size is same as original buffer size.
    In case of first partition of when partition function is monotonic
    new buffer size is same as the original buffer size.
    For rest of the partition total buffer of 10*original_size is divided
    equally if number of partition is more than 10 other wise each partition
    will be allowed to use original buffer size.
*/
long ha_partition::estimate_read_buffer_size(long original_size)
{
  /*
    If number of rows to insert is less than 10, but not 0,
    return original buffer size.
  */
  if (estimation_rows_to_insert && (estimation_rows_to_insert < 10))
    return (original_size);
  /*
    If first insert/partition and monotonic partition function,
    allow using buffer size originally set.
   */
  if (!m_bulk_inserted_rows &&
      m_part_func_monotonicity_info != NON_MONOTONIC &&
      m_tot_parts > 1)
    return original_size;
  /*
    Allow total buffer used in all partition to go up to 10*read_buffer_size.
    11*read_buffer_size in case of monotonic partition function.
  */

  if (m_tot_parts < 10)
      return original_size;
  return (original_size * 10 / m_tot_parts);
}

/*
  Try to predict the number of inserts into this partition.

  If less than 10 rows (including 0 which means Unknown)
    just give that as a guess
  If monotonic partitioning function was used
    guess that 50 % of the inserts goes to the first partition
  For all other cases, guess on equal distribution between the partitions
*/
ha_rows ha_partition::guess_bulk_insert_rows()
{
  DBUG_ENTER("guess_bulk_insert_rows");

  if (estimation_rows_to_insert < 10)
    DBUG_RETURN(estimation_rows_to_insert);

  /* If first insert/partition and monotonic partition function, guess 50%.  */
  if (!m_bulk_inserted_rows &&
      m_part_func_monotonicity_info != NON_MONOTONIC &&
      m_tot_parts > 1)
    DBUG_RETURN(estimation_rows_to_insert / 2);

  /* Else guess on equal distribution (+1 is to avoid returning 0/Unknown) */
  if (m_bulk_inserted_rows < estimation_rows_to_insert)
    DBUG_RETURN(((estimation_rows_to_insert - m_bulk_inserted_rows)
                / m_tot_parts) + 1);
  /* The estimation was wrong, must say 'Unknown' */
  DBUG_RETURN(0);
}


void ha_partition::sum_copy_info(handler *file)
{
  copy_info.records+= file->copy_info.records;
  copy_info.touched+= file->copy_info.touched;
  copy_info.copied+=  file->copy_info.copied;
  copy_info.deleted+= file->copy_info.deleted;
  copy_info.updated+= file->copy_info.updated;
}


void ha_partition::sum_copy_infos()
{
  handler **file_array;
  bzero(&copy_info, sizeof(copy_info));
  file_array= m_file;
  do
  {
    if (bitmap_is_set(&(m_opened_partitions), (uint)(file_array - m_file)))
      sum_copy_info(*file_array);
  } while (*(++file_array));
}

void ha_partition::reset_copy_info()
{
  handler **file_array;
  bzero(&copy_info, sizeof(copy_info));
  file_array= m_file;
  do
  {
    if (bitmap_is_set(&(m_opened_partitions), (uint)(file_array - m_file)))
      bzero(&(*file_array)->copy_info, sizeof(copy_info));
  } while (*(++file_array));
}



/*
  Finish a large batch of insert rows

  SYNOPSIS
    end_bulk_insert()

  RETURN VALUE
    >0                      Error code
    0                       Success

  Note: end_bulk_insert can be called without start_bulk_insert
        being called, see bug#44108.

*/

int ha_partition::end_bulk_insert()
{
  int error= 0;
  uint i;
  DBUG_ENTER("ha_partition::end_bulk_insert");

  if (!bitmap_is_set(&m_bulk_insert_started, m_tot_parts))
    DBUG_RETURN(error);

  for (i= bitmap_get_first_set(&m_bulk_insert_started);
       i < m_tot_parts;
       i= bitmap_get_next_set(&m_bulk_insert_started, i))
  {
    int tmp;
    if ((tmp= m_file[i]->ha_end_bulk_insert()))
      error= tmp;
    sum_copy_info(m_file[i]);
  }
  bitmap_clear_all(&m_bulk_insert_started);
  DBUG_RETURN(error);
}


/****************************************************************************
                MODULE full table scan
****************************************************************************/
/*
  Initialize engine for random reads

  SYNOPSIS
    ha_partition::rnd_init()
    scan	0  Initialize for random reads through rnd_pos()
		1  Initialize for random scan through rnd_next()

  RETURN VALUE
    >0          Error code
    0           Success

  DESCRIPTION
    rnd_init() is called when the server wants the storage engine to do a
    table scan or when the server wants to access data through rnd_pos.

    When scan is used we will scan one handler partition at a time.
    When preparing for rnd_pos we will init all handler partitions.
    No extra cache handling is needed when scanning is not performed.

    Before initialising we will call rnd_end to ensure that we clean up from
    any previous incarnation of a table scan.
    Called from filesort.cc, records.cc, sql_handler.cc, sql_select.cc,
    sql_table.cc, and sql_update.cc.
*/

int ha_partition::rnd_init(bool scan)
{
  int error;
  uint i= 0;
  uint32 part_id;
  DBUG_ENTER("ha_partition::rnd_init");

  /*
    For operations that may need to change data, we may need to extend
    read_set.
  */
  if (get_lock_type() == F_WRLCK)
  {
    /*
      If write_set contains any of the fields used in partition and
      subpartition expression, we need to set all bits in read_set because
      the row may need to be inserted in a different [sub]partition. In
      other words update_row() can be converted into write_row(), which
      requires a complete record.
    */
    if (bitmap_is_overlapping(&m_part_info->full_part_field_set,
                              table->write_set))
    {
      DBUG_PRINT("info", ("partition set full bitmap"));
      bitmap_set_all(table->read_set);
    }
    else
    {
      /*
        Some handlers only read fields as specified by the bitmap for the
        read set. For partitioned handlers we always require that the
        fields of the partition functions are read such that we can
        calculate the partition id to place updated and deleted records.
      */
      DBUG_PRINT("info", ("partition set part_field bitmap"));
      bitmap_union(table->read_set, &m_part_info->full_part_field_set);
    }
  }

  /* Now we see what the index of our first important partition is */
  DBUG_PRINT("info", ("m_part_info->read_partitions: %p",
                      m_part_info->read_partitions.bitmap));
  part_id= bitmap_get_first_set(&(m_part_info->read_partitions));
  DBUG_PRINT("info", ("m_part_spec.start_part: %u", (uint) part_id));

  if (part_id == MY_BIT_NONE)
  {
    error= 0;
    goto err1;
  }

  /*
    We have a partition and we are scanning with rnd_next
    so we bump our cache
  */
  DBUG_PRINT("info", ("rnd_init on partition: %u", (uint) part_id));
  if (scan)
  {
    /*
      rnd_end() is needed for partitioning to reset internal data if scan
      is already in use
    */
    rnd_end();
    late_extra_cache(part_id);

    m_index_scan_type= partition_no_index_scan;
  }

  for (i= part_id;
       i < m_tot_parts;
       i= bitmap_get_next_set(&m_part_info->read_partitions, i))
  {
    if (unlikely((error= m_file[i]->ha_rnd_init(scan))))
      goto err;
  }

  m_scan_value= scan;
  m_part_spec.start_part= part_id;
  m_part_spec.end_part= m_tot_parts - 1;
  m_rnd_init_and_first= TRUE;
  DBUG_PRINT("info", ("m_scan_value: %u", m_scan_value));
  DBUG_RETURN(0);

err:
  if (scan)
    late_extra_no_cache(part_id);

  /* Call rnd_end for all previously inited partitions. */
  for (;
       part_id < i;
       part_id= bitmap_get_next_set(&m_part_info->read_partitions, part_id))
  {
    m_file[part_id]->ha_rnd_end();
  }
err1:
  m_scan_value= 2;
  m_part_spec.start_part= NO_CURRENT_PART_ID;
  DBUG_RETURN(error);
}


/*
  End of a table scan

  SYNOPSIS
    rnd_end()

  RETURN VALUE
    >0          Error code
    0           Success
*/

int ha_partition::rnd_end()
{
  DBUG_ENTER("ha_partition::rnd_end");
  switch (m_scan_value) {
  case 2:                                       // Error
    break;
  case 1:                                       // Table scan
    if (m_part_spec.start_part != NO_CURRENT_PART_ID)
      late_extra_no_cache(m_part_spec.start_part);
    /* fall through */
  case 0:
    uint i;
    for (i= bitmap_get_first_set(&m_part_info->read_partitions);
         i < m_tot_parts;
         i= bitmap_get_next_set(&m_part_info->read_partitions, i))
    {
      m_file[i]->ha_rnd_end();
    }
    break;
  }
  m_scan_value= 2;
  m_part_spec.start_part= NO_CURRENT_PART_ID;
  DBUG_RETURN(0);
}


/*
  read next row during full table scan (scan in random row order)

  SYNOPSIS
    rnd_next()
    buf		buffer that should be filled with data

  RETURN VALUE
    >0          Error code
    0           Success

  DESCRIPTION
    This is called for each row of the table scan. When you run out of records
    you should return HA_ERR_END_OF_FILE.
    The Field structure for the table is the key to getting data into buf
    in a manner that will allow the server to understand it.

    Called from filesort.cc, records.cc, sql_handler.cc, sql_select.cc,
    sql_table.cc, and sql_update.cc.
*/

int ha_partition::rnd_next(uchar *buf)
{
  handler *file;
  int result= HA_ERR_END_OF_FILE, error;
  uint part_id= m_part_spec.start_part;
  DBUG_ENTER("ha_partition::rnd_next");
  DBUG_PRINT("enter", ("partition this: %p", this));

  /* upper level will increment this once again at end of call */
  decrement_statistics(&SSV::ha_read_rnd_next_count);

  if (part_id == NO_CURRENT_PART_ID)
  {
    /*
      The original set of partitions to scan was empty and thus we report
      the result here.
    */
    goto end;
  }

  DBUG_ASSERT(m_scan_value == 1);

  if (m_rnd_init_and_first)
  {
    m_rnd_init_and_first= FALSE;
    error= handle_pre_scan(FALSE, check_parallel_search());
    if (m_pre_calling || error)
      DBUG_RETURN(error);
  }

  file= m_file[part_id];

  while (TRUE)
  {
    result= file->ha_rnd_next(buf);
    if (!result)
    {
      m_last_part= part_id;
      DBUG_PRINT("info", ("partition m_last_part: %u", (uint) m_last_part));
      m_part_spec.start_part= part_id;
      table->status= 0;
      DBUG_RETURN(0);
    }

    /*
      if we get here, then the current partition ha_rnd_next returned failure
    */
    if (result != HA_ERR_END_OF_FILE)
      goto end_dont_reset_start_part;         // Return error

    /* End current partition */
    late_extra_no_cache(part_id);
    /* Shift to next partition */
    part_id= bitmap_get_next_set(&m_part_info->read_partitions, part_id);
    if (part_id >= m_tot_parts)
    {
      result= HA_ERR_END_OF_FILE;
      break;
    }
    m_last_part= part_id;
    DBUG_PRINT("info", ("partition m_last_part: %u", (uint) m_last_part));
    m_part_spec.start_part= part_id;
    file= m_file[part_id];
    late_extra_cache(part_id);
  }

end:
  DBUG_PRINT("exit", ("reset start_part"));
  m_part_spec.start_part= NO_CURRENT_PART_ID;
end_dont_reset_start_part:
  DBUG_RETURN(result);
}


/*
  Save position of current row

  SYNOPSIS
    position()
    record             Current record in MySQL Row Format

  RETURN VALUE
    NONE

  DESCRIPTION
    position() is called after each call to rnd_next() if the data needs
    to be ordered. You can do something like the following to store
    the position:
    ha_store_ptr(ref, ref_length, current_position);

    The server uses ref to store data. ref_length in the above case is
    the size needed to store current_position. ref is just a byte array
    that the server will maintain. If you are using offsets to mark rows, then
    current_position should be the offset. If it is a primary key like in
    BDB, then it needs to be a primary key.

    Called from filesort.cc, sql_select.cc, sql_delete.cc and sql_update.cc.
*/

void ha_partition::position(const uchar *record)
{
  handler *file= m_file[m_last_part];
  size_t pad_length;
  DBUG_ASSERT(bitmap_is_set(&(m_part_info->read_partitions), m_last_part));
  DBUG_ENTER("ha_partition::position");

  file->position(record);
  int2store(ref, m_last_part);
  memcpy((ref + PARTITION_BYTES_IN_POS), file->ref, file->ref_length);
  pad_length= m_ref_length - PARTITION_BYTES_IN_POS - file->ref_length;
  if (pad_length)
    memset((ref + PARTITION_BYTES_IN_POS + file->ref_length), 0, pad_length);

  DBUG_VOID_RETURN;
}


/*
  Read row using position

  SYNOPSIS
    rnd_pos()
    out:buf                     Row read in MySQL Row Format
    position                    Position of read row

  RETURN VALUE
    >0                          Error code
    0                           Success

  DESCRIPTION
    This is like rnd_next, but you are given a position to use
    to determine the row. The position will be of the type that you stored in
    ref. You can use ha_get_ptr(pos,ref_length) to retrieve whatever key
    or position you saved when position() was called.
    Called from filesort.cc records.cc sql_insert.cc sql_select.cc
    sql_update.cc.
*/

int ha_partition::rnd_pos(uchar * buf, uchar *pos)
{
  uint part_id;
  handler *file;
  DBUG_ENTER("ha_partition::rnd_pos");
  decrement_statistics(&SSV::ha_read_rnd_count);

  part_id= uint2korr((const uchar *) pos);
  DBUG_ASSERT(part_id < m_tot_parts);
  file= m_file[part_id];
  DBUG_ASSERT(bitmap_is_set(&(m_part_info->read_partitions), part_id));
  m_last_part= part_id;
  DBUG_RETURN(file->ha_rnd_pos(buf, (pos + PARTITION_BYTES_IN_POS)));
}


/*
  Read row using position using given record to find

  SYNOPSIS
    rnd_pos_by_record()
    record             Current record in MySQL Row Format

  RETURN VALUE
    >0                 Error code
    0                  Success

  DESCRIPTION
    this works as position()+rnd_pos() functions, but does some extra work,
    calculating m_last_part - the partition to where the 'record'
    should go.

    called from replication (log_event.cc)
*/

int ha_partition::rnd_pos_by_record(uchar *record)
{
  DBUG_ENTER("ha_partition::rnd_pos_by_record");

  if (unlikely(get_part_for_buf(record, m_rec0, m_part_info, &m_last_part)))
    DBUG_RETURN(1);

  int err= m_file[m_last_part]->rnd_pos_by_record(record);
  DBUG_RETURN(err);
}


/****************************************************************************
                MODULE index scan
****************************************************************************/
/*
  Positions an index cursor to the index specified in the handle. Fetches the
  row if available. If the key value is null, begin at the first key of the
  index.

  There are loads of optimisations possible here for the partition handler.
  The same optimisations can also be checked for full table scan although
  only through conditions and not from index ranges.
  Phase one optimisations:
    Check if the fields of the partition function are bound. If so only use
    the single partition it becomes bound to.
  Phase two optimisations:
    If it can be deducted through range or list partitioning that only a
    subset of the partitions are used, then only use those partitions.
*/


/**
  Setup the ordered record buffer and the priority queue.
*/

bool ha_partition::init_record_priority_queue()
{
  DBUG_ENTER("ha_partition::init_record_priority_queue");
  DBUG_ASSERT(!m_ordered_rec_buffer);
  /*
    Initialize the ordered record buffer.
  */
  size_t alloc_len;
  uint used_parts= bitmap_bits_set(&m_part_info->read_partitions);

  if (used_parts == 0) /* Do nothing since no records expected. */
    DBUG_RETURN(false);

  /* Allocate record buffer for each used partition. */
  m_priority_queue_rec_len= m_rec_length + ORDERED_REC_OFFSET;
  if (!m_using_extended_keys)
    m_priority_queue_rec_len+= get_open_file_sample()->ref_length;
  alloc_len= used_parts * m_priority_queue_rec_len;
  /* Allocate a key for temporary use when setting up the scan. */
  alloc_len+= table_share->max_key_length;
  Ordered_blob_storage **blob_storage;
  Ordered_blob_storage *objs;
  const size_t n_all= used_parts * table->s->blob_fields;

  if (!my_multi_malloc(key_memory_partition_sort_buffer, MYF(MY_WME),
                       &m_ordered_rec_buffer, alloc_len,
                       &blob_storage, n_all * sizeof *blob_storage,
                       &objs, n_all * sizeof *objs, NULL))
    DBUG_RETURN(true);

  /*
    We set-up one record per partition and each record has 2 bytes in
    front where the partition id is written. This is used by ordered
    index_read.
    We also set-up a reference to the first record for temporary use in
    setting up the scan.
  */
  char *ptr= (char*) m_ordered_rec_buffer;
  uint i;
  for (i= bitmap_get_first_set(&m_part_info->read_partitions);
       i < m_tot_parts;
       i= bitmap_get_next_set(&m_part_info->read_partitions, i))
  {
    DBUG_PRINT("info", ("init rec-buf for part %u", i));
    if (table->s->blob_fields)
    {
      for (uint j= 0; j < table->s->blob_fields; ++j, ++objs)
        blob_storage[j]= new (objs) Ordered_blob_storage;
      *((Ordered_blob_storage ***) ptr)= blob_storage;
      blob_storage+= table->s->blob_fields;
    }
    int2store(ptr + sizeof(String **), i);
    ptr+= m_priority_queue_rec_len;
  }
  m_start_key.key= (const uchar*)ptr;

  /* Initialize priority queue, initialized to reading forward. */
  int (*cmp_func)(void *, uchar *, uchar *);
  void *cmp_arg= (void*) this;
  if (!m_using_extended_keys && !(table_flags() & HA_SLOW_CMP_REF))
    cmp_func= cmp_key_rowid_part_id;
  else
    cmp_func= cmp_key_part_id;
  DBUG_PRINT("info", ("partition queue_init(1) used_parts: %u", used_parts));
  if (init_queue(&m_queue, used_parts, ORDERED_PART_NUM_OFFSET,
                 0, cmp_func, cmp_arg, 0, 0))
  {
    my_free(m_ordered_rec_buffer);
    m_ordered_rec_buffer= NULL;
    DBUG_RETURN(true);
  }
  DBUG_RETURN(false);
}


/**
  Destroy the ordered record buffer and the priority queue.
*/

void ha_partition::destroy_record_priority_queue()
{
  DBUG_ENTER("ha_partition::destroy_record_priority_queue");
  if (m_ordered_rec_buffer)
  {
    if (table->s->blob_fields)
    {
      char *ptr= (char *) m_ordered_rec_buffer;
      for (uint i= bitmap_get_first_set(&m_part_info->read_partitions);
            i < m_tot_parts;
            i= bitmap_get_next_set(&m_part_info->read_partitions, i))
      {
        Ordered_blob_storage **blob_storage= *((Ordered_blob_storage ***) ptr);
        for (uint b= 0; b < table->s->blob_fields; ++b)
          blob_storage[b]->blob.free();
        ptr+= m_priority_queue_rec_len;
      }
    }

    delete_queue(&m_queue);
    my_free(m_ordered_rec_buffer);
    m_ordered_rec_buffer= NULL;
  }
  DBUG_VOID_RETURN;
}


/*
  Initialize handler before start of index scan

  SYNOPSIS
    index_init()
    inx                Index number
    sorted             Is rows to be returned in sorted order

  RETURN VALUE
    >0                 Error code
    0                  Success

  DESCRIPTION
    index_init is always called before starting index scans (except when
    starting through index_read_idx and using read_range variants).
*/

int ha_partition::index_init(uint inx, bool sorted)
{
  int error= 0;
  uint i;
  DBUG_ENTER("ha_partition::index_init");
  DBUG_PRINT("enter", ("partition this: %p  inx: %u  sorted: %u", this, inx, sorted));

  active_index= inx;
  m_part_spec.start_part= NO_CURRENT_PART_ID;
  m_start_key.length= 0;
  m_ordered= sorted;
  m_ordered_scan_ongoing= FALSE;
  m_curr_key_info[0]= table->key_info+inx;
  if (pk_is_clustering_key(table->s->primary_key))
  {
    /*
      if PK is clustered, then the key cmp must use the pk to
      differentiate between equal key in given index.
    */
    DBUG_PRINT("info", ("Clustered pk, using pk as secondary cmp"));
    m_curr_key_info[1]= table->key_info+table->s->primary_key;
    m_curr_key_info[2]= NULL;
    m_using_extended_keys= TRUE;
  }
  else
  {
    m_curr_key_info[1]= NULL;
    m_using_extended_keys= FALSE;
  }

  if (init_record_priority_queue())
    DBUG_RETURN(HA_ERR_OUT_OF_MEM);

  /*
    Some handlers only read fields as specified by the bitmap for the
    read set. For partitioned handlers we always require that the
    fields of the partition functions are read such that we can
    calculate the partition id to place updated and deleted records.
    But this is required for operations that may need to change data only.
  */
  if (get_lock_type() == F_WRLCK)
  {
    DBUG_PRINT("info", ("partition set part_field bitmap"));
    bitmap_union(table->read_set, &m_part_info->full_part_field_set);
  }
  if (sorted)
  {
    /*
      An ordered scan is requested. We must make sure all fields of the
      used index are in the read set, as partitioning requires them for
      sorting (see ha_partition::handle_ordered_index_scan).

      The SQL layer may request an ordered index scan without having index
      fields in the read set when
       - it needs to do an ordered scan over an index prefix.
       - it evaluates ORDER BY with SELECT COUNT(*) FROM t1.

      TODO: handle COUNT(*) queries via unordered scan.
    */
    KEY **key_info= m_curr_key_info;
    do
    {
      for (i= 0; i < (*key_info)->user_defined_key_parts; i++)
        (*key_info)->key_part[i].field->register_field_in_read_map();
    } while (*(++key_info));
  }
  for (i= bitmap_get_first_set(&m_part_info->read_partitions);
       i < m_tot_parts;
       i= bitmap_get_next_set(&m_part_info->read_partitions, i))
  {
    if (unlikely((error= m_file[i]->ha_index_init(inx, sorted))))
      goto err;

    DBUG_EXECUTE_IF("ha_partition_fail_index_init", {
      i++;
      error= HA_ERR_NO_PARTITION_FOUND;
      goto err;
    });
  }
err:
  if (unlikely(error))
  {
    /* End the previously initialized indexes. */
    uint j;
    for (j= bitmap_get_first_set(&m_part_info->read_partitions);
         j < i;
         j= bitmap_get_next_set(&m_part_info->read_partitions, j))
    {
      (void) m_file[j]->ha_index_end();
    }
    destroy_record_priority_queue();
  }
  DBUG_RETURN(error);
}


/*
  End of index scan

  SYNOPSIS
    index_end()

  RETURN VALUE
    >0                 Error code
    0                  Success

  DESCRIPTION
    index_end is called at the end of an index scan to clean up any
    things needed to clean up.
*/

int ha_partition::index_end()
{
  int error= 0;
  handler **file;
  DBUG_ENTER("ha_partition::index_end");

  active_index= MAX_KEY;
  m_part_spec.start_part= NO_CURRENT_PART_ID;
  file= m_file;
  do
  {
    if ((*file)->inited == INDEX)
    {
      int tmp;
      if ((tmp= (*file)->ha_index_end()))
        error= tmp;
    }
    else if ((*file)->inited == RND)
    {
      // Possible due to MRR
      int tmp;
      if ((tmp= (*file)->ha_rnd_end()))
        error= tmp;
    }
  } while (*(++file));
  destroy_record_priority_queue();
  DBUG_RETURN(error);
}


/*
  Read one record in an index scan and start an index scan

  SYNOPSIS
    index_read_map()
    buf                    Read row in MySQL Row Format
    key                    Key parts in consecutive order
    keypart_map            Which part of key is used
    find_flag              What type of key condition is used

  RETURN VALUE
    >0                 Error code
    0                  Success

  DESCRIPTION
    index_read_map starts a new index scan using a start key. The MySQL Server
    will check the end key on its own. Thus to function properly the
    partitioned handler need to ensure that it delivers records in the sort
    order of the MySQL Server.
    index_read_map can be restarted without calling index_end on the previous
    index scan and without calling index_init. In this case the index_read_map
    is on the same index as the previous index_scan. This is particularly
    used in conjuntion with multi read ranges.
*/

int ha_partition::index_read_map(uchar *buf, const uchar *key,
                                 key_part_map keypart_map,
                                 enum ha_rkey_function find_flag)
{
  DBUG_ENTER("ha_partition::index_read_map");
  decrement_statistics(&SSV::ha_read_key_count);
  end_range= 0;
  m_index_scan_type= partition_index_read;
  m_start_key.key= key;
  m_start_key.keypart_map= keypart_map;
  m_start_key.flag= find_flag;
  DBUG_RETURN(common_index_read(buf, TRUE));
}


/* Compare two part_no partition numbers */
static int cmp_part_ids(uchar *ref1, uchar *ref2)
{
  uint32 diff2= uint2korr(ref2);
  uint32 diff1= uint2korr(ref1);
  if (diff2 > diff1)
    return -1;
  if (diff2 < diff1)
    return 1;
  return 0;
}


/*
  @brief
    Provide ordering by (key_value, part_no).
*/

extern "C" int cmp_key_part_id(void *ptr, uchar *ref1, uchar *ref2)
{
  ha_partition *file= (ha_partition*)ptr;
  if (int res= key_rec_cmp(file->m_curr_key_info,
                           ref1 + PARTITION_BYTES_IN_POS,
                           ref2 + PARTITION_BYTES_IN_POS))
    return res;
  return cmp_part_ids(ref1, ref2);
}

/*
  @brief
    Provide ordering by (key_value, underying_table_rowid, part_no).
*/
extern "C" int cmp_key_rowid_part_id(void *ptr, uchar *ref1, uchar *ref2)
{
  ha_partition *file= (ha_partition*)ptr;
  int res;

  if ((res= key_rec_cmp(file->m_curr_key_info, ref1 + PARTITION_BYTES_IN_POS,
                        ref2 + PARTITION_BYTES_IN_POS)))
  {
    return res;
  }
  if ((res= file->get_open_file_sample()->cmp_ref(ref1 +
          PARTITION_BYTES_IN_POS + file->m_rec_length,
          ref2 + PARTITION_BYTES_IN_POS + file->m_rec_length)))
  {
    return res;
  }
  return cmp_part_ids(ref1, ref2);
}


/**
  Common routine for a number of index_read variants

  @param buf             Buffer where the record should be returned.
  @param have_start_key  TRUE <=> the left endpoint is available, i.e.
                         we're in index_read call or in read_range_first
                         call and the range has left endpoint.
                         FALSE <=> there is no left endpoint (we're in
                         read_range_first() call and the range has no left
                         endpoint).

  @return Operation status
    @retval 0      OK
    @retval HA_ERR_END_OF_FILE   Whole index scanned, without finding the record.
    @retval HA_ERR_KEY_NOT_FOUND Record not found, but index cursor positioned.
    @retval other  error code.

  @details
    Start scanning the range (when invoked from read_range_first()) or doing
    an index lookup (when invoked from index_read_XXX):
     - If possible, perform partition selection
     - Find the set of partitions we're going to use
     - Depending on whether we need ordering:
        NO:  Get the first record from first used partition (see
             handle_unordered_scan_next_partition)
        YES: Fill the priority queue and get the record that is the first in
             the ordering
*/

int ha_partition::common_index_read(uchar *buf, bool have_start_key)
{
  int error;
  uint UNINIT_VAR(key_len); /* used if have_start_key==TRUE */
  bool reverse_order= FALSE;
  DBUG_ENTER("ha_partition::common_index_read");

  DBUG_PRINT("info", ("m_ordered %u m_ordered_scan_ong %u",
                      m_ordered, m_ordered_scan_ongoing));

  if (have_start_key)
  {
    m_start_key.length= key_len= calculate_key_len(table, active_index,
                                                   m_start_key.key,
                                                   m_start_key.keypart_map);
    DBUG_PRINT("info", ("have_start_key map %lu find_flag %u len %u",
                        m_start_key.keypart_map, m_start_key.flag, key_len));
    DBUG_ASSERT(key_len);
  }
  if (unlikely((error= partition_scan_set_up(buf, have_start_key))))
  {
    DBUG_RETURN(error);
  }

  if (have_start_key &&
      (m_start_key.flag == HA_READ_PREFIX_LAST ||
       m_start_key.flag == HA_READ_PREFIX_LAST_OR_PREV ||
       m_start_key.flag == HA_READ_BEFORE_KEY))
  {
    reverse_order= TRUE;
    m_ordered_scan_ongoing= TRUE;
  }
  DBUG_PRINT("info", ("m_ordered %u m_o_scan_ong %u have_start_key %u",
                      m_ordered, m_ordered_scan_ongoing, have_start_key));
  if (!m_ordered_scan_ongoing)
   {
    /*
      We use unordered index scan when read_range is used and flag
      is set to not use ordered.
      We also use an unordered index scan when the number of partitions to
      scan is only one.
      The unordered index scan will use the partition set created.
    */
    DBUG_PRINT("info", ("doing unordered scan"));
    error= handle_pre_scan(FALSE, FALSE);
    if (likely(!error))
      error= handle_unordered_scan_next_partition(buf);
  }
  else
  {
    /*
      In all other cases we will use the ordered index scan. This will use
      the partition set created by the get_partition_set method.
    */
    error= handle_ordered_index_scan(buf, reverse_order);
  }
  DBUG_RETURN(error);
}


/*
  Start an index scan from leftmost record and return first record

  SYNOPSIS
    index_first()
    buf                 Read row in MySQL Row Format

  RETURN VALUE
    >0                  Error code
    0                   Success

  DESCRIPTION
    index_first() asks for the first key in the index.
    This is similar to index_read except that there is no start key since
    the scan starts from the leftmost entry and proceeds forward with
    index_next.

    Called from opt_range.cc, opt_sum.cc, sql_handler.cc,
    and sql_select.cc.
*/

int ha_partition::index_first(uchar * buf)
{
  DBUG_ENTER("ha_partition::index_first");
  decrement_statistics(&SSV::ha_read_first_count);

  end_range= 0;
  m_index_scan_type= partition_index_first;
  DBUG_RETURN(common_first_last(buf));
}


/*
  Start an index scan from rightmost record and return first record

  SYNOPSIS
    index_last()
    buf                 Read row in MySQL Row Format

  RETURN VALUE
    >0                  Error code
    0                   Success

  DESCRIPTION
    index_last() asks for the last key in the index.
    This is similar to index_read except that there is no start key since
    the scan starts from the rightmost entry and proceeds forward with
    index_prev.

    Called from opt_range.cc, opt_sum.cc, sql_handler.cc,
    and sql_select.cc.
*/

int ha_partition::index_last(uchar * buf)
{
  DBUG_ENTER("ha_partition::index_last");
  decrement_statistics(&SSV::ha_read_last_count);

  m_index_scan_type= partition_index_last;
  DBUG_RETURN(common_first_last(buf));
}

/*
  Common routine for index_first/index_last

  SYNOPSIS
    ha_partition::common_first_last()

  see index_first for rest
*/

int ha_partition::common_first_last(uchar *buf)
{
  int error;

  if (unlikely((error= partition_scan_set_up(buf, FALSE))))
    return error;
  if (!m_ordered_scan_ongoing &&
      m_index_scan_type != partition_index_last)
  {
    if (unlikely((error= handle_pre_scan(FALSE, check_parallel_search()))))
      return error;
   return handle_unordered_scan_next_partition(buf);
  }
  return handle_ordered_index_scan(buf, FALSE);
}


/*
  Optimization of the default implementation to take advantage of dynamic
  partition pruning.
*/
int ha_partition::index_read_idx_map(uchar *buf, uint index,
                                     const uchar *key,
                                     key_part_map keypart_map,
                                     enum ha_rkey_function find_flag)
{
  int error= HA_ERR_KEY_NOT_FOUND;
  DBUG_ENTER("ha_partition::index_read_idx_map");
  decrement_statistics(&SSV::ha_read_key_count);

  if (find_flag == HA_READ_KEY_EXACT)
  {
    uint part;
    m_start_key.key= key;
    m_start_key.keypart_map= keypart_map;
    m_start_key.flag= find_flag;
    m_start_key.length= calculate_key_len(table, index, m_start_key.key,
                                          m_start_key.keypart_map);

    get_partition_set(table, buf, index, &m_start_key, &m_part_spec);

    /* The start part is must be marked as used. */
    DBUG_ASSERT(m_part_spec.start_part > m_part_spec.end_part ||
                bitmap_is_set(&(m_part_info->read_partitions),
                              m_part_spec.start_part));

    for (part= m_part_spec.start_part;
         part <= m_part_spec.end_part;
         part= bitmap_get_next_set(&m_part_info->read_partitions, part))
    {
      error= m_file[part]->ha_index_read_idx_map(buf, index, key,
                                                 keypart_map, find_flag);
      if (likely(error != HA_ERR_KEY_NOT_FOUND &&
                 error != HA_ERR_END_OF_FILE))
        break;
    }
    if (part <= m_part_spec.end_part)
      m_last_part= part;
  }
  else
  {
    /*
      If not only used with READ_EXACT, we should investigate if possible
      to optimize for other find_flag's as well.
    */
    DBUG_ASSERT(0);
    /* fall back on the default implementation */
    error= handler::index_read_idx_map(buf, index, key, keypart_map, find_flag);
  }
  DBUG_RETURN(error);
}


/*
  Read next record in a forward index scan

  SYNOPSIS
    index_next()
    buf                   Read row in MySQL Row Format

  RETURN VALUE
    >0                    Error code
    0                     Success

  DESCRIPTION
    Used to read forward through the index.
*/

int ha_partition::index_next(uchar * buf)
{
  DBUG_ENTER("ha_partition::index_next");
  decrement_statistics(&SSV::ha_read_next_count);

  /*
    TODO(low priority):
    If we want partition to work with the HANDLER commands, we
    must be able to do index_last() -> index_prev() -> index_next()
    and if direction changes, we must step back those partitions in
    the record queue so we don't return a value from the wrong direction.
  */
  if (m_index_scan_type == partition_index_last)
    DBUG_RETURN(HA_ERR_WRONG_COMMAND);
  if (!m_ordered_scan_ongoing)
  {
    DBUG_RETURN(handle_unordered_next(buf, FALSE));
  }
  DBUG_RETURN(handle_ordered_next(buf, FALSE));
}


/*
  Read next record special

  SYNOPSIS
    index_next_same()
    buf                   Read row in MySQL Row Format
    key                   Key
    keylen                Length of key

  RETURN VALUE
    >0                    Error code
    0                     Success

  DESCRIPTION
    This routine is used to read the next but only if the key is the same
    as supplied in the call.
*/

int ha_partition::index_next_same(uchar *buf, const uchar *key, uint keylen)
{
  DBUG_ENTER("ha_partition::index_next_same");
  decrement_statistics(&SSV::ha_read_next_count);

  DBUG_ASSERT(keylen == m_start_key.length);
  if (m_index_scan_type == partition_index_last)
    DBUG_RETURN(HA_ERR_WRONG_COMMAND);
  if (!m_ordered_scan_ongoing)
    DBUG_RETURN(handle_unordered_next(buf, TRUE));
  DBUG_RETURN(handle_ordered_next(buf, TRUE));
}


int ha_partition::index_read_last_map(uchar *buf,
                                          const uchar *key,
                                          key_part_map keypart_map)
{
  DBUG_ENTER("ha_partition::index_read_last_map");

  m_ordered= true;                              // Safety measure
  end_range= NULL;
  m_index_scan_type= partition_index_read_last;
  m_start_key.key= key;
  m_start_key.keypart_map= keypart_map;
  m_start_key.flag= HA_READ_PREFIX_LAST;
  DBUG_RETURN(common_index_read(buf, true));
}


/*
  Read next record when performing index scan backwards

  SYNOPSIS
    index_prev()
    buf                   Read row in MySQL Row Format

  RETURN VALUE
    >0                    Error code
    0                     Success

  DESCRIPTION
    Used to read backwards through the index.
*/

int ha_partition::index_prev(uchar * buf)
{
  DBUG_ENTER("ha_partition::index_prev");
  decrement_statistics(&SSV::ha_read_prev_count);

  /* TODO: read comment in index_next */
  if (m_index_scan_type == partition_index_first)
    DBUG_RETURN(HA_ERR_WRONG_COMMAND);
  DBUG_RETURN(handle_ordered_prev(buf));
}


/*
  Start a read of one range with start and end key

  SYNOPSIS
    read_range_first()
    start_key           Specification of start key
    end_key             Specification of end key
    eq_range_arg        Is it equal range
    sorted              Should records be returned in sorted order

  RETURN VALUE
    >0                    Error code
    0                     Success

  DESCRIPTION
    We reimplement read_range_first since we don't want the compare_key
    check at the end. This is already performed in the partition handler.
    read_range_next is very much different due to that we need to scan
    all underlying handlers.
*/

int ha_partition::read_range_first(const key_range *start_key,
				   const key_range *end_key,
				   bool eq_range_arg, bool sorted)
{
  int error;
  DBUG_ENTER("ha_partition::read_range_first");

  m_ordered= sorted;
  eq_range= eq_range_arg;
  set_end_range(end_key);

  range_key_part= m_curr_key_info[0]->key_part;
  if (start_key)
    m_start_key= *start_key;
  else
    m_start_key.key= NULL;

  m_index_scan_type= partition_read_range;
  error= common_index_read(m_rec0, MY_TEST(start_key));
  DBUG_RETURN(error);
}


/*
  Read next record in read of a range with start and end key

  SYNOPSIS
    read_range_next()

  RETURN VALUE
    >0                    Error code
    0                     Success
*/

int ha_partition::read_range_next()
{
  DBUG_ENTER("ha_partition::read_range_next");

  if (m_ordered_scan_ongoing)
  {
    DBUG_RETURN(handle_ordered_next(table->record[0], eq_range));
  }
  DBUG_RETURN(handle_unordered_next(table->record[0], eq_range));
}

/**
   Create a copy of all keys used by multi_range_read()

   @retval 0 ok
   @retval HA_ERR_END_OF_FILE no keys in range
   @retval other value: error

   TODO to save memory:
   - If (mrr_mode & HA_MRR_MATERIALIZED_KEYS) is set then the keys data is
     stable and we don't have to copy the keys, only store a pointer to the
     key.
   - When allocating key data, store things in a MEM_ROOT buffer instead of
     a malloc() per key. This will simplify and speed up the current code
     and use less memory.
*/

int ha_partition::multi_range_key_create_key(RANGE_SEQ_IF *seq,
                                             range_seq_t seq_it)
{
  uint i, length;
  key_range *start_key, *end_key;
  KEY_MULTI_RANGE *range;
  DBUG_ENTER("ha_partition::multi_range_key_create_key");

  bitmap_clear_all(&m_mrr_used_partitions);
  m_mrr_range_length= 0;
  bzero(m_part_mrr_range_length,
        sizeof(*m_part_mrr_range_length) * m_tot_parts);
  if (!m_mrr_range_first)
  {
    if (!(m_mrr_range_first= (PARTITION_KEY_MULTI_RANGE *)
          my_multi_malloc(PSI_INSTRUMENT_ME, MYF(MY_WME),
                          &m_mrr_range_current, sizeof(PARTITION_KEY_MULTI_RANGE),
                          NullS)))
      DBUG_RETURN(HA_ERR_OUT_OF_MEM);

    m_mrr_range_first->id= 1;
    m_mrr_range_first->key[0]= NULL;
    m_mrr_range_first->key[1]= NULL;
    m_mrr_range_first->next= NULL;
  }
  else
    m_mrr_range_current= m_mrr_range_first;

  for (i= 0; i < m_tot_parts; i++)
  {
    if (!m_part_mrr_range_first[i])
    {
      if (!(m_part_mrr_range_first[i]= (PARTITION_PART_KEY_MULTI_RANGE *)
            my_multi_malloc(PSI_INSTRUMENT_ME, MYF(MY_WME | MY_ZEROFILL),
                            &m_part_mrr_range_current[i], sizeof(PARTITION_PART_KEY_MULTI_RANGE),
                            NullS)))
        DBUG_RETURN(HA_ERR_OUT_OF_MEM);
    }
    else
    {
      m_part_mrr_range_current[i]= m_part_mrr_range_first[i];
      m_part_mrr_range_current[i]->partition_key_multi_range= NULL;
    }
  }
  m_mrr_range_current->key_multi_range.start_key.key= NULL;
  m_mrr_range_current->key_multi_range.end_key.key= NULL;

  while (!seq->next(seq_it, &m_mrr_range_current->key_multi_range))
  {
    m_mrr_range_length++;
    range= &m_mrr_range_current->key_multi_range;

    /* Copy start key */
    start_key= &range->start_key;
    DBUG_PRINT("info",("partition range->range_flag: %u", range->range_flag));
    DBUG_PRINT("info",("partition start_key->key: %p", start_key->key));
    DBUG_PRINT("info",("partition start_key->length: %u", start_key->length));
    DBUG_PRINT("info",("partition start_key->keypart_map: %lu",
                       start_key->keypart_map));
    DBUG_PRINT("info",("partition start_key->flag: %u", start_key->flag));

    if (start_key->key)
    {
      length= start_key->length;
      if (!m_mrr_range_current->key[0] ||
          m_mrr_range_current->length[0] < length)
      {
        if (m_mrr_range_current->key[0])
          my_free(m_mrr_range_current->key[0]);
        if (!(m_mrr_range_current->key[0]=
              (uchar *) my_malloc(PSI_INSTRUMENT_ME, length, MYF(MY_WME))))
          DBUG_RETURN(HA_ERR_OUT_OF_MEM);
        m_mrr_range_current->length[0]= length;
      }
      memcpy(m_mrr_range_current->key[0], start_key->key, length);
      start_key->key= m_mrr_range_current->key[0];
    }

    /* Copy end key */
    end_key= &range->end_key;
    DBUG_PRINT("info",("partition end_key->key: %p", end_key->key));
    DBUG_PRINT("info",("partition end_key->length: %u", end_key->length));
    DBUG_PRINT("info",("partition end_key->keypart_map: %lu",
                       end_key->keypart_map));
    DBUG_PRINT("info",("partition end_key->flag: %u", end_key->flag));
    if (end_key->key)
    {
      length= end_key->length;
      if (!m_mrr_range_current->key[1] ||
          m_mrr_range_current->length[1] < length)
      {
        if (m_mrr_range_current->key[1])
          my_free(m_mrr_range_current->key[1]);
        if (!(m_mrr_range_current->key[1]=
              (uchar *) my_malloc(PSI_INSTRUMENT_ME, length, MYF(MY_WME))))
          DBUG_RETURN(HA_ERR_OUT_OF_MEM);
        m_mrr_range_current->length[1]= length;
      }
      memcpy(m_mrr_range_current->key[1], end_key->key, length);
      end_key->key= m_mrr_range_current->key[1];
    }

    m_mrr_range_current->ptr= m_mrr_range_current->key_multi_range.ptr;
    m_mrr_range_current->key_multi_range.ptr= m_mrr_range_current;

    if (start_key->key && (start_key->flag & HA_READ_KEY_EXACT))
      get_partition_set(table, table->record[0], active_index,
                        start_key, &m_part_spec);
    else
    {
      m_part_spec.start_part= 0;
      m_part_spec.end_part= m_tot_parts - 1;
    }

    /* Copy key to those partitions that needs it */
    for (i= m_part_spec.start_part; i <= m_part_spec.end_part; i++)
    {
      if (bitmap_is_set(&(m_part_info->read_partitions), i))
      {
        bitmap_set_bit(&m_mrr_used_partitions, i);
        m_part_mrr_range_length[i]++;
        m_part_mrr_range_current[i]->partition_key_multi_range=
          m_mrr_range_current;

        if (!m_part_mrr_range_current[i]->next)
        {
          PARTITION_PART_KEY_MULTI_RANGE *tmp_part_mrr_range;
          if (!(tmp_part_mrr_range= (PARTITION_PART_KEY_MULTI_RANGE *)
                my_malloc(PSI_INSTRUMENT_ME, sizeof(PARTITION_PART_KEY_MULTI_RANGE),
                          MYF(MY_WME | MY_ZEROFILL))))
            DBUG_RETURN(HA_ERR_OUT_OF_MEM);

          m_part_mrr_range_current[i]->next= tmp_part_mrr_range;
          m_part_mrr_range_current[i]= tmp_part_mrr_range;
        }
        else
        {
          m_part_mrr_range_current[i]= m_part_mrr_range_current[i]->next;
          m_part_mrr_range_current[i]->partition_key_multi_range= NULL;
        }
      }
    }

    if (!m_mrr_range_current->next)
    {
      /* Add end of range sentinel */
      PARTITION_KEY_MULTI_RANGE *tmp_mrr_range;
      if (!(tmp_mrr_range= (PARTITION_KEY_MULTI_RANGE *)
            my_malloc(PSI_INSTRUMENT_ME, sizeof(PARTITION_KEY_MULTI_RANGE), MYF(MY_WME))))
        DBUG_RETURN(HA_ERR_OUT_OF_MEM);

      tmp_mrr_range->id= m_mrr_range_current->id + 1;
      tmp_mrr_range->key[0]= NULL;
      tmp_mrr_range->key[1]= NULL;
      tmp_mrr_range->next= NULL;
      m_mrr_range_current->next= tmp_mrr_range;
    }
    m_mrr_range_current= m_mrr_range_current->next;
  }

  if (!m_mrr_range_length)
  {
    DBUG_PRINT("Warning",("No keys to use for mrr"));
    DBUG_RETURN(HA_ERR_END_OF_FILE);
  }

  /* set start and end part */
  m_part_spec.start_part= bitmap_get_first_set(&m_mrr_used_partitions);

  for (i= m_tot_parts; i-- > 0;)
  {
    if (bitmap_is_set(&m_mrr_used_partitions, i))
    {
      m_part_spec.end_part= i;
      break;
    }
  }
  for (i= 0; i < m_tot_parts; i++)
  {
    m_partition_part_key_multi_range_hld[i].partition= this;
    m_partition_part_key_multi_range_hld[i].part_id= i;
    m_partition_part_key_multi_range_hld[i].partition_part_key_multi_range=
      m_part_mrr_range_first[i];
  }
  DBUG_PRINT("return",("OK"));
  DBUG_RETURN(0);
}


static void partition_multi_range_key_get_key_info(void *init_params,
                                                   uint *length,
                                                   key_part_map *map)
{
  PARTITION_PART_KEY_MULTI_RANGE_HLD *hld=
    (PARTITION_PART_KEY_MULTI_RANGE_HLD *)init_params;
  ha_partition *partition= hld->partition;
  key_range *start_key= (&partition->m_mrr_range_first->
                         key_multi_range.start_key);
  DBUG_ENTER("partition_multi_range_key_get_key_info");
  *length= start_key->length;
  *map= start_key->keypart_map;
  DBUG_VOID_RETURN;
}


static range_seq_t partition_multi_range_key_init(void *init_params,
                                                  uint n_ranges,
                                                  uint flags)
{
  PARTITION_PART_KEY_MULTI_RANGE_HLD *hld=
    (PARTITION_PART_KEY_MULTI_RANGE_HLD *)init_params;
  ha_partition *partition= hld->partition;
  uint i= hld->part_id;
  DBUG_ENTER("partition_multi_range_key_init");
  // not used: partition->m_mrr_range_init_flags= flags;
  hld->partition_part_key_multi_range= partition->m_part_mrr_range_first[i];
  DBUG_RETURN(init_params);
}


static bool partition_multi_range_key_next(range_seq_t seq,
                                           KEY_MULTI_RANGE *range)
{
  PARTITION_PART_KEY_MULTI_RANGE_HLD *hld=
    (PARTITION_PART_KEY_MULTI_RANGE_HLD *)seq;
  PARTITION_KEY_MULTI_RANGE *partition_key_multi_range=
    hld->partition_part_key_multi_range->partition_key_multi_range;
  DBUG_ENTER("partition_multi_range_key_next");
  if (!partition_key_multi_range)
    DBUG_RETURN(TRUE);
  *range= partition_key_multi_range->key_multi_range;
  hld->partition_part_key_multi_range=
    hld->partition_part_key_multi_range->next;
  DBUG_RETURN(FALSE);
}


static bool partition_multi_range_key_skip_record(range_seq_t seq,
                                                  range_id_t range_info,
                                                  uchar *rowid)
{
  PARTITION_PART_KEY_MULTI_RANGE_HLD *hld=
    (PARTITION_PART_KEY_MULTI_RANGE_HLD *)seq;
  PARTITION_KEY_MULTI_RANGE *pkmr= (PARTITION_KEY_MULTI_RANGE *)range_info;
  DBUG_ENTER("partition_multi_range_key_skip_record");
  DBUG_RETURN(hld->partition->m_seq_if->skip_record(hld->partition->m_seq,
                                                    pkmr->ptr, rowid));
}


static bool partition_multi_range_key_skip_index_tuple(range_seq_t seq,
                                                       range_id_t range_info)
{
  PARTITION_PART_KEY_MULTI_RANGE_HLD *hld=
    (PARTITION_PART_KEY_MULTI_RANGE_HLD *)seq;
  PARTITION_KEY_MULTI_RANGE *pkmr= (PARTITION_KEY_MULTI_RANGE *)range_info;
  DBUG_ENTER("partition_multi_range_key_skip_index_tuple");
  DBUG_RETURN(hld->partition->m_seq_if->skip_index_tuple(hld->partition->m_seq,
                                                         pkmr->ptr));
}

ha_rows ha_partition::multi_range_read_info_const(uint keyno,
                                                  RANGE_SEQ_IF *seq,
                                                  void *seq_init_param,
                                                  uint n_ranges, uint *bufsz,
                                                  uint *mrr_mode,
                                                  Cost_estimate *cost)
{
  int error;
  uint i;
  handler **file;
  ha_rows rows= 0;
  uint ret_mrr_mode= 0;
  range_seq_t seq_it;
  part_id_range save_part_spec;
  Cost_estimate part_cost;
  DBUG_ENTER("ha_partition::multi_range_read_info_const");
  DBUG_PRINT("enter", ("partition this: %p", this));

  m_mrr_new_full_buffer_size= 0;
  save_part_spec= m_part_spec;

  cost->reset();

  seq_it= seq->init(seq_init_param, n_ranges, *mrr_mode);
  if (unlikely((error= multi_range_key_create_key(seq, seq_it))))
  {
    if (likely(error == HA_ERR_END_OF_FILE))    // No keys in range
    {
      rows= 0;
      goto end;
    }
    /*
      This error means that we can't do multi_range_read for the moment
      (probably running out of memory) and we need to fallback to
      normal reads
    */
    m_part_spec= save_part_spec;
    DBUG_RETURN(HA_POS_ERROR);
  }
  m_part_seq_if.get_key_info=
    seq->get_key_info ? partition_multi_range_key_get_key_info : NULL;
  m_part_seq_if.init= partition_multi_range_key_init;
  m_part_seq_if.next= partition_multi_range_key_next;
  m_part_seq_if.skip_record= (seq->skip_record ?
                              partition_multi_range_key_skip_record : NULL);
  m_part_seq_if.skip_index_tuple= (seq->skip_index_tuple ?
                                   partition_multi_range_key_skip_index_tuple :
                                   NULL);
  file= m_file;
  do
  {
    i= (uint)(file - m_file);
    DBUG_PRINT("info",("partition part_id: %u", i));
    if (bitmap_is_set(&m_mrr_used_partitions, i))
    {
      ha_rows tmp_rows;
      uint tmp_mrr_mode;
      m_mrr_buffer_size[i]= 0;
      part_cost.reset();
      tmp_mrr_mode= *mrr_mode;
      tmp_rows= (*file)->
        multi_range_read_info_const(keyno, &m_part_seq_if,
                                    &m_partition_part_key_multi_range_hld[i],
                                    m_part_mrr_range_length[i],
                                    &m_mrr_buffer_size[i],
                                    &tmp_mrr_mode, &part_cost);
      if (tmp_rows == HA_POS_ERROR)
      {
        m_part_spec= save_part_spec;
        DBUG_RETURN(HA_POS_ERROR);
      }
      cost->add(&part_cost);
      rows+= tmp_rows;
      ret_mrr_mode|= tmp_mrr_mode;
      m_mrr_new_full_buffer_size+= m_mrr_buffer_size[i];
    }
  } while (*(++file));
  *mrr_mode= ret_mrr_mode;

end:
  m_part_spec= save_part_spec;
  DBUG_RETURN(rows);
}


ha_rows ha_partition::multi_range_read_info(uint keyno, uint n_ranges,
                                            uint keys,
                                            uint key_parts, uint *bufsz,
                                            uint *mrr_mode,
                                            Cost_estimate *cost)
{
  uint i;
  handler **file;
  ha_rows rows= 0;
  Cost_estimate part_cost;
  DBUG_ENTER("ha_partition::multi_range_read_info");
  DBUG_PRINT("enter", ("partition this: %p", this));

  cost->reset();

  m_mrr_new_full_buffer_size= 0;
  file= m_file;
  do
  {
    i= (uint)(file - m_file);
    if (bitmap_is_set(&(m_part_info->read_partitions), (i)))
    {
      ha_rows tmp_rows;
      m_mrr_buffer_size[i]= 0;
      part_cost.reset();
      if ((tmp_rows= (*file)->multi_range_read_info(keyno, n_ranges, keys,
                                                    key_parts,
                                                    &m_mrr_buffer_size[i],
                                                    mrr_mode, &part_cost)))
        DBUG_RETURN(rows);
      cost->add(&part_cost);
      rows+= tmp_rows;
      m_mrr_new_full_buffer_size+= m_mrr_buffer_size[i];
    }
  } while (*(++file));

  DBUG_RETURN(0);
}


int ha_partition::multi_range_read_init(RANGE_SEQ_IF *seq,
                                        void *seq_init_param,
                                        uint n_ranges, uint mrr_mode,
                                        HANDLER_BUFFER *buf)
{
  int error;
  uint i;
  handler **file;
  uchar *tmp_buffer;
  DBUG_ENTER("ha_partition::multi_range_read_init");
  DBUG_PRINT("enter", ("partition this: %p", this));

  eq_range= 0;
  m_seq_if= seq;
  m_seq= seq->init(seq_init_param, n_ranges, mrr_mode);
  if (unlikely((error= multi_range_key_create_key(seq, m_seq))))
    DBUG_RETURN(0);

  m_part_seq_if.get_key_info= (seq->get_key_info ?
                               partition_multi_range_key_get_key_info :
                               NULL);
  m_part_seq_if.init= partition_multi_range_key_init;
  m_part_seq_if.next= partition_multi_range_key_next;
  m_part_seq_if.skip_record= (seq->skip_record ?
                              partition_multi_range_key_skip_record :
                              NULL);
  m_part_seq_if.skip_index_tuple= (seq->skip_index_tuple ?
                                   partition_multi_range_key_skip_index_tuple :
                                   NULL);

  /* m_mrr_new_full_buffer_size was calculated in multi_range_read_info */
  if (m_mrr_full_buffer_size < m_mrr_new_full_buffer_size)
  {
    if (m_mrr_full_buffer)
      my_free(m_mrr_full_buffer);
    if (!(m_mrr_full_buffer=
          (uchar *) my_malloc(PSI_INSTRUMENT_ME, m_mrr_new_full_buffer_size, MYF(MY_WME))))
    {
      m_mrr_full_buffer_size= 0;
      error= HA_ERR_OUT_OF_MEM;
      goto error;
    }
    m_mrr_full_buffer_size= m_mrr_new_full_buffer_size;
  }

  tmp_buffer= m_mrr_full_buffer;
  file= m_file;
  do
  {
    i= (uint)(file - m_file);
    DBUG_PRINT("info",("partition part_id: %u", i));
    if (bitmap_is_set(&m_mrr_used_partitions, i))
    {
      if (m_mrr_new_full_buffer_size)
      {
        if (m_mrr_buffer_size[i])
        {
          m_mrr_buffer[i].buffer= tmp_buffer;
          m_mrr_buffer[i].end_of_used_area= tmp_buffer;
          tmp_buffer+= m_mrr_buffer_size[i];
          m_mrr_buffer[i].buffer_end= tmp_buffer;
        }
      }
      else
        m_mrr_buffer[i]= *buf;

      if (unlikely((error= (*file)->
                    multi_range_read_init(&m_part_seq_if,
                                          &m_partition_part_key_multi_range_hld[i],
                                          m_part_mrr_range_length[i],
                                          mrr_mode,
                                          &m_mrr_buffer[i]))))
        goto error;
      m_stock_range_seq[i]= 0;
    }
  } while (*(++file));

  m_multi_range_read_first= TRUE;
  m_mrr_range_current= m_mrr_range_first;
  m_index_scan_type= partition_read_multi_range;
  m_mrr_mode= mrr_mode;
  m_mrr_n_ranges= n_ranges;
  DBUG_RETURN(0);

error:
  DBUG_RETURN(error);
}


int ha_partition::multi_range_read_next(range_id_t *range_info)
{
  int error;
  DBUG_ENTER("ha_partition::multi_range_read_next");
  DBUG_PRINT("enter", ("partition this: %p  partition m_mrr_mode: %u",
                       this, m_mrr_mode));

  if ((m_mrr_mode & HA_MRR_SORTED))
  {
    if (m_multi_range_read_first)
    {
      if (unlikely((error= handle_ordered_index_scan(table->record[0],
                                                     FALSE))))
        DBUG_RETURN(error);
      if (!m_pre_calling)
        m_multi_range_read_first= FALSE;
    }
    else if (unlikely((error= handle_ordered_next(table->record[0],
                                                  eq_range))))
      DBUG_RETURN(error);
    *range_info= m_mrr_range_current->ptr;
  }
  else
  {
    if (unlikely(m_multi_range_read_first))
    {
      if (unlikely((error=
                    handle_unordered_scan_next_partition(table->record[0]))))
        DBUG_RETURN(error);
      if (!m_pre_calling)
        m_multi_range_read_first= FALSE;
    }
    else if (unlikely((error= handle_unordered_next(table->record[0], FALSE))))
      DBUG_RETURN(error);

    if (!(m_mrr_mode & HA_MRR_NO_ASSOCIATION))
    {
      *range_info=
        ((PARTITION_KEY_MULTI_RANGE *) m_range_info[m_last_part])->ptr;
    }
  }
  DBUG_RETURN(0);
}


int ha_partition::multi_range_read_explain_info(uint mrr_mode, char *str,
                                                size_t size)
{
  DBUG_ENTER("ha_partition::multi_range_read_explain_info");
  DBUG_RETURN(get_open_file_sample()->
                multi_range_read_explain_info(mrr_mode, str, size));
}


/**
  Find and retrieve the Full Text Search relevance ranking for a search string
  in a full text index.

  @param  handler           Full Text Search handler
  @param  record            Search string
  @param  length            Length of the search string

  @retval                   Relevance value
*/

float partition_ft_find_relevance(FT_INFO *handler,
                                  uchar *record, uint length)
{
  st_partition_ft_info *info= (st_partition_ft_info *)handler;
  uint m_last_part= ((ha_partition*) info->file)->last_part();
  FT_INFO *m_handler= info->part_ft_info[m_last_part];
  DBUG_ENTER("partition_ft_find_relevance");
  if (!m_handler)
    DBUG_RETURN((float)-1.0);
  DBUG_RETURN(m_handler->please->find_relevance(m_handler, record, length));
}


/**
  Retrieve the Full Text Search relevance ranking for the current
  full text search.

  @param  handler           Full Text Search handler

  @retval                   Relevance value
*/

float partition_ft_get_relevance(FT_INFO *handler)
{
  st_partition_ft_info *info= (st_partition_ft_info *)handler;
  uint m_last_part= ((ha_partition*) info->file)->last_part();
  FT_INFO *m_handler= info->part_ft_info[m_last_part];
  DBUG_ENTER("partition_ft_get_relevance");
  if (!m_handler)
    DBUG_RETURN((float)-1.0);
  DBUG_RETURN(m_handler->please->get_relevance(m_handler));
}


/**
  Free the memory for a full text search handler.

  @param  handler           Full Text Search handler
*/

void partition_ft_close_search(FT_INFO *handler)
{
  st_partition_ft_info *info= (st_partition_ft_info *)handler;
  info->file->ft_close_search(handler);
}


/**
  Free the memory for a full text search handler.

  @param  handler           Full Text Search handler
*/

void ha_partition::ft_close_search(FT_INFO *handler)
{
  uint i;
  st_partition_ft_info *info= (st_partition_ft_info *)handler;
  DBUG_ENTER("ha_partition::ft_close_search");

  for (i= 0; i < m_tot_parts; i++)
  {
    FT_INFO *m_handler= info->part_ft_info[i];
    DBUG_ASSERT(!m_handler ||
                (m_handler->please && m_handler->please->close_search));
    if (m_handler &&
        m_handler->please &&
        m_handler->please->close_search)
      m_handler->please->close_search(m_handler);
  }
  DBUG_VOID_RETURN;
}


/* Partition Full Text search function table */
_ft_vft partition_ft_vft =
{
  NULL, // partition_ft_read_next
  partition_ft_find_relevance,
  partition_ft_close_search,
  partition_ft_get_relevance,
  NULL  // partition_ft_reinit_search
};


/**
  Initialize a full text search.
*/

int ha_partition::ft_init()
{
  int error;
  uint i= 0;
  uint32 part_id;
  DBUG_ENTER("ha_partition::ft_init");
  DBUG_PRINT("info", ("partition this: %p", this));

  /*
    For operations that may need to change data, we may need to extend
    read_set.
  */
  if (get_lock_type() == F_WRLCK)
  {
    /*
      If write_set contains any of the fields used in partition and
      subpartition expression, we need to set all bits in read_set because
      the row may need to be inserted in a different [sub]partition. In
      other words update_row() can be converted into write_row(), which
      requires a complete record.
    */
    if (bitmap_is_overlapping(&m_part_info->full_part_field_set,
                              table->write_set))
      bitmap_set_all(table->read_set);
    else
    {
      /*
        Some handlers only read fields as specified by the bitmap for the
        read set. For partitioned handlers we always require that the
        fields of the partition functions are read such that we can
        calculate the partition id to place updated and deleted records.
      */
      bitmap_union(table->read_set, &m_part_info->full_part_field_set);
    }
  }

  /* Now we see what the index of our first important partition is */
  DBUG_PRINT("info", ("m_part_info->read_partitions: %p",
             (void *) m_part_info->read_partitions.bitmap));
  part_id= bitmap_get_first_set(&(m_part_info->read_partitions));
  DBUG_PRINT("info", ("m_part_spec.start_part %u", (uint) part_id));

  if (part_id == MY_BIT_NONE)
  {
    error= 0;
    goto err1;
  }

  DBUG_PRINT("info", ("ft_init on partition %u", (uint) part_id));
  /*
    ft_end() is needed for partitioning to reset internal data if scan
    is already in use
  */
  if (m_pre_calling)
  {
    if (unlikely((error= pre_ft_end())))
      goto err1;
  }
  else
    ft_end();
  m_index_scan_type= partition_ft_read;
  for (i= part_id; i < m_tot_parts; i++)
  {
    if (bitmap_is_set(&(m_part_info->read_partitions), i))
    {
      error= m_pre_calling ? m_file[i]->pre_ft_init() : m_file[i]->ft_init();
      if (unlikely(error))
        goto err2;
    }
  }
  m_scan_value= 1;
  m_part_spec.start_part= part_id;
  m_part_spec.end_part= m_tot_parts - 1;
  m_ft_init_and_first= TRUE;
  DBUG_PRINT("info", ("m_scan_value: %u", m_scan_value));
  DBUG_RETURN(0);

err2:
  late_extra_no_cache(part_id);
  while ((int)--i >= (int)part_id)
  {
    if (bitmap_is_set(&(m_part_info->read_partitions), i))
    {
      if (m_pre_calling)
        m_file[i]->pre_ft_end();
      else
        m_file[i]->ft_end();
    }
  }
err1:
  m_scan_value= 2;
  m_part_spec.start_part= NO_CURRENT_PART_ID;
  DBUG_RETURN(error);
}


/**
  Initialize a full text search during a bulk access request.
*/

int ha_partition::pre_ft_init()
{
  bool save_m_pre_calling;
  int error;
  DBUG_ENTER("ha_partition::pre_ft_init");
  save_m_pre_calling= m_pre_calling;
  m_pre_calling= TRUE;
  error= ft_init();
  m_pre_calling= save_m_pre_calling;
  DBUG_RETURN(error);
}


/**
  Terminate a full text search.
*/

void ha_partition::ft_end()
{
  handler **file;
  DBUG_ENTER("ha_partition::ft_end");
  DBUG_PRINT("info", ("partition this: %p", this));

  switch (m_scan_value) {
  case 2:                                       // Error
    break;
  case 1:                                       // Table scan
    if (NO_CURRENT_PART_ID != m_part_spec.start_part)
      late_extra_no_cache(m_part_spec.start_part);
    file= m_file;
    do
    {
      if (bitmap_is_set(&(m_part_info->read_partitions), (uint)(file - m_file)))
      {
        if (m_pre_calling)
          (*file)->pre_ft_end();
        else
          (*file)->ft_end();
      }
    } while (*(++file));
    break;
  }
  m_scan_value= 2;
  m_part_spec.start_part= NO_CURRENT_PART_ID;
  ft_current= 0;
  DBUG_VOID_RETURN;
}


/**
  Terminate a full text search during a bulk access request.
*/

int ha_partition::pre_ft_end()
{
  bool save_m_pre_calling;
  DBUG_ENTER("ha_partition::pre_ft_end");
  save_m_pre_calling= m_pre_calling;
  m_pre_calling= TRUE;
  ft_end();
  m_pre_calling= save_m_pre_calling;
  DBUG_RETURN(0);
}


void ha_partition::swap_blobs(uchar * rec_buf, Ordered_blob_storage ** storage, bool restore)
{
  uint *ptr, *end;
  uint blob_n= 0;
  table->move_fields(table->field, rec_buf, table->record[0]);
  for (ptr= table->s->blob_field, end= ptr + table->s->blob_fields;
       ptr != end; ++ptr, ++blob_n)
  {
    DBUG_ASSERT(*ptr < table->s->fields);
    Field_blob *blob= (Field_blob*) table->field[*ptr];
    DBUG_ASSERT(blob->flags & BLOB_FLAG);
    DBUG_ASSERT(blob->field_index == *ptr);
    if (!bitmap_is_set(table->read_set, *ptr) || blob->is_null())
      continue;

    Ordered_blob_storage &s= *storage[blob_n];

    if (restore)
    {
      /*
        We protect only blob cache (value or read_value). If the cache was
        empty that doesn't mean the blob was empty. Blobs allocated by a
        storage engine should work just fine.
      */
      if (!s.blob.is_empty())
        blob->swap(s.blob, s.set_read_value);
    }
    else
    {
      bool set_read_value;
      String *cached= blob->cached(&set_read_value);
      if (cached)
      {
        cached->swap(s.blob);
        s.set_read_value= set_read_value;
      }
    }
  }
  table->move_fields(table->field, table->record[0], rec_buf);
}


/**
  Initialize a full text search using the extended API.

  @param  flags             Search flags
  @param  inx               Key number
  @param  key               Key value

  @return FT_INFO structure if successful
          NULL              otherwise
*/

FT_INFO *ha_partition::ft_init_ext(uint flags, uint inx, String *key)
{
  FT_INFO *ft_handler;
  handler **file;
  st_partition_ft_info *ft_target, **parent;
  DBUG_ENTER("ha_partition::ft_init_ext");

  if (ft_current)
    parent= &ft_current->next;
  else
    parent= &ft_first;

  if (!(ft_target= *parent))
  {
    FT_INFO **tmp_ft_info;
    if (!(ft_target= (st_partition_ft_info *)
          my_multi_malloc(PSI_INSTRUMENT_ME, MYF(MY_WME | MY_ZEROFILL),
                          &ft_target, sizeof(st_partition_ft_info),
                          &tmp_ft_info, sizeof(FT_INFO *) * m_tot_parts,
                          NullS)))
    {
      my_error(ER_OUT_OF_RESOURCES, MYF(ME_FATAL));
      DBUG_RETURN(NULL);
    }
    ft_target->part_ft_info= tmp_ft_info;
    (*parent)= ft_target;
  }

  ft_current= ft_target;
  file= m_file;
  do
  {
    if (bitmap_is_set(&(m_part_info->read_partitions), (uint)(file - m_file)))
    {
      if ((ft_handler= (*file)->ft_init_ext(flags, inx, key)))
        (*file)->ft_handler= ft_handler;
      else
        (*file)->ft_handler= NULL;
      ft_target->part_ft_info[file - m_file]= ft_handler;
    }
    else
    {
      (*file)->ft_handler= NULL;
      ft_target->part_ft_info[file - m_file]= NULL;
    }
  } while (*(++file));

  ft_target->please= &partition_ft_vft;
  ft_target->file= this;
  DBUG_RETURN((FT_INFO*)ft_target);
}


/**
  Return the next record from the FT result set during an ordered index
  pre-scan

  @param  use_parallel      Is it a parallel search

  @return >0                Error code
          0                 Success
*/

int ha_partition::pre_ft_read(bool use_parallel)
{
  bool save_m_pre_calling;
  int error;
  DBUG_ENTER("ha_partition::pre_ft_read");
  DBUG_PRINT("info", ("partition this: %p", this));
  save_m_pre_calling= m_pre_calling;
  m_pre_calling= TRUE;
  m_pre_call_use_parallel= use_parallel;
  error= ft_read(table->record[0]);
  m_pre_calling= save_m_pre_calling;
  DBUG_RETURN(error);
}


/**
  Return the first or next record in a full text search.

  @param  buf               Buffer where the record should be returned

  @return >0                Error code
          0                 Success
*/

int ha_partition::ft_read(uchar *buf)
{
  handler *file;
  int result= HA_ERR_END_OF_FILE, error;
  uint part_id= m_part_spec.start_part;
  DBUG_ENTER("ha_partition::ft_read");
  DBUG_PRINT("info", ("partition this: %p", this));
  DBUG_PRINT("info", ("part_id: %u", part_id));

  if (part_id == NO_CURRENT_PART_ID)
  {
    /*
      The original set of partitions to scan was empty and thus we report
      the result here.
    */
    DBUG_PRINT("info", ("NO_CURRENT_PART_ID"));
    goto end;
  }

  DBUG_ASSERT(m_scan_value == 1);

  if (m_ft_init_and_first)                      // First call to ft_read()
  {
    m_ft_init_and_first= FALSE;
    if (!bulk_access_executing)
    {
      error= handle_pre_scan(FALSE, check_parallel_search());
      if (m_pre_calling || error)
        DBUG_RETURN(error);
    }
    late_extra_cache(part_id);
  }

  file= m_file[part_id];

  while (TRUE)
  {
    if (!(result= file->ft_read(buf)))
    {
      /* Found row: remember position and return it. */
      m_part_spec.start_part= m_last_part= part_id;
      table->status= 0;
      DBUG_RETURN(0);
    }

    /*
      if we get here, then the current partition ft_next returned failure
    */
    if (result != HA_ERR_END_OF_FILE)
      goto end_dont_reset_start_part;         // Return error

    /* End current partition */
    late_extra_no_cache(part_id);
    DBUG_PRINT("info", ("stopping using partition %u", (uint) part_id));

    /* Shift to next partition */
    while (++part_id < m_tot_parts &&
           !bitmap_is_set(&(m_part_info->read_partitions), part_id))
      ;
    if (part_id >= m_tot_parts)
    {
      result= HA_ERR_END_OF_FILE;
      break;
    }
    m_part_spec.start_part= m_last_part= part_id;
    file= m_file[part_id];
    DBUG_PRINT("info", ("now using partition %u", (uint) part_id));
    late_extra_cache(part_id);
  }

end:
  m_part_spec.start_part= NO_CURRENT_PART_ID;
end_dont_reset_start_part:
  table->status= STATUS_NOT_FOUND;
  DBUG_RETURN(result);
}


/*
  Common routine to set up index scans

  SYNOPSIS
    ha_partition::partition_scan_set_up()
      buf            Buffer to later return record in (this function
                     needs it to calculcate partitioning function
                     values)

      idx_read_flag  TRUE <=> m_start_key has range start endpoint which
                     probably can be used to determine the set of partitions
                     to scan.
                     FALSE <=> there is no start endpoint.

  DESCRIPTION
    Find out which partitions we'll need to read when scanning the specified
    range.

    If we need to scan only one partition, set m_ordered_scan_ongoing=FALSE
    as we will not need to do merge ordering.

  RETURN VALUE
    >0                    Error code
    0                     Success
*/

int ha_partition::partition_scan_set_up(uchar * buf, bool idx_read_flag)
{
  DBUG_ENTER("ha_partition::partition_scan_set_up");

  if (idx_read_flag)
    get_partition_set(table, buf, active_index, &m_start_key, &m_part_spec);
  else
  {
    m_part_spec.start_part= 0;
    m_part_spec.end_part= m_tot_parts - 1;
  }
  if (m_part_spec.start_part > m_part_spec.end_part)
  {
    /*
      We discovered a partition set but the set was empty so we report
      key not found.
    */
    DBUG_PRINT("info", ("scan with no partition to scan"));
    DBUG_RETURN(HA_ERR_END_OF_FILE);
  }
  if (m_part_spec.start_part == m_part_spec.end_part)
  {
    /*
      We discovered a single partition to scan, this never needs to be
      performed using the ordered index scan.
    */
    DBUG_PRINT("info", ("index scan using the single partition %u",
			(uint) m_part_spec.start_part));
    m_ordered_scan_ongoing= FALSE;
  }
  else
  {
    /*
      Set m_ordered_scan_ongoing according how the scan should be done
      Only exact partitions are discovered atm by get_partition_set.
      Verify this, also bitmap must have at least one bit set otherwise
      the result from this table is the empty set.
    */
    uint start_part= bitmap_get_first_set(&(m_part_info->read_partitions));
    if (start_part == MY_BIT_NONE)
    {
      DBUG_PRINT("info", ("scan with no partition to scan"));
      DBUG_RETURN(HA_ERR_END_OF_FILE);
    }
    if (start_part > m_part_spec.start_part)
      m_part_spec.start_part= start_part;
    DBUG_ASSERT(m_part_spec.start_part < m_tot_parts);
    m_ordered_scan_ongoing= m_ordered;
  }
  DBUG_ASSERT(m_part_spec.start_part < m_tot_parts);
  DBUG_ASSERT(m_part_spec.end_part < m_tot_parts);
  DBUG_RETURN(0);
}

/**
  Check if we can search partitions in parallel

  @retval TRUE  yes
  @retval FALSE no
*/

bool ha_partition::check_parallel_search()
{
  TABLE_LIST *table_list= table->pos_in_table_list;
  st_select_lex *select_lex;
  JOIN *join;
  DBUG_ENTER("ha_partition::check_parallel_search");
  if (!table_list)
    goto not_parallel;

  while (table_list->parent_l)
    table_list= table_list->parent_l;

  select_lex= table_list->select_lex;
  DBUG_PRINT("info",("partition select_lex: %p", select_lex));
  if (!select_lex)
    goto not_parallel;
  if (!select_lex->limit_params.explicit_limit)
  {
    DBUG_PRINT("info",("partition not using explicit_limit"));
    goto parallel;
  }

  join= select_lex->join;
  DBUG_PRINT("info",("partition join: %p", join));
  if (join && join->skip_sort_order)
  {
    DBUG_PRINT("info",("partition order_list.elements: %u",
                       select_lex->order_list.elements));
    if (select_lex->order_list.elements)
    {
      Item *item= *select_lex->order_list.first->item;
      DBUG_PRINT("info",("partition item: %p", item));
      DBUG_PRINT("info",("partition item->type(): %u", item->type()));
      DBUG_PRINT("info",("partition m_part_info->part_type: %u",
                         m_part_info->part_type));
      DBUG_PRINT("info",("partition m_is_sub_partitioned: %s",
                         m_is_sub_partitioned ? "TRUE" : "FALSE"));
      DBUG_PRINT("info",("partition m_part_info->part_expr: %p",
                         m_part_info->part_expr));
      if (item->type() == Item::FIELD_ITEM &&
          m_part_info->part_type == RANGE_PARTITION &&
          !m_is_sub_partitioned &&
          (!m_part_info->part_expr ||
           m_part_info->part_expr->type() == Item::FIELD_ITEM))
      {
        Field *order_field= ((Item_field *)item)->field;
        DBUG_PRINT("info",("partition order_field: %p", order_field));
        if (order_field && order_field->table == table_list->table)
        {
          Field *part_field= m_part_info->full_part_field_array[0];
          DBUG_PRINT("info",("partition order_field: %p", order_field));
          DBUG_PRINT("info",("partition part_field: %p", part_field));
          if (part_field == order_field)
          {
            /*
              We are using ORDER BY partition_field LIMIT #
              In this case, let's not do things in parallel as it's
              likely that the query can be satisfied from the first
              partition
            */
            DBUG_PRINT("info",("partition with ORDER on partition field"));
            goto not_parallel;
          }
        }
      }
      DBUG_PRINT("info",("partition have order"));
      goto parallel;
    }

    DBUG_PRINT("info",("partition group_list.elements: %u",
                       select_lex->group_list.elements));
    if (select_lex->group_list.elements)
    {
      Item *item= *select_lex->group_list.first->item;
      DBUG_PRINT("info",("partition item: %p", item));
      DBUG_PRINT("info",("partition item->type(): %u", item->type()));
      DBUG_PRINT("info",("partition m_part_info->part_type: %u",
                         m_part_info->part_type));
      DBUG_PRINT("info",("partition m_is_sub_partitioned: %s",
                         m_is_sub_partitioned ? "TRUE" : "FALSE"));
      DBUG_PRINT("info",("partition m_part_info->part_expr: %p",
                         m_part_info->part_expr));
      if (item->type() == Item::FIELD_ITEM &&
          m_part_info->part_type == RANGE_PARTITION &&
          !m_is_sub_partitioned &&
          (!m_part_info->part_expr ||
           m_part_info->part_expr->type() == Item::FIELD_ITEM))
      {
        Field *group_field= ((Item_field *)item)->field;
        DBUG_PRINT("info",("partition group_field: %p", group_field));
        if (group_field && group_field->table == table_list->table)
        {
          Field *part_field= m_part_info->full_part_field_array[0];
          DBUG_PRINT("info",("partition group_field: %p", group_field));
          DBUG_PRINT("info",("partition part_field: %p", part_field));
          if (part_field == group_field)
          {
            DBUG_PRINT("info",("partition with GROUP BY on partition field"));
            goto not_parallel;
          }
        }
      }
      DBUG_PRINT("info",("partition with GROUP BY"));
      goto parallel;
    }
  }
  else if (select_lex->order_list.elements ||
           select_lex->group_list.elements)
  {
    DBUG_PRINT("info",("partition is not skip_order"));
    DBUG_PRINT("info",("partition order_list.elements: %u",
                       select_lex->order_list.elements));
    DBUG_PRINT("info",("partition group_list.elements: %u",
                       select_lex->group_list.elements));
    goto parallel;
  }
  DBUG_PRINT("info",("partition is not skip_order"));

not_parallel:
  DBUG_PRINT("return",("partition FALSE"));
  DBUG_RETURN(FALSE);

parallel:
  DBUG_PRINT("return",("partition TRUE"));
  DBUG_RETURN(TRUE);
}


int ha_partition::handle_pre_scan(bool reverse_order, bool use_parallel)
{
  uint i;
  DBUG_ENTER("ha_partition::handle_pre_scan");
  DBUG_PRINT("enter",
             ("m_part_spec.start_part: %u  m_part_spec.end_part: %u",
              (uint) m_part_spec.start_part, (uint) m_part_spec.end_part));

  for (i= m_part_spec.start_part; i <= m_part_spec.end_part; i++)
  {
    if (!(bitmap_is_set(&(m_part_info->read_partitions), i)))
      continue;
    int error;
    handler *file= m_file[i];

    switch (m_index_scan_type) {
    case partition_index_read:
      error= file->pre_index_read_map(m_start_key.key,
                                  m_start_key.keypart_map,
                                  m_start_key.flag,
                                  use_parallel);
      break;
    case partition_index_first:
      error= file->pre_index_first(use_parallel);
      break;
    case partition_index_last:
      error= file->pre_index_last(use_parallel);
      break;
    case partition_index_read_last:
      error= file->pre_index_read_last_map(m_start_key.key,
                                       m_start_key.keypart_map,
                                       use_parallel);
      break;
    case partition_read_range:
      error= file->pre_read_range_first(m_start_key.key? &m_start_key: NULL,
                                    end_range, eq_range, TRUE, use_parallel);
      break;
    case partition_read_multi_range:
      if (!bitmap_is_set(&m_mrr_used_partitions, i))
        continue;
      error= file->pre_multi_range_read_next(use_parallel);
      break;
    case partition_ft_read:
      error= file->pre_ft_read(use_parallel);
      break;
    case partition_no_index_scan:
      error= file->pre_rnd_next(use_parallel);
      break;
    default:
      DBUG_ASSERT(FALSE);
      DBUG_RETURN(0);
    }
    if (error == HA_ERR_END_OF_FILE)
      error= 0;
    if (unlikely(error))
      DBUG_RETURN(error);
  }
  table->status= 0;
  DBUG_RETURN(0);
}


/****************************************************************************
  Unordered Index Scan Routines
****************************************************************************/
/*
  Common routine to handle index_next with unordered results

  SYNOPSIS
    handle_unordered_next()
    out:buf                       Read row in MySQL Row Format
    next_same                     Called from index_next_same

  RETURN VALUE
    HA_ERR_END_OF_FILE            End of scan
    0                             Success
    other                         Error code

  DESCRIPTION
    These routines are used to scan partitions without considering order.
    This is performed in two situations.
    1) In read_multi_range this is the normal case
    2) When performing any type of index_read, index_first, index_last where
    all fields in the partition function is bound. In this case the index
    scan is performed on only one partition and thus it isn't necessary to
    perform any sort.
*/

int ha_partition::handle_unordered_next(uchar *buf, bool is_next_same)
{
  handler *file;
  int error;
  DBUG_ENTER("ha_partition::handle_unordered_next");

  if (m_part_spec.start_part >= m_tot_parts)
  {
    /* Should never happen! */
    DBUG_ASSERT(0);
    DBUG_RETURN(HA_ERR_END_OF_FILE);
  }
  file= m_file[m_part_spec.start_part];

  /*
    We should consider if this should be split into three functions as
    partition_read_range is_next_same are always local constants
  */

  if (m_index_scan_type == partition_read_multi_range)
  {
    if (likely(!(error= file->
                 multi_range_read_next(&m_range_info[m_part_spec.start_part]))))
    {
      m_last_part= m_part_spec.start_part;
      DBUG_RETURN(0);
    }
  }
  else if (m_index_scan_type == partition_read_range)
  {
    if (likely(!(error= file->read_range_next())))
    {
      m_last_part= m_part_spec.start_part;
      DBUG_RETURN(0);
    }
  }
  else if (is_next_same)
  {
    if (likely(!(error= file->ha_index_next_same(buf, m_start_key.key,
                                                 m_start_key.length))))
    {
      m_last_part= m_part_spec.start_part;
      DBUG_RETURN(0);
    }
  }
  else
  {
    if (likely(!(error= file->ha_index_next(buf))))
    {
      m_last_part= m_part_spec.start_part;
      DBUG_RETURN(0);                           // Row was in range
    }
  }

    if (unlikely(error == HA_ERR_END_OF_FILE))
  {
    m_part_spec.start_part++;                    // Start using next part
    error= handle_unordered_scan_next_partition(buf);
  }
  DBUG_RETURN(error);
}


/*
  Handle index_next when changing to new partition

  SYNOPSIS
    handle_unordered_scan_next_partition()
    buf                       Read row in MariaDB Row Format

  RETURN VALUE
    HA_ERR_END_OF_FILE            End of scan
    0                             Success
    other                         Error code

  DESCRIPTION
    This routine is used to start the index scan on the next partition.
    Both initial start and after completing scan on one partition.
*/

int ha_partition::handle_unordered_scan_next_partition(uchar * buf)
{
  uint i= m_part_spec.start_part;
  int saved_error= HA_ERR_END_OF_FILE;
  DBUG_ENTER("ha_partition::handle_unordered_scan_next_partition");

  /* Read next partition that includes start_part */
  if (i)
    i= bitmap_get_next_set(&m_part_info->read_partitions, i - 1);
  else
    i= bitmap_get_first_set(&m_part_info->read_partitions);

  for (;
       i <= m_part_spec.end_part;
       i= bitmap_get_next_set(&m_part_info->read_partitions, i))
  {
    int error;
    handler *file= m_file[i];
    m_part_spec.start_part= i;

    switch (m_index_scan_type) {
    case partition_read_multi_range:
      if (!bitmap_is_set(&m_mrr_used_partitions, i))
        continue;
      DBUG_PRINT("info", ("read_multi_range on partition %u", i));
      error= file->multi_range_read_next(&m_range_info[i]);
      break;
    case partition_read_range:
      DBUG_PRINT("info", ("read_range_first on partition %u", i));
      error= file->read_range_first(m_start_key.key? &m_start_key: NULL,
                                    end_range, eq_range, FALSE);
      break;
    case partition_index_read:
      DBUG_PRINT("info", ("index_read on partition %u", i));
      error= file->ha_index_read_map(buf, m_start_key.key,
                                     m_start_key.keypart_map,
                                     m_start_key.flag);
      break;
    case partition_index_first:
      DBUG_PRINT("info", ("index_first on partition %u", i));
      error= file->ha_index_first(buf);
      break;
    default:
      DBUG_ASSERT(FALSE);
      DBUG_RETURN(1);
    }
    if (likely(!error))
    {
      m_last_part= i;
      DBUG_RETURN(0);
    }
    if (likely((error != HA_ERR_END_OF_FILE) &&
               (error != HA_ERR_KEY_NOT_FOUND)))
      DBUG_RETURN(error);

    /*
      If HA_ERR_KEY_NOT_FOUND, we must return that error instead of
      HA_ERR_END_OF_FILE, to be able to continue search.
    */
    if (saved_error != HA_ERR_KEY_NOT_FOUND)
      saved_error= error;
    DBUG_PRINT("info", ("END_OF_FILE/KEY_NOT_FOUND on partition %u", i));
  }
  if (saved_error == HA_ERR_END_OF_FILE)
    m_part_spec.start_part= NO_CURRENT_PART_ID;
  DBUG_RETURN(saved_error);
}


/**
  Common routine to start index scan with ordered results.

  @param[out] buf  Read row in MariaDB Row Format

  @return Operation status
    @retval HA_ERR_END_OF_FILE  End of scan
    @retval HA_ERR_KEY_NOT_FOUNE  End of scan
    @retval 0                   Success
    @retval other               Error code

  @details
    This part contains the logic to handle index scans that require ordered
    output. This includes all except those started by read_range_first with
    the flag ordered set to FALSE. Thus most direct index_read and all
    index_first and index_last.

    We implement ordering by keeping one record plus a key buffer for each
    partition. Every time a new entry is requested we will fetch a new
    entry from the partition that is currently not filled with an entry.
    Then the entry is put into its proper sort position.

    Returning a record is done by getting the top record, copying the
    record to the request buffer and setting the partition as empty on
    entries.
*/

int ha_partition::handle_ordered_index_scan(uchar *buf, bool reverse_order)
{
  int error;
  uint i;
  uint j= queue_first_element(&m_queue);
  uint smallest_range_seq= 0;
  bool found= FALSE;
  uchar *part_rec_buf_ptr= m_ordered_rec_buffer;
  int saved_error= HA_ERR_END_OF_FILE;
  DBUG_ENTER("ha_partition::handle_ordered_index_scan");
  DBUG_PRINT("enter", ("partition this: %p", this));

   if (m_pre_calling)
     error= handle_pre_scan(reverse_order, m_pre_call_use_parallel);
   else
     error= handle_pre_scan(reverse_order, check_parallel_search());
   if (unlikely(error))
    DBUG_RETURN(error);

  if (m_key_not_found)
  {
    /* m_key_not_found was set in the previous call to this function */
    m_key_not_found= false;
    bitmap_clear_all(&m_key_not_found_partitions);
  }
  m_top_entry= NO_CURRENT_PART_ID;
  DBUG_PRINT("info", ("partition queue_remove_all(1)"));
  queue_remove_all(&m_queue);
  DBUG_ASSERT(bitmap_is_set(&m_part_info->read_partitions,
                            m_part_spec.start_part));

  /*
    Position part_rec_buf_ptr to point to the first used partition >=
    start_part. There may be partitions marked by used_partitions,
    but is before start_part. These partitions has allocated record buffers
    but is dynamically pruned, so those buffers must be skipped.
  */
  for (i= bitmap_get_first_set(&m_part_info->read_partitions);
       i < m_part_spec.start_part;
       i= bitmap_get_next_set(&m_part_info->read_partitions, i))
  {
    part_rec_buf_ptr+= m_priority_queue_rec_len;
  }
  DBUG_PRINT("info", ("m_part_spec.start_part %u first_used_part %u",
                      m_part_spec.start_part, i));
  for (/* continue from above */ ;
       i <= m_part_spec.end_part ;
       i= bitmap_get_next_set(&m_part_info->read_partitions, i),
       part_rec_buf_ptr+= m_priority_queue_rec_len)
  {
    DBUG_PRINT("info", ("reading from part %u (scan_type: %u)",
                        i, m_index_scan_type));
    DBUG_ASSERT(i == uint2korr(part_rec_buf_ptr + ORDERED_PART_NUM_OFFSET));
    uchar *rec_buf_ptr= part_rec_buf_ptr + ORDERED_REC_OFFSET;
    handler *file= m_file[i];

    switch (m_index_scan_type) {
    case partition_index_read:
      error= file->ha_index_read_map(rec_buf_ptr,
                                     m_start_key.key,
                                     m_start_key.keypart_map,
                                     m_start_key.flag);
      /* Caller has specified reverse_order */
      break;
    case partition_index_first:
      error= file->ha_index_first(rec_buf_ptr);
      reverse_order= FALSE;
      break;
    case partition_index_last:
      error= file->ha_index_last(rec_buf_ptr);
      reverse_order= TRUE;
      break;
    case partition_read_range:
    {
      /*
        This can only read record to table->record[0], as it was set when
        the table was being opened. We have to memcpy data ourselves.
      */
      error= file->read_range_first(m_start_key.key? &m_start_key: NULL,
                                    end_range, eq_range, TRUE);
      if (likely(!error))
        memcpy(rec_buf_ptr, table->record[0], m_rec_length);
      reverse_order= FALSE;
      break;
    }
    case partition_read_multi_range:
    {
      if (!bitmap_is_set(&m_mrr_used_partitions, i))
        continue;
      DBUG_PRINT("info", ("partition %u", i));
      error= file->multi_range_read_next(&m_range_info[i]);
      DBUG_PRINT("info", ("error: %d", error));
      if (error == HA_ERR_KEY_NOT_FOUND || error == HA_ERR_END_OF_FILE)
      {
        bitmap_clear_bit(&m_mrr_used_partitions, i);
        continue;
      }
      if (likely(!error))
      {
        memcpy(rec_buf_ptr, table->record[0], m_rec_length);
        reverse_order= FALSE;
        m_stock_range_seq[i]= (((PARTITION_KEY_MULTI_RANGE *)
                                m_range_info[i])->id);
        /* Test if the key is in the first key range */
        if (m_stock_range_seq[i] != m_mrr_range_current->id)
        {
          /*
            smallest_range_seq contains the smallest key range we have seen
            so far
          */
          if (!smallest_range_seq || smallest_range_seq > m_stock_range_seq[i])
            smallest_range_seq= m_stock_range_seq[i];
          continue;
        }
      }
      break;
    }
    default:
      DBUG_ASSERT(FALSE);
      DBUG_RETURN(HA_ERR_END_OF_FILE);
    }
    if (likely(!error))
    {
      found= TRUE;
      if (!m_using_extended_keys)
      {
        file->position(rec_buf_ptr);
        memcpy(rec_buf_ptr + m_rec_length, file->ref, file->ref_length);
      }
      /*
        Initialize queue without order first, simply insert
      */
      queue_element(&m_queue, j++)= part_rec_buf_ptr;
      if (table->s->blob_fields)
      {
        Ordered_blob_storage **storage=
          *((Ordered_blob_storage ***) part_rec_buf_ptr);
        swap_blobs(rec_buf_ptr, storage, false);
      }
    }
    else if (error == HA_ERR_KEY_NOT_FOUND)
    {
      DBUG_PRINT("info", ("HA_ERR_KEY_NOT_FOUND from partition %u", i));
      bitmap_set_bit(&m_key_not_found_partitions, i);
      m_key_not_found= true;
      saved_error= error;
    }
    else if (error != HA_ERR_END_OF_FILE)
    {
      DBUG_RETURN(error);
    }
  }

  if (!found && smallest_range_seq)
  {
    /* We know that there is an existing row based on code above */
    found= TRUE;
    part_rec_buf_ptr= m_ordered_rec_buffer;

    /*
      No key found in the first key range
      Collect all partitions that has a key in smallest_range_seq
     */
    DBUG_PRINT("info", ("partition !found && smallest_range_seq"));
    for (i= bitmap_get_first_set(&m_part_info->read_partitions);
         i <= m_part_spec.end_part;
         i= bitmap_get_next_set(&m_part_info->read_partitions, i))
    {
      DBUG_PRINT("info", ("partition current_part: %u", i));
      if (i < m_part_spec.start_part)
      {
        part_rec_buf_ptr+= m_priority_queue_rec_len;
        DBUG_PRINT("info", ("partition i < m_part_spec.start_part"));
        continue;
      }
      if (!bitmap_is_set(&m_mrr_used_partitions, i))
      {
        part_rec_buf_ptr+= m_priority_queue_rec_len;
        DBUG_PRINT("info", ("partition !bitmap_is_set(&m_mrr_used_partitions, i)"));
        continue;
      }
      DBUG_ASSERT(i == uint2korr(part_rec_buf_ptr + ORDERED_PART_NUM_OFFSET));
      if (smallest_range_seq == m_stock_range_seq[i])
      {
        m_stock_range_seq[i]= 0;
        queue_element(&m_queue, j++)= (uchar *) part_rec_buf_ptr;
        DBUG_PRINT("info", ("partition smallest_range_seq == m_stock_range_seq[i]"));
      }
      part_rec_buf_ptr+= m_priority_queue_rec_len;
    }

    /* Update global m_mrr_range_current to the current range */
    while (m_mrr_range_current->id < smallest_range_seq)
      m_mrr_range_current= m_mrr_range_current->next;
  }
  if (found)
  {
    /*
      We found at least one partition with data, now sort all entries and
      after that read the first entry and copy it to the buffer to return in.
    */
    queue_set_max_at_top(&m_queue, reverse_order);
    queue_set_cmp_arg(&m_queue, (void*) this);
    m_queue.elements= j - queue_first_element(&m_queue);
    queue_fix(&m_queue);
    return_top_record(buf);
    DBUG_PRINT("info", ("Record returned from partition %u", m_top_entry));
    DBUG_RETURN(0);
  }
  DBUG_RETURN(saved_error);
}


/*
  Return the top record in sort order

  SYNOPSIS
    return_top_record()
    out:buf                  Row returned in MySQL Row Format

  RETURN VALUE
    NONE
*/

void ha_partition::return_top_record(uchar *buf)
{
  uint part_id;
  uchar *key_buffer= queue_top(&m_queue);
  uchar *rec_buffer= key_buffer + ORDERED_REC_OFFSET;
  DBUG_ENTER("ha_partition::return_top_record");
  DBUG_PRINT("enter", ("partition this: %p", this));

  part_id= uint2korr(key_buffer + ORDERED_PART_NUM_OFFSET);
  memcpy(buf, rec_buffer, m_rec_length);
  if (table->s->blob_fields)
  {
    Ordered_blob_storage **storage= *((Ordered_blob_storage ***) key_buffer);
    swap_blobs(buf, storage, true);
  }
  m_last_part= part_id;
  DBUG_PRINT("info", ("partition m_last_part: %u", m_last_part));
  m_top_entry= part_id;
  table->status= 0;                             // Found an existing row
  m_file[part_id]->return_record_by_parent();
  DBUG_VOID_RETURN;
}

/*
  This function is only used if the partitioned table has own partitions.
  This can happen if the partitioned VP engine is used (part of spider).
*/

void ha_partition::return_record_by_parent()
{
  m_file[m_last_part]->return_record_by_parent();
  DBUG_ASSERT(0);
}


/**
  Add index_next/prev from partitions without exact match.

  If there where any partitions that returned HA_ERR_KEY_NOT_FOUND when
  ha_index_read_map was done, those partitions must be included in the
  following index_next/prev call.
*/

int ha_partition::handle_ordered_index_scan_key_not_found()
{
  int error;
  uint i, old_elements= m_queue.elements;
  uchar *part_buf= m_ordered_rec_buffer;
  uchar *curr_rec_buf= NULL;
  DBUG_ENTER("ha_partition::handle_ordered_index_scan_key_not_found");
  DBUG_PRINT("enter", ("partition this: %p", this));
  DBUG_ASSERT(m_key_not_found);
  /*
    Loop over all used partitions to get the correct offset
    into m_ordered_rec_buffer.
  */
  for (i= bitmap_get_first_set(&m_part_info->read_partitions);
       i < m_tot_parts;
       i= bitmap_get_next_set(&m_part_info->read_partitions, i))
  {
    if (bitmap_is_set(&m_key_not_found_partitions, i))
    {
      /*
        This partition is used and did return HA_ERR_KEY_NOT_FOUND
        in index_read_map.
      */
      curr_rec_buf= part_buf + ORDERED_REC_OFFSET;
      error= m_file[i]->ha_index_next(curr_rec_buf);
      /* HA_ERR_KEY_NOT_FOUND is not allowed from index_next! */
      DBUG_ASSERT(error != HA_ERR_KEY_NOT_FOUND);
      if (likely(!error))
      {
        DBUG_PRINT("info", ("partition queue_insert(1)"));
        queue_insert(&m_queue, part_buf);
      }
      else if (error != HA_ERR_END_OF_FILE && error != HA_ERR_KEY_NOT_FOUND)
        DBUG_RETURN(error);
    }
    part_buf += m_priority_queue_rec_len;
  }
  DBUG_ASSERT(curr_rec_buf);
  bitmap_clear_all(&m_key_not_found_partitions);
  m_key_not_found= false;

  if (m_queue.elements > old_elements)
  {
    /* Update m_top_entry, which may have changed. */
    uchar *key_buffer= queue_top(&m_queue);
    m_top_entry= uint2korr(key_buffer);
  }
  DBUG_RETURN(0);
}


/*
  Common routine to handle index_next with ordered results

  SYNOPSIS
    handle_ordered_next()
    out:buf                       Read row in MySQL Row Format
    next_same                     Called from index_next_same

  RETURN VALUE
    HA_ERR_END_OF_FILE            End of scan
    0                             Success
    other                         Error code
*/

int ha_partition::handle_ordered_next(uchar *buf, bool is_next_same)
{
  int error;
  DBUG_ENTER("ha_partition::handle_ordered_next");

  if (m_top_entry == NO_CURRENT_PART_ID)
    DBUG_RETURN(HA_ERR_END_OF_FILE);

  uint part_id= m_top_entry;
  uchar *part_rec_buf_ptr= queue_top(&m_queue);
  uchar *rec_buf= part_rec_buf_ptr + ORDERED_REC_OFFSET;
  handler *file;

  if (m_key_not_found)
  {
    if (is_next_same)
    {
      /* Only rows which match the key. */
      m_key_not_found= false;
      bitmap_clear_all(&m_key_not_found_partitions);
    }
    else
    {
      /* There are partitions not included in the index record queue. */
      uint old_elements= m_queue.elements;
      if (unlikely((error= handle_ordered_index_scan_key_not_found())))
        DBUG_RETURN(error);
      /*
        If the queue top changed, i.e. one of the partitions that gave
        HA_ERR_KEY_NOT_FOUND in index_read_map found the next record,
        return it.
        Otherwise replace the old with a call to index_next (fall through).
      */
      if (old_elements != m_queue.elements && part_id != m_top_entry)
      {
        return_top_record(buf);
        DBUG_RETURN(0);
      }
    }
  }
  if (part_id >= m_tot_parts)
  {
    /* This should never happen! */
    DBUG_ASSERT(0);
    DBUG_RETURN(HA_ERR_END_OF_FILE);
  }

  file= m_file[part_id];

  if (m_index_scan_type == partition_read_range)
  {
    error= file->read_range_next();
    if (likely(!error))
    {
      memcpy(rec_buf, table->record[0], m_rec_length);
      if (table->s->blob_fields)
      {
        Ordered_blob_storage **storage=
          *((Ordered_blob_storage ***) part_rec_buf_ptr);
        swap_blobs(rec_buf, storage, false);
      }
    }
  }
  else if (m_index_scan_type == partition_read_multi_range)
  {
    DBUG_PRINT("info", ("partition_read_multi_range route"));
    DBUG_PRINT("info", ("part_id: %u", part_id));
    bool get_next= FALSE;
    error= file->multi_range_read_next(&m_range_info[part_id]);
    DBUG_PRINT("info", ("error: %d", error));
    if (unlikely(error == HA_ERR_KEY_NOT_FOUND))
      error= HA_ERR_END_OF_FILE;
    if (unlikely(error == HA_ERR_END_OF_FILE))
    {
      bitmap_clear_bit(&m_mrr_used_partitions, part_id);
      DBUG_PRINT("info", ("partition m_queue.elements: %u", m_queue.elements));
      if (m_queue.elements)
      {
        DBUG_PRINT("info", ("partition queue_remove_top(1)"));
        queue_remove_top(&m_queue);
        if (m_queue.elements)
        {
          return_top_record(buf);
          DBUG_PRINT("info", ("Record returned from partition %u (3)",
                              m_top_entry));
          DBUG_RETURN(0);
        }
      }
      get_next= TRUE;
    }
    else if (likely(!error))
    {
      DBUG_PRINT("info", ("m_range_info[%u])->id: %u", part_id,
                          ((PARTITION_KEY_MULTI_RANGE *)
                           m_range_info[part_id])->id));
      DBUG_PRINT("info", ("m_mrr_range_current->id: %u",
                          m_mrr_range_current->id));
      memcpy(rec_buf, table->record[0], m_rec_length);
      if (table->s->blob_fields)
      {
        Ordered_blob_storage **storage= *((Ordered_blob_storage ***) part_rec_buf_ptr);
        swap_blobs(rec_buf, storage, false);
      }
      if (((PARTITION_KEY_MULTI_RANGE *) m_range_info[part_id])->id !=
          m_mrr_range_current->id)
      {
        m_stock_range_seq[part_id]=
          ((PARTITION_KEY_MULTI_RANGE *) m_range_info[part_id])->id;
        DBUG_PRINT("info", ("partition queue_remove_top(2)"));
        queue_remove_top(&m_queue);
        if (!m_queue.elements)
          get_next= TRUE;
      }
    }
    if (get_next)
    {
      DBUG_PRINT("info", ("get_next route"));
      uint i, j= 0, smallest_range_seq= UINT_MAX32;
      for (i= m_part_spec.start_part; i <= m_part_spec.end_part; i++)
      {
        if (!(bitmap_is_set(&(m_part_info->read_partitions), i)))
          continue;
        if (!bitmap_is_set(&m_mrr_used_partitions, i))
          continue;
        if (smallest_range_seq > m_stock_range_seq[i])
          smallest_range_seq= m_stock_range_seq[i];
      }

      DBUG_PRINT("info", ("smallest_range_seq: %u", smallest_range_seq));
      if (smallest_range_seq != UINT_MAX32)
      {
        uchar *part_rec_buf_ptr= m_ordered_rec_buffer;
        DBUG_PRINT("info", ("partition queue_remove_all(2)"));
        queue_remove_all(&m_queue);
        DBUG_PRINT("info", ("m_part_spec.start_part: %u",
          m_part_spec.start_part));

        for (i= bitmap_get_first_set(&m_part_info->read_partitions);
             i <= m_part_spec.end_part;
             i= bitmap_get_next_set(&m_part_info->read_partitions, i),
               part_rec_buf_ptr+= m_priority_queue_rec_len)
        {
          DBUG_PRINT("info",("partition part_id: %u", i));
          if (i < m_part_spec.start_part)
          {
            DBUG_PRINT("info",("partition i < m_part_spec.start_part"));
            continue;
          }
          if (!bitmap_is_set(&m_mrr_used_partitions, i))
          {
            DBUG_PRINT("info",("partition !bitmap_is_set(&m_mrr_used_partitions, i)"));
            continue;
          }
          DBUG_ASSERT(i == uint2korr(part_rec_buf_ptr +
                                     ORDERED_PART_NUM_OFFSET));
          DBUG_PRINT("info", ("partition m_stock_range_seq[%u]: %u",
                              i, m_stock_range_seq[i]));
          if (smallest_range_seq == m_stock_range_seq[i])
          {
            m_stock_range_seq[i]= 0;
            DBUG_PRINT("info", ("partition queue_insert(2)"));
            queue_insert(&m_queue, part_rec_buf_ptr);
            j++;
          }
        }
        while (m_mrr_range_current->id < smallest_range_seq)
          m_mrr_range_current= m_mrr_range_current->next;

        DBUG_PRINT("info",("partition m_mrr_range_current: %p",
                           m_mrr_range_current));
        DBUG_PRINT("info",("partition m_mrr_range_current->id: %u",
                           m_mrr_range_current ? m_mrr_range_current->id : 0));
        queue_set_max_at_top(&m_queue, FALSE);
        queue_set_cmp_arg(&m_queue, (void*) this);
        m_queue.elements= j;
        queue_fix(&m_queue);
        return_top_record(buf);
        DBUG_PRINT("info", ("Record returned from partition %u (4)",
                            m_top_entry));
        DBUG_RETURN(0);
      }
    }
  }
  else if (!is_next_same)
    error= file->ha_index_next(rec_buf);
  else
    error= file->ha_index_next_same(rec_buf, m_start_key.key,
                                    m_start_key.length);

  if (unlikely(error))
  {
    if (error == HA_ERR_END_OF_FILE && m_queue.elements)
    {
      /* Return next buffered row */
      DBUG_PRINT("info", ("partition queue_remove_top(3)"));
      queue_remove_top(&m_queue);
      if (m_queue.elements)
      {
         return_top_record(buf);
         DBUG_PRINT("info", ("Record returned from partition %u (2)",
                     m_top_entry));
         error= 0;
      }
    }
    DBUG_RETURN(error);
  }

  if (!m_using_extended_keys)
  {
    file->position(rec_buf);
    memcpy(rec_buf + m_rec_length, file->ref, file->ref_length);
  }

  queue_replace_top(&m_queue);
  return_top_record(buf);
  DBUG_PRINT("info", ("Record returned from partition %u", m_top_entry));
  DBUG_RETURN(0);
}


/*
  Common routine to handle index_prev with ordered results

  SYNOPSIS
    handle_ordered_prev()
    out:buf                       Read row in MySQL Row Format

  RETURN VALUE
    HA_ERR_END_OF_FILE            End of scan
    0                             Success
    other                         Error code
*/

int ha_partition::handle_ordered_prev(uchar *buf)
{
  int error;
  DBUG_ENTER("ha_partition::handle_ordered_prev");
  DBUG_PRINT("enter", ("partition: %p", this));

  if (m_top_entry == NO_CURRENT_PART_ID)
    DBUG_RETURN(HA_ERR_END_OF_FILE);

  uint part_id= m_top_entry;
  uchar *rec_buf= queue_top(&m_queue) + ORDERED_REC_OFFSET;
  handler *file= m_file[part_id];

  if (unlikely((error= file->ha_index_prev(rec_buf))))
  {
    if (error == HA_ERR_END_OF_FILE && m_queue.elements)
    {
      DBUG_PRINT("info", ("partition queue_remove_top(4)"));
      queue_remove_top(&m_queue);
      if (m_queue.elements)
      {
	return_top_record(buf);
	DBUG_PRINT("info", ("Record returned from partition %u (2)",
			    m_top_entry));
        error= 0;
      }
    }
    DBUG_RETURN(error);
  }
  queue_replace_top(&m_queue);
  return_top_record(buf);
  DBUG_PRINT("info", ("Record returned from partition %u", m_top_entry));
  DBUG_RETURN(0);
}


/****************************************************************************
                MODULE information calls
****************************************************************************/

/*
  These are all first approximations of the extra, info, scan_time
  and read_time calls
*/

/**
  Helper function for sorting according to number of rows in descending order.
*/

int ha_partition::compare_number_of_records(ha_partition *me,
                                            const uint32 *a,
                                            const uint32 *b)
{
  handler **file= me->m_file;
  /* Note: sorting in descending order! */
  if (file[*a]->stats.records > file[*b]->stats.records)
    return -1;
  if (file[*a]->stats.records < file[*b]->stats.records)
    return 1;
  return 0;
}


/*
  General method to gather info from handler

  SYNOPSIS
    info()
    flag              Specifies what info is requested

  RETURN VALUE
    NONE

  DESCRIPTION
    ::info() is used to return information to the optimizer.
    Currently this table handler doesn't implement most of the fields
    really needed. SHOW also makes use of this data
    Another note, if your handler doesn't provide exact record count,
    you will probably want to have the following in your code:
    if (records < 2)
      records = 2;
    The reason is that the server will optimize for cases of only a single
    record. If in a table scan you don't know the number of records
    it will probably be better to set records to two so you can return
    as many records as you need.

    Along with records a few more variables you may wish to set are:
      records
      deleted
      data_file_length
      index_file_length
      delete_length
      check_time
    Take a look at the public variables in handler.h for more information.

    Called in:
      filesort.cc
      ha_heap.cc
      item_sum.cc
      opt_sum.cc
      sql_delete.cc
     sql_delete.cc
     sql_derived.cc
      sql_select.cc
      sql_select.cc
      sql_select.cc
      sql_select.cc
      sql_select.cc
      sql_show.cc
      sql_show.cc
      sql_show.cc
      sql_show.cc
      sql_table.cc
      sql_union.cc
      sql_update.cc

    Some flags that are not implemented
      HA_STATUS_POS:
        This parameter is never used from the MySQL Server. It is checked in a
        place in MyISAM so could potentially be used by MyISAM specific
        programs.
      HA_STATUS_NO_LOCK:
      This is declared and often used. It's only used by MyISAM.
      It means that MySQL doesn't need the absolute latest statistics
      information. This may save the handler from doing internal locks while
      retrieving statistics data.
*/

int ha_partition::info(uint flag)
{
  uint no_lock_flag= flag & HA_STATUS_NO_LOCK;
  uint extra_var_flag= flag & HA_STATUS_VARIABLE_EXTRA;
  DBUG_ENTER("ha_partition::info");

#ifndef DBUG_OFF
  if (bitmap_is_set_all(&(m_part_info->read_partitions)))
    DBUG_PRINT("info", ("All partitions are used"));
#endif /* DBUG_OFF */
  if (flag & HA_STATUS_AUTO)
  {
    bool auto_inc_is_first_in_idx= (table_share->next_number_keypart == 0);
    bool all_parts_opened= true;
    DBUG_PRINT("info", ("HA_STATUS_AUTO"));
    if (!table->found_next_number_field)
      stats.auto_increment_value= 0;
    else if (part_share->auto_inc_initialized)
    {
      lock_auto_increment();
      stats.auto_increment_value= part_share->next_auto_inc_val;
      unlock_auto_increment();
    }
    else
    {
      lock_auto_increment();
      /* to avoid two concurrent initializations, check again when locked */
      if (part_share->auto_inc_initialized)
        stats.auto_increment_value= part_share->next_auto_inc_val;
      else
      {
        /*
          The auto-inc mutex in the table_share is locked, so we do not need
          to have the handlers locked.
          HA_STATUS_NO_LOCK is not checked, since we cannot skip locking
          the mutex, because it is initialized.
        */
        handler *file, **file_array;
        ulonglong auto_increment_value= 0;
        file_array= m_file;
        DBUG_PRINT("info",
                   ("checking all partitions for auto_increment_value"));
        do
        {
          if (!bitmap_is_set(&m_opened_partitions, (uint)(file_array - m_file)))
          {
            /*
              Some partitions aren't opened.
              So we can't calculate the autoincrement.
            */
            all_parts_opened= false;
            break;
          }
          file= *file_array;
          file->info(HA_STATUS_AUTO | no_lock_flag);
          set_if_bigger(auto_increment_value,
                        file->stats.auto_increment_value);
        } while (*(++file_array));

        DBUG_ASSERT(auto_increment_value);
        stats.auto_increment_value= auto_increment_value;
        if (all_parts_opened && auto_inc_is_first_in_idx)
        {
          set_if_bigger(part_share->next_auto_inc_val,
                        auto_increment_value);
          if (can_use_for_auto_inc_init())
            part_share->auto_inc_initialized= true;
          DBUG_PRINT("info", ("initializing next_auto_inc_val to %lu",
                       (ulong) part_share->next_auto_inc_val));
        }
      }
      unlock_auto_increment();
    }
  }
  if (flag & HA_STATUS_VARIABLE)
  {
    uint i;
    DBUG_PRINT("info", ("HA_STATUS_VARIABLE"));
    /*
      Calculates statistical variables
      records:           Estimate of number records in table
      We report sum (always at least 2 if not empty)
      deleted:           Estimate of number holes in the table due to
      deletes
      We report sum
      data_file_length:  Length of data file, in principle bytes in table
      We report sum
      index_file_length: Length of index file, in principle bytes in
      indexes in the table
      We report sum
      delete_length: Length of free space easily used by new records in table
      We report sum
      mean_record_length:Mean record length in the table
      We calculate this
      check_time:        Time of last check (only applicable to MyISAM)
      We report last time of all underlying handlers
    */
    handler *file;
    stats.records= 0;
    stats.deleted= 0;
    stats.data_file_length= 0;
    stats.index_file_length= 0;
    stats.delete_length= 0;
    stats.check_time= 0;
    stats.checksum= 0;
    stats.checksum_null= TRUE;
    for (i= bitmap_get_first_set(&m_part_info->read_partitions);
         i < m_tot_parts;
         i= bitmap_get_next_set(&m_part_info->read_partitions, i))
    {
      file= m_file[i];
      file->info(HA_STATUS_VARIABLE | no_lock_flag | extra_var_flag);
      stats.records+= file->stats.records;
      stats.deleted+= file->stats.deleted;
      stats.data_file_length+= file->stats.data_file_length;
      stats.index_file_length+= file->stats.index_file_length;
      stats.delete_length+= file->stats.delete_length;
      if (file->stats.check_time > stats.check_time)
        stats.check_time= file->stats.check_time;
      if (!file->stats.checksum_null)
      {
        stats.checksum+= file->stats.checksum;
        stats.checksum_null= FALSE;
      }
    }
    if (stats.records && stats.records < 2 &&
        !(m_file[0]->ha_table_flags() & HA_STATS_RECORDS_IS_EXACT))
      stats.records= 2;
    if (stats.records > 0)
      stats.mean_rec_length= (ulong) (stats.data_file_length / stats.records);
    else
      stats.mean_rec_length= 0;
  }
  if (flag & HA_STATUS_CONST)
  {
    DBUG_PRINT("info", ("HA_STATUS_CONST"));
    /*
      Recalculate loads of constant variables. MyISAM also sets things
      directly on the table share object.

      Check whether this should be fixed since handlers should not
      change things directly on the table object.

      Monty comment: This should NOT be changed!  It's the handlers
      responsibility to correct table->s->keys_xxxx information if keys
      have been disabled.

      The most important parameters set here is records per key on
      all indexes. block_size and primar key ref_length.

      For each index there is an array of rec_per_key.
      As an example if we have an index with three attributes a,b and c
      we will have an array of 3 rec_per_key.
      rec_per_key[0] is an estimate of number of records divided by
      number of unique values of the field a.
      rec_per_key[1] is an estimate of the number of records divided
      by the number of unique combinations of the fields a and b.
      rec_per_key[2] is an estimate of the number of records divided
      by the number of unique combinations of the fields a,b and c.

      Many handlers only set the value of rec_per_key when all fields
      are bound (rec_per_key[2] in the example above).

      If the handler doesn't support statistics, it should set all of the
      above to 0.

      We first scans through all partitions to get the one holding most rows.
      We will then allow the handler with the most rows to set
      the rec_per_key and use this as an estimate on the total table.

      max_data_file_length:     Maximum data file length
      We ignore it, is only used in
      SHOW TABLE STATUS
      max_index_file_length:    Maximum index file length
      We ignore it since it is never used
      block_size:               Block size used
      We set it to the value of the first handler
      ref_length:               We set this to the value calculated
      and stored in local object
      create_time:              Creation time of table

      So we calculate these constants by using the variables from the
      handler with most rows.
    */
    handler *file, **file_array;
    ulonglong max_records= 0;
    uint32 i= 0;
    uint32 handler_instance= 0;
    bool handler_instance_set= 0;

    file_array= m_file;
    do
    {
      file= *file_array;
      if (bitmap_is_set(&(m_opened_partitions), (uint)(file_array - m_file)))
      {
        /* Get variables if not already done */
        if (!(flag & HA_STATUS_VARIABLE) ||
            !bitmap_is_set(&(m_part_info->read_partitions),
                           (uint) (file_array - m_file)))
          file->info(HA_STATUS_VARIABLE | no_lock_flag | extra_var_flag);
        if (file->stats.records > max_records || !handler_instance_set)
        {
          handler_instance_set= 1;
          max_records= file->stats.records;
          handler_instance= i;
        }
      }
      i++;
    } while (*(++file_array));
    /*
      Sort the array of part_ids by number of records in
      in descending order.
    */
    my_qsort2((void*) m_part_ids_sorted_by_num_of_records,
              m_tot_parts,
              sizeof(uint32),
              (qsort2_cmp) compare_number_of_records,
              this);

    file= m_file[handler_instance];
    file->info(HA_STATUS_CONST | no_lock_flag);
    stats.block_size= file->stats.block_size;
    stats.create_time= file->stats.create_time;
    ref_length= m_ref_length;
  }
  if (flag & HA_STATUS_ERRKEY)
  {
    handler *file= m_file[m_last_part];
    DBUG_PRINT("info", ("info: HA_STATUS_ERRKEY"));
    /*
      This flag is used to get index number of the unique index that
      reported duplicate key
      We will report the errkey on the last handler used and ignore the rest
      Note: all engines does not support HA_STATUS_ERRKEY, so set errkey.
    */
    file->errkey= errkey;
    file->info(HA_STATUS_ERRKEY | no_lock_flag);
    errkey= file->errkey;
  }
  if (flag & HA_STATUS_TIME)
  {
    handler *file, **file_array;
    DBUG_PRINT("info", ("info: HA_STATUS_TIME"));
    /*
      This flag is used to set the latest update time of the table.
      Used by SHOW commands
      We will report the maximum of these times
    */
    stats.update_time= 0;
    file_array= m_file;
    do
    {
      file= *file_array;
      file->info(HA_STATUS_TIME | no_lock_flag);
      if (file->stats.update_time > stats.update_time)
	stats.update_time= file->stats.update_time;
    } while (*(++file_array));
  }
  DBUG_RETURN(0);
}


void ha_partition::get_dynamic_partition_info(PARTITION_STATS *stat_info,
                                              uint part_id)
{
  handler *file= m_file[part_id];
  DBUG_ASSERT(bitmap_is_set(&(m_part_info->read_partitions), part_id));
  file->info(HA_STATUS_TIME | HA_STATUS_VARIABLE |
             HA_STATUS_VARIABLE_EXTRA | HA_STATUS_NO_LOCK);

  stat_info->records=              file->stats.records;
  stat_info->mean_rec_length=      file->stats.mean_rec_length;
  stat_info->data_file_length=     file->stats.data_file_length;
  stat_info->max_data_file_length= file->stats.max_data_file_length;
  stat_info->index_file_length=    file->stats.index_file_length;
  stat_info->max_index_file_length= file->stats.max_index_file_length;
  stat_info->delete_length=        file->stats.delete_length;
  stat_info->create_time=          file->stats.create_time;
  stat_info->update_time=          file->stats.update_time;
  stat_info->check_time=           file->stats.check_time;
  stat_info->check_sum=            file->stats.checksum;
  stat_info->check_sum_null=       file->stats.checksum_null;
}


void ha_partition::set_partitions_to_open(List<String> *partition_names)
{
  m_partitions_to_open= partition_names;
}


int ha_partition::open_read_partitions(char *name_buff, size_t name_buff_size)
{
  handler **file;
  char *name_buffer_ptr;
  int error= 0;

  name_buffer_ptr= m_name_buffer_ptr;
  file= m_file;
  m_file_sample= NULL;
  do
  {
    int n_file= (int)(file-m_file);
    int is_open= bitmap_is_set(&m_opened_partitions, n_file);
    int should_be_open= bitmap_is_set(&m_part_info->read_partitions, n_file);

    /*
      TODO: we can close some opened partitions if they're not
      used in the query. It probably should be syncronized with the
      table_open_cache value.

      if (is_open && !should_be_open)
      {
        if (unlikely((error= (*file)->ha_close())))
          goto err_handler;
        bitmap_clear_bit(&m_opened_partitions, n_file);
      }
      else
    */
    if (!is_open && should_be_open)
    {
      LEX_CSTRING save_connect_string= table->s->connect_string;
      if (unlikely((error=
                    create_partition_name(name_buff, name_buff_size,
                                          table->s->normalized_path.str,
                                          name_buffer_ptr, NORMAL_PART_NAME,
                                          FALSE))))
        goto err_handler;
      if (!((*file)->ht->flags & HTON_CAN_READ_CONNECT_STRING_IN_PARTITION))
        table->s->connect_string= m_connect_string[(uint)(file-m_file)];
      error= (*file)->ha_open(table, name_buff, m_mode,
                              m_open_test_lock | HA_OPEN_NO_PSI_CALL);
      table->s->connect_string= save_connect_string;
      if (error)
        goto err_handler;
      bitmap_set_bit(&m_opened_partitions, n_file);
      m_last_part= n_file;
    }
    if (!m_file_sample && should_be_open)
      m_file_sample= *file;
    name_buffer_ptr+= strlen(name_buffer_ptr) + 1;
  } while (*(++file));
  
err_handler:
  return error;
}


int ha_partition::change_partitions_to_open(List<String> *partition_names)
{
  char name_buff[FN_REFLEN+1];
  int error= 0;

  if (m_is_clone_of)
    return 0;

  m_partitions_to_open= partition_names;
  if (unlikely((error= m_part_info->set_partition_bitmaps(partition_names))))
    goto err_handler;

  if (m_lock_type != F_UNLCK)
  {
    /*
      That happens after the LOCK TABLE statement.
      Do nothing in this case.
    */
    return 0;
  }

  check_insert_autoincrement();
  if (bitmap_cmp(&m_opened_partitions, &m_part_info->read_partitions) != 0)
    return 0;

  if (unlikely((error= read_par_file(table->s->normalized_path.str)) ||
               (error= open_read_partitions(name_buff, sizeof(name_buff)))))
    goto err_handler;

  clear_handler_file();

err_handler:
  return error;
}


static int extra_cb(handler *h, void *operation)
{
  return h->extra(*(enum ha_extra_function*)operation);
}


static int start_keyread_cb(handler* h, void *p)
{
  return h->ha_start_keyread(*(uint*)p);
}


static int end_keyread_cb(handler* h, void *unused)
{
  return h->ha_end_keyread();
}


/**
  General function to prepare handler for certain behavior.

  @param[in]    operation       operation to execute

  @return       status
    @retval     0               success
    @retval     >0              error code

  @detail

  extra() is called whenever the server wishes to send a hint to
  the storage engine. The MyISAM engine implements the most hints.

  We divide the parameters into the following categories:
  1) Operations used by most handlers
  2) Operations used by some non-MyISAM handlers
  3) Operations used only by MyISAM
  4) Operations only used by temporary tables for query processing
  5) Operations only used by MyISAM internally
  6) Operations not used at all
  7) Operations only used by federated tables for query processing
  8) Operations only used by NDB
  9) Operations only used by MERGE

  The partition handler need to handle category 1), 2) and 3).

  1) Operations used by most handlers
  -----------------------------------
  HA_EXTRA_RESET:
    This option is used by most handlers and it resets the handler state
    to the same state as after an open call. This includes releasing
    any READ CACHE or WRITE CACHE or other internal buffer used.

    It is called from the reset method in the handler interface. There are
    three instances where this is called.
    1) After completing a INSERT ... SELECT ... query the handler for the
       table inserted into is reset
    2) It is called from close_thread_table which in turn is called from
       close_thread_tables except in the case where the tables are locked
       in which case ha_commit_stmt is called instead.
       It is only called from here if refresh_version hasn't changed and the
       table is not an old table when calling close_thread_table.
       close_thread_tables is called from many places as a general clean up
       function after completing a query.
    3) It is called when deleting the QUICK_RANGE_SELECT object if the
       QUICK_RANGE_SELECT object had its own handler object. It is called
       immediately before close of this local handler object.
  HA_EXTRA_KEYREAD:
  HA_EXTRA_NO_KEYREAD:
    These parameters are used to provide an optimisation hint to the handler.
    If HA_EXTRA_KEYREAD is set it is enough to read the index fields, for
    many handlers this means that the index-only scans can be used and it
    is not necessary to use the real records to satisfy this part of the
    query. Index-only scans is a very important optimisation for disk-based
    indexes. For main-memory indexes most indexes contain a reference to the
    record and thus KEYREAD only says that it is enough to read key fields.
    HA_EXTRA_NO_KEYREAD disables this for the handler, also HA_EXTRA_RESET
    will disable this option.
    The handler will set HA_KEYREAD_ONLY in its table flags to indicate this
    feature is supported.
  HA_EXTRA_FLUSH:
    Indication to flush tables to disk, is supposed to be used to
    ensure disk based tables are flushed at end of query execution.
    Currently is never used.

  HA_EXTRA_FORCE_REOPEN:
    Only used by MyISAM and Archive, called when altering table,
    closing tables to enforce a reopen of the table files.

  2) Operations used by some non-MyISAM handlers
  ----------------------------------------------
  HA_EXTRA_KEYREAD_PRESERVE_FIELDS:
    This is a strictly InnoDB feature that is more or less undocumented.
    When it is activated InnoDB copies field by field from its fetch
    cache instead of all fields in one memcpy. Have no idea what the
    purpose of this is.
    Cut from include/my_base.h:
    When using HA_EXTRA_KEYREAD, overwrite only key member fields and keep
    other fields intact. When this is off (by default) InnoDB will use memcpy
    to overwrite entire row.
  HA_EXTRA_IGNORE_DUP_KEY:
  HA_EXTRA_NO_IGNORE_DUP_KEY:
    Informs the handler to we will not stop the transaction if we get an
    duplicate key errors during insert/update.
    Always called in pair, triggered by INSERT IGNORE and other similar
    SQL constructs.
    Not used by MyISAM.

  3) Operations used only by MyISAM
  ---------------------------------
  HA_EXTRA_NORMAL:
    Only used in MyISAM to reset quick mode, not implemented by any other
    handler. Quick mode is also reset in MyISAM by HA_EXTRA_RESET.

    It is called after completing a successful DELETE query if the QUICK
    option is set.

  HA_EXTRA_QUICK:
    When the user does DELETE QUICK FROM table where-clause; this extra
    option is called before the delete query is performed and
    HA_EXTRA_NORMAL is called after the delete query is completed.
    Temporary tables used internally in MySQL always set this option

    The meaning of quick mode is that when deleting in a B-tree no merging
    of leafs is performed. This is a common method and many large DBMS's
    actually only support this quick mode since it is very difficult to
    merge leaves in a tree used by many threads concurrently.

  HA_EXTRA_CACHE:
    This flag is usually set with extra_opt along with a cache size.
    The size of this buffer is set by the user variable
    record_buffer_size. The value of this cache size is the amount of
    data read from disk in each fetch when performing a table scan.
    This means that before scanning a table it is normal to call
    extra with HA_EXTRA_CACHE and when the scan is completed to call
    HA_EXTRA_NO_CACHE to release the cache memory.

    Some special care is taken when using this extra parameter since there
    could be a write ongoing on the table in the same statement. In this
    one has to take special care since there might be a WRITE CACHE as
    well. HA_EXTRA_CACHE specifies using a READ CACHE and using
    READ CACHE and WRITE CACHE at the same time is not possible.

    Only MyISAM currently use this option.

    It is set when doing full table scans using rr_sequential and
    reset when completing such a scan with end_read_record
    (resetting means calling extra with HA_EXTRA_NO_CACHE).

    It is set in filesort.cc for MyISAM internal tables and it is set in
    a multi-update where HA_EXTRA_CACHE is called on a temporary result
    table and after that ha_rnd_init(0) on table to be updated
    and immediately after that HA_EXTRA_NO_CACHE on table to be updated.

    Apart from that it is always used from init_read_record but not when
    used from UPDATE statements. It is not used from DELETE statements
    with ORDER BY and LIMIT but it is used in normal scan loop in DELETE
    statements. The reason here is that DELETE's in MyISAM doesn't move
    existings data rows.

    It is also set in copy_data_between_tables when scanning the old table
    to copy over to the new table.
    And it is set in join_init_read_record where quick objects are used
    to perform a scan on the table. In this case the full table scan can
    even be performed multiple times as part of the nested loop join.

    For purposes of the partition handler it is obviously necessary to have
    special treatment of this extra call. If we would simply pass this
    extra call down to each handler we would allocate
    cache size * no of partitions amount of memory and this is not
    necessary since we will only scan one partition at a time when doing
    full table scans.

    Thus we treat it by first checking whether we have MyISAM handlers in
    the table, if not we simply ignore the call and if we have we will
    record the call but will not call any underlying handler yet. Then
    when performing the sequential scan we will check this recorded value
    and call extra_opt whenever we start scanning a new partition.

  HA_EXTRA_NO_CACHE:
    When performing a UNION SELECT HA_EXTRA_NO_CACHE is called from the
    flush method in the select_union class.
    It is used to some extent when insert delayed inserts.
    See HA_EXTRA_RESET_STATE for use in conjunction with delete_all_rows().

    It should be ok to call HA_EXTRA_NO_CACHE on all underlying handlers
    if they are MyISAM handlers. Other handlers we can ignore the call
    for. If no cache is in use they will quickly return after finding
    this out. And we also ensure that all caches are disabled and no one
    is left by mistake.
    In the future this call will probably be deleted and we will instead call
    ::reset();

  HA_EXTRA_WRITE_CACHE:
    See above, called from various places. It is mostly used when we
    do INSERT ... SELECT
    No special handling to save cache space is developed currently.

  HA_EXTRA_PREPARE_FOR_UPDATE:
    This is called as part of a multi-table update. When the table to be
    updated is also scanned then this informs MyISAM handler to drop any
    caches if dynamic records are used (fixed size records do not care
    about this call). We pass this along to the first partition to scan, and
    flag that it is to be called after HA_EXTRA_CACHE when moving to the next
    partition to scan.

  HA_EXTRA_PREPARE_FOR_DROP:
    Only used by MyISAM, called in preparation for a DROP TABLE.
    It's used mostly by Windows that cannot handle dropping an open file.
    On other platforms it has the same effect as HA_EXTRA_FORCE_REOPEN.

  HA_EXTRA_PREPARE_FOR_RENAME:
    Informs the handler we are about to attempt a rename of the table.
    For handlers that have share open files (MyISAM key-file and
    Archive writer) they must close the files before rename is possible
    on Windows.

  HA_EXTRA_READCHECK:
  HA_EXTRA_NO_READCHECK:
    Only one call to HA_EXTRA_NO_READCHECK from ha_open where it says that
    this is not needed in SQL. The reason for this call is that MyISAM sets
    the READ_CHECK_USED in the open call so the call is needed for MyISAM
    to reset this feature.
    The idea with this parameter was to inform of doing/not doing a read
    check before applying an update. Since SQL always performs a read before
    applying the update No Read Check is needed in MyISAM as well.

    This is a cut from Docs/myisam.txt
     Sometimes you might want to force an update without checking whether
     another user has changed the record since you last read it. This is
     somewhat dangerous, so it should ideally not be used. That can be
     accomplished by wrapping the mi_update() call in two calls to mi_extra(),
     using these functions:
     HA_EXTRA_NO_READCHECK=5                 No readcheck on update
     HA_EXTRA_READCHECK=6                    Use readcheck (def)

  HA_EXTRA_REMEMBER_POS:
  HA_EXTRA_RESTORE_POS:
    System versioning needs this for MyISAM and Aria tables.
    On DELETE using PRIMARY KEY:
    1) handler::ha_index_read_map() saves rowid used for row delete/update
    2) handler::ha_update_row() can rewrite saved rowid
    3) handler::ha_delete_row()/handler::ha_update_row() expects saved but got
       different rowid and operation fails
    Using those flags prevents harmful side effect of 2)

  4) Operations only used by temporary tables for query processing
  ----------------------------------------------------------------
  HA_EXTRA_RESET_STATE:
    Same as reset() except that buffers are not released. If there is
    a READ CACHE it is reinit'ed. A cache is reinit'ed to restart reading
    or to change type of cache between READ CACHE and WRITE CACHE.

    This extra function is always called immediately before calling
    delete_all_rows on the handler for temporary tables.
    There are cases however when HA_EXTRA_RESET_STATE isn't called in
    a similar case for a temporary table in sql_union.cc and in two other
    cases HA_EXTRA_NO_CACHE is called before and HA_EXTRA_WRITE_CACHE
    called afterwards.
    The case with HA_EXTRA_NO_CACHE and HA_EXTRA_WRITE_CACHE means
    disable caching, delete all rows and enable WRITE CACHE. This is
    used for temporary tables containing distinct sums and a
    functional group.

    The only case that delete_all_rows is called on non-temporary tables
    is in sql_delete.cc when DELETE FROM table; is called by a user.
    In this case no special extra calls are performed before or after this
    call.

    The partition handler should not need to bother about this one. It
    should never be called.

  HA_EXTRA_NO_ROWS:
    Don't insert rows indication to HEAP and MyISAM, only used by temporary
    tables used in query processing.
    Not handled by partition handler.

  5) Operations only used by MyISAM internally
  --------------------------------------------
  HA_EXTRA_REINIT_CACHE:
    This call reinitializes the READ CACHE described above if there is one
    and otherwise the call is ignored.

    We can thus safely call it on all underlying handlers if they are
    MyISAM handlers. It is however never called so we don't handle it at all.
  HA_EXTRA_FLUSH_CACHE:
    Flush WRITE CACHE in MyISAM. It is only from one place in the code.
    This is in sql_insert.cc where it is called if the table_flags doesn't
    contain HA_DUPLICATE_POS. The only handler having the HA_DUPLICATE_POS
    set is the MyISAM handler and so the only handler not receiving this
    call is MyISAM.
    Thus in effect this call is called but never used. Could be removed
    from sql_insert.cc
  HA_EXTRA_NO_USER_CHANGE:
    Only used by MyISAM, never called.
    Simulates lock_type as locked.
  HA_EXTRA_WAIT_LOCK:
  HA_EXTRA_WAIT_NOLOCK:
    Only used by MyISAM, called from MyISAM handler but never from server
    code on top of the handler.
    Sets lock_wait on/off
  HA_EXTRA_NO_KEYS:
    Only used MyISAM, only used internally in MyISAM handler, never called
    from server level.
  HA_EXTRA_KEYREAD_CHANGE_POS:
  HA_EXTRA_PRELOAD_BUFFER_SIZE:
  HA_EXTRA_CHANGE_KEY_TO_DUP:
  HA_EXTRA_CHANGE_KEY_TO_UNIQUE:
    Only used by MyISAM, never called.

  6) Operations not used at all
  -----------------------------
  HA_EXTRA_KEY_CACHE:
  HA_EXTRA_NO_KEY_CACHE:
    This parameters are no longer used and could be removed.

  7) Operations only used by federated tables for query processing
  ----------------------------------------------------------------
  HA_EXTRA_INSERT_WITH_UPDATE:
    Inform handler that an "INSERT...ON DUPLICATE KEY UPDATE" will be
    executed. This condition is unset by HA_EXTRA_NO_IGNORE_DUP_KEY.

  8) Operations only used by NDB
  ------------------------------
  HA_EXTRA_DELETE_CANNOT_BATCH:
  HA_EXTRA_UPDATE_CANNOT_BATCH:
    Inform handler that delete_row()/update_row() cannot batch deletes/updates
    and should perform them immediately. This may be needed when table has
    AFTER DELETE/UPDATE triggers which access to subject table.
    These flags are reset by the handler::extra(HA_EXTRA_RESET) call.

  9) Operations only used by MERGE
  ------------------------------
  HA_EXTRA_ADD_CHILDREN_LIST:
  HA_EXTRA_ATTACH_CHILDREN:
  HA_EXTRA_IS_ATTACHED_CHILDREN:
  HA_EXTRA_DETACH_CHILDREN:
    Special actions for MERGE tables. Ignore.
*/

int ha_partition::extra(enum ha_extra_function operation)
{
  DBUG_ENTER("ha_partition:extra");
  DBUG_PRINT("enter", ("operation: %d", (int) operation));

  switch (operation) {
    /* Category 1), used by most handlers */
  case HA_EXTRA_NO_KEYREAD:
    DBUG_RETURN(loop_partitions(end_keyread_cb, NULL));
  case HA_EXTRA_KEYREAD:
  case HA_EXTRA_FLUSH:
  case HA_EXTRA_PREPARE_FOR_FORCED_CLOSE:
    DBUG_RETURN(loop_partitions(extra_cb, &operation));
  case HA_EXTRA_PREPARE_FOR_RENAME:
  case HA_EXTRA_FORCE_REOPEN:
    DBUG_RETURN(loop_extra_alter(operation));
    break;

    /* Category 2), used by non-MyISAM handlers */
  case HA_EXTRA_IGNORE_DUP_KEY:
  case HA_EXTRA_NO_IGNORE_DUP_KEY:
  case HA_EXTRA_KEYREAD_PRESERVE_FIELDS:
  {
    if (!m_myisam)
      DBUG_RETURN(loop_partitions(extra_cb, &operation));
  }
  break;

  /* Category 3), used by MyISAM handlers */
  case HA_EXTRA_PREPARE_FOR_UPDATE:
    /*
      Needs to be run on the first partition in the range now, and
      later in late_extra_cache, when switching to a new partition to scan.
    */
    m_extra_prepare_for_update= TRUE;
    if (m_part_spec.start_part != NO_CURRENT_PART_ID)
    {
      if (!m_extra_cache)
        m_extra_cache_part_id= m_part_spec.start_part;
      DBUG_ASSERT(m_extra_cache_part_id == m_part_spec.start_part);
      (void) m_file[m_part_spec.start_part]->extra(HA_EXTRA_PREPARE_FOR_UPDATE);
    }
    break;
  case HA_EXTRA_NORMAL:
  case HA_EXTRA_QUICK:
  case HA_EXTRA_PREPARE_FOR_DROP:
  case HA_EXTRA_FLUSH_CACHE:
  case HA_EXTRA_PREPARE_FOR_ALTER_TABLE:
  case HA_EXTRA_REMEMBER_POS:
  case HA_EXTRA_RESTORE_POS:
  {
    DBUG_RETURN(loop_partitions(extra_cb, &operation));
  }
  case HA_EXTRA_NO_READCHECK:
  {
    /*
      This is only done as a part of ha_open, which is also used in
      ha_partition::open, so no need to do anything.
    */
    break;
  }
  case HA_EXTRA_CACHE:
  {
    prepare_extra_cache(0);
    break;
  }
  case HA_EXTRA_NO_CACHE:
  {
    int ret= 0;
    if (m_extra_cache_part_id != NO_CURRENT_PART_ID)
      ret= m_file[m_extra_cache_part_id]->extra(HA_EXTRA_NO_CACHE);
    m_extra_cache= FALSE;
    m_extra_cache_size= 0;
    m_extra_prepare_for_update= FALSE;
    m_extra_cache_part_id= NO_CURRENT_PART_ID;
    DBUG_RETURN(ret);
  }
  case HA_EXTRA_WRITE_CACHE:
  {
    m_extra_cache= FALSE;
    m_extra_cache_size= 0;
    m_extra_prepare_for_update= FALSE;
    m_extra_cache_part_id= NO_CURRENT_PART_ID;
    DBUG_RETURN(loop_partitions(extra_cb, &operation));
  }
  case HA_EXTRA_IGNORE_NO_KEY:
  case HA_EXTRA_NO_IGNORE_NO_KEY:
  {
    /*
      Ignore as these are specific to NDB for handling
      idempotency
     */
    break;
  }
  case HA_EXTRA_WRITE_CAN_REPLACE:
  case HA_EXTRA_WRITE_CANNOT_REPLACE:
  {
    /*
      Informs handler that write_row() can replace rows which conflict
      with row being inserted by PK/unique key without reporting error
      to the SQL-layer.

      At this time, this is safe by limitation of ha_partition
    */
    DBUG_RETURN(loop_partitions(extra_cb, &operation));
  }
    /* Category 7), used by federated handlers */
  case HA_EXTRA_INSERT_WITH_UPDATE:
    DBUG_RETURN(loop_partitions(extra_cb, &operation));
    /* Category 8) Operations only used by NDB */
  case HA_EXTRA_DELETE_CANNOT_BATCH:
  case HA_EXTRA_UPDATE_CANNOT_BATCH:
  {
    /* Currently only NDB use the *_CANNOT_BATCH */
    break;
  }
    /* Category 9) Operations only used by MERGE */
  case HA_EXTRA_ADD_CHILDREN_LIST:
    DBUG_RETURN(loop_partitions(extra_cb, &operation));
  case HA_EXTRA_ATTACH_CHILDREN:
  {
    int result;
    uint num_locks;
    handler **file;
    if ((result= loop_partitions(extra_cb, &operation)))
      DBUG_RETURN(result);

    /* Recalculate lock count as each child may have different set of locks */
    num_locks= 0;
    file= m_file;
    do
    {
      num_locks+= (*file)->lock_count();
    } while (*(++file));

    m_num_locks= num_locks;
    break;
  }
  case HA_EXTRA_IS_ATTACHED_CHILDREN:
    DBUG_RETURN(loop_partitions(extra_cb, &operation));
  case HA_EXTRA_DETACH_CHILDREN:
    DBUG_RETURN(loop_partitions(extra_cb, &operation));
  case HA_EXTRA_MARK_AS_LOG_TABLE:
  /*
    http://dev.mysql.com/doc/refman/5.1/en/partitioning-limitations.html
    says we no longer support logging to partitioned tables, so we fail
    here.
  */
    DBUG_RETURN(ER_UNSUPORTED_LOG_ENGINE);
  case HA_EXTRA_STARTING_ORDERED_INDEX_SCAN:
  case HA_EXTRA_BEGIN_ALTER_COPY:
  case HA_EXTRA_END_ALTER_COPY:
  case HA_EXTRA_IGNORE_INSERT:
    DBUG_RETURN(loop_partitions(extra_cb, &operation));
  default:
  {
    /* Temporary crash to discover what is wrong */
    DBUG_ASSERT(0);
    break;
  }
  }
  DBUG_RETURN(1);
}


/**
  Special extra call to reset extra parameters

  @return Operation status.
    @retval >0 Error code
    @retval 0  Success

  @note Called at end of each statement to reset buffers.
  To avoid excessive calls, the m_partitions_to_reset bitmap keep records
  of which partitions that have been used in extra(), external_lock() or
  start_stmt() and is needed to be called.
*/

int ha_partition::reset(void)
{
  int result= 0;
  int tmp;
  uint i;
  DBUG_ENTER("ha_partition::reset");

  for (i= bitmap_get_first_set(&m_partitions_to_reset);
       i < m_tot_parts;
       i= bitmap_get_next_set(&m_partitions_to_reset, i))
  {
    if (bitmap_is_set(&m_opened_partitions, i) &&
        (tmp= m_file[i]->ha_reset()))
      result= tmp;
  }
  bitmap_clear_all(&m_partitions_to_reset);
  m_extra_prepare_for_update= FALSE;
  DBUG_RETURN(result);
}

/**
  Special extra method with additional parameter
  See @ref ha_partition::extra

  @param[in]    operation       operation to execute
  @param[in]    arg             extra argument

  @return       status
    @retval     0               success
    @retval     >0              error code

  @detail
    Operations supported by extra_opt:
    HA_EXTRA_KEYREAD:
      arg is interpreted as key index
    HA_EXTRA_CACHE:
      arg is interpreted as size of cache in full table scan

    For detailed description refer to @ref ha_partition::extra
*/

int ha_partition::extra_opt(enum ha_extra_function operation, ulong arg)
{
  DBUG_ENTER("ha_partition::extra_opt");

  switch (operation)
  {
    case HA_EXTRA_KEYREAD:
      DBUG_RETURN(loop_partitions(start_keyread_cb, &arg));
    case HA_EXTRA_CACHE:
      prepare_extra_cache(arg);
      DBUG_RETURN(0);
    default:
      DBUG_ASSERT(0);
  }
  DBUG_RETURN(1);
}


/*
  Call extra on handler with HA_EXTRA_CACHE and cachesize

  SYNOPSIS
    prepare_extra_cache()
    cachesize                Size of cache for full table scan

  RETURN VALUE
    NONE
*/

void ha_partition::prepare_extra_cache(uint cachesize)
{
  DBUG_ENTER("ha_partition::prepare_extra_cache");
  DBUG_PRINT("enter", ("cachesize %u", cachesize));

  m_extra_cache= TRUE;
  m_extra_cache_size= cachesize;
  if (m_part_spec.start_part != NO_CURRENT_PART_ID)
  {
    DBUG_ASSERT(bitmap_is_set(&m_partitions_to_reset,
                              m_part_spec.start_part));
    bitmap_set_bit(&m_partitions_to_reset, m_part_spec.start_part);
    late_extra_cache(m_part_spec.start_part);
  }
  DBUG_VOID_RETURN;
}


/**
  Prepares our new and reorged handlers for rename or delete.

  @param operation Operation to forward

  @return Operation status
    @retval 0  Success
    @retval !0 Error
*/

int ha_partition::loop_extra_alter(enum ha_extra_function operation)
{
  int result= 0, tmp;
  handler **file;
  DBUG_ENTER("ha_partition::loop_extra_alter");
  DBUG_ASSERT(operation == HA_EXTRA_PREPARE_FOR_RENAME ||
              operation == HA_EXTRA_FORCE_REOPEN);

  if (m_new_file != NULL)
  {
    for (file= m_new_file; *file; file++)
      if ((tmp= (*file)->extra(operation)))
        result= tmp;
  }
  if (m_reorged_file != NULL)
  {
    for (file= m_reorged_file; *file; file++)
      if ((tmp= (*file)->extra(operation)))
        result= tmp;
  }
  if ((tmp= loop_partitions(extra_cb, &operation)))
    result= tmp;
  DBUG_RETURN(result);
}


/**
  Call callback(part, param) on all partitions

    @param callback                 a callback to call for each partition
    @param param                    a void*-parameter passed to callback

    @return Operation status
      @retval >0                    Error code
      @retval 0                     Success
*/

int ha_partition::loop_partitions(handler_callback callback, void *param)
{
  int result= 0, tmp;
  uint i;
  DBUG_ENTER("ha_partition::loop_partitions");

  for (i= bitmap_get_first_set(&m_part_info->lock_partitions);
       i < m_tot_parts;
       i= bitmap_get_next_set(&m_part_info->lock_partitions, i))
  {
    /*
      This can be called after an error in ha_open.
      In this case calling 'extra' can crash.
    */
    if (bitmap_is_set(&m_opened_partitions, i) &&
        (tmp= callback(m_file[i], param)))
      result= tmp;
  }
  /* Add all used partitions to be called in reset(). */
  bitmap_union(&m_partitions_to_reset, &m_part_info->lock_partitions);
  DBUG_RETURN(result);
}


/*
  Call extra(HA_EXTRA_CACHE) on next partition_id

  SYNOPSIS
    late_extra_cache()
    partition_id               Partition id to call extra on

  RETURN VALUE
    NONE
*/

void ha_partition::late_extra_cache(uint partition_id)
{
  handler *file;
  DBUG_ENTER("ha_partition::late_extra_cache");
  DBUG_PRINT("enter", ("extra_cache %u prepare %u partid %u size %u",
                       m_extra_cache, m_extra_prepare_for_update,
                       partition_id, m_extra_cache_size));

  if (!m_extra_cache && !m_extra_prepare_for_update)
    DBUG_VOID_RETURN;
  file= m_file[partition_id];
  if (m_extra_cache)
  {
    if (m_extra_cache_size == 0)
      (void) file->extra(HA_EXTRA_CACHE);
    else
      (void) file->extra_opt(HA_EXTRA_CACHE, m_extra_cache_size);
  }
  if (m_extra_prepare_for_update)
  {
    (void) file->extra(HA_EXTRA_PREPARE_FOR_UPDATE);
  }
  m_extra_cache_part_id= partition_id;
  DBUG_VOID_RETURN;
}


/*
  Call extra(HA_EXTRA_NO_CACHE) on next partition_id

  SYNOPSIS
    late_extra_no_cache()
    partition_id               Partition id to call extra on

  RETURN VALUE
    NONE
*/

void ha_partition::late_extra_no_cache(uint partition_id)
{
  handler *file;
  DBUG_ENTER("ha_partition::late_extra_no_cache");

  if (!m_extra_cache && !m_extra_prepare_for_update)
    DBUG_VOID_RETURN;
  file= m_file[partition_id];
  (void) file->extra(HA_EXTRA_NO_CACHE);
  DBUG_ASSERT(partition_id == m_extra_cache_part_id);
  m_extra_cache_part_id= NO_CURRENT_PART_ID;
  DBUG_VOID_RETURN;
}


/****************************************************************************
                MODULE optimiser support
****************************************************************************/

/**
  Get keys to use for scanning.

  @return key_map of keys usable for scanning

  @note No need to use read_partitions here, since it does not depend on
  which partitions is used, only which storage engine used.
*/

const key_map *ha_partition::keys_to_use_for_scanning()
{
  DBUG_ENTER("ha_partition::keys_to_use_for_scanning");
  DBUG_RETURN(get_open_file_sample()->keys_to_use_for_scanning());
}


/**
  Minimum number of rows to base optimizer estimate on.
*/

ha_rows ha_partition::min_rows_for_estimate()
{
  uint i, max_used_partitions, tot_used_partitions;
  DBUG_ENTER("ha_partition::min_rows_for_estimate");

  tot_used_partitions= bitmap_bits_set(&m_part_info->read_partitions);

  /*
    All partitions might have been left as unused during partition pruning
    due to, for example, an impossible WHERE condition. Nonetheless, the
    optimizer might still attempt to perform (e.g. range) analysis where an
    estimate of the the number of rows is calculated using records_in_range.
    Hence, to handle this and other possible cases, use zero as the minimum
    number of rows to base the estimate on if no partition is being used.
  */
  if (!tot_used_partitions)
    DBUG_RETURN(0);

  /*
    Allow O(log2(tot_partitions)) increase in number of used partitions.
    This gives O(tot_rows/log2(tot_partitions)) rows to base the estimate on.
    I.e when the total number of partitions doubles, allow one more
    partition to be checked.
  */
  i= 2;
  max_used_partitions= 1;
  while (i < m_tot_parts)
  {
    max_used_partitions++;
    i= i << 1;
  }
  if (max_used_partitions > tot_used_partitions)
    max_used_partitions= tot_used_partitions;

  /* stats.records is already updated by the info(HA_STATUS_VARIABLE) call. */
  DBUG_PRINT("info", ("max_used_partitions: %u tot_rows: %lu",
                      max_used_partitions,
                      (ulong) stats.records));
  DBUG_PRINT("info", ("tot_used_partitions: %u min_rows_to_check: %lu",
                      tot_used_partitions,
                      (ulong) stats.records * max_used_partitions
                              / tot_used_partitions));
  DBUG_RETURN(stats.records * max_used_partitions / tot_used_partitions);
}


/**
  Get the biggest used partition.

  Starting at the N:th biggest partition and skips all non used
  partitions, returning the biggest used partition found

  @param[in,out] part_index  Skip the *part_index biggest partitions

  @return The biggest used partition with index not lower than *part_index.
    @retval NO_CURRENT_PART_ID     No more partition used.
    @retval != NO_CURRENT_PART_ID  partition id of biggest used partition with
                                   index >= *part_index supplied. Note that
                                   *part_index will be updated to the next
                                   partition index to use.
*/

uint ha_partition::get_biggest_used_partition(uint *part_index)
{
  uint part_id;
  while ((*part_index) < m_tot_parts)
  {
    part_id= m_part_ids_sorted_by_num_of_records[(*part_index)++];
    if (bitmap_is_set(&m_part_info->read_partitions, part_id))
      return part_id;
  }
  return NO_CURRENT_PART_ID;
}


/*
  Return time for a scan of the table

  SYNOPSIS
    scan_time()

  RETURN VALUE
    time for scan
*/

double ha_partition::scan_time()
{
  double scan_time= 0;
  uint i;
  DBUG_ENTER("ha_partition::scan_time");

  for (i= bitmap_get_first_set(&m_part_info->read_partitions);
       i < m_tot_parts;
       i= bitmap_get_next_set(&m_part_info->read_partitions, i))
    scan_time+= m_file[i]->scan_time();
  DBUG_RETURN(scan_time);
}


/**
  @brief
  Caculate time to scan the given index (index only scan)

  @param inx      Index number to scan

  @return time for scanning index inx
*/

double ha_partition::key_scan_time(uint inx)
{
  double scan_time= 0;
  uint i;
  DBUG_ENTER("ha_partition::key_scan_time");
  for (i= bitmap_get_first_set(&m_part_info->read_partitions);
       i < m_tot_parts;
       i= bitmap_get_next_set(&m_part_info->read_partitions, i))
    scan_time+= m_file[i]->key_scan_time(inx);
  DBUG_RETURN(scan_time);
}


double ha_partition::keyread_time(uint inx, uint ranges, ha_rows rows)
{
  double read_time= 0;
  uint i;
  DBUG_ENTER("ha_partition::keyread_time");
  if (!ranges)
    DBUG_RETURN(handler::keyread_time(inx, ranges, rows));
  for (i= bitmap_get_first_set(&m_part_info->read_partitions);
       i < m_tot_parts;
       i= bitmap_get_next_set(&m_part_info->read_partitions, i))
    read_time+= m_file[i]->keyread_time(inx, ranges, rows);
  DBUG_RETURN(read_time);
}


/**
  Find number of records in a range.
  @param inx      Index number
  @param min_key  Start of range
  @param max_key  End of range

  @return Number of rows in range.

  Given a starting key, and an ending key estimate the number of rows that
  will exist between the two. max_key may be empty which in case determine
  if start_key matches any rows.
*/

ha_rows ha_partition::records_in_range(uint inx, const key_range *min_key,
				       const key_range *max_key,
                                       page_range *pages)
{
  ha_rows min_rows_to_check, rows, estimated_rows=0, checked_rows= 0;
  uint partition_index= 0, part_id;
  page_range ignore_pages;
  DBUG_ENTER("ha_partition::records_in_range");

  /* Don't calculate pages of more than one active partition */
  if (bitmap_bits_set(&m_part_info->read_partitions) != 1)
    pages= &ignore_pages;

  min_rows_to_check= min_rows_for_estimate();

  while ((part_id= get_biggest_used_partition(&partition_index))
         != NO_CURRENT_PART_ID)
  {
    rows= m_file[part_id]->records_in_range(inx, min_key, max_key, pages);

    DBUG_PRINT("info", ("part %u match %lu rows of %lu", part_id, (ulong) rows,
                        (ulong) m_file[part_id]->stats.records));

    if (rows == HA_POS_ERROR)
      DBUG_RETURN(HA_POS_ERROR);
    estimated_rows+= rows;
    checked_rows+= m_file[part_id]->stats.records;
    /*
      Returning 0 means no rows can be found, so we must continue
      this loop as long as we have estimated_rows == 0.
      Also many engines return 1 to indicate that there may exist
      a matching row, we do not normalize this by dividing by number of
      used partitions, but leave it to be returned as a sum, which will
      reflect that we will need to scan each partition's index.

      Note that this statistics may not always be correct, so we must
      continue even if the current partition has 0 rows, since we might have
      deleted rows from the current partition, or inserted to the next
      partition.
    */
    if (estimated_rows && checked_rows &&
        checked_rows >= min_rows_to_check)
    {
      DBUG_PRINT("info",
                 ("records_in_range(inx %u): %lu (%lu * %lu / %lu)",
                  inx,
                  (ulong) (estimated_rows * stats.records / checked_rows),
                  (ulong) estimated_rows,
                  (ulong) stats.records,
                  (ulong) checked_rows));
      DBUG_RETURN(estimated_rows * stats.records / checked_rows);
    }
  }
  DBUG_PRINT("info", ("records_in_range(inx %u): %lu",
                      inx,
                      (ulong) estimated_rows));
  DBUG_RETURN(estimated_rows);
}


/**
  Estimate upper bound of number of rows.

  @return Number of rows.
*/

ha_rows ha_partition::estimate_rows_upper_bound()
{
  ha_rows rows, tot_rows= 0;
  handler **file= m_file;
  DBUG_ENTER("ha_partition::estimate_rows_upper_bound");

  do
  {
    if (bitmap_is_set(&(m_part_info->read_partitions), (uint)(file - m_file)))
    {
      rows= (*file)->estimate_rows_upper_bound();
      if (rows == HA_POS_ERROR)
        DBUG_RETURN(HA_POS_ERROR);
      tot_rows+= rows;
    }
  } while (*(++file));
  DBUG_RETURN(tot_rows);
}


/*
  Get time to read

  SYNOPSIS
    read_time()
    index                Index number used
    ranges               Number of ranges
    rows                 Number of rows

  RETURN VALUE
    time for read

  DESCRIPTION
    This will be optimised later to include whether or not the index can
    be used with partitioning. To achieve we need to add another parameter
    that specifies how many of the index fields that are bound in the ranges.
    Possibly added as a new call to handlers.
*/

double ha_partition::read_time(uint index, uint ranges, ha_rows rows)
{
  DBUG_ENTER("ha_partition::read_time");

  DBUG_RETURN(get_open_file_sample()->read_time(index, ranges, rows));
}


/**
  Number of rows in table. see handler.h

  @return Number of records in the table (after pruning!)
*/

ha_rows ha_partition::records()
{
  ha_rows tot_rows= 0;
  uint i;
  DBUG_ENTER("ha_partition::records");

  for (i= bitmap_get_first_set(&m_part_info->read_partitions);
       i < m_tot_parts;
       i= bitmap_get_next_set(&m_part_info->read_partitions, i))
  {
    if (unlikely(m_file[i]->pre_records()))
      DBUG_RETURN(HA_POS_ERROR);
    const ha_rows rows= m_file[i]->records();
    if (unlikely(rows == HA_POS_ERROR))
      DBUG_RETURN(HA_POS_ERROR);
    tot_rows+= rows;
  }
  DBUG_PRINT("exit", ("records: %lld", (longlong) tot_rows));
  DBUG_RETURN(tot_rows);
}


/*
  Is it ok to switch to a new engine for this table

  SYNOPSIS
    can_switch_engine()

  RETURN VALUE
    TRUE                  Ok
    FALSE                 Not ok

  DESCRIPTION
    Used to ensure that tables with foreign key constraints are not moved
    to engines without foreign key support.
*/

bool ha_partition::can_switch_engines()
{
  handler **file;
  DBUG_ENTER("ha_partition::can_switch_engines");

  file= m_file;
  do
  {
    if (!(*file)->can_switch_engines())
      DBUG_RETURN(FALSE);
  } while (*(++file));
  DBUG_RETURN(TRUE);
}


/*
  Is table cache supported

  SYNOPSIS
    table_cache_type()

*/

uint8 ha_partition::table_cache_type()
{
  DBUG_ENTER("ha_partition::table_cache_type");

  DBUG_RETURN(get_open_file_sample()->table_cache_type());
}


/**
  Calculate hash value for KEY partitioning using an array of fields.

  @param field_array   An array of the fields in KEY partitioning

  @return hash_value calculated

  @note Uses the hash function on the character set of the field.
  Integer and floating point fields use the binary character set by default.
*/

uint32 ha_partition::calculate_key_hash_value(Field **field_array)
{
  ulong nr1= 1;
  ulong nr2= 4;
  bool use_51_hash;
  use_51_hash= MY_TEST((*field_array)->table->part_info->key_algorithm ==
                       partition_info::KEY_ALGORITHM_51);

  do
  {
    Field *field= *field_array;
    if (use_51_hash)
    {
      switch (field->real_type()) {
      case MYSQL_TYPE_TINY:
      case MYSQL_TYPE_SHORT:
      case MYSQL_TYPE_LONG:
      case MYSQL_TYPE_FLOAT:
      case MYSQL_TYPE_DOUBLE:
      case MYSQL_TYPE_NEWDECIMAL:
      case MYSQL_TYPE_TIMESTAMP:
      case MYSQL_TYPE_LONGLONG:
      case MYSQL_TYPE_INT24:
      case MYSQL_TYPE_TIME:
      case MYSQL_TYPE_DATETIME:
      case MYSQL_TYPE_YEAR:
      case MYSQL_TYPE_NEWDATE:
        {
          if (field->is_null())
          {
            nr1^= (nr1 << 1) | 1;
            continue;
          }
          /* Force this to my_hash_sort_bin, which was used in 5.1! */
          uint len= field->pack_length();
          my_charset_bin.hash_sort(field->ptr, len, &nr1, &nr2);
          /* Done with this field, continue with next one. */
          continue;
        }
      case MYSQL_TYPE_STRING:
      case MYSQL_TYPE_VARCHAR:
      case MYSQL_TYPE_BIT:
        /* Not affected, same in 5.1 and 5.5 */
        break;
      /*
        ENUM/SET uses my_hash_sort_simple in 5.1 (i.e. my_charset_latin1)
        and my_hash_sort_bin in 5.5!
      */
      case MYSQL_TYPE_ENUM:
      case MYSQL_TYPE_SET:
        {
          if (field->is_null())
          {
            nr1^= (nr1 << 1) | 1;
            continue;
          }
          /* Force this to my_hash_sort_bin, which was used in 5.1! */
          uint len= field->pack_length();
          my_charset_latin1.hash_sort(field->ptr, len, &nr1, &nr2);
          continue;
        }
      /* New types in mysql-5.6. */
      case MYSQL_TYPE_DATETIME2:
      case MYSQL_TYPE_TIME2:
      case MYSQL_TYPE_TIMESTAMP2:
        /* Not affected, 5.6+ only! */
        break;

      /* These types should not be allowed for partitioning! */
      case MYSQL_TYPE_NULL:
      case MYSQL_TYPE_DECIMAL:
      case MYSQL_TYPE_DATE:
      case MYSQL_TYPE_TINY_BLOB:
      case MYSQL_TYPE_MEDIUM_BLOB:
      case MYSQL_TYPE_LONG_BLOB:
      case MYSQL_TYPE_BLOB:
      case MYSQL_TYPE_VAR_STRING:
      case MYSQL_TYPE_GEOMETRY:
        /* fall through */
      default:
        DBUG_ASSERT(0);                    // New type?
        /* Fall through for default hashing (5.5). */
      }
      /* fall through, use collation based hashing. */
    }
    field->hash(&nr1, &nr2);
  } while (*(++field_array));
  return (uint32) nr1;
}


/****************************************************************************
                MODULE print messages
****************************************************************************/

const char *ha_partition::index_type(uint inx)
{
  uint first_used_partition;
  DBUG_ENTER("ha_partition::index_type");

  first_used_partition= bitmap_get_first_set(&(m_part_info->read_partitions));

  if (first_used_partition == MY_BIT_NONE)
  {
    DBUG_ASSERT(0);                             // How can this happen?
    DBUG_RETURN(handler::index_type(inx));
  }

  DBUG_RETURN(m_file[first_used_partition]->index_type(inx));
}


enum row_type ha_partition::get_row_type() const
{
  uint i;
  enum row_type type;
  DBUG_ENTER("ha_partition::get_row_type");

  i= bitmap_get_first_set(&m_part_info->read_partitions);
  DBUG_ASSERT(i < m_tot_parts);
  if (i >= m_tot_parts)
    DBUG_RETURN(ROW_TYPE_NOT_USED);

  type= m_file[i]->get_row_type();
  DBUG_PRINT("info", ("partition %u, row_type: %d", i, type));

  for (i= bitmap_get_next_set(&m_part_info->lock_partitions, i);
       i < m_tot_parts;
       i= bitmap_get_next_set(&m_part_info->lock_partitions, i))
  {
    enum row_type part_type= m_file[i]->get_row_type();
    DBUG_PRINT("info", ("partition %u, row_type: %d", i, type));
    if (part_type != type)
      DBUG_RETURN(ROW_TYPE_NOT_USED);
  }

  DBUG_RETURN(type);
}


void ha_partition::append_row_to_str(String &str)
{
  const uchar *rec;
  bool is_rec0= !m_err_rec || m_err_rec == table->record[0];
  if (is_rec0)
    rec= table->record[0];
  else
    rec= m_err_rec;
  // If PK, use full PK instead of full part field array!
  if (table->s->primary_key != MAX_KEY)
  {
    KEY *key= table->key_info + table->s->primary_key;
    KEY_PART_INFO *key_part=     key->key_part;
    KEY_PART_INFO *key_part_end= key_part + key->user_defined_key_parts;
    if (!is_rec0)
      set_key_field_ptr(key, rec, table->record[0]);
    for (; key_part != key_part_end; key_part++)
    {
      Field *field= key_part->field;
      str.append(' ');
      str.append(&field->field_name);
      str.append(':');
      field_unpack(&str, field, rec, 0, false);
    }
    if (!is_rec0)
      set_key_field_ptr(key, table->record[0], rec);
  }
  else
  {
    Field **field_ptr;
    if (!is_rec0)
      table->move_fields(m_part_info->full_part_field_array, rec,
                    table->record[0]);
    /* No primary key, use full partition field array. */
    for (field_ptr= m_part_info->full_part_field_array;
         *field_ptr;
         field_ptr++)
    {
      Field *field= *field_ptr;
      str.append(' ');
      str.append(&field->field_name);
      str.append(':');
      field_unpack(&str, field, rec, 0, false);
    }
    if (!is_rec0)
      table->move_fields(m_part_info->full_part_field_array, table->record[0],
                    rec);
  }
}


void ha_partition::print_error(int error, myf errflag)
{
  THD *thd= ha_thd();
  DBUG_ENTER("ha_partition::print_error");
  DBUG_PRINT("enter", ("error: %d", error));

  /* Should probably look for my own errors first */
  if ((error == HA_ERR_NO_PARTITION_FOUND) &&
      ! (thd->lex->alter_info.partition_flags & ALTER_PARTITION_TRUNCATE))
  {
    m_part_info->print_no_partition_found(table, errflag);
    DBUG_VOID_RETURN;
  }
  else if (error == HA_ERR_ROW_IN_WRONG_PARTITION)
  {
    /* Should only happen on DELETE or UPDATE! */
    DBUG_ASSERT(thd_sql_command(thd) == SQLCOM_DELETE ||
                thd_sql_command(thd) == SQLCOM_DELETE_MULTI ||
                thd_sql_command(thd) == SQLCOM_UPDATE ||
                thd_sql_command(thd) == SQLCOM_UPDATE_MULTI);
    DBUG_ASSERT(m_err_rec);
    if (m_err_rec)
    {
      uint max_length;
      char buf[MAX_KEY_LENGTH];
      String str(buf,sizeof(buf),system_charset_info);
      uint32 part_id;
      str.length(0);
      str.append('(');
      str.append_ulonglong(m_last_part);
      str.append(STRING_WITH_LEN(" != "));
      if (get_part_for_buf(m_err_rec, m_rec0, m_part_info, &part_id))
        str.append('?');
      else
        str.append_ulonglong(part_id);
      str.append(')');
      append_row_to_str(str);

      /* Log this error, so the DBA can notice it and fix it! */
      sql_print_error("Table '%-192s' corrupted: row in wrong partition: %s"
                      "Please REPAIR the table!",
                      table->s->table_name.str,
                      str.c_ptr_safe());

      max_length= (MYSQL_ERRMSG_SIZE -
                   (uint) strlen(ER_THD(thd, ER_ROW_IN_WRONG_PARTITION)));
      if (str.length() >= max_length)
      {
        str.length(max_length-4);
        str.append(STRING_WITH_LEN("..."));
      }
      my_error(ER_ROW_IN_WRONG_PARTITION, MYF(0), str.c_ptr_safe());
      m_err_rec= NULL;
      DBUG_VOID_RETURN;
    }
    /* fall through to generic error handling. */
  }

  /*
    We choose a main handler's print_error if:
    * m_file has not been initialized, like in bug#42438
    * lookup_errkey is set, which means that an error has occured in the
      main handler, not in individual partitions
  */
  if (m_file && lookup_errkey == (uint)-1)
  {
    if (m_last_part >= m_tot_parts)
    {
      DBUG_ASSERT(0);
      m_last_part= 0;
    }
    m_file[m_last_part]->print_error(error, errflag);
  }
  else
    handler::print_error(error, errflag);
  DBUG_VOID_RETURN;
}


bool ha_partition::get_error_message(int error, String *buf)
{
  DBUG_ENTER("ha_partition::get_error_message");

  /* Should probably look for my own errors first */

  /* In case m_file has not been initialized, like in bug#42438 */
  if (m_file)
    DBUG_RETURN(m_file[m_last_part]->get_error_message(error, buf));
  DBUG_RETURN(handler::get_error_message(error, buf));

}


/****************************************************************************
                MODULE in-place ALTER
****************************************************************************/
/**
  Get table flags.
*/

handler::Table_flags ha_partition::table_flags() const
{
  uint first_used_partition= 0;
  DBUG_ENTER("ha_partition::table_flags");
  if (m_handler_status < handler_initialized ||
      m_handler_status >= handler_closed)
    DBUG_RETURN(PARTITION_ENABLED_TABLE_FLAGS);

  if (get_lock_type() != F_UNLCK)
  {
    /*
      The flags are cached after external_lock, and may depend on isolation
      level. So we should use a locked partition to get the correct flags.
    */
    first_used_partition= bitmap_get_first_set(&m_part_info->lock_partitions);
    if (first_used_partition == MY_BIT_NONE)
      first_used_partition= 0;
  }
  DBUG_RETURN((m_file[first_used_partition]->ha_table_flags() &
                 ~(PARTITION_DISABLED_TABLE_FLAGS)) |
                 (PARTITION_ENABLED_TABLE_FLAGS));
}


/**
  alter_table_flags must be on handler/table level, not on hton level
  due to the ha_partition hton does not know what the underlying hton is.
*/

alter_table_operations ha_partition::alter_table_flags(alter_table_operations flags)
{
  alter_table_operations flags_to_return;
  DBUG_ENTER("ha_partition::alter_table_flags");

  flags_to_return= ht->alter_table_flags(flags);
  flags_to_return|= m_file[0]->alter_table_flags(flags);

  DBUG_RETURN(flags_to_return);
}


/**
  check if copy of data is needed in alter table.
*/
bool ha_partition::check_if_incompatible_data(HA_CREATE_INFO *create_info,
                                              uint table_changes)
{
  /*
    The check for any partitioning related changes have already been done
    in mysql_alter_table (by fix_partition_func), so it is only up to
    the underlying handlers.
  */
  List_iterator<partition_element> part_it(m_part_info->partitions);
  HA_CREATE_INFO dummy_info= *create_info;
  uint i=0;
  while (partition_element *part_elem= part_it++)
  {
    if (m_is_sub_partitioned)
    {
      List_iterator<partition_element> subpart_it(part_elem->subpartitions);
      while (partition_element *sub_elem= subpart_it++)
      {
        dummy_info.data_file_name= sub_elem->data_file_name;
        dummy_info.index_file_name= sub_elem->index_file_name;
        if (m_file[i++]->check_if_incompatible_data(&dummy_info, table_changes))
          return COMPATIBLE_DATA_NO;
      }
    }
    else
    {
      dummy_info.data_file_name= part_elem->data_file_name;
      dummy_info.index_file_name= part_elem->index_file_name;
      if (m_file[i++]->check_if_incompatible_data(&dummy_info, table_changes))
        return COMPATIBLE_DATA_NO;
    }
  }
  return COMPATIBLE_DATA_YES;
}


/**
  Support of in-place alter table.
*/

/**
  Helper class for in-place alter, see handler.h
*/

class ha_partition_inplace_ctx : public inplace_alter_handler_ctx
{
public:
  inplace_alter_handler_ctx **handler_ctx_array;
private:
  uint m_tot_parts;

public:
  ha_partition_inplace_ctx(THD *thd, uint tot_parts)
    : inplace_alter_handler_ctx(),
      handler_ctx_array(NULL),
      m_tot_parts(tot_parts)
  {}

  ~ha_partition_inplace_ctx()
  {
    if (handler_ctx_array)
    {
      for (uint index= 0; index < m_tot_parts; index++)
        delete handler_ctx_array[index];
    }
  }
};


enum_alter_inplace_result
ha_partition::check_if_supported_inplace_alter(TABLE *altered_table,
                                               Alter_inplace_info *ha_alter_info)
{
  uint index= 0;
  enum_alter_inplace_result result;
  alter_table_operations orig_ops;
  ha_partition_inplace_ctx *part_inplace_ctx;
  bool first_is_set= false;
  THD *thd= ha_thd();

  DBUG_ENTER("ha_partition::check_if_supported_inplace_alter");
  /*
    Support inplace change of KEY () -> KEY ALGORITHM = N ().
    Any other change would set partition_changed in
    prep_alter_part_table() in mysql_alter_table().
  */
  if (ha_alter_info->alter_info->partition_flags == ALTER_PARTITION_INFO)
  {
    DBUG_ASSERT(ha_alter_info->alter_info->flags == 0);
    DBUG_RETURN(HA_ALTER_INPLACE_NO_LOCK);
  }

  part_inplace_ctx=
    new (thd->mem_root) ha_partition_inplace_ctx(thd, m_tot_parts);
  if (!part_inplace_ctx)
    DBUG_RETURN(HA_ALTER_ERROR);

  part_inplace_ctx->handler_ctx_array= (inplace_alter_handler_ctx **)
    thd->alloc(sizeof(inplace_alter_handler_ctx *) * (m_tot_parts + 1));
  if (!part_inplace_ctx->handler_ctx_array)
    DBUG_RETURN(HA_ALTER_ERROR);

  do {
    result= HA_ALTER_INPLACE_NO_LOCK;
    /* Set all to NULL, including the terminating one. */
    for (index= 0; index <= m_tot_parts; index++)
       part_inplace_ctx->handler_ctx_array[index]= NULL;

    ha_alter_info->handler_flags |= ALTER_PARTITIONED;
    orig_ops= ha_alter_info->handler_flags;
    for (index= 0; index < m_tot_parts; index++)
    {
      enum_alter_inplace_result p_result=
        m_file[index]->check_if_supported_inplace_alter(altered_table,
                                                        ha_alter_info);
      part_inplace_ctx->handler_ctx_array[index]= ha_alter_info->handler_ctx;

      if (index == 0)
        first_is_set= (ha_alter_info->handler_ctx != NULL);
      else if (first_is_set != (ha_alter_info->handler_ctx != NULL))
      {
        /* Either none or all partitions must set handler_ctx! */
        DBUG_ASSERT(0);
        DBUG_RETURN(HA_ALTER_ERROR);
      }
      if (p_result < result)
        result= p_result;
      if (result == HA_ALTER_ERROR)
        break;
    }
  } while (orig_ops != ha_alter_info->handler_flags);

  ha_alter_info->handler_ctx= part_inplace_ctx;
  /*
    To indicate for future inplace calls that there are several
    partitions/handlers that need to be committed together,
    we set group_commit_ctx to the NULL terminated array of
    the partitions handlers.
  */
  ha_alter_info->group_commit_ctx= part_inplace_ctx->handler_ctx_array;

  DBUG_RETURN(result);
}


bool ha_partition::prepare_inplace_alter_table(TABLE *altered_table,
                                               Alter_inplace_info *ha_alter_info)
{
  uint index= 0;
  bool error= false;
  ha_partition_inplace_ctx *part_inplace_ctx;

  DBUG_ENTER("ha_partition::prepare_inplace_alter_table");

  /*
    Changing to similar partitioning, only update metadata.
    Non allowed changes would be caought in prep_alter_part_table().
  */
  if (ha_alter_info->alter_info->partition_flags == ALTER_PARTITION_INFO)
  {
    DBUG_ASSERT(ha_alter_info->alter_info->flags == 0);
    DBUG_RETURN(false);
  }

  part_inplace_ctx=
    static_cast<class ha_partition_inplace_ctx*>(ha_alter_info->handler_ctx);

  for (index= 0; index < m_tot_parts && !error; index++)
  {
    ha_alter_info->handler_ctx= part_inplace_ctx->handler_ctx_array[index];
    if (m_file[index]->ha_prepare_inplace_alter_table(altered_table,
                                                      ha_alter_info))
      error= true;
    part_inplace_ctx->handler_ctx_array[index]= ha_alter_info->handler_ctx;
  }
  ha_alter_info->handler_ctx= part_inplace_ctx;

  DBUG_RETURN(error);
}


bool ha_partition::inplace_alter_table(TABLE *altered_table,
                                       Alter_inplace_info *ha_alter_info)
{
  uint index= 0;
  bool error= false;
  ha_partition_inplace_ctx *part_inplace_ctx;

  DBUG_ENTER("ha_partition::inplace_alter_table");

  /*
    Changing to similar partitioning, only update metadata.
    Non allowed changes would be caught in prep_alter_part_table().
  */
  if (ha_alter_info->alter_info->partition_flags == ALTER_PARTITION_INFO)
  {
    DBUG_ASSERT(ha_alter_info->alter_info->flags == 0);
    DBUG_RETURN(false);
  }

  part_inplace_ctx=
    static_cast<class ha_partition_inplace_ctx*>(ha_alter_info->handler_ctx);

  for (index= 0; index < m_tot_parts && !error; index++)
  {
    if ((ha_alter_info->handler_ctx=
	 part_inplace_ctx->handler_ctx_array[index]) != NULL
	&& index != 0)
      ha_alter_info->handler_ctx->set_shared_data
	(*part_inplace_ctx->handler_ctx_array[index - 1]);

    if (m_file[index]->ha_inplace_alter_table(altered_table,
                                              ha_alter_info))
      error= true;
    part_inplace_ctx->handler_ctx_array[index]= ha_alter_info->handler_ctx;
  }
  ha_alter_info->handler_ctx= part_inplace_ctx;

  DBUG_RETURN(error);
}


/*
  Note that this function will try rollback failed ADD INDEX by
  executing DROP INDEX for the indexes that were committed (if any)
  before the error occurred. This means that the underlying storage
  engine must be able to drop index in-place with X-lock held.
  (As X-lock will be held here if new indexes are to be committed)
*/
bool ha_partition::commit_inplace_alter_table(TABLE *altered_table,
                                              Alter_inplace_info *ha_alter_info,
                                              bool commit)
{
  ha_partition_inplace_ctx *part_inplace_ctx;
  bool error= false;

  DBUG_ENTER("ha_partition::commit_inplace_alter_table");

  /*
    Changing to similar partitioning, only update metadata.
    Non allowed changes would be caught in prep_alter_part_table().
  */
  if (ha_alter_info->alter_info->partition_flags == ALTER_PARTITION_INFO)
  {
    DBUG_ASSERT(ha_alter_info->alter_info->flags == 0);
    DBUG_RETURN(false);
  }

  part_inplace_ctx=
    static_cast<class ha_partition_inplace_ctx*>(ha_alter_info->handler_ctx);

  if (commit)
  {
    DBUG_ASSERT(ha_alter_info->group_commit_ctx ==
                part_inplace_ctx->handler_ctx_array);
    ha_alter_info->handler_ctx= part_inplace_ctx->handler_ctx_array[0];
    error= m_file[0]->ha_commit_inplace_alter_table(altered_table,
                                                    ha_alter_info, commit);
    if (unlikely(error))
      goto end;
    if (ha_alter_info->group_commit_ctx)
    {
      /*
        If ha_alter_info->group_commit_ctx is not set to NULL,
        then the engine did only commit the first partition!
        The engine is probably new, since both innodb and the default
        implementation of handler::commit_inplace_alter_table sets it to NULL
        and simply return false, since it allows metadata changes only.
        Loop over all other partitions as to follow the protocol!
      */
      uint i;
      /*
        InnoDB does not set ha_alter_info->group_commit_ctx to NULL in the
        case if autoincrement attribute is necessary to reset for all
        partitions for INNOBASE_INPLACE_IGNORE handler flags. It does not
        affect durability, because it is solely about updating the InnoDB data
        dictionary caches (one InnoDB dict_table_t per partition or
        sub-partition).
      */
      DBUG_ASSERT(table->found_next_number_field
          && !altered_table->found_next_number_field);
      for (i= 1; i < m_tot_parts; i++)
      {
        ha_alter_info->handler_ctx= part_inplace_ctx->handler_ctx_array[i];
        error|= m_file[i]->ha_commit_inplace_alter_table(altered_table,
                                                         ha_alter_info,
                                                         true);
      }
  }
    }
  else
  {
    uint i;
    for (i= 0; i < m_tot_parts; i++)
    {
      /* Rollback, commit == false,  is done for each partition! */
      ha_alter_info->handler_ctx= part_inplace_ctx->handler_ctx_array[i];
      if (m_file[i]->ha_commit_inplace_alter_table(altered_table,
                                                   ha_alter_info, false))
        error= true;
      }
    }
end:
  ha_alter_info->handler_ctx= part_inplace_ctx;

  DBUG_RETURN(error);
}


uint ha_partition::min_of_the_max_uint(
                       uint (handler::*operator_func)(void) const) const
{
  handler **file;
  uint min_of_the_max= ((*m_file)->*operator_func)();

  for (file= m_file+1; *file; file++)
  {
    uint tmp= ((*file)->*operator_func)();
    set_if_smaller(min_of_the_max, tmp);
  }
  return min_of_the_max;
}


uint ha_partition::max_supported_key_parts() const
{
  return min_of_the_max_uint(&handler::max_supported_key_parts);
}


uint ha_partition::max_supported_key_length() const
{
  return min_of_the_max_uint(&handler::max_supported_key_length);
}


uint ha_partition::max_supported_key_part_length() const
{
  return min_of_the_max_uint(&handler::max_supported_key_part_length);
}


uint ha_partition::max_supported_record_length() const
{
  return min_of_the_max_uint(&handler::max_supported_record_length);
}


uint ha_partition::max_supported_keys() const
{
  return min_of_the_max_uint(&handler::max_supported_keys);
}


uint ha_partition::min_record_length(uint options) const
{
  handler **file;
  uint max= (*m_file)->min_record_length(options);

  for (file= m_file, file++; *file; file++)
    if (max < (*file)->min_record_length(options))
      max= (*file)->min_record_length(options);
  return max;
}

/****************************************************************************
                MODULE compare records
****************************************************************************/
/*
  Compare two positions

  SYNOPSIS
    cmp_ref()
    ref1                   First position
    ref2                   Second position

  RETURN VALUE
    <0                     ref1 < ref2
    0                      Equal
    >0                     ref1 > ref2

  DESCRIPTION
    We get two references and need to check if those records are the same.
    If they belong to different partitions we decide that they are not
    the same record. Otherwise we use the particular handler to decide if
    they are the same. Sort in partition id order if not equal.

  MariaDB note:
    Please don't merge the code from MySQL that does this:

    We get two references and need to check if those records are the same.
    If they belong to different partitions we decide that they are not
    the same record. Otherwise we use the particular handler to decide if
    they are the same. Sort in partition id order if not equal.

    It is incorrect, MariaDB has an alternative fix.
*/

int ha_partition::cmp_ref(const uchar *ref1, const uchar *ref2)
{
  int cmp;
  uint32 diff1, diff2;
  DBUG_ENTER("ha_partition::cmp_ref");

  cmp= get_open_file_sample()->cmp_ref((ref1 + PARTITION_BYTES_IN_POS),
                                       (ref2 + PARTITION_BYTES_IN_POS));
  if (cmp)
    DBUG_RETURN(cmp);

  diff2= uint2korr(ref2);
  diff1= uint2korr(ref1);

  if (diff1 == diff2)
  {
   /* This means that the references are same and are in same partition.*/
    DBUG_RETURN(0);
  }

  /*
    In Innodb we compare with either primary key value or global DB_ROW_ID so
    it is not possible that the two references are equal and are in different
    partitions, but in myisam it is possible since we are comparing offsets.
    Remove this assert if DB_ROW_ID is changed to be per partition.
  */
  DBUG_ASSERT(!m_innodb);
  DBUG_RETURN(diff2 > diff1 ? -1 : 1);
}


/****************************************************************************
                MODULE auto increment
****************************************************************************/


/**
   Retreive new values for part_share->next_auto_inc_val if needed

   This is needed if the value has not been initialized or if one of
   the underlying partitions require that the value should be re-calculated
*/

void ha_partition::update_next_auto_inc_val()
{
  if (!part_share->auto_inc_initialized ||
      need_info_for_auto_inc())
    info(HA_STATUS_AUTO);
}


/**
  Determine whether a partition needs auto-increment initialization.

  @return
    TRUE                    A  partition needs auto-increment initialization
    FALSE                   No partition needs auto-increment initialization

  Resets part_share->auto_inc_initialized if next auto_increment needs to be
  recalculated.
*/

bool ha_partition::need_info_for_auto_inc()
{
  handler **file= m_file;
  DBUG_ENTER("ha_partition::need_info_for_auto_inc");

  do
  {
    if ((*file)->need_info_for_auto_inc())
    {
      /* We have to get new auto_increment values from handler */
      part_share->auto_inc_initialized= FALSE;
      DBUG_RETURN(TRUE);
    }
  } while (*(++file));
  DBUG_RETURN(FALSE);
}


/**
  Determine if all partitions can use the current auto-increment value for
  auto-increment initialization.

  @return
    TRUE                    All partitions can use the current auto-increment
                            value for auto-increment initialization
    FALSE                   All partitions cannot use the current
                            auto-increment value for auto-increment
                            initialization

  Notes
    This function is only called for ::info(HA_STATUS_AUTO) and is
    mainly used by the Spider engine, which returns false
    except in the case of DROP TABLE or ALTER TABLE when it returns TRUE.
    Other engines always returns TRUE for this call.
*/

bool ha_partition::can_use_for_auto_inc_init()
{
  handler **file= m_file;
  DBUG_ENTER("ha_partition::can_use_for_auto_inc_init");

  do
  {
    if (!(*file)->can_use_for_auto_inc_init())
      DBUG_RETURN(FALSE);
  } while (*(++file));
  DBUG_RETURN(TRUE);
}


int ha_partition::reset_auto_increment(ulonglong value)
{
  handler **file= m_file;
  int res;
  DBUG_ENTER("ha_partition::reset_auto_increment");
  lock_auto_increment();
  part_share->auto_inc_initialized= false;
  part_share->next_auto_inc_val= 0;
  do
  {
    if ((res= (*file)->ha_reset_auto_increment(value)) != 0)
      break;
  } while (*(++file));
  unlock_auto_increment();
  DBUG_RETURN(res);
}


/**
  This method is called by update_auto_increment which in turn is called
  by the individual handlers as part of write_row. We use the
  part_share->next_auto_inc_val, or search all
  partitions for the highest auto_increment_value if not initialized or
  if auto_increment field is a secondary part of a key, we must search
  every partition when holding a mutex to be sure of correctness.
*/

void ha_partition::get_auto_increment(ulonglong offset, ulonglong increment,
                                      ulonglong nb_desired_values,
                                      ulonglong *first_value,
                                      ulonglong *nb_reserved_values)
{
  DBUG_ENTER("ha_partition::get_auto_increment");
  DBUG_PRINT("enter", ("offset: %lu  inc: %lu  desired_values: %lu  "
                       "first_value: %lu", (ulong) offset, (ulong) increment,
                      (ulong) nb_desired_values, (ulong) *first_value));
  DBUG_ASSERT(increment);
  DBUG_ASSERT(nb_desired_values);
  *first_value= 0;
  if (table->s->next_number_keypart)
  {
    /*
      next_number_keypart is != 0 if the auto_increment column is a secondary
      column in the index (it is allowed in MyISAM)
    */
    DBUG_PRINT("info", ("next_number_keypart != 0"));
    ulonglong nb_reserved_values_part;
    ulonglong first_value_part, max_first_value;
    handler **file= m_file;
    first_value_part= max_first_value= *first_value;
    /* Must find highest value among all partitions. */
    do
    {
      /* Only nb_desired_values = 1 makes sense */
      (*file)->get_auto_increment(offset, increment, 1,
                                 &first_value_part, &nb_reserved_values_part);
      if (unlikely(first_value_part == ULONGLONG_MAX)) // error in one partition
      {
        *first_value= first_value_part;
        /* log that the error was between table/partition handler */
        sql_print_error("Partition failed to reserve auto_increment value");
        DBUG_VOID_RETURN;
      }
      DBUG_PRINT("info", ("first_value_part: %lu", (ulong) first_value_part));
      set_if_bigger(max_first_value, first_value_part);
    } while (*(++file));
    *first_value= max_first_value;
    *nb_reserved_values= 1;
  }
  else
  {
    THD *thd= ha_thd();
    /*
      This is initialized in the beginning of the first write_row call.
    */
    DBUG_ASSERT(part_share->auto_inc_initialized);
    /*
      Get a lock for handling the auto_increment in part_share
      for avoiding two concurrent statements getting the same number.
    */

    lock_auto_increment();

    /*
      In a multi-row insert statement like INSERT SELECT and LOAD DATA
      where the number of candidate rows to insert is not known in advance
      we must hold a lock/mutex for the whole statement if we have statement
      based replication. Because the statement-based binary log contains
      only the first generated value used by the statement, and slaves assumes
      all other generated values used by this statement were consecutive to
      this first one, we must exclusively lock the generator until the
      statement is done.
    */
    if (!auto_increment_safe_stmt_log_lock &&
        thd->lex->sql_command != SQLCOM_INSERT &&
        mysql_bin_log.is_open() &&
        !thd->is_current_stmt_binlog_format_row() &&
        (thd->variables.option_bits & OPTION_BIN_LOG))
    {
      DBUG_PRINT("info", ("locking auto_increment_safe_stmt_log_lock"));
      auto_increment_safe_stmt_log_lock= TRUE;
    }

    /* this gets corrected (for offset/increment) in update_auto_increment */
    *first_value= part_share->next_auto_inc_val;
    part_share->next_auto_inc_val+= nb_desired_values * increment;

    unlock_auto_increment();
    DBUG_PRINT("info", ("*first_value: %lu", (ulong) *first_value));
    *nb_reserved_values= nb_desired_values;
  }
  DBUG_VOID_RETURN;
}

void ha_partition::release_auto_increment()
{
  DBUG_ENTER("ha_partition::release_auto_increment");

  if (table->s->next_number_keypart)
  {
    uint i;
    for (i= bitmap_get_first_set(&m_part_info->lock_partitions);
         i < m_tot_parts;
         i= bitmap_get_next_set(&m_part_info->lock_partitions, i))
    {
      m_file[i]->ha_release_auto_increment();
    }
  }
  else
  {
    lock_auto_increment();
    if (next_insert_id)
    {
      ulonglong next_auto_inc_val= part_share->next_auto_inc_val;
      /*
        If the current auto_increment values is lower than the reserved
        value, and the reserved value was reserved by this thread,
        we can lower the reserved value.
      */
      if (next_insert_id < next_auto_inc_val &&
          auto_inc_interval_for_cur_row.maximum() >= next_auto_inc_val)
      {
        THD *thd= ha_thd();
        /*
          Check that we do not lower the value because of a failed insert
          with SET INSERT_ID, i.e. forced/non generated values.
        */
        if (thd->auto_inc_intervals_forced.maximum() < next_insert_id)
          part_share->next_auto_inc_val= next_insert_id;
      }
      DBUG_PRINT("info", ("part_share->next_auto_inc_val: %lu",
                          (ulong) part_share->next_auto_inc_val));
    }
    /*
      Unlock the multi-row statement lock taken in get_auto_increment.
      These actions must be performed even if the next_insert_id field
      contains zero, otherwise if the update_auto_increment fails then
      an unnecessary lock will remain:
    */
    if (auto_increment_safe_stmt_log_lock)
    {
      auto_increment_safe_stmt_log_lock= FALSE;
      DBUG_PRINT("info", ("unlocking auto_increment_safe_stmt_log_lock"));
    }

    unlock_auto_increment();
  }
  DBUG_VOID_RETURN;
}

/****************************************************************************
                MODULE initialize handler for HANDLER call
****************************************************************************/

void ha_partition::init_table_handle_for_HANDLER()
{
  return;
}


/**
  Calculate the checksum of the table (all partitions)
*/

int ha_partition::pre_calculate_checksum()
{
  int error;
  DBUG_ENTER("ha_partition::pre_calculate_checksum");
  m_pre_calling= TRUE;
  if ((table_flags() & (HA_HAS_OLD_CHECKSUM | HA_HAS_NEW_CHECKSUM)))
  {
    handler **file= m_file;
    do
    {
      if ((error= (*file)->pre_calculate_checksum()))
      {
        DBUG_RETURN(error);
      }
    } while (*(++file));
  }
  DBUG_RETURN(0);
}


int ha_partition::calculate_checksum()
{
  int error;
  stats.checksum= 0;
  stats.checksum_null= TRUE;

  DBUG_ENTER("ha_partition::calculate_checksum");
  if (!m_pre_calling)
  {
    if ((error= pre_calculate_checksum()))
    {
      m_pre_calling= FALSE;
      DBUG_RETURN(error);
    }
  }
  m_pre_calling= FALSE;

  handler **file= m_file;
  do
  {
    if ((error= (*file)->calculate_checksum()))
    {
      DBUG_RETURN(error);
    }
    if (!(*file)->stats.checksum_null)
    {
      stats.checksum+= (*file)->stats.checksum;
      stats.checksum_null= FALSE;
    }
  } while (*(++file));
  DBUG_RETURN(0);
}


/****************************************************************************
                MODULE enable/disable indexes
****************************************************************************/

/*
  Disable indexes for a while
  SYNOPSIS
    disable_indexes()
    mode                      Mode
  RETURN VALUES
    0                         Success
    != 0                      Error
*/

int ha_partition::disable_indexes(uint mode)
{
  handler **file;
  int error= 0;

  DBUG_ASSERT(bitmap_is_set_all(&(m_part_info->lock_partitions)));
  for (file= m_file; *file; file++)
  {
    if (unlikely((error= (*file)->ha_disable_indexes(mode))))
      break;
  }
  return error;
}


/*
  Enable indexes again
  SYNOPSIS
    enable_indexes()
    mode                      Mode
  RETURN VALUES
    0                         Success
    != 0                      Error
*/

int ha_partition::enable_indexes(uint mode)
{
  handler **file;
  int error= 0;

  DBUG_ASSERT(bitmap_is_set_all(&(m_part_info->lock_partitions)));
  for (file= m_file; *file; file++)
  {
    if (unlikely((error= (*file)->ha_enable_indexes(mode))))
      break;
  }
  return error;
}


/*
  Check if indexes are disabled
  SYNOPSIS
    indexes_are_disabled()

  RETURN VALUES
    0                      Indexes are enabled
    != 0                   Indexes are disabled
*/

int ha_partition::indexes_are_disabled(void)
{
  handler **file;
  int error= 0;

  DBUG_ASSERT(bitmap_is_set_all(&(m_part_info->lock_partitions)));
  for (file= m_file; *file; file++)
  {
    if (unlikely((error= (*file)->indexes_are_disabled())))
      break;
  }
  return error;
}


/**
  Check/fix misplaced rows.

  @param read_part_id  Partition to check/fix.
  @param repair        If true, move misplaced rows to correct partition.

  @return Operation status.
    @retval HA_ADMIN_OK     Success
    @retval != HA_ADMIN_OK  Error
*/

int ha_partition::check_misplaced_rows(uint read_part_id, bool do_repair)
{
  int result= 0;
  uint32 correct_part_id;
  longlong func_value;
  longlong num_misplaced_rows= 0;

  DBUG_ENTER("ha_partition::check_misplaced_rows");

  DBUG_ASSERT(m_file);

  if (m_part_info->vers_info &&
      read_part_id != m_part_info->vers_info->now_part->id &&
      !m_part_info->vers_info->interval.is_set())
  {
    /* Skip this check as it is not supported for non-INTERVAL history partitions. */
    DBUG_RETURN(HA_ADMIN_OK);
  }

  if (do_repair)
  {
    /* We must read the full row, if we need to move it! */
    bitmap_set_all(table->read_set);
    bitmap_set_all(table->write_set);
  }
  else
  {
    /* Only need to read the partitioning fields. */
    bitmap_union(table->read_set, &m_part_info->full_part_field_set);
  }

  if ((result= m_file[read_part_id]->ha_rnd_init(1)))
    DBUG_RETURN(result);

  while (true)
  {
    if ((result= m_file[read_part_id]->ha_rnd_next(m_rec0)))
    {
      if (result != HA_ERR_END_OF_FILE)
        break;

      if (num_misplaced_rows > 0)
      {
	print_admin_msg(ha_thd(), MYSQL_ERRMSG_SIZE, &msg_warning,
                        table_share->db.str, table->alias,
                        &opt_op_name[REPAIR_PARTS],
                        "Moved %lld misplaced rows",
                        num_misplaced_rows);
      }
      /* End-of-file reached, all rows are now OK, reset result and break. */
      result= 0;
      break;
    }

    result= m_part_info->get_partition_id(m_part_info, &correct_part_id,
                                          &func_value);
    if (result)
      break;

    if (correct_part_id != read_part_id)
    {
      num_misplaced_rows++;
      if (!do_repair)
      {
        /* Check. */
	print_admin_msg(ha_thd(), MYSQL_ERRMSG_SIZE, &msg_error,
                        table_share->db.str, table->alias,
                        &opt_op_name[CHECK_PARTS],
                        "Found a misplaced row");
        /* Break on first misplaced row! */
        result= HA_ADMIN_NEEDS_UPGRADE;
        break;
      }
      else
      {
        DBUG_PRINT("info", ("Moving row from partition %u to %u",
                            (uint) read_part_id, (uint) correct_part_id));

        /*
          Insert row into correct partition. Notice that there are no commit
          for every N row, so the repair will be one large transaction!
        */
        if ((result= m_file[correct_part_id]->ha_write_row(m_rec0)))
        {
          /*
            We have failed to insert a row, it might have been a duplicate!
          */
          char buf[MAX_KEY_LENGTH];
          String str(buf,sizeof(buf),system_charset_info);
          str.length(0);
          if (result == HA_ERR_FOUND_DUPP_KEY)
          {
            str.append(STRING_WITH_LEN("Duplicate key found, "
                                       "please update or delete the "
                                       "record:\n"));
            result= HA_ADMIN_CORRUPT;
          }
          m_err_rec= NULL;
          append_row_to_str(str);

          /*
            If the engine supports transactions, the failure will be
            rolled back
          */
          if (!m_file[correct_part_id]->has_transactions_and_rollback())
          {
            /* Log this error, so the DBA can notice it and fix it! */
            sql_print_error("Table '%-192s' failed to move/insert a row"
                            " from part %u into part %u:\n%s",
                            table->s->table_name.str,
                            (uint) read_part_id,
                            (uint) correct_part_id,
                            str.c_ptr_safe());
          }
	  print_admin_msg(ha_thd(), MYSQL_ERRMSG_SIZE, &msg_error,
                          table_share->db.str, table->alias,
                          &opt_op_name[REPAIR_PARTS],
                          "Failed to move/insert a row"
                          " from part %u into part %u:\n%s",
                          (uint) read_part_id,
                          (uint) correct_part_id,
                          str.c_ptr_safe());
          break;
        }

        /* Delete row from wrong partition. */
        if ((result= m_file[read_part_id]->ha_delete_row(m_rec0)))
        {
          if (m_file[correct_part_id]->has_transactions_and_rollback())
            break;
          /*
            We have introduced a duplicate, since we failed to remove it
            from the wrong partition.
          */
          char buf[MAX_KEY_LENGTH];
          String str(buf,sizeof(buf),system_charset_info);
          str.length(0);
          m_err_rec= NULL;
          append_row_to_str(str);

          /* Log this error, so the DBA can notice it and fix it! */
          sql_print_error("Table '%-192s': Delete from part %u failed with"
                          " error %d. But it was already inserted into"
                          " part %u, when moving the misplaced row!"
                          "\nPlease manually fix the duplicate row:\n%s",
                          table->s->table_name.str,
                          (uint) read_part_id,
                          result,
                          (uint) correct_part_id,
                          str.c_ptr_safe());
          break;
        }
      }
    }
  }

  int tmp_result= m_file[read_part_id]->ha_rnd_end();
  DBUG_RETURN(result ? result : tmp_result);
}


#define KEY_PARTITIONING_CHANGED_STR \
  "KEY () partitioning changed, please run:\n" \
  "ALTER TABLE %s.%s ALGORITHM = INPLACE %s"

int ha_partition::check_for_upgrade(HA_CHECK_OPT *check_opt)
{
  int error= HA_ADMIN_NEEDS_CHECK;
  DBUG_ENTER("ha_partition::check_for_upgrade");

  /*
    This is called even without FOR UPGRADE,
    if the .frm version is lower than the current version.
    In that case return that it needs checking!
  */
  if (!(check_opt->sql_flags & TT_FOR_UPGRADE))
    DBUG_RETURN(error);

  /*
    Partitions will be checked for during their ha_check!

    Check if KEY (sub)partitioning was used and any field's hash calculation
    differs from 5.1, see bug#14521864.
  */
  if (table->s->mysql_version < 50503 &&              // 5.1 table (<5.5.3)
      ((m_part_info->part_type == HASH_PARTITION &&   // KEY partitioned
        m_part_info->list_of_part_fields) ||
       (m_is_sub_partitioned &&                       // KEY subpartitioned
        m_part_info->list_of_subpart_fields)))
  {
    Field **field;
    if (m_is_sub_partitioned)
    {
      field= m_part_info->subpart_field_array;
    }
    else
    {
      field= m_part_info->part_field_array;
    }
    for (; *field; field++)
    {
      switch ((*field)->real_type()) {
      case MYSQL_TYPE_TINY:
      case MYSQL_TYPE_SHORT:
      case MYSQL_TYPE_LONG:
      case MYSQL_TYPE_FLOAT:
      case MYSQL_TYPE_DOUBLE:
      case MYSQL_TYPE_NEWDECIMAL:
      case MYSQL_TYPE_TIMESTAMP:
      case MYSQL_TYPE_LONGLONG:
      case MYSQL_TYPE_INT24:
      case MYSQL_TYPE_TIME:
      case MYSQL_TYPE_DATETIME:
      case MYSQL_TYPE_YEAR:
      case MYSQL_TYPE_NEWDATE:
      case MYSQL_TYPE_ENUM:
      case MYSQL_TYPE_SET:
        {
          THD *thd= ha_thd();
          char *part_buf;
          String db_name, table_name;
          uint part_buf_len;
          bool skip_generation= false;
          partition_info::enum_key_algorithm old_algorithm;
          old_algorithm= m_part_info->key_algorithm;
          error= HA_ADMIN_FAILED;
          append_identifier(ha_thd(), &db_name, &table_share->db);
          append_identifier(ha_thd(), &table_name, &table_share->table_name);
          if (m_part_info->key_algorithm != partition_info::KEY_ALGORITHM_NONE)
          {
            /*
              Only possible when someone tampered with .frm files,
              like during tests :)
            */
            skip_generation= true;
          }
          m_part_info->key_algorithm= partition_info::KEY_ALGORITHM_51;
          if (skip_generation ||
              !(part_buf= generate_partition_syntax_for_frm(thd, m_part_info,
                                                            &part_buf_len,
                                                            NULL, NULL)) ||
	      print_admin_msg(thd, SQL_ADMIN_MSG_TEXT_SIZE + 1, &msg_error,
	                      table_share->db.str,
	                      table->alias,
                              &opt_op_name[CHECK_PARTS],
                              KEY_PARTITIONING_CHANGED_STR,
                              db_name.c_ptr_safe(),
                              table_name.c_ptr_safe(),
                              part_buf))
	  {
	    /* Error creating admin message (too long string?). */
	    print_admin_msg(thd, MYSQL_ERRMSG_SIZE, &msg_error,
                            table_share->db.str, table->alias,
                            &opt_op_name[CHECK_PARTS],
                            KEY_PARTITIONING_CHANGED_STR,
                            db_name.c_ptr_safe(), table_name.c_ptr_safe(),
                            "<old partition clause>, but add ALGORITHM = 1"
                            " between 'KEY' and '(' to change the metadata"
                            " without the need of a full table rebuild.");
          }
          m_part_info->key_algorithm= old_algorithm;
          DBUG_RETURN(error);
        }
      default:
        /* Not affected! */
        ;
      }
    }
  }

  DBUG_RETURN(error);
}


TABLE_LIST *ha_partition::get_next_global_for_child()
{
  handler **file;
  DBUG_ENTER("ha_partition::get_next_global_for_child");
  for (file= m_file; *file; file++)
  {
    TABLE_LIST *table_list;
    if ((table_list= (*file)->get_next_global_for_child()))
      DBUG_RETURN(table_list);
  }
  DBUG_RETURN(0);
}


/**
  Push an engine condition to the condition stack of the storage engine
  for each partition.

  @param  cond              Pointer to the engine condition to be pushed.

  @return NULL              Underlying engine will not return rows that
                            do not match the passed condition.
          <> NULL           'Remainder' condition that the caller must use
                            to filter out records.
*/

const COND *ha_partition::cond_push(const COND *cond)
{
  uint i;
  COND *res_cond= NULL;
  DBUG_ENTER("ha_partition::cond_push");

  for (i= bitmap_get_first_set(&m_partitions_to_reset);
       i < m_tot_parts;
       i= bitmap_get_next_set(&m_partitions_to_reset, i))
  {
    if (bitmap_is_set(&m_opened_partitions, i))
    {
      if (m_file[i]->pushed_cond != cond)
      {
        if (m_file[i]->cond_push(cond))
          res_cond= (COND *) cond;
        else
          m_file[i]->pushed_cond= cond;
      }
    }
  }
  DBUG_RETURN(res_cond);
}


/**
  Pop the top condition from the condition stack of the storage engine
  for each partition.
*/

void ha_partition::cond_pop()
{
  uint i;
  DBUG_ENTER("ha_partition::cond_pop");

  for (i= bitmap_get_first_set(&m_partitions_to_reset);
       i < m_tot_parts;
       i= bitmap_get_next_set(&m_partitions_to_reset, i))
  {
    if (bitmap_is_set(&m_opened_partitions, i))
    {
      m_file[i]->cond_pop();
    }
  }
  DBUG_VOID_RETURN;
}


/**
  Perform bulk update preparation on each partition.

  SYNOPSIS
    start_bulk_update()

  RETURN VALUE
    TRUE                      Error
    FALSE                     Success
*/

bool ha_partition::start_bulk_update()
{
  handler **file= m_file;
  DBUG_ENTER("ha_partition::start_bulk_update");

  if (bitmap_is_overlapping(&m_part_info->full_part_field_set,
                            table->write_set))
    DBUG_RETURN(TRUE);

  do
  {
    bzero(&(*file)->copy_info, sizeof((*file)->copy_info));
    if ((*file)->start_bulk_update())
      DBUG_RETURN(TRUE);
  } while (*(++file));
  DBUG_RETURN(FALSE);
}


/**
  Perform bulk update execution on each partition.  A bulk update allows
  a handler to batch the updated rows instead of performing the updates
  one row at a time.

  SYNOPSIS
    exec_bulk_update()

  RETURN VALUE
    TRUE                      Error
    FALSE                     Success
*/

int ha_partition::exec_bulk_update(ha_rows *dup_key_found)
{
  int error;
  handler **file= m_file;
  DBUG_ENTER("ha_partition::exec_bulk_update");

  do
  {
    if (unlikely((error= (*file)->exec_bulk_update(dup_key_found))))
      DBUG_RETURN(error);
  } while (*(++file));
  DBUG_RETURN(0);
}


/**
  Perform bulk update cleanup on each partition.

  SYNOPSIS
    end_bulk_update()

  RETURN VALUE
    NONE
*/

int ha_partition::end_bulk_update()
{
  int error= 0;
  handler **file= m_file;
  DBUG_ENTER("ha_partition::end_bulk_update");

  do
  {
    int tmp;
    if ((tmp= (*file)->end_bulk_update()))
      error= tmp;
  } while (*(++file));
  sum_copy_infos();
  DBUG_RETURN(error);
}


/**
  Add the row to the bulk update on the partition on which the row is stored.
  A bulk update allows a handler to batch the updated rows instead of
  performing the updates one row at a time.

  SYNOPSIS
    bulk_update_row()
    old_data                  Old record
    new_data                  New record
    dup_key_found             Number of duplicate keys found

  RETURN VALUE
    >1                        Error
    1                         Bulk update not used, normal operation used
    0                         Bulk update used by handler
*/

int ha_partition::bulk_update_row(const uchar *old_data, const uchar *new_data,
                                  ha_rows *dup_key_found)
{
  int error= 0;
  uint32 part_id;
  longlong func_value;
  DBUG_ENTER("ha_partition::bulk_update_row");

  MY_BITMAP *old_map= dbug_tmp_use_all_columns(table, &table->read_set);
  error= m_part_info->get_partition_id(m_part_info, &part_id,
                                       &func_value);
  dbug_tmp_restore_column_map(&table->read_set, old_map);
  if (unlikely(error))
  {
    m_part_info->err_value= func_value;
    goto end;
  }

  error= m_file[part_id]->ha_bulk_update_row(old_data, new_data,
                                             dup_key_found);

end:
  DBUG_RETURN(error);
}


/**
  Perform bulk delete preparation on each partition.

  SYNOPSIS
    start_bulk_delete()

  RETURN VALUE
    TRUE                      Error
    FALSE                     Success
*/

bool ha_partition::start_bulk_delete()
{
  handler **file= m_file;
  DBUG_ENTER("ha_partition::start_bulk_delete");

  do
  {
    if ((*file)->start_bulk_delete())
      DBUG_RETURN(TRUE);
  } while (*(++file));
  DBUG_RETURN(FALSE);
}


/**
  Perform bulk delete cleanup on each partition.

  SYNOPSIS
    end_bulk_delete()

  RETURN VALUE
    >0                        Error
    0                         Success
*/

int ha_partition::end_bulk_delete()
{
  int error= 0;
  handler **file= m_file;
  DBUG_ENTER("ha_partition::end_bulk_delete");

  do
  {
    int tmp;
    if ((tmp= (*file)->end_bulk_delete()))
      error= tmp;
  } while (*(++file));
  sum_copy_infos();
  DBUG_RETURN(error);
}


bool ha_partition::check_if_updates_are_ignored(const char *op) const
{
  return (handler::check_if_updates_are_ignored(op) ||
          ha_check_if_updates_are_ignored(table->in_use, partition_ht(), op));
}

/**
  Perform initialization for a direct update request.

  SYNOPSIS
    direct_update_rows_init()
    update fields             Pointer to the list of fields to update

  RETURN VALUE
    >0                        Error
    0                         Success
*/

int ha_partition::direct_update_rows_init(List<Item> *update_fields)
{
  int error;
  uint i, found;
  handler *file;
  DBUG_ENTER("ha_partition::direct_update_rows_init");

  if (bitmap_is_overlapping(&m_part_info->full_part_field_set,
                            table->write_set))
  {
    DBUG_PRINT("info", ("partition FALSE by updating part_key"));
    DBUG_RETURN(HA_ERR_WRONG_COMMAND);
  }

  m_part_spec.start_part= 0;
  m_part_spec.end_part= m_tot_parts - 1;
  m_direct_update_part_spec= m_part_spec;

  found= 0;
  for (i= m_part_spec.start_part; i <= m_part_spec.end_part; i++)
  {
    if (bitmap_is_set(&(m_part_info->read_partitions), i) &&
        bitmap_is_set(&(m_part_info->lock_partitions), i))
    {
      file= m_file[i];
      if (unlikely((error= (m_pre_calling ?
                            file->pre_direct_update_rows_init(update_fields) :
                            file->direct_update_rows_init(update_fields)))))
      {
        DBUG_PRINT("info", ("partition FALSE by storage engine"));
        DBUG_RETURN(error);
      }
      found++;
    }
  }

  TABLE_LIST *table_list= table->pos_in_table_list;
  if (found != 1 && table_list)
  {
    while (table_list->parent_l)
      table_list= table_list->parent_l;
    st_select_lex *select_lex= table_list->select_lex;
    DBUG_PRINT("info", ("partition select_lex: %p", select_lex));
    if (select_lex && select_lex->limit_params.explicit_limit)
    {
      DBUG_PRINT("info", ("partition explicit_limit=TRUE"));
      DBUG_PRINT("info", ("partition offset_limit: %p",
                          select_lex->limit_params.offset_limit));
      DBUG_PRINT("info", ("partition select_limit: %p",
                          select_lex->limit_params.select_limit));
      DBUG_PRINT("info", ("partition FALSE by select_lex"));
      DBUG_RETURN(HA_ERR_WRONG_COMMAND);
    }
  }
  DBUG_PRINT("info", ("partition OK"));
  DBUG_RETURN(0);
}


/**
  Do initialization for performing parallel direct update
  for a handlersocket update request.

  SYNOPSIS
    pre_direct_update_rows_init()
    update fields             Pointer to the list of fields to update

  RETURN VALUE
    >0                        Error
    0                         Success
*/

int ha_partition::pre_direct_update_rows_init(List<Item> *update_fields)
{
  bool save_m_pre_calling;
  int error;
  DBUG_ENTER("ha_partition::pre_direct_update_rows_init");
  save_m_pre_calling= m_pre_calling;
  m_pre_calling= TRUE;
  error= direct_update_rows_init(update_fields);
  m_pre_calling= save_m_pre_calling;
  DBUG_RETURN(error);
}


/**
  Execute a direct update request.  A direct update request updates all
  qualified rows in a single operation, rather than one row at a time.
  The direct update operation is pushed down to each individual
  partition.

  SYNOPSIS
    direct_update_rows()
    update_rows               Number of updated rows

  RETURN VALUE
    >0                        Error
    0                         Success
*/

int ha_partition::direct_update_rows(ha_rows *update_rows_result,
                                     ha_rows *found_rows_result)
{
  int error;
  bool rnd_seq= FALSE;
  ha_rows update_rows= 0;
  ha_rows found_rows= 0;
  uint32 i;
  DBUG_ENTER("ha_partition::direct_update_rows");

  /* If first call to direct_update_rows with RND scan */
  if ((m_pre_calling ? pre_inited : inited) == RND && m_scan_value == 1)
  {
    rnd_seq= TRUE;
    m_scan_value= 2;
  }

  *update_rows_result= 0;
  *found_rows_result= 0;
  for (i= m_part_spec.start_part; i <= m_part_spec.end_part; i++)
  {
    handler *file= m_file[i];
    if (bitmap_is_set(&(m_part_info->read_partitions), i) &&
        bitmap_is_set(&(m_part_info->lock_partitions), i))
    {
      if (rnd_seq && (m_pre_calling ? file->pre_inited : file->inited) == NONE)
      {
        if (unlikely((error= (m_pre_calling ?
                              file->ha_pre_rnd_init(TRUE) :
                              file->ha_rnd_init(TRUE)))))
          DBUG_RETURN(error);
      }
      if (unlikely((error= (m_pre_calling ?
                            (file)->pre_direct_update_rows() :
                            (file)->ha_direct_update_rows(&update_rows,
                                                          &found_rows)))))
      {
        if (rnd_seq)
        {
          if (m_pre_calling)
            file->ha_pre_rnd_end();
          else
            file->ha_rnd_end();
        }
        DBUG_RETURN(error);
      }
      *update_rows_result+= update_rows;
      *found_rows_result+= found_rows;
    }
    if (rnd_seq)
    {
      if (unlikely((error= (m_pre_calling ?
                            file->ha_pre_index_or_rnd_end() :
                            file->ha_index_or_rnd_end()))))
        DBUG_RETURN(error);
    }
  }
  DBUG_RETURN(0);
}


/**
  Start parallel execution of a direct update for a handlersocket update
  request.  A direct update request updates all qualified rows in a single
  operation, rather than one row at a time.  The direct update operation
  is pushed down to each individual partition.

  SYNOPSIS
    pre_direct_update_rows()

  RETURN VALUE
    >0                        Error
    0                         Success
*/

int ha_partition::pre_direct_update_rows()
{
  bool save_m_pre_calling;
  int error;
  ha_rows not_used= 0;
  DBUG_ENTER("ha_partition::pre_direct_update_rows");
  save_m_pre_calling= m_pre_calling;
  m_pre_calling= TRUE;
  error= direct_update_rows(&not_used, &not_used);
  m_pre_calling= save_m_pre_calling;
  DBUG_RETURN(error);
}


/**
  Perform initialization for a direct delete request.

  SYNOPSIS
    direct_delete_rows_init()

  RETURN VALUE
    >0                        Error
    0                         Success
*/

int ha_partition::direct_delete_rows_init()
{
  int error;
  uint i, found;
  DBUG_ENTER("ha_partition::direct_delete_rows_init");

  m_part_spec.start_part= 0;
  m_part_spec.end_part= m_tot_parts - 1;
  m_direct_update_part_spec= m_part_spec;

  found= 0;
  for (i= m_part_spec.start_part; i <= m_part_spec.end_part; i++)
  {
    if (bitmap_is_set(&(m_part_info->read_partitions), i) &&
        bitmap_is_set(&(m_part_info->lock_partitions), i))
    {
      handler *file= m_file[i];
      if (unlikely((error= (m_pre_calling ?
                            file->pre_direct_delete_rows_init() :
                            file->direct_delete_rows_init()))))
      {
        DBUG_PRINT("exit", ("error in direct_delete_rows_init"));
        DBUG_RETURN(error);
      }
      found++;
    }
  }

  TABLE_LIST *table_list= table->pos_in_table_list;
  if (found != 1 && table_list)
  {
    while (table_list->parent_l)
      table_list= table_list->parent_l;
    st_select_lex *select_lex= table_list->select_lex;
    DBUG_PRINT("info", ("partition select_lex: %p", select_lex));
    if (select_lex && select_lex->limit_params.explicit_limit)
    {
      DBUG_PRINT("info", ("partition explicit_limit: TRUE"));
      DBUG_PRINT("info", ("partition offset_limit: %p",
                          select_lex->limit_params.offset_limit));
      DBUG_PRINT("info", ("partition select_limit: %p",
                          select_lex->limit_params.select_limit));
      DBUG_PRINT("info", ("partition FALSE by select_lex"));
      DBUG_RETURN(HA_ERR_WRONG_COMMAND);
    }
  }
  DBUG_PRINT("exit", ("OK"));
  DBUG_RETURN(0);
}


/**
  Do initialization for performing parallel direct delete
  for a handlersocket delete request.

  SYNOPSIS
    pre_direct_delete_rows_init()

  RETURN VALUE
    >0                        Error
    0                         Success
*/

int ha_partition::pre_direct_delete_rows_init()
{
  bool save_m_pre_calling;
  int error;
  DBUG_ENTER("ha_partition::pre_direct_delete_rows_init");
  save_m_pre_calling= m_pre_calling;
  m_pre_calling= TRUE;
  error= direct_delete_rows_init();
  m_pre_calling= save_m_pre_calling;
  DBUG_RETURN(error);
}


/**
  Execute a direct delete request.  A direct delete request deletes all
  qualified rows in a single operation, rather than one row at a time.
  The direct delete operation is pushed down to each individual
  partition.

  SYNOPSIS
    direct_delete_rows()
    delete_rows               Number of deleted rows

  RETURN VALUE
    >0                        Error
    0                         Success
*/

int ha_partition::direct_delete_rows(ha_rows *delete_rows_result)
{
  int error;
  bool rnd_seq= FALSE;
  ha_rows delete_rows= 0;
  uint32 i;
  handler *file;
  DBUG_ENTER("ha_partition::direct_delete_rows");

  if ((m_pre_calling ? pre_inited : inited) == RND && m_scan_value == 1)
  {
    rnd_seq= TRUE;
    m_scan_value= 2;
  }

  *delete_rows_result= 0;
  m_part_spec= m_direct_update_part_spec;
  for (i= m_part_spec.start_part; i <= m_part_spec.end_part; i++)
  {
    file= m_file[i];
    if (bitmap_is_set(&(m_part_info->read_partitions), i) &&
        bitmap_is_set(&(m_part_info->lock_partitions), i))
    {
      if (rnd_seq && (m_pre_calling ? file->pre_inited : file->inited) == NONE)
      {
        if (unlikely((error= (m_pre_calling ?
                              file->ha_pre_rnd_init(TRUE) :
                              file->ha_rnd_init(TRUE)))))
          DBUG_RETURN(error);
      }
      if ((error= (m_pre_calling ?
                   file->pre_direct_delete_rows() :
                   file->ha_direct_delete_rows(&delete_rows))))
      {
        if (m_pre_calling)
          file->ha_pre_rnd_end();
        else
          file->ha_rnd_end();
        DBUG_RETURN(error);
      }
      delete_rows_result+= delete_rows;
    }
    if (rnd_seq)
    {
      if (unlikely((error= (m_pre_calling ?
                            file->ha_pre_index_or_rnd_end() :
                            file->ha_index_or_rnd_end()))))
        DBUG_RETURN(error);
    }
  }
  DBUG_RETURN(0);
}


/**
  Start parallel execution of a direct delete for a handlersocket delete
  request.  A direct delete request deletes all qualified rows in a single
  operation, rather than one row at a time.  The direct delete operation
  is pushed down to each individual partition.

  SYNOPSIS
    pre_direct_delete_rows()

  RETURN VALUE
    >0                        Error
    0                         Success
*/

int ha_partition::pre_direct_delete_rows()
{
  bool save_m_pre_calling;
  int error;
  ha_rows not_used;
  DBUG_ENTER("ha_partition::pre_direct_delete_rows");
  save_m_pre_calling= m_pre_calling;
  m_pre_calling= TRUE;
  error= direct_delete_rows(&not_used);
  m_pre_calling= save_m_pre_calling;
  DBUG_RETURN(error);
}

/**
  Push metadata for the current operation down to each partition.

  SYNOPSIS
    info_push()

  RETURN VALUE
    >0                        Error
    0                         Success
*/

int ha_partition::info_push(uint info_type, void *info)
{
  int error= 0, tmp;
  uint i;
  DBUG_ENTER("ha_partition::info_push");

  for (i= bitmap_get_first_set(&m_partitions_to_reset);
       i < m_tot_parts;
       i= bitmap_get_next_set(&m_partitions_to_reset, i))
  {
    if (bitmap_is_set(&m_opened_partitions, i))
    {
      if ((tmp= m_file[i]->info_push(info_type, info)))
      {
        error= tmp;
      }
    }
  }
  DBUG_RETURN(error);
}


bool
ha_partition::can_convert_string(const Field_string* field,
		                 const Column_definition& new_type) const
{
  for (uint index= 0; index < m_tot_parts; index++)
  {
    if (!m_file[index]->can_convert_string(field, new_type))
      return false;
  }
  return true;
}

bool
ha_partition::can_convert_varstring(const Field_varstring* field,
		                    const Column_definition& new_type) const{
  for (uint index= 0; index < m_tot_parts; index++)
  {
    if (!m_file[index]->can_convert_varstring(field, new_type))
      return false;
  }
  return true;
}

bool
ha_partition::can_convert_blob(const Field_blob* field,
		               const Column_definition& new_type) const
{
  for (uint index= 0; index < m_tot_parts; index++)
  {
    if (!m_file[index]->can_convert_blob(field, new_type))
      return false;
  }
  return true;
}

struct st_mysql_storage_engine partition_storage_engine=
{ MYSQL_HANDLERTON_INTERFACE_VERSION };

maria_declare_plugin(partition)
{
  MYSQL_STORAGE_ENGINE_PLUGIN,
  &partition_storage_engine,
  "partition",
  "Mikael Ronstrom, MySQL AB",
  "Partition Storage Engine Helper",
  PLUGIN_LICENSE_GPL,
  partition_initialize, /* Plugin Init */
  NULL, /* Plugin Deinit */
  0x0100, /* 1.0 */
  NULL,                       /* status variables                */
  NULL,                       /* system variables                */
  "1.0",                      /* string version                  */
  MariaDB_PLUGIN_MATURITY_STABLE /* maturity                     */
}
maria_declare_plugin_end;

#endif<|MERGE_RESOLUTION|>--- conflicted
+++ resolved
@@ -1,6 +1,6 @@
 /*
   Copyright (c) 2005, 2019, Oracle and/or its affiliates.
-  Copyright (c) 2009, 2021, MariaDB
+  Copyright (c) 2009, 2022, MariaDB
 
   This program is free software; you can redistribute it and/or modify
   it under the terms of the GNU General Public License as published by
@@ -4340,16 +4340,7 @@
   {
     if (m_part_info->part_expr)
       m_part_info->part_expr->walk(&Item::register_field_in_read_map, 1, 0);
-<<<<<<< HEAD
-    if (m_part_info->part_type == VERSIONING_PARTITION &&
-      // TODO: MDEV-20345 (see above)
-      thd->lex->sql_command != SQLCOM_SELECT &&
-      thd->lex->sql_command != SQLCOM_INSERT_SELECT)
-      error= m_part_info->vers_set_hist_part(thd);
-=======
     error= m_part_info->vers_set_hist_part(thd);
-  default:;
->>>>>>> fe3d07ca
   }
   DBUG_RETURN(error);
 }
