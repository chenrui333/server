--- conflicted
+++ resolved
@@ -3769,11 +3769,6 @@
   TABLE_LIST *tl;
   List_iterator<TABLE_LIST> ti(leaf_tables);
   while ((tl= ti++))
-<<<<<<< HEAD
-  {
-    tl->open_type= OT_BASE_ONLY;
-=======
->>>>>>> 1a01e3b9
     tl->belong_to_derived= derived;
 }
 
