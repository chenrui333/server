/* Copyright (c) 2000, 2019, Oracle and/or its affiliates.
   Copyright (c) 2009, 2021, MariaDB Corporation.

   This program is free software; you can redistribute it and/or modify
   it under the terms of the GNU General Public License as published by
   the Free Software Foundation; version 2 of the License.

   This program is distributed in the hope that it will be useful,
   but WITHOUT ANY WARRANTY; without even the implied warranty of
   MERCHANTABILITY or FITNESS FOR A PARTICULAR PURPOSE.  See the
   GNU General Public License for more details.

   You should have received a copy of the GNU General Public License
   along with this program; if not, write to the Free Software
   Foundation, Inc., 51 Franklin St, Fifth Floor, Boston, MA 02110-1335  USA */


/* A lexical scanner on a temporary buffer with a yacc interface */

#define MYSQL_LEX 1
#include "mariadb.h"
#include "sql_priv.h"
#include "sql_class.h"                          // sql_lex.h: SQLCOM_END
#include "sql_lex.h"
#include "sql_parse.h"                          // add_to_list
#include "item_create.h"
#include <m_ctype.h>
#include <hash.h>
#include "sp_head.h"
#include "sp.h"
#include "sql_select.h"
#include "sql_cte.h"
#include "sql_signal.h"
#include "sql_partition.h"


void LEX::parse_error(uint err_number)
{
  thd->parse_error(err_number);
}


/**
  LEX_STRING constant for null-string to be used in parser and other places.
*/
const LEX_STRING empty_lex_str=   {(char *) "", 0};
const LEX_CSTRING null_clex_str=  {NULL, 0};
const LEX_CSTRING empty_clex_str= {"", 0};
const LEX_CSTRING star_clex_str=  {"*", 1};
const LEX_CSTRING param_clex_str= {"?", 1};

/**
  @note The order of the elements of this array must correspond to
  the order of elements in enum_binlog_stmt_unsafe.
*/
const int
Query_tables_list::binlog_stmt_unsafe_errcode[BINLOG_STMT_UNSAFE_COUNT] =
{
  ER_BINLOG_UNSAFE_LIMIT,
  ER_BINLOG_UNSAFE_INSERT_DELAYED,
  ER_BINLOG_UNSAFE_SYSTEM_TABLE,
  ER_BINLOG_UNSAFE_AUTOINC_COLUMNS,
  ER_BINLOG_UNSAFE_UDF,
  ER_BINLOG_UNSAFE_SYSTEM_VARIABLE,
  ER_BINLOG_UNSAFE_SYSTEM_FUNCTION,
  ER_BINLOG_UNSAFE_NONTRANS_AFTER_TRANS,
  ER_BINLOG_UNSAFE_MULTIPLE_ENGINES_AND_SELF_LOGGING_ENGINE,
  ER_BINLOG_UNSAFE_MIXED_STATEMENT,
  ER_BINLOG_UNSAFE_INSERT_IGNORE_SELECT,
  ER_BINLOG_UNSAFE_INSERT_SELECT_UPDATE,
  ER_BINLOG_UNSAFE_WRITE_AUTOINC_SELECT,
  ER_BINLOG_UNSAFE_REPLACE_SELECT,
  ER_BINLOG_UNSAFE_CREATE_IGNORE_SELECT,
  ER_BINLOG_UNSAFE_CREATE_REPLACE_SELECT,
  ER_BINLOG_UNSAFE_CREATE_SELECT_AUTOINC,
  ER_BINLOG_UNSAFE_UPDATE_IGNORE,
  ER_BINLOG_UNSAFE_INSERT_TWO_KEYS,
  ER_BINLOG_UNSAFE_AUTOINC_NOT_FIRST
};


/* Longest standard keyword name */

#define TOCK_NAME_LENGTH 24

/*
  The following data is based on the latin1 character set, and is only
  used when comparing keywords
*/

static uchar to_upper_lex[]=
{
    0,  1,  2,  3,  4,  5,  6,  7,  8,  9, 10, 11, 12, 13, 14, 15,
   16, 17, 18, 19, 20, 21, 22, 23, 24, 25, 26, 27, 28, 29, 30, 31,
   32, 33, 34, 35, 36, 37, 38, 39, 40, 41, 42, 43, 44, 45, 46, 47,
   48, 49, 50, 51, 52, 53, 54, 55, 56, 57, 58, 59, 60, 61, 62, 63,
   64, 65, 66, 67, 68, 69, 70, 71, 72, 73, 74, 75, 76, 77, 78, 79,
   80, 81, 82, 83, 84, 85, 86, 87, 88, 89, 90, 91, 92, 93, 94, 95,
   96, 65, 66, 67, 68, 69, 70, 71, 72, 73, 74, 75, 76, 77, 78, 79,
   80, 81, 82, 83, 84, 85, 86, 87, 88, 89, 90,123,124,125,126,127,
  128,129,130,131,132,133,134,135,136,137,138,139,140,141,142,143,
  144,145,146,147,148,149,150,151,152,153,154,155,156,157,158,159,
  160,161,162,163,164,165,166,167,168,169,170,171,172,173,174,175,
  176,177,178,179,180,181,182,183,184,185,186,187,188,189,190,191,
  192,193,194,195,196,197,198,199,200,201,202,203,204,205,206,207,
  208,209,210,211,212,213,214,215,216,217,218,219,220,221,222,223,
  192,193,194,195,196,197,198,199,200,201,202,203,204,205,206,207,
  208,209,210,211,212,213,214,247,216,217,218,219,220,221,222,255
};

/* 
  Names of the index hints (for error messages). Keep in sync with 
  index_hint_type 
*/

const char * index_hint_type_name[] =
{
  "IGNORE INDEX", 
  "USE INDEX", 
  "FORCE INDEX"
};

inline int lex_casecmp(const char *s, const char *t, uint len)
{
  while (len-- != 0 &&
         to_upper_lex[(uchar) *s++] == to_upper_lex[(uchar) *t++]) ;
  return (int) len+1;
}

#include <lex_hash.h>


void lex_init(void)
{
  uint i;
  DBUG_ENTER("lex_init");
  for (i=0 ; i < array_elements(symbols) ; i++)
    symbols[i].length=(uchar) strlen(symbols[i].name);
  for (i=0 ; i < array_elements(sql_functions) ; i++)
    sql_functions[i].length=(uchar) strlen(sql_functions[i].name);

  DBUG_VOID_RETURN;
}


void lex_free(void)
{                                        // Call this when daemon ends
  DBUG_ENTER("lex_free");
  DBUG_VOID_RETURN;
}

/**
  Initialize lex object for use in fix_fields and parsing.

  SYNOPSIS
    init_lex_with_single_table()
    @param thd                 The thread object
    @param table               The table object
  @return Operation status
    @retval TRUE                An error occurred, memory allocation error
    @retval FALSE               Ok

  DESCRIPTION
    This function is used to initialize a lex object on the
    stack for use by fix_fields and for parsing. In order to
    work properly it also needs to initialize the
    Name_resolution_context object of the lexer.
    Finally it needs to set a couple of variables to ensure
    proper functioning of fix_fields.
*/

int
init_lex_with_single_table(THD *thd, TABLE *table, LEX *lex)
{
  TABLE_LIST *table_list;
  Table_ident *table_ident;
  SELECT_LEX *select_lex= &lex->select_lex;
  Name_resolution_context *context= &select_lex->context;
  /*
    We will call the parser to create a part_info struct based on the
    partition string stored in the frm file.
    We will use a local lex object for this purpose. However we also
    need to set the Name_resolution_object for this lex object. We
    do this by using add_table_to_list where we add the table that
    we're working with to the Name_resolution_context.
  */
  thd->lex= lex;
  lex_start(thd);
  context->init();
  if (unlikely((!(table_ident= new Table_ident(thd,
                                               &table->s->db,
                                               &table->s->table_name,
                                               TRUE)))) ||
      (unlikely(!(table_list= select_lex->add_table_to_list(thd,
                                                            table_ident,
                                                            NULL,
                                                            0)))))
    return TRUE;
  context->resolve_in_table_list_only(table_list);
  lex->use_only_table_context= TRUE;
  lex->context_analysis_only|= CONTEXT_ANALYSIS_ONLY_VCOL_EXPR;
  select_lex->cur_pos_in_select_list= UNDEF_POS;
  table->map= 1; //To ensure correct calculation of const item
  table_list->table= table;
  table_list->cacheable_table= false;
  lex->create_last_non_select_table= table_list;
  return FALSE;
}

/**
  End use of local lex with single table

  SYNOPSIS
    end_lex_with_single_table()
    @param thd               The thread object
    @param table             The table object
    @param old_lex           The real lex object connected to THD

  DESCRIPTION
    This function restores the real lex object after calling
    init_lex_with_single_table and also restores some table
    variables temporarily set.
*/

void
end_lex_with_single_table(THD *thd, TABLE *table, LEX *old_lex)
{
  LEX *lex= thd->lex;
  table->map= 0;
  table->get_fields_in_item_tree= FALSE;
  lex_end(lex);
  thd->lex= old_lex;
}


void
st_parsing_options::reset()
{
  allows_variable= TRUE;
  lookup_keywords_after_qualifier= false;
}


/**
  Perform initialization of Lex_input_stream instance.

  Basically, a buffer for pre-processed query. This buffer should be large
  enough to keep multi-statement query. The allocation is done once in
  Lex_input_stream::init() in order to prevent memory pollution when
  the server is processing large multi-statement queries.
*/

bool Lex_input_stream::init(THD *thd,
                            char* buff,
                            size_t length)
{
  DBUG_EXECUTE_IF("bug42064_simulate_oom",
                  DBUG_SET("+d,simulate_out_of_memory"););

  m_cpp_buf= (char*) thd->alloc(length + 1);

  DBUG_EXECUTE_IF("bug42064_simulate_oom",
                  DBUG_SET("-d,bug42064_simulate_oom");); 

  if (m_cpp_buf == NULL)
    return true;

  m_thd= thd;
  reset(buff, length);

  return false;
}


/**
  Prepare Lex_input_stream instance state for use for handling next SQL statement.

  It should be called between two statements in a multi-statement query.
  The operation resets the input stream to the beginning-of-parse state,
  but does not reallocate m_cpp_buf.
*/

void
Lex_input_stream::reset(char *buffer, size_t length)
{
  yylineno= 1;
  lookahead_token= -1;
  lookahead_yylval= NULL;
  m_ptr= buffer;
  m_tok_start= NULL;
  m_tok_end= NULL;
  m_end_of_query= buffer + length;
  m_tok_start_prev= NULL;
  m_buf= buffer;
  m_buf_length= length;
  m_echo= TRUE;
  m_cpp_tok_start= NULL;
  m_cpp_tok_start_prev= NULL;
  m_cpp_tok_end= NULL;
  m_body_utf8= NULL;
  m_cpp_utf8_processed_ptr= NULL;
  next_state= MY_LEX_START;
  found_semicolon= NULL;
  ignore_space= MY_TEST(m_thd->variables.sql_mode & MODE_IGNORE_SPACE);
  stmt_prepare_mode= FALSE;
  multi_statements= TRUE;
  in_comment=NO_COMMENT;
  m_underscore_cs= NULL;
  m_cpp_ptr= m_cpp_buf;
}


/**
  The operation is called from the parser in order to
  1) designate the intention to have utf8 body;
  1) Indicate to the lexer that we will need a utf8 representation of this
     statement;
  2) Determine the beginning of the body.

  @param thd        Thread context.
  @param begin_ptr  Pointer to the start of the body in the pre-processed
                    buffer.
*/

void Lex_input_stream::body_utf8_start(THD *thd, const char *begin_ptr)
{
  DBUG_ASSERT(begin_ptr);
  DBUG_ASSERT(m_cpp_buf <= begin_ptr && begin_ptr <= m_cpp_buf + m_buf_length);

  size_t body_utf8_length= get_body_utf8_maximum_length(thd);

  m_body_utf8= (char *) thd->alloc(body_utf8_length + 1);
  m_body_utf8_ptr= m_body_utf8;
  *m_body_utf8_ptr= 0;

  m_cpp_utf8_processed_ptr= begin_ptr;
}


size_t Lex_input_stream::get_body_utf8_maximum_length(THD *thd)
{
  /*
    String literals can grow during escaping:
    1a. Character string '<TAB>' can grow to '\t', 3 bytes to 4 bytes growth.
    1b. Character string '1000 times <TAB>' grows from
        1002 to 2002 bytes (including quotes), which gives a little bit
        less than 2 times growth.
    "2" should be a reasonable multiplier that safely covers escaping needs.
  */
  return (m_buf_length / thd->variables.character_set_client->mbminlen) *
          my_charset_utf8_bin.mbmaxlen * 2/*for escaping*/;
}


/**
  @brief The operation appends unprocessed part of pre-processed buffer till
  the given pointer (ptr) and sets m_cpp_utf8_processed_ptr to end_ptr.

  The idea is that some tokens in the pre-processed buffer (like character
  set introducers) should be skipped.

  Example:
    CPP buffer: SELECT 'str1', _latin1 'str2';
    m_cpp_utf8_processed_ptr -- points at the "SELECT ...";
    In order to skip "_latin1", the following call should be made:
      body_utf8_append(<pointer to "_latin1 ...">, <pointer to " 'str2'...">)

  @param ptr      Pointer in the pre-processed buffer, which specifies the
                  end of the chunk, which should be appended to the utf8
                  body.
  @param end_ptr  Pointer in the pre-processed buffer, to which
                  m_cpp_utf8_processed_ptr will be set in the end of the
                  operation.
*/

void Lex_input_stream::body_utf8_append(const char *ptr,
                                        const char *end_ptr)
{
  DBUG_ASSERT(m_cpp_buf <= ptr && ptr <= m_cpp_buf + m_buf_length);
  DBUG_ASSERT(m_cpp_buf <= end_ptr && end_ptr <= m_cpp_buf + m_buf_length);

  if (!m_body_utf8)
    return;

  if (m_cpp_utf8_processed_ptr >= ptr)
    return;

  size_t bytes_to_copy= ptr - m_cpp_utf8_processed_ptr;

  memcpy(m_body_utf8_ptr, m_cpp_utf8_processed_ptr, bytes_to_copy);
  m_body_utf8_ptr += bytes_to_copy;
  *m_body_utf8_ptr= 0;

  m_cpp_utf8_processed_ptr= end_ptr;
}

/**
  The operation appends unprocessed part of the pre-processed buffer till
  the given pointer (ptr) and sets m_cpp_utf8_processed_ptr to ptr.

  @param ptr  Pointer in the pre-processed buffer, which specifies the end
              of the chunk, which should be appended to the utf8 body.
*/

void Lex_input_stream::body_utf8_append(const char *ptr)
{
  body_utf8_append(ptr, ptr);
}

/**
  The operation converts the specified text literal to the utf8 and appends
  the result to the utf8-body.

  @param thd      Thread context.
  @param txt      Text literal.
  @param txt_cs   Character set of the text literal.
  @param end_ptr  Pointer in the pre-processed buffer, to which
                  m_cpp_utf8_processed_ptr will be set in the end of the
                  operation.
*/

void
Lex_input_stream::body_utf8_append_ident(THD *thd,
                                         const Lex_string_with_metadata_st *txt,
                                         const char *end_ptr)
{
  if (!m_cpp_utf8_processed_ptr)
    return;

  LEX_CSTRING utf_txt;
  thd->make_text_string_sys(&utf_txt, txt); // QQ: check return value?

  /* NOTE: utf_txt.length is in bytes, not in symbols. */
  memcpy(m_body_utf8_ptr, utf_txt.str, utf_txt.length);
  m_body_utf8_ptr += utf_txt.length;
  *m_body_utf8_ptr= 0;

  m_cpp_utf8_processed_ptr= end_ptr;
}




extern "C" {

/**
  Escape a character. Consequently puts "escape" and "wc" characters into
  the destination utf8 string.
  @param cs     - the character set (utf8)
  @param escape - the escape character (backslash, single quote, double quote)
  @param wc     - the character to be escaped
  @param str    - the destination string
  @param end    - the end of the destination string
  @returns      - a code according to the wc_mb() convension.
*/
int my_wc_mb_utf8_with_escape(CHARSET_INFO *cs, my_wc_t escape, my_wc_t wc,
                              uchar *str, uchar *end)
{
  DBUG_ASSERT(escape > 0);
  if (str + 1 >= end)
    return MY_CS_TOOSMALL2;  // Not enough space, need at least two bytes.
  *str= (uchar)escape;
  int cnvres= my_charset_utf8_handler.wc_mb(cs, wc, str + 1, end);
  if (cnvres > 0)
    return cnvres + 1;       // The character was normally put
  if (cnvres == MY_CS_ILUNI)
    return MY_CS_ILUNI;      // Could not encode "wc" (e.g. non-BMP character)
  DBUG_ASSERT(cnvres <= MY_CS_TOOSMALL);
  return cnvres - 1;         // Not enough space
}


/**
  Optionally escape a character.
  If "escape" is non-zero, then both "escape" and "wc" are put to
  the destination string. Otherwise, only "wc" is put.
  @param cs     - the character set (utf8)
  @param wc     - the character to be optionally escaped
  @param escape - the escape character, or 0
  @param ewc    - the escaped replacement of "wc" (e.g. 't' for '\t')
  @param str    - the destination string
  @param end    - the end of the destination string
  @returns      - a code according to the wc_mb() conversion.
*/
int my_wc_mb_utf8_opt_escape(CHARSET_INFO *cs,
                             my_wc_t wc, my_wc_t escape, my_wc_t ewc,
                             uchar *str, uchar *end)
{
  return escape ? my_wc_mb_utf8_with_escape(cs, escape, ewc, str, end) :
                  my_charset_utf8_handler.wc_mb(cs, wc, str, end);
}

/**
  Encode a character with optional backlash escaping and quote escaping.
  Quote marks are escaped using another quote mark.
  Additionally, if "escape" is non-zero, then special characters are
  also escaped using "escape".
  Otherwise (if "escape" is zero, e.g. in case of MODE_NO_BACKSLASH_ESCAPES),
  then special characters are not escaped and handled as normal characters.

  @param cs        - the character set (utf8)
  @param wc        - the character to be encoded
  @param str       - the destination string
  @param end       - the end of the destination string
  @param sep       - the string delimiter (e.g. ' or ")
  @param escape    - the escape character (backslash, or 0)
  @returns         - a code according to the wc_mb() convension.
*/
int my_wc_mb_utf8_escape(CHARSET_INFO *cs, my_wc_t wc, uchar *str, uchar *end,
                         my_wc_t sep, my_wc_t escape)
{
  DBUG_ASSERT(escape == 0 || escape == '\\');
  DBUG_ASSERT(sep == '"' || sep == '\'');
  switch (wc) {
  case 0:      return my_wc_mb_utf8_opt_escape(cs, wc, escape, '0', str, end);
  case '\t':   return my_wc_mb_utf8_opt_escape(cs, wc, escape, 't', str, end);
  case '\r':   return my_wc_mb_utf8_opt_escape(cs, wc, escape, 'r', str, end);
  case '\n':   return my_wc_mb_utf8_opt_escape(cs, wc, escape, 'n', str, end);
  case '\032': return my_wc_mb_utf8_opt_escape(cs, wc, escape, 'Z', str, end);
  case '\'':
  case '\"':
    if (wc == sep)
      return my_wc_mb_utf8_with_escape(cs, wc, wc, str, end);
  }
  return my_charset_utf8_handler.wc_mb(cs, wc, str, end); // No escaping needed
}


/** wc_mb() compatible routines for all sql_mode and delimiter combinations */
int my_wc_mb_utf8_escape_single_quote_and_backslash(CHARSET_INFO *cs,
                                                    my_wc_t wc,
                                                    uchar *str, uchar *end)
{
  return my_wc_mb_utf8_escape(cs, wc, str, end, '\'', '\\');
}


int my_wc_mb_utf8_escape_double_quote_and_backslash(CHARSET_INFO *cs,
                                                    my_wc_t wc,
                                                    uchar *str, uchar *end)
{
  return my_wc_mb_utf8_escape(cs, wc, str, end, '"', '\\');
}


int my_wc_mb_utf8_escape_single_quote(CHARSET_INFO *cs, my_wc_t wc,
                                      uchar *str, uchar *end)
{
  return my_wc_mb_utf8_escape(cs, wc, str, end, '\'', 0);
}


int my_wc_mb_utf8_escape_double_quote(CHARSET_INFO *cs, my_wc_t wc,
                                      uchar *str, uchar *end)
{
  return my_wc_mb_utf8_escape(cs, wc, str, end, '"', 0);
}

}; // End of extern "C"


/**
  Get an escaping function, depending on the current sql_mode and the
  string separator.
*/
my_charset_conv_wc_mb
Lex_input_stream::get_escape_func(THD *thd, my_wc_t sep) const
{
  return thd->backslash_escapes() ?
         (sep == '"' ? my_wc_mb_utf8_escape_double_quote_and_backslash:
                       my_wc_mb_utf8_escape_single_quote_and_backslash) :
         (sep == '"' ? my_wc_mb_utf8_escape_double_quote:
                       my_wc_mb_utf8_escape_single_quote);
}


/**
  Append a text literal to the end of m_body_utf8.
  The string is escaped according to the current sql_mode and the
  string delimiter (e.g. ' or ").

  @param thd       - current THD
  @param txt       - the string to be appended to m_body_utf8.
                     Note, the string must be already unescaped.
  @param cs        - the character set of the string
  @param end_ptr   - m_cpp_utf8_processed_ptr will be set to this value
                     (see body_utf8_append_ident for details)
  @param sep       - the string delimiter (single or double quote)
*/
void Lex_input_stream::body_utf8_append_escape(THD *thd,
                                               const LEX_CSTRING *txt,
                                               CHARSET_INFO *cs,
                                               const char *end_ptr,
                                               my_wc_t sep)
{
  DBUG_ASSERT(sep == '\'' || sep == '"');
  if (!m_cpp_utf8_processed_ptr)
    return;
  uint errors;
  /**
    We previously alloced m_body_utf8 to be able to store the query with all
    strings properly escaped. See get_body_utf8_maximum_length().
    So here we have guaranteedly enough space to append any string literal
    with escaping. Passing txt->length*2 as "available space" is always safe.
    For better safety purposes we could calculate get_body_utf8_maximum_length()
    every time we append a string, but this would affect performance negatively,
    so let's check that we don't get beyond the allocated buffer in
    debug build only.
  */
  DBUG_ASSERT(m_body_utf8 + get_body_utf8_maximum_length(thd) >=
              m_body_utf8_ptr + txt->length * 2);
  uint32 cnv_length= my_convert_using_func(m_body_utf8_ptr, txt->length * 2,
                                           &my_charset_utf8_general_ci,
                                           get_escape_func(thd, sep),
                                           txt->str, txt->length,
                                           cs, cs->cset->mb_wc,
                                           &errors);
  m_body_utf8_ptr+= cnv_length;
  *m_body_utf8_ptr= 0;
  m_cpp_utf8_processed_ptr= end_ptr;
}


void Lex_input_stream::add_digest_token(uint token, LEX_YYSTYPE yylval)
{
  if (m_digest != NULL)
  {
    m_digest= digest_add_token(m_digest, token, yylval);
  }
}

void Lex_input_stream::reduce_digest_token(uint token_left, uint token_right)
{
  if (m_digest != NULL)
  {
    m_digest= digest_reduce_token(m_digest, token_left, token_right);
  }
}

void lex_start(THD *thd)
{
  DBUG_ENTER("lex_start");
  thd->lex->start(thd);
  DBUG_VOID_RETURN;
}


/*
  This is called before every query that is to be parsed.
  Because of this, it's critical to not do too much things here.
  (We already do too much here)
*/

void LEX::start(THD *thd_arg)
{
  DBUG_ENTER("LEX::start");
  DBUG_PRINT("info", ("This: %p thd_arg->lex: %p", this, thd_arg->lex));

  thd= unit.thd= thd_arg;
  stmt_lex= this; // default, should be rewritten for VIEWs And CTEs

  DBUG_ASSERT(!explain);

  context_stack.empty();
  unit.init_query();
  current_select_number= 1;
  select_lex.linkage= UNSPECIFIED_TYPE;
  /* 'parent_lex' is used in init_query() so it must be before it. */
  select_lex.parent_lex= this;
  select_lex.init_query();
  curr_with_clause= 0;
  with_clauses_list= 0;
  with_clauses_list_last_next= &with_clauses_list;
  clone_spec_offset= 0;
  create_view= NULL;
  value_list.empty();
  update_list.empty();
  set_var_list.empty();
  param_list.empty();
  view_list.empty();
  with_column_list.empty();
  with_persistent_for_clause= FALSE;
  column_list= NULL;
  index_list= NULL;
  prepared_stmt_params.empty();
  auxiliary_table_list.empty();
  unit.next= unit.master= unit.link_next= unit.return_to= 0;
  unit.prev= unit.link_prev= 0;
  unit.slave= current_select= all_selects_list= &select_lex;
  select_lex.master= &unit;
  select_lex.prev= &unit.slave;
  select_lex.link_next= select_lex.slave= select_lex.next= 0;
  select_lex.link_prev= (st_select_lex_node**)&(all_selects_list);
  select_lex.options= 0;
  select_lex.sql_cache= SELECT_LEX::SQL_CACHE_UNSPECIFIED;
  select_lex.init_order();
  select_lex.group_list.empty();
  if (select_lex.group_list_ptrs)
    select_lex.group_list_ptrs->clear();
  describe= 0;
  analyze_stmt= 0;
  explain_json= false;
  context_analysis_only= 0;
  derived_tables= 0;
  with_cte_resolution= false;
  only_cte_resolution= false;
  safe_to_cache_query= 1;
  parsing_options.reset();
  empty_field_list_on_rset= 0;
  select_lex.select_number= 1;
  part_info= 0;
  select_lex.in_sum_expr=0;
  select_lex.ftfunc_list_alloc.empty();
  select_lex.ftfunc_list= &select_lex.ftfunc_list_alloc;
  select_lex.group_list.empty();
  select_lex.order_list.empty();
  select_lex.gorder_list.empty();
  m_sql_cmd= NULL;
  duplicates= DUP_ERROR;
  ignore= 0;
  spname= NULL;
  spcont= NULL;
  proc_list.first= 0;
  escape_used= FALSE;
  default_used= FALSE;
  query_tables= 0;
  reset_query_tables_list(FALSE);
  expr_allows_subselect= TRUE;
  use_only_table_context= FALSE;
  parse_vcol_expr= FALSE;
  check_exists= FALSE;
  create_info.lex_start();
  verbose= 0;

  name= null_clex_str;
  event_parse_data= NULL;
  profile_options= PROFILE_NONE;
  nest_level=0 ;
  select_lex.nest_level_base= &unit;
  allow_sum_func.clear_all();
  in_sum_func= NULL;

  used_tables= 0;
  table_type= TABLE_TYPE_UNKNOWN;
  reset_slave_info.all= false;
  limit_rows_examined= 0;
  limit_rows_examined_cnt= ULONGLONG_MAX;
  var_list.empty();
  stmt_var_list.empty();
  proc_list.elements=0;

  save_group_list.empty();
  save_order_list.empty();
  win_ref= NULL;
  win_frame= NULL;
  frame_top_bound= NULL;
  frame_bottom_bound= NULL;
  win_spec= NULL;

  vers_conditions.empty();

  is_lex_started= TRUE;
  DBUG_VOID_RETURN;
}

void lex_end(LEX *lex)
{
  DBUG_ENTER("lex_end");
  DBUG_PRINT("enter", ("lex: %p", lex));

  lex_unlock_plugins(lex);
  lex_end_nops(lex);

  DBUG_VOID_RETURN;
}

void lex_unlock_plugins(LEX *lex)
{
  DBUG_ENTER("lex_unlock_plugins");

  /* release used plugins */
  if (lex->plugins.elements) /* No function call and no mutex if no plugins. */
  {
    plugin_unlock_list(0, (plugin_ref*)lex->plugins.buffer, 
                       lex->plugins.elements);
  }
  reset_dynamic(&lex->plugins);
  DBUG_VOID_RETURN;
}

/*
  Don't delete lex->sphead, it'll be needed for EXECUTE.
  Note that of all statements that populate lex->sphead
  only SQLCOM_COMPOUND can be PREPAREd

  MASTER INFO parameters (or state) is normally cleared towards the end
  of a statement. But in case of PS, the state needs to be preserved during
  its lifetime and should only be cleared on PS close or deallocation.
*/
void lex_end_nops(LEX *lex)
{
  DBUG_ENTER("lex_end_nops");
  sp_head::destroy(lex->sphead);
  lex->sphead= NULL;

  /* Reset LEX_MASTER_INFO */
  lex->mi.reset(lex->sql_command == SQLCOM_CHANGE_MASTER);
  delete_dynamic(&lex->delete_gtid_domain);

  DBUG_VOID_RETURN;
}

Yacc_state::~Yacc_state()
{
  if (yacc_yyss)
  {
    my_free(yacc_yyss);
    my_free(yacc_yyvs);
  }
}

int Lex_input_stream::find_keyword(Lex_ident_cli_st *kwd,
                                   uint len, bool function)
{
  const char *tok= m_tok_start;

  SYMBOL *symbol= get_hash_symbol(tok, len, function);
  if (symbol)
  {
    kwd->set_keyword(tok, len);
    DBUG_ASSERT(tok >= get_buf());
    DBUG_ASSERT(tok < get_end_of_query());

    if (m_thd->variables.sql_mode & MODE_ORACLE)
    {
      switch (symbol->tok) {
      case BEGIN_MARIADB_SYM:          return BEGIN_ORACLE_SYM;
      case BLOB_MARIADB_SYM:           return BLOB_ORACLE_SYM;
      case BODY_MARIADB_SYM:           return BODY_ORACLE_SYM;
      case CLOB_MARIADB_SYM:           return CLOB_ORACLE_SYM;
      case CONTINUE_MARIADB_SYM:       return CONTINUE_ORACLE_SYM;
      case DECLARE_MARIADB_SYM:        return DECLARE_ORACLE_SYM;
      case DECODE_MARIADB_SYM:         return DECODE_ORACLE_SYM;
      case ELSEIF_MARIADB_SYM:         return ELSEIF_ORACLE_SYM;
      case ELSIF_MARIADB_SYM:          return ELSIF_ORACLE_SYM;
      case EXCEPTION_MARIADB_SYM:      return EXCEPTION_ORACLE_SYM;
      case EXIT_MARIADB_SYM:           return EXIT_ORACLE_SYM;
      case GOTO_MARIADB_SYM:           return GOTO_ORACLE_SYM;
      case NUMBER_MARIADB_SYM:         return NUMBER_ORACLE_SYM;
      case OTHERS_MARIADB_SYM:         return OTHERS_ORACLE_SYM;
      case PACKAGE_MARIADB_SYM:        return PACKAGE_ORACLE_SYM;
      case RAISE_MARIADB_SYM:          return RAISE_ORACLE_SYM;
      case RAW_MARIADB_SYM:            return RAW_ORACLE_SYM;
      case RETURN_MARIADB_SYM:         return RETURN_ORACLE_SYM;
      case ROWTYPE_MARIADB_SYM:        return ROWTYPE_ORACLE_SYM;
      case VARCHAR2_MARIADB_SYM:       return VARCHAR2_ORACLE_SYM;
      }
    }

    if ((symbol->tok == NOT_SYM) &&
        (m_thd->variables.sql_mode & MODE_HIGH_NOT_PRECEDENCE))
      return NOT2_SYM;
    if ((symbol->tok == OR2_SYM) &&
        (m_thd->variables.sql_mode & MODE_PIPES_AS_CONCAT))
    {
      return (m_thd->variables.sql_mode & MODE_ORACLE) ?
             ORACLE_CONCAT_SYM : MYSQL_CONCAT_SYM;
    }

    return symbol->tok;
  }
  return 0;
}

/*
  Check if name is a keyword

  SYNOPSIS
    is_keyword()
    name      checked name (must not be empty)
    len       length of checked name

  RETURN VALUES
    0         name is a keyword
    1         name isn't a keyword
*/

bool is_keyword(const char *name, uint len)
{
  DBUG_ASSERT(len != 0);
  return get_hash_symbol(name,len,0)!=0;
}

/**
  Check if name is a sql function

    @param name      checked name

    @return is this a native function or not
    @retval 0         name is a function
    @retval 1         name isn't a function
*/

bool is_lex_native_function(const LEX_CSTRING *name)
{
  DBUG_ASSERT(name != NULL);
  return (get_hash_symbol(name->str, (uint) name->length, 1) != 0);
}


bool is_native_function(THD *thd, const LEX_CSTRING *name)
{
  if (find_native_function_builder(thd, name))
    return true;

  if (is_lex_native_function(name))
    return true;

  return false;
}


bool is_native_function_with_warn(THD *thd, const LEX_CSTRING *name)
{
  if (!is_native_function(thd, name))
    return false;
  /*
    This warning will be printed when
    [1] A client query is parsed,
    [2] A stored function is loaded by db_load_routine.
    Printing the warning for [2] is intentional, to cover the
    following scenario:
    - A user define a SF 'foo' using MySQL 5.N
    - An application uses select foo(), and works.
    - MySQL 5.{N+1} defines a new native function 'foo', as
    part of a new feature.
    - MySQL 5.{N+1} documentation is updated, and should mention
    that there is a potential incompatible change in case of
    existing stored function named 'foo'.
    - The user deploys 5.{N+1}. At this point, 'select foo()'
    means something different, and the user code is most likely
    broken (it's only safe if the code is 'select db.foo()').
    With a warning printed when the SF is loaded (which has to
    occur before the call), the warning will provide a hint
    explaining the root cause of a later failure of 'select foo()'.
    With no warning printed, the user code will fail with no
    apparent reason.
    Printing a warning each time db_load_routine is executed for
    an ambiguous function is annoying, since that can happen a lot,
    but in practice should not happen unless there *are* name
    collisions.
    If a collision exists, it should not be silenced but fixed.
  */
  push_warning_printf(thd,
                      Sql_condition::WARN_LEVEL_NOTE,
                      ER_NATIVE_FCT_NAME_COLLISION,
                      ER_THD(thd, ER_NATIVE_FCT_NAME_COLLISION),
                      name->str);
  return true;
}


/* make a copy of token before ptr and set yytoklen */

LEX_CSTRING Lex_input_stream::get_token(uint skip, uint length)
{
  LEX_CSTRING tmp;
  yyUnget();                       // ptr points now after last token char
  tmp.length= length;
  tmp.str= m_thd->strmake(m_tok_start + skip, tmp.length);

  m_cpp_text_start= m_cpp_tok_start + skip;
  m_cpp_text_end= m_cpp_text_start + tmp.length;

  return tmp;
}


static size_t
my_unescape(CHARSET_INFO *cs, char *to, const char *str, const char *end,
            int sep, bool backslash_escapes)
{
  char *start= to;
  for ( ; str != end ; str++)
  {
#ifdef USE_MB
    int l;
    if (use_mb(cs) && (l= my_ismbchar(cs, str, end)))
    {
      while (l--)
        *to++ = *str++;
      str--;
      continue;
    }
#endif
    if (backslash_escapes && *str == '\\' && str + 1 != end)
    {
      switch(*++str) {
      case 'n':
        *to++='\n';
        break;
      case 't':
        *to++= '\t';
        break;
      case 'r':
        *to++ = '\r';
        break;
      case 'b':
        *to++ = '\b';
        break;
      case '0':
        *to++= 0;                      // Ascii null
        break;
      case 'Z':                        // ^Z must be escaped on Win32
        *to++='\032';
        break;
      case '_':
      case '%':
        *to++= '\\';                   // remember prefix for wildcard
        /* Fall through */
      default:
        *to++= *str;
        break;
      }
    }
    else if (*str == sep)
      *to++= *str++;                // Two ' or "
    else
      *to++ = *str;
  }
  *to= 0;
  return to - start;
}


size_t
Lex_input_stream::unescape(CHARSET_INFO *cs, char *to,
                           const char *str, const char *end,
                           int sep)
{
  return my_unescape(cs, to, str, end, sep, m_thd->backslash_escapes());
}


/*
  Return an unescaped text literal without quotes
  Fix sometimes to do only one scan of the string
*/

bool Lex_input_stream::get_text(Lex_string_with_metadata_st *dst, uint sep,
                                int pre_skip, int post_skip)
{
  uchar c;
  uint found_escape=0;
  CHARSET_INFO *cs= m_thd->charset();
  bool is_8bit= false;

  while (! eof())
  {
    c= yyGet();
    if (c & 0x80)
      is_8bit= true;
#ifdef USE_MB
    {
      int l;
      if (use_mb(cs) &&
          (l = my_ismbchar(cs,
                           get_ptr() -1,
                           get_end_of_query()))) {
        skip_binary(l-1);
        continue;
      }
    }
#endif
    if (c == '\\' &&
        !(m_thd->variables.sql_mode & MODE_NO_BACKSLASH_ESCAPES))
    {                                        // Escaped character
      found_escape=1;
      if (eof())
        return true;
      yySkip();
    }
    else if (c == sep)
    {
      if (c == yyGet())                 // Check if two separators in a row
      {
        found_escape=1;                 // duplicate. Remember for delete
        continue;
      }
      else
        yyUnget();

      /* Found end. Unescape and return string */
      const char *str, *end;
      char *to;

      str= m_tok_start;
      end= get_ptr();
      /* Extract the text from the token */
      str += pre_skip;
      end -= post_skip;
      DBUG_ASSERT(end >= str);

      if (!(to= (char*) m_thd->alloc((uint) (end - str) + 1)))
      {
        dst->set(&empty_clex_str, 0, '\0');
        return true;                   // Sql_alloc has set error flag
      }

      m_cpp_text_start= m_cpp_tok_start + pre_skip;
      m_cpp_text_end= get_cpp_ptr() - post_skip;

      if (!found_escape)
      {
        size_t len= (end - str);
        memcpy(to, str, len);
        to[len]= '\0';
        dst->set(to, len, is_8bit, '\0');
      }
      else
      {
        size_t len= unescape(cs, to, str, end, sep);
        dst->set(to, len, is_8bit, '\0');
      }
      return false;
    }
  }
  return true;                         // unexpected end of query
}


/*
** Calc type of integer; long integer, longlong integer or real.
** Returns smallest type that match the string.
** When using unsigned long long values the result is converted to a real
** because else they will be unexpected sign changes because all calculation
** is done with longlong or double.
*/

static const char *long_str="2147483647";
static const uint long_len=10;
static const char *signed_long_str="-2147483648";
static const char *longlong_str="9223372036854775807";
static const uint longlong_len=19;
static const char *signed_longlong_str="-9223372036854775808";
static const uint signed_longlong_len=19;
static const char *unsigned_longlong_str="18446744073709551615";
static const uint unsigned_longlong_len=20;

static inline uint int_token(const char *str,uint length)
{
  if (length < long_len)                        // quick normal case
    return NUM;
  bool neg=0;

  if (*str == '+')                              // Remove sign and pre-zeros
  {
    str++; length--;
  }
  else if (*str == '-')
  {
    str++; length--;
    neg=1;
  }
  while (*str == '0' && length)
  {
    str++; length --;
  }
  if (length < long_len)
    return NUM;

  uint smaller,bigger;
  const char *cmp;
  if (neg)
  {
    if (length == long_len)
    {
      cmp= signed_long_str + 1;
      smaller= NUM;                                   // If <= signed_long_str
      bigger= LONG_NUM;                               // If >= signed_long_str
    }
    else if (length < signed_longlong_len)
      return LONG_NUM;
    else if (length > signed_longlong_len)
      return DECIMAL_NUM;
    else
    {
      cmp= signed_longlong_str + 1;
      smaller= LONG_NUM;                              // If <= signed_longlong_str
      bigger=DECIMAL_NUM;
    }
  }
  else
  {
    if (length == long_len)
    {
      cmp= long_str;
      smaller=NUM;
      bigger=LONG_NUM;
    }
    else if (length < longlong_len)
      return LONG_NUM;
    else if (length > longlong_len)
    {
      if (length > unsigned_longlong_len)
        return DECIMAL_NUM;
      cmp=unsigned_longlong_str;
      smaller=ULONGLONG_NUM;
      bigger=DECIMAL_NUM;
    }
    else
    {
      cmp=longlong_str;
      smaller=LONG_NUM;
      bigger= ULONGLONG_NUM;
    }
  }
  while (*cmp && *cmp++ == *str++) ;
  return ((uchar) str[-1] <= (uchar) cmp[-1]) ? smaller : bigger;
}


/**
  Given a stream that is advanced to the first contained character in 
  an open comment, consume the comment.  Optionally, if we are allowed, 
  recurse so that we understand comments within this current comment.

  At this level, we do not support version-condition comments.  We might 
  have been called with having just passed one in the stream, though.  In 
  that case, we probably want to tolerate mundane comments inside.  Thus,
  the case for recursion.

  @retval  Whether EOF reached before comment is closed.
*/
bool Lex_input_stream::consume_comment(int remaining_recursions_permitted)
{
  // only one level of nested comments are allowed
  DBUG_ASSERT(remaining_recursions_permitted == 0 ||
              remaining_recursions_permitted == 1);
  uchar c;
  while (!eof())
  {
    c= yyGet();

    if (remaining_recursions_permitted == 1)
    {
      if ((c == '/') && (yyPeek() == '*'))
      {
        yyUnput('(');  // Replace nested "/*..." with "(*..."
        yySkip();      // and skip "("

        yySkip(); /* Eat asterisk */
        if (consume_comment(0))
          return true;

        yyUnput(')');  // Replace "...*/" with "...*)"
        yySkip();      // and skip ")"
        continue;
      }
    }

    if (c == '*')
    {
      if (yyPeek() == '/')
      {
        yySkip(); // Eat slash
        return FALSE;
      }
    }

    if (c == '\n')
      yylineno++;
  }

  return TRUE;
}


/*
  MYSQLlex remember the following states from the following MYSQLlex()

  @param yylval         [out]  semantic value of the token being parsed (yylval)
  @param thd            THD

  - MY_LEX_EOQ                  Found end of query
  - MY_LEX_OPERATOR_OR_IDENT    Last state was an ident, text or number
                                (which can't be followed by a signed number)
*/

int MYSQLlex(YYSTYPE *yylval, THD *thd)
{
  return thd->m_parser_state->m_lip.lex_token(yylval, thd);
}


int ORAlex(YYSTYPE *yylval, THD *thd)
{
  return thd->m_parser_state->m_lip.lex_token(yylval, thd);
}


int Lex_input_stream::lex_token(YYSTYPE *yylval, THD *thd)
{
  int token;
  
  if (lookahead_token >= 0)
  {
    /*
      The next token was already parsed in advance,
      return it.
    */
    token= lookahead_token;
    lookahead_token= -1;
    *yylval= *(lookahead_yylval);
    lookahead_yylval= NULL;
    return token;
  }

  token= lex_one_token(yylval, thd);
  add_digest_token(token, yylval);

  switch(token) {
  case WITH:
    /*
      Parsing 'WITH' 'ROLLUP' or 'WITH' 'CUBE' requires 2 look ups,
      which makes the grammar LALR(2).
      Replace by a single 'WITH_ROLLUP' or 'WITH_CUBE' token,
      to transform the grammar into a LALR(1) grammar,
      which sql_yacc.yy can process.
    */
    token= lex_one_token(yylval, thd);
    add_digest_token(token, yylval);
    switch(token) {
    case CUBE_SYM:
      return WITH_CUBE_SYM;
    case ROLLUP_SYM:
      return WITH_ROLLUP_SYM;
    case SYSTEM:
      return WITH_SYSTEM_SYM;
    default:
      /*
        Save the token following 'WITH'
      */
      lookahead_yylval= yylval;
      lookahead_token= token;
      return WITH;
    }
    break;
  case FOR_SYM:
    /*
     * Additional look-ahead to resolve doubtful cases like:
     * SELECT ... FOR UPDATE
     * SELECT ... FOR SYSTEM_TIME ... .
     */
    token= lex_one_token(yylval, thd);
    add_digest_token(token, yylval);
    switch(token) {
    case SYSTEM_TIME_SYM:
      return FOR_SYSTEM_TIME_SYM;
    default:
      /*
        Save the token following 'FOR_SYM'
      */
      lookahead_yylval= yylval;
      lookahead_token= token;
      return FOR_SYM;
    }
    break;
  case VALUES:
    if (thd->lex->current_select->parsing_place == IN_UPDATE_ON_DUP_KEY ||
        thd->lex->current_select->parsing_place == IN_PART_FUNC)
      return VALUE_SYM;
    token= lex_one_token(yylval, thd);
    add_digest_token(token, yylval);
    switch(token) {
    case LESS_SYM:
      return VALUES_LESS_SYM;
    case IN_SYM:
      return VALUES_IN_SYM;
    default:
      lookahead_yylval= yylval;
      lookahead_token= token;
      return VALUES;
    }
    break;
  default:
    break;
  }
  return token;
}


int Lex_input_stream::lex_one_token(YYSTYPE *yylval, THD *thd)
{
  uchar UNINIT_VAR(c);
  bool comment_closed;
  int tokval;
  uint length;
  enum my_lex_states state;
  LEX *lex= thd->lex;
  CHARSET_INFO *const cs= thd->charset();
  const uchar *const state_map= cs->state_map;
  const uchar *const ident_map= cs->ident_map;

  start_token();
  state= next_state;
  next_state= MY_LEX_OPERATOR_OR_IDENT;
  for (;;)
  {
    switch (state) {
    case MY_LEX_OPERATOR_OR_IDENT:        // Next is operator or keyword
    case MY_LEX_START:                    // Start of token
      // Skip starting whitespace
      while(state_map[c= yyPeek()] == MY_LEX_SKIP)
      {
        if (c == '\n')
          yylineno++;

        yySkip();
      }

      /* Start of real token */
      restart_token();
      c= yyGet();
      state= (enum my_lex_states) state_map[c];
      break;
    case MY_LEX_ESCAPE:
      if (!eof() && yyGet() == 'N')
      {                                        // Allow \N as shortcut for NULL
        yylval->lex_str.str= (char*) "\\N";
        yylval->lex_str.length= 2;
        return NULL_SYM;
      }
      /* Fall through */
    case MY_LEX_CHAR:                          // Unknown or single char token
      if (c == '%' && (m_thd->variables.sql_mode & MODE_ORACLE))
      {
        next_state= MY_LEX_START;
        return PERCENT_ORACLE_SYM;
      }
      /* Fall through */
    case MY_LEX_SKIP:                          // This should not happen
      if (c != ')')
        next_state= MY_LEX_START;         // Allow signed numbers
      return((int) c);

    case MY_LEX_MINUS_OR_COMMENT:
      if (yyPeek() == '-' &&
          (my_isspace(cs,yyPeekn(1)) ||
           my_iscntrl(cs,yyPeekn(1))))
      {
        state=MY_LEX_COMMENT;
        break;
      }
      next_state= MY_LEX_START;        // Allow signed numbers
      return((int) c);

    case MY_LEX_PLACEHOLDER:
      /*
        Check for a placeholder: it should not precede a possible identifier
        because of binlogging: when a placeholder is replaced with
        its value in a query for the binlog, the query must stay
        grammatically correct.
      */
      next_state= MY_LEX_START;        // Allow signed numbers
      if (stmt_prepare_mode && !ident_map[(uchar) yyPeek()])
        return(PARAM_MARKER);
      return((int) c);

    case MY_LEX_COMMA:
      next_state= MY_LEX_START;        // Allow signed numbers
      /*
        Warning:
        This is a work around, to make the "remember_name" rule in
        sql/sql_yacc.yy work properly.
        The problem is that, when parsing "select expr1, expr2",
        the code generated by bison executes the *pre* action
        remember_name (see select_item) *before* actually parsing the
        first token of expr2.
      */
      restart_token();
      return((int) c);

    case MY_LEX_IDENT_OR_NCHAR:
    {
      uint sep;
      if (yyPeek() != '\'')
      {
        state= MY_LEX_IDENT;
        break;
      }
      /* Found N'string' */
      yySkip();                         // Skip '
      if (get_text(&yylval->lex_string_with_metadata, (sep= yyGetLast()), 2, 1))
      {
        state= MY_LEX_CHAR;                    // Read char by char
        break;
      }

      body_utf8_append(m_cpp_text_start);
      body_utf8_append_escape(thd, &yylval->lex_string_with_metadata,
                                   national_charset_info,
                                   m_cpp_text_end, sep);
      return(NCHAR_STRING);
    }
    case MY_LEX_IDENT_OR_HEX:
      if (yyPeek() == '\'')
      {                                      // Found x'hex-number'
        state= MY_LEX_HEX_NUMBER;
        break;
      }
      /* fall through */
    case MY_LEX_IDENT_OR_BIN:
      if (yyPeek() == '\'')
      {                                 // Found b'bin-number'
        state= MY_LEX_BIN_NUMBER;
        break;
      }
      /* fall through */
    case MY_LEX_IDENT:
    {
      tokval= scan_ident_middle(thd, &yylval->ident_cli,
                                &yylval->charset, &state);
      if (!tokval)
        continue;
      if (tokval == UNDERSCORE_CHARSET)
        m_underscore_cs= yylval->charset;
      return tokval;
    }

    case MY_LEX_IDENT_SEP:                  // Found ident and now '.'
      yylval->lex_str.str= (char*) get_ptr();
      yylval->lex_str.length= 1;
      c= yyGet();                          // should be '.'
      if (lex->parsing_options.lookup_keywords_after_qualifier)
        next_state= MY_LEX_IDENT_OR_KEYWORD;
      else
        next_state= MY_LEX_IDENT_START;    // Next is ident (not keyword)
      if (!ident_map[(uchar) yyPeek()])    // Probably ` or "
        next_state= MY_LEX_START;
      return((int) c);

    case MY_LEX_NUMBER_IDENT:                   // number or ident which num-start
      if (yyGetLast() == '0')
      {
        c= yyGet();
        if (c == 'x')
        {
          while (my_isxdigit(cs, (c = yyGet()))) ;
          if ((yyLength() >= 3) && !ident_map[c])
          {
            /* skip '0x' */
            yylval->lex_str= get_token(2, yyLength() - 2);
            return (HEX_NUM);
          }
          yyUnget();
          state= MY_LEX_IDENT_START;
          break;
        }
        else if (c == 'b')
        {
          while ((c= yyGet()) == '0' || c == '1')
            ;
          if ((yyLength() >= 3) && !ident_map[c])
          {
            /* Skip '0b' */
            yylval->lex_str= get_token(2, yyLength() - 2);
            return (BIN_NUM);
          }
          yyUnget();
          state= MY_LEX_IDENT_START;
          break;
        }
        yyUnget();
      }

      while (my_isdigit(cs, (c= yyGet()))) ;
      if (!ident_map[c])
      {                                        // Can't be identifier
        state=MY_LEX_INT_OR_REAL;
        break;
      }
      if (c == 'e' || c == 'E')
      {
        // The following test is written this way to allow numbers of type 1e1
        if (my_isdigit(cs, yyPeek()) ||
            (c=(yyGet())) == '+' || c == '-')
        {                                       // Allow 1E+10
          if (my_isdigit(cs, yyPeek()))         // Number must have digit after sign
          {
            yySkip();
            while (my_isdigit(cs, yyGet())) ;
            yylval->lex_str= get_token(0, yyLength());
            return(FLOAT_NUM);
          }
        }
        /*
          We've found:
          - A sequence of digits
          - Followed by 'e' or 'E'
          - Followed by some byte XX which is not a known mantissa start,
            and it's known to be a valid identifier part.
            XX can be either a 8bit identifier character, or a multi-byte head.
        */
        yyUnget();
        return scan_ident_start(thd, &yylval->ident_cli);
      }
      /*
        We've found:
        - A sequence of digits
        - Followed by some character XX, which is neither 'e' nor 'E',
          and it's known to be a valid identifier part.
          XX can be a 8bit identifier character, or a multi-byte head.
      */
      yyUnget();
      return scan_ident_start(thd, &yylval->ident_cli);

    case MY_LEX_IDENT_START:                    // We come here after '.'
      return scan_ident_start(thd, &yylval->ident_cli);

    case MY_LEX_USER_VARIABLE_DELIMITER:        // Found quote char
      return scan_ident_delimited(thd, &yylval->ident_cli);

    case MY_LEX_INT_OR_REAL:                    // Complete int or incomplete real
      if (c != '.' || yyPeek() == '.')
      {
        /*
          Found a complete integer number:
          - the number is either not followed by a dot at all, or
          - the number is followed by a double dot as in: FOR i IN 1..10
        */
        yylval->lex_str= get_token(0, yyLength());
        return int_token(yylval->lex_str.str, (uint) yylval->lex_str.length);
      }
      // fall through
    case MY_LEX_REAL:                           // Incomplete real number
      while (my_isdigit(cs, c= yyGet())) ;

      if (c == 'e' || c == 'E')
      {
<<<<<<< HEAD
        c= yyGet();
        if (c == '-' || c == '+')
          c= yyGet();                           // Skip sign
        if (!my_isdigit(cs, c))
        {                                       // No digit after sign
          state= MY_LEX_CHAR;
          break;
        }
        while (my_isdigit(cs, yyGet())) ;
        yylval->lex_str= get_token(0, yyLength());
        return(FLOAT_NUM);
=======
        c = lip->yyGet();
	if (c == '-' || c == '+')
          c = lip->yyGet();                     // Skip sign
	if (!my_isdigit(cs,c))
	{				// No digit after sign
	  return (ABORT_SYM);
	}
        while (my_isdigit(cs,lip->yyGet())) ;
        yylval->lex_str=get_token(lip, 0, lip->yyLength());
	return(FLOAT_NUM);
>>>>>>> f5441ef4
      }
      yylval->lex_str= get_token(0, yyLength());
      return(DECIMAL_NUM);

    case MY_LEX_HEX_NUMBER:             // Found x'hexstring'
      yySkip();                    // Accept opening '
      while (my_isxdigit(cs, (c= yyGet()))) ;
      if (c != '\'')
        return(ABORT_SYM);              // Illegal hex constant
      yySkip();                    // Accept closing '
      length= yyLength();          // Length of hexnum+3
      if ((length % 2) == 0)
        return(ABORT_SYM);              // odd number of hex digits
      yylval->lex_str= get_token(2,            // skip x'
                                 length - 3);  // don't count x' and last '
      return HEX_STRING;

    case MY_LEX_BIN_NUMBER:           // Found b'bin-string'
      yySkip();                  // Accept opening '
      while ((c= yyGet()) == '0' || c == '1')
        ;
      if (c != '\'')
        return(ABORT_SYM);            // Illegal hex constant
      yySkip();                  // Accept closing '
      length= yyLength();        // Length of bin-num + 3
      yylval->lex_str= get_token(2,           // skip b'
                                 length - 3); // don't count b' and last '
      return (BIN_NUM);

    case MY_LEX_CMP_OP:                     // Incomplete comparison operator
      next_state= MY_LEX_START;        // Allow signed numbers
      if (state_map[(uchar) yyPeek()] == MY_LEX_CMP_OP ||
          state_map[(uchar) yyPeek()] == MY_LEX_LONG_CMP_OP)
      {
        yySkip();
        if ((tokval= find_keyword(&yylval->kwd, 2, 0)))
          return(tokval);
        yyUnget();
      }
      return(c);

    case MY_LEX_LONG_CMP_OP:                // Incomplete comparison operator
      next_state= MY_LEX_START;
      if (state_map[(uchar) yyPeek()] == MY_LEX_CMP_OP ||
          state_map[(uchar) yyPeek()] == MY_LEX_LONG_CMP_OP)
      {
        yySkip();
        if (state_map[(uchar) yyPeek()] == MY_LEX_CMP_OP)
        {
          yySkip();
          if ((tokval= find_keyword(&yylval->kwd, 3, 0)))
            return(tokval);
          yyUnget();
        }
        if ((tokval= find_keyword(&yylval->kwd, 2, 0)))
          return(tokval);
        yyUnget();
      }
      return(c);

    case MY_LEX_BOOL:
      if (c != yyPeek())
      {
        state= MY_LEX_CHAR;
        break;
      }
      yySkip();
      tokval= find_keyword(&yylval->kwd, 2, 0);  // Is a bool operator
      next_state= MY_LEX_START;                  // Allow signed numbers
      return(tokval);

    case MY_LEX_STRING_OR_DELIMITER:
      if (thd->variables.sql_mode & MODE_ANSI_QUOTES)
      {
        state= MY_LEX_USER_VARIABLE_DELIMITER;
        break;
      }
      /* " used for strings */
      /* fall through */
    case MY_LEX_STRING:                        // Incomplete text string
    {
      uint sep;
      if (get_text(&yylval->lex_string_with_metadata, (sep= yyGetLast()), 1, 1))
      {
        state= MY_LEX_CHAR;                     // Read char by char
        break;
      }
      CHARSET_INFO *strcs= m_underscore_cs ? m_underscore_cs : cs;
      body_utf8_append(m_cpp_text_start);

      body_utf8_append_escape(thd, &yylval->lex_string_with_metadata,
                                   strcs, m_cpp_text_end, sep);
      m_underscore_cs= NULL;
      return(TEXT_STRING);
    }
    case MY_LEX_COMMENT:                       //  Comment
      lex->select_lex.options|= OPTION_FOUND_COMMENT;
      while ((c= yyGet()) != '\n' && c) ;
      yyUnget();                          // Safety against eof
      state= MY_LEX_START;                     // Try again
      break;
    case MY_LEX_LONG_COMMENT:                  // Long C comment?
      if (yyPeek() != '*')
      {
        state= MY_LEX_CHAR;                     // Probable division
        break;
      }
      lex->select_lex.options|= OPTION_FOUND_COMMENT;
      /* Reject '/' '*', since we might need to turn off the echo */
      yyUnget();

      save_in_comment_state();

      if (yyPeekn(2) == '!' ||
          (yyPeekn(2) == 'M' && yyPeekn(3) == '!'))
      {
        bool maria_comment_syntax= yyPeekn(2) == 'M';
        in_comment= DISCARD_COMMENT;
        /* Accept '/' '*' '!', but do not keep this marker. */
        set_echo(FALSE);
        yySkipn(maria_comment_syntax ? 4 : 3);

        /*
          The special comment format is very strict:
          '/' '*' '!', followed by an optional 'M' and exactly
          1-2 digits (major), 2 digits (minor), then 2 digits (dot).
          32302  -> 3.23.02
          50032  -> 5.0.32
          50114  -> 5.1.14
          100000 -> 10.0.0
        */
        if (  my_isdigit(cs, yyPeekn(0))
           && my_isdigit(cs, yyPeekn(1))
           && my_isdigit(cs, yyPeekn(2))
           && my_isdigit(cs, yyPeekn(3))
           && my_isdigit(cs, yyPeekn(4))
           )
        {
          ulong version;
          uint length= 5;
          char *end_ptr= (char*) get_ptr() + length;
          int error;
          if (my_isdigit(cs, yyPeekn(5)))
          {
            end_ptr++;                          // 6 digit number
            length++;
          }

          version= (ulong) my_strtoll10(get_ptr(), &end_ptr, &error);

          /*
            MySQL-5.7 has new features and might have new SQL syntax that
            MariaDB-10.0 does not understand. Ignore all versioned comments
            with MySQL versions in the range 50700-999999, but
            do not ignore MariaDB specific comments for the same versions.
          */ 
          if (version <= MYSQL_VERSION_ID &&
              (version < 50700 || version > 99999 || maria_comment_syntax))
          {
            /* Accept 'M' 'm' 'm' 'd' 'd' */
            yySkipn(length);
            /* Expand the content of the special comment as real code */
            set_echo(TRUE);
            state=MY_LEX_START;
            break;  /* Do not treat contents as a comment.  */
          }
          else
          {
#ifdef WITH_WSREP
            if (WSREP(thd) && version == 99997 && thd->wsrep_exec_mode == LOCAL_STATE)
            {
              WSREP_DEBUG("consistency check: %s", thd->query());
              thd->wsrep_consistency_check= CONSISTENCY_CHECK_DECLARED;
              yySkipn(5);
              set_echo(TRUE);
              state= MY_LEX_START;
              break;  /* Do not treat contents as a comment.  */
            }
#endif /* WITH_WSREP */
            /*
              Patch and skip the conditional comment to avoid it
              being propagated infinitely (eg. to a slave).
            */
            char *pcom= yyUnput(' ');
            comment_closed= ! consume_comment(1);
            if (! comment_closed)
            {
              *pcom= '!';
            }
            /* version allowed to have one level of comment inside. */
          }
        }
        else
        {
          /* Not a version comment. */
          state=MY_LEX_START;
          set_echo(TRUE);
          break;
        }
      }
      else
      {
        in_comment= PRESERVE_COMMENT;
        yySkip();                  // Accept /
        yySkip();                  // Accept *
        comment_closed= ! consume_comment(0);
        /* regular comments can have zero comments inside. */
      }
      /*
        Discard:
        - regular '/' '*' comments,
        - special comments '/' '*' '!' for a future version,
        by scanning until we find a closing '*' '/' marker.

        Nesting regular comments isn't allowed.  The first 
        '*' '/' returns the parser to the previous state.

        /#!VERSI oned containing /# regular #/ is allowed #/

                Inside one versioned comment, another versioned comment
                is treated as a regular discardable comment.  It gets
                no special parsing.
      */

      /* Unbalanced comments with a missing '*' '/' are a syntax error */
      if (! comment_closed)
        return (ABORT_SYM);
      state = MY_LEX_START;             // Try again
      restore_in_comment_state();
      break;
    case MY_LEX_END_LONG_COMMENT:
      if ((in_comment != NO_COMMENT) && yyPeek() == '/')
      {
        /* Reject '*' '/' */
        yyUnget();
        /* Accept '*' '/', with the proper echo */
        set_echo(in_comment == PRESERVE_COMMENT);
        yySkipn(2);
        /* And start recording the tokens again */
        set_echo(TRUE);
        in_comment= NO_COMMENT;
        state=MY_LEX_START;
      }
      else
        state= MY_LEX_CHAR;              // Return '*'
      break;
    case MY_LEX_SET_VAR:                // Check if ':='
      if (yyPeek() != '=')
      {
        next_state= MY_LEX_START;
        if (m_thd->variables.sql_mode & MODE_ORACLE)
        {
          yylval->kwd.set_keyword(m_tok_start, 1);
          return COLON_ORACLE_SYM;
        }
        return (int) ':';
      }
      yySkip();
      return (SET_VAR);
    case MY_LEX_SEMICOLON:              // optional line terminator
      state= MY_LEX_CHAR;               // Return ';'
      break;
    case MY_LEX_EOL:
      if (eof())
      {
        yyUnget();                 // Reject the last '\0'
        set_echo(FALSE);
        yySkip();
        set_echo(TRUE);
        /* Unbalanced comments with a missing '*' '/' are a syntax error */
        if (in_comment != NO_COMMENT)
          return (ABORT_SYM);
        next_state= MY_LEX_END;     // Mark for next loop
        return(END_OF_INPUT);
      }
      state=MY_LEX_CHAR;
      break;
    case MY_LEX_END:
      next_state= MY_LEX_END;
      return(0);                        // We found end of input last time

      /* Actually real shouldn't start with . but allow them anyhow */
    case MY_LEX_REAL_OR_POINT:
      if (my_isdigit(cs, (c= yyPeek())))
        state = MY_LEX_REAL;            // Real
      else if (c == '.')
      {
        yySkip();
        return DOT_DOT_SYM;
      }
      else
      {
        state= MY_LEX_IDENT_SEP;        // return '.'
        yyUnget();                 // Put back '.'
      }
      break;
    case MY_LEX_USER_END:               // end '@' of user@hostname
      switch (state_map[(uchar) yyPeek()]) {
      case MY_LEX_STRING:
      case MY_LEX_USER_VARIABLE_DELIMITER:
      case MY_LEX_STRING_OR_DELIMITER:
        break;
      case MY_LEX_USER_END:
        next_state= MY_LEX_SYSTEM_VAR;
        break;
      default:
        next_state= MY_LEX_HOSTNAME;
        break;
      }
      yylval->lex_str.str= (char*) get_ptr();
      yylval->lex_str.length= 1;
      return((int) '@');
    case MY_LEX_HOSTNAME:               // end '@' of user@hostname
      for (c= yyGet() ;
           my_isalnum(cs, c) || c == '.' || c == '_' ||  c == '$';
           c= yyGet()) ;
      yylval->lex_str= get_token(0, yyLength());
      return(LEX_HOSTNAME);
    case MY_LEX_SYSTEM_VAR:
      yylval->lex_str.str= (char*) get_ptr();
      yylval->lex_str.length= 1;
      yySkip();                                    // Skip '@'
      next_state= (state_map[(uchar) yyPeek()] ==
                        MY_LEX_USER_VARIABLE_DELIMITER ?
                        MY_LEX_OPERATOR_OR_IDENT :
                        MY_LEX_IDENT_OR_KEYWORD);
      return((int) '@');
    case MY_LEX_IDENT_OR_KEYWORD:
      /*
        We come here when we have found two '@' in a row.
        We should now be able to handle:
        [(global | local | session) .]variable_name
      */
      return scan_ident_sysvar(thd, &yylval->ident_cli);
    }
  }
}


bool Lex_input_stream::get_7bit_or_8bit_ident(THD *thd, uchar *last_char)
{
  uchar c;
  CHARSET_INFO *const cs= thd->charset();
  const uchar *const ident_map= cs->ident_map;
  bool is_8bit= false;
  for ( ; ident_map[c= yyGet()]; )
  {
    if (c & 0x80)
      is_8bit= true; // will convert
  }
  *last_char= c;
  return is_8bit;
}


int Lex_input_stream::scan_ident_sysvar(THD *thd, Lex_ident_cli_st *str)
{
  uchar last_char;
  uint length;
  int tokval;
  bool is_8bit;
  DBUG_ASSERT(m_tok_start == m_ptr);

  is_8bit= get_7bit_or_8bit_ident(thd, &last_char);

  if (last_char == '.')
    next_state= MY_LEX_IDENT_SEP;
  if (!(length= yyLength()))
    return ABORT_SYM;                  // Names must be nonempty.
  if ((tokval= find_keyword(str, length, 0)))
  {
    yyUnget();                         // Put back 'c'
    return tokval;                     // Was keyword
  }

  yyUnget();                       // ptr points now after last token char
  str->set_ident(m_tok_start, length, is_8bit);

  m_cpp_text_start= m_cpp_tok_start;
  m_cpp_text_end= m_cpp_text_start + length;
  body_utf8_append(m_cpp_text_start);
  body_utf8_append_ident(thd, str, m_cpp_text_end);

  return is_8bit ? IDENT_QUOTED : IDENT;
}


/*
  We can come here if different parsing stages:
  - In an identifier chain:
       SELECT t1.cccc FROM t1;
    (when the "cccc" part starts)
    In this case both m_tok_start and m_ptr point to "cccc".
  - When a sequence of digits has changed to something else,
    therefore the token becomes an identifier rather than a number:
       SELECT 12345_6 FROM t1;
    In this case m_tok_start points to the entire "12345_678",
    while m_ptr points to "678".
*/
int Lex_input_stream::scan_ident_start(THD *thd, Lex_ident_cli_st *str)
{
  uchar c;
  bool is_8bit;
  CHARSET_INFO *const cs= thd->charset();
  const uchar *const ident_map= cs->ident_map;
  DBUG_ASSERT(m_tok_start <= m_ptr);

  if (use_mb(cs))
  {
    is_8bit= true;
    while (ident_map[c= yyGet()])
    {
      int char_length= my_charlen(cs, get_ptr() - 1, get_end_of_query());
      if (char_length <= 0)
        break;
      skip_binary(char_length - 1);
    }
  }
  else
  {
    is_8bit= get_7bit_or_8bit_ident(thd, &c);
  }
  if (c == '.' && ident_map[(uchar) yyPeek()])
    next_state= MY_LEX_IDENT_SEP;// Next is '.'

  uint length= yyLength();
  yyUnget(); // ptr points now after last token char
  str->set_ident(m_tok_start, length, is_8bit);
  m_cpp_text_start= m_cpp_tok_start;
  m_cpp_text_end= m_cpp_text_start + length;
  body_utf8_append(m_cpp_text_start);
  body_utf8_append_ident(thd, str, m_cpp_text_end);
  return is_8bit ? IDENT_QUOTED : IDENT;
}


int Lex_input_stream::scan_ident_middle(THD *thd, Lex_ident_cli_st *str,
                                        CHARSET_INFO **introducer,
                                        my_lex_states *st)
{
  CHARSET_INFO *const cs= thd->charset();
  const uchar *const ident_map= cs->ident_map;
  const uchar *const state_map= cs->state_map;
  const char *start;
  uint length;
  uchar c;
  bool is_8bit;
  bool resolve_introducer= true;
  DBUG_ASSERT(m_ptr == m_tok_start + 1); // m_ptr points to the second byte

  if (use_mb(cs))
  {
    is_8bit= true;
    int char_length= my_charlen(cs, get_ptr() - 1, get_end_of_query());
    if (char_length <= 0)
    {
      *st= MY_LEX_CHAR;
      return 0;
    }
    skip_binary(char_length - 1);

    while (ident_map[c= yyGet()])
    {
      char_length= my_charlen(cs, get_ptr() - 1, get_end_of_query());
      if (char_length <= 0)
        break;
      if (char_length > 1 || (c & 0x80))
        resolve_introducer= false;
      skip_binary(char_length - 1);
    }
  }
  else
  {
    is_8bit= get_7bit_or_8bit_ident(thd, &c) || (m_tok_start[0] & 0x80);
    resolve_introducer= !is_8bit;
  }
  length= yyLength();
  start= get_ptr();
  if (ignore_space)
  {
    /*
      If we find a space then this can't be an identifier. We notice this
      below by checking start != lex->ptr.
    */
    for (; state_map[(uchar) c] == MY_LEX_SKIP ; c= yyGet())
    {
      if (c == '\n')
        yylineno++;
    }
  }
  if (start == get_ptr() && c == '.' && ident_map[(uchar) yyPeek()])
    next_state= MY_LEX_IDENT_SEP;
  else
  {                                    // '(' must follow directly if function
    int tokval;
    yyUnget();
    if ((tokval= find_keyword(str, length, c == '(')))
    {
      next_state= MY_LEX_START;        // Allow signed numbers
      return(tokval);                  // Was keyword
    }
    yySkip();                  // next state does a unget
  }

  yyUnget();                       // ptr points now after last token char
  str->set_ident(m_tok_start, length, is_8bit);
  m_cpp_text_start= m_cpp_tok_start;
  m_cpp_text_end= m_cpp_text_start + length;

  /*
     Note: "SELECT _bla AS 'alias'"
     _bla should be considered as a IDENT if charset haven't been found.
     So we don't use MYF(MY_WME) with get_charset_by_csname to avoid
     producing an error.
  */
  DBUG_ASSERT(length > 0);
  if (resolve_introducer && m_tok_start[0] == '_')
  {
    ErrConvString csname(str->str + 1, str->length - 1, &my_charset_bin);
    CHARSET_INFO *cs= get_charset_by_csname(csname.ptr(),
                                            MY_CS_PRIMARY, MYF(0));
    if (cs)
    {
      body_utf8_append(m_cpp_text_start, m_cpp_tok_start + length);
      *introducer= cs;
      return UNDERSCORE_CHARSET;
    }
  }

  body_utf8_append(m_cpp_text_start);
  body_utf8_append_ident(thd, str, m_cpp_text_end);
  return is_8bit ? IDENT_QUOTED : IDENT;
}


int Lex_input_stream::scan_ident_delimited(THD *thd,
                                           Lex_ident_cli_st *str)
{
  CHARSET_INFO *const cs= thd->charset();
  uint double_quotes= 0;
  uchar c, quote_char= m_tok_start[0];
  DBUG_ASSERT(m_ptr == m_tok_start + 1);

  for ( ; ; )
  {
    if (!(c= yyGet()))
    {
      /*
        End-of-query or straight 0x00 inside a delimited identifier.
        Return the quote character, to have the parser fail on syntax error.
      */
      m_ptr= (char *) m_tok_start + 1;
      if (m_echo)
        m_cpp_ptr= (char *) m_cpp_tok_start + 1;
      return quote_char;
    }
    int var_length= my_charlen(cs, get_ptr() - 1, get_end_of_query());
    if (var_length == 1)
    {
      if (c == quote_char)
      {
        if (yyPeek() != quote_char)
          break;
        c= yyGet();
        double_quotes++;
        continue;
      }
    }
    else if (var_length > 1)
    {
      skip_binary(var_length - 1);
    }
  }

  str->set_ident_quoted(m_tok_start + 1, yyLength() - 1, true, quote_char);
  yyUnget();                       // ptr points now after last token char

  m_cpp_text_start= m_cpp_tok_start + 1;
  m_cpp_text_end= m_cpp_text_start + str->length;

  if (c == quote_char)
    yySkip();                  // Skip end `
  next_state= MY_LEX_START;
  body_utf8_append(m_cpp_text_start);
  // QQQ: shouldn't it add unescaped version ????
  body_utf8_append_ident(thd, str, m_cpp_text_end);
  return IDENT_QUOTED;
}


void trim_whitespace(CHARSET_INFO *cs, LEX_CSTRING *str, size_t * prefix_length)
{
  /*
    TODO:
    This code assumes that there are no multi-bytes characters
    that can be considered white-space.
  */

  size_t plen= 0;
  while ((str->length > 0) && (my_isspace(cs, str->str[0])))
  {
    plen++;
    str->length --;
    str->str ++;
  }
  if (prefix_length)
    *prefix_length= plen;
  /*
    FIXME:
    Also, parsing backward is not safe with multi bytes characters
  */
  while ((str->length > 0) && (my_isspace(cs, str->str[str->length-1])))
  {
    str->length --;
  }
}


/*
  st_select_lex structures initialisations
*/

void st_select_lex_node::init_query_common()
{
  options= 0;
  sql_cache= SQL_CACHE_UNSPECIFIED;
  linkage= UNSPECIFIED_TYPE;
  no_table_names_allowed= 0;
  uncacheable= 0;
}

void st_select_lex_unit::init_query()
{
  init_query_common();
  linkage= GLOBAL_OPTIONS_TYPE;
  select_limit_cnt= HA_POS_ERROR;
  offset_limit_cnt= 0;
  union_distinct= 0;
  prepared= optimized= optimized_2= executed= 0;
  optimize_started= 0;
  item= 0;
  union_result= 0;
  table= 0;
  fake_select_lex= 0;
  saved_fake_select_lex= 0;
  cleaned= 0;
  item_list.empty();
  describe= 0;
  found_rows_for_union= 0;
  derived= 0;
  is_view= false;
  with_clause= 0;
  with_element= 0;
  cloned_from= 0;
  columns_are_renamed= false;
  intersect_mark= NULL;
  with_wrapped_tvc= false;
}

void st_select_lex::init_query()
{
  init_query_common();
  table_list.empty();
  top_join_list.empty();
  join_list= &top_join_list;
  embedding= 0;
  leaf_tables_prep.empty();
  leaf_tables.empty();
  item_list.empty();
  min_max_opt_list.empty();
  join= 0;
  having= prep_having= where= prep_where= 0;
  cond_pushed_into_where= cond_pushed_into_having= 0;
  olap= UNSPECIFIED_OLAP_TYPE;
  having_fix_field= 0;
  having_fix_field_for_pushed_cond= 0;
  context.select_lex= this;
  context.init();
  /*
    Add the name resolution context of the current (sub)query to the
    stack of contexts for the whole query.
    TODO:
    push_context may return an error if there is no memory for a new
    element in the stack, however this method has no return value,
    thus push_context should be moved to a place where query
    initialization is checked for failure.
  */
  parent_lex->push_context(&context, parent_lex->thd->mem_root);
  cond_count= between_count= with_wild= 0;
  max_equal_elems= 0;
  ref_pointer_array.reset();
  select_n_where_fields= 0;
  select_n_reserved= 0;
  select_n_having_items= 0;
  n_sum_items= 0;
  n_child_sum_items= 0;
  hidden_bit_fields= 0;
  fields_in_window_functions= 0;
  subquery_in_having= explicit_limit= 0;
  is_item_list_lookup= 0;
  changed_elements= 0;
  first_natural_join_processing= 1;
  first_cond_optimization= 1;
  parsing_place= NO_MATTER;
  exclude_from_table_unique_test= no_wrap_view_item= FALSE;
  nest_level= 0;
  link_next= 0;
  prep_leaf_list_state= UNINIT;
  have_merged_subqueries= FALSE;
  bzero((char*) expr_cache_may_be_used, sizeof(expr_cache_may_be_used));
  select_list_tables= 0;
  m_non_agg_field_used= false;
  m_agg_func_used= false;
  m_custom_agg_func_used= false;
  window_specs.empty();
  window_funcs.empty();
  tvc= 0;
  in_tvc= false;
  versioned_tables= 0;
}

void st_select_lex::init_select()
{
  sj_nests.empty();
  sj_subselects.empty();
  group_list.empty();
  if (group_list_ptrs)
    group_list_ptrs->clear();
  type= 0;
  db= null_clex_str;
  having= 0;
  table_join_options= 0;
  in_sum_expr= with_wild= 0;
  options= 0;
  sql_cache= SQL_CACHE_UNSPECIFIED;
  ftfunc_list_alloc.empty();
  inner_sum_func_list= 0;
  ftfunc_list= &ftfunc_list_alloc;
  order_list.elements= 0;
  order_list.first= 0;
  order_list.next= &order_list.first;
  /* Set limit and offset to default values */
  select_limit= 0;      /* denotes the default limit = HA_POS_ERROR */
  offset_limit= 0;      /* denotes the default offset = 0 */
  with_sum_func= 0;
  with_all_modifier= 0;
  is_correlated= 0;
  cur_pos_in_select_list= UNDEF_POS;
  cond_value= having_value= Item::COND_UNDEF;
  inner_refs_list.empty();
  insert_tables= 0;
  merged_into= 0;
  m_non_agg_field_used= false;
  m_agg_func_used= false;
  m_custom_agg_func_used= false;
  name_visibility_map.clear_all();
  with_dep= 0;
  join= 0;
  lock_type= TL_READ_DEFAULT;
  save_many_values.empty();
  save_insert_list= 0;
  tvc= 0;
  in_funcs.empty();
  curr_tvc_name= 0;
  in_tvc= false;
  versioned_tables= 0;
}

/*
  st_select_lex structures linking
*/

/* include on level down */
void st_select_lex_node::include_down(st_select_lex_node *upper)
{
  if ((next= upper->slave))
    next->prev= &next;
  prev= &upper->slave;
  upper->slave= this;
  master= upper;
  slave= 0;
}


void st_select_lex_node::add_slave(st_select_lex_node *slave_arg)
{
  for (; slave; slave= slave->next)
    if (slave == slave_arg)
      return;

  if (slave)
  {
    st_select_lex_node *slave_arg_slave= slave_arg->slave;
    /* Insert in the front of list of slaves if any. */
    slave_arg->include_neighbour(slave);
    /* include_neighbour() sets slave_arg->slave=0, restore it. */
    slave_arg->slave= slave_arg_slave;
    /* Count on include_neighbour() setting the master. */
    DBUG_ASSERT(slave_arg->master == this);
  }
  else
  {
    slave= slave_arg;
    slave_arg->master= this;
    slave->prev= &master->slave;
    slave->next= 0;
  }
}

/*
  @brief
    Substitute this node in select tree for a newly creates node

  @param  subst the node to substitute for

  @details
    The function substitute this node in the select tree for a newly
    created node subst. This node is just removed from the tree but all
    its link fields and the attached sub-tree remain untouched.
*/

void st_select_lex_node::substitute_in_tree(st_select_lex_node *subst)
{
  if ((subst->next= next))
    next->prev= &subst->next;
  subst->prev= prev;
  (*prev)= subst;
  subst->master= master;
}


/*
  include on level down (but do not link)

  SYNOPSYS
    st_select_lex_node::include_standalone()
    upper - reference on node underr which this node should be included
    ref - references on reference on this node
*/
void st_select_lex_node::include_standalone(st_select_lex_node *upper,
                                            st_select_lex_node **ref)
{
  next= 0;
  prev= ref;
  master= upper;
  slave= 0;
}

/* include neighbour (on same level) */
void st_select_lex_node::include_neighbour(st_select_lex_node *before)
{
  if ((next= before->next))
    next->prev= &next;
  prev= &before->next;
  before->next= this;
  master= before->master;
  slave= 0;
}

/* including in global SELECT_LEX list */
void st_select_lex_node::include_global(st_select_lex_node **plink)
{
  if ((link_next= *plink))
    link_next->link_prev= &link_next;
  link_prev= plink;
  *plink= this;
}

//excluding from global list (internal function)
void st_select_lex_node::fast_exclude()
{
  if (link_prev)
  {
    if ((*link_prev= link_next))
      link_next->link_prev= link_prev;
  }
  // Remove slave structure
  for (; slave; slave= slave->next)
    slave->fast_exclude();
  
}


/**
  @brief
    Insert a new chain of nodes into another chain before a particular link

  @param in/out
    ptr_pos_to_insert  the address of the chain pointer pointing to the link
                       before which the subchain has to be inserted
  @param   
    end_chain_node     the last link of the subchain to be inserted

  @details
    The method inserts the chain of nodes starting from this node and ending
    with the node nd_chain_node into another chain of nodes before the node
    pointed to by *ptr_pos_to_insert.
    It is assumed that ptr_pos_to_insert belongs to the chain where we insert.
    So it must be updated.

  @retval
    The method returns the pointer to the first link of the inserted chain
*/

st_select_lex_node *st_select_lex_node:: insert_chain_before(
                                         st_select_lex_node **ptr_pos_to_insert,
                                         st_select_lex_node *end_chain_node)
{
  end_chain_node->link_next= *ptr_pos_to_insert;
  (*ptr_pos_to_insert)->link_prev= &end_chain_node->link_next;
  this->link_prev= ptr_pos_to_insert;
  return this;
}


/*
  Detach the node from its master and attach it to a new master
*/

void st_select_lex_node::move_as_slave(st_select_lex_node *new_master)
{
  exclude_from_tree();
  if (new_master->slave)
  {
    st_select_lex_node *curr= new_master->slave;
    for ( ; curr->next ; curr= curr->next) ;
    prev= &curr->next;
  }
  else
    prev= &new_master->slave;
  *prev= this;
  next= 0;
  master= new_master;
}


/*
  Exclude a node from the tree lex structure, but leave it in the global
  list of nodes.
*/

void st_select_lex_node::exclude_from_tree()
{
  if ((*prev= next))
    next->prev= prev;
}


/*
  Exclude select_lex structure (except first (first select can't be
  deleted, because it is most upper select))
*/
void st_select_lex_node::exclude()
{
  /* exclude from global list */
  fast_exclude();
  /* exclude from other structures */
  exclude_from_tree();
  /* 
     We do not need following statements, because prev pointer of first 
     list element point to master->slave
     if (master->slave == this)
       master->slave= next;
  */
}


/*
  Exclude level of current unit from tree of SELECTs

  SYNOPSYS
    st_select_lex_unit::exclude_level()

  NOTE: units which belong to current will be brought up on level of
  currernt unit 
*/
void st_select_lex_unit::exclude_level()
{
  SELECT_LEX_UNIT *units= 0, **units_last= &units;
  for (SELECT_LEX *sl= first_select(); sl; sl= sl->next_select())
  {
    // unlink current level from global SELECTs list
    if (sl->link_prev && (*sl->link_prev= sl->link_next))
      sl->link_next->link_prev= sl->link_prev;

    // bring up underlay levels
    SELECT_LEX_UNIT **last= 0;
    for (SELECT_LEX_UNIT *u= sl->first_inner_unit(); u; u= u->next_unit())
    {
      u->master= master;
      last= (SELECT_LEX_UNIT**)&(u->next);
    }
    if (last)
    {
      (*units_last)= sl->first_inner_unit();
      units_last= last;
    }
  }
  if (units)
  {
    // include brought up levels in place of current
    (*prev)= units;
    (*units_last)= (SELECT_LEX_UNIT*)next;
    if (next)
      next->prev= (SELECT_LEX_NODE**)units_last;
    units->prev= prev;
  }
  else
  {
    // exclude currect unit from list of nodes
    (*prev)= next;
    if (next)
      next->prev= prev;
  }
  // Mark it excluded
  prev= NULL;
}


#if 0
/*
  Exclude subtree of current unit from tree of SELECTs

  SYNOPSYS
    st_select_lex_unit::exclude_tree()
*/
void st_select_lex_unit::exclude_tree()
{
  for (SELECT_LEX *sl= first_select(); sl; sl= sl->next_select())
  {
    // unlink current level from global SELECTs list
    if (sl->link_prev && (*sl->link_prev= sl->link_next))
      sl->link_next->link_prev= sl->link_prev;

    // unlink underlay levels
    for (SELECT_LEX_UNIT *u= sl->first_inner_unit(); u; u= u->next_unit())
    {
      u->exclude_level();
    }
  }
  // exclude currect unit from list of nodes
  (*prev)= next;
  if (next)
    next->prev= prev;
}
#endif


/*
  st_select_lex_node::mark_as_dependent mark all st_select_lex struct from 
  this to 'last' as dependent

  SYNOPSIS
    last - pointer to last st_select_lex struct, before which all 
           st_select_lex have to be marked as dependent

  NOTE
    'last' should be reachable from this st_select_lex_node
*/

bool st_select_lex::mark_as_dependent(THD *thd, st_select_lex *last,
                                      Item_ident *dependency)
{

  DBUG_ASSERT(this != last);

  /*
    Mark all selects from resolved to 1 before select where was
    found table as depended (of select where was found table)

    We move by name resolution context, bacause during merge can some select
    be excleded from SELECT tree
  */
  Name_resolution_context *c= &this->context;
  do
  {
    SELECT_LEX *s= c->select_lex;
    if (!(s->uncacheable & UNCACHEABLE_DEPENDENT_GENERATED))
    {
      // Select is dependent of outer select
      s->uncacheable= (s->uncacheable & ~UNCACHEABLE_UNITED) |
                       UNCACHEABLE_DEPENDENT_GENERATED;
      SELECT_LEX_UNIT *munit= s->master_unit();
      munit->uncacheable= (munit->uncacheable & ~UNCACHEABLE_UNITED) |
                       UNCACHEABLE_DEPENDENT_GENERATED;
      for (SELECT_LEX *sl= munit->first_select(); sl ; sl= sl->next_select())
      {
        if (sl != s &&
            !(sl->uncacheable & (UNCACHEABLE_DEPENDENT_GENERATED |
                                 UNCACHEABLE_UNITED)))
          sl->uncacheable|= UNCACHEABLE_UNITED;
      }
    }

    Item_subselect *subquery_expr= s->master_unit()->item;
    if (subquery_expr && subquery_expr->mark_as_dependent(thd, last, 
                                                          dependency))
      return TRUE;
  } while ((c= c->outer_context) != NULL && (c->select_lex != last));
  is_correlated= TRUE;
  this->master_unit()->item->is_correlated= TRUE;
  return FALSE;
}

/*
  prohibit using LIMIT clause
*/
bool st_select_lex::test_limit()
{
  if (select_limit != 0)
  {
    my_error(ER_NOT_SUPPORTED_YET, MYF(0),
             "LIMIT & IN/ALL/ANY/SOME subquery");
    return(1);
  }
  return(0);
}



st_select_lex* st_select_lex_unit::outer_select()
{
  return (st_select_lex*) master;
}


ha_rows st_select_lex::get_offset()
{
  ulonglong val= 0;

  if (offset_limit)
  {
    // see comment for st_select_lex::get_limit()
    bool err= offset_limit->fix_fields_if_needed(master_unit()->thd, NULL);
    DBUG_ASSERT(!err);
    val= err ? HA_POS_ERROR : offset_limit->val_uint();
  }

  return (ha_rows)val;
}


ha_rows st_select_lex::get_limit()
{
  ulonglong val= HA_POS_ERROR;

  if (select_limit)
  {
    /*
      fix_fields() has not been called for select_limit. That's due to the
      historical reasons -- this item could be only of type Item_int, and
      Item_int does not require fix_fields(). Thus, fix_fields() was never
      called for select_limit.

      Some time ago, Item_splocal was also allowed for LIMIT / OFFSET clauses.
      However, the fix_fields() behavior was not updated, which led to a crash
      in some cases.

      There is no single place where to call fix_fields() for LIMIT / OFFSET
      items during the fix-fields-phase. Thus, for the sake of readability,
      it was decided to do it here, on the evaluation phase (which is a
      violation of design, but we chose the lesser of two evils).

      We can call fix_fields() here, because select_limit can be of two
      types only: Item_int and Item_splocal. Item_int::fix_fields() is trivial,
      and Item_splocal::fix_fields() (or rather Item_sp_variable::fix_fields())
      has the following properties:
        1) it does not affect other items;
        2) it does not fail.

      Nevertheless DBUG_ASSERT was added to catch future changes in
      fix_fields() implementation. Also added runtime check against a result
      of fix_fields() in order to handle error condition in non-debug build.
    */
    bool err= select_limit->fix_fields_if_needed(master_unit()->thd, NULL);
    DBUG_ASSERT(!err);
    val= err ? HA_POS_ERROR : select_limit->val_uint();
  }

  return (ha_rows)val;
}


bool st_select_lex::add_order_to_list(THD *thd, Item *item, bool asc)
{
  return add_to_list(thd, order_list, item, asc);
}


bool st_select_lex::add_gorder_to_list(THD *thd, Item *item, bool asc)
{
  return add_to_list(thd, gorder_list, item, asc);
}


bool st_select_lex::add_item_to_list(THD *thd, Item *item)
{
  DBUG_ENTER("st_select_lex::add_item_to_list");
  DBUG_PRINT("info", ("Item: %p", item));
  DBUG_RETURN(item_list.push_back(item, thd->mem_root));
}


bool st_select_lex::add_group_to_list(THD *thd, Item *item, bool asc)
{
  return add_to_list(thd, group_list, item, asc);
}


bool st_select_lex::add_ftfunc_to_list(THD *thd, Item_func_match *func)
{
  return !func || ftfunc_list->push_back(func, thd->mem_root); // end of memory?
}


st_select_lex* st_select_lex::outer_select()
{
  return (st_select_lex*) master->get_master();
}


bool st_select_lex::inc_in_sum_expr()
{
  in_sum_expr++;
  return 0;
}


uint st_select_lex::get_in_sum_expr()
{
  return in_sum_expr;
}


TABLE_LIST* st_select_lex::get_table_list()
{
  return table_list.first;
}

List<Item>* st_select_lex::get_item_list()
{
  return &item_list;
}

ulong st_select_lex::get_table_join_options()
{
  return table_join_options;
}


bool st_select_lex::setup_ref_array(THD *thd, uint order_group_num)
{

  if (!((options & SELECT_DISTINCT) && !group_list.elements))
    hidden_bit_fields= 0;

  // find_order_in_list() may need some extra space, so multiply by two.
  order_group_num*= 2;

  /*
    We have to create array in prepared statement memory if it is a
    prepared statement
  */
  Query_arena *arena= thd->stmt_arena;
  const size_t n_elems= (n_sum_items +
                       n_child_sum_items +
                       item_list.elements +
                       select_n_reserved +
                       select_n_having_items +
                       select_n_where_fields +
                       order_group_num +
                       hidden_bit_fields +
                       fields_in_window_functions) * (size_t) 5;
  DBUG_ASSERT(n_elems % 5 == 0);
  if (!ref_pointer_array.is_null())
  {
    /*
      We need to take 'n_sum_items' into account when allocating the array,
      and this may actually increase during the optimization phase due to
      MIN/MAX rewrite in Item_in_subselect::single_value_transformer.
      In the usual case we can reuse the array from the prepare phase.
      If we need a bigger array, we must allocate a new one.
     */
    if (ref_pointer_array.size() >= n_elems)
      return false;
   }
  Item **array= static_cast<Item**>(arena->alloc(sizeof(Item*) * n_elems));
  if (likely(array != NULL))
    ref_pointer_array= Ref_ptr_array(array, n_elems);

  return array == NULL;
}


void st_select_lex_unit::print(String *str, enum_query_type query_type)
{
  bool union_all= !union_distinct;
  if (with_clause)
    with_clause->print(str, query_type);
  for (SELECT_LEX *sl= first_select(); sl; sl= sl->next_select())
  {
    if (sl != first_select())
    {
      switch (sl->linkage)
      {
      default:
        DBUG_ASSERT(0);
        /* fall through */
      case UNION_TYPE:
        str->append(STRING_WITH_LEN(" union "));
        if (union_all)
          str->append(STRING_WITH_LEN("all "));
        break;
      case INTERSECT_TYPE:
        str->append(STRING_WITH_LEN(" intersect "));
        break;
      case EXCEPT_TYPE:
        str->append(STRING_WITH_LEN(" except "));
        break;
      }
      if (sl == union_distinct)
        union_all= TRUE;
    }
    if (sl->braces)
      str->append('(');
    sl->print(thd, str, query_type);
    if (sl->braces)
      str->append(')');
  }
  if (fake_select_lex)
  {
    if (fake_select_lex->order_list.elements)
    {
      str->append(STRING_WITH_LEN(" order by "));
      fake_select_lex->print_order(str,
        fake_select_lex->order_list.first,
        query_type);
    }
    fake_select_lex->print_limit(thd, str, query_type);
  }
  else if (saved_fake_select_lex)
    saved_fake_select_lex->print_limit(thd, str, query_type);
}


void st_select_lex::print_order(String *str,
                                ORDER *order,
                                enum_query_type query_type)
{
  for (; order; order= order->next)
  {
    if (order->counter_used)
    {
      char buffer[20];
      size_t length= my_snprintf(buffer, 20, "%d", order->counter);
      str->append(buffer, (uint) length);
    }
    else
    {
      /* replace numeric reference with equivalent for ORDER constant */
      if (order->item[0]->type() == Item::INT_ITEM &&
          order->item[0]->basic_const_item())
      {
        /* make it expression instead of integer constant */
        str->append(STRING_WITH_LEN("''"));
      }
      else
        (*order->item)->print(str, query_type);
    }
    if (order->direction == ORDER::ORDER_DESC)
       str->append(STRING_WITH_LEN(" desc"));
    if (order->next)
      str->append(',');
  }
}
 

void st_select_lex::print_limit(THD *thd,
                                String *str,
                                enum_query_type query_type)
{
  SELECT_LEX_UNIT *unit= master_unit();
  Item_subselect *item= unit->item;

  if (item && unit->global_parameters() == this)
  {
    Item_subselect::subs_type subs_type= item->substype();
    if (subs_type == Item_subselect::IN_SUBS ||
        subs_type == Item_subselect::ALL_SUBS)
    {
      return;
    }
  }
  if (explicit_limit && select_limit)
  {
    str->append(STRING_WITH_LEN(" limit "));
    if (offset_limit)
    {
      offset_limit->print(str, query_type);
      str->append(',');
    }
    select_limit->print(str, query_type);
  }
}


/**
  @brief Restore the LEX and THD in case of a parse error.

  This is a clean up call that is invoked by the Bison generated
  parser before returning an error from MYSQLparse. If your
  semantic actions manipulate with the global thread state (which
  is a very bad practice and should not normally be employed) and
  need a clean-up in case of error, and you can not use %destructor
  rule in the grammar file itself, this function should be used
  to implement the clean up.
*/

void LEX::cleanup_lex_after_parse_error(THD *thd)
{
  /*
    Delete sphead for the side effect of restoring of the original
    LEX state, thd->lex, thd->mem_root and thd->free_list if they
    were replaced when parsing stored procedure statements.  We
    will never use sphead object after a parse error, so it's okay
    to delete it only for the sake of the side effect.
    TODO: make this functionality explicit in sp_head class.
    Sic: we must nullify the member of the main lex, not the
    current one that will be thrown away
  */
  if (thd->lex->sphead)
  {
    sp_package *pkg;
    thd->lex->sphead->restore_thd_mem_root(thd);
    if ((pkg= thd->lex->sphead->m_parent))
    {
      /*
        If a syntax error happened inside a package routine definition,
        then thd->lex points to the routine sublex. We need to restore to
        the top level LEX.
      */
      DBUG_ASSERT(pkg->m_top_level_lex);
      DBUG_ASSERT(pkg == pkg->m_top_level_lex->sphead);
      pkg->restore_thd_mem_root(thd);
      LEX *top= pkg->m_top_level_lex;
      sp_package::destroy(pkg);
      thd->lex= top;
      thd->lex->sphead= NULL;
    }
    else
    {
      sp_head::destroy(thd->lex->sphead);
      thd->lex->sphead= NULL;
    }
  }
}

/*
  Initialize (or reset) Query_tables_list object.

  SYNOPSIS
    reset_query_tables_list()
      init  TRUE  - we should perform full initialization of object with
                    allocating needed memory
            FALSE - object is already initialized so we should only reset
                    its state so it can be used for parsing/processing
                    of new statement

  DESCRIPTION
    This method initializes Query_tables_list so it can be used as part
    of LEX object for parsing/processing of statement. One can also use
    this method to reset state of already initialized Query_tables_list
    so it can be used for processing of new statement.
*/

void Query_tables_list::reset_query_tables_list(bool init)
{
  sql_command= SQLCOM_END;
  if (!init && query_tables)
  {
    TABLE_LIST *table= query_tables;
    for (;;)
    {
      delete table->view;
      if (query_tables_last == &table->next_global ||
          !(table= table->next_global))
        break;
    }
  }
  query_tables= 0;
  query_tables_last= &query_tables;
  query_tables_own_last= 0;
  if (init)
  {
    /*
      We delay real initialization of hash (and therefore related
      memory allocation) until first insertion into this hash.
    */
    my_hash_clear(&sroutines);
  }
  else if (sroutines.records)
  {
    /* Non-zero sroutines.records means that hash was initialized. */
    my_hash_reset(&sroutines);
  }
  sroutines_list.empty();
  sroutines_list_own_last= sroutines_list.next;
  sroutines_list_own_elements= 0;
  binlog_stmt_flags= 0;
  stmt_accessed_table_flag= 0;
}


/*
  Destroy Query_tables_list object with freeing all resources used by it.

  SYNOPSIS
    destroy_query_tables_list()
*/

void Query_tables_list::destroy_query_tables_list()
{
  my_hash_free(&sroutines);
}


/*
  Initialize LEX object.

  SYNOPSIS
    LEX::LEX()

  NOTE
    LEX object initialized with this constructor can be used as part of
    THD object for which one can safely call open_tables(), lock_tables()
    and close_thread_tables() functions. But it is not yet ready for
    statement parsing. On should use lex_start() function to prepare LEX
    for this.
*/

LEX::LEX()
  : explain(NULL), result(0), part_info(NULL), arena_for_set_stmt(0), mem_root_for_set_stmt(0),
    option_type(OPT_DEFAULT), context_analysis_only(0), sphead(0),
    default_used(0), is_lex_started(0), limit_rows_examined_cnt(ULONGLONG_MAX)
{

  init_dynamic_array2(&plugins, sizeof(plugin_ref), plugins_static_buffer,
                      INITIAL_LEX_PLUGIN_LIST_SIZE,
                      INITIAL_LEX_PLUGIN_LIST_SIZE, 0);
  reset_query_tables_list(TRUE);
  mi.init();
  init_dynamic_array2(&delete_gtid_domain, sizeof(uint32),
                      gtid_domain_static_buffer,
                      initial_gtid_domain_buffer_size,
                      initial_gtid_domain_buffer_size, 0);
}


/*
  Check whether the merging algorithm can be used on this VIEW

  SYNOPSIS
    LEX::can_be_merged()

  DESCRIPTION
    We can apply merge algorithm if it is single SELECT view  with
    subqueries only in WHERE clause (we do not count SELECTs of underlying
    views, and second level subqueries) and we have not grpouping, ordering,
    HAVING clause, aggregate functions, DISTINCT clause, LIMIT clause and
    several underlying tables.

  RETURN
    FALSE - only temporary table algorithm can be used
    TRUE  - merge algorithm can be used
*/

bool LEX::can_be_merged()
{
  // TODO: do not forget implement case when select_lex.table_list.elements==0

  /* find non VIEW subqueries/unions */
  bool selects_allow_merge= (select_lex.next_select() == 0 &&
                             !(select_lex.uncacheable &
                               UNCACHEABLE_RAND));
  if (selects_allow_merge)
  {
    for (SELECT_LEX_UNIT *tmp_unit= select_lex.first_inner_unit();
         tmp_unit;
         tmp_unit= tmp_unit->next_unit())
    {
      if (tmp_unit->first_select()->parent_lex == this &&
          (tmp_unit->item != 0 &&
           (tmp_unit->item->place() != IN_WHERE &&
            tmp_unit->item->place() != IN_ON &&
            tmp_unit->item->place() != SELECT_LIST)))
      {
        selects_allow_merge= 0;
        break;
      }
    }
  }

  return (selects_allow_merge &&
          select_lex.group_list.elements == 0 &&
          select_lex.having == 0 &&
          select_lex.with_sum_func == 0 &&
          select_lex.table_list.elements >= 1 &&
          !(select_lex.options & SELECT_DISTINCT) &&
          select_lex.select_limit == 0);
}


/*
  check if command can use VIEW with MERGE algorithm (for top VIEWs)

  SYNOPSIS
    LEX::can_use_merged()

  DESCRIPTION
    Only listed here commands can use merge algorithm in top level
    SELECT_LEX (for subqueries will be used merge algorithm if
    LEX::can_not_use_merged() is not TRUE).

  RETURN
    FALSE - command can't use merged VIEWs
    TRUE  - VIEWs with MERGE algorithms can be used
*/

bool LEX::can_use_merged()
{
  switch (sql_command)
  {
  case SQLCOM_SELECT:
  case SQLCOM_CREATE_TABLE:
  case SQLCOM_UPDATE:
  case SQLCOM_UPDATE_MULTI:
  case SQLCOM_DELETE:
  case SQLCOM_DELETE_MULTI:
  case SQLCOM_INSERT:
  case SQLCOM_INSERT_SELECT:
  case SQLCOM_REPLACE:
  case SQLCOM_REPLACE_SELECT:
  case SQLCOM_LOAD:
    return TRUE;
  default:
    return FALSE;
  }
}

/*
  Check if command can't use merged views in any part of command

  SYNOPSIS
    LEX::can_not_use_merged()

  DESCRIPTION
    Temporary table algorithm will be used on all SELECT levels for queries
    listed here (see also LEX::can_use_merged()).

  RETURN
    FALSE - command can't use merged VIEWs
    TRUE  - VIEWs with MERGE algorithms can be used
*/

bool LEX::can_not_use_merged()
{
  switch (sql_command)
  {
  case SQLCOM_CREATE_VIEW:
  case SQLCOM_SHOW_CREATE:
  /*
    SQLCOM_SHOW_FIELDS is necessary to make 
    information schema tables working correctly with views.
    see get_schema_tables_result function
  */
  case SQLCOM_SHOW_FIELDS:
    return TRUE;
  default:
    return FALSE;
  }
}

/**
  Detect that we need only table structure of derived table/view.

  Also used by I_S tables (@see create_schema_table) to detect that
  they need a full table structure and cannot optimize unused columns away

  @retval TRUE yes, we need only structure
  @retval FALSE no, we need data
*/

bool LEX::only_view_structure()
{
  switch (sql_command) {
  case SQLCOM_SHOW_CREATE:
  case SQLCOM_CHECKSUM:
  case SQLCOM_SHOW_TABLES:
  case SQLCOM_SHOW_FIELDS:
  case SQLCOM_REVOKE_ALL:
  case SQLCOM_REVOKE:
  case SQLCOM_GRANT:
  case SQLCOM_CREATE_VIEW:
    return TRUE;
  case SQLCOM_CREATE_TABLE:
    return create_info.like();
  default:
    return FALSE;
  }
}


/*
  Should Items_ident be printed correctly

  SYNOPSIS
    need_correct_ident()

  RETURN
    TRUE yes, we need only structure
    FALSE no, we need data
*/


bool LEX::need_correct_ident()
{
  switch(sql_command)
  {
  case SQLCOM_SHOW_CREATE:
  case SQLCOM_SHOW_TABLES:
  case SQLCOM_CREATE_VIEW:
    return TRUE;
  default:
    return FALSE;
  }
}

/*
  Get effective type of CHECK OPTION for given view

  SYNOPSIS
    get_effective_with_check()
    view    given view

  NOTE
    It have not sense to set CHECK OPTION for SELECT satement or subqueries,
    so we do not.

  RETURN
    VIEW_CHECK_NONE      no need CHECK OPTION
    VIEW_CHECK_LOCAL     CHECK OPTION LOCAL
    VIEW_CHECK_CASCADED  CHECK OPTION CASCADED
*/

uint8 LEX::get_effective_with_check(TABLE_LIST *view)
{
  if (view->select_lex->master_unit() == &unit &&
      which_check_option_applicable())
    return (uint8)view->with_check;
  return VIEW_CHECK_NONE;
}


/**
  This method should be called only during parsing.
  It is aware of compound statements (stored routine bodies)
  and will initialize the destination with the default
  database of the stored routine, rather than the default
  database of the connection it is parsed in.
  E.g. if one has no current database selected, or current database 
  set to 'bar' and then issues:

  CREATE PROCEDURE foo.p1() BEGIN SELECT * FROM t1 END//

  t1 is meant to refer to foo.t1, not to bar.t1.

  This method is needed to support this rule.

  @return TRUE in case of error (parsing should be aborted, FALSE in
  case of success
*/

bool LEX::copy_db_to(LEX_CSTRING *to)
{
  if (sphead && sphead->m_name.str)
  {
    DBUG_ASSERT(sphead->m_db.str && sphead->m_db.length);
    /*
      It is safe to assign the string by-pointer, both sphead and
      its statements reside in the same memory root.
    */
    *to= sphead->m_db;
    return FALSE;
  }
  return thd->copy_db_to(to);
}

/**
  Initialize offset and limit counters.

  @param sl SELECT_LEX to get offset and limit from.
*/

void st_select_lex_unit::set_limit(st_select_lex *sl)
{
  DBUG_ASSERT(!thd->stmt_arena->is_stmt_prepare());

  offset_limit_cnt= sl->get_offset();
  select_limit_cnt= sl->get_limit();
  if (select_limit_cnt + offset_limit_cnt >= select_limit_cnt)
    select_limit_cnt+= offset_limit_cnt;
  else
    select_limit_cnt= HA_POS_ERROR;
}


/**
  Decide if a temporary table is needed for the UNION.

  @retval true  A temporary table is needed.
  @retval false A temporary table is not needed.
 */

bool st_select_lex_unit::union_needs_tmp_table()
{
  if (with_element && with_element->is_recursive)
    return true;
  if (!with_wrapped_tvc)
  {
    for (st_select_lex *sl= first_select(); sl; sl=sl->next_select())
    {
      if (sl->tvc && sl->tvc->to_be_wrapped_as_with_tail())
      {
        with_wrapped_tvc= true;
        break;
      }
    }
  }
  if (with_wrapped_tvc)
    return true;
  return union_distinct != NULL ||
    global_parameters()->order_list.elements != 0 ||
    thd->lex->sql_command == SQLCOM_INSERT_SELECT ||
    thd->lex->sql_command == SQLCOM_REPLACE_SELECT;
}  

/**
  @brief Set the initial purpose of this TABLE_LIST object in the list of used
    tables.

  We need to track this information on table-by-table basis, since when this
  table becomes an element of the pre-locked list, it's impossible to identify
  which SQL sub-statement it has been originally used in.

  E.g.:

  User request:                 SELECT * FROM t1 WHERE f1();
  FUNCTION f1():                DELETE FROM t2; RETURN 1;
  BEFORE DELETE trigger on t2:  INSERT INTO t3 VALUES (old.a);

  For this user request, the pre-locked list will contain t1, t2, t3
  table elements, each needed for different DML.

  The trigger event map is updated to reflect INSERT, UPDATE, DELETE,
  REPLACE, LOAD DATA, CREATE TABLE .. SELECT, CREATE TABLE ..
  REPLACE SELECT statements, and additionally ON DUPLICATE KEY UPDATE
  clause.
*/

void LEX::set_trg_event_type_for_tables()
{
  uint8 new_trg_event_map= 0;
  DBUG_ENTER("LEX::set_trg_event_type_for_tables");

  /*
    Some auxiliary operations
    (e.g. GRANT processing) create TABLE_LIST instances outside
    the parser. Additionally, some commands (e.g. OPTIMIZE) change
    the lock type for a table only after parsing is done. Luckily,
    these do not fire triggers and do not need to pre-load them.
    For these TABLE_LISTs set_trg_event_type is never called, and
    trg_event_map is always empty. That means that the pre-locking
    algorithm will ignore triggers defined on these tables, if
    any, and the execution will either fail with an assert in
    sql_trigger.cc or with an error that a used table was not
    pre-locked, in case of a production build.

    TODO: this usage pattern creates unnecessary module dependencies
    and should be rewritten to go through the parser.
    Table list instances created outside the parser in most cases
    refer to mysql.* system tables. It is not allowed to have
    a trigger on a system table, but keeping track of
    initialization provides extra safety in case this limitation
    is circumvented.
  */

  switch (sql_command) {
  case SQLCOM_LOCK_TABLES:
  /*
    On a LOCK TABLE, all triggers must be pre-loaded for this TABLE_LIST
    when opening an associated TABLE.
  */
    new_trg_event_map= trg2bit(TRG_EVENT_INSERT) | trg2bit(TRG_EVENT_UPDATE) |
                       trg2bit(TRG_EVENT_DELETE);
    break;
  /*
    Basic INSERT. If there is an additional ON DUPLIATE KEY UPDATE
    clause, it will be handled later in this method.
  */
  case SQLCOM_INSERT:                           /* fall through */
  case SQLCOM_INSERT_SELECT:
  /*
    LOAD DATA ... INFILE is expected to fire BEFORE/AFTER INSERT
    triggers.
    If the statement also has REPLACE clause, it will be
    handled later in this method.
  */
  case SQLCOM_LOAD:                             /* fall through */
  /*
    REPLACE is semantically equivalent to INSERT. In case
    of a primary or unique key conflict, it deletes the old
    record and inserts a new one. So we also may need to
    fire ON DELETE triggers. This functionality is handled
    later in this method.
  */
  case SQLCOM_REPLACE:                          /* fall through */
  case SQLCOM_REPLACE_SELECT:
  /*
    CREATE TABLE ... SELECT defaults to INSERT if the table or
    view already exists. REPLACE option of CREATE TABLE ...
    REPLACE SELECT is handled later in this method.
  */
  case SQLCOM_CREATE_TABLE:
  case SQLCOM_CREATE_SEQUENCE:
    new_trg_event_map|= trg2bit(TRG_EVENT_INSERT);
    break;
  /* Basic update and multi-update */
  case SQLCOM_UPDATE:                           /* fall through */
  case SQLCOM_UPDATE_MULTI:
    new_trg_event_map|= trg2bit(TRG_EVENT_UPDATE);
    break;
  /* Basic delete and multi-delete */
  case SQLCOM_DELETE:                           /* fall through */
  case SQLCOM_DELETE_MULTI:
    new_trg_event_map|= trg2bit(TRG_EVENT_DELETE);
    break;
  default:
    break;
  }

  switch (duplicates) {
  case DUP_UPDATE:
    new_trg_event_map|= trg2bit(TRG_EVENT_UPDATE);
    break;
  case DUP_REPLACE:
    new_trg_event_map|= trg2bit(TRG_EVENT_DELETE);
    break;
  case DUP_ERROR:
  default:
    break;
  }


  /*
    Do not iterate over sub-selects, only the tables in the outermost
    SELECT_LEX can be modified, if any.
  */
  TABLE_LIST *tables= select_lex.get_table_list();

  while (tables)
  {
    /*
      This is a fast check to filter out statements that do
      not change data, or tables  on the right side, in case of
      INSERT .. SELECT, CREATE TABLE .. SELECT and so on.
      Here we also filter out OPTIMIZE statement and non-updateable
      views, for which lock_type is TL_UNLOCK or TL_READ after
      parsing.
    */
    if (static_cast<int>(tables->lock_type) >=
        static_cast<int>(TL_WRITE_ALLOW_WRITE))
      tables->trg_event_map= new_trg_event_map;
    tables= tables->next_local;
  }
  DBUG_VOID_RETURN;
}


/*
  Unlink the first table from the global table list and the first table from
  outer select (lex->select_lex) local list

  SYNOPSIS
    unlink_first_table()
    link_to_local   Set to 1 if caller should link this table to local list

  NOTES
    We assume that first tables in both lists is the same table or the local
    list is empty.

  RETURN
    0      If 'query_tables' == 0
    unlinked table
      In this case link_to_local is set.

*/
TABLE_LIST *LEX::unlink_first_table(bool *link_to_local)
{
  TABLE_LIST *first;
  if ((first= query_tables))
  {
    /*
      Exclude from global table list
    */
    if ((query_tables= query_tables->next_global))
      query_tables->prev_global= &query_tables;
    else
      query_tables_last= &query_tables;
    first->next_global= 0;

    /*
      and from local list if it is not empty
    */
    if ((*link_to_local= MY_TEST(select_lex.table_list.first)))
    {
      select_lex.context.table_list= 
        select_lex.context.first_name_resolution_table= first->next_local;
      select_lex.table_list.first= first->next_local;
      select_lex.table_list.elements--;  //safety
      first->next_local= 0;
      /*
        Ensure that the global list has the same first table as the local
        list.
      */
      first_lists_tables_same();
    }
  }
  return first;
}


/*
  Bring first local table of first most outer select to first place in global
  table list

  SYNOPSYS
     LEX::first_lists_tables_same()

  NOTES
    In many cases (for example, usual INSERT/DELETE/...) the first table of
    main SELECT_LEX have special meaning => check that it is the first table
    in global list and re-link to be first in the global list if it is
    necessary.  We need such re-linking only for queries with sub-queries in
    the select list, as only in this case tables of sub-queries will go to
    the global list first.
*/

void LEX::first_lists_tables_same()
{
  TABLE_LIST *first_table= select_lex.table_list.first;
  if (query_tables != first_table && first_table != 0)
  {
    TABLE_LIST *next;
    if (query_tables_last == &first_table->next_global)
      query_tables_last= first_table->prev_global;

    if (query_tables_own_last == &first_table->next_global)
      query_tables_own_last= first_table->prev_global;

    if ((next= *first_table->prev_global= first_table->next_global))
      next->prev_global= first_table->prev_global;
    /* include in new place */
    first_table->next_global= query_tables;
    /*
       We are sure that query_tables is not 0, because first_table was not
       first table in the global list => we can use
       query_tables->prev_global without check of query_tables
    */
    query_tables->prev_global= &first_table->next_global;
    first_table->prev_global= &query_tables;
    query_tables= first_table;
  }
}


/*
  Link table back that was unlinked with unlink_first_table()

  SYNOPSIS
    link_first_table_back()
    link_to_local        do we need link this table to local

  RETURN
    global list
*/

void LEX::link_first_table_back(TABLE_LIST *first,
                                bool link_to_local)
{
  if (first)
  {
    if ((first->next_global= query_tables))
      query_tables->prev_global= &first->next_global;
    else
      query_tables_last= &first->next_global;
    query_tables= first;

    if (link_to_local)
    {
      first->next_local= select_lex.table_list.first;
      select_lex.context.table_list= first;
      select_lex.table_list.first= first;
      select_lex.table_list.elements++; //safety
    }
  }
}



/*
  cleanup lex for case when we open table by table for processing

  SYNOPSIS
    LEX::cleanup_after_one_table_open()

  NOTE
    This method is mostly responsible for cleaning up of selects lists and
    derived tables state. To rollback changes in Query_tables_list one has
    to call Query_tables_list::reset_query_tables_list(FALSE).
*/

void LEX::cleanup_after_one_table_open()
{
  /*
    thd->lex->derived_tables & additional units may be set if we open
    a view. It is necessary to clear thd->lex->derived_tables flag
    to prevent processing of derived tables during next open_and_lock_tables
    if next table is a real table and cleanup & remove underlying units
    NOTE: all units will be connected to thd->lex->select_lex, because we
    have not UNION on most upper level.
    */
  if (all_selects_list != &select_lex)
  {
    derived_tables= 0;
    select_lex.exclude_from_table_unique_test= false;
    /* cleunup underlying units (units of VIEW) */
    for (SELECT_LEX_UNIT *un= select_lex.first_inner_unit();
         un;
         un= un->next_unit())
      un->cleanup();
    /* reduce all selects list to default state */
    all_selects_list= &select_lex;
    /* remove underlying units (units of VIEW) subtree */
    select_lex.cut_subtree();
  }
}


/*
  Save current state of Query_tables_list for this LEX, and prepare it
  for processing of new statemnt.

  SYNOPSIS
    reset_n_backup_query_tables_list()
      backup  Pointer to Query_tables_list instance to be used for backup
*/

void LEX::reset_n_backup_query_tables_list(Query_tables_list *backup)
{
  backup->set_query_tables_list(this);
  /*
    We have to perform full initialization here since otherwise we
    will damage backed up state.
  */
  this->reset_query_tables_list(TRUE);
}


/*
  Restore state of Query_tables_list for this LEX from backup.

  SYNOPSIS
    restore_backup_query_tables_list()
      backup  Pointer to Query_tables_list instance used for backup
*/

void LEX::restore_backup_query_tables_list(Query_tables_list *backup)
{
  this->destroy_query_tables_list();
  this->set_query_tables_list(backup);
}


/*
  Checks for usage of routines and/or tables in a parsed statement

  SYNOPSIS
    LEX:table_or_sp_used()

  RETURN
    FALSE  No routines and tables used
    TRUE   Either or both routines and tables are used.
*/

bool LEX::table_or_sp_used()
{
  DBUG_ENTER("table_or_sp_used");

  if (sroutines.records || query_tables)
    DBUG_RETURN(TRUE);

  DBUG_RETURN(FALSE);
}


/*
  Do end-of-prepare fixup for list of tables and their merge-VIEWed tables

  SYNOPSIS
    fix_prepare_info_in_table_list()
      thd  Thread handle
      tbl  List of tables to process

  DESCRIPTION
    Perform end-end-of prepare fixup for list of tables, if any of the tables
    is a merge-algorithm VIEW, recursively fix up its underlying tables as
    well.

*/

static void fix_prepare_info_in_table_list(THD *thd, TABLE_LIST *tbl)
{
  for (; tbl; tbl= tbl->next_local)
  {
    if (tbl->on_expr && !tbl->prep_on_expr)
    {
      thd->check_and_register_item_tree(&tbl->prep_on_expr, &tbl->on_expr);
      tbl->on_expr= tbl->on_expr->copy_andor_structure(thd);
    }
    if (tbl->is_view_or_derived() && tbl->is_merged_derived())
    {
      SELECT_LEX *sel= tbl->get_single_select();
      fix_prepare_info_in_table_list(thd, sel->get_table_list());
    }
  }
}


/*
  Save WHERE/HAVING/ON clauses and replace them with disposable copies

  SYNOPSIS
    st_select_lex::fix_prepare_information
      thd          thread handler
      conds        in/out pointer to WHERE condition to be met at execution
      having_conds in/out pointer to HAVING condition to be met at execution
  
  DESCRIPTION
    The passed WHERE and HAVING are to be saved for the future executions.
    This function saves it, and returns a copy which can be thrashed during
    this execution of the statement. By saving/thrashing here we mean only
    We also save the chain of ORDER::next in group_list, in case
    the list is modified by remove_const().
    AND/OR trees.
    The function also calls fix_prepare_info_in_table_list that saves all
    ON expressions.    
*/

void st_select_lex::fix_prepare_information(THD *thd, Item **conds, 
                                            Item **having_conds)
{
  DBUG_ENTER("st_select_lex::fix_prepare_information");
  if (!thd->stmt_arena->is_conventional() &&
      !(changed_elements & TOUCHED_SEL_COND))
  {
    Query_arena_stmt on_stmt_arena(thd);
    changed_elements|= TOUCHED_SEL_COND;
    if (group_list.first)
    {
      if (!group_list_ptrs)
      {
        void *mem= thd->stmt_arena->alloc(sizeof(Group_list_ptrs));
        group_list_ptrs= new (mem) Group_list_ptrs(thd->stmt_arena->mem_root);
      }
      group_list_ptrs->reserve(group_list.elements);
      for (ORDER *order= group_list.first; order; order= order->next)
      {
        group_list_ptrs->push_back(order);
      }
    }
    if (*conds)
    {
      thd->check_and_register_item_tree(&prep_where, conds);
      *conds= where= prep_where->copy_andor_structure(thd);
    }
    if (*having_conds)
    {
      thd->check_and_register_item_tree(&prep_having, having_conds);
      *having_conds= having= prep_having->copy_andor_structure(thd);
    }
    fix_prepare_info_in_table_list(thd, table_list.first);
  }
  DBUG_VOID_RETURN;
}


/*
  There are st_select_lex::add_table_to_list &
  st_select_lex::set_lock_for_tables are in sql_parse.cc

  st_select_lex::print is in sql_select.cc

  st_select_lex_unit::prepare, st_select_lex_unit::exec,
  st_select_lex_unit::cleanup, st_select_lex_unit::reinit_exec_mechanism,
  st_select_lex_unit::change_result
  are in sql_union.cc
*/

/*
  Sets the kind of hints to be added by the calls to add_index_hint().

  SYNOPSIS
    set_index_hint_type()
      type_arg     The kind of hints to be added from now on.
      clause       The clause to use for hints to be added from now on.

  DESCRIPTION
    Used in filling up the tagged hints list.
    This list is filled by first setting the kind of the hint as a 
    context variable and then adding hints of the current kind.
    Then the context variable index_hint_type can be reset to the
    next hint type.
*/
void st_select_lex::set_index_hint_type(enum index_hint_type type_arg,
                                        index_clause_map clause)
{ 
  current_index_hint_type= type_arg;
  current_index_hint_clause= clause;
}


/*
  Makes an array to store index usage hints (ADD/FORCE/IGNORE INDEX).

  SYNOPSIS
    alloc_index_hints()
      thd         current thread.
*/

void st_select_lex::alloc_index_hints (THD *thd)
{ 
  index_hints= new (thd->mem_root) List<Index_hint>(); 
}



/*
  adds an element to the array storing index usage hints 
  (ADD/FORCE/IGNORE INDEX).

  SYNOPSIS
    add_index_hint()
      thd         current thread.
      str         name of the index.
      length      number of characters in str.

  RETURN VALUE
    0 on success, non-zero otherwise
*/
bool st_select_lex::add_index_hint (THD *thd, const char *str, size_t length)
{
  return index_hints->push_front(new (thd->mem_root) 
                                 Index_hint(current_index_hint_type,
                                            current_index_hint_clause,
                                            str, length), thd->mem_root);
}


/**
  Optimize all subqueries that have not been flattened into semi-joins.

  @details
  This functionality is a method of SELECT_LEX instead of JOIN because
  SQL statements as DELETE/UPDATE do not have a corresponding JOIN object.

  @see JOIN::optimize_unflattened_subqueries

  @param const_only  Restrict subquery optimization to constant subqueries

  @return Operation status
  @retval FALSE     success.
  @retval TRUE      error occurred.
*/

bool st_select_lex::optimize_unflattened_subqueries(bool const_only)
{
  SELECT_LEX_UNIT *next_unit= NULL;
  for (SELECT_LEX_UNIT *un= first_inner_unit();
       un;
       un= next_unit ? next_unit : un->next_unit())
  {
    Item_subselect *subquery_predicate= un->item;
    next_unit= NULL;

    if (subquery_predicate)
    {
      if (!subquery_predicate->fixed)
      {
        /*
         This subquery was excluded as part of some expression so it is
         invisible from all prepared expression.
       */
        next_unit= un->next_unit();
        un->exclude_level();
        if (next_unit)
          continue;
        break;
      }
      if (subquery_predicate->substype() == Item_subselect::IN_SUBS)
      {
        Item_in_subselect *in_subs= (Item_in_subselect*) subquery_predicate;
        if (in_subs->is_jtbm_merged)
          continue;
      }

      if (const_only && !subquery_predicate->const_item())
      {
        /* Skip non-constant subqueries if the caller asked so. */
        continue;
      }

      bool empty_union_result= true;
      bool is_correlated_unit= false;
      bool first= true;
      bool union_plan_saved= false;
      /*
        If the subquery is a UNION, optimize all the subqueries in the UNION. If
        there is no UNION, then the loop will execute once for the subquery.
      */
      for (SELECT_LEX *sl= un->first_select(); sl; sl= sl->next_select())
      {
        JOIN *inner_join= sl->join;
        if (first)
          first= false;
        else
        {
          if (!union_plan_saved)
          {
            union_plan_saved= true;
            if (un->save_union_explain(un->thd->lex->explain))
              return true; /* Failure */
          }
        }
        if (!inner_join)
          continue;
        SELECT_LEX *save_select= un->thd->lex->current_select;
        ulonglong save_options;
        int res;
        /* We need only 1 row to determine existence */
        un->set_limit(un->global_parameters());
        un->thd->lex->current_select= sl;
        save_options= inner_join->select_options;
        if (options & SELECT_DESCRIBE)
        {
          /* Optimize the subquery in the context of EXPLAIN. */
          sl->set_explain_type(FALSE);
          sl->options|= SELECT_DESCRIBE;
          inner_join->select_options|= SELECT_DESCRIBE;
        }
        if ((res= inner_join->optimize()))
          return TRUE;
        if (!inner_join->cleaned)
          sl->update_used_tables();
        sl->update_correlated_cache();
        is_correlated_unit|= sl->is_correlated;
        inner_join->select_options= save_options;
        un->thd->lex->current_select= save_select;

        Explain_query *eq;
        if ((eq= inner_join->thd->lex->explain))
        {
          Explain_select *expl_sel;
          if ((expl_sel= eq->get_select(inner_join->select_lex->select_number)))
          {
            sl->set_explain_type(TRUE);
            expl_sel->select_type= sl->type;
          }
        }

        if (empty_union_result)
        {
          /*
            If at least one subquery in a union is non-empty, the UNION result
            is non-empty. If there is no UNION, the only subquery is non-empy.
          */
          empty_union_result= inner_join->empty_result();
        }
        if (res)
          return TRUE;
      }
      if (empty_union_result)
        subquery_predicate->no_rows_in_result();
      if (!is_correlated_unit)
        un->uncacheable&= ~UNCACHEABLE_DEPENDENT;
      subquery_predicate->is_correlated= is_correlated_unit;
    }
  }
  return FALSE;
}



/**
  @brief Process all derived tables/views of the SELECT.

  @param lex    LEX of this thread
  @param phase  phases to run derived tables/views through

  @details
  This function runs specified 'phases' on all tables from the
  table_list of this select.

  @return FALSE ok.
  @return TRUE an error occur.
*/

bool st_select_lex::handle_derived(LEX *lex, uint phases)
{
  return lex->handle_list_of_derived(table_list.first, phases);
}


/**
  @brief
  Returns first unoccupied table map and table number

  @param map     [out] return found map
  @param tablenr [out] return found tablenr

  @details
  Returns first unoccupied table map and table number in this select.
  Map and table are returned in *'map' and *'tablenr' accordingly.

  @retrun TRUE  no free table map/table number
  @return FALSE found free table map/table number
*/

bool st_select_lex::get_free_table_map(table_map *map, uint *tablenr)
{
  *map= 0;
  *tablenr= 0;
  TABLE_LIST *tl;
  List_iterator<TABLE_LIST> ti(leaf_tables);
  while ((tl= ti++))
  {
    if (tl->table->map > *map)
      *map= tl->table->map;
    if (tl->table->tablenr > *tablenr)
      *tablenr= tl->table->tablenr;
  }
  (*map)<<= 1;
  (*tablenr)++;
  if (*tablenr >= MAX_TABLES)
    return TRUE;
  return FALSE;
}


/**
  @brief
  Append given table to the leaf_tables list.

  @param link  Offset to which list in table structure to use
  @param table Table to append

  @details
  Append given 'table' to the leaf_tables list using the 'link' offset.
  If the 'table' is linked with other tables through next_leaf/next_local
  chains then whole list will be appended.
*/

void st_select_lex::append_table_to_list(TABLE_LIST *TABLE_LIST::*link,
                                         TABLE_LIST *table)
{
  TABLE_LIST *tl;
  for (tl= leaf_tables.head(); tl->*link; tl= tl->*link) ;
  tl->*link= table;
}


/*
  @brief
  Replace given table from the leaf_tables list for a list of tables 

  @param table Table to replace
  @param list  List to substititute the table for

  @details
  Replace 'table' from the leaf_tables list for a list of tables 'tbl_list'.
*/

void st_select_lex::replace_leaf_table(TABLE_LIST *table, List<TABLE_LIST> &tbl_list)
{
  TABLE_LIST *tl;
  List_iterator<TABLE_LIST> ti(leaf_tables);
  while ((tl= ti++))
  {
    if (tl == table)
    {
      ti.replace(tbl_list);
      break;
    }
  }
}


/**
  @brief
  Assigns new table maps to tables in the leaf_tables list

  @param derived    Derived table to take initial table map from
  @param map        table map to begin with
  @param tablenr    table number to begin with
  @param parent_lex new parent select_lex

  @details
  Assign new table maps/table numbers to all tables in the leaf_tables list.
  'map'/'tablenr' are used for the first table and shifted to left/
  increased for each consequent table in the leaf_tables list.
  If the 'derived' table is given then it's table map/number is used for the
  first table in the list and 'map'/'tablenr' are used for the second and
  all consequent tables.
  The 'parent_lex' is set as the new parent select_lex for all tables in the
  list.
*/

void st_select_lex::remap_tables(TABLE_LIST *derived, table_map map,
                                 uint tablenr, SELECT_LEX *parent_lex)
{
  bool first_table= TRUE;
  TABLE_LIST *tl;
  table_map first_map;
  uint first_tablenr;

  if (derived && derived->table)
  {
    first_map= derived->table->map;
    first_tablenr= derived->table->tablenr;
  }
  else
  {
    first_map= map;
    map<<= 1;
    first_tablenr= tablenr++;
  }
  /*
    Assign table bit/table number.
    To the first table of the subselect the table bit/tablenr of the
    derived table is assigned. The rest of tables are getting bits
    sequentially, starting from the provided table map/tablenr.
  */
  List_iterator<TABLE_LIST> ti(leaf_tables);
  while ((tl= ti++))
  {
    if (first_table)
    {
      first_table= FALSE;
      tl->table->set_table_map(first_map, first_tablenr);
    }
    else
    {
      tl->table->set_table_map(map, tablenr);
      tablenr++;
      map<<= 1;
    }
    SELECT_LEX *old_sl= tl->select_lex;
    tl->select_lex= parent_lex;
    for(TABLE_LIST *emb= tl->embedding;
        emb && emb->select_lex == old_sl;
        emb= emb->embedding)
      emb->select_lex= parent_lex;
  }
}

/**
  @brief
  Merge a subquery into this select.

  @param derived     derived table of the subquery to be merged
  @param subq_select select_lex of the subquery
  @param map         table map for assigning to merged tables from subquery
  @param table_no    table number for assigning to merged tables from subquery

  @details
  This function merges a subquery into its parent select. In short the
  merge operation appends the subquery FROM table list to the parent's
  FROM table list. In more details:
    .) the top_join_list of the subquery is wrapped into a join_nest
       and attached to 'derived'
    .) subquery's leaf_tables list  is merged with the leaf_tables
       list of this select_lex
    .) the table maps and table numbers of the tables merged from
       the subquery are adjusted to reflect their new binding to
       this select

  @return TRUE  an error occur
  @return FALSE ok
*/

bool SELECT_LEX::merge_subquery(THD *thd, TABLE_LIST *derived,
                                SELECT_LEX *subq_select,
                                uint table_no, table_map map)
{
  derived->wrap_into_nested_join(subq_select->top_join_list);

  ftfunc_list->append(subq_select->ftfunc_list);
  if (join ||
      thd->lex->sql_command == SQLCOM_UPDATE_MULTI ||
      thd->lex->sql_command == SQLCOM_DELETE_MULTI)
  {
    List_iterator_fast<Item_in_subselect> li(subq_select->sj_subselects);
    Item_in_subselect *in_subq;
    while ((in_subq= li++))
    {
      sj_subselects.push_back(in_subq, thd->mem_root);
      if (in_subq->emb_on_expr_nest == NO_JOIN_NEST)
         in_subq->emb_on_expr_nest= derived;
    }

    uint cnt= sizeof(expr_cache_may_be_used)/sizeof(bool);
    for (uint i= 0; i < cnt; i++)
    {
      if (subq_select->expr_cache_may_be_used[i])
        expr_cache_may_be_used[i]= true;
    }

    List_iterator_fast<Item_func_in> it(subq_select->in_funcs);
    Item_func_in *in_func;
    while ((in_func= it++))
    {
      in_funcs.push_back(in_func, thd->mem_root);
      if (in_func->emb_on_expr_nest == NO_JOIN_NEST)
        in_func->emb_on_expr_nest= derived;
    }
  }

  /* Walk through child's tables and adjust table map, tablenr,
   * parent_lex */
  subq_select->remap_tables(derived, map, table_no, this);
  subq_select->merged_into= this;

  replace_leaf_table(derived, subq_select->leaf_tables);

  return FALSE;
}


/**
  @brief
  Mark tables from the leaf_tables list as belong to a derived table.

  @param derived   tables will be marked as belonging to this derived

  @details
  Run through the leaf_list and mark all tables as belonging to the 'derived'.
*/

void SELECT_LEX::mark_as_belong_to_derived(TABLE_LIST *derived)
{
  /* Mark tables as belonging to this DT */
  TABLE_LIST *tl;
  List_iterator<TABLE_LIST> ti(leaf_tables);
  while ((tl= ti++))
    tl->belong_to_derived= derived;
}


/**
  @brief
  Update used_tables cache for this select

  @details
  This function updates used_tables cache of ON expressions of all tables
  in the leaf_tables list and of the conds expression (if any).
*/

void SELECT_LEX::update_used_tables()
{
  TABLE_LIST *tl;
  List_iterator<TABLE_LIST> ti(leaf_tables);

  while ((tl= ti++))
  {
    if (tl->table && !tl->is_view_or_derived())
    {
      TABLE_LIST *embedding= tl->embedding;
      for (embedding= tl->embedding; embedding; embedding=embedding->embedding)
      {
        if (embedding->is_view_or_derived())
        {
          DBUG_ASSERT(embedding->is_merged_derived());
          TABLE *tab= tl->table;
          tab->covering_keys= tab->s->keys_for_keyread;
          tab->covering_keys.intersect(tab->keys_in_use_for_query);
          /*
            View/derived was merged. Need to recalculate read_set/vcol_set
            bitmaps here. For example:
              CREATE VIEW v1 AS SELECT f1,f2,f3 FROM t1;
              SELECT f1 FROM v1;
            Initially, the view definition will put all f1,f2,f3 in the
            read_set for t1. But after the view is merged, only f1 should
            be in the read_set.
          */
          bitmap_clear_all(tab->read_set);
          if (tab->vcol_set)
            bitmap_clear_all(tab->vcol_set);
          break;
        }
      }
    }
  }

  ti.rewind();
  while ((tl= ti++))
  {
    TABLE_LIST *embedding= tl;
    do
    {
      bool maybe_null;
      if ((maybe_null= MY_TEST(embedding->outer_join)))
      {
        tl->table->maybe_null= maybe_null;
        break;
      }
    }
    while ((embedding= embedding->embedding));
    if (tl->on_expr)
    {
      tl->on_expr->update_used_tables();
      tl->on_expr->walk(&Item::eval_not_null_tables, 0, NULL);
    }
    /*
      - There is no need to check sj_on_expr, because merged semi-joins inject
        sj_on_expr into the parent's WHERE clase.
      - For non-merged semi-joins (aka JTBMs), we need to check their
        left_expr. There is no need to check the rest of the subselect, we know
        it is uncorrelated and so cannot refer to any tables in this select.
    */
    if (tl->jtbm_subselect)
    {
      Item *left_expr= tl->jtbm_subselect->left_expr;
      left_expr->walk(&Item::update_table_bitmaps_processor, FALSE, NULL);
    }

    embedding= tl->embedding;
    while (embedding)
    {
      if (embedding->on_expr && 
          embedding->nested_join->join_list.head() == tl)
      {
        embedding->on_expr->update_used_tables();
        embedding->on_expr->walk(&Item::eval_not_null_tables, 0, NULL);
      }
      tl= embedding;
      embedding= tl->embedding;
    }
  }

  if (join->conds)
  {
    join->conds->update_used_tables();
    join->conds->walk(&Item::eval_not_null_tables, 0, NULL);
  }
  if (join->having)
  {
    join->having->update_used_tables();
  }

  Item *item;
  List_iterator_fast<Item> it(join->all_fields);
  select_list_tables= 0;
  while ((item= it++))
  {
    item->update_used_tables();
    select_list_tables|= item->used_tables();
  }
  Item_outer_ref *ref;
  List_iterator_fast<Item_outer_ref> ref_it(inner_refs_list);
  while ((ref= ref_it++))
  {
    item= ref->outer_ref;
    item->update_used_tables();
  }
  for (ORDER *order= group_list.first; order; order= order->next)
    (*order->item)->update_used_tables();
  if (!master_unit()->is_unit_op() ||
      master_unit()->global_parameters() != this)
  {
    for (ORDER *order= order_list.first; order; order= order->next)
      (*order->item)->update_used_tables();
  }
  join->result->update_used_tables();
}


/**
  @brief
  Update is_correlated cache for this select

  @details
*/

void st_select_lex::update_correlated_cache()
{
  TABLE_LIST *tl;
  List_iterator<TABLE_LIST> ti(leaf_tables);

  is_correlated= false;

  while ((tl= ti++))
  {
    //    is_correlated|= tl->is_with_table_recursive_reference();
    if (tl->on_expr)
      is_correlated|= MY_TEST(tl->on_expr->used_tables() & OUTER_REF_TABLE_BIT);
    for (TABLE_LIST *embedding= tl->embedding ; embedding ;
         embedding= embedding->embedding)
    {
      if (embedding->on_expr)
        is_correlated|= MY_TEST(embedding->on_expr->used_tables() &
                                OUTER_REF_TABLE_BIT);
    }
  }

  if (join->conds)
    is_correlated|= MY_TEST(join->conds->used_tables() & OUTER_REF_TABLE_BIT);

  is_correlated|= join->having_is_correlated;

  if (join->having)
    is_correlated|= MY_TEST(join->having->used_tables() & OUTER_REF_TABLE_BIT);

  if (join->tmp_having)
    is_correlated|= MY_TEST(join->tmp_having->used_tables() &
                            OUTER_REF_TABLE_BIT);

  Item *item;
  List_iterator_fast<Item> it(join->fields_list);
  while ((item= it++))
    is_correlated|= MY_TEST(item->used_tables() & OUTER_REF_TABLE_BIT);

  for (ORDER *order= group_list.first; order; order= order->next)
    is_correlated|= MY_TEST((*order->item)->used_tables() &
                            OUTER_REF_TABLE_BIT);

  if (!master_unit()->is_unit_op())
  {
    for (ORDER *order= order_list.first; order; order= order->next)
      is_correlated|= MY_TEST((*order->item)->used_tables() &
                              OUTER_REF_TABLE_BIT);
  }

  if (!is_correlated)
    uncacheable&= ~UNCACHEABLE_DEPENDENT;
}


/**
  Set the EXPLAIN type for this subquery.
  
  @param on_the_fly  TRUE<=> We're running a SHOW EXPLAIN command, so we must 
                     not change any variables
*/

void st_select_lex::set_explain_type(bool on_the_fly)
{
  bool is_primary= FALSE;
  if (next_select())
    is_primary= TRUE;

  if (!is_primary && first_inner_unit())
  {
    /*
      If there is at least one materialized derived|view then it's a PRIMARY select.
      Otherwise, all derived tables/views were merged and this select is a SIMPLE one.
    */
    for (SELECT_LEX_UNIT *un= first_inner_unit(); un; un= un->next_unit())
    {
      if ((!un->derived || un->derived->is_materialized_derived()))
      {
        is_primary= TRUE;
        break;
      }
    }
  }

  if (on_the_fly && !is_primary && have_merged_subqueries)
    is_primary= TRUE;

  SELECT_LEX *first= master_unit()->first_select();
  /* drop UNCACHEABLE_EXPLAIN, because it is for internal usage only */
  uint8 is_uncacheable= (uncacheable & ~UNCACHEABLE_EXPLAIN);
  
  bool using_materialization= FALSE;
  Item_subselect *parent_item;
  if ((parent_item= master_unit()->item) &&
      parent_item->substype() == Item_subselect::IN_SUBS)
  {
    Item_in_subselect *in_subs= (Item_in_subselect*)parent_item;
    /*
      Surprisingly, in_subs->is_set_strategy() can return FALSE here,
      even for the last invocation of this function for the select.
    */
    if (in_subs->test_strategy(SUBS_MATERIALIZATION))
      using_materialization= TRUE;
  }

  if (&master_unit()->thd->lex->select_lex == this)
  {
     type= is_primary ? "PRIMARY" : "SIMPLE";
  }
  else
  {
    if (this == first)
    {
      /* If we're a direct child of a UNION, we're the first sibling there */
      if (linkage == DERIVED_TABLE_TYPE)
      {
        if (is_uncacheable & UNCACHEABLE_DEPENDENT)
          type= "LATERAL DERIVED";
        else
          type= "DERIVED";
      }
      else if (using_materialization)
        type= "MATERIALIZED";
      else
      {
         if (is_uncacheable & UNCACHEABLE_DEPENDENT)
           type= "DEPENDENT SUBQUERY";
         else
         {
           type= is_uncacheable? "UNCACHEABLE SUBQUERY" :
                                 "SUBQUERY";
         }
      }
    }
    else
    {
      switch (linkage)
      {
      case INTERSECT_TYPE:
        type= "INTERSECT";
        break;
      case EXCEPT_TYPE:
        type= "EXCEPT";
        break;
      default:
        /* This a non-first sibling in UNION */
        if (is_uncacheable & UNCACHEABLE_DEPENDENT)
          type= "DEPENDENT UNION";
        else if (using_materialization)
          type= "MATERIALIZED UNION";
        else
        {
          type= is_uncacheable ? "UNCACHEABLE UNION": "UNION";
          if (this == master_unit()->fake_select_lex)
            type= unit_operation_text[master_unit()->common_op()];
          /*
            join below may be =NULL when this functions is called at an early
            stage. It will be later called again and we will set the correct
            value.
          */
          if (join)
          {
            bool uses_cte= false;
            for (JOIN_TAB *tab= first_linear_tab(join, WITHOUT_BUSH_ROOTS,
                                                       WITH_CONST_TABLES);
                 tab;
                 tab= next_linear_tab(join, tab, WITHOUT_BUSH_ROOTS))
            {
              /*
                pos_in_table_list=NULL for e.g. post-join aggregation JOIN_TABs.
              */
              if (!(tab->table && tab->table->pos_in_table_list))
	        continue;
              TABLE_LIST *tbl= tab->table->pos_in_table_list;
              if (tbl->with && tbl->with->is_recursive &&
                  tbl->is_with_table_recursive_reference())
              {
                uses_cte= true;
                break;
              }
            }
            if (uses_cte)
              type= "RECURSIVE UNION";
          }
        }
        break;
      }
    }
  }

  if (!on_the_fly)
    options|= SELECT_DESCRIBE;
}


/**
  @brief
  Increase estimated number of records for a derived table/view

  @param records  number of records to increase estimate by

  @details
  This function increases estimated number of records by the 'records'
  for the derived table to which this select belongs to.
*/

void SELECT_LEX::increase_derived_records(ha_rows records)
{
  SELECT_LEX_UNIT *unit= master_unit();
  DBUG_ASSERT(unit->derived);

  if (unit->with_element && unit->with_element->is_recursive)
  {
    st_select_lex *first_recursive= unit->with_element->first_recursive;
    st_select_lex *sl= unit->first_select();
    for ( ; sl != first_recursive; sl= sl->next_select())
    {
      if (sl == this)
        break;
    }
    if (sl == first_recursive)
      return; 
  }
  
  select_result *result= unit->result;
  switch (linkage)
  {
  case INTERSECT_TYPE:
    // result of intersect can't be more then one of components
    set_if_smaller(result->est_records, records);
  case EXCEPT_TYPE:
    // in worse case none of record will be removed
    break;
  default:
    // usual UNION
    if (HA_ROWS_MAX - records > result->est_records)
      result->est_records+= records;
    else
      result->est_records= HA_ROWS_MAX;
    break;
  }
}


/**
  @brief
  Mark select's derived table as a const one.

  @param empty Whether select has an empty result set

  @details
  Mark derived table/view of this select as a constant one (to
  materialize it at the optimization phase) unless this select belongs to a
  union. Estimated number of rows is incremented if this select has non empty
  result set.
*/

void SELECT_LEX::mark_const_derived(bool empty)
{
  TABLE_LIST *derived= master_unit()->derived;
  /* join == NULL in  DELETE ... RETURNING */
  if (!(join && join->thd->lex->describe) && derived)
  {
    if (!empty)
      increase_derived_records(1);
    if (!master_unit()->is_unit_op() && !derived->is_merged_derived() &&
        !(join && join->with_two_phase_optimization))
      derived->fill_me= TRUE;
  }
}


bool st_select_lex::save_leaf_tables(THD *thd)
{
  Query_arena *arena, backup;
  arena= thd->activate_stmt_arena_if_needed(&backup);

  List_iterator_fast<TABLE_LIST> li(leaf_tables);
  TABLE_LIST *table;
  while ((table= li++))
  {
    if (leaf_tables_exec.push_back(table, thd->mem_root))
      return 1;
    table->tablenr_exec= table->get_tablenr();
    table->map_exec= table->get_map();
    if (join && (join->select_options & SELECT_DESCRIBE))
      table->maybe_null_exec= 0;
    else
      table->maybe_null_exec= table->table?  table->table->maybe_null: 0;
  }
  if (arena)
    thd->restore_active_arena(arena, &backup);

  return 0;
}


bool LEX::save_prep_leaf_tables()
{
  if (!thd->save_prep_leaf_list)
    return FALSE;

  Query_arena *arena= thd->stmt_arena, backup;
  arena= thd->activate_stmt_arena_if_needed(&backup);
  //It is used for DETETE/UPDATE so top level has only one SELECT
  DBUG_ASSERT(select_lex.next_select() == NULL);
  bool res= select_lex.save_prep_leaf_tables(thd);

  if (arena)
    thd->restore_active_arena(arena, &backup);

  if (res)
    return TRUE;

  thd->save_prep_leaf_list= FALSE;
  return FALSE;
}


bool st_select_lex::save_prep_leaf_tables(THD *thd)
{
  if (prep_leaf_list_state == SAVED)
    return FALSE;

  List_iterator_fast<TABLE_LIST> li(leaf_tables);
  TABLE_LIST *table;

  /*
    Check that the SELECT_LEX was really prepared and so tables are setup.

    It can be subquery in SET clause of UPDATE which was not prepared yet, so
    its tables are not yet setup and ready for storing.
  */
  if (prep_leaf_list_state != READY)
    return FALSE;

  while ((table= li++))
  {
    if (leaf_tables_prep.push_back(table))
      return TRUE;
  }
  prep_leaf_list_state= SAVED;
  for (SELECT_LEX_UNIT *u= first_inner_unit(); u; u= u->next_unit())
  {
    for (SELECT_LEX *sl= u->first_select(); sl; sl= sl->next_select())
    {
      if (sl->save_prep_leaf_tables(thd))
        return TRUE;
    }
  }

  return FALSE;
}


/**
  Set exclude_from_table_unique_test for selects of this select and all selects
  belonging to the underlying units of derived tables or views
*/

void st_select_lex::set_unique_exclude()
{
  exclude_from_table_unique_test= TRUE;
  for (SELECT_LEX_UNIT *unit= first_inner_unit();
       unit;
       unit= unit->next_unit())
  {
    if (unit->derived && unit->derived->is_view_or_derived())
    {
      for (SELECT_LEX *sl= unit->first_select(); sl; sl= sl->next_select())
        sl->set_unique_exclude();
    }
  }
}


/*
  Return true if this select_lex has been converted into a semi-join nest
  within 'ancestor'.

  We need a loop to check this because there could be several nested
  subselects, like

    SELECT ... FROM grand_parent 
      WHERE expr1 IN (SELECT ... FROM parent 
                        WHERE expr2 IN ( SELECT ... FROM child)

  which were converted into:
  
    SELECT ... 
    FROM grand_parent SEMI_JOIN (parent JOIN child) 
    WHERE 
      expr1 AND expr2

  In this case, both parent and child selects were merged into the parent.
*/

bool st_select_lex::is_merged_child_of(st_select_lex *ancestor)
{
  bool all_merged= TRUE;
  for (SELECT_LEX *sl= this; sl && sl!=ancestor;
       sl=sl->outer_select())
  {
    Item *subs= sl->master_unit()->item;
    if (subs && subs->type() == Item::SUBSELECT_ITEM && 
        ((Item_subselect*)subs)->substype() == Item_subselect::IN_SUBS &&
        ((Item_in_subselect*)subs)->test_strategy(SUBS_SEMI_JOIN))
    {
      continue;
    }

    if (sl->master_unit()->derived &&
      sl->master_unit()->derived->is_merged_derived())
    {
      continue;
    }
    all_merged= FALSE;
    break;
  }
  return all_merged;
}

/* 
  This is used by SHOW EXPLAIN. It assuses query plan has been already 
  collected into QPF structures and we only need to print it out.
*/

int LEX::print_explain(select_result_sink *output, uint8 explain_flags,
                       bool is_analyze, bool *printed_anything)
{
  int res;
  if (explain && explain->have_query_plan())
  {
    res= explain->print_explain(output, explain_flags, is_analyze);
    *printed_anything= true;
  }
  else
  {
    res= 0;
    *printed_anything= false;
  }
  return res;
}


/**
  Allocates and set arena for SET STATEMENT old values.

  @param backup          where to save backup of arena.

  @retval 1 Error
  @retval 0 OK
*/

bool LEX::set_arena_for_set_stmt(Query_arena *backup)
{
  DBUG_ENTER("LEX::set_arena_for_set_stmt");
  DBUG_ASSERT(arena_for_set_stmt== 0);
  if (!mem_root_for_set_stmt)
  {
    mem_root_for_set_stmt= new MEM_ROOT();
    if (unlikely(!(mem_root_for_set_stmt)))
      DBUG_RETURN(1);
    init_sql_alloc(mem_root_for_set_stmt, "set_stmt",
                   ALLOC_ROOT_SET, ALLOC_ROOT_SET, MYF(MY_THREAD_SPECIFIC));
  }
  if (unlikely(!(arena_for_set_stmt= new(mem_root_for_set_stmt)
                 Query_arena_memroot(mem_root_for_set_stmt,
                                     Query_arena::STMT_INITIALIZED))))
    DBUG_RETURN(1);
  DBUG_PRINT("info", ("mem_root: %p  arena: %p",
                      mem_root_for_set_stmt,
                      arena_for_set_stmt));
  thd->set_n_backup_active_arena(arena_for_set_stmt, backup);
  DBUG_RETURN(0);
}


void LEX::reset_arena_for_set_stmt(Query_arena *backup)
{
  DBUG_ENTER("LEX::reset_arena_for_set_stmt");
  DBUG_ASSERT(arena_for_set_stmt);
  thd->restore_active_arena(arena_for_set_stmt, backup);
  DBUG_PRINT("info", ("mem_root: %p  arena: %p",
                      arena_for_set_stmt->mem_root,
                      arena_for_set_stmt));
  DBUG_VOID_RETURN;
}


void LEX::free_arena_for_set_stmt()
{
  DBUG_ENTER("LEX::free_arena_for_set_stmt");
  if (!arena_for_set_stmt)
    return;
  DBUG_PRINT("info", ("mem_root: %p  arena: %p",
                      arena_for_set_stmt->mem_root,
                      arena_for_set_stmt));
  arena_for_set_stmt->free_items();
  delete(arena_for_set_stmt);
  free_root(mem_root_for_set_stmt, MYF(MY_KEEP_PREALLOC));
  arena_for_set_stmt= 0;
  DBUG_VOID_RETURN;
}

void LEX::restore_set_statement_var()
{
  DBUG_ENTER("LEX::restore_set_statement_var");
  if (!old_var_list.is_empty())
  {
    DBUG_PRINT("info", ("vars: %d", old_var_list.elements));
    sql_set_variables(thd, &old_var_list, false);
    old_var_list.empty();
    free_arena_for_set_stmt();
  }
  DBUG_ASSERT(!is_arena_for_set_stmt());
  DBUG_VOID_RETURN;
}

unit_common_op st_select_lex_unit::common_op()
{
  SELECT_LEX *first= first_select();
  bool first_op= TRUE;
  unit_common_op operation= OP_MIX; // if no op
  for (SELECT_LEX *sl= first; sl; sl= sl->next_select())
  {
    if (sl != first)
    {
      unit_common_op op;
      switch (sl->linkage)
      {
      case INTERSECT_TYPE:
        op= OP_INTERSECT;
        break;
      case EXCEPT_TYPE:
        op= OP_EXCEPT;
        break;
      default:
        op= OP_UNION;
        break;
      }
      if (first_op)
      {
        operation= op;
        first_op= FALSE;
      }
      else
      {
        if (operation != op)
          operation= OP_MIX;
      }
    }
  }
  return operation;
}
/*
  Save explain structures of a UNION. The only variable member is whether the 
  union has "Using filesort".

  There is also save_union_explain_part2() function, which is called before we read
  UNION's output.

  The reason for it is examples like this:

     SELECT col1 FROM t1 UNION SELECT col2 FROM t2 ORDER BY (select ... from t3 ...)

  Here, the (select ... from t3 ...) subquery must be a child of UNION's
  st_select_lex. However, it is not connected as child until a very late 
  stage in execution.
*/

int st_select_lex_unit::save_union_explain(Explain_query *output)
{
  SELECT_LEX *first= first_select();

  if (output->get_union(first->select_number))
    return 0; /* Already added */
    
  Explain_union *eu= 
    new (output->mem_root) Explain_union(output->mem_root, 
                                         thd->lex->analyze_stmt);
  if (unlikely(!eu))
    return 0;

  if (with_element && with_element->is_recursive)
    eu->is_recursive_cte= true;
 
  if (derived)
    eu->connection_type= Explain_node::EXPLAIN_NODE_DERIVED;
  /* 
    Note: Non-merged semi-joins cannot be made out of UNIONs currently, so we
    dont ever set EXPLAIN_NODE_NON_MERGED_SJ.
  */
  for (SELECT_LEX *sl= first; sl; sl= sl->next_select())
    eu->add_select(sl->select_number);

  eu->fake_select_type= unit_operation_text[eu->operation= common_op()];
  eu->using_filesort= MY_TEST(global_parameters()->order_list.first);
  eu->using_tmp= union_needs_tmp_table();

  // Save the UNION node
  output->add_node(eu);

  if (eu->get_select_id() == 1)
    output->query_plan_ready();

  return 0;
}


/*
  @see  st_select_lex_unit::save_union_explain
*/

int st_select_lex_unit::save_union_explain_part2(Explain_query *output)
{
  Explain_union *eu= output->get_union(first_select()->select_number);
  if (fake_select_lex)
  {
    for (SELECT_LEX_UNIT *unit= fake_select_lex->first_inner_unit(); 
         unit; unit= unit->next_unit())
    {
      if (!(unit->item && unit->item->eliminated))
      {
        eu->add_child(unit->first_select()->select_number);
      }
    }
    fake_select_lex->join->explain= &eu->fake_select_lex_explain;
  }
  return 0;
}


/**
  A routine used by the parser to decide whether we are specifying a full
  partitioning or if only partitions to add or to split.

  @note  This needs to be outside of WITH_PARTITION_STORAGE_ENGINE since it
  is used from the sql parser that doesn't have any ifdef's

  @retval  TRUE    Yes, it is part of a management partition command
  @retval  FALSE          No, not a management partition command
*/

bool LEX::is_partition_management() const
{
  return (sql_command == SQLCOM_ALTER_TABLE &&
          (alter_info.partition_flags ==  ALTER_PARTITION_ADD ||
           alter_info.partition_flags ==  ALTER_PARTITION_REORGANIZE));
}


/**
  Exclude last added SELECT_LEX (current) in the UNIT and return pointer in it
  (previous become currect)

  @return detached SELECT_LEX or NULL in case of error
*/

SELECT_LEX *LEX::exclude_last_select()
{
  DBUG_ENTER("SELECT_LEX::exclude_last_select");
  SELECT_LEX *exclude= current_select;
  SELECT_LEX_UNIT *unit= exclude->master_unit();
  SELECT_LEX *sl;
  DBUG_ASSERT(unit->first_select() != exclude);
  /* we should go through the list to correctly set current_select */
  for(sl= unit->first_select();
      sl->next_select() && sl->next_select() != exclude;
      sl= sl->next_select());
  DBUG_PRINT("info", ("excl: %p  unit: %p  prev: %p", exclude, unit, sl));
  if (!sl)
    DBUG_RETURN(NULL);
  DBUG_ASSERT(exclude->next_select() == NULL);
  exclude->exclude_from_tree();
  current_select= sl;
  DBUG_RETURN(exclude);
}


/**
  Put given (new) SELECT_LEX level below after currect (last) SELECT

  LAST SELECT -> DUMMY SELECT
                     |
                     V
                 NEW UNIT
                     |
                     V
                 NEW SELECT

  SELECT (*LAST*) ... FROM (SELECT (*NEW*) ... )

  @param nselect         Select to put one level below

  @retval TRUE  Error
  @retval FALSE OK
*/

bool LEX::add_unit_in_brackets(SELECT_LEX *nselect)
{
  DBUG_ENTER("LEX::add_unit_in_brackets");
  bool distinct= nselect->master_unit()->union_distinct == nselect;
  bool rc= add_select_to_union_list(distinct, nselect->linkage, 0);
  if (rc)
    DBUG_RETURN(TRUE);
  SELECT_LEX* dummy_select= current_select;
  dummy_select->automatic_brackets= TRUE;
  dummy_select->linkage= nselect->linkage;

  /* stuff dummy SELECT * FROM (...) */
  Name_resolution_context *context= &dummy_select->context;
  context->init();

  /* add SELECT list*/
  Item *item= new (thd->mem_root)
    Item_field(thd, context, NULL, NULL, &star_clex_str);
  if (unlikely(item == NULL))
    DBUG_RETURN(TRUE);
  if (unlikely(add_item_to_list(thd, item)))
    DBUG_RETURN(TRUE);
  (dummy_select->with_wild)++;

  rc= mysql_new_select(this, 1, nselect);
  nselect->linkage= DERIVED_TABLE_TYPE;
  DBUG_ASSERT(nselect->outer_select() == dummy_select);

  current_select= dummy_select;

  SELECT_LEX_UNIT *unit= nselect->master_unit();
  Table_ident *ti= new (thd->mem_root) Table_ident(unit);
  if (unlikely(ti == NULL))
    DBUG_RETURN(TRUE);
  char buff[10];
  LEX_CSTRING alias;
  alias.length= my_snprintf(buff, sizeof(buff),
                            "__%u", dummy_select->select_number);
  alias.str= thd->strmake(buff, alias.length);
  if (unlikely(!alias.str))
    DBUG_RETURN(TRUE);

  TABLE_LIST *table_list;
  if (unlikely(!(table_list=
                 dummy_select->add_table_to_list(thd, ti, &alias,
                                                 0, TL_READ,
                                                 MDL_SHARED_READ))))
    DBUG_RETURN(TRUE);
  context->resolve_in_table_list_only(table_list);
  dummy_select->add_joined_table(table_list);

  derived_tables|= DERIVED_SUBQUERY;

  current_select= nselect;
  DBUG_RETURN(rc);
}


/**
  Checks if we need finish "automatic brackets" mode

  INTERSECT has higher priority then UNION and EXCEPT, so when it is need we
  automatically create lower layer for INTERSECT (automatic brackets) and
  here we check if we should return back one level up during parsing procedure.
*/

void LEX::check_automatic_up(enum sub_select_type type)
{
  if (type != INTERSECT_TYPE &&
      current_select->linkage == INTERSECT_TYPE &&
      current_select->outer_select() &&
      current_select->outer_select()->automatic_brackets)
  {
    nest_level--;
    current_select= current_select->outer_select();
  }
}


sp_variable *LEX::sp_param_init(LEX_CSTRING *name)
{
  if (spcont->find_variable(name, true))
  {
    my_error(ER_SP_DUP_PARAM, MYF(0), name->str);
    return NULL;
  }
  sp_variable *spvar= spcont->add_variable(thd, name);
  init_last_field(&spvar->field_def, name,
                  thd->variables.collation_database);
  return spvar;
}


bool LEX::sp_param_fill_definition(sp_variable *spvar)
{
  return sphead->fill_spvar_definition(thd, last_field, &spvar->name);
}


void LEX::set_stmt_init()
{
  sql_command= SQLCOM_SET_OPTION;
  mysql_init_select(this);
  option_type= OPT_SESSION;
  autocommit= 0;
};


/**
  Find a local or a package body variable by name.
  @param IN  name    - the variable name
  @param OUT ctx     - NULL, if the variable was not found,
                       or LEX::spcont (if a local variable was found)
                       or the package top level context
                       (if a package variable was found)
  @param OUT handler - NULL, if the variable was not found,
                       or a pointer to rcontext handler
  @retval            - the variable (if found), or NULL otherwise.
*/
sp_variable *
LEX::find_variable(const LEX_CSTRING *name,
                   sp_pcontext **ctx,
                   const Sp_rcontext_handler **rh) const
{
  sp_variable *spv;
  if (spcont && (spv= spcont->find_variable(name, false)))
  {
    *ctx= spcont;
    *rh= &sp_rcontext_handler_local;
    return spv;
  }
  sp_package *pkg= sphead ? sphead->m_parent : NULL;
  if (pkg && (spv= pkg->find_package_variable(name)))
  {
    *ctx= pkg->get_parse_context()->child_context(0);
    *rh= &sp_rcontext_handler_package_body;
    return spv;
  }
  *ctx= NULL;
  *rh= NULL;
  return NULL;
}


static bool is_new(const char *str)
{
  return (str[0] == 'n' || str[0] == 'N') &&
         (str[1] == 'e' || str[1] == 'E') &&
         (str[2] == 'w' || str[2] == 'W');
}

static bool is_old(const char *str)
{
  return (str[0] == 'o' || str[0] == 'O') &&
         (str[1] == 'l' || str[1] == 'L') &&
         (str[2] == 'd' || str[2] == 'D');
}


bool LEX::is_trigger_new_or_old_reference(const LEX_CSTRING *name) const
{
  // "name" is not necessarily NULL-terminated!
  return sphead && sphead->m_handler->type() == TYPE_ENUM_TRIGGER &&
         name->length == 3 && (is_new(name->str) || is_old(name->str));
}


void LEX::sp_variable_declarations_init(THD *thd, int nvars)
{
  sp_variable *spvar= spcont->get_last_context_variable();

  sphead->reset_lex(thd);
  spcont->declare_var_boundary(nvars);
  thd->lex->init_last_field(&spvar->field_def, &spvar->name,
                            thd->variables.collation_database);
}


bool LEX::sp_variable_declarations_set_default(THD *thd, int nvars,
                                               Item *dflt_value_item)
{
  bool has_default_clause= dflt_value_item != NULL;
  if (!has_default_clause &&
      unlikely(!(dflt_value_item= new (thd->mem_root) Item_null(thd))))
    return true;

  sp_variable *first_spvar = NULL;

  for (uint i= 0 ; i < (uint) nvars ; i++)
  {
    sp_variable *spvar= spcont->get_last_context_variable((uint) nvars - 1 - i);

    if (i == 0) {
      first_spvar = spvar;
    } else if (has_default_clause) {
      Item_splocal *item =
              new (thd->mem_root)
                      Item_splocal(thd, &sp_rcontext_handler_local,
                                   &first_spvar->name, first_spvar->offset,
                                   first_spvar->type_handler(), 0, 0);
      if (item == NULL)
        return true; // OOM
#ifndef DBUG_OFF
      item->m_sp = sphead;
#endif
      dflt_value_item = item;
    }

    bool last= i + 1 == (uint) nvars;
    spvar->default_value= dflt_value_item;
    /* The last instruction is responsible for freeing LEX. */
    sp_instr_set *is= new (this->thd->mem_root)
                      sp_instr_set(sphead->instructions(),
                                   spcont, &sp_rcontext_handler_local,
                                   spvar->offset, dflt_value_item,
                                   this, last);
    if (unlikely(is == NULL || sphead->add_instr(is)))
      return true;
  }
  return false;
}


bool
LEX::sp_variable_declarations_copy_type_finalize(THD *thd, int nvars,
                                                 const Column_definition &ref,
                                                 Row_definition_list *fields,
                                                 Item *default_value)
{
  for (uint i= 0 ; i < (uint) nvars; i++)
  {
    sp_variable *spvar= spcont->get_last_context_variable((uint) nvars - 1 - i);
    spvar->field_def.set_type(ref);
    if (fields)
    {
      DBUG_ASSERT(ref.type_handler() == &type_handler_row);
      spvar->field_def.set_row_field_definitions(fields);
    }
    spvar->field_def.field_name= spvar->name;
  }
  if (unlikely(sp_variable_declarations_set_default(thd, nvars,
                                                    default_value)))
    return true;
  spcont->declare_var_boundary(0);
  return sphead->restore_lex(thd);
}


bool LEX::sp_variable_declarations_finalize(THD *thd, int nvars,
                                            const Column_definition *cdef,
                                            Item *dflt_value_item)
{
  DBUG_ASSERT(cdef);
  Column_definition tmp(*cdef);
  if (sphead->fill_spvar_definition(thd, &tmp))
    return true;
  return sp_variable_declarations_copy_type_finalize(thd, nvars, tmp, NULL,
                                                     dflt_value_item);
}


bool LEX::sp_variable_declarations_row_finalize(THD *thd, int nvars,
                                                Row_definition_list *row,
                                                Item *dflt_value_item)
{
  DBUG_ASSERT(row);
  /*
    Prepare all row fields.
    Note, we do it only one time outside of the below loop.
    The converted list in "row" is further reused by all variable
    declarations processed by the current call.
    Example:
      DECLARE
        a, b, c ROW(x VARCHAR(10) CHARACTER SET utf8);
      BEGIN
        ...
      END;
  */
  if (sphead->row_fill_field_definitions(thd, row))
    return true;

  for (uint i= 0 ; i < (uint) nvars ; i++)
  {
    sp_variable *spvar= spcont->get_last_context_variable((uint) nvars - 1 - i);
    spvar->field_def.set_row_field_definitions(row);
    if (sphead->fill_spvar_definition(thd, &spvar->field_def, &spvar->name))
      return true;
  }

  if (sp_variable_declarations_set_default(thd, nvars, dflt_value_item))
    return true;
  spcont->declare_var_boundary(0);
  return sphead->restore_lex(thd);
}


/**
  Finalize a %ROWTYPE declaration, e.g.:
    DECLARE a,b,c,d t1%ROWTYPE := ROW(1,2,3);

  @param thd   - the current thd
  @param nvars - the number of variables in the declaration
  @param ref   - the table or cursor name (see comments below)
  @param def   - the default value, e.g., ROW(1,2,3), or NULL (no default).
*/
bool
LEX::sp_variable_declarations_rowtype_finalize(THD *thd, int nvars,
                                               Qualified_column_ident *ref,
                                               Item *def)
{
  uint coffp;
  const sp_pcursor *pcursor= ref->table.str && ref->db.str ? NULL :
                             spcont->find_cursor(&ref->m_column, &coffp,
                                                 false);
  if (pcursor)
    return sp_variable_declarations_cursor_rowtype_finalize(thd, nvars,
                                                            coffp, def);
  /*
    When parsing a qualified identifier chain, the parser does not know yet
    if it's going to be a qualified column name (for %TYPE),
    or a qualified table name (for %ROWTYPE). So it collects the chain
    into Qualified_column_ident.
    Now we know that it was actually a qualified table name (%ROWTYPE).
    Create a new Table_ident from Qualified_column_ident,
    shifting fields as follows:
    - ref->m_column becomes table_ref->table
    - ref->table    becomes table_ref->db
  */
  return sp_variable_declarations_table_rowtype_finalize(thd, nvars,
                                                         ref->table,
                                                         ref->m_column,
                                                         def);
}


bool
LEX::sp_variable_declarations_table_rowtype_finalize(THD *thd, int nvars,
                                                     const LEX_CSTRING &db,
                                                     const LEX_CSTRING &table,
                                                     Item *def)
{
  Table_ident *table_ref;
  if (unlikely(!(table_ref=
                 new (thd->mem_root) Table_ident(thd, &db, &table, false))))
    return true;
  // Loop through all variables in the same declaration
  for (uint i= 0 ; i < (uint) nvars; i++)
  {
    sp_variable *spvar= spcont->get_last_context_variable((uint) nvars - 1 - i);
    spvar->field_def.set_table_rowtype_ref(table_ref);
    sphead->fill_spvar_definition(thd, &spvar->field_def, &spvar->name);
  }
  if (sp_variable_declarations_set_default(thd, nvars, def))
    return true;
  // Make sure sp_rcontext is created using the invoker security context:
  sphead->m_flags|= sp_head::HAS_COLUMN_TYPE_REFS;
  spcont->declare_var_boundary(0);
  return sphead->restore_lex(thd);
}


bool
LEX::sp_variable_declarations_cursor_rowtype_finalize(THD *thd, int nvars,
                                                      uint offset,
                                                      Item *def)
{
  const sp_pcursor *pcursor= spcont->find_cursor(offset);

  // Loop through all variables in the same declaration
  for (uint i= 0 ; i < (uint) nvars; i++)
  {
    sp_variable *spvar= spcont->get_last_context_variable((uint) nvars - 1 - i);

    spvar->field_def.set_cursor_rowtype_ref(offset);
    sp_instr_cursor_copy_struct *instr=
      new (thd->mem_root) sp_instr_cursor_copy_struct(sphead->instructions(),
                                                      spcont, offset,
                                                      pcursor->lex(),
                                                      spvar->offset);
    if (instr == NULL || sphead->add_instr(instr))
     return true;

    sphead->fill_spvar_definition(thd, &spvar->field_def, &spvar->name);
  }
  if (unlikely(sp_variable_declarations_set_default(thd, nvars, def)))
    return true;
  // Make sure sp_rcontext is created using the invoker security context:
  sphead->m_flags|= sp_head::HAS_COLUMN_TYPE_REFS;
  spcont->declare_var_boundary(0);
  return sphead->restore_lex(thd);
}


/*
  Add declarations for table column and SP variable anchor types:
  - DECLARE spvar1 TYPE OF db1.table1.column1;
  - DECLARE spvar1 TYPE OF table1.column1;
  - DECLARE spvar1 TYPE OF spvar0;
*/
bool
LEX::sp_variable_declarations_with_ref_finalize(THD *thd, int nvars,
                                                Qualified_column_ident *ref,
                                                Item *def)
{
  return ref->db.length == 0 && ref->table.length == 0 ?
    sp_variable_declarations_vartype_finalize(thd, nvars, ref->m_column, def) :
    sp_variable_declarations_column_type_finalize(thd, nvars, ref, def);
}


bool
LEX::sp_variable_declarations_column_type_finalize(THD *thd, int nvars,
                                                   Qualified_column_ident *ref,
                                                   Item *def)
{
  for (uint i= 0 ; i < (uint) nvars; i++)
  {
    sp_variable *spvar= spcont->get_last_context_variable((uint) nvars - 1 - i);
    spvar->field_def.set_column_type_ref(ref);
    spvar->field_def.field_name= spvar->name;
  }
  sphead->m_flags|= sp_head::HAS_COLUMN_TYPE_REFS;
  if (sp_variable_declarations_set_default(thd, nvars, def))
    return true;
  spcont->declare_var_boundary(0);
  return sphead->restore_lex(thd);
}


bool
LEX::sp_variable_declarations_vartype_finalize(THD *thd, int nvars,
                                               const LEX_CSTRING &ref,
                                               Item *default_value)
{
  sp_variable *t;
  if (!spcont || !(t= spcont->find_variable(&ref, false)))
  {
    my_error(ER_SP_UNDECLARED_VAR, MYF(0), ref.str);
    return true;
  }

  if (t->field_def.is_cursor_rowtype_ref())
  {
    uint offset= t->field_def.cursor_rowtype_offset();
    return sp_variable_declarations_cursor_rowtype_finalize(thd, nvars,
                                                            offset,
                                                            default_value);
  }

  if (t->field_def.is_column_type_ref())
  {
    Qualified_column_ident *tmp= t->field_def.column_type_ref();
    return sp_variable_declarations_column_type_finalize(thd, nvars, tmp,
                                                         default_value);
  }

  if (t->field_def.is_table_rowtype_ref())
  {
    const Table_ident *tmp= t->field_def.table_rowtype_ref();
    return sp_variable_declarations_table_rowtype_finalize(thd, nvars,
                                                           tmp->db,
                                                           tmp->table,
                                                           default_value);
  }

  // A reference to a scalar or a row variable with an explicit data type
  return sp_variable_declarations_copy_type_finalize(thd, nvars,
                                                     t->field_def,
                                                     t->field_def.
                                                       row_field_definitions(),
                                                     default_value);
}


/**********************************************************************
  The FOR LOOP statement

  This syntax:
    FOR i IN lower_bound .. upper_bound
    LOOP
      statements;
    END LOOP;

  is translated into:

    DECLARE
      i INT := lower_bound;
      j INT := upper_bound;
    BEGIN
      WHILE i <= j
      LOOP
        statements;
        i:= i + 1;
      END LOOP;
    END;
*/


sp_variable *LEX::sp_add_for_loop_variable(THD *thd, const LEX_CSTRING *name,
                                           Item *value)
{
  sp_variable *spvar= spcont->add_variable(thd, name);
  spcont->declare_var_boundary(1);
  spvar->field_def.field_name= spvar->name;
  spvar->field_def.set_handler(&type_handler_longlong);
  type_handler_longlong.Column_definition_prepare_stage2(&spvar->field_def,
                                                         NULL, HA_CAN_GEOMETRY);
  if (!value && unlikely(!(value= new (thd->mem_root) Item_null(thd))))
    return NULL;

  spvar->default_value= value;
  sp_instr_set *is= new (this->thd->mem_root)
                    sp_instr_set(sphead->instructions(),
                                 spcont, &sp_rcontext_handler_local,
                                 spvar->offset, value,
                                 this, true);
  if (unlikely(is == NULL || sphead->add_instr(is)))
    return NULL;
  spcont->declare_var_boundary(0);
  return spvar;
}


bool LEX::sp_for_loop_implicit_cursor_statement(THD *thd,
                                                Lex_for_loop_bounds_st *bounds,
                                                sp_lex_cursor *cur)
{
  Item *item;
  DBUG_ASSERT(sphead);
  LEX_CSTRING name= {STRING_WITH_LEN("[implicit_cursor]") };
  if (sp_declare_cursor(thd, &name, cur, NULL, true))
    return true;
  DBUG_ASSERT(thd->lex == this);
  if (unlikely(!(bounds->m_index=
                 new (thd->mem_root) sp_assignment_lex(thd, this))))
    return true;
  bounds->m_index->sp_lex_in_use= true;
  sphead->reset_lex(thd, bounds->m_index);
  DBUG_ASSERT(thd->lex != this);
  if (unlikely(!(item=
                 new (thd->mem_root) Item_field(thd,
                                                thd->lex->current_context(),
                                                NullS, NullS, &name))))
    return true;
  bounds->m_index->set_item_and_free_list(item, NULL);
  if (thd->lex->sphead->restore_lex(thd))
    return true;
  DBUG_ASSERT(thd->lex == this);
  bounds->m_direction= 1;
  bounds->m_target_bound= NULL;
  bounds->m_implicit_cursor= true;
  return false;
}

sp_variable *
LEX::sp_add_for_loop_cursor_variable(THD *thd,
                                     const LEX_CSTRING *name,
                                     const sp_pcursor *pcursor,
                                     uint coffset,
                                     sp_assignment_lex *param_lex,
                                     Item_args *parameters)
{
  sp_variable *spvar= spcont->add_variable(thd, name);
  if (!spvar)
    return NULL;
  spcont->declare_var_boundary(1);
  sphead->fill_spvar_definition(thd, &spvar->field_def, &spvar->name);
  if (unlikely(!(spvar->default_value= new (thd->mem_root) Item_null(thd))))
    return NULL;

  spvar->field_def.set_cursor_rowtype_ref(coffset);

  if (unlikely(sphead->add_for_loop_open_cursor(thd, spcont, spvar, pcursor,
                                                coffset,
                                                param_lex, parameters)))
    return NULL;

  spcont->declare_var_boundary(0);
  return spvar;
}


/**
  Generate a code for a FOR loop condition:
  - Make Item_splocal for the FOR loop index variable
  - Make Item_splocal for the FOR loop upper bound variable
  - Make a comparison function item on top of these two variables
*/
bool LEX::sp_for_loop_condition(THD *thd, const Lex_for_loop_st &loop)
{
  Item_splocal *args[2];
  for (uint i= 0 ; i < 2; i++)
  {
    sp_variable *src= i == 0 ? loop.m_index : loop.m_target_bound;
    args[i]= new (thd->mem_root)
              Item_splocal(thd, &sp_rcontext_handler_local,
                           &src->name, src->offset, src->type_handler());
    if (unlikely(args[i] == NULL))
      return true;
#ifdef DBUG_ASSERT_EXISTS
    args[i]->m_sp= sphead;
#endif
  }

  Item *expr= loop.m_direction > 0 ?
    (Item *) new (thd->mem_root) Item_func_le(thd, args[0], args[1]) :
    (Item *) new (thd->mem_root) Item_func_ge(thd, args[0], args[1]);
  return unlikely(!expr) || unlikely(sp_while_loop_expression(thd, expr));
}


/**
  Generate the FOR LOOP condition code in its own lex
*/
bool LEX::sp_for_loop_intrange_condition_test(THD *thd,
                                              const Lex_for_loop_st &loop)
{
  spcont->set_for_loop(loop);
  sphead->reset_lex(thd);
  if (unlikely(thd->lex->sp_for_loop_condition(thd, loop)))
    return true;
  return thd->lex->sphead->restore_lex(thd);
}


bool LEX::sp_for_loop_cursor_condition_test(THD *thd,
                                            const Lex_for_loop_st &loop)
{
  const LEX_CSTRING *cursor_name;
  Item *expr;
  spcont->set_for_loop(loop);
  sphead->reset_lex(thd);
  cursor_name= spcont->find_cursor(loop.m_cursor_offset);
  DBUG_ASSERT(cursor_name);
  if (unlikely(!(expr=
                 new (thd->mem_root)
                 Item_func_cursor_found(thd, cursor_name,
                                        loop.m_cursor_offset))))
    return true;
  if (thd->lex->sp_while_loop_expression(thd, expr))
    return true;
  return thd->lex->sphead->restore_lex(thd);
}


bool LEX::sp_for_loop_intrange_declarations(THD *thd, Lex_for_loop_st *loop,
                                            const LEX_CSTRING *index,
                                            const Lex_for_loop_bounds_st &bounds)
{
  if (unlikely(!(loop->m_index=
                 bounds.m_index->
                 sp_add_for_loop_variable(thd, index,
                                          bounds.m_index->get_item()))))
    return true;
  if (unlikely(!(loop->m_target_bound=
                 bounds.m_target_bound->
                 sp_add_for_loop_target_bound(thd,
                                              bounds.
                                              m_target_bound->get_item()))))
     return true;
  loop->m_direction= bounds.m_direction;
  loop->m_implicit_cursor= 0;
  return false;
}


bool LEX::sp_for_loop_cursor_declarations(THD *thd,
                                          Lex_for_loop_st *loop,
                                          const LEX_CSTRING *index,
                                          const Lex_for_loop_bounds_st &bounds)
{
  Item *item= bounds.m_index->get_item();
  Item_splocal *item_splocal;
  Item_field *item_field;
  Item_func_sp *item_func_sp= NULL;
  LEX_CSTRING name;
  uint coffs, param_count= 0;
  const sp_pcursor *pcursor;

  if ((item_splocal= item->get_item_splocal()))
    name= item_splocal->m_name;
  else if ((item_field= item->type() == Item::FIELD_ITEM ?
                        static_cast<Item_field *>(item) : NULL) &&
           item_field->table_name == NULL)
    name= item_field->field_name;
  else if (item->type() == Item::FUNC_ITEM &&
           static_cast<Item_func*>(item)->functype() == Item_func::FUNC_SP &&
           !static_cast<Item_func_sp*>(item)->get_sp_name()->m_explicit_name)
  {
    /*
      When a FOR LOOP for a cursor with parameters is parsed:
        FOR index IN cursor(1,2,3) LOOP
          statements;
        END LOOP;
      the parser scans "cursor(1,2,3)" using the "expr" rule,
      so it thinks that cursor(1,2,3) is a stored function call.
      It's not easy to implement this without using "expr" because
      of grammar conflicts.
      As a side effect, the Item_func_sp and its arguments in the parentheses
      belong to the same LEX. This is different from an explicit
      "OPEN cursor(1,2,3)" where every expression belongs to a separate LEX.
    */
    item_func_sp= static_cast<Item_func_sp*>(item);
    name= item_func_sp->get_sp_name()->m_name;
    param_count= item_func_sp->argument_count();
  }
  else
  {
    thd->parse_error();
    return true;
  }
  if (unlikely(!(pcursor= spcont->find_cursor_with_error(&name, &coffs,
                                                         false)) ||
               pcursor->check_param_count_with_error(param_count)))
    return true;

  if (!(loop->m_index= sp_add_for_loop_cursor_variable(thd, index,
                                                       pcursor, coffs,
                                                       bounds.m_index,
                                                       item_func_sp)))
    return true;
  loop->m_target_bound= NULL;
  loop->m_direction= bounds.m_direction;
  loop->m_cursor_offset= coffs;
  loop->m_implicit_cursor= bounds.m_implicit_cursor;
  return false;
}


/**
  Generate a code for a FOR loop index increment
*/
bool LEX::sp_for_loop_increment(THD *thd, const Lex_for_loop_st &loop)
{
  Item_splocal *splocal= new (thd->mem_root)
    Item_splocal(thd, &sp_rcontext_handler_local,
                      &loop.m_index->name, loop.m_index->offset,
                      loop.m_index->type_handler());
  if (unlikely(splocal == NULL))
    return true;
#ifdef DBUG_ASSERT_EXISTS
  splocal->m_sp= sphead;
#endif
  Item_int *inc= new (thd->mem_root) Item_int(thd, loop.m_direction);
  if (unlikely(!inc))
    return true;
  Item *expr= new (thd->mem_root) Item_func_plus(thd, splocal, inc);
  if (unlikely(!expr) ||
      unlikely(sphead->set_local_variable(thd, spcont,
                                          &sp_rcontext_handler_local,
                                          loop.m_index, expr, this, true)))
    return true;
  return false;
}


bool LEX::sp_for_loop_intrange_finalize(THD *thd, const Lex_for_loop_st &loop)
{
  sphead->reset_lex(thd);

  // Generate FOR LOOP index increment in its own lex
  DBUG_ASSERT(this != thd->lex);
  if (unlikely(thd->lex->sp_for_loop_increment(thd, loop) ||
               thd->lex->sphead->restore_lex(thd)))
    return true;

  // Generate a jump to the beginning of the loop
  DBUG_ASSERT(this == thd->lex);
  return sp_while_loop_finalize(thd);
}


bool LEX::sp_for_loop_cursor_finalize(THD *thd, const Lex_for_loop_st &loop)
{
  sp_instr_cfetch *instr=
    new (thd->mem_root) sp_instr_cfetch(sphead->instructions(),
                                        spcont, loop.m_cursor_offset, false);
  if (unlikely(instr == NULL) || unlikely(sphead->add_instr(instr)))
    return true;
  instr->add_to_varlist(loop.m_index);
  // Generate a jump to the beginning of the loop
  return sp_while_loop_finalize(thd);
}

bool LEX::sp_for_loop_outer_block_finalize(THD *thd,
                                           const Lex_for_loop_st &loop)
{
  Lex_spblock tmp;
  tmp.curs= MY_TEST(loop.m_implicit_cursor);
  if (unlikely(sp_block_finalize(thd, tmp))) // The outer DECLARE..BEGIN..END
    return true;
  if (!loop.is_for_loop_explicit_cursor())
    return false;
  /*
    Explicit cursor FOR loop must close the cursor automatically.
    Note, implicit cursor FOR loop does not need to close the cursor,
    it's closed by sp_instr_cpop.
  */
  sp_instr_cclose *ic= new (thd->mem_root)
                       sp_instr_cclose(sphead->instructions(), spcont,
                                       loop.m_cursor_offset);
  return ic == NULL || sphead->add_instr(ic);
}

/***************************************************************************/

bool LEX::sp_declare_cursor(THD *thd, const LEX_CSTRING *name,
                            sp_lex_cursor *cursor_stmt,
                            sp_pcontext *param_ctx, bool add_cpush_instr)
{
  uint offp;
  sp_instr_cpush *i;

  if (spcont->find_cursor(name, &offp, true))
  {
    my_error(ER_SP_DUP_CURS, MYF(0), name->str);
    return true;
  }

  if (unlikely(spcont->add_cursor(name, param_ctx, cursor_stmt)))
    return true;

  if (add_cpush_instr)
  {
    i= new (thd->mem_root)
         sp_instr_cpush(sphead->instructions(), spcont, cursor_stmt,
                        spcont->current_cursor_count() - 1);
    return unlikely(i == NULL) || unlikely(sphead->add_instr(i));
  }
  return false;
}


/**
  Generate an SP code for an "OPEN cursor_name" statement.
  @param thd
  @param name       - Name of the cursor
  @param parameters - Cursor parameters, e.g. OPEN c(1,2,3)
  @returns          - false on success, true on error
*/
bool LEX::sp_open_cursor(THD *thd, const LEX_CSTRING *name,
                         List<sp_assignment_lex> *parameters)
{
  uint offset;
  const sp_pcursor *pcursor;
  uint param_count= parameters ? parameters->elements : 0;
  return !(pcursor= spcont->find_cursor_with_error(name, &offset, false)) ||
         pcursor->check_param_count_with_error(param_count) ||
         sphead->add_open_cursor(thd, spcont, offset,
                                 pcursor->param_context(), parameters);
}


bool LEX::sp_handler_declaration_init(THD *thd, int type)
{
  sp_handler *h= spcont->add_handler(thd, (sp_handler::enum_type) type);

  spcont= spcont->push_context(thd, sp_pcontext::HANDLER_SCOPE);

  sp_instr_hpush_jump *i=
    new (thd->mem_root) sp_instr_hpush_jump(sphead->instructions(), spcont, h);

  if (unlikely(i == NULL) || unlikely(sphead->add_instr(i)))
    return true;

  /* For continue handlers, mark end of handler scope. */
  if (type == sp_handler::CONTINUE &&
      unlikely(sphead->push_backpatch(thd, i, spcont->last_label())))
    return true;

  if (unlikely(sphead->push_backpatch(thd, i,
                                      spcont->push_label(thd, &empty_clex_str,
                                                         0))))
    return true;

  return false;
}


bool LEX::sp_handler_declaration_finalize(THD *thd, int type)
{
  sp_label *hlab= spcont->pop_label(); /* After this hdlr */
  sp_instr_hreturn *i;

  if (type == sp_handler::CONTINUE)
  {
    i= new (thd->mem_root) sp_instr_hreturn(sphead->instructions(), spcont);
    if (unlikely(i == NULL) ||
        unlikely(sphead->add_instr(i)))
      return true;
  }
  else
  {  /* EXIT or UNDO handler, just jump to the end of the block */
    i= new (thd->mem_root) sp_instr_hreturn(sphead->instructions(), spcont);
    if (unlikely(i == NULL) ||
        unlikely(sphead->add_instr(i)) ||
        unlikely(sphead->push_backpatch(thd, i, spcont->last_label()))) /* Block end */
      return true;
  }
  sphead->backpatch(hlab);
  spcont= spcont->pop_context();
  return false;
}


void LEX::sp_block_init(THD *thd, const LEX_CSTRING *label)
{
  spcont->push_label(thd, label, sphead->instructions(), sp_label::BEGIN);
  spcont= spcont->push_context(thd, sp_pcontext::REGULAR_SCOPE);
}


bool LEX::sp_block_finalize(THD *thd, const Lex_spblock_st spblock,
                                      class sp_label **splabel)
{
  sp_head *sp= sphead;
  sp_pcontext *ctx= spcont;
  sp_instr *i;

  sp->backpatch(ctx->last_label()); /* We always have a label */
  if (spblock.hndlrs)
  {
    i= new (thd->mem_root)
      sp_instr_hpop(sp->instructions(), ctx, spblock.hndlrs);
    if (unlikely(i == NULL) ||
        unlikely(sp->add_instr(i)))
      return true;
  }
  if (spblock.curs)
  {
    i= new (thd->mem_root)
      sp_instr_cpop(sp->instructions(), ctx, spblock.curs);
    if (unlikely(i == NULL) ||
        unlikely(sp->add_instr(i)))
      return true;
  }
  spcont= ctx->pop_context();
  *splabel= spcont->pop_label();
  return false;
}


bool LEX::sp_block_finalize(THD *thd, const Lex_spblock_st spblock,
                            const LEX_CSTRING *end_label)
{
  sp_label *splabel;
  if (unlikely(sp_block_finalize(thd, spblock, &splabel)))
    return true;
  if (unlikely(end_label->str &&
               lex_string_cmp(system_charset_info,
                              end_label, &splabel->name) != 0))
  {
    my_error(ER_SP_LABEL_MISMATCH, MYF(0), end_label->str);
    return true;
  }
  return false;
}


sp_name *LEX::make_sp_name(THD *thd, const LEX_CSTRING *name)
{
  sp_name *res;
  LEX_CSTRING db;
  if (unlikely(check_routine_name(name)) ||
      unlikely(copy_db_to(&db)) ||
      unlikely((!(res= new (thd->mem_root) sp_name(&db, name, false)))))
    return NULL;
  return res;
}


/**
  When a package routine name is stored in memory in Database_qualified_name,
  the dot character is used to delimit package name from the routine name,
  e.g.:
    m_db=   'test';   -- database 'test'
    m_name= 'p1.p1';  -- package 'p1', routine 'p1'
  See database_qualified_name::make_package_routine_name() for details.
  Disallow package routine names with dots,
  to avoid ambiguity when interpreting m_name='p1.p1.p1', between:
    a.  package 'p1.p1' + routine 'p1'
    b.  package 'p1'    + routine 'p1.p1'
  m_name='p1.p1.p1' will always mean (a).
*/
sp_name *LEX::make_sp_name_package_routine(THD *thd, const LEX_CSTRING *name)
{
  sp_name *res= make_sp_name(thd, name);
  if (likely(res) && unlikely(strchr(res->m_name.str, '.')))
  {
    my_error(ER_SP_WRONG_NAME, MYF(0), res->m_name.str);
    res= NULL;
  }
  return res;
}


sp_name *LEX::make_sp_name(THD *thd, const LEX_CSTRING *name1,
                                     const LEX_CSTRING *name2)
{
  sp_name *res;
  LEX_CSTRING norm_name1;
  if (unlikely(!name1->str) ||
      unlikely(!thd->make_lex_string(&norm_name1, name1->str,
                                     name1->length)) ||
      unlikely(check_db_name((LEX_STRING *) &norm_name1)))
  {
    my_error(ER_WRONG_DB_NAME, MYF(0), name1->str);
    return NULL;
  }
  if (unlikely(check_routine_name(name2)) ||
      unlikely(!(res= new (thd->mem_root) sp_name(&norm_name1, name2, true))))
    return NULL;
  return res;
}


sp_head *LEX::make_sp_head(THD *thd, const sp_name *name,
                           const Sp_handler *sph)
{
  sp_package *package= get_sp_package();
  sp_head *sp;

  /* Order is important here: new - reset - init */
  if (likely((sp= sp_head::create(package, sph))))
  {
    sp->reset_thd_mem_root(thd);
    sp->init(this);
    if (name)
    {
      if (package)
        sp->make_package_routine_name(sp->get_main_mem_root(),
                                      package->m_db,
                                      package->m_name,
                                      name->m_name);
      else
        sp->init_sp_name(name);
      sp->make_qname(sp->get_main_mem_root(), &sp->m_qname);
    }
    sphead= sp;
  }
  sp_chistics.init();
  return sp;
}


sp_head *LEX::make_sp_head_no_recursive(THD *thd, const sp_name *name,
                                        const Sp_handler *sph)
{
  sp_package *package= thd->lex->get_sp_package();
  /*
    Sp_handler::sp_clone_and_link_routine() generates a standalone-alike
    statement to clone package routines for recursion, e.g.:
      CREATE PROCEDURE p1 AS BEGIN NULL; END;
    Translate a standalone routine handler to the corresponding
    package routine handler if we're cloning a package routine, e.g.:
      sp_handler_procedure -> sp_handler_package_procedure
      sp_handler_function  -> sp_handler_package_function
  */
  if (package && package->m_is_cloning_routine)
    sph= sph->package_routine_handler();
  if (!sphead ||
      (package &&
       (sph == &sp_handler_package_procedure ||
        sph == &sp_handler_package_function)))
    return make_sp_head(thd, name, sph);
  my_error(ER_SP_NO_RECURSIVE_CREATE, MYF(0), sph->type_str());
  return NULL;
}


bool LEX::sp_body_finalize_procedure(THD *thd)
{
  if (sphead->check_unresolved_goto())
    return true;
  sphead->set_stmt_end(thd);
  sphead->restore_thd_mem_root(thd);
  return false;
}


bool LEX::sp_body_finalize_function(THD *thd)
{
  if (sphead->is_not_allowed_in_function("function"))
    return true;
  if (!(sphead->m_flags & sp_head::HAS_RETURN))
  {
    my_error(ER_SP_NORETURN, MYF(0), ErrConvDQName(sphead).ptr());
    return true;
  }
  if (sp_body_finalize_procedure(thd))
    return true;
  (void) is_native_function_with_warn(thd, &sphead->m_name);
  return false;
}


bool LEX::sp_block_with_exceptions_finalize_declarations(THD *thd)
{
  /*
    [ DECLARE declarations ]
    BEGIN executable_section
    [ EXCEPTION exceptions ]
    END

    We are now at the "BEGIN" keyword.
    We have collected all declarations, including DECLARE HANDLER directives.
    But there will be possibly more handlers in the EXCEPTION section.

    Generate a forward jump from the end of the DECLARE section to the
    beginning of the EXCEPTION section, over the executable section.
  */
  return sphead->add_instr_jump(thd, spcont);
}


bool
LEX::sp_block_with_exceptions_finalize_executable_section(THD *thd,
                                         uint executable_section_ip)
{
  /*
    We're now at the end of "executable_section" of the block,
    near the "EXCEPTION" or the "END" keyword.
    Generate a jump to the END of the block over the EXCEPTION section.
  */
  if (sphead->add_instr_jump_forward_with_backpatch(thd, spcont))
    return true;
  /*
    Set the destination for the jump that we added in
    sp_block_with_exceptions_finalize_declarations().
  */
  sp_instr *instr= sphead->get_instr(executable_section_ip - 1);
  instr->backpatch(sphead->instructions(), spcont);
  return false;
}


bool
LEX::sp_block_with_exceptions_finalize_exceptions(THD *thd,
                                                  uint executable_section_ip,
                                                  uint exception_count)
{
  if (!exception_count)
  {
    /*
      The jump from the end of DECLARE section to
      the beginning of the EXCEPTION section that we added in
      sp_block_with_exceptions_finalize_declarations() is useless
      if there were no exceptions.
      Replace it to "no operation".
    */
    return sphead->replace_instr_to_nop(thd, executable_section_ip - 1);
  }
  /*
    Generate a jump from the end of the EXCEPTION code
    to the executable section.
  */
  return sphead->add_instr_jump(thd, spcont, executable_section_ip);
}


bool LEX::sp_block_with_exceptions_add_empty(THD *thd)
{
  uint ip= sphead->instructions();
  return sp_block_with_exceptions_finalize_executable_section(thd, ip) ||
         sp_block_with_exceptions_finalize_exceptions(thd, ip, 0);
}


bool LEX::sp_change_context(THD *thd, const sp_pcontext *ctx, bool exclusive)
{
  uint n;
  uint ip= sphead->instructions();
  if ((n= spcont->diff_handlers(ctx, exclusive)))
  {
    sp_instr_hpop *hpop= new (thd->mem_root) sp_instr_hpop(ip++, spcont, n);
    if (unlikely(hpop == NULL) || unlikely(sphead->add_instr(hpop)))
      return true;
  }
  if ((n= spcont->diff_cursors(ctx, exclusive)))
  {
    sp_instr_cpop *cpop= new (thd->mem_root) sp_instr_cpop(ip++, spcont, n);
    if (unlikely(cpop == NULL) || unlikely(sphead->add_instr(cpop)))
      return true;
  }
  return false;
}


bool LEX::sp_leave_statement(THD *thd, const LEX_CSTRING *label_name)
{
  sp_label *lab= spcont->find_label(label_name);
  if (unlikely(!lab))
  {
    my_error(ER_SP_LILABEL_MISMATCH, MYF(0), "LEAVE", label_name->str);
    return true;
  }
  return sp_exit_block(thd, lab, NULL);
}

bool LEX::sp_goto_statement(THD *thd, const LEX_CSTRING *label_name)
{
  sp_label *lab= spcont->find_goto_label(label_name);
  if (!lab || lab->ip == 0)
  {
    sp_label *delayedlabel;
    if (!lab)
    {
      // Label not found --> add forward jump to an unknown label
      spcont->push_goto_label(thd, label_name, 0, sp_label::GOTO);
      delayedlabel= spcont->last_goto_label();
    }
    else
    {
      delayedlabel= lab;
    }
    return sphead->push_backpatch_goto(thd, spcont, delayedlabel);
  }
  else
  {
    // Label found (backward goto)
    return sp_change_context(thd, lab->ctx, false) ||
           sphead->add_instr_jump(thd, spcont, lab->ip); /* Jump back */
  }
  return false;
}

bool LEX::sp_push_goto_label(THD *thd, const LEX_CSTRING *label_name)
{
  sp_label *lab= spcont->find_goto_label(label_name, false);
  if (lab)
  {
    if (unlikely(lab->ip != 0))
    {
      my_error(ER_SP_LABEL_REDEFINE, MYF(0), label_name->str);
      return true;
    }
    lab->ip= sphead->instructions();

    sp_label *beginblocklabel= spcont->find_label(&empty_clex_str);
    sphead->backpatch_goto(thd, lab, beginblocklabel);
  }
  else
  {
    spcont->push_goto_label(thd, label_name, sphead->instructions());
  }
  return false;
}

bool LEX::sp_exit_block(THD *thd, sp_label *lab)
{
  /*
    When jumping to a BEGIN-END block end, the target jump
    points to the block hpop/cpop cleanup instructions,
    so we should exclude the block context here.
    When jumping to something else (i.e., SP_LAB_ITER),
    there are no hpop/cpop at the jump destination,
    so we should include the block context here for cleanup.
  */
  bool exclusive= (lab->type == sp_label::BEGIN);
  return sp_change_context(thd, lab->ctx, exclusive) ||
         sphead->add_instr_jump_forward_with_backpatch(thd, spcont, lab);
}


bool LEX::sp_exit_block(THD *thd, sp_label *lab, Item *when)
{
  if (!when)
    return sp_exit_block(thd, lab);

  DBUG_ASSERT(sphead == thd->lex->sphead);
  DBUG_ASSERT(spcont == thd->lex->spcont);
  sp_instr_jump_if_not *i= new (thd->mem_root)
                           sp_instr_jump_if_not(sphead->instructions(),
                                                spcont,
                                                when, thd->lex);
  if (unlikely(i == NULL) ||
      unlikely(sphead->add_instr(i)) ||
      unlikely(sp_exit_block(thd, lab)))
    return true;
  i->backpatch(sphead->instructions(), spcont);
  return false;
}


bool LEX::sp_exit_statement(THD *thd, Item *item)
{
  sp_label *lab= spcont->find_label_current_loop_start();
  if (unlikely(!lab))
  {
    my_error(ER_SP_LILABEL_MISMATCH, MYF(0), "EXIT", "");
    return true;
  }
  DBUG_ASSERT(lab->type == sp_label::ITERATION);
  return sp_exit_block(thd, lab, item);
}


bool LEX::sp_exit_statement(THD *thd, const LEX_CSTRING *label_name, Item *item)
{
  sp_label *lab= spcont->find_label(label_name);
  if (unlikely(!lab || lab->type != sp_label::ITERATION))
  {
    my_error(ER_SP_LILABEL_MISMATCH, MYF(0), "EXIT", label_name->str);
    return true;
  }
  return sp_exit_block(thd, lab, item);
}


bool LEX::sp_iterate_statement(THD *thd, const LEX_CSTRING *label_name)
{
  sp_label *lab= spcont->find_label(label_name);
  if (unlikely(!lab || lab->type != sp_label::ITERATION))
  {
    my_error(ER_SP_LILABEL_MISMATCH, MYF(0), "ITERATE", label_name->str);
    return true;
  }
  return sp_continue_loop(thd, lab);
}


bool LEX::sp_continue_loop(THD *thd, sp_label *lab)
{
  if (lab->ctx->for_loop().m_index)
  {
    // We're in a FOR loop, increment the index variable before backward jump
    sphead->reset_lex(thd);
    DBUG_ASSERT(this != thd->lex);
    if (thd->lex->sp_for_loop_increment(thd, lab->ctx->for_loop()) ||
        thd->lex->sphead->restore_lex(thd))
      return true;
  }
  return sp_change_context(thd, lab->ctx, false) ||
         sphead->add_instr_jump(thd, spcont, lab->ip); /* Jump back */
}


bool LEX::sp_continue_loop(THD *thd, sp_label *lab, Item *when)
{
  if (!when)
    return sp_continue_loop(thd, lab);

  DBUG_ASSERT(sphead == thd->lex->sphead);
  DBUG_ASSERT(spcont == thd->lex->spcont);
  sp_instr_jump_if_not *i= new (thd->mem_root)
                           sp_instr_jump_if_not(sphead->instructions(),
                                                spcont,
                                                when, thd->lex);
  if (unlikely(i == NULL) ||
      unlikely(sphead->add_instr(i)) ||
      unlikely(sp_continue_loop(thd, lab)))
    return true;
  i->backpatch(sphead->instructions(), spcont);
  return false;
}


bool LEX::sp_continue_statement(THD *thd, Item *when)
{
  sp_label *lab= spcont->find_label_current_loop_start();
  if (unlikely(!lab))
  {
    my_error(ER_SP_LILABEL_MISMATCH, MYF(0), "CONTINUE", "");
    return true;
  }
  DBUG_ASSERT(lab->type == sp_label::ITERATION);
  return sp_continue_loop(thd, lab, when);
}


bool LEX::sp_continue_statement(THD *thd, const LEX_CSTRING *label_name,
                                Item *when)
{
  sp_label *lab= spcont->find_label(label_name);
  if (!lab || lab->type != sp_label::ITERATION)
  {
    my_error(ER_SP_LILABEL_MISMATCH, MYF(0), "CONTINUE", label_name->str);
    return true;
  }
  return sp_continue_loop(thd, lab, when);
}


bool LEX::maybe_start_compound_statement(THD *thd)
{
  if (!sphead)
  {
    if (!make_sp_head(thd, NULL, &sp_handler_procedure))
      return true;
    sphead->set_suid(SP_IS_NOT_SUID);
    sphead->set_body_start(thd, thd->m_parser_state->m_lip.get_cpp_ptr());
  }
  return false;
}


bool LEX::sp_push_loop_label(THD *thd, const LEX_CSTRING *label_name)
{
  sp_label *lab= spcont->find_label(label_name);
  if (lab)
  {
    my_error(ER_SP_LABEL_REDEFINE, MYF(0), label_name->str);
    return true;
  }
  spcont->push_label(thd, label_name, sphead->instructions(),
                     sp_label::ITERATION);
  return false;
}


bool LEX::sp_push_loop_empty_label(THD *thd)
{
  if (maybe_start_compound_statement(thd))
    return true;
  /* Unlabeled controls get an empty label. */
  spcont->push_label(thd, &empty_clex_str, sphead->instructions(),
                     sp_label::ITERATION);
  return false;
}


bool LEX::sp_pop_loop_label(THD *thd, const LEX_CSTRING *label_name)
{
  sp_label *lab= spcont->pop_label();
  sphead->backpatch(lab);
  if (label_name->str &&
      lex_string_cmp(system_charset_info, label_name,
                     &lab->name) != 0)
  {
    my_error(ER_SP_LABEL_MISMATCH, MYF(0), label_name->str);
    return true;
  }
  return false;
}


void LEX::sp_pop_loop_empty_label(THD *thd)
{
  sp_label *lab= spcont->pop_label();
  sphead->backpatch(lab);
  DBUG_ASSERT(lab->name.length == 0);
}


bool LEX::sp_while_loop_expression(THD *thd, Item *expr)
{
  sp_instr_jump_if_not *i= new (thd->mem_root)
    sp_instr_jump_if_not(sphead->instructions(), spcont, expr, this);
  return (unlikely(i == NULL) ||
          /* Jumping forward */
          unlikely(sphead->push_backpatch(thd, i, spcont->last_label())) ||
          unlikely(sphead->new_cont_backpatch(i)) ||
          unlikely(sphead->add_instr(i)));
}


bool LEX::sp_while_loop_finalize(THD *thd)
{
  sp_label *lab= spcont->last_label();  /* Jumping back */
  sp_instr_jump *i= new (thd->mem_root)
    sp_instr_jump(sphead->instructions(), spcont, lab->ip);
  if (unlikely(i == NULL) ||
      unlikely(sphead->add_instr(i)))
    return true;
  sphead->do_cont_backpatch();
  return false;
}


Item *LEX::create_and_link_Item_trigger_field(THD *thd,
                                              const LEX_CSTRING *name,
                                              bool new_row)
{
  Item_trigger_field *trg_fld;

  if (unlikely(trg_chistics.event == TRG_EVENT_INSERT && !new_row))
  {
    my_error(ER_TRG_NO_SUCH_ROW_IN_TRG, MYF(0), "OLD", "on INSERT");
    return NULL;
  }

  if (unlikely(trg_chistics.event == TRG_EVENT_DELETE && new_row))
  {
    my_error(ER_TRG_NO_SUCH_ROW_IN_TRG, MYF(0), "NEW", "on DELETE");
    return NULL;
  }

  DBUG_ASSERT(!new_row ||
              (trg_chistics.event == TRG_EVENT_INSERT ||
               trg_chistics.event == TRG_EVENT_UPDATE));

  const bool tmp_read_only=
    !(new_row && trg_chistics.action_time == TRG_ACTION_BEFORE);
  trg_fld= new (thd->mem_root)
             Item_trigger_field(thd, current_context(),
                                new_row ?
                                  Item_trigger_field::NEW_ROW:
                                  Item_trigger_field::OLD_ROW,
                                name, SELECT_ACL, tmp_read_only);
  /*
    Let us add this item to list of all Item_trigger_field objects
    in trigger.
  */
  if (likely(trg_fld))
    trg_table_fields.link_in_list(trg_fld, &trg_fld->next_trg_field);

  return trg_fld;
}


Item *LEX::make_item_colon_ident_ident(THD *thd,
                                       const Lex_ident_cli_st *ca,
                                       const Lex_ident_cli_st *cb)
{
  Lex_ident_sys a(thd, ca), b(thd, cb);
  if (a.is_null() || b.is_null())
    return NULL; // OEM
  if (!is_trigger_new_or_old_reference(&a))
  {
    thd->parse_error();
    return NULL;
  }
  bool new_row= (a.str[0] == 'N' || a.str[0] == 'n');
  return create_and_link_Item_trigger_field(thd, &b, new_row);
}


Item *LEX::make_item_plsql_cursor_attr(THD *thd, const LEX_CSTRING *name,
                                       plsql_cursor_attr_t attr)
{
  uint offset;
  if (unlikely(!spcont || !spcont->find_cursor(name, &offset, false)))
  {
    my_error(ER_SP_CURSOR_MISMATCH, MYF(0), name->str);
    return NULL;
  }
  switch (attr) {
  case PLSQL_CURSOR_ATTR_ISOPEN:
    return new (thd->mem_root) Item_func_cursor_isopen(thd, name, offset);
  case PLSQL_CURSOR_ATTR_FOUND:
    return new (thd->mem_root) Item_func_cursor_found(thd, name, offset);
  case PLSQL_CURSOR_ATTR_NOTFOUND:
    return new (thd->mem_root) Item_func_cursor_notfound(thd, name, offset);
  case PLSQL_CURSOR_ATTR_ROWCOUNT:
    return new (thd->mem_root) Item_func_cursor_rowcount(thd, name, offset);
  }
  DBUG_ASSERT(0);
  return NULL;
}


Item *LEX::make_item_sysvar(THD *thd,
                            enum_var_type type,
                            const LEX_CSTRING *name,
                            const LEX_CSTRING *component)

{
  Item *item;
  DBUG_ASSERT(name->str);
  /*
    "SELECT @@global.global.variable" is not allowed
    Note, "global" can come through TEXT_STRING_sys.
  */
  if (component->str && unlikely(check_reserved_words(name)))
  {
    thd->parse_error();
    return NULL;
  }
  if (unlikely(!(item= get_system_var(thd, type, name, component))))
    return NULL;
  if (!((Item_func_get_system_var*) item)->is_written_to_binlog())
    set_stmt_unsafe(LEX::BINLOG_STMT_UNSAFE_SYSTEM_VARIABLE);
  return item;
}


static bool param_push_or_clone(THD *thd, LEX *lex, Item_param *item)
{
  return !lex->clone_spec_offset ?
         lex->param_list.push_back(item, thd->mem_root) :
         item->add_as_clone(thd);
}


Item_param *LEX::add_placeholder(THD *thd, const LEX_CSTRING *name,
                                 const char *start, const char *end)
{
  if (unlikely(!thd->m_parser_state->m_lip.stmt_prepare_mode))
  {
    thd->parse_error(ER_SYNTAX_ERROR, start);
    return NULL;
  }
  if (unlikely(!parsing_options.allows_variable))
  {
    my_error(ER_VIEW_SELECT_VARIABLE, MYF(0));
    return NULL;
  }

  Query_fragment pos(thd, sphead, start, end);
  Item_param *item= new (thd->mem_root) Item_param(thd, name,
                                                   pos.pos(), pos.length());
  if (unlikely(!item) || unlikely(param_push_or_clone(thd, this, item)))
  {
    my_error(ER_OUT_OF_RESOURCES, MYF(0));
    return NULL;
  }
  return item;
}


bool LEX::add_signal_statement(THD *thd, const sp_condition_value *v)
{
  Yacc_state *state= &thd->m_parser_state->m_yacc;
  sql_command= SQLCOM_SIGNAL;
  m_sql_cmd= new (thd->mem_root) Sql_cmd_signal(v, state->m_set_signal_info);
  return m_sql_cmd == NULL;
}


bool LEX::add_resignal_statement(THD *thd, const sp_condition_value *v)
{
  Yacc_state *state= &thd->m_parser_state->m_yacc;
  sql_command= SQLCOM_RESIGNAL;
  m_sql_cmd= new (thd->mem_root) Sql_cmd_resignal(v, state->m_set_signal_info);
  return m_sql_cmd == NULL;
}


Item *LEX::create_item_ident_nospvar(THD *thd,
                                     const Lex_ident_sys_st *a,
                                     const Lex_ident_sys_st *b)
{
  DBUG_ASSERT(this == thd->lex);
  /*
    FIXME This will work ok in simple_ident_nospvar case because
    we can't meet simple_ident_nospvar in trigger now. But it
    should be changed in future.
  */
  if (is_trigger_new_or_old_reference(a))
  {
    bool new_row= (a->str[0]=='N' || a->str[0]=='n');

    return create_and_link_Item_trigger_field(thd, b, new_row);
  }

  if (unlikely(current_select->no_table_names_allowed))
  {
    my_error(ER_TABLENAME_NOT_ALLOWED_HERE, MYF(0), a->str, thd->where);
    return NULL;
  }
  if ((current_select->parsing_place != IN_HAVING) ||
      (current_select->get_in_sum_expr() > 0))
    return new (thd->mem_root) Item_field(thd, current_context(),
                                          NullS, a->str, b);
  return new (thd->mem_root) Item_ref(thd, current_context(),
                                      NullS, a->str, b);
}


Item_splocal *LEX::create_item_spvar_row_field(THD *thd,
                                               const Sp_rcontext_handler *rh,
                                               const Lex_ident_sys *a,
                                               const Lex_ident_sys *b,
                                               sp_variable *spv,
                                               const char *start,
                                               const char *end)
{
  if (unlikely(!parsing_options.allows_variable))
  {
    my_error(ER_VIEW_SELECT_VARIABLE, MYF(0));
    return NULL;
  }

  Query_fragment pos(thd, sphead, start, end);
  Item_splocal *item;
  if (spv->field_def.is_table_rowtype_ref() ||
      spv->field_def.is_cursor_rowtype_ref())
  {
    if (unlikely(!(item= new (thd->mem_root)
                   Item_splocal_row_field_by_name(thd, rh, a, b, spv->offset,
                                                  &type_handler_null,
                                                  pos.pos(), pos.length()))))
      return NULL;
  }
  else
  {
    uint row_field_offset;
    const Spvar_definition *def;
    if (unlikely(!(def= spv->find_row_field(a, b, &row_field_offset))))
      return NULL;

    if (unlikely(!(item= new (thd->mem_root)
                   Item_splocal_row_field(thd, rh, a, b,
                                          spv->offset, row_field_offset,
                                          def->type_handler(),
                                          pos.pos(), pos.length()))))
      return NULL;
  }
#ifdef DBUG_ASSERT_EXISTS
  item->m_sp= sphead;
#endif
  safe_to_cache_query=0;
  return item;
}


my_var *LEX::create_outvar(THD *thd, const LEX_CSTRING *name)
{
  const Sp_rcontext_handler *rh;
  sp_variable *spv;
  if (likely((spv= find_variable(name, &rh))))
    return result ? new (thd->mem_root)
                    my_var_sp(rh, name, spv->offset,
                              spv->type_handler(), sphead) :
                    NULL /* EXPLAIN */;
  my_error(ER_SP_UNDECLARED_VAR, MYF(0), name->str);
  return NULL;
}


my_var *LEX::create_outvar(THD *thd,
                           const LEX_CSTRING *a,
                           const LEX_CSTRING *b)
{
  const Sp_rcontext_handler *rh;
  sp_variable *t;
  if (unlikely(!(t= find_variable(a, &rh))))
  {
    my_error(ER_SP_UNDECLARED_VAR, MYF(0), a->str);
    return NULL;
  }
  uint row_field_offset;
  if (!t->find_row_field(a, b, &row_field_offset))
    return NULL;
  return result ?
    new (thd->mem_root) my_var_sp_row_field(rh, a, b, t->offset,
                                            row_field_offset, sphead) :
    NULL /* EXPLAIN */;
}


Item *LEX::create_item_func_nextval(THD *thd, Table_ident *table_ident)
{
  TABLE_LIST *table;
  if (unlikely(!(table= current_select->add_table_to_list(thd, table_ident, 0,
                                                          TL_OPTION_SEQUENCE,
                                                          TL_WRITE_ALLOW_WRITE,
                                                          MDL_SHARED_WRITE))))
    return NULL;
  thd->lex->set_stmt_unsafe(LEX::BINLOG_STMT_UNSAFE_SYSTEM_FUNCTION);
  return new (thd->mem_root) Item_func_nextval(thd, table);
}


Item *LEX::create_item_func_lastval(THD *thd, Table_ident *table_ident)
{
  TABLE_LIST *table;
  if (unlikely(!(table= current_select->add_table_to_list(thd, table_ident, 0,
                                                          TL_OPTION_SEQUENCE,
                                                          TL_READ,
                                                          MDL_SHARED_READ))))
    return NULL;
  thd->lex->set_stmt_unsafe(LEX::BINLOG_STMT_UNSAFE_SYSTEM_FUNCTION);
  return new (thd->mem_root) Item_func_lastval(thd, table);
}


Item *LEX::create_item_func_nextval(THD *thd,
                                    const LEX_CSTRING *db,
                                    const LEX_CSTRING *name)
{
  Table_ident *table_ident;
  if (unlikely(!(table_ident=
                 new (thd->mem_root) Table_ident(thd, db, name, false))))
    return NULL;
  return create_item_func_nextval(thd, table_ident);
}


Item *LEX::create_item_func_lastval(THD *thd,
                                    const LEX_CSTRING *db,
                                    const LEX_CSTRING *name)
{
  Table_ident *table_ident;
  if (unlikely(!(table_ident=
                 new (thd->mem_root) Table_ident(thd, db, name, false))))
    return NULL;
  return create_item_func_lastval(thd, table_ident);
}


Item *LEX::create_item_func_setval(THD *thd, Table_ident *table_ident,
                                   longlong nextval, ulonglong round,
                                   bool is_used)
{
  TABLE_LIST *table;
  if (unlikely(!(table= current_select->add_table_to_list(thd, table_ident, 0,
                                                          TL_OPTION_SEQUENCE,
                                                          TL_WRITE_ALLOW_WRITE,
                                                          MDL_SHARED_WRITE))))
    return NULL;
  return new (thd->mem_root) Item_func_setval(thd, table, nextval, round,
                                              is_used);
}


Item *LEX::create_item_ident(THD *thd,
                             const Lex_ident_cli_st *ca,
                             const Lex_ident_cli_st *cb)
{
  const char *start= ca->pos();
  const char *end= cb->end();
  const Sp_rcontext_handler *rh;
  sp_variable *spv;
  DBUG_ASSERT(thd->m_parser_state->m_lip.get_buf() <= start);
  DBUG_ASSERT(start <= end);
  DBUG_ASSERT(end <= thd->m_parser_state->m_lip.get_end_of_query());
  Lex_ident_sys a(thd, ca), b(thd, cb);
  if (a.is_null() || b.is_null())
    return NULL; // OEM
  if ((spv= find_variable(&a, &rh)) &&
      (spv->field_def.is_row() ||
       spv->field_def.is_table_rowtype_ref() ||
       spv->field_def.is_cursor_rowtype_ref()))
    return create_item_spvar_row_field(thd, rh, &a, &b, spv, start, end);

  if ((thd->variables.sql_mode & MODE_ORACLE) && b.length == 7)
  {
    if (!my_strnncoll(system_charset_info,
                      (const uchar *) b.str, 7,
                      (const uchar *) "NEXTVAL", 7))
      return create_item_func_nextval(thd, &null_clex_str, &a);
    else if (!my_strnncoll(system_charset_info,
                          (const uchar *) b.str, 7,
                          (const uchar *) "CURRVAL", 7))
      return create_item_func_lastval(thd, &null_clex_str, &a);
  }

  return create_item_ident_nospvar(thd, &a, &b);
}


Item *LEX::create_item_ident(THD *thd,
                             const Lex_ident_sys_st *a,
                             const Lex_ident_sys_st *b,
                             const Lex_ident_sys_st *c)
{
  const char *schema= (thd->client_capabilities & CLIENT_NO_SCHEMA ?
                       NullS : a->str);

  if ((thd->variables.sql_mode & MODE_ORACLE) && c->length == 7)
  {
    if (!my_strnncoll(system_charset_info,
                      (const uchar *) c->str, 7,
                      (const uchar *) "NEXTVAL", 7))
      return create_item_func_nextval(thd, a, b);
    else if (!my_strnncoll(system_charset_info,
                          (const uchar *) c->str, 7,
                          (const uchar *) "CURRVAL", 7))
      return create_item_func_lastval(thd, a, b);
  }

  if (current_select->no_table_names_allowed)
  {
    my_error(ER_TABLENAME_NOT_ALLOWED_HERE, MYF(0), b->str, thd->where);
    return NULL;
  }
  if (current_select->parsing_place != IN_HAVING ||
      current_select->get_in_sum_expr() > 0)
    return new (thd->mem_root) Item_field(thd, current_context(),
                                          schema, b->str, c);
  return new (thd->mem_root) Item_ref(thd, current_context(),
                                      schema, b->str, c);
}


Item *LEX::create_item_limit(THD *thd, const Lex_ident_cli_st *ca)
{
  DBUG_ASSERT(thd->m_parser_state->m_lip.get_buf() <= ca->pos());
  DBUG_ASSERT(ca->pos() <= ca->end());
  DBUG_ASSERT(ca->end() <= thd->m_parser_state->m_lip.get_end_of_query());

  const Sp_rcontext_handler *rh;
  sp_variable *spv;
  Lex_ident_sys sa(thd, ca);
  if (sa.is_null())
    return NULL; // EOM
  if (!(spv= find_variable(&sa, &rh)))
  {
    my_error(ER_SP_UNDECLARED_VAR, MYF(0), sa.str);
    return NULL;
  }

  Query_fragment pos(thd, sphead, ca->pos(), ca->end());
  Item_splocal *item;
  if (unlikely(!(item= new (thd->mem_root)
                 Item_splocal(thd, rh, &sa,
                              spv->offset, spv->type_handler(),
                              clone_spec_offset ? 0 : pos.pos(),
                              clone_spec_offset ? 0 : pos.length()))))
    return NULL;
#ifdef DBUG_ASSERT_EXISTS
  item->m_sp= sphead;
#endif
  safe_to_cache_query= 0;

  if (unlikely(item->type() != Item::INT_ITEM))
  {
    my_error(ER_WRONG_SPVAR_TYPE_IN_LIMIT, MYF(0));
    return NULL;
  }
  item->limit_clause_param= true;
  return item;
}


Item *LEX::create_item_limit(THD *thd,
                             const Lex_ident_cli_st *ca,
                             const Lex_ident_cli_st *cb)
{
  DBUG_ASSERT(thd->m_parser_state->m_lip.get_buf() <= ca->pos());
  DBUG_ASSERT(ca->pos() <= cb->end());
  DBUG_ASSERT(cb->end() <= thd->m_parser_state->m_lip.get_end_of_query());

  const Sp_rcontext_handler *rh;
  sp_variable *spv;
  Lex_ident_sys sa(thd, ca), sb(thd, cb);
  if (unlikely(sa.is_null() || sb.is_null()))
    return NULL; // EOM
  if (!(spv= find_variable(&sa, &rh)))
  {
    my_error(ER_SP_UNDECLARED_VAR, MYF(0), sa.str);
    return NULL;
  }
  // Qualified %TYPE variables are not possible
  DBUG_ASSERT(!spv->field_def.column_type_ref());
  Item_splocal *item;
  if (unlikely(!(item= create_item_spvar_row_field(thd, rh, &sa, &sb, spv,
                                                   ca->pos(), cb->end()))))
    return NULL;
  if (unlikely(item->type() != Item::INT_ITEM))
  {
    my_error(ER_WRONG_SPVAR_TYPE_IN_LIMIT, MYF(0));
    return NULL;
  }
  item->limit_clause_param= true;
  return item;
}


bool LEX::set_user_variable(THD *thd, const LEX_CSTRING *name, Item *val)
{
  Item_func_set_user_var *item;
  set_var_user *var;
  if (unlikely(!(item= new (thd->mem_root) Item_func_set_user_var(thd, name,
                                                                  val))) ||
      unlikely(!(var= new (thd->mem_root) set_var_user(item))))
    return true;
  if (unlikely(var_list.push_back(var, thd->mem_root)))
    return true;
  return false;
}


Item *LEX::create_item_ident_nosp(THD *thd, Lex_ident_sys_st *name)
{
  if (current_select->parsing_place != IN_HAVING ||
      current_select->get_in_sum_expr() > 0)
    return new (thd->mem_root) Item_field(thd, current_context(),
                                          NullS, NullS, name);

  return new (thd->mem_root) Item_ref(thd, current_context(),
                                      NullS, NullS, name);
}


Item *LEX::create_item_ident_sp(THD *thd, Lex_ident_sys_st *name,
                                const char *start,
                                const char *end)
{
  DBUG_ASSERT(thd->m_parser_state->m_lip.get_buf() <= start);
  DBUG_ASSERT(start <= end);
  DBUG_ASSERT(end <= thd->m_parser_state->m_lip.get_end_of_query());

  const Sp_rcontext_handler *rh;
  sp_variable *spv;
  DBUG_ASSERT(spcont);
  DBUG_ASSERT(sphead);
  if ((spv= find_variable(name, &rh)))
  {
    /* We're compiling a stored procedure and found a variable */
    if (!parsing_options.allows_variable)
    {
      my_error(ER_VIEW_SELECT_VARIABLE, MYF(0));
      return NULL;
    }

    Query_fragment pos(thd, sphead, start, end);
    uint f_pos= clone_spec_offset ? 0 : pos.pos();
    uint f_length= clone_spec_offset ? 0 : pos.length();
    Item_splocal *splocal= spv->field_def.is_column_type_ref() ?
      new (thd->mem_root) Item_splocal_with_delayed_data_type(thd, rh, name,
                                                              spv->offset,
                                                              f_pos, f_length) :
      new (thd->mem_root) Item_splocal(thd, rh, name,
                                       spv->offset, spv->type_handler(),
                                       f_pos, f_length);
    if (unlikely(splocal == NULL))
      return NULL;
#ifdef DBUG_ASSERT_EXISTS
    splocal->m_sp= sphead;
#endif
    safe_to_cache_query= 0;
    return splocal;
  }

  if (thd->variables.sql_mode & MODE_ORACLE)
  {
    if (lex_string_eq(name, STRING_WITH_LEN("SQLCODE")))
      return new (thd->mem_root) Item_func_sqlcode(thd);
    if (lex_string_eq(name, STRING_WITH_LEN("SQLERRM")))
      return new (thd->mem_root) Item_func_sqlerrm(thd);
  }
  return create_item_ident_nosp(thd, name);
}



bool LEX::set_variable(const LEX_CSTRING *name, Item *item)
{
  sp_pcontext *ctx;
  const Sp_rcontext_handler *rh;
  sp_variable *spv= find_variable(name, &ctx, &rh);
  return spv ? sphead->set_local_variable(thd, ctx, rh, spv, item, this, true) :
               set_system_variable(option_type, name, item);
}


/**
  Generate instructions for:
    SET x.y= expr;
*/
bool LEX::set_variable(const LEX_CSTRING *name1,
                       const LEX_CSTRING *name2,
                       Item *item)
{
  const Sp_rcontext_handler *rh;
  sp_pcontext *ctx;
  sp_variable *spv;
  if (spcont && (spv= find_variable(name1, &ctx, &rh)))
  {
    if (spv->field_def.is_table_rowtype_ref() ||
        spv->field_def.is_cursor_rowtype_ref())
      return sphead->set_local_variable_row_field_by_name(thd, ctx,
                                                          rh,
                                                          spv, name2,
                                                          item, this);
    // A field of a ROW variable
    uint row_field_offset;
    return !spv->find_row_field(name1, name2, &row_field_offset) ||
           sphead->set_local_variable_row_field(thd, ctx, rh,
                                                spv, row_field_offset,
                                                item, this);
  }

  if (is_trigger_new_or_old_reference(name1))
    return set_trigger_field(name1, name2, item);

  return set_system_variable(thd, option_type, name1, name2, item);
}


bool LEX::set_default_system_variable(enum_var_type var_type,
                                      const LEX_CSTRING *name,
                                      Item *val)
{
  static LEX_CSTRING default_base_name= {STRING_WITH_LEN("default")};
  sys_var *var= find_sys_var(thd, name->str, name->length);
  if (!var)
    return true;
  if (unlikely(!var->is_struct()))
  {
    my_error(ER_VARIABLE_IS_NOT_STRUCT, MYF(0), name->str);
    return true;
  }
  return set_system_variable(var_type, var, &default_base_name, val);
}


bool LEX::set_system_variable(enum_var_type var_type,
                              const LEX_CSTRING *name,
                              Item *val)
{
  sys_var *var= find_sys_var(thd, name->str, name->length);
  DBUG_ASSERT(thd->is_error() || var != NULL);
  return likely(var) ? set_system_variable(var_type, var, &null_clex_str, val) : true;
}


bool LEX::set_system_variable(THD *thd, enum_var_type var_type,
                              const LEX_CSTRING *name1,
                              const LEX_CSTRING *name2,
                              Item *val)
{
  sys_var *tmp;
  if (unlikely(check_reserved_words(name1)) ||
      unlikely(!(tmp= find_sys_var(thd, name2->str, name2->length, true))))
  {
    my_error(ER_UNKNOWN_STRUCTURED_VARIABLE, MYF(0),
             (int) name1->length, name1->str);
    return true;
  }
  if (unlikely(!tmp->is_struct()))
  {
    my_error(ER_VARIABLE_IS_NOT_STRUCT, MYF(0), name2->str);
    return true;
  }
  return set_system_variable(var_type, tmp, name1, val);
}


bool LEX::set_trigger_field(const LEX_CSTRING *name1, const LEX_CSTRING *name2,
                            Item *val)
{
  DBUG_ASSERT(is_trigger_new_or_old_reference(name1));
  if (unlikely(name1->str[0]=='O' || name1->str[0]=='o'))
  {
    my_error(ER_TRG_CANT_CHANGE_ROW, MYF(0), "OLD", "");
    return true;
  }
  if (unlikely(trg_chistics.event == TRG_EVENT_DELETE))
  {
    my_error(ER_TRG_NO_SUCH_ROW_IN_TRG, MYF(0), "NEW", "on DELETE");
    return true;
  }
  if (unlikely(trg_chistics.action_time == TRG_ACTION_AFTER))
  {
    my_error(ER_TRG_CANT_CHANGE_ROW, MYF(0), "NEW", "after ");
    return true;
  }
  return set_trigger_new_row(name2, val);
}


#ifdef MYSQL_SERVER
uint binlog_unsafe_map[256];

#define UNSAFE(a, b, c) \
  { \
  DBUG_PRINT("unsafe_mixed_statement", ("SETTING BASE VALUES: %s, %s, %02X", \
    LEX::stmt_accessed_table_string(a), \
    LEX::stmt_accessed_table_string(b), \
    c)); \
  unsafe_mixed_statement(a, b, c); \
  }

/*
  Sets the combination given by "a" and "b" and automatically combinations
  given by other types of access, i.e. 2^(8 - 2), as unsafe.

  It may happen a colision when automatically defining a combination as unsafe.
  For that reason, a combination has its unsafe condition redefined only when
  the new_condition is greater then the old. For instance,
  
     . (BINLOG_DIRECT_ON & TRX_CACHE_NOT_EMPTY) is never overwritten by 
     . (BINLOG_DIRECT_ON | BINLOG_DIRECT_OFF).
*/
void unsafe_mixed_statement(LEX::enum_stmt_accessed_table a,
                            LEX::enum_stmt_accessed_table b, uint condition)
{
  int type= 0;
  int index= (1U << a) | (1U << b);
  
  
  for (type= 0; type < 256; type++)
  {
    if ((type & index) == index)
    {
      binlog_unsafe_map[type] |= condition;
    }
  }
}
/*
  The BINLOG_* AND TRX_CACHE_* values can be combined by using '&' or '|',
  which means that both conditions need to be satisfied or any of them is
  enough. For example, 
    
    . BINLOG_DIRECT_ON & TRX_CACHE_NOT_EMPTY means that the statment is
    unsafe when the option is on and trx-cache is not empty;

    . BINLOG_DIRECT_ON | BINLOG_DIRECT_OFF means the statement is unsafe
    in all cases.

    . TRX_CACHE_EMPTY | TRX_CACHE_NOT_EMPTY means the statement is unsafe
    in all cases. Similar as above.
*/
void binlog_unsafe_map_init()
{
  memset((void*) binlog_unsafe_map, 0, sizeof(uint) * 256);

  /*
    Classify a statement as unsafe when there is a mixed statement and an
    on-going transaction at any point of the execution if:

      1. The mixed statement is about to update a transactional table and
      a non-transactional table.

      2. The mixed statement is about to update a transactional table and
      read from a non-transactional table.

      3. The mixed statement is about to update a non-transactional table
      and temporary transactional table.

      4. The mixed statement is about to update a temporary transactional
      table and read from a non-transactional table.

      5. The mixed statement is about to update a transactional table and
      a temporary non-transactional table.
     
      6. The mixed statement is about to update a transactional table and
      read from a temporary non-transactional table.

      7. The mixed statement is about to update a temporary transactional
      table and temporary non-transactional table.

      8. The mixed statement is about to update a temporary transactional
      table and read from a temporary non-transactional table.

    After updating a transactional table if:

      9. The mixed statement is about to update a non-transactional table
      and read from a transactional table.

      10. The mixed statement is about to update a non-transactional table
      and read from a temporary transactional table.

      11. The mixed statement is about to update a temporary non-transactional
      table and read from a transactional table.
      
      12. The mixed statement is about to update a temporary non-transactional
      table and read from a temporary transactional table.

      13. The mixed statement is about to update a temporary non-transactional
      table and read from a non-transactional table.

    The reason for this is that locks acquired may not protected a concurrent
    transaction of interfering in the current execution and by consequence in
    the result.
  */
  /* Case 1. */
  UNSAFE(LEX::STMT_WRITES_TRANS_TABLE, LEX::STMT_WRITES_NON_TRANS_TABLE,
    BINLOG_DIRECT_ON | BINLOG_DIRECT_OFF);
  /* Case 2. */
  UNSAFE(LEX::STMT_WRITES_TRANS_TABLE, LEX::STMT_READS_NON_TRANS_TABLE,
    BINLOG_DIRECT_ON | BINLOG_DIRECT_OFF);
  /* Case 3. */
  UNSAFE(LEX::STMT_WRITES_NON_TRANS_TABLE, LEX::STMT_WRITES_TEMP_TRANS_TABLE,
    BINLOG_DIRECT_ON | BINLOG_DIRECT_OFF);
  /* Case 4. */
  UNSAFE(LEX::STMT_WRITES_TEMP_TRANS_TABLE, LEX::STMT_READS_NON_TRANS_TABLE,
    BINLOG_DIRECT_ON | BINLOG_DIRECT_OFF);
  /* Case 5. */
  UNSAFE(LEX::STMT_WRITES_TRANS_TABLE, LEX::STMT_WRITES_TEMP_NON_TRANS_TABLE,
    BINLOG_DIRECT_ON);
  /* Case 6. */
  UNSAFE(LEX::STMT_WRITES_TRANS_TABLE, LEX::STMT_READS_TEMP_NON_TRANS_TABLE,
    BINLOG_DIRECT_ON);
  /* Case 7. */
  UNSAFE(LEX::STMT_WRITES_TEMP_TRANS_TABLE, LEX::STMT_WRITES_TEMP_NON_TRANS_TABLE,
    BINLOG_DIRECT_ON);
  /* Case 8. */
  UNSAFE(LEX::STMT_WRITES_TEMP_TRANS_TABLE, LEX::STMT_READS_TEMP_NON_TRANS_TABLE,
    BINLOG_DIRECT_ON);
  /* Case 9. */
  UNSAFE(LEX::STMT_WRITES_NON_TRANS_TABLE, LEX::STMT_READS_TRANS_TABLE,
    (BINLOG_DIRECT_ON | BINLOG_DIRECT_OFF) & TRX_CACHE_NOT_EMPTY);
  /* Case 10 */
  UNSAFE(LEX::STMT_WRITES_NON_TRANS_TABLE, LEX::STMT_READS_TEMP_TRANS_TABLE,
    (BINLOG_DIRECT_ON | BINLOG_DIRECT_OFF) & TRX_CACHE_NOT_EMPTY);
  /* Case 11. */
  UNSAFE(LEX::STMT_WRITES_TEMP_NON_TRANS_TABLE, LEX::STMT_READS_TRANS_TABLE,
    BINLOG_DIRECT_ON & TRX_CACHE_NOT_EMPTY);
  /* Case 12. */
  UNSAFE(LEX::STMT_WRITES_TEMP_NON_TRANS_TABLE, LEX::STMT_READS_TEMP_TRANS_TABLE,
    BINLOG_DIRECT_ON & TRX_CACHE_NOT_EMPTY);
  /* Case 13. */
  UNSAFE(LEX::STMT_WRITES_TEMP_NON_TRANS_TABLE, LEX::STMT_READS_NON_TRANS_TABLE,
     BINLOG_DIRECT_OFF & TRX_CACHE_NOT_EMPTY);
}
#endif


/**
  @brief
  Finding fiels that are used in the GROUP BY of this st_select_lex
    
  @param thd  The thread handle

  @details
    This method looks through the fields which are used in the GROUP BY of this 
    st_select_lex and saves this fields. 
*/

void st_select_lex::collect_grouping_fields(THD *thd,
                                            ORDER *grouping_list) 
{
  grouping_tmp_fields.empty();
  List_iterator<Item> li(join->fields_list);
  Item *item= li++;
  for (uint i= 0; i < master_unit()->derived->table->s->fields; i++, (item=li++))
  {
    for (ORDER *ord= grouping_list; ord; ord= ord->next)
    {
      if ((*ord->item)->eq((Item*)item, 0))
      {
        Grouping_tmp_field *grouping_tmp_field=
          new Grouping_tmp_field(master_unit()->derived->table->field[i], item);
        grouping_tmp_fields.push_back(grouping_tmp_field);
      }
    }
  }
}

/**
  @brief
   For a condition check possibility of exraction a formula over grouping fields 
  
  @param cond  The condition whose subformulas are to be analyzed
  
  @details
    This method traverses the AND-OR condition cond and for each subformula of
    the condition it checks whether it can be usable for the extraction of a
    condition over the grouping fields of this select. The method uses
    the call-back parameter check_processor to ckeck whether a primary formula
    depends only on grouping fields.
    The subformulas that are not usable are marked with the flag NO_EXTRACTION_FL.
    The subformulas that can be entierly extracted are marked with the flag 
    FULL_EXTRACTION_FL.
  @note
    This method is called before any call of extract_cond_for_grouping_fields.
    The flag NO_EXTRACTION_FL set in a subformula allows to avoid building clone
    for the subformula when extracting the pushable condition.
    The flag FULL_EXTRACTION_FL allows to delete later all top level conjuncts
    from cond.
*/ 

void 
st_select_lex::check_cond_extraction_for_grouping_fields(Item *cond,
                                                         TABLE_LIST *derived)
{
  cond->clear_extraction_flag();
  if (cond->type() == Item::COND_ITEM)
  {
    bool and_cond= ((Item_cond*) cond)->functype() == Item_func::COND_AND_FUNC;
    List<Item> *arg_list=  ((Item_cond*) cond)->argument_list();
    List_iterator<Item> li(*arg_list);
    uint count= 0;         // to count items not containing NO_EXTRACTION_FL
    uint count_full= 0;    // to count items with FULL_EXTRACTION_FL
    Item *item;
    while ((item=li++))
    {
      check_cond_extraction_for_grouping_fields(item, derived);
      if (item->get_extraction_flag() !=  NO_EXTRACTION_FL)
      {
        count++;
        if (item->get_extraction_flag() == FULL_EXTRACTION_FL)
          count_full++;
      }
      else if (!and_cond)
        break;
    }
    if ((and_cond && count == 0) || item)
      cond->set_extraction_flag(NO_EXTRACTION_FL);
    if (count_full == arg_list->elements)
      cond->set_extraction_flag(FULL_EXTRACTION_FL);
    if (cond->get_extraction_flag() != 0)
    {
      li.rewind();
      while ((item=li++))
        item->clear_extraction_flag();
    }
  }
  else
  {
    int fl= cond->excl_dep_on_grouping_fields(this) ?
      FULL_EXTRACTION_FL : NO_EXTRACTION_FL;
    cond->set_extraction_flag(fl);
  }
}


/**
  @brief
  Build condition extractable from the given one depended on grouping fields
 
  @param thd           The thread handle
  @param cond          The condition from which the condition depended 
                       on grouping fields is to be extracted
  @param no_top_clones If it's true then no clones for the top fully 
                       extractable conjuncts are built

  @details
    For the given condition cond this method finds out what condition depended
    only on the grouping fields can be extracted from cond. If such condition C
    exists the method builds the item for it.
    This method uses the flags NO_EXTRACTION_FL and FULL_EXTRACTION_FL set by the
    preliminary call of st_select_lex::check_cond_extraction_for_grouping_fields
    to figure out whether a subformula depends only on these fields or not.
  @note
    The built condition C is always implied by the condition cond
    (cond => C). The method tries to build the most restictive such
    condition (i.e. for any other condition C' such that cond => C'
    we have C => C').
  @note
    The build item is not ready for usage: substitution for the field items
    has to be done and it has to be re-fixed.
  
  @retval
    the built condition depended only on grouping fields if such a condition exists
    NULL if there is no such a condition
*/ 

Item *st_select_lex::build_cond_for_grouping_fields(THD *thd, Item *cond,
                                                    bool no_top_clones)
{
  if (cond->get_extraction_flag() == FULL_EXTRACTION_FL)
  {
    if (no_top_clones)
      return cond;
    cond->clear_extraction_flag();
    return cond->build_clone(thd);
  }
  if (cond->type() == Item::COND_ITEM)
  {
    bool cond_and= false;
    Item_cond *new_cond;
    if (((Item_cond*) cond)->functype() == Item_func::COND_AND_FUNC)
    {
      cond_and= true;
      new_cond=  new (thd->mem_root) Item_cond_and(thd);
    }
    else
      new_cond= new (thd->mem_root) Item_cond_or(thd);
    if (unlikely(!new_cond))
      return 0;
    List_iterator<Item> li(*((Item_cond*) cond)->argument_list());
    Item *item;
    while ((item=li++))
    {
      if (item->get_extraction_flag() == NO_EXTRACTION_FL)
      {
        DBUG_ASSERT(cond_and);
        item->clear_extraction_flag();
        continue;
      }
      Item *fix= build_cond_for_grouping_fields(thd, item,
                                                no_top_clones & cond_and);
      if (unlikely(!fix))
      {
        if (cond_and)
          continue;
        break;
      }
      new_cond->argument_list()->push_back(fix, thd->mem_root);
    }
    
    if (!cond_and && item)
    {
      while((item= li++))
        item->clear_extraction_flag();
      return 0;
    }
    switch (new_cond->argument_list()->elements) 
    {
    case 0:
      return 0;
    case 1:
      return new_cond->argument_list()->head();
    default:
      return new_cond;
    }
  }
  return 0;
}


int set_statement_var_if_exists(THD *thd, const char *var_name,
                                size_t var_name_length, ulonglong value)
{
  sys_var *sysvar;
  if (unlikely(thd->lex->sql_command == SQLCOM_CREATE_VIEW))
  {
    my_error(ER_VIEW_SELECT_CLAUSE, MYF(0), "[NO]WAIT");
    return 1;
  }
  if (unlikely(thd->lex->sphead))
  {
    my_error(ER_SP_BADSTATEMENT, MYF(0), "[NO]WAIT");
    return 1;
  }
  if ((sysvar= find_sys_var(thd, var_name, var_name_length, true)))
  {
    Item *item= new (thd->mem_root) Item_uint(thd, value);
    set_var *var= new (thd->mem_root) set_var(thd, OPT_SESSION, sysvar,
                                              &null_clex_str, item);

    if (unlikely(!item) || unlikely(!var) ||
        unlikely(thd->lex->stmt_var_list.push_back(var, thd->mem_root)))
    {
      my_error(ER_OUT_OF_RESOURCES, MYF(0));
      return 1;
    }
  }
  return 0;
}


bool LEX::sp_add_cfetch(THD *thd, const LEX_CSTRING *name)
{
  uint offset;
  sp_instr_cfetch *i;

  if (!spcont->find_cursor(name, &offset, false))
  {
    my_error(ER_SP_CURSOR_MISMATCH, MYF(0), name->str);
    return true;
  }
  i= new (thd->mem_root)
    sp_instr_cfetch(sphead->instructions(), spcont, offset,
                    !(thd->variables.sql_mode & MODE_ORACLE));
  if (unlikely(i == NULL) || unlikely(sphead->add_instr(i)))
    return true;
  return false;
}


bool LEX::create_or_alter_view_finalize(THD *thd, Table_ident *table_ident)
{
  sql_command= SQLCOM_CREATE_VIEW;
  /* first table in list is target VIEW name */
  if (unlikely(!select_lex.add_table_to_list(thd, table_ident, NULL,
                                             TL_OPTION_UPDATING,
                                             TL_IGNORE,
                                             MDL_EXCLUSIVE)))
    return true;
  query_tables->open_strategy= TABLE_LIST::OPEN_STUB;
  return false;
}


bool LEX::add_alter_view(THD *thd, uint16 algorithm,
                         enum_view_suid suid,
                         Table_ident *table_ident)
{
  if (unlikely(sphead))
  {
    my_error(ER_SP_BADSTATEMENT, MYF(0), "ALTER VIEW");
    return true;
  }
  if (unlikely(!(create_view= new (thd->mem_root)
                 Create_view_info(VIEW_ALTER, algorithm, suid))))
    return true;
  return create_or_alter_view_finalize(thd, table_ident);
}


bool LEX::add_create_view(THD *thd, DDL_options_st ddl,
                          uint16 algorithm, enum_view_suid suid,
                          Table_ident *table_ident)
{
  if (unlikely(set_create_options_with_check(ddl)))
    return true;
  if (unlikely(!(create_view= new (thd->mem_root)
                 Create_view_info(ddl.or_replace() ?
                                  VIEW_CREATE_OR_REPLACE :
                                  VIEW_CREATE_NEW,
                                  algorithm, suid))))
    return true;
  return create_or_alter_view_finalize(thd, table_ident);
}


bool LEX::call_statement_start(THD *thd, sp_name *name)
{
  Database_qualified_name pkgname(&null_clex_str, &null_clex_str);
  const Sp_handler *sph= &sp_handler_procedure;
  sql_command= SQLCOM_CALL;
  value_list.empty();
  if (unlikely(sph->sp_resolve_package_routine(thd, thd->lex->sphead,
                                               name, &sph, &pkgname)))
    return true;
  if (unlikely(!(m_sql_cmd= new (thd->mem_root) Sql_cmd_call(name, sph))))
    return true;
  sph->add_used_routine(this, thd, name);
  if (pkgname.m_name.length)
    sp_handler_package_body.add_used_routine(this, thd, &pkgname);
  return false;
}


bool LEX::call_statement_start(THD *thd, const LEX_CSTRING *name)
{
  sp_name *spname= make_sp_name(thd, name);
  return unlikely(!spname) || call_statement_start(thd, spname);
}


bool LEX::call_statement_start(THD *thd, const LEX_CSTRING *name1,
                                         const LEX_CSTRING *name2)
{
  sp_name *spname= make_sp_name(thd, name1, name2);
  return unlikely(!spname) || call_statement_start(thd, spname);
}


sp_package *LEX::get_sp_package() const
{
  return sphead ? sphead->get_package() : NULL;
}


sp_package *LEX::create_package_start(THD *thd,
                                      enum_sql_command command,
                                      const Sp_handler *sph,
                                      const sp_name *name_arg,
                                      DDL_options_st options)
{
  sp_package *pkg;

  if (unlikely(sphead))
  {
    my_error(ER_SP_NO_RECURSIVE_CREATE, MYF(0), sph->type_str());
    return NULL;
  }
  if (unlikely(set_command_with_check(command, options)))
    return NULL;
  if (sph->type() == TYPE_ENUM_PACKAGE_BODY)
  {
    /*
      If we start parsing a "CREATE PACKAGE BODY", we need to load
      the corresponding "CREATE PACKAGE", for the following reasons:
      1. "CREATE PACKAGE BODY" is allowed only if "CREATE PACKAGE"
         was done earlier for the same package name.
         So if "CREATE PACKAGE" does not exist, we throw an error here.
      2. When parsing "CREATE PACKAGE BODY", we need to know all package
         public and private routine names, to translate procedure and
         function calls correctly.
         For example, this statement inside a package routine:
           CALL p;
         can be translated to:
           CALL db.pkg.p; -- p is a known (public or private) package routine
           CALL db.p;     -- p is not a known package routine
    */
    sp_head *spec;
    int ret= sp_handler_package_spec.
               sp_cache_routine_reentrant(thd, name_arg, &spec);
    if (unlikely(!spec))
    {
      if (!ret)
        my_error(ER_SP_DOES_NOT_EXIST, MYF(0),
                 "PACKAGE", ErrConvDQName(name_arg).ptr());
      return 0;
    }
  }
  if (unlikely(!(pkg= sp_package::create(this, name_arg, sph))))
    return NULL;
  pkg->reset_thd_mem_root(thd);
  pkg->init(this);
  pkg->make_qname(pkg->get_main_mem_root(), &pkg->m_qname);
  sphead= pkg;
  return pkg;
}


bool LEX::create_package_finalize(THD *thd,
                                  const sp_name *name,
                                  const sp_name *name2,
                                  const char *body_start,
                                  const char *body_end)
{
  if (name2 &&
      (name2->m_explicit_name != name->m_explicit_name ||
       strcmp(name2->m_db.str, name->m_db.str) ||
       !Sp_handler::eq_routine_name(name2->m_name, name->m_name)))
  {
    bool exp= name2->m_explicit_name || name->m_explicit_name;
    my_error(ER_END_IDENTIFIER_DOES_NOT_MATCH, MYF(0),
             exp ? ErrConvDQName(name2).ptr() : name2->m_name.str,
             exp ? ErrConvDQName(name).ptr() : name->m_name.str);
    return true;
  }
  sphead->m_body.length= body_end - body_start;
  if (unlikely(!(sphead->m_body.str= thd->strmake(body_start,
                                                  sphead->m_body.length))))
    return true;

  size_t not_used;
  Lex_input_stream *lip= & thd->m_parser_state->m_lip;
  sphead->m_defstr.length= lip->get_cpp_ptr() - lip->get_cpp_buf();
  sphead->m_defstr.str= thd->strmake(lip->get_cpp_buf(), sphead->m_defstr.length);
  trim_whitespace(thd->charset(), &sphead->m_defstr, &not_used);

  sphead->restore_thd_mem_root(thd);
  sp_package *pkg= sphead->get_package();
  DBUG_ASSERT(pkg);
  return pkg->validate_after_parser(thd);
}


bool LEX::add_grant_command(THD *thd, enum_sql_command sql_command_arg,
                            stored_procedure_type type_arg)
{
  if (columns.elements)
  {
    thd->parse_error();
    return true;
  }
  sql_command= sql_command_arg,
  type= type_arg;
  return false;
}


Item *LEX::make_item_func_substr(THD *thd, Item *a, Item *b, Item *c)
{
  return (thd->variables.sql_mode & MODE_ORACLE) ?
    new (thd->mem_root) Item_func_substr_oracle(thd, a, b, c) :
    new (thd->mem_root) Item_func_substr(thd, a, b, c);
}


Item *LEX::make_item_func_substr(THD *thd, Item *a, Item *b)
{
  return (thd->variables.sql_mode & MODE_ORACLE) ?
    new (thd->mem_root) Item_func_substr_oracle(thd, a, b) :
    new (thd->mem_root) Item_func_substr(thd, a, b);
}


Item *LEX::make_item_func_replace(THD *thd,
                                  Item *org,
                                  Item *find,
                                  Item *replace)
{
  return (thd->variables.sql_mode & MODE_ORACLE) ?
    new (thd->mem_root) Item_func_replace_oracle(thd, org, find, replace) :
    new (thd->mem_root) Item_func_replace(thd, org, find, replace);
}


bool SELECT_LEX::vers_push_field(THD *thd, TABLE_LIST *table,
                                 const LEX_CSTRING field_name)
{
  DBUG_ASSERT(field_name.str);
  Item_field *fld= new (thd->mem_root) Item_field(thd, &context,
                                                  table->db.str,
                                                  table->alias.str,
                                                  &field_name);
  if (unlikely(!fld) || unlikely(item_list.push_back(fld)))
    return true;

  if (thd->lex->view_list.elements)
  {
    LEX_CSTRING *l;
    if (unlikely(!(l= thd->make_clex_string(field_name.str,
                                            field_name.length))) ||
        unlikely(thd->lex->view_list.push_back(l)))
      return true;
  }

  return false;
}


Item *Lex_trim_st::make_item_func_trim_std(THD *thd) const
{
  if (m_remove)
  {
    switch (m_spec) {
    case TRIM_BOTH:
      return new (thd->mem_root) Item_func_trim(thd, m_source, m_remove);
    case TRIM_LEADING:
      return new (thd->mem_root) Item_func_ltrim(thd, m_source, m_remove);
    case TRIM_TRAILING:
     return new (thd->mem_root) Item_func_rtrim(thd, m_source, m_remove);
    }
  }

  switch (m_spec) {
  case TRIM_BOTH:
    return new (thd->mem_root) Item_func_trim(thd, m_source);
  case TRIM_LEADING:
    return new (thd->mem_root) Item_func_ltrim(thd, m_source);
  case TRIM_TRAILING:
   return new (thd->mem_root) Item_func_rtrim(thd, m_source);
  }
  DBUG_ASSERT(0);
  return NULL;
}


Item *Lex_trim_st::make_item_func_trim_oracle(THD *thd) const
{
  if (m_remove)
  {
    switch (m_spec) {
    case TRIM_BOTH:
      return new (thd->mem_root) Item_func_trim_oracle(thd, m_source, m_remove);
    case TRIM_LEADING:
      return new (thd->mem_root) Item_func_ltrim_oracle(thd, m_source, m_remove);
    case TRIM_TRAILING:
     return new (thd->mem_root) Item_func_rtrim_oracle(thd, m_source, m_remove);
    }
  }

  switch (m_spec) {
  case TRIM_BOTH:
    return new (thd->mem_root) Item_func_trim_oracle(thd, m_source);
  case TRIM_LEADING:
    return new (thd->mem_root) Item_func_ltrim_oracle(thd, m_source);
  case TRIM_TRAILING:
   return new (thd->mem_root) Item_func_rtrim_oracle(thd, m_source);
  }
  DBUG_ASSERT(0);
  return NULL;
}


Item *Lex_trim_st::make_item_func_trim(THD *thd) const
{
  return (thd->variables.sql_mode & MODE_ORACLE) ?
         make_item_func_trim_oracle(thd) :
         make_item_func_trim_std(thd);
}


Item *LEX::make_item_func_call_generic(THD *thd, Lex_ident_cli_st *cdb,
                                       Lex_ident_cli_st *cname, List<Item> *args)
{
  Lex_ident_sys db(thd, cdb), name(thd, cname);
  if (db.is_null() || name.is_null())
    return NULL; // EOM
  /*
    The following in practice calls:
    <code>Create_sp_func::create()</code>
    and builds a stored function.

    However, it's important to maintain the interface between the
    parser and the implementation in item_create.cc clean,
    since this will change with WL#2128 (SQL PATH):
    - INFORMATION_SCHEMA.version() is the SQL 99 syntax for the native
    function version(),
    - MySQL.version() is the SQL 2003 syntax for the native function
    version() (a vendor can specify any schema).
  */

  if (!name.str || check_db_name((LEX_STRING*) static_cast<LEX_CSTRING*>(&db)))
  {
    my_error(ER_WRONG_DB_NAME, MYF(0), db.str);
    return NULL;
  }
  if (check_routine_name(&name))
    return NULL;

  Create_qfunc *builder= find_qualified_function_builder(thd);
  DBUG_ASSERT(builder);
  return builder->create_with_db(thd, &db, &name, true, args);
}


Item *LEX::create_item_qualified_asterisk(THD *thd,
                                          const Lex_ident_sys_st *name)
{
  Item *item;
  if (!(item= new (thd->mem_root) Item_field(thd, current_context(),
                                             NullS, name->str,
                                             &star_clex_str)))
    return NULL;
  current_select->with_wild++;
  return item;
}


Item *LEX::create_item_qualified_asterisk(THD *thd,
                                          const Lex_ident_sys_st *a,
                                          const Lex_ident_sys_st *b)
{
  Item *item;
  const char* schema= thd->client_capabilities & CLIENT_NO_SCHEMA ?
                      NullS : a->str;
  if (!(item= new (thd->mem_root) Item_field(thd, current_context(),
                                             schema, b->str,
                                             &star_clex_str)))
   return NULL;
  current_select->with_wild++;
  return item;
}


bool Lex_ident_sys_st::copy_ident_cli(THD *thd, const Lex_ident_cli_st *str)
{
  return thd->to_ident_sys_alloc(this, str);
}

bool Lex_ident_sys_st::copy_keyword(THD *thd, const Lex_ident_cli_st *str)
{
  return thd->make_lex_string(static_cast<LEX_CSTRING*>(this),
                              str->str, str->length) == NULL;
}

bool Lex_ident_sys_st::copy_or_convert(THD *thd,
                                       const Lex_ident_cli_st *src,
                                       CHARSET_INFO *cs)
{
  if (!src->is_8bit())
    return copy_keyword(thd, src); // 7bit string makes a wellformed identifier
  return convert(thd, src, cs);
}


bool Lex_ident_sys_st::copy_sys(THD *thd, const LEX_CSTRING *src)
{
  if (thd->check_string_for_wellformedness(src->str, src->length,
                                           system_charset_info))
    return true;
  return thd->make_lex_string(this, src->str, src->length) == NULL;
}


bool Lex_ident_sys_st::convert(THD *thd,
                               const LEX_CSTRING *src, CHARSET_INFO *cs)
{
  LEX_STRING tmp;
  if (thd->convert_with_error(system_charset_info, &tmp, cs,
                              src->str, src->length))
    return true;
  str=    tmp.str;
  length= tmp.length;
  return false;
}


bool Lex_ident_sys_st::to_size_number(ulonglong *to) const
{
  ulonglong number;
  uint text_shift_number= 0;
  longlong prefix_number;
  const char *start_ptr= str;
  size_t str_len= length;
  const char *end_ptr= start_ptr + str_len;
  int error;
  prefix_number= my_strtoll10(start_ptr, (char**) &end_ptr, &error);
  if (likely((start_ptr + str_len - 1) == end_ptr))
  {
    switch (end_ptr[0])
    {
      case 'g':
      case 'G': text_shift_number+=30; break;
      case 'm':
      case 'M': text_shift_number+=20; break;
      case 'k':
      case 'K': text_shift_number+=10; break;
      default:
        my_error(ER_WRONG_SIZE_NUMBER, MYF(0));
        return true;
    }
    if (unlikely(prefix_number >> 31))
    {
      my_error(ER_SIZE_OVERFLOW_ERROR, MYF(0));
      return true;
    }
    number= prefix_number << text_shift_number;
  }
  else
  {
    my_error(ER_WRONG_SIZE_NUMBER, MYF(0));
    return true;
  }
  *to= number;
  return false;
}


bool LEX::part_values_current(THD *thd)
{
  partition_element *elem= part_info->curr_part_elem;
  if (!is_partition_management())
  {
    if (unlikely(part_info->part_type != VERSIONING_PARTITION))
    {
      my_error(ER_PARTITION_WRONG_TYPE, MYF(0), "SYSTEM_TIME");
      return true;
    }
  }
  else
  {
    DBUG_ASSERT(create_last_non_select_table);
    DBUG_ASSERT(create_last_non_select_table->table_name.str);
    // FIXME: other ALTER commands?
    my_error(ER_VERS_WRONG_PARTS, MYF(0),
             create_last_non_select_table->table_name.str);
    return true;
  }
  elem->type= partition_element::CURRENT;
  DBUG_ASSERT(part_info->vers_info);
  part_info->vers_info->now_part= elem;
  return false;
}


bool LEX::part_values_history(THD *thd)
{
  partition_element *elem= part_info->curr_part_elem;
  if (!is_partition_management())
  {
    if (unlikely(part_info->part_type != VERSIONING_PARTITION))
    {
      my_error(ER_PARTITION_WRONG_TYPE, MYF(0), "SYSTEM_TIME");
      return true;
    }
  }
  else
  {
    part_info->vers_init_info(thd);
    elem->id= UINT_MAX32;
  }
  DBUG_ASSERT(part_info->vers_info);
  if (unlikely(part_info->vers_info->now_part))
  {
    DBUG_ASSERT(create_last_non_select_table);
    DBUG_ASSERT(create_last_non_select_table->table_name.str);
    my_error(ER_VERS_WRONG_PARTS, MYF(0),
             create_last_non_select_table->table_name.str);
    return true;
  }
  elem->type= partition_element::HISTORY;
  return false;
}


bool LEX::last_field_generated_always_as_row_start_or_end(Lex_ident *p,
                                                          const char *type,
                                                          uint flag)
{
  if (unlikely(p->str))
  {
    my_error(ER_VERS_DUPLICATE_ROW_START_END, MYF(0), type,
             last_field->field_name.str);
    return true;
  }
  last_field->flags|= (flag | NOT_NULL_FLAG);
  DBUG_ASSERT(p);
  *p= last_field->field_name;
  return false;
}



bool LEX::last_field_generated_always_as_row_start()
{
  Vers_parse_info &info= vers_get_info();
  Lex_ident *p= &info.as_row.start;
  return last_field_generated_always_as_row_start_or_end(p, "START",
                                                         VERS_ROW_START);
}


bool LEX::last_field_generated_always_as_row_end()
{
  Vers_parse_info &info= vers_get_info();
  Lex_ident *p= &info.as_row.end;
  return last_field_generated_always_as_row_start_or_end(p, "END",
                                                         VERS_ROW_END);
}


void LEX::save_values_list_state()
{
  current_select->save_many_values= many_values;
  current_select->save_insert_list= insert_list;
}


void LEX::restore_values_list_state()
{
  many_values= current_select->save_many_values;
  insert_list= current_select->save_insert_list;
}


void LEX::tvc_start()
{
  if (current_select == &select_lex)
    mysql_init_select(this);
  else
    save_values_list_state();
  many_values.empty();
  insert_list= 0;
}


bool LEX::tvc_start_derived()
{
  if (current_select->linkage == GLOBAL_OPTIONS_TYPE ||
      unlikely(mysql_new_select(this, 1, NULL)))
    return true;
  save_values_list_state();
  many_values.empty();
  insert_list= 0;
  return false;
}


bool LEX::tvc_finalize()
{
  if (unlikely(!(current_select->tvc=
               new (thd->mem_root)
               table_value_constr(many_values,
                                  current_select,
                                  current_select->options))))
    return true;
  restore_values_list_state();
  if (!current_select->master_unit()->fake_select_lex)
    current_select->master_unit()->add_fake_select_lex(thd);
  return false;
}


bool LEX::tvc_finalize_derived()
{
  derived_tables|= DERIVED_SUBQUERY;
  if (unlikely(!expr_allows_subselect || sql_command == (int)SQLCOM_PURGE))
  {
    thd->parse_error();
    return true;
  }
  if (unlikely(!(current_select->tvc=
               new (thd->mem_root)
               table_value_constr(many_values,
                                  current_select,
                                  current_select->options))))
    return true;
  restore_values_list_state();
  current_select->linkage= DERIVED_TABLE_TYPE;
  return false;
}


bool LEX::map_data_type(const Lex_ident_sys_st &schema_name,
                        Lex_field_type_st *type) const
{
  const Schema *schema= schema_name.str ?
                        Schema::find_by_name(schema_name) :
                        Schema::find_implied(thd);
  if (!schema)
  {
    char buf[128];
    const Name type_name= type->type_handler()->name();
    my_snprintf(buf, sizeof(buf), "%.*s.%.*s",
                (int) schema_name.length, schema_name.str,
                (int) type_name.length(), type_name.ptr());
#if MYSQL_VERSION_ID > 100500
#error Please remove the old code
    my_error(ER_UNKNOWN_DATA_TYPE, MYF(0), buf);
#else
    my_printf_error(ER_UNKNOWN_ERROR, "Unknown data type: '%-.64s'",
                    MYF(0), buf);
#endif
    return true;
  }
  const Type_handler *mapped= schema->map_data_type(thd, type->type_handler());
  type->set_handler(mapped);
  return false;
}<|MERGE_RESOLUTION|>--- conflicted
+++ resolved
@@ -1638,30 +1638,14 @@
 
       if (c == 'e' || c == 'E')
       {
-<<<<<<< HEAD
         c= yyGet();
         if (c == '-' || c == '+')
           c= yyGet();                           // Skip sign
         if (!my_isdigit(cs, c))
-        {                                       // No digit after sign
-          state= MY_LEX_CHAR;
-          break;
-        }
+	  return ABORT_SYM; // No digit after sign
         while (my_isdigit(cs, yyGet())) ;
         yylval->lex_str= get_token(0, yyLength());
         return(FLOAT_NUM);
-=======
-        c = lip->yyGet();
-	if (c == '-' || c == '+')
-          c = lip->yyGet();                     // Skip sign
-	if (!my_isdigit(cs,c))
-	{				// No digit after sign
-	  return (ABORT_SYM);
-	}
-        while (my_isdigit(cs,lip->yyGet())) ;
-        yylval->lex_str=get_token(lip, 0, lip->yyLength());
-	return(FLOAT_NUM);
->>>>>>> f5441ef4
       }
       yylval->lex_str= get_token(0, yyLength());
       return(DECIMAL_NUM);
