/* Copyright (c) 2000, 2019, Oracle and/or its affiliates.
   Copyright (c) 2009, 2022, MariaDB Corporation.

   This program is free software; you can redistribute it and/or modify
   it under the terms of the GNU General Public License as published by
   the Free Software Foundation; version 2 of the License.

   This program is distributed in the hope that it will be useful,
   but WITHOUT ANY WARRANTY; without even the implied warranty of
   MERCHANTABILITY or FITNESS FOR A PARTICULAR PURPOSE.  See the
   GNU General Public License for more details.

   You should have received a copy of the GNU General Public License
   along with this program; if not, write to the Free Software
   Foundation, Inc., 51 Franklin St, Fifth Floor, Boston, MA 02110-1335  USA */


/* A lexical scanner on a temporary buffer with a yacc interface */

#define MYSQL_LEX 1
#include "mariadb.h"
#include "sql_priv.h"
#include "sql_class.h"                          // sql_lex.h: SQLCOM_END
#include "sql_lex.h"
#include "sql_parse.h"                          // add_to_list
#include "item_create.h"
#include <m_ctype.h>
#include <hash.h>
#include "sp_head.h"
#include "sp.h"
#include "sql_select.h"
#include "sql_cte.h"
#include "sql_signal.h"
#include "sql_derived.h"
#include "sql_truncate.h"                      // Sql_cmd_truncate_table
#include "sql_admin.h"                         // Sql_cmd_analyze/Check..._table
#include "sql_partition.h"
#include "sql_partition_admin.h"               // Sql_cmd_alter_table_*_part
#include "event_parse_data.h"
#ifdef WITH_WSREP
#include "mysql/service_wsrep.h"
#endif

void LEX::parse_error(uint err_number)
{
  thd->parse_error(err_number);
}


/**
  LEX_STRING constant for null-string to be used in parser and other places.
*/
const LEX_STRING empty_lex_str=   {(char *) "", 0};
const LEX_CSTRING null_clex_str=  {NULL, 0};
const LEX_CSTRING empty_clex_str= {"", 0};
const LEX_CSTRING star_clex_str=  {"*", 1};
const LEX_CSTRING param_clex_str= {"?", 1};


/**
  Helper action for a case expression statement (the expr in 'CASE expr').
  This helper is used for 'searched' cases only.
  @param lex the parser lex context
  @param expr the parsed expression
  @return 0 on success
*/

int sp_expr_lex::case_stmt_action_expr()
{
  int case_expr_id= spcont->register_case_expr();
  sp_instr_set_case_expr *i;

  if (spcont->push_case_expr_id(case_expr_id))
    return 1;

  i= new (thd->mem_root)
    sp_instr_set_case_expr(sphead->instructions(), spcont, case_expr_id,
                           get_item(), this);

  sphead->add_cont_backpatch(i);
  return sphead->add_instr(i);
}

/**
  Helper action for a case when condition.
  This helper is used for both 'simple' and 'searched' cases.
  @param lex the parser lex context
  @param when the parsed expression for the WHEN clause
  @param simple true for simple cases, false for searched cases
*/

int sp_expr_lex::case_stmt_action_when(bool simple)
{
  uint ip= sphead->instructions();
  sp_instr_jump_if_not *i;
  Item_case_expr *var;
  Item *expr;

  if (simple)
  {
    var= new (thd->mem_root)
         Item_case_expr(thd, spcont->get_current_case_expr_id());

#ifdef DBUG_ASSERT_EXISTS
    if (var)
    {
      var->m_sp= sphead;
    }
#endif

    expr= new (thd->mem_root) Item_func_eq(thd, var, get_item());
    i= new (thd->mem_root) sp_instr_jump_if_not(ip, spcont, expr, this);
  }
  else
    i= new (thd->mem_root) sp_instr_jump_if_not(ip, spcont, get_item(), this);

  /*
    BACKPATCH: Registering forward jump from
    "case_stmt_action_when" to "case_stmt_action_then"
    (jump_if_not from instruction 2 to 5, 5 to 8 ... in the example)
  */

  return
    !MY_TEST(i) ||
    sphead->push_backpatch(thd, i, spcont->push_label(thd, &empty_clex_str, 0)) ||
    sphead->add_cont_backpatch(i) ||
    sphead->add_instr(i);
}

/**
  Helper action for a case then statements.
  This helper is used for both 'simple' and 'searched' cases.
  @param lex the parser lex context
*/

int LEX::case_stmt_action_then()
{
  uint ip= sphead->instructions();
  sp_instr_jump *i= new (thd->mem_root) sp_instr_jump(ip, spcont);
  if (!MY_TEST(i) || sphead->add_instr(i))
    return 1;

  /*
    BACKPATCH: Resolving forward jump from
    "case_stmt_action_when" to "case_stmt_action_then"
    (jump_if_not from instruction 2 to 5, 5 to 8 ... in the example)
  */

  sphead->backpatch(spcont->pop_label());

  /*
    BACKPATCH: Registering forward jump from
    "case_stmt_action_then" to after END CASE
    (jump from instruction 4 to 12, 7 to 12 ... in the example)
  */

  return sphead->push_backpatch(thd, i, spcont->last_label());
}


/**
  Helper action for a SET statement.
  Used to push a system variable into the assignment list.

  @param tmp      the system variable with base name
  @param var_type the scope of the variable
  @param val      the value being assigned to the variable

  @return TRUE if error, FALSE otherwise.
*/

bool
LEX::set_system_variable(enum enum_var_type var_type,
                         sys_var *sysvar, const Lex_ident_sys_st *base_name,
                         Item *val)
{
  set_var *setvar;

  /* No AUTOCOMMIT from a stored function or trigger. */
  if (spcont && sysvar == Sys_autocommit_ptr)
    sphead->m_flags|= sp_head::HAS_SET_AUTOCOMMIT_STMT;

  if (val && val->type() == Item::FIELD_ITEM &&
      ((Item_field*)val)->table_name.str)
  {
    my_error(ER_WRONG_TYPE_FOR_VAR, MYF(0), sysvar->name.str);
    return TRUE;
  }

  if (!(setvar= new (thd->mem_root) set_var(thd, var_type, sysvar,
                                            base_name, val)))
    return TRUE;

  return var_list.push_back(setvar, thd->mem_root);
}


/**
  Helper action for a SET statement.
  Used to SET a field of NEW row.

  @param name     the field name
  @param val      the value being assigned to the row

  @return TRUE if error, FALSE otherwise.
*/

bool LEX::set_trigger_new_row(const LEX_CSTRING *name, Item *val)
{
  Item_trigger_field *trg_fld;
  sp_instr_set_trigger_field *sp_fld;

  /* QQ: Shouldn't this be field's default value ? */
  if (! val)
    val= new (thd->mem_root) Item_null(thd);

  DBUG_ASSERT(trg_chistics.action_time == TRG_ACTION_BEFORE &&
              (trg_chistics.event == TRG_EVENT_INSERT ||
               trg_chistics.event == TRG_EVENT_UPDATE));

  trg_fld= new (thd->mem_root)
            Item_trigger_field(thd, current_context(),
                               Item_trigger_field::NEW_ROW,
                               *name, UPDATE_ACL, FALSE);

  if (unlikely(trg_fld == NULL))
    return TRUE;

  sp_fld= new (thd->mem_root)
        sp_instr_set_trigger_field(sphead->instructions(),
                                   spcont, trg_fld, val, this);

  if (unlikely(sp_fld == NULL))
    return TRUE;

  /*
    Let us add this item to list of all Item_trigger_field
    objects in trigger.
  */
  trg_table_fields.link_in_list(trg_fld, &trg_fld->next_trg_field);

  return sphead->add_instr(sp_fld);
}


/**
  Create an object to represent a SP variable in the Item-hierarchy.

  @param  name        The SP variable name.
  @param  spvar       The SP variable (optional).
  @param  start_in_q  Start position of the SP variable name in the query.
  @param  end_in_q    End position of the SP variable name in the query.

  @remark If spvar is not specified, the name is used to search for the
          variable in the parse-time context. If the variable does not
          exist, a error is set and NULL is returned to the caller.

  @return An Item_splocal object representing the SP variable, or NULL on error.
*/
Item_splocal*
LEX::create_item_for_sp_var(const Lex_ident_cli_st *cname, sp_variable *spvar)
{
  const Sp_rcontext_handler *rh;
  Item_splocal *item;
  const char *start_in_q= cname->pos();
  const char *end_in_q= cname->end();
  uint pos_in_q, len_in_q;
  Lex_ident_sys name(thd, cname);

  if (name.is_null())
    return NULL;  // EOM

  /* If necessary, look for the variable. */
  if (spcont && !spvar)
    spvar= find_variable(&name, &rh);

  if (!spvar)
  {
    my_error(ER_SP_UNDECLARED_VAR, MYF(0), name.str);
    return NULL;
  }

  DBUG_ASSERT(spcont && spvar);

  /* Position and length of the SP variable name in the query. */
  pos_in_q= (uint)(start_in_q - sphead->m_tmp_query);
  len_in_q= (uint)(end_in_q - start_in_q);

  item= new (thd->mem_root)
    Item_splocal(thd, rh, &name, spvar->offset, spvar->type_handler(),
                 pos_in_q, len_in_q);

#ifdef DBUG_ASSERT_EXISTS
  if (item)
    item->m_sp= sphead;
#endif

  return item;
}


/**
  Helper to resolve the SQL:2003 Syntax exception 1) in <in predicate>.
  See SQL:2003, Part 2, section 8.4 <in predicate>, Note 184, page 383.
  This function returns the proper item for the SQL expression
  <code>left [NOT] IN ( expr )</code>
  @param thd the current thread
  @param left the in predicand
  @param equal true for IN predicates, false for NOT IN predicates
  @param expr first and only expression of the in value list
  @return an expression representing the IN predicate.
*/
Item* handle_sql2003_note184_exception(THD *thd, Item* left, bool equal,
                                       Item *expr)
{
  /*
    Relevant references for this issue:
    - SQL:2003, Part 2, section 8.4 <in predicate>, page 383,
    - SQL:2003, Part 2, section 7.2 <row value expression>, page 296,
    - SQL:2003, Part 2, section 6.3 <value expression primary>, page 174,
    - SQL:2003, Part 2, section 7.15 <subquery>, page 370,
    - SQL:2003 Feature F561, "Full value expressions".

    The exception in SQL:2003 Note 184 means:
    Item_singlerow_subselect, which corresponds to a <scalar subquery>,
    should be re-interpreted as an Item_in_subselect, which corresponds
    to a <table subquery> when used inside an <in predicate>.

    Our reading of Note 184 is reccursive, so that all:
    - IN (( <subquery> ))
    - IN ((( <subquery> )))
    - IN '('^N <subquery> ')'^N
    - etc
    should be interpreted as a <table subquery>, no matter how deep in the
    expression the <subquery> is.
  */

  Item *result;

  DBUG_ENTER("handle_sql2003_note184_exception");

  if (expr->type() == Item::SUBSELECT_ITEM)
  {
    Item_subselect *expr2 = (Item_subselect*) expr;

    if (expr2->substype() == Item_subselect::SINGLEROW_SUBS)
    {
      Item_singlerow_subselect *expr3 = (Item_singlerow_subselect*) expr2;
      st_select_lex *subselect;

      /*
        Implement the mandated change, by altering the semantic tree:
          left IN Item_singlerow_subselect(subselect)
        is modified to
          left IN (subselect)
        which is represented as
          Item_in_subselect(left, subselect)
      */
      subselect= expr3->invalidate_and_restore_select_lex();
      result= new (thd->mem_root) Item_in_subselect(thd, left, subselect);

      if (! equal)
        result = negate_expression(thd, result);

      DBUG_RETURN(result);
    }
  }

  if (equal)
    result= new (thd->mem_root) Item_func_eq(thd, left, expr);
  else
    result= new (thd->mem_root) Item_func_ne(thd, left, expr);

  DBUG_RETURN(result);
}

/**
  Create a separate LEX for each assignment if in SP.

  If we are in SP we want have own LEX for each assignment.
  This is mostly because it is hard for several sp_instr_set
  and sp_instr_set_trigger instructions share one LEX.
  (Well, it is theoretically possible but adds some extra
  overhead on preparation for execution stage and IMO less
  robust).

  QQ: May be we should simply prohibit group assignments in SP?

  @see sp_create_assignment_instr

  @param thd           Thread context
  @param pos           The position in the raw SQL buffer
*/


bool sp_create_assignment_lex(THD *thd, const char *pos)
{
  if (thd->lex->sphead)
  {
    sp_lex_local *new_lex;
    if (!(new_lex= new (thd->mem_root) sp_lex_set_var(thd, thd->lex)) ||
        new_lex->main_select_push())
      return true;
    new_lex->sphead->m_tmp_query= pos;
    return thd->lex->sphead->reset_lex(thd, new_lex);
  }
  else
    if (thd->lex->main_select_push(false))
      return true;
  return false;
}


/**
  Create a SP instruction for a SET assignment.

  @see sp_create_assignment_lex

  @param thd              - Thread context
  @param no_lookahead     - True if the parser has no lookahead
  @param need_set_keyword - if a SET statement "SET a=10",
                            or a direct assignment overwise "a:=10"
  @return false if success, true otherwise.
*/

bool sp_create_assignment_instr(THD *thd, bool no_lookahead,
                                bool need_set_keyword)
{
  LEX *lex= thd->lex;

  if (lex->sphead)
  {
    if (!lex->var_list.is_empty())
    {
      /*
        - Every variable assignment from the same SET command, e.g.:
            SET @var1=expr1, @var2=expr2;
          produce each own sp_create_assignment_instr() call
          lex->var_list.elements is 1 in this case.
        - This query:
            SET TRANSACTION READ ONLY, ISOLATION LEVEL SERIALIZABLE;
          in translated to:
            SET tx_read_only=1, tx_isolation=ISO_SERIALIZABLE;
          but produces a single sp_create_assignment_instr() call
          which includes the query fragment covering both options.
      */
      DBUG_ASSERT(lex->var_list.elements >= 1 && lex->var_list.elements <= 2);
      /*
        sql_mode=ORACLE's direct assignment of a global variable
        is not possible by the grammar.
      */
      DBUG_ASSERT(lex->option_type != OPT_GLOBAL || need_set_keyword);
      /*
        We have assignment to user or system variable or
        option setting, so we should construct sp_instr_stmt
        for it.
      */
      Lex_input_stream *lip= &thd->m_parser_state->m_lip;

      /*
        Extract the query statement from the tokenizer.  The
        end is either lip->ptr, if there was no lookahead,
        lip->tok_end otherwise.
      */
      static const LEX_CSTRING setlc= { STRING_WITH_LEN("SET ") };
      static const LEX_CSTRING setgl= { STRING_WITH_LEN("SET GLOBAL ") };
      const char *qend= no_lookahead ? lip->get_ptr() : lip->get_tok_end();
      Lex_cstring qbuf(lex->sphead->m_tmp_query, qend);
      if (lex->new_sp_instr_stmt(thd,
                                 lex->option_type == OPT_GLOBAL ? setgl :
                                 need_set_keyword ?               setlc :
                                                                  null_clex_str,
                                 qbuf))
        return true;
    }
    lex->pop_select();
    if (lex->check_main_unit_semantics())
    {
      /*
        "lex" can be referrenced by:
        - sp_instr_set                          SET a= expr;
        - sp_instr_set_row_field                SET r.a= expr;
        - sp_instr_stmt (just generated above)  SET @a= expr;
        In this case, "lex" is fully owned by sp_instr_xxx and it will
        be deleted by the destructor ~sp_instr_xxx().
        So we should remove "lex" from the stack sp_head::m_lex,
        to avoid double free.
      */
      lex->sphead->restore_lex(thd);
      /*
        No needs for "delete lex" here: "lex" is already linked
        to the sp_instr_stmt (using sp_lex_keeper) instance created by
        the call for new_sp_instr_stmt() above. It will be freed
        by ~sp_head/~sp_instr/~sp_lex_keeper during THD::end_statement().
      */
      DBUG_ASSERT(lex->sp_lex_in_use); // used by sp_instr_stmt
      return true;
    }
    enum_var_type inner_option_type= lex->option_type;
    if (lex->sphead->restore_lex(thd))
      return true;
    /* Copy option_type to outer lex in case it has changed. */
    thd->lex->option_type= inner_option_type;
  }
  else
    lex->pop_select();
  return false;
}


void LEX::add_key_to_list(LEX_CSTRING *field_name,
                          enum Key::Keytype type, bool check_exists)
{
  Key *key;
  MEM_ROOT *mem_root= thd->mem_root;
  key= new (mem_root)
        Key(type, &null_clex_str, HA_KEY_ALG_UNDEF, false,
             DDL_options(check_exists ?
                         DDL_options::OPT_IF_NOT_EXISTS :
                         DDL_options::OPT_NONE));
  key->columns.push_back(new (mem_root) Key_part_spec(field_name, 0),
                         mem_root);
  alter_info.key_list.push_back(key, mem_root);
}


bool LEX::add_alter_list(LEX_CSTRING name, Virtual_column_info *expr,
                         bool exists)
{
  MEM_ROOT *mem_root= thd->mem_root;
  Alter_column *ac= new (mem_root) Alter_column(name, expr, exists);
  if (unlikely(ac == NULL))
    return true;
  alter_info.alter_list.push_back(ac, mem_root);
  alter_info.flags|= ALTER_CHANGE_COLUMN_DEFAULT;
  return false;
}


bool LEX::add_alter_list(LEX_CSTRING name, LEX_CSTRING new_name, bool exists)
{
  Alter_column *ac= new (thd->mem_root) Alter_column(name, new_name, exists);
  if (unlikely(ac == NULL))
    return true;
  alter_info.alter_list.push_back(ac, thd->mem_root);
  alter_info.flags|= ALTER_RENAME_COLUMN;
  return false;
}


void LEX::init_last_field(Column_definition *field,
                          const LEX_CSTRING *field_name,
                          const CHARSET_INFO *cs)
{
  last_field= field;

  field->field_name= *field_name;

  /* reset LEX fields that are used in Create_field::set_and_check() */
  charset= cs;
}


bool LEX::set_bincmp(CHARSET_INFO *cs, bool bin)
{
  /*
     if charset is NULL - we're parsing a field declaration.
     we cannot call find_bin_collation for a field here, because actual
     field charset is determined in get_sql_field_charset() much later.
     so we only set a flag.
  */
  if (!charset)
  {
    charset= cs;
    last_field->flags|= bin ? BINCMP_FLAG : 0;
    return false;
  }

  charset= bin ? find_bin_collation(cs ? cs : charset)
               :                    cs ? cs : charset;
  return charset == NULL;
}


Virtual_column_info *add_virtual_expression(THD *thd, Item *expr)
{
  Virtual_column_info *v= new (thd->mem_root) Virtual_column_info();
  if (unlikely(!v))
     return 0;
   v->expr= expr;
   v->utf8= 0;  /* connection charset */
   return v;
}



/**
  @note The order of the elements of this array must correspond to
  the order of elements in enum_binlog_stmt_unsafe.
*/
const int
Query_tables_list::binlog_stmt_unsafe_errcode[BINLOG_STMT_UNSAFE_COUNT] =
{
  ER_BINLOG_UNSAFE_LIMIT,
  ER_BINLOG_UNSAFE_INSERT_DELAYED,
  ER_BINLOG_UNSAFE_SYSTEM_TABLE,
  ER_BINLOG_UNSAFE_AUTOINC_COLUMNS,
  ER_BINLOG_UNSAFE_UDF,
  ER_BINLOG_UNSAFE_SYSTEM_VARIABLE,
  ER_BINLOG_UNSAFE_SYSTEM_FUNCTION,
  ER_BINLOG_UNSAFE_NONTRANS_AFTER_TRANS,
  ER_BINLOG_UNSAFE_MULTIPLE_ENGINES_AND_SELF_LOGGING_ENGINE,
  ER_BINLOG_UNSAFE_MIXED_STATEMENT,
  ER_BINLOG_UNSAFE_INSERT_IGNORE_SELECT,
  ER_BINLOG_UNSAFE_INSERT_SELECT_UPDATE,
  ER_BINLOG_UNSAFE_WRITE_AUTOINC_SELECT,
  ER_BINLOG_UNSAFE_REPLACE_SELECT,
  ER_BINLOG_UNSAFE_CREATE_IGNORE_SELECT,
  ER_BINLOG_UNSAFE_CREATE_REPLACE_SELECT,
  ER_BINLOG_UNSAFE_CREATE_SELECT_AUTOINC,
  ER_BINLOG_UNSAFE_UPDATE_IGNORE,
  ER_BINLOG_UNSAFE_INSERT_TWO_KEYS,
  ER_BINLOG_UNSAFE_AUTOINC_NOT_FIRST,
  /*
    There is no need to add new error code as we plan to get rid of auto
    increment lock mode variable, so we use existing error code below, add
    the correspondent text to the existing error message during merging to
    non-GA release.
  */
  ER_BINLOG_UNSAFE_SYSTEM_VARIABLE
};


/* Longest standard keyword name */

#define TOCK_NAME_LENGTH 24

/*
  The following data is based on the latin1 character set, and is only
  used when comparing keywords
*/

static uchar to_upper_lex[]=
{
    0,  1,  2,  3,  4,  5,  6,  7,  8,  9, 10, 11, 12, 13, 14, 15,
   16, 17, 18, 19, 20, 21, 22, 23, 24, 25, 26, 27, 28, 29, 30, 31,
   32, 33, 34, 35, 36, 37, 38, 39, 40, 41, 42, 43, 44, 45, 46, 47,
   48, 49, 50, 51, 52, 53, 54, 55, 56, 57, 58, 59, 60, 61, 62, 63,
   64, 65, 66, 67, 68, 69, 70, 71, 72, 73, 74, 75, 76, 77, 78, 79,
   80, 81, 82, 83, 84, 85, 86, 87, 88, 89, 90, 91, 92, 93, 94, 95,
   96, 65, 66, 67, 68, 69, 70, 71, 72, 73, 74, 75, 76, 77, 78, 79,
   80, 81, 82, 83, 84, 85, 86, 87, 88, 89, 90,123,124,125,126,127,
  128,129,130,131,132,133,134,135,136,137,138,139,140,141,142,143,
  144,145,146,147,148,149,150,151,152,153,154,155,156,157,158,159,
  160,161,162,163,164,165,166,167,168,169,170,171,172,173,174,175,
  176,177,178,179,180,181,182,183,184,185,186,187,188,189,190,191,
  192,193,194,195,196,197,198,199,200,201,202,203,204,205,206,207,
  208,209,210,211,212,213,214,215,216,217,218,219,220,221,222,223,
  192,193,194,195,196,197,198,199,200,201,202,203,204,205,206,207,
  208,209,210,211,212,213,214,247,216,217,218,219,220,221,222,255
};

/* 
  Names of the index hints (for error messages). Keep in sync with 
  index_hint_type 
*/

const char * index_hint_type_name[] =
{
  "IGNORE INDEX", 
  "USE INDEX", 
  "FORCE INDEX"
};

inline int lex_casecmp(const char *s, const char *t, uint len)
{
  while (len-- != 0 &&
         to_upper_lex[(uchar) *s++] == to_upper_lex[(uchar) *t++]) ;
  return (int) len+1;
}

#include <lex_hash.h>


void lex_init(void)
{
  uint i;
  DBUG_ENTER("lex_init");
  for (i=0 ; i < array_elements(symbols) ; i++)
    symbols[i].length=(uchar) strlen(symbols[i].name);
  for (i=0 ; i < array_elements(sql_functions) ; i++)
    sql_functions[i].length=(uchar) strlen(sql_functions[i].name);

  DBUG_VOID_RETURN;
}


void lex_free(void)
{                                        // Call this when daemon ends
  DBUG_ENTER("lex_free");
  DBUG_VOID_RETURN;
}

/**
  Initialize lex object for use in fix_fields and parsing.

  SYNOPSIS
    init_lex_with_single_table()
    @param thd                 The thread object
    @param table               The table object
  @return Operation status
    @retval TRUE                An error occurred, memory allocation error
    @retval FALSE               Ok

  DESCRIPTION
    This function is used to initialize a lex object on the
    stack for use by fix_fields and for parsing. In order to
    work properly it also needs to initialize the
    Name_resolution_context object of the lexer.
    Finally it needs to set a couple of variables to ensure
    proper functioning of fix_fields.
*/

int
init_lex_with_single_table(THD *thd, TABLE *table, LEX *lex)
{
  TABLE_LIST *table_list;
  Table_ident *table_ident;
  SELECT_LEX *select_lex= lex->first_select_lex();
  Name_resolution_context *context= &select_lex->context;
  /*
    We will call the parser to create a part_info struct based on the
    partition string stored in the frm file.
    We will use a local lex object for this purpose. However we also
    need to set the Name_resolution_object for this lex object. We
    do this by using add_table_to_list where we add the table that
    we're working with to the Name_resolution_context.
  */
  thd->lex= lex;
  lex_start(thd);
  context->init();
  if (unlikely((!(table_ident= new Table_ident(thd,
                                               &table->s->db,
                                               &table->s->table_name,
                                               TRUE)))) ||
      (unlikely(!(table_list= select_lex->add_table_to_list(thd,
                                                            table_ident,
                                                            NULL,
                                                            0)))))
    return TRUE;
  context->resolve_in_table_list_only(table_list);
  lex->use_only_table_context= TRUE;
  select_lex->cur_pos_in_select_list= UNDEF_POS;
  table->map= 1; //To ensure correct calculation of const item
  table_list->table= table;
  table_list->cacheable_table= false;
  lex->create_last_non_select_table= table_list;
  return FALSE;
}

/**
  End use of local lex with single table

  SYNOPSIS
    end_lex_with_single_table()
    @param thd               The thread object
    @param table             The table object
    @param old_lex           The real lex object connected to THD

  DESCRIPTION
    This function restores the real lex object after calling
    init_lex_with_single_table and also restores some table
    variables temporarily set.
*/

void
end_lex_with_single_table(THD *thd, TABLE *table, LEX *old_lex)
{
  LEX *lex= thd->lex;
  table->map= 0;
  table->get_fields_in_item_tree= FALSE;
  lex_end(lex);
  thd->lex= old_lex;
}


void
st_parsing_options::reset()
{
  allows_variable= TRUE;
  lookup_keywords_after_qualifier= false;
}


/**
  Perform initialization of Lex_input_stream instance.

  Basically, a buffer for pre-processed query. This buffer should be large
  enough to keep multi-statement query. The allocation is done once in
  Lex_input_stream::init() in order to prevent memory pollution when
  the server is processing large multi-statement queries.
*/

bool Lex_input_stream::init(THD *thd,
                            char* buff,
                            size_t length)
{
  DBUG_EXECUTE_IF("bug42064_simulate_oom",
                  DBUG_SET("+d,simulate_out_of_memory"););

  m_cpp_buf= (char*) thd->alloc(length + 1);

  DBUG_EXECUTE_IF("bug42064_simulate_oom",
                  DBUG_SET("-d,bug42064_simulate_oom");); 

  if (m_cpp_buf == NULL)
    return true;

  m_thd= thd;
  reset(buff, length);

  return false;
}


/**
  Prepare Lex_input_stream instance state for use for handling next SQL statement.

  It should be called between two statements in a multi-statement query.
  The operation resets the input stream to the beginning-of-parse state,
  but does not reallocate m_cpp_buf.
*/

void
Lex_input_stream::reset(char *buffer, size_t length)
{
  yylineno= 1;
  lookahead_token= -1;
  lookahead_yylval= NULL;
  m_ptr= buffer;
  m_tok_start= NULL;
  m_tok_end= NULL;
  m_end_of_query= buffer + length;
  m_tok_start_prev= NULL;
  m_buf= buffer;
  m_buf_length= length;
  m_echo= TRUE;
  m_cpp_tok_start= NULL;
  m_cpp_tok_start_prev= NULL;
  m_cpp_tok_end= NULL;
  m_body_utf8= NULL;
  m_cpp_utf8_processed_ptr= NULL;
  next_state= MY_LEX_START;
  found_semicolon= NULL;
  ignore_space= MY_TEST(m_thd->variables.sql_mode & MODE_IGNORE_SPACE);
  stmt_prepare_mode= FALSE;
  multi_statements= TRUE;
  in_comment=NO_COMMENT;
  m_underscore_cs= NULL;
  m_cpp_ptr= m_cpp_buf;
}


/**
  The operation is called from the parser in order to
  1) designate the intention to have utf8 body;
  1) Indicate to the lexer that we will need a utf8 representation of this
     statement;
  2) Determine the beginning of the body.

  @param thd        Thread context.
  @param begin_ptr  Pointer to the start of the body in the pre-processed
                    buffer.
*/

void Lex_input_stream::body_utf8_start(THD *thd, const char *begin_ptr)
{
  DBUG_ASSERT(begin_ptr);
  DBUG_ASSERT(m_cpp_buf <= begin_ptr && begin_ptr <= m_cpp_buf + m_buf_length);

  size_t body_utf8_length= get_body_utf8_maximum_length(thd);

  m_body_utf8= (char *) thd->alloc(body_utf8_length + 1);
  m_body_utf8_ptr= m_body_utf8;
  *m_body_utf8_ptr= 0;

  m_cpp_utf8_processed_ptr= begin_ptr;
}


size_t Lex_input_stream::get_body_utf8_maximum_length(THD *thd) const
{
  /*
    String literals can grow during escaping:
    1a. Character string '<TAB>' can grow to '\t', 3 bytes to 4 bytes growth.
    1b. Character string '1000 times <TAB>' grows from
        1002 to 2002 bytes (including quotes), which gives a little bit
        less than 2 times growth.
    "2" should be a reasonable multiplier that safely covers escaping needs.
  */
  return (m_buf_length / thd->variables.character_set_client->mbminlen) *
          my_charset_utf8mb3_bin.mbmaxlen * 2/*for escaping*/;
}


/**
  @brief The operation appends unprocessed part of pre-processed buffer till
  the given pointer (ptr) and sets m_cpp_utf8_processed_ptr to end_ptr.

  The idea is that some tokens in the pre-processed buffer (like character
  set introducers) should be skipped.

  Example:
    CPP buffer: SELECT 'str1', _latin1 'str2';
    m_cpp_utf8_processed_ptr -- points at the "SELECT ...";
    In order to skip "_latin1", the following call should be made:
      body_utf8_append(<pointer to "_latin1 ...">, <pointer to " 'str2'...">)

  @param ptr      Pointer in the pre-processed buffer, which specifies the
                  end of the chunk, which should be appended to the utf8
                  body.
  @param end_ptr  Pointer in the pre-processed buffer, to which
                  m_cpp_utf8_processed_ptr will be set in the end of the
                  operation.
*/

void Lex_input_stream::body_utf8_append(const char *ptr,
                                        const char *end_ptr)
{
  DBUG_ASSERT(m_cpp_buf <= ptr && ptr <= m_cpp_buf + m_buf_length);
  DBUG_ASSERT(m_cpp_buf <= end_ptr && end_ptr <= m_cpp_buf + m_buf_length);

  if (!m_body_utf8)
    return;

  if (m_cpp_utf8_processed_ptr >= ptr)
    return;

  size_t bytes_to_copy= ptr - m_cpp_utf8_processed_ptr;

  memcpy(m_body_utf8_ptr, m_cpp_utf8_processed_ptr, bytes_to_copy);
  m_body_utf8_ptr += bytes_to_copy;
  *m_body_utf8_ptr= 0;

  m_cpp_utf8_processed_ptr= end_ptr;
}

/**
  The operation appends unprocessed part of the pre-processed buffer till
  the given pointer (ptr) and sets m_cpp_utf8_processed_ptr to ptr.

  @param ptr  Pointer in the pre-processed buffer, which specifies the end
              of the chunk, which should be appended to the utf8 body.
*/

void Lex_input_stream::body_utf8_append(const char *ptr)
{
  body_utf8_append(ptr, ptr);
}

/**
  The operation converts the specified text literal to the utf8 and appends
  the result to the utf8-body.

  @param thd      Thread context.
  @param txt      Text literal.
  @param txt_cs   Character set of the text literal.
  @param end_ptr  Pointer in the pre-processed buffer, to which
                  m_cpp_utf8_processed_ptr will be set in the end of the
                  operation.
*/

void
Lex_input_stream::body_utf8_append_ident(THD *thd,
                                         const Lex_string_with_metadata_st *txt,
                                         const char *end_ptr)
{
  if (!m_cpp_utf8_processed_ptr)
    return;

  LEX_CSTRING utf_txt;
  thd->make_text_string_sys(&utf_txt, txt); // QQ: check return value?

  /* NOTE: utf_txt.length is in bytes, not in symbols. */
  memcpy(m_body_utf8_ptr, utf_txt.str, utf_txt.length);
  m_body_utf8_ptr += utf_txt.length;
  *m_body_utf8_ptr= 0;

  m_cpp_utf8_processed_ptr= end_ptr;
}




extern "C" {

/**
  Escape a character. Consequently puts "escape" and "wc" characters into
  the destination utf8 string.
  @param cs     - the character set (utf8)
  @param escape - the escape character (backslash, single quote, double quote)
  @param wc     - the character to be escaped
  @param str    - the destination string
  @param end    - the end of the destination string
  @returns      - a code according to the wc_mb() convension.
*/
int my_wc_mb_utf8mb3_with_escape(CHARSET_INFO *cs, my_wc_t escape, my_wc_t wc,
                                 uchar *str, uchar *end)
{
  DBUG_ASSERT(escape > 0);
  if (str + 1 >= end)
    return MY_CS_TOOSMALL2;  // Not enough space, need at least two bytes.
  *str= (uchar)escape;
  int cnvres= my_charset_utf8mb3_handler.wc_mb(cs, wc, str + 1, end);
  if (cnvres > 0)
    return cnvres + 1;       // The character was normally put
  if (cnvres == MY_CS_ILUNI)
    return MY_CS_ILUNI;      // Could not encode "wc" (e.g. non-BMP character)
  DBUG_ASSERT(cnvres <= MY_CS_TOOSMALL);
  return cnvres - 1;         // Not enough space
}


/**
  Optionally escape a character.
  If "escape" is non-zero, then both "escape" and "wc" are put to
  the destination string. Otherwise, only "wc" is put.
  @param cs     - the character set (utf8)
  @param wc     - the character to be optionally escaped
  @param escape - the escape character, or 0
  @param ewc    - the escaped replacement of "wc" (e.g. 't' for '\t')
  @param str    - the destination string
  @param end    - the end of the destination string
  @returns      - a code according to the wc_mb() conversion.
*/
int my_wc_mb_utf8mb3_opt_escape(CHARSET_INFO *cs,
                                my_wc_t wc, my_wc_t escape, my_wc_t ewc,
                                uchar *str, uchar *end)
{
  return escape ? my_wc_mb_utf8mb3_with_escape(cs, escape, ewc, str, end) :
                  my_charset_utf8mb3_handler.wc_mb(cs, wc, str, end);
}

/**
  Encode a character with optional backlash escaping and quote escaping.
  Quote marks are escaped using another quote mark.
  Additionally, if "escape" is non-zero, then special characters are
  also escaped using "escape".
  Otherwise (if "escape" is zero, e.g. in case of MODE_NO_BACKSLASH_ESCAPES),
  then special characters are not escaped and handled as normal characters.

  @param cs        - the character set (utf8)
  @param wc        - the character to be encoded
  @param str       - the destination string
  @param end       - the end of the destination string
  @param sep       - the string delimiter (e.g. ' or ")
  @param escape    - the escape character (backslash, or 0)
  @returns         - a code according to the wc_mb() convension.
*/
int my_wc_mb_utf8mb3_escape(CHARSET_INFO *cs, my_wc_t wc,
                            uchar *str, uchar *end,
                            my_wc_t sep, my_wc_t escape)
{
  DBUG_ASSERT(escape == 0 || escape == '\\');
  DBUG_ASSERT(sep == '"' || sep == '\'');
  switch (wc) {
  case 0:      return my_wc_mb_utf8mb3_opt_escape(cs, wc, escape, '0', str, end);
  case '\t':   return my_wc_mb_utf8mb3_opt_escape(cs, wc, escape, 't', str, end);
  case '\r':   return my_wc_mb_utf8mb3_opt_escape(cs, wc, escape, 'r', str, end);
  case '\n':   return my_wc_mb_utf8mb3_opt_escape(cs, wc, escape, 'n', str, end);
  case '\032': return my_wc_mb_utf8mb3_opt_escape(cs, wc, escape, 'Z', str, end);
  case '\'':
  case '\"':
    if (wc == sep)
      return my_wc_mb_utf8mb3_with_escape(cs, wc, wc, str, end);
  }
  return my_charset_utf8mb3_handler.wc_mb(cs, wc, str, end); // No escaping needed
}


/** wc_mb() compatible routines for all sql_mode and delimiter combinations */
int my_wc_mb_utf8mb3_escape_single_quote_and_backslash(CHARSET_INFO *cs,
                                                    my_wc_t wc,
                                                    uchar *str, uchar *end)
{
  return my_wc_mb_utf8mb3_escape(cs, wc, str, end, '\'', '\\');
}


int my_wc_mb_utf8mb3_escape_double_quote_and_backslash(CHARSET_INFO *cs,
                                                    my_wc_t wc,
                                                    uchar *str, uchar *end)
{
  return my_wc_mb_utf8mb3_escape(cs, wc, str, end, '"', '\\');
}


int my_wc_mb_utf8mb3_escape_single_quote(CHARSET_INFO *cs, my_wc_t wc,
                                      uchar *str, uchar *end)
{
  return my_wc_mb_utf8mb3_escape(cs, wc, str, end, '\'', 0);
}


int my_wc_mb_utf8mb3_escape_double_quote(CHARSET_INFO *cs, my_wc_t wc,
                                      uchar *str, uchar *end)
{
  return my_wc_mb_utf8mb3_escape(cs, wc, str, end, '"', 0);
}

}; // End of extern "C"


/**
  Get an escaping function, depending on the current sql_mode and the
  string separator.
*/
my_charset_conv_wc_mb
Lex_input_stream::get_escape_func(THD *thd, my_wc_t sep) const
{
  return thd->backslash_escapes() ?
         (sep == '"' ? my_wc_mb_utf8mb3_escape_double_quote_and_backslash:
                       my_wc_mb_utf8mb3_escape_single_quote_and_backslash) :
         (sep == '"' ? my_wc_mb_utf8mb3_escape_double_quote:
                       my_wc_mb_utf8mb3_escape_single_quote);
}


/**
  Append a text literal to the end of m_body_utf8.
  The string is escaped according to the current sql_mode and the
  string delimiter (e.g. ' or ").

  @param thd       - current THD
  @param txt       - the string to be appended to m_body_utf8.
                     Note, the string must be already unescaped.
  @param cs        - the character set of the string
  @param end_ptr   - m_cpp_utf8_processed_ptr will be set to this value
                     (see body_utf8_append_ident for details)
  @param sep       - the string delimiter (single or double quote)
*/
void Lex_input_stream::body_utf8_append_escape(THD *thd,
                                               const LEX_CSTRING *txt,
                                               CHARSET_INFO *cs,
                                               const char *end_ptr,
                                               my_wc_t sep)
{
  DBUG_ASSERT(sep == '\'' || sep == '"');
  if (!m_cpp_utf8_processed_ptr)
    return;
  uint errors;
  /**
    We previously alloced m_body_utf8 to be able to store the query with all
    strings properly escaped. See get_body_utf8_maximum_length().
    So here we have guaranteedly enough space to append any string literal
    with escaping. Passing txt->length*2 as "available space" is always safe.
    For better safety purposes we could calculate get_body_utf8_maximum_length()
    every time we append a string, but this would affect performance negatively,
    so let's check that we don't get beyond the allocated buffer in
    debug build only.
  */
  DBUG_ASSERT(m_body_utf8 + get_body_utf8_maximum_length(thd) >=
              m_body_utf8_ptr + txt->length * 2);
  uint32 cnv_length= my_convert_using_func(m_body_utf8_ptr, txt->length * 2,
                                           &my_charset_utf8mb3_general_ci,
                                           get_escape_func(thd, sep),
                                           txt->str, txt->length,
                                           cs, cs->cset->mb_wc,
                                           &errors);
  m_body_utf8_ptr+= cnv_length;
  *m_body_utf8_ptr= 0;
  m_cpp_utf8_processed_ptr= end_ptr;
}


void Lex_input_stream::add_digest_token(uint token, LEX_YYSTYPE yylval)
{
  if (m_digest != NULL)
  {
    m_digest= digest_add_token(m_digest, token, yylval);
  }
}

void Lex_input_stream::reduce_digest_token(uint token_left, uint token_right)
{
  if (m_digest != NULL)
  {
    m_digest= digest_reduce_token(m_digest, token_left, token_right);
  }
}

/**
  lex starting operations for builtin select collected together
*/

void SELECT_LEX::lex_start(LEX *plex)
{
  SELECT_LEX_UNIT *unit= &plex->unit;
  /* 'parent_lex' is used in init_query() so it must be before it. */
  parent_lex= plex;
  init_query();
  master= unit;
  prev= &unit->slave;
  link_next= slave= next= 0;
  link_prev= (st_select_lex_node**)&(plex->all_selects_list);
  DBUG_ASSERT(!group_list_ptrs);
  select_number= 1;
  in_sum_expr=0;
  ftfunc_list_alloc.empty();
  ftfunc_list= &ftfunc_list_alloc;
  group_list.empty();
  order_list.empty();
  gorder_list.empty();
}

void lex_start(THD *thd)
{
  DBUG_ENTER("lex_start");
  thd->lex->start(thd);
  DBUG_VOID_RETURN;
}


/*
  This is called before every query that is to be parsed.
  Because of this, it's critical to not do too much things here.
  (We already do too much here)
*/

void LEX::start(THD *thd_arg)
{
  DBUG_ENTER("LEX::start");
  DBUG_PRINT("info", ("This: %p thd_arg->lex: %p", this, thd_arg->lex));

  thd= unit.thd= thd_arg;
  stmt_lex= this; // default, should be rewritten for VIEWs And CTEs

  DBUG_ASSERT(!explain);

  builtin_select.lex_start(this);
  lex_options= 0;
  context_stack.empty();
  //empty select_stack
  select_stack_top= 0;
  select_stack_outer_barrier= 0;
  unit.init_query();
  current_select_number= 0;
  curr_with_clause= 0;
  with_clauses_list= 0;
  with_clauses_list_last_next= &with_clauses_list;
  clone_spec_offset= 0;
  create_view= NULL;
  field_list.empty();
  value_list.empty();
  update_list.empty();
  set_var_list.empty();
  param_list.empty();
  view_list.empty();
  with_persistent_for_clause= FALSE;
  column_list= NULL;
  index_list= NULL;
  prepared_stmt.lex_start();
  auxiliary_table_list.empty();
  unit.next= unit.master= unit.link_next= unit.return_to= 0;
  unit.prev= unit.link_prev= 0;
  unit.slave= current_select= all_selects_list= &builtin_select;
  sql_cache= LEX::SQL_CACHE_UNSPECIFIED;
  describe= 0;
  analyze_stmt= 0;
  explain_json= false;
  context_analysis_only= 0;
  derived_tables= 0;
  with_cte_resolution= false;
  only_cte_resolution= false;
  safe_to_cache_query= 1;
  parsing_options.reset();
  empty_field_list_on_rset= 0;
  part_info= 0;
  m_sql_cmd= NULL;
  duplicates= DUP_ERROR;
  ignore= 0;
  spname= NULL;
  spcont= NULL;
  proc_list.first= 0;
  escape_used= FALSE;
  default_used= FALSE;
  query_tables= 0;
  reset_query_tables_list(FALSE);
  clause_that_disallows_subselect= NULL;
  selects_allow_into= FALSE;
  selects_allow_procedure= FALSE;
  use_only_table_context= FALSE;
  parse_vcol_expr= FALSE;
  check_exists= FALSE;
  create_info.lex_start();
  verbose= 0;

  name= null_clex_str;
  event_parse_data= NULL;
  profile_options= PROFILE_NONE;
  nest_level= 0;
  builtin_select.nest_level_base= &unit;
  allow_sum_func.clear_all();
  in_sum_func= NULL;

  used_tables= 0;
  table_type= TABLE_TYPE_UNKNOWN;
  reset_slave_info.all= false;
  limit_rows_examined= 0;
  limit_rows_examined_cnt= ULONGLONG_MAX;
  var_list.empty();
  stmt_var_list.empty();
  proc_list.elements=0;

  win_ref= NULL;
  win_frame= NULL;
  frame_top_bound= NULL;
  frame_bottom_bound= NULL;
  win_spec= NULL;

  upd_del_where= NULL;

  vers_conditions.empty();
  period_conditions.empty();

  is_lex_started= TRUE;

  next_is_main= FALSE;
  next_is_down= FALSE;

  wild= 0;
  exchange= 0;

  DBUG_VOID_RETURN;
}

void lex_end(LEX *lex)
{
  DBUG_ENTER("lex_end");
  DBUG_PRINT("enter", ("lex: %p", lex));

  lex_unlock_plugins(lex);
  lex_end_nops(lex);

  DBUG_VOID_RETURN;
}

void lex_unlock_plugins(LEX *lex)
{
  DBUG_ENTER("lex_unlock_plugins");

  /* release used plugins */
  if (lex->plugins.elements) /* No function call and no mutex if no plugins. */
  {
    plugin_unlock_list(0, (plugin_ref*)lex->plugins.buffer, 
                       lex->plugins.elements);
  }
  reset_dynamic(&lex->plugins);
  DBUG_VOID_RETURN;
}

/*
  Don't delete lex->sphead, it'll be needed for EXECUTE.
  Note that of all statements that populate lex->sphead
  only SQLCOM_COMPOUND can be PREPAREd

  MASTER INFO parameters (or state) is normally cleared towards the end
  of a statement. But in case of PS, the state needs to be preserved during
  its lifetime and should only be cleared on PS close or deallocation.
*/
void lex_end_nops(LEX *lex)
{
  DBUG_ENTER("lex_end_nops");
  sp_head::destroy(lex->sphead);
  lex->sphead= NULL;

  /* Reset LEX_MASTER_INFO */
  lex->mi.reset(lex->sql_command == SQLCOM_CHANGE_MASTER);
  delete_dynamic(&lex->delete_gtid_domain);

  DBUG_VOID_RETURN;
}

Yacc_state::~Yacc_state()
{
  if (yacc_yyss)
  {
    my_free(yacc_yyss);
    my_free(yacc_yyvs);
  }
}

int Lex_input_stream::find_keyword(Lex_ident_cli_st *kwd,
                                   uint len, bool function) const
{
  const char *tok= m_tok_start;

  SYMBOL *symbol= get_hash_symbol(tok, len, function);
  if (symbol)
  {
    kwd->set_keyword(tok, len);
    DBUG_ASSERT(tok >= get_buf());
    DBUG_ASSERT(tok < get_end_of_query());

    if (m_thd->variables.sql_mode & MODE_ORACLE)
    {
      switch (symbol->tok) {
      case BEGIN_MARIADB_SYM:          return BEGIN_ORACLE_SYM;
      case BLOB_MARIADB_SYM:           return BLOB_ORACLE_SYM;
      case BODY_MARIADB_SYM:           return BODY_ORACLE_SYM;
      case CLOB_MARIADB_SYM:           return CLOB_ORACLE_SYM;
      case CONTINUE_MARIADB_SYM:       return CONTINUE_ORACLE_SYM;
      case DECLARE_MARIADB_SYM:        return DECLARE_ORACLE_SYM;
      case ELSEIF_MARIADB_SYM:         return ELSEIF_ORACLE_SYM;
      case ELSIF_MARIADB_SYM:          return ELSIF_ORACLE_SYM;
      case EXCEPTION_MARIADB_SYM:      return EXCEPTION_ORACLE_SYM;
      case EXIT_MARIADB_SYM:           return EXIT_ORACLE_SYM;
      case GOTO_MARIADB_SYM:           return GOTO_ORACLE_SYM;
      case NUMBER_MARIADB_SYM:         return NUMBER_ORACLE_SYM;
      case OTHERS_MARIADB_SYM:         return OTHERS_ORACLE_SYM;
      case PACKAGE_MARIADB_SYM:        return PACKAGE_ORACLE_SYM;
      case RAISE_MARIADB_SYM:          return RAISE_ORACLE_SYM;
      case RAW_MARIADB_SYM:            return RAW_ORACLE_SYM;
      case RETURN_MARIADB_SYM:         return RETURN_ORACLE_SYM;
      case ROWTYPE_MARIADB_SYM:        return ROWTYPE_ORACLE_SYM;
      case VARCHAR2_MARIADB_SYM:       return VARCHAR2_ORACLE_SYM;
      }
    }

    if ((symbol->tok == NOT_SYM) &&
        (m_thd->variables.sql_mode & MODE_HIGH_NOT_PRECEDENCE))
      return NOT2_SYM;
    if ((symbol->tok == OR2_SYM) &&
        (m_thd->variables.sql_mode & MODE_PIPES_AS_CONCAT))
    {
      return (m_thd->variables.sql_mode & MODE_ORACLE) ?
             ORACLE_CONCAT_SYM : MYSQL_CONCAT_SYM;
    }

    return symbol->tok;
  }
  return 0;
}

/*
  Check if name is a keyword

  SYNOPSIS
    is_keyword()
    name      checked name (must not be empty)
    len       length of checked name

  RETURN VALUES
    0         name is a keyword
    1         name isn't a keyword
*/

bool is_keyword(const char *name, uint len)
{
  DBUG_ASSERT(len != 0);
  return get_hash_symbol(name,len,0)!=0;
}

/**
  Check if name is a sql function

    @param name      checked name

    @return is this a native function or not
    @retval 0         name is a function
    @retval 1         name isn't a function
*/

bool is_lex_native_function(const LEX_CSTRING *name)
{
  DBUG_ASSERT(name != NULL);
  return (get_hash_symbol(name->str, (uint) name->length, 1) != 0);
}


bool is_native_function(THD *thd, const LEX_CSTRING *name)
{
  if (mariadb_schema.find_native_function_builder(thd, *name))
    return true;

  if (is_lex_native_function(name))
    return true;

  if (Type_handler::handler_by_name(thd, *name))
    return true;

  return false;
}


bool is_native_function_with_warn(THD *thd, const LEX_CSTRING *name)
{
  if (!is_native_function(thd, name))
    return false;
  /*
    This warning will be printed when
    [1] A client query is parsed,
    [2] A stored function is loaded by db_load_routine.
    Printing the warning for [2] is intentional, to cover the
    following scenario:
    - A user define a SF 'foo' using MySQL 5.N
    - An application uses select foo(), and works.
    - MySQL 5.{N+1} defines a new native function 'foo', as
    part of a new feature.
    - MySQL 5.{N+1} documentation is updated, and should mention
    that there is a potential incompatible change in case of
    existing stored function named 'foo'.
    - The user deploys 5.{N+1}. At this point, 'select foo()'
    means something different, and the user code is most likely
    broken (it's only safe if the code is 'select db.foo()').
    With a warning printed when the SF is loaded (which has to
    occur before the call), the warning will provide a hint
    explaining the root cause of a later failure of 'select foo()'.
    With no warning printed, the user code will fail with no
    apparent reason.
    Printing a warning each time db_load_routine is executed for
    an ambiguous function is annoying, since that can happen a lot,
    but in practice should not happen unless there *are* name
    collisions.
    If a collision exists, it should not be silenced but fixed.
  */
  push_warning_printf(thd,
                      Sql_condition::WARN_LEVEL_NOTE,
                      ER_NATIVE_FCT_NAME_COLLISION,
                      ER_THD(thd, ER_NATIVE_FCT_NAME_COLLISION),
                      name->str);
  return true;
}


/* make a copy of token before ptr and set yytoklen */

LEX_CSTRING Lex_input_stream::get_token(uint skip, uint length)
{
  LEX_CSTRING tmp;
  yyUnget();                       // ptr points now after last token char
  tmp.length= length;
  tmp.str= m_thd->strmake(m_tok_start + skip, tmp.length);

  m_cpp_text_start= m_cpp_tok_start + skip;
  m_cpp_text_end= m_cpp_text_start + tmp.length;

  return tmp;
}


static size_t
my_unescape(CHARSET_INFO *cs, char *to, const char *str, const char *end,
            int sep, bool backslash_escapes)
{
  char *start= to;
  for ( ; str != end ; str++)
  {
#ifdef USE_MB
    int l;
    if (cs->use_mb() && (l= my_ismbchar(cs, str, end)))
    {
      while (l--)
        *to++ = *str++;
      str--;
      continue;
    }
#endif
    if (backslash_escapes && *str == '\\' && str + 1 != end)
    {
      switch(*++str) {
      case 'n':
        *to++='\n';
        break;
      case 't':
        *to++= '\t';
        break;
      case 'r':
        *to++ = '\r';
        break;
      case 'b':
        *to++ = '\b';
        break;
      case '0':
        *to++= 0;                      // Ascii null
        break;
      case 'Z':                        // ^Z must be escaped on Win32
        *to++='\032';
        break;
      case '_':
      case '%':
        *to++= '\\';                   // remember prefix for wildcard
        /* Fall through */
      default:
        *to++= *str;
        break;
      }
    }
    else if (*str == sep)
      *to++= *str++;                // Two ' or "
    else
      *to++ = *str;
  }
  *to= 0;
  return to - start;
}


size_t
Lex_input_stream::unescape(CHARSET_INFO *cs, char *to,
                           const char *str, const char *end,
                           int sep)
{
  return my_unescape(cs, to, str, end, sep, m_thd->backslash_escapes());
}


/*
  Return an unescaped text literal without quotes
  Fix sometimes to do only one scan of the string
*/

bool Lex_input_stream::get_text(Lex_string_with_metadata_st *dst, uint sep,
                                int pre_skip, int post_skip)
{
  uchar c;
  uint found_escape=0;
  CHARSET_INFO *cs= m_thd->charset();
  bool is_8bit= false;

  while (! eof())
  {
    c= yyGet();
    if (c & 0x80)
      is_8bit= true;
#ifdef USE_MB
    {
      int l;
      if (cs->use_mb() &&
          (l = my_ismbchar(cs,
                           get_ptr() -1,
                           get_end_of_query()))) {
        skip_binary(l-1);
        continue;
      }
    }
#endif
    if (c == '\\' &&
        !(m_thd->variables.sql_mode & MODE_NO_BACKSLASH_ESCAPES))
    {                                        // Escaped character
      found_escape=1;
      if (eof())
        return true;
      yySkip();
    }
    else if (c == sep)
    {
      if (c == yyGet())                 // Check if two separators in a row
      {
        found_escape=1;                 // duplicate. Remember for delete
        continue;
      }
      else
        yyUnget();

      /* Found end. Unescape and return string */
      const char *str, *end;
      char *to;

      str= m_tok_start;
      end= get_ptr();
      /* Extract the text from the token */
      str += pre_skip;
      end -= post_skip;
      DBUG_ASSERT(end >= str);

      if (!(to= (char*) m_thd->alloc((uint) (end - str) + 1)))
      {
        dst->set(&empty_clex_str, 0, '\0');
        return true;                   // Sql_alloc has set error flag
      }

      m_cpp_text_start= m_cpp_tok_start + pre_skip;
      m_cpp_text_end= get_cpp_ptr() - post_skip;

      if (!found_escape)
      {
        size_t len= (end - str);
        memcpy(to, str, len);
        to[len]= '\0';
        dst->set(to, len, is_8bit, '\0');
      }
      else
      {
        size_t len= unescape(cs, to, str, end, sep);
        dst->set(to, len, is_8bit, '\0');
      }
      return false;
    }
  }
  return true;                         // unexpected end of query
}


/*
** Calc type of integer; long integer, longlong integer or real.
** Returns smallest type that match the string.
** When using unsigned long long values the result is converted to a real
** because else they will be unexpected sign changes because all calculation
** is done with longlong or double.
*/

static const char *long_str="2147483647";
static const uint long_len=10;
static const char *signed_long_str="-2147483648";
static const char *longlong_str="9223372036854775807";
static const uint longlong_len=19;
static const char *signed_longlong_str="-9223372036854775808";
static const uint signed_longlong_len=19;
static const char *unsigned_longlong_str="18446744073709551615";
static const uint unsigned_longlong_len=20;

static inline uint int_token(const char *str,uint length)
{
  if (length < long_len)                        // quick normal case
    return NUM;
  bool neg=0;

  if (*str == '+')                              // Remove sign and pre-zeros
  {
    str++; length--;
  }
  else if (*str == '-')
  {
    str++; length--;
    neg=1;
  }
  while (*str == '0' && length)
  {
    str++; length --;
  }
  if (length < long_len)
    return NUM;

  uint smaller,bigger;
  const char *cmp;
  if (neg)
  {
    if (length == long_len)
    {
      cmp= signed_long_str + 1;
      smaller= NUM;                                   // If <= signed_long_str
      bigger= LONG_NUM;                               // If >= signed_long_str
    }
    else if (length < signed_longlong_len)
      return LONG_NUM;
    else if (length > signed_longlong_len)
      return DECIMAL_NUM;
    else
    {
      cmp= signed_longlong_str + 1;
      smaller= LONG_NUM;                              // If <= signed_longlong_str
      bigger=DECIMAL_NUM;
    }
  }
  else
  {
    if (length == long_len)
    {
      cmp= long_str;
      smaller=NUM;
      bigger=LONG_NUM;
    }
    else if (length < longlong_len)
      return LONG_NUM;
    else if (length > longlong_len)
    {
      if (length > unsigned_longlong_len)
        return DECIMAL_NUM;
      cmp=unsigned_longlong_str;
      smaller=ULONGLONG_NUM;
      bigger=DECIMAL_NUM;
    }
    else
    {
      cmp=longlong_str;
      smaller=LONG_NUM;
      bigger= ULONGLONG_NUM;
    }
  }
  while (*cmp && *cmp++ == *str++) ;
  return ((uchar) str[-1] <= (uchar) cmp[-1]) ? smaller : bigger;
}


/**
  Given a stream that is advanced to the first contained character in 
  an open comment, consume the comment.  Optionally, if we are allowed, 
  recurse so that we understand comments within this current comment.

  At this level, we do not support version-condition comments.  We might 
  have been called with having just passed one in the stream, though.  In 
  that case, we probably want to tolerate mundane comments inside.  Thus,
  the case for recursion.

  @retval  Whether EOF reached before comment is closed.
*/
bool Lex_input_stream::consume_comment(int remaining_recursions_permitted)
{
  // only one level of nested comments are allowed
  DBUG_ASSERT(remaining_recursions_permitted == 0 ||
              remaining_recursions_permitted == 1);
  uchar c;
  while (!eof())
  {
    c= yyGet();

    if (remaining_recursions_permitted == 1)
    {
      if ((c == '/') && (yyPeek() == '*'))
      {
        yyUnput('(');  // Replace nested "/*..." with "(*..."
        yySkip();      // and skip "("

        yySkip(); /* Eat asterisk */
        if (consume_comment(0))
          return true;

        yyUnput(')');  // Replace "...*/" with "...*)"
        yySkip();      // and skip ")"
        continue;
      }
    }

    if (c == '*')
    {
      if (yyPeek() == '/')
      {
        yySkip(); // Eat slash
        return FALSE;
      }
    }

    if (c == '\n')
      yylineno++;
  }

  return TRUE;
}


/*
  MYSQLlex remember the following states from the following MYSQLlex()

  @param yylval         [out]  semantic value of the token being parsed (yylval)
  @param thd            THD

  - MY_LEX_EOQ                  Found end of query
  - MY_LEX_OPERATOR_OR_IDENT    Last state was an ident, text or number
                                (which can't be followed by a signed number)
*/

int MYSQLlex(YYSTYPE *yylval, THD *thd)
{
  return thd->m_parser_state->m_lip.lex_token(yylval, thd);
}


int ORAlex(YYSTYPE *yylval, THD *thd)
{
  return thd->m_parser_state->m_lip.lex_token(yylval, thd);
}


int Lex_input_stream::lex_token(YYSTYPE *yylval, THD *thd)
{
  int token;
  const int left_paren= (int) '(';

  if (lookahead_token >= 0)
  {
    /*
      The next token was already parsed in advance,
      return it.
    */
    token= lookahead_token;
    lookahead_token= -1;
    *yylval= *(lookahead_yylval);
    lookahead_yylval= NULL;
    return token;
  }

  token= lex_one_token(yylval, thd);
  add_digest_token(token, yylval);

  SELECT_LEX *curr_sel= thd->lex->current_select;

  switch(token) {
  case WITH:
    /*
      Parsing 'WITH' 'ROLLUP' or 'WITH' 'CUBE' requires 2 look ups,
      which makes the grammar LALR(2).
      Replace by a single 'WITH_ROLLUP' or 'WITH_CUBE' token,
      to transform the grammar into a LALR(1) grammar,
      which sql_yacc.yy can process.
    */
    token= lex_one_token(yylval, thd);
    add_digest_token(token, yylval);
    switch(token) {
    case CUBE_SYM:
      return WITH_CUBE_SYM;
    case ROLLUP_SYM:
      return WITH_ROLLUP_SYM;
    case SYSTEM:
      return WITH_SYSTEM_SYM;
    default:
      /*
        Save the token following 'WITH'
      */
      lookahead_yylval= yylval;
      lookahead_token= token;
      return WITH;
    }
    break;
  case FOR_SYM:
    /*
     * Additional look-ahead to resolve doubtful cases like:
     * SELECT ... FOR UPDATE
     * SELECT ... FOR SYSTEM_TIME ... .
     */
    token= lex_one_token(yylval, thd);
    add_digest_token(token, yylval);
    switch(token) {
    case SYSTEM_TIME_SYM:
      return FOR_SYSTEM_TIME_SYM;
    default:
      /*
        Save the token following 'FOR_SYM'
      */
      lookahead_yylval= yylval;
      lookahead_token= token;
      return FOR_SYM;
    }
    break;
  case VALUES:
    if (curr_sel &&
        (curr_sel->parsing_place == BEFORE_OPT_LIST ||
         curr_sel->parsing_place == AFTER_LIST))
    {
      curr_sel->parsing_place= NO_MATTER;
      break;
    }
    if (curr_sel &&
        (curr_sel->parsing_place == IN_UPDATE_ON_DUP_KEY ||
         curr_sel->parsing_place == IN_PART_FUNC))
      return VALUE_SYM;
    token= lex_one_token(yylval, thd);
    add_digest_token(token, yylval);
    switch(token) {
    case LESS_SYM:
      return VALUES_LESS_SYM;
    case IN_SYM:
      return VALUES_IN_SYM;
    default:
      lookahead_yylval= yylval;
      lookahead_token= token;
      return VALUES;
    }
  case VALUE_SYM:
    if (curr_sel &&
        (curr_sel->parsing_place == BEFORE_OPT_LIST ||
         curr_sel->parsing_place == AFTER_LIST))
    {
      curr_sel->parsing_place= NO_MATTER;
      return VALUES;
    }
    break;
  case PARTITION_SYM:
  case SELECT_SYM:
  case UNION_SYM:
    if (curr_sel &&
        (curr_sel->parsing_place == BEFORE_OPT_LIST ||
         curr_sel->parsing_place == AFTER_LIST))
    {
      curr_sel->parsing_place= NO_MATTER;
    }
    break;
  case left_paren:
    if (!curr_sel ||
        curr_sel->parsing_place != BEFORE_OPT_LIST)
      return token;
    token= lex_one_token(yylval, thd);
    add_digest_token(token, yylval);
    lookahead_yylval= yylval;
    yylval= NULL;
    lookahead_token= token;
    curr_sel->parsing_place= NO_MATTER;
    if (token == LIKE)
      return LEFT_PAREN_LIKE;
    if (token == WITH)
      return LEFT_PAREN_WITH;
    if (token != left_paren && token != SELECT_SYM && token != VALUES)
      return LEFT_PAREN_ALT;
    else
      return left_paren;
    break;
  default:
    break;
  }
  return token;
}


int Lex_input_stream::lex_one_token(YYSTYPE *yylval, THD *thd)
{
  uchar UNINIT_VAR(c);
  bool comment_closed;
  int tokval;
  uint length;
  enum my_lex_states state;
  LEX *lex= thd->lex;
  CHARSET_INFO *const cs= thd->charset();
  const uchar *const state_map= cs->state_map;
  const uchar *const ident_map= cs->ident_map;

  start_token();
  state= next_state;
  next_state= MY_LEX_OPERATOR_OR_IDENT;
  for (;;)
  {
    switch (state) {
    case MY_LEX_OPERATOR_OR_IDENT:        // Next is operator or keyword
    case MY_LEX_START:                    // Start of token
      // Skip starting whitespace
      while(state_map[c= yyPeek()] == MY_LEX_SKIP)
      {
        if (c == '\n')
          yylineno++;

        yySkip();
      }

      /* Start of real token */
      restart_token();
      c= yyGet();
      state= (enum my_lex_states) state_map[c];
      break;
    case MY_LEX_ESCAPE:
      if (!eof() && yyGet() == 'N')
      {                                        // Allow \N as shortcut for NULL
        yylval->lex_str.str= (char*) "\\N";
        yylval->lex_str.length= 2;
        return NULL_SYM;
      }
      /* Fall through */
    case MY_LEX_CHAR:                          // Unknown or single char token
      if (c == '%' && (m_thd->variables.sql_mode & MODE_ORACLE))
      {
        next_state= MY_LEX_START;
        return PERCENT_ORACLE_SYM;
      }
      if (c == '[' && (m_thd->variables.sql_mode & MODE_MSSQL))
        return scan_ident_delimited(thd, &yylval->ident_cli, ']');
      /* Fall through */
    case MY_LEX_SKIP:                          // This should not happen
      if (c != ')')
        next_state= MY_LEX_START;         // Allow signed numbers
      yylval->kwd.set_keyword(m_tok_start, 1);
      return((int) c);

    case MY_LEX_MINUS_OR_COMMENT:
      if (yyPeek() == '-' &&
          (my_isspace(cs,yyPeekn(1)) ||
           my_iscntrl(cs,yyPeekn(1))))
      {
        state=MY_LEX_COMMENT;
        break;
      }
      next_state= MY_LEX_START;        // Allow signed numbers
      return((int) c);

    case MY_LEX_PLACEHOLDER:
      /*
        Check for a placeholder: it should not precede a possible identifier
        because of binlogging: when a placeholder is replaced with
        its value in a query for the binlog, the query must stay
        grammatically correct.
      */
      next_state= MY_LEX_START;        // Allow signed numbers
      if (stmt_prepare_mode && !ident_map[(uchar) yyPeek()])
        return(PARAM_MARKER);
      return((int) c);

    case MY_LEX_COMMA:
      next_state= MY_LEX_START;        // Allow signed numbers
      /*
        Warning:
        This is a work around, to make the "remember_name" rule in
        sql/sql_yacc.yy work properly.
        The problem is that, when parsing "select expr1, expr2",
        the code generated by bison executes the *pre* action
        remember_name (see select_item) *before* actually parsing the
        first token of expr2.
      */
      restart_token();
      return((int) c);

    case MY_LEX_IDENT_OR_NCHAR:
    {
      uint sep;
      if (yyPeek() != '\'')
      {
        state= MY_LEX_IDENT;
        break;
      }
      /* Found N'string' */
      yySkip();                         // Skip '
      if (get_text(&yylval->lex_string_with_metadata, (sep= yyGetLast()), 2, 1))
      {
        state= MY_LEX_CHAR;                    // Read char by char
        break;
      }

      body_utf8_append(m_cpp_text_start);
      body_utf8_append_escape(thd, &yylval->lex_string_with_metadata,
                                   national_charset_info,
                                   m_cpp_text_end, sep);
      return(NCHAR_STRING);
    }
    case MY_LEX_IDENT_OR_HEX:
      if (yyPeek() == '\'')
      {                                      // Found x'hex-number'
        state= MY_LEX_HEX_NUMBER;
        break;
      }
      /* fall through */
    case MY_LEX_IDENT_OR_BIN:
      if (yyPeek() == '\'')
      {                                 // Found b'bin-number'
        state= MY_LEX_BIN_NUMBER;
        break;
      }
      /* fall through */
    case MY_LEX_IDENT:
    {
      tokval= scan_ident_middle(thd, &yylval->ident_cli,
                                &yylval->charset, &state);
      if (!tokval)
        continue;
      if (tokval == UNDERSCORE_CHARSET)
        m_underscore_cs= yylval->charset;
      return tokval;
    }

    case MY_LEX_IDENT_SEP:                  // Found ident and now '.'
      yylval->lex_str.str= (char*) get_ptr();
      yylval->lex_str.length= 1;
      c= yyGet();                          // should be '.'
      if (lex->parsing_options.lookup_keywords_after_qualifier)
        next_state= MY_LEX_IDENT_OR_KEYWORD;
      else
      {
        /*
          Next is:
          - A qualified func with a special syntax:
            mariadb_schema.REPLACE('a','b','c')
            mariadb_schema.SUSTRING('a',1,2)
            mariadb_schema.TRIM('a')
          - Or an identifier otherwise. No keyword lookup is done,
            all keywords are treated as identifiers.
        */
        next_state= MY_LEX_IDENT_OR_QUALIFIED_SPECIAL_FUNC;
      }
      if (!ident_map[(uchar) yyPeek()])    // Probably ` or "
        next_state= MY_LEX_START;
      return((int) c);

    case MY_LEX_NUMBER_IDENT:                   // number or ident which num-start
      if (yyGetLast() == '0')
      {
        c= yyGet();
        if (c == 'x')
        {
          while (my_isxdigit(cs, (c = yyGet()))) ;
          if ((yyLength() >= 3) && !ident_map[c])
          {
            /* skip '0x' */
            yylval->lex_str= get_token(2, yyLength() - 2);
            return (HEX_NUM);
          }
          yyUnget();
          state= MY_LEX_IDENT_START;
          break;
        }
        else if (c == 'b')
        {
          while ((c= yyGet()) == '0' || c == '1')
            ;
          if ((yyLength() >= 3) && !ident_map[c])
          {
            /* Skip '0b' */
            yylval->lex_str= get_token(2, yyLength() - 2);
            return (BIN_NUM);
          }
          yyUnget();
          state= MY_LEX_IDENT_START;
          break;
        }
        yyUnget();
      }

      while (my_isdigit(cs, (c= yyGet()))) ;
      if (!ident_map[c])
      {                                        // Can't be identifier
        state=MY_LEX_INT_OR_REAL;
        break;
      }
      if (c == 'e' || c == 'E')
      {
        // The following test is written this way to allow numbers of type 1e1
        if (my_isdigit(cs, yyPeek()) ||
            (c=(yyGet())) == '+' || c == '-')
        {                                       // Allow 1E+10
          if (my_isdigit(cs, yyPeek()))         // Number must have digit after sign
          {
            yySkip();
            while (my_isdigit(cs, yyGet())) ;
            yylval->lex_str= get_token(0, yyLength());
            return(FLOAT_NUM);
          }
        }
        /*
          We've found:
          - A sequence of digits
          - Followed by 'e' or 'E'
          - Followed by some byte XX which is not a known mantissa start,
            and it's known to be a valid identifier part.
            XX can be either a 8bit identifier character, or a multi-byte head.
        */
        yyUnget();
        return scan_ident_start(thd, &yylval->ident_cli);
      }
      /*
        We've found:
        - A sequence of digits
        - Followed by some character XX, which is neither 'e' nor 'E',
          and it's known to be a valid identifier part.
          XX can be a 8bit identifier character, or a multi-byte head.
      */
      yyUnget();
      return scan_ident_start(thd, &yylval->ident_cli);

    case MY_LEX_IDENT_START:                    // We come here after '.'
      return scan_ident_start(thd, &yylval->ident_cli);

    case MY_LEX_USER_VARIABLE_DELIMITER:        // Found quote char
      return scan_ident_delimited(thd, &yylval->ident_cli, m_tok_start[0]);

    case MY_LEX_INT_OR_REAL:                    // Complete int or incomplete real
      if (c != '.' || yyPeek() == '.')
      {
        /*
          Found a complete integer number:
          - the number is either not followed by a dot at all, or
          - the number is followed by a double dot as in: FOR i IN 1..10
        */
        yylval->lex_str= get_token(0, yyLength());
        return int_token(yylval->lex_str.str, (uint) yylval->lex_str.length);
      }
      // fall through
    case MY_LEX_REAL:                           // Incomplete real number
      while (my_isdigit(cs, c= yyGet())) ;

      if (c == 'e' || c == 'E')
      {
        c= yyGet();
        if (c == '-' || c == '+')
          c= yyGet();                           // Skip sign
        if (!my_isdigit(cs, c))
	  return ABORT_SYM; // No digit after sign
        while (my_isdigit(cs, yyGet())) ;
        yylval->lex_str= get_token(0, yyLength());
        return(FLOAT_NUM);
      }
      yylval->lex_str= get_token(0, yyLength());
      return(DECIMAL_NUM);

    case MY_LEX_HEX_NUMBER:             // Found x'hexstring'
      yySkip();                    // Accept opening '
      while (my_isxdigit(cs, (c= yyGet()))) ;
      if (c != '\'')
        return(ABORT_SYM);              // Illegal hex constant
      yySkip();                    // Accept closing '
      length= yyLength();          // Length of hexnum+3
      if ((length % 2) == 0)
        return(ABORT_SYM);              // odd number of hex digits
      yylval->lex_str= get_token(2,            // skip x'
                                 length - 3);  // don't count x' and last '
      return HEX_STRING;

    case MY_LEX_BIN_NUMBER:           // Found b'bin-string'
      yySkip();                  // Accept opening '
      while ((c= yyGet()) == '0' || c == '1')
        ;
      if (c != '\'')
        return(ABORT_SYM);            // Illegal hex constant
      yySkip();                  // Accept closing '
      length= yyLength();        // Length of bin-num + 3
      yylval->lex_str= get_token(2,           // skip b'
                                 length - 3); // don't count b' and last '
      return (BIN_NUM);

    case MY_LEX_CMP_OP:                     // Incomplete comparison operator
      next_state= MY_LEX_START;        // Allow signed numbers
      if (state_map[(uchar) yyPeek()] == MY_LEX_CMP_OP ||
          state_map[(uchar) yyPeek()] == MY_LEX_LONG_CMP_OP)
      {
        yySkip();
        if ((tokval= find_keyword(&yylval->kwd, 2, 0)))
          return(tokval);
        yyUnget();
      }
      return(c);

    case MY_LEX_LONG_CMP_OP:                // Incomplete comparison operator
      next_state= MY_LEX_START;
      if (state_map[(uchar) yyPeek()] == MY_LEX_CMP_OP ||
          state_map[(uchar) yyPeek()] == MY_LEX_LONG_CMP_OP)
      {
        yySkip();
        if (state_map[(uchar) yyPeek()] == MY_LEX_CMP_OP)
        {
          yySkip();
          if ((tokval= find_keyword(&yylval->kwd, 3, 0)))
            return(tokval);
          yyUnget();
        }
        if ((tokval= find_keyword(&yylval->kwd, 2, 0)))
          return(tokval);
        yyUnget();
      }
      return(c);

    case MY_LEX_BOOL:
      if (c != yyPeek())
      {
        state= MY_LEX_CHAR;
        break;
      }
      yySkip();
      tokval= find_keyword(&yylval->kwd, 2, 0);  // Is a bool operator
      next_state= MY_LEX_START;                  // Allow signed numbers
      return(tokval);

    case MY_LEX_STRING_OR_DELIMITER:
      if (thd->variables.sql_mode & MODE_ANSI_QUOTES)
      {
        state= MY_LEX_USER_VARIABLE_DELIMITER;
        break;
      }
      /* " used for strings */
      /* fall through */
    case MY_LEX_STRING:                        // Incomplete text string
    {
      uint sep;
      if (get_text(&yylval->lex_string_with_metadata, (sep= yyGetLast()), 1, 1))
      {
        state= MY_LEX_CHAR;                     // Read char by char
        break;
      }
      CHARSET_INFO *strcs= m_underscore_cs ? m_underscore_cs : cs;
      body_utf8_append(m_cpp_text_start);

      body_utf8_append_escape(thd, &yylval->lex_string_with_metadata,
                                   strcs, m_cpp_text_end, sep);
      m_underscore_cs= NULL;
      return(TEXT_STRING);
    }
    case MY_LEX_COMMENT:                       //  Comment
      lex->lex_options|= OPTION_LEX_FOUND_COMMENT;
      while ((c= yyGet()) != '\n' && c) ;
      yyUnget();                          // Safety against eof
      state= MY_LEX_START;                     // Try again
      break;
    case MY_LEX_LONG_COMMENT:                  // Long C comment?
      if (yyPeek() != '*')
      {
        state= MY_LEX_CHAR;                     // Probable division
        break;
      }
      lex->lex_options|= OPTION_LEX_FOUND_COMMENT;
      /* Reject '/' '*', since we might need to turn off the echo */
      yyUnget();

      save_in_comment_state();

      if (yyPeekn(2) == '!' ||
          (yyPeekn(2) == 'M' && yyPeekn(3) == '!'))
      {
        bool maria_comment_syntax= yyPeekn(2) == 'M';
        in_comment= DISCARD_COMMENT;
        /* Accept '/' '*' '!', but do not keep this marker. */
        set_echo(FALSE);
        yySkipn(maria_comment_syntax ? 4 : 3);

        /*
          The special comment format is very strict:
          '/' '*' '!', followed by an optional 'M' and exactly
          1-2 digits (major), 2 digits (minor), then 2 digits (dot).
          32302  -> 3.23.02
          50032  -> 5.0.32
          50114  -> 5.1.14
          100000 -> 10.0.0
        */
        if (  my_isdigit(cs, yyPeekn(0))
           && my_isdigit(cs, yyPeekn(1))
           && my_isdigit(cs, yyPeekn(2))
           && my_isdigit(cs, yyPeekn(3))
           && my_isdigit(cs, yyPeekn(4))
           )
        {
          ulong version;
          uint length= 5;
          char *end_ptr= (char*) get_ptr() + length;
          int error;
          if (my_isdigit(cs, yyPeekn(5)))
          {
            end_ptr++;                          // 6 digit number
            length++;
          }

          version= (ulong) my_strtoll10(get_ptr(), &end_ptr, &error);

          /*
            MySQL-5.7 has new features and might have new SQL syntax that
            MariaDB-10.0 does not understand. Ignore all versioned comments
            with MySQL versions in the range 50700-999999, but
            do not ignore MariaDB specific comments for the same versions.
          */ 
          if (version <= MYSQL_VERSION_ID &&
              (version < 50700 || version > 99999 || maria_comment_syntax))
          {
            /* Accept 'M' 'm' 'm' 'd' 'd' */
            yySkipn(length);
            /* Expand the content of the special comment as real code */
            set_echo(TRUE);
            state=MY_LEX_START;
            break;  /* Do not treat contents as a comment.  */
          }
          else
          {
#ifdef WITH_WSREP
            if (WSREP(thd) && version == 99997 && wsrep_thd_is_local(thd))
            {
              WSREP_DEBUG("consistency check: %s", thd->query());
              thd->wsrep_consistency_check= CONSISTENCY_CHECK_DECLARED;
              yySkipn(5);
              set_echo(TRUE);
              state= MY_LEX_START;
              break;  /* Do not treat contents as a comment.  */
            }
#endif /* WITH_WSREP */
            /*
              Patch and skip the conditional comment to avoid it
              being propagated infinitely (eg. to a slave).
            */
            char *pcom= yyUnput(' ');
            comment_closed= ! consume_comment(1);
            if (! comment_closed)
            {
              *pcom= '!';
            }
            /* version allowed to have one level of comment inside. */
          }
        }
        else
        {
          /* Not a version comment. */
          state=MY_LEX_START;
          set_echo(TRUE);
          break;
        }
      }
      else
      {
        in_comment= PRESERVE_COMMENT;
        yySkip();                  // Accept /
        yySkip();                  // Accept *
        comment_closed= ! consume_comment(0);
        /* regular comments can have zero comments inside. */
      }
      /*
        Discard:
        - regular '/' '*' comments,
        - special comments '/' '*' '!' for a future version,
        by scanning until we find a closing '*' '/' marker.

        Nesting regular comments isn't allowed.  The first 
        '*' '/' returns the parser to the previous state.

        /#!VERSI oned containing /# regular #/ is allowed #/

                Inside one versioned comment, another versioned comment
                is treated as a regular discardable comment.  It gets
                no special parsing.
      */

      /* Unbalanced comments with a missing '*' '/' are a syntax error */
      if (! comment_closed)
        return (ABORT_SYM);
      state = MY_LEX_START;             // Try again
      restore_in_comment_state();
      break;
    case MY_LEX_END_LONG_COMMENT:
      if ((in_comment != NO_COMMENT) && yyPeek() == '/')
      {
        /* Reject '*' '/' */
        yyUnget();
        /* Accept '*' '/', with the proper echo */
        set_echo(in_comment == PRESERVE_COMMENT);
        yySkipn(2);
        /* And start recording the tokens again */
        set_echo(TRUE);
        in_comment= NO_COMMENT;
        state=MY_LEX_START;
      }
      else
        state= MY_LEX_CHAR;              // Return '*'
      break;
    case MY_LEX_SET_VAR:                // Check if ':='
      if (yyPeek() != '=')
      {
        next_state= MY_LEX_START;
        if (m_thd->variables.sql_mode & MODE_ORACLE)
        {
          yylval->kwd.set_keyword(m_tok_start, 1);
          return COLON_ORACLE_SYM;
        }
        return (int) ':';
      }
      yySkip();
      return (SET_VAR);
    case MY_LEX_SEMICOLON:              // optional line terminator
      state= MY_LEX_CHAR;               // Return ';'
      break;
    case MY_LEX_EOL:
      if (eof())
      {
        yyUnget();                 // Reject the last '\0'
        set_echo(FALSE);
        yySkip();
        set_echo(TRUE);
        /* Unbalanced comments with a missing '*' '/' are a syntax error */
        if (in_comment != NO_COMMENT)
          return (ABORT_SYM);
        next_state= MY_LEX_END;     // Mark for next loop
        return(END_OF_INPUT);
      }
      state=MY_LEX_CHAR;
      break;
    case MY_LEX_END:
      next_state= MY_LEX_END;
      return(0);                        // We found end of input last time

      /* Actually real shouldn't start with . but allow them anyhow */
    case MY_LEX_REAL_OR_POINT:
      if (my_isdigit(cs, (c= yyPeek())))
        state = MY_LEX_REAL;            // Real
      else if (c == '.')
      {
        yySkip();
        return DOT_DOT_SYM;
      }
      else
      {
        state= MY_LEX_IDENT_SEP;        // return '.'
        yyUnget();                 // Put back '.'
      }
      break;
    case MY_LEX_USER_END:               // end '@' of user@hostname
      switch (state_map[(uchar) yyPeek()]) {
      case MY_LEX_STRING:
      case MY_LEX_USER_VARIABLE_DELIMITER:
      case MY_LEX_STRING_OR_DELIMITER:
        break;
      case MY_LEX_USER_END:
        next_state= MY_LEX_SYSTEM_VAR;
        break;
      default:
        next_state= MY_LEX_HOSTNAME;
        break;
      }
      yylval->lex_str.str= (char*) get_ptr() - 1;
      yylval->lex_str.length= 1;
      return((int) '@');
    case MY_LEX_HOSTNAME:               // end '@' of user@hostname
      for (c= yyGet() ;
           my_isalnum(cs, c) || c == '.' || c == '_' ||  c == '$';
           c= yyGet()) ;
      yylval->lex_str= get_token(0, yyLength());
      return(LEX_HOSTNAME);
    case MY_LEX_SYSTEM_VAR:
      yylval->lex_str.str= (char*) get_ptr();
      yylval->lex_str.length= 1;
      yySkip();                                    // Skip '@'
      next_state= (state_map[(uchar) yyPeek()] ==
                        MY_LEX_USER_VARIABLE_DELIMITER ?
                        MY_LEX_OPERATOR_OR_IDENT :
                        MY_LEX_IDENT_OR_KEYWORD);
      return((int) '@');
    case MY_LEX_IDENT_OR_KEYWORD:
      /*
        We come here when we have found two '@' in a row.
        We should now be able to handle:
        [(global | local | session) .]variable_name
      */
      return scan_ident_common(thd, &yylval->ident_cli,
                               GENERAL_KEYWORD_OR_FUNC_LPAREN);

    case MY_LEX_IDENT_OR_QUALIFIED_SPECIAL_FUNC:
      return scan_ident_common(thd, &yylval->ident_cli,
                               QUALIFIED_SPECIAL_FUNC_LPAREN);
    }
  }
}


bool Lex_input_stream::get_7bit_or_8bit_ident(THD *thd, uchar *last_char)
{
  uchar c;
  CHARSET_INFO *const cs= thd->charset();
  const uchar *const ident_map= cs->ident_map;
  bool is_8bit= false;
  for ( ; ident_map[c= yyGet()]; )
  {
    if (c & 0x80)
      is_8bit= true; // will convert
  }
  *last_char= c;
  return is_8bit;
}


/*
  Resolve special SQL functions that have a qualified syntax in sql_yacc.yy.
  These functions are not listed in the native function registry
  because of a special syntax, or a reserved keyword:

    mariadb_schema.SUBSTRING('a' FROM 1 FOR 2)   -- Special syntax
    mariadb_schema.TRIM(BOTH ' ' FROM 'a')       -- Special syntax
    mariadb_schema.REPLACE('a','b','c')          -- Verb keyword
*/

int Lex_input_stream::find_keyword_qualified_special_func(Lex_ident_cli_st *str,
                                                          uint length) const
{
  /*
    There are many other special functions, see the following grammar rules:
      function_call_keyword
      function_call_nonkeyword
    Here we resolve only those that have a qualified syntax to handle
    different behavior in different @@sql_mode settings.

    Other special functions do not work in qualified context:
      SELECT mariadb_schema.year(now()); -- Function year is not defined
      SELECT mariadb_schema.now();       -- Function now is not defined

    We don't resolve TRIM_ORACLE here, because it does not have
    a qualified syntax yet. Search for "trim_operands" in sql_yacc.yy
    to find more comments.
  */
  static LEX_CSTRING funcs[]=
  {
    {STRING_WITH_LEN("SUBSTRING")},
    {STRING_WITH_LEN("SUBSTR")},
    {STRING_WITH_LEN("TRIM")},
    {STRING_WITH_LEN("REPLACE")}
  };

  int tokval= find_keyword(str, length, true);
  if (!tokval)
    return 0;
  for (size_t i= 0; i < array_elements(funcs); i++)
  {
    CHARSET_INFO *cs= system_charset_info;
    /*
      Check length equality to avoid non-ASCII variants
      compared as equal to ASCII variants.
    */
    if (length == funcs[i].length &&
        !cs->coll->strnncollsp(cs,
                               (const uchar *) m_tok_start, length,
                               (const uchar *) funcs[i].str, funcs[i].length))
      return tokval;
  }
  return 0;
}


int Lex_input_stream::scan_ident_common(THD *thd, Lex_ident_cli_st *str,
                                        Ident_mode mode)
{
  uchar last_char;
  uint length;
  int tokval;
  bool is_8bit;
  DBUG_ASSERT(m_tok_start == m_ptr);

  is_8bit= get_7bit_or_8bit_ident(thd, &last_char);

  if (last_char == '.')
    next_state= MY_LEX_IDENT_SEP;
  if (!(length= yyLength()))
    return ABORT_SYM;                  // Names must be nonempty.

  switch (mode) {
  case GENERAL_KEYWORD_OR_FUNC_LPAREN:
    /*
      We can come here inside a system variable after "@@",
      e.g. @@global.character_set_client.
      We resolve all general purpose keywords here.

      We can come here when LEX::parsing_options.lookup_keywords_after_qualifier
      is true, i.e. within the "field_spec" Bison rule.
      We need to resolve functions that have special rules inside sql_yacc.yy,
      such as SUBSTR, REPLACE, TRIM, to make this work:
        c2 varchar(4) GENERATED ALWAYS AS (mariadb_schema.substr(c1,1,4))
    */
    if ((tokval= find_keyword(str, length, last_char == '(')))
    {
      yyUnget();                         // Put back 'c'
      return tokval;                     // Was keyword
    }
    break;
  case QUALIFIED_SPECIAL_FUNC_LPAREN:
    /*
      We come here after '.' in various contexts:
        SELECT @@global.character_set_client;
        SELECT t1.a FROM t1;
        SELECT test.f1() FROM t1;
        SELECT mariadb_schema.trim('a');
    */
    if (last_char == '(' &&
        (tokval= find_keyword_qualified_special_func(str, length)))
    {
      yyUnget();                         // Put back 'c'
      return tokval;                     // Was keyword
    }
    break;
  }

  yyUnget();                       // ptr points now after last token char
  str->set_ident(m_tok_start, length, is_8bit);

  m_cpp_text_start= m_cpp_tok_start;
  m_cpp_text_end= m_cpp_text_start + length;
  body_utf8_append(m_cpp_text_start);
  body_utf8_append_ident(thd, str, m_cpp_text_end);

  return is_8bit ? IDENT_QUOTED : IDENT;
}


/*
  We can come here if different parsing stages:
  - In an identifier chain:
       SELECT t1.cccc FROM t1;
    (when the "cccc" part starts)
    In this case both m_tok_start and m_ptr point to "cccc".
  - When a sequence of digits has changed to something else,
    therefore the token becomes an identifier rather than a number:
       SELECT 12345_6 FROM t1;
    In this case m_tok_start points to the entire "12345_678",
    while m_ptr points to "678".
*/
int Lex_input_stream::scan_ident_start(THD *thd, Lex_ident_cli_st *str)
{
  uchar c;
  bool is_8bit;
  CHARSET_INFO *const cs= thd->charset();
  const uchar *const ident_map= cs->ident_map;
  DBUG_ASSERT(m_tok_start <= m_ptr);

  if (cs->use_mb())
  {
    is_8bit= true;
    while (ident_map[c= yyGet()])
    {
      int char_length= cs->charlen(get_ptr() - 1, get_end_of_query());
      if (char_length <= 0)
        break;
      skip_binary(char_length - 1);
    }
  }
  else
  {
    is_8bit= get_7bit_or_8bit_ident(thd, &c);
  }
  if (c == '.' && ident_map[(uchar) yyPeek()])
    next_state= MY_LEX_IDENT_SEP;// Next is '.'

  uint length= yyLength();
  yyUnget(); // ptr points now after last token char
  str->set_ident(m_tok_start, length, is_8bit);
  m_cpp_text_start= m_cpp_tok_start;
  m_cpp_text_end= m_cpp_text_start + length;
  body_utf8_append(m_cpp_text_start);
  body_utf8_append_ident(thd, str, m_cpp_text_end);
  return is_8bit ? IDENT_QUOTED : IDENT;
}


int Lex_input_stream::scan_ident_middle(THD *thd, Lex_ident_cli_st *str,
                                        CHARSET_INFO **introducer,
                                        my_lex_states *st)
{
  CHARSET_INFO *const cs= thd->charset();
  const uchar *const ident_map= cs->ident_map;
  const uchar *const state_map= cs->state_map;
  const char *start;
  uint length;
  uchar c;
  bool is_8bit;
  bool resolve_introducer= true;
  DBUG_ASSERT(m_ptr == m_tok_start + 1); // m_ptr points to the second byte

  if (cs->use_mb())
  {
    is_8bit= true;
    int char_length= cs->charlen(get_ptr() - 1, get_end_of_query());
    if (char_length <= 0)
    {
      *st= MY_LEX_CHAR;
      return 0;
    }
    skip_binary(char_length - 1);

    while (ident_map[c= yyGet()])
    {
      char_length= cs->charlen(get_ptr() - 1, get_end_of_query());
      if (char_length <= 0)
        break;
      if (char_length > 1 || (c & 0x80))
        resolve_introducer= false;
      skip_binary(char_length - 1);
    }
  }
  else
  {
    is_8bit= get_7bit_or_8bit_ident(thd, &c) || (m_tok_start[0] & 0x80);
    resolve_introducer= !is_8bit;
  }
  length= yyLength();
  start= get_ptr();
  if (ignore_space)
  {
    /*
      If we find a space then this can't be an identifier. We notice this
      below by checking start != lex->ptr.
    */
    for (; state_map[(uchar) c] == MY_LEX_SKIP ; c= yyGet())
    {
      if (c == '\n')
        yylineno++;
    }
  }
  if (start == get_ptr() && c == '.' && ident_map[(uchar) yyPeek()])
    next_state= MY_LEX_IDENT_SEP;
  else
  {                                    // '(' must follow directly if function
    int tokval;
    yyUnget();
    if ((tokval= find_keyword(str, length, c == '(')))
    {
      next_state= MY_LEX_START;        // Allow signed numbers
      return(tokval);                  // Was keyword
    }
    yySkip();                  // next state does a unget
  }

  yyUnget();                       // ptr points now after last token char
  str->set_ident(m_tok_start, length, is_8bit);
  m_cpp_text_start= m_cpp_tok_start;
  m_cpp_text_end= m_cpp_text_start + length;

  /*
     Note: "SELECT _bla AS 'alias'"
     _bla should be considered as a IDENT if charset haven't been found.
     So we don't use MYF(MY_WME) with get_charset_by_csname to avoid
     producing an error.
  */
  DBUG_ASSERT(length > 0);
  if (resolve_introducer && m_tok_start[0] == '_')
  {
    ErrConvString csname(str->str + 1, str->length - 1, &my_charset_bin);
    CHARSET_INFO *cs= get_charset_by_csname(csname.ptr(),
                                            MY_CS_PRIMARY, MYF(0));
    if (cs)
    {
      body_utf8_append(m_cpp_text_start, m_cpp_tok_start + length);
      *introducer= cs;
      return UNDERSCORE_CHARSET;
    }
  }

  body_utf8_append(m_cpp_text_start);
  body_utf8_append_ident(thd, str, m_cpp_text_end);
  return is_8bit ? IDENT_QUOTED : IDENT;
}


int Lex_input_stream::scan_ident_delimited(THD *thd,
                                           Lex_ident_cli_st *str,
                                           uchar quote_char)
{
  CHARSET_INFO *const cs= thd->charset();
  uchar c;
  DBUG_ASSERT(m_ptr == m_tok_start + 1);

  for ( ; ; )
  {
    if (!(c= yyGet()))
    {
      /*
        End-of-query or straight 0x00 inside a delimited identifier.
        Return the quote character, to have the parser fail on syntax error.
      */
      m_ptr= (char *) m_tok_start + 1;
      if (m_echo)
        m_cpp_ptr= (char *) m_cpp_tok_start + 1;
      return quote_char;
    }
    int var_length= cs->charlen(get_ptr() - 1, get_end_of_query());
    if (var_length == 1)
    {
      if (c == quote_char)
      {
        if (yyPeek() != quote_char)
          break;
        c= yyGet();
        continue;
      }
    }
    else if (var_length > 1)
    {
      skip_binary(var_length - 1);
    }
  }

  str->set_ident_quoted(m_tok_start + 1, yyLength() - 1, true, quote_char);
  yyUnget();                       // ptr points now after last token char

  m_cpp_text_start= m_cpp_tok_start + 1;
  m_cpp_text_end= m_cpp_text_start + str->length;

  if (c == quote_char)
    yySkip();                  // Skip end `
  next_state= MY_LEX_START;
  body_utf8_append(m_cpp_text_start);
  // QQQ: shouldn't it add unescaped version ????
  body_utf8_append_ident(thd, str, m_cpp_text_end);
  return IDENT_QUOTED;
}


/*
  st_select_lex structures initialisations
*/

void st_select_lex_node::init_query_common()
{
  options= 0;
  set_linkage(UNSPECIFIED_TYPE);
  distinct= TRUE;
  no_table_names_allowed= 0;
  uncacheable= 0;
}

void st_select_lex_unit::init_query()
{
  init_query_common();
  set_linkage(GLOBAL_OPTIONS_TYPE);
  lim.set_unlimited();
  union_distinct= 0;
  prepared= optimized= optimized_2= executed= 0;
  bag_set_op_optimized= 0;
  optimize_started= 0;
  item= 0;
  union_result= 0;
  table= 0;
  fake_select_lex= 0;
  saved_fake_select_lex= 0;
  cleaned= 0;
  item_list.empty();
  describe= 0;
  found_rows_for_union= 0;
  derived= 0;
  is_view= false;
  with_clause= 0;
  with_element= 0;
  cloned_from= 0;
  columns_are_renamed= false;
  with_wrapped_tvc= false;
  have_except_all_or_intersect_all= false;
}

void st_select_lex::init_query()
{
  init_query_common();
  table_list.empty();
  top_join_list.empty();
  join_list= &top_join_list;
  embedding= 0;
  leaf_tables_prep.empty();
  leaf_tables.empty();
  item_list.empty();
  min_max_opt_list.empty();
  join= 0;
  cur_pos_in_select_list= UNDEF_POS;
  having= prep_having= where= prep_where= 0;
  cond_pushed_into_where= cond_pushed_into_having= 0;
  attach_to_conds.empty();
  olap= UNSPECIFIED_OLAP_TYPE;
  having_fix_field= 0;
  having_fix_field_for_pushed_cond= 0;
  context.select_lex= this;
  context.init();
  cond_count= between_count= with_wild= 0;
  max_equal_elems= 0;
  ref_pointer_array.reset();
  select_n_where_fields= 0;
  order_group_num= 0;
  select_n_reserved= 0;
  select_n_having_items= 0;
  n_sum_items= 0;
  n_child_sum_items= 0;
  hidden_bit_fields= 0;
  fields_in_window_functions= 0;
  subquery_in_having= explicit_limit= 0;
  is_item_list_lookup= 0;
  changed_elements= 0;
  first_natural_join_processing= 1;
  first_cond_optimization= 1;
  is_service_select= 0;
  parsing_place= NO_MATTER;
  save_parsing_place= NO_MATTER;
  context_analysis_place= NO_MATTER;
  exclude_from_table_unique_test= no_wrap_view_item= FALSE;
  nest_level= 0;
  link_next= 0;
  prep_leaf_list_state= UNINIT;
  have_merged_subqueries= FALSE;
  bzero((char*) expr_cache_may_be_used, sizeof(expr_cache_may_be_used));
  select_list_tables= 0;
  m_non_agg_field_used= false;
  m_agg_func_used= false;
  m_custom_agg_func_used= false;
  window_specs.empty();
  window_funcs.empty();
  is_win_spec_list_built= false;
  tvc= 0;
  in_tvc= false;
  versioned_tables= 0;
  pushdown_select= 0;
  orig_names_of_item_list_elems= 0;
}

void st_select_lex::init_select()
{
  sj_nests.empty();
  sj_subselects.empty();
  group_list.empty();
  if (group_list_ptrs)
    group_list_ptrs->clear();
  type= 0;
  db= null_clex_str;
  having= 0;
  table_join_options= 0;
  in_sum_expr= with_wild= 0;
  options= 0;
  ftfunc_list_alloc.empty();
  inner_sum_func_list= 0;
  ftfunc_list= &ftfunc_list_alloc;
  order_list.empty();
  /* Set limit and offset to default values */
  select_limit= 0;      /* denotes the default limit = HA_POS_ERROR */
  offset_limit= 0;      /* denotes the default offset = 0 */
  is_set_query_expr_tail= false;
  with_sum_func= 0;
  with_all_modifier= 0;
  is_correlated= 0;
  cur_pos_in_select_list= UNDEF_POS;
  cond_value= having_value= Item::COND_UNDEF;
  inner_refs_list.empty();
  insert_tables= 0;
  merged_into= 0;
  m_non_agg_field_used= false;
  m_agg_func_used= false;
  m_custom_agg_func_used= false;
  name_visibility_map.clear_all();
  with_dep= 0;
  join= 0;
  lock_type= TL_READ_DEFAULT;
  save_many_values.empty();
  save_insert_list= 0;
  tvc= 0;
  in_funcs.empty();
  curr_tvc_name= 0;
  in_tvc= false;
  versioned_tables= 0;
  is_tvc_wrapper= false;
<<<<<<< HEAD
  nest_flags= 0;
=======
>>>>>>> 5f890452
  orig_names_of_item_list_elems= 0;
}

/*
  st_select_lex structures linking
*/

/* include on level down */
void st_select_lex_node::include_down(st_select_lex_node *upper)
{
  if ((next= upper->slave))
    next->prev= &next;
  prev= &upper->slave;
  upper->slave= this;
  master= upper;
  slave= 0;
}


void st_select_lex_node::attach_single(st_select_lex_node *slave_arg)
{
  DBUG_ASSERT(slave == 0);
  {
    slave= slave_arg;
    slave_arg->master= this;
    slave->prev= &master->slave;
    slave->next= 0;
  }
}

void st_select_lex_node::link_chain_down(st_select_lex_node *first)
{
  st_select_lex_node *last_node;
  st_select_lex_node *node= first;
  do
  {
    last_node= node;
    node->master= this;
    node= node->next;
  } while (node);
  if ((last_node->next= slave))
  {
    slave->prev= &last_node->next;
  }
  first->prev= &slave;
  slave= first;
}

/*
  @brief
    Substitute this node in select tree for a newly creates node

  @param  subst the node to substitute for

  @details
    The function substitute this node in the select tree for a newly
    created node subst. This node is just removed from the tree but all
    its link fields and the attached sub-tree remain untouched.
*/

void st_select_lex_node::substitute_in_tree(st_select_lex_node *subst)
{
  if ((subst->next= next))
    next->prev= &subst->next;
  subst->prev= prev;
  (*prev)= subst;
  subst->master= master;
}

/*
  include on level down (but do not link)

  SYNOPSYS
    st_select_lex_node::include_standalone()
    upper - reference on node underr which this node should be included
    ref - references on reference on this node
*/
void st_select_lex_node::include_standalone(st_select_lex_node *upper,
                                            st_select_lex_node **ref)
{
  next= 0;
  prev= ref;
  master= upper;
  slave= 0;
}

/* include neighbour (on same level) */
void st_select_lex_node::include_neighbour(st_select_lex_node *before)
{
  if ((next= before->next))
    next->prev= &next;
  prev= &before->next;
  before->next= this;
  master= before->master;
  slave= 0;
}

/* including in global SELECT_LEX list */
void st_select_lex_node::include_global(st_select_lex_node **plink)
{
  if ((link_next= *plink))
    link_next->link_prev= &link_next;
  link_prev= plink;
  *plink= this;
}

//excluding from global list (internal function)
void st_select_lex_node::fast_exclude()
{
  if (link_prev)
  {
    if ((*link_prev= link_next))
      link_next->link_prev= link_prev;
  }
  // Remove slave structure
  for (; slave; slave= slave->next)
    slave->fast_exclude();

  prev= NULL; // to ensure correct behavior of st_select_lex_unit::is_excluded()
}


/**
  @brief
    Insert a new chain of nodes into another chain before a particular link

  @param in/out
    ptr_pos_to_insert  the address of the chain pointer pointing to the link
                       before which the subchain has to be inserted
  @param   
    end_chain_node     the last link of the subchain to be inserted

  @details
    The method inserts the chain of nodes starting from this node and ending
    with the node nd_chain_node into another chain of nodes before the node
    pointed to by *ptr_pos_to_insert.
    It is assumed that ptr_pos_to_insert belongs to the chain where we insert.
    So it must be updated.

  @retval
    The method returns the pointer to the first link of the inserted chain
*/

st_select_lex_node *st_select_lex_node:: insert_chain_before(
                                         st_select_lex_node **ptr_pos_to_insert,
                                         st_select_lex_node *end_chain_node)
{
  end_chain_node->link_next= *ptr_pos_to_insert;
  (*ptr_pos_to_insert)->link_prev= &end_chain_node->link_next;
  link_prev= ptr_pos_to_insert;
  return this;
}


/*
  Detach the node from its master and attach it to a new master
*/

void st_select_lex_node::move_as_slave(st_select_lex_node *new_master)
{
  exclude_from_tree();
  if (new_master->slave)
  {
    st_select_lex_node *curr= new_master->slave;
    for ( ; curr->next ; curr= curr->next) ;
    prev= &curr->next;
  }
  else
    prev= &new_master->slave;
  *prev= this;
  next= 0;
  master= new_master;
}


/*
  Exclude a node from the tree lex structure, but leave it in the global
  list of nodes.
*/

void st_select_lex_node::exclude_from_tree()
{
  if ((*prev= next))
    next->prev= prev;
}


/*
  Exclude select_lex structure (except first (first select can't be
  deleted, because it is most upper select))
*/
void st_select_lex_node::exclude()
{
  /* exclude the node from the tree  */
  exclude_from_tree();
  /* 
     We do not need following statements, because prev pointer of first 
     list element point to master->slave
     if (master->slave == this)
       master->slave= next;
  */
  /* exclude all nodes under this excluded node */
  fast_exclude();
}


/*
  Exclude level of current unit from tree of SELECTs

  SYNOPSYS
    st_select_lex_unit::exclude_level()

  NOTE: units which belong to current will be brought up on level of
  currernt unit 
*/
void st_select_lex_unit::exclude_level()
{
  SELECT_LEX_UNIT *units= 0, **units_last= &units;
  for (SELECT_LEX *sl= first_select(); sl; sl= sl->next_select())
  {
    // unlink current level from global SELECTs list
    if (sl->link_prev && (*sl->link_prev= sl->link_next))
      sl->link_next->link_prev= sl->link_prev;

    // bring up underlay levels
    SELECT_LEX_UNIT **last= 0;
    for (SELECT_LEX_UNIT *u= sl->first_inner_unit(); u; u= u->next_unit())
    {
      u->master= master;
      last= (SELECT_LEX_UNIT**)&(u->next);
    }
    if (last)
    {
      (*units_last)= sl->first_inner_unit();
      units_last= last;
    }
  }
  if (units)
  {
    // include brought up levels in place of current
    (*prev)= units;
    (*units_last)= (SELECT_LEX_UNIT*)next;
    if (next)
      next->prev= (SELECT_LEX_NODE**)units_last;
    units->prev= prev;
  }
  else
  {
    // exclude currect unit from list of nodes
    (*prev)= next;
    if (next)
      next->prev= prev;
  }
  // Mark it excluded
  prev= NULL;
}


#if 0
/*
  Exclude subtree of current unit from tree of SELECTs

  SYNOPSYS
    st_select_lex_unit::exclude_tree()
*/
void st_select_lex_unit::exclude_tree()
{
  for (SELECT_LEX *sl= first_select(); sl; sl= sl->next_select())
  {
    // unlink current level from global SELECTs list
    if (sl->link_prev && (*sl->link_prev= sl->link_next))
      sl->link_next->link_prev= sl->link_prev;

    // unlink underlay levels
    for (SELECT_LEX_UNIT *u= sl->first_inner_unit(); u; u= u->next_unit())
    {
      u->exclude_level();
    }
  }
  // exclude currect unit from list of nodes
  (*prev)= next;
  if (next)
    next->prev= prev;
}
#endif


/*
  st_select_lex_node::mark_as_dependent mark all st_select_lex struct from 
  this to 'last' as dependent

  SYNOPSIS
    last - pointer to last st_select_lex struct, before which all 
           st_select_lex have to be marked as dependent

  NOTE
    'last' should be reachable from this st_select_lex_node
*/

bool st_select_lex::mark_as_dependent(THD *thd, st_select_lex *last,
                                      Item_ident *dependency)
{

  DBUG_ASSERT(this != last);

  /*
    Mark all selects from resolved to 1 before select where was
    found table as depended (of select where was found table)

    We move by name resolution context, bacause during merge can some select
    be excleded from SELECT tree
  */
  Name_resolution_context *c= &this->context;
  do
  {
    SELECT_LEX *s= c->select_lex;
    if (!(s->uncacheable & UNCACHEABLE_DEPENDENT_GENERATED))
    {
      // Select is dependent of outer select
      s->uncacheable= (s->uncacheable & ~UNCACHEABLE_UNITED) |
                       UNCACHEABLE_DEPENDENT_GENERATED;
      SELECT_LEX_UNIT *munit= s->master_unit();
      munit->uncacheable= (munit->uncacheable & ~UNCACHEABLE_UNITED) |
                       UNCACHEABLE_DEPENDENT_GENERATED;
      for (SELECT_LEX *sl= munit->first_select(); sl ; sl= sl->next_select())
      {
        if (sl != s &&
            !(sl->uncacheable & (UNCACHEABLE_DEPENDENT_GENERATED |
                                 UNCACHEABLE_UNITED)))
          sl->uncacheable|= UNCACHEABLE_UNITED;
      }
    }

    Item_subselect *subquery_expr= s->master_unit()->item;
    if (subquery_expr && subquery_expr->mark_as_dependent(thd, last, 
                                                          dependency))
      return TRUE;
  } while ((c= c->outer_context) != NULL && (c->select_lex != last));
  is_correlated= TRUE;
  master_unit()->item->is_correlated= TRUE;
  return FALSE;
}

/*
  prohibit using LIMIT clause
*/
bool st_select_lex::test_limit()
{
  if (select_limit != 0)
  {
    my_error(ER_NOT_SUPPORTED_YET, MYF(0),
             "LIMIT & IN/ALL/ANY/SOME subquery");
    return(1);
  }
  return(0);
}



st_select_lex* st_select_lex_unit::outer_select()
{
  return (st_select_lex*) master;
}


ha_rows st_select_lex::get_offset()
{
  ulonglong val= 0;

  if (offset_limit)
  {
    // see comment for st_select_lex::get_limit()
    bool err= offset_limit->fix_fields_if_needed(master_unit()->thd, NULL);
    DBUG_ASSERT(!err);
    val= err ? HA_POS_ERROR : offset_limit->val_uint();
  }

  return (ha_rows)val;
}


ha_rows st_select_lex::get_limit()
{
  ulonglong val= HA_POS_ERROR;

  if (select_limit)
  {
    /*
      fix_fields() has not been called for select_limit. That's due to the
      historical reasons -- this item could be only of type Item_int, and
      Item_int does not require fix_fields(). Thus, fix_fields() was never
      called for select_limit.

      Some time ago, Item_splocal was also allowed for LIMIT / OFFSET clauses.
      However, the fix_fields() behavior was not updated, which led to a crash
      in some cases.

      There is no single place where to call fix_fields() for LIMIT / OFFSET
      items during the fix-fields-phase. Thus, for the sake of readability,
      it was decided to do it here, on the evaluation phase (which is a
      violation of design, but we chose the lesser of two evils).

      We can call fix_fields() here, because select_limit can be of two
      types only: Item_int and Item_splocal. Item_int::fix_fields() is trivial,
      and Item_splocal::fix_fields() (or rather Item_sp_variable::fix_fields())
      has the following properties:
        1) it does not affect other items;
        2) it does not fail.

      Nevertheless DBUG_ASSERT was added to catch future changes in
      fix_fields() implementation. Also added runtime check against a result
      of fix_fields() in order to handle error condition in non-debug build.
    */
    bool err= select_limit->fix_fields_if_needed(master_unit()->thd, NULL);
    DBUG_ASSERT(!err);
    val= err ? HA_POS_ERROR : select_limit->val_uint();
  }

  return (ha_rows)val;
}


bool st_select_lex::add_order_to_list(THD *thd, Item *item, bool asc)
{
  return add_to_list(thd, order_list, item, asc);
}


bool st_select_lex::add_gorder_to_list(THD *thd, Item *item, bool asc)
{
  return add_to_list(thd, gorder_list, item, asc);
}


bool st_select_lex::add_item_to_list(THD *thd, Item *item)
{
  DBUG_ENTER("st_select_lex::add_item_to_list");
  DBUG_PRINT("info", ("Item: %p", item));
  DBUG_RETURN(item_list.push_back(item, thd->mem_root));
}


bool st_select_lex::add_group_to_list(THD *thd, Item *item, bool asc)
{
  return add_to_list(thd, group_list, item, asc);
}


bool st_select_lex::add_ftfunc_to_list(THD *thd, Item_func_match *func)
{
  return !func || ftfunc_list->push_back(func, thd->mem_root); // end of memory?
}


st_select_lex* st_select_lex::outer_select()
{
  return (st_select_lex*) master->get_master();
}


bool st_select_lex::inc_in_sum_expr()
{
  in_sum_expr++;
  return 0;
}


uint st_select_lex::get_in_sum_expr()
{
  return in_sum_expr;
}


TABLE_LIST* st_select_lex::get_table_list()
{
  return table_list.first;
}

List<Item>* st_select_lex::get_item_list()
{
  return &item_list;
}

ulong st_select_lex::get_table_join_options()
{
  return table_join_options;
}


uint st_select_lex::get_cardinality_of_ref_ptrs_slice(uint order_group_num_arg)
{
  if (!((options & SELECT_DISTINCT) && !group_list.elements))
    hidden_bit_fields= 0;

  if (!order_group_num)
    order_group_num= order_group_num_arg;

  /*
    find_order_in_list() may need some extra space,
    so multiply order_group_num by 2
  */
  uint n= n_sum_items +
          n_child_sum_items +
          item_list.elements +
          select_n_reserved +
          select_n_having_items +
          select_n_where_fields +
          order_group_num * 2 +
          hidden_bit_fields +
          fields_in_window_functions;
  return n;
}


bool st_select_lex::setup_ref_array(THD *thd, uint order_group_num)
{
  uint n_elems= get_cardinality_of_ref_ptrs_slice(order_group_num) * 5;
  if (!ref_pointer_array.is_null())
    return false;

  Item **array= static_cast<Item**>(
    thd->active_stmt_arena_to_use()->alloc(sizeof(Item*) * n_elems));
  if (likely(array != NULL))
    ref_pointer_array= Ref_ptr_array(array, n_elems);
  return array == NULL;
}


/*
  @brief
    Print the whole statement

    @param str         Print into this string
    @param query_type  Flags describing how to print

  @detail
    The intent is to allow to eventually print back any query.

    This is useful e.g. for storage engines that take over diferrent kinds of
    queries
*/

void LEX::print(String *str, enum_query_type query_type)
{
  if (sql_command == SQLCOM_UPDATE)
  {
    SELECT_LEX *sel= first_select_lex();
    str->append(STRING_WITH_LEN("UPDATE "));
    if (ignore)
      str->append(STRING_WITH_LEN("IGNORE "));
    // table name. If the query was using a view, we need
    // the underlying table name, not the view name
    TABLE_LIST *base_tbl= query_tables->table->pos_in_table_list;
    base_tbl->print(thd, table_map(0), str, query_type);
    str->append(STRING_WITH_LEN(" SET "));
    // print item assignments
    List_iterator<Item> it(sel->item_list);
    List_iterator<Item> it2(value_list);
    Item *col_ref, *value;
    bool first= true;
    while ((col_ref= it++) && (value= it2++))
    {
      if (first)
        first= false;
      else
        str->append(STRING_WITH_LEN(", "));
      col_ref->print(str, query_type);
      str->append(STRING_WITH_LEN("="));
      value->print(str, query_type);
    }

    if (sel->where)
    {
      str->append(STRING_WITH_LEN(" WHERE "));
      sel->where->print(str, query_type);
    }

    if (sel->order_list.elements)
    {
      str->append(STRING_WITH_LEN(" ORDER BY "));
      for (ORDER *ord= sel->order_list.first; ord; ord= ord->next)
      {
        if (ord != sel->order_list.first)
          str->append(STRING_WITH_LEN(", "));
        (*ord->item)->print(str, query_type);
      }
    }
    if (sel->select_limit)
    {
      str->append(STRING_WITH_LEN(" LIMIT "));
      sel->select_limit->print(str, query_type);
    }
  }
  else if (sql_command == SQLCOM_DELETE)
  {
    SELECT_LEX *sel= first_select_lex();
    str->append(STRING_WITH_LEN("DELETE "));
    if (ignore)
      str->append(STRING_WITH_LEN("IGNORE "));

    str->append(STRING_WITH_LEN("FROM "));
    // table name. If the query was using a view, we need
    // the underlying table name, not the view name
    TABLE_LIST *base_tbl= query_tables->table->pos_in_table_list;
    base_tbl->print(thd, table_map(0), str, query_type);

    if (sel->where)
    {
      str->append(STRING_WITH_LEN(" WHERE "));
      sel->where->print(str, query_type);
    }

    if (sel->order_list.elements)
    {
      str->append(STRING_WITH_LEN(" ORDER BY "));
      for (ORDER *ord= sel->order_list.first; ord; ord= ord->next)
      {
        if (ord != sel->order_list.first)
          str->append(STRING_WITH_LEN(", "));
        (*ord->item)->print(str, query_type);
      }
    }
    if (sel->select_limit)
    {
      str->append(STRING_WITH_LEN(" LIMIT "));
      sel->select_limit->print(str, query_type);
    }
  }
  else
    DBUG_ASSERT(0); // Not implemented yet
}

void st_select_lex_unit::print(String *str, enum_query_type query_type)
{
  if (with_clause)
    with_clause->print(thd, str, query_type);
  for (SELECT_LEX *sl= first_select(); sl; sl= sl->next_select())
  {
    if (sl != first_select())
    {
      switch (sl->linkage)
      {
      default:
        DBUG_ASSERT(0);
        /* fall through */
      case UNION_TYPE:
        str->append(STRING_WITH_LEN(" union "));
        break;
      case INTERSECT_TYPE:
        str->append(STRING_WITH_LEN(" intersect "));
        break;
      case EXCEPT_TYPE:
        str->append(STRING_WITH_LEN(" except "));
        break;
      }
      if (!sl->distinct)
        str->append(STRING_WITH_LEN("all "));
    }
    if (sl->braces)
      str->append('(');
    sl->print(thd, str, query_type);
    if (sl->braces)
      str->append(')');
  }
  if (fake_select_lex)
  {
    if (fake_select_lex->order_list.elements)
    {
      str->append(STRING_WITH_LEN(" order by "));
      fake_select_lex->print_order(str,
        fake_select_lex->order_list.first,
        query_type);
    }
    fake_select_lex->print_limit(thd, str, query_type);
  }
  else if (saved_fake_select_lex)
    saved_fake_select_lex->print_limit(thd, str, query_type);
}


void st_select_lex::print_order(String *str,
                                ORDER *order,
                                enum_query_type query_type)
{
  for (; order; order= order->next)
  {
    if (order->counter_used)
    {
      char buffer[20];
      size_t length= my_snprintf(buffer, 20, "%d", order->counter);
      str->append(buffer, (uint) length);
    }
    else
    {
      /* replace numeric reference with equivalent for ORDER constant */
      if (order->item[0]->is_order_clause_position())
      {
        /* make it expression instead of integer constant */
        str->append(STRING_WITH_LEN("''"));
      }
      else
        (*order->item)->print(str, query_type);
    }
    if (order->direction == ORDER::ORDER_DESC)
       str->append(STRING_WITH_LEN(" desc"));
    if (order->next)
      str->append(',');
  }
}
 

void st_select_lex::print_limit(THD *thd,
                                String *str,
                                enum_query_type query_type)
{
  SELECT_LEX_UNIT *unit= master_unit();
  Item_subselect *item= unit->item;

  if (item && unit->global_parameters() == this)
  {
    Item_subselect::subs_type subs_type= item->substype();
    if (subs_type == Item_subselect::IN_SUBS ||
        subs_type == Item_subselect::ALL_SUBS)
    {
      return;
    }
  }
  if (explicit_limit && select_limit)
  {
    str->append(STRING_WITH_LEN(" limit "));
    if (offset_limit)
    {
      offset_limit->print(str, query_type);
      str->append(',');
    }
    select_limit->print(str, query_type);
  }
}


/**
  @brief Restore the LEX and THD in case of a parse error.

  This is a clean up call that is invoked by the Bison generated
  parser before returning an error from MYSQLparse. If your
  semantic actions manipulate with the global thread state (which
  is a very bad practice and should not normally be employed) and
  need a clean-up in case of error, and you can not use %destructor
  rule in the grammar file itself, this function should be used
  to implement the clean up.
*/

void LEX::cleanup_lex_after_parse_error(THD *thd)
{
  /*
    Delete sphead for the side effect of restoring of the original
    LEX state, thd->lex, thd->mem_root and thd->free_list if they
    were replaced when parsing stored procedure statements.  We
    will never use sphead object after a parse error, so it's okay
    to delete it only for the sake of the side effect.
    TODO: make this functionality explicit in sp_head class.
    Sic: we must nullify the member of the main lex, not the
    current one that will be thrown away
  */
  if (thd->lex->sphead)
  {
    sp_package *pkg;
    thd->lex->sphead->restore_thd_mem_root(thd);
    if ((pkg= thd->lex->sphead->m_parent))
    {
      /*
        If a syntax error happened inside a package routine definition,
        then thd->lex points to the routine sublex. We need to restore to
        the top level LEX.
      */
      DBUG_ASSERT(pkg->m_top_level_lex);
      DBUG_ASSERT(pkg == pkg->m_top_level_lex->sphead);
      pkg->restore_thd_mem_root(thd);
      LEX *top= pkg->m_top_level_lex;
      sp_package::destroy(pkg);
      thd->lex= top;
      thd->lex->sphead= NULL;
    }
    else
    {
      sp_head::destroy(thd->lex->sphead);
      thd->lex->sphead= NULL;
    }
  }
}

/*
  Initialize (or reset) Query_tables_list object.

  SYNOPSIS
    reset_query_tables_list()
      init  TRUE  - we should perform full initialization of object with
                    allocating needed memory
            FALSE - object is already initialized so we should only reset
                    its state so it can be used for parsing/processing
                    of new statement

  DESCRIPTION
    This method initializes Query_tables_list so it can be used as part
    of LEX object for parsing/processing of statement. One can also use
    this method to reset state of already initialized Query_tables_list
    so it can be used for processing of new statement.
*/

void Query_tables_list::reset_query_tables_list(bool init)
{
  sql_command= SQLCOM_END;
  if (!init && query_tables)
  {
    TABLE_LIST *table= query_tables;
    for (;;)
    {
      delete table->view;
      if (query_tables_last == &table->next_global ||
          !(table= table->next_global))
        break;
    }
  }
  query_tables= 0;
  query_tables_last= &query_tables;
  query_tables_own_last= 0;
  if (init)
  {
    /*
      We delay real initialization of hash (and therefore related
      memory allocation) until first insertion into this hash.
    */
    my_hash_clear(&sroutines);
  }
  else if (sroutines.records)
  {
    /* Non-zero sroutines.records means that hash was initialized. */
    my_hash_reset(&sroutines);
  }
  sroutines_list.empty();
  sroutines_list_own_last= sroutines_list.next;
  sroutines_list_own_elements= 0;
  binlog_stmt_flags= 0;
  stmt_accessed_table_flag= 0;
}


/*
  Destroy Query_tables_list object with freeing all resources used by it.

  SYNOPSIS
    destroy_query_tables_list()
*/

void Query_tables_list::destroy_query_tables_list()
{
  my_hash_free(&sroutines);
}


/*
  Initialize LEX object.

  SYNOPSIS
    LEX::LEX()

  NOTE
    LEX object initialized with this constructor can be used as part of
    THD object for which one can safely call open_tables(), lock_tables()
    and close_thread_tables() functions. But it is not yet ready for
    statement parsing. On should use lex_start() function to prepare LEX
    for this.
*/

LEX::LEX()
  : explain(NULL), result(0), part_info(NULL), arena_for_set_stmt(0), mem_root_for_set_stmt(0),
    option_type(OPT_DEFAULT), context_analysis_only(0), sphead(0),
    default_used(0), is_lex_started(0), limit_rows_examined_cnt(ULONGLONG_MAX)
{

  init_dynamic_array2(PSI_INSTRUMENT_ME, &plugins, sizeof(plugin_ref),
                      plugins_static_buffer, INITIAL_LEX_PLUGIN_LIST_SIZE,
                      INITIAL_LEX_PLUGIN_LIST_SIZE, 0);
  reset_query_tables_list(TRUE);
  mi.init();
  init_dynamic_array2(PSI_INSTRUMENT_ME, &delete_gtid_domain, sizeof(uint32),
                      gtid_domain_static_buffer,
                      initial_gtid_domain_buffer_size,
                      initial_gtid_domain_buffer_size, 0);
  unit.slave= &builtin_select;
}


bool LEX::can_be_merged()
{
  return unit.can_be_merged();
}


/*
  Check whether the merging algorithm can be used for this unit

  SYNOPSIS
    st_select_lex_unit::can_be_merged()

  DESCRIPTION
    We can apply merge algorithm for a unit if it is single SELECT with
    subqueries only in WHERE clauses or in ON conditions or in select list
    (we do not count SELECTs of underlying  views/derived tables/CTEs and
    second level subqueries) and we have no grouping, ordering, HAVING
    clause, aggregate functions, DISTINCT clause, LIMIT clause.

  RETURN
    FALSE - only temporary table algorithm can be used
    TRUE  - merge algorithm can be used
*/

bool st_select_lex_unit::can_be_merged()
{
  // TODO: do not forget implement case when select_lex.table_list.elements==0

  /* find non VIEW subqueries/unions */
  bool selects_allow_merge= (first_select()->next_select() == 0 &&
                             !(first_select()->uncacheable &
                               UNCACHEABLE_RAND));
  if (selects_allow_merge)
  {
    for (SELECT_LEX_UNIT *tmp_unit= first_select()->first_inner_unit();
         tmp_unit;
         tmp_unit= tmp_unit->next_unit())
    {
      if ((tmp_unit->item != 0 &&
           (tmp_unit->item->place() != IN_WHERE &&
            tmp_unit->item->place() != IN_ON &&
            tmp_unit->item->place() != SELECT_LIST)))
      {
        selects_allow_merge= 0;
        break;
      }
    }
  }

  return (selects_allow_merge &&
          first_select()->group_list.elements == 0 &&
          first_select()->having == 0 &&
          first_select()->with_sum_func == 0 &&
          first_select()->table_list.elements >= 1 &&
          !(first_select()->options & SELECT_DISTINCT) &&
          first_select()->select_limit == 0);
}


/*
  check if command can use VIEW with MERGE algorithm (for top VIEWs)

  SYNOPSIS
    LEX::can_use_merged()

  DESCRIPTION
    Only listed here commands can use merge algorithm in top level
    SELECT_LEX (for subqueries will be used merge algorithm if
    LEX::can_not_use_merged() is not TRUE).

  RETURN
    FALSE - command can't use merged VIEWs
    TRUE  - VIEWs with MERGE algorithms can be used
*/

bool LEX::can_use_merged()
{
  switch (sql_command)
  {
  case SQLCOM_SELECT:
  case SQLCOM_CREATE_TABLE:
  case SQLCOM_UPDATE:
  case SQLCOM_UPDATE_MULTI:
  case SQLCOM_DELETE:
  case SQLCOM_DELETE_MULTI:
  case SQLCOM_INSERT:
  case SQLCOM_INSERT_SELECT:
  case SQLCOM_REPLACE:
  case SQLCOM_REPLACE_SELECT:
  case SQLCOM_LOAD:
    return TRUE;
  default:
    return FALSE;
  }
}

/*
  Check if command can't use merged views in any part of command

  SYNOPSIS
    LEX::can_not_use_merged()

  DESCRIPTION
    Temporary table algorithm will be used on all SELECT levels for queries
    listed here (see also LEX::can_use_merged()).

  RETURN
    FALSE - command can't use merged VIEWs
    TRUE  - VIEWs with MERGE algorithms can be used
*/

bool LEX::can_not_use_merged()
{
  switch (sql_command)
  {
  case SQLCOM_CREATE_VIEW:
  case SQLCOM_SHOW_CREATE:
  /*
    SQLCOM_SHOW_FIELDS is necessary to make 
    information schema tables working correctly with views.
    see get_schema_tables_result function
  */
  case SQLCOM_SHOW_FIELDS:
    return TRUE;
  default:
    return FALSE;
  }
}

/**
  Detect that we need only table structure of derived table/view.

  Also used by I_S tables (@see create_schema_table) to detect that
  they need a full table structure and cannot optimize unused columns away

  @retval TRUE yes, we need only structure
  @retval FALSE no, we need data
*/

bool LEX::only_view_structure()
{
  switch (sql_command) {
  case SQLCOM_SHOW_CREATE:
  case SQLCOM_CHECKSUM:
  case SQLCOM_SHOW_TABLES:
  case SQLCOM_SHOW_FIELDS:
  case SQLCOM_REVOKE_ALL:
  case SQLCOM_REVOKE:
  case SQLCOM_GRANT:
  case SQLCOM_CREATE_VIEW:
    return TRUE;
  case SQLCOM_CREATE_TABLE:
    return create_info.like();
  default:
    return FALSE;
  }
}


/*
  Should Items_ident be printed correctly

  SYNOPSIS
    need_correct_ident()

  RETURN
    TRUE yes, we need only structure
    FALSE no, we need data
*/


bool LEX::need_correct_ident()
{
  switch(sql_command)
  {
  case SQLCOM_SHOW_CREATE:
  case SQLCOM_SHOW_TABLES:
  case SQLCOM_CREATE_VIEW:
    return TRUE;
  default:
    return FALSE;
  }
}

/*
  Get effective type of CHECK OPTION for given view

  SYNOPSIS
    get_effective_with_check()
    view    given view

  NOTE
    It have not sense to set CHECK OPTION for SELECT satement or subqueries,
    so we do not.

  RETURN
    VIEW_CHECK_NONE      no need CHECK OPTION
    VIEW_CHECK_LOCAL     CHECK OPTION LOCAL
    VIEW_CHECK_CASCADED  CHECK OPTION CASCADED
*/

uint8 LEX::get_effective_with_check(TABLE_LIST *view)
{
  if (view->select_lex->master_unit() == &unit &&
      which_check_option_applicable())
    return (uint8)view->with_check;
  return VIEW_CHECK_NONE;
}


/**
  This method should be called only during parsing.
  It is aware of compound statements (stored routine bodies)
  and will initialize the destination with the default
  database of the stored routine, rather than the default
  database of the connection it is parsed in.
  E.g. if one has no current database selected, or current database 
  set to 'bar' and then issues:

  CREATE PROCEDURE foo.p1() BEGIN SELECT * FROM t1 END//

  t1 is meant to refer to foo.t1, not to bar.t1.

  This method is needed to support this rule.

  @return TRUE in case of error (parsing should be aborted, FALSE in
  case of success
*/

bool LEX::copy_db_to(LEX_CSTRING *to)
{
  if (sphead && sphead->m_name.str)
  {
    DBUG_ASSERT(sphead->m_db.str && sphead->m_db.length);
    /*
      It is safe to assign the string by-pointer, both sphead and
      its statements reside in the same memory root.
    */
    *to= sphead->m_db;
    return FALSE;
  }
  return thd->copy_db_to(to);
}

/**
  Initialize offset and limit counters.

  @param sl SELECT_LEX to get offset and limit from.
*/

void st_select_lex_unit::set_limit(st_select_lex *sl)
{
  DBUG_ASSERT(!thd->stmt_arena->is_stmt_prepare());

  lim.set_limit(sl->get_limit(), sl->get_offset());
}


/**
  Decide if a temporary table is needed for the UNION.

  @retval true  A temporary table is needed.
  @retval false A temporary table is not needed.
 */

bool st_select_lex_unit::union_needs_tmp_table()
{
  if (with_element && with_element->is_recursive)
    return true;
  if (!with_wrapped_tvc)
  {
    for (st_select_lex *sl= first_select(); sl; sl=sl->next_select())
    {
      if (sl->tvc && sl->tvc->to_be_wrapped_as_with_tail())
      {
        with_wrapped_tvc= true;
        break;
      }
      if (sl != first_select() && sl->linkage != UNION_TYPE)
        return true;
    }
  }
  if (with_wrapped_tvc)
    return true;
  return union_distinct != NULL ||
    global_parameters()->order_list.elements != 0 ||
    thd->lex->sql_command == SQLCOM_INSERT_SELECT ||
    thd->lex->sql_command == SQLCOM_REPLACE_SELECT;
}  

/**
  @brief Set the initial purpose of this TABLE_LIST object in the list of used
    tables.

  We need to track this information on table-by-table basis, since when this
  table becomes an element of the pre-locked list, it's impossible to identify
  which SQL sub-statement it has been originally used in.

  E.g.:

  User request:                 SELECT * FROM t1 WHERE f1();
  FUNCTION f1():                DELETE FROM t2; RETURN 1;
  BEFORE DELETE trigger on t2:  INSERT INTO t3 VALUES (old.a);

  For this user request, the pre-locked list will contain t1, t2, t3
  table elements, each needed for different DML.

  The trigger event map is updated to reflect INSERT, UPDATE, DELETE,
  REPLACE, LOAD DATA, CREATE TABLE .. SELECT, CREATE TABLE ..
  REPLACE SELECT statements, and additionally ON DUPLICATE KEY UPDATE
  clause.
*/

void LEX::set_trg_event_type_for_tables()
{
  uint8 new_trg_event_map= 0;
  DBUG_ENTER("LEX::set_trg_event_type_for_tables");

  /*
    Some auxiliary operations
    (e.g. GRANT processing) create TABLE_LIST instances outside
    the parser. Additionally, some commands (e.g. OPTIMIZE) change
    the lock type for a table only after parsing is done. Luckily,
    these do not fire triggers and do not need to pre-load them.
    For these TABLE_LISTs set_trg_event_type is never called, and
    trg_event_map is always empty. That means that the pre-locking
    algorithm will ignore triggers defined on these tables, if
    any, and the execution will either fail with an assert in
    sql_trigger.cc or with an error that a used table was not
    pre-locked, in case of a production build.

    TODO: this usage pattern creates unnecessary module dependencies
    and should be rewritten to go through the parser.
    Table list instances created outside the parser in most cases
    refer to mysql.* system tables. It is not allowed to have
    a trigger on a system table, but keeping track of
    initialization provides extra safety in case this limitation
    is circumvented.
  */

  switch (sql_command) {
  case SQLCOM_LOCK_TABLES:
  /*
    On a LOCK TABLE, all triggers must be pre-loaded for this TABLE_LIST
    when opening an associated TABLE.
  */
    new_trg_event_map= trg2bit(TRG_EVENT_INSERT) | trg2bit(TRG_EVENT_UPDATE) |
                       trg2bit(TRG_EVENT_DELETE);
    break;
  /*
    Basic INSERT. If there is an additional ON DUPLIATE KEY UPDATE
    clause, it will be handled later in this method.
  */
  case SQLCOM_INSERT:                           /* fall through */
  case SQLCOM_INSERT_SELECT:
  /*
    LOAD DATA ... INFILE is expected to fire BEFORE/AFTER INSERT
    triggers.
    If the statement also has REPLACE clause, it will be
    handled later in this method.
  */
  case SQLCOM_LOAD:                             /* fall through */
  /*
    REPLACE is semantically equivalent to INSERT. In case
    of a primary or unique key conflict, it deletes the old
    record and inserts a new one. So we also may need to
    fire ON DELETE triggers. This functionality is handled
    later in this method.
  */
  case SQLCOM_REPLACE:                          /* fall through */
  case SQLCOM_REPLACE_SELECT:
  /*
    CREATE TABLE ... SELECT defaults to INSERT if the table or
    view already exists. REPLACE option of CREATE TABLE ...
    REPLACE SELECT is handled later in this method.
  */
  case SQLCOM_CREATE_TABLE:
  case SQLCOM_CREATE_SEQUENCE:
    new_trg_event_map|= trg2bit(TRG_EVENT_INSERT);
    break;
  /* Basic update and multi-update */
  case SQLCOM_UPDATE:                           /* fall through */
  case SQLCOM_UPDATE_MULTI:
    new_trg_event_map|= trg2bit(TRG_EVENT_UPDATE);
    break;
  /* Basic delete and multi-delete */
  case SQLCOM_DELETE:                           /* fall through */
  case SQLCOM_DELETE_MULTI:
    new_trg_event_map|= trg2bit(TRG_EVENT_DELETE);
    break;
  default:
    break;
  }

  switch (duplicates) {
  case DUP_UPDATE:
    new_trg_event_map|= trg2bit(TRG_EVENT_UPDATE);
    break;
  case DUP_REPLACE:
    new_trg_event_map|= trg2bit(TRG_EVENT_DELETE);
    break;
  case DUP_ERROR:
  default:
    break;
  }

  if (period_conditions.is_set())
  {
    switch (sql_command)
    {
    case SQLCOM_DELETE:
    case SQLCOM_UPDATE:
    case SQLCOM_REPLACE:
      new_trg_event_map |= trg2bit(TRG_EVENT_INSERT);
    default:
      break;
    }
  }


  /*
    Do not iterate over sub-selects, only the tables in the outermost
    SELECT_LEX can be modified, if any.
  */
  TABLE_LIST *tables= first_select_lex()->get_table_list();

  while (tables)
  {
    /*
      This is a fast check to filter out statements that do
      not change data, or tables  on the right side, in case of
      INSERT .. SELECT, CREATE TABLE .. SELECT and so on.
      Here we also filter out OPTIMIZE statement and non-updateable
      views, for which lock_type is TL_UNLOCK or TL_READ after
      parsing.
    */
    if (static_cast<int>(tables->lock_type) >=
        static_cast<int>(TL_WRITE_ALLOW_WRITE))
      tables->trg_event_map= new_trg_event_map;
    tables= tables->next_local;
  }
  DBUG_VOID_RETURN;
}


/*
  Unlink the first table from the global table list and the first table from
  outer select (lex->select_lex) local list

  SYNOPSIS
    unlink_first_table()
    link_to_local   Set to 1 if caller should link this table to local list

  NOTES
    We assume that first tables in both lists is the same table or the local
    list is empty.

  RETURN
    0      If 'query_tables' == 0
    unlinked table
      In this case link_to_local is set.

*/
TABLE_LIST *LEX::unlink_first_table(bool *link_to_local)
{
  TABLE_LIST *first;
  if ((first= query_tables))
  {
    /*
      Exclude from global table list
    */
    if ((query_tables= query_tables->next_global))
      query_tables->prev_global= &query_tables;
    else
      query_tables_last= &query_tables;
    first->next_global= 0;

    /*
      and from local list if it is not empty
    */
    if ((*link_to_local= MY_TEST(first_select_lex()->table_list.first)))
    {
      first_select_lex()->context.table_list=
         first_select_lex()->context.first_name_resolution_table=
         first->next_local;
      first_select_lex()->table_list.first= first->next_local;
      first_select_lex()->table_list.elements--;  //safety
      first->next_local= 0;
      /*
        Ensure that the global list has the same first table as the local
        list.
      */
      first_lists_tables_same();
    }
  }
  return first;
}


/*
  Bring first local table of first most outer select to first place in global
  table list

  SYNOPSYS
     LEX::first_lists_tables_same()

  NOTES
    In many cases (for example, usual INSERT/DELETE/...) the first table of
    main SELECT_LEX have special meaning => check that it is the first table
    in global list and re-link to be first in the global list if it is
    necessary.  We need such re-linking only for queries with sub-queries in
    the select list, as only in this case tables of sub-queries will go to
    the global list first.
*/

void LEX::first_lists_tables_same()
{
  TABLE_LIST *first_table= first_select_lex()->table_list.first;
  if (query_tables != first_table && first_table != 0)
  {
    TABLE_LIST *next;
    if (query_tables_last == &first_table->next_global)
      query_tables_last= first_table->prev_global;

    if (query_tables_own_last == &first_table->next_global)
      query_tables_own_last= first_table->prev_global;

    if ((next= *first_table->prev_global= first_table->next_global))
      next->prev_global= first_table->prev_global;
    /* include in new place */
    first_table->next_global= query_tables;
    /*
       We are sure that query_tables is not 0, because first_table was not
       first table in the global list => we can use
       query_tables->prev_global without check of query_tables
    */
    query_tables->prev_global= &first_table->next_global;
    first_table->prev_global= &query_tables;
    query_tables= first_table;
  }
}

void LEX::fix_first_select_number()
{
  SELECT_LEX *first= first_select_lex();
  if (first && first->select_number != 1)
  {
    uint num= first->select_number;
    for (SELECT_LEX *sel= all_selects_list;
         sel;
         sel= sel->next_select_in_list())
    {
      if (sel->select_number < num)
        sel->select_number++;
    }
    first->select_number= 1;
  }
}


/*
  Link table back that was unlinked with unlink_first_table()

  SYNOPSIS
    link_first_table_back()
    link_to_local        do we need link this table to local

  RETURN
    global list
*/

void LEX::link_first_table_back(TABLE_LIST *first,
                                bool link_to_local)
{
  if (first)
  {
    if ((first->next_global= query_tables))
      query_tables->prev_global= &first->next_global;
    else
      query_tables_last= &first->next_global;
    query_tables= first;

    if (link_to_local)
    {
      first->next_local= first_select_lex()->table_list.first;
      first_select_lex()->context.table_list= first;
      first_select_lex()->table_list.first= first;
      first_select_lex()->table_list.elements++; //safety
    }
  }
}



/*
  cleanup lex for case when we open table by table for processing

  SYNOPSIS
    LEX::cleanup_after_one_table_open()

  NOTE
    This method is mostly responsible for cleaning up of selects lists and
    derived tables state. To rollback changes in Query_tables_list one has
    to call Query_tables_list::reset_query_tables_list(FALSE).
*/

void LEX::cleanup_after_one_table_open()
{
  /*
    thd->lex->derived_tables & additional units may be set if we open
    a view. It is necessary to clear thd->lex->derived_tables flag
    to prevent processing of derived tables during next open_and_lock_tables
    if next table is a real table and cleanup & remove underlying units
    NOTE: all units will be connected to thd->lex->select_lex, because we
    have not UNION on most upper level.
    */
  if (all_selects_list != first_select_lex())
  {
    derived_tables= 0;
    first_select_lex()->exclude_from_table_unique_test= false;
    /* cleunup underlying units (units of VIEW) */
    for (SELECT_LEX_UNIT *un= first_select_lex()->first_inner_unit();
         un;
         un= un->next_unit())
      un->cleanup();
    /* reduce all selects list to default state */
    all_selects_list= first_select_lex();
    /* remove underlying units (units of VIEW) subtree */
    first_select_lex()->cut_subtree();
  }
}


/*
  Save current state of Query_tables_list for this LEX, and prepare it
  for processing of new statemnt.

  SYNOPSIS
    reset_n_backup_query_tables_list()
      backup  Pointer to Query_tables_list instance to be used for backup
*/

void LEX::reset_n_backup_query_tables_list(Query_tables_list *backup)
{
  backup->set_query_tables_list(this);
  /*
    We have to perform full initialization here since otherwise we
    will damage backed up state.
  */
  reset_query_tables_list(TRUE);
}


/*
  Restore state of Query_tables_list for this LEX from backup.

  SYNOPSIS
    restore_backup_query_tables_list()
      backup  Pointer to Query_tables_list instance used for backup
*/

void LEX::restore_backup_query_tables_list(Query_tables_list *backup)
{
  destroy_query_tables_list();
  set_query_tables_list(backup);
}


/*
  Checks for usage of routines and/or tables in a parsed statement

  SYNOPSIS
    LEX:table_or_sp_used()

  RETURN
    FALSE  No routines and tables used
    TRUE   Either or both routines and tables are used.
*/

bool LEX::table_or_sp_used()
{
  DBUG_ENTER("table_or_sp_used");

  if (sroutines.records || query_tables)
    DBUG_RETURN(TRUE);

  DBUG_RETURN(FALSE);
}


/*
  Do end-of-prepare fixup for list of tables and their merge-VIEWed tables

  SYNOPSIS
    fix_prepare_info_in_table_list()
      thd  Thread handle
      tbl  List of tables to process

  DESCRIPTION
    Perform end-end-of prepare fixup for list of tables, if any of the tables
    is a merge-algorithm VIEW, recursively fix up its underlying tables as
    well.

*/

static void fix_prepare_info_in_table_list(THD *thd, TABLE_LIST *tbl)
{
  for (; tbl; tbl= tbl->next_local)
  {
    if (tbl->on_expr && !tbl->prep_on_expr)
    {
      thd->check_and_register_item_tree(&tbl->prep_on_expr, &tbl->on_expr);
      tbl->on_expr= tbl->on_expr->copy_andor_structure(thd);
    }
    if (tbl->is_view_or_derived() && tbl->is_merged_derived())
    {
      SELECT_LEX *sel= tbl->get_single_select();
      fix_prepare_info_in_table_list(thd, sel->get_table_list());
    }
  }
}


/*
  Save WHERE/HAVING/ON clauses and replace them with disposable copies

  SYNOPSIS
    st_select_lex::fix_prepare_information
      thd          thread handler
      conds        in/out pointer to WHERE condition to be met at execution
      having_conds in/out pointer to HAVING condition to be met at execution
  
  DESCRIPTION
    The passed WHERE and HAVING are to be saved for the future executions.
    This function saves it, and returns a copy which can be thrashed during
    this execution of the statement. By saving/thrashing here we mean only
    We also save the chain of ORDER::next in group_list, in case
    the list is modified by remove_const().
    AND/OR trees.
    The function also calls fix_prepare_info_in_table_list that saves all
    ON expressions.    
*/

void st_select_lex::fix_prepare_information(THD *thd, Item **conds, 
                                            Item **having_conds)
{
  Query_arena *active_arena= thd->active_stmt_arena_to_use();

  DBUG_ENTER("st_select_lex::fix_prepare_information");

  if (!active_arena->is_conventional() &&
      !(changed_elements & TOUCHED_SEL_COND))
  {
    Query_arena_stmt on_stmt_arena(thd);
    changed_elements|= TOUCHED_SEL_COND;
    DBUG_ASSERT(
      active_arena->is_stmt_prepare_or_first_stmt_execute() ||
      active_arena->state == Query_arena::STMT_SP_QUERY_ARGUMENTS);
    if (group_list.first)
    {
      if (!group_list_ptrs)
      {
        void *mem= active_arena->alloc(sizeof(Group_list_ptrs));
        group_list_ptrs= new (mem) Group_list_ptrs(active_arena->mem_root);
      }
      group_list_ptrs->reserve(group_list.elements);
      for (ORDER *order= group_list.first; order; order= order->next)
      {
        group_list_ptrs->push_back(order);
      }
    }
    if (*conds)
    {
      thd->check_and_register_item_tree(&prep_where, conds);
      *conds= where= prep_where->copy_andor_structure(thd);
    }
    if (*having_conds)
    {
      thd->check_and_register_item_tree(&prep_having, having_conds);
      *having_conds= having= prep_having->copy_andor_structure(thd);
    }
    fix_prepare_info_in_table_list(thd, table_list.first);
  }
  DBUG_VOID_RETURN;
}


/*
  There are st_select_lex::add_table_to_list &
  st_select_lex::set_lock_for_tables are in sql_parse.cc

  st_select_lex::print is in sql_select.cc

  st_select_lex_unit::prepare, st_select_lex_unit::exec,
  st_select_lex_unit::cleanup, st_select_lex_unit::reinit_exec_mechanism,
  st_select_lex_unit::change_result
  are in sql_union.cc
*/

/*
  Sets the kind of hints to be added by the calls to add_index_hint().

  SYNOPSIS
    set_index_hint_type()
      type_arg     The kind of hints to be added from now on.
      clause       The clause to use for hints to be added from now on.

  DESCRIPTION
    Used in filling up the tagged hints list.
    This list is filled by first setting the kind of the hint as a 
    context variable and then adding hints of the current kind.
    Then the context variable index_hint_type can be reset to the
    next hint type.
*/
void st_select_lex::set_index_hint_type(enum index_hint_type type_arg,
                                        index_clause_map clause)
{ 
  current_index_hint_type= type_arg;
  current_index_hint_clause= clause;
}


/*
  Makes an array to store index usage hints (ADD/FORCE/IGNORE INDEX).

  SYNOPSIS
    alloc_index_hints()
      thd         current thread.
*/

void st_select_lex::alloc_index_hints (THD *thd)
{ 
  index_hints= new (thd->mem_root) List<Index_hint>(); 
}



/*
  adds an element to the array storing index usage hints 
  (ADD/FORCE/IGNORE INDEX).

  SYNOPSIS
    add_index_hint()
      thd         current thread.
      str         name of the index.
      length      number of characters in str.

  RETURN VALUE
    0 on success, non-zero otherwise
*/
bool st_select_lex::add_index_hint (THD *thd, const char *str, size_t length)
{
  return index_hints->push_front(new (thd->mem_root) 
                                 Index_hint(current_index_hint_type,
                                            current_index_hint_clause,
                                            str, length), thd->mem_root);
}


/**
  Optimize all subqueries that have not been flattened into semi-joins.

  @details
  This functionality is a method of SELECT_LEX instead of JOIN because
  SQL statements as DELETE/UPDATE do not have a corresponding JOIN object.

  @see JOIN::optimize_unflattened_subqueries

  @param const_only  Restrict subquery optimization to constant subqueries

  @return Operation status
  @retval FALSE     success.
  @retval TRUE      error occurred.
*/

bool st_select_lex::optimize_unflattened_subqueries(bool const_only)
{
  SELECT_LEX_UNIT *next_unit= NULL;
  for (SELECT_LEX_UNIT *un= first_inner_unit();
       un;
       un= next_unit ? next_unit : un->next_unit())
  {
    Item_subselect *subquery_predicate= un->item;
    next_unit= NULL;

    if (subquery_predicate)
    {
      if (!subquery_predicate->fixed)
      {
        /*
         This subquery was excluded as part of some expression so it is
         invisible from all prepared expression.
       */
        next_unit= un->next_unit();
        un->exclude_level();
        if (next_unit)
          continue;
        break;
      }
      if (subquery_predicate->substype() == Item_subselect::IN_SUBS)
      {
        Item_in_subselect *in_subs= subquery_predicate->get_IN_subquery();
        if (in_subs->is_jtbm_merged)
          continue;
      }

      if (const_only && !subquery_predicate->const_item())
      {
        /* Skip non-constant subqueries if the caller asked so. */
        continue;
      }

      bool empty_union_result= true;
      bool is_correlated_unit= false;
      bool first= true;
      bool union_plan_saved= false;
      /*
        If the subquery is a UNION, optimize all the subqueries in the UNION. If
        there is no UNION, then the loop will execute once for the subquery.
      */
      for (SELECT_LEX *sl= un->first_select(); sl; sl= sl->next_select())
      {
        JOIN *inner_join= sl->join;
        if (first)
          first= false;
        else
        {
          if (!union_plan_saved)
          {
            union_plan_saved= true;
            if (un->save_union_explain(un->thd->lex->explain))
              return true; /* Failure */
          }
        }
        if (!inner_join)
          continue;
        SELECT_LEX *save_select= un->thd->lex->current_select;
        ulonglong save_options;
        int res;
        /* We need only 1 row to determine existence */
        un->set_limit(un->global_parameters());
        un->thd->lex->current_select= sl;
        save_options= inner_join->select_options;
        if (options & SELECT_DESCRIBE)
        {
          /* Optimize the subquery in the context of EXPLAIN. */
          sl->set_explain_type(FALSE);
          sl->options|= SELECT_DESCRIBE;
          inner_join->select_options|= SELECT_DESCRIBE;
        }
        if ((res= inner_join->optimize()))
          return TRUE;
        if (!inner_join->cleaned)
          sl->update_used_tables();
        sl->update_correlated_cache();
        is_correlated_unit|= sl->is_correlated;
        inner_join->select_options= save_options;
        un->thd->lex->current_select= save_select;

        Explain_query *eq;
        if ((eq= inner_join->thd->lex->explain))
        {
          Explain_select *expl_sel;
          if ((expl_sel= eq->get_select(inner_join->select_lex->select_number)))
          {
            sl->set_explain_type(TRUE);
            expl_sel->select_type= sl->type;
          }
        }

        if (empty_union_result)
        {
          /*
            If at least one subquery in a union is non-empty, the UNION result
            is non-empty. If there is no UNION, the only subquery is non-empy.
          */
          empty_union_result= inner_join->empty_result();
        }
        if (res)
          return TRUE;
      }
      if (empty_union_result)
        subquery_predicate->no_rows_in_result();

      if (is_correlated_unit)
      {
        /*
          Some parts of UNION are not correlated. This means we will need to
          re-execute the whole UNION every time. Mark all parts of the UNION
          as correlated so that they are prepared to be executed multiple
          times (if we don't do that, some part of the UNION may free its
          execution data at the end of first execution and crash on the second
          execution)
        */
        for (SELECT_LEX *sl= un->first_select(); sl; sl= sl->next_select())
          sl->uncacheable |= UNCACHEABLE_DEPENDENT;
      }
      else
        un->uncacheable&= ~UNCACHEABLE_DEPENDENT;
      subquery_predicate->is_correlated= is_correlated_unit;
    }
  }
  return FALSE;
}



/**
  @brief Process all derived tables/views of the SELECT.

  @param lex    LEX of this thread
  @param phase  phases to run derived tables/views through

  @details
  This function runs specified 'phases' on all tables from the
  table_list of this select.

  @return FALSE ok.
  @return TRUE an error occur.
*/

bool st_select_lex::handle_derived(LEX *lex, uint phases)
{
  return lex->handle_list_of_derived(table_list.first, phases);
}


/**
  @brief
  Returns first unoccupied table map and table number

  @param map     [out] return found map
  @param tablenr [out] return found tablenr

  @details
  Returns first unoccupied table map and table number in this select.
  Map and table are returned in *'map' and *'tablenr' accordingly.

  @retrun TRUE  no free table map/table number
  @return FALSE found free table map/table number
*/

bool st_select_lex::get_free_table_map(table_map *map, uint *tablenr)
{
  *map= 0;
  *tablenr= 0;
  TABLE_LIST *tl;
  List_iterator<TABLE_LIST> ti(leaf_tables);
  while ((tl= ti++))
  {
    if (tl->table->map > *map)
      *map= tl->table->map;
    if (tl->table->tablenr > *tablenr)
      *tablenr= tl->table->tablenr;
  }
  (*map)<<= 1;
  (*tablenr)++;
  if (*tablenr >= MAX_TABLES)
    return TRUE;
  return FALSE;
}


/**
  @brief
  Append given table to the leaf_tables list.

  @param link  Offset to which list in table structure to use
  @param table Table to append

  @details
  Append given 'table' to the leaf_tables list using the 'link' offset.
  If the 'table' is linked with other tables through next_leaf/next_local
  chains then whole list will be appended.
*/

void st_select_lex::append_table_to_list(TABLE_LIST *TABLE_LIST::*link,
                                         TABLE_LIST *table)
{
  TABLE_LIST *tl;
  for (tl= leaf_tables.head(); tl->*link; tl= tl->*link) ;
  tl->*link= table;
}


/*
  @brief
  Replace given table from the leaf_tables list for a list of tables 

  @param table Table to replace
  @param list  List to substititute the table for

  @details
  Replace 'table' from the leaf_tables list for a list of tables 'tbl_list'.
*/

void st_select_lex::replace_leaf_table(TABLE_LIST *table, List<TABLE_LIST> &tbl_list)
{
  TABLE_LIST *tl;
  List_iterator<TABLE_LIST> ti(leaf_tables);
  while ((tl= ti++))
  {
    if (tl == table)
    {
      ti.replace(tbl_list);
      break;
    }
  }
}


/**
  @brief
  Assigns new table maps to tables in the leaf_tables list

  @param derived    Derived table to take initial table map from
  @param map        table map to begin with
  @param tablenr    table number to begin with
  @param parent_lex new parent select_lex

  @details
  Assign new table maps/table numbers to all tables in the leaf_tables list.
  'map'/'tablenr' are used for the first table and shifted to left/
  increased for each consequent table in the leaf_tables list.
  If the 'derived' table is given then it's table map/number is used for the
  first table in the list and 'map'/'tablenr' are used for the second and
  all consequent tables.
  The 'parent_lex' is set as the new parent select_lex for all tables in the
  list.
*/

void st_select_lex::remap_tables(TABLE_LIST *derived, table_map map,
                                 uint tablenr, SELECT_LEX *parent_lex)
{
  bool first_table= TRUE;
  TABLE_LIST *tl;
  table_map first_map;
  uint first_tablenr;

  if (derived && derived->table)
  {
    first_map= derived->table->map;
    first_tablenr= derived->table->tablenr;
  }
  else
  {
    first_map= map;
    map<<= 1;
    first_tablenr= tablenr++;
  }
  /*
    Assign table bit/table number.
    To the first table of the subselect the table bit/tablenr of the
    derived table is assigned. The rest of tables are getting bits
    sequentially, starting from the provided table map/tablenr.
  */
  List_iterator<TABLE_LIST> ti(leaf_tables);
  while ((tl= ti++))
  {
    if (first_table)
    {
      first_table= FALSE;
      tl->table->set_table_map(first_map, first_tablenr);
    }
    else
    {
      tl->table->set_table_map(map, tablenr);
      tablenr++;
      map<<= 1;
    }
    SELECT_LEX *old_sl= tl->select_lex;
    tl->select_lex= parent_lex;
    for(TABLE_LIST *emb= tl->embedding;
        emb && emb->select_lex == old_sl;
        emb= emb->embedding)
      emb->select_lex= parent_lex;
  }
}

/**
  @brief
  Merge a subquery into this select.

  @param derived     derived table of the subquery to be merged
  @param subq_select select_lex of the subquery
  @param map         table map for assigning to merged tables from subquery
  @param table_no    table number for assigning to merged tables from subquery

  @details
  This function merges a subquery into its parent select. In short the
  merge operation appends the subquery FROM table list to the parent's
  FROM table list. In more details:
    .) the top_join_list of the subquery is wrapped into a join_nest
       and attached to 'derived'
    .) subquery's leaf_tables list  is merged with the leaf_tables
       list of this select_lex
    .) the table maps and table numbers of the tables merged from
       the subquery are adjusted to reflect their new binding to
       this select

  @return TRUE  an error occur
  @return FALSE ok
*/

bool SELECT_LEX::merge_subquery(THD *thd, TABLE_LIST *derived,
                                SELECT_LEX *subq_select,
                                uint table_no, table_map map)
{
  derived->wrap_into_nested_join(subq_select->top_join_list);

  ftfunc_list->append(subq_select->ftfunc_list);
  if (join ||
      thd->lex->sql_command == SQLCOM_UPDATE_MULTI ||
      thd->lex->sql_command == SQLCOM_DELETE_MULTI)
  {
    List_iterator_fast<Item_in_subselect> li(subq_select->sj_subselects);
    Item_in_subselect *in_subq;
    while ((in_subq= li++))
    {
      sj_subselects.push_back(in_subq, thd->mem_root);
      if (in_subq->emb_on_expr_nest == NO_JOIN_NEST)
         in_subq->emb_on_expr_nest= derived;
    }

    uint cnt= sizeof(expr_cache_may_be_used)/sizeof(bool);
    for (uint i= 0; i < cnt; i++)
    {
      if (subq_select->expr_cache_may_be_used[i])
        expr_cache_may_be_used[i]= true;
    }

    List_iterator_fast<Item_func_in> it(subq_select->in_funcs);
    Item_func_in *in_func;
    while ((in_func= it++))
    {
      in_funcs.push_back(in_func, thd->mem_root);
      if (in_func->emb_on_expr_nest == NO_JOIN_NEST)
        in_func->emb_on_expr_nest= derived;
    }
  }

  /* Walk through child's tables and adjust table map, tablenr,
   * parent_lex */
  subq_select->remap_tables(derived, map, table_no, this);
  subq_select->merged_into= this;

  replace_leaf_table(derived, subq_select->leaf_tables);

  return FALSE;
}


/**
  @brief
  Mark tables from the leaf_tables list as belong to a derived table.

  @param derived   tables will be marked as belonging to this derived

  @details
  Run through the leaf_list and mark all tables as belonging to the 'derived'.
*/

void SELECT_LEX::mark_as_belong_to_derived(TABLE_LIST *derived)
{
  /* Mark tables as belonging to this DT */
  TABLE_LIST *tl;
  List_iterator<TABLE_LIST> ti(leaf_tables);
  while ((tl= ti++))
    tl->belong_to_derived= derived;
}


/**
  @brief
  Update used_tables cache for this select

  @details
  This function updates used_tables cache of ON expressions of all tables
  in the leaf_tables list and of the conds expression (if any).
*/

void SELECT_LEX::update_used_tables()
{
  TABLE_LIST *tl;
  List_iterator<TABLE_LIST> ti(leaf_tables);

  while ((tl= ti++))
  {
    if (tl->table && !tl->is_view_or_derived())
    {
      TABLE_LIST *embedding= tl->embedding;
      for (embedding= tl->embedding; embedding; embedding=embedding->embedding)
      {
        if (embedding->is_view_or_derived())
        {
          DBUG_ASSERT(embedding->is_merged_derived());
          TABLE *tab= tl->table;
          tab->covering_keys= tab->s->keys_for_keyread;
          tab->covering_keys.intersect(tab->keys_in_use_for_query);
          /*
            View/derived was merged. Need to recalculate read_set
            bitmaps here. For example:
              CREATE VIEW v1 AS SELECT f1,f2,f3 FROM t1;
              SELECT f1 FROM v1;
            Initially, the view definition will put all f1,f2,f3 in the
            read_set for t1. But after the view is merged, only f1 should
            be in the read_set.
          */
          bitmap_clear_all(tab->read_set);
          break;
        }
      }
    }
  }

  ti.rewind();
  while ((tl= ti++))
  {
    TABLE_LIST *embedding= tl;
    if (!is_eliminated_table(join->eliminated_tables, tl))
    {
      do
      {
        bool maybe_null;
        if ((maybe_null= MY_TEST(embedding->outer_join)))
        {
          tl->table->maybe_null= maybe_null;
          break;
        }
      }
      while ((embedding= embedding->embedding));
    }

    if (tl->on_expr && !is_eliminated_table(join->eliminated_tables, tl))
    {
      tl->on_expr->update_used_tables();
      tl->on_expr->walk(&Item::eval_not_null_tables, 0, NULL);
    }
    /*
      - There is no need to check sj_on_expr, because merged semi-joins inject
        sj_on_expr into the parent's WHERE clase.
      - For non-merged semi-joins (aka JTBMs), we need to check their
        left_expr. There is no need to check the rest of the subselect, we know
        it is uncorrelated and so cannot refer to any tables in this select.
    */
    if (tl->jtbm_subselect)
    {
      Item *left_expr= tl->jtbm_subselect->left_exp();
      left_expr->walk(&Item::update_table_bitmaps_processor, FALSE, NULL);
    }

    embedding= tl->embedding;
    while (embedding)
    {
      if (embedding->on_expr && 
          embedding->nested_join->join_list.head() == tl)
      {
        if (!is_eliminated_table(join->eliminated_tables, embedding))
        {
          embedding->on_expr->update_used_tables();
          embedding->on_expr->walk(&Item::eval_not_null_tables, 0, NULL);
        }
      }
      tl= embedding;
      embedding= tl->embedding;
    }
  }

  if (join->conds)
  {
    join->conds->update_used_tables();
    join->conds->walk(&Item::eval_not_null_tables, 0, NULL);
  }
  if (join->having)
  {
    join->having->update_used_tables();
  }

  Item *item;
  List_iterator_fast<Item> it(join->all_fields);
  select_list_tables= 0;
  while ((item= it++))
  {
    item->update_used_tables();
    select_list_tables|= item->used_tables();
  }
  Item_outer_ref *ref;
  List_iterator_fast<Item_outer_ref> ref_it(inner_refs_list);
  while ((ref= ref_it++))
  {
    item= ref->outer_ref;
    item->update_used_tables();
  }
  for (ORDER *order= group_list.first; order; order= order->next)
    (*order->item)->update_used_tables();
  if (!master_unit()->is_unit_op() ||
      master_unit()->global_parameters() != this)
  {
    for (ORDER *order= order_list.first; order; order= order->next)
      (*order->item)->update_used_tables();
  }
  join->result->update_used_tables();
}


/**
  @brief
  Update is_correlated cache for this select

  @details
*/

void st_select_lex::update_correlated_cache()
{
  TABLE_LIST *tl;
  List_iterator<TABLE_LIST> ti(leaf_tables);

  is_correlated= false;

  while ((tl= ti++))
  {
    //    is_correlated|= tl->is_with_table_recursive_reference();
    if (tl->on_expr)
      is_correlated|= MY_TEST(tl->on_expr->used_tables() & OUTER_REF_TABLE_BIT);
    for (TABLE_LIST *embedding= tl->embedding ; embedding ;
         embedding= embedding->embedding)
    {
      if (embedding->on_expr)
        is_correlated|= MY_TEST(embedding->on_expr->used_tables() &
                                OUTER_REF_TABLE_BIT);
    }
  }

  if (join->conds)
    is_correlated|= MY_TEST(join->conds->used_tables() & OUTER_REF_TABLE_BIT);

  is_correlated|= join->having_is_correlated;

  if (join->having)
    is_correlated|= MY_TEST(join->having->used_tables() & OUTER_REF_TABLE_BIT);

  if (join->tmp_having)
    is_correlated|= MY_TEST(join->tmp_having->used_tables() &
                            OUTER_REF_TABLE_BIT);

  Item *item;
  List_iterator_fast<Item> it(join->fields_list);
  while ((item= it++))
    is_correlated|= MY_TEST(item->used_tables() & OUTER_REF_TABLE_BIT);

  for (ORDER *order= group_list.first; order; order= order->next)
    is_correlated|= MY_TEST((*order->item)->used_tables() &
                            OUTER_REF_TABLE_BIT);

  if (!master_unit()->is_unit_op())
  {
    for (ORDER *order= order_list.first; order; order= order->next)
      is_correlated|= MY_TEST((*order->item)->used_tables() &
                              OUTER_REF_TABLE_BIT);
  }

  if (!is_correlated)
    uncacheable&= ~UNCACHEABLE_DEPENDENT;
}


/**
  Set the EXPLAIN type for this subquery.
  
  @param on_the_fly  TRUE<=> We're running a SHOW EXPLAIN command, so we must 
                     not change any variables
*/

void st_select_lex::set_explain_type(bool on_the_fly)
{
  bool is_primary= FALSE;
  if (next_select())
    is_primary= TRUE;

  if (!is_primary && first_inner_unit())
  {
    /*
      If there is at least one materialized derived|view then it's a PRIMARY select.
      Otherwise, all derived tables/views were merged and this select is a SIMPLE one.
    */
    for (SELECT_LEX_UNIT *un= first_inner_unit(); un; un= un->next_unit())
    {
      if ((!un->derived || un->derived->is_materialized_derived()))
      {
        is_primary= TRUE;
        break;
      }
    }
  }

  if (on_the_fly && !is_primary && have_merged_subqueries)
    is_primary= TRUE;

  SELECT_LEX *first= master_unit()->first_select();
  /* drop UNCACHEABLE_EXPLAIN, because it is for internal usage only */
  uint8 is_uncacheable= (uncacheable & ~UNCACHEABLE_EXPLAIN);
  
  bool using_materialization= FALSE;
  Item_subselect *parent_item;
  if ((parent_item= master_unit()->item) &&
      parent_item->substype() == Item_subselect::IN_SUBS)
  {
    Item_in_subselect *in_subs= parent_item->get_IN_subquery();
    /*
      Surprisingly, in_subs->is_set_strategy() can return FALSE here,
      even for the last invocation of this function for the select.
    */
    if (in_subs->test_strategy(SUBS_MATERIALIZATION))
      using_materialization= TRUE;
  }

  if (master_unit()->thd->lex->first_select_lex() == this)
  {
    if (pushdown_select)
      type= pushed_select_text;
    else
      type= is_primary ? "PRIMARY" : "SIMPLE";
  }
  else
  {
    if (this == first)
    {
      /* If we're a direct child of a UNION, we're the first sibling there */
      if (linkage == DERIVED_TABLE_TYPE)
      {
        bool is_pushed_master_unit= master_unit()->derived &&
	                            master_unit()->derived->pushdown_derived;
        if (is_pushed_master_unit)
          type= pushed_derived_text;
        else if (is_uncacheable & UNCACHEABLE_DEPENDENT)
          type= "LATERAL DERIVED";
        else
          type= "DERIVED";
      }
      else if (using_materialization)
        type= "MATERIALIZED";
      else
      {
         if (is_uncacheable & UNCACHEABLE_DEPENDENT)
           type= "DEPENDENT SUBQUERY";
         else
         {
           type= is_uncacheable? "UNCACHEABLE SUBQUERY" :
                                 "SUBQUERY";
         }
      }
    }
    else
    {
      switch (linkage)
      {
      case INTERSECT_TYPE:
        type= "INTERSECT";
        break;
      case EXCEPT_TYPE:
        type= "EXCEPT";
        break;
      default:
        /* This a non-first sibling in UNION */
        if (is_uncacheable & UNCACHEABLE_DEPENDENT)
          type= "DEPENDENT UNION";
        else if (using_materialization)
          type= "MATERIALIZED UNION";
        else
        {
          type= is_uncacheable ? "UNCACHEABLE UNION": "UNION";
          if (this == master_unit()->fake_select_lex)
            type= unit_operation_text[master_unit()->common_op()];
          /*
            join below may be =NULL when this functions is called at an early
            stage. It will be later called again and we will set the correct
            value.
          */
          if (join)
          {
            bool uses_cte= false;
            for (JOIN_TAB *tab= first_linear_tab(join, WITHOUT_BUSH_ROOTS,
                                                       WITH_CONST_TABLES);
                 tab;
                 tab= next_linear_tab(join, tab, WITHOUT_BUSH_ROOTS))
            {
              /*
                pos_in_table_list=NULL for e.g. post-join aggregation JOIN_TABs.
              */
              if (!(tab->table && tab->table->pos_in_table_list))
	        continue;
              TABLE_LIST *tbl= tab->table->pos_in_table_list;
              if (tbl->with && tbl->with->is_recursive &&
                  tbl->is_with_table_recursive_reference())
              {
                uses_cte= true;
                break;
              }
            }
            if (uses_cte)
              type= "RECURSIVE UNION";
          }
        }
        break;
      }
    }
  }

  if (!on_the_fly)
    options|= SELECT_DESCRIBE;
}


/**
  @brief
  Increase estimated number of records for a derived table/view

  @param records  number of records to increase estimate by

  @details
  This function increases estimated number of records by the 'records'
  for the derived table to which this select belongs to.
*/

void SELECT_LEX::increase_derived_records(ha_rows records)
{
  SELECT_LEX_UNIT *unit= master_unit();
  DBUG_ASSERT(unit->derived);

  if (unit->with_element && unit->with_element->is_recursive)
  {
    st_select_lex *first_recursive= unit->with_element->first_recursive;
    st_select_lex *sl= unit->first_select();
    for ( ; sl != first_recursive; sl= sl->next_select())
    {
      if (sl == this)
        break;
    }
    if (sl == first_recursive)
      return; 
  }
  
  select_result *result= unit->result;
  switch (linkage)
  {
  case INTERSECT_TYPE:
    // result of intersect can't be more then one of components
    set_if_smaller(result->est_records, records);
  case EXCEPT_TYPE:
    // in worse case none of record will be removed
    break;
  default:
    // usual UNION
    if (HA_ROWS_MAX - records > result->est_records)
      result->est_records+= records;
    else
      result->est_records= HA_ROWS_MAX;
    break;
  }
}


/**
  @brief
  Mark select's derived table as a const one.

  @param empty Whether select has an empty result set

  @details
  Mark derived table/view of this select as a constant one (to
  materialize it at the optimization phase) unless this select belongs to a
  union. Estimated number of rows is incremented if this select has non empty
  result set.
*/

void SELECT_LEX::mark_const_derived(bool empty)
{
  TABLE_LIST *derived= master_unit()->derived;
  /* join == NULL in  DELETE ... RETURNING */
  if (!(join && join->thd->lex->describe) && derived)
  {
    if (!empty)
      increase_derived_records(1);
    if (!master_unit()->is_unit_op() && !derived->is_merged_derived() &&
        !(join && join->with_two_phase_optimization))
      derived->fill_me= TRUE;
  }
}


bool st_select_lex::save_leaf_tables(THD *thd)
{
  Query_arena *arena, backup;
  arena= thd->activate_stmt_arena_if_needed(&backup);

  List_iterator_fast<TABLE_LIST> li(leaf_tables);
  TABLE_LIST *table;
  while ((table= li++))
  {
    if (leaf_tables_exec.push_back(table, thd->mem_root))
      return 1;
    table->tablenr_exec= table->get_tablenr();
    table->map_exec= table->get_map();
    if (join && (join->select_options & SELECT_DESCRIBE))
      table->maybe_null_exec= 0;
    else
      table->maybe_null_exec= table->table?  table->table->maybe_null: 0;
  }
  if (arena)
    thd->restore_active_arena(arena, &backup);

  return 0;
}


bool LEX::save_prep_leaf_tables()
{
  if (!thd->save_prep_leaf_list)
    return FALSE;

  Query_arena *arena= thd->stmt_arena, backup;
  arena= thd->activate_stmt_arena_if_needed(&backup);
  //It is used for DETETE/UPDATE so top level has only one SELECT
  DBUG_ASSERT(first_select_lex()->next_select() == NULL);
  bool res= first_select_lex()->save_prep_leaf_tables(thd);

  if (arena)
    thd->restore_active_arena(arena, &backup);

  if (res)
    return TRUE;

  thd->save_prep_leaf_list= FALSE;
  return FALSE;
}


bool st_select_lex::save_prep_leaf_tables(THD *thd)
{
  if (prep_leaf_list_state == SAVED)
    return FALSE;

  List_iterator_fast<TABLE_LIST> li(leaf_tables);
  TABLE_LIST *table;

  /*
    Check that the SELECT_LEX was really prepared and so tables are setup.

    It can be subquery in SET clause of UPDATE which was not prepared yet, so
    its tables are not yet setup and ready for storing.
  */
  if (prep_leaf_list_state != READY)
    return FALSE;

  while ((table= li++))
  {
    if (leaf_tables_prep.push_back(table))
      return TRUE;
  }
  prep_leaf_list_state= SAVED;
  for (SELECT_LEX_UNIT *u= first_inner_unit(); u; u= u->next_unit())
  {
    for (SELECT_LEX *sl= u->first_select(); sl; sl= sl->next_select())
    {
      if (sl->save_prep_leaf_tables(thd))
        return TRUE;
    }
  }

  return FALSE;
}


/**
  Set exclude_from_table_unique_test for selects of this select and all selects
  belonging to the underlying units of derived tables or views
*/

void st_select_lex::set_unique_exclude()
{
  exclude_from_table_unique_test= TRUE;
  for (SELECT_LEX_UNIT *unit= first_inner_unit();
       unit;
       unit= unit->next_unit())
  {
    if (unit->derived && unit->derived->is_view_or_derived())
    {
      for (SELECT_LEX *sl= unit->first_select(); sl; sl= sl->next_select())
        sl->set_unique_exclude();
    }
  }
}


/*
  Return true if this select_lex has been converted into a semi-join nest
  within 'ancestor'.

  We need a loop to check this because there could be several nested
  subselects, like

    SELECT ... FROM grand_parent 
      WHERE expr1 IN (SELECT ... FROM parent 
                        WHERE expr2 IN ( SELECT ... FROM child)

  which were converted into:
  
    SELECT ... 
    FROM grand_parent SEMI_JOIN (parent JOIN child) 
    WHERE 
      expr1 AND expr2

  In this case, both parent and child selects were merged into the parent.
*/

bool st_select_lex::is_merged_child_of(st_select_lex *ancestor)
{
  bool all_merged= TRUE;
  for (SELECT_LEX *sl= this; sl && sl!=ancestor;
       sl=sl->outer_select())
  {
    Item *subs= sl->master_unit()->item;
    Item_in_subselect *in_subs= (subs ? subs->get_IN_subquery() : NULL);
    if (in_subs &&
        ((Item_subselect*)subs)->substype() == Item_subselect::IN_SUBS &&
        in_subs->test_strategy(SUBS_SEMI_JOIN))
    {
      continue;
    }

    if (sl->master_unit()->derived &&
      sl->master_unit()->derived->is_merged_derived())
    {
      continue;
    }
    all_merged= FALSE;
    break;
  }
  return all_merged;
}

/* 
  This is used by SHOW EXPLAIN. It assuses query plan has been already 
  collected into QPF structures and we only need to print it out.
*/

int LEX::print_explain(select_result_sink *output, uint8 explain_flags,
                       bool is_analyze, bool *printed_anything)
{
  int res;
  if (explain && explain->have_query_plan())
  {
    res= explain->print_explain(output, explain_flags, is_analyze);
    *printed_anything= true;
  }
  else
  {
    res= 0;
    *printed_anything= false;
  }
  return res;
}


/**
  Allocates and set arena for SET STATEMENT old values.

  @param backup          where to save backup of arena.

  @retval 1 Error
  @retval 0 OK
*/

bool LEX::set_arena_for_set_stmt(Query_arena *backup)
{
  DBUG_ENTER("LEX::set_arena_for_set_stmt");
  DBUG_ASSERT(arena_for_set_stmt== 0);
  if (!mem_root_for_set_stmt)
  {
    mem_root_for_set_stmt= new MEM_ROOT();
    if (unlikely(!(mem_root_for_set_stmt)))
      DBUG_RETURN(1);
    init_sql_alloc(PSI_INSTRUMENT_ME, mem_root_for_set_stmt, ALLOC_ROOT_SET,
                   ALLOC_ROOT_SET, MYF(MY_THREAD_SPECIFIC));
  }
  if (unlikely(!(arena_for_set_stmt= new(mem_root_for_set_stmt)
                 Query_arena_memroot(mem_root_for_set_stmt,
                                     Query_arena::STMT_INITIALIZED))))
    DBUG_RETURN(1);
  DBUG_PRINT("info", ("mem_root: %p  arena: %p",
                      mem_root_for_set_stmt,
                      arena_for_set_stmt));
  thd->set_n_backup_active_arena(arena_for_set_stmt, backup);
  DBUG_RETURN(0);
}


void LEX::reset_arena_for_set_stmt(Query_arena *backup)
{
  DBUG_ENTER("LEX::reset_arena_for_set_stmt");
  DBUG_ASSERT(arena_for_set_stmt);
  thd->restore_active_arena(arena_for_set_stmt, backup);
  DBUG_PRINT("info", ("mem_root: %p  arena: %p",
                      arena_for_set_stmt->mem_root,
                      arena_for_set_stmt));
  DBUG_VOID_RETURN;
}


void LEX::free_arena_for_set_stmt()
{
  DBUG_ENTER("LEX::free_arena_for_set_stmt");
  if (!arena_for_set_stmt)
    return;
  DBUG_PRINT("info", ("mem_root: %p  arena: %p",
                      arena_for_set_stmt->mem_root,
                      arena_for_set_stmt));
  arena_for_set_stmt->free_items();
  delete(arena_for_set_stmt);
  free_root(mem_root_for_set_stmt, MYF(MY_KEEP_PREALLOC));
  arena_for_set_stmt= 0;
  DBUG_VOID_RETURN;
}

bool LEX::restore_set_statement_var()
{
  bool err= false;
  DBUG_ENTER("LEX::restore_set_statement_var");
  if (!old_var_list.is_empty())
  {
    DBUG_PRINT("info", ("vars: %d", old_var_list.elements));
    err= sql_set_variables(thd, &old_var_list, false);
    old_var_list.empty();
    free_arena_for_set_stmt();
  }
  DBUG_ASSERT(!is_arena_for_set_stmt());
  DBUG_RETURN(err);
}

unit_common_op st_select_lex_unit::common_op()
{
  SELECT_LEX *first= first_select();
  bool first_op= TRUE;
  unit_common_op operation= OP_MIX; // if no op
  for (SELECT_LEX *sl= first; sl; sl= sl->next_select())
  {
    if (sl != first)
    {
      unit_common_op op;
      switch (sl->linkage)
      {
      case INTERSECT_TYPE:
        op= OP_INTERSECT;
        break;
      case EXCEPT_TYPE:
        op= OP_EXCEPT;
        break;
      default:
        op= OP_UNION;
        break;
      }
      if (first_op)
      {
        operation= op;
        first_op= FALSE;
      }
      else
      {
        if (operation != op)
          operation= OP_MIX;
      }
    }
  }
  return operation;
}
/*
  Save explain structures of a UNION. The only variable member is whether the 
  union has "Using filesort".

  There is also save_union_explain_part2() function, which is called before we read
  UNION's output.

  The reason for it is examples like this:

     SELECT col1 FROM t1 UNION SELECT col2 FROM t2 ORDER BY (select ... from t3 ...)

  Here, the (select ... from t3 ...) subquery must be a child of UNION's
  st_select_lex. However, it is not connected as child until a very late 
  stage in execution.
*/

int st_select_lex_unit::save_union_explain(Explain_query *output)
{
  SELECT_LEX *first= first_select();

  if (output->get_union(first->select_number))
    return 0; /* Already added */
    
  Explain_union *eu= 
    new (output->mem_root) Explain_union(output->mem_root, 
                                         thd->lex->analyze_stmt);
  if (unlikely(!eu))
    return 0;

  if (with_element && with_element->is_recursive)
    eu->is_recursive_cte= true;
 
  if (derived)
    eu->connection_type= Explain_node::EXPLAIN_NODE_DERIVED;
  /* 
    Note: Non-merged semi-joins cannot be made out of UNIONs currently, so we
    don't ever set EXPLAIN_NODE_NON_MERGED_SJ.
  */
  for (SELECT_LEX *sl= first; sl; sl= sl->next_select())
    eu->add_select(sl->select_number);

  eu->fake_select_type= unit_operation_text[eu->operation= common_op()];
  eu->using_filesort= MY_TEST(global_parameters()->order_list.first);
  eu->using_tmp= union_needs_tmp_table();

  // Save the UNION node
  output->add_node(eu);

  if (eu->get_select_id() == 1)
    output->query_plan_ready();

  return 0;
}


/*
  @see  st_select_lex_unit::save_union_explain
*/

int st_select_lex_unit::save_union_explain_part2(Explain_query *output)
{
  Explain_union *eu= output->get_union(first_select()->select_number);
  if (fake_select_lex)
  {
    for (SELECT_LEX_UNIT *unit= fake_select_lex->first_inner_unit(); 
         unit; unit= unit->next_unit())
    {
      if (unit->explainable())
        eu->add_child(unit->first_select()->select_number);
    }
    fake_select_lex->join->explain= &eu->fake_select_lex_explain;
  }
  return 0;
}


/**
  A routine used by the parser to decide whether we are specifying a full
  partitioning or if only partitions to add or to split.

  @note  This needs to be outside of WITH_PARTITION_STORAGE_ENGINE since it
  is used from the sql parser that doesn't have any ifdef's

  @retval  TRUE    Yes, it is part of a management partition command
  @retval  FALSE          No, not a management partition command
*/

bool LEX::is_partition_management() const
{
  return (sql_command == SQLCOM_ALTER_TABLE &&
          (alter_info.partition_flags ==  ALTER_PARTITION_ADD ||
           alter_info.partition_flags ==  ALTER_PARTITION_REORGANIZE));
}


/**
  Exclude last added SELECT_LEX (current) in the UNIT and return pointer in it
  (previous become currect)

  @return detached SELECT_LEX or NULL in case of error
*/

SELECT_LEX *LEX::exclude_last_select()
{
  return exclude_not_first_select(current_select);
}

SELECT_LEX *LEX::exclude_not_first_select(SELECT_LEX *exclude)
{
  DBUG_ENTER("LEX::exclude_not_first_select");
  DBUG_PRINT("enter", ("exclude %p #%u", exclude, exclude->select_number));
  SELECT_LEX_UNIT *unit= exclude->master_unit();
  SELECT_LEX *sl;
  DBUG_ASSERT(unit->first_select() != exclude);
  /* we should go through the list to correctly set current_select */
  for(sl= unit->first_select();
      sl->next_select() && sl->next_select() != exclude;
      sl= sl->next_select());
  DBUG_PRINT("info", ("excl: %p  unit: %p  prev: %p", exclude, unit, sl));
  if (!sl)
    DBUG_RETURN(NULL);
  DBUG_ASSERT(&sl->next == exclude->prev);

  exclude->prev= NULL;

  current_select= sl;
  DBUG_RETURN(exclude);
}


SELECT_LEX_UNIT *LEX::alloc_unit()
{
  SELECT_LEX_UNIT *unit;
  DBUG_ENTER("LEX::alloc_unit");
  if (!(unit= new (thd->mem_root) SELECT_LEX_UNIT()))
    DBUG_RETURN(NULL);

  unit->init_query();
  /* TODO: reentrant problem */
  unit->thd= thd;
  unit->link_next= 0;
  unit->link_prev= 0;
  /* TODO: remove return_to */
  unit->return_to= NULL;
  DBUG_RETURN(unit);
}


SELECT_LEX *LEX::alloc_select(bool select)
{
  SELECT_LEX *select_lex;
  DBUG_ENTER("LEX::alloc_select");
  if (!(select_lex= new (thd->mem_root) SELECT_LEX()))
    DBUG_RETURN(NULL);
  DBUG_PRINT("info", ("Allocate select: %p #%u  statement lex: %p",
                      select_lex, thd->lex->stmt_lex->current_select_number,
                      thd->lex->stmt_lex));
  /*
    TODO: move following init to constructor when we get rid of builtin
    select
  */
  select_lex->select_number= ++thd->lex->stmt_lex->current_select_number;
  select_lex->parent_lex= this; /* Used in init_query. */
  select_lex->init_query();
  if (select)
    select_lex->init_select();
  select_lex->nest_level_base= &this->unit;
  select_lex->include_global((st_select_lex_node**)&all_selects_list);
  select_lex->context.resolve_in_select_list= TRUE;
  DBUG_RETURN(select_lex);
}

SELECT_LEX_UNIT *
LEX::create_unit(SELECT_LEX *first_sel)
{
  SELECT_LEX_UNIT *unit;
  DBUG_ENTER("LEX::create_unit");

  unit = first_sel->master_unit();

  if (!unit && !(unit= alloc_unit()))
    DBUG_RETURN(NULL);

  unit->register_select_chain(first_sel);
  if (first_sel->next_select())
  {
    unit->reset_distinct();
    DBUG_ASSERT(!unit->fake_select_lex);
    if (unit->add_fake_select_lex(thd))
      DBUG_RETURN(NULL);
  }
  DBUG_RETURN(unit);
}

SELECT_LEX_UNIT *
SELECT_LEX::attach_selects_chain(SELECT_LEX *first_sel,
                                 Name_resolution_context *context)
{
  SELECT_LEX_UNIT *unit;
  DBUG_ENTER("SELECT_LEX::attach_select_chain");

  if (!(unit= parent_lex->alloc_unit()))
    DBUG_RETURN(NULL);

  unit->register_select_chain(first_sel);
  register_unit(unit, context);
  if (first_sel->next_select())
  {
    unit->reset_distinct();
    DBUG_ASSERT(!unit->fake_select_lex);
    if (unit->add_fake_select_lex(parent_lex->thd))
      DBUG_RETURN(NULL);
  }

  DBUG_RETURN(unit);
}

SELECT_LEX *
LEX::wrap_unit_into_derived(SELECT_LEX_UNIT *unit)
{
  SELECT_LEX *wrapping_sel;
  Table_ident *ti;
  DBUG_ENTER("LEX::wrap_unit_into_derived");

  if (!(wrapping_sel= alloc_select(TRUE)))
    DBUG_RETURN(NULL);
  Name_resolution_context *context= &wrapping_sel->context;
  context->init();
  wrapping_sel->automatic_brackets= FALSE;
  wrapping_sel->mark_as_unit_nest();
  wrapping_sel->register_unit(unit, context);

  /* stuff dummy SELECT * FROM (...) */

  if (push_select(wrapping_sel)) // for Items & TABLE_LIST
    DBUG_RETURN(NULL);

  /* add SELECT list*/
  {
    Item *item= new (thd->mem_root) Item_field(thd, context, star_clex_str);
    if (item == NULL)
      goto err;
    if (add_item_to_list(thd, item))
      goto err;
    (wrapping_sel->with_wild)++;
  }

  unit->first_select()->set_linkage(DERIVED_TABLE_TYPE);

  ti= new (thd->mem_root) Table_ident(unit);
  if (ti == NULL)
    goto err;
  {
    TABLE_LIST *table_list;
    LEX_CSTRING alias;
    if (wrapping_sel->make_unique_derived_name(thd, &alias))
      goto err;

    if (!(table_list= wrapping_sel->add_table_to_list(thd, ti, &alias,
                                                      0, TL_READ,
                                                      MDL_SHARED_READ)))
      goto err;

    context->resolve_in_table_list_only(table_list);
    wrapping_sel->add_joined_table(table_list);
  }

  pop_select();

  derived_tables|= DERIVED_SUBQUERY;

  DBUG_RETURN(wrapping_sel);

err:
  pop_select();
  DBUG_RETURN(NULL);
}

SELECT_LEX *LEX::wrap_select_chain_into_derived(SELECT_LEX *sel)
{
  SELECT_LEX *dummy_select;
  SELECT_LEX_UNIT *unit;
  Table_ident *ti;
  DBUG_ENTER("LEX::wrap_select_chain_into_derived");

  if (!(dummy_select= alloc_select(TRUE)))
     DBUG_RETURN(NULL);
  Name_resolution_context *context= &dummy_select->context;
  dummy_select->automatic_brackets= FALSE;
  sel->distinct= TRUE; // First select has not this attribute (safety)

  if (!(unit= dummy_select->attach_selects_chain(sel, context)))
    DBUG_RETURN(NULL);

  /* stuff dummy SELECT * FROM (...) */

  if (push_select(dummy_select)) // for Items & TABLE_LIST
    DBUG_RETURN(NULL);

  /* add SELECT list*/
  {
    Item *item= new (thd->mem_root) Item_field(thd, context, star_clex_str);
    if (item == NULL)
      goto err;
    if (add_item_to_list(thd, item))
      goto err;
    (dummy_select->with_wild)++;
  }

  sel->set_linkage(DERIVED_TABLE_TYPE);

  ti= new (thd->mem_root) Table_ident(unit);
  if (ti == NULL)
    goto err;
  {
    TABLE_LIST *table_list;
    LEX_CSTRING alias;
    if (dummy_select->make_unique_derived_name(thd, &alias))
      goto err;

    if (!(table_list= dummy_select->add_table_to_list(thd, ti, &alias,
                                                      0, TL_READ,
                                                      MDL_SHARED_READ)))
      goto err;

    context->resolve_in_table_list_only(table_list);
    dummy_select->add_joined_table(table_list);
  }

  pop_select();

  derived_tables|= DERIVED_SUBQUERY;

  DBUG_RETURN(dummy_select);

err:
  pop_select();
  DBUG_RETURN(NULL);
}

bool LEX::push_context(Name_resolution_context *context)
{
  DBUG_ENTER("LEX::push_context");
  DBUG_PRINT("info", ("Context: %p Select: %p (%d)",
                       context, context->select_lex,
                       (context->select_lex ?
                        context->select_lex->select_number:
                        0)));
  bool res= context_stack.push_front(context, thd->mem_root);
  DBUG_RETURN(res);
}


Name_resolution_context *LEX::pop_context()
{
  DBUG_ENTER("LEX::pop_context");
  Name_resolution_context *context= context_stack.pop();
  DBUG_PRINT("info", ("Context: %p Select: %p (%d)",
                       context, context->select_lex,
                       (context->select_lex ?
                        context->select_lex->select_number:
                        0)));
  DBUG_RETURN(context);
}


SELECT_LEX *LEX::create_priority_nest(SELECT_LEX *first_in_nest)
{
  DBUG_ENTER("LEX::create_priority_nest");
  DBUG_ASSERT(first_in_nest->first_nested);
  enum sub_select_type wr_unit_type= first_in_nest->get_linkage();
  bool wr_distinct= first_in_nest->distinct;
  SELECT_LEX *attach_to= first_in_nest->first_nested;
  attach_to->cut_next();
  SELECT_LEX *wrapper= wrap_select_chain_into_derived(first_in_nest);
  if (wrapper)
  {
    first_in_nest->first_nested= NULL;
    wrapper->set_linkage_and_distinct(wr_unit_type, wr_distinct);
    wrapper->first_nested= attach_to->first_nested;
    wrapper->set_master_unit(attach_to->master_unit());
    attach_to->link_neighbour(wrapper);
  }
  DBUG_RETURN(wrapper);
}


/**
  Checks if we need finish "automatic brackets" mode

  INTERSECT has higher priority then UNION and EXCEPT, so when it is need we
  automatically create lower layer for INTERSECT (automatic brackets) and
  here we check if we should return back one level up during parsing procedure.
*/

void LEX::check_automatic_up(enum sub_select_type type)
{
  if (type != INTERSECT_TYPE &&
      current_select->get_linkage() == INTERSECT_TYPE &&
      current_select->outer_select() &&
      current_select->outer_select()->automatic_brackets)
  {
    nest_level--;
    current_select= current_select->outer_select();
  }
}


sp_variable *LEX::sp_param_init(LEX_CSTRING *name)
{
  if (spcont->find_variable(name, true))
  {
    my_error(ER_SP_DUP_PARAM, MYF(0), name->str);
    return NULL;
  }
  sp_variable *spvar= spcont->add_variable(thd, name);
  init_last_field(&spvar->field_def, name,
                  thd->variables.collation_database);
  return spvar;
}


bool LEX::sp_param_fill_definition(sp_variable *spvar,
                                   const Lex_field_type_st &def)
{
  return
    last_field->set_attributes(thd, def, charset,
                               COLUMN_DEFINITION_ROUTINE_PARAM) ||
    sphead->fill_spvar_definition(thd, last_field, &spvar->name);
}


bool LEX::sf_return_fill_definition(const Lex_field_type_st &def)
{
  return
    last_field->set_attributes(thd, def, charset,
                               COLUMN_DEFINITION_FUNCTION_RETURN) ||
    sphead->fill_field_definition(thd, last_field);
}


void LEX::set_stmt_init()
{
  sql_command= SQLCOM_SET_OPTION;
  mysql_init_select(this);
  option_type= OPT_SESSION;
  autocommit= 0;
  var_list.empty();
};


/**
  Find a local or a package body variable by name.
  @param IN  name    - the variable name
  @param OUT ctx     - NULL, if the variable was not found,
                       or LEX::spcont (if a local variable was found)
                       or the package top level context
                       (if a package variable was found)
  @param OUT handler - NULL, if the variable was not found,
                       or a pointer to rcontext handler
  @retval            - the variable (if found), or NULL otherwise.
*/
sp_variable *
LEX::find_variable(const LEX_CSTRING *name,
                   sp_pcontext **ctx,
                   const Sp_rcontext_handler **rh) const
{
  sp_variable *spv;
  if (spcont && (spv= spcont->find_variable(name, false)))
  {
    *ctx= spcont;
    *rh= &sp_rcontext_handler_local;
    return spv;
  }
  sp_package *pkg= sphead ? sphead->m_parent : NULL;
  if (pkg && (spv= pkg->find_package_variable(name)))
  {
    *ctx= pkg->get_parse_context()->child_context(0);
    *rh= &sp_rcontext_handler_package_body;
    return spv;
  }
  *ctx= NULL;
  *rh= NULL;
  return NULL;
}


static bool is_new(const char *str)
{
  return (str[0] == 'n' || str[0] == 'N') &&
         (str[1] == 'e' || str[1] == 'E') &&
         (str[2] == 'w' || str[2] == 'W');
}

static bool is_old(const char *str)
{
  return (str[0] == 'o' || str[0] == 'O') &&
         (str[1] == 'l' || str[1] == 'L') &&
         (str[2] == 'd' || str[2] == 'D');
}


bool LEX::is_trigger_new_or_old_reference(const LEX_CSTRING *name) const
{
  // "name" is not necessarily NULL-terminated!
  return sphead && sphead->m_handler->type() == SP_TYPE_TRIGGER &&
         name->length == 3 && (is_new(name->str) || is_old(name->str));
}


void LEX::sp_variable_declarations_init(THD *thd, int nvars)
{
  sp_variable *spvar= spcont->get_last_context_variable();

  sphead->reset_lex(thd);
  spcont->declare_var_boundary(nvars);
  thd->lex->init_last_field(&spvar->field_def, &spvar->name,
                            thd->variables.collation_database);
}


bool LEX::sp_variable_declarations_set_default(THD *thd, int nvars,
                                               Item *dflt_value_item)
{
  bool has_default_clause= dflt_value_item != NULL;
  if (!has_default_clause &&
      unlikely(!(dflt_value_item= new (thd->mem_root) Item_null(thd))))
    return true;

  sp_variable *first_spvar = NULL;

  for (uint i= 0 ; i < (uint) nvars ; i++)
  {
    sp_variable *spvar= spcont->get_last_context_variable((uint) nvars - 1 - i);

    if (i == 0) {
      first_spvar = spvar;
    } else if (has_default_clause) {
      Item_splocal *item =
              new (thd->mem_root)
                      Item_splocal(thd, &sp_rcontext_handler_local,
                                   &first_spvar->name, first_spvar->offset,
                                   first_spvar->type_handler(), 0, 0);
      if (item == NULL)
        return true; // OOM
#ifndef DBUG_OFF
      item->m_sp = sphead;
#endif
      dflt_value_item = item;
    }

    bool last= i + 1 == (uint) nvars;
    spvar->default_value= dflt_value_item;
    /* The last instruction is responsible for freeing LEX. */
    sp_instr_set *is= new (thd->mem_root)
                      sp_instr_set(sphead->instructions(),
                                   spcont, &sp_rcontext_handler_local,
                                   spvar->offset, dflt_value_item,
                                   this, last);
    if (unlikely(is == NULL || sphead->add_instr(is)))
      return true;
  }
  return false;
}


bool
LEX::sp_variable_declarations_copy_type_finalize(THD *thd, int nvars,
                                                 const Column_definition &ref,
                                                 Row_definition_list *fields,
                                                 Item *default_value)
{
  for (uint i= 0 ; i < (uint) nvars; i++)
  {
    sp_variable *spvar= spcont->get_last_context_variable((uint) nvars - 1 - i);
    spvar->field_def.set_type(ref);
    if (fields)
    {
      DBUG_ASSERT(ref.type_handler() == &type_handler_row);
      spvar->field_def.set_row_field_definitions(fields);
    }
    spvar->field_def.field_name= spvar->name;
  }
  if (unlikely(sp_variable_declarations_set_default(thd, nvars,
                                                    default_value)))
    return true;
  spcont->declare_var_boundary(0);
  return sphead->restore_lex(thd);
}


bool LEX::sp_variable_declarations_finalize(THD *thd, int nvars,
                                            const Column_definition *cdef,
                                            Item *dflt_value_item)
{
  DBUG_ASSERT(cdef);
  Column_definition tmp(*cdef);
  if (sphead->fill_spvar_definition(thd, &tmp))
    return true;
  return sp_variable_declarations_copy_type_finalize(thd, nvars, tmp, NULL,
                                                     dflt_value_item);
}


bool LEX::sp_variable_declarations_row_finalize(THD *thd, int nvars,
                                                Row_definition_list *row,
                                                Item *dflt_value_item)
{
  DBUG_ASSERT(row);
  /*
    Prepare all row fields.
    Note, we do it only one time outside of the below loop.
    The converted list in "row" is further reused by all variable
    declarations processed by the current call.
    Example:
      DECLARE
        a, b, c ROW(x VARCHAR(10) CHARACTER SET utf8);
      BEGIN
        ...
      END;
  */
  if (sphead->row_fill_field_definitions(thd, row))
    return true;

  for (uint i= 0 ; i < (uint) nvars ; i++)
  {
    sp_variable *spvar= spcont->get_last_context_variable((uint) nvars - 1 - i);
    spvar->field_def.set_row_field_definitions(row);
    if (sphead->fill_spvar_definition(thd, &spvar->field_def, &spvar->name))
      return true;
  }

  if (sp_variable_declarations_set_default(thd, nvars, dflt_value_item))
    return true;
  spcont->declare_var_boundary(0);
  return sphead->restore_lex(thd);
}


/**
  Finalize a %ROWTYPE declaration, e.g.:
    DECLARE a,b,c,d t1%ROWTYPE := ROW(1,2,3);

  @param thd   - the current thd
  @param nvars - the number of variables in the declaration
  @param ref   - the table or cursor name (see comments below)
  @param def   - the default value, e.g., ROW(1,2,3), or NULL (no default).
*/
bool
LEX::sp_variable_declarations_rowtype_finalize(THD *thd, int nvars,
                                               Qualified_column_ident *ref,
                                               Item *def)
{
  uint coffp;
  const sp_pcursor *pcursor= ref->table.str && ref->db.str ? NULL :
                             spcont->find_cursor(&ref->m_column, &coffp,
                                                 false);
  if (pcursor)
    return sp_variable_declarations_cursor_rowtype_finalize(thd, nvars,
                                                            coffp, def);
  /*
    When parsing a qualified identifier chain, the parser does not know yet
    if it's going to be a qualified column name (for %TYPE),
    or a qualified table name (for %ROWTYPE). So it collects the chain
    into Qualified_column_ident.
    Now we know that it was actually a qualified table name (%ROWTYPE).
    Create a new Table_ident from Qualified_column_ident,
    shifting fields as follows:
    - ref->m_column becomes table_ref->table
    - ref->table    becomes table_ref->db
  */
  return sp_variable_declarations_table_rowtype_finalize(thd, nvars,
                                                         ref->table,
                                                         ref->m_column,
                                                         def);
}


bool
LEX::sp_variable_declarations_table_rowtype_finalize(THD *thd, int nvars,
                                                     const LEX_CSTRING &db,
                                                     const LEX_CSTRING &table,
                                                     Item *def)
{
  Table_ident *table_ref;
  if (unlikely(!(table_ref=
                 new (thd->mem_root) Table_ident(thd, &db, &table, false))))
    return true;
  // Loop through all variables in the same declaration
  for (uint i= 0 ; i < (uint) nvars; i++)
  {
    sp_variable *spvar= spcont->get_last_context_variable((uint) nvars - 1 - i);
    spvar->field_def.set_table_rowtype_ref(table_ref);
    sphead->fill_spvar_definition(thd, &spvar->field_def, &spvar->name);
  }
  if (sp_variable_declarations_set_default(thd, nvars, def))
    return true;
  // Make sure sp_rcontext is created using the invoker security context:
  sphead->m_flags|= sp_head::HAS_COLUMN_TYPE_REFS;
  spcont->declare_var_boundary(0);
  return sphead->restore_lex(thd);
}


bool
LEX::sp_variable_declarations_cursor_rowtype_finalize(THD *thd, int nvars,
                                                      uint offset,
                                                      Item *def)
{
  const sp_pcursor *pcursor= spcont->find_cursor(offset);

  // Loop through all variables in the same declaration
  for (uint i= 0 ; i < (uint) nvars; i++)
  {
    sp_variable *spvar= spcont->get_last_context_variable((uint) nvars - 1 - i);

    spvar->field_def.set_cursor_rowtype_ref(offset);
    sp_instr_cursor_copy_struct *instr=
      new (thd->mem_root) sp_instr_cursor_copy_struct(sphead->instructions(),
                                                      spcont, offset,
                                                      pcursor->lex(),
                                                      spvar->offset);
    if (instr == NULL || sphead->add_instr(instr))
     return true;

    sphead->fill_spvar_definition(thd, &spvar->field_def, &spvar->name);
  }
  if (unlikely(sp_variable_declarations_set_default(thd, nvars, def)))
    return true;
  // Make sure sp_rcontext is created using the invoker security context:
  sphead->m_flags|= sp_head::HAS_COLUMN_TYPE_REFS;
  spcont->declare_var_boundary(0);
  return sphead->restore_lex(thd);
}


/*
  Add declarations for table column and SP variable anchor types:
  - DECLARE spvar1 TYPE OF db1.table1.column1;
  - DECLARE spvar1 TYPE OF table1.column1;
  - DECLARE spvar1 TYPE OF spvar0;
*/
bool
LEX::sp_variable_declarations_with_ref_finalize(THD *thd, int nvars,
                                                Qualified_column_ident *ref,
                                                Item *def)
{
  return ref->db.length == 0 && ref->table.length == 0 ?
    sp_variable_declarations_vartype_finalize(thd, nvars, ref->m_column, def) :
    sp_variable_declarations_column_type_finalize(thd, nvars, ref, def);
}


bool
LEX::sp_variable_declarations_column_type_finalize(THD *thd, int nvars,
                                                   Qualified_column_ident *ref,
                                                   Item *def)
{
  for (uint i= 0 ; i < (uint) nvars; i++)
  {
    sp_variable *spvar= spcont->get_last_context_variable((uint) nvars - 1 - i);
    spvar->field_def.set_column_type_ref(ref);
    spvar->field_def.field_name= spvar->name;
  }
  sphead->m_flags|= sp_head::HAS_COLUMN_TYPE_REFS;
  if (sp_variable_declarations_set_default(thd, nvars, def))
    return true;
  spcont->declare_var_boundary(0);
  return sphead->restore_lex(thd);
}


bool
LEX::sp_variable_declarations_vartype_finalize(THD *thd, int nvars,
                                               const LEX_CSTRING &ref,
                                               Item *default_value)
{
  sp_variable *t;
  if (!spcont || !(t= spcont->find_variable(&ref, false)))
  {
    my_error(ER_SP_UNDECLARED_VAR, MYF(0), ref.str);
    return true;
  }

  if (t->field_def.is_cursor_rowtype_ref())
  {
    uint offset= t->field_def.cursor_rowtype_offset();
    return sp_variable_declarations_cursor_rowtype_finalize(thd, nvars,
                                                            offset,
                                                            default_value);
  }

  if (t->field_def.is_column_type_ref())
  {
    Qualified_column_ident *tmp= t->field_def.column_type_ref();
    return sp_variable_declarations_column_type_finalize(thd, nvars, tmp,
                                                         default_value);
  }

  if (t->field_def.is_table_rowtype_ref())
  {
    const Table_ident *tmp= t->field_def.table_rowtype_ref();
    return sp_variable_declarations_table_rowtype_finalize(thd, nvars,
                                                           tmp->db,
                                                           tmp->table,
                                                           default_value);
  }

  // A reference to a scalar or a row variable with an explicit data type
  return sp_variable_declarations_copy_type_finalize(thd, nvars,
                                                     t->field_def,
                                                     t->field_def.
                                                       row_field_definitions(),
                                                     default_value);
}


/**********************************************************************
  The FOR LOOP statement

  This syntax:
    FOR i IN lower_bound .. upper_bound
    LOOP
      statements;
    END LOOP;

  is translated into:

    DECLARE
      i INT := lower_bound;
      j INT := upper_bound;
    BEGIN
      WHILE i <= j
      LOOP
        statements;
        i:= i + 1;
      END LOOP;
    END;
*/


sp_variable *LEX::sp_add_for_loop_variable(THD *thd, const LEX_CSTRING *name,
                                           Item *value)
{
  sp_variable *spvar= spcont->add_variable(thd, name);
  spcont->declare_var_boundary(1);
  spvar->field_def.field_name= spvar->name;
  spvar->field_def.set_handler(&type_handler_slonglong);
  type_handler_slonglong.Column_definition_prepare_stage2(&spvar->field_def,
                                                          NULL, HA_CAN_GEOMETRY);
  if (!value && unlikely(!(value= new (thd->mem_root) Item_null(thd))))
    return NULL;

  spvar->default_value= value;
  sp_instr_set *is= new (thd->mem_root)
                    sp_instr_set(sphead->instructions(),
                                 spcont, &sp_rcontext_handler_local,
                                 spvar->offset, value,
                                 this, true);
  if (unlikely(is == NULL || sphead->add_instr(is)))
    return NULL;
  spcont->declare_var_boundary(0);
  return spvar;
}


bool LEX::sp_for_loop_implicit_cursor_statement(THD *thd,
                                                Lex_for_loop_bounds_st *bounds,
                                                sp_lex_cursor *cur)
{
  Item *item;
  DBUG_ASSERT(sphead);
  LEX_CSTRING name= {STRING_WITH_LEN("[implicit_cursor]") };
  if (sp_declare_cursor(thd, &name, cur, NULL, true))
    return true;
  DBUG_ASSERT(thd->lex == this);
  if (unlikely(!(bounds->m_index=
                 new (thd->mem_root) sp_assignment_lex(thd, this))))
    return true;
  sphead->reset_lex(thd, bounds->m_index);
  DBUG_ASSERT(thd->lex != this);
  /*
    We pass NULL as Name_resolution_context here.
    It's OK, fix_fields() will not be called for this Item_field created.
    Item_field is only needed for LEX::sp_for_loop_cursor_declarations()
    and is used to transfer the loop index variable name, "rec" in this example:
      FOR rec IN (SELECT * FROM t1)
      DO
        SELECT rec.a, rec.b;
      END FOR;
  */
  if (!(item= new (thd->mem_root) Item_field(thd, NULL, name)))
    return true;
  bounds->m_index->set_item_and_free_list(item, NULL);
  if (thd->lex->sphead->restore_lex(thd))
    return true;
  DBUG_ASSERT(thd->lex == this);
  bounds->m_direction= 1;
  bounds->m_target_bound= NULL;
  bounds->m_implicit_cursor= true;
  return false;
}

sp_variable *
LEX::sp_add_for_loop_cursor_variable(THD *thd,
                                     const LEX_CSTRING *name,
                                     const sp_pcursor *pcursor,
                                     uint coffset,
                                     sp_assignment_lex *param_lex,
                                     Item_args *parameters)
{
  sp_variable *spvar= spcont->add_variable(thd, name);
  if (!spvar)
    return NULL;
  spcont->declare_var_boundary(1);
  sphead->fill_spvar_definition(thd, &spvar->field_def, &spvar->name);
  if (unlikely(!(spvar->default_value= new (thd->mem_root) Item_null(thd))))
    return NULL;

  spvar->field_def.set_cursor_rowtype_ref(coffset);

  if (unlikely(sphead->add_for_loop_open_cursor(thd, spcont, spvar, pcursor,
                                                coffset,
                                                param_lex, parameters)))
    return NULL;

  spcont->declare_var_boundary(0);
  return spvar;
}


/**
  Generate a code for a FOR loop condition:
  - Make Item_splocal for the FOR loop index variable
  - Make Item_splocal for the FOR loop upper bound variable
  - Make a comparison function item on top of these two variables
*/
bool LEX::sp_for_loop_condition(THD *thd, const Lex_for_loop_st &loop)
{
  Item_splocal *args[2];
  for (uint i= 0 ; i < 2; i++)
  {
    sp_variable *src= i == 0 ? loop.m_index : loop.m_target_bound;
    args[i]= new (thd->mem_root)
              Item_splocal(thd, &sp_rcontext_handler_local,
                           &src->name, src->offset, src->type_handler());
    if (unlikely(args[i] == NULL))
      return true;
#ifdef DBUG_ASSERT_EXISTS
    args[i]->m_sp= sphead;
#endif
  }

  Item *expr= loop.m_direction > 0 ?
    (Item *) new (thd->mem_root) Item_func_le(thd, args[0], args[1]) :
    (Item *) new (thd->mem_root) Item_func_ge(thd, args[0], args[1]);
  return unlikely(!expr) || unlikely(sp_while_loop_expression(thd, expr));
}


/**
  Generate the FOR LOOP condition code in its own lex
*/
bool LEX::sp_for_loop_intrange_condition_test(THD *thd,
                                              const Lex_for_loop_st &loop)
{
  spcont->set_for_loop(loop);
  sphead->reset_lex(thd);
  if (unlikely(thd->lex->sp_for_loop_condition(thd, loop)))
    return true;
  return thd->lex->sphead->restore_lex(thd);
}


bool LEX::sp_for_loop_cursor_condition_test(THD *thd,
                                            const Lex_for_loop_st &loop)
{
  const LEX_CSTRING *cursor_name;
  Item *expr;
  spcont->set_for_loop(loop);
  sphead->reset_lex(thd);
  cursor_name= spcont->find_cursor(loop.m_cursor_offset);
  DBUG_ASSERT(cursor_name);
  if (unlikely(!(expr=
                 new (thd->mem_root)
                 Item_func_cursor_found(thd, cursor_name,
                                        loop.m_cursor_offset))))
    return true;
  if (thd->lex->sp_while_loop_expression(thd, expr))
    return true;
  return thd->lex->sphead->restore_lex(thd);
}


bool LEX::sp_for_loop_intrange_declarations(THD *thd, Lex_for_loop_st *loop,
                                            const LEX_CSTRING *index,
                                            const Lex_for_loop_bounds_st &bounds)
{
  Item *item;
  if ((item= bounds.m_index->get_item())->type() == Item::FIELD_ITEM)
  {
    // We're here is the lower bound is unknown identifier
    my_error(ER_SP_UNDECLARED_VAR, MYF(0), item->full_name());
    return true;
  }
  if ((item= bounds.m_target_bound->get_item())->type() == Item::FIELD_ITEM)
  {
    // We're here is the upper bound is unknown identifier
    my_error(ER_SP_UNDECLARED_VAR, MYF(0), item->full_name());
    return true;
  }
  if (!(loop->m_index=
        bounds.m_index->sp_add_for_loop_variable(thd, index,
                                                 bounds.m_index->get_item())))
    return true;
  if (unlikely(!(loop->m_target_bound=
                 bounds.m_target_bound->
                 sp_add_for_loop_target_bound(thd,
                                              bounds.
                                              m_target_bound->get_item()))))
     return true;
  loop->m_direction= bounds.m_direction;
  loop->m_implicit_cursor= 0;
  return false;
}


bool LEX::sp_for_loop_cursor_declarations(THD *thd,
                                          Lex_for_loop_st *loop,
                                          const LEX_CSTRING *index,
                                          const Lex_for_loop_bounds_st &bounds)
{
  Item *item= bounds.m_index->get_item();
  Item_splocal *item_splocal;
  Item_field *item_field;
  Item_func_sp *item_func_sp= NULL;
  LEX_CSTRING name;
  uint coffs, param_count= 0;
  const sp_pcursor *pcursor;
  DBUG_ENTER("LEX::sp_for_loop_cursor_declarations");

  if ((item_splocal= item->get_item_splocal()))
    name= item_splocal->m_name;
  else if ((item_field= item->type() == Item::FIELD_ITEM ?
                        static_cast<Item_field *>(item) : NULL) &&
           item_field->table_name.str == NULL)
    name= item_field->field_name;
  else if (item->type() == Item::FUNC_ITEM &&
           static_cast<Item_func*>(item)->functype() == Item_func::FUNC_SP &&
           !static_cast<Item_func_sp*>(item)->get_sp_name()->m_explicit_name)
  {
    /*
      When a FOR LOOP for a cursor with parameters is parsed:
        FOR index IN cursor(1,2,3) LOOP
          statements;
        END LOOP;
      the parser scans "cursor(1,2,3)" using the "expr" rule,
      so it thinks that cursor(1,2,3) is a stored function call.
      It's not easy to implement this without using "expr" because
      of grammar conflicts.
      As a side effect, the Item_func_sp and its arguments in the parentheses
      belong to the same LEX. This is different from an explicit
      "OPEN cursor(1,2,3)" where every expression belongs to a separate LEX.
    */
    item_func_sp= static_cast<Item_func_sp*>(item);
    name= item_func_sp->get_sp_name()->m_name;
    param_count= item_func_sp->argument_count();
  }
  else
  {
    thd->parse_error();
    DBUG_RETURN(true);
  }
  if (unlikely(!(pcursor= spcont->find_cursor_with_error(&name, &coffs,
                                                         false)) ||
               pcursor->check_param_count_with_error(param_count)))
    DBUG_RETURN(true);

  if (!(loop->m_index= sp_add_for_loop_cursor_variable(thd, index,
                                                       pcursor, coffs,
                                                       bounds.m_index,
                                                       item_func_sp)))
    DBUG_RETURN(true);
  loop->m_target_bound= NULL;
  loop->m_direction= bounds.m_direction;
  loop->m_cursor_offset= coffs;
  loop->m_implicit_cursor= bounds.m_implicit_cursor;
  DBUG_RETURN(false);
}


/**
  Generate a code for a FOR loop index increment
*/
bool LEX::sp_for_loop_increment(THD *thd, const Lex_for_loop_st &loop)
{
  Item_splocal *splocal= new (thd->mem_root)
    Item_splocal(thd, &sp_rcontext_handler_local,
                      &loop.m_index->name, loop.m_index->offset,
                      loop.m_index->type_handler());
  if (unlikely(splocal == NULL))
    return true;
#ifdef DBUG_ASSERT_EXISTS
  splocal->m_sp= sphead;
#endif
  Item_int *inc= new (thd->mem_root) Item_int(thd, loop.m_direction);
  if (unlikely(!inc))
    return true;
  Item *expr= new (thd->mem_root) Item_func_plus(thd, splocal, inc);
  if (unlikely(!expr) ||
      unlikely(sphead->set_local_variable(thd, spcont,
                                          &sp_rcontext_handler_local,
                                          loop.m_index, expr, this, true)))
    return true;
  return false;
}


bool LEX::sp_for_loop_intrange_iterate(THD *thd, const Lex_for_loop_st &loop)
{
  sphead->reset_lex(thd);

  // Generate FOR LOOP index increment in its own lex
  DBUG_ASSERT(this != thd->lex);
  if (unlikely(thd->lex->sp_for_loop_increment(thd, loop) ||
               thd->lex->sphead->restore_lex(thd)))
    return true;

  return false;
}


bool LEX::sp_for_loop_cursor_iterate(THD *thd, const Lex_for_loop_st &loop)
{
  sp_instr_cfetch *instr=
    new (thd->mem_root) sp_instr_cfetch(sphead->instructions(),
                                        spcont, loop.m_cursor_offset, false);
  if (unlikely(instr == NULL) || unlikely(sphead->add_instr(instr)))
    return true;
  instr->add_to_varlist(loop.m_index);
  return false;
}


bool LEX::sp_for_loop_outer_block_finalize(THD *thd,
                                           const Lex_for_loop_st &loop)
{
  Lex_spblock tmp;
  tmp.curs= MY_TEST(loop.m_implicit_cursor);
  if (unlikely(sp_block_finalize(thd, tmp))) // The outer DECLARE..BEGIN..END
    return true;
  if (!loop.is_for_loop_explicit_cursor())
    return false;
  /*
    Explicit cursor FOR loop must close the cursor automatically.
    Note, implicit cursor FOR loop does not need to close the cursor,
    it's closed by sp_instr_cpop.
  */
  sp_instr_cclose *ic= new (thd->mem_root)
                       sp_instr_cclose(sphead->instructions(), spcont,
                                       loop.m_cursor_offset);
  return ic == NULL || sphead->add_instr(ic);
}

/***************************************************************************/

bool LEX::sp_declare_cursor(THD *thd, const LEX_CSTRING *name,
                            sp_lex_cursor *cursor_stmt,
                            sp_pcontext *param_ctx, bool add_cpush_instr)
{
  uint offp;
  sp_instr_cpush *i;

  if (spcont->find_cursor(name, &offp, true))
  {
    my_error(ER_SP_DUP_CURS, MYF(0), name->str);
    return true;
  }

  if (unlikely(spcont->add_cursor(name, param_ctx, cursor_stmt)))
    return true;

  if (add_cpush_instr)
  {
    i= new (thd->mem_root)
         sp_instr_cpush(sphead->instructions(), spcont, cursor_stmt,
                        spcont->current_cursor_count() - 1);
    return unlikely(i == NULL) || unlikely(sphead->add_instr(i));
  }
  return false;
}


/**
  Generate an SP code for an "OPEN cursor_name" statement.
  @param thd
  @param name       - Name of the cursor
  @param parameters - Cursor parameters, e.g. OPEN c(1,2,3)
  @returns          - false on success, true on error
*/
bool LEX::sp_open_cursor(THD *thd, const LEX_CSTRING *name,
                         List<sp_assignment_lex> *parameters)
{
  uint offset;
  const sp_pcursor *pcursor;
  uint param_count= parameters ? parameters->elements : 0;
  return !(pcursor= spcont->find_cursor_with_error(name, &offset, false)) ||
         pcursor->check_param_count_with_error(param_count) ||
         sphead->add_open_cursor(thd, spcont, offset,
                                 pcursor->param_context(), parameters);
}


bool LEX::sp_handler_declaration_init(THD *thd, int type)
{
  sp_handler *h= spcont->add_handler(thd, (sp_handler::enum_type) type);

  spcont= spcont->push_context(thd, sp_pcontext::HANDLER_SCOPE);

  sp_instr_hpush_jump *i=
    new (thd->mem_root) sp_instr_hpush_jump(sphead->instructions(), spcont, h);

  if (unlikely(i == NULL) || unlikely(sphead->add_instr(i)))
    return true;

  /* For continue handlers, mark end of handler scope. */
  if (type == sp_handler::CONTINUE &&
      unlikely(sphead->push_backpatch(thd, i, spcont->last_label())))
    return true;

  if (unlikely(sphead->push_backpatch(thd, i,
                                      spcont->push_label(thd, &empty_clex_str,
                                                         0))))
    return true;

  return false;
}


bool LEX::sp_handler_declaration_finalize(THD *thd, int type)
{
  sp_label *hlab= spcont->pop_label(); /* After this hdlr */
  sp_instr_hreturn *i;

  if (type == sp_handler::CONTINUE)
  {
    i= new (thd->mem_root) sp_instr_hreturn(sphead->instructions(), spcont);
    if (unlikely(i == NULL) ||
        unlikely(sphead->add_instr(i)))
      return true;
  }
  else
  {  /* EXIT or UNDO handler, just jump to the end of the block */
    i= new (thd->mem_root) sp_instr_hreturn(sphead->instructions(), spcont);
    if (unlikely(i == NULL) ||
        unlikely(sphead->add_instr(i)) ||
        unlikely(sphead->push_backpatch(thd, i, spcont->last_label()))) /* Block end */
      return true;
  }
  sphead->backpatch(hlab);
  spcont= spcont->pop_context();
  return false;
}


void LEX::sp_block_init(THD *thd, const LEX_CSTRING *label)
{
  spcont->push_label(thd, label, sphead->instructions(), sp_label::BEGIN);
  spcont= spcont->push_context(thd, sp_pcontext::REGULAR_SCOPE);
}


bool LEX::sp_block_finalize(THD *thd, const Lex_spblock_st spblock,
                                      class sp_label **splabel)
{
  sp_head *sp= sphead;
  sp_pcontext *ctx= spcont;
  sp_instr *i;

  sp->backpatch(ctx->last_label()); /* We always have a label */
  if (spblock.hndlrs)
  {
    i= new (thd->mem_root)
      sp_instr_hpop(sp->instructions(), ctx, spblock.hndlrs);
    if (unlikely(i == NULL) ||
        unlikely(sp->add_instr(i)))
      return true;
  }
  if (spblock.curs)
  {
    i= new (thd->mem_root)
      sp_instr_cpop(sp->instructions(), ctx, spblock.curs);
    if (unlikely(i == NULL) ||
        unlikely(sp->add_instr(i)))
      return true;
  }
  spcont= ctx->pop_context();
  *splabel= spcont->pop_label();
  return false;
}


bool LEX::sp_block_finalize(THD *thd, const Lex_spblock_st spblock,
                            const LEX_CSTRING *end_label)
{
  sp_label *splabel;
  if (unlikely(sp_block_finalize(thd, spblock, &splabel)))
    return true;
  if (unlikely(end_label->str &&
               lex_string_cmp(system_charset_info,
                              end_label, &splabel->name) != 0))
  {
    my_error(ER_SP_LABEL_MISMATCH, MYF(0), end_label->str);
    return true;
  }
  return false;
}


sp_name *LEX::make_sp_name(THD *thd, const LEX_CSTRING *name)
{
  sp_name *res;
  LEX_CSTRING db;
  if (unlikely(check_routine_name(name)) ||
      unlikely(copy_db_to(&db)) ||
      unlikely((!(res= new (thd->mem_root) sp_name(&db, name, false)))))
    return NULL;
  return res;
}


/**
  When a package routine name is stored in memory in Database_qualified_name,
  the dot character is used to delimit package name from the routine name,
  e.g.:
    m_db=   'test';   -- database 'test'
    m_name= 'p1.p1';  -- package 'p1', routine 'p1'
  See database_qualified_name::make_package_routine_name() for details.
  Disallow package routine names with dots,
  to avoid ambiguity when interpreting m_name='p1.p1.p1', between:
    a.  package 'p1.p1' + routine 'p1'
    b.  package 'p1'    + routine 'p1.p1'
  m_name='p1.p1.p1' will always mean (a).
*/
sp_name *LEX::make_sp_name_package_routine(THD *thd, const LEX_CSTRING *name)
{
  sp_name *res= make_sp_name(thd, name);
  if (likely(res) && unlikely(strchr(res->m_name.str, '.')))
  {
    my_error(ER_SP_WRONG_NAME, MYF(0), res->m_name.str);
    res= NULL;
  }
  return res;
}


sp_name *LEX::make_sp_name(THD *thd, const LEX_CSTRING *name1,
                                     const LEX_CSTRING *name2)
{
  sp_name *res;
  LEX_CSTRING norm_name1;
  if (unlikely(!name1->str) ||
      unlikely(!thd->make_lex_string(&norm_name1, name1->str,
                                     name1->length)) ||
      unlikely(check_db_name((LEX_STRING *) &norm_name1)))
  {
    my_error(ER_WRONG_DB_NAME, MYF(0), name1->str);
    return NULL;
  }
  if (unlikely(check_routine_name(name2)) ||
      unlikely(!(res= new (thd->mem_root) sp_name(&norm_name1, name2, true))))
    return NULL;
  return res;
}


sp_head *LEX::make_sp_head(THD *thd, const sp_name *name,
                           const Sp_handler *sph,
                           enum_sp_aggregate_type agg_type)
{
  sp_package *package= get_sp_package();
  sp_head *sp;

  /* Order is important here: new - reset - init */
  if (likely((sp= sp_head::create(package, sph, agg_type))))
  {
    sp->reset_thd_mem_root(thd);
    sp->init(this);
    if (name)
    {
      if (package)
        sp->make_package_routine_name(sp->get_main_mem_root(),
                                      package->m_db,
                                      package->m_name,
                                      name->m_name);
      else
        sp->init_sp_name(name);
      sp->make_qname(sp->get_main_mem_root(), &sp->m_qname);
    }
    sphead= sp;
  }
  sp_chistics.init();
  return sp;
}


sp_head *LEX::make_sp_head_no_recursive(THD *thd, const sp_name *name,
                                        const Sp_handler *sph,
                                        enum_sp_aggregate_type agg_type)
{
  sp_package *package= thd->lex->get_sp_package();
  /*
    Sp_handler::sp_clone_and_link_routine() generates a standalone-alike
    statement to clone package routines for recursion, e.g.:
      CREATE PROCEDURE p1 AS BEGIN NULL; END;
    Translate a standalone routine handler to the corresponding
    package routine handler if we're cloning a package routine, e.g.:
      sp_handler_procedure -> sp_handler_package_procedure
      sp_handler_function  -> sp_handler_package_function
  */
  if (package && package->m_is_cloning_routine)
    sph= sph->package_routine_handler();
  if (!sphead ||
      (package &&
       (sph == &sp_handler_package_procedure ||
        sph == &sp_handler_package_function)))
    return make_sp_head(thd, name, sph, agg_type);
  my_error(ER_SP_NO_RECURSIVE_CREATE, MYF(0), sph->type_str());
  return NULL;
}


bool LEX::sp_body_finalize_routine(THD *thd)
{
  if (sphead->check_unresolved_goto())
    return true;
  sphead->set_stmt_end(thd, thd->m_parser_state->m_lip.get_cpp_tok_start());
  sphead->restore_thd_mem_root(thd);
  return false;
}


bool LEX::sp_body_finalize_procedure(THD *thd)
{
  return sphead->check_group_aggregate_instructions_forbid() ||
         sp_body_finalize_routine(thd);
}


bool LEX::sp_body_finalize_procedure_standalone(THD *thd,
                                                const sp_name *end_name)
{
  return sp_body_finalize_procedure(thd) ||
         sphead->check_standalone_routine_end_name(end_name);
}


bool LEX::sp_body_finalize_function(THD *thd)
{
  if (sphead->is_not_allowed_in_function("function") ||
      sphead->check_group_aggregate_instructions_function())
    return true;
  if (!(sphead->m_flags & sp_head::HAS_RETURN))
  {
    my_error(ER_SP_NORETURN, MYF(0), ErrConvDQName(sphead).ptr());
    return true;
  }
  if (sp_body_finalize_routine(thd))
    return true;
  (void) is_native_function_with_warn(thd, &sphead->m_name);
  return false;
}


bool LEX::sp_body_finalize_trigger(THD *thd)
{
  return sphead->is_not_allowed_in_function("trigger") ||
         sp_body_finalize_procedure(thd);
}


bool LEX::sp_body_finalize_event(THD *thd)
{
  event_parse_data->body_changed= true;
  return sp_body_finalize_procedure(thd);
}


bool LEX::stmt_create_stored_function_finalize_standalone(const sp_name *end_name)
{
  if (sphead->check_standalone_routine_end_name(end_name))
    return true;
  stmt_create_routine_finalize();
  return false;
}


bool LEX::sp_block_with_exceptions_finalize_declarations(THD *thd)
{
  /*
    [ DECLARE declarations ]
    BEGIN executable_section
    [ EXCEPTION exceptions ]
    END

    We are now at the "BEGIN" keyword.
    We have collected all declarations, including DECLARE HANDLER directives.
    But there will be possibly more handlers in the EXCEPTION section.

    Generate a forward jump from the end of the DECLARE section to the
    beginning of the EXCEPTION section, over the executable section.
  */
  return sphead->add_instr_jump(thd, spcont);
}


bool
LEX::sp_block_with_exceptions_finalize_executable_section(THD *thd,
                                         uint executable_section_ip)
{
  /*
    We're now at the end of "executable_section" of the block,
    near the "EXCEPTION" or the "END" keyword.
    Generate a jump to the END of the block over the EXCEPTION section.
  */
  if (sphead->add_instr_jump_forward_with_backpatch(thd, spcont))
    return true;
  /*
    Set the destination for the jump that we added in
    sp_block_with_exceptions_finalize_declarations().
  */
  sp_instr *instr= sphead->get_instr(executable_section_ip - 1);
  instr->backpatch(sphead->instructions(), spcont);
  return false;
}


bool
LEX::sp_block_with_exceptions_finalize_exceptions(THD *thd,
                                                  uint executable_section_ip,
                                                  uint exception_count)
{
  if (!exception_count)
  {
    /*
      The jump from the end of DECLARE section to
      the beginning of the EXCEPTION section that we added in
      sp_block_with_exceptions_finalize_declarations() is useless
      if there were no exceptions.
      Replace it to "no operation".
    */
    return sphead->replace_instr_to_nop(thd, executable_section_ip - 1);
  }
  /*
    Generate a jump from the end of the EXCEPTION code
    to the executable section.
  */
  return sphead->add_instr_jump(thd, spcont, executable_section_ip);
}


bool LEX::sp_block_with_exceptions_add_empty(THD *thd)
{
  uint ip= sphead->instructions();
  return sp_block_with_exceptions_finalize_executable_section(thd, ip) ||
         sp_block_with_exceptions_finalize_exceptions(thd, ip, 0);
}


bool LEX::sp_change_context(THD *thd, const sp_pcontext *ctx, bool exclusive)
{
  uint n;
  uint ip= sphead->instructions();
  if ((n= spcont->diff_handlers(ctx, exclusive)))
  {
    sp_instr_hpop *hpop= new (thd->mem_root) sp_instr_hpop(ip++, spcont, n);
    if (unlikely(hpop == NULL) || unlikely(sphead->add_instr(hpop)))
      return true;
  }
  if ((n= spcont->diff_cursors(ctx, exclusive)))
  {
    sp_instr_cpop *cpop= new (thd->mem_root) sp_instr_cpop(ip++, spcont, n);
    if (unlikely(cpop == NULL) || unlikely(sphead->add_instr(cpop)))
      return true;
  }
  return false;
}


bool LEX::sp_leave_statement(THD *thd, const LEX_CSTRING *label_name)
{
  sp_label *lab= spcont->find_label(label_name);
  if (unlikely(!lab))
  {
    my_error(ER_SP_LILABEL_MISMATCH, MYF(0), "LEAVE", label_name->str);
    return true;
  }
  return sp_exit_block(thd, lab, NULL);
}

bool LEX::sp_goto_statement(THD *thd, const LEX_CSTRING *label_name)
{
  sp_label *lab= spcont->find_goto_label(label_name);
  if (!lab || lab->ip == 0)
  {
    sp_label *delayedlabel;
    if (!lab)
    {
      // Label not found --> add forward jump to an unknown label
      spcont->push_goto_label(thd, label_name, 0, sp_label::GOTO);
      delayedlabel= spcont->last_goto_label();
    }
    else
    {
      delayedlabel= lab;
    }
    return sphead->push_backpatch_goto(thd, spcont, delayedlabel);
  }
  else
  {
    // Label found (backward goto)
    return sp_change_context(thd, lab->ctx, false) ||
           sphead->add_instr_jump(thd, spcont, lab->ip); /* Jump back */
  }
  return false;
}

bool LEX::sp_push_goto_label(THD *thd, const LEX_CSTRING *label_name)
{
  sp_label *lab= spcont->find_goto_label(label_name, false);
  if (lab)
  {
    if (unlikely(lab->ip != 0))
    {
      my_error(ER_SP_LABEL_REDEFINE, MYF(0), label_name->str);
      return true;
    }
    lab->ip= sphead->instructions();

    sp_label *beginblocklabel= spcont->find_label(&empty_clex_str);
    sphead->backpatch_goto(thd, lab, beginblocklabel);
  }
  else
  {
    spcont->push_goto_label(thd, label_name, sphead->instructions());
  }
  return false;
}

bool LEX::sp_exit_block(THD *thd, sp_label *lab)
{
  /*
    When jumping to a BEGIN-END block end, the target jump
    points to the block hpop/cpop cleanup instructions,
    so we should exclude the block context here.
    When jumping to something else (i.e., SP_LAB_ITER),
    there are no hpop/cpop at the jump destination,
    so we should include the block context here for cleanup.
  */
  bool exclusive= (lab->type == sp_label::BEGIN);
  return sp_change_context(thd, lab->ctx, exclusive) ||
         sphead->add_instr_jump_forward_with_backpatch(thd, spcont, lab);
}


bool LEX::sp_exit_block(THD *thd, sp_label *lab, Item *when)
{
  if (!when)
    return sp_exit_block(thd, lab);

  DBUG_ASSERT(sphead == thd->lex->sphead);
  DBUG_ASSERT(spcont == thd->lex->spcont);
  sp_instr_jump_if_not *i= new (thd->mem_root)
                           sp_instr_jump_if_not(sphead->instructions(),
                                                spcont,
                                                when, this);
  if (unlikely(i == NULL) ||
      unlikely(sphead->add_instr(i)) ||
      unlikely(sp_exit_block(thd, lab)))
    return true;
  i->backpatch(sphead->instructions(), spcont);
  return false;
}


bool LEX::sp_exit_statement(THD *thd, Item *item)
{
  sp_label *lab= spcont->find_label_current_loop_start();
  if (unlikely(!lab))
  {
    my_error(ER_SP_LILABEL_MISMATCH, MYF(0), "EXIT", "");
    return true;
  }
  DBUG_ASSERT(lab->type == sp_label::ITERATION);
  return sp_exit_block(thd, lab, item);
}


bool LEX::sp_exit_statement(THD *thd, const LEX_CSTRING *label_name, Item *item)
{
  sp_label *lab= spcont->find_label(label_name);
  if (unlikely(!lab || lab->type != sp_label::ITERATION))
  {
    my_error(ER_SP_LILABEL_MISMATCH, MYF(0), "EXIT", label_name->str);
    return true;
  }
  return sp_exit_block(thd, lab, item);
}


bool LEX::sp_iterate_statement(THD *thd, const LEX_CSTRING *label_name)
{
  sp_label *lab= spcont->find_label(label_name);
  if (unlikely(!lab || lab->type != sp_label::ITERATION))
  {
    my_error(ER_SP_LILABEL_MISMATCH, MYF(0), "ITERATE", label_name->str);
    return true;
  }
  return sp_continue_loop(thd, lab);
}


bool LEX::sp_continue_loop(THD *thd, sp_label *lab)
{
  const sp_pcontext::Lex_for_loop &for_loop= lab->ctx->for_loop();
  /*
    FOR loops need some additional instructions (e.g. an integer increment or
    a cursor fetch) before the "jump to the start of the body" instruction.
    We need to check two things here:
    - If we're in a FOR loop at all.
    - If the label pointed by "lab" belongs exactly to the nearest FOR loop,
      rather than to a nested LOOP/WHILE/REPEAT inside the FOR.
  */
  if (for_loop.m_index /* we're in some FOR loop */ &&
      for_loop.m_start_label == lab /* lab belongs to the FOR loop */)
  {
    // We're in a FOR loop, and "ITERATE loop_label" belongs to this FOR loop.
    if (for_loop.is_for_loop_cursor() ?
        sp_for_loop_cursor_iterate(thd, for_loop) :
        sp_for_loop_intrange_iterate(thd, for_loop))
      return true;
  }
  return sp_change_context(thd, lab->ctx, false) ||
         sphead->add_instr_jump(thd, spcont, lab->ip); /* Jump back */
}


bool LEX::sp_continue_statement(THD *thd)
{
  sp_label *lab= spcont->find_label_current_loop_start();
  if (unlikely(!lab))
  {
    my_error(ER_SP_LILABEL_MISMATCH, MYF(0), "CONTINUE", "");
    return true;
  }
  DBUG_ASSERT(lab->type == sp_label::ITERATION);
  return sp_continue_loop(thd, lab);
}


bool LEX::sp_continue_statement(THD *thd, const LEX_CSTRING *label_name)
{
  sp_label *lab= spcont->find_label(label_name);
  if (!lab || lab->type != sp_label::ITERATION)
  {
    my_error(ER_SP_LILABEL_MISMATCH, MYF(0), "CONTINUE", label_name->str);
    return true;
  }
  return sp_continue_loop(thd, lab);
}


bool LEX::sp_continue_loop(THD *thd, sp_label *lab, Item *when)
{
  DBUG_ASSERT(when);
  DBUG_ASSERT(sphead == thd->lex->sphead);
  DBUG_ASSERT(spcont == thd->lex->spcont);
  sp_instr_jump_if_not *i= new (thd->mem_root)
                           sp_instr_jump_if_not(sphead->instructions(),
                                                spcont,
                                                when, this);
  if (unlikely(i == NULL) ||
      unlikely(sphead->add_instr(i)) ||
      unlikely(sp_continue_loop(thd, lab)))
    return true;
  i->backpatch(sphead->instructions(), spcont);
  return false;
}


bool sp_expr_lex::sp_continue_when_statement(THD *thd)
{
  sp_label *lab= spcont->find_label_current_loop_start();
  if (unlikely(!lab))
  {
    my_error(ER_SP_LILABEL_MISMATCH, MYF(0), "CONTINUE", "");
    return true;
  }
  DBUG_ASSERT(lab->type == sp_label::ITERATION);
  return sp_continue_loop(thd, lab, get_item());
}


bool sp_expr_lex::sp_continue_when_statement(THD *thd,
                                             const LEX_CSTRING *label_name)
{
  sp_label *lab= spcont->find_label(label_name);
  if (!lab || lab->type != sp_label::ITERATION)
  {
    my_error(ER_SP_LILABEL_MISMATCH, MYF(0), "CONTINUE", label_name->str);
    return true;
  }
  return sp_continue_loop(thd, lab, get_item());
}


bool LEX::maybe_start_compound_statement(THD *thd)
{
  if (!sphead)
  {
    if (!make_sp_head(thd, NULL, &sp_handler_procedure, DEFAULT_AGGREGATE))
      return true;
    sphead->set_suid(SP_IS_NOT_SUID);
    sphead->set_body_start(thd, thd->m_parser_state->m_lip.get_cpp_tok_start());
  }
  return false;
}


bool LEX::sp_push_loop_label(THD *thd, const LEX_CSTRING *label_name)
{
  sp_label *lab= spcont->find_label(label_name);
  if (lab)
  {
    my_error(ER_SP_LABEL_REDEFINE, MYF(0), label_name->str);
    return true;
  }
  spcont->push_label(thd, label_name, sphead->instructions(),
                     sp_label::ITERATION);
  return false;
}


bool LEX::sp_push_loop_empty_label(THD *thd)
{
  if (maybe_start_compound_statement(thd))
    return true;
  /* Unlabeled controls get an empty label. */
  spcont->push_label(thd, &empty_clex_str, sphead->instructions(),
                     sp_label::ITERATION);
  return false;
}


bool LEX::sp_pop_loop_label(THD *thd, const LEX_CSTRING *label_name)
{
  sp_label *lab= spcont->pop_label();
  sphead->backpatch(lab);
  if (label_name->str &&
      lex_string_cmp(system_charset_info, label_name,
                     &lab->name) != 0)
  {
    my_error(ER_SP_LABEL_MISMATCH, MYF(0), label_name->str);
    return true;
  }
  return false;
}


void LEX::sp_pop_loop_empty_label(THD *thd)
{
  sp_label *lab= spcont->pop_label();
  sphead->backpatch(lab);
  DBUG_ASSERT(lab->name.length == 0);
}


bool LEX::sp_while_loop_expression(THD *thd, Item *item)
{
  sp_instr_jump_if_not *i= new (thd->mem_root)
    sp_instr_jump_if_not(sphead->instructions(), spcont, item, this);
  return (unlikely(i == NULL) ||
          /* Jumping forward */
          unlikely(sphead->push_backpatch(thd, i, spcont->last_label())) ||
          unlikely(sphead->new_cont_backpatch(i)) ||
          unlikely(sphead->add_instr(i)));
}


bool LEX::sp_while_loop_finalize(THD *thd)
{
  sp_label *lab= spcont->last_label();  /* Jumping back */
  sp_instr_jump *i= new (thd->mem_root)
    sp_instr_jump(sphead->instructions(), spcont, lab->ip);
  if (unlikely(i == NULL) ||
      unlikely(sphead->add_instr(i)))
    return true;
  sphead->do_cont_backpatch();
  return false;
}


Item *LEX::create_and_link_Item_trigger_field(THD *thd,
                                              const LEX_CSTRING *name,
                                              bool new_row)
{
  Item_trigger_field *trg_fld;

  if (unlikely(trg_chistics.event == TRG_EVENT_INSERT && !new_row))
  {
    my_error(ER_TRG_NO_SUCH_ROW_IN_TRG, MYF(0), "OLD", "on INSERT");
    return NULL;
  }

  if (unlikely(trg_chistics.event == TRG_EVENT_DELETE && new_row))
  {
    my_error(ER_TRG_NO_SUCH_ROW_IN_TRG, MYF(0), "NEW", "on DELETE");
    return NULL;
  }

  DBUG_ASSERT(!new_row ||
              (trg_chistics.event == TRG_EVENT_INSERT ||
               trg_chistics.event == TRG_EVENT_UPDATE));

  const bool tmp_read_only=
    !(new_row && trg_chistics.action_time == TRG_ACTION_BEFORE);
  trg_fld= new (thd->mem_root)
             Item_trigger_field(thd, current_context(),
                                new_row ?
                                  Item_trigger_field::NEW_ROW:
                                  Item_trigger_field::OLD_ROW,
                                *name, SELECT_ACL, tmp_read_only);
  /*
    Let us add this item to list of all Item_trigger_field objects
    in trigger.
  */
  if (likely(trg_fld))
    trg_table_fields.link_in_list(trg_fld, &trg_fld->next_trg_field);

  return trg_fld;
}


Item *LEX::make_item_colon_ident_ident(THD *thd,
                                       const Lex_ident_cli_st *ca,
                                       const Lex_ident_cli_st *cb)
{
  Lex_ident_sys a(thd, ca), b(thd, cb);
  if (a.is_null() || b.is_null())
    return NULL; // OEM
  if (!is_trigger_new_or_old_reference(&a))
  {
    thd->parse_error();
    return NULL;
  }
  bool new_row= (a.str[0] == 'N' || a.str[0] == 'n');
  return create_and_link_Item_trigger_field(thd, &b, new_row);
}


Item *LEX::make_item_plsql_cursor_attr(THD *thd, const LEX_CSTRING *name,
                                       plsql_cursor_attr_t attr)
{
  uint offset;
  if (unlikely(!spcont || !spcont->find_cursor(name, &offset, false)))
  {
    my_error(ER_SP_CURSOR_MISMATCH, MYF(0), name->str);
    return NULL;
  }
  switch (attr) {
  case PLSQL_CURSOR_ATTR_ISOPEN:
    return new (thd->mem_root) Item_func_cursor_isopen(thd, name, offset);
  case PLSQL_CURSOR_ATTR_FOUND:
    return new (thd->mem_root) Item_func_cursor_found(thd, name, offset);
  case PLSQL_CURSOR_ATTR_NOTFOUND:
    return new (thd->mem_root) Item_func_cursor_notfound(thd, name, offset);
  case PLSQL_CURSOR_ATTR_ROWCOUNT:
    return new (thd->mem_root) Item_func_cursor_rowcount(thd, name, offset);
  }
  DBUG_ASSERT(0);
  return NULL;
}


Item *LEX::make_item_sysvar(THD *thd,
                            enum_var_type type,
                            const LEX_CSTRING *name,
                            const LEX_CSTRING *component)

{
  Item *item;
  DBUG_ASSERT(name->str);
  /*
    "SELECT @@global.global.variable" is not allowed
    Note, "global" can come through TEXT_STRING_sys.
  */
  if (component->str && unlikely(check_reserved_words(name)))
  {
    thd->parse_error();
    return NULL;
  }
  if (unlikely(!(item= get_system_var(thd, type, name, component))))
    return NULL;
  if (!((Item_func_get_system_var*) item)->is_written_to_binlog())
    set_stmt_unsafe(LEX::BINLOG_STMT_UNSAFE_SYSTEM_VARIABLE);
  return item;
}


static bool param_push_or_clone(THD *thd, LEX *lex, Item_param *item)
{
  return !lex->clone_spec_offset ?
         lex->param_list.push_back(item, thd->mem_root) :
         item->add_as_clone(thd);
}


Item_param *LEX::add_placeholder(THD *thd, const LEX_CSTRING *name,
                                 const char *start, const char *end)
{
  if (unlikely(!thd->m_parser_state->m_lip.stmt_prepare_mode))
  {
    thd->parse_error(ER_SYNTAX_ERROR, start);
    return NULL;
  }
  if (unlikely(!parsing_options.allows_variable))
  {
    my_error(ER_VIEW_SELECT_VARIABLE, MYF(0));
    return NULL;
  }
  Query_fragment pos(thd, sphead, start, end);
  Item_param *item= new (thd->mem_root) Item_param(thd, name,
                                                   pos.pos(), pos.length());
  if (unlikely(!item) || unlikely(param_push_or_clone(thd, this, item)))
  {
    my_error(ER_OUT_OF_RESOURCES, MYF(0));
    return NULL;
  }
  return item;
}


bool LEX::add_signal_statement(THD *thd, const sp_condition_value *v)
{
  Yacc_state *state= &thd->m_parser_state->m_yacc;
  sql_command= SQLCOM_SIGNAL;
  m_sql_cmd= new (thd->mem_root) Sql_cmd_signal(v, state->m_set_signal_info);
  return m_sql_cmd == NULL;
}


bool LEX::add_resignal_statement(THD *thd, const sp_condition_value *v)
{
  Yacc_state *state= &thd->m_parser_state->m_yacc;
  sql_command= SQLCOM_RESIGNAL;
  m_sql_cmd= new (thd->mem_root) Sql_cmd_resignal(v, state->m_set_signal_info);
  return m_sql_cmd == NULL;
}


/*
  Make an Item when an identifier is found in the FOR loop bounds:
    FOR rec IN cursor
    FOR var IN var1 .. xxx
    FOR var IN row1.field1 .. xxx
  When we parse the first expression after the "IN" keyword,
  we don't know yet if it's a cursor name, or a scalar SP variable name,
  or a field of a ROW SP variable. Here we create Item_field to remember
  the fully qualified name. Later sp_for_loop_cursor_declarations()
  detects how to treat this name properly.
*/
Item *LEX::create_item_for_loop_bound(THD *thd,
                                      const LEX_CSTRING *a,
                                      const LEX_CSTRING *b,
                                      const LEX_CSTRING *c)
{
  /*
    Pass NULL as the name resolution context.
    This is OK, fix_fields() won't be called for this Item_field.
  */
  return new (thd->mem_root) Item_field(thd, NULL, *a, *b, *c);
}


bool LEX::check_expr_allows_fields_or_error(THD *thd, const char *name) const
{
  if (select_stack_top > 0)
    return false; // OK, fields are allowed
  my_error(ER_BAD_FIELD_ERROR, MYF(0), name, thd->where);
  return true;    // Error, fields are not allowed
}

Item *LEX::create_item_ident_nospvar(THD *thd,
                                     const Lex_ident_sys_st *a,
                                     const Lex_ident_sys_st *b)
{
  DBUG_ASSERT(this == thd->lex);
  /*
    FIXME This will work ok in simple_ident_nospvar case because
    we can't meet simple_ident_nospvar in trigger now. But it
    should be changed in future.
  */
  if (is_trigger_new_or_old_reference(a))
  {
    bool new_row= (a->str[0]=='N' || a->str[0]=='n');

    return create_and_link_Item_trigger_field(thd, b, new_row);
  }

  if (unlikely(current_select->no_table_names_allowed))
  {
    my_error(ER_TABLENAME_NOT_ALLOWED_HERE, MYF(0), a->str, thd->where);
    return NULL;
  }

  if (current_select->parsing_place == FOR_LOOP_BOUND)
    return create_item_for_loop_bound(thd, &null_clex_str, a, b);

  return create_item_ident_field(thd, Lex_ident_sys(), *a, *b);
}


Item_splocal *LEX::create_item_spvar_row_field(THD *thd,
                                               const Sp_rcontext_handler *rh,
                                               const Lex_ident_sys *a,
                                               const Lex_ident_sys *b,
                                               sp_variable *spv,
                                               const char *start,
                                               const char *end)
{
  if (unlikely(!parsing_options.allows_variable))
  {
    my_error(ER_VIEW_SELECT_VARIABLE, MYF(0));
    return NULL;
  }

  Query_fragment pos(thd, sphead, start, end);
  Item_splocal *item;
  if (spv->field_def.is_table_rowtype_ref() ||
      spv->field_def.is_cursor_rowtype_ref())
  {
    if (unlikely(!(item= new (thd->mem_root)
                   Item_splocal_row_field_by_name(thd, rh, a, b, spv->offset,
                                                  &type_handler_null,
                                                  pos.pos(), pos.length()))))
      return NULL;
  }
  else
  {
    uint row_field_offset;
    const Spvar_definition *def;
    if (unlikely(!(def= spv->find_row_field(a, b, &row_field_offset))))
      return NULL;

    if (unlikely(!(item= new (thd->mem_root)
                   Item_splocal_row_field(thd, rh, a, b,
                                          spv->offset, row_field_offset,
                                          def->type_handler(),
                                          pos.pos(), pos.length()))))
      return NULL;
  }
#ifdef DBUG_ASSERT_EXISTS
  item->m_sp= sphead;
#endif
  safe_to_cache_query=0;
  return item;
}


my_var *LEX::create_outvar(THD *thd, const LEX_CSTRING *name)
{
  const Sp_rcontext_handler *rh;
  sp_variable *spv;
  if (likely((spv= find_variable(name, &rh))))
    return result ? new (thd->mem_root)
                    my_var_sp(rh, name, spv->offset,
                              spv->type_handler(), sphead) :
                    NULL /* EXPLAIN */;
  my_error(ER_SP_UNDECLARED_VAR, MYF(0), name->str);
  return NULL;
}


my_var *LEX::create_outvar(THD *thd,
                           const LEX_CSTRING *a,
                           const LEX_CSTRING *b)
{
  const Sp_rcontext_handler *rh;
  sp_variable *t;
  if (unlikely(!(t= find_variable(a, &rh))))
  {
    my_error(ER_SP_UNDECLARED_VAR, MYF(0), a->str);
    return NULL;
  }
  uint row_field_offset;
  if (!t->find_row_field(a, b, &row_field_offset))
    return NULL;
  return result ?
    new (thd->mem_root) my_var_sp_row_field(rh, a, b, t->offset,
                                            row_field_offset, sphead) :
    NULL /* EXPLAIN */;
}


Item *LEX::create_item_func_nextval(THD *thd, Table_ident *table_ident)
{
  TABLE_LIST *table;
  if (unlikely(!(table= current_select->add_table_to_list(thd, table_ident, 0,
                                                          TL_OPTION_SEQUENCE,
                                                          TL_WRITE_ALLOW_WRITE,
                                                          MDL_SHARED_WRITE))))
    return NULL;
  thd->lex->set_stmt_unsafe(LEX::BINLOG_STMT_UNSAFE_SYSTEM_FUNCTION);
  return new (thd->mem_root) Item_func_nextval(thd, table);
}


Item *LEX::create_item_func_lastval(THD *thd, Table_ident *table_ident)
{
  TABLE_LIST *table;
  if (unlikely(!(table= current_select->add_table_to_list(thd, table_ident, 0,
                                                          TL_OPTION_SEQUENCE,
                                                          TL_READ,
                                                          MDL_SHARED_READ))))
    return NULL;
  thd->lex->set_stmt_unsafe(LEX::BINLOG_STMT_UNSAFE_SYSTEM_FUNCTION);
  return new (thd->mem_root) Item_func_lastval(thd, table);
}


Item *LEX::create_item_func_nextval(THD *thd,
                                    const LEX_CSTRING *db,
                                    const LEX_CSTRING *name)
{
  Table_ident *table_ident;
  if (unlikely(!(table_ident=
                 new (thd->mem_root) Table_ident(thd, db, name, false))))
    return NULL;
  return create_item_func_nextval(thd, table_ident);
}


Item *LEX::create_item_func_lastval(THD *thd,
                                    const LEX_CSTRING *db,
                                    const LEX_CSTRING *name)
{
  Table_ident *table_ident;
  if (unlikely(!(table_ident=
                 new (thd->mem_root) Table_ident(thd, db, name, false))))
    return NULL;
  return create_item_func_lastval(thd, table_ident);
}


Item *LEX::create_item_func_setval(THD *thd, Table_ident *table_ident,
                                   longlong nextval, ulonglong round,
                                   bool is_used)
{
  TABLE_LIST *table;
  if (unlikely(!(table= current_select->add_table_to_list(thd, table_ident, 0,
                                                          TL_OPTION_SEQUENCE,
                                                          TL_WRITE_ALLOW_WRITE,
                                                          MDL_SHARED_WRITE))))
    return NULL;
  return new (thd->mem_root) Item_func_setval(thd, table, nextval, round,
                                              is_used);
}


Item *LEX::create_item_ident(THD *thd,
                             const Lex_ident_cli_st *ca,
                             const Lex_ident_cli_st *cb)
{
  const char *start= ca->pos();
  const char *end= cb->end();
  const Sp_rcontext_handler *rh;
  sp_variable *spv;
  DBUG_ASSERT(thd->m_parser_state->m_lip.get_buf() <= start);
  DBUG_ASSERT(start <= end);
  DBUG_ASSERT(end <= thd->m_parser_state->m_lip.get_end_of_query());
  Lex_ident_sys a(thd, ca), b(thd, cb);
  if (a.is_null() || b.is_null())
    return NULL; // OEM
  if ((spv= find_variable(&a, &rh)) &&
      (spv->field_def.is_row() ||
       spv->field_def.is_table_rowtype_ref() ||
       spv->field_def.is_cursor_rowtype_ref()))
    return create_item_spvar_row_field(thd, rh, &a, &b, spv, start, end);

  if ((thd->variables.sql_mode & MODE_ORACLE) && b.length == 7)
  {
    if (!system_charset_info->strnncoll(
                      (const uchar *) b.str, 7,
                      (const uchar *) "NEXTVAL", 7))
      return create_item_func_nextval(thd, &null_clex_str, &a);
    else if (!system_charset_info->strnncoll(
                          (const uchar *) b.str, 7,
                          (const uchar *) "CURRVAL", 7))
      return create_item_func_lastval(thd, &null_clex_str, &a);
  }

  return create_item_ident_nospvar(thd, &a, &b);
}


Item *LEX::create_item_ident(THD *thd,
                             const Lex_ident_sys_st *a,
                             const Lex_ident_sys_st *b,
                             const Lex_ident_sys_st *c)
{
  Lex_ident_sys_st schema= thd->client_capabilities & CLIENT_NO_SCHEMA ?
                           Lex_ident_sys() : *a;
  if ((thd->variables.sql_mode & MODE_ORACLE) && c->length == 7)
  {
    if (!system_charset_info->strnncoll(
                      (const uchar *) c->str, 7,
                      (const uchar *) "NEXTVAL", 7))
      return create_item_func_nextval(thd, a, b);
    else if (!system_charset_info->strnncoll(
                          (const uchar *) c->str, 7,
                          (const uchar *) "CURRVAL", 7))
      return create_item_func_lastval(thd, a, b);
  }

  if (current_select->no_table_names_allowed)
  {
    my_error(ER_TABLENAME_NOT_ALLOWED_HERE, MYF(0), b->str, thd->where);
    return NULL;
  }

  if (current_select->parsing_place == FOR_LOOP_BOUND)
    return create_item_for_loop_bound(thd, &null_clex_str, b, c);

  return create_item_ident_field(thd, schema, *b, *c);
}


Item *LEX::create_item_limit(THD *thd, const Lex_ident_cli_st *ca)
{
  DBUG_ASSERT(thd->m_parser_state->m_lip.get_buf() <= ca->pos());
  DBUG_ASSERT(ca->pos() <= ca->end());
  DBUG_ASSERT(ca->end() <= thd->m_parser_state->m_lip.get_end_of_query());

  const Sp_rcontext_handler *rh;
  sp_variable *spv;
  Lex_ident_sys sa(thd, ca);
  if (sa.is_null())
    return NULL; // EOM
  if (!(spv= find_variable(&sa, &rh)))
  {
    my_error(ER_SP_UNDECLARED_VAR, MYF(0), sa.str);
    return NULL;
  }

  Query_fragment pos(thd, sphead, ca->pos(), ca->end());
  Item_splocal *item;
  if (unlikely(!(item= new (thd->mem_root)
                 Item_splocal(thd, rh, &sa,
                              spv->offset, spv->type_handler(),
                              clone_spec_offset ? 0 : pos.pos(),
                              clone_spec_offset ? 0 : pos.length()))))
    return NULL;
#ifdef DBUG_ASSERT_EXISTS
  item->m_sp= sphead;
#endif
  safe_to_cache_query= 0;

  if (!item->is_valid_limit_clause_variable_with_error())
    return NULL;

  item->limit_clause_param= true;
  return item;
}


Item *LEX::create_item_limit(THD *thd,
                             const Lex_ident_cli_st *ca,
                             const Lex_ident_cli_st *cb)
{
  DBUG_ASSERT(thd->m_parser_state->m_lip.get_buf() <= ca->pos());
  DBUG_ASSERT(ca->pos() <= cb->end());
  DBUG_ASSERT(cb->end() <= thd->m_parser_state->m_lip.get_end_of_query());

  const Sp_rcontext_handler *rh;
  sp_variable *spv;
  Lex_ident_sys sa(thd, ca), sb(thd, cb);
  if (unlikely(sa.is_null() || sb.is_null()))
    return NULL; // EOM
  if (!(spv= find_variable(&sa, &rh)))
  {
    my_error(ER_SP_UNDECLARED_VAR, MYF(0), sa.str);
    return NULL;
  }
  // Qualified %TYPE variables are not possible
  DBUG_ASSERT(!spv->field_def.column_type_ref());
  Item_splocal *item;
  if (unlikely(!(item= create_item_spvar_row_field(thd, rh, &sa, &sb, spv,
                                                   ca->pos(), cb->end()))))
    return NULL;
  if (!item->is_valid_limit_clause_variable_with_error())
    return NULL;
  item->limit_clause_param= true;
  return item;
}


bool LEX::set_user_variable(THD *thd, const LEX_CSTRING *name, Item *val)
{
  Item_func_set_user_var *item;
  set_var_user *var;
  if (unlikely(!(item= new (thd->mem_root) Item_func_set_user_var(thd, name,
                                                                  val))) ||
      unlikely(!(var= new (thd->mem_root) set_var_user(item))))
    return true;
  if (unlikely(var_list.push_back(var, thd->mem_root)))
    return true;
  return false;
}


Item *LEX::create_item_ident_field(THD *thd,
                                   const Lex_ident_sys_st &db,
                                   const Lex_ident_sys_st &table,
                                   const Lex_ident_sys_st &name)
{
  if (check_expr_allows_fields_or_error(thd, name.str))
    return NULL;

  if (current_select->parsing_place != IN_HAVING ||
      current_select->get_in_sum_expr() > 0)
    return new (thd->mem_root) Item_field(thd, current_context(),
                                          db, table, name);

  return new (thd->mem_root) Item_ref(thd, current_context(),
                                      db, table, name);
}


Item *LEX::create_item_ident_sp(THD *thd, Lex_ident_sys_st *name,
                                const char *start,
                                const char *end)
{
  DBUG_ASSERT(thd->m_parser_state->m_lip.get_buf() <= start);
  DBUG_ASSERT(start <= end);
  DBUG_ASSERT(end <= thd->m_parser_state->m_lip.get_end_of_query());

  const Sp_rcontext_handler *rh;
  sp_variable *spv;
  uint unused_off;
  DBUG_ASSERT(spcont);
  DBUG_ASSERT(sphead);
  if ((spv= find_variable(name, &rh)))
  {
    /* We're compiling a stored procedure and found a variable */
    if (!parsing_options.allows_variable)
    {
      my_error(ER_VIEW_SELECT_VARIABLE, MYF(0));
      return NULL;
    }

    Query_fragment pos(thd, sphead, start, end);
    uint f_pos= clone_spec_offset ? 0 : pos.pos();
    uint f_length= clone_spec_offset ? 0 : pos.length();
    Item_splocal *splocal= spv->field_def.is_column_type_ref() ?
      new (thd->mem_root) Item_splocal_with_delayed_data_type(thd, rh, name,
                                                              spv->offset,
                                                              f_pos, f_length) :
      new (thd->mem_root) Item_splocal(thd, rh, name,
                                       spv->offset, spv->type_handler(),
                                       f_pos, f_length);
    if (unlikely(splocal == NULL))
      return NULL;
#ifdef DBUG_ASSERT_EXISTS
    splocal->m_sp= sphead;
#endif
    safe_to_cache_query= 0;
    return splocal;
  }

  if (thd->variables.sql_mode & MODE_ORACLE)
  {
    if (lex_string_eq(name, STRING_WITH_LEN("SQLCODE")))
      return new (thd->mem_root) Item_func_sqlcode(thd);
    if (lex_string_eq(name, STRING_WITH_LEN("SQLERRM")))
      return new (thd->mem_root) Item_func_sqlerrm(thd);
  }

  if (fields_are_impossible() &&
      (current_select->parsing_place != FOR_LOOP_BOUND ||
       spcont->find_cursor(name, &unused_off, false) == NULL))
  {
    // we are out of SELECT or FOR so it is syntax error
    my_error(ER_SP_UNDECLARED_VAR, MYF(0), name->str);
    return NULL;
  }

  if (current_select->parsing_place == FOR_LOOP_BOUND)
    return create_item_for_loop_bound(thd, &null_clex_str, &null_clex_str,
                                      name);

  return create_item_ident_nosp(thd, name);
}



bool LEX::set_variable(const Lex_ident_sys_st *name, Item *item)
{
  sp_pcontext *ctx;
  const Sp_rcontext_handler *rh;
  sp_variable *spv= find_variable(name, &ctx, &rh);
  return spv ? sphead->set_local_variable(thd, ctx, rh, spv, item, this, true) :
               set_system_variable(option_type, name, item);
}


/**
  Generate instructions for:
    SET x.y= expr;
*/
bool LEX::set_variable(const Lex_ident_sys_st *name1,
                       const Lex_ident_sys_st *name2,
                       Item *item)
{
  const Sp_rcontext_handler *rh;
  sp_pcontext *ctx;
  sp_variable *spv;
  if (spcont && (spv= find_variable(name1, &ctx, &rh)))
  {
    if (spv->field_def.is_table_rowtype_ref() ||
        spv->field_def.is_cursor_rowtype_ref())
      return sphead->set_local_variable_row_field_by_name(thd, ctx,
                                                          rh,
                                                          spv, name2,
                                                          item, this);
    // A field of a ROW variable
    uint row_field_offset;
    return !spv->find_row_field(name1, name2, &row_field_offset) ||
           sphead->set_local_variable_row_field(thd, ctx, rh,
                                                spv, row_field_offset,
                                                item, this);
  }

  if (is_trigger_new_or_old_reference(name1))
    return set_trigger_field(name1, name2, item);

  return set_system_variable(thd, option_type, name1, name2, item);
}


bool LEX::set_default_system_variable(enum_var_type var_type,
                                      const Lex_ident_sys_st *name,
                                      Item *val)
{
  static Lex_ident_sys default_base_name= {STRING_WITH_LEN("default")};
  sys_var *var= find_sys_var(thd, name->str, name->length);
  if (!var)
    return true;
  if (unlikely(!var->is_struct()))
  {
    my_error(ER_VARIABLE_IS_NOT_STRUCT, MYF(0), name->str);
    return true;
  }
  return set_system_variable(var_type, var, &default_base_name, val);
}


bool LEX::set_system_variable(enum_var_type var_type,
                              const Lex_ident_sys_st *name,
                              Item *val)
{
  sys_var *var= find_sys_var(thd, name->str, name->length);
  DBUG_ASSERT(thd->is_error() || var != NULL);
  static Lex_ident_sys null_str;
  return likely(var) ? set_system_variable(var_type, var, &null_str, val) : true;
}


bool LEX::set_system_variable(THD *thd, enum_var_type var_type,
                              const Lex_ident_sys_st *name1,
                              const Lex_ident_sys_st *name2,
                              Item *val)
{
  sys_var *tmp;
  if (unlikely(check_reserved_words(name1)) ||
      unlikely(!(tmp= find_sys_var(thd, name2->str, name2->length, true))))
  {
    my_error(ER_UNKNOWN_STRUCTURED_VARIABLE, MYF(0),
             (int) name1->length, name1->str);
    return true;
  }
  if (unlikely(!tmp->is_struct()))
  {
    my_error(ER_VARIABLE_IS_NOT_STRUCT, MYF(0), name2->str);
    return true;
  }
  return set_system_variable(var_type, tmp, name1, val);
}


bool LEX::set_trigger_field(const LEX_CSTRING *name1, const LEX_CSTRING *name2,
                            Item *val)
{
  DBUG_ASSERT(is_trigger_new_or_old_reference(name1));
  if (unlikely(name1->str[0]=='O' || name1->str[0]=='o'))
  {
    my_error(ER_TRG_CANT_CHANGE_ROW, MYF(0), "OLD", "");
    return true;
  }
  if (unlikely(trg_chistics.event == TRG_EVENT_DELETE))
  {
    my_error(ER_TRG_NO_SUCH_ROW_IN_TRG, MYF(0), "NEW", "on DELETE");
    return true;
  }
  if (unlikely(trg_chistics.action_time == TRG_ACTION_AFTER))
  {
    my_error(ER_TRG_CANT_CHANGE_ROW, MYF(0), "NEW", "after ");
    return true;
  }
  return set_trigger_new_row(name2, val);
}


#ifdef MYSQL_SERVER
uint binlog_unsafe_map[256];

#define UNSAFE(a, b, c) \
  { \
  DBUG_PRINT("unsafe_mixed_statement", ("SETTING BASE VALUES: %s, %s, %02X", \
    LEX::stmt_accessed_table_string(a), \
    LEX::stmt_accessed_table_string(b), \
    c)); \
  unsafe_mixed_statement(a, b, c); \
  }

/*
  Sets the combination given by "a" and "b" and automatically combinations
  given by other types of access, i.e. 2^(8 - 2), as unsafe.

  It may happen a colision when automatically defining a combination as unsafe.
  For that reason, a combination has its unsafe condition redefined only when
  the new_condition is greater then the old. For instance,
  
     . (BINLOG_DIRECT_ON & TRX_CACHE_NOT_EMPTY) is never overwritten by 
     . (BINLOG_DIRECT_ON | BINLOG_DIRECT_OFF).
*/
void unsafe_mixed_statement(LEX::enum_stmt_accessed_table a,
                            LEX::enum_stmt_accessed_table b, uint condition)
{
  int type= 0;
  int index= (1U << a) | (1U << b);
  
  
  for (type= 0; type < 256; type++)
  {
    if ((type & index) == index)
    {
      binlog_unsafe_map[type] |= condition;
    }
  }
}
/*
  The BINLOG_* AND TRX_CACHE_* values can be combined by using '&' or '|',
  which means that both conditions need to be satisfied or any of them is
  enough. For example, 
    
    . BINLOG_DIRECT_ON & TRX_CACHE_NOT_EMPTY means that the statment is
    unsafe when the option is on and trx-cache is not empty;

    . BINLOG_DIRECT_ON | BINLOG_DIRECT_OFF means the statement is unsafe
    in all cases.

    . TRX_CACHE_EMPTY | TRX_CACHE_NOT_EMPTY means the statement is unsafe
    in all cases. Similar as above.
*/
void binlog_unsafe_map_init()
{
  memset((void*) binlog_unsafe_map, 0, sizeof(uint) * 256);

  /*
    Classify a statement as unsafe when there is a mixed statement and an
    on-going transaction at any point of the execution if:

      1. The mixed statement is about to update a transactional table and
      a non-transactional table.

      2. The mixed statement is about to update a transactional table and
      read from a non-transactional table.

      3. The mixed statement is about to update a non-transactional table
      and temporary transactional table.

      4. The mixed statement is about to update a temporary transactional
      table and read from a non-transactional table.

      5. The mixed statement is about to update a transactional table and
      a temporary non-transactional table.
     
      6. The mixed statement is about to update a transactional table and
      read from a temporary non-transactional table.

      7. The mixed statement is about to update a temporary transactional
      table and temporary non-transactional table.

      8. The mixed statement is about to update a temporary transactional
      table and read from a temporary non-transactional table.

    After updating a transactional table if:

      9. The mixed statement is about to update a non-transactional table
      and read from a transactional table.

      10. The mixed statement is about to update a non-transactional table
      and read from a temporary transactional table.

      11. The mixed statement is about to update a temporary non-transactional
      table and read from a transactional table.
      
      12. The mixed statement is about to update a temporary non-transactional
      table and read from a temporary transactional table.

      13. The mixed statement is about to update a temporary non-transactional
      table and read from a non-transactional table.

    The reason for this is that locks acquired may not protected a concurrent
    transaction of interfering in the current execution and by consequence in
    the result.
  */
  /* Case 1. */
  UNSAFE(LEX::STMT_WRITES_TRANS_TABLE, LEX::STMT_WRITES_NON_TRANS_TABLE,
    BINLOG_DIRECT_ON | BINLOG_DIRECT_OFF);
  /* Case 2. */
  UNSAFE(LEX::STMT_WRITES_TRANS_TABLE, LEX::STMT_READS_NON_TRANS_TABLE,
    BINLOG_DIRECT_ON | BINLOG_DIRECT_OFF);
  /* Case 3. */
  UNSAFE(LEX::STMT_WRITES_NON_TRANS_TABLE, LEX::STMT_WRITES_TEMP_TRANS_TABLE,
    BINLOG_DIRECT_ON | BINLOG_DIRECT_OFF);
  /* Case 4. */
  UNSAFE(LEX::STMT_WRITES_TEMP_TRANS_TABLE, LEX::STMT_READS_NON_TRANS_TABLE,
    BINLOG_DIRECT_ON | BINLOG_DIRECT_OFF);
  /* Case 5. */
  UNSAFE(LEX::STMT_WRITES_TRANS_TABLE, LEX::STMT_WRITES_TEMP_NON_TRANS_TABLE,
    BINLOG_DIRECT_ON);
  /* Case 6. */
  UNSAFE(LEX::STMT_WRITES_TRANS_TABLE, LEX::STMT_READS_TEMP_NON_TRANS_TABLE,
    BINLOG_DIRECT_ON);
  /* Case 7. */
  UNSAFE(LEX::STMT_WRITES_TEMP_TRANS_TABLE, LEX::STMT_WRITES_TEMP_NON_TRANS_TABLE,
    BINLOG_DIRECT_ON);
  /* Case 8. */
  UNSAFE(LEX::STMT_WRITES_TEMP_TRANS_TABLE, LEX::STMT_READS_TEMP_NON_TRANS_TABLE,
    BINLOG_DIRECT_ON);
  /* Case 9. */
  UNSAFE(LEX::STMT_WRITES_NON_TRANS_TABLE, LEX::STMT_READS_TRANS_TABLE,
    (BINLOG_DIRECT_ON | BINLOG_DIRECT_OFF) & TRX_CACHE_NOT_EMPTY);
  /* Case 10 */
  UNSAFE(LEX::STMT_WRITES_NON_TRANS_TABLE, LEX::STMT_READS_TEMP_TRANS_TABLE,
    (BINLOG_DIRECT_ON | BINLOG_DIRECT_OFF) & TRX_CACHE_NOT_EMPTY);
  /* Case 11. */
  UNSAFE(LEX::STMT_WRITES_TEMP_NON_TRANS_TABLE, LEX::STMT_READS_TRANS_TABLE,
    BINLOG_DIRECT_ON & TRX_CACHE_NOT_EMPTY);
  /* Case 12. */
  UNSAFE(LEX::STMT_WRITES_TEMP_NON_TRANS_TABLE, LEX::STMT_READS_TEMP_TRANS_TABLE,
    BINLOG_DIRECT_ON & TRX_CACHE_NOT_EMPTY);
  /* Case 13. */
  UNSAFE(LEX::STMT_WRITES_TEMP_NON_TRANS_TABLE, LEX::STMT_READS_NON_TRANS_TABLE,
     BINLOG_DIRECT_OFF & TRX_CACHE_NOT_EMPTY);
}
#endif


/**
  @brief
    Collect fiels that are used in the GROUP BY of this st_select_lex
    
  @param thd  The thread handle

  @details
    This method looks through the fields that are used in the GROUP BY of this
    st_select_lex and saves info on these fields.
*/

void st_select_lex::collect_grouping_fields_for_derived(THD *thd,
                                                        ORDER *grouping_list)
{
  grouping_tmp_fields.empty();
  List_iterator<Item> li(join->fields_list);
  Item *item= li++;
  for (uint i= 0; i < master_unit()->derived->table->s->fields;
       i++, (item=li++))
  {
    for (ORDER *ord= grouping_list; ord; ord= ord->next)
    {
      if ((*ord->item)->eq((Item*)item, 0))
      {
        Field_pair *grouping_tmp_field=
          new Field_pair(master_unit()->derived->table->field[i], item);
        grouping_tmp_fields.push_back(grouping_tmp_field);
      }
    }
  }
}


/**
  Collect fields that are used in the GROUP BY of this SELECT
*/

bool st_select_lex::collect_grouping_fields(THD *thd)
{
  grouping_tmp_fields.empty();

  for (ORDER *ord= group_list.first; ord; ord= ord->next)
  {
    Item *item= *ord->item;
    if (item->type() != Item::FIELD_ITEM &&
        !(item->type() == Item::REF_ITEM &&
          item->real_type() == Item::FIELD_ITEM &&
          ((((Item_ref *) item)->ref_type() == Item_ref::VIEW_REF) ||
           (((Item_ref *) item)->ref_type() == Item_ref::REF))))
      continue;

    Field_pair *grouping_tmp_field=
      new Field_pair(((Item_field *)item->real_item())->field, item);
    if (grouping_tmp_fields.push_back(grouping_tmp_field, thd->mem_root))
      return false;
  }
  if (grouping_tmp_fields.elements)
    return false;
  return true;
}


/**
  @brief
   For a condition check possibility of exraction a formula over grouping fields 

  @param thd      The thread handle
  @param cond     The condition whose subformulas are to be analyzed
  @param checker  The checker callback function to be applied to the nodes
                  of the tree of the object
  
  @details
    This method traverses the AND-OR condition cond and for each subformula of
    the condition it checks whether it can be usable for the extraction of a
    condition over the grouping fields of this select. The method uses
    the call-back parameter checker to check whether a primary formula
    depends only on grouping fields.
    The subformulas that are not usable are marked with the flag NO_EXTRACTION_FL.
    The subformulas that can be entierly extracted are marked with the flag 
    FULL_EXTRACTION_FL.
  @note
    This method is called before any call of extract_cond_for_grouping_fields.
    The flag NO_EXTRACTION_FL set in a subformula allows to avoid building clone
    for the subformula when extracting the pushable condition.
    The flag FULL_EXTRACTION_FL allows to delete later all top level conjuncts
    from cond.
*/ 

void 
st_select_lex::check_cond_extraction_for_grouping_fields(THD *thd, Item *cond)
{
  if (cond->get_extraction_flag() == NO_EXTRACTION_FL)
    return;
  cond->clear_extraction_flag();
  if (cond->type() == Item::COND_ITEM)
  {
    Item_cond_and *and_cond=
      (((Item_cond*) cond)->functype() == Item_func::COND_AND_FUNC) ?
      ((Item_cond_and*) cond) : 0;

    List<Item> *arg_list=  ((Item_cond*) cond)->argument_list();
    List_iterator<Item> li(*arg_list);
    uint count= 0;         // to count items not containing NO_EXTRACTION_FL
    uint count_full= 0;    // to count items with FULL_EXTRACTION_FL
    Item *item;
    while ((item=li++))
    {
      check_cond_extraction_for_grouping_fields(thd, item);
      if (item->get_extraction_flag() !=  NO_EXTRACTION_FL)
      {
        count++;
        if (item->get_extraction_flag() == FULL_EXTRACTION_FL)
          count_full++;
      }
      else if (!and_cond)
        break;
    }
    if ((and_cond && count == 0) || item)
      cond->set_extraction_flag(NO_EXTRACTION_FL);
    if (count_full == arg_list->elements)
    {
      cond->set_extraction_flag(FULL_EXTRACTION_FL);
    }
    if (cond->get_extraction_flag() != 0)
    {
      li.rewind();
      while ((item=li++))
        item->clear_extraction_flag();
    }
  }
  else
  {
    int fl= cond->excl_dep_on_grouping_fields(this) && !cond->is_expensive() ?
      FULL_EXTRACTION_FL : NO_EXTRACTION_FL;
    cond->set_extraction_flag(fl);
  }
}


/**
  @brief
  Build condition extractable from the given one depended on grouping fields
 
  @param thd           The thread handle
  @param cond          The condition from which the condition depended 
                       on grouping fields is to be extracted
  @param no_top_clones If it's true then no clones for the top fully 
                       extractable conjuncts are built

  @details
    For the given condition cond this method finds out what condition depended
    only on the grouping fields can be extracted from cond. If such condition C
    exists the method builds the item for it.
    This method uses the flags NO_EXTRACTION_FL and FULL_EXTRACTION_FL set by the
    preliminary call of st_select_lex::check_cond_extraction_for_grouping_fields
    to figure out whether a subformula depends only on these fields or not.
  @note
    The built condition C is always implied by the condition cond
    (cond => C). The method tries to build the least restictive such
    condition (i.e. for any other condition C' such that cond => C'
    we have C => C').
  @note
    The build item is not ready for usage: substitution for the field items
    has to be done and it has to be re-fixed.
  
  @retval
    the built condition depended only on grouping fields if such a condition exists
    NULL if there is no such a condition
*/ 

Item *st_select_lex::build_cond_for_grouping_fields(THD *thd, Item *cond,
                                                    bool no_top_clones)
{
  if (cond->get_extraction_flag() == FULL_EXTRACTION_FL)
  {
    if (no_top_clones)
      return cond;
    cond->clear_extraction_flag();
    return cond->build_clone(thd);
  }
  if (cond->type() == Item::COND_ITEM)
  {
    bool cond_and= false;
    Item_cond *new_cond;
    if (((Item_cond*) cond)->functype() == Item_func::COND_AND_FUNC)
    {
      cond_and= true;
      new_cond=  new (thd->mem_root) Item_cond_and(thd);
    }
    else
      new_cond= new (thd->mem_root) Item_cond_or(thd);
    if (unlikely(!new_cond))
      return 0;
    List_iterator<Item> li(*((Item_cond*) cond)->argument_list());
    Item *item;
    while ((item=li++))
    {
      if (item->get_extraction_flag() == NO_EXTRACTION_FL)
      {
        DBUG_ASSERT(cond_and);
        item->clear_extraction_flag();
        continue;
      }
      Item *fix= build_cond_for_grouping_fields(thd, item,
                                                no_top_clones & cond_and);
      if (unlikely(!fix))
      {
        if (cond_and)
          continue;
        break;
      }
      new_cond->argument_list()->push_back(fix, thd->mem_root);
    }
    
    if (!cond_and && item)
    {
      while((item= li++))
        item->clear_extraction_flag();
      return 0;
    }
    switch (new_cond->argument_list()->elements) 
    {
    case 0:
      return 0;
    case 1:
      return new_cond->argument_list()->head();
    default:
      return new_cond;
    }
  }
  return 0;
}


bool st_select_lex::set_nest_level(int new_nest_level)
{
  DBUG_ENTER("st_select_lex::set_nest_level");
  DBUG_PRINT("enter", ("select #%d %p nest level: %d",
                       select_number, this, new_nest_level));
  if (new_nest_level > (int) MAX_SELECT_NESTING)
  {
    my_error(ER_TOO_HIGH_LEVEL_OF_NESTING_FOR_SELECT, MYF(0));
    DBUG_RETURN(TRUE);
  }
  nest_level= new_nest_level;
  new_nest_level++;
  for (SELECT_LEX_UNIT *u= first_inner_unit(); u; u= u->next_unit())
  {
    if (u->set_nest_level(new_nest_level))
      DBUG_RETURN(TRUE);
  }
  DBUG_RETURN(FALSE);
}

bool st_select_lex_unit::set_nest_level(int new_nest_level)
{
  DBUG_ENTER("st_select_lex_unit::set_nest_level");
  for(SELECT_LEX *sl= first_select(); sl; sl= sl->next_select())
  {
    if (sl->set_nest_level(new_nest_level))
      DBUG_RETURN(TRUE);
  }
  if (fake_select_lex &&
      fake_select_lex->set_nest_level(new_nest_level))
    DBUG_RETURN(TRUE);
  DBUG_RETURN(FALSE);
}


bool st_select_lex::check_parameters(SELECT_LEX *main_select)
{
  DBUG_ENTER("st_select_lex::check_parameters");
  DBUG_PRINT("enter", ("select #%d %p nest level: %d",
                       select_number, this, nest_level));


  if ((options & OPTION_PROCEDURE_CLAUSE) &&
      (!parent_lex->selects_allow_procedure ||
        next_select() != NULL ||
        this != master_unit()->first_select() ||
        nest_level != 0))
  {
    my_error(ER_CANT_USE_OPTION_HERE, MYF(0), "PROCEDURE");
    DBUG_RETURN(TRUE);
  }

  if ((options & SELECT_HIGH_PRIORITY) && this != main_select)
  {
    my_error(ER_CANT_USE_OPTION_HERE, MYF(0), "HIGH_PRIORITY");
    DBUG_RETURN(TRUE);
  }
  if ((options & OPTION_BUFFER_RESULT) && this != main_select)
  {
    my_error(ER_CANT_USE_OPTION_HERE, MYF(0), "SQL_BUFFER_RESULT");
    DBUG_RETURN(TRUE);
  }
  if ((options & OPTION_FOUND_ROWS) && this != main_select)
  {
    my_error(ER_CANT_USE_OPTION_HERE, MYF(0), "SQL_CALC_FOUND_ROWS");
    DBUG_RETURN(TRUE);
  }
  if (options & OPTION_NO_QUERY_CACHE)
  {
    /*
      Allow this flag only on the first top-level SELECT statement, if
      SQL_CACHE wasn't specified.
    */
    if (this != main_select)
    {
      my_error(ER_CANT_USE_OPTION_HERE, MYF(0), "SQL_NO_CACHE");
      DBUG_RETURN(TRUE);
    }
    if (parent_lex->sql_cache == LEX::SQL_CACHE)
    {
      my_error(ER_WRONG_USAGE, MYF(0), "SQL_CACHE", "SQL_NO_CACHE");
      DBUG_RETURN(TRUE);
    }
    parent_lex->safe_to_cache_query=0;
    parent_lex->sql_cache= LEX::SQL_NO_CACHE;
  }
  if (options & OPTION_TO_QUERY_CACHE)
  {
    /*
      Allow this flag only on the first top-level SELECT statement, if
      SQL_NO_CACHE wasn't specified.
    */
    if (this != main_select)
    {
      my_error(ER_CANT_USE_OPTION_HERE, MYF(0), "SQL_CACHE");
      DBUG_RETURN(TRUE);
    }
    if (parent_lex->sql_cache == LEX::SQL_NO_CACHE)
    {
      my_error(ER_WRONG_USAGE, MYF(0), "SQL_NO_CACHE", "SQL_CACHE");
      DBUG_RETURN(TRUE);
    }
    parent_lex->safe_to_cache_query=1;
    parent_lex->sql_cache= LEX::SQL_CACHE;
  }

  for (SELECT_LEX_UNIT *u= first_inner_unit(); u; u= u->next_unit())
  {
    if (u->check_parameters(main_select))
      DBUG_RETURN(TRUE);
  }
  DBUG_RETURN(FALSE);
}


bool st_select_lex_unit::check_parameters(SELECT_LEX *main_select)
{
  for(SELECT_LEX *sl= first_select(); sl; sl= sl->next_select())
  {
    if (sl->check_parameters(main_select))
      return TRUE;
  }
  return fake_select_lex && fake_select_lex->check_parameters(main_select);
}


bool LEX::check_main_unit_semantics()
{
  if (unit.set_nest_level(0) ||
      unit.check_parameters(first_select_lex()))
    return TRUE;
  if (check_cte_dependencies_and_resolve_references())
    return TRUE;
  return FALSE;
}

int set_statement_var_if_exists(THD *thd, const char *var_name,
                                size_t var_name_length, ulonglong value)
{
  sys_var *sysvar;
  if (unlikely(thd->lex->sql_command == SQLCOM_CREATE_VIEW))
  {
    my_error(ER_VIEW_SELECT_CLAUSE, MYF(0), "[NO]WAIT");
    return 1;
  }
  if (unlikely(thd->lex->sphead))
  {
    my_error(ER_SP_BADSTATEMENT, MYF(0), "[NO]WAIT");
    return 1;
  }
  if ((sysvar= find_sys_var(thd, var_name, var_name_length, true)))
  {
    Item *item= new (thd->mem_root) Item_uint(thd, value);
    set_var *var= new (thd->mem_root) set_var(thd, OPT_SESSION, sysvar,
                                              &null_clex_str, item);

    if (unlikely(!item) || unlikely(!var) ||
        unlikely(thd->lex->stmt_var_list.push_back(var, thd->mem_root)))
    {
      my_error(ER_OUT_OF_RESOURCES, MYF(0));
      return 1;
    }
  }
  return 0;
}


bool LEX::sp_add_cfetch(THD *thd, const LEX_CSTRING *name)
{
  uint offset;
  sp_instr_cfetch *i;

  if (!spcont->find_cursor(name, &offset, false))
  {
    my_error(ER_SP_CURSOR_MISMATCH, MYF(0), name->str);
    return true;
  }
  i= new (thd->mem_root)
    sp_instr_cfetch(sphead->instructions(), spcont, offset,
                    !(thd->variables.sql_mode & MODE_ORACLE));
  if (unlikely(i == NULL) || unlikely(sphead->add_instr(i)))
    return true;
  return false;
}


bool LEX::sp_add_agg_cfetch()
{
  sphead->m_flags|= sp_head::HAS_AGGREGATE_INSTR;
  sp_instr_agg_cfetch *i=
    new (thd->mem_root) sp_instr_agg_cfetch(sphead->instructions(), spcont);
  return i == NULL || sphead->add_instr(i);
}


bool LEX::create_or_alter_view_finalize(THD *thd, Table_ident *table_ident)
{
  sql_command= SQLCOM_CREATE_VIEW;
  /* first table in list is target VIEW name */
  if (!first_select_lex()->add_table_to_list(thd, table_ident, NULL,
                                             TL_OPTION_UPDATING,
                                             TL_IGNORE,
                                             MDL_EXCLUSIVE))
    return true;
  query_tables->open_strategy= TABLE_LIST::OPEN_STUB;
  return false;
}


bool LEX::add_alter_view(THD *thd, uint16 algorithm,
                         enum_view_suid suid,
                         Table_ident *table_ident)
{
  if (unlikely(sphead))
  {
    my_error(ER_SP_BADSTATEMENT, MYF(0), "ALTER VIEW");
    return true;
  }
  if (unlikely(!(create_view= new (thd->mem_root)
                 Create_view_info(VIEW_ALTER, algorithm, suid))))
    return true;
  return create_or_alter_view_finalize(thd, table_ident);
}


bool LEX::add_create_view(THD *thd, DDL_options_st ddl,
                          uint16 algorithm, enum_view_suid suid,
                          Table_ident *table_ident)
{
  if (unlikely(set_create_options_with_check(ddl)))
    return true;
  if (unlikely(!(create_view= new (thd->mem_root)
                 Create_view_info(ddl.or_replace() ?
                                  VIEW_CREATE_OR_REPLACE :
                                  VIEW_CREATE_NEW,
                                  algorithm, suid))))
    return true;
  return create_or_alter_view_finalize(thd, table_ident);
}


bool LEX::call_statement_start(THD *thd, sp_name *name)
{
  Database_qualified_name pkgname(&null_clex_str, &null_clex_str);
  const Sp_handler *sph= &sp_handler_procedure;
  sql_command= SQLCOM_CALL;
  value_list.empty();
  if (unlikely(sph->sp_resolve_package_routine(thd, thd->lex->sphead,
                                               name, &sph, &pkgname)))
    return true;
  if (unlikely(!(m_sql_cmd= new (thd->mem_root) Sql_cmd_call(name, sph))))
    return true;
  sph->add_used_routine(this, thd, name);
  if (pkgname.m_name.length)
    sp_handler_package_body.add_used_routine(this, thd, &pkgname);
  return false;
}


bool LEX::call_statement_start(THD *thd, const Lex_ident_sys_st *name)
{
  sp_name *spname= make_sp_name(thd, name);
  return unlikely(!spname) || call_statement_start(thd, spname);
}


bool LEX::call_statement_start(THD *thd, const Lex_ident_sys_st *name1,
                                         const Lex_ident_sys_st *name2)
{
  sp_name *spname= make_sp_name(thd, name1, name2);
  return unlikely(!spname) || call_statement_start(thd, spname);
}


bool LEX::call_statement_start(THD *thd,
                               const Lex_ident_sys_st *db,
                               const Lex_ident_sys_st *pkg,
                               const Lex_ident_sys_st *proc)
{
  Database_qualified_name q_db_pkg(db, pkg);
  Database_qualified_name q_pkg_proc(pkg, proc);
  sp_name *spname;

  sql_command= SQLCOM_CALL;

  if (check_db_name(reinterpret_cast<LEX_STRING*>
                    (const_cast<LEX_CSTRING*>
                     (static_cast<const LEX_CSTRING*>(db)))))
  {
    my_error(ER_WRONG_DB_NAME, MYF(0), db->str);
    return true;
  }
  if (check_routine_name(pkg) ||
      check_routine_name(proc))
    return true;

  // Concat `pkg` and `name` to `pkg.name`
  LEX_CSTRING pkg_dot_proc;
  if (q_pkg_proc.make_qname(thd->mem_root, &pkg_dot_proc) ||
      check_ident_length(&pkg_dot_proc) ||
      !(spname= new (thd->mem_root) sp_name(db, &pkg_dot_proc, true)))
    return true;

  sp_handler_package_function.add_used_routine(thd->lex, thd, spname);
  sp_handler_package_body.add_used_routine(thd->lex, thd, &q_db_pkg);

  return !(m_sql_cmd= new (thd->mem_root) Sql_cmd_call(spname,
                                              &sp_handler_package_procedure));
}


sp_package *LEX::get_sp_package() const
{
  return sphead ? sphead->get_package() : NULL;
}


sp_package *LEX::create_package_start(THD *thd,
                                      enum_sql_command command,
                                      const Sp_handler *sph,
                                      const sp_name *name_arg,
                                      DDL_options_st options)
{
  sp_package *pkg;

  if (unlikely(sphead))
  {
    my_error(ER_SP_NO_RECURSIVE_CREATE, MYF(0), sph->type_str());
    return NULL;
  }
  if (unlikely(set_command_with_check(command, options)))
    return NULL;
  if (sph->type() == SP_TYPE_PACKAGE_BODY)
  {
    /*
      If we start parsing a "CREATE PACKAGE BODY", we need to load
      the corresponding "CREATE PACKAGE", for the following reasons:
      1. "CREATE PACKAGE BODY" is allowed only if "CREATE PACKAGE"
         was done earlier for the same package name.
         So if "CREATE PACKAGE" does not exist, we throw an error here.
      2. When parsing "CREATE PACKAGE BODY", we need to know all package
         public and private routine names, to translate procedure and
         function calls correctly.
         For example, this statement inside a package routine:
           CALL p;
         can be translated to:
           CALL db.pkg.p; -- p is a known (public or private) package routine
           CALL db.p;     -- p is not a known package routine
    */
    sp_head *spec;
    int ret= sp_handler_package_spec.
               sp_cache_routine_reentrant(thd, name_arg, &spec);
    if (unlikely(!spec))
    {
      if (!ret)
        my_error(ER_SP_DOES_NOT_EXIST, MYF(0),
                 "PACKAGE", ErrConvDQName(name_arg).ptr());
      return 0;
    }
  }
  if (unlikely(!(pkg= sp_package::create(this, name_arg, sph))))
    return NULL;
  pkg->reset_thd_mem_root(thd);
  pkg->init(this);
  pkg->make_qname(pkg->get_main_mem_root(), &pkg->m_qname);
  sphead= pkg;
  return pkg;
}


bool LEX::create_package_finalize(THD *thd,
                                  const sp_name *name,
                                  const sp_name *name2,
                                  const char *cpp_body_end)
{
  if (name2 &&
      (name2->m_explicit_name != name->m_explicit_name ||
       strcmp(name2->m_db.str, name->m_db.str) ||
       !Sp_handler::eq_routine_name(name2->m_name, name->m_name)))
  {
    bool exp= name2->m_explicit_name || name->m_explicit_name;
    my_error(ER_END_IDENTIFIER_DOES_NOT_MATCH, MYF(0),
             exp ? ErrConvDQName(name2).ptr() : name2->m_name.str,
             exp ? ErrConvDQName(name).ptr() : name->m_name.str);
    return true;
  }

  sphead->set_stmt_end(thd, cpp_body_end);
  sphead->restore_thd_mem_root(thd);
  sp_package *pkg= sphead->get_package();
  DBUG_ASSERT(pkg);
  return sphead->check_group_aggregate_instructions_forbid() ||
         pkg->validate_after_parser(thd);
}


bool LEX::add_grant_command(THD *thd, const List<LEX_COLUMN> &columns)
{
  if (columns.elements)
  {
    thd->parse_error();
    return true;
  }
  return false;
}


const Schema *
LEX::find_func_schema_by_name_or_error(const Lex_ident_sys &schema,
                                       const Lex_ident_sys &func)
{
  Schema *res= Schema::find_by_name(schema);
  if (res)
    return res;
  Database_qualified_name qname(schema, func);
  my_error(ER_FUNCTION_NOT_DEFINED, MYF(0), ErrConvDQName(&qname).ptr());
  return NULL;
}


Item *LEX::make_item_func_substr(THD *thd,
                                 const Lex_ident_cli_st &schema_name_cli,
                                 const Lex_ident_cli_st &func_name_cli,
                                 const Lex_substring_spec_st &spec)
{
  Lex_ident_sys schema_name(thd, &schema_name_cli);
  Lex_ident_sys func_name(thd, &func_name_cli);
  if (schema_name.is_null() || func_name.is_null())
    return NULL; // EOM
  const Schema *schema= find_func_schema_by_name_or_error(schema_name,
                                                          func_name);
  return schema ? schema->make_item_func_substr(thd, spec) : NULL;
}


Item *LEX::make_item_func_substr(THD *thd,
                                 const Lex_ident_cli_st &schema_name_cli,
                                 const Lex_ident_cli_st &func_name_cli,
                                 List<Item> *item_list)
{
  Lex_ident_sys schema_name(thd, &schema_name_cli);
  Lex_ident_sys func_name(thd, &func_name_cli);
  if (schema_name.is_null() || func_name.is_null())
    return NULL; // EOM
  Schema *schema;
  if (item_list &&
      (item_list->elements == 2 || item_list->elements == 3) &&
      (schema= Schema::find_by_name(schema_name)))
  {
    Item_args args(thd, *item_list);
    Lex_substring_spec_st spec=
      Lex_substring_spec_st::init(args.arguments()[0],
                                  args.arguments()[1],
                                  item_list->elements == 3 ?
                                  args.arguments()[2] : NULL);
    return schema->make_item_func_substr(thd, spec);
  }
  return make_item_func_call_generic(thd, schema_name, func_name, item_list);
}


Item *LEX::make_item_func_replace(THD *thd,
                                  const Lex_ident_cli_st &schema_name_cli,
                                  const Lex_ident_cli_st &func_name_cli,
                                  Item *org,
                                  Item *find,
                                  Item *replace)
{
  Lex_ident_sys schema_name(thd, &schema_name_cli);
  Lex_ident_sys func_name(thd, &func_name_cli);
  if (schema_name.is_null() || func_name.is_null())
    return NULL; // EOM
  const Schema *schema= find_func_schema_by_name_or_error(schema_name,
                                                          func_name);
  return schema ? schema->make_item_func_replace(thd, org, find, replace) :
                  NULL;
}


Item *LEX::make_item_func_replace(THD *thd,
                                  const Lex_ident_cli_st &schema_name_cli,
                                  const Lex_ident_cli_st &func_name_cli,
                                  List<Item> *item_list)
{
  Lex_ident_sys schema_name(thd, &schema_name_cli);
  Lex_ident_sys func_name(thd, &func_name_cli);
  if (schema_name.is_null() || func_name.is_null())
    return NULL; // EOM
  const Schema *schema;
  if (item_list && item_list->elements == 3 &&
      (schema= Schema::find_by_name(schema_name)))
  {
    Item_args args(thd, *item_list);
    return schema->make_item_func_replace(thd, args.arguments()[0],
                                               args.arguments()[1],
                                               args.arguments()[2]);
  }
  return make_item_func_call_generic(thd, schema_name, func_name, item_list);
}


Item *LEX::make_item_func_trim(THD *thd,
                               const Lex_ident_cli_st &schema_name_cli,
                               const Lex_ident_cli_st &func_name_cli,
                               const Lex_trim_st &spec)
{
  Lex_ident_sys schema_name(thd, &schema_name_cli);
  Lex_ident_sys func_name(thd, &func_name_cli);
  if (schema_name.is_null() || func_name.is_null())
    return NULL; // EOM
  const Schema *schema= find_func_schema_by_name_or_error(schema_name,
                                                          func_name);
  return schema ? schema->make_item_func_trim(thd, spec) : NULL;
}


Item *LEX::make_item_func_trim(THD *thd,
                               const Lex_ident_cli_st &schema_name_cli,
                               const Lex_ident_cli_st &func_name_cli,
                               List<Item> *item_list)
{
  Lex_ident_sys schema_name(thd, &schema_name_cli);
  Lex_ident_sys func_name(thd, &func_name_cli);
  if (schema_name.is_null() || func_name.is_null())
    return NULL; // EOM
  const Schema *schema;
  if (item_list && item_list->elements == 1 &&
      (schema= Schema::find_by_name(schema_name)))
  {
    Item_args args(thd, *item_list);
    Lex_trim spec(TRIM_BOTH, args.arguments()[0]);
    return schema->make_item_func_trim(thd, spec);
  }
  return make_item_func_call_generic(thd, schema_name, func_name, item_list);
}


bool SELECT_LEX::vers_push_field(THD *thd, TABLE_LIST *table,
                                 const LEX_CSTRING field_name)
{
  DBUG_ASSERT(field_name.str);
  Item_field *fld= new (thd->mem_root) Item_field(thd, &context,
                                                  table->db,
                                                  table->alias,
                                                  field_name);
  if (unlikely(!fld) || unlikely(item_list.push_back(fld)))
    return true;

  if (thd->lex->view_list.elements)
  {
    LEX_CSTRING *l;
    if (unlikely(!(l= thd->make_clex_string(field_name.str,
                                            field_name.length))) ||
        unlikely(thd->lex->view_list.push_back(l)))
      return true;
  }

  return false;
}


Item *Lex_trim_st::make_item_func_trim_std(THD *thd) const
{
  if (m_remove)
  {
    switch (m_spec) {
    case TRIM_BOTH:
      return new (thd->mem_root) Item_func_trim(thd, m_source, m_remove);
    case TRIM_LEADING:
      return new (thd->mem_root) Item_func_ltrim(thd, m_source, m_remove);
    case TRIM_TRAILING:
     return new (thd->mem_root) Item_func_rtrim(thd, m_source, m_remove);
    }
  }

  switch (m_spec) {
  case TRIM_BOTH:
    return new (thd->mem_root) Item_func_trim(thd, m_source);
  case TRIM_LEADING:
    return new (thd->mem_root) Item_func_ltrim(thd, m_source);
  case TRIM_TRAILING:
   return new (thd->mem_root) Item_func_rtrim(thd, m_source);
  }
  DBUG_ASSERT(0);
  return NULL;
}


Item *Lex_trim_st::make_item_func_trim_oracle(THD *thd) const
{
  if (m_remove)
  {
    switch (m_spec) {
    case TRIM_BOTH:
      return new (thd->mem_root) Item_func_trim_oracle(thd, m_source, m_remove);
    case TRIM_LEADING:
      return new (thd->mem_root) Item_func_ltrim_oracle(thd, m_source, m_remove);
    case TRIM_TRAILING:
     return new (thd->mem_root) Item_func_rtrim_oracle(thd, m_source, m_remove);
    }
  }

  switch (m_spec) {
  case TRIM_BOTH:
    return new (thd->mem_root) Item_func_trim_oracle(thd, m_source);
  case TRIM_LEADING:
    return new (thd->mem_root) Item_func_ltrim_oracle(thd, m_source);
  case TRIM_TRAILING:
   return new (thd->mem_root) Item_func_rtrim_oracle(thd, m_source);
  }
  DBUG_ASSERT(0);
  return NULL;
}


Item *LEX::make_item_func_call_generic(THD *thd,
                                       const Lex_ident_cli_st *cdb,
                                       const Lex_ident_cli_st *cname,
                                       List<Item> *args)
{
  Lex_ident_sys db(thd, cdb), name(thd, cname);
  if (db.is_null() || name.is_null())
    return NULL; // EOM
  /*
    The following in practice calls:
    <code>Create_sp_func::create()</code>
    and builds a stored function.

    However, it's important to maintain the interface between the
    parser and the implementation in item_create.cc clean,
    since this will change with WL#2128 (SQL PATH):
    - INFORMATION_SCHEMA.version() is the SQL 99 syntax for the native
    function version(),
    - MySQL.version() is the SQL 2003 syntax for the native function
    version() (a vendor can specify any schema).
  */

  if (!name.str || check_db_name((LEX_STRING*) static_cast<LEX_CSTRING*>(&db)))
  {
    my_error(ER_WRONG_DB_NAME, MYF(0), db.str);
    return NULL;
  }
  if (check_routine_name(&name))
    return NULL;

  return make_item_func_call_generic(thd, db, name, args);
}


Item *LEX::make_item_func_call_generic(THD *thd,
                                       const Lex_ident_sys &db,
                                       const Lex_ident_sys &name,
                                       List<Item> *args)
{
  const Schema *schema= Schema::find_by_name(db);
  if (schema)
    return schema->make_item_func_call_native(thd, name, args);

  Create_qfunc *builder= find_qualified_function_builder(thd);
  DBUG_ASSERT(builder);
  return builder->create_with_db(thd, &db, &name, true, args);
}


/*
  Create a 3-step qualified function call.
  Currently it's possible for package routines only, e.g.:
     SELECT db.pkg.func();
*/
Item *LEX::make_item_func_call_generic(THD *thd,
                                       Lex_ident_cli_st *cdb,
                                       Lex_ident_cli_st *cpkg,
                                       Lex_ident_cli_st *cfunc,
                                       List<Item> *args)
{
  static Lex_cstring dot(".", 1);
  Lex_ident_sys db(thd, cdb), pkg(thd, cpkg), func(thd, cfunc);
  Database_qualified_name q_db_pkg(db, pkg);
  Database_qualified_name q_pkg_func(pkg, func);
  sp_name *qname;

  if (db.is_null() || pkg.is_null() || func.is_null())
    return NULL; // EOM

  if (check_db_name((LEX_STRING*) static_cast<LEX_CSTRING*>(&db)))
  {
    my_error(ER_WRONG_DB_NAME, MYF(0), db.str);
    return NULL;
  }
  if (check_routine_name(&pkg) ||
      check_routine_name(&func))
    return NULL;

  // Concat `pkg` and `name` to `pkg.name`
  LEX_CSTRING pkg_dot_func;
  if (q_pkg_func.make_qname(thd->mem_root, &pkg_dot_func) ||
      check_ident_length(&pkg_dot_func) ||
      !(qname= new (thd->mem_root) sp_name(&db, &pkg_dot_func, true)))
    return NULL;

  sp_handler_package_function.add_used_routine(thd->lex, thd, qname);
  sp_handler_package_body.add_used_routine(thd->lex, thd, &q_db_pkg);

  thd->lex->safe_to_cache_query= 0;

  if (args && args->elements > 0)
    return new (thd->mem_root) Item_func_sp(thd, thd->lex->current_context(),
                                            qname, &sp_handler_package_function,
                                            *args);
  return new (thd->mem_root) Item_func_sp(thd, thd->lex->current_context(),
                                          qname, &sp_handler_package_function);
}


Item *LEX::make_item_func_call_native_or_parse_error(THD *thd,
                                                     Lex_ident_cli_st &name,
                                                     List<Item> *args)
{
  Create_func *builder= native_functions_hash.find(thd, name);
  DBUG_EXECUTE_IF("make_item_func_call_native_simulate_not_found",
                  builder= NULL;);
  if (builder)
    return builder->create_func(thd, &name, args);
  thd->parse_error(ER_SYNTAX_ERROR, name.end());
  return NULL;
}


Item *LEX::create_item_qualified_asterisk(THD *thd,
                                          const Lex_ident_sys_st *name)
{
  Item *item;
  if (!(item= new (thd->mem_root) Item_field(thd, current_context(),
                                             null_clex_str, *name,
                                             star_clex_str)))
    return NULL;
  current_select->parsing_place == IN_RETURNING ?
              thd->lex->returning()->with_wild++ : current_select->with_wild++;
  return item;
}


Item *LEX::create_item_qualified_asterisk(THD *thd,
                                          const Lex_ident_sys_st *a,
                                          const Lex_ident_sys_st *b)
{
  Item *item;
  Lex_ident_sys_st schema= thd->client_capabilities & CLIENT_NO_SCHEMA ?
                           Lex_ident_sys() : *a;
  if (!(item= new (thd->mem_root) Item_field(thd, current_context(),
                                             schema, *b, star_clex_str)))
   return NULL;
  current_select->parsing_place == IN_RETURNING ?
            thd->lex->returning()->with_wild++ : current_select->with_wild++;
  return item;
}


bool Lex_ident_sys_st::copy_ident_cli(THD *thd, const Lex_ident_cli_st *str)
{
  return thd->to_ident_sys_alloc(this, str);
}

bool Lex_ident_sys_st::copy_keyword(THD *thd, const Lex_ident_cli_st *str)
{
  return thd->make_lex_string(static_cast<LEX_CSTRING*>(this),
                              str->str, str->length) == NULL;
}

bool Lex_ident_sys_st::copy_or_convert(THD *thd,
                                       const Lex_ident_cli_st *src,
                                       CHARSET_INFO *cs)
{
  if (!src->is_8bit())
    return copy_keyword(thd, src); // 7bit string makes a wellformed identifier
  return convert(thd, src, cs);
}


bool Lex_ident_sys_st::copy_sys(THD *thd, const LEX_CSTRING *src)
{
  if (thd->check_string_for_wellformedness(src->str, src->length,
                                           system_charset_info))
    return true;
  return thd->make_lex_string(this, src->str, src->length) == NULL;
}


bool Lex_ident_sys_st::convert(THD *thd,
                               const LEX_CSTRING *src, CHARSET_INFO *cs)
{
  LEX_STRING tmp;
  if (thd->convert_with_error(system_charset_info, &tmp, cs,
                              src->str, src->length))
    return true;
  str=    tmp.str;
  length= tmp.length;
  return false;
}


bool Lex_ident_sys_st::to_size_number(ulonglong *to) const
{
  ulonglong number;
  uint text_shift_number= 0;
  longlong prefix_number;
  const char *start_ptr= str;
  size_t str_len= length;
  const char *end_ptr= start_ptr + str_len;
  int error;
  prefix_number= my_strtoll10(start_ptr, (char**) &end_ptr, &error);
  if (likely((start_ptr + str_len - 1) == end_ptr))
  {
    switch (end_ptr[0])
    {
      case 'g':
      case 'G': text_shift_number+=30; break;
      case 'm':
      case 'M': text_shift_number+=20; break;
      case 'k':
      case 'K': text_shift_number+=10; break;
      default:
        my_error(ER_WRONG_SIZE_NUMBER, MYF(0));
        return true;
    }
    if (unlikely(prefix_number >> 31))
    {
      my_error(ER_SIZE_OVERFLOW_ERROR, MYF(0));
      return true;
    }
    number= prefix_number << text_shift_number;
  }
  else
  {
    my_error(ER_WRONG_SIZE_NUMBER, MYF(0));
    return true;
  }
  *to= number;
  return false;
}


bool LEX::part_values_current(THD *thd)
{
  partition_element *elem= part_info->curr_part_elem;
  if (!is_partition_management())
  {
    if (unlikely(part_info->part_type != VERSIONING_PARTITION))
    {
      my_error(ER_PARTITION_WRONG_TYPE, MYF(0), "SYSTEM_TIME");
      return true;
    }
  }
  else
  {
    DBUG_ASSERT(create_last_non_select_table);
    DBUG_ASSERT(create_last_non_select_table->table_name.str);
    // FIXME: other ALTER commands?
    my_error(ER_VERS_WRONG_PARTS, MYF(0),
             create_last_non_select_table->table_name.str);
    return true;
  }
  elem->type= partition_element::CURRENT;
  DBUG_ASSERT(part_info->vers_info);
  part_info->vers_info->now_part= elem;
  return false;
}


bool LEX::part_values_history(THD *thd)
{
  partition_element *elem= part_info->curr_part_elem;
  if (!is_partition_management())
  {
    if (unlikely(part_info->part_type != VERSIONING_PARTITION))
    {
      my_error(ER_PARTITION_WRONG_TYPE, MYF(0), "SYSTEM_TIME");
      return true;
    }
  }
  else
  {
    part_info->vers_init_info(thd);
    elem->id= UINT_MAX32;
  }
  DBUG_ASSERT(part_info->vers_info);
  if (unlikely(part_info->vers_info->now_part))
  {
    DBUG_ASSERT(create_last_non_select_table);
    DBUG_ASSERT(create_last_non_select_table->table_name.str);
    my_error(ER_VERS_WRONG_PARTS, MYF(0),
             create_last_non_select_table->table_name.str);
    return true;
  }
  elem->type= partition_element::HISTORY;
  return false;
}


bool LEX::last_field_generated_always_as_row_start_or_end(Lex_ident *p,
                                                          const char *type,
                                                          uint flag)
{
  if (unlikely(p->str))
  {
    my_error(ER_VERS_DUPLICATE_ROW_START_END, MYF(0), type,
             last_field->field_name.str);
    return true;
  }
  last_field->flags|= (flag | NOT_NULL_FLAG);
  DBUG_ASSERT(p);
  *p= last_field->field_name;
  return false;
}



bool LEX::last_field_generated_always_as_row_start()
{
  Vers_parse_info &info= vers_get_info();
  Lex_ident *p= &info.as_row.start;
  return last_field_generated_always_as_row_start_or_end(p, "START",
                                                         VERS_ROW_START);
}


bool LEX::last_field_generated_always_as_row_end()
{
  Vers_parse_info &info= vers_get_info();
  Lex_ident *p= &info.as_row.end;
  return last_field_generated_always_as_row_start_or_end(p, "END",
                                                         VERS_ROW_END);
}

void st_select_lex_unit::reset_distinct()
{
  union_distinct= NULL;
  for(SELECT_LEX *sl= first_select()->next_select();
      sl;
      sl= sl->next_select())
  {
    if (sl->distinct)
    {
      union_distinct= sl;
    }
  }
}


void LEX::save_values_list_state()
{
  current_select->save_many_values= many_values;
  current_select->save_insert_list= insert_list;
}


void LEX::restore_values_list_state()
{
  many_values= current_select->save_many_values;
  insert_list= current_select->save_insert_list;
}


void st_select_lex_unit::fix_distinct()
{
  if (union_distinct && this != union_distinct->master_unit())
    reset_distinct();
}


void st_select_lex_unit::register_select_chain(SELECT_LEX *first_sel)
{
  DBUG_ASSERT(first_sel != 0);
  slave= first_sel;
  first_sel->prev= &slave;
  for(SELECT_LEX *sel=first_sel; sel; sel= sel->next_select())
  {
    sel->master= (st_select_lex_node *)this;
    uncacheable|= sel->uncacheable;
  }
}


void st_select_lex::register_unit(SELECT_LEX_UNIT *unit,
                                  Name_resolution_context *outer_context)
{
  if ((unit->next= slave))
    slave->prev= &unit->next;
  unit->prev= &slave;
  slave= unit;
  unit->master= this;
  uncacheable|= unit->uncacheable;

  for(SELECT_LEX *sel= unit->first_select();sel; sel= sel->next_select())
  {
    sel->context.outer_context= outer_context;
  }
}


void st_select_lex::add_statistics(SELECT_LEX_UNIT *unit)
{
  for (;
       unit;
       unit= unit->next_unit())
    for(SELECT_LEX *child= unit->first_select();
        child;
        child= child->next_select())
    {
      /*
        A subselect can add fields to an outer select.
        Reserve space for them.
      */
      select_n_where_fields+= child->select_n_where_fields;
      /*
        Aggregate functions in having clause may add fields
        to an outer select. Count them also.
      */
      select_n_having_items+= child->select_n_having_items;
    }
}


bool LEX::main_select_push(bool service)
{
  DBUG_ENTER("LEX::main_select_push");
  DBUG_PRINT("info", ("service: %u", service));
  current_select_number= ++thd->lex->stmt_lex->current_select_number;
  builtin_select.select_number= current_select_number;
  builtin_select.is_service_select= service;
  if (push_select(&builtin_select))
    DBUG_RETURN(TRUE);
  DBUG_RETURN(FALSE);
}

void Lex_select_lock::set_to(SELECT_LEX *sel)
{
  if (defined_lock)
  {
    if (sel->master_unit() &&
        sel == sel->master_unit()->fake_select_lex)
      sel->master_unit()->set_lock_to_the_last_select(*this);
    else
    {
      sel->parent_lex->safe_to_cache_query= 0;
      if (update_lock)
      {
        sel->lock_type= TL_WRITE;
        sel->set_lock_for_tables(TL_WRITE, false);
      }
      else
      {
        sel->lock_type= TL_READ_WITH_SHARED_LOCKS;
        sel->set_lock_for_tables(TL_READ_WITH_SHARED_LOCKS, false);
      }
    }
  }
}

bool Lex_order_limit_lock::set_to(SELECT_LEX *sel)
{
  /*TODO: lock */
  //if (lock.defined_lock && sel == sel->master_unit()->fake_select_lex)
  //  return TRUE;
  if (lock.defined_timeout)
  {
    THD *thd= sel->parent_lex->thd;
     if (set_statement_var_if_exists(thd,
                                     C_STRING_WITH_LEN("lock_wait_timeout"),
                                     lock.timeout) ||
         set_statement_var_if_exists(thd,
                                     C_STRING_WITH_LEN("innodb_lock_wait_timeout"),
                                     lock.timeout))
       return TRUE;
  }
  lock.set_to(sel);
  sel->explicit_limit= limit.explicit_limit;
  sel->select_limit= limit.select_limit;
  sel->offset_limit= limit.offset_limit;
  if (order_list)
  {
    if (sel->get_linkage() != GLOBAL_OPTIONS_TYPE &&
        sel->olap != UNSPECIFIED_OLAP_TYPE &&
        (sel->get_linkage() != UNION_TYPE || sel->braces))
    {
      my_error(ER_WRONG_USAGE, MYF(0),
          "CUBE/ROLLUP", "ORDER BY");
      return TRUE;
    }
    for (ORDER *order= order_list->first; order; order= order->next)
      (*order->item)->walk(&Item::change_context_processor, FALSE,
                           &sel->context);
    sel->order_list= *(order_list);
  }
  if (limit.select_limit)
    limit.select_limit->walk(&Item::change_context_processor, FALSE,
                             &sel->context);
  if (limit.offset_limit)
    limit.offset_limit->walk(&Item::change_context_processor, FALSE,
                             &sel->context);
  sel->is_set_query_expr_tail= true;
  return FALSE;
}


static void change_item_list_context(List<Item> *list,
                                     Name_resolution_context *context)
{
  List_iterator_fast<Item> it (*list);
  Item *item;
  while((item= it++))
  {
    item->walk(&Item::change_context_processor, FALSE, (void *)context);
  }
}


bool LEX::insert_select_hack(SELECT_LEX *sel)
{
  DBUG_ENTER("LEX::insert_select_hack");

  DBUG_ASSERT(first_select_lex() == &builtin_select);
  DBUG_ASSERT(sel != NULL);

  DBUG_ASSERT(builtin_select.first_inner_unit() == NULL);

  if (builtin_select.link_prev)
  {
    if ((*builtin_select.link_prev= builtin_select.link_next))
      ((st_select_lex *)builtin_select.link_next)->link_prev=
        builtin_select.link_prev;
    builtin_select.link_prev= NULL; // indicator of removal
  }

  if (set_main_unit(sel->master_unit()))
    return true;

  DBUG_ASSERT(builtin_select.table_list.elements == 1);
  TABLE_LIST *insert_table= builtin_select.table_list.first;

  if (!(insert_table->next_local= sel->table_list.first))
  {
    sel->table_list.next= &insert_table->next_local;
  }
  sel->table_list.first= insert_table;
  sel->table_list.elements++;
  insert_table->select_lex= sel;

  sel->context.first_name_resolution_table= insert_table;
  builtin_select.context= sel->context;
  change_item_list_context(&field_list, &sel->context);

  if (sel->tvc && !sel->next_select() &&
      (sql_command == SQLCOM_INSERT_SELECT ||
       sql_command == SQLCOM_REPLACE_SELECT))
  {
    DBUG_PRINT("info", ("'Usual' INSERT detected"));
    many_values= sel->tvc->lists_of_values;
    sel->options= sel->tvc->select_options;
    sel->tvc= NULL;
    if (sql_command == SQLCOM_INSERT_SELECT)
      sql_command= SQLCOM_INSERT;
    else
      sql_command= SQLCOM_REPLACE;
  }


  for (SELECT_LEX *sel= all_selects_list;
       sel;
       sel= sel->next_select_in_list())
  {
    if (sel->select_number != 1)
      sel->select_number--;
  };

  DBUG_RETURN(FALSE);
}


/**
  Create an Item_singlerow_subselect for a query expression.
*/

Item *LEX::create_item_query_expression(THD *thd,
                                        st_select_lex_unit *unit)
{
  if (clause_that_disallows_subselect)
  {
    my_error(ER_SUBQUERIES_NOT_SUPPORTED, MYF(0),
             clause_that_disallows_subselect);
    return NULL;
  }

  // Add the subtree of subquery to the current SELECT_LEX
  SELECT_LEX *curr_sel= select_stack_head();
  DBUG_ASSERT(current_select == curr_sel ||
              (curr_sel == NULL && current_select == &builtin_select));
  if (!curr_sel)
  {
    curr_sel= &builtin_select;
    curr_sel->register_unit(unit, &curr_sel->context);
    curr_sel->add_statistics(unit);
  }

  return new (thd->mem_root)
    Item_singlerow_subselect(thd, unit->first_select());
}


SELECT_LEX_UNIT *LEX::parsed_select_expr_start(SELECT_LEX *s1, SELECT_LEX *s2,
                                               enum sub_select_type unit_type,
                                               bool distinct)
{
  SELECT_LEX_UNIT *res;
  SELECT_LEX *sel1;
  SELECT_LEX *sel2;
  if (!s1->next_select())
    sel1= s1;
  else
  {
    sel1= wrap_unit_into_derived(s1->master_unit());
    if (!sel1)
      return NULL;
  }
  if (!s2->next_select())
    sel2= s2;
  else
  {
    sel2= wrap_unit_into_derived(s2->master_unit());
    if (!sel2)
      return NULL;
  }
  sel1->link_neighbour(sel2);
  sel2->set_linkage_and_distinct(unit_type, distinct);
  sel2->first_nested= sel1->first_nested= sel1;
  res= create_unit(sel1);
  if (res == NULL)
    return NULL;
  res->pre_last_parse= sel1;
  push_select(res->fake_select_lex);
  return res;
}


SELECT_LEX_UNIT *LEX::parsed_select_expr_cont(SELECT_LEX_UNIT *unit,
                                              SELECT_LEX *s2,
                                              enum sub_select_type unit_type,
                                              bool distinct, bool oracle)
{
  DBUG_ASSERT(!s2->next_select());
  SELECT_LEX *sel1= s2;
  SELECT_LEX *last= unit->pre_last_parse->next_select();

  int cmp= oracle? 0 : cmp_unit_op(unit_type, last->get_linkage());
  if (cmp == 0)
  {
    sel1->first_nested= last->first_nested;
  }
  else if (cmp > 0)
  {
    last->first_nested= unit->pre_last_parse;
    sel1->first_nested= last;
  }
  else /* cmp < 0 */
  {
    SELECT_LEX *first_in_nest= last->first_nested;
    if (first_in_nest->first_nested != first_in_nest)
    {
      /* There is a priority jump starting from first_in_nest */
      if ((last= create_priority_nest(first_in_nest)) == NULL)
        return NULL;
      unit->fix_distinct();
    }
    sel1->first_nested= last->first_nested;
  }
  last->link_neighbour(sel1);
  sel1->set_master_unit(unit);
  sel1->set_linkage_and_distinct(unit_type, distinct);
  unit->pre_last_parse= last;
  return unit;
}


/**
  Add primary expression as the next term in a given query expression body
  pruducing a new query expression body
*/

SELECT_LEX_UNIT *
LEX::add_primary_to_query_expression_body(SELECT_LEX_UNIT *unit,
                                          SELECT_LEX *sel,
                                          enum sub_select_type unit_type,
                                          bool distinct,
                                          bool oracle)
{
  SELECT_LEX *sel2= sel;
  if (sel->master_unit() && sel->master_unit()->first_select()->next_select())
  {
    sel2= wrap_unit_into_derived(sel->master_unit());
    if (!sel2)
      return NULL;
  }
  SELECT_LEX *sel1= unit->first_select();
  if (!sel1->next_select())
    unit= parsed_select_expr_start(sel1, sel2, unit_type, distinct);
  else
    unit= parsed_select_expr_cont(unit, sel2, unit_type, distinct, oracle);
  return unit;
}


SELECT_LEX_UNIT *
LEX::add_primary_to_query_expression_body(SELECT_LEX_UNIT *unit,
                                          SELECT_LEX *sel,
                                          enum sub_select_type unit_type,
                                          bool distinct)
{
  return
    add_primary_to_query_expression_body(unit, sel, unit_type, distinct,
                                         thd->variables.sql_mode & MODE_ORACLE);
}

/**
  Add query primary to a parenthesized query primary
  pruducing a new query expression body
*/

SELECT_LEX_UNIT *
LEX::add_primary_to_query_expression_body_ext_parens(
                                                 SELECT_LEX_UNIT *unit,
                                                 SELECT_LEX *sel,
                                                 enum sub_select_type unit_type,
                                                 bool distinct)
{
  SELECT_LEX *sel1= unit->first_select();
  if (unit->first_select()->next_select())
  {
    sel1= wrap_unit_into_derived(unit);
    if (!sel1)
      return NULL;
    if (!create_unit(sel1))
      return NULL;
  }
  SELECT_LEX *sel2= sel;
  if (sel->master_unit() && sel->master_unit()->first_select()->next_select())
  {
    sel2= wrap_unit_into_derived(sel->master_unit());
    if (!sel2)
      return NULL;
  }
  unit= parsed_select_expr_start(sel1, sel2, unit_type, distinct);
  return unit;
}


/**
  Process multi-operand query expression body
*/

bool LEX::parsed_multi_operand_query_expression_body(SELECT_LEX_UNIT *unit)
{
  SELECT_LEX *first_in_nest=
    unit->pre_last_parse->next_select()->first_nested;
  if (first_in_nest->first_nested != first_in_nest)
  {
    /* There is a priority jump starting from first_in_nest */
    if (create_priority_nest(first_in_nest) == NULL)
      return true;
    unit->fix_distinct();
  }
  return false;
}


/**
  Add non-empty tail to a query expression body
*/

SELECT_LEX_UNIT *LEX::add_tail_to_query_expression_body(SELECT_LEX_UNIT *unit,
                                                        Lex_order_limit_lock *l)
{
  DBUG_ASSERT(l != NULL);
  pop_select();
  SELECT_LEX *sel= unit->first_select()->next_select() ? unit->fake_select_lex :
                                                         unit->first_select();
  l->set_to(sel);
  return unit;
}


/**
  Add non-empty tail to a parenthesized query primary
*/

SELECT_LEX_UNIT *
LEX::add_tail_to_query_expression_body_ext_parens(SELECT_LEX_UNIT *unit,
                                                  Lex_order_limit_lock *l)
{
  SELECT_LEX *sel= unit->first_select()->next_select() ? unit->fake_select_lex :
                                                         unit->first_select();

  DBUG_ASSERT(l != NULL);

  pop_select();
  if (sel->is_set_query_expr_tail)
  {
    if (!l->order_list && !sel->explicit_limit)
      l->order_list= &sel->order_list;
    else
    {
      if (!unit)
        return NULL;
      sel= wrap_unit_into_derived(unit);
      if (!sel)
        return NULL;
     if (!create_unit(sel))
      return NULL;
   }
  }
  l->set_to(sel);
  return sel->master_unit();
}


/**
  Process subselect parsing
*/

SELECT_LEX *LEX::parsed_subselect(SELECT_LEX_UNIT *unit)
{
  if (clause_that_disallows_subselect)
  {
    my_error(ER_SUBQUERIES_NOT_SUPPORTED, MYF(0),
             clause_that_disallows_subselect);
    return NULL;
  }

  // Add the subtree of subquery to the current SELECT_LEX
  SELECT_LEX *curr_sel= select_stack_head();
  DBUG_ASSERT(current_select == curr_sel ||
              (curr_sel == NULL && current_select == &builtin_select));
  if (curr_sel)
  {
    curr_sel->register_unit(unit, context_stack.head());
    curr_sel->add_statistics(unit);
  }

  return unit->first_select();
}


/**
  Process INSERT-like select
*/

bool LEX::parsed_insert_select(SELECT_LEX *first_select)
{
  if (sql_command == SQLCOM_INSERT ||
      sql_command == SQLCOM_REPLACE)
  {
    if (sql_command == SQLCOM_INSERT)
      sql_command= SQLCOM_INSERT_SELECT;
    else
      sql_command= SQLCOM_REPLACE_SELECT;
  }
  insert_select_hack(first_select);
  if (check_main_unit_semantics())
    return true;

  // fix "main" select
  SELECT_LEX *blt __attribute__((unused))= pop_select();
  DBUG_ASSERT(blt == &builtin_select);
  push_select(first_select);
  return false;
}


bool LEX::parsed_TVC_start()
{
  SELECT_LEX *sel;
  save_values_list_state();
  many_values.empty();
  insert_list= 0;
  if (!(sel= alloc_select(TRUE)) ||
        push_select(sel))
    return true;
  sel->init_select();
  sel->braces= FALSE; // just initialisation
  return false;
}


SELECT_LEX *LEX::parsed_TVC_end()
{
  SELECT_LEX *res= pop_select(); // above TVC select
  if (!(res->tvc=
        new (thd->mem_root) table_value_constr(many_values,
          res,
          res->options)))
    return NULL;
  restore_values_list_state();
  return res;
}



TABLE_LIST *LEX::parsed_derived_table(SELECT_LEX_UNIT *unit,
                                     int for_system_time,
                                     LEX_CSTRING *alias)
{
  TABLE_LIST *res;
  derived_tables|= DERIVED_SUBQUERY;
  unit->first_select()->set_linkage(DERIVED_TABLE_TYPE);

  // Add the subtree of subquery to the current SELECT_LEX
  SELECT_LEX *curr_sel= select_stack_head();
  DBUG_ASSERT(current_select == curr_sel ||
              (curr_sel == NULL && current_select == &builtin_select));

  Table_ident *ti= new (thd->mem_root) Table_ident(unit);
  if (ti == NULL)
    return NULL;
  if (!(res= curr_sel->add_table_to_list(thd, ti, alias, 0,
                                         TL_READ, MDL_SHARED_READ)))
    return NULL;
  if (for_system_time)
  {
    res->vers_conditions= vers_conditions;
  }
  return res;
}

bool LEX::parsed_create_view(SELECT_LEX_UNIT *unit, int check)
{
  SQL_I_List<TABLE_LIST> *save= &first_select_lex()->table_list;
  if (set_main_unit(unit))
    return true;
  if (check_main_unit_semantics())
    return true;
  first_select_lex()->table_list.push_front(save);
  current_select= first_select_lex();
  size_t len= thd->m_parser_state->m_lip.get_cpp_ptr() -
    create_view->select.str;
  void *create_view_select= thd->memdup(create_view->select.str, len);
  create_view->select.length= len;
  create_view->select.str= (char *) create_view_select;
  size_t not_used;
  trim_whitespace(thd->charset(),
      &create_view->select, &not_used);
  create_view->check= check;
  parsing_options.allows_variable= TRUE;
  return false;
}

bool LEX::select_finalize(st_select_lex_unit *expr)
{
  sql_command= SQLCOM_SELECT;
  selects_allow_into= TRUE;
  selects_allow_procedure= TRUE;
  if (set_main_unit(expr))
    return true;
  return check_main_unit_semantics();
}


bool LEX::select_finalize(st_select_lex_unit *expr, Lex_select_lock l)
{
  return expr->set_lock_to_the_last_select(l) ||
         select_finalize(expr);
}


/*
  "IN" and "EXISTS" subselect can appear in two statement types:

  1. Statements that can have table columns, such as SELECT, DELETE, UPDATE
  2. Statements that cannot have table columns, e.g:
     RETURN ((1) IN (SELECT * FROM t1))
     IF ((1) IN (SELECT * FROM t1))

  Statements of the first type call master_select_push() in the beginning.
  In such case everything is properly linked.

  Statements of the second type do not call mastr_select_push().
  Here we catch the second case and relink thd->lex->builtin_select and
  select_lex to properly point to each other.

  QQ: Shouldn't subselects of other type also call relink_hack()?
  QQ: Can we do it at constructor time instead?
*/

void LEX::relink_hack(st_select_lex *select_lex)
{
  if (!select_stack_top) // Statements of the second type
  {
    if (!select_lex->outer_select() &&
        !builtin_select.first_inner_unit())
    {
      builtin_select.register_unit(select_lex->master_unit(),
                                   &builtin_select.context);
      builtin_select.add_statistics(select_lex->master_unit());
    }
  }
}


bool SELECT_LEX_UNIT::set_lock_to_the_last_select(Lex_select_lock l)
{
  if (l.defined_lock)
  {
    SELECT_LEX *sel= first_select();
    while (sel->next_select())
      sel= sel->next_select();
    if (sel->braces)
    {
      my_error(ER_WRONG_USAGE, MYF(0), "lock options",
               "SELECT in brackets");
      return TRUE;
    }
    l.set_to(sel);
  }
  return FALSE;
}

/**
  Generate unique name for generated derived table for this SELECT
*/

bool SELECT_LEX::make_unique_derived_name(THD *thd, LEX_CSTRING *alias)
{
  // uint32 digits + two underscores + trailing '\0'
  char buff[MAX_INT_WIDTH + 2 + 1];
  alias->length= my_snprintf(buff, sizeof(buff), "__%u", select_number);
  alias->str= thd->strmake(buff, alias->length);
  return !alias->str;
}


/*
  Make a new sp_instr_stmt and set its m_query to a concatenation
  of two strings.
*/
bool LEX::new_sp_instr_stmt(THD *thd,
                            const LEX_CSTRING &prefix,
                            const LEX_CSTRING &suffix)
{
  LEX_STRING qbuff;
  sp_instr_stmt *i;

  if (!(i= new (thd->mem_root) sp_instr_stmt(sphead->instructions(),
                                             spcont, this)))
    return true;

  qbuff.length= prefix.length + suffix.length;
  if (!(qbuff.str= (char*) alloc_root(thd->mem_root, qbuff.length + 1)))
    return true;
  if (prefix.length)
    memcpy(qbuff.str, prefix.str, prefix.length);
  strmake(qbuff.str + prefix.length, suffix.str, suffix.length);
  i->m_query= qbuff;
  return sphead->add_instr(i);
}


bool LEX::sp_proc_stmt_statement_finalize_buf(THD *thd, const LEX_CSTRING &qbuf)
{
  sphead->m_flags|= sp_get_flags_for_command(this);
  /* "USE db" doesn't work in a procedure */
  if (unlikely(sql_command == SQLCOM_CHANGE_DB))
  {
    my_error(ER_SP_BADSTATEMENT, MYF(0), "USE");
    return true;
  }
  /*
    Don't add an instruction for SET statements, since all
    instructions for them were already added during processing
    of "set" rule.
  */
  DBUG_ASSERT(sql_command != SQLCOM_SET_OPTION || var_list.is_empty());
  if (sql_command != SQLCOM_SET_OPTION)
    return new_sp_instr_stmt(thd, empty_clex_str, qbuf);
  return false;
}


bool LEX::sp_proc_stmt_statement_finalize(THD *thd, bool no_lookahead)
{
  // Extract the query statement from the tokenizer
  Lex_input_stream *lip= &thd->m_parser_state->m_lip;
  Lex_cstring qbuf(sphead->m_tmp_query, no_lookahead ? lip->get_ptr() :
                                                       lip->get_tok_start());
  return LEX::sp_proc_stmt_statement_finalize_buf(thd, qbuf);
}


/**
  @brief
    Extract the condition that can be pushed into WHERE clause

  @param thd             the thread handle
  @param cond            the condition from which to extract a pushed condition
  @param remaining_cond  IN/OUT the condition that will remain of cond after
                         the extraction
  @param transformer     the transformer callback function to be
                         applied to the fields of the condition so it
                         can be pushed`
  @param arg             parameter to be passed to the transformer

  @details
    This function builds the most restrictive condition depending only on
    the fields used in the GROUP BY of this SELECT. These fields were
    collected before in grouping_tmp_fields list of this SELECT.

    First this method checks if this SELECT doesn't have any aggregation
    functions and has no GROUP BY clause. If so cond can be entirely pushed
    into WHERE.

    Otherwise the method checks if there is a condition depending only on
    grouping fields that can be extracted from cond.

    The condition that can be pushed into WHERE should be transformed.
    It is done by transformer.

    The extracted condition is saved in cond_pushed_into_where of this select.
    COND can remain not empty after the extraction of the conditions that can be
    pushed into WHERE. It is saved in remaining_cond.

  @note
    This method is called for pushdown conditions into materialized
    derived tables/views optimization.
    Item::derived_field_transformer_for_where is passed as the actual
    callback function.
    Also it is called for pushdown into materialized IN subqueries.
    Item::in_subq_field_transformer_for_where is passed as the actual
    callback function.
*/

void st_select_lex::pushdown_cond_into_where_clause(THD *thd, Item *cond,
                                                    Item **remaining_cond,
                                                    Item_transformer transformer,
                                                    uchar *arg)
{
  if (!cond_pushdown_is_allowed())
    return;
  thd->lex->current_select= this;
  if (have_window_funcs())
  {
    Item *cond_over_partition_fields;
    check_cond_extraction_for_grouping_fields(thd, cond);
    cond_over_partition_fields=
      build_cond_for_grouping_fields(thd, cond, true);
    if (cond_over_partition_fields)
      cond_over_partition_fields= cond_over_partition_fields->transform(thd,
                                &Item::grouping_field_transformer_for_where,
                                (uchar*) this);
    if (cond_over_partition_fields)
    {
      cond_over_partition_fields->walk(
        &Item::cleanup_excluding_const_fields_processor, 0, 0);
      cond_pushed_into_where= cond_over_partition_fields;
    }

    return;
  }

  if (!join->group_list && !with_sum_func)
  {
    cond= transform_condition_or_part(thd, cond, transformer, arg);
    if (cond)
    {
      cond->walk(
        &Item::cleanup_excluding_const_fields_processor, 0, 0);
      cond_pushed_into_where= cond;
    }

    return;
  }

  /*
    Figure out what can be extracted from cond and pushed into
    the WHERE clause of this select.
  */
  Item *cond_over_grouping_fields;
  check_cond_extraction_for_grouping_fields(thd, cond);
  cond_over_grouping_fields=
    build_cond_for_grouping_fields(thd, cond, true);

  /*
    Transform references to the columns of condition that can be pushed
    into WHERE so it can be pushed.
  */
  if (cond_over_grouping_fields)
  {
    cond_over_grouping_fields= 
       transform_condition_or_part(thd, cond_over_grouping_fields,
                                   &Item::grouping_field_transformer_for_where,
                                   (uchar*) this);
  }

  if (cond_over_grouping_fields)
  {

    /*
      Remove top conjuncts in cond that has been pushed into the WHERE
      clause of this select
    */
    cond= remove_pushed_top_conjuncts(thd, cond);

    cond_over_grouping_fields->walk(
      &Item::cleanup_excluding_const_fields_processor, 0, 0);
    cond_pushed_into_where= cond_over_grouping_fields;
  }

  *remaining_cond= cond;
}


/**
  @brief
    Mark OR-conditions as non-pushable to avoid repeatable pushdown

  @param cond  the processed condition

  @details
    Consider pushdown into the materialized derived table/view.
    Consider OR condition that can be pushed into HAVING and some
    parts of this OR condition that can be pushed into WHERE.

    On example:

    SELECT *
    FROM t1,
    (
      SELECT a,MAX(c) AS m_c
      GROUP BY a
    ) AS dt
    WHERE ((dt.m_c>10) AND (dt.a>2)) OR ((dt.m_c<7) and (dt.a<3)) AND
          (t1.a=v1.a);


    Here ((dt.m_c>10) AND (dt.a>2)) OR ((dt.m_c<7) and (dt.a<3)) or1
    can be pushed down into the HAVING of the materialized
    derived table dt.

    (dt.a>2) OR (dt.a<3) part of or1 depends only on grouping fields
    of dt and can be pushed into WHERE.

    As a result:

    SELECT *
    FROM t1,
    (
      SELECT a,MAX(c) AS m_c
      WHERE (dt.a>2) OR (dt.a<3)
      GROUP BY a
      HAVING ((dt.m_c>10) AND (dt.a>2)) OR ((dt.m_c<7) and (dt.a<3))
    ) AS dt
    WHERE ((dt.m_c>10) AND (dt.a>2)) OR ((dt.m_c<7) and (dt.a<3)) AND
          (t1.a=v1.a);


    Here (dt.a>2) OR (dt.a<3) also remains in HAVING of dt.
    When SELECT that defines df is processed HAVING pushdown optimization
    is made. In HAVING pushdown optimization it will extract
    (dt.a>2) OR (dt.a<3) condition from or1 again and push it into WHERE.
    This will cause duplicate conditions in WHERE of dt.

    To avoid repeatable pushdown such OR conditions as or1 describen
    above are marked with NO_EXTRACTION_FL.

  @note
    This method is called for pushdown into materialized
    derived tables/views/IN subqueries optimization.
*/

void mark_or_conds_to_avoid_pushdown(Item *cond)
{
  if (cond->type() == Item::COND_ITEM &&
      ((Item_cond*) cond)->functype() == Item_func::COND_AND_FUNC)
  {
    List_iterator<Item> li(*((Item_cond*) cond)->argument_list());
    Item *item;
    while ((item=li++))
    {
      if (item->type() == Item::COND_ITEM &&
          ((Item_cond*) item)->functype() == Item_func::COND_OR_FUNC)
        item->set_extraction_flag(NO_EXTRACTION_FL);
    }
  }
  else if (cond->type() == Item::COND_ITEM &&
          ((Item_cond*) cond)->functype() == Item_func::COND_OR_FUNC)
    cond->set_extraction_flag(NO_EXTRACTION_FL);
}

/**
  @brief
    Get condition that can be pushed from HAVING into WHERE

  @param thd   the thread handle
  @param cond  the condition from which to extract the condition

  @details
    The method collects in attach_to_conds list conditions from cond
    that can be pushed from HAVING into WHERE.

    Conditions that can be pushed were marked with FULL_EXTRACTION_FL in
    check_cond_extraction_for_grouping_fields() method.
    Conditions that can't be pushed were marked with NO_EXTRACTION_FL.
    Conditions which parts can be pushed weren't marked.

    There are two types of conditions that can be pushed:
    1. Condition that can be simply moved from HAVING
       (if cond is marked with FULL_EXTRACTION_FL or
           cond is an AND condition and some of its parts are marked with
           FULL_EXTRACTION_FL)
       In this case condition is transformed and pushed into attach_to_conds
       list.
    2. Part of some other condition c1 that can't be entirely pushed
       (if с1 isn't marked with any flag).

       For example:

       SELECT t1.a,MAX(t1.b),t1.c
       FROM t1
       GROUP BY t1.a
       HAVING ((t1.a > 5) AND (t1.c < 3)) OR (t1.a = 3);

       Here (t1.a > 5) OR (t1.a = 3) from HAVING can be pushed into WHERE.

       In this case build_pushable_cond() is called for c1.
       This method builds a clone of the c1 part that can be pushed.

    Transformation mentioned above is made with multiple_equality_transformer
    transformer. It transforms all multiple equalities in the extracted
    condition into the set of equalities.

  @note
    Conditions that can be pushed are collected in attach_to_conds in this way:
    1. if cond is an AND condition its parts that can be pushed into WHERE
       are added to attach_to_conds list separately.
    2. in all other cases conditions are pushed into the list entirely.

  @retval
    true  - if an error occurs
    false - otherwise
*/

bool
st_select_lex::build_pushable_cond_for_having_pushdown(THD *thd, Item *cond)
{
  List<Item> equalities;

  /* Condition can't be pushed */
  if (cond->get_extraction_flag() == NO_EXTRACTION_FL)
    return false;

  /**
    Condition can be pushed entirely.
    Transform its multiple equalities and add to attach_to_conds list.
  */
  if (cond->get_extraction_flag() == FULL_EXTRACTION_FL)
  {
    Item *result= cond->top_level_transform(thd,
                        &Item::multiple_equality_transformer, (uchar *)this);
    if (!result)
      return true;
    if (result->type() == Item::COND_ITEM &&
        ((Item_cond*) result)->functype() == Item_func::COND_AND_FUNC)
    {
      List_iterator<Item> li(*((Item_cond*) result)->argument_list());
      Item *item;
      while ((item= li++))
      {
        if (attach_to_conds.push_back(item, thd->mem_root))
          return true;
      }
    }
    else
    {
      if (attach_to_conds.push_back(result, thd->mem_root))
        return true;
    }
    return false;
  }

  /**
    There is no flag set for this condition. It means that some
    part of this condition can be pushed.
  */
  if (cond->type() != Item::COND_ITEM)
    return false;

  if (((Item_cond *)cond)->functype() != Item_cond::COND_AND_FUNC)
  {
    /*
      cond is not a conjunctive formula and it cannot be pushed into WHERE.
      Try to extract a formula that can be pushed.
    */
    Item *fix= cond->build_pushable_cond(thd, 0, 0);
    if (!fix)
      return false;
    if (attach_to_conds.push_back(fix, thd->mem_root))
      return true;
  }
  else
  {
    List_iterator<Item> li(*((Item_cond*) cond)->argument_list());
    Item *item;
    while ((item=li++))
    {
      if (item->get_extraction_flag() == NO_EXTRACTION_FL)
        continue;
      else if (item->get_extraction_flag() == FULL_EXTRACTION_FL)
      {
        Item *result= item->transform(thd,
                                      &Item::multiple_equality_transformer,
                                      (uchar *)item);
        if (!result)
          return true;
        if (result->type() == Item::COND_ITEM &&
           ((Item_cond*) result)->functype() == Item_func::COND_AND_FUNC)
        {
          List_iterator<Item> li(*((Item_cond*) result)->argument_list());
          Item *item;
          while ((item=li++))
          {
            if (attach_to_conds.push_back(item, thd->mem_root))
              return true;
          }
        }
        else
        {
          if (attach_to_conds.push_back(result, thd->mem_root))
            return true;
        }
      }
      else
      {
        Item *fix= item->build_pushable_cond(thd, 0, 0);
        if (!fix)
          continue;
        if (attach_to_conds.push_back(fix, thd->mem_root))
          return true;
      }
    }
  }
  return false;
}


/**
  Check if item is equal to some field in Field_pair 'field_pair'
  from 'pair_list' and return found 'field_pair' if it exists.
*/

Field_pair *get_corresponding_field_pair(Item *item,
                                         List<Field_pair> pair_list)
{
  DBUG_ASSERT(item->type() == Item::FIELD_ITEM ||
              (item->type() == Item::REF_ITEM &&
               ((((Item_ref *) item)->ref_type() == Item_ref::VIEW_REF) ||
               (((Item_ref *) item)->ref_type() == Item_ref::REF))));

  List_iterator<Field_pair> it(pair_list);
  Field_pair *field_pair;
  Item_field *field_item= (Item_field *) (item->real_item());
  while ((field_pair= it++))
  {
    if (field_item->field == field_pair->field)
      return field_pair;
  }
  return NULL;
}


/**
  @brief
    Collect fields from multiple equalities which are equal to grouping

  @param thd  the thread handle

  @details
    This method checks if multiple equalities of the WHERE clause contain
    fields from GROUP BY of this SELECT. If so all fields of such multiple
    equalities are collected in grouping_tmp_fields list without repetitions.

  @retval
    true  - if an error occurs
    false - otherwise
*/

bool st_select_lex::collect_fields_equal_to_grouping(THD *thd)
{
  if (!join->cond_equal || join->cond_equal->is_empty())
    return false;

  List_iterator_fast<Item_equal> li(join->cond_equal->current_level);
  Item_equal *item_equal;

  while ((item_equal= li++))
  {
    Item_equal_fields_iterator it(*item_equal);
    Item *item;
    while ((item= it++))
    {
      if (get_corresponding_field_pair(item, grouping_tmp_fields))
        break;
    }
    if (!item)
      break;

    it.rewind();
    while ((item= it++))
    {
      if (get_corresponding_field_pair(item, grouping_tmp_fields))
        continue;
      Field_pair *grouping_tmp_field=
        new Field_pair(((Item_field *)item->real_item())->field, item);
      if (grouping_tmp_fields.push_back(grouping_tmp_field, thd->mem_root))
        return true;
    }
  }
  return false;
}


/**
  @brief
    Remove marked top conjuncts of HAVING for having pushdown

  @param thd   the thread handle
  @param cond  the condition which subformulas are to be removed

  @details
    This method removes from cond all subformulas that can be moved from HAVING
    into WHERE.

  @retval
     condition without removed subformulas
     0 if the whole 'cond' is removed
*/

Item *remove_pushed_top_conjuncts_for_having(THD *thd, Item *cond)
{
  /* Nothing to extract */
  if (cond->get_extraction_flag() == NO_EXTRACTION_FL)
  {
    cond->clear_extraction_flag();
    return cond;
  }
  /* cond can be pushed in WHERE entirely */
  if (cond->get_extraction_flag() == FULL_EXTRACTION_FL)
  {
    cond->clear_extraction_flag();
    return 0;
  }

  /* Some parts of cond can be pushed */
  if (cond->type() == Item::COND_ITEM &&
      ((Item_cond*) cond)->functype() == Item_func::COND_AND_FUNC)
  {
    List_iterator<Item> li(*((Item_cond*) cond)->argument_list());
    Item *item;
    while ((item=li++))
    {
      if (item->get_extraction_flag() == NO_EXTRACTION_FL)
        item->clear_extraction_flag();
      else if (item->get_extraction_flag() == FULL_EXTRACTION_FL)
      {
        if (item->type() == Item::FUNC_ITEM &&
            ((Item_func*) item)->functype() == Item_func::MULT_EQUAL_FUNC)
          item->set_extraction_flag(DELETION_FL);
        else
        {
          item->clear_extraction_flag();
          li.remove();
        }
      }
    }
    switch (((Item_cond*) cond)->argument_list()->elements)
    {
    case 0:
      return 0;
    case 1:
      return (((Item_cond*) cond)->argument_list()->head());
    default:
      return cond;
    }
  }
  return cond;
}


/**
  @brief
    Extract condition that can be pushed from HAVING into WHERE

  @param thd           the thread handle
  @param having        the HAVING clause of this select
  @param having_equal  multiple equalities of HAVING

  @details
    This method builds a set of conditions dependent only on
    fields used in the GROUP BY of this select (directly or indirectly
    through equalities). These conditions are extracted from the HAVING
    clause of this select.
    The method saves these conditions into attach_to_conds list and removes
    from HAVING conditions that can be entirely pushed into WHERE.

    Example of the HAVING pushdown transformation:

    SELECT t1.a,MAX(t1.b)
    FROM t1
    GROUP BY t1.a
    HAVING (t1.a>2) AND (MAX(c)>12);

    =>

    SELECT t1.a,MAX(t1.b)
    FROM t1
    WHERE (t1.a>2)
    GROUP BY t1.a
    HAVING (MAX(c)>12);

    In this method (t1.a>2) is not attached to the WHERE clause.
    It is pushed into the attach_to_conds list to be attached to
    the WHERE clause later.

    In details:
    1. Collect fields used in the GROUP BY grouping_fields of this SELECT
    2. Collect fields equal to grouping_fields from the WHERE clause
       of this SELECT and add them to the grouping_fields list.
    3. Extract the most restrictive condition from the HAVING clause of this
       select that depends only on the grouping fields (directly or indirectly
       through equality).
       If the extracted condition is an AND condition it is transformed into a
       list of all its conjuncts saved in attach_to_conds. Otherwise,
       the condition is put into attach_to_conds as the only its element.
    4. Remove conditions from HAVING clause that can be entirely pushed
       into WHERE.
       Multiple equalities are not removed but marked with DELETION_FL flag.
       They will be deleted later in substitite_for_best_equal_field() called
       for the HAVING condition.
    5. Unwrap fields wrapped in Item_ref wrappers contained in the condition
       of attach_to_conds so the condition could be pushed into WHERE.

  @note
    This method is similar to st_select_lex::pushdown_cond_into_where_clause().

  @retval TRUE   if an error occurs
  @retval FALSE  otherwise
*/

Item *st_select_lex::pushdown_from_having_into_where(THD *thd, Item *having)
{
  if (!having || !group_list.first)
    return having;
  if (!cond_pushdown_is_allowed())
    return having;

  st_select_lex *save_curr_select= thd->lex->current_select;
  thd->lex->current_select= this;

  /*
    1. Collect fields used in the GROUP BY grouping fields of this SELECT
    2. Collect fields equal to grouping_fields from the WHERE clause
       of this SELECT and add them to the grouping fields list.
  */
  if (collect_grouping_fields(thd) ||
      collect_fields_equal_to_grouping(thd))
    return having;

  /*
    3. Extract the most restrictive condition from the HAVING clause of this
       select that depends only on the grouping fields (directly or indirectly
       through equality).
       If the extracted condition is an AND condition it is transformed into a
       list of all its conjuncts saved in attach_to_conds. Otherwise,
       the condition is put into attach_to_conds as the only its element.
  */
  List_iterator_fast<Item> it(attach_to_conds);
  Item *item;
  check_cond_extraction_for_grouping_fields(thd, having);
  if (build_pushable_cond_for_having_pushdown(thd, having))
  {
    attach_to_conds.empty();
    goto exit;
  }
  if (!attach_to_conds.elements)
    goto exit;

  /*
    4. Remove conditions from HAVING clause that can be entirely pushed
       into WHERE.
       Multiple equalities are not removed but marked with DELETION_FL flag.
       They will be deleted later in substitite_for_best_equal_field() called
       for the HAVING condition.
  */
  having= remove_pushed_top_conjuncts_for_having(thd, having);

  /*
    Change join->cond_equal which points to the multiple equalities of
    the top level of HAVING.
    Removal of AND conditions may leave only one conjunct in HAVING.

    Example 1:
    SELECT *
    FROM t1
    GROUP BY t1.a
    (t1.a < 2) AND (t1.b = 2)

    (t1.a < 2) is pushed into WHERE.
    join->cond_equal should point on (t1.b = 2) multiple equality now.

    Example 2:
    SELECT *
    FROM t1
    GROUP BY t1.a
    (t1.a = 2) AND (t1.b < 2)

    (t1.a = 2) is pushed into WHERE.
    join->cond_equal should be NULL now.
  */
  if (having &&
      having->type() == Item::FUNC_ITEM &&
      ((Item_func*) having)->functype() == Item_func::MULT_EQUAL_FUNC)
    join->having_equal= new (thd->mem_root) COND_EQUAL((Item_equal *)having,
                                                       thd->mem_root);
  else if (!having ||
           having->type() != Item::COND_ITEM ||
           ((Item_cond *)having)->functype() != Item_cond::COND_AND_FUNC)
    join->having_equal= 0;

  /*
    5. Unwrap fields wrapped in Item_ref wrappers contained in the condition
       of attach_to_conds so the condition could be pushed into WHERE.
  */
  it.rewind();
  while ((item=it++))
  {
    item= item->transform(thd,
                          &Item::field_transformer_for_having_pushdown,
                          (uchar *)this);

    if (item->walk(&Item::cleanup_excluding_immutables_processor, 0, STOP_PTR)
        || item->fix_fields(thd, NULL))
    {
      attach_to_conds.empty();
      goto exit;
    }
  }
exit:
  thd->lex->current_select= save_curr_select;
  return having;
}


/**
  @brief
  Save the original names of items from the item list.

  @retval
    true  - if an error occurs
    false - otherwise
*/

bool st_select_lex::save_item_list_names(THD *thd)
{
  if (orig_names_of_item_list_elems)
    return false;

  Query_arena *arena, backup;
  arena= thd->activate_stmt_arena_if_needed(&backup);

  if (unlikely(!(orig_names_of_item_list_elems= new(thd->mem_root)
                                       List<Lex_ident_sys>)))
    return true;

  List_iterator_fast<Item> li(item_list);
  Item *item;

  while ((item= li++))
  {
<<<<<<< HEAD
    if (unlikely(orig_names_of_item_list_elems->push_back(
                        new Lex_ident_sys(item->name.str, item->name.length))))
=======
    Lex_ident_sys *name= new (thd->mem_root) Lex_ident_sys(thd, &item->name);
    if (unlikely(!name ||
          orig_names_of_item_list_elems->push_back(name,  thd->mem_root)))
>>>>>>> 5f890452
    {
      if (arena)
        thd->restore_active_arena(arena, &backup);
      orig_names_of_item_list_elems= 0;
      return true;
    }
  }

  if (arena)
    thd->restore_active_arena(arena, &backup);

  return false;
}


/**
  @brief
    Restore the name of each item in the item_list of this st_select_lex
    from orig_names_of_item_list_elems.
*/

void st_select_lex::restore_item_list_names()
{
  if (!orig_names_of_item_list_elems)
    return;

  DBUG_ASSERT(item_list.elements == orig_names_of_item_list_elems->elements);

  List_iterator_fast<Lex_ident_sys> it(*orig_names_of_item_list_elems);
  Lex_ident_sys *new_name;
  List_iterator_fast<Item> li(item_list);
  Item *item;

  while ((item= li++) && (new_name= it++))
    lex_string_set( &item->name, new_name->str);
}

bool LEX::stmt_install_plugin(const DDL_options_st &opt,
                              const Lex_ident_sys_st &name,
                              const LEX_CSTRING &soname)
{
  create_info.init();
  if (add_create_options_with_check(opt))
    return true;
  sql_command= SQLCOM_INSTALL_PLUGIN;
  comment= name;
  ident= soname;
  return false;
}


void LEX::stmt_install_plugin(const LEX_CSTRING &soname)
{
  sql_command= SQLCOM_INSTALL_PLUGIN;
  comment= null_clex_str;
  ident= soname;
}


bool LEX::stmt_uninstall_plugin_by_name(const DDL_options_st &opt,
                                        const Lex_ident_sys_st &name)
{
  check_opt.init();
  if (add_create_options_with_check(opt))
    return true;
  sql_command= SQLCOM_UNINSTALL_PLUGIN;
  comment= name;
  ident= null_clex_str;
  return false;
}


bool LEX::stmt_uninstall_plugin_by_soname(const DDL_options_st &opt,
                                          const LEX_CSTRING &soname)
{
  check_opt.init();
  if (add_create_options_with_check(opt))
    return true;
  sql_command= SQLCOM_UNINSTALL_PLUGIN;
  comment= null_clex_str;
  ident= soname;
  return false;
}


bool LEX::stmt_prepare_validate(const char *stmt_type)
{
  if (unlikely(table_or_sp_used()))
  {
    my_error(ER_SUBQUERIES_NOT_SUPPORTED, MYF(0), stmt_type);
    return true;
  }
  return check_main_unit_semantics();
}


bool LEX::stmt_prepare(const Lex_ident_sys_st &ident, Item *code)
{
  sql_command= SQLCOM_PREPARE;
  if (stmt_prepare_validate("PREPARE..FROM"))
    return true;
  prepared_stmt.set(ident, code, NULL);
  return false;
}


bool LEX::stmt_execute_immediate(Item *code, List<Item> *params)
{
  sql_command= SQLCOM_EXECUTE_IMMEDIATE;
  if (stmt_prepare_validate("EXECUTE IMMEDIATE"))
    return true;
  static const Lex_ident_sys immediate(STRING_WITH_LEN("IMMEDIATE"));
  prepared_stmt.set(immediate, code, params);
  return false;
}


bool LEX::stmt_execute(const Lex_ident_sys_st &ident, List<Item> *params)
{
  sql_command= SQLCOM_EXECUTE;
  prepared_stmt.set(ident, NULL, params);
  return stmt_prepare_validate("EXECUTE..USING");
}


void LEX::stmt_deallocate_prepare(const Lex_ident_sys_st &ident)
{
  sql_command= SQLCOM_DEALLOCATE_PREPARE;
  prepared_stmt.set(ident, NULL, NULL);
}


bool LEX::stmt_alter_table_exchange_partition(Table_ident *table)
{
  DBUG_ASSERT(sql_command == SQLCOM_ALTER_TABLE);
  first_select_lex()->db= table->db;
  if (first_select_lex()->db.str == NULL &&
      copy_db_to(&first_select_lex()->db))
    return true;
  name= table->table;
  alter_info.partition_flags|= ALTER_PARTITION_EXCHANGE;
  if (!first_select_lex()->add_table_to_list(thd, table, NULL,
                                             TL_OPTION_UPDATING,
                                             TL_READ_NO_INSERT,
                                             MDL_SHARED_NO_WRITE))
    return true;
  DBUG_ASSERT(!m_sql_cmd);
  m_sql_cmd= new (thd->mem_root) Sql_cmd_alter_table_exchange_partition();
  return m_sql_cmd == NULL;
}


void LEX::stmt_purge_to(const LEX_CSTRING &to)
{
  type= 0;
  sql_command= SQLCOM_PURGE;
  to_log= to.str;
}


bool LEX::stmt_purge_before(Item *item)
{
  type= 0;
  sql_command= SQLCOM_PURGE_BEFORE;
  value_list.empty();
  value_list.push_front(item, thd->mem_root);
  return check_main_unit_semantics();
}


bool LEX::stmt_create_udf_function(const DDL_options_st &options,
                                   enum_sp_aggregate_type agg_type,
                                   const Lex_ident_sys_st &name,
                                   Item_result return_type,
                                   const LEX_CSTRING &soname)
{
  if (stmt_create_function_start(options))
    return true;

   if (unlikely(is_native_function(thd, &name)))
   {
     my_error(ER_NATIVE_FCT_NAME_COLLISION, MYF(0), name.str);
     return true;
   }
   sql_command= SQLCOM_CREATE_FUNCTION;
   udf.name= name;
   udf.returns= return_type;
   udf.dl= soname.str;
   udf.type= agg_type == GROUP_AGGREGATE ? UDFTYPE_AGGREGATE :
                                           UDFTYPE_FUNCTION;
   stmt_create_routine_finalize();
   return false;
}


bool LEX::stmt_create_stored_function_start(const DDL_options_st &options,
                                            enum_sp_aggregate_type agg_type,
                                            const sp_name *spname)
{
  if (stmt_create_function_start(options) ||
      unlikely(!make_sp_head_no_recursive(thd, spname,
                                          &sp_handler_function, agg_type)))
    return true;
  return false;
}


bool LEX::stmt_drop_function(const DDL_options_st &options,
                             const Lex_ident_sys_st &db,
                             const Lex_ident_sys_st &name)
{
  if (unlikely(db.str && check_db_name((LEX_STRING*) &db)))
  {
    my_error(ER_WRONG_DB_NAME, MYF(0), db.str);
    return true;
  }
  if (unlikely(sphead))
  {
    my_error(ER_SP_NO_DROP_SP, MYF(0), "FUNCTION");
    return true;
  }
  set_command(SQLCOM_DROP_FUNCTION, options);
  spname= new (thd->mem_root) sp_name(&db, &name, true);
  return spname == NULL;
}


bool LEX::stmt_drop_function(const DDL_options_st &options,
                             const Lex_ident_sys_st &name)
{
  LEX_CSTRING db= {0, 0};
  if (unlikely(sphead))
  {
    my_error(ER_SP_NO_DROP_SP, MYF(0), "FUNCTION");
    return true;
  }
  if (thd->db.str && unlikely(copy_db_to(&db)))
    return true;
  set_command(SQLCOM_DROP_FUNCTION, options);
  spname= new (thd->mem_root) sp_name(&db, &name, false);
  return spname == NULL;
}


bool LEX::stmt_drop_procedure(const DDL_options_st &options,
                              sp_name *name)
{
  if (unlikely(sphead))
  {
    my_error(ER_SP_NO_DROP_SP, MYF(0), "PROCEDURE");
    return true;
  }
  set_command(SQLCOM_DROP_PROCEDURE, options);
  spname= name;
  return false;
}


bool LEX::stmt_alter_function_start(sp_name *name)
{
  if (unlikely(sphead))
  {
    my_error(ER_SP_NO_DROP_SP, MYF(0), "FUNCTION");
    return true;
  }
  if (main_select_push())
    return true;
  sp_chistics.init();
  sql_command= SQLCOM_ALTER_FUNCTION;
  spname= name;
  return false;
}


bool LEX::stmt_alter_procedure_start(sp_name *name)
{
  if (unlikely(sphead))
  {
    my_error(ER_SP_NO_DROP_SP, MYF(0), "PROCEDURE");
    return true;
  }
  if (main_select_push())
    return true;
  sp_chistics.init();
  sql_command= SQLCOM_ALTER_PROCEDURE;
  spname= name;
  return false;
}


Spvar_definition *LEX::row_field_name(THD *thd, const Lex_ident_sys_st &name)
{
  Spvar_definition *res;
  if (unlikely(check_string_char_length(&name, 0, NAME_CHAR_LEN,
                                        system_charset_info, 1)))
  {
    my_error(ER_TOO_LONG_IDENT, MYF(0), name.str);
    return NULL;
  }
  if (unlikely(!(res= new (thd->mem_root) Spvar_definition())))
    return NULL;
  init_last_field(res, &name, thd->variables.collation_database);
  return res;
}


Item *
Lex_cast_type_st::create_typecast_item_or_error(THD *thd, Item *item,
                                                CHARSET_INFO *cs) const
{
  Item *tmp= create_typecast_item(thd, item, cs);
  if (!tmp)
  {
    Name name= m_type_handler->name();
    char buf[128];
    size_t length= my_snprintf(buf, sizeof(buf), "CAST(expr AS %.*s)",
                               (int) name.length(), name.ptr());
    my_error(ER_UNKNOWN_OPERATOR, MYF(0),
             ErrConvString(buf, length, system_charset_info).ptr());
  }
  return tmp;
}


void Lex_field_type_st::set_handler_length_flags(const Type_handler *handler,
                                                 const char *length,
                                                 uint32 flags)
{
  DBUG_ASSERT(!handler->is_unsigned());
  if (flags & UNSIGNED_FLAG)
    handler= handler->type_handler_unsigned();
  set(handler, length, NULL);
}


bool LEX::set_field_type_udt(Lex_field_type_st *type,
                             const LEX_CSTRING &name,
                             const Lex_length_and_dec_st &attr)
{
  const Type_handler *h;
  if (!(h= Type_handler::handler_by_name_or_error(thd, name)))
    return true;
  type->set(h, attr);
  charset= &my_charset_bin;
  return false;
}


bool LEX::set_cast_type_udt(Lex_cast_type_st *type,
                             const LEX_CSTRING &name)
{
  const Type_handler *h;
  if (!(h= Type_handler::handler_by_name_or_error(thd, name)))
    return true;
  type->set(h);
  charset= NULL;
  return false;
}


bool sp_expr_lex::sp_repeat_loop_finalize(THD *thd)
{
  uint ip= sphead->instructions();
  sp_label *lab= spcont->last_label();  /* Jumping back */
  sp_instr_jump_if_not *i= new (thd->mem_root)
    sp_instr_jump_if_not(ip, spcont, get_item(), lab->ip, this);
  if (unlikely(i == NULL) ||
      unlikely(sphead->add_instr(i)))
    return true;
  /* We can shortcut the cont_backpatch here */
  i->m_cont_dest= ip+1;
  return false;
}


bool sp_expr_lex::sp_if_expr(THD *thd)
{
  uint ip= sphead->instructions();
  sp_instr_jump_if_not *i= new (thd->mem_root)
                           sp_instr_jump_if_not(ip, spcont, get_item(), this);
  return
    (unlikely(i == NULL) ||
    unlikely(sphead->push_backpatch(thd, i,
                                    spcont->push_label(thd, &empty_clex_str,
                                                       0))) ||
    unlikely(sphead->add_cont_backpatch(i)) ||
    unlikely(sphead->add_instr(i)));
}


bool LEX::sp_if_after_statements(THD *thd)
{
  uint ip= sphead->instructions();
  sp_instr_jump *i= new (thd->mem_root) sp_instr_jump(ip, spcont);
  if (unlikely(i == NULL) ||
      unlikely(sphead->add_instr(i)))
    return true;
  sphead->backpatch(spcont->pop_label());
  sphead->push_backpatch(thd, i, spcont->push_label(thd, &empty_clex_str, 0));
  return false;
}


sp_condition_value *LEX::stmt_signal_value(const Lex_ident_sys_st &ident)
{
  sp_condition_value *cond;
  /* SIGNAL foo cannot be used outside of stored programs */
  if (unlikely(spcont == NULL))
  {
    my_error(ER_SP_COND_MISMATCH, MYF(0), ident.str);
    return NULL;
  }
  cond= spcont->find_declared_or_predefined_condition(thd, &ident);
  if (unlikely(cond == NULL))
  {
    my_error(ER_SP_COND_MISMATCH, MYF(0), ident.str);
    return NULL;
  }
  bool bad= thd->variables.sql_mode & MODE_ORACLE ?
            !cond->has_sql_state() :
            cond->type != sp_condition_value::SQLSTATE;
  if (unlikely(bad))
  {
    my_error(ER_SIGNAL_BAD_CONDITION_TYPE, MYF(0));
    return NULL;
  }
  return cond;
}


bool LEX::add_table_foreign_key(const LEX_CSTRING *name,
                                const LEX_CSTRING *constraint_name,
                                Table_ident *ref_table_name,
                                DDL_options ddl_options)
{
  Key *key= new (thd->mem_root) Foreign_key(name,
                                            &last_key->columns,
                                            constraint_name,
                                            &ref_table_name->db,
                                            &ref_table_name->table,
                                            &ref_list,
                                            fk_delete_opt,
                                            fk_update_opt,
                                            fk_match_option,
                                            ddl_options);
  if (unlikely(key == NULL))
    return true;

  /*
    handle_if_exists_options() expects the two keys in this order:
    the Foreign_key, followed by its auto-generated Key.
  */
  alter_info.key_list.push_back(key, thd->mem_root);
  alter_info.key_list.push_back(last_key, thd->mem_root);

  option_list= NULL;

  /* Only used for ALTER TABLE. Ignored otherwise. */
  alter_info.flags|= ALTER_ADD_FOREIGN_KEY;

  return false;
}


bool LEX::add_column_foreign_key(const LEX_CSTRING *name,
                                 const LEX_CSTRING *constraint_name,
                                 Table_ident *ref_table_name,
                                 DDL_options ddl_options)
{
  if (last_field->vcol_info || last_field->vers_sys_field())
  {
    thd->parse_error();
    return true;
  }
  if (unlikely(!(last_key= (new (thd->mem_root)
                            Key(Key::MULTIPLE, constraint_name,
                            HA_KEY_ALG_UNDEF, true, ddl_options)))))
    return true;
  Key_part_spec *key= new (thd->mem_root) Key_part_spec(name, 0);
  if (unlikely(key == NULL))
    return true;
  last_key->columns.push_back(key, thd->mem_root);
  if (ref_list.is_empty())
  {
    ref_list.push_back(key, thd->mem_root);
  }
  if (unlikely(add_table_foreign_key(constraint_name, constraint_name,
                                     ref_table_name, ddl_options)))
      return true;
  option_list= NULL;

  /* Only used for ALTER TABLE. Ignored otherwise. */
  alter_info.flags|= ALTER_ADD_FOREIGN_KEY;

  return false;
}


bool LEX::stmt_grant_table(THD *thd,
                           Grant_privilege *grant,
                           const Lex_grant_object_name &ident,
                           privilege_t grant_option)
{
  sql_command= SQLCOM_GRANT;
  return
    grant->set_object_name(thd, ident, current_select, grant_option) ||
    !(m_sql_cmd= new (thd->mem_root) Sql_cmd_grant_table(sql_command, *grant));
}


bool LEX::stmt_revoke_table(THD *thd,
                            Grant_privilege *grant,
                            const Lex_grant_object_name &ident)
{
  sql_command= SQLCOM_REVOKE;
  return
    grant->set_object_name(thd, ident, current_select, NO_ACL) ||
    !(m_sql_cmd= new (thd->mem_root) Sql_cmd_grant_table(sql_command, *grant));
}


bool LEX::stmt_grant_sp(THD *thd,
                        Grant_privilege *grant,
                        const Lex_grant_object_name &ident,
                        const Sp_handler &sph,
                        privilege_t grant_option)
{
  sql_command= SQLCOM_GRANT;
  return
    grant->set_object_name(thd, ident, current_select, grant_option) ||
    add_grant_command(thd, grant->columns()) ||
    !(m_sql_cmd= new (thd->mem_root) Sql_cmd_grant_sp(sql_command,
                                                      *grant, sph));
}


bool LEX::stmt_revoke_sp(THD *thd,
                         Grant_privilege *grant,
                         const Lex_grant_object_name &ident,
                         const Sp_handler &sph)
{
  sql_command= SQLCOM_REVOKE;
  return
    grant->set_object_name(thd, ident, current_select, NO_ACL) ||
    add_grant_command(thd, grant->columns()) ||
    !(m_sql_cmd= new (thd->mem_root) Sql_cmd_grant_sp(sql_command,
                                                      *grant, sph));
}


bool LEX::stmt_grant_proxy(THD *thd, LEX_USER *user, privilege_t grant_option)
{
  users_list.push_front(user);
  sql_command= SQLCOM_GRANT;
  return !(m_sql_cmd= new (thd->mem_root) Sql_cmd_grant_proxy(sql_command,
                                                              grant_option));
}


bool LEX::stmt_revoke_proxy(THD *thd, LEX_USER *user)
{
  users_list.push_front(user);
  sql_command= SQLCOM_REVOKE;
  return !(m_sql_cmd= new (thd->mem_root) Sql_cmd_grant_proxy(sql_command,
                                                              NO_ACL));
}


LEX_USER *LEX::current_user_for_set_password(THD *thd)
{
  LEX_CSTRING pw= { STRING_WITH_LEN("password") };
  if (unlikely(spcont && spcont->find_variable(&pw, false)))
  {
    my_error(ER_SP_BAD_VAR_SHADOW, MYF(0), pw.str);
    return NULL;
  }
  LEX_USER *res;
  if (unlikely(!(res= (LEX_USER*) thd->calloc(sizeof(LEX_USER)))))
    return NULL;
  res->user= current_user;
  return res;
}


bool LEX::sp_create_set_password_instr(THD *thd,
                                       LEX_USER *user,
                                       USER_AUTH *auth,
                                       bool no_lookahead)
{
  user->auth= auth;
  set_var_password *var= new (thd->mem_root) set_var_password(user);
  if (unlikely(var == NULL) ||
      unlikely(var_list.push_back(var, thd->mem_root)))
    return true;
  autocommit= true;
  if (sphead)
    sphead->m_flags|= sp_head::HAS_SET_AUTOCOMMIT_STMT;
  return sp_create_assignment_instr(thd, no_lookahead);
}


bool LEX::map_data_type(const Lex_ident_sys_st &schema_name,
                        Lex_field_type_st *type) const
{
  const Schema *schema= schema_name.str ?
                        Schema::find_by_name(schema_name) :
                        Schema::find_implied(thd);
  if (!schema)
  {
    char buf[128];
    const Name type_name= type->type_handler()->name();
    my_snprintf(buf, sizeof(buf), "%.*s.%.*s",
                (int) schema_name.length, schema_name.str,
                (int) type_name.length(), type_name.ptr());
    my_error(ER_UNKNOWN_DATA_TYPE, MYF(0), buf);
    return true;
  }
  const Type_handler *mapped= schema->map_data_type(thd, type->type_handler());
  type->set_handler(mapped);
  return false;
}


bool SELECT_LEX_UNIT::explainable() const
{
  /*
    EXPLAIN/ANALYZE unit, when:
    (1) if it's a subquery - it's not part of eliminated WHERE/ON clause.
    (2) if it's a CTE - it's not hanging (needed for execution)
    (3) if it's a derived - it's not merged
    if it's not 1/2/3 - it's some weird internal thing, ignore it
  */
  return item ?
           !item->eliminated :                        // (1)
           with_element ?
             derived && derived->derived_result &&
               !with_element->is_hanging_recursive(): // (2)
             derived ?
               derived->is_materialized_derived() :   // (3)
               false;
}<|MERGE_RESOLUTION|>--- conflicted
+++ resolved
@@ -3109,10 +3109,7 @@
   in_tvc= false;
   versioned_tables= 0;
   is_tvc_wrapper= false;
-<<<<<<< HEAD
   nest_flags= 0;
-=======
->>>>>>> 5f890452
   orig_names_of_item_list_elems= 0;
 }
 
@@ -11368,14 +11365,9 @@
 
   while ((item= li++))
   {
-<<<<<<< HEAD
-    if (unlikely(orig_names_of_item_list_elems->push_back(
-                        new Lex_ident_sys(item->name.str, item->name.length))))
-=======
     Lex_ident_sys *name= new (thd->mem_root) Lex_ident_sys(thd, &item->name);
     if (unlikely(!name ||
           orig_names_of_item_list_elems->push_back(name,  thd->mem_root)))
->>>>>>> 5f890452
     {
       if (arena)
         thd->restore_active_arena(arena, &backup);
