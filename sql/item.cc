--- conflicted
+++ resolved
@@ -1,6 +1,6 @@
 /*
    Copyright (c) 2000, 2018, Oracle and/or its affiliates.
-   Copyright (c) 2010, 2021, MariaDB Corporation.
+   Copyright (c) 2010, 2022, MariaDB Corporation.
 
    This program is free software; you can redistribute it and/or modify
    it under the terms of the GNU General Public License as published by
@@ -2774,10 +2774,6 @@
     append_identifier(thd, &qname, &m_name->m_db);
     qname.append('.');
   }
-<<<<<<< HEAD
-  append_identifier(thd, &qname, &m_name->m_name);
-  return { qname.c_ptr_safe(), qname.length() };
-=======
   if (m_sp && m_sp->m_handler == &sp_handler_package_function)
   {
     /*
@@ -2793,8 +2789,7 @@
   }
   else
     append_identifier(thd, &qname, &m_name->m_name);
-  return qname.c_ptr_safe();
->>>>>>> c14f60a7
+  return { qname.c_ptr_safe(), qname.length() };
 }
 
 void
