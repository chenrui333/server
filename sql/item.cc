--- conflicted
+++ resolved
@@ -532,14 +532,9 @@
 
   RETURN
     TRUE  if 'this' references the field 'arg'
-<<<<<<< HEAD
-    FALE  otherwise
-*/
-=======
     FALSE otherwise
 */
 
->>>>>>> b5ca7236
 bool Item_field::find_item_in_field_list_processor(byte *arg)
 {
   KEY_PART_INFO *first_non_group_part= *((KEY_PART_INFO **) arg);
