/*
   Copyright (c) 2000, 2016, Oracle and/or its affiliates.
   Copyright (c) 2009, 2017, MariaDB Corporation.

   This program is free software; you can redistribute it and/or modify
   it under the terms of the GNU General Public License as published by
   the Free Software Foundation; version 2 of the License.

   This program is distributed in the hope that it will be useful,
   but WITHOUT ANY WARRANTY; without even the implied warranty of
   MERCHANTABILITY or FITNESS FOR A PARTICULAR PURPOSE.  See the
   GNU General Public License for more details.

   You should have received a copy of the GNU General Public License
   along with this program; if not, write to the Free Software
   Foundation, Inc., 51 Franklin Street, Fifth Floor, Boston, MA  02110-1301, USA */

#ifndef SQL_CLASS_INCLUDED
#define SQL_CLASS_INCLUDED

/* Classes in mysql */

#include "my_global.h"                          /* NO_EMBEDDED_ACCESS_CHECKS */
#include "dur_prop.h"
#include <waiting_threads.h>
#include "sql_const.h"
#include <mysql/plugin_audit.h>
#include "log.h"
#include "rpl_tblmap.h"
#include "mdl.h"
#include "field.h"                              // Create_field
#include "probes_mysql.h"
#include "sql_locale.h"     /* my_locale_st */
#include "sql_profile.h"    /* PROFILING */
#include "scheduler.h"      /* thd_scheduler */
#include "protocol.h"       /* Protocol_text, Protocol_binary */
#include "violite.h"        /* vio_is_connected */
#include "thr_lock.h"       /* thr_lock_type, THR_LOCK_DATA, THR_LOCK_INFO */
#include "thr_timer.h"
#include "thr_malloc.h"

#include "sql_digest_stream.h"            // sql_digest_state

#include <mysql/psi/mysql_stage.h>
#include <mysql/psi/mysql_statement.h>
#include <mysql/psi/mysql_idle.h>
#include <mysql/psi/mysql_table.h>
#include <mysql_com_server.h>
#include "session_tracker.h"

extern "C"
void set_thd_stage_info(void *thd,
                        const PSI_stage_info *new_stage,
                        PSI_stage_info *old_stage,
                        const char *calling_func,
                        const char *calling_file,
                        const unsigned int calling_line);

#define THD_STAGE_INFO(thd, stage) \
  (thd)->enter_stage(&stage, __func__, __FILE__, __LINE__)

#include "my_apc.h"
#include "rpl_gtid.h"
#include "wsrep_mysqld.h"

class Reprepare_observer;
class Relay_log_info;
struct rpl_group_info;
class Rpl_filter;
class Query_log_event;
class Load_log_event;
class sp_rcontext;
class sp_cache;
class Lex_input_stream;
class Parser_state;
class Rows_log_event;
class Sroutine_hash_entry;
class user_var_entry;
struct Trans_binlog_info;
class rpl_io_thread_info;
class rpl_sql_thread_info;

enum enum_ha_read_modes { RFIRST, RNEXT, RPREV, RLAST, RKEY, RNEXT_SAME };
enum enum_duplicates { DUP_ERROR, DUP_REPLACE, DUP_UPDATE };
enum enum_delay_key_write { DELAY_KEY_WRITE_NONE, DELAY_KEY_WRITE_ON,
			    DELAY_KEY_WRITE_ALL };
enum enum_slave_exec_mode { SLAVE_EXEC_MODE_STRICT,
                            SLAVE_EXEC_MODE_IDEMPOTENT,
                            SLAVE_EXEC_MODE_LAST_BIT };
enum enum_slave_run_triggers_for_rbr { SLAVE_RUN_TRIGGERS_FOR_RBR_NO,
                                       SLAVE_RUN_TRIGGERS_FOR_RBR_YES,
                                       SLAVE_RUN_TRIGGERS_FOR_RBR_LOGGING};
enum enum_slave_type_conversions { SLAVE_TYPE_CONVERSIONS_ALL_LOSSY,
                                   SLAVE_TYPE_CONVERSIONS_ALL_NON_LOSSY};
enum enum_mark_columns
{ MARK_COLUMNS_NONE, MARK_COLUMNS_READ, MARK_COLUMNS_WRITE};
enum enum_filetype { FILETYPE_CSV, FILETYPE_XML };

enum enum_binlog_row_image {
  /** PKE in the before image and changed columns in the after image */
  BINLOG_ROW_IMAGE_MINIMAL= 0,
  /** Whenever possible, before and after image contain all columns except blobs. */
  BINLOG_ROW_IMAGE_NOBLOB= 1,
  /** All columns in both before and after image. */
  BINLOG_ROW_IMAGE_FULL= 2
};


/* Bits for different SQL modes modes (including ANSI mode) */
#define MODE_REAL_AS_FLOAT              (1ULL << 0)
#define MODE_PIPES_AS_CONCAT            (1ULL << 1)
#define MODE_ANSI_QUOTES                (1ULL << 2)
#define MODE_IGNORE_SPACE               (1ULL << 3)
#define MODE_IGNORE_BAD_TABLE_OPTIONS   (1ULL << 4)
#define MODE_ONLY_FULL_GROUP_BY         (1ULL << 5)
#define MODE_NO_UNSIGNED_SUBTRACTION    (1ULL << 6)
#define MODE_NO_DIR_IN_CREATE           (1ULL << 7)
#define MODE_POSTGRESQL                 (1ULL << 8)
#define MODE_ORACLE                     (1ULL << 9)
#define MODE_MSSQL                      (1ULL << 10)
#define MODE_DB2                        (1ULL << 11)
#define MODE_MAXDB                      (1ULL << 12)
#define MODE_NO_KEY_OPTIONS             (1ULL << 13)
#define MODE_NO_TABLE_OPTIONS           (1ULL << 14)
#define MODE_NO_FIELD_OPTIONS           (1ULL << 15)
#define MODE_MYSQL323                   (1ULL << 16)
#define MODE_MYSQL40                    (1ULL << 17)
#define MODE_ANSI                       (1ULL << 18)
#define MODE_NO_AUTO_VALUE_ON_ZERO      (1ULL << 19)
#define MODE_NO_BACKSLASH_ESCAPES       (1ULL << 20)
#define MODE_STRICT_TRANS_TABLES        (1ULL << 21)
#define MODE_STRICT_ALL_TABLES          (1ULL << 22)
#define MODE_NO_ZERO_IN_DATE            (1ULL << 23)
#define MODE_NO_ZERO_DATE               (1ULL << 24)
#define MODE_INVALID_DATES              (1ULL << 25)
#define MODE_ERROR_FOR_DIVISION_BY_ZERO (1ULL << 26)
#define MODE_TRADITIONAL                (1ULL << 27)
#define MODE_NO_AUTO_CREATE_USER        (1ULL << 28)
#define MODE_HIGH_NOT_PRECEDENCE        (1ULL << 29)
#define MODE_NO_ENGINE_SUBSTITUTION     (1ULL << 30)
#define MODE_PAD_CHAR_TO_FULL_LENGTH    (1ULL << 31)

/* Bits for different old style modes */
#define OLD_MODE_NO_DUP_KEY_WARNINGS_WITH_IGNORE	(1 << 0)
#define OLD_MODE_NO_PROGRESS_INFO			(1 << 1)
#define OLD_MODE_ZERO_DATE_TIME_CAST                    (1 << 2)

extern char internal_table_name[2];
extern char empty_c_string[1];
extern LEX_STRING EMPTY_STR;
extern MYSQL_PLUGIN_IMPORT const char **errmesg;

extern bool volatile shutdown_in_progress;

extern "C" LEX_STRING * thd_query_string (MYSQL_THD thd);
extern "C" size_t thd_query_safe(MYSQL_THD thd, char *buf, size_t buflen);

/**
  @class CSET_STRING
  @brief Character set armed LEX_STRING
*/
class CSET_STRING
{
private:
  LEX_STRING string;
  CHARSET_INFO *cs;
public:
  CSET_STRING() : cs(&my_charset_bin)
  {
    string.str= NULL;
    string.length= 0;
  }
  CSET_STRING(char *str_arg, size_t length_arg, CHARSET_INFO *cs_arg) :
  cs(cs_arg)
  {
    DBUG_ASSERT(cs_arg != NULL);
    string.str= str_arg;
    string.length= length_arg;
  }

  inline char *str() const { return string.str; }
  inline size_t length() const { return string.length; }
  CHARSET_INFO *charset() const { return cs; }

  friend LEX_STRING * thd_query_string (MYSQL_THD thd);
};


#define TC_HEURISTIC_RECOVER_COMMIT   1
#define TC_HEURISTIC_RECOVER_ROLLBACK 2
extern ulong tc_heuristic_recover;

typedef struct st_user_var_events
{
  user_var_entry *user_var_event;
  char *value;
  ulong length;
  Item_result type;
  uint charset_number;
  bool unsigned_flag;
} BINLOG_USER_VAR_EVENT;

/*
  The COPY_INFO structure is used by INSERT/REPLACE code.
  The schema of the row counting by the INSERT/INSERT ... ON DUPLICATE KEY
  UPDATE code:
    If a row is inserted then the copied variable is incremented.
    If a row is updated by the INSERT ... ON DUPLICATE KEY UPDATE and the
      new data differs from the old one then the copied and the updated
      variables are incremented.
    The touched variable is incremented if a row was touched by the update part
      of the INSERT ... ON DUPLICATE KEY UPDATE no matter whether the row
      was actually changed or not.
*/
typedef struct st_copy_info {
  ha_rows records; /**< Number of processed records */
  ha_rows deleted; /**< Number of deleted records */
  ha_rows updated; /**< Number of updated records */
  ha_rows copied;  /**< Number of copied records */
  ha_rows error_count;
  ha_rows touched; /* Number of touched records */
  enum enum_duplicates handle_duplicates;
  int escape_char, last_errno;
  bool ignore;
  /* for INSERT ... UPDATE */
  List<Item> *update_fields;
  List<Item> *update_values;
  /* for VIEW ... WITH CHECK OPTION */
  TABLE_LIST *view;
  TABLE_LIST *table_list;                       /* Normal table */
} COPY_INFO;


class Key_part_spec :public Sql_alloc {
public:
  LEX_STRING field_name;
  uint length;
  Key_part_spec(const LEX_STRING &name, uint len)
    : field_name(name), length(len)
  {}
  Key_part_spec(const char *name, const size_t name_len, uint len)
    : length(len)
  { field_name.str= (char *)name; field_name.length= name_len; }
  bool operator==(const Key_part_spec& other) const;
  /**
    Construct a copy of this Key_part_spec. field_name is copied
    by-pointer as it is known to never change. At the same time
    'length' may be reset in mysql_prepare_create_table, and this
    is why we supply it with a copy.

    @return If out of memory, 0 is returned and an error is set in
    THD.
  */
  Key_part_spec *clone(MEM_ROOT *mem_root) const
  { return new (mem_root) Key_part_spec(*this); }
};


class Alter_drop :public Sql_alloc {
public:
  enum drop_type {KEY, COLUMN, FOREIGN_KEY, CHECK_CONSTRAINT };
  const char *name;
  enum drop_type type;
  bool drop_if_exists;
  Alter_drop(enum drop_type par_type,const char *par_name, bool par_exists)
    :name(par_name), type(par_type), drop_if_exists(par_exists)
  {
    DBUG_ASSERT(par_name != NULL);
  }
  /**
    Used to make a clone of this object for ALTER/CREATE TABLE
    @sa comment for Key_part_spec::clone
  */
  Alter_drop *clone(MEM_ROOT *mem_root) const
    { return new (mem_root) Alter_drop(*this); }
  const char *type_name()
  {
    return type == COLUMN ? "COLUMN" :
           type == CHECK_CONSTRAINT ? "CONSTRAINT" :
           type == KEY ? "INDEX" : "FOREIGN KEY";
  }
};


class Alter_column :public Sql_alloc {
public:
  const char *name;
  Virtual_column_info *default_value;
  Alter_column(const char *par_name, Virtual_column_info *expr)
    :name(par_name), default_value(expr) {}
  /**
    Used to make a clone of this object for ALTER/CREATE TABLE
    @sa comment for Key_part_spec::clone
  */
  Alter_column *clone(MEM_ROOT *mem_root) const
    { return new (mem_root) Alter_column(*this); }
};


class Key :public Sql_alloc, public DDL_options {
public:
  enum Keytype { PRIMARY, UNIQUE, MULTIPLE, FULLTEXT, SPATIAL, FOREIGN_KEY};
  enum Keytype type;
  KEY_CREATE_INFO key_create_info;
  List<Key_part_spec> columns;
  LEX_STRING name;
  engine_option_value *option_list;
  bool generated;

  Key(enum Keytype type_par, const LEX_STRING &name_arg,
      ha_key_alg algorithm_arg, bool generated_arg, DDL_options_st ddl_options)
    :DDL_options(ddl_options),
     type(type_par), key_create_info(default_key_create_info),
    name(name_arg), option_list(NULL), generated(generated_arg)
  {
    key_create_info.algorithm= algorithm_arg;
  } 
  Key(enum Keytype type_par, const LEX_STRING &name_arg,
      KEY_CREATE_INFO *key_info_arg,
      bool generated_arg, List<Key_part_spec> &cols,
      engine_option_value *create_opt, DDL_options_st ddl_options)
    :DDL_options(ddl_options),
     type(type_par), key_create_info(*key_info_arg), columns(cols),
    name(name_arg), option_list(create_opt), generated(generated_arg)
  {}
  Key(enum Keytype type_par, const char *name_arg, size_t name_len_arg,
      KEY_CREATE_INFO *key_info_arg, bool generated_arg,
      List<Key_part_spec> &cols,
      engine_option_value *create_opt, DDL_options_st ddl_options)
    :DDL_options(ddl_options),
    type(type_par), key_create_info(*key_info_arg), columns(cols),
    option_list(create_opt), generated(generated_arg)
  {
    name.str= (char *)name_arg;
    name.length= name_len_arg;
  }
  Key(const Key &rhs, MEM_ROOT *mem_root);
  virtual ~Key() {}
  /* Equality comparison of keys (ignoring name) */
  friend bool foreign_key_prefix(Key *a, Key *b);
  /**
    Used to make a clone of this object for ALTER/CREATE TABLE
    @sa comment for Key_part_spec::clone
  */
  virtual Key *clone(MEM_ROOT *mem_root) const
    { return new (mem_root) Key(*this, mem_root); }
};


class Foreign_key: public Key {
public:
  enum fk_match_opt { FK_MATCH_UNDEF, FK_MATCH_FULL,
		      FK_MATCH_PARTIAL, FK_MATCH_SIMPLE};

  LEX_STRING ref_db;
  LEX_STRING ref_table;
  List<Key_part_spec> ref_columns;
  uint delete_opt, update_opt, match_opt;
  Foreign_key(const LEX_STRING &name_arg, List<Key_part_spec> &cols,
	      const LEX_STRING &ref_db_arg, const LEX_STRING &ref_table_arg,
              List<Key_part_spec> &ref_cols,
	      uint delete_opt_arg, uint update_opt_arg, uint match_opt_arg,
	      DDL_options ddl_options)
    :Key(FOREIGN_KEY, name_arg, &default_key_create_info, 0, cols, NULL,
         ddl_options),
    ref_db(ref_db_arg), ref_table(ref_table_arg), ref_columns(ref_cols),
    delete_opt(delete_opt_arg), update_opt(update_opt_arg),
    match_opt(match_opt_arg)
   {
    // We don't check for duplicate FKs.
    key_create_info.check_for_duplicate_indexes= false;
  }
 Foreign_key(const Foreign_key &rhs, MEM_ROOT *mem_root);
  /**
    Used to make a clone of this object for ALTER/CREATE TABLE
    @sa comment for Key_part_spec::clone
  */
  virtual Key *clone(MEM_ROOT *mem_root) const
  { return new (mem_root) Foreign_key(*this, mem_root); }
  /* Used to validate foreign key options */
  bool validate(List<Create_field> &table_fields);
};

typedef struct st_mysql_lock
{
  TABLE **table;
  uint table_count,lock_count;
  THR_LOCK_DATA **locks;
} MYSQL_LOCK;


class LEX_COLUMN : public Sql_alloc
{
public:
  String column;
  uint rights;
  LEX_COLUMN (const String& x,const  uint& y ): column (x),rights (y) {}
};

class MY_LOCALE;

/**
  Query_cache_tls -- query cache thread local data.
*/

struct Query_cache_block;

struct Query_cache_tls
{
  /*
    'first_query_block' should be accessed only via query cache
    functions and methods to maintain proper locking.
  */
  Query_cache_block *first_query_block;
  void set_first_query_block(Query_cache_block *first_query_block_arg)
  {
    first_query_block= first_query_block_arg;
  }

  Query_cache_tls() :first_query_block(NULL) {}
};

/* SIGNAL / RESIGNAL / GET DIAGNOSTICS */

/**
  This enumeration list all the condition item names of a condition in the
  SQL condition area.
*/
typedef enum enum_diag_condition_item_name
{
  /*
    Conditions that can be set by the user (SIGNAL/RESIGNAL),
    and by the server implementation.
  */

  DIAG_CLASS_ORIGIN= 0,
  FIRST_DIAG_SET_PROPERTY= DIAG_CLASS_ORIGIN,
  DIAG_SUBCLASS_ORIGIN= 1,
  DIAG_CONSTRAINT_CATALOG= 2,
  DIAG_CONSTRAINT_SCHEMA= 3,
  DIAG_CONSTRAINT_NAME= 4,
  DIAG_CATALOG_NAME= 5,
  DIAG_SCHEMA_NAME= 6,
  DIAG_TABLE_NAME= 7,
  DIAG_COLUMN_NAME= 8,
  DIAG_CURSOR_NAME= 9,
  DIAG_MESSAGE_TEXT= 10,
  DIAG_MYSQL_ERRNO= 11,
  LAST_DIAG_SET_PROPERTY= DIAG_MYSQL_ERRNO
} Diag_condition_item_name;

/**
  Name of each diagnostic condition item.
  This array is indexed by Diag_condition_item_name.
*/
extern const LEX_STRING Diag_condition_item_names[];

/**
  These states are bit coded with HARD. For each state there must be a pair
  <state_even_num>, and <state_odd_num>_HARD.
*/
enum killed_state
{
  NOT_KILLED= 0,
  KILL_HARD_BIT= 1,                             /* Bit for HARD KILL */
  KILL_BAD_DATA= 2,
  KILL_BAD_DATA_HARD= 3,
  KILL_QUERY= 4,
  KILL_QUERY_HARD= 5,
  /*
    ABORT_QUERY signals to the query processor to stop execution ASAP without
    issuing an error. Instead a warning is issued, and when possible a partial
    query result is returned to the client.
  */
  ABORT_QUERY= 6,
  ABORT_QUERY_HARD= 7,
  KILL_TIMEOUT= 8,
  KILL_TIMEOUT_HARD= 9,
  /*
    When binlog reading thread connects to the server it kills
    all the binlog threads with the same ID.
  */
  KILL_SLAVE_SAME_ID= 10,
  /*
    All of the following killed states will kill the connection
    KILL_CONNECTION must be the first of these and it must start with
    an even number (becasue of HARD bit)!
  */
  KILL_CONNECTION= 12,
  KILL_CONNECTION_HARD= 13,
  KILL_SYSTEM_THREAD= 14,
  KILL_SYSTEM_THREAD_HARD= 15,
  KILL_SERVER= 16,
  KILL_SERVER_HARD= 17,
  /*
    Used in threadpool to signal wait timeout.
  */
  KILL_WAIT_TIMEOUT= 18,
  KILL_WAIT_TIMEOUT_HARD= 19

};

#define killed_mask_hard(killed) ((killed_state) ((killed) & ~KILL_HARD_BIT))

enum killed_type
{
  KILL_TYPE_ID,
  KILL_TYPE_USER,
  KILL_TYPE_QUERY
};

#include "sql_lex.h"				/* Must be here */

class Delayed_insert;
class select_result;
class Time_zone;

#define THD_SENTRY_MAGIC 0xfeedd1ff
#define THD_SENTRY_GONE  0xdeadbeef

#define THD_CHECK_SENTRY(thd) DBUG_ASSERT(thd->dbug_sentry == THD_SENTRY_MAGIC)

typedef struct system_variables
{
  /*
    How dynamically allocated system variables are handled:

    The global_system_variables and max_system_variables are "authoritative"
    They both should have the same 'version' and 'size'.
    When attempting to access a dynamic variable, if the session version
    is out of date, then the session version is updated and realloced if
    neccessary and bytes copied from global to make up for missing data.

    Note that one should use my_bool instead of bool here, as the variables
    are used with my_getopt.c
  */
  ulong dynamic_variables_version;
  char* dynamic_variables_ptr;
  uint dynamic_variables_head;    /* largest valid variable offset */
  uint dynamic_variables_size;    /* how many bytes are in use */
  
  ulonglong max_heap_table_size;
  ulonglong tmp_memory_table_size;
  ulonglong tmp_disk_table_size;
  ulonglong long_query_time;
  ulonglong max_statement_time;
  ulonglong optimizer_switch;
  sql_mode_t sql_mode; ///< which non-standard SQL behaviour should be enabled
  sql_mode_t old_behavior; ///< which old SQL behaviour should be enabled
  ulonglong option_bits; ///< OPTION_xxx constants, e.g. OPTION_PROFILING
  ulonglong join_buff_space_limit;
  ulonglong log_slow_filter; 
  ulonglong log_slow_verbosity; 
  ulonglong bulk_insert_buff_size;
  ulonglong join_buff_size;
  ulonglong sortbuff_size;
  ulonglong group_concat_max_len;
  ulonglong default_regex_flags;
  ulonglong max_mem_used;

  /**
     Place holders to store Multi-source variables in sys_var.cc during
     update and show of variables.
  */
  ulonglong slave_skip_counter;
  ulonglong max_relay_log_size;

  ha_rows select_limit;
  ha_rows max_join_size;
  ha_rows expensive_subquery_limit;
  ulong auto_increment_increment, auto_increment_offset;
<<<<<<< HEAD
  uint eq_range_index_dive_limit;
=======
#ifdef WITH_WSREP
  /*
    Variables with stored values of the auto_increment_increment
    and auto_increment_offset options that are will be needed when
    wsrep_auto_increment_control will be set to 'OFF', because the
    setting it to 'ON' leads to overwriting of the original values
    (which are set by the user) by calculated values (which are
    based on the cluster's size):
  */
  ulong saved_auto_increment_increment, saved_auto_increment_offset;
#endif /* WITH_WSREP */
>>>>>>> dc7c0803
  ulong lock_wait_timeout;
  ulong join_cache_level;
  ulong max_allowed_packet;
  ulong max_error_count;
  ulong max_length_for_sort_data;
  ulong max_recursive_iterations;
  ulong max_sort_length;
  ulong max_tmp_tables;
  ulong max_insert_delayed_threads;
  ulong min_examined_row_limit;
  ulong multi_range_count;
  ulong net_buffer_length;
  ulong net_interactive_timeout;
  ulong net_read_timeout;
  ulong net_retry_count;
  ulong net_wait_timeout;
  ulong net_write_timeout;
  ulong optimizer_prune_level;
  ulong optimizer_search_depth;
  ulong optimizer_selectivity_sampling_limit;
  ulong optimizer_use_condition_selectivity;
  ulong use_stat_tables;
  ulong histogram_size;
  ulong histogram_type;
  ulong preload_buff_size;
  ulong profiling_history_size;
  ulong read_buff_size;
  ulong read_rnd_buff_size;
  ulong mrr_buff_size;
  ulong div_precincrement;
  /* Total size of all buffers used by the subselect_rowid_merge_engine. */
  ulong rowid_merge_buff_size;
  ulong max_sp_recursion_depth;
  ulong default_week_format;
  ulong max_seeks_for_key;
  ulong range_alloc_block_size;
  ulong query_alloc_block_size;
  ulong query_prealloc_size;
  ulong trans_alloc_block_size;
  ulong trans_prealloc_size;
  ulong log_warnings;
  /* Flags for slow log filtering */
  ulong log_slow_rate_limit; 
  ulong binlog_format; ///< binlog format for this thd (see enum_binlog_format)
  ulong binlog_row_image;
  ulong progress_report_time;
  ulong completion_type;
  ulong query_cache_type;
  ulong tx_isolation;
  ulong updatable_views_with_limit;
  int max_user_connections;
  ulong server_id;
  /**
    In slave thread we need to know in behalf of which
    thread the query is being run to replicate temp tables properly
  */
  my_thread_id pseudo_thread_id;
  /**
     When replicating an event group with GTID, keep these values around so
     slave binlog can receive the same GTID as the original.
  */
  uint32     gtid_domain_id;
  uint64     gtid_seq_no;

  /**
    Default transaction access mode. READ ONLY (true) or READ WRITE (false).
  */
  my_bool tx_read_only;
  my_bool low_priority_updates;
  my_bool query_cache_wlock_invalidate;
  my_bool keep_files_on_create;

  my_bool old_mode;
  my_bool old_alter_table;
  my_bool old_passwords;
  my_bool big_tables;
  my_bool only_standard_compliant_cte;
  my_bool query_cache_strip_comments;
  my_bool sql_log_slow;
  my_bool sql_log_bin;
  /*
    A flag to help detect whether binary logging was temporarily disabled
    (see tmp_disable_binlog(A) macro).
  */
  my_bool sql_log_bin_off;
  my_bool binlog_annotate_row_events;
  my_bool binlog_direct_non_trans_update;

  plugin_ref table_plugin;
  plugin_ref tmp_table_plugin;
  plugin_ref enforced_table_plugin;

  /* Only charset part of these variables is sensible */
  CHARSET_INFO  *character_set_filesystem;
  CHARSET_INFO  *character_set_client;
  CHARSET_INFO  *character_set_results;

  /* Both charset and collation parts of these variables are important */
  CHARSET_INFO	*collation_server;
  CHARSET_INFO	*collation_database;
  CHARSET_INFO  *collation_connection;

  /* Names. These will be allocated in buffers in thd */
  LEX_STRING default_master_connection;

  /* Error messages */
  MY_LOCALE *lc_messages;
  const char ***errmsgs;             /* lc_messages->errmsg->errmsgs */

  /* Locale Support */
  MY_LOCALE *lc_time_names;

  Time_zone *time_zone;

  my_bool sysdate_is_now;

  /* deadlock detection */
  ulong wt_timeout_short, wt_deadlock_search_depth_short;
  ulong wt_timeout_long, wt_deadlock_search_depth_long;

  my_bool wsrep_on;
  my_bool wsrep_causal_reads;
  my_bool wsrep_dirty_reads;
  uint wsrep_sync_wait;
  ulong wsrep_retry_autocommit;
  ulong wsrep_OSU_method;
  double long_query_time_double, max_statement_time_double;

  my_bool pseudo_slave_mode;

  char *session_track_system_variables;
  ulong session_track_transaction_info;
  my_bool session_track_schema;
  my_bool session_track_state_change;

  ulong threadpool_priority;
} SV;

/**
  Per thread status variables.
  Must be long/ulong up to last_system_status_var so that
  add_to_status/add_diff_to_status can work.
*/

typedef struct system_status_var
{
  ulong com_stat[(uint) SQLCOM_END];
  ulong com_create_tmp_table;
  ulong com_drop_tmp_table;
  ulong com_other;
  ulong com_multi;

  ulong com_stmt_prepare;
  ulong com_stmt_reprepare;
  ulong com_stmt_execute;
  ulong com_stmt_send_long_data;
  ulong com_stmt_fetch;
  ulong com_stmt_reset;
  ulong com_stmt_close;

  ulong com_register_slave;
  ulong created_tmp_disk_tables_;
  ulong created_tmp_tables_;
  ulong ha_commit_count;
  ulong ha_delete_count;
  ulong ha_read_first_count;
  ulong ha_read_last_count;
  ulong ha_read_key_count;
  ulong ha_read_next_count;
  ulong ha_read_prev_count;
  ulong ha_read_retry_count;
  ulong ha_read_rnd_count;
  ulong ha_read_rnd_next_count;
  ulong ha_read_rnd_deleted_count;

  /*
    This number doesn't include calls to the default implementation and
    calls made by range access. The intent is to count only calls made by
    BatchedKeyAccess.
  */
  ulong ha_mrr_init_count;
  ulong ha_mrr_key_refills_count;
  ulong ha_mrr_rowid_refills_count;

  ulong ha_rollback_count;
  ulong ha_update_count;
  ulong ha_write_count;
  /* The following are for internal temporary tables */
  ulong ha_tmp_update_count;
  ulong ha_tmp_write_count;
  ulong ha_prepare_count;
  ulong ha_icp_attempts;
  ulong ha_icp_match;
  ulong ha_discover_count;
  ulong ha_savepoint_count;
  ulong ha_savepoint_rollback_count;
  ulong ha_external_lock_count;

  ulong net_big_packet_count;
  ulong opened_tables;
  ulong opened_shares;
  ulong opened_views;               /* +1 opening a view */

  ulong select_full_join_count_;
  ulong select_full_range_join_count_;
  ulong select_range_count_;
  ulong select_range_check_count_;
  ulong select_scan_count_;
  ulong update_scan_count;
  ulong delete_scan_count;
  ulong executed_triggers;
  ulong long_query_count;
  ulong filesort_merge_passes_;
  ulong filesort_range_count_;
  ulong filesort_rows_;
  ulong filesort_scan_count_;
  ulong filesort_pq_sorts_;

  /* Features used */
  ulong feature_dynamic_columns;    /* +1 when creating a dynamic column */
  ulong feature_fulltext;	    /* +1 when MATCH is used */
  ulong feature_gis;                /* +1 opening a table with GIS features */
  ulong feature_locale;		    /* +1 when LOCALE is set */
  ulong feature_subquery;	    /* +1 when subqueries are used */
  ulong feature_timezone;	    /* +1 when XPATH is used */
  ulong feature_trigger;	    /* +1 opening a table with triggers */
  ulong feature_xml;		    /* +1 when XPATH is used */
  ulong feature_window_functions;   /* +1 when window functions are used */

  /* From MASTER_GTID_WAIT usage */
  ulonglong master_gtid_wait_timeouts;          /* Number of timeouts */
  ulonglong master_gtid_wait_time;              /* Time in microseconds */
  ulonglong master_gtid_wait_count;

  ulong empty_queries;
  ulong access_denied_errors;
  ulong lost_connections;
  ulong max_statement_time_exceeded;
  /*
    Number of statements sent from the client
  */
  ulong questions;
  /*
    IMPORTANT!
    SEE last_system_status_var DEFINITION BELOW.
    Below 'last_system_status_var' are all variables that cannot be handled
    automatically by add_to_status()/add_diff_to_status().
  */
  ulonglong bytes_received;
  ulonglong bytes_sent;
  ulonglong rows_read;
  ulonglong rows_sent;
  ulonglong rows_tmp_read;
  ulonglong binlog_bytes_written;
  double last_query_cost;
  double cpu_time, busy_time;
  /* Don't initialize */
  /* Memory used for thread local storage */
  volatile int64 local_memory_used;
  /* Memory allocated for global usage */
  volatile int64 global_memory_used;
} STATUS_VAR;

/*
  This is used for 'SHOW STATUS'. It must be updated to the last ulong
  variable in system_status_var which is makes sense to add to the global
  counter
*/

#define last_system_status_var questions
#define last_cleared_system_status_var local_memory_used

/*
  Global status variables
*/

extern ulong feature_files_opened_with_delayed_keys, feature_check_constraint;

void add_to_status(STATUS_VAR *to_var, STATUS_VAR *from_var);

void add_diff_to_status(STATUS_VAR *to_var, STATUS_VAR *from_var,
                        STATUS_VAR *dec_var);

/*
  Update global_memory_used. We have to do this with atomic_add as the
  global value can change outside of LOCK_status.
*/
inline void update_global_memory_status(int64 size)
{
  DBUG_PRINT("info", ("global memory_used: %lld  size: %lld",
                      (longlong) global_status_var.global_memory_used,
                      size));
  // workaround for gcc 4.2.4-1ubuntu4 -fPIE (from DEB_BUILD_HARDENING=1)
  int64 volatile * volatile ptr= &global_status_var.global_memory_used;
  my_atomic_add64_explicit(ptr, size, MY_MEMORY_ORDER_RELAXED);
}

/**
  Get collation by name, send error to client on failure.
  @param name     Collation name
  @param name_cs  Character set of the name string
  @return
  @retval         NULL on error
  @retval         Pointter to CHARSET_INFO with the given name on success
*/
inline CHARSET_INFO *
mysqld_collation_get_by_name(const char *name,
                             CHARSET_INFO *name_cs= system_charset_info)
{
  CHARSET_INFO *cs;
  MY_CHARSET_LOADER loader;
  my_charset_loader_init_mysys(&loader);
  if (!(cs= my_collation_get_by_name(&loader, name, MYF(0))))
  {
    ErrConvString err(name, name_cs);
    my_error(ER_UNKNOWN_COLLATION, MYF(0), err.ptr());
    if (loader.error[0])
      push_warning_printf(current_thd,
                          Sql_condition::WARN_LEVEL_WARN,
                          ER_UNKNOWN_COLLATION, "%s", loader.error);
  }
  return cs;
}

inline bool is_supported_parser_charset(CHARSET_INFO *cs)
{
  return MY_TEST(cs->mbminlen == 1);
}

#ifdef MYSQL_SERVER

void free_tmp_table(THD *thd, TABLE *entry);


/* The following macro is to make init of Query_arena simpler */
#ifndef DBUG_OFF
#define INIT_ARENA_DBUG_INFO is_backup_arena= 0; is_reprepared= FALSE;
#else
#define INIT_ARENA_DBUG_INFO
#endif

class Query_arena
{
public:
  /*
    List of items created in the parser for this query. Every item puts
    itself to the list on creation (see Item::Item() for details))
  */
  Item *free_list;
  MEM_ROOT *mem_root;                   // Pointer to current memroot
#ifndef DBUG_OFF
  bool is_backup_arena; /* True if this arena is used for backup. */
  bool is_reprepared;
#endif
  /*
    The states relfects three diffrent life cycles for three
    different types of statements:
    Prepared statement: STMT_INITIALIZED -> STMT_PREPARED -> STMT_EXECUTED.
    Stored procedure:   STMT_INITIALIZED_FOR_SP -> STMT_EXECUTED.
    Other statements:   STMT_CONVENTIONAL_EXECUTION never changes.
  */
  enum enum_state
  {
    STMT_INITIALIZED= 0, STMT_INITIALIZED_FOR_SP= 1, STMT_PREPARED= 2,
    STMT_CONVENTIONAL_EXECUTION= 3, STMT_EXECUTED= 4, STMT_ERROR= -1
  };

  enum_state state;

  /* We build without RTTI, so dynamic_cast can't be used. */
  enum Type
  {
    STATEMENT, PREPARED_STATEMENT, STORED_PROCEDURE
  };

  Query_arena(MEM_ROOT *mem_root_arg, enum enum_state state_arg) :
    free_list(0), mem_root(mem_root_arg), state(state_arg)
  { INIT_ARENA_DBUG_INFO; }
  /*
    This constructor is used only when Query_arena is created as
    backup storage for another instance of Query_arena.
  */
  Query_arena() { INIT_ARENA_DBUG_INFO; }

  virtual Type type() const;
  virtual ~Query_arena() {};

  inline bool is_stmt_prepare() const { return state == STMT_INITIALIZED; }
  inline bool is_stmt_prepare_or_first_sp_execute() const
  { return (int)state < (int)STMT_PREPARED; }
  inline bool is_stmt_prepare_or_first_stmt_execute() const
  { return (int)state <= (int)STMT_PREPARED; }
  inline bool is_stmt_execute() const
  { return state == STMT_PREPARED || state == STMT_EXECUTED; }
  inline bool is_conventional() const
  { return state == STMT_CONVENTIONAL_EXECUTION; }

  inline void* alloc(size_t size) { return alloc_root(mem_root,size); }
  inline void* calloc(size_t size)
  {
    void *ptr;
    if ((ptr=alloc_root(mem_root,size)))
      bzero(ptr, size);
    return ptr;
  }
  inline char *strdup(const char *str)
  { return strdup_root(mem_root,str); }
  inline char *strmake(const char *str, size_t size)
  { return strmake_root(mem_root,str,size); }
  inline void *memdup(const void *str, size_t size)
  { return memdup_root(mem_root,str,size); }
  inline void *memdup_w_gap(const void *str, size_t size, uint gap)
  {
    void *ptr;
    if ((ptr= alloc_root(mem_root,size+gap)))
      memcpy(ptr,str,size);
    return ptr;
  }

  void set_query_arena(Query_arena *set);

  void free_items();
  /* Close the active state associated with execution of this statement */
  virtual void cleanup_stmt();
};


class Query_arena_memroot: public Query_arena, public Sql_alloc
{
public:
  Query_arena_memroot(MEM_ROOT *mem_root_arg, enum enum_state state_arg) :
    Query_arena(mem_root_arg, state_arg)
  {}
  Query_arena_memroot() : Query_arena()
  {}

  virtual ~Query_arena_memroot() {}
};


class Server_side_cursor;

/**
  @class Statement
  @brief State of a single command executed against this connection.

  One connection can contain a lot of simultaneously running statements,
  some of which could be:
   - prepared, that is, contain placeholders,
   - opened as cursors. We maintain 1 to 1 relationship between
     statement and cursor - if user wants to create another cursor for his
     query, we create another statement for it.
  To perform some action with statement we reset THD part to the state  of
  that statement, do the action, and then save back modified state from THD
  to the statement. It will be changed in near future, and Statement will
  be used explicitly.
*/

class Statement: public ilink, public Query_arena
{
  Statement(const Statement &rhs);              /* not implemented: */
  Statement &operator=(const Statement &rhs);   /* non-copyable */
public:
  /*
    Uniquely identifies each statement object in thread scope; change during
    statement lifetime. FIXME: must be const
  */
   ulong id;

  /*
    MARK_COLUMNS_NONE:  Means mark_used_colums is not set and no indicator to
                        handler of fields used is set
    MARK_COLUMNS_READ:  Means a bit in read set is set to inform handler
	                that the field is to be read. If field list contains
                        duplicates, then thd->dup_field is set to point
                        to the last found duplicate.
    MARK_COLUMNS_WRITE: Means a bit is set in write set to inform handler
			that it needs to update this field in write_row
                        and update_row.
  */
  enum enum_mark_columns mark_used_columns;

  LEX_STRING name; /* name for named prepared statements */
  LEX *lex;                                     // parse tree descriptor
  /*
    Points to the query associated with this statement. It's const, but
    we need to declare it char * because all table handlers are written
    in C and need to point to it.

    Note that if we set query = NULL, we must at the same time set
    query_length = 0, and protect the whole operation with
    LOCK_thd_data mutex. To avoid crashes in races, if we do not
    know that thd->query cannot change at the moment, we should print
    thd->query like this:
      (1) reserve the LOCK_thd_data mutex;
      (2) print or copy the value of query and query_length
      (3) release LOCK_thd_data mutex.
    This printing is needed at least in SHOW PROCESSLIST and SHOW
    ENGINE INNODB STATUS.
  */
  CSET_STRING query_string;
  /*
    If opt_query_cache_strip_comments is set, this contains query without
    comments. If not set, it contains pointer to query_string.
  */
  String base_query;


  inline char *query() const { return query_string.str(); }
  inline uint32 query_length() const
  {
    return static_cast<uint32>(query_string.length());
  }
  CHARSET_INFO *query_charset() const { return query_string.charset(); }
  void set_query_inner(const CSET_STRING &string_arg)
  {
    query_string= string_arg;
  }
  void set_query_inner(char *query_arg, uint32 query_length_arg,
                       CHARSET_INFO *cs_arg)
  {
    set_query_inner(CSET_STRING(query_arg, query_length_arg, cs_arg));
  }
  void reset_query_inner()
  {
    set_query_inner(CSET_STRING());
  }
  /**
    Name of the current (default) database.

    If there is the current (default) database, "db" contains its name. If
    there is no current (default) database, "db" is NULL and "db_length" is
    0. In other words, "db", "db_length" must either be NULL, or contain a
    valid database name.

    @note this attribute is set and alloced by the slave SQL thread (for
    the THD of that thread); that thread is (and must remain, for now) the
    only responsible for freeing this member.
  */

  char *db;
  size_t db_length;

  /* This is set to 1 of last call to send_result_to_client() was ok */
  my_bool query_cache_is_applicable;

  /* This constructor is called for backup statements */
  Statement() {}

  Statement(LEX *lex_arg, MEM_ROOT *mem_root_arg,
            enum enum_state state_arg, ulong id_arg);
  virtual ~Statement();

  /* Assign execution context (note: not all members) of given stmt to self */
  virtual void set_statement(Statement *stmt);
  void set_n_backup_statement(Statement *stmt, Statement *backup);
  void restore_backup_statement(Statement *stmt, Statement *backup);
  /* return class type */
  virtual Type type() const;
};


/**
  Container for all statements created/used in a connection.
  Statements in Statement_map have unique Statement::id (guaranteed by id
  assignment in Statement::Statement)
  Non-empty statement names are unique too: attempt to insert a new statement
  with duplicate name causes older statement to be deleted

  Statements are auto-deleted when they are removed from the map and when the
  map is deleted.
*/

class Statement_map
{
public:
  Statement_map();

  int insert(THD *thd, Statement *statement);

  Statement *find_by_name(LEX_STRING *name)
  {
    Statement *stmt;
    stmt= (Statement*)my_hash_search(&names_hash, (uchar*)name->str,
                                     name->length);
    return stmt;
  }

  Statement *find(ulong id)
  {
    if (last_found_statement == 0 || id != last_found_statement->id)
    {
      Statement *stmt;
      stmt= (Statement *) my_hash_search(&st_hash, (uchar *) &id, sizeof(id));
      if (stmt && stmt->name.str)
        return NULL;
      last_found_statement= stmt;
    }
    return last_found_statement;
  }
  /*
    Close all cursors of this connection that use tables of a storage
    engine that has transaction-specific state and therefore can not
    survive COMMIT or ROLLBACK. Currently all but MyISAM cursors are closed.
  */
  void close_transient_cursors();
  void erase(Statement *statement);
  /* Erase all statements (calls Statement destructor) */
  void reset();
  ~Statement_map();
private:
  HASH st_hash;
  HASH names_hash;
  I_List<Statement> transient_cursor_list;
  Statement *last_found_statement;
};

struct st_savepoint {
  struct st_savepoint *prev;
  char                *name;
  uint                 length;
  Ha_trx_info         *ha_list;
  /** State of metadata locks before this savepoint was set. */
  MDL_savepoint        mdl_savepoint;
};

enum xa_states {XA_NOTR=0, XA_ACTIVE, XA_IDLE, XA_PREPARED, XA_ROLLBACK_ONLY};
extern const char *xa_state_names[];
class XID_cache_element;

typedef struct st_xid_state {
  /* For now, this is only used to catch duplicated external xids */
  XID  xid;                           // transaction identifier
  enum xa_states xa_state;            // used by external XA only
  /* Error reported by the Resource Manager (RM) to the Transaction Manager. */
  uint rm_error;
  XID_cache_element *xid_cache_element;

  /**
    Check that XA transaction has an uncommitted work. Report an error
    to the user in case when there is an uncommitted work for XA transaction.

    @return  result of check
      @retval  false  XA transaction is NOT in state IDLE, PREPARED
                      or ROLLBACK_ONLY.
      @retval  true   XA transaction is in state IDLE or PREPARED
                      or ROLLBACK_ONLY.
  */

  bool check_has_uncommitted_xa() const
  {
    if (xa_state == XA_IDLE ||
        xa_state == XA_PREPARED ||
        xa_state == XA_ROLLBACK_ONLY)
    {
      my_error(ER_XAER_RMFAIL, MYF(0), xa_state_names[xa_state]);
      return true;
    }
    return false;
  }
} XID_STATE;

void xid_cache_init(void);
void xid_cache_free(void);
XID_STATE *xid_cache_search(THD *thd, XID *xid);
bool xid_cache_insert(XID *xid, enum xa_states xa_state);
bool xid_cache_insert(THD *thd, XID_STATE *xid_state);
void xid_cache_delete(THD *thd, XID_STATE *xid_state);
int xid_cache_iterate(THD *thd, my_hash_walk_action action, void *argument);

/**
  @class Security_context
  @brief A set of THD members describing the current authenticated user.
*/

class Security_context {
public:
  Security_context() {}                       /* Remove gcc warning */
  /*
    host - host of the client
    user - user of the client, set to NULL until the user has been read from
    the connection
    priv_user - The user privilege we are using. May be "" for anonymous user.
    ip - client IP
  */
  const char *host;
  char   *user, *ip;
  char   priv_user[USERNAME_LENGTH];
  char   proxy_user[USERNAME_LENGTH + MAX_HOSTNAME + 5];
  /* The host privilege we are using */
  char   priv_host[MAX_HOSTNAME];
  /* The role privilege we are using */
  char   priv_role[USERNAME_LENGTH];
  /* The external user (if available) */
  char   *external_user;
  /* points to host if host is available, otherwise points to ip */
  const char *host_or_ip;
  ulong master_access;                 /* Global privileges from mysql.user */
  ulong db_access;                     /* Privileges for current db */

  void init();
  void destroy();
  void skip_grants();
  inline char *priv_host_name()
  {
    return (*priv_host ? priv_host : (char *)"%");
  }

  bool set_user(char *user_arg);

#ifndef NO_EMBEDDED_ACCESS_CHECKS
  bool
  change_security_context(THD *thd,
                          LEX_STRING *definer_user,
                          LEX_STRING *definer_host,
                          LEX_STRING *db,
                          Security_context **backup);

  void
  restore_security_context(THD *thd, Security_context *backup);
#endif
  bool user_matches(Security_context *);
};


/**
  A registry for item tree transformations performed during
  query optimization. We register only those changes which require
  a rollback to re-execute a prepared statement or stored procedure
  yet another time.
*/

struct Item_change_record;
class Item_change_list
{
  I_List<Item_change_record> change_list;
public:
  void nocheck_register_item_tree_change(Item **place, Item *old_value,
                                         MEM_ROOT *runtime_memroot);
  void check_and_register_item_tree_change(Item **place, Item **new_value,
                                           MEM_ROOT *runtime_memroot);
  void rollback_item_tree_changes();
  void move_elements_to(Item_change_list *to)
  {
    change_list.move_elements_to(&to->change_list);
  }
  bool is_empty() { return change_list.is_empty(); }
};


class Item_change_list_savepoint: public Item_change_list
{
public:
  Item_change_list_savepoint(Item_change_list *list)
  {
    list->move_elements_to(this);
  }
  void rollback(Item_change_list *list)
  {
    list->rollback_item_tree_changes();
    move_elements_to(list);
  }
  ~Item_change_list_savepoint()
  {
    DBUG_ASSERT(is_empty());
  }
};


/**
  Type of locked tables mode.
  See comment for THD::locked_tables_mode for complete description.
*/

enum enum_locked_tables_mode
{
  LTM_NONE= 0,
  LTM_LOCK_TABLES,
  LTM_PRELOCKED,
  LTM_PRELOCKED_UNDER_LOCK_TABLES,
  LTM_always_last
};

/**
  The following structure is an extension to TABLE_SHARE and is
  exclusively for temporary tables.

  @note:
  Although, TDC_element has data members (like next, prev &
  all_tables) to store the list of TABLE_SHARE & TABLE objects
  related to a particular TABLE_SHARE, they cannot be moved to
  TABLE_SHARE in order to be reused for temporary tables. This
  is because, as concurrent threads iterating through hash of
  TDC_element's may need access to all_tables, but if all_tables
  is made part of TABLE_SHARE, then TDC_element->share->all_tables
  is not always guaranteed to be valid, as TDC_element can live
  longer than TABLE_SHARE.
*/
struct TMP_TABLE_SHARE : public TABLE_SHARE
{
private:
  /*
   Link to all temporary table shares. Declared as private to
   avoid direct manipulation with those objects. One should
   use methods of I_P_List template instead.
  */
  TMP_TABLE_SHARE *tmp_next;
  TMP_TABLE_SHARE **tmp_prev;

  friend struct All_tmp_table_shares;

public:
  /*
    Doubly-linked (back-linked) lists of used and unused TABLE objects
    for this share.
  */
  All_share_tables_list all_tmp_tables;
};

/**
  Helper class which specifies which members of TMP_TABLE_SHARE are
  used for participation in the list of temporary tables.
*/

struct All_tmp_table_shares
{
  static inline TMP_TABLE_SHARE **next_ptr(TMP_TABLE_SHARE *l)
  {
    return &l->tmp_next;
  }
  static inline TMP_TABLE_SHARE ***prev_ptr(TMP_TABLE_SHARE *l)
  {
    return &l->tmp_prev;
  }
};

/* Also used in rpl_rli.h. */
typedef I_P_List <TMP_TABLE_SHARE, All_tmp_table_shares> All_tmp_tables_list;

/**
  Class that holds information about tables which were opened and locked
  by the thread. It is also used to save/restore this information in
  push_open_tables_state()/pop_open_tables_state().
*/

class Open_tables_state
{
public:
  /**
    As part of class THD, this member is set during execution
    of a prepared statement. When it is set, it is used
    by the locking subsystem to report a change in table metadata.

    When Open_tables_state part of THD is reset to open
    a system or INFORMATION_SCHEMA table, the member is cleared
    to avoid spurious ER_NEED_REPREPARE errors -- system and
    INFORMATION_SCHEMA tables are not subject to metadata version
    tracking.
    @sa check_and_update_table_version()
  */
  Reprepare_observer *m_reprepare_observer;

  /**
    List of regular tables in use by this thread. Contains temporary and
    base tables that were opened with @see open_tables().
  */
  TABLE *open_tables;

  /**
    A list of temporary tables used by this thread. This includes
    user-level temporary tables, created with CREATE TEMPORARY TABLE,
    and internal temporary tables, created, e.g., to resolve a SELECT,
    or for an intermediate table used in ALTER.
  */
  All_tmp_tables_list *temporary_tables;

  /*
    Derived tables.
  */
  TABLE *derived_tables;

  /* 
    Temporary tables created for recursive table references.
  */
  TABLE *rec_tables;

  /*
    During a MySQL session, one can lock tables in two modes: automatic
    or manual. In automatic mode all necessary tables are locked just before
    statement execution, and all acquired locks are stored in 'lock'
    member. Unlocking takes place automatically as well, when the
    statement ends.
    Manual mode comes into play when a user issues a 'LOCK TABLES'
    statement. In this mode the user can only use the locked tables.
    Trying to use any other tables will give an error.
    The locked tables are also stored in this member, however,
    thd->locked_tables_mode is turned on.  Manual locking is described in
    the 'LOCK_TABLES' chapter of the MySQL manual.
    See also lock_tables() for details.
  */
  MYSQL_LOCK *lock;

  /*
    CREATE-SELECT keeps an extra lock for the table being
    created. This field is used to keep the extra lock available for
    lower level routines, which would otherwise miss that lock.
   */
  MYSQL_LOCK *extra_lock;

  /*
    Enum enum_locked_tables_mode and locked_tables_mode member are
    used to indicate whether the so-called "locked tables mode" is on,
    and what kind of mode is active.

    Locked tables mode is used when it's necessary to open and
    lock many tables at once, for usage across multiple
    (sub-)statements.
    This may be necessary either for queries that use stored functions
    and triggers, in which case the statements inside functions and
    triggers may be executed many times, or for implementation of
    LOCK TABLES, in which case the opened tables are reused by all
    subsequent statements until a call to UNLOCK TABLES.

    The kind of locked tables mode employed for stored functions and
    triggers is also called "prelocked mode".
    In this mode, first open_tables() call to open the tables used
    in a statement analyses all functions used by the statement
    and adds all indirectly used tables to the list of tables to
    open and lock.
    It also marks the parse tree of the statement as requiring
    prelocking. After that, lock_tables() locks the entire list
    of tables and changes THD::locked_tables_modeto LTM_PRELOCKED.
    All statements executed inside functions or triggers
    use the prelocked tables, instead of opening their own ones.
    Prelocked mode is turned off automatically once close_thread_tables()
    of the main statement is called.
  */
  enum enum_locked_tables_mode locked_tables_mode;
  uint current_tablenr;

  enum enum_flags {
    BACKUPS_AVAIL = (1U << 0)     /* There are backups available */
  };

  /*
    Flags with information about the open tables state.
  */
  uint state_flags;
  /**
     This constructor initializes Open_tables_state instance which can only
     be used as backup storage. To prepare Open_tables_state instance for
     operations which open/lock/close tables (e.g. open_table()) one has to
     call init_open_tables_state().
  */
  Open_tables_state() : state_flags(0U) { }

  void set_open_tables_state(Open_tables_state *state)
  {
    *this= *state;
  }

  void reset_open_tables_state(THD *thd)
  {
    open_tables= 0;
    temporary_tables= 0;
    derived_tables= 0;
    rec_tables= 0;
    extra_lock= 0;
    lock= 0;
    locked_tables_mode= LTM_NONE;
    state_flags= 0U;
    m_reprepare_observer= NULL;
  }
};


/**
  Storage for backup of Open_tables_state. Must
  be used only to open system tables (TABLE_CATEGORY_SYSTEM
  and TABLE_CATEGORY_LOG).
*/

class Open_tables_backup: public Open_tables_state
{
public:
  /**
    When we backup the open tables state to open a system
    table or tables, we want to save state of metadata
    locks which were acquired before the backup. It is used
    to release metadata locks on system tables after they are
    no longer used.
  */
  MDL_savepoint mdl_system_tables_svp;
};

/**
  @class Sub_statement_state
  @brief Used to save context when executing a function or trigger
*/

/* Defines used for Sub_statement_state::in_sub_stmt */

#define SUB_STMT_TRIGGER 1
#define SUB_STMT_FUNCTION 2


class Sub_statement_state
{
public:
  ulonglong option_bits;
  ulonglong first_successful_insert_id_in_prev_stmt;
  ulonglong first_successful_insert_id_in_cur_stmt, insert_id_for_cur_row;
  Discrete_interval auto_inc_interval_for_cur_row;
  Discrete_intervals_list auto_inc_intervals_forced;
  ulonglong limit_found_rows;
  ha_rows    cuted_fields, sent_row_count, examined_row_count;
  ulonglong client_capabilities;
  ulong query_plan_flags; 
  uint in_sub_stmt;    /* 0,  SUB_STMT_TRIGGER or SUB_STMT_FUNCTION */
  bool enable_slow_log;
  bool last_insert_id_used;
  SAVEPOINT *savepoints;
  enum enum_check_fields count_cuted_fields;
};


/* Flags for the THD::system_thread variable */
enum enum_thread_type
{
  NON_SYSTEM_THREAD= 0,
  SYSTEM_THREAD_DELAYED_INSERT= 1,
  SYSTEM_THREAD_SLAVE_IO= 2,
  SYSTEM_THREAD_SLAVE_SQL= 4,
  SYSTEM_THREAD_EVENT_SCHEDULER= 8,
  SYSTEM_THREAD_EVENT_WORKER= 16,
  SYSTEM_THREAD_BINLOG_BACKGROUND= 32,
  SYSTEM_THREAD_SLAVE_BACKGROUND= 64,
  SYSTEM_THREAD_GENERIC= 128
};

inline char const *
show_system_thread(enum_thread_type thread)
{
#define RETURN_NAME_AS_STRING(NAME) case (NAME): return #NAME
  switch (thread) {
    static char buf[64];
    RETURN_NAME_AS_STRING(NON_SYSTEM_THREAD);
    RETURN_NAME_AS_STRING(SYSTEM_THREAD_DELAYED_INSERT);
    RETURN_NAME_AS_STRING(SYSTEM_THREAD_SLAVE_IO);
    RETURN_NAME_AS_STRING(SYSTEM_THREAD_SLAVE_SQL);
    RETURN_NAME_AS_STRING(SYSTEM_THREAD_EVENT_SCHEDULER);
    RETURN_NAME_AS_STRING(SYSTEM_THREAD_EVENT_WORKER);
    RETURN_NAME_AS_STRING(SYSTEM_THREAD_SLAVE_BACKGROUND);
  default:
    sprintf(buf, "<UNKNOWN SYSTEM THREAD: %d>", thread);
    return buf;
  }
#undef RETURN_NAME_AS_STRING
}

/**
  This class represents the interface for internal error handlers.
  Internal error handlers are exception handlers used by the server
  implementation.
*/

class Internal_error_handler
{
protected:
  Internal_error_handler() :
    m_prev_internal_handler(NULL)
  {}

  virtual ~Internal_error_handler() {}

public:
  /**
    Handle a sql condition.
    This method can be implemented by a subclass to achieve any of the
    following:
    - mask a warning/error internally, prevent exposing it to the user,
    - mask a warning/error and throw another one instead.
    When this method returns true, the sql condition is considered
    'handled', and will not be propagated to upper layers.
    It is the responsability of the code installing an internal handler
    to then check for trapped conditions, and implement logic to recover
    from the anticipated conditions trapped during runtime.

    This mechanism is similar to C++ try/throw/catch:
    - 'try' correspond to <code>THD::push_internal_handler()</code>,
    - 'throw' correspond to <code>my_error()</code>,
    which invokes <code>my_message_sql()</code>,
    - 'catch' correspond to checking how/if an internal handler was invoked,
    before removing it from the exception stack with
    <code>THD::pop_internal_handler()</code>.

    @param thd the calling thread
    @param cond the condition raised.
    @return true if the condition is handled
  */
  virtual bool handle_condition(THD *thd,
                                uint sql_errno,
                                const char* sqlstate,
                                Sql_condition::enum_warning_level *level,
                                const char* msg,
                                Sql_condition ** cond_hdl) = 0;

private:
  Internal_error_handler *m_prev_internal_handler;
  friend class THD;
};


/**
  Implements the trivial error handler which cancels all error states
  and prevents an SQLSTATE to be set.
*/

class Dummy_error_handler : public Internal_error_handler
{
public:
  bool handle_condition(THD *thd,
                        uint sql_errno,
                        const char* sqlstate,
                        Sql_condition::enum_warning_level *level,
                        const char* msg,
                        Sql_condition ** cond_hdl)
  {
    /* Ignore error */
    return TRUE;
  }
  Dummy_error_handler() {}                    /* Remove gcc warning */
};


/**
  Implements the trivial error handler which counts errors as they happen.
*/

class Counting_error_handler : public Internal_error_handler
{
public:
  int errors;
  bool handle_condition(THD *thd,
                        uint sql_errno,
                        const char* sqlstate,
                        Sql_condition::enum_warning_level *level,
                        const char* msg,
                        Sql_condition ** cond_hdl)
  {
    if (*level == Sql_condition::WARN_LEVEL_ERROR)
      errors++;
    return false;
  }
  Counting_error_handler() : errors(0) {}
};


/**
  This class is an internal error handler implementation for
  DROP TABLE statements. The thing is that there may be warnings during
  execution of these statements, which should not be exposed to the user.
  This class is intended to silence such warnings.
*/

class Drop_table_error_handler : public Internal_error_handler
{
public:
  Drop_table_error_handler() {}

public:
  bool handle_condition(THD *thd,
                        uint sql_errno,
                        const char* sqlstate,
                        Sql_condition::enum_warning_level *level,
                        const char* msg,
                        Sql_condition ** cond_hdl);

private:
};


/**
  Internal error handler to process an error from MDL_context::upgrade_lock()
  and mysql_lock_tables(). Used by implementations of HANDLER READ and
  LOCK TABLES LOCAL.
*/

class MDL_deadlock_and_lock_abort_error_handler: public Internal_error_handler
{
public:
  virtual
  bool handle_condition(THD *thd,
                        uint sql_errno,
                        const char *sqlstate,
                        Sql_condition::enum_warning_level *level,
                        const char* msg,
                        Sql_condition **cond_hdl);

  bool need_reopen() const { return m_need_reopen; };
  void init() { m_need_reopen= FALSE; };
private:
  bool m_need_reopen;
};


/**
  Tables that were locked with LOCK TABLES statement.

  Encapsulates a list of TABLE_LIST instances for tables
  locked by LOCK TABLES statement, memory root for metadata locks,
  and, generally, the context of LOCK TABLES statement.

  In LOCK TABLES mode, the locked tables are kept open between
  statements.
  Therefore, we can't allocate metadata locks on execution memory
  root -- as well as tables, the locks need to stay around till
  UNLOCK TABLES is called.
  The locks are allocated in the memory root encapsulated in this
  class.

  Some SQL commands, like FLUSH TABLE or ALTER TABLE, demand that
  the tables they operate on are closed, at least temporarily.
  This class encapsulates a list of TABLE_LIST instances, one
  for each base table from LOCK TABLES list,
  which helps conveniently close the TABLEs when it's necessary
  and later reopen them.

  Implemented in sql_base.cc
*/

class Locked_tables_list
{
private:
  MEM_ROOT m_locked_tables_root;
  TABLE_LIST *m_locked_tables;
  TABLE_LIST **m_locked_tables_last;
  /** An auxiliary array used only in reopen_tables(). */
  TABLE **m_reopen_array;
  /**
    Count the number of tables in m_locked_tables list. We can't
    rely on thd->lock->table_count because it excludes
    non-transactional temporary tables. We need to know
    an exact number of TABLE objects.
  */
  size_t m_locked_tables_count;
public:
  Locked_tables_list()
    :m_locked_tables(NULL),
    m_locked_tables_last(&m_locked_tables),
    m_reopen_array(NULL),
    m_locked_tables_count(0)
  {
    init_sql_alloc(&m_locked_tables_root, MEM_ROOT_BLOCK_SIZE, 0,
                   MYF(MY_THREAD_SPECIFIC));
  }
  void unlock_locked_tables(THD *thd);
  void unlock_locked_table(THD *thd, MDL_ticket *mdl_ticket);
  ~Locked_tables_list()
  {
    reset();
  }
  void reset();
  bool init_locked_tables(THD *thd);
  TABLE_LIST *locked_tables() { return m_locked_tables; }
  void unlink_from_list(THD *thd, TABLE_LIST *table_list,
                        bool remove_from_locked_tables);
  void unlink_all_closed_tables(THD *thd,
                                MYSQL_LOCK *lock,
                                size_t reopen_count);
  bool reopen_tables(THD *thd, bool need_reopen);
  bool restore_lock(THD *thd, TABLE_LIST *dst_table_list, TABLE *table,
                    MYSQL_LOCK *lock);
  void add_back_last_deleted_lock(TABLE_LIST *dst_table_list);
};


/**
  Storage engine specific thread local data.
*/

struct Ha_data
{
  /**
    Storage engine specific thread local data.
    Lifetime: one user connection.
  */
  void *ha_ptr;
  /**
    0: Life time: one statement within a transaction. If @@autocommit is
    on, also represents the entire transaction.
    @sa trans_register_ha()

    1: Life time: one transaction within a connection.
    If the storage engine does not participate in a transaction,
    this should not be used.
    @sa trans_register_ha()
  */
  Ha_trx_info ha_info[2];
  /**
    NULL: engine is not bound to this thread
    non-NULL: engine is bound to this thread, engine shutdown forbidden
  */
  plugin_ref lock;
  Ha_data() :ha_ptr(NULL) {}
};

/**
  An instance of the global read lock in a connection.
  Implemented in lock.cc.
*/

class Global_read_lock
{
public:
  enum enum_grl_state
  {
    GRL_NONE,
    GRL_ACQUIRED,
    GRL_ACQUIRED_AND_BLOCKS_COMMIT
  };

  Global_read_lock()
    : m_state(GRL_NONE),
      m_mdl_global_shared_lock(NULL),
      m_mdl_blocks_commits_lock(NULL)
  {}

  bool lock_global_read_lock(THD *thd);
  void unlock_global_read_lock(THD *thd);
  /**
    Check if this connection can acquire protection against GRL and
    emit error if otherwise.
  */
  bool can_acquire_protection() const
  {
    if (m_state)
    {
      my_error(ER_CANT_UPDATE_WITH_READLOCK, MYF(0));
      return TRUE;
    }
    return FALSE;
  }
  bool make_global_read_lock_block_commit(THD *thd);
  bool is_acquired() const { return m_state != GRL_NONE; }
  void set_explicit_lock_duration(THD *thd);
private:
  enum_grl_state m_state;
  /**
    In order to acquire the global read lock, the connection must
    acquire shared metadata lock in GLOBAL namespace, to prohibit
    all DDL.
  */
  MDL_ticket *m_mdl_global_shared_lock;
  /**
    Also in order to acquire the global read lock, the connection
    must acquire a shared metadata lock in COMMIT namespace, to
    prohibit commits.
  */
  MDL_ticket *m_mdl_blocks_commits_lock;
};


/*
  Class to facilitate the commit of one transactions waiting for the commit of
  another transaction to complete first.

  This is used during (parallel) replication, to allow different transactions
  to be applied in parallel, but still commit in order.

  The transaction that wants to wait for a prior commit must first register
  to wait with register_wait_for_prior_commit(waitee). Such registration
  must be done holding the waitee->LOCK_wait_commit, to prevent the other
  THD from disappearing during the registration.

  Then during commit, if a THD is registered to wait, it will call
  wait_for_prior_commit() as part of ha_commit_trans(). If no wait is
  registered, or if the waitee for has already completed commit, then
  wait_for_prior_commit() returns immediately.

  And when a THD that may be waited for has completed commit (more precisely
  commit_ordered()), then it must call wakeup_subsequent_commits() to wake
  up any waiters. Note that this must be done at a point that is guaranteed
  to be later than any waiters registering themselves. It is safe to call
  wakeup_subsequent_commits() multiple times, as waiters are removed from
  registration as part of the wakeup.

  The reason for separate register and wait calls is that this allows to
  register the wait early, at a point where the waited-for THD is known to
  exist. And then the actual wait can be done much later, where the
  waited-for THD may have been long gone. By registering early, the waitee
  can signal before disappearing.
*/
struct wait_for_commit
{
  /*
    The LOCK_wait_commit protects the fields subsequent_commits_list and
    wakeup_subsequent_commits_running (for a waitee), and the pointer
    waiterr and associated COND_wait_commit (for a waiter).
  */
  mysql_mutex_t LOCK_wait_commit;
  mysql_cond_t COND_wait_commit;
  /* List of threads that did register_wait_for_prior_commit() on us. */
  wait_for_commit *subsequent_commits_list;
  /* Link field for entries in subsequent_commits_list. */
  wait_for_commit *next_subsequent_commit;
  /*
    Our waitee, if we did register_wait_for_prior_commit(), and were not
    yet woken up. Else NULL.

    When this is cleared for wakeup, the COND_wait_commit condition is
    signalled.
  */
  wait_for_commit *waitee;
  /*
    Generic pointer for use by the transaction coordinator to optimise the
    waiting for improved group commit.

    Currently used by binlog TC to signal that a waiter is ready to commit, so
    that the waitee can grab it and group commit it directly. It is free to be
    used by another transaction coordinator for similar purposes.
  */
  void *opaque_pointer;
  /* The wakeup error code from the waitee. 0 means no error. */
  int wakeup_error;
  /*
    Flag set when wakeup_subsequent_commits_running() is active, see comments
    on that function for details.
  */
  bool wakeup_subsequent_commits_running;
  /*
    This flag can be set when a commit starts, but has not completed yet.
    It is used by binlog group commit to allow a waiting transaction T2 to
    join the group commit of an earlier transaction T1. When T1 has queued
    itself for group commit, it will set the commit_started flag. Then when
    T2 becomes ready to commit and needs to wait for T1 to commit first, T2
    can queue itself before waiting, and thereby participate in the same
    group commit as T1.
  */
  bool commit_started;

  void register_wait_for_prior_commit(wait_for_commit *waitee);
  int wait_for_prior_commit(THD *thd)
  {
    /*
      Quick inline check, to avoid function call and locking in the common case
      where no wakeup is registered, or a registered wait was already signalled.
    */
    if (waitee)
      return wait_for_prior_commit2(thd);
    else
    {
      if (wakeup_error)
        my_error(ER_PRIOR_COMMIT_FAILED, MYF(0));
      return wakeup_error;
    }
  }
  void wakeup_subsequent_commits(int wakeup_error_arg)
  {
    /*
      Do the check inline, so only the wakeup case takes the cost of a function
      call for every commmit.

      Note that the check is done without locking. It is the responsibility of
      the user of the wakeup facility to ensure that no waiters can register
      themselves after the last call to wakeup_subsequent_commits().

      This avoids having to take another lock for every commit, which would be
      pointless anyway - even if we check under lock, there is nothing to
      prevent a waiter from arriving just after releasing the lock.
    */
    if (subsequent_commits_list)
      wakeup_subsequent_commits2(wakeup_error_arg);
  }
  void unregister_wait_for_prior_commit()
  {
    if (waitee)
      unregister_wait_for_prior_commit2();
    else
      wakeup_error= 0;
  }
  /*
    Remove a waiter from the list in the waitee. Used to unregister a wait.
    The caller must be holding the locks of both waiter and waitee.
  */
  void remove_from_list(wait_for_commit **next_ptr_ptr)
  {
    wait_for_commit *cur;

    while ((cur= *next_ptr_ptr) != NULL)
    {
      if (cur == this)
      {
        *next_ptr_ptr= this->next_subsequent_commit;
        break;
      }
      next_ptr_ptr= &cur->next_subsequent_commit;
    }
    waitee= NULL;
  }

  void wakeup(int wakeup_error);

  int wait_for_prior_commit2(THD *thd);
  void wakeup_subsequent_commits2(int wakeup_error);
  void unregister_wait_for_prior_commit2();

  wait_for_commit();
  ~wait_for_commit();
  void reinit();
};


extern "C" void my_message_sql(uint error, const char *str, myf MyFlags);

class THD;
#ifndef DBUG_OFF
void dbug_serve_apcs(THD *thd, int n_calls);
#endif 

/**
  @class THD
  For each client connection we create a separate thread with THD serving as
  a thread/connection descriptor
*/

class THD :public Statement,
           /*
             This is to track items changed during execution of a prepared
             statement/stored procedure. It's created by
             nocheck_register_item_tree_change() in memory root of THD,
             and freed in rollback_item_tree_changes().
             For conventional execution it's always empty.
           */
           public Item_change_list,
           public MDL_context_owner,
           public Open_tables_state
{
private:
  inline bool is_stmt_prepare() const
  { DBUG_ASSERT(0); return Statement::is_stmt_prepare(); }

  inline bool is_stmt_prepare_or_first_sp_execute() const
  { DBUG_ASSERT(0); return Statement::is_stmt_prepare_or_first_sp_execute(); }

  inline bool is_stmt_prepare_or_first_stmt_execute() const
  { DBUG_ASSERT(0); return Statement::is_stmt_prepare_or_first_stmt_execute(); }

  inline bool is_conventional() const
  { DBUG_ASSERT(0); return Statement::is_conventional(); }

  void dec_thread_count(void)
  {
    DBUG_ASSERT(thread_count > 0);
    thread_safe_decrement32(&thread_count);
    signal_thd_deleted();
  }


  void inc_thread_count(void)
  {
    thread_safe_increment32(&thread_count);
  }

public:
  MDL_context mdl_context;

  /* Used to execute base64 coded binlog events in MySQL server */
  Relay_log_info* rli_fake;
  rpl_group_info* rgi_fake;
  /* Slave applier execution context */
  rpl_group_info* rgi_slave;

  union {
    rpl_io_thread_info *rpl_io_info;
    rpl_sql_thread_info *rpl_sql_info;
  } system_thread_info;

  void reset_for_next_command(bool do_clear_errors= 1);
  /*
    Constant for THD::where initialization in the beginning of every query.

    It's needed because we do not save/restore THD::where normally during
    primary (non subselect) query execution.
  */
  static const char * const DEFAULT_WHERE;

#ifdef EMBEDDED_LIBRARY
  struct st_mysql  *mysql;
  unsigned long	 client_stmt_id;
  unsigned long  client_param_count;
  struct st_mysql_bind *client_params;
  char *extra_data;
  ulong extra_length;
  struct st_mysql_data *cur_data;
  struct st_mysql_data *first_data;
  struct st_mysql_data **data_tail;
  void clear_data_list();
  struct st_mysql_data *alloc_new_dataset();
  /*
    In embedded server it points to the statement that is processed
    in the current query. We store some results directly in statement
    fields then.
  */
  struct st_mysql_stmt *current_stmt;
#endif
#ifdef HAVE_QUERY_CACHE
  Query_cache_tls query_cache_tls;
#endif
  NET	  net;				// client connection descriptor
  /** Aditional network instrumentation for the server only. */
  NET_SERVER m_net_server_extension;
  scheduler_functions *scheduler;       // Scheduler for this connection
  Protocol *protocol;			// Current protocol
  Protocol_text   protocol_text;	// Normal protocol
  Protocol_binary protocol_binary;	// Binary protocol
  HASH    user_vars;			// hash for user variables
  String  packet;			// dynamic buffer for network I/O
  String  convert_buffer;               // buffer for charset conversions
  struct  my_rnd_struct rand;		// used for authentication
  struct  system_variables variables;	// Changeable local variables
  struct  system_status_var status_var; // Per thread statistic vars
  struct  system_status_var org_status_var; // For user statistics
  struct  system_status_var *initial_status_var; /* used by show status */
  THR_LOCK_INFO lock_info;              // Locking info of this thread
  /**
    Protects THD data accessed from other threads:
    - thd->query and thd->query_length (used by SHOW ENGINE
      INNODB STATUS and SHOW PROCESSLIST
    - thd->db and thd->db_length (used in SHOW PROCESSLIST)
    - thd->mysys_var (used by KILL statement and shutdown).
    Is locked when THD is deleted.
  */
  mysql_mutex_t LOCK_thd_data;
  /* Protect kill information */
  mysql_mutex_t LOCK_thd_kill;

  /* all prepared statements and cursors of this connection */
  Statement_map stmt_map;

  /* Last created prepared statement */
  Statement *last_stmt;
  inline void set_last_stmt(Statement *stmt)
  { last_stmt= (is_error() ? NULL : stmt); }
  inline void clear_last_stmt() { last_stmt= NULL; }

  /*
    A pointer to the stack frame of handle_one_connection(),
    which is called first in the thread for handling a client
  */
  char	  *thread_stack;

  /**
    Currently selected catalog.
  */
  char *catalog;

  /**
    @note
    Some members of THD (currently 'Statement::db',
    'catalog' and 'query')  are set and alloced by the slave SQL thread
    (for the THD of that thread); that thread is (and must remain, for now)
    the only responsible for freeing these 3 members. If you add members
    here, and you add code to set them in replication, don't forget to
    free_them_and_set_them_to_0 in replication properly. For details see
    the 'err:' label of the handle_slave_sql() in sql/slave.cc.

    @see handle_slave_sql
  */

  Security_context main_security_ctx;
  Security_context *security_ctx;

  /*
    Points to info-string that we show in SHOW PROCESSLIST
    You are supposed to update thd->proc_info only if you have coded
    a time-consuming piece that MySQL can get stuck in for a long time.

    Set it using the  thd_proc_info(THD *thread, const char *message)
    macro/function.

    This member is accessed and assigned without any synchronization.
    Therefore, it may point only to constant (statically
    allocated) strings, which memory won't go away over time.
  */
  const char *proc_info;

private:
  unsigned int m_current_stage_key;

public:
  void enter_stage(const PSI_stage_info *stage,
                   const char *calling_func,
                   const char *calling_file,
                   const unsigned int calling_line)
  {
    DBUG_PRINT("THD::enter_stage", ("%s:%d", calling_file, calling_line));
    DBUG_ASSERT(stage);
    m_current_stage_key= stage->m_key;
    proc_info= stage->m_name;
#if defined(ENABLED_PROFILING)
    profiling.status_change(stage->m_name, calling_func, calling_file,
                            calling_line);
#endif
#ifdef HAVE_PSI_THREAD_INTERFACE
    MYSQL_SET_STAGE(m_current_stage_key, calling_file, calling_line);
#endif
  }

  void backup_stage(PSI_stage_info *stage)
  {
    stage->m_key= m_current_stage_key;
    stage->m_name= proc_info;
  }

  const char *get_proc_info() const
  { return proc_info; }

  /*
    Used in error messages to tell user in what part of MySQL we found an
    error. E. g. when where= "having clause", if fix_fields() fails, user
    will know that the error was in having clause.
  */
  const char *where;

  /* Needed by MariaDB semi sync replication */
  Trans_binlog_info *semisync_info;

  ulonglong client_capabilities;  /* What the client supports */
  ulong max_client_packet_length;

  HASH		handler_tables_hash;
  /*
    A thread can hold named user-level locks. This variable
    contains granted tickets if a lock is present. See item_func.cc and
    chapter 'Miscellaneous functions', for functions GET_LOCK, RELEASE_LOCK.
  */
  HASH ull_hash;
#ifndef DBUG_OFF
  uint dbug_sentry; // watch out for memory corruption
#endif
  struct st_my_thread_var *mysys_var;
private:
  /*
    Type of current query: COM_STMT_PREPARE, COM_QUERY, etc. Set from
    first byte of the packet in do_command()
  */
  enum enum_server_command m_command;

public:
  uint32     file_id;			// for LOAD DATA INFILE
  /* remote (peer) port */
  uint16     peer_port;
  my_time_t  start_time;             // start_time and its sec_part 
  ulong      start_time_sec_part;    // are almost always used separately
  my_hrtime_t user_time;
  // track down slow pthread_create
  ulonglong  prior_thr_create_utime, thr_create_utime;
  ulonglong  start_utime, utime_after_lock, utime_after_query;

  // Process indicator
  struct {
    /*
      true, if the currently running command can send progress report
      packets to a client. Set by mysql_execute_command() for safe commands
      See CF_REPORT_PROGRESS
    */
    bool       report_to_client;
    /*
      true, if we will send progress report packets to a client
      (client has requested them, see MARIADB_CLIENT_PROGRESS; report_to_client
      is true; not in sub-statement)
    */
    bool       report;
    uint       stage, max_stage;
    ulonglong  counter, max_counter;
    ulonglong  next_report_time;
    Query_arena *arena;
  } progress;

  thr_lock_type update_lock_default;
  Delayed_insert *di;

  /* <> 0 if we are inside of trigger or stored function. */
  uint in_sub_stmt;
  /* True when opt_userstat_running is set at start of query */
  bool userstat_running;
  /*
    True if we have to log all errors. Are set by some engines to temporary
    force errors to the error log.
  */
  bool log_all_errors;

  /* Do not set socket timeouts for wait_timeout (used with threadpool) */
  bool skip_wait_timeout;

  bool prepare_derived_at_open;

  /* Set to 1 if status of this THD is already in global status */
  bool status_in_global;

  /* 
    To signal that the tmp table to be created is created for materialized
    derived table or a view.
  */ 
  bool create_tmp_table_for_derived;

  bool save_prep_leaf_list;

  /* container for handler's private per-connection data */
  Ha_data ha_data[MAX_HA];

#ifndef MYSQL_CLIENT
  binlog_cache_mngr *  binlog_setup_trx_data();

  /*
    Public interface to write RBR events to the binlog
  */
  void binlog_start_trans_and_stmt();
  void binlog_set_stmt_begin();
  int binlog_write_table_map(TABLE *table, bool is_transactional,
                             my_bool *with_annotate= 0);
  int binlog_write_row(TABLE* table, bool is_transactional,
                       const uchar *buf);
  int binlog_delete_row(TABLE* table, bool is_transactional,
                        const uchar *buf);
  int binlog_update_row(TABLE* table, bool is_transactional,
                        const uchar *old_data, const uchar *new_data);
  static void binlog_prepare_row_images(TABLE* table);

  void set_server_id(uint32 sid) { variables.server_id = sid; }

  /*
    Member functions to handle pending event for row-level logging.
  */
  template <class RowsEventT> Rows_log_event*
    binlog_prepare_pending_rows_event(TABLE* table, uint32 serv_id,
                                      size_t needed,
                                      bool is_transactional,
                                      RowsEventT* hint);
  Rows_log_event* binlog_get_pending_rows_event(bool is_transactional) const;
  void binlog_set_pending_rows_event(Rows_log_event* ev, bool is_transactional);
  inline int binlog_flush_pending_rows_event(bool stmt_end)
  {
    return (binlog_flush_pending_rows_event(stmt_end, FALSE) || 
            binlog_flush_pending_rows_event(stmt_end, TRUE));
  }
  int binlog_flush_pending_rows_event(bool stmt_end, bool is_transactional);
  int binlog_remove_pending_rows_event(bool clear_maps, bool is_transactional);

  /**
    Determine the binlog format of the current statement.

    @retval 0 if the current statement will be logged in statement
    format.
    @retval nonzero if the current statement will be logged in row
    format.
   */
  int is_current_stmt_binlog_format_row() const {
    DBUG_ASSERT(current_stmt_binlog_format == BINLOG_FORMAT_STMT ||
                current_stmt_binlog_format == BINLOG_FORMAT_ROW);
    return current_stmt_binlog_format == BINLOG_FORMAT_ROW;
  }
  /**
    Determine if binlogging is disabled for this session
    @retval 0 if the current statement binlogging is disabled
              (could be because of binlog closed/binlog option
               is set to false).
    @retval 1 if the current statement will be binlogged
  */
  inline bool is_current_stmt_binlog_disabled() const
  {
    return (!(variables.option_bits & OPTION_BIN_LOG) ||
            !mysql_bin_log.is_open());
  }

  enum binlog_filter_state
  {
    BINLOG_FILTER_UNKNOWN,
    BINLOG_FILTER_CLEAR,
    BINLOG_FILTER_SET
  };

  inline void reset_binlog_local_stmt_filter()
  {
    m_binlog_filter_state= BINLOG_FILTER_UNKNOWN;
  }

  inline void clear_binlog_local_stmt_filter()
  {
    DBUG_ASSERT(m_binlog_filter_state == BINLOG_FILTER_UNKNOWN);
    m_binlog_filter_state= BINLOG_FILTER_CLEAR;
  }

  inline void set_binlog_local_stmt_filter()
  {
    DBUG_ASSERT(m_binlog_filter_state == BINLOG_FILTER_UNKNOWN);
    m_binlog_filter_state= BINLOG_FILTER_SET;
  }

  inline binlog_filter_state get_binlog_local_stmt_filter()
  {
    return m_binlog_filter_state;
  }

private:
  /**
    Indicate if the current statement should be discarded
    instead of written to the binlog.
    This is used to discard special statements, such as
    DML or DDL that affects only 'local' (non replicated)
    tables, such as performance_schema.*
  */
  binlog_filter_state m_binlog_filter_state;

  /**
    Indicates the format in which the current statement will be
    logged.  This can only be set from @c decide_logging_format().
  */
  enum_binlog_format current_stmt_binlog_format;

  /**
    Bit field for the state of binlog warnings.

    The first Lex::BINLOG_STMT_UNSAFE_COUNT bits list all types of
    unsafeness that the current statement has.

    This must be a member of THD and not of LEX, because warnings are
    detected and issued in different places (@c
    decide_logging_format() and @c binlog_query(), respectively).
    Between these calls, the THD->lex object may change; e.g., if a
    stored routine is invoked.  Only THD persists between the calls.
  */
  uint32 binlog_unsafe_warning_flags;

  /*
    Number of outstanding table maps, i.e., table maps in the
    transaction cache.
  */
  uint binlog_table_maps;
public:
  void issue_unsafe_warnings();

  uint get_binlog_table_maps() const {
    return binlog_table_maps;
  }
  void clear_binlog_table_maps() {
    binlog_table_maps= 0;
  }
#endif /* MYSQL_CLIENT */

public:

  struct st_transactions {
    SAVEPOINT *savepoints;
    THD_TRANS all;			// Trans since BEGIN WORK
    THD_TRANS stmt;			// Trans for current statement
    bool on;                            // see ha_enable_transaction()
    XID_STATE xid_state;
    WT_THD wt;                          ///< for deadlock detection
    Rows_log_event *m_pending_rows_event;

    /*
       Tables changed in transaction (that must be invalidated in query cache).
       List contain only transactional tables, that not invalidated in query
       cache (instead of full list of changed in transaction tables).
    */
    CHANGED_TABLE_LIST* changed_tables;
    MEM_ROOT mem_root; // Transaction-life memory allocation pool
    void cleanup()
    {
      DBUG_ENTER("thd::cleanup");
      changed_tables= 0;
      savepoints= 0;
      /*
        If rm_error is raised, it means that this piece of a distributed
        transaction has failed and must be rolled back. But the user must
        rollback it explicitly, so don't start a new distributed XA until
        then.
      */
      if (!xid_state.rm_error)
        xid_state.xid.null();
      free_root(&mem_root,MYF(MY_KEEP_PREALLOC));
      DBUG_VOID_RETURN;
    }
    my_bool is_active()
    {
      return (all.ha_list != NULL);
    }
    st_transactions()
    {
      bzero((char*)this, sizeof(*this));
      xid_state.xid.null();
      init_sql_alloc(&mem_root, ALLOC_ROOT_MIN_BLOCK_SIZE, 0,
                     MYF(MY_THREAD_SPECIFIC));
    }
  } transaction;
  Global_read_lock global_read_lock;
  Field      *dup_field;
#ifndef __WIN__
  sigset_t signals;
#endif
#ifdef SIGNAL_WITH_VIO_CLOSE
  Vio* active_vio;
#endif

  /*
    A permanent memory area of the statement. For conventional
    execution, the parsed tree and execution runtime reside in the same
    memory root. In this case stmt_arena points to THD. In case of
    a prepared statement or a stored procedure statement, thd->mem_root
    conventionally points to runtime memory, and thd->stmt_arena
    points to the memory of the PS/SP, where the parsed tree of the
    statement resides. Whenever you need to perform a permanent
    transformation of a parsed tree, you should allocate new memory in
    stmt_arena, to allow correct re-execution of PS/SP.
    Note: in the parser, stmt_arena == thd, even for PS/SP.
  */
  Query_arena *stmt_arena;

  void *bulk_param;

  /*
    map for tables that will be updated for a multi-table update query
    statement, for other query statements, this will be zero.
  */
  table_map table_map_for_update;

  /* Tells if LAST_INSERT_ID(#) was called for the current statement */
  bool arg_of_last_insert_id_function;
  /*
    ALL OVER THIS FILE, "insert_id" means "*automatically generated* value for
    insertion into an auto_increment column".
  */
  /*
    This is the first autogenerated insert id which was *successfully*
    inserted by the previous statement (exactly, if the previous statement
    didn't successfully insert an autogenerated insert id, then it's the one
    of the statement before, etc).
    It can also be set by SET LAST_INSERT_ID=# or SELECT LAST_INSERT_ID(#).
    It is returned by LAST_INSERT_ID().
  */
  ulonglong  first_successful_insert_id_in_prev_stmt;
  /*
    Variant of the above, used for storing in statement-based binlog. The
    difference is that the one above can change as the execution of a stored
    function progresses, while the one below is set once and then does not
    change (which is the value which statement-based binlog needs).
  */
  ulonglong  first_successful_insert_id_in_prev_stmt_for_binlog;
  /*
    This is the first autogenerated insert id which was *successfully*
    inserted by the current statement. It is maintained only to set
    first_successful_insert_id_in_prev_stmt when statement ends.
  */
  ulonglong  first_successful_insert_id_in_cur_stmt;
  /*
    We follow this logic:
    - when stmt starts, first_successful_insert_id_in_prev_stmt contains the
    first insert id successfully inserted by the previous stmt.
    - as stmt makes progress, handler::insert_id_for_cur_row changes;
    every time get_auto_increment() is called,
    auto_inc_intervals_in_cur_stmt_for_binlog is augmented with the
    reserved interval (if statement-based binlogging).
    - at first successful insertion of an autogenerated value,
    first_successful_insert_id_in_cur_stmt is set to
    handler::insert_id_for_cur_row.
    - when stmt goes to binlog,
    auto_inc_intervals_in_cur_stmt_for_binlog is binlogged if
    non-empty.
    - when stmt ends, first_successful_insert_id_in_prev_stmt is set to
    first_successful_insert_id_in_cur_stmt.
  */
  /*
    stmt_depends_on_first_successful_insert_id_in_prev_stmt is set when
    LAST_INSERT_ID() is used by a statement.
    If it is set, first_successful_insert_id_in_prev_stmt_for_binlog will be
    stored in the statement-based binlog.
    This variable is CUMULATIVE along the execution of a stored function or
    trigger: if one substatement sets it to 1 it will stay 1 until the
    function/trigger ends, thus making sure that
    first_successful_insert_id_in_prev_stmt_for_binlog does not change anymore
    and is propagated to the caller for binlogging.
  */
  bool       stmt_depends_on_first_successful_insert_id_in_prev_stmt;
  /*
    List of auto_increment intervals reserved by the thread so far, for
    storage in the statement-based binlog.
    Note that its minimum is not first_successful_insert_id_in_cur_stmt:
    assuming a table with an autoinc column, and this happens:
    INSERT INTO ... VALUES(3);
    SET INSERT_ID=3; INSERT IGNORE ... VALUES (NULL);
    then the latter INSERT will insert no rows
    (first_successful_insert_id_in_cur_stmt == 0), but storing "INSERT_ID=3"
    in the binlog is still needed; the list's minimum will contain 3.
    This variable is cumulative: if several statements are written to binlog
    as one (stored functions or triggers are used) this list is the
    concatenation of all intervals reserved by all statements.
  */
  Discrete_intervals_list auto_inc_intervals_in_cur_stmt_for_binlog;
  /* Used by replication and SET INSERT_ID */
  Discrete_intervals_list auto_inc_intervals_forced;
  /*
    There is BUG#19630 where statement-based replication of stored
    functions/triggers with two auto_increment columns breaks.
    We however ensure that it works when there is 0 or 1 auto_increment
    column; our rules are
    a) on master, while executing a top statement involving substatements,
    first top- or sub- statement to generate auto_increment values wins the
    exclusive right to see its values be written to binlog (the write
    will be done by the statement or its caller), and the losers won't see
    their values be written to binlog.
    b) on slave, while replicating a top statement involving substatements,
    first top- or sub- statement to need to read auto_increment values from
    the master's binlog wins the exclusive right to read them (so the losers
    won't read their values from binlog but instead generate on their own).
    a) implies that we mustn't backup/restore
    auto_inc_intervals_in_cur_stmt_for_binlog.
    b) implies that we mustn't backup/restore auto_inc_intervals_forced.

    If there are more than 1 auto_increment columns, then intervals for
    different columns may mix into the
    auto_inc_intervals_in_cur_stmt_for_binlog list, which is logically wrong,
    but there is no point in preventing this mixing by preventing intervals
    from the secondly inserted column to come into the list, as such
    prevention would be wrong too.
    What will happen in the case of
    INSERT INTO t1 (auto_inc) VALUES(NULL);
    where t1 has a trigger which inserts into an auto_inc column of t2, is
    that in binlog we'll store the interval of t1 and the interval of t2 (when
    we store intervals, soon), then in slave, t1 will use both intervals, t2
    will use none; if t1 inserts the same number of rows as on master,
    normally the 2nd interval will not be used by t1, which is fine. t2's
    values will be wrong if t2's internal auto_increment counter is different
    from what it was on master (which is likely). In 5.1, in mixed binlogging
    mode, row-based binlogging is used for such cases where two
    auto_increment columns are inserted.
  */
  inline void record_first_successful_insert_id_in_cur_stmt(ulonglong id_arg)
  {
    if (first_successful_insert_id_in_cur_stmt == 0)
      first_successful_insert_id_in_cur_stmt= id_arg;
  }
  inline ulonglong read_first_successful_insert_id_in_prev_stmt(void)
  {
    if (!stmt_depends_on_first_successful_insert_id_in_prev_stmt)
    {
      /* It's the first time we read it */
      first_successful_insert_id_in_prev_stmt_for_binlog=
        first_successful_insert_id_in_prev_stmt;
      stmt_depends_on_first_successful_insert_id_in_prev_stmt= 1;
    }
    return first_successful_insert_id_in_prev_stmt;
  }
  /*
    Used by Intvar_log_event::do_apply_event() and by "SET INSERT_ID=#"
    (mysqlbinlog). We'll soon add a variant which can take many intervals in
    argument.
  */
  inline void force_one_auto_inc_interval(ulonglong next_id)
  {
    auto_inc_intervals_forced.empty(); // in case of multiple SET INSERT_ID
    auto_inc_intervals_forced.append(next_id, ULONGLONG_MAX, 0);
  }

  ulonglong  limit_found_rows;

private:
  /**
    Stores the result of ROW_COUNT() function.

    ROW_COUNT() function is a MySQL extention, but we try to keep it
    similar to ROW_COUNT member of the GET DIAGNOSTICS stack of the SQL
    standard (see SQL99, part 2, search for ROW_COUNT). It's value is
    implementation defined for anything except INSERT, DELETE, UPDATE.

    ROW_COUNT is assigned according to the following rules:

      - In my_ok():
        - for DML statements: to the number of affected rows;
        - for DDL statements: to 0.

      - In my_eof(): to -1 to indicate that there was a result set.

        We derive this semantics from the JDBC specification, where int
        java.sql.Statement.getUpdateCount() is defined to (sic) "return the
        current result as an update count; if the result is a ResultSet
        object or there are no more results, -1 is returned".

      - In my_error(): to -1 to be compatible with the MySQL C API and
        MySQL ODBC driver.

      - For SIGNAL statements: to 0 per WL#2110 specification (see also
        sql_signal.cc comment). Zero is used since that's the "default"
        value of ROW_COUNT in the diagnostics area.
  */

  longlong m_row_count_func;    /* For the ROW_COUNT() function */

public:
  inline longlong get_row_count_func() const
  {
    return m_row_count_func;
  }

  inline void set_row_count_func(longlong row_count_func)
  {
    m_row_count_func= row_count_func;
  }

  ha_rows    cuted_fields;

private:
  /*
    number of rows we actually sent to the client, including "synthetic"
    rows in ROLLUP etc.
  */
  ha_rows    m_sent_row_count;

  /**
    Number of rows read and/or evaluated for a statement. Used for
    slow log reporting.

    An examined row is defined as a row that is read and/or evaluated
    according to a statement condition, including in
    create_sort_index(). Rows may be counted more than once, e.g., a
    statement including ORDER BY could possibly evaluate the row in
    filesort() before reading it for e.g. update.
  */
  ha_rows    m_examined_row_count;

public:
  ha_rows get_sent_row_count() const
  { return m_sent_row_count; }

  ha_rows get_examined_row_count() const
  { return m_examined_row_count; }

  void set_sent_row_count(ha_rows count);
  void set_examined_row_count(ha_rows count);

  void inc_sent_row_count(ha_rows count);
  void inc_examined_row_count(ha_rows count);

  void inc_status_created_tmp_disk_tables();
  void inc_status_created_tmp_files();
  void inc_status_created_tmp_tables();
  void inc_status_select_full_join();
  void inc_status_select_full_range_join();
  void inc_status_select_range();
  void inc_status_select_range_check();
  void inc_status_select_scan();
  void inc_status_sort_merge_passes();
  void inc_status_sort_range();
  void inc_status_sort_rows(ha_rows count);
  void inc_status_sort_scan();
  void set_status_no_index_used();
  void set_status_no_good_index_used();

  /**
    The number of rows and/or keys examined by the query, both read,
    changed or written.
  */
  ulonglong accessed_rows_and_keys;

  /**
    Check if the number of rows accessed by a statement exceeded
    LIMIT ROWS EXAMINED. If so, signal the query engine to stop execution.
  */
  void check_limit_rows_examined()
  {
    if (++accessed_rows_and_keys > lex->limit_rows_examined_cnt)
      set_killed(ABORT_QUERY);
  }

  USER_CONN *user_connect;
  CHARSET_INFO *db_charset;
#if defined(ENABLED_PROFILING)
  PROFILING  profiling;
#endif

  /** Current statement digest. */
  sql_digest_state *m_digest;
  /** Current statement digest token array. */
  unsigned char *m_token_array;
  /** Top level statement digest. */
  sql_digest_state m_digest_state;

  /** Current statement instrumentation. */
  PSI_statement_locker *m_statement_psi;
#ifdef HAVE_PSI_STATEMENT_INTERFACE
  /** Current statement instrumentation state. */
  PSI_statement_locker_state m_statement_state;
#endif /* HAVE_PSI_STATEMENT_INTERFACE */
  /** Idle instrumentation. */
  PSI_idle_locker *m_idle_psi;
#ifdef HAVE_PSI_IDLE_INTERFACE
  /** Idle instrumentation state. */
  PSI_idle_locker_state m_idle_state;
#endif /* HAVE_PSI_IDLE_INTERFACE */

  /*
    Id of current query. Statement can be reused to execute several queries
    query_id is global in context of the whole MySQL server.
    ID is automatically generated from mutex-protected counter.
    It's used in handler code for various purposes: to check which columns
    from table are necessary for this select, to check if it's necessary to
    update auto-updatable fields (like auto_increment and timestamp).
  */
  query_id_t query_id;
  ulong      col_access;

  /* Statement id is thread-wide. This counter is used to generate ids */
  ulong      statement_id_counter;
  ulong	     rand_saved_seed1, rand_saved_seed2;
  ulong      query_plan_flags; 
  ulong      query_plan_fsort_passes; 
  pthread_t  real_id;                           /* For debugging */
  my_thread_id  thread_id, thread_dbug_id;
  uint32      os_thread_id;
  uint	     tmp_table, global_disable_checkpoint;
  uint	     server_status,open_options;
  enum enum_thread_type system_thread;
  /*
    Current or next transaction isolation level.
    When a connection is established, the value is taken from
    @@session.tx_isolation (default transaction isolation for
    the session), which is in turn taken from @@global.tx_isolation
    (the global value).
    If there is no transaction started, this variable
    holds the value of the next transaction's isolation level.
    When a transaction starts, the value stored in this variable
    becomes "actual".
    At transaction commit or rollback, we assign this variable
    again from @@session.tx_isolation.
    The only statement that can otherwise change the value
    of this variable is SET TRANSACTION ISOLATION LEVEL.
    Its purpose is to effect the isolation level of the next
    transaction in this session. When this statement is executed,
    the value in this variable is changed. However, since
    this statement is only allowed when there is no active
    transaction, this assignment (naturally) only affects the
    upcoming transaction.
    At the end of the current active transaction the value is
    be reset again from @@session.tx_isolation, as described
    above.
  */
  enum_tx_isolation tx_isolation;
  /*
    Current or next transaction access mode.
    See comment above regarding tx_isolation.
  */
  bool              tx_read_only;
  enum_check_fields count_cuted_fields;

  DYNAMIC_ARRAY user_var_events;        /* For user variables replication */
  MEM_ROOT      *user_var_events_alloc; /* Allocate above array elements here */

  /*
    Define durability properties that engines may check to
    improve performance. Not yet used in MariaDB
  */
  enum durability_properties durability_property;
 
  /*
    If checking this in conjunction with a wait condition, please
    include a check after enter_cond() if you want to avoid a race
    condition. For details see the implementation of awake(),
    especially the "broadcast" part.
  */
  killed_state volatile killed;

  /*
    The following is used if one wants to have a specific error number and
    text for the kill
  */
  struct err_info
  {
    int no;
    const char msg[256];
  } *killed_err;

  /* See also thd_killed() */
  inline bool check_killed()
  {
    if (killed)
      return TRUE;
    if (apc_target.have_apc_requests())
      apc_target.process_apc_requests(); 
    return FALSE;
  }

  /* scramble - random string sent to client on handshake */
  char	     scramble[SCRAMBLE_LENGTH+1];

  /*
    If this is a slave, the name of the connection stored here.
    This is used for taging error messages in the log files.
  */
  LEX_STRING connection_name;
  char       default_master_connection_buff[MAX_CONNECTION_NAME+1];
  uint8      password; /* 0, 1 or 2 */
  uint8      failed_com_change_user;
  bool       slave_thread;
  bool       extra_port;                        /* If extra connection */

  bool	     no_errors;

  /**
    Set to TRUE if execution of the current compound statement
    can not continue. In particular, disables activation of
    CONTINUE or EXIT handlers of stored routines.
    Reset in the end of processing of the current user request, in
    @see THD::reset_for_next_command().
  */
  bool is_fatal_error;
  /**
    Set by a storage engine to request the entire
    transaction (that possibly spans multiple engines) to
    rollback. Reset in ha_rollback.
  */
  bool       transaction_rollback_request;
  /**
    TRUE if we are in a sub-statement and the current error can
    not be safely recovered until we left the sub-statement mode.
    In particular, disables activation of CONTINUE and EXIT
    handlers inside sub-statements. E.g. if it is a deadlock
    error and requires a transaction-wide rollback, this flag is
    raised (traditionally, MySQL first has to close all the reads
    via @see handler::ha_index_or_rnd_end() and only then perform
    the rollback).
    Reset to FALSE when we leave the sub-statement mode.
  */
  bool       is_fatal_sub_stmt_error;
  bool	     query_start_used, rand_used, time_zone_used;
  bool       query_start_sec_part_used;
  /* for IS NULL => = last_insert_id() fix in remove_eq_conds() */
  bool       substitute_null_with_insert_id;
  bool	     in_lock_tables;
  bool       bootstrap, cleanup_done, free_connection_done;

  /**  is set if some thread specific value(s) used in a statement. */
  bool       thread_specific_used;
  /**  
    is set if a statement accesses a temporary table created through
    CREATE TEMPORARY TABLE. 
  */
  bool	     charset_is_system_charset, charset_is_collation_connection;
  bool       charset_is_character_set_filesystem;
  bool       enable_slow_log;   /* enable slow log for current statement */
  bool	     abort_on_warning;
  bool 	     got_warning;       /* Set on call to push_warning() */
  /* set during loop of derived table processing */
  bool       derived_tables_processing;
  bool       tablespace_op;	/* This is TRUE in DISCARD/IMPORT TABLESPACE */
  /* True if we have to log the current statement */
  bool	     log_current_statement;
  /**
    True if a slave error. Causes the slave to stop. Not the same
    as the statement execution error (is_error()), since
    a statement may be expected to return an error, e.g. because
    it returned an error on master, and this is OK on the slave.
  */
  bool       is_slave_error;
  /*
    True when a transaction is queued up for binlog group commit.
    Used so that if another transaction needs to wait for a row lock held by
    this transaction, it can signal to trigger the group commit immediately,
    skipping the normal --binlog-commit-wait-count wait.
  */
  bool waiting_on_group_commit;
  /*
    Set true when another transaction goes to wait on a row lock held by this
    transaction. Used together with waiting_on_group_commit.
  */
  bool has_waiter;
  /*
    In case of a slave, set to the error code the master got when executing
    the query. 0 if no error on the master.
  */
  int	     slave_expected_error;

  sp_rcontext *spcont;		// SP runtime context
  sp_cache   *sp_proc_cache;
  sp_cache   *sp_func_cache;

  /** number of name_const() substitutions, see sp_head.cc:subst_spvars() */
  uint       query_name_consts;

  /*
    If we do a purge of binary logs, log index info of the threads
    that are currently reading it needs to be adjusted. To do that
    each thread that is using LOG_INFO needs to adjust the pointer to it
  */
  LOG_INFO*  current_linfo;
  NET*       slave_net;			// network connection from slave -> m.

  /*
    Used to update global user stats.  The global user stats are updated
    occasionally with the 'diff' variables.  After the update, the 'diff'
    variables are reset to 0.
  */
  /* Time when the current thread connected to MySQL. */
  time_t current_connect_time;
  /* Last time when THD stats were updated in global_user_stats. */
  time_t last_global_update_time;
  /* Number of commands not reflected in global_user_stats yet. */
  uint select_commands, update_commands, other_commands;
  ulonglong start_cpu_time;
  ulonglong start_bytes_received;

  /* Used by the sys_var class to store temporary values */
  union
  {
    my_bool   my_bool_value;
    int       int_value;
    uint      uint_value;
    long      long_value;
    ulong     ulong_value;
    ulonglong ulonglong_value;
    double    double_value;
    void      *ptr_value;
  } sys_var_tmp;

  struct {
    /*
      If true, mysql_bin_log::write(Log_event) call will not write events to
      binlog, and maintain 2 below variables instead (use
      mysql_bin_log.start_union_events to turn this on)
    */
    bool do_union;
    /*
      If TRUE, at least one mysql_bin_log::write(Log_event) call has been
      made after last mysql_bin_log.start_union_events() call.
    */
    bool unioned_events;
    /*
      If TRUE, at least one mysql_bin_log::write(Log_event e), where
      e.cache_stmt == TRUE call has been made after last
      mysql_bin_log.start_union_events() call.
    */
    bool unioned_events_trans;

    /*
      'queries' (actually SP statements) that run under inside this binlog
      union have thd->query_id >= first_query_id.
    */
    query_id_t first_query_id;
  } binlog_evt_union;

  mysql_cond_t              COND_wsrep_thd;
  /**
    Internal parser state.
    Note that since the parser is not re-entrant, we keep only one parser
    state here. This member is valid only when executing code during parsing.
  */
  Parser_state *m_parser_state;

  Locked_tables_list locked_tables_list;

#ifdef WITH_PARTITION_STORAGE_ENGINE
  partition_info *work_part_info;
#endif

#ifndef EMBEDDED_LIBRARY
  /**
    Array of active audit plugins which have been used by this THD.
    This list is later iterated to invoke release_thd() on those
    plugins.
  */
  DYNAMIC_ARRAY audit_class_plugins;
  /**
    Array of bits indicating which audit classes have already been
    added to the list of audit plugins which are currently in use.
  */
  unsigned long audit_class_mask[MYSQL_AUDIT_CLASS_MASK_SIZE];
#endif

#if defined(ENABLED_DEBUG_SYNC)
  /* Debug Sync facility. See debug_sync.cc. */
  struct st_debug_sync_control *debug_sync_control;
#endif /* defined(ENABLED_DEBUG_SYNC) */
  THD(my_thread_id id, bool is_wsrep_applier= false);

  ~THD();

  void init(void);
  /*
    Initialize memory roots necessary for query processing and (!)
    pre-allocate memory for it. We can't do that in THD constructor because
    there are use cases (acl_init, delayed inserts, watcher threads,
    killing mysqld) where it's vital to not allocate excessive and not used
    memory. Note, that we still don't return error from init_for_queries():
    if preallocation fails, we should notice that at the first call to
    alloc_root.
  */
  void init_for_queries();
  void update_all_stats();
  void update_stats(void);
  void change_user(void);
  void cleanup(void);
  void cleanup_after_query();
  void free_connection();
  void reset_for_reuse();
  bool store_globals();
  void reset_globals();
#ifdef SIGNAL_WITH_VIO_CLOSE
  inline void set_active_vio(Vio* vio)
  {
    mysql_mutex_lock(&LOCK_thd_data);
    active_vio = vio;
    mysql_mutex_unlock(&LOCK_thd_data);
  }
  inline void clear_active_vio()
  {
    mysql_mutex_lock(&LOCK_thd_data);
    active_vio = 0;
    mysql_mutex_unlock(&LOCK_thd_data);
  }
  void close_active_vio();
#endif
  void awake(killed_state state_to_set);
 
  /** Disconnect the associated communication endpoint. */
  void disconnect();


  /*
    Allows this thread to serve as a target for others to schedule Async 
    Procedure Calls on.

    It's possible to schedule any code to be executed this way, by
    inheriting from the Apc_call object. Currently, only
    Show_explain_request uses this.
  */
  Apc_target apc_target;

#ifndef MYSQL_CLIENT
  enum enum_binlog_query_type {
    /* The query can be logged in row format or in statement format. */
    ROW_QUERY_TYPE,
    
    /* The query has to be logged in statement format. */
    STMT_QUERY_TYPE,
    
    QUERY_TYPE_COUNT
  };

  int binlog_query(enum_binlog_query_type qtype,
                   char const *query, ulong query_len, bool is_trans,
                   bool direct, bool suppress_use,
                   int errcode);
#endif

  inline void
  enter_cond(mysql_cond_t *cond, mysql_mutex_t* mutex,
             const PSI_stage_info *stage, PSI_stage_info *old_stage,
             const char *src_function, const char *src_file,
             int src_line)
  {
    mysql_mutex_assert_owner(mutex);
    mysys_var->current_mutex = mutex;
    mysys_var->current_cond = cond;
    if (old_stage)
      backup_stage(old_stage);
    if (stage)
      enter_stage(stage, src_function, src_file, src_line);
  }
  inline void exit_cond(const PSI_stage_info *stage,
                        const char *src_function, const char *src_file,
                        int src_line)
  {
    /*
      Putting the mutex unlock in thd->exit_cond() ensures that
      mysys_var->current_mutex is always unlocked _before_ mysys_var->mutex is
      locked (if that would not be the case, you'll get a deadlock if someone
      does a THD::awake() on you).
    */
    mysql_mutex_unlock(mysys_var->current_mutex);
    mysql_mutex_lock(&mysys_var->mutex);
    mysys_var->current_mutex = 0;
    mysys_var->current_cond = 0;
    if (stage)
      enter_stage(stage, src_function, src_file, src_line);
    mysql_mutex_unlock(&mysys_var->mutex);
    return;
  }
  virtual int is_killed() { return killed; }
  virtual THD* get_thd() { return this; }

  /**
    A callback to the server internals that is used to address
    special cases of the locking protocol.
    Invoked when acquiring an exclusive lock, for each thread that
    has a conflicting shared metadata lock.

    This function:
    - aborts waiting of the thread on a data lock, to make it notice
      the pending exclusive lock and back off.
    - if the thread is an INSERT DELAYED thread, sends it a KILL
      signal to terminate it.

    @note This function does not wait for the thread to give away its
          locks. Waiting is done outside for all threads at once.

    @param ctx_in_use           The MDL context owner (thread) to wake up.
    @param needs_thr_lock_abort Indicates that to wake up thread
                                this call needs to abort its waiting
                                on table-level lock.

    @retval  TRUE  if the thread was woken up
    @retval  FALSE otherwise.
   */
  virtual bool notify_shared_lock(MDL_context_owner *ctx_in_use,
                                  bool needs_thr_lock_abort);

  // End implementation of MDL_context_owner interface.

  inline bool is_strict_mode() const
  {
    return (bool) (variables.sql_mode & (MODE_STRICT_TRANS_TABLES |
                                         MODE_STRICT_ALL_TABLES));
  }
  inline bool backslash_escapes() const
  {
    return !MY_TEST(variables.sql_mode & MODE_NO_BACKSLASH_ESCAPES);
  }
  inline my_time_t query_start() { query_start_used=1; return start_time; }
  inline ulong query_start_sec_part()
  { query_start_sec_part_used=1; return start_time_sec_part; }
  inline void set_current_time()
  {
    my_hrtime_t hrtime= my_hrtime();
    start_time= hrtime_to_my_time(hrtime);
    start_time_sec_part= hrtime_sec_part(hrtime);
#ifdef HAVE_PSI_THREAD_INTERFACE
    PSI_THREAD_CALL(set_thread_start_time)(start_time);
#endif
  }
  inline void set_start_time()
  {
    if (user_time.val)
    {
      start_time= hrtime_to_my_time(user_time);
      start_time_sec_part= hrtime_sec_part(user_time);
#ifdef HAVE_PSI_THREAD_INTERFACE
      PSI_THREAD_CALL(set_thread_start_time)(start_time);
#endif
    }
    else
      set_current_time();
  }
  inline void set_time()
  {
    set_start_time();
    start_utime= utime_after_lock= microsecond_interval_timer();
  }
  inline void set_time(my_hrtime_t t)
  {
    user_time= t;
    set_time();
  }
  inline void set_time(my_time_t t, ulong sec_part)
  {
    my_hrtime_t hrtime= { hrtime_from_time(t) + sec_part };
    set_time(hrtime);
  }
  void set_time_after_lock()
  {
    utime_after_lock= microsecond_interval_timer();
    MYSQL_SET_STATEMENT_LOCK_TIME(m_statement_psi,
                                  (utime_after_lock - start_utime));
  }
  ulonglong current_utime()  { return microsecond_interval_timer(); }

  /* Tell SHOW PROCESSLIST to show time from this point */
  inline void set_time_for_next_stage()
  {
    utime_after_query= current_utime();
  }

  /**
   Update server status after execution of a top level statement.
   Currently only checks if a query was slow, and assigns
   the status accordingly.
   Evaluate the current time, and if it exceeds the long-query-time
   setting, mark the query as slow.
  */
  void update_server_status()
  {
    set_time_for_next_stage();
    if (utime_after_query > utime_after_lock + variables.long_query_time)
      server_status|= SERVER_QUERY_WAS_SLOW;
  }
  inline ulonglong found_rows(void)
  {
    return limit_found_rows;
  }
  /**
    Returns TRUE if session is in a multi-statement transaction mode.

    OPTION_NOT_AUTOCOMMIT: When autocommit is off, a multi-statement
    transaction is implicitly started on the first statement after a
    previous transaction has been ended.

    OPTION_BEGIN: Regardless of the autocommit status, a multi-statement
    transaction can be explicitly started with the statements "START
    TRANSACTION", "BEGIN [WORK]", "[COMMIT | ROLLBACK] AND CHAIN", etc.

    Note: this doesn't tell you whether a transaction is active.
    A session can be in multi-statement transaction mode, and yet
    have no active transaction, e.g., in case of:
    set @@autocommit=0;
    set @a= 3;                                     <-- these statements don't
    set transaction isolation level serializable;  <-- start an active
    flush tables;                                  <-- transaction

    I.e. for the above scenario this function returns TRUE, even
    though no active transaction has begun.
    @sa in_active_multi_stmt_transaction()
  */
  inline bool in_multi_stmt_transaction_mode()
  {
    return variables.option_bits & (OPTION_NOT_AUTOCOMMIT | OPTION_BEGIN);
  }
  /**
    TRUE if the session is in a multi-statement transaction mode
    (@sa in_multi_stmt_transaction_mode()) *and* there is an
    active transaction, i.e. there is an explicit start of a
    transaction with BEGIN statement, or implicit with a
    statement that uses a transactional engine.

    For example, these scenarios don't start an active transaction
    (even though the server is in multi-statement transaction mode):

    set @@autocommit=0;
    select * from nontrans_table;
    set @var=TRUE;
    flush tables;

    Note, that even for a statement that starts a multi-statement
    transaction (i.e. select * from trans_table), this
    flag won't be set until we open the statement's tables
    and the engines register themselves for the transaction
    (see trans_register_ha()),
    hence this method is reliable to use only after
    open_tables() has completed.

    Why do we need a flag?
    ----------------------
    We need to maintain a (at first glance redundant)
    session flag, rather than looking at thd->transaction.all.ha_list
    because of explicit start of a transaction with BEGIN. 

    I.e. in case of
    BEGIN;
    select * from nontrans_t1; <-- in_active_multi_stmt_transaction() is true
  */
  inline bool in_active_multi_stmt_transaction()
  {
    return server_status & SERVER_STATUS_IN_TRANS;
  }
  inline bool fill_derived_tables()
  {
    return !stmt_arena->is_stmt_prepare() && !lex->only_view_structure();
  }
  inline bool fill_information_schema_tables()
  {
    return !stmt_arena->is_stmt_prepare();
  }
  inline void* trans_alloc(unsigned int size)
  {
    return alloc_root(&transaction.mem_root,size);
  }

  LEX_STRING *make_lex_string(LEX_STRING *lex_str, const char* str, uint length)
  {
    if (!(lex_str->str= strmake_root(mem_root, str, length)))
      return 0;
    lex_str->length= length;
    return lex_str;
  }

  LEX_STRING *make_lex_string(const char* str, uint length)
  {
    LEX_STRING *lex_str;
    if (!(lex_str= (LEX_STRING *)alloc_root(mem_root, sizeof(LEX_STRING))))
      return 0;
    return make_lex_string(lex_str, str, length);
  }

  // Allocate LEX_STRING for character set conversion
  bool alloc_lex_string(LEX_STRING *dst, uint length)
  {
    if ((dst->str= (char*) alloc(length)))
      return false;
    dst->length= 0;  // Safety
    return true;     // EOM
  }
  bool convert_string(LEX_STRING *to, CHARSET_INFO *to_cs,
		      const char *from, uint from_length,
		      CHARSET_INFO *from_cs);
  /*
    Convert a strings between character sets.
    Uses my_convert_fix(), which uses an mb_wc .. mc_mb loop internally.
    dstcs and srccs cannot be &my_charset_bin.
  */
  bool convert_fix(CHARSET_INFO *dstcs, LEX_STRING *dst,
                   CHARSET_INFO *srccs, const char *src, uint src_length,
                   String_copier *status);

  /*
    Same as above, but additionally sends ER_INVALID_CHARACTER_STRING
    in case of bad byte sequences or Unicode conversion problems.
  */
  bool convert_with_error(CHARSET_INFO *dstcs, LEX_STRING *dst,
                          CHARSET_INFO *srccs,
                          const char *src, uint src_length);

  /*
    If either "dstcs" or "srccs" is &my_charset_bin,
    then performs native copying using cs->cset->copy_fix().
    Otherwise, performs Unicode conversion using convert_fix().
  */
  bool copy_fix(CHARSET_INFO *dstcs, LEX_STRING *dst,
                CHARSET_INFO *srccs, const char *src, uint src_length,
                String_copier *status);

  /*
    Same as above, but additionally sends ER_INVALID_CHARACTER_STRING
    in case of bad byte sequences or Unicode conversion problems.
  */
  bool copy_with_error(CHARSET_INFO *dstcs, LEX_STRING *dst,
                       CHARSET_INFO *srccs, const char *src, uint src_length);

  bool convert_string(String *s, CHARSET_INFO *from_cs, CHARSET_INFO *to_cs);

  void add_changed_table(TABLE *table);
  void add_changed_table(const char *key, long key_length);
  CHANGED_TABLE_LIST * changed_table_dup(const char *key, long key_length);
  int send_explain_fields(select_result *result, uint8 explain_flags,
                          bool is_analyze);
  void make_explain_field_list(List<Item> &field_list, uint8 explain_flags,
                               bool is_analyze);
  void make_explain_json_field_list(List<Item> &field_list, bool is_analyze);

  /**
    Clear the current error, if any.
    We do not clear is_fatal_error or is_fatal_sub_stmt_error since we
    assume this is never called if the fatal error is set.

    @todo: To silence an error, one should use Internal_error_handler
    mechanism. Issuing an error that can be possibly later "cleared" is not
    compatible with other installed error handlers and audit plugins.
  */
  inline void clear_error(bool clear_diagnostics= 0)
  {
    DBUG_ENTER("clear_error");
    if (get_stmt_da()->is_error() || clear_diagnostics)
      get_stmt_da()->reset_diagnostics_area();
    is_slave_error= 0;
    if (killed == KILL_BAD_DATA)
      reset_killed();
    DBUG_VOID_RETURN;
  }

#ifndef EMBEDDED_LIBRARY
  inline bool vio_ok() const { return net.vio != 0; }
  /** Return FALSE if connection to client is broken. */
  bool is_connected()
  {
    /*
      All system threads (e.g., the slave IO thread) are connected but
      not using vio. So this function always returns true for all
      system threads.
    */
    return system_thread || (vio_ok() ? vio_is_connected(net.vio) : FALSE);
  }
#else
  inline bool vio_ok() const { return TRUE; }
  inline bool is_connected() { return TRUE; }
#endif
  /**
    Mark the current error as fatal. Warning: this does not
    set any error, it sets a property of the error, so must be
    followed or prefixed with my_error().
  */
  inline void fatal_error()
  {
    DBUG_ASSERT(get_stmt_da()->is_error() || killed);
    is_fatal_error= 1;
    DBUG_PRINT("error",("Fatal error set"));
  }
  /**
    TRUE if there is an error in the error stack.

    Please use this method instead of direct access to
    net.report_error.

    If TRUE, the current (sub)-statement should be aborted.
    The main difference between this member and is_fatal_error
    is that a fatal error can not be handled by a stored
    procedure continue handler, whereas a normal error can.

    To raise this flag, use my_error().
  */
  inline bool is_error() const { return m_stmt_da->is_error(); }
  void set_bulk_execution(void *bulk)
  {
    bulk_param= bulk;
    m_stmt_da->set_bulk_execution(MY_TEST(bulk));
  }
  bool is_bulk_op() const { return MY_TEST(bulk_param); }

  /// Returns Diagnostics-area for the current statement.
  Diagnostics_area *get_stmt_da()
  { return m_stmt_da; }

  /// Returns Diagnostics-area for the current statement.
  const Diagnostics_area *get_stmt_da() const
  { return m_stmt_da; }

  /// Sets Diagnostics-area for the current statement.
  void set_stmt_da(Diagnostics_area *da)
  { m_stmt_da= da; }

  inline CHARSET_INFO *charset() { return variables.character_set_client; }
  void update_charset();
  void update_charset(CHARSET_INFO *character_set_client,
                      CHARSET_INFO *collation_connection)
  {
    variables.character_set_client= character_set_client;
    variables.collation_connection= collation_connection;
    update_charset();
  }
  void update_charset(CHARSET_INFO *character_set_client,
                      CHARSET_INFO *collation_connection,
                      CHARSET_INFO *character_set_results)
  {
    variables.character_set_client= character_set_client;
    variables.collation_connection= collation_connection;
    variables.character_set_results= character_set_results;
    update_charset();
  }

  inline Query_arena *activate_stmt_arena_if_needed(Query_arena *backup)
  {
    /*
      Use the persistent arena if we are in a prepared statement or a stored
      procedure statement and we have not already changed to use this arena.
    */
    if (!stmt_arena->is_conventional() && mem_root != stmt_arena->mem_root)
    {
      set_n_backup_active_arena(stmt_arena, backup);
      return stmt_arena;
    }
    return 0;
  }

  void change_item_tree(Item **place, Item *new_value)
  {
    DBUG_ENTER("THD::change_item_tree");
    DBUG_PRINT("enter", ("Register: %p (%p) <- %p",
                       *place, place, new_value));
    /* TODO: check for OOM condition here */
    if (!stmt_arena->is_conventional())
      nocheck_register_item_tree_change(place, *place, mem_root);
    *place= new_value;
    DBUG_VOID_RETURN;
  }
  /**
    Make change in item tree after checking whether it needs registering


    @param place         place where we should assign new value
    @param new_value     place of the new value

    @details
    see check_and_register_item_tree_change details
  */
  void check_and_register_item_tree(Item **place, Item **new_value)
  {
    if (!stmt_arena->is_conventional())
      check_and_register_item_tree_change(place, new_value, mem_root);
    /*
      We have to use memcpy instead of  *place= *new_value merge to
      avoid problems with strict aliasing.
    */
    memcpy((char*) place, new_value, sizeof(*new_value));
  }

  /*
    Cleanup statement parse state (parse tree, lex) and execution
    state after execution of a non-prepared SQL statement.
  */
  void end_statement();

  /*
    Mark thread to be killed, with optional error number and string.
    string is not released, so it has to be allocted on thd mem_root
    or be a global string

    Ensure that we don't replace a kill with a lesser one. For example
    if user has done 'kill_connection' we shouldn't replace it with
    KILL_QUERY.
  */
  inline void set_killed(killed_state killed_arg,
                         int killed_errno_arg= 0,
                         const char *killed_err_msg_arg= 0)
  {
    mysql_mutex_lock(&LOCK_thd_kill);
    set_killed_no_mutex(killed_arg, killed_errno_arg, killed_err_msg_arg);
    mysql_mutex_unlock(&LOCK_thd_kill);
  }
  /*
    This is only used by THD::awake where we need to keep the lock mutex
    locked over some time.
    It's ok to have this inline, as in most cases killed_errno_arg will
    be a constant 0 and most of the function will disappear.
  */
  inline void set_killed_no_mutex(killed_state killed_arg,
                                  int killed_errno_arg= 0,
                                  const char *killed_err_msg_arg= 0)
  {
    if (killed <= killed_arg)
    {
      killed= killed_arg;
      if (killed_errno_arg)
      {
        /*
          If alloc fails, we only remember the killed flag.
          The worst things that can happen is that we get
          a suboptimal error message.
        */
        if ((killed_err= (err_info*) alloc(sizeof(*killed_err))))
        {
          killed_err->no= killed_errno_arg;
          ::strmake((char*) killed_err->msg, killed_err_msg_arg,
                    sizeof(killed_err->msg)-1);
        }
      }
    }
  }
  int killed_errno();
  inline void reset_killed()
  {
    /*
      Resetting killed has to be done under a mutex to ensure
      its not done during an awake() call.
    */
    if (killed != NOT_KILLED)
    {
      mysql_mutex_lock(&LOCK_thd_kill);
      killed= NOT_KILLED;
      killed_err= 0;
      mysql_mutex_unlock(&LOCK_thd_kill);
    }
  }
  inline void reset_kill_query()
  {
    if (killed < KILL_CONNECTION)
    {
      reset_killed();
      mysys_var->abort= 0;
    }
  }
  inline void send_kill_message()
  {
    mysql_mutex_lock(&LOCK_thd_kill);
    int err= killed_errno();
    if (err)
      my_message(err, killed_err ? killed_err->msg : ER_THD(this, err),
                 MYF(0));
    mysql_mutex_unlock(&LOCK_thd_kill);
  }
  /* return TRUE if we will abort query if we make a warning now */
  inline bool really_abort_on_warning()
  {
    return (abort_on_warning &&
            (!transaction.stmt.modified_non_trans_table ||
             (variables.sql_mode & MODE_STRICT_ALL_TABLES)));
  }
  void set_status_var_init();
  void reset_n_backup_open_tables_state(Open_tables_backup *backup);
  void restore_backup_open_tables_state(Open_tables_backup *backup);
  void reset_sub_statement_state(Sub_statement_state *backup, uint new_state);
  void restore_sub_statement_state(Sub_statement_state *backup);
  void set_n_backup_active_arena(Query_arena *set, Query_arena *backup);
  void restore_active_arena(Query_arena *set, Query_arena *backup);

  inline void get_binlog_format(enum_binlog_format *format,
                                enum_binlog_format *current_format)
  {
    *format= (enum_binlog_format) variables.binlog_format;
    *current_format= current_stmt_binlog_format;
  }
  inline enum_binlog_format get_current_stmt_binlog_format()
  {
    return current_stmt_binlog_format;
  }
  inline void set_binlog_format(enum_binlog_format format,
                                enum_binlog_format current_format)
  {
    DBUG_ENTER("set_binlog_format");
    variables.binlog_format= format;
    current_stmt_binlog_format= current_format;
    DBUG_VOID_RETURN;
  }
  inline void set_binlog_format_stmt()
  {
    DBUG_ENTER("set_binlog_format_stmt");
    variables.binlog_format=    BINLOG_FORMAT_STMT;
    current_stmt_binlog_format= BINLOG_FORMAT_STMT;
    DBUG_VOID_RETURN;
  }
  /*
    @todo Make these methods private or remove them completely.  Only
    decide_logging_format should call them. /Sven
  */
  inline void set_current_stmt_binlog_format_row_if_mixed()
  {
    DBUG_ENTER("set_current_stmt_binlog_format_row_if_mixed");
    /*
      This should only be called from decide_logging_format.

      @todo Once we have ensured this, uncomment the following
      statement, remove the big comment below that, and remove the
      in_sub_stmt==0 condition from the following 'if'.
    */
    /* DBUG_ASSERT(in_sub_stmt == 0); */
    /*
      If in a stored/function trigger, the caller should already have done the
      change. We test in_sub_stmt to prevent introducing bugs where people
      wouldn't ensure that, and would switch to row-based mode in the middle
      of executing a stored function/trigger (which is too late, see also
      reset_current_stmt_binlog_format_row()); this condition will make their
      tests fail and so force them to propagate the
      lex->binlog_row_based_if_mixed upwards to the caller.
    */
    if ((wsrep_binlog_format() == BINLOG_FORMAT_MIXED) && (in_sub_stmt == 0))
      set_current_stmt_binlog_format_row();

    DBUG_VOID_RETURN;
  }

  inline void set_current_stmt_binlog_format_row()
  {
    DBUG_ENTER("set_current_stmt_binlog_format_row");
    current_stmt_binlog_format= BINLOG_FORMAT_ROW;
    DBUG_VOID_RETURN;
  }
  /* Set binlog format temporarily to statement. Returns old format */
  inline enum_binlog_format set_current_stmt_binlog_format_stmt()
  {
    enum_binlog_format orig_format= current_stmt_binlog_format;
    DBUG_ENTER("set_current_stmt_binlog_format_stmt");
    current_stmt_binlog_format= BINLOG_FORMAT_STMT;
    DBUG_RETURN(orig_format);
  }
  inline void restore_stmt_binlog_format(enum_binlog_format format)
  {
    DBUG_ENTER("restore_stmt_binlog_format");
    DBUG_ASSERT(!is_current_stmt_binlog_format_row());
    current_stmt_binlog_format= format;
    DBUG_VOID_RETURN;
  }
  inline void reset_current_stmt_binlog_format_row()
  {
    DBUG_ENTER("reset_current_stmt_binlog_format_row");
    /*
      If there are temporary tables, don't reset back to
      statement-based. Indeed it could be that:
      CREATE TEMPORARY TABLE t SELECT UUID(); # row-based
      # and row-based does not store updates to temp tables
      # in the binlog.
      INSERT INTO u SELECT * FROM t; # stmt-based
      and then the INSERT will fail as data inserted into t was not logged.
      So we continue with row-based until the temp table is dropped.
      If we are in a stored function or trigger, we mustn't reset in the
      middle of its execution (as the binary logging way of a stored function
      or trigger is decided when it starts executing, depending for example on
      the caller (for a stored function: if caller is SELECT or
      INSERT/UPDATE/DELETE...).
    */
    DBUG_PRINT("debug",
               ("temporary_tables: %s, in_sub_stmt: %s, system_thread: %s",
                YESNO(has_thd_temporary_tables()), YESNO(in_sub_stmt),
                show_system_thread(system_thread)));
    if (in_sub_stmt == 0)
    {
      if (wsrep_binlog_format() == BINLOG_FORMAT_ROW)
        set_current_stmt_binlog_format_row();
      else if (!has_thd_temporary_tables())
        set_current_stmt_binlog_format_stmt();
    }
    DBUG_VOID_RETURN;
  }

  /**
    Set the current database; use deep copy of C-string.

    @param new_db     a pointer to the new database name.
    @param new_db_len length of the new database name.

    Initialize the current database from a NULL-terminated string with
    length. If we run out of memory, we free the current database and
    return TRUE.  This way the user will notice the error as there will be
    no current database selected (in addition to the error message set by
    malloc).

    @note This operation just sets {db, db_length}. Switching the current
    database usually involves other actions, like switching other database
    attributes including security context. In the future, this operation
    will be made private and more convenient interface will be provided.

    @return Operation status
      @retval FALSE Success
      @retval TRUE  Out-of-memory error
  */
  bool set_db(const char *new_db, size_t new_db_len)
  {
    /*
      Acquiring mutex LOCK_thd_data as we either free the memory allocated
      for the database and reallocating the memory for the new db or memcpy
      the new_db to the db.
    */
    mysql_mutex_lock(&LOCK_thd_data);
    /* Do not reallocate memory if current chunk is big enough. */
    if (db && new_db && db_length >= new_db_len)
      memcpy(db, new_db, new_db_len+1);
    else
    {
      my_free(db);
      if (new_db)
        db= my_strndup(new_db, new_db_len, MYF(MY_WME | ME_FATALERROR));
      else
        db= NULL;
    }
    db_length= db ? new_db_len : 0;
    bool result= new_db && !db;
    mysql_mutex_unlock(&LOCK_thd_data);
#ifdef HAVE_PSI_THREAD_INTERFACE
    if (result)
      PSI_THREAD_CALL(set_thread_db)(new_db, (int) new_db_len);
#endif
    return result;
  }

  /**
    Set the current database; use shallow copy of C-string.

    @param new_db     a pointer to the new database name.
    @param new_db_len length of the new database name.

    @note This operation just sets {db, db_length}. Switching the current
    database usually involves other actions, like switching other database
    attributes including security context. In the future, this operation
    will be made private and more convenient interface will be provided.
  */
  void reset_db(char *new_db, size_t new_db_len)
  {
    if (new_db != db || new_db_len != db_length)
    {
      mysql_mutex_lock(&LOCK_thd_data);
      db= new_db;
      db_length= new_db_len;
      mysql_mutex_unlock(&LOCK_thd_data);
#ifdef HAVE_PSI_THREAD_INTERFACE
      PSI_THREAD_CALL(set_thread_db)(new_db, (int) new_db_len);
#endif
    }
  }
  /*
    Copy the current database to the argument. Use the current arena to
    allocate memory for a deep copy: current database may be freed after
    a statement is parsed but before it's executed.
  */
  bool copy_db_to(char **p_db, size_t *p_db_length)
  {
    if (db == NULL)
    {
      /*
        No default database is set. In this case if it's guaranteed that
        no CTE can be used in the statement then we can throw an error right
        now at the parser stage. Otherwise the decision about throwing such
        a message must be postponed until a post-parser stage when we are able
        to resolve all CTE names as we don't need this message to be thrown
        for any CTE references.
      */
      if (!lex->with_clauses_list)
      {
        my_message(ER_NO_DB_ERROR, ER(ER_NO_DB_ERROR), MYF(0));
        return TRUE;
      }
      /* This will allow to throw an error later for non-CTE references */
      *p_db= NULL;
      *p_db_length= 0;
    }
    else
    {
     *p_db= strmake(db, db_length);
     *p_db_length= db_length;
    }
    return FALSE;
  }
  thd_scheduler event_scheduler;

public:
  inline Internal_error_handler *get_internal_handler()
  { return m_internal_handler; }

  /**
    Add an internal error handler to the thread execution context.
    @param handler the exception handler to add
  */
  void push_internal_handler(Internal_error_handler *handler);

private:
  /**
    Handle a sql condition.
    @param sql_errno the condition error number
    @param sqlstate the condition sqlstate
    @param level the condition level
    @param msg the condition message text
    @param[out] cond_hdl the sql condition raised, if any
    @return true if the condition is handled
  */
  bool handle_condition(uint sql_errno,
                        const char* sqlstate,
                        Sql_condition::enum_warning_level *level,
                        const char* msg,
                        Sql_condition ** cond_hdl);

public:
  /**
    Remove the error handler last pushed.
  */
  Internal_error_handler *pop_internal_handler();

  /**
    Raise an exception condition.
    @param code the MYSQL_ERRNO error code of the error
  */
  void raise_error(uint code);

  /**
    Raise an exception condition, with a formatted message.
    @param code the MYSQL_ERRNO error code of the error
  */
  void raise_error_printf(uint code, ...);

  /**
    Raise a completion condition (warning).
    @param code the MYSQL_ERRNO error code of the warning
  */
  void raise_warning(uint code);

  /**
    Raise a completion condition (warning), with a formatted message.
    @param code the MYSQL_ERRNO error code of the warning
  */
  void raise_warning_printf(uint code, ...);

  /**
    Raise a completion condition (note), with a fixed message.
    @param code the MYSQL_ERRNO error code of the note
  */
  void raise_note(uint code);

  /**
    Raise an completion condition (note), with a formatted message.
    @param code the MYSQL_ERRNO error code of the note
  */
  void raise_note_printf(uint code, ...);

private:
  /*
    Only the implementation of the SIGNAL and RESIGNAL statements
    is permitted to raise SQL conditions in a generic way,
    or to raise them by bypassing handlers (RESIGNAL).
    To raise a SQL condition, the code should use the public
    raise_error() or raise_warning() methods provided by class THD.
  */
  friend class Sql_cmd_common_signal;
  friend class Sql_cmd_signal;
  friend class Sql_cmd_resignal;
  friend void push_warning(THD*, Sql_condition::enum_warning_level, uint, const char*);
  friend void my_message_sql(uint, const char *, myf);

  /**
    Raise a generic SQL condition.
    @param sql_errno the condition error number
    @param sqlstate the condition SQLSTATE
    @param level the condition level
    @param msg the condition message text
    @return The condition raised, or NULL
  */
  Sql_condition*
  raise_condition(uint sql_errno,
                  const char* sqlstate,
                  Sql_condition::enum_warning_level level,
                  const char* msg);

public:
  /** Overloaded to guard query/query_length fields */
  virtual void set_statement(Statement *stmt);
  void set_command(enum enum_server_command command)
  {
    m_command= command;
#ifdef HAVE_PSI_THREAD_INTERFACE
    PSI_STATEMENT_CALL(set_thread_command)(m_command);
#endif
  }
  inline enum enum_server_command get_command() const
  { return m_command; }

  /**
    Assign a new value to thd->query and thd->query_id and mysys_var.
    Protected with LOCK_thd_data mutex.
  */
  void set_query(char *query_arg, uint32 query_length_arg,
                 CHARSET_INFO *cs_arg)
  {
    set_query(CSET_STRING(query_arg, query_length_arg, cs_arg));
  }
  void set_query(char *query_arg, uint32 query_length_arg) /*Mutex protected*/
  {
    set_query(CSET_STRING(query_arg, query_length_arg, charset()));
  }
  void set_query(const CSET_STRING &string_arg)
  {
    mysql_mutex_lock(&LOCK_thd_data);
    set_query_inner(string_arg);
    mysql_mutex_unlock(&LOCK_thd_data);

#ifdef HAVE_PSI_THREAD_INTERFACE
    PSI_THREAD_CALL(set_thread_info)(query(), query_length());
#endif
  }
  void reset_query()               /* Mutex protected */
  { set_query(CSET_STRING()); }
  void set_query_and_id(char *query_arg, uint32 query_length_arg,
                        CHARSET_INFO *cs, query_id_t new_query_id);
  void set_query_id(query_id_t new_query_id)
  {
    query_id= new_query_id;
  }
  void set_open_tables(TABLE *open_tables_arg)
  {
    mysql_mutex_lock(&LOCK_thd_data);
    open_tables= open_tables_arg;
    mysql_mutex_unlock(&LOCK_thd_data);
  }
  void set_mysys_var(struct st_my_thread_var *new_mysys_var);
  void enter_locked_tables_mode(enum_locked_tables_mode mode_arg)
  {
    DBUG_ASSERT(locked_tables_mode == LTM_NONE);

    if (mode_arg == LTM_LOCK_TABLES)
    {
      /*
        When entering LOCK TABLES mode we should set explicit duration
        for all metadata locks acquired so far in order to avoid releasing
        them till UNLOCK TABLES statement.
        We don't do this when entering prelocked mode since sub-statements
        don't release metadata locks and restoring status-quo after leaving
        prelocking mode gets complicated.
      */
      mdl_context.set_explicit_duration_for_all_locks();
    }

    locked_tables_mode= mode_arg;
  }
  void leave_locked_tables_mode();
  int decide_logging_format(TABLE_LIST *tables);

  enum need_invoker { INVOKER_NONE=0, INVOKER_USER, INVOKER_ROLE};
  void binlog_invoker(bool role) { m_binlog_invoker= role ? INVOKER_ROLE : INVOKER_USER; }
  enum need_invoker need_binlog_invoker() { return m_binlog_invoker; }
  void get_definer(LEX_USER *definer, bool role);
  void set_invoker(const LEX_STRING *user, const LEX_STRING *host)
  {
    invoker_user= *user;
    invoker_host= *host;
  }
  LEX_STRING get_invoker_user() { return invoker_user; }
  LEX_STRING get_invoker_host() { return invoker_host; }
  bool has_invoker() { return invoker_user.length > 0; }

  void print_aborted_warning(uint threshold, const char *reason)
  {
    if (global_system_variables.log_warnings > threshold)
    {
      Security_context *sctx= &main_security_ctx;
      sql_print_warning(ER_THD(this, ER_NEW_ABORTING_CONNECTION),
                        thread_id, (db ? db : "unconnected"),
                        sctx->user ? sctx->user : "unauthenticated",
                        sctx->host_or_ip, reason);
    }
  }

public:
  void clear_wakeup_ready() { wakeup_ready= false; }
  /*
    Sleep waiting for others to wake us up with signal_wakeup_ready().
    Must call clear_wakeup_ready() before waiting.
  */
  void wait_for_wakeup_ready();
  /* Wake this thread up from wait_for_wakeup_ready(). */
  void signal_wakeup_ready();

  void add_status_to_global()
  {
    DBUG_ASSERT(status_in_global == 0);
    mysql_mutex_lock(&LOCK_status);
    add_to_status(&global_status_var, &status_var);
    /* Mark that this THD status has already been added in global status */
    status_var.global_memory_used= 0;
    status_in_global= 1;
    mysql_mutex_unlock(&LOCK_status);
  }

  wait_for_commit *wait_for_commit_ptr;
  int wait_for_prior_commit()
  {
    if (wait_for_commit_ptr)
      return wait_for_commit_ptr->wait_for_prior_commit(this);
    return 0;
  }
  void wakeup_subsequent_commits(int wakeup_error)
  {
    if (wait_for_commit_ptr)
      wait_for_commit_ptr->wakeup_subsequent_commits(wakeup_error);
  }
  wait_for_commit *suspend_subsequent_commits() {
    wait_for_commit *suspended= wait_for_commit_ptr;
    wait_for_commit_ptr= NULL;
    return suspended;
  }
  void resume_subsequent_commits(wait_for_commit *suspended) {
    DBUG_ASSERT(!wait_for_commit_ptr);
    wait_for_commit_ptr= suspended;
  }

  void mark_transaction_to_rollback(bool all);
private:

  /** The current internal error handler for this thread, or NULL. */
  Internal_error_handler *m_internal_handler;

  /**
    The lex to hold the parsed tree of conventional (non-prepared) queries.
    Whereas for prepared and stored procedure statements we use an own lex
    instance for each new query, for conventional statements we reuse
    the same lex. (@see mysql_parse for details).
  */
  LEX main_lex;
  /**
    This memory root is used for two purposes:
    - for conventional queries, to allocate structures stored in main_lex
    during parsing, and allocate runtime data (execution plan, etc.)
    during execution.
    - for prepared queries, only to allocate runtime data. The parsed
    tree itself is reused between executions and thus is stored elsewhere.
  */
  MEM_ROOT main_mem_root;
  Diagnostics_area main_da;
  Diagnostics_area *m_stmt_da;

  /**
    It will be set if CURRENT_USER() or CURRENT_ROLE() is called in account
    management statements or default definer is set in CREATE/ALTER SP, SF,
    Event, TRIGGER or VIEW statements.

    Current user or role will be binlogged into Query_log_event if
    m_binlog_invoker is not NONE; It will be stored into invoker_host and
    invoker_user by SQL thread.
   */
  enum need_invoker m_binlog_invoker;

  /**
    It points to the invoker in the Query_log_event.
    SQL thread use it as the default definer in CREATE/ALTER SP, SF, Event,
    TRIGGER or VIEW statements or current user in account management
    statements if it is not NULL.
   */
  LEX_STRING invoker_user;
  LEX_STRING invoker_host;

public:
#ifndef EMBEDDED_LIBRARY
  Session_tracker session_tracker;
#endif //EMBEDDED_LIBRARY
  /*
    Flag, mutex and condition for a thread to wait for a signal from another
    thread.

    Currently used to wait for group commit to complete, can also be used for
    other purposes.
  */
  bool wakeup_ready;
  mysql_mutex_t LOCK_wakeup_ready;
  mysql_cond_t COND_wakeup_ready;
  /*
    The GTID assigned to the last commit. If no GTID was assigned to any commit
    so far, this is indicated by last_commit_gtid.seq_no == 0.
  */
private:
  rpl_gtid m_last_commit_gtid;

public:
  rpl_gtid get_last_commit_gtid() { return m_last_commit_gtid; }
  void set_last_commit_gtid(rpl_gtid &gtid);


  LF_PINS *tdc_hash_pins;
  LF_PINS *xid_hash_pins;
  bool fix_xid_hash_pins();

/* Members related to temporary tables. */
public:
  /* Opened table states. */
  enum Temporary_table_state {
    TMP_TABLE_IN_USE,
    TMP_TABLE_NOT_IN_USE,
    TMP_TABLE_ANY
  };
  bool has_thd_temporary_tables();

  TABLE *create_and_open_tmp_table(handlerton *hton,
                                   LEX_CUSTRING *frm,
                                   const char *path,
                                   const char *db,
                                   const char *table_name,
                                   bool open_in_engine);

  TABLE *find_temporary_table(const char *db, const char *table_name,
                              Temporary_table_state state= TMP_TABLE_IN_USE);
  TABLE *find_temporary_table(const TABLE_LIST *tl,
                              Temporary_table_state state= TMP_TABLE_IN_USE);

  TMP_TABLE_SHARE *find_tmp_table_share_w_base_key(const char *key,
                                                   uint key_length);
  TMP_TABLE_SHARE *find_tmp_table_share(const char *db,
                                        const char *table_name);
  TMP_TABLE_SHARE *find_tmp_table_share(const TABLE_LIST *tl);
  TMP_TABLE_SHARE *find_tmp_table_share(const char *key, uint key_length);

  bool open_temporary_table(TABLE_LIST *tl);
  bool open_temporary_tables(TABLE_LIST *tl);

  bool close_temporary_tables();
  bool rename_temporary_table(TABLE *table, const char *db,
                              const char *table_name);
  bool drop_temporary_table(TABLE *table, bool *is_trans, bool delete_table);
  bool rm_temporary_table(handlerton *hton, const char *path);
  void mark_tmp_tables_as_free_for_reuse();
  void mark_tmp_table_as_free_for_reuse(TABLE *table);

  TMP_TABLE_SHARE* save_tmp_table_share(TABLE *table);
  void restore_tmp_table_share(TMP_TABLE_SHARE *share);

private:
  /* Whether a lock has been acquired? */
  bool m_tmp_tables_locked;

  bool has_temporary_tables();
  uint create_tmp_table_def_key(char *key, const char *db,
                                const char *table_name);
  TMP_TABLE_SHARE *create_temporary_table(handlerton *hton, LEX_CUSTRING *frm,
                                          const char *path, const char *db,
                                          const char *table_name);
  TABLE *find_temporary_table(const char *key, uint key_length,
                              Temporary_table_state state);
  TABLE *open_temporary_table(TMP_TABLE_SHARE *share, const char *alias,
                              bool open_in_engine);
  bool find_and_use_tmp_table(const TABLE_LIST *tl, TABLE **out_table);
  bool use_temporary_table(TABLE *table, TABLE **out_table);
  void close_temporary_table(TABLE *table);
  bool log_events_and_free_tmp_shares();
  void free_tmp_table_share(TMP_TABLE_SHARE *share, bool delete_table);
  void free_temporary_table(TABLE *table);
  bool lock_temporary_tables();
  void unlock_temporary_tables();

  inline uint tmpkeyval(TMP_TABLE_SHARE *share)
  {
    return uint4korr(share->table_cache_key.str +
                     share->table_cache_key.length - 4);
  }

  inline TMP_TABLE_SHARE *tmp_table_share(TABLE *table)
  {
    DBUG_ASSERT(table->s->tmp_table);
    return static_cast<TMP_TABLE_SHARE *>(table->s);
  }

public:
  inline ulong wsrep_binlog_format() const
  {
    return WSREP_FORMAT(variables.binlog_format);
  }

#ifdef WITH_WSREP
  const bool                wsrep_applier; /* dedicated slave applier thread */
  bool                      wsrep_applier_closing; /* applier marked to close */
  bool                      wsrep_client_thread; /* to identify client threads*/
  bool                      wsrep_PA_safe;
  bool                      wsrep_converted_lock_session;
  bool                      wsrep_apply_toi; /* applier processing in TOI */
  enum wsrep_exec_mode      wsrep_exec_mode;
  query_id_t                wsrep_last_query_id;
  enum wsrep_query_state    wsrep_query_state;
  enum wsrep_conflict_state wsrep_conflict_state;
  wsrep_trx_meta_t          wsrep_trx_meta;
  uint32                    wsrep_rand;
  Relay_log_info            *wsrep_rli;
  rpl_group_info            *wsrep_rgi;
  wsrep_ws_handle_t         wsrep_ws_handle;
  ulong                     wsrep_retry_counter; // of autocommit
  char                      *wsrep_retry_query;
  size_t                    wsrep_retry_query_len;
  enum enum_server_command  wsrep_retry_command;
  enum wsrep_consistency_check_mode
                            wsrep_consistency_check;
  int                       wsrep_mysql_replicated;
  const char                *wsrep_TOI_pre_query; /* a query to apply before
                                                     the actual TOI query */
  size_t                    wsrep_TOI_pre_query_len;
  wsrep_po_handle_t         wsrep_po_handle;
  size_t                    wsrep_po_cnt;
#ifdef GTID_SUPPORT
  rpl_sid                   wsrep_po_sid;
#endif /*  GTID_SUPPORT */
  void                      *wsrep_apply_format;
  char                      wsrep_info[128]; /* string for dynamic proc info */
  /*
    When enabled, do not replicate/binlog updates from the current table that's
    being processed. At the moment, it is used to keep mysql.gtid_slave_pos
    table updates from being replicated to other nodes via galera replication.
  */
  bool                      wsrep_ignore_table;
  wsrep_gtid_t              wsrep_sync_wait_gtid;
  ulong                     wsrep_affected_rows;
  bool                      wsrep_replicate_GTID;
  bool                      wsrep_skip_wsrep_GTID;
#endif /* WITH_WSREP */

  /* Handling of timeouts for commands */
  thr_timer_t query_timer;
public:
  void set_query_timer()
  {
#ifndef EMBEDDED_LIBRARY
    /*
      Don't start a query timer if
      - If timeouts are not set
      - if we are in a stored procedure or sub statement
      - If this is a slave thread
      - If we already have set a timeout (happens when running prepared
        statements that calls mysql_execute_command())
    */
    if (!variables.max_statement_time || spcont  || in_sub_stmt ||
        slave_thread || query_timer.expired == 0)
      return;
    thr_timer_settime(&query_timer, variables.max_statement_time);
#endif
  }
  void reset_query_timer()
  {
#ifndef EMBEDDED_LIBRARY
    if (spcont || in_sub_stmt || slave_thread)
      return;
    if (!query_timer.expired)
      thr_timer_end(&query_timer);
#endif
  }
  void restore_set_statement_var()
  {
    main_lex.restore_set_statement_var();
  }
  /* Copy relevant `stmt` transaction flags to `all` transaction. */
  void merge_unsafe_rollback_flags()
  {
    if (transaction.stmt.modified_non_trans_table)
      transaction.all.modified_non_trans_table= TRUE;
    transaction.all.m_unsafe_rollback_flags|=
      (transaction.stmt.m_unsafe_rollback_flags &
       (THD_TRANS::DID_WAIT | THD_TRANS::CREATED_TEMP_TABLE |
        THD_TRANS::DROPPED_TEMP_TABLE | THD_TRANS::DID_DDL));
  }
  /*
    Reset current_linfo
    Setting current_linfo to 0 needs to be done with LOCK_thread_count to
    ensure that adjust_linfo_offsets doesn't use a structure that may
    be deleted.
  */
  inline void reset_current_linfo()
  {
    mysql_mutex_lock(&LOCK_thread_count);
    current_linfo= 0;
    mysql_mutex_unlock(&LOCK_thread_count);
  }
};

inline void add_to_active_threads(THD *thd)
{
  mysql_mutex_lock(&LOCK_thread_count);
  threads.append(thd);
  mysql_mutex_unlock(&LOCK_thread_count);
}

/*
  This should be called when you want to delete a thd that was not
  running any queries.
  This function will assert that the THD is linked.
*/

inline void unlink_not_visible_thd(THD *thd)
{
  thd->assert_linked();
  mysql_mutex_lock(&LOCK_thread_count);
  thd->unlink();
  mysql_mutex_unlock(&LOCK_thread_count);
}

/** A short cut for thd->get_stmt_da()->set_ok_status(). */

inline void
my_ok(THD *thd, ulonglong affected_rows= 0, ulonglong id= 0,
        const char *message= NULL)
{
  thd->set_row_count_func(affected_rows);
  thd->get_stmt_da()->set_ok_status(affected_rows, id, message);
}


/** A short cut for thd->get_stmt_da()->set_eof_status(). */

inline void
my_eof(THD *thd)
{
  thd->set_row_count_func(-1);
  thd->get_stmt_da()->set_eof_status(thd);

  TRANSACT_TRACKER(add_trx_state(thd, TX_RESULT_SET));
}

#define tmp_disable_binlog(A)                                              \
  {ulonglong tmp_disable_binlog__save_options= (A)->variables.option_bits; \
  (A)->variables.option_bits&= ~OPTION_BIN_LOG;                            \
  (A)->variables.sql_log_bin_off= 1;

#define reenable_binlog(A)                                                  \
  (A)->variables.option_bits= tmp_disable_binlog__save_options;             \
  (A)->variables.sql_log_bin_off= 0;}


inline sql_mode_t sql_mode_for_dates(THD *thd)
{
  return thd->variables.sql_mode &
          (MODE_NO_ZERO_DATE | MODE_NO_ZERO_IN_DATE | MODE_INVALID_DATES);
}

/*
  Used to hold information about file and file structure in exchange
  via non-DB file (...INTO OUTFILE..., ...LOAD DATA...)
  XXX: We never call destructor for objects of this class.
*/

class sql_exchange :public Sql_alloc
{
public:
  enum enum_filetype filetype; /* load XML, Added by Arnold & Erik */
  char *file_name;
  String *field_term,*enclosed,*line_term,*line_start,*escaped;
  bool opt_enclosed;
  bool dumpfile;
  ulong skip_lines;
  CHARSET_INFO *cs;
  sql_exchange(char *name, bool dumpfile_flag,
               enum_filetype filetype_arg= FILETYPE_CSV);
  bool escaped_given(void);
};

/*
  This is used to get result from a select
*/

class JOIN;

/* Pure interface for sending tabular data */
class select_result_sink: public Sql_alloc
{
public:
  THD *thd;
  select_result_sink(THD *thd_arg): thd(thd_arg) {}
  /*
    send_data returns 0 on ok, 1 on error and -1 if data was ignored, for
    example for a duplicate row entry written to a temp table.
  */
  virtual int send_data(List<Item> &items)=0;
  virtual ~select_result_sink() {};
};


/*
  Interface for sending tabular data, together with some other stuff:

  - Primary purpose seems to be seding typed tabular data:
     = the DDL is sent with send_fields()
     = the rows are sent with send_data()
  Besides that,
  - there seems to be an assumption that the sent data is a result of 
    SELECT_LEX_UNIT *unit,
  - nest_level is used by SQL parser
*/

class select_result :public select_result_sink 
{
protected:
  /* 
    All descendant classes have their send_data() skip the first 
    unit->offset_limit_cnt rows sent.  Select_materialize
    also uses unit->get_column_types().
  */
  SELECT_LEX_UNIT *unit;
  /* Something used only by the parser: */
public:
  select_result(THD *thd_arg): select_result_sink(thd_arg) {}
  void set_unit(SELECT_LEX_UNIT *unit_arg) { unit= unit_arg; }
  virtual ~select_result() {};
  /**
    Change wrapped select_result.

    Replace the wrapped result object with new_result and call
    prepare() and prepare2() on new_result.

    This base class implementation doesn't wrap other select_results.

    @param new_result The new result object to wrap around

    @retval false Success
    @retval true  Error
  */
  virtual bool change_result(select_result *new_result)
  {
    return false;
  }
  virtual int prepare(List<Item> &list, SELECT_LEX_UNIT *u)
  {
    unit= u;
    return 0;
  }
  virtual int prepare2(void) { return 0; }
  /*
    Because of peculiarities of prepared statements protocol
    we need to know number of columns in the result set (if
    there is a result set) apart from sending columns metadata.
  */
  virtual uint field_count(List<Item> &fields) const
  { return fields.elements; }
  virtual bool send_result_set_metadata(List<Item> &list, uint flags)=0;
  virtual bool initialize_tables (JOIN *join=0) { return 0; }
  virtual bool send_eof()=0;
  /**
    Check if this query returns a result set and therefore is allowed in
    cursors and set an error message if it is not the case.

    @retval FALSE     success
    @retval TRUE      error, an error message is set
  */
  virtual bool check_simple_select() const;
  virtual void abort_result_set() {}
  /*
    Cleanup instance of this class for next execution of a prepared
    statement/stored procedure.
  */
  virtual void cleanup();
  void set_thd(THD *thd_arg) { thd= thd_arg; }
#ifdef EMBEDDED_LIBRARY
  virtual void begin_dataset() {}
#else
  void begin_dataset() {}
#endif
  virtual void update_used_tables() {}

  /* this method is called just before the first row of the table can be read */
  virtual void prepare_to_read_rows() {}

  void reset_offset_limit()
  {
    unit->offset_limit_cnt= 0;
  }

  /*
    This returns
    - FALSE if the class sends output row to the client
    - TRUE if the output is set elsewhere (a file, @variable, or table).
    Currently all intercepting classes derive from select_result_interceptor.
  */
  virtual bool is_result_interceptor()=0;
};


/*
  This is a select_result_sink which simply writes all data into a (temporary)
  table. Creation/deletion of the table is outside of the scope of the class
  
  It is aimed at capturing SHOW EXPLAIN output, so:
  - Unlike select_result class, we don't assume that the sent data is an 
    output of a SELECT_LEX_UNIT (and so we dont apply "LIMIT x,y" from the
    unit)
  - We don't try to convert the target table to MyISAM 
*/

class select_result_explain_buffer : public select_result_sink
{
public:
  select_result_explain_buffer(THD *thd_arg, TABLE *table_arg) : 
    select_result_sink(thd_arg), dst_table(table_arg) {};

  TABLE *dst_table; /* table to write into */

  /* The following is called in the child thread: */
  int send_data(List<Item> &items);
};


/*
  This is a select_result_sink which stores the data in text form.

  It is only used to save EXPLAIN output.
*/

class select_result_text_buffer : public select_result_sink
{
public:
  select_result_text_buffer(THD *thd_arg): select_result_sink(thd_arg) {}
  int send_data(List<Item> &items);
  bool send_result_set_metadata(List<Item> &fields, uint flag);

  void save_to(String *res);
private:
  int append_row(List<Item> &items, bool send_names);

  List<char*> rows;
  int n_columns;
};


/*
  Base class for select_result descendands which intercept and
  transform result set rows. As the rows are not sent to the client,
  sending of result set metadata should be suppressed as well.
*/

class select_result_interceptor: public select_result
{
public:
  select_result_interceptor(THD *thd_arg):
    select_result(thd_arg), suppress_my_ok(false)
  {
    DBUG_ENTER("select_result_interceptor::select_result_interceptor");
    DBUG_PRINT("enter", ("this %p", this));
    DBUG_VOID_RETURN;
  }              /* Remove gcc warning */
  uint field_count(List<Item> &fields) const { return 0; }
  bool send_result_set_metadata(List<Item> &fields, uint flag) { return FALSE; }
  bool is_result_interceptor() { return true; }

  /*
    Instruct the object to not call my_ok(). Client output will be handled
    elsewhere. (this is used by ANALYZE $stmt feature).
  */
  void disable_my_ok_calls() { suppress_my_ok= true; }
protected:
  bool suppress_my_ok;
};


class select_send :public select_result {
  /**
    True if we have sent result set metadata to the client.
    In this case the client always expects us to end the result
    set with an eof or error packet
  */
  bool is_result_set_started;
public:
  select_send(THD *thd_arg):
    select_result(thd_arg), is_result_set_started(FALSE) {}
  bool send_result_set_metadata(List<Item> &list, uint flags);
  int send_data(List<Item> &items);
  bool send_eof();
  virtual bool check_simple_select() const { return FALSE; }
  void abort_result_set();
  virtual void cleanup();
  bool is_result_interceptor() { return false; }
};


/*
  We need this class, because select_send::send_eof() will call ::my_eof.

  See also class Protocol_discard.
*/

class select_send_analyze : public select_send
{
  bool send_result_set_metadata(List<Item> &list, uint flags) { return 0; }
  bool send_eof() { return 0; }
  void abort_result_set() {}
public:
  select_send_analyze(THD *thd_arg): select_send(thd_arg) {}
};


class select_to_file :public select_result_interceptor {
protected:
  sql_exchange *exchange;
  File file;
  IO_CACHE cache;
  ha_rows row_count;
  char path[FN_REFLEN];

public:
  select_to_file(THD *thd_arg, sql_exchange *ex):
    select_result_interceptor(thd_arg), exchange(ex), file(-1),row_count(0L)
  { path[0]=0; }
  ~select_to_file();
  bool send_eof();
  void cleanup();
};


#define ESCAPE_CHARS "ntrb0ZN" // keep synchronous with READ_INFO::unescape


/*
 List of all possible characters of a numeric value text representation.
*/
#define NUMERIC_CHARS ".0123456789e+-"


class select_export :public select_to_file {
  uint field_term_length;
  int field_sep_char,escape_char,line_sep_char;
  int field_term_char; // first char of FIELDS TERMINATED BY or MAX_INT
  /*
    The is_ambiguous_field_sep field is true if a value of the field_sep_char
    field is one of the 'n', 't', 'r' etc characters
    (see the READ_INFO::unescape method and the ESCAPE_CHARS constant value).
  */
  bool is_ambiguous_field_sep;
  /*
     The is_ambiguous_field_term is true if field_sep_char contains the first
     char of the FIELDS TERMINATED BY (ENCLOSED BY is empty), and items can
     contain this character.
  */
  bool is_ambiguous_field_term;
  /*
    The is_unsafe_field_sep field is true if a value of the field_sep_char
    field is one of the '0'..'9', '+', '-', '.' and 'e' characters
    (see the NUMERIC_CHARS constant value).
  */
  bool is_unsafe_field_sep;
  bool fixed_row_size;
  CHARSET_INFO *write_cs; // output charset
public:
  select_export(THD *thd_arg, sql_exchange *ex): select_to_file(thd_arg, ex) {}
  ~select_export();
  int prepare(List<Item> &list, SELECT_LEX_UNIT *u);
  int send_data(List<Item> &items);
};


class select_dump :public select_to_file {
public:
  select_dump(THD *thd_arg, sql_exchange *ex): select_to_file(thd_arg, ex) {}
  int prepare(List<Item> &list, SELECT_LEX_UNIT *u);
  int send_data(List<Item> &items);
};


class select_insert :public select_result_interceptor {
 public:
  TABLE_LIST *table_list;
  TABLE *table;
  List<Item> *fields;
  ulonglong autoinc_value_of_last_inserted_row; // autogenerated or not
  COPY_INFO info;
  bool insert_into_view;
  select_insert(THD *thd_arg, TABLE_LIST *table_list_par,
		TABLE *table_par, List<Item> *fields_par,
		List<Item> *update_fields, List<Item> *update_values,
		enum_duplicates duplic, bool ignore);
  ~select_insert();
  int prepare(List<Item> &list, SELECT_LEX_UNIT *u);
  virtual int prepare2(void);
  virtual int send_data(List<Item> &items);
  virtual void store_values(List<Item> &values);
  virtual bool can_rollback_data() { return 0; }
  bool prepare_eof();
  bool send_ok_packet();
  bool send_eof();
  virtual void abort_result_set();
  /* not implemented: select_insert is never re-used in prepared statements */
  void cleanup();
};


class select_create: public select_insert {
  ORDER *group;
  TABLE_LIST *create_table;
  Table_specification_st *create_info;
  TABLE_LIST *select_tables;
  Alter_info *alter_info;
  Field **field;
  /* lock data for tmp table */
  MYSQL_LOCK *m_lock;
  /* m_lock or thd->extra_lock */
  MYSQL_LOCK **m_plock;
  bool       exit_done;
  TMP_TABLE_SHARE *saved_tmp_table_share;

public:
  select_create(THD *thd_arg, TABLE_LIST *table_arg,
                Table_specification_st *create_info_par,
                Alter_info *alter_info_arg,
                List<Item> &select_fields,enum_duplicates duplic, bool ignore,
                TABLE_LIST *select_tables_arg):
    select_insert(thd_arg, table_arg, NULL, &select_fields, 0, 0, duplic,
                  ignore),
    create_table(table_arg),
    create_info(create_info_par),
    select_tables(select_tables_arg),
    alter_info(alter_info_arg),
    m_plock(NULL), exit_done(0),
    saved_tmp_table_share(0)
    {}
  int prepare(List<Item> &list, SELECT_LEX_UNIT *u);

  int binlog_show_create_table(TABLE **tables, uint count);
  void store_values(List<Item> &values);
  bool send_eof();
  virtual void abort_result_set();
  virtual bool can_rollback_data() { return 1; }

  // Needed for access from local class MY_HOOKS in prepare(), since thd is proteted.
  const THD *get_thd(void) { return thd; }
  const HA_CREATE_INFO *get_create_info() { return create_info; };
  int prepare2(void) { return 0; }
};

#include <myisam.h>

#ifdef WITH_ARIA_STORAGE_ENGINE
#include <maria.h>
#else
#undef USE_ARIA_FOR_TMP_TABLES
#endif

#ifdef USE_ARIA_FOR_TMP_TABLES
#define TMP_ENGINE_COLUMNDEF MARIA_COLUMNDEF
#define TMP_ENGINE_HTON maria_hton
#define TMP_ENGINE_NAME "Aria"
inline uint tmp_table_max_key_length() { return maria_max_key_length(); }
inline uint tmp_table_max_key_parts() { return maria_max_key_segments(); }
#else
#define TMP_ENGINE_COLUMNDEF MI_COLUMNDEF
#define TMP_ENGINE_HTON myisam_hton
#define TMP_ENGINE_NAME "MyISAM"
inline uint tmp_table_max_key_length() { return MI_MAX_KEY_LENGTH; }
inline uint tmp_table_max_key_parts() { return MI_MAX_KEY_SEG; }
#endif

/*
  Param to create temporary tables when doing SELECT:s
  NOTE
    This structure is copied using memcpy as a part of JOIN.
*/

class TMP_TABLE_PARAM :public Sql_alloc
{
public:
  List<Item> copy_funcs;
  Copy_field *copy_field, *copy_field_end;
  uchar	    *group_buff;
  Item	    **items_to_copy;			/* Fields in tmp table */
  TMP_ENGINE_COLUMNDEF *recinfo, *start_recinfo;
  KEY *keyinfo;
  ha_rows end_write_records;
  /**
    Number of normal fields in the query, including those referred to
    from aggregate functions. Hence, "SELECT `field1`,
    SUM(`field2`) from t1" sets this counter to 2.

    @see count_field_types
  */
  uint	field_count; 
  /**
    Number of fields in the query that have functions. Includes both
    aggregate functions (e.g., SUM) and non-aggregates (e.g., RAND).
    Also counts functions referred to from aggregate functions, i.e.,
    "SELECT SUM(RAND())" sets this counter to 2.

    @see count_field_types
  */
  uint  func_count;  
  /**
    Number of fields in the query that have aggregate functions. Note
    that the optimizer may choose to optimize away these fields by
    replacing them with constants, in which case sum_func_count will
    need to be updated.

    @see opt_sum_query, count_field_types
  */
  uint  sum_func_count;   
  uint  hidden_field_count;
  uint	group_parts,group_length,group_null_parts;
  uint	quick_group;
  /**
    Enabled when we have atleast one outer_sum_func. Needed when used
    along with distinct.

    @see create_tmp_table
  */
  bool  using_outer_summary_function;
  CHARSET_INFO *table_charset;
  bool schema_table;
  /* TRUE if the temp table is created for subquery materialization. */
  bool materialized_subquery;
  /* TRUE if all columns of the table are guaranteed to be non-nullable */
  bool force_not_null_cols;
  /*
    True if GROUP BY and its aggregate functions are already computed
    by a table access method (e.g. by loose index scan). In this case
    query execution should not perform aggregation and should treat
    aggregate functions as normal functions.
  */
  bool precomputed_group_by;
  bool force_copy_fields;
  /*
    If TRUE, create_tmp_field called from create_tmp_table will convert
    all BIT fields to 64-bit longs. This is a workaround the limitation
    that MEMORY tables cannot index BIT columns.
  */
  bool bit_fields_as_long;
  /*
    Whether to create or postpone actual creation of this temporary table.
    TRUE <=> create_tmp_table will create only the TABLE structure.
  */
  bool skip_create_table;

  TMP_TABLE_PARAM()
    :copy_field(0), group_parts(0),
     group_length(0), group_null_parts(0),
     using_outer_summary_function(0),
     schema_table(0), materialized_subquery(0), force_not_null_cols(0),
     precomputed_group_by(0),
     force_copy_fields(0), bit_fields_as_long(0), skip_create_table(0)
  {}
  ~TMP_TABLE_PARAM()
  {
    cleanup();
  }
  void init(void);
  inline void cleanup(void)
  {
    if (copy_field)				/* Fix for Intel compiler */
    {
      delete [] copy_field;
      copy_field= NULL;
      copy_field_end= NULL;
    }
  }
};


class select_union :public select_result_interceptor
{
public:
  TMP_TABLE_PARAM tmp_table_param;
  int write_err; /* Error code from the last send_data->ha_write_row call. */
public:
  TABLE *table;
  ha_rows records;

  select_union(THD *thd_arg):
    select_result_interceptor(thd_arg), write_err(0), table(0), records(0)
  { tmp_table_param.init(); }
  int prepare(List<Item> &list, SELECT_LEX_UNIT *u);
  /**
    Do prepare() and prepare2() if they have been postponed until
    column type information is computed (used by select_union_direct).

    @param types Column types

    @return false on success, true on failure
  */
  virtual bool postponed_prepare(List<Item> &types)
  { return false; }
  int send_data(List<Item> &items);
  bool send_eof();
  virtual bool flush();
  void cleanup();
  virtual bool create_result_table(THD *thd, List<Item> *column_types,
                                   bool is_distinct, ulonglong options,
                                   const char *alias, 
                                   bool bit_fields_as_long,
                                   bool create_table,
                                   bool keep_row_order= FALSE);
  TMP_TABLE_PARAM *get_tmp_table_param() { return &tmp_table_param; }
};


class select_union_recursive :public select_union
{
 public:
  /* The temporary table with the new records generated by one iterative step */
  TABLE *incr_table;
  /* One of tables from the list rec_tables (determined dynamically) */
  TABLE *first_rec_table_to_update;
  /* The temporary tables used for recursive table references */
  List<TABLE> rec_tables;

  select_union_recursive(THD *thd_arg):
    select_union(thd_arg),
    incr_table(0), first_rec_table_to_update(0) {};

  int send_data(List<Item> &items);
  bool create_result_table(THD *thd, List<Item> *column_types,
                           bool is_distinct, ulonglong options,
                           const char *alias, 
                           bool bit_fields_as_long,
                           bool create_table,
                           bool keep_row_order= FALSE);
  void cleanup();
};

/**
  UNION result that is passed directly to the receiving select_result
  without filling a temporary table.

  Function calls are forwarded to the wrapped select_result, but some
  functions are expected to be called only once for each query, so
  they are only executed for the first SELECT in the union (execept
  for send_eof(), which is executed only for the last SELECT).

  This select_result is used when a UNION is not DISTINCT and doesn't
  have a global ORDER BY clause. @see st_select_lex_unit::prepare().
*/

class select_union_direct :public select_union
{
private:
  /* Result object that receives all rows */
  select_result *result;
  /* The last SELECT_LEX of the union */
  SELECT_LEX *last_select_lex;

  /* Wrapped result has received metadata */
  bool done_send_result_set_metadata;
  /* Wrapped result has initialized tables */
  bool done_initialize_tables;

  /* Accumulated limit_found_rows */
  ulonglong limit_found_rows;

  /* Number of rows offset */
  ha_rows offset;
  /* Number of rows limit + offset, @see select_union_direct::send_data() */
  ha_rows limit;

public:
  /* Number of rows in the union */
  ha_rows send_records; 
  select_union_direct(THD *thd_arg, select_result *result_arg,
                      SELECT_LEX *last_select_lex_arg):
  select_union(thd_arg), result(result_arg),
    last_select_lex(last_select_lex_arg),
    done_send_result_set_metadata(false), done_initialize_tables(false),
    limit_found_rows(0)
    { send_records= 0; }
  bool change_result(select_result *new_result);
  uint field_count(List<Item> &fields) const
  {
    // Only called for top-level select_results, usually select_send
    DBUG_ASSERT(false); /* purecov: inspected */
    return 0; /* purecov: inspected */
  }
  bool postponed_prepare(List<Item> &types);
  bool send_result_set_metadata(List<Item> &list, uint flags);
  int send_data(List<Item> &items);
  bool initialize_tables (JOIN *join= NULL);
  bool send_eof();
  bool flush() { return false; }
  bool check_simple_select() const
  {
    /* Only called for top-level select_results, usually select_send */
    DBUG_ASSERT(false); /* purecov: inspected */
    return false; /* purecov: inspected */
  }
  void abort_result_set()
  {
    result->abort_result_set(); /* purecov: inspected */
  }
  void cleanup()
  {
    send_records= 0;
  }
  void set_thd(THD *thd_arg)
  {
    /*
      Only called for top-level select_results, usually select_send,
      and for the results of subquery engines
      (select_<something>_subselect).
    */
    DBUG_ASSERT(false); /* purecov: inspected */
  }
  void reset_offset_limit_cnt()
  {
    // EXPLAIN should never output to a select_union_direct
    DBUG_ASSERT(false); /* purecov: inspected */
  }
  void begin_dataset()
  {
    // Only called for sp_cursor::Select_fetch_into_spvars
    DBUG_ASSERT(false); /* purecov: inspected */
  }
};


/* Base subselect interface class */
class select_subselect :public select_result_interceptor
{
protected:
  Item_subselect *item;
public:
  select_subselect(THD *thd_arg, Item_subselect *item_arg):
    select_result_interceptor(thd_arg), item(item_arg) {}
  int send_data(List<Item> &items)=0;
  bool send_eof() { return 0; };
};

/* Single value subselect interface class */
class select_singlerow_subselect :public select_subselect
{
public:
  select_singlerow_subselect(THD *thd_arg, Item_subselect *item_arg):
    select_subselect(thd_arg, item_arg)
  {}
  int send_data(List<Item> &items);
};


/*
  This class specializes select_union to collect statistics about the
  data stored in the temp table. Currently the class collects statistcs
  about NULLs.
*/

class select_materialize_with_stats : public select_union
{
protected:
  class Column_statistics
  {
  public:
    /* Count of NULLs per column. */
    ha_rows null_count;
    /* The row number that contains the first NULL in a column. */
    ha_rows min_null_row;
    /* The row number that contains the last NULL in a column. */
    ha_rows max_null_row;
  };

  /* Array of statistics data per column. */
  Column_statistics* col_stat;

  /*
    The number of columns in the biggest sub-row that consists of only
    NULL values.
  */
  uint max_nulls_in_row;
  /*
    Count of rows writtent to the temp table. This is redundant as it is
    already stored in handler::stats.records, however that one is relatively
    expensive to compute (given we need that for evry row).
  */
  ha_rows count_rows;

protected:
  void reset();

public:
  select_materialize_with_stats(THD *thd_arg): select_union(thd_arg)
  { tmp_table_param.init(); }
  bool create_result_table(THD *thd, List<Item> *column_types,
                           bool is_distinct, ulonglong options,
                           const char *alias, 
                           bool bit_fields_as_long,
                           bool create_table,
                           bool keep_row_order= FALSE);
  bool init_result_table(ulonglong select_options);
  int send_data(List<Item> &items);
  void cleanup();
  ha_rows get_null_count_of_col(uint idx)
  {
    DBUG_ASSERT(idx < table->s->fields);
    return col_stat[idx].null_count;
  }
  ha_rows get_max_null_of_col(uint idx)
  {
    DBUG_ASSERT(idx < table->s->fields);
    return col_stat[idx].max_null_row;
  }
  ha_rows get_min_null_of_col(uint idx)
  {
    DBUG_ASSERT(idx < table->s->fields);
    return col_stat[idx].min_null_row;
  }
  uint get_max_nulls_in_row() { return max_nulls_in_row; }
};


/* used in independent ALL/ANY optimisation */
class select_max_min_finder_subselect :public select_subselect
{
  Item_cache *cache;
  bool (select_max_min_finder_subselect::*op)();
  bool fmax;
  bool is_all;
public:
  select_max_min_finder_subselect(THD *thd_arg, Item_subselect *item_arg,
                                  bool mx, bool all):
    select_subselect(thd_arg, item_arg), cache(0), fmax(mx), is_all(all)
  {}
  void cleanup();
  int send_data(List<Item> &items);
  bool cmp_real();
  bool cmp_int();
  bool cmp_decimal();
  bool cmp_str();
};

/* EXISTS subselect interface class */
class select_exists_subselect :public select_subselect
{
public:
  select_exists_subselect(THD *thd_arg, Item_subselect *item_arg):
    select_subselect(thd_arg, item_arg) {}
  int send_data(List<Item> &items);
};




/*
  Optimizer and executor structure for the materialized semi-join info. This
  structure contains
   - The sj-materialization temporary table
   - Members needed to make index lookup or a full scan of the temptable.
*/
class SJ_MATERIALIZATION_INFO : public Sql_alloc
{
public:
  /* Optimal join sub-order */
  struct st_position *positions;

  uint tables; /* Number of tables in the sj-nest */

  /* Expected #rows in the materialized table */
  double rows;

  /* 
    Cost to materialize - execute the sub-join and write rows into temp.table
  */
  Cost_estimate materialization_cost;

  /* Cost to make one lookup in the temptable */
  Cost_estimate lookup_cost;
  
  /* Cost of scanning the materialized table */
  Cost_estimate scan_cost;

  /* --- Execution structures ---------- */
  
  /*
    TRUE <=> This structure is used for execution. We don't necessarily pick
    sj-materialization, so some of SJ_MATERIALIZATION_INFO structures are not
    used by materialization
  */
  bool is_used;
  
  bool materialized; /* TRUE <=> materialization already performed */
  /*
    TRUE  - the temptable is read with full scan
    FALSE - we use the temptable for index lookups
  */
  bool is_sj_scan; 
  
  /* The temptable and its related info */
  TMP_TABLE_PARAM sjm_table_param;
  List<Item> sjm_table_cols;
  TABLE *table;

  /* Structure used to make index lookups */
  struct st_table_ref *tab_ref;
  Item *in_equality; /* See create_subq_in_equalities() */

  Item *join_cond; /* See comments in make_join_select() */
  Copy_field *copy_field; /* Needed for SJ_Materialization scan */
};


/* Structs used when sorting */
struct SORT_FIELD_ATTR
{
  uint length;          /* Length of sort field */
  uint suffix_length;   /* Length suffix (0-4) */
};


struct SORT_FIELD: public SORT_FIELD_ATTR
{
  Field *field;				/* Field to sort */
  Item	*item;				/* Item if not sorting fields */
  bool reverse;				/* if descending sort */
};


typedef struct st_sort_buffer {
  uint index;					/* 0 or 1 */
  uint sort_orders;
  uint change_pos;				/* If sort-fields changed */
  char **buff;
  SORT_FIELD *sortorder;
} SORT_BUFFER;

/* Structure for db & table in sql_yacc */

class Table_ident :public Sql_alloc
{
public:
  LEX_STRING db;
  LEX_STRING table;
  SELECT_LEX_UNIT *sel;
  inline Table_ident(THD *thd, LEX_STRING db_arg, LEX_STRING table_arg,
		     bool force)
    :table(table_arg), sel((SELECT_LEX_UNIT *)0)
  {
    if (!force && (thd->client_capabilities & CLIENT_NO_SCHEMA))
      db.str=0;
    else
      db= db_arg;
  }
  inline Table_ident(LEX_STRING table_arg)
    :table(table_arg), sel((SELECT_LEX_UNIT *)0)
  {
    db.str=0;
  }
  /*
    This constructor is used only for the case when we create a derived
    table. A derived table has no name and doesn't belong to any database.
    Later, if there was an alias specified for the table, it will be set
    by add_table_to_list.
  */
  inline Table_ident(SELECT_LEX_UNIT *s) : sel(s)
  {
    /* We must have a table name here as this is used with add_table_to_list */
    db.str= empty_c_string;                    /* a subject to casedn_str */
    db.length= 0;
    table.str= internal_table_name;
    table.length=1;
  }
  bool is_derived_table() const { return MY_TEST(sel); }
  inline void change_db(char *db_name)
  {
    db.str= db_name; db.length= (uint) strlen(db_name);
  }
};

// this is needed for user_vars hash
class user_var_entry
{
  CHARSET_INFO *m_charset;
 public:
  user_var_entry() {}                         /* Remove gcc warning */
  LEX_STRING name;
  char *value;
  ulong length;
  query_id_t update_query_id, used_query_id;
  Item_result type;
  bool unsigned_flag;

  double val_real(bool *null_value);
  longlong val_int(bool *null_value) const;
  String *val_str(bool *null_value, String *str, uint decimals);
  my_decimal *val_decimal(bool *null_value, my_decimal *result);
  CHARSET_INFO *charset() const { return m_charset; }
  void set_charset(CHARSET_INFO *cs) { m_charset= cs; }
};

user_var_entry *get_variable(HASH *hash, LEX_STRING &name,
				    bool create_if_not_exists);

class SORT_INFO;
class multi_delete :public select_result_interceptor
{
  TABLE_LIST *delete_tables, *table_being_deleted;
  Unique **tempfiles;
  ha_rows deleted, found;
  uint num_of_tables;
  int error;
  bool do_delete;
  /* True if at least one table we delete from is transactional */
  bool transactional_tables;
  /* True if at least one table we delete from is not transactional */
  bool normal_tables;
  bool delete_while_scanning;
  /*
     error handling (rollback and binlogging) can happen in send_eof()
     so that afterward abort_result_set() needs to find out that.
  */
  bool error_handled;

public:
  multi_delete(THD *thd_arg, TABLE_LIST *dt, uint num_of_tables);
  ~multi_delete();
  int prepare(List<Item> &list, SELECT_LEX_UNIT *u);
  int send_data(List<Item> &items);
  bool initialize_tables (JOIN *join);
  int do_deletes();
  int do_table_deletes(TABLE *table, SORT_INFO *sort_info, bool ignore);
  bool send_eof();
  inline ha_rows num_deleted() const { return deleted; }
  virtual void abort_result_set();
  void prepare_to_read_rows();
};


class multi_update :public select_result_interceptor
{
  TABLE_LIST *all_tables; /* query/update command tables */
  List<TABLE_LIST> *leaves;     /* list of leves of join table tree */
  TABLE_LIST *update_tables, *table_being_updated;
  TABLE **tmp_tables, *main_table, *table_to_update;
  TMP_TABLE_PARAM *tmp_table_param;
  ha_rows updated, found;
  List <Item> *fields, *values;
  List <Item> **fields_for_table, **values_for_table;
  uint table_count;
  /*
   List of tables referenced in the CHECK OPTION condition of
   the updated view excluding the updated table.
  */
  List <TABLE> unupdated_check_opt_tables;
  Copy_field *copy_field;
  enum enum_duplicates handle_duplicates;
  bool do_update, trans_safe;
  /* True if the update operation has made a change in a transactional table */
  bool transactional_tables;
  bool ignore;
  /* 
     error handling (rollback and binlogging) can happen in send_eof()
     so that afterward  abort_result_set() needs to find out that.
  */
  bool error_handled;
  
  /* Need this to protect against multiple prepare() calls */
  bool prepared;
public:
  multi_update(THD *thd_arg, TABLE_LIST *ut, List<TABLE_LIST> *leaves_list,
	       List<Item> *fields, List<Item> *values,
	       enum_duplicates handle_duplicates, bool ignore);
  ~multi_update();
  int prepare(List<Item> &list, SELECT_LEX_UNIT *u);
  int send_data(List<Item> &items);
  bool initialize_tables (JOIN *join);
  int  do_updates();
  bool send_eof();
  inline ha_rows num_found() const { return found; }
  inline ha_rows num_updated() const { return updated; }
  virtual void abort_result_set();
  void update_used_tables();
  void prepare_to_read_rows();
};

class my_var : public Sql_alloc  {
public:
  const LEX_STRING name;
  enum type { SESSION_VAR, LOCAL_VAR, PARAM_VAR };
  type scope;
  my_var(const LEX_STRING& j, enum type s) : name(j), scope(s) { }
  virtual ~my_var() {}
  virtual bool set(THD *thd, Item *val) = 0;
};

class my_var_sp: public my_var {
public:
  uint offset;
  enum_field_types type;
  /*
    Routine to which this Item_splocal belongs. Used for checking if correct
    runtime context is used for variable handling.
  */
  sp_head *sp;
  my_var_sp(const LEX_STRING& j, uint o, enum_field_types t, sp_head *s)
    : my_var(j, LOCAL_VAR), offset(o), type(t), sp(s) { }
  ~my_var_sp() { }
  bool set(THD *thd, Item *val);
};

class my_var_user: public my_var {
public:
  my_var_user(const LEX_STRING& j)
    : my_var(j, SESSION_VAR) { }
  ~my_var_user() { }
  bool set(THD *thd, Item *val);
};

class select_dumpvar :public select_result_interceptor {
  ha_rows row_count;
public:
  List<my_var> var_list;
  select_dumpvar(THD *thd_arg): select_result_interceptor(thd_arg)
  { var_list.empty(); row_count= 0; }
  ~select_dumpvar() {}
  int prepare(List<Item> &list, SELECT_LEX_UNIT *u);
  int send_data(List<Item> &items);
  bool send_eof();
  virtual bool check_simple_select() const;
  void cleanup();
};

/* Bits in sql_command_flags */

#define CF_CHANGES_DATA           (1U << 0)
#define CF_REPORT_PROGRESS        (1U << 1)
#define CF_STATUS_COMMAND         (1U << 2)
#define CF_SHOW_TABLE_COMMAND     (1U << 3)
#define CF_WRITE_LOGS_COMMAND     (1U << 4)

/**
  Must be set for SQL statements that may contain
  Item expressions and/or use joins and tables.
  Indicates that the parse tree of such statement may
  contain rule-based optimizations that depend on metadata
  (i.e. number of columns in a table), and consequently
  that the statement must be re-prepared whenever
  referenced metadata changes. Must not be set for
  statements that themselves change metadata, e.g. RENAME,
  ALTER and other DDL, since otherwise will trigger constant
  reprepare. Consequently, complex item expressions and
  joins are currently prohibited in these statements.
*/
#define CF_REEXECUTION_FRAGILE    (1U << 5)
/**
  Implicitly commit before the SQL statement is executed.

  Statements marked with this flag will cause any active
  transaction to end (commit) before proceeding with the
  command execution.

  This flag should be set for statements that probably can't
  be rolled back or that do not expect any previously metadata
  locked tables.
*/
#define CF_IMPLICT_COMMIT_BEGIN   (1U << 6)
/**
  Implicitly commit after the SQL statement.

  Statements marked with this flag are automatically committed
  at the end of the statement.

  This flag should be set for statements that will implicitly
  open and take metadata locks on system tables that should not
  be carried for the whole duration of a active transaction.
*/
#define CF_IMPLICIT_COMMIT_END    (1U << 7)
/**
  CF_IMPLICT_COMMIT_BEGIN and CF_IMPLICIT_COMMIT_END are used
  to ensure that the active transaction is implicitly committed
  before and after every DDL statement and any statement that
  modifies our currently non-transactional system tables.
*/
#define CF_AUTO_COMMIT_TRANS  (CF_IMPLICT_COMMIT_BEGIN | CF_IMPLICIT_COMMIT_END)

/**
  Diagnostic statement.
  Diagnostic statements:
  - SHOW WARNING
  - SHOW ERROR
  - GET DIAGNOSTICS (WL#2111)
  do not modify the diagnostics area during execution.
*/
#define CF_DIAGNOSTIC_STMT        (1U << 8)

/**
  Identifies statements that may generate row events
  and that may end up in the binary log.
*/
#define CF_CAN_GENERATE_ROW_EVENTS (1U << 9)

/**
  Identifies statements which may deal with temporary tables and for which
  temporary tables should be pre-opened to simplify privilege checks.
*/
#define CF_PREOPEN_TMP_TABLES   (1U << 10)

/**
  Identifies statements for which open handlers should be closed in the
  beginning of the statement.
*/
#define CF_HA_CLOSE             (1U << 11)

/**
  Identifies statements that can be explained with EXPLAIN.
*/
#define CF_CAN_BE_EXPLAINED       (1U << 12)

/** Identifies statements which may generate an optimizer trace */
#define CF_OPTIMIZER_TRACE        (1U << 14)

/**
   Identifies statements that should always be disallowed in
   read only transactions.
*/
#define CF_DISALLOW_IN_RO_TRANS   (1U << 15)

/**
  Statement that need the binlog format to be unchanged.
*/
#define CF_FORCE_ORIGINAL_BINLOG_FORMAT (1U << 16)

/**
  Statement that inserts new rows (INSERT, REPLACE, LOAD, ALTER TABLE)
*/
#define CF_INSERTS_DATA (1U << 17)

/**
  Statement that updates existing rows (UPDATE, multi-update)
*/
#define CF_UPDATES_DATA (1U << 18)

/**
  SP Bulk execution safe
*/
#define CF_SP_BULK_SAFE (1U << 19)
/**
  SP Bulk execution optimized
*/
#define CF_SP_BULK_OPTIMIZED (1U << 20)

/* Bits in server_command_flags */

/**
  Skip the increase of the global query id counter. Commonly set for
  commands that are stateless (won't cause any change on the server
  internal states).
*/
#define CF_SKIP_QUERY_ID        (1U << 0)

/**
  Skip the increase of the number of statements that clients have
  sent to the server. Commonly used for commands that will cause
  a statement to be executed but the statement might have not been
  sent by the user (ie: stored procedure).
*/
#define CF_SKIP_QUESTIONS       (1U << 1)
#ifdef WITH_WSREP
/**
  Do not check that wsrep snapshot is ready before allowing this command
*/
#define CF_SKIP_WSREP_CHECK     (1U << 2)
#else
#define CF_SKIP_WSREP_CHECK     0
#endif /* WITH_WSREP */

/**
  Do not allow it for COM_MULTI batch
*/
#define CF_NO_COM_MULTI         (1U << 3)

/* Inline functions */

inline bool add_item_to_list(THD *thd, Item *item)
{
  return thd->lex->current_select->add_item_to_list(thd, item);
}

inline bool add_value_to_list(THD *thd, Item *value)
{
  return thd->lex->value_list.push_back(value, thd->mem_root);
}

inline bool add_order_to_list(THD *thd, Item *item, bool asc)
{
  return thd->lex->current_select->add_order_to_list(thd, item, asc);
}

inline bool add_gorder_to_list(THD *thd, Item *item, bool asc)
{
  return thd->lex->current_select->add_gorder_to_list(thd, item, asc);
}

inline bool add_group_to_list(THD *thd, Item *item, bool asc)
{
  return thd->lex->current_select->add_group_to_list(thd, item, asc);
}

inline Item *and_conds(THD *thd, Item *a, Item *b)
{
  if (!b) return a;
  if (!a) return b;
  return new (thd->mem_root) Item_cond_and(thd, a, b);
}

/* inline handler methods that need to know TABLE and THD structures */
inline void handler::increment_statistics(ulong SSV::*offset) const
{
  status_var_increment(table->in_use->status_var.*offset);
  table->in_use->check_limit_rows_examined();
}

inline void handler::decrement_statistics(ulong SSV::*offset) const
{
  status_var_decrement(table->in_use->status_var.*offset);
}


inline int handler::ha_ft_read(uchar *buf)
{
  int error= ft_read(buf);
  if (!error)
    update_rows_read();

  table->status=error ? STATUS_NOT_FOUND: 0;
  return error;
}

inline int handler::ha_rnd_pos_by_record(uchar *buf)
{
  int error= rnd_pos_by_record(buf);
  table->status=error ? STATUS_NOT_FOUND: 0;
  return error;
}

inline int handler::ha_read_first_row(uchar *buf, uint primary_key)
{
  int error= read_first_row(buf, primary_key);
  if (!error)
    update_rows_read();
  table->status=error ? STATUS_NOT_FOUND: 0;
  return error;
}

inline int handler::ha_write_tmp_row(uchar *buf)
{
  int error;
  MYSQL_INSERT_ROW_START(table_share->db.str, table_share->table_name.str);
  increment_statistics(&SSV::ha_tmp_write_count);
  TABLE_IO_WAIT(tracker, m_psi, PSI_TABLE_WRITE_ROW, MAX_KEY, 0,
                { error= write_row(buf); })
  MYSQL_INSERT_ROW_DONE(error);
  return error;
}

inline int handler::ha_update_tmp_row(const uchar *old_data, uchar *new_data)
{
  int error;
  MYSQL_UPDATE_ROW_START(table_share->db.str, table_share->table_name.str);
  increment_statistics(&SSV::ha_tmp_update_count);
  TABLE_IO_WAIT(tracker, m_psi, PSI_TABLE_UPDATE_ROW, active_index, 0,
                { error= update_row(old_data, new_data);})
  MYSQL_UPDATE_ROW_DONE(error);
  return error;
}


extern pthread_attr_t *get_connection_attrib(void);

/**
   Set thread entering a condition

   This function should be called before putting a thread to wait for
   a condition. @a mutex should be held before calling this
   function. After being waken up, @f thd_exit_cond should be called.

   @param thd      The thread entering the condition, NULL means current thread
   @param cond     The condition the thread is going to wait for
   @param mutex    The mutex associated with the condition, this must be
                   held before call this function
   @param stage    The new process message for the thread
   @param old_stage The old process message for the thread
   @param src_function The caller source function name
   @param src_file The caller source file name
   @param src_line The caller source line number
*/
void thd_enter_cond(MYSQL_THD thd, mysql_cond_t *cond, mysql_mutex_t *mutex,
                    const PSI_stage_info *stage, PSI_stage_info *old_stage,
                    const char *src_function, const char *src_file,
                    int src_line);

#define THD_ENTER_COND(P1, P2, P3, P4, P5) \
  thd_enter_cond(P1, P2, P3, P4, P5, __func__, __FILE__, __LINE__)

/**
   Set thread leaving a condition

   This function should be called after a thread being waken up for a
   condition.

   @param thd      The thread entering the condition, NULL means current thread
   @param stage    The process message, ususally this should be the old process
                   message before calling @f thd_enter_cond
   @param src_function The caller source function name
   @param src_file The caller source file name
   @param src_line The caller source line number
*/
void thd_exit_cond(MYSQL_THD thd, const PSI_stage_info *stage,
                   const char *src_function, const char *src_file,
                   int src_line);

#define THD_EXIT_COND(P1, P2) \
  thd_exit_cond(P1, P2, __func__, __FILE__, __LINE__)

inline bool binlog_should_compress(ulong len)
{
  return opt_bin_log_compress &&
    len >= opt_bin_log_compress_min_len;
}


/**
   Save thd sql_mode on instantiation.
   On destruction it resets the mode to the previously stored value.
*/
class Sql_mode_save
{
 public:
  Sql_mode_save(THD *thd) : thd(thd), old_mode(thd->variables.sql_mode) {}
  ~Sql_mode_save() { thd->variables.sql_mode = old_mode; }

 private:
  THD *thd;
  sql_mode_t old_mode; // SQL mode saved at construction time.
};

#endif /* MYSQL_SERVER */

#endif /* SQL_CLASS_INCLUDED */<|MERGE_RESOLUTION|>--- conflicted
+++ resolved
@@ -569,9 +569,6 @@
   ha_rows max_join_size;
   ha_rows expensive_subquery_limit;
   ulong auto_increment_increment, auto_increment_offset;
-<<<<<<< HEAD
-  uint eq_range_index_dive_limit;
-=======
 #ifdef WITH_WSREP
   /*
     Variables with stored values of the auto_increment_increment
@@ -583,7 +580,7 @@
   */
   ulong saved_auto_increment_increment, saved_auto_increment_offset;
 #endif /* WITH_WSREP */
->>>>>>> dc7c0803
+  uint eq_range_index_dive_limit;
   ulong lock_wait_timeout;
   ulong join_cache_level;
   ulong max_allowed_packet;
