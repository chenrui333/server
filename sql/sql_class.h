--- conflicted
+++ resolved
@@ -8209,7 +8209,6 @@
 
 void setup_tmp_table_column_bitmaps(TABLE *table, uchar *bitmaps,
                                     uint field_count);
-<<<<<<< HEAD
 #ifdef WITH_WSREP
 extern void wsrep_to_isolation_end(THD*);
 #endif
@@ -8245,11 +8244,10 @@
 #endif
   }
 };
-=======
+
 C_MODE_START
 void mariadb_sleep_for_space(unsigned int seconds);
 C_MODE_END
->>>>>>> 829cb1a4
 
 #endif /* MYSQL_SERVER */
 #endif /* SQL_CLASS_INCLUDED */