--- conflicted
+++ resolved
@@ -324,22 +324,14 @@
 	 wsrep_thd_is_toi(bf_thd))) &&
        !wsrep_thd_is_aborting(victim_thd))
   {
-<<<<<<< HEAD
-      WSREP_DEBUG("wsrep_abort_thd, by: %llu, victim: %llu", (bf_thd) ?
-                  (long long)bf_thd->real_id : 0, (long long)victim_thd->real_id);
-      mysql_mutex_unlock(&victim_thd->LOCK_thd_data);
-=======
       WSREP_DEBUG("wsrep_abort_thd, by: %llu, victim: %llu",
                   (long long)bf_thd->real_id, (long long)victim_thd->real_id);
->>>>>>> 179c2833
+      mysql_mutex_unlock(&victim_thd->LOCK_thd_data);
       ha_abort_transaction(bf_thd, victim_thd, signal);
       mysql_mutex_lock(&victim_thd->LOCK_thd_data);
   }
   else
   {
-<<<<<<< HEAD
-    WSREP_DEBUG("wsrep_abort_thd not effective: %p %p", bf_thd, victim_thd);
-=======
     WSREP_DEBUG("wsrep_abort_thd not effective: bf %llu victim %llu "
                 "wsrep %d wsrep_on %d RSU %d TOI %d aborting %d",
                 (long long)bf_thd->real_id, (long long)victim_thd->real_id,
@@ -347,8 +339,6 @@
                 bf_thd->variables.wsrep_OSU_method == WSREP_OSU_RSU,
                 wsrep_thd_is_toi(bf_thd),
                 wsrep_thd_is_aborting(victim_thd));
-    wsrep_thd_UNLOCK(victim_thd);
->>>>>>> 179c2833
   }
 
   mysql_mutex_unlock(&victim_thd->LOCK_thd_data);
