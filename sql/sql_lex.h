/* Copyright (c) 2000, 2019, Oracle and/or its affiliates.
   Copyright (c) 2010, 2022, MariaDB Corporation.

   This program is free software; you can redistribute it and/or modify
   it under the terms of the GNU General Public License as published by
   the Free Software Foundation; version 2 of the License.

   This program is distributed in the hope that it will be useful,
   but WITHOUT ANY WARRANTY; without even the implied warranty of
   MERCHANTABILITY or FITNESS FOR A PARTICULAR PURPOSE.  See the
   GNU General Public License for more details.

   You should have received a copy of the GNU General Public License
   along with this program; if not, write to the Free Software
   Foundation, Inc., 51 Franklin St, Fifth Floor, Boston, MA 02110-1335  USA */

/**
  @defgroup Semantic_Analysis Semantic Analysis
*/

#ifndef SQL_LEX_INCLUDED
#define SQL_LEX_INCLUDED

#include "violite.h"                            /* SSL_type */
#include "sql_trigger.h"
#include "thr_lock.h"                  /* thr_lock_type, TL_UNLOCK */
#include "mem_root_array.h"
#include "grant.h"
#include "sql_cmd.h"
#include "sql_alter.h"                // Alter_info
#include "sql_window.h"
#include "sql_trigger.h"
#include "sp.h"                       // enum enum_sp_type
#include "sql_tvc.h"
#include "item.h"
#include "sql_limit.h"                // Select_limit_counters
#include "json_table.h"               // Json_table_column
#include "sql_schema.h"
#include "table.h"

/* Used for flags of nesting constructs */
#define SELECT_NESTING_MAP_SIZE 64
typedef Bitmap<SELECT_NESTING_MAP_SIZE> nesting_map;

/* YACC and LEX Definitions */


/**
  A string with metadata. Usually points to a string in the client
  character set, but unlike Lex_ident_cli_st (see below) it does not
  necessarily point to a query fragment. It can also point to memory
  of other kinds (e.g. an additional THD allocated memory buffer
  not overlapping with the current query text).

  We'll add more flags here eventually, to know if the string has, e.g.:
  - multi-byte characters
  - bad byte sequences
  - backslash escapes:   'a\nb'
  and reuse the original query fragments instead of making the string
  copy too early, in Lex_input_stream::get_text().
  This will allow to avoid unnecessary copying, as well as
  create more optimal Item types in sql_yacc.yy
*/
struct Lex_string_with_metadata_st: public LEX_CSTRING
{
private:
  bool m_is_8bit; // True if the string has 8bit characters
  char m_quote;   // Quote character, or 0 if not quoted
public:
  void set_8bit(bool is_8bit) { m_is_8bit= is_8bit; }
  void set_metadata(bool is_8bit, char quote)
  {
    m_is_8bit= is_8bit;
    m_quote= quote;
  }
  void set(const char *s, size_t len, bool is_8bit, char quote)
  {
    str= s;
    length= len;
    set_metadata(is_8bit, quote);
  }
  void set(const LEX_CSTRING *s, bool is_8bit, char quote)
  {
    ((LEX_CSTRING &)*this)= *s;
    set_metadata(is_8bit, quote);
  }
  bool is_8bit() const { return m_is_8bit; }
  bool is_quoted() const { return m_quote != '\0'; }
  char quote() const { return m_quote; }
  // Get string repertoire by the 8-bit flag and the character set
  my_repertoire_t repertoire(CHARSET_INFO *cs) const
  {
    return !m_is_8bit && my_charset_is_ascii_based(cs) ?
           MY_REPERTOIRE_ASCII : MY_REPERTOIRE_UNICODE30;
  }
  // Get string repertoire by the 8-bit flag, for ASCII-based character sets
  my_repertoire_t repertoire() const
  {
    return !m_is_8bit ? MY_REPERTOIRE_ASCII : MY_REPERTOIRE_UNICODE30;
  }
};


/*
  Used to store identifiers in the client character set.
  Points to a query fragment.
*/
struct Lex_ident_cli_st: public Lex_string_with_metadata_st
{
public:
  void set_keyword(const char *s, size_t len)
  {
    set(s, len, false, '\0');
  }
  void set_ident(const char *s, size_t len, bool is_8bit)
  {
    set(s, len, is_8bit, '\0');
  }
  void set_ident_quoted(const char *s, size_t len, bool is_8bit, char quote)
  {
    set(s, len, is_8bit, quote);
  }
  void set_unquoted(const LEX_CSTRING *s, bool is_8bit)
  {
    set(s, is_8bit, '\0');
  }
  const char *pos() const { return str - is_quoted(); }
  const char *end() const { return str + length + is_quoted(); }
};


class Lex_ident_cli: public Lex_ident_cli_st
{
public:
  Lex_ident_cli(const LEX_CSTRING *s, bool is_8bit)
  {
    set_unquoted(s, is_8bit);
  }
  Lex_ident_cli(const char *s, size_t len)
  {
    set_ident(s, len, false);
  }
};


struct Lex_ident_sys_st: public LEX_CSTRING
{
public:
  bool copy_ident_cli(THD *thd, const Lex_ident_cli_st *str);
  bool copy_keyword(THD *thd, const Lex_ident_cli_st *str);
  bool copy_sys(THD *thd, const LEX_CSTRING *str);
  bool convert(THD *thd, const LEX_CSTRING *str, CHARSET_INFO *cs);
  bool copy_or_convert(THD *thd, const Lex_ident_cli_st *str, CHARSET_INFO *cs);
  bool is_null() const { return str == NULL; }
  bool to_size_number(ulonglong *to) const;
  void set_valid_utf8(const LEX_CSTRING *name)
  {
    DBUG_ASSERT(Well_formed_prefix(system_charset_info, name->str,
                                   name->length).length() == name->length);
    str= name->str ; length= name->length;
  }
};


class Lex_ident_sys: public Lex_ident_sys_st
{
public:
  Lex_ident_sys(THD *thd, const Lex_ident_cli_st *str)
  {
    if (copy_ident_cli(thd, str))
      ((LEX_CSTRING &) *this)= null_clex_str;
  }
  Lex_ident_sys()
  {
    ((LEX_CSTRING &) *this)= null_clex_str;
  }
  Lex_ident_sys(const char *name, size_t length)
  {
    LEX_CSTRING tmp= {name, length};
    set_valid_utf8(&tmp);
  }
  Lex_ident_sys & operator=(const Lex_ident_sys_st &name)
  {
    Lex_ident_sys_st::operator=(name);
    return *this;
  }
};


struct Lex_column_list_privilege_st
{
  List<Lex_ident_sys> *m_columns;
  privilege_t m_privilege;
};


class Lex_column_list_privilege: public Lex_column_list_privilege_st
{
public:
  Lex_column_list_privilege(List<Lex_ident_sys> *columns, privilege_t privilege)
  {
    m_columns= columns;
    m_privilege= privilege;
  }
};


/**
  ORDER BY ... LIMIT parameters;
*/
class Lex_order_limit_lock: public Sql_alloc
{
public:
  SQL_I_List<st_order> *order_list;   /* ORDER clause */
  Lex_select_lock lock;
  Lex_select_limit limit;

  Lex_order_limit_lock() :order_list(NULL)
  {}

  bool set_to(st_select_lex *sel);
};


enum sub_select_type
{
  UNSPECIFIED_TYPE,
  /* following 3 enums should be as they are*/
  UNION_TYPE, INTERSECT_TYPE, EXCEPT_TYPE,
  GLOBAL_OPTIONS_TYPE, DERIVED_TABLE_TYPE, OLAP_TYPE
};

enum set_op_type
{
  UNSPECIFIED,
  UNION_DISTINCT, UNION_ALL,
  EXCEPT_DISTINCT, EXCEPT_ALL,
  INTERSECT_DISTINCT, INTERSECT_ALL
};

inline int cmp_unit_op(enum sub_select_type op1, enum sub_select_type op2)
{
  DBUG_ASSERT(op1 >= UNION_TYPE && op1 <= EXCEPT_TYPE);
  DBUG_ASSERT(op2 >= UNION_TYPE && op2 <= EXCEPT_TYPE);
  return (op1 == INTERSECT_TYPE ? 1 : 0) - (op2 == INTERSECT_TYPE ? 1 : 0);
}

enum unit_common_op {OP_MIX, OP_UNION, OP_INTERSECT, OP_EXCEPT};

enum enum_view_suid
{
  VIEW_SUID_INVOKER= 0,
  VIEW_SUID_DEFINER= 1,
  VIEW_SUID_DEFAULT= 2
};


enum plsql_cursor_attr_t
{
  PLSQL_CURSOR_ATTR_ISOPEN,
  PLSQL_CURSOR_ATTR_FOUND,
  PLSQL_CURSOR_ATTR_NOTFOUND,
  PLSQL_CURSOR_ATTR_ROWCOUNT
};


enum enum_sp_suid_behaviour
{
  SP_IS_DEFAULT_SUID= 0,
  SP_IS_NOT_SUID,
  SP_IS_SUID
};


enum enum_sp_aggregate_type
{
  DEFAULT_AGGREGATE= 0,
  NOT_AGGREGATE,
  GROUP_AGGREGATE
};


/* These may not be declared yet */
class Table_ident;
class sql_exchange;
class LEX_COLUMN;
class sp_head;
class sp_name;
class sp_instr;
class sp_pcontext;
class sp_variable;
class sp_expr_lex;
class sp_assignment_lex;
class st_alter_tablespace;
class partition_info;
class Event_parse_data;
class set_var_base;
class sys_var;
class Item_func_match;
class File_parser;
class Key_part_spec;
class Item_window_func;
struct sql_digest_state;
class With_clause;
class my_var;
class select_handler;
class Pushdown_select;

#define ALLOC_ROOT_SET 1024

#ifdef MYSQL_SERVER
/*
  There are 8 different type of table access so there is no more than
  combinations 2^8 = 256:

  . STMT_READS_TRANS_TABLE

  . STMT_READS_NON_TRANS_TABLE

  . STMT_READS_TEMP_TRANS_TABLE

  . STMT_READS_TEMP_NON_TRANS_TABLE

  . STMT_WRITES_TRANS_TABLE

  . STMT_WRITES_NON_TRANS_TABLE

  . STMT_WRITES_TEMP_TRANS_TABLE

  . STMT_WRITES_TEMP_NON_TRANS_TABLE

  The unsafe conditions for each combination is represented within a byte
  and stores the status of the option --binlog-direct-non-trans-updates,
  whether the trx-cache is empty or not, and whether the isolation level
  is lower than ISO_REPEATABLE_READ:

  . option (OFF/ON)
  . trx-cache (empty/not empty)
  . isolation (>= ISO_REPEATABLE_READ / < ISO_REPEATABLE_READ)

  bits 0 : . OFF, . empty, . >= ISO_REPEATABLE_READ
  bits 1 : . OFF, . empty, . < ISO_REPEATABLE_READ
  bits 2 : . OFF, . not empty, . >= ISO_REPEATABLE_READ
  bits 3 : . OFF, . not empty, . < ISO_REPEATABLE_READ
  bits 4 : . ON, . empty, . >= ISO_REPEATABLE_READ
  bits 5 : . ON, . empty, . < ISO_REPEATABLE_READ
  bits 6 : . ON, . not empty, . >= ISO_REPEATABLE_READ
  bits 7 : . ON, . not empty, . < ISO_REPEATABLE_READ
*/
extern uint binlog_unsafe_map[256];
/*
  Initializes the array with unsafe combinations and its respective
  conditions.
*/
void binlog_unsafe_map_init();
#endif

#ifdef MYSQL_SERVER
/*
  The following hack is needed because yy_*.cc do not define
  YYSTYPE before including this file
*/
#ifdef MYSQL_YACC
#define LEX_YYSTYPE void *
#else
#include "lex_symbol.h"
#ifdef MYSQL_LEX
#include "item_func.h"            /* Cast_target used in yy_mariadb.hh */
#include "sql_get_diagnostics.h"  /* Types used in yy_mariadb.hh */
#include "sp_pcontext.h"
#include "yy_mariadb.hh"
#define LEX_YYSTYPE YYSTYPE *
#else
#define LEX_YYSTYPE void *
#endif
#endif
#endif

// describe/explain types
#define DESCRIBE_NORMAL         1
#define DESCRIBE_EXTENDED       2
/*
  This is not within #ifdef because we want "EXPLAIN PARTITIONS ..." to produce
  additional "partitions" column even if partitioning is not compiled in.
*/
#define DESCRIBE_PARTITIONS	4
#define DESCRIBE_EXTENDED2	8

#ifdef MYSQL_SERVER

extern const LEX_STRING  empty_lex_str;
extern const LEX_CSTRING empty_clex_str;
extern const LEX_CSTRING star_clex_str;
extern const LEX_CSTRING param_clex_str;

enum enum_sp_data_access
{
  SP_DEFAULT_ACCESS= 0,
  SP_CONTAINS_SQL,
  SP_NO_SQL,
  SP_READS_SQL_DATA,
  SP_MODIFIES_SQL_DATA
};

const LEX_CSTRING sp_data_access_name[]=
{
  { STRING_WITH_LEN("") },
  { STRING_WITH_LEN("CONTAINS SQL") },
  { STRING_WITH_LEN("NO SQL") },
  { STRING_WITH_LEN("READS SQL DATA") },
  { STRING_WITH_LEN("MODIFIES SQL DATA") }
};

#define DERIVED_SUBQUERY        1
#define DERIVED_VIEW            2
#define DERIVED_WITH            4

enum enum_view_create_mode
{
  VIEW_CREATE_NEW,              // check that there are not such VIEW/table
  VIEW_ALTER,                   // check that VIEW .frm with such name exists
  VIEW_CREATE_OR_REPLACE        // check only that there are not such table
};


class Create_view_info: public Sql_alloc
{
public:
  LEX_CSTRING select;              // The SELECT statement of CREATE VIEW
  enum enum_view_create_mode mode;
  uint16 algorithm;
  uint8 check;
  enum enum_view_suid suid;
  Create_view_info(enum_view_create_mode mode_arg,
                   uint16 algorithm_arg,
                   enum_view_suid suid_arg)
   :select(null_clex_str),
    mode(mode_arg),
    algorithm(algorithm_arg),
    check(VIEW_CHECK_NONE),
    suid(suid_arg)
  { }
};


enum enum_drop_mode
{
  DROP_DEFAULT, // mode is not specified
  DROP_CASCADE, // CASCADE option
  DROP_RESTRICT // RESTRICT option
};

/* Options to add_table_to_list() */
#define TL_OPTION_UPDATING      1
#define TL_OPTION_FORCE_INDEX   2
#define TL_OPTION_IGNORE_LEAVES 4
#define TL_OPTION_ALIAS         8
#define TL_OPTION_SEQUENCE      16
#define TL_OPTION_TABLE_FUNCTION        32

typedef List<Item> List_item;
typedef Mem_root_array<ORDER*, true> Group_list_ptrs;

/* SERVERS CACHE CHANGES */
typedef struct st_lex_server_options
{
  long port;
  LEX_CSTRING server_name, host, db, username, password, scheme, socket, owner;
  void reset(LEX_CSTRING name)
  {
    server_name= name;
    host= db= username= password= scheme= socket= owner= null_clex_str;
    port= -1;
  }
} LEX_SERVER_OPTIONS;


/**
  Structure to hold parameters for CHANGE MASTER, START SLAVE, and STOP SLAVE.

  Remark: this should not be confused with Master_info (and perhaps
  would better be renamed to st_lex_replication_info).  Some fields,
  e.g., delay, are saved in Relay_log_info, not in Master_info.
*/
struct LEX_MASTER_INFO
{
  DYNAMIC_ARRAY repl_ignore_server_ids;
  DYNAMIC_ARRAY repl_do_domain_ids;
  DYNAMIC_ARRAY repl_ignore_domain_ids;
  const char *host, *user, *password, *log_file_name;
  const char *ssl_key, *ssl_cert, *ssl_ca, *ssl_capath, *ssl_cipher;
  const char *ssl_crl, *ssl_crlpath;
  const char *relay_log_name;
  LEX_CSTRING connection_name;
  /* Value in START SLAVE UNTIL master_gtid_pos=xxx */
  LEX_CSTRING gtid_pos_str;
  ulonglong pos;
  ulong relay_log_pos;
  ulong server_id;
  uint port, connect_retry;
  float heartbeat_period;
  int sql_delay;
  /*
    Enum is used for making it possible to detect if the user
    changed variable or if it should be left at old value
   */
  enum {LEX_MI_UNCHANGED= 0, LEX_MI_DISABLE, LEX_MI_ENABLE}
    ssl, ssl_verify_server_cert, heartbeat_opt, repl_ignore_server_ids_opt,
    repl_do_domain_ids_opt, repl_ignore_domain_ids_opt;
  enum {
    LEX_GTID_UNCHANGED, LEX_GTID_NO, LEX_GTID_CURRENT_POS, LEX_GTID_SLAVE_POS
  } use_gtid_opt;

  void init()
  {
    bzero(this, sizeof(*this));
    my_init_dynamic_array(PSI_INSTRUMENT_ME, &repl_ignore_server_ids,
                          sizeof(::server_id), 0, 16, MYF(0));
    my_init_dynamic_array(PSI_INSTRUMENT_ME, &repl_do_domain_ids,
                          sizeof(ulong), 0, 16, MYF(0));
    my_init_dynamic_array(PSI_INSTRUMENT_ME, &repl_ignore_domain_ids,
                          sizeof(ulong), 0, 16, MYF(0));
    sql_delay= -1;
  }
  void reset(bool is_change_master)
  {
    if (unlikely(is_change_master))
    {
      delete_dynamic(&repl_ignore_server_ids);
      /* Free all the array elements. */
      delete_dynamic(&repl_do_domain_ids);
      delete_dynamic(&repl_ignore_domain_ids);
    }

    host= user= password= log_file_name= ssl_key= ssl_cert= ssl_ca=
      ssl_capath= ssl_cipher= ssl_crl= ssl_crlpath= relay_log_name= NULL;
    pos= relay_log_pos= server_id= port= connect_retry= 0;
    heartbeat_period= 0;
    ssl= ssl_verify_server_cert= heartbeat_opt=
      repl_ignore_server_ids_opt= repl_do_domain_ids_opt=
      repl_ignore_domain_ids_opt= LEX_MI_UNCHANGED;
    gtid_pos_str= null_clex_str;
    use_gtid_opt= LEX_GTID_UNCHANGED;
    sql_delay= -1;
  }
};

typedef struct st_lex_reset_slave
{
  bool all;
} LEX_RESET_SLAVE;

enum olap_type 
{
  UNSPECIFIED_OLAP_TYPE, CUBE_TYPE, ROLLUP_TYPE
};

/* 
  String names used to print a statement with index hints.
  Keep in sync with index_hint_type.
*/
extern const char * index_hint_type_name[];
typedef uchar index_clause_map;

/*
  Bits in index_clause_map : one for each possible FOR clause in
  USE/FORCE/IGNORE INDEX index hint specification
*/
#define INDEX_HINT_MASK_JOIN  (1)
#define INDEX_HINT_MASK_GROUP (1 << 1)
#define INDEX_HINT_MASK_ORDER (1 << 2)

#define INDEX_HINT_MASK_ALL (INDEX_HINT_MASK_JOIN | INDEX_HINT_MASK_GROUP | \
                             INDEX_HINT_MASK_ORDER)

class select_result_sink;

/* Single element of an USE/FORCE/IGNORE INDEX list specified as a SQL hint  */
class Index_hint : public Sql_alloc
{
public:
  /* The type of the hint : USE/FORCE/IGNORE */
  enum index_hint_type type;
  /* Where the hit applies to. A bitmask of INDEX_HINT_MASK_<place> values */
  index_clause_map clause;
  /* 
    The index name. Empty (str=NULL) name represents an empty list 
    USE INDEX () clause 
  */ 
  LEX_CSTRING key_name;

  Index_hint (enum index_hint_type type_arg, index_clause_map clause_arg,
              const char *str, size_t length) :
    type(type_arg), clause(clause_arg)
  {
    key_name.str= str;
    key_name.length= length;
  }

  void print(THD *thd, String *str);
}; 

/* 
  The state of the lex parsing for selects 
   
   master and slaves are pointers to select_lex.
   master is pointer to upper level node.
   slave is pointer to lower level node
   select_lex is a SELECT without union
   unit is container of either
     - One SELECT
     - UNION of selects
   select_lex and unit are both inherited form st_select_lex_node
   neighbors are two select_lex or units on the same level

   All select describing structures linked with following pointers:
   - list of neighbors (next/prev) (prev of first element point to slave
     pointer of upper structure)
     - For select this is a list of UNION's (or one element list)
     - For units this is a list of sub queries for the upper level select

   - pointer to master (master), which is
     If this is a unit
       - pointer to outer select_lex
     If this is a select_lex
       - pointer to outer unit structure for select

   - pointer to slave (slave), which is either:
     If this is a unit:
       - first SELECT that belong to this unit
     If this is a select_lex
       - first unit that belong to this SELECT (subquries or derived tables)

   - list of all select_lex (link_next/link_prev)
     This is to be used for things like derived tables creation, where we
     go through this list and create the derived tables.

   If unit contain several selects (UNION now, INTERSECT etc later)
   then it have special select_lex called fake_select_lex. It used for
   storing global parameters (like ORDER BY, LIMIT) and executing union.
   Subqueries used in global ORDER BY clause will be attached to this
   fake_select_lex, which will allow them correctly resolve fields of
   'upper' UNION and outer selects.

   For example for following query:

   select *
     from table1
     where table1.field IN (select * from table1_1_1 union
                            select * from table1_1_2)
     union
   select *
     from table2
     where table2.field=(select (select f1 from table2_1_1_1_1
                                   where table2_1_1_1_1.f2=table2_1_1.f3)
                           from table2_1_1
                           where table2_1_1.f1=table2.f2)
     union
   select * from table3;

   we will have following structure:

   select1: (select * from table1 ...)
   select2: (select * from table2 ...)
   select3: (select * from table3)
   select1.1.1: (select * from table1_1_1)
   ...

     main unit
     fake0
     select1 select2 select3
     |^^     |^
    s|||     ||master
    l|||     |+---------------------------------+
    a|||     +---------------------------------+|
    v|||master                         slave   ||
    e||+-------------------------+             ||
     V|            neighbor      |             V|
     unit1.1<+==================>unit1.2       unit2.1
     fake1.1
     select1.1.1 select 1.1.2    select1.2.1   select2.1.1
                                               |^
                                               ||
                                               V|
                                               unit2.1.1.1
                                               select2.1.1.1.1


   relation in main unit will be following:
   (bigger picture for:
      main unit
      fake0
      select1 select2 select3
   in the above picture)

         main unit
         |^^^^|fake_select_lex
         |||||+--------------------------------------------+
         ||||+--------------------------------------------+|
         |||+------------------------------+              ||
         ||+--------------+                |              ||
    slave||master         |                |              ||
         V|      neighbor |       neighbor |        master|V
         select1<========>select2<========>select3        fake0

    list of all select_lex will be following (as it will be constructed by
    parser):

    select1->select2->select3->select2.1.1->select 2.1.2->select2.1.1.1.1-+
                                                                          |
    +---------------------------------------------------------------------+
    |
    +->select1.1.1->select1.1.2

*/

/* 
    Base class for st_select_lex (SELECT_LEX) & 
    st_select_lex_unit (SELECT_LEX_UNIT)
*/
struct LEX;
class st_select_lex;
class st_select_lex_unit;


class st_select_lex_node {
protected:
  st_select_lex_node *next, **prev,   /* neighbor list */
    *master, *slave,                  /* vertical links */
    *link_next, **link_prev;          /* list of whole SELECT_LEX */
  enum sub_select_type linkage;

  void init_query_common();

public:
  ulonglong options;
  uint8 uncacheable;
  bool distinct:1;
  bool no_table_names_allowed:1; /* used for global order by */
  /*
    result of this query can't be cached, bit field, can be :
      UNCACHEABLE_DEPENDENT_GENERATED
      UNCACHEABLE_DEPENDENT_INJECTED
      UNCACHEABLE_RAND
      UNCACHEABLE_SIDEEFFECT
      UNCACHEABLE_EXPLAIN
      UNCACHEABLE_PREPARE
  */

  bool is_linkage_set() const
  {
    return linkage == UNION_TYPE || linkage == INTERSECT_TYPE || linkage == EXCEPT_TYPE;
  }
  enum sub_select_type get_linkage() { return linkage; }
  static void *operator new(size_t size, MEM_ROOT *mem_root) throw ()
  { return (void*) alloc_root(mem_root, (uint) size); }
  static void operator delete(void *ptr,size_t size) { TRASH_FREE(ptr, size); }
  static void operator delete(void *ptr, MEM_ROOT *mem_root) {}

  // Ensures that at least all members used during cleanup() are initialized.
  st_select_lex_node()
    : next(NULL), prev(NULL),
      master(NULL), slave(NULL),
      link_next(NULL), link_prev(NULL),
      linkage(UNSPECIFIED_TYPE)
  {
  }

  inline st_select_lex_node* get_master() { return master; }
  void include_down(st_select_lex_node *upper);
  void attach_single(st_select_lex_node *slave_arg);
  void include_neighbour(st_select_lex_node *before);
  void link_chain_down(st_select_lex_node *first);
  void link_neighbour(st_select_lex_node *neighbour)
  {
    DBUG_ASSERT(next == NULL);
    DBUG_ASSERT(neighbour != NULL);
    next= neighbour;
    neighbour->prev= &next;
  }
  void cut_next() { next= NULL; }
  void include_standalone(st_select_lex_node *sel, st_select_lex_node **ref);
  void include_global(st_select_lex_node **plink);
  void exclude();
  void exclude_from_tree();
  void exclude_from_global()
  {
    if (!link_prev)
      return;
    if (((*link_prev)= link_next))
      link_next->link_prev= link_prev;
    link_next= NULL;
    link_prev= NULL;
  }
  void substitute_in_tree(st_select_lex_node *subst);

  void set_slave(st_select_lex_node *slave_arg) { slave= slave_arg; }
  void move_node(st_select_lex_node *where_to_move)
  {
    if (where_to_move == this)
      return;
    if (next)
      next->prev= prev;
    *prev= next;
    *where_to_move->prev= this;
    next= where_to_move;
  }
  st_select_lex_node *insert_chain_before(st_select_lex_node **ptr_pos_to_insert,
                                          st_select_lex_node *end_chain_node);
  void move_as_slave(st_select_lex_node *new_master);
  void set_linkage(enum sub_select_type l)
  {
    DBUG_ENTER("st_select_lex_node::set_linkage");
    DBUG_PRINT("info", ("node: %p  linkage: %d->%d", this, linkage, l));
    linkage= l;
    DBUG_VOID_RETURN;
  }
  /*
    This method created for reiniting LEX in mysql_admin_table() and can be
    used only if you are going remove all SELECT_LEX & units except belonger
    to LEX (LEX::unit & LEX::select, for other purposes there are
    SELECT_LEX_UNIT::exclude_level & SELECT_LEX_UNIT::exclude_tree.

    It is also used in parsing to detach builtin select.
  */
  void cut_subtree() { slave= 0; }
  friend class st_select_lex_unit;
  friend bool mysql_new_select(LEX *lex, bool move_down, SELECT_LEX *sel);
  friend bool mysql_make_view(THD *thd, TABLE_SHARE *share, TABLE_LIST *table,
                              bool open_view_no_parse);
  friend class st_select_lex;
private:
  void fast_exclude();
};
typedef class st_select_lex_node SELECT_LEX_NODE;

/* 
   SELECT_LEX_UNIT - unit of selects (UNION, INTERSECT, ...) group 
   SELECT_LEXs
*/
class THD;
class select_result;
class JOIN;
class select_unit;
class Procedure;
class Explain_query;

void delete_explain_query(LEX *lex);
void create_explain_query(LEX *lex, MEM_ROOT *mem_root);
void create_explain_query_if_not_exists(LEX *lex, MEM_ROOT *mem_root);
bool print_explain_for_slow_log(LEX *lex, THD *thd, String *str);


class st_select_lex_unit: public st_select_lex_node {
protected:
  TABLE_LIST result_table_list;
  select_unit *union_result;
  ulonglong found_rows_for_union;

  bool prepare_join(THD *thd, SELECT_LEX *sl, select_result *result,
                    ulonglong additional_options,
                    bool is_union_select);
  bool join_union_type_handlers(THD *thd,
                                class Type_holder *holders, uint count);
  bool join_union_type_attributes(THD *thd,
                                  class Type_holder *holders, uint count);
public:
  bool join_union_item_types(THD *thd, List<Item> &types, uint count);
  // Ensures that at least all members used during cleanup() are initialized.
  st_select_lex_unit()
    : union_result(NULL), table(NULL),  result(NULL), fake_select_lex(NULL),
      last_procedure(NULL),cleaned(false), bag_set_op_optimized(false),
      have_except_all_or_intersect_all(false)
  {
  }

  TABLE *table; /* temporary table using for appending UNION results */
  select_result *result;
  st_select_lex *pre_last_parse;
  /*
    Node on which we should return current_select pointer after parsing
    subquery
  */
  st_select_lex *return_to;
  /* LIMIT clause runtime counters */
  Select_limit_counters lim;
  /* not NULL if unit used in subselect, point to subselect item */
  Item_subselect *item;
  /*
    TABLE_LIST representing this union in the embedding select. Used for
    derived tables/views handling.
  */
  TABLE_LIST *derived;
  /* With clause attached to this unit (if any) */
  With_clause *with_clause;
  /* With element where this unit is used as the specification (if any) */
  With_element *with_element;
  /* The unit used as a CTE specification from which this unit is cloned */
  st_select_lex_unit *cloned_from;
  /* thread handler */
  THD *thd;
  /*
    SELECT_LEX for hidden SELECT in union which process global
    ORDER BY and LIMIT
  */
  st_select_lex *fake_select_lex;
  /**
    SELECT_LEX that stores LIMIT and OFFSET for UNION ALL when noq
    fake_select_lex is used.
  */
  st_select_lex *saved_fake_select_lex;

  /* pointer to the last node before last subsequence of UNION ALL */
  st_select_lex *union_distinct;
  Procedure *last_procedure;     /* Pointer to procedure, if such exists */

  // list of fields which points to temporary table for union
  List<Item> item_list;
  /*
    list of types of items inside union (used for union & derived tables)
    
    Item_type_holders from which this list consist may have pointers to Field,
    pointers is valid only after preparing SELECTS of this unit and before
    any SELECT of this unit execution
  */
  List<Item> types;

  bool prepared:1; // prepare phase already performed for UNION (unit)
  bool optimized:1; // optimize phase already performed for UNION (unit)
  bool optimized_2:1;
  bool executed:1; // already executed
  bool cleaned:1;
  bool bag_set_op_optimized:1;
  bool optimize_started:1;
  bool have_except_all_or_intersect_all:1;
  /**
     TRUE if the unit contained TVC at the top level that has been wrapped
     into SELECT:
     VALUES (v1) ... (vn) => SELECT * FROM (VALUES (v1) ... (vn)) as tvc
  */
  bool with_wrapped_tvc:1;
  bool is_view:1;
  bool describe:1; /* union exec() called for EXPLAIN */
  bool columns_are_renamed:1;

protected:
  /* This is bool, not bit, as it's used and set in many places */
  bool saved_error;
public:

  /**
    Pointer to 'last' select, or pointer to select where we stored
    global parameters for union.

    If this is a union of multiple selects, the parser puts the global
    parameters in fake_select_lex. If the union doesn't use a
    temporary table, st_select_lex_unit::prepare() nulls out
    fake_select_lex, but saves a copy in saved_fake_select_lex in
    order to preserve the global parameters.

    If it is not a union, first_select() is the last select.

    @return select containing the global parameters
  */
  inline st_select_lex *global_parameters()
  {
    if (fake_select_lex != NULL)
      return fake_select_lex;
    else if (saved_fake_select_lex != NULL)
      return saved_fake_select_lex;
    return first_select();
  };

  void init_query();
  st_select_lex* outer_select();
  const st_select_lex* first_select() const
  {
    return reinterpret_cast<const st_select_lex*>(slave);
  }
  st_select_lex* first_select()
  {
    return reinterpret_cast<st_select_lex*>(slave);
  }
  void set_with_clause(With_clause *with_cl);
  st_select_lex_unit* next_unit()
  {
    return reinterpret_cast<st_select_lex_unit*>(next);
  }
  st_select_lex* return_after_parsing() { return return_to; }
  void exclude_level();
  // void exclude_tree(); // it is not used for long time
  bool is_excluded() { return prev == NULL; }

  /* UNION methods */
  bool prepare(TABLE_LIST *derived_arg, select_result *sel_result,
               ulonglong additional_options);
  bool optimize();
  void optimize_bag_operation(bool is_outer_distinct);
  bool exec();
  bool exec_recursive();
  bool cleanup();
  inline void unclean() { cleaned= 0; }
  void reinit_exec_mechanism();

  void print(String *str, enum_query_type query_type);

  bool add_fake_select_lex(THD *thd);
  void init_prepare_fake_select_lex(THD *thd, bool first_execution);
  inline bool is_prepared() { return prepared; }
  bool change_result(select_result_interceptor *result,
                     select_result_interceptor *old_result);
  void set_limit(st_select_lex *values);
  void set_thd(THD *thd_arg) { thd= thd_arg; }
  inline bool is_unit_op ();
  bool union_needs_tmp_table();

  void set_unique_exclude();
  bool check_distinct_in_union();

  friend struct LEX;
  friend int subselect_union_engine::exec();

  List<Item> *get_column_types(bool for_cursor);

  select_unit *get_union_result() { return union_result; }
  int save_union_explain(Explain_query *output);
  int save_union_explain_part2(Explain_query *output);
  unit_common_op common_op();

  bool explainable() const;

  void reset_distinct();
  void fix_distinct();

  void register_select_chain(SELECT_LEX *first_sel);

  bool set_nest_level(int new_nest_level);
  bool check_parameters(SELECT_LEX *main_select);

  bool set_lock_to_the_last_select(Lex_select_lock l);

  bool can_be_merged();

  friend class st_select_lex;
};

typedef class st_select_lex_unit SELECT_LEX_UNIT;
typedef Bounds_checked_array<Item*> Ref_ptr_array;


/**
  Structure which consists of the field and the item that
  corresponds to this field.
*/

class Field_pair :public Sql_alloc
{
public:
  Field *field;
  Item *corresponding_item;
  Field_pair(Field *fld, Item *item)
    :field(fld), corresponding_item(item) {}
};

Field_pair *get_corresponding_field_pair(Item *item,
                                         List<Field_pair> pair_list);
Field_pair *find_matching_field_pair(Item *item, List<Field_pair> pair_list);


#define TOUCHED_SEL_COND 1/* WHERE/HAVING/ON should be reinited before use */
#define TOUCHED_SEL_DERIVED (1<<1)/* derived should be reinited before use */

#define UNIT_NEST_FL        1
/*
  SELECT_LEX - store information of parsed SELECT statment
*/
class st_select_lex: public st_select_lex_node
{
public:
  /*
    Currently the field first_nested is used only by parser.
    It containa either a reference to the first select
    of the nest of selects to which 'this' belongs to, or
    in the case of priority jump it contains a reference to
    the select to which the priority nest has to be attached to.
    If there is no priority jump then the first select of the
    nest contains the reference to itself in first_nested.
    Example:
      select1 union select2 intersect select
    Here we have a priority jump at select2.
    So select2->first_nested points to select1,
    while select3->first_nested points to select2 and
    select1->first_nested points to select1.
  */

  Name_resolution_context context;
  LEX_CSTRING db;

  /*
    Point to the LEX in which it was created, used in view subquery detection.

    TODO: make also st_select_lex::parent_stmt_lex (see LEX::stmt_lex)
    and use st_select_lex::parent_lex & st_select_lex::parent_stmt_lex
    instead of global (from THD) references where it is possible.
  */
  LEX *parent_lex;
  st_select_lex *first_nested;
  Item *where, *having;                         /* WHERE & HAVING clauses */
  Item *prep_where; /* saved WHERE clause for prepared statement processing */
  Item *prep_having;/* saved HAVING clause for prepared statement processing */
  Item *cond_pushed_into_where;  /* condition pushed into WHERE  */
  Item *cond_pushed_into_having; /* condition pushed into HAVING */

  /*
    nest_levels are local to the query or VIEW,
    and that view merge procedure does not re-calculate them.
    So we also have to remember unit against which we count levels.
  */
  SELECT_LEX_UNIT *nest_level_base;
  Item_sum *inner_sum_func_list; /* list of sum func in nested selects */ 
  /* 
    This is a copy of the original JOIN USING list that comes from
    the parser. The parser :
      1. Sets the natural_join of the second TABLE_LIST in the join
         and the st_select_lex::prev_join_using.
      2. Makes a parent TABLE_LIST and sets its is_natural_join/
       join_using_fields members.
      3. Uses the wrapper TABLE_LIST as a table in the upper level.
    We cannot assign directly to join_using_fields in the parser because
    at stage (1.) the parent TABLE_LIST is not constructed yet and
    the assignment will override the JOIN USING fields of the lower level
    joins on the right.
  */
  List<String> *prev_join_using;
  JOIN *join; /* after JOIN::prepare it is pointer to corresponding JOIN */
  TABLE_LIST *embedding;          /* table embedding to the above list   */
  table_value_constr *tvc;

  /* The interface employed to execute the select query by a foreign engine */
  select_handler *select_h;
  /* The object used to organize execution of the query by a foreign engine */
  select_handler *pushdown_select;
  List<TABLE_LIST> *join_list;    /* list for the currently parsed join  */
  st_select_lex *merged_into; /* select which this select is merged into */
                              /* (not 0 only for views/derived tables)   */
  const char *type;           /* type of select for EXPLAIN          */


  /* List of references to fields referenced from inner selects */
  List<Item_outer_ref> inner_refs_list;
  List<Item> attach_to_conds;
  /* Saved values of the WHERE and HAVING clauses*/
  Item::cond_result cond_value, having_value;
  /* 
    Usually it is pointer to ftfunc_list_alloc, but in union used to create
    fake select_lex for calling mysql_select under results of union
  */
  List<Item_func_match> *ftfunc_list;
  List<Item_func_match> ftfunc_list_alloc;
  /*
    The list of items to which MIN/MAX optimizations of opt_sum_query()
    have been applied. Used to rollback those optimizations if it's needed.
  */
  List<Item_sum> min_max_opt_list;
  List<TABLE_LIST> top_join_list; /* join list of the top level          */
  List<TABLE_LIST> sj_nests;      /* Semi-join nests within this join */
  /*
    Beginning of the list of leaves in a FROM clause, where the leaves
    inlcude all base tables including view tables. The tables are connected
    by TABLE_LIST::next_leaf, so leaf_tables points to the left-most leaf.

    List of all base tables local to a subquery including all view
    tables. Unlike 'next_local', this in this list views are *not*
    leaves. Created in setup_tables() -> make_leaves_list().
  */
  /* 
    Subqueries that will need to be converted to semi-join nests, including
    those converted to jtbm nests. The list is emptied when conversion is done.
  */
  List<Item_in_subselect> sj_subselects;
  /*
    List of IN-predicates in this st_select_lex that
    can be transformed into IN-subselect defined with TVC.
  */
  List<Item_func_in> in_funcs;
  List<TABLE_LIST> leaf_tables;
  List<TABLE_LIST> leaf_tables_exec;
  List<TABLE_LIST> leaf_tables_prep;

  /* current index hint kind. used in filling up index_hints */
  enum index_hint_type current_index_hint_type;

  /*
    FROM clause - points to the beginning of the TABLE_LIST::next_local list.
  */
  SQL_I_List<TABLE_LIST>  table_list;

  /*
    GROUP BY clause.
    This list may be mutated during optimization (by remove_const()),
    so for prepared statements, we keep a copy of the ORDER.next pointers in
    group_list_ptrs, and re-establish the original list before each execution.
  */
  SQL_I_List<ORDER>       group_list;
  SQL_I_List<ORDER>       save_group_list;
  Group_list_ptrs        *group_list_ptrs;

  List<Item>          item_list;  /* list of fields & expressions */
  List<Item>          pre_fix;    /* above list before fix_fields */
  List<Item>          fix_after_optimize;
  SQL_I_List<ORDER> order_list;   /* ORDER clause */
  SQL_I_List<ORDER> save_order_list;
  SQL_I_List<ORDER> gorder_list;
  Lex_select_limit limit_params;  /* LIMIT clause parameters */

  /* Structure to store fields that are used in the GROUP BY of this select */
  List<Field_pair> grouping_tmp_fields;
  List<udf_func>     udf_list;                  /* udf function calls stack */
  List<Index_hint> *index_hints;  /* list of USE/FORCE/IGNORE INDEX */
  List<List_item> save_many_values;
  List<Item> *save_insert_list;

  bool                is_item_list_lookup:1;
  /*
    Needed to correctly generate 'PRIMARY' or 'SIMPLE' for select_type column
    of EXPLAIN
  */
  bool have_merged_subqueries:1;
  bool is_set_query_expr_tail:1;
  bool with_sum_func:1;   /* sum function indicator */
  bool with_rownum:1;     /* rownum() function indicator */
  bool braces:1;    /* SELECT ... UNION (SELECT ... ) <- this braces */
  bool automatic_brackets:1; /* dummy select for INTERSECT precedence */
  /* TRUE when having fix field called in processing of this SELECT */
  bool having_fix_field:1;
  /*
    TRUE when fix field is called for a new condition pushed into the
    HAVING clause of this SELECT
  */
  bool having_fix_field_for_pushed_cond:1;
  /*
    there are subquery in HAVING clause => we can't close tables before
    query processing end even if we use temporary table
  */
  bool subquery_in_having:1;
  /* TRUE <=> this SELECT is correlated w.r.t. some ancestor select */
  bool with_all_modifier:1;  /* used for selects in union */
  bool is_correlated:1;
  bool first_natural_join_processing:1;
  bool first_cond_optimization:1;
  /* do not wrap view fields with Item_ref */
  bool no_wrap_view_item:1;
  /* exclude this select from check of unique_table() */
  bool exclude_from_table_unique_test:1;
  bool in_tvc:1;
  bool skip_locked:1;
  bool m_non_agg_field_used:1;
  bool m_agg_func_used:1;
  bool m_custom_agg_func_used:1;
  /* the select is "service-select" and can not have tables */
  bool is_service_select:1;

  /// Array of pointers to top elements of all_fields list
  Ref_ptr_array ref_pointer_array;
  ulong table_join_options;

  /*
    number of items in select_list and HAVING clause used to get number
    bigger then can be number of entries that will be added to all item
    list during split_sum_func
  */
  uint select_n_having_items;
  uint cond_count;    /* number of sargable Items in where/having/on */
  uint between_count; /* number of between predicates in where/having/on */
  uint max_equal_elems; /* max number of elements in multiple equalities */   
  /*
    Number of fields used in select list or where clause of current select
    and all inner subselects.
  */
  uint select_n_where_fields;
  /* reserved for exists 2 in */
  uint select_n_reserved;
  /*
   it counts the number of bit fields in the SELECT list. These are used when
   DISTINCT is converted to a GROUP BY involving BIT fields.
  */
  uint hidden_bit_fields;
  /*
    Number of fields used in the definition of all the windows functions.
    This includes:
      1) Fields in the arguments
      2) Fields in the PARTITION BY clause
      3) Fields in the ORDER BY clause
  */
  /*
    Number of current derived table made with TVC during the
    transformation of IN-predicate into IN-subquery for this
    st_select_lex.
  */
  uint curr_tvc_name;
  /* true <=> select has been created a TVC wrapper */
  bool is_tvc_wrapper;
  uint fields_in_window_functions;
  uint insert_tables;
  enum_parsing_place parsing_place; /* where we are parsing expression */
  enum_parsing_place save_parsing_place;
  enum_parsing_place context_analysis_place; /* where we are in prepare */
  enum leaf_list_state {UNINIT, READY, SAVED};
  enum leaf_list_state prep_leaf_list_state;
  enum olap_type olap;
  /* SELECT [FOR UPDATE/LOCK IN SHARE MODE] [SKIP LOCKED] */
  enum select_lock_type {NONE, IN_SHARE_MODE, FOR_UPDATE};
  enum select_lock_type select_lock;

  uint in_sum_expr;
  uint select_number; /* number of select (used for EXPLAIN) */
  uint with_wild;     /* item list contain '*' ; Counter */
  /* Number of Item_sum-derived objects in this SELECT */
  uint n_sum_items;
  /* Number of Item_sum-derived objects in children and descendant SELECTs */
  uint n_child_sum_items;
  uint versioned_tables;                 /* For versioning */
  int nest_level;     /* nesting level of select */
  /* index in the select list of the expression currently being fixed */
  int cur_pos_in_select_list;

  /*
    This array is used to note  whether we have any candidates for
    expression caching in the corresponding clauses
  */
  bool expr_cache_may_be_used[PARSING_PLACE_SIZE];
  uint8 nest_flags; 
  /*
    This variable is required to ensure proper work of subqueries and
    stored procedures. Generally, one should use the states of
    Query_arena to determine if it's a statement prepare or first
    execution of a stored procedure. However, in case when there was an
    error during the first execution of a stored procedure, the SP body
    is not expelled from the SP cache. Therefore, a deeply nested
    subquery might be left unoptimized. So we need this per-subquery
    variable to inidicate the optimization/execution state of every
    subquery. Prepared statements work OK in that regard, as in
    case of an error during prepare the PS is not created.
  */
  uint8 changed_elements; // see TOUCHED_SEL_*

  /**
    The set of those tables whose fields are referenced in the select list of
    this select level.
  */
  table_map select_list_tables;

  /* Set to 1 if any field in field list has ROWNUM() */
  bool rownum_in_field_list;

  /* namp of nesting SELECT visibility (for aggregate functions check) */
  nesting_map name_visibility_map;
  table_map with_dep;
  index_clause_map current_index_hint_clause;

  /* it is for correct printing SELECT options */
  thr_lock_type lock_type;
  
  /** System Versioning */
  int vers_setup_conds(THD *thd, TABLE_LIST *tables);
  /* push new Item_field into item_list */
  bool vers_push_field(THD *thd, TABLE_LIST *table,
                       const LEX_CSTRING field_name);

  int period_setup_conds(THD *thd, TABLE_LIST *table);
  void init_query();
  void init_select();
  st_select_lex_unit* master_unit() { return (st_select_lex_unit*) master; }
  inline void set_master_unit(st_select_lex_unit *master_unit)
  {
    master= (st_select_lex_node *)master_unit;
  }
  void set_master(st_select_lex *master_arg)
  {
    master= master_arg;
  }
  st_select_lex_unit* first_inner_unit() 
  { 
    return (st_select_lex_unit*) slave; 
  }
  st_select_lex* outer_select();
  bool is_query_topmost(THD *thd);
  st_select_lex* next_select() { return (st_select_lex*) next; }
  st_select_lex* next_select_in_list() 
  {
    return (st_select_lex*) link_next;
  }
  st_select_lex_node** next_select_in_list_addr()
  {
    return &link_next;
  }
  st_select_lex* return_after_parsing()
  {
    return master_unit()->return_after_parsing();
  }
  inline bool is_subquery_function() { return master_unit()->item != 0; }

  bool mark_as_dependent(THD *thd, st_select_lex *last,
                         Item_ident *dependency);

  void set_braces(bool value)
  {
    braces= value;
  }
  bool inc_in_sum_expr();
  uint get_in_sum_expr();

  bool add_item_to_list(THD *thd, Item *item);
  bool add_group_to_list(THD *thd, Item *item, bool asc);
  bool add_ftfunc_to_list(THD *thd, Item_func_match *func);
  bool add_order_to_list(THD *thd, Item *item, bool asc);
  bool add_gorder_to_list(THD *thd, Item *item, bool asc);
  TABLE_LIST* add_table_to_list(THD *thd, Table_ident *table,
                                LEX_CSTRING *alias,
                                ulong table_options,
                                thr_lock_type flags= TL_UNLOCK,
                                enum_mdl_type mdl_type= MDL_SHARED_READ,
                                List<Index_hint> *hints= 0,
                                List<String> *partition_names= 0,
                                LEX_STRING *option= 0);
  TABLE_LIST* get_table_list();
  bool init_nested_join(THD *thd);
  TABLE_LIST *end_nested_join(THD *thd);
  TABLE_LIST *nest_last_join(THD *thd);
  void add_joined_table(TABLE_LIST *table);
  bool add_cross_joined_table(TABLE_LIST *left_op, TABLE_LIST *right_op,
                              bool straight_fl);
  TABLE_LIST *convert_right_join();
  List<Item>* get_item_list();
  ulong get_table_join_options();
  void set_lock_for_tables(thr_lock_type lock_type, bool for_update,
                           bool skip_locks);
  /*
    This method created for reiniting LEX in mysql_admin_table() and can be
    used only if you are going remove all SELECT_LEX & units except belonger
    to LEX (LEX::unit & LEX::select, for other purposes there are
    SELECT_LEX_UNIT::exclude_level & SELECT_LEX_UNIT::exclude_tree
  */
  void cut_subtree() { slave= 0; }
  bool test_limit();
  /**
    Get offset for LIMIT.

    Evaluate offset item if necessary.

    @return Number of rows to skip.
  */
  ha_rows get_offset();
  /**
   Get limit.

   Evaluate limit item if necessary.

   @return Limit of rows in result.
  */
  ha_rows get_limit();

  friend struct LEX;
  st_select_lex() : group_list_ptrs(NULL), braces(0),
                    automatic_brackets(0), n_sum_items(0), n_child_sum_items(0)
  {}
  void make_empty_select()
  {
    init_query();
    init_select();
  }
  bool setup_ref_array(THD *thd, uint order_group_num);
  void print(THD *thd, String *str, enum_query_type query_type);
  void print_item_list(THD *thd, String *str, enum_query_type query_type);
  void print_set_clause(THD *thd, String *str, enum_query_type query_type);
  void print_on_duplicate_key_clause(THD *thd, String *str,
                                     enum_query_type query_type);
  static void print_order(String *str,
                          ORDER *order,
                          enum_query_type query_type);
  void print_limit(THD *thd, String *str, enum_query_type query_type);
  void fix_prepare_information(THD *thd, Item **conds, Item **having_conds);
  /*
    Destroy the used execution plan (JOIN) of this subtree (this
    SELECT_LEX and all nested SELECT_LEXes and SELECT_LEX_UNITs).
  */
  bool cleanup();
  /*
    Recursively cleanup the join of this select lex and of all nested
    select lexes.
  */
  void cleanup_all_joins(bool full);

  void set_index_hint_type(enum index_hint_type type, index_clause_map clause);

  /* 
   Add a index hint to the tagged list of hints. The type and clause of the
   hint will be the current ones (set by set_index_hint()) 
  */
  bool add_index_hint (THD *thd, const char *str, size_t length);

  /* make a list to hold index hints */
  void alloc_index_hints (THD *thd);
  /* read and clear the index hints */
  List<Index_hint>* pop_index_hints(void) 
  {
    List<Index_hint> *hints= index_hints;
    index_hints= NULL;
    return hints;
  }

  inline void clear_index_hints(void) { index_hints= NULL; }
  bool is_part_of_union() { return master_unit()->is_unit_op(); }
  bool is_top_level_node() 
  { 
    return (select_number == 1) && !is_part_of_union();
  }
  bool optimize_unflattened_subqueries(bool const_only);
  /* Set the EXPLAIN type for this subquery. */
  void set_explain_type(bool on_the_fly);
  bool handle_derived(LEX *lex, uint phases);
  void append_table_to_list(TABLE_LIST *TABLE_LIST::*link, TABLE_LIST *table);
  bool get_free_table_map(table_map *map, uint *tablenr);
  void replace_leaf_table(TABLE_LIST *table, List<TABLE_LIST> &tbl_list);
  void remap_tables(TABLE_LIST *derived, table_map map,
                    uint tablenr, st_select_lex *parent_lex);
  bool merge_subquery(THD *thd, TABLE_LIST *derived, st_select_lex *subq_lex,
                      uint tablenr, table_map map);
  inline bool is_mergeable()
  {
    return (next_select() == 0 && group_list.elements == 0 &&
            having == 0 && with_sum_func == 0 && with_rownum == 0 &&
            table_list.elements >= 1 && !(options & SELECT_DISTINCT) &&
            limit_params.select_limit == 0);
  }
  void mark_as_belong_to_derived(TABLE_LIST *derived);
  void increase_derived_records(ha_rows records);
  void update_used_tables();
  void update_correlated_cache();
  void mark_const_derived(bool empty);

  bool save_leaf_tables(THD *thd);
  bool save_prep_leaf_tables(THD *thd);

  void set_unique_exclude();

  bool is_merged_child_of(st_select_lex *ancestor);

  /*
    For MODE_ONLY_FULL_GROUP_BY we need to maintain two flags:
     - Non-aggregated fields are used in this select.
     - Aggregate functions are used in this select.
    In MODE_ONLY_FULL_GROUP_BY only one of these may be true.
  */
  bool non_agg_field_used() const { return m_non_agg_field_used; }
  bool agg_func_used()      const { return m_agg_func_used; }
  bool custom_agg_func_used() const { return m_custom_agg_func_used; }

  void set_non_agg_field_used(bool val) { m_non_agg_field_used= val; }
  void set_agg_func_used(bool val)      { m_agg_func_used= val; }
  void set_custom_agg_func_used(bool val) { m_custom_agg_func_used= val; }
  inline void set_with_clause(With_clause *with_clause);
  With_clause *get_with_clause()
  {
    return master_unit()->with_clause;
  }
  With_element *get_with_element()
  {
    return master_unit()->cloned_from ?
           master_unit()->cloned_from->with_element :
           master_unit()->with_element;
  }
  With_element *find_table_def_in_with_clauses(TABLE_LIST *table);
  bool check_unrestricted_recursive(bool only_standard_compliant);
  bool check_subqueries_with_recursive_references();
  void collect_grouping_fields_for_derived(THD *thd, ORDER *grouping_list);
  bool collect_grouping_fields(THD *thd);
  bool collect_fields_equal_to_grouping(THD *thd);
  void check_cond_extraction_for_grouping_fields(THD *thd, Item *cond);
  Item *build_cond_for_grouping_fields(THD *thd, Item *cond,
                                       bool no_to_clones);
  
  List<Window_spec> window_specs;
  void prepare_add_window_spec(THD *thd);
  bool add_window_def(THD *thd, LEX_CSTRING *win_name, LEX_CSTRING *win_ref,
                      SQL_I_List<ORDER> win_partition_list,
                      SQL_I_List<ORDER> win_order_list,
                      Window_frame *win_frame);
  bool add_window_spec(THD *thd, LEX_CSTRING *win_ref,
                       SQL_I_List<ORDER> win_partition_list,
                       SQL_I_List<ORDER> win_order_list,
                       Window_frame *win_frame);
  List<Item_window_func> window_funcs;
  bool add_window_func(Item_window_func *win_func);

  bool have_window_funcs() const { return (window_funcs.elements !=0); }
  ORDER *find_common_window_func_partition_fields(THD *thd);

  bool cond_pushdown_is_allowed() const
  { return !olap && !limit_params.explicit_limit && !tvc && !with_rownum; }
  
  bool build_pushable_cond_for_having_pushdown(THD *thd, Item *cond);
  void pushdown_cond_into_where_clause(THD *thd, Item *extracted_cond,
                                       Item **remaining_cond,
                                       Item_transformer transformer,
                                       uchar *arg);
  Item *pushdown_from_having_into_where(THD *thd, Item *having);

  select_handler *find_select_handler(THD *thd);

  bool is_set_op()
  {
    return linkage == UNION_TYPE || 
           linkage == EXCEPT_TYPE || 
           linkage == INTERSECT_TYPE;
  }

  inline void add_where_field(st_select_lex *sel)
  {
    DBUG_ASSERT(this != sel);
    select_n_where_fields+= sel->select_n_where_fields;
  }
  inline void set_linkage_and_distinct(enum sub_select_type l, bool d)
  {
    DBUG_ENTER("SELECT_LEX::set_linkage_and_distinct");
    DBUG_PRINT("info", ("select: %p  distinct %d", this, d));
    set_linkage(l);
    DBUG_ASSERT(l == UNION_TYPE ||
                l == INTERSECT_TYPE ||
                l == EXCEPT_TYPE);
    if (d && master_unit() && master_unit()->union_distinct != this)
      master_unit()->union_distinct= this;
    distinct= d;
    with_all_modifier= !distinct;
    DBUG_VOID_RETURN;
  }
  bool set_nest_level(int new_nest_level);
  bool check_parameters(SELECT_LEX *main_select);
  void mark_select()
  {
    DBUG_ENTER("st_select_lex::mark_select()");
    DBUG_PRINT("info", ("Select #%d", select_number));
    DBUG_VOID_RETURN;
  }
  void register_unit(SELECT_LEX_UNIT *unit,
                     Name_resolution_context *outer_context);
  SELECT_LEX_UNIT *attach_selects_chain(SELECT_LEX *sel,
                                        Name_resolution_context *context);
  void add_statistics(SELECT_LEX_UNIT *unit);
  bool make_unique_derived_name(THD *thd, LEX_CSTRING *alias);
  void lex_start(LEX *plex);
  bool is_unit_nest() { return (nest_flags & UNIT_NEST_FL); }
  void mark_as_unit_nest() { nest_flags= UNIT_NEST_FL; }
};
typedef class st_select_lex SELECT_LEX;

inline bool st_select_lex_unit::is_unit_op ()
{
  if (!first_select()->next_select())
  {
    if (first_select()->tvc)
      return 1;
    else
      return 0;
  }

  enum sub_select_type linkage= first_select()->next_select()->linkage;
  return linkage == UNION_TYPE || linkage == INTERSECT_TYPE ||
    linkage == EXCEPT_TYPE;
}


struct st_sp_chistics
{
  LEX_CSTRING comment;
  enum enum_sp_suid_behaviour suid;
  bool detistic;
  enum enum_sp_data_access daccess;
  enum enum_sp_aggregate_type agg_type;
  void init() { bzero(this, sizeof(*this)); }
  void set(const st_sp_chistics &other) { *this= other; }
  bool read_from_mysql_proc_row(THD *thd, TABLE *table);
};


class Sp_chistics: public st_sp_chistics
{
public:
  Sp_chistics() { init(); }
};


struct st_trg_chistics: public st_trg_execution_order
{
  enum trg_action_time_type action_time;
  enum trg_event_type event;

  const char *ordering_clause_begin;
  const char *ordering_clause_end;

};

enum xa_option_words {XA_NONE, XA_JOIN, XA_RESUME, XA_ONE_PHASE,
                      XA_SUSPEND, XA_FOR_MIGRATE};

class Sroutine_hash_entry;

/*
  Class representing list of all tables used by statement and other
  information which is necessary for opening and locking its tables,
  like SQL command for this statement.

  Also contains information about stored functions used by statement
  since during its execution we may have to add all tables used by its
  stored functions/triggers to this list in order to pre-open and lock
  them.

  Also used by LEX::reset_n_backup/restore_backup_query_tables_list()
  methods to save and restore this information.
*/

class Query_tables_list
{
public:
  /**
    SQL command for this statement. Part of this class since the
    process of opening and locking tables for the statement needs
    this information to determine correct type of lock for some of
    the tables.
  */
  enum_sql_command sql_command;
  /* Global list of all tables used by this statement */
  TABLE_LIST *query_tables;
  /* Pointer to next_global member of last element in the previous list. */
  TABLE_LIST **query_tables_last;
  /*
    If non-0 then indicates that query requires prelocking and points to
    next_global member of last own element in query table list (i.e. last
    table which was not added to it as part of preparation to prelocking).
    0 - indicates that this query does not need prelocking.
  */
  TABLE_LIST **query_tables_own_last;
  /*
    Set of stored routines called by statement.
    (Note that we use lazy-initialization for this hash).
  */
  enum { START_SROUTINES_HASH_SIZE= 16 };
  HASH sroutines;
  /*
    List linking elements of 'sroutines' set. Allows you to add new elements
    to this set as you iterate through the list of existing elements.
    'sroutines_list_own_last' is pointer to ::next member of last element of
    this list which represents routine which is explicitly used by query.
    'sroutines_list_own_elements' number of explicitly used routines.
    We use these two members for restoring of 'sroutines_list' to the state
    in which it was right after query parsing.
  */
  SQL_I_List<Sroutine_hash_entry> sroutines_list;
  Sroutine_hash_entry **sroutines_list_own_last;
  uint sroutines_list_own_elements;

   /*
    These constructor and destructor serve for creation/destruction
    of Query_tables_list instances which are used as backup storage.
  */
  Query_tables_list() = default;
  ~Query_tables_list() = default;

  /* Initializes (or resets) Query_tables_list object for "real" use. */
  void reset_query_tables_list(bool init);
  void destroy_query_tables_list();
  void set_query_tables_list(Query_tables_list *state)
  {
    *this= *state;
  }

  /*
    Direct addition to the list of query tables.
    If you are using this function, you must ensure that the table
    object, in particular table->db member, is initialized.
  */
  void add_to_query_tables(TABLE_LIST *table)
  {
    *(table->prev_global= query_tables_last)= table;
    query_tables_last= &table->next_global;
  }
  bool requires_prelocking()
  {
    return MY_TEST(query_tables_own_last);
  }
  void mark_as_requiring_prelocking(TABLE_LIST **tables_own_last)
  {
    query_tables_own_last= tables_own_last;
  }
  /* Return pointer to first not-own table in query-tables or 0 */
  TABLE_LIST* first_not_own_table()
  {
    return ( query_tables_own_last ? *query_tables_own_last : 0);
  }
  void chop_off_not_own_tables()
  {
    if (query_tables_own_last)
    {
      *query_tables_own_last= 0;
      query_tables_last= query_tables_own_last;
      query_tables_own_last= 0;
    }
  }

  /** Return a pointer to the last element in query table list. */
  TABLE_LIST *last_table()
  {
    /* Don't use offsetof() macro in order to avoid warnings. */
    return query_tables ?
           (TABLE_LIST*) ((char*) query_tables_last -
                          ((char*) &(query_tables->next_global) -
                           (char*) query_tables)) :
           0;
  }

  /**
    Enumeration listing of all types of unsafe statement.

    @note The order of elements of this enumeration type must
    correspond to the order of the elements of the @c explanations
    array defined in the body of @c THD::issue_unsafe_warnings.
  */
  enum enum_binlog_stmt_unsafe {
    /**
      SELECT..LIMIT is unsafe because the set of rows returned cannot
      be predicted.
    */
    BINLOG_STMT_UNSAFE_LIMIT= 0,
    /**
      INSERT DELAYED is unsafe because the time when rows are inserted
      cannot be predicted.
    */
    BINLOG_STMT_UNSAFE_INSERT_DELAYED,
    /**
      Access to log tables is unsafe because slave and master probably
      log different things.
    */
    BINLOG_STMT_UNSAFE_SYSTEM_TABLE,
    /**
      Inserting into an autoincrement column in a stored routine is unsafe.
      Even with just one autoincrement column, if the routine is invoked more than 
      once slave is not guaranteed to execute the statement graph same way as 
      the master.
      And since it's impossible to estimate how many times a routine can be invoked at 
      the query pre-execution phase (see lock_tables), the statement is marked
      pessimistically unsafe. 
    */
    BINLOG_STMT_UNSAFE_AUTOINC_COLUMNS,
    /**
      Using a UDF (user-defined function) is unsafe.
    */
    BINLOG_STMT_UNSAFE_UDF,
    /**
      Using most system variables is unsafe, because slave may run
      with different options than master.
    */
    BINLOG_STMT_UNSAFE_SYSTEM_VARIABLE,
    /**
      Using some functions is unsafe (e.g., UUID).
    */
    BINLOG_STMT_UNSAFE_SYSTEM_FUNCTION,

    /**
      Mixing transactional and non-transactional statements are unsafe if
      non-transactional reads or writes are occur after transactional
      reads or writes inside a transaction.
    */
    BINLOG_STMT_UNSAFE_NONTRANS_AFTER_TRANS,

    /**
      Mixing self-logging and non-self-logging engines in a statement
      is unsafe.
    */
    BINLOG_STMT_UNSAFE_MULTIPLE_ENGINES_AND_SELF_LOGGING_ENGINE,

    /**
      Statements that read from both transactional and non-transactional
      tables and write to any of them are unsafe.
    */
    BINLOG_STMT_UNSAFE_MIXED_STATEMENT,

    /**
      INSERT...IGNORE SELECT is unsafe because which rows are ignored depends
      on the order that rows are retrieved by SELECT. This order cannot be
      predicted and may differ on master and the slave.
    */
    BINLOG_STMT_UNSAFE_INSERT_IGNORE_SELECT,

    /**
      INSERT...SELECT...UPDATE is unsafe because which rows are updated depends
      on the order that rows are retrieved by SELECT. This order cannot be
      predicted and may differ on master and the slave.
    */
    BINLOG_STMT_UNSAFE_INSERT_SELECT_UPDATE,

    /**
     Query that writes to a table with auto_inc column after selecting from 
     other tables are unsafe as the order in which the rows are retrieved by
     select may differ on master and slave.
    */
    BINLOG_STMT_UNSAFE_WRITE_AUTOINC_SELECT,

    /**
      INSERT...REPLACE SELECT is unsafe because which rows are replaced depends
      on the order that rows are retrieved by SELECT. This order cannot be
      predicted and may differ on master and the slave.
    */
    BINLOG_STMT_UNSAFE_REPLACE_SELECT,

    /**
      CREATE TABLE... IGNORE... SELECT is unsafe because which rows are ignored
      depends on the order that rows are retrieved by SELECT. This order cannot
      be predicted and may differ on master and the slave.
    */
    BINLOG_STMT_UNSAFE_CREATE_IGNORE_SELECT,

    /**
      CREATE TABLE...REPLACE... SELECT is unsafe because which rows are replaced
      depends on the order that rows are retrieved from SELECT. This order
      cannot be predicted and may differ on master and the slave
    */
    BINLOG_STMT_UNSAFE_CREATE_REPLACE_SELECT,

    /**
      CREATE TABLE...SELECT on a table with auto-increment column is unsafe
      because which rows are replaced depends on the order that rows are
      retrieved from SELECT. This order cannot be predicted and may differ on
      master and the slave
    */
    BINLOG_STMT_UNSAFE_CREATE_SELECT_AUTOINC,

    /**
      UPDATE...IGNORE is unsafe because which rows are ignored depends on the
      order that rows are updated. This order cannot be predicted and may differ
      on master and the slave.
    */
    BINLOG_STMT_UNSAFE_UPDATE_IGNORE,

    /**
      INSERT... ON DUPLICATE KEY UPDATE on a table with more than one
      UNIQUE KEYS  is unsafe.
    */
    BINLOG_STMT_UNSAFE_INSERT_TWO_KEYS,

    /**
       INSERT into auto-inc field which is not the first part of composed
       primary key.
    */
    BINLOG_STMT_UNSAFE_AUTOINC_NOT_FIRST,

    /**
       Autoincrement lock mode is incompatible with STATEMENT binlog format.
    */
    BINLOG_STMT_UNSAFE_AUTOINC_LOCK_MODE,

    /**
       INSERT .. SELECT ... SKIP LOCKED is unlikely to have the same
       rows locked on the replica.
       primary key.
    */
    BINLOG_STMT_UNSAFE_SKIP_LOCKED,

    /* The last element of this enumeration type. */
    BINLOG_STMT_UNSAFE_COUNT
  };
  /**
    This has all flags from 0 (inclusive) to BINLOG_STMT_FLAG_COUNT
    (exclusive) set.
  */
  static const uint32 BINLOG_STMT_UNSAFE_ALL_FLAGS=
    ((1U << BINLOG_STMT_UNSAFE_COUNT) - 1);

  /**
    Maps elements of enum_binlog_stmt_unsafe to error codes.
  */
  static const int binlog_stmt_unsafe_errcode[BINLOG_STMT_UNSAFE_COUNT];

  /**
    Determine if this statement is marked as unsafe.

    @retval 0 if the statement is not marked as unsafe.
    @retval nonzero if the statement is marked as unsafe.
  */
  inline bool is_stmt_unsafe() const {
    return get_stmt_unsafe_flags() != 0;
  }

  inline bool is_stmt_unsafe(enum_binlog_stmt_unsafe unsafe)
  {
    return binlog_stmt_flags & (1 << unsafe);
  }

  /**
    Flag the current (top-level) statement as unsafe.
    The flag will be reset after the statement has finished.

    @param unsafe_type The type of unsafety: one of the @c
    BINLOG_STMT_FLAG_UNSAFE_* flags in @c enum_binlog_stmt_flag.
  */
  inline void set_stmt_unsafe(enum_binlog_stmt_unsafe unsafe_type) {
    DBUG_ENTER("set_stmt_unsafe");
    DBUG_ASSERT(unsafe_type >= 0 && unsafe_type < BINLOG_STMT_UNSAFE_COUNT);
    binlog_stmt_flags|= (1U << unsafe_type);
    DBUG_VOID_RETURN;
  }

  /**
    Set the bits of binlog_stmt_flags determining the type of
    unsafeness of the current statement.  No existing bits will be
    cleared, but new bits may be set.

    @param flags A binary combination of zero or more bits, (1<<flag)
    where flag is a member of enum_binlog_stmt_unsafe.
  */
  inline void set_stmt_unsafe_flags(uint32 flags) {
    DBUG_ENTER("set_stmt_unsafe_flags");
    DBUG_ASSERT((flags & ~BINLOG_STMT_UNSAFE_ALL_FLAGS) == 0);
    binlog_stmt_flags|= flags;
    DBUG_VOID_RETURN;
  }

  /**
    Return a binary combination of all unsafe warnings for the
    statement.  If the statement has been marked as unsafe by the
    'flag' member of enum_binlog_stmt_unsafe, then the return value
    from this function has bit (1<<flag) set to 1.
  */
  inline uint32 get_stmt_unsafe_flags() const {
    DBUG_ENTER("get_stmt_unsafe_flags");
    DBUG_RETURN(binlog_stmt_flags & BINLOG_STMT_UNSAFE_ALL_FLAGS);
  }

  /**
    Mark the current statement as safe; i.e., clear all bits in
    binlog_stmt_flags that correspond to elements of
    enum_binlog_stmt_unsafe.
  */
  inline void clear_stmt_unsafe() {
    DBUG_ENTER("clear_stmt_unsafe");
    binlog_stmt_flags&= ~BINLOG_STMT_UNSAFE_ALL_FLAGS;
    DBUG_VOID_RETURN;
  }

  /**
    Determine if this statement is a row injection.

    @retval 0 if the statement is not a row injection
    @retval nonzero if the statement is a row injection
  */
  inline bool is_stmt_row_injection() const {
    return binlog_stmt_flags & (1U << BINLOG_STMT_TYPE_ROW_INJECTION);
  }

  /**
    Flag the statement as a row injection.  A row injection is either
    a BINLOG statement, or a row event in the relay log executed by
    the slave SQL thread.
  */
  inline void set_stmt_row_injection() {
    DBUG_ENTER("set_stmt_row_injection");
    binlog_stmt_flags|= (1U << BINLOG_STMT_TYPE_ROW_INJECTION);
    DBUG_VOID_RETURN;
  }

  enum enum_stmt_accessed_table
  {
    /*
       If a transactional table is about to be read. Note that
       a write implies a read.
    */
    STMT_READS_TRANS_TABLE= 0,
    /*
       If a non-transactional table is about to be read. Note that
       a write implies a read.
    */
    STMT_READS_NON_TRANS_TABLE,
    /*
       If a temporary transactional table is about to be read. Note
       that a write implies a read.
    */
    STMT_READS_TEMP_TRANS_TABLE,
    /*
       If a temporary non-transactional table is about to be read. Note
      that a write implies a read.
    */
    STMT_READS_TEMP_NON_TRANS_TABLE,
    /*
       If a transactional table is about to be updated.
    */
    STMT_WRITES_TRANS_TABLE,
    /*
       If a non-transactional table is about to be updated.
    */
    STMT_WRITES_NON_TRANS_TABLE,
    /*
       If a temporary transactional table is about to be updated.
    */
    STMT_WRITES_TEMP_TRANS_TABLE,
    /*
       If a temporary non-transactional table is about to be updated.
    */
    STMT_WRITES_TEMP_NON_TRANS_TABLE,
    /*
      The last element of the enumeration. Please, if necessary add
      anything before this.
    */
    STMT_ACCESS_TABLE_COUNT
  };

#ifndef DBUG_OFF
  static inline const char *stmt_accessed_table_string(enum_stmt_accessed_table accessed_table)
  {
    switch (accessed_table)
    {
      case STMT_READS_TRANS_TABLE:
         return "STMT_READS_TRANS_TABLE";
      break;
      case STMT_READS_NON_TRANS_TABLE:
        return "STMT_READS_NON_TRANS_TABLE";
      break;
      case STMT_READS_TEMP_TRANS_TABLE:
        return "STMT_READS_TEMP_TRANS_TABLE";
      break;
      case STMT_READS_TEMP_NON_TRANS_TABLE:
        return "STMT_READS_TEMP_NON_TRANS_TABLE";
      break;  
      case STMT_WRITES_TRANS_TABLE:
        return "STMT_WRITES_TRANS_TABLE";
      break;
      case STMT_WRITES_NON_TRANS_TABLE:
        return "STMT_WRITES_NON_TRANS_TABLE";
      break;
      case STMT_WRITES_TEMP_TRANS_TABLE:
        return "STMT_WRITES_TEMP_TRANS_TABLE";
      break;
      case STMT_WRITES_TEMP_NON_TRANS_TABLE:
        return "STMT_WRITES_TEMP_NON_TRANS_TABLE";
      break;
      case STMT_ACCESS_TABLE_COUNT:
      default:
        DBUG_ASSERT(0);
      break;
    }
    MY_ASSERT_UNREACHABLE();
    return "";
  }
#endif  /* DBUG */
               
  #define BINLOG_DIRECT_ON 0xF0    /* unsafe when
                                      --binlog-direct-non-trans-updates
                                      is ON */

  #define BINLOG_DIRECT_OFF 0xF    /* unsafe when
                                      --binlog-direct-non-trans-updates
                                      is OFF */

  #define TRX_CACHE_EMPTY 0x33     /* unsafe when trx-cache is empty */

  #define TRX_CACHE_NOT_EMPTY 0xCC /* unsafe when trx-cache is not empty */

  #define IL_LT_REPEATABLE 0xAA    /* unsafe when < ISO_REPEATABLE_READ */

  #define IL_GTE_REPEATABLE 0x55   /* unsafe when >= ISO_REPEATABLE_READ */
  
  /**
    Sets the type of table that is about to be accessed while executing a
    statement.

    @param accessed_table Enumeration type that defines the type of table,
                           e.g. temporary, transactional, non-transactional.
  */
  inline void set_stmt_accessed_table(enum_stmt_accessed_table accessed_table)
  {
    DBUG_ENTER("LEX::set_stmt_accessed_table");

    DBUG_ASSERT(accessed_table >= 0 && accessed_table < STMT_ACCESS_TABLE_COUNT);
    stmt_accessed_table_flag |= (1U << accessed_table);

    DBUG_VOID_RETURN;
  }

  /**
    Checks if a type of table is about to be accessed while executing a
    statement.

    @param accessed_table Enumeration type that defines the type of table,
           e.g. temporary, transactional, non-transactional.

    @return
      @retval TRUE  if the type of the table is about to be accessed
      @retval FALSE otherwise
  */
  inline bool stmt_accessed_table(enum_stmt_accessed_table accessed_table)
  {
    DBUG_ENTER("LEX::stmt_accessed_table");

    DBUG_ASSERT(accessed_table >= 0 && accessed_table < STMT_ACCESS_TABLE_COUNT);

    DBUG_RETURN((stmt_accessed_table_flag & (1U << accessed_table)) != 0);
  }

  /**
    Checks either a trans/non trans temporary table is being accessed while
    executing a statement.

    @return
      @retval TRUE  if a temporary table is being accessed
      @retval FALSE otherwise
  */
  inline bool stmt_accessed_temp_table()
  {
    DBUG_ENTER("THD::stmt_accessed_temp_table");
    DBUG_RETURN(stmt_accessed_non_trans_temp_table() ||
                stmt_accessed_trans_temp_table());
  }

  /**
    Checks if a temporary transactional table is being accessed while executing
    a statement.

    @return
      @retval TRUE  if a temporary transactional table is being accessed
      @retval FALSE otherwise
  */
  inline bool stmt_accessed_trans_temp_table()
  {
    DBUG_ENTER("THD::stmt_accessed_trans_temp_table");

    DBUG_RETURN((stmt_accessed_table_flag &
                ((1U << STMT_READS_TEMP_TRANS_TABLE) |
                 (1U << STMT_WRITES_TEMP_TRANS_TABLE))) != 0);
  }
  inline bool stmt_writes_to_non_temp_table()
  {
    DBUG_ENTER("THD::stmt_writes_to_non_temp_table");

    DBUG_RETURN((stmt_accessed_table_flag &
                ((1U << STMT_WRITES_TRANS_TABLE) |
                 (1U << STMT_WRITES_NON_TRANS_TABLE))));
  }

  /**
    Checks if a temporary non-transactional table is about to be accessed
    while executing a statement.

    @return
      @retval TRUE  if a temporary non-transactional table is about to be
                    accessed
      @retval FALSE otherwise
  */
  inline bool stmt_accessed_non_trans_temp_table()
  {
    DBUG_ENTER("THD::stmt_accessed_non_trans_temp_table");

    DBUG_RETURN((stmt_accessed_table_flag &
                ((1U << STMT_READS_TEMP_NON_TRANS_TABLE) |
                 (1U << STMT_WRITES_TEMP_NON_TRANS_TABLE))) != 0);
  }

  /*
    Checks if a mixed statement is unsafe.

    
    @param in_multi_stmt_transaction_mode defines if there is an on-going
           multi-transactional statement.
    @param binlog_direct defines if --binlog-direct-non-trans-updates is
           active.
    @param trx_cache_is_not_empty defines if the trx-cache is empty or not.
    @param trx_isolation defines the isolation level.
 
    @return
      @retval TRUE if the mixed statement is unsafe
      @retval FALSE otherwise
  */
  inline bool is_mixed_stmt_unsafe(bool in_multi_stmt_transaction_mode,
                                   bool binlog_direct,
                                   bool trx_cache_is_not_empty,
                                   uint tx_isolation)
  {
    bool unsafe= FALSE;

    if (in_multi_stmt_transaction_mode)
    {
       uint condition=
         (binlog_direct ? BINLOG_DIRECT_ON : BINLOG_DIRECT_OFF) &
         (trx_cache_is_not_empty ? TRX_CACHE_NOT_EMPTY : TRX_CACHE_EMPTY) &
         (tx_isolation >= ISO_REPEATABLE_READ ? IL_GTE_REPEATABLE : IL_LT_REPEATABLE);

      unsafe= (binlog_unsafe_map[stmt_accessed_table_flag] & condition);

#if !defined(DBUG_OFF)
      DBUG_PRINT("LEX::is_mixed_stmt_unsafe", ("RESULT %02X %02X %02X", condition,
              binlog_unsafe_map[stmt_accessed_table_flag],
              (binlog_unsafe_map[stmt_accessed_table_flag] & condition)));
 
      int type_in= 0;
      for (; type_in < STMT_ACCESS_TABLE_COUNT; type_in++)
      {
        if (stmt_accessed_table((enum_stmt_accessed_table) type_in))
          DBUG_PRINT("LEX::is_mixed_stmt_unsafe", ("ACCESSED %s ",
                  stmt_accessed_table_string((enum_stmt_accessed_table) type_in)));
      }
#endif
    }

    if (stmt_accessed_table(STMT_WRITES_NON_TRANS_TABLE) &&
      stmt_accessed_table(STMT_READS_TRANS_TABLE) &&
      tx_isolation < ISO_REPEATABLE_READ)
      unsafe= TRUE;
    else if (stmt_accessed_table(STMT_WRITES_TEMP_NON_TRANS_TABLE) &&
      stmt_accessed_table(STMT_READS_TRANS_TABLE) &&
      tx_isolation < ISO_REPEATABLE_READ)
      unsafe= TRUE;

    return(unsafe);
  }

  /**
    true if the parsed tree contains references to stored procedures
    or functions, false otherwise
  */
  bool uses_stored_routines() const
  { return sroutines_list.elements != 0; }

private:

  /**
    Enumeration listing special types of statements.

    Currently, the only possible type is ROW_INJECTION.
  */
  enum enum_binlog_stmt_type {
    /**
      The statement is a row injection (i.e., either a BINLOG
      statement or a row event executed by the slave SQL thread).
    */
    BINLOG_STMT_TYPE_ROW_INJECTION = BINLOG_STMT_UNSAFE_COUNT,

    /** The last element of this enumeration type. */
    BINLOG_STMT_TYPE_COUNT
  };

  /**
    Bit field indicating the type of statement.

    There are two groups of bits:

    - The low BINLOG_STMT_UNSAFE_COUNT bits indicate the types of
      unsafeness that the current statement has.

      - The next BINLOG_STMT_TYPE_COUNT-BINLOG_STMT_TYPE_COUNT bits indicate if
      the statement is of some special type.

    This must be a member of LEX, not of THD: each stored procedure
    needs to remember its unsafeness state between calls and each
    stored procedure has its own LEX object (but no own THD object).
  */
  uint32 binlog_stmt_flags;

  /**
    Bit field that determines the type of tables that are about to be
    be accessed while executing a statement.
  */
  uint32 stmt_accessed_table_flag;
};


/*
  st_parsing_options contains the flags for constructions that are
  allowed in the current statement.
*/

struct st_parsing_options
{
  bool allows_variable;
  bool lookup_keywords_after_qualifier;

  st_parsing_options() { reset(); }
  void reset();
};


/**
  The state of the lexical parser, when parsing comments.
*/
enum enum_comment_state
{
  /**
    Not parsing comments.
  */
  NO_COMMENT,
  /**
    Parsing comments that need to be preserved.
    Typically, these are user comments '/' '*' ... '*' '/'.
  */
  PRESERVE_COMMENT,
  /**
    Parsing comments that need to be discarded.
    Typically, these are special comments '/' '*' '!' ... '*' '/',
    or '/' '*' '!' 'M' 'M' 'm' 'm' 'm' ... '*' '/', where the comment
    markers should not be expanded.
  */
  DISCARD_COMMENT
};


/**
  @brief This class represents the character input stream consumed during
  lexical analysis.

  In addition to consuming the input stream, this class performs some
  comment pre processing, by filtering out out of bound special text
  from the query input stream.
  Two buffers, with pointers inside each buffers, are maintained in
  parallel. The 'raw' buffer is the original query text, which may
  contain out-of-bound comments. The 'cpp' (for comments pre processor)
  is the pre-processed buffer that contains only the query text that
  should be seen once out-of-bound data is removed.
*/

class Lex_input_stream
{
  size_t unescape(CHARSET_INFO *cs, char *to,
                  const char *str, const char *end, int sep);
  my_charset_conv_wc_mb get_escape_func(THD *thd, my_wc_t sep) const;
public:
  Lex_input_stream() = default;

  ~Lex_input_stream() = default;

  /**
     Object initializer. Must be called before usage.

     @retval FALSE OK
     @retval TRUE  Error
  */
  bool init(THD *thd, char *buff, size_t length);

  void reset(char *buff, size_t length);

  /**
    The main method to scan the next token, with token contraction processing
    for LALR(2) resolution, e.g. translate "WITH" followed by "ROLLUP"
    to a single token WITH_ROLLUP_SYM.
  */
  int lex_token(union YYSTYPE *yylval, THD *thd);

  void reduce_digest_token(uint token_left, uint token_right);

private:
  /**
    Set the echo mode.

    When echo is true, characters parsed from the raw input stream are
    preserved. When false, characters parsed are silently ignored.
    @param echo the echo mode.
  */
  void set_echo(bool echo)
  {
    m_echo= echo;
  }

  void save_in_comment_state()
  {
    m_echo_saved= m_echo;
    in_comment_saved= in_comment;
  }

  void restore_in_comment_state()
  {
    m_echo= m_echo_saved;
    in_comment= in_comment_saved;
  }

  /**
    Skip binary from the input stream.
    @param n number of bytes to accept.
  */
  void skip_binary(int n)
  {
    if (m_echo)
    {
      memcpy(m_cpp_ptr, m_ptr, n);
      m_cpp_ptr += n;
    }
    m_ptr += n;
  }

  /**
    Get a character, and advance in the stream.
    @return the next character to parse.
  */
  unsigned char yyGet()
  {
    char c= *m_ptr++;
    if (m_echo)
      *m_cpp_ptr++ = c;
    return c;
  }

  /**
    Get the last character accepted.
    @return the last character accepted.
  */
  unsigned char yyGetLast() const
  {
    return m_ptr[-1];
  }

  /**
    Look at the next character to parse, but do not accept it.
  */
  unsigned char yyPeek() const
  {
    return m_ptr[0];
  }

  /**
    Look ahead at some character to parse.
    @param n offset of the character to look up
  */
  unsigned char yyPeekn(int n) const
  {
    return m_ptr[n];
  }

  /**
    Cancel the effect of the last yyGet() or yySkip().
    Note that the echo mode should not change between calls to yyGet / yySkip
    and yyUnget. The caller is responsible for ensuring that.
  */
  void yyUnget()
  {
    m_ptr--;
    if (m_echo)
      m_cpp_ptr--;
  }

  /**
    Accept a character, by advancing the input stream.
  */
  void yySkip()
  {
    if (m_echo)
      *m_cpp_ptr++ = *m_ptr++;
    else
      m_ptr++;
  }

  /**
    Accept multiple characters at once.
    @param n the number of characters to accept.
  */
  void yySkipn(int n)
  {
    if (m_echo)
    {
      memcpy(m_cpp_ptr, m_ptr, n);
      m_cpp_ptr += n;
    }
    m_ptr += n;
  }

  /**
    Puts a character back into the stream, canceling
    the effect of the last yyGet() or yySkip().
    Note that the echo mode should not change between calls
    to unput, get, or skip from the stream.
  */
  char *yyUnput(char ch)
  {
    *--m_ptr= ch;
    if (m_echo)
      m_cpp_ptr--;
    return m_ptr;
  }

  /**
    End of file indicator for the query text to parse.
    @param n number of characters expected
    @return true if there are less than n characters to parse
  */
  bool eof(int n) const
  {
    return ((m_ptr + n) >= m_end_of_query);
  }

  /** Mark the stream position as the start of a new token. */
  void start_token()
  {
    m_tok_start_prev= m_tok_start;
    m_tok_start= m_ptr;
    m_tok_end= m_ptr;

    m_cpp_tok_start_prev= m_cpp_tok_start;
    m_cpp_tok_start= m_cpp_ptr;
    m_cpp_tok_end= m_cpp_ptr;
  }

  /**
    Adjust the starting position of the current token.
    This is used to compensate for starting whitespace.
  */
  void restart_token()
  {
    m_tok_start= m_ptr;
    m_cpp_tok_start= m_cpp_ptr;
  }

  /**
    Get the maximum length of the utf8-body buffer.
    The utf8 body can grow because of the character set conversion and escaping.
  */
  size_t get_body_utf8_maximum_length(THD *thd) const;

  /** Get the length of the current token, in the raw buffer. */
  uint yyLength() const
  {
    /*
      The assumption is that the lexical analyser is always 1 character ahead,
      which the -1 account for.
    */
    DBUG_ASSERT(m_ptr > m_tok_start);
    return (uint) ((m_ptr - m_tok_start) - 1);
  }

  /**
    Test if a lookahead token was already scanned by lex_token(),
    for LALR(2) resolution.
  */
  bool has_lookahead() const
  {
    return lookahead_token >= 0;
  }

public:

  /**
    End of file indicator for the query text to parse.
    @return true if there are no more characters to parse
  */
  bool eof() const
  {
    return (m_ptr >= m_end_of_query);
  }

  /** Get the raw query buffer. */
  const char *get_buf() const
  {
    return m_buf;
  }

  /** Get the pre-processed query buffer. */
  const char *get_cpp_buf() const
  {
    return m_cpp_buf;
  }

  /** Get the end of the raw query buffer. */
  const char *get_end_of_query() const
  {
    return m_end_of_query;
  }

  /** Get the token start position, in the raw buffer. */
  const char *get_tok_start() const
  {
    return has_lookahead() ? m_tok_start_prev : m_tok_start;
  }

  void set_cpp_tok_start(const char *pos)
  {
    m_cpp_tok_start= pos;
  }

  /** Get the token end position, in the raw buffer. */
  const char *get_tok_end() const
  {
    return m_tok_end;
  }

  /** Get the current stream pointer, in the raw buffer. */
  const char *get_ptr() const
  {
    return m_ptr;
  }

  /** Get the token start position, in the pre-processed buffer. */
  const char *get_cpp_tok_start() const
  {
    return has_lookahead() ? m_cpp_tok_start_prev : m_cpp_tok_start;
  }

  /** Get the token end position, in the pre-processed buffer. */
  const char *get_cpp_tok_end() const
  {
    return m_cpp_tok_end;
  }

  /**
    Get the token end position in the pre-processed buffer,
    with trailing spaces removed.
  */
  const char *get_cpp_tok_end_rtrim() const
  {
    const char *p;
    for (p= m_cpp_tok_end;
         p > m_cpp_buf && my_isspace(system_charset_info, p[-1]);
         p--)
    { }
    return p;
  }

  /** Get the current stream pointer, in the pre-processed buffer. */
  const char *get_cpp_ptr() const
  {
    return m_cpp_ptr;
  }

  /**
    Get the current stream pointer, in the pre-processed buffer,
    with traling spaces removed.
  */
  const char *get_cpp_ptr_rtrim() const
  {
    const char *p;
    for (p= m_cpp_ptr;
         p > m_cpp_buf && my_isspace(system_charset_info, p[-1]);
         p--)
    { }
    return p;
  }
  /** Get the utf8-body string. */
  const char *get_body_utf8_str() const
  {
    return m_body_utf8;
  }

  /** Get the utf8-body length. */
  size_t get_body_utf8_length() const
  {
    return (size_t) (m_body_utf8_ptr - m_body_utf8);
  }

  void body_utf8_start(THD *thd, const char *begin_ptr);
  void body_utf8_append(const char *ptr);
  void body_utf8_append(const char *ptr, const char *end_ptr);
  void body_utf8_append_ident(THD *thd,
                              const Lex_string_with_metadata_st *txt,
                              const char *end_ptr);
  void body_utf8_append_escape(THD *thd,
                               const LEX_CSTRING *txt,
                               CHARSET_INFO *txt_cs,
                               const char *end_ptr,
                               my_wc_t sep);

private:
  /**
    LALR(2) resolution, look ahead token.
    Value of the next token to return, if any,
    or -1, if no token was parsed in advance.
    Note: 0 is a legal token, and represents YYEOF.
  */
  int lookahead_token;

  /** LALR(2) resolution, value of the look ahead token.*/
  LEX_YYSTYPE lookahead_yylval;

  bool get_text(Lex_string_with_metadata_st *to,
                uint sep, int pre_skip, int post_skip);

  void add_digest_token(uint token, LEX_YYSTYPE yylval);

  bool consume_comment(int remaining_recursions_permitted);
  int lex_one_token(union YYSTYPE *yylval, THD *thd);
  int find_keyword(Lex_ident_cli_st *str, uint len, bool function) const;
  LEX_CSTRING get_token(uint skip, uint length);
  int scan_ident_sysvar(THD *thd, Lex_ident_cli_st *str);
  int scan_ident_start(THD *thd, Lex_ident_cli_st *str);
  int scan_ident_middle(THD *thd, Lex_ident_cli_st *str,
                        CHARSET_INFO **cs, my_lex_states *);
  int scan_ident_delimited(THD *thd, Lex_ident_cli_st *str, uchar quote_char);
  bool get_7bit_or_8bit_ident(THD *thd, uchar *last_char);

  /** Current thread. */
  THD *m_thd;

  /** Pointer to the current position in the raw input stream. */
  char *m_ptr;

  /** Starting position of the last token parsed, in the raw buffer. */
  const char *m_tok_start;

  /** Ending position of the previous token parsed, in the raw buffer. */
  const char *m_tok_end;

  /** End of the query text in the input stream, in the raw buffer. */
  const char *m_end_of_query;

  /** Starting position of the previous token parsed, in the raw buffer. */
  const char *m_tok_start_prev;

  /** Begining of the query text in the input stream, in the raw buffer. */
  const char *m_buf;

  /** Length of the raw buffer. */
  size_t m_buf_length;

  /** Echo the parsed stream to the pre-processed buffer. */
  bool m_echo:1;
  bool m_echo_saved:1;

  /** Pre-processed buffer. */
  char *m_cpp_buf;

  /** Pointer to the current position in the pre-processed input stream. */
  char *m_cpp_ptr;

  /**
    Starting position of the last token parsed,
    in the pre-processed buffer.
  */
  const char *m_cpp_tok_start;

  /**
    Starting position of the previous token parsed,
    in the pre-procedded buffer.
  */
  const char *m_cpp_tok_start_prev;

  /**
    Ending position of the previous token parsed,
    in the pre-processed buffer.
  */
  const char *m_cpp_tok_end;

  /** UTF8-body buffer created during parsing. */
  char *m_body_utf8;

  /** Pointer to the current position in the UTF8-body buffer. */
  char *m_body_utf8_ptr;

  /**
    Position in the pre-processed buffer. The query from m_cpp_buf to
    m_cpp_utf_processed_ptr is converted to UTF8-body.
  */
  const char *m_cpp_utf8_processed_ptr;

public:

  /** Current state of the lexical analyser. */
  enum my_lex_states next_state;

  /**
    Position of ';' in the stream, to delimit multiple queries.
    This delimiter is in the raw buffer.
  */
  const char *found_semicolon;

  /** SQL_MODE = IGNORE_SPACE. */
  bool ignore_space:1;

  /**
    TRUE if we're parsing a prepared statement: in this mode
    we should allow placeholders.
  */
  bool stmt_prepare_mode:1;
  /**
    TRUE if we should allow multi-statements.
  */
  bool multi_statements:1;

  /** Current line number. */
  uint yylineno;

  /**
    Current statement digest instrumentation.
  */
  sql_digest_state* m_digest;

private:
  /** State of the lexical analyser for comments. */
  enum_comment_state in_comment;
  enum_comment_state in_comment_saved;

  /**
    Starting position of the TEXT_STRING or IDENT in the pre-processed
    buffer.

    NOTE: this member must be used within MYSQLlex() function only.
  */
  const char *m_cpp_text_start;

  /**
    Ending position of the TEXT_STRING or IDENT in the pre-processed
    buffer.

    NOTE: this member must be used within MYSQLlex() function only.
    */
  const char *m_cpp_text_end;

  /**
    Character set specified by the character-set-introducer.

    NOTE: this member must be used within MYSQLlex() function only.
  */
  CHARSET_INFO *m_underscore_cs;
};


/**
  Abstract representation of a statement.
  This class is an interface between the parser and the runtime.
  The parser builds the appropriate sub classes of Sql_statement
  to represent a SQL statement in the parsed tree.
  The execute() method in the sub classes contain the runtime implementation.
  Note that this interface is used for SQL statement recently implemented,
  the code for older statements tend to load the LEX structure with more
  attributes instead.
  The recommended way to implement new statements is to sub-class
  Sql_statement, as this improves code modularity (see the 'big switch' in
  dispatch_command()), and decrease the total size of the LEX structure
  (therefore saving memory in stored programs).
*/
class Sql_statement : public Sql_alloc
{
public:
  /**
    Execute this SQL statement.
    @param thd the current thread.
    @return 0 on success.
  */
  virtual bool execute(THD *thd) = 0;

protected:
  /**
    Constructor.
    @param lex the LEX structure that represents parts of this statement.
  */
  Sql_statement(LEX *lex)
    : m_lex(lex)
  {}

  /** Destructor. */
  virtual ~Sql_statement()
  {
    /*
      Sql_statement objects are allocated in thd->mem_root.
      In MySQL, the C++ destructor is never called, the underlying MEM_ROOT is
      simply destroyed instead.
      Do not rely on the destructor for any cleanup.
    */
    DBUG_ASSERT(FALSE);
  }

protected:
  /**
    The legacy LEX structure for this statement.
    The LEX structure contains the existing properties of the parsed tree.
    TODO: with time, attributes from LEX should move to sub classes of
    Sql_statement, so that the parser only builds Sql_statement objects
    with the minimum set of attributes, instead of a LEX structure that
    contains the collection of every possible attribute.
  */
  LEX *m_lex;
};


class Delete_plan;
class SQL_SELECT;

class Explain_query;
class Explain_update;
class Explain_delete;

/* 
  Query plan of a single-table UPDATE.
  (This is actually a plan for single-table DELETE also)
*/

class Update_plan
{
protected:
  bool impossible_where;
  bool no_partitions;
public:
  /* Allocate things there */
  MEM_ROOT *mem_root;

  TABLE *table;
  SQL_SELECT *select;
  uint index;
  ha_rows scanned_rows;
  /*
    Top-level select_lex. Most of its fields are not used, we need it only to
    get to the subqueries.
  */
  SELECT_LEX *select_lex;
  
  key_map possible_keys;
  bool using_filesort;
  bool using_io_buffer;
  
  /* Set this plan to be a plan to do nothing because of impossible WHERE */
  void set_impossible_where() { impossible_where= true; }
  void set_no_partitions() { no_partitions= true; }

  Explain_update* save_explain_update_data(MEM_ROOT *mem_root, THD *thd);
protected:
  bool save_explain_data_intern(MEM_ROOT *mem_root, Explain_update *eu, bool is_analyze);
public:
  virtual ~Update_plan() = default;

  Update_plan(MEM_ROOT *mem_root_arg) : 
    impossible_where(false), no_partitions(false), 
    mem_root(mem_root_arg), 
    using_filesort(false), using_io_buffer(false)
  {}
};


/* Query plan of a single-table DELETE */
class Delete_plan : public Update_plan
{
  bool deleting_all_rows;
public:

  /* Construction functions */
  Delete_plan(MEM_ROOT *mem_root_arg) : 
    Update_plan(mem_root_arg), 
    deleting_all_rows(false)
  {}

  /* Set this query plan to be a plan to make a call to h->delete_all_rows() */
  void set_delete_all_rows(ha_rows rows_arg) 
  { 
    deleting_all_rows= true;
    scanned_rows= rows_arg;
  }
  void cancel_delete_all_rows()
  {
    deleting_all_rows= false;
  }

  Explain_delete* save_explain_delete_data(MEM_ROOT *mem_root, THD *thd);
};

enum account_lock_type
{
  ACCOUNTLOCK_UNSPECIFIED= 0,
  ACCOUNTLOCK_LOCKED,
  ACCOUNTLOCK_UNLOCKED
};

enum password_exp_type
{
  PASSWORD_EXPIRE_UNSPECIFIED= 0,
  PASSWORD_EXPIRE_NOW,
  PASSWORD_EXPIRE_NEVER,
  PASSWORD_EXPIRE_DEFAULT,
  PASSWORD_EXPIRE_INTERVAL
};

struct Account_options: public USER_RESOURCES
{
  Account_options() = default;

  void reset()
  {
    bzero(this, sizeof(*this));
    ssl_type= SSL_TYPE_NOT_SPECIFIED;
  }

  enum SSL_type ssl_type;                       // defined in violite.h
  LEX_CSTRING x509_subject, x509_issuer, ssl_cipher;
  account_lock_type account_locked;
  password_exp_type password_expire;
  longlong num_expiration_days;
};

class Query_arena_memroot;
/* The state of the lex parsing. This is saved in the THD struct */


class Lex_prepared_stmt
{
  Lex_ident_sys m_name; // Statement name (in all queries)
  Item *m_code;         // PREPARE or EXECUTE IMMEDIATE source expression
  List<Item> m_params;  // List of parameters for EXECUTE [IMMEDIATE]
public:

  Lex_prepared_stmt()
   :m_code(NULL)
  { }
  const Lex_ident_sys &name() const
  {
    return m_name;
  }
  uint param_count() const
  {
    return m_params.elements;
  }
  List<Item> &params()
  {
    return m_params;
  }
  void set(const Lex_ident_sys_st &ident, Item *code, List<Item> *params)
  {
    DBUG_ASSERT(m_params.elements == 0);
    m_name= ident;
    m_code= code;
    if (params)
      m_params= *params;
  }
  bool params_fix_fields(THD *thd)
  {
    // Fix Items in the EXECUTE..USING list
    List_iterator_fast<Item> param_it(m_params);
    while (Item *param= param_it++)
    {
      if (param->fix_fields_if_needed_for_scalar(thd, 0))
        return true;
    }
    return false;
  }
  bool get_dynamic_sql_string(THD *thd, LEX_CSTRING *dst, String *buffer);
  void lex_start()
  {
    m_params.empty();
  }
};


class Lex_grant_object_name: public Grant_object_name, public Sql_alloc
{
public:
  Lex_grant_object_name(Table_ident *table_ident)
   :Grant_object_name(table_ident)
  { }
  Lex_grant_object_name(const LEX_CSTRING &db, Type type)
   :Grant_object_name(db, type)
  { }
};


class Lex_grant_privilege: public Grant_privilege, public Sql_alloc
{
public:
  Lex_grant_privilege() {}
  Lex_grant_privilege(privilege_t grant, bool all_privileges= false)
   :Grant_privilege(grant, all_privileges)
  { }
};


struct LEX: public Query_tables_list
{
  SELECT_LEX_UNIT unit;                         /* most upper unit */
  SELECT_LEX *first_select_lex() { return unit.first_select(); }
  const SELECT_LEX *first_select_lex() const { return unit.first_select(); }

private:
  SELECT_LEX builtin_select;

public:
  /* current SELECT_LEX in parsing */
  SELECT_LEX *current_select;
  /* list of all SELECT_LEX */
  SELECT_LEX *all_selects_list;
  /* current with clause in parsing if any, otherwise 0*/
  With_clause *curr_with_clause;
  /* pointer to the first with clause in the current statement */
  With_clause *with_clauses_list;
  /*
    (*with_clauses_list_last_next) contains a pointer to the last
     with clause in the current statement
  */
  With_clause **with_clauses_list_last_next;
  /*
    When a copy of a with element is parsed this is set to the offset of
    the with element in the input string, otherwise it's set to 0
  */
  my_ptrdiff_t clone_spec_offset;

  Create_view_info *create_view;

  /* Query Plan Footprint of a currently running select  */
  Explain_query *explain;

  // type information
  CHARSET_INFO *charset;
  /*
    LEX which represents current statement (conventional, SP or PS)

    For example during view parsing THD::lex will point to the views LEX and
    lex::stmt_lex will point to LEX of the statement where the view will be
    included

    Currently it is used to have always correct select numbering inside
    statement (LEX::current_select_number) without storing and restoring a
    global counter which was THD::select_number.

    TODO: make some unified statement representation (now SP has different)
    to store such data like LEX::current_select_number.
  */
  LEX *stmt_lex;

  LEX_CSTRING name;
  const char *help_arg;
  const char *backup_dir;                       /* For RESTORE/BACKUP */
  const char* to_log;                           /* For PURGE MASTER LOGS TO */
  String *wild; /* Wildcard in SHOW {something} LIKE 'wild'*/ 
  sql_exchange *exchange;
  select_result *result;
  /**
    @c the two may also hold BINLOG arguments: either comment holds a
    base64-char string or both represent the BINLOG fragment user variables.
  */
  LEX_CSTRING comment, ident;
  LEX_USER *grant_user;
  XID *xid;
  THD *thd;

  /* maintain a list of used plugins for this LEX */
  DYNAMIC_ARRAY plugins;
  plugin_ref plugins_static_buffer[INITIAL_LEX_PLUGIN_LIST_SIZE];

  /** SELECT of CREATE VIEW statement */
  LEX_STRING create_view_select;

  /** Start of 'ON table', in trigger statements.  */
  const char* raw_trg_on_table_name_begin;
  /** End of 'ON table', in trigger statements. */
  const char* raw_trg_on_table_name_end;

  /* Partition info structure filled in by PARTITION BY parse part */
  partition_info *part_info;

  /*
    The definer of the object being created (view, trigger, stored routine).
    I.e. the value of DEFINER clause.
  */
  LEX_USER *definer;

  /* Used in ALTER/CREATE user to store account locking options */
  Account_options account_options;

  Table_type table_type;                        /* Used for SHOW CREATE */
  List<Key_part_spec> ref_list;
  List<LEX_USER>      users_list;
  List<Item>          *insert_list,field_list,value_list,update_list;
  List<List_item>     many_values;
  List<set_var_base>  var_list;
  List<set_var_base>  stmt_var_list; //SET_STATEMENT values
  List<set_var_base>  old_var_list; // SET STATEMENT old values
private:
  Query_arena_memroot *arena_for_set_stmt;
  MEM_ROOT *mem_root_for_set_stmt;
  bool sp_block_finalize(THD *thd, const Lex_spblock_st spblock,
                                   class sp_label **splabel);
  bool sp_change_context(THD *thd, const sp_pcontext *ctx, bool exclusive);
  bool sp_exit_block(THD *thd, sp_label *lab);
  bool sp_exit_block(THD *thd, sp_label *lab, Item *when);

  bool sp_continue_loop(THD *thd, sp_label *lab);

  bool sp_for_loop_condition(THD *thd, const Lex_for_loop_st &loop);
  bool sp_for_loop_increment(THD *thd, const Lex_for_loop_st &loop);

  /*
    Check if Item_field and Item_ref are allowed in the current statement.
    @retval false OK (fields are allowed)
    @retval true  ERROR (fields are not allowed). Error is raised.
  */
  bool check_expr_allows_fields_or_error(THD *thd, const char *name) const;

protected:
  bool sp_continue_loop(THD *thd, sp_label *lab, Item *when);

public:
  void parse_error(uint err_number= ER_SYNTAX_ERROR);
  inline bool is_arena_for_set_stmt() {return arena_for_set_stmt != 0;}
  bool set_arena_for_set_stmt(Query_arena *backup);
  void reset_arena_for_set_stmt(Query_arena *backup);
  void free_arena_for_set_stmt();

  void print(String *str, enum_query_type qtype);
  List<Item_func_set_user_var> set_var_list; // in-query assignment list
  List<Item_param>    param_list;
  List<LEX_CSTRING>   view_list; // view list (list of field names in view)
  List<LEX_STRING>   *column_list; // list of column names (in ANALYZE)
  List<LEX_STRING>   *index_list;  // list of index names (in ANALYZE)
  /*
    A stack of name resolution contexts for the query. This stack is used
    at parse time to set local name resolution contexts for various parts
    of a query. For example, in a JOIN ... ON (some_condition) clause the
    Items in 'some_condition' must be resolved only against the operands
    of the the join, and not against the whole clause. Similarly, Items in
    subqueries should be resolved against the subqueries (and outer queries).
    The stack is used in the following way: when the parser detects that
    all Items in some clause need a local context, it creates a new context
    and pushes it on the stack. All newly created Items always store the
    top-most context in the stack. Once the parser leaves the clause that
    required a local context, the parser pops the top-most context.
  */
  List<Name_resolution_context> context_stack;
  SELECT_LEX *select_stack[MAX_SELECT_NESTING + 1];
  uint select_stack_top;
  /*
    Usually this is set to 0, but for INSERT/REPLACE SELECT it is set to 1.
    When parsing such statements the pointer to the most outer select is placed
    into the second element of select_stack rather than into the first.
  */
  uint select_stack_outer_barrier;

  SQL_I_List<ORDER> proc_list;
  SQL_I_List<TABLE_LIST> auxiliary_table_list, save_list;
  Column_definition *last_field;
  Table_function_json_table *json_table;
  Item_sum *in_sum_func;
  udf_func udf;
  HA_CHECK_OPT   check_opt;                        // check/repair options
  Table_specification_st create_info;
  Key *last_key;
  LEX_MASTER_INFO mi;                              // used by CHANGE MASTER
  LEX_SERVER_OPTIONS server_options;
  LEX_CSTRING relay_log_connection_name;
  LEX_RESET_SLAVE reset_slave_info;
  ulonglong type;
  ulong next_binlog_file_number;
  /* The following is used by KILL */
  killed_state kill_signal;
  killed_type  kill_type;
  uint current_select_number; // valid for statment LEX (not view)

  /*
    The following bool variables should not be bit fields as they are not
    reset for every query
  */
  bool autocommit;          // Often used, better as bool
  bool sp_lex_in_use;       // Keep track on lex usage in SPs for error handling

  /* Bit fields, reset for every query */
  bool is_shutdown_wait_for_slaves:1;
  bool selects_allow_procedure:1;
  /*
    A special command "PARSE_VCOL_EXPR" is defined for the parser
    to translate a defining expression of a virtual column into an
    Item object.
    The following flag is used to prevent other applications to use
    this command.
  */
  bool parse_vcol_expr:1;
  bool analyze_stmt:1; /* TRUE<=> this is "ANALYZE $stmt" */
  bool explain_json:1;
  /*
    true <=> The parsed fragment requires resolution of references to CTE
    at the end of parsing. This name resolution process involves searching
    for possible dependencies between CTE defined in the parsed fragment and
    detecting possible recursive references.
    The flag is set to true if the fragment contains CTE definitions.
  */
  bool with_cte_resolution:1;
  /*
    true <=> only resolution of references to CTE are required in the parsed
    fragment, no checking of dependencies between CTE is required.
    This flag is used only when parsing clones of CTE specifications.
  */
  bool only_cte_resolution:1;
  bool local_file:1;
  bool check_exists:1;
  bool verbose:1, no_write_to_binlog:1;
  bool safe_to_cache_query:1;
  bool ignore:1;
  bool next_is_main:1; // use "main" SELECT_LEX for nrxt allocation;
  bool next_is_down:1; // use "main" SELECT_LEX for nrxt allocation;
  /*
    field_list was created for view and should be removed before PS/SP
    rexecuton
  */
  bool empty_field_list_on_rset:1;
  /**
    During name resolution search only in the table list given by
    Name_resolution_context::first_name_resolution_table and
    Name_resolution_context::last_name_resolution_table
    (see Item_field::fix_fields()).
  */
  bool use_only_table_context:1;
  bool escape_used:1;
  bool default_used:1;    /* using default() function */
  bool with_rownum:1;     /* Using rownum() function */
  bool is_lex_started:1;  /* If lex_start() did run. For debugging. */
  /*
    This variable is used in post-parse stage to declare that sum-functions,
    or functions which have sense only if GROUP BY is present, are allowed.
    For example in a query
    SELECT ... FROM ...WHERE MIN(i) == 1 GROUP BY ... HAVING MIN(i) > 2
    MIN(i) in the WHERE clause is not allowed in the opposite to MIN(i)
    in the HAVING clause. Due to possible nesting of select construct
    the variable can contain 0 or 1 for each nest level.
  */
  nesting_map allow_sum_func;

  Sql_cmd *m_sql_cmd;

  /*
    Usually `expr` rule of yacc is quite reused but some commands better
    not support subqueries which comes standard with this rule, like
    KILL, HA_READ, CREATE/ALTER EVENT etc. Set this to a non-NULL
    clause name to get an error.
  */
  const char *clause_that_disallows_subselect;

  enum enum_duplicates duplicates;
  enum enum_tx_isolation tx_isolation;
  enum enum_ha_read_modes ha_read_mode;
  union {
    enum ha_rkey_function ha_rkey_mode;
    enum xa_option_words xa_opt;
    bool with_admin_option;                     // GRANT role
    bool with_persistent_for_clause; // uses PERSISTENT FOR clause (in ANALYZE)
  };
  enum enum_var_type option_type;
  enum enum_drop_mode drop_mode;

  enum backup_stages backup_stage;
  enum Foreign_key::fk_match_opt fk_match_option;
  enum_fk_option fk_update_opt;
  enum_fk_option fk_delete_opt;
  enum enum_yes_no_unknown tx_chain, tx_release;
  st_parsing_options parsing_options;
  /*
    In sql_cache we store SQL_CACHE flag as specified by user to be
    able to restore SELECT statement from internal structures.
  */
  enum e_sql_cache { SQL_CACHE_UNSPECIFIED, SQL_NO_CACHE, SQL_CACHE };
  e_sql_cache sql_cache;

  uint slave_thd_opt, start_transaction_opt;
  uint profile_query_id;
  uint profile_options;
  int nest_level;

  /*
    In LEX representing update which were transformed to multi-update
    stores total number of tables. For LEX representing multi-delete
    holds number of tables from which we will delete records.
  */
  uint table_count_update;

  uint8 describe;
  /*
    A flag that indicates what kinds of derived tables are present in the
    query (0 if no derived tables, otherwise a combination of flags
    DERIVED_SUBQUERY and DERIVED_VIEW).
  */
  uint8 derived_tables;
  uint8 context_analysis_only;
  uint8 lex_options; // see OPTION_LEX_*

  Alter_info alter_info;
  Lex_prepared_stmt prepared_stmt;
  /*
    For CREATE TABLE statement last element of table list which is not
    part of SELECT or LIKE part (i.e. either element for table we are
    creating or last of tables referenced by foreign keys).
  */
  TABLE_LIST *create_last_non_select_table;
  sp_head *sphead;
  sp_name *spname;
<<<<<<< HEAD

=======
  bool sp_lex_in_use;   // Keep track on lex usage in SPs for error handling
  void delete_if_not_sp_lex_in_use()
  {
    if (!sp_lex_in_use)
      delete this;
  }
>>>>>>> bd7908e6
  sp_pcontext *spcont;

  st_sp_chistics sp_chistics;

  Event_parse_data *event_parse_data;

  /* Characterstics of trigger being created */
  st_trg_chistics trg_chistics;
  /*
    List of all items (Item_trigger_field objects) representing fields in
    old/new version of row in trigger. We use this list for checking whenever
    all such fields are valid at trigger creation time and for binding these
    fields to TABLE object at table open (altough for latter pointer to table
    being opened is probably enough).
  */
  SQL_I_List<Item_trigger_field> trg_table_fields;

  /*
    stmt_definition_begin is intended to point to the next word after
    DEFINER-clause in the following statements:
      - CREATE TRIGGER (points to "TRIGGER");
      - CREATE PROCEDURE (points to "PROCEDURE");
      - CREATE FUNCTION (points to "FUNCTION" or "AGGREGATE");
      - CREATE EVENT (points to "EVENT")

    This pointer is required to add possibly omitted DEFINER-clause to the
    DDL-statement before dumping it to the binlog.

    keyword_delayed_begin_offset is the offset to the beginning of the DELAYED
    keyword in INSERT DELAYED statement. keyword_delayed_end_offset is the
    offset to the character right after the DELAYED keyword.
  */
  union {
    const char *stmt_definition_begin;
    uint keyword_delayed_begin_offset;
  };

  union {
    const char *stmt_definition_end;
    uint keyword_delayed_end_offset;
  };

  /**
    Collects create options for KEY
  */
  engine_option_value *option_list;

  /**
    Helper pointer to the end of the list when parsing options for
      LEX::create_info.option_list (for table)
      LEX::last_field->option_list (for fields)
      LEX::option_list             (for indexes)
  */
  engine_option_value *option_list_last;


  /*
    Reference to a struct that contains information in various commands
    to add/create/drop/change table spaces.
  */
  st_alter_tablespace *alter_tablespace_info;

  /*
    The set of those tables whose fields are referenced in all subqueries
    of the query.
    TODO: possibly this it is incorrect to have used tables in LEX because
    with subquery, it is not clear what does the field mean. To fix this
    we should aggregate used tables information for selected expressions
    into the select_lex.
  */
  table_map  used_tables;
  /**
    Maximum number of rows and/or keys examined by the query, both read,
    changed or written. This is the argument of LIMIT ROWS EXAMINED.
    The limit is represented by two variables - the Item is needed because
    in case of parameters we have to delay its evaluation until execution.
    Once evaluated, its value is stored in examined_rows_limit_cnt.
  */
  Item *limit_rows_examined;
  ulonglong limit_rows_examined_cnt;
  /**
    Holds a set of domain_ids for deletion at FLUSH..DELETE_DOMAIN_ID
  */
  DYNAMIC_ARRAY delete_gtid_domain;
  static const ulong initial_gtid_domain_buffer_size= 16;
  uint32 gtid_domain_static_buffer[initial_gtid_domain_buffer_size];

  inline void set_limit_rows_examined()
  {
    if (limit_rows_examined)
      limit_rows_examined_cnt= limit_rows_examined->val_uint();
    else
      limit_rows_examined_cnt= ULONGLONG_MAX;
  }


  LEX_CSTRING *win_ref;
  Window_frame *win_frame;
  Window_frame_bound *frame_top_bound;
  Window_frame_bound *frame_bottom_bound;
  Window_spec *win_spec;

  Item *upd_del_where;

  /* System Versioning */
  vers_select_conds_t vers_conditions;
  vers_select_conds_t period_conditions;

  inline void free_set_stmt_mem_root()
  {
    DBUG_ASSERT(!is_arena_for_set_stmt());
    if (mem_root_for_set_stmt)
    {
      free_root(mem_root_for_set_stmt, MYF(0));
      delete mem_root_for_set_stmt;
      mem_root_for_set_stmt= 0;
    }
  }

  LEX();

  virtual ~LEX()
  {
    free_set_stmt_mem_root();
    destroy_query_tables_list();
    plugin_unlock_list(NULL, (plugin_ref *)plugins.buffer, plugins.elements);
    delete_dynamic(&plugins);
  }

  virtual class Query_arena *query_arena()
  {
    DBUG_ASSERT(0);
    return NULL;
  }

  void start(THD *thd);

  inline bool is_ps_or_view_context_analysis()
  {
    return (context_analysis_only &
            (CONTEXT_ANALYSIS_ONLY_PREPARE |
             CONTEXT_ANALYSIS_ONLY_VCOL_EXPR |
             CONTEXT_ANALYSIS_ONLY_VIEW));
  }

  inline bool is_view_context_analysis()
  {
    return (context_analysis_only & CONTEXT_ANALYSIS_ONLY_VIEW);
  }

  inline void uncacheable(uint8 cause)
  {
    safe_to_cache_query= 0;

    if (current_select) // initialisation SP variables has no SELECT
    {
      /*
        There are no sense to mark select_lex and union fields of LEX,
        but we should merk all subselects as uncacheable from current till
        most upper
      */
      SELECT_LEX *sl;
      SELECT_LEX_UNIT *un;
      for (sl= current_select, un= sl->master_unit();
           un && un != &unit;
           sl= sl->outer_select(), un= (sl ? sl->master_unit() : NULL))
      {
       sl->uncacheable|= cause;
       un->uncacheable|= cause;
      }
      if (sl)
        sl->uncacheable|= cause;
    }
    if (first_select_lex())
      first_select_lex()->uncacheable|= cause;
  }
  void set_trg_event_type_for_tables();

  TABLE_LIST *unlink_first_table(bool *link_to_local);
  void link_first_table_back(TABLE_LIST *first, bool link_to_local);
  void first_lists_tables_same();
  void fix_first_select_number();

  bool can_be_merged();
  bool can_use_merged();
  bool can_not_use_merged();
  bool only_view_structure();
  bool need_correct_ident();
  uint8 get_effective_with_check(TABLE_LIST *view);
  /*
    Is this update command where 'WHITH CHECK OPTION' clause is important

    SYNOPSIS
      LEX::which_check_option_applicable()

    RETURN
      TRUE   have to take 'WHITH CHECK OPTION' clause into account
      FALSE  'WHITH CHECK OPTION' clause do not need
  */
  inline bool which_check_option_applicable()
  {
    switch (sql_command) {
    case SQLCOM_UPDATE:
    case SQLCOM_UPDATE_MULTI:
    case SQLCOM_DELETE:
    case SQLCOM_DELETE_MULTI:
    case SQLCOM_INSERT:
    case SQLCOM_INSERT_SELECT:
    case SQLCOM_REPLACE:
    case SQLCOM_REPLACE_SELECT:
    case SQLCOM_LOAD:
      return TRUE;
    default:
      return FALSE;
    }
  }

  void cleanup_after_one_table_open();

  bool push_context(Name_resolution_context *context);

  Name_resolution_context *pop_context();

  SELECT_LEX *select_stack_head()
  {
    if (likely(select_stack_top))
      return select_stack[select_stack_top - 1];
    return NULL;
  }

  bool push_select(SELECT_LEX *select_lex)
  {
    DBUG_ENTER("LEX::push_select");
    DBUG_PRINT("info", ("Top Select was %p (%d)  depth: %u  pushed: %p (%d)",
                        select_stack_head(),
                        select_stack_top,
                        (select_stack_top ?
                         select_stack_head()->select_number :
                         0),
                        select_lex, select_lex->select_number));
    if (unlikely(select_stack_top > MAX_SELECT_NESTING))
    {
      my_error(ER_TOO_HIGH_LEVEL_OF_NESTING_FOR_SELECT, MYF(0));
      DBUG_RETURN(TRUE);
    }
    if (push_context(&select_lex->context))
      DBUG_RETURN(TRUE);
    select_stack[select_stack_top++]= select_lex;
    current_select= select_lex;
    DBUG_RETURN(FALSE);
  }

  SELECT_LEX *pop_select()
  {
    DBUG_ENTER("LEX::pop_select");
    SELECT_LEX *select_lex;
    if (likely(select_stack_top))
      select_lex= select_stack[--select_stack_top];
    else
      select_lex= 0;
    DBUG_PRINT("info", ("Top Select is %p (%d)  depth: %u  poped: %p (%d)",
                        select_stack_head(),
                        select_stack_top,
                        (select_stack_top ?
                         select_stack_head()->select_number :
                         0),
                        select_lex,
                        (select_lex ? select_lex->select_number : 0)));
    DBUG_ASSERT(select_lex);

    pop_context();

    if (unlikely(!select_stack_top))
    {
      current_select= &builtin_select;
      DBUG_PRINT("info", ("Top Select is empty -> sel builtin: %p  service: %u",
                          current_select, builtin_select.is_service_select));
      builtin_select.is_service_select= false;
    }
    else
      current_select= select_stack[select_stack_top - 1];

    DBUG_RETURN(select_lex);
  }

  SELECT_LEX *current_select_or_default()
  {
    return current_select ? current_select : &builtin_select;
  }

  bool copy_db_to(LEX_CSTRING *to);

  void inc_select_stack_outer_barrier()
  {
    select_stack_outer_barrier++;
  }

  SELECT_LEX *parser_current_outer_select()
  {
    return select_stack_top - 1 == select_stack_outer_barrier ?
             0 : select_stack[select_stack_top - 2];
  }

  Name_resolution_context *current_context()
  {
    return context_stack.head();
  }

  /*
    Restore the LEX and THD in case of a parse error.
  */
  static void cleanup_lex_after_parse_error(THD *thd);

  void reset_n_backup_query_tables_list(Query_tables_list *backup);
  void restore_backup_query_tables_list(Query_tables_list *backup);

  bool table_or_sp_used();

  bool is_partition_management() const;
  bool part_values_current(THD *thd);
  bool part_values_history(THD *thd);

  /**
    @brief check if the statement is a single-level join
    @return result of the check
      @retval TRUE  The statement doesn't contain subqueries, unions and 
                    stored procedure calls.
      @retval FALSE There are subqueries, UNIONs or stored procedure calls.
  */
  bool is_single_level_stmt() 
  { 
    /* 
      This check exploits the fact that the last added to all_select_list is
      on its top. So select_lex (as the first added) will be at the tail 
      of the list.
    */ 
    if (first_select_lex() == all_selects_list && !sroutines.records)
    {
      return TRUE;
    }
    return FALSE;
  }

  bool save_prep_leaf_tables();

  int print_explain(select_result_sink *output, uint8 explain_flags,
                    bool is_analyze, bool *printed_anything);
  bool restore_set_statement_var();

  void init_last_field(Column_definition *field, const LEX_CSTRING *name,
                       const CHARSET_INFO *cs);
  bool last_field_generated_always_as_row_start_or_end(Lex_ident *p,
                                                       const char *type,
                                                       uint flags);
  bool last_field_generated_always_as_row_start();
  bool last_field_generated_always_as_row_end();
  bool set_bincmp(CHARSET_INFO *cs, bool bin);

  bool new_sp_instr_stmt(THD *, const LEX_CSTRING &prefix,
                         const LEX_CSTRING &suffix);
  bool sp_proc_stmt_statement_finalize_buf(THD *, const LEX_CSTRING &qbuf);
  bool sp_proc_stmt_statement_finalize(THD *, bool no_lookahead);

  sp_variable *sp_param_init(LEX_CSTRING *name);
  bool sp_param_fill_definition(sp_variable *spvar,
                                const Lex_field_type_st &def);
  bool sf_return_fill_definition(const Lex_field_type_st &def);

  int case_stmt_action_then();
  bool setup_select_in_parentheses();
  bool set_trigger_new_row(const LEX_CSTRING *name, Item *val);
  bool set_trigger_field(const LEX_CSTRING *name1, const LEX_CSTRING *name2,
                         Item *val);
  bool set_system_variable(enum_var_type var_type, sys_var *var,
                           const Lex_ident_sys_st *base_name, Item *val);
  bool set_system_variable(enum_var_type var_type,
                           const Lex_ident_sys_st *name, Item *val);
  bool set_system_variable(THD *thd, enum_var_type var_type,
                           const Lex_ident_sys_st *name1,
                           const Lex_ident_sys_st *name2,
                           Item *val);
  bool set_default_system_variable(enum_var_type var_type,
                                   const Lex_ident_sys_st *name,
                                   Item *val);
  bool set_user_variable(THD *thd, const LEX_CSTRING *name, Item *val);
  void set_stmt_init();
  sp_name *make_sp_name(THD *thd, const LEX_CSTRING *name);
  sp_name *make_sp_name(THD *thd, const LEX_CSTRING *name1,
                                  const LEX_CSTRING *name2);
  sp_name *make_sp_name_package_routine(THD *thd, const LEX_CSTRING *name);
  sp_head *make_sp_head(THD *thd, const sp_name *name, const Sp_handler *sph,
                        enum_sp_aggregate_type agg_type);
  sp_head *make_sp_head_no_recursive(THD *thd, const sp_name *name,
                                     const Sp_handler *sph,
                                     enum_sp_aggregate_type agg_type);
  bool sp_body_finalize_routine(THD *);
  bool sp_body_finalize_trigger(THD *);
  bool sp_body_finalize_event(THD *);
  bool sp_body_finalize_function(THD *);
  bool sp_body_finalize_procedure(THD *);
  bool sp_body_finalize_procedure_standalone(THD *, const sp_name *end_name);
  sp_package *create_package_start(THD *thd,
                                   enum_sql_command command,
                                   const Sp_handler *sph,
                                   const sp_name *name,
                                   DDL_options_st options);
  bool create_package_finalize(THD *thd,
                               const sp_name *name,
                               const sp_name *name2,
                               const char *body_start,
                               const char *body_end);
  bool call_statement_start(THD *thd, sp_name *name);
  bool call_statement_start(THD *thd, const Lex_ident_sys_st *name);
  bool call_statement_start(THD *thd, const Lex_ident_sys_st *name1,
                                      const Lex_ident_sys_st *name2);
  bool call_statement_start(THD *thd,
                            const Lex_ident_sys_st *db,
                            const Lex_ident_sys_st *pkg,
                            const Lex_ident_sys_st *proc);
  sp_variable *find_variable(const LEX_CSTRING *name,
                             sp_pcontext **ctx,
                             const Sp_rcontext_handler **rh) const;
  sp_variable *find_variable(const LEX_CSTRING *name,
                             const Sp_rcontext_handler **rh) const
  {
    sp_pcontext *not_used_ctx;
    return find_variable(name, &not_used_ctx, rh);
  }
  bool set_variable(const Lex_ident_sys_st *name, Item *item);
  bool set_variable(const Lex_ident_sys_st *name1,
                    const Lex_ident_sys_st *name2, Item *item);
  void sp_variable_declarations_init(THD *thd, int nvars);
  bool sp_variable_declarations_finalize(THD *thd, int nvars,
                                         const Column_definition *cdef,
                                         Item *def);
  bool sp_variable_declarations_set_default(THD *thd, int nvars, Item *def);
  bool sp_variable_declarations_row_finalize(THD *thd, int nvars,
                                             Row_definition_list *row,
                                             Item *def);
  bool sp_variable_declarations_with_ref_finalize(THD *thd, int nvars,
                                                  Qualified_column_ident *col,
                                                  Item *def);
  bool sp_variable_declarations_rowtype_finalize(THD *thd, int nvars,
                                                 Qualified_column_ident *,
                                                 Item *def);
  bool sp_variable_declarations_cursor_rowtype_finalize(THD *thd, int nvars,
                                                        uint offset,
                                                        Item *def);
  bool sp_variable_declarations_table_rowtype_finalize(THD *thd, int nvars,
                                                       const LEX_CSTRING &db,
                                                       const LEX_CSTRING &table,
                                                       Item *def);
  bool sp_variable_declarations_column_type_finalize(THD *thd, int nvars,
                                                     Qualified_column_ident *ref,
                                                     Item *def);
  bool sp_variable_declarations_vartype_finalize(THD *thd, int nvars,
                                                 const LEX_CSTRING &name,
                                                 Item *def);
  bool sp_variable_declarations_copy_type_finalize(THD *thd, int nvars,
                                                   const Column_definition &ref,
                                                   Row_definition_list *fields,
                                                   Item *def);

  LEX_USER *current_user_for_set_password(THD *thd);
  bool sp_create_set_password_instr(THD *thd,
                                    LEX_USER *user,
                                    USER_AUTH *auth,
                                    bool no_lookahead);
  bool sp_create_set_password_instr(THD *thd,
                                    USER_AUTH *auth,
                                    bool no_lookahead)
  {
    LEX_USER *user;
    return !(user= current_user_for_set_password(thd)) ||
           sp_create_set_password_instr(thd, user, auth, no_lookahead);
  }

  bool sp_handler_declaration_init(THD *thd, int type);
  bool sp_handler_declaration_finalize(THD *thd, int type);

  bool sp_declare_cursor(THD *thd, const LEX_CSTRING *name,
                         class sp_lex_cursor *cursor_stmt,
                         sp_pcontext *param_ctx, bool add_cpush_instr);

  bool sp_open_cursor(THD *thd, const LEX_CSTRING *name,
                      List<sp_assignment_lex> *parameters);
  Item_splocal *create_item_for_sp_var(const Lex_ident_cli_st *name,
                                       sp_variable *spvar);

  Item *create_item_qualified_asterisk(THD *thd, const Lex_ident_sys_st *name);
  Item *create_item_qualified_asterisk(THD *thd,
                                       const Lex_ident_sys_st *a,
                                       const Lex_ident_sys_st *b);
  Item *create_item_qualified_asterisk(THD *thd, const Lex_ident_cli_st *cname)
  {
    Lex_ident_sys name(thd, cname);
    if (name.is_null())
      return NULL; // EOM
    return create_item_qualified_asterisk(thd, &name);
  }
  Item *create_item_qualified_asterisk(THD *thd,
                                       const Lex_ident_cli_st *ca,
                                       const Lex_ident_cli_st *cb)
  {
    Lex_ident_sys a(thd, ca), b(thd, cb);
    if (a.is_null() || b.is_null())
      return NULL; // EOM
    return create_item_qualified_asterisk(thd, &a, &b);
  }

  Item *create_item_ident_field(THD *thd,
                                const Lex_ident_sys_st &db,
                                const Lex_ident_sys_st &table,
                                const Lex_ident_sys_st &name);
  Item *create_item_ident_nosp(THD *thd, Lex_ident_sys_st *name)
  {
    return create_item_ident_field(thd, Lex_ident_sys(), Lex_ident_sys(), *name);
  }
  Item *create_item_ident_sp(THD *thd, Lex_ident_sys_st *name,
                             const char *start, const char *end);
  Item *create_item_ident(THD *thd, Lex_ident_cli_st *cname)
  {
    Lex_ident_sys name(thd, cname);
    if (name.is_null())
      return NULL; // EOM
    return sphead ?
           create_item_ident_sp(thd, &name, cname->pos(), cname->end()) :
           create_item_ident_nosp(thd, &name);
  }
  /*
    Create an Item corresponding to a qualified name: a.b
    when the parser is out of an SP context.
      @param THD        - THD, for mem_root
      @param a          - the first name
      @param b          - the second name
      @retval           - a pointer to a created item, or NULL on error.

    Possible Item types that can be created:
    - Item_trigger_field
    - Item_field
    - Item_ref
  */
  Item *create_item_ident_nospvar(THD *thd,
                                  const Lex_ident_sys_st *a,
                                  const Lex_ident_sys_st *b);
  /*
    Create an Item corresponding to a ROW field valiable:  var.field
      @param THD        - THD, for mem_root
      @param rh [OUT]   - the rcontext handler (local vs package variables)
      @param var        - the ROW variable name
      @param field      - the ROW variable field name
      @param spvar      - the variable that was previously found by name
                          using "var_name".
      @param start      - position in the query (for binary log)
      @param end        - end in the query (for binary log)
  */
  Item_splocal *create_item_spvar_row_field(THD *thd,
                                            const Sp_rcontext_handler *rh,
                                            const Lex_ident_sys *var,
                                            const Lex_ident_sys *field,
                                            sp_variable *spvar,
                                            const char *start,
                                            const char *end);
  /*
    Create an item from its qualified name.
    Depending on context, it can be either a ROW variable field,
    or trigger, table field, table field reference.
    See comments to create_item_spvar_row_field() and
    create_item_ident_nospvar().
      @param thd         - THD, for mem_root
      @param a           - the first name
      @param b           - the second name
      @retval            - NULL on error, or a pointer to a new Item.
  */
  Item *create_item_ident(THD *thd,
                          const Lex_ident_cli_st *a,
                          const Lex_ident_cli_st *b);
  /*
    Create an item from its qualified name.
    Depending on context, it can be a table field, a table field reference,
    or a sequence NEXTVAL and CURRVAL.
      @param thd         - THD, for mem_root
      @param a           - the first name
      @param b           - the second name
      @param c           - the third name
      @retval            - NULL on error, or a pointer to a new Item.
  */
  Item *create_item_ident(THD *thd,
                          const Lex_ident_sys_st *a,
                          const Lex_ident_sys_st *b,
                          const Lex_ident_sys_st *c);

  Item *create_item_ident(THD *thd,
                          const Lex_ident_cli_st *ca,
                          const Lex_ident_cli_st *cb,
                          const Lex_ident_cli_st *cc)
  {
    Lex_ident_sys b(thd, cb), c(thd, cc);
    if (b.is_null() || c.is_null())
      return NULL;
    if (ca->pos() == cb->pos())  // SELECT .t1.col1
    {
      DBUG_ASSERT(ca->length == 0);
      Lex_ident_sys none;
      return create_item_ident(thd, &none, &b, &c);
    }
    Lex_ident_sys a(thd, ca);
    return a.is_null() ? NULL : create_item_ident(thd, &a, &b, &c);
  }

  /*
    Create an item for "NEXT VALUE FOR sequence_name"
  */
  Item *create_item_func_nextval(THD *thd, Table_ident *ident);
  Item *create_item_func_nextval(THD *thd, const LEX_CSTRING *db,
                                           const LEX_CSTRING *name);
  /*
    Create an item for "PREVIOUS VALUE FOR sequence_name"
  */
  Item *create_item_func_lastval(THD *thd, Table_ident *ident);
  Item *create_item_func_lastval(THD *thd, const LEX_CSTRING *db,
                                           const LEX_CSTRING *name);
  
  /*
    Create an item for "SETVAL(sequence_name, value [, is_used [, round]])
  */
  Item *create_item_func_setval(THD *thd, Table_ident *ident, longlong value,
                                ulonglong round, bool is_used);

  /*
    Create an item for a name in LIMIT clause: LIMIT var
      @param THD         - THD, for mem_root
      @param var_name    - the variable name
      @retval            - a new Item corresponding to the SP variable,
                           or NULL on error
                           (non in SP, unknown variable, wrong data type).
  */
  Item *create_item_limit(THD *thd, const Lex_ident_cli_st *var_name);

  /*
    Create an item for a qualified name in LIMIT clause: LIMIT var.field
      @param THD         - THD, for mem_root
      @param var_name    - the variable name
      @param field_name  - the variable field name
      @param start       - start in the query (for binary log)
      @param end         - end in the query (for binary log)
      @retval            - a new Item corresponding to the SP variable,
                           or NULL on error
                           (non in SP, unknown variable, unknown ROW field,
                            wrong data type).
  */
  Item *create_item_limit(THD *thd,
                          const Lex_ident_cli_st *var_name,
                          const Lex_ident_cli_st *field_name);

  Item *create_item_query_expression(THD *thd, st_select_lex_unit *unit);

  Item *make_item_func_sysdate(THD *thd, uint fsp);
  Item *make_item_func_call_generic(THD *thd, Lex_ident_cli_st *db,
                                    Lex_ident_cli_st *name, List<Item> *args);
  Item *make_item_func_call_generic(THD *thd,
                                    Lex_ident_cli_st *db,
                                    Lex_ident_cli_st *pkg,
                                    Lex_ident_cli_st *name,
                                    List<Item> *args);
  Item *make_item_func_call_native_or_parse_error(THD *thd,
                                                  Lex_ident_cli_st &name,
                                                  List<Item> *args);
  my_var *create_outvar(THD *thd, const LEX_CSTRING *name);

  /*
    Create a my_var instance for a ROW field variable that was used
    as an OUT SP parameter: CALL p1(var.field);
      @param THD        - THD, for mem_root
      @param var_name   - the variable name
      @param field_name - the variable field name
  */
  my_var *create_outvar(THD *thd,
                        const LEX_CSTRING *var_name,
                        const LEX_CSTRING *field_name);

  bool is_trigger_new_or_old_reference(const LEX_CSTRING *name) const;

  Item *create_and_link_Item_trigger_field(THD *thd, const LEX_CSTRING *name,
                                           bool new_row);
  // For syntax with colon, e.g. :NEW.a  or :OLD.a
  Item *make_item_colon_ident_ident(THD *thd,
                                    const Lex_ident_cli_st *a,
                                    const Lex_ident_cli_st *b);
  // PLSQL: cursor%ISOPEN etc
  Item *make_item_plsql_cursor_attr(THD *thd, const LEX_CSTRING *name,
                                    plsql_cursor_attr_t attr);

  // For "SELECT @@var", "SELECT @@var.field"
  Item *make_item_sysvar(THD *thd,
                         enum_var_type type,
                         const LEX_CSTRING *name)
  {
    return make_item_sysvar(thd, type, name, &null_clex_str);
  }
  Item *make_item_sysvar(THD *thd,
                         enum_var_type type,
                         const LEX_CSTRING *name,
                         const LEX_CSTRING *component);
  void sp_block_init(THD *thd, const LEX_CSTRING *label);
  void sp_block_init(THD *thd)
  {
    // Unlabeled blocks get an empty label
    sp_block_init(thd, &empty_clex_str);
  }
  bool sp_block_finalize(THD *thd, const Lex_spblock_st spblock)
  {
    class sp_label *tmp;
    return sp_block_finalize(thd, spblock, &tmp);
  }
  bool sp_block_finalize(THD *thd)
  {
    return sp_block_finalize(thd, Lex_spblock());
  }
  bool sp_block_finalize(THD *thd, const Lex_spblock_st spblock,
                                   const LEX_CSTRING *end_label);
  bool sp_block_finalize(THD *thd, const LEX_CSTRING *end_label)
  {
    return sp_block_finalize(thd, Lex_spblock(), end_label);
  }
  bool sp_declarations_join(Lex_spblock_st *res,
                            const Lex_spblock_st b1,
                            const Lex_spblock_st b2) const
  {
    if ((b2.vars || b2.conds) && (b1.curs || b1.hndlrs))
    {
      my_error(ER_SP_VARCOND_AFTER_CURSHNDLR, MYF(0));
      return true;
    }
    if (b2.curs && b1.hndlrs)
    {
      my_error(ER_SP_CURSOR_AFTER_HANDLER, MYF(0));
      return true;
    }
    res->join(b1, b2);
    return false;
  }
  bool sp_block_with_exceptions_finalize_declarations(THD *thd);
  bool sp_block_with_exceptions_finalize_executable_section(THD *thd,
                                                  uint executable_section_ip);
  bool sp_block_with_exceptions_finalize_exceptions(THD *thd,
                                                  uint executable_section_ip,
                                                  uint exception_count);
  bool sp_block_with_exceptions_add_empty(THD *thd);
  bool sp_exit_statement(THD *thd, Item *when);
  bool sp_exit_statement(THD *thd, const LEX_CSTRING *label_name, Item *item);
  bool sp_leave_statement(THD *thd, const LEX_CSTRING *label_name);
  bool sp_goto_statement(THD *thd, const LEX_CSTRING *label_name);

  bool sp_continue_statement(THD *thd);
  bool sp_continue_statement(THD *thd, const LEX_CSTRING *label_name);
  bool sp_iterate_statement(THD *thd, const LEX_CSTRING *label_name);

  bool maybe_start_compound_statement(THD *thd);
  bool sp_push_loop_label(THD *thd, const LEX_CSTRING *label_name);
  bool sp_push_loop_empty_label(THD *thd);
  bool sp_pop_loop_label(THD *thd, const LEX_CSTRING *label_name);
  void sp_pop_loop_empty_label(THD *thd);
  bool sp_while_loop_expression(THD *thd, Item *expr);
  bool sp_while_loop_finalize(THD *thd);
  bool sp_if_after_statements(THD *thd);
  bool sp_push_goto_label(THD *thd, const LEX_CSTRING *label_name);

  Item_param *add_placeholder(THD *thd, const LEX_CSTRING *name,
                              const char *start, const char *end);

  /* Integer range FOR LOOP methods */
  sp_variable *sp_add_for_loop_variable(THD *thd, const LEX_CSTRING *name,
                                        Item *value);
  sp_variable *sp_add_for_loop_target_bound(THD *thd, Item *value)
  {
    LEX_CSTRING name= { STRING_WITH_LEN("[target_bound]") };
    return sp_add_for_loop_variable(thd, &name, value);
  }
  bool sp_for_loop_intrange_declarations(THD *thd, Lex_for_loop_st *loop,
                                        const LEX_CSTRING *index,
                                        const Lex_for_loop_bounds_st &bounds);
  bool sp_for_loop_intrange_condition_test(THD *thd, const Lex_for_loop_st &loop);
  bool sp_for_loop_intrange_finalize(THD *thd, const Lex_for_loop_st &loop);

  /* Cursor FOR LOOP methods */
  bool sp_for_loop_cursor_declarations(THD *thd, Lex_for_loop_st *loop,
                                       const LEX_CSTRING *index,
                                       const Lex_for_loop_bounds_st &bounds);
  sp_variable *sp_add_for_loop_cursor_variable(THD *thd,
                                               const LEX_CSTRING *name,
                                               const class sp_pcursor *cur,
                                               uint coffset,
                                               sp_assignment_lex *param_lex,
                                               Item_args *parameters);
  bool sp_for_loop_implicit_cursor_statement(THD *thd,
                                             Lex_for_loop_bounds_st *bounds,
                                             sp_lex_cursor *cur);
  bool sp_for_loop_cursor_condition_test(THD *thd, const Lex_for_loop_st &loop);
  bool sp_for_loop_cursor_finalize(THD *thd, const Lex_for_loop_st &);

  /* Generic FOR LOOP methods*/

  /*
    Generate FOR loop declarations and
    initialize "loop" from "index" and "bounds".

    @param [IN]  thd    - current THD, for mem_root and error reporting
    @param [OUT] loop   - the loop generated SP variables are stored here,
                          together with additional loop characteristics.
    @param [IN]  index  - the loop index variable name
    @param [IN]  bounds - the loop bounds (in sp_assignment_lex format)
                          and additional loop characteristics,
                          as created by the sp_for_loop_bounds rule.
    @retval true        - on error
    @retval false       - on success

    This methods adds declarations:
    - An explicit integer or cursor%ROWTYPE "index" variable
    - An implicit integer upper bound variable, in case of integer range loops
    - A CURSOR, in case of an implicit CURSOR loops
    The generated variables are stored into "loop".
    Additional loop characteristics are copied from "bounds" to "loop".
  */
  bool sp_for_loop_declarations(THD *thd, Lex_for_loop_st *loop,
                                const LEX_CSTRING *index,
                                const Lex_for_loop_bounds_st &bounds)
  {
    return bounds.is_for_loop_cursor() ?
           sp_for_loop_cursor_declarations(thd, loop, index, bounds) :
           sp_for_loop_intrange_declarations(thd, loop, index, bounds);
  }

  /*
    Generate a conditional jump instruction to leave the loop,
    using a proper condition depending on the loop type:
    - Item_func_le            -- integer range loops
    - Item_func_ge            -- integer range reverse loops
    - Item_func_cursor_found  -- cursor loops
  */
  bool sp_for_loop_condition_test(THD *thd, const Lex_for_loop_st &loop)
  {
    return loop.is_for_loop_cursor() ?
           sp_for_loop_cursor_condition_test(thd, loop) :
           sp_for_loop_intrange_condition_test(thd, loop);
  }

  /*
    Generate "increment" instructions followed by a jump to the
    condition test in the beginnig of the loop.
    "Increment" depends on the loop type and can be:
    - index:= index + 1;       -- integer range loops
    - index:= index - 1;       -- integer range reverse loops
    - FETCH cursor INTO index; -- cursor loops
  */
  bool sp_for_loop_finalize(THD *thd, const Lex_for_loop_st &loop)
  {
    return loop.is_for_loop_cursor() ?
           sp_for_loop_cursor_finalize(thd, loop) :
           sp_for_loop_intrange_finalize(thd, loop);
  }
  bool sp_for_loop_outer_block_finalize(THD *thd, const Lex_for_loop_st &loop);

  /*
    Make an Item when an identifier is found in the FOR loop bounds:
      FOR rec IN cursor
      FOR rec IN var1 .. var2
      FOR rec IN row1.field1 .. xxx
  */
  Item *create_item_for_loop_bound(THD *thd,
                                   const LEX_CSTRING *a,
                                   const LEX_CSTRING *b,
                                   const LEX_CSTRING *c);
  /* End of FOR LOOP methods */

  bool add_signal_statement(THD *thd, const class sp_condition_value *value);
  bool add_resignal_statement(THD *thd, const class sp_condition_value *value);

  // Check if "KEY IF NOT EXISTS name" used outside of ALTER context
  bool check_add_key(DDL_options_st ddl)
  {
    if (ddl.if_not_exists() && sql_command != SQLCOM_ALTER_TABLE)
    {
      parse_error();
      return true;
    }
    return false;
  }
  // Add a key as a part of CREATE TABLE or ALTER TABLE
  bool add_key(Key::Keytype key_type, const LEX_CSTRING *key_name,
               ha_key_alg algorithm, DDL_options_st ddl)
  {
    if (check_add_key(ddl) ||
        !(last_key= new Key(key_type, key_name, algorithm, false, ddl)))
      return true;
    alter_info.key_list.push_back(last_key);
    return false;
  }
  // Add a key for a CREATE INDEX statement
  bool add_create_index(Key::Keytype key_type, const LEX_CSTRING *key_name,
                        ha_key_alg algorithm, DDL_options_st ddl)
  {
    if (check_create_options(ddl) ||
       !(last_key= new Key(key_type, key_name, algorithm, false, ddl)))
      return true;
    alter_info.key_list.push_back(last_key);
    return false;
  }
  bool add_create_index_prepare(Table_ident *table)
  {
    sql_command= SQLCOM_CREATE_INDEX;
    if (!current_select->add_table_to_list(thd, table, NULL,
                                           TL_OPTION_UPDATING,
                                           TL_READ_NO_INSERT,
                                           MDL_SHARED_UPGRADABLE))
      return true;
    alter_info.reset();
    alter_info.flags= ALTER_ADD_INDEX;
    option_list= NULL;
    return false;
  }
  /*
    Add an UNIQUE or PRIMARY key which is a part of a column definition:
      CREATE TABLE t1 (a INT PRIMARY KEY);
  */
  void add_key_to_list(LEX_CSTRING *field_name,
                       enum Key::Keytype type, bool check_exists);
  // Add a constraint as a part of CREATE TABLE or ALTER TABLE
  bool add_constraint(const LEX_CSTRING &name, Virtual_column_info *constr,
                      bool if_not_exists)
  {
    constr->name= name;
    constr->if_not_exists= if_not_exists;
    alter_info.check_constraint_list.push_back(constr);
    return false;
  }
  bool add_alter_list(LEX_CSTRING par_name, Virtual_column_info *expr,
                      bool par_exists);
  bool add_alter_list(LEX_CSTRING name, LEX_CSTRING new_name, bool exists);
  void set_command(enum_sql_command command,
                   DDL_options_st options)
  {
    sql_command= command;
    create_info.set(options);
  }
  void set_command(enum_sql_command command,
                   uint scope,
                   DDL_options_st options)
  {
    set_command(command, options);
    create_info.options|= scope; // HA_LEX_CREATE_TMP_TABLE or 0
  }
  bool check_create_options(DDL_options_st options)
  {
    if (options.or_replace() && options.if_not_exists())
    {
      my_error(ER_WRONG_USAGE, MYF(0), "OR REPLACE", "IF NOT EXISTS");
      return true;
    }
    return false;
  }
  bool set_create_options_with_check(DDL_options_st options)
  {
    create_info.set(options);
    return check_create_options(create_info);
  }
  bool add_create_options_with_check(DDL_options_st options)
  {
    create_info.add(options);
    return check_create_options(create_info);
  }
  bool sp_add_cfetch(THD *thd, const LEX_CSTRING *name);
  bool sp_add_agg_cfetch();

  bool set_command_with_check(enum_sql_command command,
                              uint scope,
                              DDL_options_st options)
  {
    set_command(command, scope, options);
    return check_create_options(options);
  }
  bool set_command_with_check(enum_sql_command command, DDL_options_st options)
  {
    set_command(command, options);
    return check_create_options(options);
  }
  /*
    DROP shares lex->create_info to store TEMPORARY and IF EXISTS options
    to save on extra initialization in lex_start().
    Add some wrappers, to avoid direct use of lex->create_info in the
    caller code processing DROP statements (which might look confusing).
  */
  bool tmp_table() const { return create_info.tmp_table(); }
  bool if_exists() const { return create_info.if_exists(); }

  /*
    Run specified phases for derived tables/views in the given list

    @param table_list - list of derived tables/view to handle
    @param phase      - phases to process tables/views through

    @details
    This method runs phases specified by the 'phases' on derived
    tables/views found in the 'table_list' with help of the
    TABLE_LIST::handle_derived function.
    'this' is passed as an argument to the TABLE_LIST::handle_derived.

    @return false -  ok
    @return true  -  error
  */
  bool handle_list_of_derived(TABLE_LIST *table_list, uint phases)
  {
    for (TABLE_LIST *tl= table_list; tl; tl= tl->next_local)
    {
      if (tl->is_view_or_derived() && tl->handle_derived(this, phases))
        return true;
    }
    return false;
  }

  bool create_like() const
  {
    DBUG_ASSERT(!create_info.like() ||
                !first_select_lex()->item_list.elements);
    return create_info.like();
  }

  bool create_select() const
  {
    DBUG_ASSERT(!create_info.like() ||
                !first_select_lex()->item_list.elements);
    return first_select_lex()->item_list.elements;
  }

  bool create_simple() const
  {
    return !create_like() && !create_select();
  }

  SELECT_LEX *exclude_last_select();
  SELECT_LEX *exclude_not_first_select(SELECT_LEX *exclude);
  void check_automatic_up(enum sub_select_type type);
  bool create_or_alter_view_finalize(THD *thd, Table_ident *table_ident);
  bool add_alter_view(THD *thd, uint16 algorithm, enum_view_suid suid,
                      Table_ident *table_ident);
  bool add_create_view(THD *thd, DDL_options_st ddl,
                       uint16 algorithm, enum_view_suid suid,
                       Table_ident *table_ident);
  bool add_grant_command(THD *thd, const List<LEX_COLUMN> &columns);

  bool stmt_grant_table(THD *thd,
                        Grant_privilege *grant,
                        const Lex_grant_object_name &ident,
                        privilege_t grant_option);

  bool stmt_revoke_table(THD *thd,
                         Grant_privilege *grant,
                         const Lex_grant_object_name &ident);

  bool stmt_grant_sp(THD *thd,
                     Grant_privilege *grant,
                     const Lex_grant_object_name &ident,
                     const Sp_handler &sph,
                     privilege_t grant_option);

  bool stmt_revoke_sp(THD *thd,
                      Grant_privilege *grant,
                      const Lex_grant_object_name &ident,
                      const Sp_handler &sph);

  bool stmt_grant_proxy(THD *thd, LEX_USER *user, privilege_t grant_option);
  bool stmt_revoke_proxy(THD *thd, LEX_USER *user);

  Vers_parse_info &vers_get_info()
  {
    return create_info.vers_info;
  }

  /* The list of history-generating DML commands */
  bool vers_history_generating() const
  {
    switch (sql_command)
    {
      case SQLCOM_DELETE:
        return !vers_conditions.delete_history;
      case SQLCOM_UPDATE:
      case SQLCOM_UPDATE_MULTI:
      case SQLCOM_DELETE_MULTI:
      case SQLCOM_REPLACE:
      case SQLCOM_REPLACE_SELECT:
        return true;
      case SQLCOM_INSERT:
      case SQLCOM_INSERT_SELECT:
        return duplicates == DUP_UPDATE;
      case SQLCOM_LOAD:
        return duplicates == DUP_REPLACE;
      default:
        return false;
    }
  }

  int add_period(Lex_ident name, Lex_ident_sys_st start, Lex_ident_sys_st end)
  {
    if (check_period_name(name.str)) {
      my_error(ER_WRONG_COLUMN_NAME, MYF(0), name.str);
      return 1;
    }

    if (lex_string_cmp(system_charset_info, &start, &end) == 0)
    {
      my_error(ER_FIELD_SPECIFIED_TWICE, MYF(0), start.str);
      return 1;
    }

    Table_period_info &info= create_info.period_info;

    if (check_exists && info.name.streq(name))
      return 0;

    if (info.is_set())
    {
       my_error(ER_MORE_THAN_ONE_PERIOD, MYF(0));
       return 1;
    }
    info.set_period(start, end);
    info.name= name;

    info.constr= new Virtual_column_info();
    info.constr->expr= lt_creator.create(thd,
                                         create_item_ident_nosp(thd, &start),
                                         create_item_ident_nosp(thd, &end));
    add_constraint(null_clex_str, info.constr, false);
    return 0;
  }

  sp_package *get_sp_package() const;

  /**
    Check if the select is a simple select (not an union).
    @retval
      0 ok
    @retval
      1 error   ; In this case the error messege is sent to the client
  */
  bool check_simple_select(const LEX_CSTRING *option)
  {
    if (current_select != &builtin_select)
    {
      char command[80];
      strmake(command, option->str, MY_MIN(option->length, sizeof(command)-1));
      my_error(ER_CANT_USE_OPTION_HERE, MYF(0), command);
      return true;
    }
    return false;
  }

  SELECT_LEX_UNIT *alloc_unit();
  SELECT_LEX *alloc_select(bool is_select);
  SELECT_LEX_UNIT *create_unit(SELECT_LEX*);
  SELECT_LEX *wrap_unit_into_derived(SELECT_LEX_UNIT *unit);
  SELECT_LEX *wrap_select_chain_into_derived(SELECT_LEX *sel);
  void init_select()
  {
    current_select->init_select();
    wild= 0;
    exchange= 0;
  }
  bool main_select_push(bool service= false);
  bool insert_select_hack(SELECT_LEX *sel);
  SELECT_LEX *create_priority_nest(SELECT_LEX *first_in_nest);

  bool set_main_unit(st_select_lex_unit *u)
  {
    unit.options= u->options;
    unit.uncacheable= u->uncacheable;
    unit.register_select_chain(u->first_select());
    unit.first_select()->options|= builtin_select.options;
    unit.fake_select_lex= u->fake_select_lex;
    unit.union_distinct= u->union_distinct;
    unit.set_with_clause(u->with_clause);
    builtin_select.exclude_from_global();
    return false;
  }
  bool check_main_unit_semantics();

  SELECT_LEX_UNIT *parsed_select_expr_start(SELECT_LEX *s1, SELECT_LEX *s2,
                                            enum sub_select_type unit_type,
                                            bool distinct);
  SELECT_LEX_UNIT *parsed_select_expr_cont(SELECT_LEX_UNIT *unit,
                                           SELECT_LEX *s2,
                                           enum sub_select_type unit_type,
                                           bool distinct, bool oracle);
  bool parsed_multi_operand_query_expression_body(SELECT_LEX_UNIT *unit);
  SELECT_LEX_UNIT *add_tail_to_query_expression_body(SELECT_LEX_UNIT *unit,
						     Lex_order_limit_lock *l);
  SELECT_LEX_UNIT *
  add_tail_to_query_expression_body_ext_parens(SELECT_LEX_UNIT *unit,
					       Lex_order_limit_lock *l);
  SELECT_LEX_UNIT *parsed_body_ext_parens_primary(SELECT_LEX_UNIT *unit,
                                                  SELECT_LEX *primary,
                                              enum sub_select_type unit_type,
                                              bool distinct);
  SELECT_LEX_UNIT *
  add_primary_to_query_expression_body(SELECT_LEX_UNIT *unit,
                                       SELECT_LEX *sel,
                                       enum sub_select_type unit_type,
                                       bool distinct,
                                       bool oracle);
  SELECT_LEX_UNIT *
  add_primary_to_query_expression_body(SELECT_LEX_UNIT *unit,
                                       SELECT_LEX *sel,
                                       enum sub_select_type unit_type,
                                       bool distinct);
  SELECT_LEX_UNIT *
  add_primary_to_query_expression_body_ext_parens(
                                       SELECT_LEX_UNIT *unit,
                                       SELECT_LEX *sel,
                                       enum sub_select_type unit_type,
                                       bool distinct);
  SELECT_LEX *parsed_subselect(SELECT_LEX_UNIT *unit);
  bool parsed_insert_select(SELECT_LEX *firs_select);
  void save_values_list_state();
  void restore_values_list_state();
  bool parsed_TVC_start();
  SELECT_LEX *parsed_TVC_end();
  TABLE_LIST *parsed_derived_table(SELECT_LEX_UNIT *unit,
                                   int for_system_time,
                                   LEX_CSTRING *alias);
  bool parsed_create_view(SELECT_LEX_UNIT *unit, int check);
  bool select_finalize(st_select_lex_unit *expr);
  bool select_finalize(st_select_lex_unit *expr, Lex_select_lock l);
  void relink_hack(st_select_lex *select_lex);

  bool stmt_install_plugin(const DDL_options_st &opt,
                           const Lex_ident_sys_st &name,
                           const LEX_CSTRING &soname);
  void stmt_install_plugin(const LEX_CSTRING &soname);

  bool stmt_uninstall_plugin_by_name(const DDL_options_st &opt,
                                     const Lex_ident_sys_st &name);
  bool stmt_uninstall_plugin_by_soname(const DDL_options_st &opt,
                                       const LEX_CSTRING &soname);
  bool stmt_prepare_validate(const char *stmt_type);
  bool stmt_prepare(const Lex_ident_sys_st &ident, Item *code);
  bool stmt_execute(const Lex_ident_sys_st &ident, List<Item> *params);
  bool stmt_execute_immediate(Item *code, List<Item> *params);
  void stmt_deallocate_prepare(const Lex_ident_sys_st &ident);

  bool stmt_alter_table_exchange_partition(Table_ident *table);

  void stmt_purge_to(const LEX_CSTRING &to);
  bool stmt_purge_before(Item *item);

  SELECT_LEX *returning()
  { return &builtin_select; }
  bool has_returning()
  { return !builtin_select.item_list.is_empty(); }

private:
  bool stmt_create_routine_start(const DDL_options_st &options)
  {
    create_info.set(options);
    return main_select_push() || check_create_options(options);
  }
public:
  bool stmt_create_function_start(const DDL_options_st &options)
  {
    sql_command= SQLCOM_CREATE_SPFUNCTION;
    return stmt_create_routine_start(options);
  }
  bool stmt_create_procedure_start(const DDL_options_st &options)
  {
    sql_command= SQLCOM_CREATE_PROCEDURE;
    return stmt_create_routine_start(options);
  }
  void stmt_create_routine_finalize()
  {
    pop_select(); // main select
  }

  bool stmt_create_stored_function_start(const DDL_options_st &options,
                                         enum_sp_aggregate_type,
                                         const sp_name *name);
  bool stmt_create_stored_function_finalize_standalone(const sp_name *end_name);

  bool stmt_create_udf_function(const DDL_options_st &options,
                                enum_sp_aggregate_type agg_type,
                                const Lex_ident_sys_st &name,
                                Item_result return_type,
                                const LEX_CSTRING &soname);

  bool stmt_drop_function(const DDL_options_st &options,
                          const Lex_ident_sys_st &db,
                          const Lex_ident_sys_st &name);

  bool stmt_drop_function(const DDL_options_st &options,
                          const Lex_ident_sys_st &name);

  bool stmt_drop_procedure(const DDL_options_st &options,
                           sp_name *name);

  bool stmt_alter_function_start(sp_name *name);
  bool stmt_alter_procedure_start(sp_name *name);

  sp_condition_value *stmt_signal_value(const Lex_ident_sys_st &ident);

  Spvar_definition *row_field_name(THD *thd, const Lex_ident_sys_st &name);

  bool set_field_type_udt(Lex_field_type_st *type,
                          const LEX_CSTRING &name,
                          const Lex_length_and_dec_st &attr);
  bool set_cast_type_udt(Lex_cast_type_st *type,
                         const LEX_CSTRING &name);

  bool map_data_type(const Lex_ident_sys_st &schema,
                     Lex_field_type_st *type) const;

  void mark_first_table_as_inserting();

  bool fields_are_impossible()
  {
    // no select or it is last select with no tables (service select)
    return !select_stack_head() ||
           (select_stack_top == 1 &&
            select_stack[0]->is_service_select);
  }

  bool add_table_foreign_key(const LEX_CSTRING *name,
                             const LEX_CSTRING *constraint_name,
                             Table_ident *table_name,
                             DDL_options ddl_options);
  bool add_column_foreign_key(const LEX_CSTRING *name,
                              const LEX_CSTRING *constraint_name,
                              Table_ident *ref_table_name,
                              DDL_options ddl_options);

  bool check_dependencies_in_with_clauses();
  bool check_cte_dependencies_and_resolve_references();
  bool resolve_references_to_cte(TABLE_LIST *tables,
                                 TABLE_LIST **tables_last);

  /**
    Turn on the SELECT_DESCRIBE flag for every SELECT_LEX involved into
    the statement being processed in case the statement is EXPLAIN UPDATE/DELETE.

    @param lex  current LEX
  */

  void promote_select_describe_flag_if_needed()
  {
    if (describe)
      builtin_select.options |= SELECT_DESCRIBE;
  }

};


/**
  Set_signal_information is a container used in the parsed tree to represent
  the collection of assignments to condition items in the SIGNAL and RESIGNAL
  statements.
*/
class Set_signal_information
{
public:
  /** Empty default constructor, use clear() */
 Set_signal_information() = default; 

  /** Copy constructor. */
  Set_signal_information(const Set_signal_information& set);

  /** Destructor. */
  ~Set_signal_information() = default;

  /** Clear all items. */
  void clear();

  /**
    For each condition item assignment, m_item[] contains the parsed tree
    that represents the expression assigned, if any.
    m_item[] is an array indexed by Diag_condition_item_name.
  */
  Item *m_item[LAST_DIAG_SET_PROPERTY+1];
};


/**
  The internal state of the syntax parser.
  This object is only available during parsing,
  and is private to the syntax parser implementation (sql_yacc.yy).
*/
class Yacc_state
{
public:
  Yacc_state() : yacc_yyss(NULL), yacc_yyvs(NULL) { reset(); }

  void reset()
  {
    if (yacc_yyss != NULL) {
      my_free(yacc_yyss);
      yacc_yyss = NULL;
    }
    if (yacc_yyvs != NULL) {
      my_free(yacc_yyvs);
      yacc_yyvs = NULL;
    }
    m_set_signal_info.clear();
    m_lock_type= TL_READ_DEFAULT;
    m_mdl_type= MDL_SHARED_READ;
  }

  ~Yacc_state();

  /**
    Reset part of the state which needs resetting before parsing
    substatement.
  */
  void reset_before_substatement()
  {
    m_lock_type= TL_READ_DEFAULT;
    m_mdl_type= MDL_SHARED_READ;
  }

  /**
    Bison internal state stack, yyss, when dynamically allocated using
    my_yyoverflow().
  */
  uchar *yacc_yyss;

  /**
    Bison internal semantic value stack, yyvs, when dynamically allocated using
    my_yyoverflow().
  */
  uchar *yacc_yyvs;

  /**
    Fragments of parsed tree,
    used during the parsing of SIGNAL and RESIGNAL.
  */
  Set_signal_information m_set_signal_info;

  /**
    Type of lock to be used for tables being added to the statement's
    table list in table_factor, table_alias_ref, single_multi and
    table_wild_one rules.
    Statements which use these rules but require lock type different
    from one specified by this member have to override it by using
    st_select_lex::set_lock_for_tables() method.

    The default value of this member is TL_READ_DEFAULT. The only two
    cases in which we change it are:
    - When parsing SELECT HIGH_PRIORITY.
    - Rule for DELETE. In which we use this member to pass information
      about type of lock from delete to single_multi part of rule.

    We should try to avoid introducing new use cases as we would like
    to get rid of this member eventually.
  */
  thr_lock_type m_lock_type;

  /**
    The type of requested metadata lock for tables added to
    the statement table list.
  */
  enum_mdl_type m_mdl_type;

  /*
    TODO: move more attributes from the LEX structure here.
  */
};

/**
  Internal state of the parser.
  The complete state consist of:
  - state data used during lexical parsing,
  - state data used during syntactic parsing.
*/
class Parser_state
{
public:
  Parser_state()
    : m_yacc()
  {}

  /**
     Object initializer. Must be called before usage.

     @retval FALSE OK
     @retval TRUE  Error
  */
  bool init(THD *thd, char *buff, size_t length)
  {
    return m_lip.init(thd, buff, length);
  }

  ~Parser_state() = default;

  Lex_input_stream m_lip;
  Yacc_state m_yacc;

  /**
    Current performance digest instrumentation. 
  */
  PSI_digest_locker* m_digest_psi;

  void reset(char *found_semicolon, unsigned int length)
  {
    m_lip.reset(found_semicolon, length);
    m_yacc.reset();
  }
};


extern sql_digest_state *
digest_add_token(sql_digest_state *state, uint token, LEX_YYSTYPE yylval);

extern sql_digest_state *
digest_reduce_token(sql_digest_state *state, uint token_left, uint token_right);

struct st_lex_local: public LEX, public Sql_alloc
{
};


/**
  An st_lex_local extension with automatic initialization for SP purposes.
  Used to parse sub-expressions and SP sub-statements.

  This class is reused for:
  1. sp_head::reset_lex() based constructs
    - SP variable assignments (e.g. SET x=10;)
    - FOR loop conditions and index variable increments
    - Cursor statements
    - SP statements
    - SP function RETURN statements
    - CASE statements
    - REPEAT..UNTIL expressions
    - WHILE expressions
    - EXIT..WHEN and CONTINUE..WHEN statements
  2. sp_assignment_lex based constructs:
    - CURSOR parameter assignments
*/
class sp_lex_local: public st_lex_local
{
public:
  sp_lex_local(THD *thd, const LEX *oldlex)
  {
    /* Reset most stuff. */
    start(thd);
    /* Keep the parent SP stuff */
    sphead= oldlex->sphead;
    spcont= oldlex->spcont;
    /* Keep the parent trigger stuff too */
    trg_chistics= oldlex->trg_chistics;
    trg_table_fields.empty();
    sp_lex_in_use= false;
  }
};


class sp_lex_set_var: public sp_lex_local
{
public:
  sp_lex_set_var(THD *thd, const LEX *oldlex)
   :sp_lex_local(thd, oldlex)
  {
    // Set new LEX as if we at start of set rule
    init_select();
    sql_command= SQLCOM_SET_OPTION;
    var_list.empty();
    autocommit= 0;
    option_type= oldlex->option_type; // Inherit from the outer lex
  }
};


class sp_expr_lex: public sp_lex_local
{
  Item *m_item;       // The expression
public:
  sp_expr_lex(THD *thd, LEX *oldlex)
   :sp_lex_local(thd, oldlex),
    m_item(NULL)
  { }
  void set_item(Item *item)
  {
    m_item= item;
  }
  Item *get_item() const
  {
    return m_item;
  }
  bool sp_continue_when_statement(THD *thd);
  bool sp_continue_when_statement(THD *thd, const LEX_CSTRING *label_name);
  int case_stmt_action_expr();
  int case_stmt_action_when(bool simple);
  bool sp_while_loop_expression(THD *thd)
  {
    return LEX::sp_while_loop_expression(thd, get_item());
  }
  bool sp_repeat_loop_finalize(THD *thd);
  bool sp_if_expr(THD *thd);
};


/**
  An assignment specific LEX, which additionally has an Item (an expression)
  and an associated with the Item free_list, which is usually freed
  after the expression is calculated.

  Note, consider changing some of sp_lex_local to sp_assignment_lex,
  as the latter allows to use a simpler grammar in sql_yacc.yy (IMO).

  If the expression is simple (e.g. does not have function calls),
  then m_item and m_free_list point to the same Item.

  If the expressions is complex (e.g. have function calls),
  then m_item points to the leftmost Item, while m_free_list points
  to the rightmost item.
  For example:
      f1(COALESCE(f2(10), f2(20)))
  - m_item points to Item_func_sp for f1 (the leftmost Item)
  - m_free_list points to Item_int for 20 (the rightmost Item)

  Note, we could avoid storing m_item at all, as we can always reach
  the leftmost item from the rightmost item by iterating through m_free_list.
  But with a separate m_item the code should be faster.
*/
class sp_assignment_lex: public sp_lex_local
{
  Item *m_item;       // The expression
  Item *m_free_list;  // The associated free_list (sub-expressions)
public:
  sp_assignment_lex(THD *thd, LEX *oldlex)
   :sp_lex_local(thd, oldlex),
    m_item(NULL),
    m_free_list(NULL)
  { }
  void set_item_and_free_list(Item *item, Item *free_list)
  {
    m_item= item;
    m_free_list= free_list;
  }
  Item *get_item() const
  {
    return m_item;
  }
  Item *get_free_list() const
  {
    return m_free_list;
  }
};


extern void lex_init(void);
extern void lex_free(void);
extern void lex_start(THD *thd);
extern void lex_end(LEX *lex);
extern void lex_end_nops(LEX *lex);
extern void lex_unlock_plugins(LEX *lex);
void end_lex_with_single_table(THD *thd, TABLE *table, LEX *old_lex);
int init_lex_with_single_table(THD *thd, TABLE *table, LEX *lex);
extern int MYSQLlex(union YYSTYPE *yylval, THD *thd);
extern int ORAlex(union YYSTYPE *yylval, THD *thd);

extern void trim_whitespace(CHARSET_INFO *cs, LEX_CSTRING *str, size_t * prefix_length = 0);

extern bool is_lex_native_function(const LEX_CSTRING *name); 
extern bool is_native_function(THD *thd, const LEX_CSTRING *name);
extern bool is_native_function_with_warn(THD *thd, const LEX_CSTRING *name);

/**
  @} (End of group Semantic_Analysis)
*/

void my_missing_function_error(const LEX_CSTRING &token, const char *name);
bool is_keyword(const char *name, uint len);
int set_statement_var_if_exists(THD *thd, const char *var_name,
                                size_t var_name_length, ulonglong value);

Virtual_column_info *add_virtual_expression(THD *thd, Item *expr);
Item* handle_sql2003_note184_exception(THD *thd, Item* left, bool equal,
                                       Item *expr);

bool sp_create_assignment_lex(THD *thd, const char *pos);
bool sp_create_assignment_instr(THD *thd, bool no_lookahead,
                                bool need_set_keyword= true);

void mark_or_conds_to_avoid_pushdown(Item *cond);

#endif /* MYSQL_SERVER */
#endif /* SQL_LEX_INCLUDED */<|MERGE_RESOLUTION|>--- conflicted
+++ resolved
@@ -3473,16 +3473,13 @@
   TABLE_LIST *create_last_non_select_table;
   sp_head *sphead;
   sp_name *spname;
-<<<<<<< HEAD
-
-=======
-  bool sp_lex_in_use;   // Keep track on lex usage in SPs for error handling
+
   void delete_if_not_sp_lex_in_use()
   {
     if (!sp_lex_in_use)
       delete this;
   }
->>>>>>> bd7908e6
+
   sp_pcontext *spcont;
 
   st_sp_chistics sp_chistics;
