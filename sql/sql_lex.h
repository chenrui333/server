--- conflicted
+++ resolved
@@ -200,7 +200,7 @@
   List<List_item>     expr_list;
   List<List_item>     when_list;      /* WHEN clause (expression) */
   ha_rows select_limit, offset_limit; /* LIMIT clause parameters */
-<<<<<<< HEAD
+  bool with_sum_func;
   bool	create_refs;
   bool dependent;	/* dependent from outer select subselect */
 
@@ -213,11 +213,6 @@
   inline st_select_lex_node* get_master() { return master; }
   virtual void init_query();
   virtual void init_select();
-=======
-  bool with_sum_func;
-  void init_query();
-  void init_select();
->>>>>>> 0e728642
   void include_down(st_select_lex_node *upper);
   void include_neighbour(st_select_lex_node *before);
   void include_global(st_select_lex_node **plink);
