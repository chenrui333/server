/* Copyright (c) 2000, 2016, Oracle and/or its affiliates.
   Copyright (c) 2010, 2021, MariaDB

   This program is free software; you can redistribute it and/or modify
   it under the terms of the GNU General Public License as published by
   the Free Software Foundation; version 2 of the License.

   This program is distributed in the hope that it will be useful,
   but WITHOUT ANY WARRANTY; without even the implied warranty of
   MERCHANTABILITY or FITNESS FOR A PARTICULAR PURPOSE.  See the
   GNU General Public License for more details.

   You should have received a copy of the GNU General Public License
   along with this program; if not, write to the Free Software
   Foundation, Inc., 51 Franklin Street, Fifth Floor, Boston, MA  02110-1335  USA */


/* Basic functions needed by many modules */

#include "mariadb.h"
#include "sql_base.h"                           // setup_table_map
#include "sql_priv.h"
#include "unireg.h"
#include "debug_sync.h"
#include "lock.h"        // mysql_lock_remove,
                         // mysql_unlock_tables,
                         // mysql_lock_have_duplicate
#include "sql_show.h"    // append_identifier
#include "strfunc.h"     // find_type
#include "sql_view.h"    // mysql_make_view, VIEW_ANY_ACL
#include "sql_parse.h"   // check_table_access
#include "sql_insert.h"  // kill_delayed_threads
#include "sql_partition.h"               // ALTER_PARTITION_PARAM_TYPE
#include "sql_derived.h" // mysql_derived_prepare,
                         // mysql_handle_derived,
                         // mysql_derived_filling
#include "sql_handler.h" // mysql_ha_flush
#include "sql_test.h"
#include "sql_partition.h"                      // ALTER_PARTITION_PARAM_TYPE
#include "log_event.h"                          // Query_log_event
#include "sql_select.h"
#include "sp_head.h"
#include "sp.h"
#include "sp_cache.h"
#include "sql_trigger.h"
#include "transaction.h"
#include "sql_prepare.h"
#include "sql_statistics.h"
#include "sql_cte.h"
#include <m_ctype.h>
#include <my_dir.h>
#include <hash.h>
#include "rpl_filter.h"
#include "sql_table.h"                          // build_table_filename
#include "datadict.h"   // dd_frm_is_view()
#include "rpl_rli.h"   // rpl_group_info
#ifdef  __WIN__
#include <io.h>
#endif
#include "wsrep_mysqld.h"
#ifdef WITH_WSREP
#include "wsrep_thd.h"
#include "wsrep_trans_observer.h"
#endif /* WITH_WSREP */


bool
No_such_table_error_handler::handle_condition(THD *,
                                              uint sql_errno,
                                              const char*,
                                              Sql_condition::enum_warning_level *level,
                                              const char*,
                                              Sql_condition ** cond_hdl)
{
  *cond_hdl= NULL;
  if (sql_errno == ER_NO_SUCH_TABLE || sql_errno == ER_NO_SUCH_TABLE_IN_ENGINE)
  {
    m_handled_errors++;
    return TRUE;
  }

  if (*level == Sql_condition::WARN_LEVEL_ERROR)
    m_unhandled_errors++;
  return FALSE;
}


bool No_such_table_error_handler::safely_trapped_errors()
{
  /*
    If m_unhandled_errors != 0, something else, unanticipated, happened,
    so the error is not trapped but returned to the caller.
    Multiple ER_NO_SUCH_TABLE can be raised in case of views.
  */
  return ((m_handled_errors > 0) && (m_unhandled_errors == 0));
}


/**
  This internal handler is used to trap ER_NO_SUCH_TABLE and
  ER_WRONG_MRG_TABLE errors during CHECK/REPAIR TABLE for MERGE
  tables.
*/

class Repair_mrg_table_error_handler : public Internal_error_handler
{
public:
  Repair_mrg_table_error_handler()
    : m_handled_errors(false), m_unhandled_errors(false)
  {}

  bool handle_condition(THD *thd,
                        uint sql_errno,
                        const char* sqlstate,
                        Sql_condition::enum_warning_level *level,
                        const char* msg,
                        Sql_condition ** cond_hdl);

  /**
    Returns TRUE if there were ER_NO_SUCH_/WRONG_MRG_TABLE and there
    were no unhandled errors. FALSE otherwise.
  */
  bool safely_trapped_errors()
  {
    /*
      Check for m_handled_errors is here for extra safety.
      It can be useful in situation when call to open_table()
      fails because some error which was suppressed by another
      error handler (e.g. in case of MDL deadlock which we
      decided to solve by back-off and retry).
    */
    return (m_handled_errors && (! m_unhandled_errors));
  }

private:
  bool m_handled_errors;
  bool m_unhandled_errors;
};


bool
Repair_mrg_table_error_handler::handle_condition(THD *,
                                                 uint sql_errno,
                                                 const char*,
                                                 Sql_condition::enum_warning_level *level,
                                                 const char*,
                                                 Sql_condition ** cond_hdl)
{
  *cond_hdl= NULL;
  if (sql_errno == ER_NO_SUCH_TABLE ||
      sql_errno == ER_NO_SUCH_TABLE_IN_ENGINE ||
      sql_errno == ER_WRONG_MRG_TABLE)
  {
    m_handled_errors= true;
    return TRUE;
  }

  m_unhandled_errors= true;
  return FALSE;
}


/**
  @defgroup Data_Dictionary Data Dictionary
  @{
*/

static bool check_and_update_table_version(THD *thd, TABLE_LIST *tables,
                                           TABLE_SHARE *table_share);
static bool open_table_entry_fini(THD *thd, TABLE_SHARE *share, TABLE *entry);
static bool auto_repair_table(THD *thd, TABLE_LIST *table_list);


/**
  Get table cache key for a table list element.

  @param table_list[in]  Table list element.
  @param key[out]        On return points to table cache key for the table.

  @note Unlike create_table_def_key() call this function doesn't construct
        key in a buffer provided by caller. Instead it relies on the fact
        that table list element for which key is requested has properly
        initialized MDL_request object and the fact that table definition
        cache key is suffix of key used in MDL subsystem. So to get table
        definition key it simply needs to return pointer to appropriate
        part of MDL_key object nested in this table list element.
        Indeed, this means that lifetime of key produced by this call is
        limited by the lifetime of table list element which it got as
        parameter.

  @return Length of key.
*/

uint get_table_def_key(const TABLE_LIST *table_list, const char **key)
{
  /*
    This call relies on the fact that TABLE_LIST::mdl_request::key object
    is properly initialized, so table definition cache can be produced
    from key used by MDL subsystem.
  */
  DBUG_ASSERT(!strcmp(table_list->get_db_name(),
                      table_list->mdl_request.key.db_name()));
  DBUG_ASSERT(!strcmp(table_list->get_table_name(),
                      table_list->mdl_request.key.name()));

  *key= (const char*)table_list->mdl_request.key.ptr() + 1;
  return table_list->mdl_request.key.length() - 1;
}



/*****************************************************************************
  Functions to handle table definition cache (TABLE_SHARE)
*****************************************************************************/

/*
  Create a list for all open tables matching SQL expression

  SYNOPSIS
    list_open_tables()
    thd			Thread THD
    wild		SQL like expression

  NOTES
    One gets only a list of tables for which one has any kind of privilege.
    db and table names are allocated in result struct, so one doesn't need
    a lock when traversing the return list.

  RETURN VALUES
    NULL	Error (Probably OOM)
    #		Pointer to list of names of open tables.
*/

struct list_open_tables_arg
{
  THD *thd;
  const char *db;
  const char *wild;
  TABLE_LIST table_list;
  OPEN_TABLE_LIST **start_list, *open_list;
};


static my_bool list_open_tables_callback(TDC_element *element,
                                         list_open_tables_arg *arg)
{
  const char *db= (char*) element->m_key;
  size_t db_length= strlen(db);
  const char *table_name= db + db_length + 1;

  if (arg->db && my_strcasecmp(system_charset_info, arg->db, db))
    return FALSE;
  if (arg->wild && wild_compare(table_name, arg->wild, 0))
    return FALSE;

  /* Check if user has SELECT privilege for any column in the table */
  arg->table_list.db.str= db;
  arg->table_list.db.length= db_length;
  arg->table_list.table_name.str= table_name;
  arg->table_list.table_name.length= strlen(table_name);
  arg->table_list.grant.privilege= NO_ACL;

  if (check_table_access(arg->thd, SELECT_ACL, &arg->table_list, TRUE, 1, TRUE))
    return FALSE;

  if (!(*arg->start_list= (OPEN_TABLE_LIST *) arg->thd->alloc(
                    sizeof(**arg->start_list) + element->m_key_length)))
    return TRUE;

  strmov((*arg->start_list)->table=
         strmov(((*arg->start_list)->db= (char*) ((*arg->start_list) + 1)),
                db) + 1, table_name);
  (*arg->start_list)->in_use= 0;

  mysql_mutex_lock(&element->LOCK_table_share);
  All_share_tables_list::Iterator it(element->all_tables);
  TABLE *table;
  while ((table= it++))
    if (table->in_use)
      ++(*arg->start_list)->in_use;
  mysql_mutex_unlock(&element->LOCK_table_share);
  (*arg->start_list)->locked= 0;                   /* Obsolete. */
  arg->start_list= &(*arg->start_list)->next;
  *arg->start_list= 0;
  return FALSE;
}


OPEN_TABLE_LIST *list_open_tables(THD *thd, const char *db, const char *wild)
{
  list_open_tables_arg argument;
  DBUG_ENTER("list_open_tables");

  argument.thd= thd;
  argument.db= db;
  argument.wild= wild;
  bzero((char*) &argument.table_list, sizeof(argument.table_list));
  argument.start_list= &argument.open_list;
  argument.open_list= 0;

  if (tdc_iterate(thd, (my_hash_walk_action) list_open_tables_callback,
                  &argument, true))
    DBUG_RETURN(0);

  DBUG_RETURN(argument.open_list);
}


/**
   Close all tables that are not in use in table definition cache
*/

void purge_tables()
{
  /*
    Force close of all open tables.

    Note that code in TABLE_SHARE::wait_for_old_version() assumes that
    incrementing of refresh_version is followed by purge of unused table
    shares.
  */
  kill_delayed_threads();
  /*
    Get rid of all unused TABLE and TABLE_SHARE instances. By doing
    this we automatically close all tables which were marked as "old".
  */
  tc_purge();
  /* Free table shares which were not freed implicitly by loop above. */
  tdc_purge(true);
}


/**
   close_cached_tables

   This function has two separate usages:
   1) Close not used tables in the table cache to free memory
   2) Close a list of tables and wait until they are not used anymore. This
      is used mainly when preparing a table for export.

   If there are locked tables, they are closed and reopened before
   function returns. This is done to ensure that table files will be closed
   by all threads and thus external copyable when FLUSH TABLES returns.
*/

bool close_cached_tables(THD *thd, TABLE_LIST *tables,
                         bool wait_for_refresh, ulong timeout)
{
  DBUG_ENTER("close_cached_tables");
  DBUG_ASSERT(thd || (!wait_for_refresh && !tables));
  DBUG_ASSERT(wait_for_refresh || !tables);

  if (!tables)
  {
    /* Free tables that are not used */
    purge_tables();
    if (!wait_for_refresh)
      DBUG_RETURN(false);
  }

  DBUG_PRINT("info", ("open table definitions: %d",
                      (int) tdc_records()));

  if (thd->locked_tables_mode)
  {
    /*
      If we are under LOCK TABLES, we need to reopen the tables without
      opening a door for any concurrent threads to sneak in and get
      lock on our tables. To achieve this we use exclusive metadata
      locks.
    */
    TABLE_LIST *tables_to_reopen= (tables ? tables :
                                  thd->locked_tables_list.locked_tables());
    bool result= false;

    /* close open HANDLER for this thread to allow table to be closed */
    mysql_ha_flush_tables(thd, tables_to_reopen);

    for (TABLE_LIST *table_list= tables_to_reopen; table_list;
         table_list= table_list->next_global)
    {
      int err;
      /* A check that the table was locked for write is done by the caller. */
      TABLE *table= find_table_for_mdl_upgrade(thd, table_list->db.str,
                                            table_list->table_name.str, &err);

      /* May return NULL if this table has already been closed via an alias. */
      if (! table)
        continue;

      if (wait_while_table_is_used(thd, table,
                                   HA_EXTRA_PREPARE_FOR_FORCED_CLOSE))
      {
        result= true;
        break;
      }
      close_all_tables_for_name(thd, table->s, HA_EXTRA_NOT_USED, NULL);
    }
    /*
      No other thread has the locked tables open; reopen them and get the
      old locks. This should always succeed (unless some external process
      has removed the tables)
    */
    if (thd->locked_tables_list.reopen_tables(thd, false))
      result= true;

    /*
      Since downgrade_lock() won't do anything with shared
      metadata lock it is much simpler to go through all open tables rather
      than picking only those tables that were flushed.
    */
    for (TABLE *tab= thd->open_tables; tab; tab= tab->next)
      tab->mdl_ticket->downgrade_lock(MDL_SHARED_NO_READ_WRITE);

    DBUG_RETURN(result);
  }
  else if (tables)
  {
    /*
      Get an explicit MDL lock for all requested tables to ensure they are
      not used by any other thread
    */
    MDL_request_list mdl_requests;

    DBUG_PRINT("info", ("Waiting for other threads to close their open tables"));
    DEBUG_SYNC(thd, "after_flush_unlock");

    /* close open HANDLER for this thread to allow table to be closed */
    mysql_ha_flush_tables(thd, tables);

    for (TABLE_LIST *table= tables; table; table= table->next_local)
    {
      MDL_request *mdl_request= new (thd->mem_root) MDL_request;
      if (mdl_request == NULL)
        DBUG_RETURN(true);
      MDL_REQUEST_INIT_BY_KEY(mdl_request, &table->mdl_request.key,
                              MDL_EXCLUSIVE, MDL_STATEMENT);
      mdl_requests.push_front(mdl_request);
    }

    if (thd->mdl_context.acquire_locks(&mdl_requests, timeout))
      DBUG_RETURN(true);

    for (TABLE_LIST *table= tables; table; table= table->next_local)
      tdc_remove_table(thd, table->db.str, table->table_name.str);
  }
  DBUG_RETURN(false);
}


/**
  Collect all shares that has open tables
*/

struct tc_collect_arg
{
  DYNAMIC_ARRAY shares;
  flush_tables_type flush_type;
};

static my_bool tc_collect_used_shares(TDC_element *element,
                                      tc_collect_arg *arg)
{
  my_bool result= FALSE;

  DYNAMIC_ARRAY *shares= &arg->shares;
  mysql_mutex_lock(&element->LOCK_table_share);
  if (element->ref_count > 0 && !element->share->is_view)
  {
    DBUG_ASSERT(element->share);
    bool do_flush= 0;
    switch (arg->flush_type) {
    case FLUSH_ALL:
      do_flush= 1;
      break;
    case FLUSH_NON_TRANS_TABLES:
      if (!element->share->online_backup &&
          element->share->table_category == TABLE_CATEGORY_USER)
        do_flush= 1;
      break;
    case FLUSH_SYS_TABLES:
      if (!element->share->online_backup &&
          element->share->table_category != TABLE_CATEGORY_USER)
        do_flush= 1;
    }
    if (do_flush)
    {
      element->ref_count++;                       // Protect against delete
      if (push_dynamic(shares, (uchar*) &element->share))
        result= TRUE;
    }
  }
  mysql_mutex_unlock(&element->LOCK_table_share);
  return result;
}


/*
  Ignore errors from opening read only tables
*/

class flush_tables_error_handler : public Internal_error_handler
{
public:
  int handled_errors;
  int unhandled_errors;
  flush_tables_error_handler() : handled_errors(0), unhandled_errors(0)
  {}

  bool handle_condition(THD *thd,
                        uint sql_errno,
                        const char* sqlstate,
                        Sql_condition::enum_warning_level *level,
                        const char* msg,
                        Sql_condition ** cond_hdl)
  {
    *cond_hdl= NULL;
    if (sql_errno == ER_OPEN_AS_READONLY)
    {
      handled_errors++;
      return TRUE;
    }
    if (*level == Sql_condition::WARN_LEVEL_ERROR)
      unhandled_errors++;
    return FALSE;
  }

  bool got_fatal_error()
  {
    return unhandled_errors > 0;
  }
};


/**
   Flush cached table as part of global read lock

   @param thd
   @param flag   What type of tables should be flushed

   @return 0  ok
   @return 1  error

   After we get the list of table shares, we will call flush on all
   possible tables, even if some flush fails.
*/

bool flush_tables(THD *thd, flush_tables_type flag)
{
  bool result= TRUE;
  tc_collect_arg collect_arg;
  TABLE *tmp_table;
  flush_tables_error_handler error_handler;
  DBUG_ENTER("flush_tables");

  purge_tables();  /* Flush unused tables and shares */

  /*
    Loop over all shares and collect shares that have open tables
    TODO:
    Optimize this to only collect shares that have been used for
    write after last time all tables was closed.
  */

  if (!(tmp_table= (TABLE*) my_malloc(PSI_INSTRUMENT_ME, sizeof(*tmp_table),
                                      MYF(MY_WME | MY_THREAD_SPECIFIC))))
    DBUG_RETURN(1);

  my_init_dynamic_array(PSI_INSTRUMENT_ME, &collect_arg.shares,
                        sizeof(TABLE_SHARE*), 100, 100, MYF(0));
  collect_arg.flush_type= flag;
  if (tdc_iterate(thd, (my_hash_walk_action) tc_collect_used_shares,
                  &collect_arg, true))
  {
    /* Release already collected shares */
    for (uint i= 0 ; i < collect_arg.shares.elements ; i++)
    {
      TABLE_SHARE *share= *dynamic_element(&collect_arg.shares, i,
                                           TABLE_SHARE**);
      tdc_release_share(share);
    }
    goto err;
  }

  /* Call HA_EXTRA_FLUSH on all found shares */

  thd->push_internal_handler(&error_handler);
  for (uint i= 0 ; i < collect_arg.shares.elements ; i++)
  {
    TABLE_SHARE *share= *dynamic_element(&collect_arg.shares, i,
                                         TABLE_SHARE**);
    TABLE *table= tc_acquire_table(thd, share->tdc);
    if (table)
    {
      (void) table->file->extra(HA_EXTRA_FLUSH);
      tc_release_table(table);
    }
    else
    {
      /*
        HA_OPEN_FOR_FLUSH is used to allow us to open the table even if
        TABLE_SHARE::incompatible_version is set. It also will tell
        SEQUENCE engine that we don't have to read the sequence information
        (which may cause deadlocks with concurrently running ALTER TABLE or
        ALTER SEQUENCE) as we will close the table at once.
      */
      if (!open_table_from_share(thd, share, &empty_clex_str,
                                 HA_OPEN_KEYFILE, 0,
                                 HA_OPEN_FOR_ALTER | HA_OPEN_FOR_FLUSH,
                                 tmp_table, FALSE,
                                 NULL))
      {
        (void) tmp_table->file->extra(HA_EXTRA_FLUSH);
        /*
          We don't put the table into the TDC as the table was not fully
          opened (we didn't open triggers)
        */
        closefrm(tmp_table);
      }
    }
    tdc_release_share(share);
  }
  thd->pop_internal_handler();
  result= error_handler.got_fatal_error();
  DBUG_PRINT("note", ("open_errors: %u %u",
                      error_handler.handled_errors,
                      error_handler.unhandled_errors));
err:
  my_free(tmp_table);
  delete_dynamic(&collect_arg.shares);
  DBUG_RETURN(result);
}


/*
  Mark all tables in the list which were used by current substatement
  as free for reuse.

  SYNOPSIS
    mark_used_tables_as_free_for_reuse()
      thd   - thread context
      table - head of the list of tables

  DESCRIPTION
    Marks all tables in the list which were used by current substatement
    (they are marked by its query_id) as free for reuse.

    Clear 'check_table_binlog_row_based_done' flag. For tables which were used
    by current substatement the flag is cleared as part of 'ha_reset()' call.
    For the rest of the open tables not used by current substament if this
    flag is enabled as part of current substatement execution,
    (for example when THD::binlog_write_table_maps() calls
    prepare_for_row_logging()), clear the flag explicitly.

  NOTE
    The reason we reset query_id is that it's not enough to just test
    if table->query_id != thd->query_id to know if a table is in use.

    For example
    SELECT f1_that_uses_t1() FROM t1;
    In f1_that_uses_t1() we will see one instance of t1 where query_id is
    set to query_id of original query.
*/

static void mark_used_tables_as_free_for_reuse(THD *thd, TABLE *table)
{
  DBUG_ENTER("mark_used_tables_as_free_for_reuse");
  for (; table ; table= table->next)
  {
    DBUG_ASSERT(table->pos_in_locked_tables == NULL ||
                table->pos_in_locked_tables->table == table);
    if (table->query_id == thd->query_id)
    {
      table->query_id= 0;
      table->file->ha_reset();
    }
    else
      table->file->clear_cached_table_binlog_row_based_flag();
  }
  DBUG_VOID_RETURN;
}


/**
  Close all open instances of the table but keep the MDL lock.

  Works both under LOCK TABLES and in the normal mode.
  Removes all closed instances of the table from the table cache.

  @param     thd     thread handle
  @param[in] share   table share, but is just a handy way to
                     access the table cache key

  @param[in] extra
                     HA_EXTRA_PREPARE_FOR_DROP
                        - The table is dropped
                     HA_EXTRA_PREPARE_FOR_RENAME
                        - The table is renamed
                     HA_EXTRA_NOT_USED
                        - The table is marked as closed in the
                          locked_table_list but kept there so one can call
                          locked_table_list->reopen_tables() to put it back.

                     In case of drop/rename the documented behavior is to
                     implicitly remove the table from LOCK TABLES
                     list. 

  @pre Must be called with an X MDL lock on the table.
*/

void
close_all_tables_for_name(THD *thd, TABLE_SHARE *share,
                          ha_extra_function extra,
                          TABLE *skip_table)
{
  DBUG_ASSERT(!share->tmp_table);
  DBUG_ASSERT(share->tdc->flushed);

  char key[MAX_DBKEY_LENGTH];
  size_t key_length= share->table_cache_key.length;
  bool remove_from_locked_tables= extra != HA_EXTRA_NOT_USED;

  memcpy(key, share->table_cache_key.str, key_length);

  for (TABLE **prev= &thd->open_tables; *prev; )
  {
    TABLE *table= *prev;

    if (table->s->table_cache_key.length == key_length &&
        !memcmp(table->s->table_cache_key.str, key, key_length) &&
        table != skip_table)
    {
      thd->locked_tables_list.unlink_from_list(thd,
                                               table->pos_in_locked_tables,
                                               remove_from_locked_tables);
      /* Inform handler that there is a drop table or a rename going on */
      if (extra != HA_EXTRA_NOT_USED && table->db_stat)
      {
        table->file->extra(extra);
        extra= HA_EXTRA_NOT_USED;               // Call extra once!
      }

      /*
        Does nothing if the table is not locked.
        This allows one to use this function after a table
        has been unlocked, e.g. in partition management.
      */
      mysql_lock_remove(thd, thd->lock, table);
      close_thread_table(thd, prev);
    }
    else
    {
      /* Step to next entry in open_tables list. */
      prev= &table->next;
    }
  }
}


/*
  Close all tables used by the current substatement, or all tables
  used by this thread if we are on the upper level.

  SYNOPSIS
    close_thread_tables()
    thd			Thread handler

  IMPLEMENTATION
    Unlocks tables and frees derived tables.
    Put all normal tables used by thread in free list.

    It will only close/mark as free for reuse tables opened by this
    substatement, it will also check if we are closing tables after
    execution of complete query (i.e. we are on upper level) and will
    leave prelocked mode if needed.
*/

int close_thread_tables(THD *thd)
{
  TABLE *table;
  int error= 0;
  DBUG_ENTER("close_thread_tables");

  THD_STAGE_INFO(thd, stage_closing_tables);

#ifdef EXTRA_DEBUG
  DBUG_PRINT("tcache", ("open tables:"));
  for (table= thd->open_tables; table; table= table->next)
    DBUG_PRINT("tcache", ("table: '%s'.'%s' %p", table->s->db.str,
                          table->s->table_name.str, table));
#endif

#if defined(ENABLED_DEBUG_SYNC)
  /* debug_sync may not be initialized for some slave threads */
  if (thd->debug_sync_control)
    DEBUG_SYNC(thd, "before_close_thread_tables");
#endif

  DBUG_ASSERT(thd->transaction->stmt.is_empty() || thd->in_sub_stmt ||
              (thd->state_flags & Open_tables_state::BACKUPS_AVAIL));

  for (table= thd->open_tables; table; table= table->next)
  {
    /* Table might be in use by some outer statement. */
    DBUG_PRINT("tcache", ("table: '%s'  query_id: %lu",
                          table->s->table_name.str, (ulong) table->query_id));

    /* Detach MERGE children after every statement. Even under LOCK TABLES. */
    if (thd->locked_tables_mode <= LTM_LOCK_TABLES ||
        table->query_id == thd->query_id)
    {
      DBUG_ASSERT(table->file);
      table->file->extra(HA_EXTRA_DETACH_CHILDREN);
    }
  }

  /*
    We are assuming here that thd->derived_tables contains ONLY derived
    tables for this substatement. i.e. instead of approach which uses
    query_id matching for determining which of the derived tables belong
    to this substatement we rely on the ability of substatements to
    save/restore thd->derived_tables during their execution.

    TODO: Probably even better approach is to simply associate list of
          derived tables with (sub-)statement instead of thread and destroy
          them at the end of its execution.
  */
  if (thd->derived_tables)
  {
    TABLE *next;
    /*
      Close all derived tables generated in queries like
      SELECT * FROM (SELECT * FROM t1)
    */
    for (table= thd->derived_tables ; table ; table= next)
    {
      next= table->next;
      free_tmp_table(thd, table);
    }
    thd->derived_tables= 0;
  }

  if (thd->rec_tables)
  {
    TABLE *next;
    /*
      Close all temporary tables created for recursive table references.
      This action was postponed because the table could be used in the
      statements like  ANALYZE WITH r AS (...) SELECT * from r
      where r is defined through recursion. 
    */
    for (table= thd->rec_tables ; table ; table= next)
    {
      next= table->next;
      free_tmp_table(thd, table);
    }
    thd->rec_tables= 0;
  }

  /*
    Mark all temporary tables used by this statement as free for reuse.
  */
  thd->mark_tmp_tables_as_free_for_reuse();

  if (thd->locked_tables_mode)
  {

    /* Ensure we are calling ha_reset() for all used tables */
    mark_used_tables_as_free_for_reuse(thd, thd->open_tables);

    /*
      We are under simple LOCK TABLES or we're inside a sub-statement
      of a prelocked statement, so should not do anything else.

      Note that even if we are in LTM_LOCK_TABLES mode and statement
      requires prelocking (e.g. when we are closing tables after
      failing ot "open" all tables required for statement execution)
      we will exit this function a few lines below.
    */
    if (! thd->lex->requires_prelocking())
      DBUG_RETURN(0);

    /*
      We are in the top-level statement of a prelocked statement,
      so we have to leave the prelocked mode now with doing implicit
      UNLOCK TABLES if needed.
    */
    if (thd->locked_tables_mode == LTM_PRELOCKED_UNDER_LOCK_TABLES)
      thd->locked_tables_mode= LTM_LOCK_TABLES;

    if (thd->locked_tables_mode == LTM_LOCK_TABLES)
      DBUG_RETURN(0);

    thd->leave_locked_tables_mode();

    /* Fallthrough */
  }

  if (thd->lock)
  {
    /*
      For RBR we flush the pending event just before we unlock all the
      tables.  This means that we are at the end of a topmost
      statement, so we ensure that the STMT_END_F flag is set on the
      pending event.  For statements that are *inside* stored
      functions, the pending event will not be flushed: that will be
      handled either before writing a query log event (inside
      binlog_query()) or when preparing a pending event.
     */
    (void)thd->binlog_flush_pending_rows_event(TRUE);
    error= mysql_unlock_tables(thd, thd->lock);
    thd->lock=0;
  }
  /*
    Closing a MERGE child before the parent would be fatal if the
    other thread tries to abort the MERGE lock in between.
  */
  while (thd->open_tables)
    (void) close_thread_table(thd, &thd->open_tables);

  DBUG_RETURN(error);
}


/* move one table to free list */

void close_thread_table(THD *thd, TABLE **table_ptr)
{
  TABLE *table= *table_ptr;
  DBUG_ENTER("close_thread_table");
  DBUG_PRINT("tcache", ("table: '%s'.'%s' %p", table->s->db.str,
                        table->s->table_name.str, table));
  DBUG_ASSERT(!table->file->keyread_enabled());
  DBUG_ASSERT(!table->file || table->file->inited == handler::NONE);

  /*
    The metadata lock must be released after giving back
    the table to the table cache.
  */
  DBUG_ASSERT(thd->mdl_context.is_lock_owner(MDL_key::TABLE,
                                             table->s->db.str,
                                             table->s->table_name.str,
                                             MDL_SHARED));
  table->mdl_ticket= NULL;

  if (table->file)
  {
    table->file->update_global_table_stats();
    table->file->update_global_index_stats();
  }

  /*
    This look is needed to allow THD::notify_shared_lock() to
    traverse the thd->open_tables list without having to worry that
    some of the tables are removed from under it
  */

  mysql_mutex_lock(&thd->LOCK_thd_data);
  *table_ptr=table->next;
  mysql_mutex_unlock(&thd->LOCK_thd_data);

  if (! table->needs_reopen())
  {
    /* Avoid having MERGE tables with attached children in table cache. */
    table->file->extra(HA_EXTRA_DETACH_CHILDREN);
    /* Free memory and reset for next loop. */
    free_field_buffers_larger_than(table, MAX_TDC_BLOB_SIZE);
    table->file->ha_reset();
  }

  /*
    Do this *before* entering the TABLE_SHARE::tdc.LOCK_table_share
    critical section.
  */
  MYSQL_UNBIND_TABLE(table->file);

  tc_release_table(table);
  DBUG_VOID_RETURN;
}


/*
  Find table in list.

  SYNOPSIS
    find_table_in_list()
    table		Pointer to table list
    offset		Offset to which list in table structure to use
    db_name		Data base name
    table_name		Table name

  NOTES:
    This is called by find_table_in_global_list().

  RETURN VALUES
    NULL	Table not found
    #		Pointer to found table.
*/

TABLE_LIST *find_table_in_list(TABLE_LIST *table,
                               TABLE_LIST *TABLE_LIST::*link,
                               const LEX_CSTRING *db_name,
                               const LEX_CSTRING *table_name)
{
  for (; table; table= table->*link )
  {
    if (cmp(&table->db, db_name) == 0 &&
        cmp(&table->table_name, table_name) == 0)
      break;
  }
  return table;
}


/**
  Test that table is unique (It's only exists once in the table list)

  @param  thd                   thread handle
  @param  table                 table which should be checked
  @param  table_list            list of tables
  @param  check_flag            whether to check tables' aliases
                                Currently this is only used by INSERT

  NOTE: to exclude derived tables from check we use following mechanism:
    a) during derived table processing set THD::derived_tables_processing
    b) JOIN::prepare set SELECT::exclude_from_table_unique_test if
       THD::derived_tables_processing set. (we can't use JOIN::execute
       because for PS we perform only JOIN::prepare, but we can't set this
       flag in JOIN::prepare if we are not sure that we are in derived table
       processing loop, because multi-update call fix_fields() for some its
       items (which mean JOIN::prepare for subqueries) before unique_table
       call to detect which tables should be locked for write).
    c) find_dup_table skip all tables which belong to SELECT with
       SELECT::exclude_from_table_unique_test set.
    Also SELECT::exclude_from_table_unique_test used to exclude from check
    tables of main SELECT of multi-delete and multi-update

    We also skip tables with TABLE_LIST::prelocking_placeholder set,
    because we want to allow SELECTs from them, and their modification
    will rise the error anyway.

    TODO: when we will have table/view change detection we can do this check
          only once for PS/SP

  @retval !=0  found duplicate
  @retval 0 if table is unique
*/

static
TABLE_LIST* find_dup_table(THD *thd, TABLE_LIST *table, TABLE_LIST *table_list,
                           uint check_flag)
{
  TABLE_LIST *res= 0;
  LEX_CSTRING *d_name, *t_name, *t_alias;
  DBUG_ENTER("find_dup_table");
  DBUG_PRINT("enter", ("table alias: %s", table->alias.str));

  /*
    If this function called for query which update table (INSERT/UPDATE/...)
    then we have in table->table pointer to TABLE object which we are
    updating even if it is VIEW so we need TABLE_LIST of this TABLE object
    to get right names (even if lower_case_table_names used).

    If this function called for CREATE command that we have not opened table
    (table->table equal to 0) and right names is in current TABLE_LIST
    object.
  */
  if (table->table)
  {
    /* All MyISAMMRG children are plain MyISAM tables. */
    DBUG_ASSERT(table->table->file->ht->db_type != DB_TYPE_MRG_MYISAM);

    table= table->find_underlying_table(table->table);
    /*
      as far as we have table->table we have to find real TABLE_LIST of
      it in underlying tables
    */
    DBUG_ASSERT(table);
  }
  d_name= &table->db;
  t_name= &table->table_name;
  t_alias= &table->alias;

retry:
  DBUG_PRINT("info", ("real table: %s.%s", d_name->str, t_name->str));
  for (TABLE_LIST *tl= table_list; tl ; tl= tl->next_global, res= 0)
  {
    if (tl->select_lex && tl->select_lex->master_unit() &&
        tl->select_lex->master_unit()->executed)
    {
      /*
        There is no sense to check tables of already executed parts
        of the query
      */
      continue;
    }
    /*
      Table is unique if it is present only once in the global list
      of tables and once in the list of table locks.
    */
    if (! (res= find_table_in_global_list(tl, d_name, t_name)))
      break;
    tl= res;                       // We can continue search after this table

    /* Skip if same underlying table. */
    if (res->table && (res->table == table->table))
      continue;

    /* Skip if table is tmp table */
    if (check_flag & CHECK_DUP_SKIP_TEMP_TABLE &&
        res->table && res->table->s->tmp_table != NO_TMP_TABLE)
    {
      continue;
    }
    if (check_flag & CHECK_DUP_FOR_CREATE)
      DBUG_RETURN(res);

    /* Skip if table alias does not match. */
    if (check_flag & CHECK_DUP_ALLOW_DIFFERENT_ALIAS)
    {
      if (my_strcasecmp(table_alias_charset, t_alias->str, res->alias.str))
        continue;
    }

    /*
      If table is not excluded (could be a derived table) and table is not
      a prelocking placeholder then we found either a duplicate entry
      or a table that is part of a derived table (handled below).
      Examples are:
      INSERT INTO t1 SELECT * FROM t1;
      INSERT INTO t1 SELECT * FROM view_containing_t1;
    */
    if (res->select_lex &&
        !res->select_lex->exclude_from_table_unique_test &&
        !res->prelocking_placeholder)
      break;

    /*
      If we found entry of this table or table of SELECT which already
      processed in derived table or top select of multi-update/multi-delete
      (exclude_from_table_unique_test) or prelocking placeholder.
    */
    DBUG_PRINT("info",
               ("found same copy of table or table which we should skip"));
  }
  if (res && res->belong_to_derived)
  {
    /*
      We come here for queries of type:
      INSERT INTO t1 (SELECT tmp.a FROM (select * FROM t1) as tmp);

      Try to fix by materializing the derived table
    */
    TABLE_LIST *derived=  res->belong_to_derived;
    if (derived->is_merged_derived() && !derived->derived->is_excluded())
    {
      DBUG_PRINT("info",
                 ("convert merged to materialization to resolve the conflict"));
      derived->change_refs_to_fields();
      derived->set_materialized_derived();
      goto retry;
    }
  }
  DBUG_RETURN(res);
}


/**
  Test that the subject table of INSERT/UPDATE/DELETE/CREATE
  or (in case of MyISAMMRG) one of its children are not used later
  in the query.

  For MyISAMMRG tables, it is assumed that all the underlying
  tables of @c table (if any) are listed right after it and that
  their @c parent_l field points at the main table.


  @retval non-NULL The table list element for the table that
                   represents the duplicate. 
  @retval NULL     No duplicates found.
*/

TABLE_LIST*
unique_table(THD *thd, TABLE_LIST *table, TABLE_LIST *table_list,
             uint check_flag)
{
  TABLE_LIST *dup;

  table= table->find_table_for_update();

  if (table->table &&
      table->table->file->ha_table_flags() & HA_CAN_MULTISTEP_MERGE)
  {
    TABLE_LIST *child;
    dup= NULL;
    /* Check duplicates of all merge children. */
    for (child= table->next_global; child;
         child= child->next_global)
    {
      if (child->table &&
          child->table->file->ha_table_flags() & HA_CAN_MULTISTEP_MERGE)
        continue;

      /*
        Ensure that the child has one parent that is the table that is
        updated.
      */
      TABLE_LIST *tmp_parent= child;
      while ((tmp_parent= tmp_parent->parent_l))
      {
        if (tmp_parent == table)
          break;
      }
      if (!tmp_parent)
        break;

      if ((dup= find_dup_table(thd, child, child->next_global, check_flag)))
        break;
    }
  }
  else
    dup= find_dup_table(thd, table, table_list, check_flag);
  return dup;
}


/*
  Issue correct error message in case we found 2 duplicate tables which
  prevent some update operation

  SYNOPSIS
    update_non_unique_table_error()
    update      table which we try to update
    operation   name of update operation
    duplicate   duplicate table which we found

  NOTE:
    here we hide view underlying tables if we have them
*/

void update_non_unique_table_error(TABLE_LIST *update,
                                   const char *operation,
                                   TABLE_LIST *duplicate)
{
  update= update->top_table();
  duplicate= duplicate->top_table();
  if (!update->view || !duplicate->view ||
      update->view == duplicate->view ||
      update->view_name.length != duplicate->view_name.length ||
      update->view_db.length != duplicate->view_db.length ||
      lex_string_cmp(table_alias_charset,
                     &update->view_name, &duplicate->view_name) != 0 ||
      lex_string_cmp(table_alias_charset,
                     &update->view_db, &duplicate->view_db) != 0)
  {
    /*
      it is not the same view repeated (but it can be parts of the same copy
      of view), so we have to hide underlying tables.
    */
    if (update->view)
    {
      /* Issue the ER_NON_INSERTABLE_TABLE error for an INSERT */
      if (update->view == duplicate->view)
        my_error(!strncmp(operation, "INSERT", 6) ?
                 ER_NON_INSERTABLE_TABLE : ER_NON_UPDATABLE_TABLE, MYF(0),
                 update->alias.str, operation);
      else
        my_error(ER_VIEW_PREVENT_UPDATE, MYF(0),
                 (duplicate->view ? duplicate->alias.str : update->alias.str),
                 operation, update->alias.str);
      return;
    }
    if (duplicate->view)
    {
      my_error(ER_VIEW_PREVENT_UPDATE, MYF(0), duplicate->alias.str, operation,
               update->alias.str);
      return;
    }
  }
  my_error(ER_UPDATE_TABLE_USED, MYF(0), update->alias.str, operation);
}


/**
   Force all other threads to stop using the table by upgrading
   metadata lock on it and remove unused TABLE instances from cache.

   @param thd      Thread handler
   @param table    Table to remove from cache
   @param function HA_EXTRA_PREPARE_FOR_DROP if table is to be deleted
                   HA_EXTRA_FORCE_REOPEN if table is not be used
                   HA_EXTRA_PREPARE_FOR_RENAME if table is to be renamed
                   HA_EXTRA_NOT_USED             Don't call extra()

   @note When returning, the table will be unusable for other threads
         until metadata lock is downgraded.

   @retval FALSE Success.
   @retval TRUE  Failure (e.g. because thread was killed).
*/

bool wait_while_table_is_used(THD *thd, TABLE *table,
                              enum ha_extra_function function)
{
  DBUG_ENTER("wait_while_table_is_used");
  DBUG_ASSERT(!table->s->tmp_table);
  DBUG_PRINT("enter", ("table: '%s'  share: %p  db_stat: %u",
                       table->s->table_name.str, table->s,
                       table->db_stat));

  if (thd->mdl_context.upgrade_shared_lock(
             table->mdl_ticket, MDL_EXCLUSIVE,
             thd->variables.lock_wait_timeout))
    DBUG_RETURN(TRUE);

  table->s->tdc->flush(thd, true);
  /* extra() call must come only after all instances above are closed */
  if (function != HA_EXTRA_NOT_USED)
  {
    int error= table->file->extra(function);
    if (error)
      table->file->print_error(error, MYF(0));
    DBUG_RETURN(error);
  }
  DBUG_RETURN(FALSE);
}


/**
  Close a and drop a just created table in CREATE TABLE ... SELECT.

  @param  thd         Thread handle
  @param  table       TABLE object for the table to be dropped
  @param  db_name     Name of database for this table
  @param  table_name  Name of this table

  This routine assumes that the table to be closed is open only
  by the calling thread, so we needn't wait until other threads
  close the table. It also assumes that the table is first
  in thd->open_ables and a data lock on it, if any, has been
  released. To sum up, it's tuned to work with
  CREATE TABLE ... SELECT and CREATE TABLE .. SELECT only.
  Note, that currently CREATE TABLE ... SELECT is not supported
  under LOCK TABLES. This function, still, can be called in
  prelocked mode, e.g. if we do CREATE TABLE .. SELECT f1();
*/

void drop_open_table(THD *thd, TABLE *table, const LEX_CSTRING *db_name,
                     const LEX_CSTRING *table_name)
{
  DBUG_ENTER("drop_open_table");
  if (table->s->tmp_table)
    thd->drop_temporary_table(table, NULL, true);
  else
  {
    DBUG_ASSERT(table == thd->open_tables);

    handlerton *table_type= table->s->db_type();
    table->file->extra(HA_EXTRA_PREPARE_FOR_DROP);
    table->s->tdc->flush(thd, true);
    close_thread_table(thd, &thd->open_tables);
    /* Remove the table from the storage engine and rm the .frm. */
    quick_rm_table(thd, table_type, db_name, table_name, 0);
 }
  DBUG_VOID_RETURN;
}


/**
  An error handler which converts, if possible, ER_LOCK_DEADLOCK error
  that can occur when we are trying to acquire a metadata lock to
  a request for back-off and re-start of open_tables() process.
*/

class MDL_deadlock_handler : public Internal_error_handler
{
public:
  MDL_deadlock_handler(Open_table_context *ot_ctx_arg)
    : m_ot_ctx(ot_ctx_arg), m_is_active(FALSE)
  {}

  virtual ~MDL_deadlock_handler() {}

  virtual bool handle_condition(THD *thd,
                                uint sql_errno,
                                const char* sqlstate,
                                Sql_condition::enum_warning_level *level,
                                const char* msg,
                                Sql_condition ** cond_hdl);

private:
  /** Open table context to be used for back-off request. */
  Open_table_context *m_ot_ctx;
  /**
    Indicates that we are already in the process of handling
    ER_LOCK_DEADLOCK error. Allows to re-emit the error from
    the error handler without falling into infinite recursion.
  */
  bool m_is_active;
};


bool MDL_deadlock_handler::handle_condition(THD *,
                                            uint sql_errno,
                                            const char*,
                                            Sql_condition::enum_warning_level*,
                                            const char*,
                                            Sql_condition ** cond_hdl)
{
  *cond_hdl= NULL;
  if (! m_is_active && sql_errno == ER_LOCK_DEADLOCK)
  {
    /* Disable the handler to avoid infinite recursion. */
    m_is_active= TRUE;
    (void) m_ot_ctx->request_backoff_action(
             Open_table_context::OT_BACKOFF_AND_RETRY,
             NULL);
    m_is_active= FALSE;
    /*
      If the above back-off request failed, a new instance of
      ER_LOCK_DEADLOCK error was emitted. Thus the current
      instance of error condition can be treated as handled.
    */
    return TRUE;
  }
  return FALSE;
}


/**
  Try to acquire an MDL lock for a table being opened.

  @param[in,out] thd      Session context, to report errors.
  @param[out]    ot_ctx   Open table context, to hold the back off
                          state. If we failed to acquire a lock
                          due to a lock conflict, we add the
                          failed request to the open table context.
  @param[in,out] mdl_request A request for an MDL lock.
                          If we managed to acquire a ticket
                          (no errors or lock conflicts occurred),
                          contains a reference to it on
                          return. However, is not modified if MDL
                          lock type- modifying flags were provided.
  @param[in]    flags flags MYSQL_OPEN_FORCE_SHARED_MDL,
                          MYSQL_OPEN_FORCE_SHARED_HIGH_PRIO_MDL or
                          MYSQL_OPEN_FAIL_ON_MDL_CONFLICT
                          @sa open_table().
  @param[out]   mdl_ticket Only modified if there was no error.
                          If we managed to acquire an MDL
                          lock, contains a reference to the
                          ticket, otherwise is set to NULL.

  @retval TRUE  An error occurred.
  @retval FALSE No error, but perhaps a lock conflict, check mdl_ticket.
*/

static bool
open_table_get_mdl_lock(THD *thd, Open_table_context *ot_ctx,
                        MDL_request *mdl_request,
                        uint flags,
                        MDL_ticket **mdl_ticket)
{
  MDL_request mdl_request_shared;

  if (flags & (MYSQL_OPEN_FORCE_SHARED_MDL |
               MYSQL_OPEN_FORCE_SHARED_HIGH_PRIO_MDL))
  {
    /*
      MYSQL_OPEN_FORCE_SHARED_MDL flag means that we are executing
      PREPARE for a prepared statement and want to override
      the type-of-operation aware metadata lock which was set
      in the parser/during view opening with a simple shared
      metadata lock.
      This is necessary to allow concurrent execution of PREPARE
      and LOCK TABLES WRITE statement against the same table.

      MYSQL_OPEN_FORCE_SHARED_HIGH_PRIO_MDL flag means that we open
      the table in order to get information about it for one of I_S
      queries and also want to override the type-of-operation aware
      shared metadata lock which was set earlier (e.g. during view
      opening) with a high-priority shared metadata lock.
      This is necessary to avoid unnecessary waiting and extra
      ER_WARN_I_S_SKIPPED_TABLE warnings when accessing I_S tables.

      These two flags are mutually exclusive.
    */
    DBUG_ASSERT(!(flags & MYSQL_OPEN_FORCE_SHARED_MDL) ||
                !(flags & MYSQL_OPEN_FORCE_SHARED_HIGH_PRIO_MDL));

    MDL_REQUEST_INIT_BY_KEY(&mdl_request_shared, &mdl_request->key,
        flags & MYSQL_OPEN_FORCE_SHARED_MDL ? MDL_SHARED : MDL_SHARED_HIGH_PRIO,
        MDL_TRANSACTION);
    mdl_request= &mdl_request_shared;
  }

  if (flags & MYSQL_OPEN_FAIL_ON_MDL_CONFLICT)
  {
    /*
      When table is being open in order to get data for I_S table,
      we might have some tables not only open but also locked (e.g. when
      this happens under LOCK TABLES or in a stored function).
      As a result by waiting on a conflicting metadata lock to go away
      we may create a deadlock which won't entirely belong to the
      MDL subsystem and thus won't be detectable by this subsystem's
      deadlock detector.
      To avoid such situation we skip the trouble-making table if
      there is a conflicting lock.
    */
    if (thd->mdl_context.try_acquire_lock(mdl_request))
      return TRUE;
    if (mdl_request->ticket == NULL)
    {
      my_error(ER_WARN_I_S_SKIPPED_TABLE, MYF(0),
               mdl_request->key.db_name(), mdl_request->key.name());
      return TRUE;
    }
  }
  else
  {
    /*
      We are doing a normal table open. Let us try to acquire a metadata
      lock on the table. If there is a conflicting lock, acquire_lock()
      will wait for it to go away. Sometimes this waiting may lead to a
      deadlock, with the following results:
      1) If a deadlock is entirely within MDL subsystem, it is
         detected by the deadlock detector of this subsystem.
         ER_LOCK_DEADLOCK error is produced. Then, the error handler
         that is installed prior to the call to acquire_lock() attempts
         to request a back-off and retry. Upon success, ER_LOCK_DEADLOCK
         error is suppressed, otherwise propagated up the calling stack.
      2) Otherwise, a deadlock may occur when the wait-for graph
         includes edges not visible to the MDL deadlock detector.
         One such example is a wait on an InnoDB row lock, e.g. when:
         conn C1 gets SR MDL lock on t1 with SELECT * FROM t1
         conn C2 gets a row lock on t2 with  SELECT * FROM t2 FOR UPDATE
         conn C3 gets in and waits on C1 with DROP TABLE t0, t1
         conn C2 continues and blocks on C3 with SELECT * FROM t0
         conn C1 deadlocks by waiting on C2 by issuing SELECT * FROM
         t2 LOCK IN SHARE MODE.
         Such circular waits are currently only resolved by timeouts,
         e.g. @@innodb_lock_wait_timeout or @@lock_wait_timeout.
    */
    MDL_deadlock_handler mdl_deadlock_handler(ot_ctx);

    thd->push_internal_handler(&mdl_deadlock_handler);
    bool result= thd->mdl_context.acquire_lock(mdl_request,
                                               ot_ctx->get_timeout());
    thd->pop_internal_handler();

    if (result && !ot_ctx->can_recover_from_failed_open())
      return TRUE;
  }
  *mdl_ticket= mdl_request->ticket;
  return FALSE;
}

#ifdef WITH_PARTITION_STORAGE_ENGINE
/* Set all [named] partitions as used. */
static int set_partitions_as_used(TABLE_LIST *tl, TABLE *t)
{
  if (t->part_info)
    return t->file->change_partitions_to_open(tl->partition_names);
  return 0;
}
#endif


/**
  Check if the given table is actually a VIEW that was LOCK-ed

  @param thd            Thread context.
  @param t              Table to check.

  @retval TRUE  The 't'-table is a locked view
                needed to remedy problem before retrying again.
  @retval FALSE 't' was not locked, not a VIEW or an error happened.
*/

bool is_locked_view(THD *thd, TABLE_LIST *t)
{
  DBUG_ENTER("is_locked_view");
  /*
   Is this table a view and not a base table?
   (it is work around to allow to open view with locked tables,
   real fix will be made after definition cache will be made)

   Since opening of view which was not explicitly locked by LOCK
   TABLES breaks metadata locking protocol (potentially can lead
   to deadlocks) it should be disallowed.
  */
  if (thd->mdl_context.is_lock_owner(MDL_key::TABLE, t->db.str,
                                     t->table_name.str, MDL_SHARED))
  {
    char path[FN_REFLEN + 1];
    build_table_filename(path, sizeof(path) - 1,
                         t->db.str, t->table_name.str, reg_ext, 0);
    /*
      Note that we can't be 100% sure that it is a view since it's
      possible that we either simply have not found unused TABLE
      instance in THD::open_tables list or were unable to open table
      during prelocking process (in this case in theory we still
      should hold shared metadata lock on it).
    */
    if (dd_frm_is_view(thd, path))
    {
      /*
        If parent_l of the table_list is non null then a merge table
        has this view as child table, which is not supported.
      */
      if (t->parent_l)
      {
        my_error(ER_WRONG_MRG_TABLE, MYF(0));
        DBUG_RETURN(FALSE);
      }

      if (!tdc_open_view(thd, t, CHECK_METADATA_VERSION))
      {
        DBUG_ASSERT(t->view != 0);
        DBUG_RETURN(TRUE); // VIEW
      }
    }
  }

  DBUG_RETURN(FALSE);
}


/**
  Open a base table.

  @param thd            Thread context.
  @param table_list     Open first table in list.
  @param ot_ctx         Context with flags which modify how open works
                        and which is used to recover from a failed
                        open_table() attempt.
                        Some examples of flags:
                        MYSQL_OPEN_IGNORE_FLUSH - Open table even if
                        someone has done a flush. No version number
                        checking is done.
                        MYSQL_OPEN_HAS_MDL_LOCK - instead of acquiring
                        metadata locks rely on that caller already has
                        appropriate ones.

  Uses a cache of open tables to find a TABLE instance not in use.

  If TABLE_LIST::open_strategy is set to OPEN_IF_EXISTS, the table is
  opened only if it exists. If the open strategy is OPEN_STUB, the
  underlying table is never opened. In both cases, metadata locks are
  always taken according to the lock strategy.

  The function used to open temporary tables, but now it opens base tables
  only.

  @retval TRUE  Open failed. "action" parameter may contain type of action
                needed to remedy problem before retrying again.
  @retval FALSE Success. Members of TABLE_LIST structure are filled properly
                (e.g.  TABLE_LIST::table is set for real tables and
                TABLE_LIST::view is set for views).
*/

bool open_table(THD *thd, TABLE_LIST *table_list, Open_table_context *ot_ctx)
{
  TABLE *table;
  const char *key;
  uint	key_length;
  const char *alias= table_list->alias.str;
  uint flags= ot_ctx->get_flags();
  MDL_ticket *mdl_ticket;
  TABLE_SHARE *share;
  uint gts_flags;
#ifdef WITH_PARTITION_STORAGE_ENGINE
  int part_names_error=0;
#endif
  DBUG_ENTER("open_table");

  /*
    The table must not be opened already. The table can be pre-opened for
    some statements if it is a temporary table.

    open_temporary_table() must be used to open temporary tables.
  */
  DBUG_ASSERT(!table_list->table);

  /* an open table operation needs a lot of the stack space */
  if (check_stack_overrun(thd, STACK_MIN_SIZE_FOR_OPEN, (uchar *)&alias))
    DBUG_RETURN(TRUE);

  if (!(flags & MYSQL_OPEN_IGNORE_KILLED) && thd->killed)
  {
    thd->send_kill_message();
    DBUG_RETURN(TRUE);
  }

  /*
    Check if we're trying to take a write lock in a read only transaction.

    Note that we allow write locks on log tables as otherwise logging
    to general/slow log would be disabled in read only transactions.
  */
  if (table_list->mdl_request.is_write_lock_request() &&
      thd->tx_read_only &&
      !(flags & (MYSQL_LOCK_LOG_TABLE | MYSQL_OPEN_HAS_MDL_LOCK)))
  {
    my_error(ER_CANT_EXECUTE_IN_READ_ONLY_TRANSACTION, MYF(0));
    DBUG_RETURN(true);
  }

  if (!table_list->db.str)
  {
    my_error(ER_NO_DB_ERROR, MYF(0));
    DBUG_RETURN(true);
  }

  key_length= get_table_def_key(table_list, &key);

  /*
    If we're in pre-locked or LOCK TABLES mode, let's try to find the
    requested table in the list of pre-opened and locked tables. If the
    table is not there, return an error - we can't open not pre-opened
    tables in pre-locked/LOCK TABLES mode.
    TODO: move this block into a separate function.
  */
  if (thd->locked_tables_mode &&
      ! (flags & MYSQL_OPEN_GET_NEW_TABLE))
  {						// Using table locks
    TABLE *best_table= 0;
    int best_distance= INT_MIN;
    for (table=thd->open_tables; table ; table=table->next)
    {
      if (table->s->table_cache_key.length == key_length &&
	  !memcmp(table->s->table_cache_key.str, key, key_length))
      {
        if (!my_strcasecmp(system_charset_info, table->alias.c_ptr(), alias) &&
            table->query_id != thd->query_id && /* skip tables already used */
            (thd->locked_tables_mode == LTM_LOCK_TABLES ||
             table->query_id == 0))
        {
          int distance= ((int) table->reginfo.lock_type -
                         (int) table_list->lock_type);

          /*
            Find a table that either has the exact lock type requested,
            or has the best suitable lock. In case there is no locked
            table that has an equal or higher lock than requested,
            we us the closest matching lock to be able to produce an error
            message about wrong lock mode on the table. The best_table
            is changed if bd < 0 <= d or bd < d < 0 or 0 <= d < bd.

            distance <  0 - No suitable lock found
            distance >  0 - we have lock mode higher then we require
            distance == 0 - we have lock mode exactly which we need
          */
          if ((best_distance < 0 && distance > best_distance) ||
              (distance >= 0 && distance < best_distance))
          {
            best_distance= distance;
            best_table= table;
            if (best_distance == 0)
            {
              /*
                We have found a perfect match and can finish iterating
                through open tables list. Check for table use conflict
                between calling statement and SP/trigger is done in
                lock_tables().
              */
              break;
            }
          }
        }
      }
    }
    if (best_table)
    {
      table= best_table;
      table->query_id= thd->query_id;
      table->init(thd, table_list);
      DBUG_PRINT("info",("Using locked table"));
#ifdef WITH_PARTITION_STORAGE_ENGINE
      part_names_error= set_partitions_as_used(table_list, table);
#endif
      goto reset;
    }

    if (is_locked_view(thd, table_list))
    {
      if (table_list->sequence)
      {
        my_error(ER_NOT_SEQUENCE, MYF(0), table_list->db.str, table_list->alias.str);
        DBUG_RETURN(true);
      }
      DBUG_RETURN(FALSE); // VIEW
    }

    /*
      No table in the locked tables list. In case of explicit LOCK TABLES
      this can happen if a user did not include the table into the list.
      In case of pre-locked mode locked tables list is generated automatically,
      so we may only end up here if the table did not exist when
      locked tables list was created.
    */
    if (thd->locked_tables_mode == LTM_PRELOCKED)
      my_error(ER_NO_SUCH_TABLE, MYF(0), table_list->db.str, table_list->alias.str);
    else
      my_error(ER_TABLE_NOT_LOCKED, MYF(0), alias);
    DBUG_RETURN(TRUE);
  }

  /*
    Non pre-locked/LOCK TABLES mode, and the table is not temporary.
    This is the normal use case.
  */

  if (! (flags & MYSQL_OPEN_HAS_MDL_LOCK))
  {
    if (open_table_get_mdl_lock(thd, ot_ctx, &table_list->mdl_request,
                                flags, &mdl_ticket) ||
        mdl_ticket == NULL)
    {
      DEBUG_SYNC(thd, "before_open_table_wait_refresh");
      DBUG_RETURN(TRUE);
    }
    DEBUG_SYNC(thd, "after_open_table_mdl_shared");
  }
  else
  {
    /*
      Grab reference to the MDL lock ticket that was acquired
      by the caller.
    */
    mdl_ticket= table_list->mdl_request.ticket;
  }

  if (table_list->open_strategy == TABLE_LIST::OPEN_IF_EXISTS)
  {
    if (!ha_table_exists(thd, &table_list->db, &table_list->table_name))
      DBUG_RETURN(FALSE);
  }
  else if (table_list->open_strategy == TABLE_LIST::OPEN_STUB)
    DBUG_RETURN(FALSE);

  /* Table exists. Let us try to open it. */

  if (table_list->i_s_requested_object & OPEN_TABLE_ONLY)
    gts_flags= GTS_TABLE;
  else if (table_list->i_s_requested_object &  OPEN_VIEW_ONLY)
    gts_flags= GTS_VIEW;
  else
    gts_flags= GTS_TABLE | GTS_VIEW;

retry_share:

  share= tdc_acquire_share(thd, table_list, gts_flags, &table);

  if (unlikely(!share))
  {
    /*
      Hide "Table doesn't exist" errors if the table belongs to a view.
      The check for thd->is_error() is necessary to not push an
      unwanted error in case the error was already silenced.
      @todo Rework the alternative ways to deal with ER_NO_SUCH TABLE.
    */
    if (thd->is_error())
    {
      if (table_list->parent_l)
      {
        thd->clear_error();
        my_error(ER_WRONG_MRG_TABLE, MYF(0));
      }
      else if (table_list->belong_to_view)
      {
        TABLE_LIST *view= table_list->belong_to_view;
        thd->clear_error();
        my_error(ER_VIEW_INVALID, MYF(0),
                 view->view_db.str, view->view_name.str);
      }
    }
    DBUG_RETURN(TRUE);
  }

  /*
    Check if this TABLE_SHARE-object corresponds to a view. Note, that there is
    no need to check TABLE_SHARE::tdc.flushed as we do for regular tables,
    because view shares are always up to date.
  */
  if (share->is_view)
  {
    /*
      If parent_l of the table_list is non null then a merge table
      has this view as child table, which is not supported.
    */
    if (table_list->parent_l)
    {
      my_error(ER_WRONG_MRG_TABLE, MYF(0));
      goto err_lock;
    }
    if (table_list->sequence)
    {
      my_error(ER_NOT_SEQUENCE, MYF(0), table_list->db.str,
               table_list->alias.str);
      goto err_lock;
    }
    /*
      This table is a view. Validate its metadata version: in particular,
      that it was a view when the statement was prepared.
    */
    if (check_and_update_table_version(thd, table_list, share))
      goto err_lock;

    /* Open view */
    if (mysql_make_view(thd, share, table_list, false))
      goto err_lock;

    /* TODO: Don't free this */
    tdc_release_share(share);

    DBUG_ASSERT(table_list->view);

    DBUG_RETURN(FALSE);
  }

#ifdef WITH_WSREP
  if (!((flags & MYSQL_OPEN_IGNORE_FLUSH) ||
        (thd->wsrep_applier)))
#else
  if (!(flags & MYSQL_OPEN_IGNORE_FLUSH))
#endif
  {
    if (share->tdc->flushed)
    {
      /*
        We already have an MDL lock. But we have encountered an old
        version of table in the table definition cache which is possible
        when someone changes the table version directly in the cache
        without acquiring a metadata lock (e.g. this can happen during
        "rolling" FLUSH TABLE(S)).
        Release our reference to share, wait until old version of
        share goes away and then try to get new version of table share.
      */
      if (table)
        tc_release_table(table);
      else
        tdc_release_share(share);

      MDL_deadlock_handler mdl_deadlock_handler(ot_ctx);
      bool wait_result;

      thd->push_internal_handler(&mdl_deadlock_handler);
      wait_result= tdc_wait_for_old_version(thd, table_list->db.str,
                                            table_list->table_name.str,
                                            ot_ctx->get_timeout(),
                                            mdl_ticket->get_deadlock_weight());
      thd->pop_internal_handler();

      if (wait_result)
        DBUG_RETURN(TRUE);

      goto retry_share;
    }

    if (thd->open_tables && thd->open_tables->s->tdc->flushed)
    {
      /*
        If the version changes while we're opening the tables,
        we have to back off, close all the tables opened-so-far,
        and try to reopen them. Note: refresh_version is currently
        changed only during FLUSH TABLES.
      */
      if (table)
        tc_release_table(table);
      else
        tdc_release_share(share);
      (void)ot_ctx->request_backoff_action(Open_table_context::OT_REOPEN_TABLES,
                                           NULL);
      DBUG_RETURN(TRUE);
    }
  }

  if (table)
  {
    DBUG_ASSERT(table->file != NULL);
    if (table->file->discover_check_version())
    {
      tc_release_table(table);
      (void) ot_ctx->request_backoff_action(Open_table_context::OT_DISCOVER,
                                            table_list);
      DBUG_RETURN(TRUE);
    }
    table->file->rebind_psi();
#ifdef WITH_PARTITION_STORAGE_ENGINE
    part_names_error= set_partitions_as_used(table_list, table);
#endif
  }
  else
  {
    enum open_frm_error error;
    /* make a new table */
    if (!(table=(TABLE*) my_malloc(key_memory_TABLE, sizeof(*table),
                                   MYF(MY_WME))))
      goto err_lock;

    error= open_table_from_share(thd, share, &table_list->alias,
                                 HA_OPEN_KEYFILE | HA_TRY_READ_ONLY,
                                 EXTRA_RECORD,
                                 thd->open_options, table, FALSE,
                                 IF_PARTITIONING(table_list->partition_names,0));

    if (unlikely(error))
    {
      my_free(table);

      if (error == OPEN_FRM_DISCOVER)
        (void) ot_ctx->request_backoff_action(Open_table_context::OT_DISCOVER,
                                              table_list);
      else if (share->crashed)
      {
        if (!(flags & MYSQL_OPEN_IGNORE_REPAIR))
          (void) ot_ctx->request_backoff_action(Open_table_context::OT_REPAIR,
                                                table_list);
        else
          table_list->crashed= 1;  /* Mark that table was crashed */
      }
      goto err_lock;
    }
    if (open_table_entry_fini(thd, share, table))
    {
      closefrm(table);
      my_free(table);
      goto err_lock;
    }

    /* Add table to the share's used tables list. */
    tc_add_table(thd, table);
  }

  if (!(flags & MYSQL_OPEN_HAS_MDL_LOCK) &&
      table->s->table_category < TABLE_CATEGORY_INFORMATION)
  {
    /*
      We are not under LOCK TABLES and going to acquire write-lock/
      modify the base table. We need to acquire protection against
      global read lock until end of this statement in order to have
      this statement blocked by active FLUSH TABLES WITH READ LOCK.

      We don't need to acquire this protection under LOCK TABLES as
      such protection already acquired at LOCK TABLES time and
      not released until UNLOCK TABLES.

      We don't block statements which modify only temporary tables
      as these tables are not preserved by any form of
      backup which uses FLUSH TABLES WITH READ LOCK.

      TODO: The fact that we sometimes acquire protection against
            GRL only when we encounter table to be write-locked
            slightly increases probability of deadlock.
            This problem will be solved once Alik pushes his
            temporary table refactoring patch and we can start
            pre-acquiring metadata locks at the beggining of
            open_tables() call.
    */
    enum enum_mdl_type mdl_type= MDL_BACKUP_DML;

    if (table->s->table_category != TABLE_CATEGORY_USER)
      mdl_type= MDL_BACKUP_SYS_DML;
    else if (table->s->online_backup)
      mdl_type= MDL_BACKUP_TRANS_DML;

    if (table_list->mdl_request.is_write_lock_request() &&
        ! (flags & (MYSQL_OPEN_IGNORE_GLOBAL_READ_LOCK |
                    MYSQL_OPEN_FORCE_SHARED_MDL |
                    MYSQL_OPEN_FORCE_SHARED_HIGH_PRIO_MDL |
                    MYSQL_OPEN_SKIP_SCOPED_MDL_LOCK)) &&
        ! ot_ctx->has_protection_against_grl(mdl_type))
    {
      MDL_request protection_request;
      MDL_deadlock_handler mdl_deadlock_handler(ot_ctx);

      if (thd->has_read_only_protection())
      {
        MYSQL_UNBIND_TABLE(table->file);
        tc_release_table(table);
        DBUG_RETURN(TRUE);
      }

      MDL_REQUEST_INIT(&protection_request, MDL_key::BACKUP, "", "", mdl_type,
                       MDL_STATEMENT);

      /*
        Install error handler which if possible will convert deadlock error
        into request to back-off and restart process of opening tables.
      */
      thd->push_internal_handler(&mdl_deadlock_handler);
      bool result= thd->mdl_context.acquire_lock(&protection_request,
                                                 ot_ctx->get_timeout());
      thd->pop_internal_handler();

      if (result)
      {
        MYSQL_UNBIND_TABLE(table->file);
        tc_release_table(table);
        DBUG_RETURN(TRUE);
      }

      ot_ctx->set_has_protection_against_grl(mdl_type);
    }
  }

  table->mdl_ticket= mdl_ticket;
  table->reginfo.lock_type=TL_READ;		/* Assume read */

  table->init(thd, table_list);

  table->next= thd->open_tables;		/* Link into simple list */
  thd->set_open_tables(table);

 reset:
  /*
    Check that there is no reference to a condition from an earlier query
    (cf. Bug#58553). 
  */
  DBUG_ASSERT(table->file->pushed_cond == NULL);
  table_list->updatable= 1; // It is not derived table nor non-updatable VIEW
  table_list->table= table;

#ifdef WITH_PARTITION_STORAGE_ENGINE
  if (unlikely(table->part_info))
  {
    /* Partitions specified were incorrect.*/
    if (part_names_error)
    {
      table->file->print_error(part_names_error, MYF(0));
      DBUG_RETURN(true);
    }
  }
  else if (table_list->partition_names)
  {
    /* Don't allow PARTITION () clause on a nonpartitioned table */
    my_error(ER_PARTITION_CLAUSE_ON_NONPARTITIONED, MYF(0));
    DBUG_RETURN(true);
  }
#endif
  if (table_list->sequence && table->s->table_type != TABLE_TYPE_SEQUENCE)
  {
    my_error(ER_NOT_SEQUENCE, MYF(0), table_list->db.str, table_list->alias.str);
    DBUG_RETURN(true);
  }

  DBUG_ASSERT(thd->locked_tables_mode || table->file->row_logging == 0);
  DBUG_RETURN(false);

err_lock:
  tdc_release_share(share);

  DBUG_PRINT("exit", ("failed"));
  DBUG_RETURN(true);
}


/**
   Find table in the list of open tables.

   @param list       List of TABLE objects to be inspected.
   @param db         Database name
   @param table_name Table name

   @return Pointer to the TABLE object found, 0 if no table found.
*/

TABLE *find_locked_table(TABLE *list, const char *db, const char *table_name)
{
  char	key[MAX_DBKEY_LENGTH];
  uint key_length= tdc_create_key(key, db, table_name);

  for (TABLE *table= list; table ; table=table->next)
  {
    if (table->s->table_cache_key.length == key_length &&
	!memcmp(table->s->table_cache_key.str, key, key_length))
      return table;
  }
  return(0);
}


/**
   Find instance of TABLE with upgradable or exclusive metadata
   lock from the list of open tables, emit error if no such table
   found.

   @param thd        Thread context
   @param db         Database name.
   @param table_name Name of table.
   @param p_error    In the case of an error (when the function returns NULL)
                     the error number is stored there.
                     If the p_error is NULL, function launches the error itself.

   @note This function checks if the connection holds a global IX
         metadata lock. If no such lock is found, it is not safe to
         upgrade the lock and ER_TABLE_NOT_LOCKED_FOR_WRITE will be
         reported.

   @return Pointer to TABLE instance with MDL_SHARED_UPGRADABLE
           MDL_SHARED_NO_WRITE, MDL_SHARED_NO_READ_WRITE, or
           MDL_EXCLUSIVE metadata lock, NULL otherwise.
*/

TABLE *find_table_for_mdl_upgrade(THD *thd, const char *db,
                                  const char *table_name, int *p_error)
{
  TABLE *tab= find_locked_table(thd->open_tables, db, table_name);
  int error;

  if (unlikely(!tab))
  {
    error= ER_TABLE_NOT_LOCKED;
    goto err_exit;
  }

  /*
    It is not safe to upgrade the metadata lock without a global IX lock.
    This can happen with FLUSH TABLES <list> WITH READ LOCK as we in these
    cases don't take a global IX lock in order to be compatible with
    global read lock.
  */
  if (unlikely(!thd->mdl_context.is_lock_owner(MDL_key::BACKUP, "", "",
                                               MDL_BACKUP_DDL)))
  {
    error= ER_TABLE_NOT_LOCKED_FOR_WRITE;
    goto err_exit;
  }

  while (tab->mdl_ticket != NULL &&
         !tab->mdl_ticket->is_upgradable_or_exclusive() &&
         (tab= find_locked_table(tab->next, db, table_name)))
    continue;

  if (unlikely(!tab))
  {
    error= ER_TABLE_NOT_LOCKED_FOR_WRITE;
    goto err_exit;
  }

  return tab;

err_exit:
  if (p_error)
    *p_error= error;
  else
    my_error(error, MYF(0), table_name);

  return NULL;
}


/***********************************************************************
  class Locked_tables_list implementation. Declared in sql_class.h
************************************************************************/

/**
  Enter LTM_LOCK_TABLES mode.

  Enter the LOCK TABLES mode using all the tables that are
  currently open and locked in this connection.
  Initializes a TABLE_LIST instance for every locked table.

  @param  thd  thread handle

  @return TRUE if out of memory.
*/

bool
Locked_tables_list::init_locked_tables(THD *thd)
{
  DBUG_ASSERT(thd->locked_tables_mode == LTM_NONE);
  DBUG_ASSERT(m_locked_tables == NULL);
  DBUG_ASSERT(m_reopen_array == NULL);
  DBUG_ASSERT(m_locked_tables_count == 0);

  for (TABLE *table= thd->open_tables; table;
       table= table->next, m_locked_tables_count++)
  {
    TABLE_LIST *src_table_list= table->pos_in_table_list;
    LEX_CSTRING db, table_name, alias;

    db.length=         table->s->db.length;
    table_name.length= table->s->table_name.length;
    alias.length=      table->alias.length();
    TABLE_LIST *dst_table_list;

    if (! multi_alloc_root(&m_locked_tables_root,
                           &dst_table_list, sizeof(*dst_table_list),
                           &db.str, (size_t) db.length + 1,
                           &table_name.str, (size_t) table_name.length + 1,
                           &alias.str, (size_t) alias.length + 1,
                           NullS))
    {
      reset();
      return TRUE;
    }

    memcpy((char*) db.str,         table->s->db.str, db.length + 1);
    memcpy((char*) table_name.str, table->s->table_name.str,
           table_name.length + 1);
    memcpy((char*) alias.str,      table->alias.c_ptr(), alias.length + 1);
    dst_table_list->init_one_table(&db, &table_name,
                                   &alias, table->reginfo.lock_type);
    dst_table_list->table= table;
    dst_table_list->mdl_request.ticket= src_table_list->mdl_request.ticket;

    /* Link last into the list of tables */
    *(dst_table_list->prev_global= m_locked_tables_last)= dst_table_list;
    m_locked_tables_last= &dst_table_list->next_global;
    table->pos_in_locked_tables= dst_table_list;
  }
  if (m_locked_tables_count)
  {
    /**
      Allocate an auxiliary array to pass to mysql_lock_tables()
      in reopen_tables(). reopen_tables() is a critical
      path and we don't want to complicate it with extra allocations.
    */
    m_reopen_array= (TABLE_LIST**)alloc_root(&m_locked_tables_root,
                                             sizeof(TABLE_LIST*) *
                                             (m_locked_tables_count+1));
    if (m_reopen_array == NULL)
    {
      reset();
      return TRUE;
    }
  }

  TRANSACT_TRACKER(add_trx_state(thd, TX_LOCKED_TABLES));

  thd->enter_locked_tables_mode(LTM_LOCK_TABLES);

  return FALSE;
}


/**
  Leave LTM_LOCK_TABLES mode if it's been entered.

  Close all locked tables, free memory, and leave the mode.

  @note This function is a no-op if we're not in LOCK TABLES.
*/

int
Locked_tables_list::unlock_locked_tables(THD *thd)
{
  int error;
  DBUG_ASSERT(!thd->in_sub_stmt &&
              !(thd->state_flags & Open_tables_state::BACKUPS_AVAIL));
  /*
    Sic: we must be careful to not close open tables if
    we're not in LOCK TABLES mode: unlock_locked_tables() is
    sometimes called implicitly, expecting no effect on
    open tables, e.g. from begin_trans().
  */
  if (thd->locked_tables_mode != LTM_LOCK_TABLES)
    return 0;

  for (TABLE_LIST *table_list= m_locked_tables;
       table_list; table_list= table_list->next_global)
  {
    /*
      Clear the position in the list, the TABLE object will be
      returned to the table cache.
    */
    if (table_list->table)                    // If not closed
      table_list->table->pos_in_locked_tables= NULL;
  }
  thd->leave_locked_tables_mode();

  TRANSACT_TRACKER(clear_trx_state(thd, TX_LOCKED_TABLES));

  DBUG_ASSERT(thd->transaction->stmt.is_empty());
  error= close_thread_tables(thd);

  /*
    We rely on the caller to implicitly commit the
    transaction and release transactional locks.
  */

  /*
    After closing tables we can free memory used for storing lock
    request for metadata locks and TABLE_LIST elements.
  */
  reset();
  return error;
}


/**
  Remove all meta data locks associated with table and release locked
  table mode if there is no locked tables anymore
*/

int
Locked_tables_list::unlock_locked_table(THD *thd, MDL_ticket *mdl_ticket)
{
  /*
    Ensure we are in locked table mode.
    As this function is only called on error condition it's better
    to check this condition here than in the caller.
  */
  if (thd->locked_tables_mode != LTM_LOCK_TABLES)
    return 0;

  if (mdl_ticket)
  {
    /*
      Under LOCK TABLES we may have several instances of table open
      and locked and therefore have to remove several metadata lock
      requests associated with them.
    */
    thd->mdl_context.release_all_locks_for_name(mdl_ticket);
  }

  if (thd->lock->table_count == 0)
    return unlock_locked_tables(thd);
  return 0;
}


/*
  Free memory allocated for storing locks
*/

void Locked_tables_list::reset()
{
  free_root(&m_locked_tables_root, MYF(0));
  m_locked_tables= NULL;
  m_locked_tables_last= &m_locked_tables;
  m_reopen_array= NULL;
  m_locked_tables_count= 0;
  some_table_marked_for_reopen= 0;
}


/**
  Unlink a locked table from the locked tables list, either
  temporarily or permanently.

  @param  thd        thread handle
  @param  table_list the element of locked tables list.
                     The implementation assumes that this argument
                     points to a TABLE_LIST element linked into
                     the locked tables list. Passing a TABLE_LIST
                     instance that is not part of locked tables
                     list will lead to a crash.
  @param  remove_from_locked_tables
                      TRUE if the table is removed from the list
                      permanently.

  This function is a no-op if we're not under LOCK TABLES.

  @sa Locked_tables_list::reopen_tables()
*/


void Locked_tables_list::unlink_from_list(THD *thd,
                                          TABLE_LIST *table_list,
                                          bool remove_from_locked_tables)
{
  /*
    If mode is not LTM_LOCK_TABLES, we needn't do anything. Moreover,
    outside this mode pos_in_locked_tables value is not trustworthy.
  */
  if (thd->locked_tables_mode != LTM_LOCK_TABLES &&
      thd->locked_tables_mode != LTM_PRELOCKED_UNDER_LOCK_TABLES)
    return;

  /*
    table_list must be set and point to pos_in_locked_tables of some
    table.
  */
  DBUG_ASSERT(table_list->table->pos_in_locked_tables == table_list);

  /* Clear the pointer, the table will be returned to the table cache. */
  table_list->table->pos_in_locked_tables= NULL;

  /* Mark the table as closed in the locked tables list. */
  table_list->table= NULL;

  /*
    If the table is being dropped or renamed, remove it from
    the locked tables list (implicitly drop the LOCK TABLES lock
    on it).
  */
  if (remove_from_locked_tables)
  {
    *table_list->prev_global= table_list->next_global;
    if (table_list->next_global == NULL)
      m_locked_tables_last= table_list->prev_global;
    else
      table_list->next_global->prev_global= table_list->prev_global;
    m_locked_tables_count--;
  }
}

/**
  This is an attempt to recover (somewhat) in case of an error.
  If we failed to reopen a closed table, let's unlink it from the
  list and forget about it. From a user perspective that would look
  as if the server "lost" the lock on one of the locked tables.

  @note This function is a no-op if we're not under LOCK TABLES.
*/

void Locked_tables_list::
unlink_all_closed_tables(THD *thd, MYSQL_LOCK *lock, size_t reopen_count)
{
  /* If we managed to take a lock, unlock tables and free the lock. */
  if (lock)
    mysql_unlock_tables(thd, lock);
  /*
    If a failure happened in reopen_tables(), we may have succeeded
    reopening some tables, but not all.
    This works when the connection was killed in mysql_lock_tables().
  */
  if (reopen_count)
  {
    while (reopen_count--)
    {
      /*
        When closing the table, we must remove it
        from thd->open_tables list.
        We rely on the fact that open_table() that was used
        in reopen_tables() always links the opened table
        to the beginning of the open_tables list.
      */
      DBUG_ASSERT(thd->open_tables == m_reopen_array[reopen_count]->table);

      thd->open_tables->pos_in_locked_tables->table= NULL;
      thd->open_tables->pos_in_locked_tables= NULL;

      close_thread_table(thd, &thd->open_tables);
    }
  }
  /* Exclude all closed tables from the LOCK TABLES list. */
  for (TABLE_LIST *table_list= m_locked_tables; table_list; table_list=
       table_list->next_global)
  {
    if (table_list->table == NULL)
    {
      /* Unlink from list. */
      *table_list->prev_global= table_list->next_global;
      if (table_list->next_global == NULL)
        m_locked_tables_last= table_list->prev_global;
      else
        table_list->next_global->prev_global= table_list->prev_global;
      m_locked_tables_count--;
    }
  }

  /* If no tables left, do an automatic UNLOCK TABLES */
  if (thd->lock && thd->lock->table_count == 0)
  {
    /*
      We have to rollback any open transactions here.
      This is required in the case where the server has been killed
      but some transations are still open (as part of locked tables).
      If we don't do this, we will get an assert in unlock_locked_tables().
    */
    ha_rollback_trans(thd, FALSE);
    ha_rollback_trans(thd, TRUE);
    unlock_locked_tables(thd);
  }
}


/*
  Mark all instances of the table to be reopened

  This is only needed when LOCK TABLES is active
*/

void Locked_tables_list::mark_table_for_reopen(THD *thd, TABLE *table)
{
  TABLE_SHARE *share= table->s;

    for (TABLE_LIST *table_list= m_locked_tables;
       table_list; table_list= table_list->next_global)
  {
    if (table_list->table->s == share)
      table_list->table->internal_set_needs_reopen(true);
  }
  /* This is needed in the case where lock tables where not used */
  table->internal_set_needs_reopen(true);
  some_table_marked_for_reopen= 1;
}


/**
  Reopen the tables locked with LOCK TABLES and temporarily closed
  by a DDL statement or FLUSH TABLES.

  @param need_reopen  If set, reopen open tables that are marked with
                      for reopen.
                      If not set, reopen tables that where closed.

  @note This function is a no-op if we're not under LOCK TABLES.

  @return TRUE if an error reopening the tables. May happen in
               case of some fatal system error only, e.g. a disk
               corruption, out of memory or a serious bug in the
               locking.
*/

bool
Locked_tables_list::reopen_tables(THD *thd, bool need_reopen)
{
  bool is_ok= thd->get_stmt_da()->is_ok();
  Open_table_context ot_ctx(thd, !is_ok ? MYSQL_OPEN_REOPEN:
                                  MYSQL_OPEN_IGNORE_KILLED | MYSQL_OPEN_REOPEN);
  uint reopen_count= 0;
  MYSQL_LOCK *lock;
  MYSQL_LOCK *merged_lock;
  DBUG_ENTER("Locked_tables_list::reopen_tables");

  DBUG_ASSERT(some_table_marked_for_reopen || !need_reopen);


  /* Reset flag that some table was marked for reopen */
  if (need_reopen)
    some_table_marked_for_reopen= 0;

  for (TABLE_LIST *table_list= m_locked_tables;
       table_list; table_list= table_list->next_global)
  {
    if (need_reopen)
    {
      if (!table_list->table || !table_list->table->needs_reopen())
        continue;
      for (TABLE **prev= &thd->open_tables; *prev; prev= &(*prev)->next)
      {
        if (*prev == table_list->table)
        {
          thd->locked_tables_list.unlink_from_list(thd, table_list, false);
          mysql_lock_remove(thd, thd->lock, *prev);
          (*prev)->file->extra(HA_EXTRA_PREPARE_FOR_FORCED_CLOSE);
          close_thread_table(thd, prev);
          break;
        }
      }
      DBUG_ASSERT(table_list->table == NULL);
    }
    else
    {
      if (table_list->table)                      /* The table was not closed */
        continue;
    }

    DBUG_ASSERT(reopen_count < m_locked_tables_count);
    m_reopen_array[reopen_count++]= table_list;
  }
  if (reopen_count)
  {
    TABLE **tables= (TABLE**) my_alloca(reopen_count * sizeof(TABLE*));

    for (uint i= 0 ; i < reopen_count ; i++)
    {
      TABLE_LIST *table_list= m_reopen_array[i];
      /* Links into thd->open_tables upon success */
      if (open_table(thd, table_list, &ot_ctx))
      {
        unlink_all_closed_tables(thd, 0, i);
        my_afree((void*) tables);
        DBUG_RETURN(TRUE);
      }
      tables[i]= table_list->table;
      table_list->table->pos_in_locked_tables= table_list;
      /* See also the comment on lock type in init_locked_tables(). */
      table_list->table->reginfo.lock_type= table_list->lock_type;
    }

    thd->in_lock_tables= 1;
    /*
      We re-lock all tables with mysql_lock_tables() at once rather
      than locking one table at a time because of the case
      reported in Bug#45035: when the same table is present
      in the list many times, thr_lock.c fails to grant READ lock
      on a table that is already locked by WRITE lock, even if
      WRITE lock is taken by the same thread. If READ and WRITE
      lock are passed to thr_lock.c in the same list, everything
      works fine. Patching legacy code of thr_lock.c is risking to
      break something else.
    */
    lock= mysql_lock_tables(thd, tables, reopen_count,
                            MYSQL_OPEN_REOPEN | MYSQL_LOCK_USE_MALLOC);
    thd->in_lock_tables= 0;
    if (lock == NULL || (merged_lock=
                         mysql_lock_merge(thd->lock, lock)) == NULL)
    {
      unlink_all_closed_tables(thd, lock, reopen_count);
      if (! thd->killed)
        my_error(ER_LOCK_DEADLOCK, MYF(0));
      my_afree((void*) tables);
      DBUG_RETURN(TRUE);
    }
    thd->lock= merged_lock;
    my_afree((void*) tables);
  }
  DBUG_RETURN(FALSE);
}

/**
  Add back a locked table to the locked list that we just removed from it.
  This is needed in CREATE OR REPLACE TABLE where we are dropping, creating
  and re-opening a locked table.

  @return 0  0k
  @return 1  error
*/

bool Locked_tables_list::restore_lock(THD *thd, TABLE_LIST *dst_table_list,
                                      TABLE *table, MYSQL_LOCK *lock)
{
  MYSQL_LOCK *merged_lock;
  DBUG_ENTER("restore_lock");
  DBUG_ASSERT(!strcmp(dst_table_list->table_name.str, table->s->table_name.str));

  /* Ensure we have the memory to add the table back */
  if (!(merged_lock= mysql_lock_merge(thd->lock, lock)))
    DBUG_RETURN(1);
  thd->lock= merged_lock;

  /* Link to the new table */
  dst_table_list->table= table;
  /*
    The lock type may have changed (normally it should not as create
    table will lock the table in write mode
  */
  dst_table_list->lock_type= table->reginfo.lock_type;
  table->pos_in_locked_tables= dst_table_list;

  add_back_last_deleted_lock(dst_table_list);

  table->mdl_ticket->downgrade_lock(table->reginfo.lock_type >=
                                    TL_WRITE_ALLOW_WRITE ? 
                                    MDL_SHARED_NO_READ_WRITE :
                                    MDL_SHARED_READ);

  DBUG_RETURN(0);
}

/*
  Add back the last deleted lock structure.
  This should be followed by a call to reopen_tables() to
  open the table.
*/

void Locked_tables_list::add_back_last_deleted_lock(TABLE_LIST *dst_table_list)
{
  /* Link the lock back in the locked tables list */
  dst_table_list->prev_global= m_locked_tables_last;
  *m_locked_tables_last= dst_table_list;
  m_locked_tables_last= &dst_table_list->next_global;
  dst_table_list->next_global= 0;
  m_locked_tables_count++;
}


#ifndef DBUG_OFF
/* Cause a spurious statement reprepare for debug purposes. */
static bool inject_reprepare(THD *thd)
{
  if (thd->m_reprepare_observer && thd->stmt_arena->is_reprepared == FALSE)
  {
    thd->m_reprepare_observer->report_error(thd);
    return TRUE;
  }

  return FALSE;
}
#endif

/**
  Compare metadata versions of an element obtained from the table
  definition cache and its corresponding node in the parse tree.

  @details If the new and the old values mismatch, invoke
  Metadata_version_observer.
  At prepared statement prepare, all TABLE_LIST version values are
  NULL and we always have a mismatch. But there is no observer set
  in THD, and therefore no error is reported. Instead, we update
  the value in the parse tree, effectively recording the original
  version.
  At prepared statement execute, an observer may be installed.  If
  there is a version mismatch, we push an error and return TRUE.

  For conventional execution (no prepared statements), the
  observer is never installed.

  @sa Execute_observer
  @sa check_prepared_statement() to see cases when an observer is installed
  @sa TABLE_LIST::is_table_ref_id_equal()
  @sa TABLE_SHARE::get_table_ref_id()

  @param[in]      thd         used to report errors
  @param[in,out]  tables      TABLE_LIST instance created by the parser
                              Metadata version information in this object
                              is updated upon success.
  @param[in]      table_share an element from the table definition cache

  @retval  TRUE  an error, which has been reported
  @retval  FALSE success, version in TABLE_LIST has been updated
*/

static bool
check_and_update_table_version(THD *thd,
                               TABLE_LIST *tables, TABLE_SHARE *table_share)
{
  if (! tables->is_table_ref_id_equal(table_share))
  {
    if (thd->m_reprepare_observer &&
        thd->m_reprepare_observer->report_error(thd))
    {
      /*
        Version of the table share is different from the
        previous execution of the prepared statement, and it is
        unacceptable for this SQLCOM. Error has been reported.
      */
      DBUG_ASSERT(thd->is_error());
      return TRUE;
    }
    /* Always maintain the latest version and type */
    tables->set_table_ref_id(table_share);
  }

  DBUG_EXECUTE_IF("reprepare_each_statement", return inject_reprepare(thd););
  return FALSE;
}


/**
  Compares versions of a stored routine obtained from the sp cache
  and the version used at prepare.

  @details If the new and the old values mismatch, invoke
  Metadata_version_observer.
  At prepared statement prepare, all Sroutine_hash_entry version values
  are NULL and we always have a mismatch. But there is no observer set
  in THD, and therefore no error is reported. Instead, we update
  the value in Sroutine_hash_entry, effectively recording the original
  version.
  At prepared statement execute, an observer may be installed.  If
  there is a version mismatch, we push an error and return TRUE.

  For conventional execution (no prepared statements), the
  observer is never installed.

  @param[in]      thd         used to report errors
  @param[in/out]  rt          pointer to stored routine entry in the
                              parse tree
  @param[in]      sp          pointer to stored routine cache entry.
                              Can be NULL if there is no such routine.
  @retval  TRUE  an error, which has been reported
  @retval  FALSE success, version in Sroutine_hash_entry has been updated
*/

static bool
check_and_update_routine_version(THD *thd, Sroutine_hash_entry *rt,
                                 sp_head *sp)
{
  ulong spc_version= sp_cache_version();
  /* sp is NULL if there is no such routine. */
  ulong version= sp ? sp->sp_cache_version() : spc_version;
  /*
    If the version in the parse tree is stale,
    or the version in the cache is stale and sp is not used,
    we need to reprepare.
    Sic: version != spc_version <--> sp is not NULL.
  */
  if (rt->m_sp_cache_version != version ||
      (version != spc_version && !sp->is_invoked()))
  {
    if (thd->m_reprepare_observer &&
        thd->m_reprepare_observer->report_error(thd))
    {
      /*
        Version of the sp cache is different from the
        previous execution of the prepared statement, and it is
        unacceptable for this SQLCOM. Error has been reported.
      */
      DBUG_ASSERT(thd->is_error());
      return TRUE;
    }
    /* Always maintain the latest cache version. */
    rt->m_sp_cache_version= version;
  }
  return FALSE;
}


/**
   Open view by getting its definition from disk (and table cache in future).

   @param thd               Thread handle
   @param table_list        TABLE_LIST with db, table_name & belong_to_view
   @param flags             Flags which modify how we open the view

   @todo This function is needed for special handling of views under
         LOCK TABLES. We probably should get rid of it in long term.

   @return FALSE if success, TRUE - otherwise.
*/

bool tdc_open_view(THD *thd, TABLE_LIST *table_list, uint flags)
{
  TABLE not_used;
  TABLE_SHARE *share;
  bool err= TRUE;

  if (!(share= tdc_acquire_share(thd, table_list, GTS_VIEW)))
    return TRUE;

  DBUG_ASSERT(share->is_view);

  if (flags & CHECK_METADATA_VERSION)
  {
    /*
      Check TABLE_SHARE-version of view only if we have been instructed to do
      so. We do not need to check the version if we're executing CREATE VIEW or
      ALTER VIEW statements.

      In the future, this functionality should be moved out from
      tdc_open_view(), and  tdc_open_view() should became a part of a clean
      table-definition-cache interface.
    */
    if (check_and_update_table_version(thd, table_list, share))
      goto ret;
  }

  err= mysql_make_view(thd, share, table_list, (flags & OPEN_VIEW_NO_PARSE));
ret:
  tdc_release_share(share);

  return err;
}


/**
   Finalize the process of TABLE creation by loading table triggers
   and taking action if a HEAP table content was emptied implicitly.
*/

static bool open_table_entry_fini(THD *thd, TABLE_SHARE *share, TABLE *entry)
{
  if (Table_triggers_list::check_n_load(thd, &share->db,
                                        &share->table_name, entry, 0))
    return TRUE;

  /*
    If we are here, there was no fatal error (but error may be still
    unitialized).
  */
  if (unlikely(entry->file->implicit_emptied))
  {
    entry->file->implicit_emptied= 0;
    if (mysql_bin_log.is_open())
    {
      char query_buf[2*FN_REFLEN + 21];
      String query(query_buf, sizeof(query_buf), system_charset_info);

      query.length(0);
      query.append("DELETE FROM ");
      append_identifier(thd, &query, &share->db);
      query.append(".");
      append_identifier(thd, &query, &share->table_name);

      /*
        we bypass thd->binlog_query() here,
        as it does a lot of extra work, that is simply wrong in this case
      */
      Query_log_event qinfo(thd, query.ptr(), query.length(),
                            FALSE, TRUE, TRUE, 0);
      if (mysql_bin_log.write(&qinfo))
        return TRUE;
    }
  }
  return FALSE;
}


/**
   Auxiliary routine which is used for performing automatical table repair.
*/

static bool auto_repair_table(THD *thd, TABLE_LIST *table_list)
{
  TABLE_SHARE *share;
  TABLE entry;
  bool result= TRUE;

  thd->clear_error();

  if (!(share= tdc_acquire_share(thd, table_list, GTS_TABLE)))
    return result;

  DBUG_ASSERT(! share->is_view);

  if (open_table_from_share(thd, share, &table_list->alias,
                            HA_OPEN_KEYFILE | HA_TRY_READ_ONLY,
                            EXTRA_RECORD,
                            ha_open_options | HA_OPEN_FOR_REPAIR,
                            &entry, FALSE) || ! entry.file ||
      (entry.file->is_crashed() && entry.file->ha_check_and_repair(thd)))
  {
    /* Give right error message */
    thd->clear_error();
    my_error(ER_NOT_KEYFILE, MYF(0), share->table_name.str);
    sql_print_error("Couldn't repair table: %s.%s", share->db.str,
                    share->table_name.str);
    if (entry.file)
      closefrm(&entry);
  }
  else
  {
    thd->clear_error();			// Clear error message
    closefrm(&entry);
    result= FALSE;
  }

  tdc_remove_referenced_share(thd, share);
  return result;
}


/** Open_table_context */

Open_table_context::Open_table_context(THD *thd, uint flags)
  :m_thd(thd),
   m_failed_table(NULL),
   m_start_of_statement_svp(thd->mdl_context.mdl_savepoint()),
   m_timeout(flags & MYSQL_LOCK_IGNORE_TIMEOUT ?
             LONG_TIMEOUT : thd->variables.lock_wait_timeout),
   m_flags(flags),
   m_action(OT_NO_ACTION),
   m_has_locks(thd->mdl_context.has_locks()),
   m_has_protection_against_grl(0)
{}


/**
  Check if we can back-off and set back off action if we can.
  Otherwise report and return error.

  @retval  TRUE if back-off is impossible.
  @retval  FALSE if we can back off. Back off action has been set.
*/

bool
Open_table_context::
request_backoff_action(enum_open_table_action action_arg,
                       TABLE_LIST *table)
{
  /*
    A back off action may be one of three kinds:

    * We met a broken table that needs repair, or a table that
      is not present on this MySQL server and needs re-discovery.
      To perform the action, we need an exclusive metadata lock on
      the table. Acquiring X lock while holding other shared
      locks can easily lead to deadlocks. We rely on MDL deadlock
      detector to discover them. If this is a multi-statement
      transaction that holds metadata locks for completed statements,
      we should keep these locks after discovery/repair.
      The action type in this case is OT_DISCOVER or OT_REPAIR.
    * Our attempt to acquire an MDL lock lead to a deadlock,
      detected by the MDL deadlock detector. The current
      session was chosen a victim. If this is a multi-statement
      transaction that holds metadata locks taken by completed
      statements, restarting locking for the current statement
      may lead to a livelock. Releasing locks of completed
      statements can not be done as will lead to violation
      of ACID. Thus, again, if m_has_locks is set,
      we report an error. Otherwise, when there are no metadata
      locks other than which belong to this statement, we can
      try to recover from error by releasing all locks and
      restarting the pre-locking.
      Similarly, a deadlock error can occur when the
      pre-locking process met a TABLE_SHARE that is being
      flushed, and unsuccessfully waited for the flush to
      complete. A deadlock in this case can happen, e.g.,
      when our session is holding a metadata lock that
      is being waited on by a session which is using
      the table which is being flushed. The only way
      to recover from this error is, again, to close all
      open tables, release all locks, and retry pre-locking.
      Action type name is OT_REOPEN_TABLES. Re-trying
      while holding some locks may lead to a livelock,
      and thus we don't do it.
    * Finally, this session has open TABLEs from different
      "generations" of the table cache. This can happen, e.g.,
      when, after this session has successfully opened one
      table used for a statement, FLUSH TABLES interfered and
      expelled another table used in it. FLUSH TABLES then
      blocks and waits on the table already opened by this
      statement.
      We detect this situation by ensuring that table cache
      version of all tables used in a statement is the same.
      If it isn't, all tables needs to be reopened.
      Note, that we can always perform a reopen in this case,
      even if we already have metadata locks, since we don't
      keep tables open between statements and a livelock
      is not possible.
  */
  if (action_arg == OT_BACKOFF_AND_RETRY && m_has_locks)
  {
    my_error(ER_LOCK_DEADLOCK, MYF(0));
    m_thd->mark_transaction_to_rollback(true);
    return TRUE;
  }
  /*
    If auto-repair or discovery are requested, a pointer to table
    list element must be provided.
  */
  if (table)
  {
    DBUG_ASSERT(action_arg == OT_DISCOVER || action_arg == OT_REPAIR);
    m_failed_table= (TABLE_LIST*) m_thd->alloc(sizeof(TABLE_LIST));
    if (m_failed_table == NULL)
      return TRUE;
    m_failed_table->init_one_table(&table->db, &table->table_name, &table->alias, TL_WRITE);
    m_failed_table->open_strategy= table->open_strategy;
    m_failed_table->mdl_request.set_type(MDL_EXCLUSIVE);
  }
  m_action= action_arg;
  return FALSE;
}


/**
  An error handler to mark transaction to rollback on DEADLOCK error
  during DISCOVER / REPAIR.
*/
class MDL_deadlock_discovery_repair_handler : public Internal_error_handler
{
public:
  virtual bool handle_condition(THD *thd,
                                  uint sql_errno,
                                  const char* sqlstate,
                                  Sql_condition::enum_warning_level *level,
                                  const char* msg,
                                  Sql_condition ** cond_hdl)
  {
    if (sql_errno == ER_LOCK_DEADLOCK)
    {
      thd->mark_transaction_to_rollback(true);
    }
    /*
      We have marked this transaction to rollback. Return false to allow
      error to be reported or handled by other handlers.
    */
    return false;
  }
};

/**
   Recover from failed attempt of open table by performing requested action.

   @pre This function should be called only with "action" != OT_NO_ACTION
        and after having called @sa close_tables_for_reopen().

   @retval FALSE - Success. One should try to open tables once again.
   @retval TRUE  - Error
*/

bool
Open_table_context::recover_from_failed_open()
{
  bool result= FALSE;
  MDL_deadlock_discovery_repair_handler handler;
  /*
    Install error handler to mark transaction to rollback on DEADLOCK error.
  */
  m_thd->push_internal_handler(&handler);

  /* Execute the action. */
  switch (m_action)
  {
    case OT_BACKOFF_AND_RETRY:
    case OT_REOPEN_TABLES:
      break;
    case OT_DISCOVER:
    case OT_REPAIR:
      if ((result= lock_table_names(m_thd, m_thd->lex->create_info,
                                    m_failed_table, NULL,
                                    get_timeout(), 0)))
        break;

      tdc_remove_table(m_thd, m_failed_table->db.str,
                       m_failed_table->table_name.str);

      switch (m_action)
      {
        case OT_DISCOVER:
        {
          m_thd->get_stmt_da()->clear_warning_info(m_thd->query_id);
          m_thd->clear_error();                 // Clear error message

          No_such_table_error_handler no_such_table_handler;
          bool open_if_exists= m_failed_table->open_strategy == TABLE_LIST::OPEN_IF_EXISTS;

          if (open_if_exists)
            m_thd->push_internal_handler(&no_such_table_handler);

          result= !tdc_acquire_share(m_thd, m_failed_table,
                                 GTS_TABLE | GTS_FORCE_DISCOVERY | GTS_NOLOCK);
          if (open_if_exists)
          {
            m_thd->pop_internal_handler();
            if (result && no_such_table_handler.safely_trapped_errors())
              result= FALSE;
          }
          break;
        }
        case OT_REPAIR:
          result= auto_repair_table(m_thd, m_failed_table);
          break;
        case OT_BACKOFF_AND_RETRY:
        case OT_REOPEN_TABLES:
        case OT_NO_ACTION:
          DBUG_ASSERT(0);
      }
      /*
        Rollback to start of the current statement to release exclusive lock
        on table which was discovered but preserve locks from previous statements
        in current transaction.
      */
      m_thd->mdl_context.rollback_to_savepoint(start_of_statement_svp());
      break;
    case OT_NO_ACTION:
      DBUG_ASSERT(0);
  }
  m_thd->pop_internal_handler();
  /*
    Reset the pointers to conflicting MDL request and the
    TABLE_LIST element, set when we need auto-discovery or repair,
    for safety.
  */
  m_failed_table= NULL;
  /*
    Reset flag indicating that we have already acquired protection
    against GRL. It is no longer valid as the corresponding lock was
    released by close_tables_for_reopen().
  */
  m_has_protection_against_grl= 0;
  /* Prepare for possible another back-off. */
  m_action= OT_NO_ACTION;
  return result;
}


/*
  Return a appropriate read lock type given a table object.

  @param thd              Thread context
  @param prelocking_ctx   Prelocking context.
  @param table_list       Table list element for table to be locked.
  @param routine_modifies_data
                          Some routine that is invoked by statement
                          modifies data.

  @remark Due to a statement-based replication limitation, statements such as
          INSERT INTO .. SELECT FROM .. and CREATE TABLE .. SELECT FROM need
          to grab a TL_READ_NO_INSERT lock on the source table in order to
          prevent the replication of a concurrent statement that modifies the
          source table. If such a statement gets applied on the slave before
          the INSERT .. SELECT statement finishes, data on the master could
          differ from data on the slave and end-up with a discrepancy between
          the binary log and table state.
          This also applies to SELECT/SET/DO statements which use stored
          functions. Calls to such functions are going to be logged as a
          whole and thus should be serialized against concurrent changes
          to tables used by those functions. This is avoided when functions
          do not modify data but only read it, since in this case nothing is
          written to the binary log. Argument routine_modifies_data
          denotes the same. So effectively, if the statement is not a
          update query and routine_modifies_data is false, then
          prelocking_placeholder does not take importance.

          Furthermore, this does not apply to I_S and log tables as it's
          always unsafe to replicate such tables under statement-based
          replication as the table on the slave might contain other data
          (ie: general_log is enabled on the slave). The statement will
          be marked as unsafe for SBR in decide_logging_format().
  @remark Note that even in prelocked mode it is important to correctly
          determine lock type value. In this mode lock type is passed to
          handler::start_stmt() method and can be used by storage engine,
          for example, to determine what kind of row locks it should acquire
          when reading data from the table.
*/

thr_lock_type read_lock_type_for_table(THD *thd,
                                       Query_tables_list *prelocking_ctx,
                                       TABLE_LIST *table_list,
                                       bool routine_modifies_data)
{
  /*
    In cases when this function is called for a sub-statement executed in
    prelocked mode we can't rely on OPTION_BIN_LOG flag in THD::options
    bitmap to determine that binary logging is turned on as this bit can
    be cleared before executing sub-statement. So instead we have to look
    at THD::variables::sql_log_bin member.
  */
  bool log_on= mysql_bin_log.is_open() && thd->variables.sql_log_bin;
  if ((log_on == FALSE) || (thd->wsrep_binlog_format() == BINLOG_FORMAT_ROW) ||
      (table_list->table->s->table_category == TABLE_CATEGORY_LOG) ||
      (table_list->table->s->table_category == TABLE_CATEGORY_PERFORMANCE) ||
      !(is_update_query(prelocking_ctx->sql_command) ||
        (routine_modifies_data && table_list->prelocking_placeholder) ||
        (thd->locked_tables_mode > LTM_LOCK_TABLES)))
    return TL_READ;
  else
    return TL_READ_NO_INSERT;
}


/*
  Extend the prelocking set with tables and routines used by a routine.

  @param[in]  thd                   Thread context.
  @param[in]  rt                    Element of prelocking set to be processed.
  @param[in]  ot_ctx                Context of open_table used to recover from
                                    locking failures.
  @retval false  Success.
  @retval true   Failure (Conflicting metadata lock, OOM, other errors).
*/
static bool
sp_acquire_mdl(THD *thd, Sroutine_hash_entry *rt, Open_table_context *ot_ctx)
{
  DBUG_ENTER("sp_acquire_mdl");
  /*
    Since we acquire only shared lock on routines we don't
    need to care about global intention exclusive locks.
  */
  DBUG_ASSERT(rt->mdl_request.type == MDL_SHARED);

  /*
    Waiting for a conflicting metadata lock to go away may
    lead to a deadlock, detected by MDL subsystem.
    If possible, we try to resolve such deadlocks by releasing all
    metadata locks and restarting the pre-locking process.
    To prevent the error from polluting the diagnostics area
    in case of successful resolution, install a special error
    handler for ER_LOCK_DEADLOCK error.
  */
  MDL_deadlock_handler mdl_deadlock_handler(ot_ctx);

  thd->push_internal_handler(&mdl_deadlock_handler);
  bool result= thd->mdl_context.acquire_lock(&rt->mdl_request,
                                             ot_ctx->get_timeout());
  thd->pop_internal_handler();

  DBUG_RETURN(result);
}


/*
  Handle element of prelocking set other than table. E.g. cache routine
  and, if prelocking strategy prescribes so, extend the prelocking set
  with tables and routines used by it.

  @param[in]  thd                   Thread context.
  @param[in]  prelocking_ctx        Prelocking context.
  @param[in]  rt                    Element of prelocking set to be processed.
  @param[in]  prelocking_strategy   Strategy which specifies how the
                                    prelocking set should be extended when
                                    one of its elements is processed.
  @param[in]  has_prelocking_list   Indicates that prelocking set/list for
                                    this statement has already been built.
  @param[in]  ot_ctx                Context of open_table used to recover from
                                    locking failures.
  @param[out] need_prelocking       Set to TRUE if it was detected that this
                                    statement will require prelocked mode for
                                    its execution, not touched otherwise.
  @param[out] routine_modifies_data Set to TRUE if it was detected that this
                                    routine does modify table data.

  @retval FALSE  Success.
  @retval TRUE   Failure (Conflicting metadata lock, OOM, other errors).
*/

static bool
open_and_process_routine(THD *thd, Query_tables_list *prelocking_ctx,
                         Sroutine_hash_entry *rt,
                         Prelocking_strategy *prelocking_strategy,
                         bool has_prelocking_list,
                         Open_table_context *ot_ctx,
                         bool *need_prelocking, bool *routine_modifies_data)
{
  MDL_key::enum_mdl_namespace mdl_type= rt->mdl_request.key.mdl_namespace();
  DBUG_ENTER("open_and_process_routine");

  *routine_modifies_data= false;

  switch (mdl_type)
  {
  case MDL_key::PACKAGE_BODY:
    DBUG_ASSERT(rt != (Sroutine_hash_entry*)prelocking_ctx->sroutines_list.first);
    /*
      No need to cache the package body itself.
      It gets cached during open_and_process_routine()
      for the first used package routine. See the package related code
      in the "case" below.
    */
    if (sp_acquire_mdl(thd, rt, ot_ctx))
      DBUG_RETURN(TRUE);
    break;
  case MDL_key::FUNCTION:
  case MDL_key::PROCEDURE:
    {
      sp_head *sp;
      /*
        Try to get MDL lock on the routine.
        Note that we do not take locks on top-level CALLs as this can
        lead to a deadlock. Not locking top-level CALLs does not break
        the binlog as only the statements in the called procedure show
        up there, not the CALL itself.
      */
      if (rt != (Sroutine_hash_entry*)prelocking_ctx->sroutines_list.first ||
          mdl_type != MDL_key::PROCEDURE)
      {
        /*
          TODO: If this is a package routine, we should not put MDL
          TODO: on the routine itself. We should put only the package MDL.
        */
        if (sp_acquire_mdl(thd, rt, ot_ctx))
          DBUG_RETURN(TRUE);

        /* Ensures the routine is up-to-date and cached, if exists. */
        if (rt->sp_cache_routine(thd, has_prelocking_list, &sp))
          DBUG_RETURN(TRUE);

        /* Remember the version of the routine in the parse tree. */
        if (check_and_update_routine_version(thd, rt, sp))
          DBUG_RETURN(TRUE);

        /* 'sp' is NULL when there is no such routine. */
        if (sp)
        {
          *routine_modifies_data= sp->modifies_data();

          if (!has_prelocking_list)
          {
            prelocking_strategy->handle_routine(thd, prelocking_ctx, rt, sp,
                                                need_prelocking);
            if (sp->m_parent)
            {
              /*
                If it's a package routine, we need also to handle the
                package body, as its initialization section can use
                some tables and routine calls.
                TODO: Only package public routines actually need this.
                TODO: Skip package body handling for private routines.
              */
              *routine_modifies_data|= sp->m_parent->modifies_data();
              prelocking_strategy->handle_routine(thd, prelocking_ctx, rt,
                                                  sp->m_parent,
                                                  need_prelocking);
            }
          }
        }
      }
      else
      {
        /*
          If it's a top level call, just make sure we have a recent
          version of the routine, if it exists.
          Validating routine version is unnecessary, since CALL
          does not affect the prepared statement prelocked list.
        */
        if (rt->sp_cache_routine(thd, false, &sp))
          DBUG_RETURN(TRUE);
      }
    }
    break;
  case MDL_key::TRIGGER:
    /**
      We add trigger entries to lex->sroutines_list, but we don't
      load them here. The trigger entry is only used when building
      a transitive closure of objects used in a statement, to avoid
      adding to this closure objects that are used in the trigger more
      than once.
      E.g. if a trigger trg refers to table t2, and the trigger table t1
      is used multiple times in the statement (say, because it's used in
      function f1() twice), we will only add t2 once to the list of
      tables to prelock.

      We don't take metadata locks on triggers either: they are protected
      by a respective lock on the table, on which the trigger is defined.

      The only two cases which give "trouble" are SHOW CREATE TRIGGER
      and DROP TRIGGER statements. For these, statement syntax doesn't
      specify the table on which this trigger is defined, so we have
      to make a "dirty" read in the data dictionary to find out the
      table name. Once we discover the table name, we take a metadata
      lock on it, and this protects all trigger operations.
      Of course the table, in theory, may disappear between the dirty
      read and metadata lock acquisition, but in that case we just return
      a run-time error.

      Grammar of other trigger DDL statements (CREATE, DROP) requires
      the table to be specified explicitly, so we use the table metadata
      lock to protect trigger metadata in these statements. Similarly, in
      DML we always use triggers together with their tables, and thus don't
      need to take separate metadata locks on them.
    */
    break;
  default:
    /* Impossible type value. */
    DBUG_ASSERT(0);
  }
  DBUG_RETURN(FALSE);
}

/*
  If we are not already in prelocked mode and extended table list is not
  yet built we might have to build the prelocking set for this statement.

  Since currently no prelocking strategy prescribes doing anything for
  tables which are only read, we do below checks only if table is going
  to be changed.
*/
bool extend_table_list(THD *thd, TABLE_LIST *tables,
                       Prelocking_strategy *prelocking_strategy,
                       bool has_prelocking_list)
{
  bool error= false;
  LEX *lex= thd->lex;
  bool maybe_need_prelocking=
    (tables->updating && tables->lock_type >= TL_WRITE_ALLOW_WRITE)
    || thd->lex->default_used;

  if (thd->locked_tables_mode <= LTM_LOCK_TABLES &&
      ! has_prelocking_list && maybe_need_prelocking)
  {
    bool need_prelocking= FALSE;
    TABLE_LIST **save_query_tables_last= lex->query_tables_last;
    /*
      Extend statement's table list and the prelocking set with
      tables and routines according to the current prelocking
      strategy.

      For example, for DML statements we need to add tables and routines
      used by triggers which are going to be invoked for this element of
      table list and also add tables required for handling of foreign keys.
    */
    error= prelocking_strategy->handle_table(thd, lex, tables,
                                             &need_prelocking);

    if (need_prelocking && ! lex->requires_prelocking())
      lex->mark_as_requiring_prelocking(save_query_tables_last);
  }
  return error;
}


/**
  Handle table list element by obtaining metadata lock, opening table or view
  and, if prelocking strategy prescribes so, extending the prelocking set with
  tables and routines used by it.

  @param[in]     thd                  Thread context.
  @param[in]     lex                  LEX structure for statement.
  @param[in]     tables               Table list element to be processed.
  @param[in,out] counter              Number of tables which are open.
  @param[in]     flags                Bitmap of flags to modify how the tables
                                      will be open, see open_table() description
                                      for details.
  @param[in]     prelocking_strategy  Strategy which specifies how the
                                      prelocking set should be extended
                                      when table or view is processed.
  @param[in]     has_prelocking_list  Indicates that prelocking set/list for
                                      this statement has already been built.
  @param[in]     ot_ctx               Context used to recover from a failed
                                      open_table() attempt.

  @retval  FALSE  Success.
  @retval  TRUE   Error, reported unless there is a chance to recover from it.
*/

static bool
open_and_process_table(THD *thd, TABLE_LIST *tables, uint *counter, uint flags,
                       Prelocking_strategy *prelocking_strategy,
                       bool has_prelocking_list, Open_table_context *ot_ctx)
{
  bool error= FALSE;
  bool safe_to_ignore_table= FALSE;
  LEX *lex= thd->lex;
  DBUG_ENTER("open_and_process_table");
  DEBUG_SYNC(thd, "open_and_process_table");

  /*
    Ignore placeholders for derived tables. After derived tables
    processing, link to created temporary table will be put here.
    If this is derived table for view then we still want to process
    routines used by this view.
  */
  if (tables->derived)
  {
    if (!tables->view)
    {
      if (!tables->is_derived())
        tables->set_derived();
      goto end;
    }
    /*
      We restore view's name and database wiped out by derived tables
      processing and fall back to standard open process in order to
      obtain proper metadata locks and do other necessary steps like
      stored routine processing.
    */
    tables->db= tables->view_db;
    tables->table_name= tables->view_name;
  }

  if (!tables->derived && is_infoschema_db(&tables->db))
  {
    /*
      Check whether the information schema contains a table
      whose name is tables->schema_table_name
    */
    ST_SCHEMA_TABLE *schema_table= tables->schema_table;
    if (!schema_table ||
        (schema_table->hidden &&
         ((sql_command_flags[lex->sql_command] & CF_STATUS_COMMAND) == 0 ||
          /*
            this check is used for show columns|keys from I_S hidden table
          */
          lex->sql_command == SQLCOM_SHOW_FIELDS ||
          lex->sql_command == SQLCOM_SHOW_KEYS)))
    {
      my_error(ER_UNKNOWN_TABLE, MYF(0),
               tables->table_name.str, INFORMATION_SCHEMA_NAME.str);
      DBUG_RETURN(1);
    }
  }
  /*
    If this TABLE_LIST object is a placeholder for an information_schema
    table, create a temporary table to represent the information_schema
    table in the query. Do not fill it yet - will be filled during
    execution.
  */
  if (tables->schema_table)
  {
    /*
      If this information_schema table is merged into a mergeable
      view, ignore it for now -- it will be filled when its respective
      TABLE_LIST is processed. This code works only during re-execution.
    */
    if (tables->view)
    {
      MDL_ticket *mdl_ticket;
      /*
        We still need to take a MDL lock on the merged view to protect
        it from concurrent changes.
      */
      if (!open_table_get_mdl_lock(thd, ot_ctx, &tables->mdl_request,
                                   flags, &mdl_ticket) &&
          mdl_ticket != NULL)
        goto process_view_routines;
      /* Fall-through to return error. */
    }
    else if (!mysql_schema_table(thd, lex, tables) &&
             !check_and_update_table_version(thd, tables, tables->table->s))
    {
      goto end;
    }
    error= TRUE;
    goto end;
  }
  DBUG_PRINT("tcache", ("opening table: '%s'.'%s'  item: %p",
                        tables->db.str, tables->table_name.str, tables));
  (*counter)++;

  /*
    Not a placeholder: must be a base/temporary table or a view. Let us open it.
  */
  if (tables->table)
  {
    /*
      If this TABLE_LIST object has an associated open TABLE object
      (TABLE_LIST::table is not NULL), that TABLE object must be a pre-opened
      temporary table or SEQUENCE (see sequence_insert()).
    */
    DBUG_ASSERT(is_temporary_table(tables) || tables->table->s->sequence);
    if (tables->sequence &&
        tables->table->s->table_type != TABLE_TYPE_SEQUENCE)
    {
      my_error(ER_NOT_SEQUENCE, MYF(0), tables->db.str, tables->alias.str);
      DBUG_RETURN(true);
    }
  }
  else if (tables->open_type == OT_TEMPORARY_ONLY)
  {
    /*
      OT_TEMPORARY_ONLY means that we are in CREATE TEMPORARY TABLE statement.
      Also such table list element can't correspond to prelocking placeholder
      or to underlying table of merge table.
      So existing temporary table should have been preopened by this moment
      and we can simply continue without trying to open temporary or base
      table.
    */
    DBUG_ASSERT(tables->open_strategy);
    DBUG_ASSERT(!tables->prelocking_placeholder);
    DBUG_ASSERT(!tables->parent_l);
    DBUG_RETURN(0);
  }

  /* Not a placeholder: must be a base table or a view. Let us open it. */
  if (tables->prelocking_placeholder)
  {
    /*
      For the tables added by the pre-locking code, attempt to open
      the table but fail silently if the table does not exist.
      The real failure will occur when/if a statement attempts to use
      that table.
    */
    No_such_table_error_handler no_such_table_handler;
    thd->push_internal_handler(&no_such_table_handler);

    /*
      We're opening a table from the prelocking list.

      Since this table list element might have been added after pre-opening
      of temporary tables we have to try to open temporary table for it.

      We can't simply skip this table list element and postpone opening of
      temporary table till the execution of substatement for several reasons:
      - Temporary table can be a MERGE table with base underlying tables,
        so its underlying tables has to be properly open and locked at
        prelocking stage.
      - Temporary table can be a MERGE table and we might be in PREPARE
        phase for a prepared statement. In this case it is important to call
        HA_ATTACH_CHILDREN for all merge children.
        This is necessary because merge children remember "TABLE_SHARE ref type"
        and "TABLE_SHARE def version" in the HA_ATTACH_CHILDREN operation.
        If HA_ATTACH_CHILDREN is not called, these attributes are not set.
        Then, during the first EXECUTE, those attributes need to be updated.
        That would cause statement re-preparing (because changing those
        attributes during EXECUTE is caught by THD::m_reprepare_observers).
        The problem is that since those attributes are not set in merge
        children, another round of PREPARE will not help.
    */
    if (!thd->has_temporary_tables() ||
        (!(error= thd->open_temporary_table(tables)) &&
         !tables->table))
      error= open_table(thd, tables, ot_ctx);

    thd->pop_internal_handler();
    safe_to_ignore_table= no_such_table_handler.safely_trapped_errors();
  }
  else if (tables->parent_l && (thd->open_options & HA_OPEN_FOR_REPAIR))
  {
    /*
      Also fail silently for underlying tables of a MERGE table if this
      table is opened for CHECK/REPAIR TABLE statement. This is needed
      to provide complete list of problematic underlying tables in
      CHECK/REPAIR TABLE output.
    */
    Repair_mrg_table_error_handler repair_mrg_table_handler;
    thd->push_internal_handler(&repair_mrg_table_handler);

    if (!thd->has_temporary_tables() ||
        (!(error= thd->open_temporary_table(tables)) &&
         !tables->table))
      error= open_table(thd, tables, ot_ctx);

    thd->pop_internal_handler();
    safe_to_ignore_table= repair_mrg_table_handler.safely_trapped_errors();
  }
  else
  {
    if (tables->parent_l)
    {
      /*
        Even if we are opening table not from the prelocking list we
        still might need to look for a temporary table if this table
        list element corresponds to underlying table of a merge table.
      */
      if (thd->has_temporary_tables())
        error= thd->open_temporary_table(tables);
    }

    if (!error && !tables->table)
      error= open_table(thd, tables, ot_ctx);
  }

  if (unlikely(error))
  {
    if (! ot_ctx->can_recover_from_failed_open() && safe_to_ignore_table)
    {
      DBUG_PRINT("info", ("open_table: ignoring table '%s'.'%s'",
                          tables->db.str, tables->alias.str));
      error= FALSE;
    }
    goto end;
  }

  /*
    We can't rely on simple check for TABLE_LIST::view to determine
    that this is a view since during re-execution we might reopen
    ordinary table in place of view and thus have TABLE_LIST::view
    set from repvious execution and TABLE_LIST::table set from
    current.
  */
  if (!tables->table && tables->view)
  {
    /* VIEW placeholder */
    (*counter)--;

    /*
      tables->next_global list consists of two parts:
      1) Query tables and underlying tables of views.
      2) Tables used by all stored routines that this statement invokes on
         execution.
      We need to know where the bound between these two parts is. If we've
      just opened a view, which was the last table in part #1, and it
      has added its base tables after itself, adjust the boundary pointer
      accordingly.
    */
    if (lex->query_tables_own_last == &(tables->next_global) &&
        tables->view->query_tables)
      lex->query_tables_own_last= tables->view->query_tables_last;
    /*
      Let us free memory used by 'sroutines' hash here since we never
      call destructor for this LEX.
    */
    my_hash_free(&tables->view->sroutines);
    goto process_view_routines;
  }

  /*
    Special types of open can succeed but still don't set
    TABLE_LIST::table to anything.
  */
  if (tables->open_strategy && !tables->table)
    goto end;

  error= extend_table_list(thd, tables, prelocking_strategy, has_prelocking_list);
  if (unlikely(error))
    goto end;

  /* Copy grant information from TABLE_LIST instance to TABLE one. */
  tables->table->grant= tables->grant;

  /* Check and update metadata version of a base table. */
  error= check_and_update_table_version(thd, tables, tables->table->s);

  if (unlikely(error))
    goto end;
  /*
    After opening a MERGE table add the children to the query list of
    tables, so that they are opened too.
    Note that placeholders don't have the handler open.
  */
  /* MERGE tables need to access parent and child TABLE_LISTs. */
  DBUG_ASSERT(tables->table->pos_in_table_list == tables);
  /* Non-MERGE tables ignore this call. */
  if (tables->table->file->extra(HA_EXTRA_ADD_CHILDREN_LIST))
  {
    error= TRUE;
    goto end;
  }

process_view_routines:
  /*
    Again we may need cache all routines used by this view and add
    tables used by them to table list.
  */
  if (tables->view &&
      thd->locked_tables_mode <= LTM_LOCK_TABLES &&
      ! has_prelocking_list)
  {
    bool need_prelocking= FALSE;
    TABLE_LIST **save_query_tables_last= lex->query_tables_last;

    error= prelocking_strategy->handle_view(thd, lex, tables,
                                            &need_prelocking);

    if (need_prelocking && ! lex->requires_prelocking())
      lex->mark_as_requiring_prelocking(save_query_tables_last);

    if (unlikely(error))
      goto end;
  }

end:
  DBUG_RETURN(error);
}


static bool upgrade_lock_if_not_exists(THD *thd,
                                       const DDL_options_st &create_info,
                                       TABLE_LIST *create_table,
                                       ulong lock_wait_timeout)
{
  DBUG_ENTER("upgrade_lock_if_not_exists");

  if (thd->lex->sql_command == SQLCOM_CREATE_TABLE ||
      thd->lex->sql_command == SQLCOM_CREATE_SEQUENCE)
  {
    DEBUG_SYNC(thd,"create_table_before_check_if_exists");
    if (!create_info.or_replace() &&
        ha_table_exists(thd, &create_table->db, &create_table->table_name,
                        &create_table->db_type))
    {
      if (create_info.if_not_exists())
      {
        push_warning_printf(thd, Sql_condition::WARN_LEVEL_NOTE,
                            ER_TABLE_EXISTS_ERROR,
                            ER_THD(thd, ER_TABLE_EXISTS_ERROR),
                            create_table->table_name.str);
      }
      else
        my_error(ER_TABLE_EXISTS_ERROR, MYF(0), create_table->table_name.str);
      DBUG_RETURN(true);
    }
    DBUG_RETURN(thd->mdl_context.upgrade_shared_lock(
                                   create_table->mdl_request.ticket,
                                   MDL_EXCLUSIVE,
                                   lock_wait_timeout));
  }
  DBUG_RETURN(false);
}


/**
  Acquire upgradable (SNW, SNRW) metadata locks on tables used by
  LOCK TABLES or by a DDL statement. Under LOCK TABLES, we can't take
  new locks, so use open_tables_check_upgradable_mdl() instead.

  @param thd               Thread context.
  @param options           DDL options.
  @param tables_start      Start of list of tables on which upgradable locks
                           should be acquired.
  @param tables_end        End of list of tables.
  @param lock_wait_timeout Seconds to wait before timeout.
  @param flags             Bitmap of flags to modify how the tables will be
                           open, see open_table() description for details.

  @retval FALSE  Success.
  @retval TRUE   Failure (e.g. connection was killed) or table existed
	         for a CREATE TABLE.

  @notes
  In case of CREATE TABLE we avoid a wait for tables that are in use
  by first trying to do a meta data lock with timeout == 0.  If we get a
  timeout we will check if table exists (it should) and retry with
  normal timeout if it didn't exists.
  Note that for CREATE TABLE IF EXISTS we only generate a warning
  but still return TRUE (to abort the calling open_table() function).
  On must check THD->is_error() if one wants to distinguish between warning
  and error.  If table existed, tables_start->db_type is set to the handlerton
  for the found table.
*/

bool
lock_table_names(THD *thd, const DDL_options_st &options,
                 TABLE_LIST *tables_start, TABLE_LIST *tables_end,
                 ulong lock_wait_timeout, uint flags)
{
  MDL_request_list mdl_requests;
  TABLE_LIST *table;
  MDL_request global_request;
  MDL_savepoint mdl_savepoint;
  DBUG_ENTER("lock_table_names");

  DBUG_ASSERT(!thd->locked_tables_mode);

  for (table= tables_start; table && table != tables_end;
       table= table->next_global)
  {
    DBUG_PRINT("info", ("mdl_request.type: %d  open_type: %d",
                        table->mdl_request.type, table->open_type));
    if (table->mdl_request.type < MDL_SHARED_UPGRADABLE ||
        table->mdl_request.type == MDL_SHARED_READ_ONLY ||
        table->open_type == OT_TEMPORARY_ONLY ||
        (table->open_type == OT_TEMPORARY_OR_BASE && is_temporary_table(table)))
    {
      continue;
    }

    /* Write lock on normal tables is not allowed in a read only transaction. */
    if (thd->tx_read_only)
    {
      my_error(ER_CANT_EXECUTE_IN_READ_ONLY_TRANSACTION, MYF(0));
      DBUG_RETURN(true);
    }

    /* Scoped locks: Take intention exclusive locks on all involved schemas. */
    if (!(flags & MYSQL_OPEN_SKIP_SCOPED_MDL_LOCK))
    {
      MDL_request *schema_request= new (thd->mem_root) MDL_request;
      if (schema_request == NULL)
        DBUG_RETURN(TRUE);
      MDL_REQUEST_INIT(schema_request, MDL_key::SCHEMA, table->db.str, "",
                       MDL_INTENTION_EXCLUSIVE, MDL_TRANSACTION);
      mdl_requests.push_front(schema_request);
    }

    mdl_requests.push_front(&table->mdl_request);
  }

  if (mdl_requests.is_empty())
    DBUG_RETURN(FALSE);

  if (flags & MYSQL_OPEN_SKIP_SCOPED_MDL_LOCK)
  {
    DBUG_RETURN(thd->mdl_context.acquire_locks(&mdl_requests,
                                               lock_wait_timeout) ||
                upgrade_lock_if_not_exists(thd, options, tables_start,
                                           lock_wait_timeout));
  }

  /* Protect this statement against concurrent BACKUP STAGE or FTWRL. */
  if (thd->has_read_only_protection())
    DBUG_RETURN(true);

  MDL_REQUEST_INIT(&global_request, MDL_key::BACKUP, "", "", MDL_BACKUP_DDL,
                   MDL_STATEMENT);
  mdl_savepoint= thd->mdl_context.mdl_savepoint();

  while (!thd->mdl_context.acquire_locks(&mdl_requests, lock_wait_timeout) &&
         !upgrade_lock_if_not_exists(thd, options, tables_start,
                                     lock_wait_timeout) &&
         !thd->mdl_context.try_acquire_lock(&global_request))
  {
    if (global_request.ticket)
    {
      thd->mdl_backup_ticket= global_request.ticket;
      DBUG_RETURN(false);
    }

    /*
      There is ongoing or pending BACKUP STAGE or FTWRL.
      Wait until it finishes and re-try.
    */
    thd->mdl_context.rollback_to_savepoint(mdl_savepoint);
    if (thd->mdl_context.acquire_lock(&global_request, lock_wait_timeout))
      break;
    thd->mdl_context.rollback_to_savepoint(mdl_savepoint);

    /* Reset tickets for all acquired locks */
    global_request.ticket= 0;
    MDL_request_list::Iterator it(mdl_requests);
    while (auto mdl_request= it++)
      mdl_request->ticket= 0;
  }
  DBUG_RETURN(true);
}


/**
  Check for upgradable (SNW, SNRW) metadata locks on tables to be opened
  for a DDL statement. Under LOCK TABLES, we can't take new locks, so we
  must check if appropriate locks were pre-acquired.

  @param thd           Thread context.
  @param tables_start  Start of list of tables on which upgradable locks
                       should be searched for.
  @param tables_end    End of list of tables.
  @param flags         Bitmap of flags to modify how the tables will be
                       open, see open_table() description for details.

  @retval FALSE  Success.
  @retval TRUE   Failure (e.g. connection was killed)
*/

static bool
open_tables_check_upgradable_mdl(THD *thd, TABLE_LIST *tables_start,
                                 TABLE_LIST *tables_end, uint flags)
{
  TABLE_LIST *table;

  DBUG_ASSERT(thd->locked_tables_mode);

  for (table= tables_start; table && table != tables_end;
       table= table->next_global)
  {
    /*
      Check below needs to be updated if this function starts
      called for SRO locks.
    */
    DBUG_ASSERT(table->mdl_request.type != MDL_SHARED_READ_ONLY);
    if (table->mdl_request.type < MDL_SHARED_UPGRADABLE ||
        table->open_type == OT_TEMPORARY_ONLY ||
        (table->open_type == OT_TEMPORARY_OR_BASE && is_temporary_table(table)))
    {
      continue;
    }

    /*
      We don't need to do anything about the found TABLE instance as it
      will be handled later in open_tables(), we only need to check that
      an upgradable lock is already acquired. When we enter LOCK TABLES
      mode, SNRW locks are acquired before all other locks. So if under
      LOCK TABLES we find that there is TABLE instance with upgradeable
      lock, all other instances of TABLE for the same table will have the
      same ticket.

      Note that this works OK even for CREATE TABLE statements which
      request X type of metadata lock. This is because under LOCK TABLES
      such statements don't create the table but only check if it exists
      or, in most complex case, only insert into it.
      Thus SNRW lock should be enough.

      Note that find_table_for_mdl_upgrade() will report an error if
      no suitable ticket is found.
    */
    if (!find_table_for_mdl_upgrade(thd, table->db.str, table->table_name.str,
                                    NULL))
      return TRUE;
  }

  return FALSE;
}


/**
  Open all tables in list

  @param[in]     thd      Thread context.
  @param[in]     options  DDL options.
  @param[in,out] start    List of tables to be open (it can be adjusted for
                          statement that uses tables only implicitly, e.g.
                          for "SELECT f1()").
  @param[out]    counter  Number of tables which were open.
  @param[in]     flags    Bitmap of flags to modify how the tables will be
                          open, see open_table() description for details.
  @param[in]     prelocking_strategy  Strategy which specifies how prelocking
                                      algorithm should work for this statement.

  @note
    Unless we are already in prelocked mode and prelocking strategy prescribes
    so this function will also precache all SP/SFs explicitly or implicitly
    (via views and triggers) used by the query and add tables needed for their
    execution to table list. Statement that uses SFs, invokes triggers or
    requires foreign key checks will be marked as requiring prelocking.
    Prelocked mode will be enabled for such query during lock_tables() call.

    If query for which we are opening tables is already marked as requiring
    prelocking it won't do such precaching and will simply reuse table list
    which is already built.

  @retval  FALSE  Success.
  @retval  TRUE   Error, reported.
*/

bool open_tables(THD *thd, const DDL_options_st &options,
                 TABLE_LIST **start, uint *counter, uint flags,
                 Prelocking_strategy *prelocking_strategy)
{
  /*
    We use pointers to "next_global" member in the last processed
    TABLE_LIST element and to the "next" member in the last processed
    Sroutine_hash_entry element as iterators over, correspondingly,
    the table list and stored routines list which stay valid and allow
    to continue iteration when new elements are added to the tail of
    the lists.
  */
  TABLE_LIST **table_to_open;
  Sroutine_hash_entry **sroutine_to_open;
  TABLE_LIST *tables;
  Open_table_context ot_ctx(thd, flags);
  bool error= FALSE;
  bool some_routine_modifies_data= FALSE;
  bool has_prelocking_list;
  DBUG_ENTER("open_tables");

  /* Data access in XA transaction is only allowed when it is active. */
  for (TABLE_LIST *table= *start; table; table= table->next_global)
    if (!table->schema_table)
    {
      if (thd->transaction->xid_state.check_has_uncommitted_xa())
      {
	thd->transaction->xid_state.er_xaer_rmfail();
        DBUG_RETURN(true);
      }
      else
        break;
    }

  thd->current_tablenr= 0;
restart:
  /*
    Close HANDLER tables which are marked for flush or against which there
    are pending exclusive metadata locks. This is needed both in order to
    avoid deadlocks and to have a point during statement execution at
    which such HANDLERs are closed even if they don't create problems for
    the current session (i.e. to avoid having a DDL blocked by HANDLERs
    opened for a long time).
  */
  if (thd->handler_tables_hash.records)
    mysql_ha_flush(thd);

  has_prelocking_list= thd->lex->requires_prelocking();
  table_to_open= start;
  sroutine_to_open= &thd->lex->sroutines_list.first;
  *counter= 0;
  THD_STAGE_INFO(thd, stage_opening_tables);
  prelocking_strategy->reset(thd);

  /*
    If we are executing LOCK TABLES statement or a DDL statement
    (in non-LOCK TABLES mode) we might have to acquire upgradable
    semi-exclusive metadata locks (SNW or SNRW) on some of the
    tables to be opened.
    When executing CREATE TABLE .. If NOT EXISTS .. SELECT, the
    table may not yet exist, in which case we acquire an exclusive
    lock.
    We acquire all such locks at once here as doing this in one
    by one fashion may lead to deadlocks or starvation. Later when
    we will be opening corresponding table pre-acquired metadata
    lock will be reused (thanks to the fact that in recursive case
    metadata locks are acquired without waiting).
  */
  if (! (flags & (MYSQL_OPEN_HAS_MDL_LOCK |
                  MYSQL_OPEN_FORCE_SHARED_MDL |
                  MYSQL_OPEN_FORCE_SHARED_HIGH_PRIO_MDL)))
  {
    if (thd->locked_tables_mode)
    {
      /*
        Under LOCK TABLES, we can't acquire new locks, so we instead
        need to check if appropriate locks were pre-acquired.
      */
      if (open_tables_check_upgradable_mdl(thd, *start,
                                           thd->lex->first_not_own_table(),
                                           flags))
      {
        error= TRUE;
        goto error;
      }
    }
    else
    {
      TABLE_LIST *table;
      if (lock_table_names(thd, options, *start,
                           thd->lex->first_not_own_table(),
                           ot_ctx.get_timeout(), flags))
      {
        error= TRUE;
        goto error;
      }
      for (table= *start; table && table != thd->lex->first_not_own_table();
           table= table->next_global)
      {
        if (table->mdl_request.type >= MDL_SHARED_UPGRADABLE)
          table->mdl_request.ticket= NULL;
      }
    }
  }

  /*
    Perform steps of prelocking algorithm until there are unprocessed
    elements in prelocking list/set.
  */
  while (*table_to_open  ||
         (thd->locked_tables_mode <= LTM_LOCK_TABLES && *sroutine_to_open))
  {
    /*
      For every table in the list of tables to open, try to find or open
      a table.
    */
    for (tables= *table_to_open; tables;
         table_to_open= &tables->next_global, tables= tables->next_global)
    {
      error= open_and_process_table(thd, tables, counter, flags,
                                    prelocking_strategy, has_prelocking_list,
                                    &ot_ctx);

      if (unlikely(error))
      {
        if (ot_ctx.can_recover_from_failed_open())
        {
          /*
            We have met exclusive metadata lock or old version of table.
            Now we have to close all tables and release metadata locks.
            We also have to throw away set of prelocked tables (and thus
            close tables from this set that were open by now) since it
            is possible that one of tables which determined its content
            was changed.

            Instead of implementing complex/non-robust logic mentioned
            above we simply close and then reopen all tables.

            We have to save pointer to table list element for table which we
            have failed to open since closing tables can trigger removal of
            elements from the table list (if MERGE tables are involved),
          */
          close_tables_for_reopen(thd, start, ot_ctx.start_of_statement_svp());

          /*
            Here we rely on the fact that 'tables' still points to the valid
            TABLE_LIST element. Altough currently this assumption is valid
            it may change in future.
          */
          if (ot_ctx.recover_from_failed_open())
            goto error;

          /* Re-open temporary tables after close_tables_for_reopen(). */
          if (thd->open_temporary_tables(*start))
            goto error;

          error= FALSE;
          goto restart;
        }
        goto error;
      }

      DEBUG_SYNC(thd, "open_tables_after_open_and_process_table");
    }

    /*
      If we are not already in prelocked mode and extended table list is
      not yet built for our statement we need to cache routines it uses
      and build the prelocking list for it.
      If we are not in prelocked mode but have built the extended table
      list, we still need to call open_and_process_routine() to take
      MDL locks on the routines.
    */
    if (thd->locked_tables_mode <= LTM_LOCK_TABLES && *sroutine_to_open)
    {
      /*
        Process elements of the prelocking set which are present there
        since parsing stage or were added to it by invocations of
        Prelocking_strategy methods in the above loop over tables.

        For example, if element is a routine, cache it and then,
        if prelocking strategy prescribes so, add tables it uses to the
        table list and routines it might invoke to the prelocking set.
      */
      for (Sroutine_hash_entry *rt= *sroutine_to_open; rt;
           sroutine_to_open= &rt->next, rt= rt->next)
      {
        bool need_prelocking= false;
        bool routine_modifies_data;
        TABLE_LIST **save_query_tables_last= thd->lex->query_tables_last;

        error= open_and_process_routine(thd, thd->lex, rt, prelocking_strategy,
                                        has_prelocking_list, &ot_ctx,
                                        &need_prelocking,
                                        &routine_modifies_data);

        // Remember if any of SF modifies data.
        some_routine_modifies_data|= routine_modifies_data;

        if (need_prelocking && ! thd->lex->requires_prelocking())
          thd->lex->mark_as_requiring_prelocking(save_query_tables_last);

        if (need_prelocking && ! *start)
          *start= thd->lex->query_tables;

        if (unlikely(error))
        {
          if (ot_ctx.can_recover_from_failed_open())
          {
            close_tables_for_reopen(thd, start,
                                    ot_ctx.start_of_statement_svp());
            if (ot_ctx.recover_from_failed_open())
              goto error;

            /* Re-open temporary tables after close_tables_for_reopen(). */
            if (thd->open_temporary_tables(*start))
              goto error;

            error= FALSE;
            goto restart;
          }
          /*
            Serious error during reading stored routines from mysql.proc table.
            Something is wrong with the table or its contents, and an error has
            been emitted; we must abort.
          */
          goto error;
        }
      }
    }
    if ((error= prelocking_strategy->handle_end(thd)))
      goto error;
  }

  /*
    After successful open of all tables, including MERGE parents and
    children, attach the children to their parents. At end of statement,
    the children are detached. Attaching and detaching are always done,
    even under LOCK TABLES.

    We also convert all TL_WRITE_DEFAULT and TL_READ_DEFAULT locks to
    appropriate "real" lock types to be used for locking and to be passed
    to storage engine.

    And start wsrep TOI if needed.
  */
  for (tables= *start; tables; tables= tables->next_global)
  {
    TABLE *tbl= tables->table;

    if (!tbl)
      continue;

    /* Schema tables may not have a TABLE object here. */
    if (tbl->file->ha_table_flags() & HA_CAN_MULTISTEP_MERGE)
    {
      /* MERGE tables need to access parent and child TABLE_LISTs. */
      DBUG_ASSERT(tbl->pos_in_table_list == tables);
      if (tbl->file->extra(HA_EXTRA_ATTACH_CHILDREN))
      {
        error= TRUE;
        goto error;
      }
    }

    /* Set appropriate TABLE::lock_type. */
    if (tbl && tables->lock_type != TL_UNLOCK && !thd->locked_tables_mode)
    {
      if (tables->lock_type == TL_WRITE_DEFAULT)
        tbl->reginfo.lock_type= thd->update_lock_default;
      else if (tables->lock_type == TL_READ_DEFAULT)
          tbl->reginfo.lock_type=
            read_lock_type_for_table(thd, thd->lex, tables,
                                     some_routine_modifies_data);
      else
        tbl->reginfo.lock_type= tables->lock_type;
    }
  }

#ifdef WITH_WSREP
  if (WSREP(thd)                                       &&
      wsrep_replicate_myisam                           &&
      (*start)                                         &&
      (*start)->table                                  &&
      (*start)->table->file->ht == myisam_hton         &&
      wsrep_thd_is_local(thd)                          &&
      !is_stat_table(&(*start)->db, &(*start)->alias)  &&
      thd->get_command() != COM_STMT_PREPARE           &&
      !thd->stmt_arena->is_stmt_prepare()              &&
      ((thd->lex->sql_command == SQLCOM_INSERT         ||
        thd->lex->sql_command == SQLCOM_INSERT_SELECT  ||
        thd->lex->sql_command == SQLCOM_REPLACE        ||
        thd->lex->sql_command == SQLCOM_REPLACE_SELECT ||
        thd->lex->sql_command == SQLCOM_UPDATE         ||
        thd->lex->sql_command == SQLCOM_UPDATE_MULTI   ||
        thd->lex->sql_command == SQLCOM_LOAD           ||
        thd->lex->sql_command == SQLCOM_DELETE)))
  {
      wsrep_before_rollback(thd, true);
      wsrep_after_rollback(thd, true);
      wsrep_after_statement(thd);
      WSREP_TO_ISOLATION_BEGIN(NULL, NULL, (*start));
  }
#endif /* WITH_WSREP */

error:
#ifdef WITH_WSREP
wsrep_error_label:
#endif
  THD_STAGE_INFO(thd, stage_after_opening_tables);
  thd_proc_info(thd, 0);

  if (unlikely(error) && *table_to_open)
  {
    (*table_to_open)->table= NULL;
  }
  DBUG_PRINT("open_tables", ("returning: %d", (int) error));
  DBUG_RETURN(error);
}


/**
  Defines how prelocking algorithm for DML statements should handle routines:
  - For CALL statements we do unrolling (i.e. open and lock tables for each
    sub-statement individually). So for such statements prelocking is enabled
    only if stored functions are used in parameter list and only for period
    during which we calculate values of parameters. Thus in this strategy we
    ignore procedure which is directly called by such statement and extend
    the prelocking set only with tables/functions used by SF called from the
    parameter list.
  - For any other statement any routine which is directly or indirectly called
    by statement is going to be executed in prelocked mode. So in this case we
    simply add all tables and routines used by it to the prelocking set.

  @param[in]  thd              Thread context.
  @param[in]  prelocking_ctx   Prelocking context of the statement.
  @param[in]  rt               Prelocking set element describing routine.
  @param[in]  sp               Routine body.
  @param[out] need_prelocking  Set to TRUE if method detects that prelocking
                               required, not changed otherwise.

  @retval FALSE  Success.
  @retval TRUE   Failure (OOM).
*/

bool DML_prelocking_strategy::
handle_routine(THD *thd, Query_tables_list *prelocking_ctx,
               Sroutine_hash_entry *rt, sp_head *sp, bool *need_prelocking)
{
  /*
    We assume that for any "CALL proc(...)" statement sroutines_list will
    have 'proc' as first element (it may have several, consider e.g.
    "proc(sp_func(...)))". This property is currently guaranted by the
    parser.
  */

  if (rt != (Sroutine_hash_entry*)prelocking_ctx->sroutines_list.first ||
      rt->mdl_request.key.mdl_namespace() != MDL_key::PROCEDURE)
  {
    *need_prelocking= TRUE;
    sp_update_stmt_used_routines(thd, prelocking_ctx, &sp->m_sroutines,
                                 rt->belong_to_view);
    (void)sp->add_used_tables_to_table_list(thd,
                                            &prelocking_ctx->query_tables_last,
                                            rt->belong_to_view);
  }
  sp->propagate_attributes(prelocking_ctx);
  return FALSE;
}


/*
  @note this can be changed to use a hash, instead of scanning the linked
  list, if the performance of this function will ever become an issue
*/
bool table_already_fk_prelocked(TABLE_LIST *tl, LEX_CSTRING *db,
                                LEX_CSTRING *table, thr_lock_type lock_type)
{
  for (; tl; tl= tl->next_global )
  {
    if (tl->lock_type >= lock_type &&
        tl->prelocking_placeholder == TABLE_LIST::PRELOCK_FK &&
        strcmp(tl->db.str, db->str) == 0 &&
        strcmp(tl->table_name.str, table->str) == 0)
      return true;
  }
  return false;
}


static TABLE_LIST *internal_table_exists(TABLE_LIST *global_list,
                                         const char *table_name)
{
  do
  {
    if (global_list->table_name.str == table_name)
      return global_list;
  } while ((global_list= global_list->next_global));
  return 0;
}


static bool
add_internal_tables(THD *thd, Query_tables_list *prelocking_ctx,
                    TABLE_LIST *tables)
{
  TABLE_LIST *global_table_list= prelocking_ctx->query_tables;
  DBUG_ENTER("add_internal_tables");

  do
  {
    TABLE_LIST *tmp __attribute__((unused));
    DBUG_PRINT("info", ("table name: %s", tables->table_name.str));
    /*
      Skip table if already in the list. Can happen with prepared statements
    */
    if ((tmp= internal_table_exists(global_table_list,
                                    tables->table_name.str)))
    {
      /*
        Use the original value for the next local, used by the
        original prepared statement. We cannot trust the original
        next_local value as it may have been changed by a previous
        statement using the same table.
      */
      tables->next_local= tmp;
      continue;
    }

    TABLE_LIST *tl= (TABLE_LIST *) thd->alloc(sizeof(TABLE_LIST));
    if (!tl)
      DBUG_RETURN(TRUE);
    tl->init_one_table_for_prelocking(&tables->db,
                                      &tables->table_name,
                                      NULL, tables->lock_type,
                                      TABLE_LIST::PRELOCK_NONE,
                                      0, 0,
                                      &prelocking_ctx->query_tables_last,
                                      tables->for_insert_data);
    /*
      Store link to the new table_list that will be used by open so that
      Item_func_nextval() can find it
    */
    tables->next_local= tl;
    DBUG_PRINT("info", ("table name: %s added", tables->table_name.str));
  } while ((tables= tables->next_global));
  DBUG_RETURN(FALSE);
}

/**
  Extend the table_list to include foreign tables for prelocking.

  @param[in]  thd              Thread context.
  @param[in]  prelocking_ctx   Prelocking context of the statement.
  @param[in]  table_list       Table list element for table.
  @param[in]  sp               Routine body.
  @param[out] need_prelocking  Set to TRUE if method detects that prelocking
                               required, not changed otherwise.

  @retval FALSE  Success.
  @retval TRUE   Failure (OOM).
*/
inline bool
prepare_fk_prelocking_list(THD *thd, Query_tables_list *prelocking_ctx,
                           TABLE_LIST *table_list, bool *need_prelocking,
                           uint8 op)
{
  DBUG_ENTER("prepare_fk_prelocking_list");
  List <FOREIGN_KEY_INFO> fk_list;
  List_iterator<FOREIGN_KEY_INFO> fk_list_it(fk_list);
  FOREIGN_KEY_INFO *fk;
  Query_arena *arena, backup;
  TABLE *table= table_list->table;

  arena= thd->activate_stmt_arena_if_needed(&backup);

  table->file->get_parent_foreign_key_list(thd, &fk_list);
  if (unlikely(thd->is_error()))
  {
    if (arena)
      thd->restore_active_arena(arena, &backup);
    return TRUE;
  }

  *need_prelocking= TRUE;

  while ((fk= fk_list_it++))
  {
    // FK_OPTION_RESTRICT and FK_OPTION_NO_ACTION only need read access
    thr_lock_type lock_type;

    if ((op & (1 << TRG_EVENT_DELETE) && fk_modifies_child(fk->delete_method))
        || (op & (1 << TRG_EVENT_UPDATE) && fk_modifies_child(fk->update_method)))
      lock_type= TL_WRITE_ALLOW_WRITE;
    else
      lock_type= TL_READ;

    if (table_already_fk_prelocked(prelocking_ctx->query_tables,
          fk->foreign_db, fk->foreign_table,
          lock_type))
      continue;

    TABLE_LIST *tl= (TABLE_LIST *) thd->alloc(sizeof(TABLE_LIST));
    tl->init_one_table_for_prelocking(fk->foreign_db,
        fk->foreign_table,
        NULL, lock_type,
        TABLE_LIST::PRELOCK_FK,
        table_list->belong_to_view, op,
        &prelocking_ctx->query_tables_last,
        table_list->for_insert_data);
  }
  if (arena)
    thd->restore_active_arena(arena, &backup);
  DBUG_RETURN(FALSE);
}

/**
  Defines how prelocking algorithm for DML statements should handle table list
  elements:
  - If table has triggers we should add all tables and routines
    used by them to the prelocking set.

  We do not need to acquire metadata locks on trigger names
  in DML statements, since all DDL statements
  that change trigger metadata always lock their
  subject tables.

  @param[in]  thd              Thread context.
  @param[in]  prelocking_ctx   Prelocking context of the statement.
  @param[in]  table_list       Table list element for table.
  @param[in]  sp               Routine body.
  @param[out] need_prelocking  Set to TRUE if method detects that prelocking
                               required, not changed otherwise.

  @retval FALSE  Success.
  @retval TRUE   Failure (OOM).
*/

bool DML_prelocking_strategy::
handle_table(THD *thd, Query_tables_list *prelocking_ctx,
             TABLE_LIST *table_list, bool *need_prelocking)
{
  DBUG_ENTER("handle_table");
  TABLE *table= table_list->table;
  /* We rely on a caller to check that table is going to be changed. */
  DBUG_ASSERT(table_list->lock_type >= TL_WRITE_ALLOW_WRITE ||
              thd->lex->default_used);

  if (table_list->trg_event_map)
  {
    if (table->triggers)
    {
      *need_prelocking= TRUE;

      if (table->triggers->
          add_tables_and_routines_for_triggers(thd, prelocking_ctx, table_list))
        return TRUE;
    }

    if (table->file->referenced_by_foreign_key())
    {
      if (prepare_fk_prelocking_list(thd, prelocking_ctx, table_list,
                                     need_prelocking,
                                     table_list->trg_event_map))
        return TRUE;
    }
  }
  else if (table_list->slave_fk_event_map &&
           table->file->referenced_by_foreign_key())
  {
    if (prepare_fk_prelocking_list(thd, prelocking_ctx, table_list,
                                   need_prelocking,
                                   table_list->slave_fk_event_map))
      return TRUE;
  }

  /* Open any tables used by DEFAULT (like sequence tables) */
  DBUG_PRINT("info", ("table: %p  name: %s  db: %s  flags: %u",
                      table_list, table_list->table_name.str,
                      table_list->db.str, table_list->for_insert_data));
  if (table->internal_tables &&
      (table_list->for_insert_data ||
       thd->lex->default_used))
  {
    Query_arena *arena, backup;
    bool error;
    arena= thd->activate_stmt_arena_if_needed(&backup);
    error= add_internal_tables(thd, prelocking_ctx,
                               table->internal_tables);
    if (arena)
      thd->restore_active_arena(arena, &backup);
    if (unlikely(error))
    {
      *need_prelocking= TRUE;
      DBUG_RETURN(TRUE);
    }
  }
  DBUG_RETURN(FALSE);
}


/**
  Open all tables used by DEFAULT functions.

  This is different from normal open_and_lock_tables() as we may
  already have other tables opened and locked and we have to merge the
  new table with the old ones.
*/

bool open_and_lock_internal_tables(TABLE *table, bool lock_table)
{
  THD *thd= table->in_use;
  TABLE_LIST *tl;
  MYSQL_LOCK *save_lock,*new_lock;
  DBUG_ENTER("open_and_lock_internal_tables");

  /* remove pointer to old select_lex which is already destroyed */
  for (tl= table->internal_tables ; tl ; tl= tl->next_global)
    tl->select_lex= 0;

  uint counter;
  MDL_savepoint mdl_savepoint= thd->mdl_context.mdl_savepoint();
  TABLE_LIST *tmp= table->internal_tables;
  DML_prelocking_strategy prelocking_strategy;

  if (open_tables(thd, thd->lex->create_info, &tmp, &counter, 0,
                  &prelocking_strategy))
    goto err;

  if (lock_table)
  {
    save_lock= thd->lock;
    thd->lock= 0;
    if (lock_tables(thd, table->internal_tables, counter,
                    MYSQL_LOCK_USE_MALLOC))
      goto err;

    if (!(new_lock= mysql_lock_merge(save_lock, thd->lock)))
    {
      thd->lock= save_lock;
      mysql_unlock_tables(thd, save_lock, 1);
      /* We don't have to close tables as caller will do that */
      goto err;
    }
    thd->lock= new_lock;
  }
  DBUG_RETURN(0);

err:
  thd->mdl_context.rollback_to_savepoint(mdl_savepoint);
  DBUG_RETURN(1);
}


/**
  Defines how prelocking algorithm for DML statements should handle view -
  all view routines should be added to the prelocking set.

  @param[in]  thd              Thread context.
  @param[in]  prelocking_ctx   Prelocking context of the statement.
  @param[in]  table_list       Table list element for view.
  @param[in]  sp               Routine body.
  @param[out] need_prelocking  Set to TRUE if method detects that prelocking
                               required, not changed otherwise.

  @retval FALSE  Success.
  @retval TRUE   Failure (OOM).
*/

bool DML_prelocking_strategy::
handle_view(THD *thd, Query_tables_list *prelocking_ctx,
            TABLE_LIST *table_list, bool *need_prelocking)
{
  if (table_list->view->uses_stored_routines())
  {
    *need_prelocking= TRUE;

    sp_update_stmt_used_routines(thd, prelocking_ctx,
                                 &table_list->view->sroutines_list,
                                 table_list->top_table());
  }

  /*
    If a trigger was defined on one of the associated tables then assign the
    'trg_event_map' value of the view to the next table in table_list. When a
    Stored function is invoked, all the associated tables including the tables
    associated with the trigger are prelocked.
  */
  if (table_list->trg_event_map && table_list->next_global)
    table_list->next_global->trg_event_map= table_list->trg_event_map;
  return FALSE;
}


/**
  Defines how prelocking algorithm for LOCK TABLES statement should handle
  table list elements.

  @param[in]  thd              Thread context.
  @param[in]  prelocking_ctx   Prelocking context of the statement.
  @param[in]  table_list       Table list element for table.
  @param[in]  sp               Routine body.
  @param[out] need_prelocking  Set to TRUE if method detects that prelocking
                               required, not changed otherwise.

  @retval FALSE  Success.
  @retval TRUE   Failure (OOM).
*/

bool Lock_tables_prelocking_strategy::
handle_table(THD *thd, Query_tables_list *prelocking_ctx,
             TABLE_LIST *table_list, bool *need_prelocking)
{
  TABLE_LIST **last= prelocking_ctx->query_tables_last;

  if (DML_prelocking_strategy::handle_table(thd, prelocking_ctx, table_list,
                                            need_prelocking))
    return TRUE;

  /*
    normally we don't need to open FK-prelocked tables for RESTRICT,
    MDL is enough. But under LOCK TABLES we have to open everything
  */
  for (TABLE_LIST *tl= *last; tl; tl= tl->next_global)
    tl->open_strategy= TABLE_LIST::OPEN_NORMAL;

  /* We rely on a caller to check that table is going to be changed. */
  DBUG_ASSERT(table_list->lock_type >= TL_WRITE_ALLOW_WRITE);

  return FALSE;
}


/**
  Defines how prelocking algorithm for ALTER TABLE statement should handle
  routines - do nothing as this statement is not supposed to call routines.

  We still can end up in this method when someone tries
  to define a foreign key referencing a view, and not just
  a simple view, but one that uses stored routines.
*/

bool Alter_table_prelocking_strategy::
handle_routine(THD *thd, Query_tables_list *prelocking_ctx,
               Sroutine_hash_entry *rt, sp_head *sp, bool *need_prelocking)
{
  return FALSE;
}


/**
  Defines how prelocking algorithm for ALTER TABLE statement should handle
  table list elements.

  Unlike in DML, we do not process triggers here.

  @param[in]  thd              Thread context.
  @param[in]  prelocking_ctx   Prelocking context of the statement.
  @param[in]  table_list       Table list element for table.
  @param[in]  sp               Routine body.
  @param[out] need_prelocking  Set to TRUE if method detects that prelocking
                               required, not changed otherwise.


  @retval FALSE  Success.
  @retval TRUE   Failure (OOM).
*/

bool Alter_table_prelocking_strategy::
handle_table(THD *thd, Query_tables_list *prelocking_ctx,
             TABLE_LIST *table_list, bool *need_prelocking)
{
  return FALSE;
}


/**
  Defines how prelocking algorithm for ALTER TABLE statement
  should handle view - do nothing. We don't need to add view
  routines to the prelocking set in this case as view is not going
  to be materialized.
*/

bool Alter_table_prelocking_strategy::
handle_view(THD *thd, Query_tables_list *prelocking_ctx,
            TABLE_LIST *table_list, bool *need_prelocking)
{
  return FALSE;
}


/**
  Check that lock is ok for tables; Call start stmt if ok

  @param thd             Thread handle.
  @param prelocking_ctx  Prelocking context.
  @param table_list      Table list element for table to be checked.

  @retval FALSE - Ok.
  @retval TRUE  - Error.
*/

static bool check_lock_and_start_stmt(THD *thd,
                                      Query_tables_list *prelocking_ctx,
                                      TABLE_LIST *table_list)
{
  int error;
  thr_lock_type lock_type;
  DBUG_ENTER("check_lock_and_start_stmt");

  /*
    Prelocking placeholder is not set for TABLE_LIST that
    are directly used by TOP level statement.
  */
  DBUG_ASSERT(table_list->prelocking_placeholder == TABLE_LIST::PRELOCK_NONE);

  /*
    TL_WRITE_DEFAULT and TL_READ_DEFAULT are supposed to be parser only
    types of locks so they should be converted to appropriate other types
    to be passed to storage engine. The exact lock type passed to the
    engine is important as, for example, InnoDB uses it to determine
    what kind of row locks should be acquired when executing statement
    in prelocked mode or under LOCK TABLES with @@innodb_table_locks = 0.

    Last argument routine_modifies_data for read_lock_type_for_table()
    is ignored, as prelocking placeholder will never be set here.
  */
  if (table_list->lock_type == TL_WRITE_DEFAULT)
    lock_type= thd->update_lock_default;
  else if (table_list->lock_type == TL_READ_DEFAULT)
    lock_type= read_lock_type_for_table(thd, prelocking_ctx, table_list, true);
  else
    lock_type= table_list->lock_type;

  if ((int) lock_type >= (int) TL_WRITE_ALLOW_WRITE &&
      (int) table_list->table->reginfo.lock_type < (int) TL_WRITE_ALLOW_WRITE)
  {
    my_error(ER_TABLE_NOT_LOCKED_FOR_WRITE, MYF(0),
             table_list->table->alias.c_ptr());
    DBUG_RETURN(1);
  }
  if (unlikely((error= table_list->table->file->start_stmt(thd, lock_type))))
  {
    table_list->table->file->print_error(error, MYF(0));
    DBUG_RETURN(1);
  }

  /*
    Record in transaction state tracking
  */
  TRANSACT_TRACKER(add_trx_state(thd, lock_type,
                                 table_list->table->file->has_transactions()));

  DBUG_RETURN(0);
}


/**
  @brief Open and lock one table

  @param[in]    thd             thread handle
  @param[in]    table_l         table to open is first table in this list
  @param[in]    lock_type       lock to use for table
  @param[in]    flags           options to be used while opening and locking
                                table (see open_table(), mysql_lock_tables())
  @param[in]    prelocking_strategy  Strategy which specifies how prelocking
                                     algorithm should work for this statement.

  @return       table
    @retval     != NULL         OK, opened table returned
    @retval     NULL            Error

  @note
    If ok, the following are also set:
      table_list->lock_type 	lock_type
      table_list->table		table

  @note
    If table_l is a list, not a single table, the list is temporarily
    broken.

  @detail
    This function is meant as a replacement for open_ltable() when
    MERGE tables can be opened. open_ltable() cannot open MERGE tables.

    There may be more differences between open_n_lock_single_table() and
    open_ltable(). One known difference is that open_ltable() does
    neither call thd->decide_logging_format() nor handle some other logging
    and locking issues because it does not call lock_tables().
*/

TABLE *open_n_lock_single_table(THD *thd, TABLE_LIST *table_l,
                                thr_lock_type lock_type, uint flags,
                                Prelocking_strategy *prelocking_strategy)
{
  TABLE_LIST *save_next_global;
  DBUG_ENTER("open_n_lock_single_table");

  /* Remember old 'next' pointer. */
  save_next_global= table_l->next_global;
  /* Break list. */
  table_l->next_global= NULL;

  /* Set requested lock type. */
  table_l->lock_type= lock_type;
  /* Allow to open real tables only. */
  table_l->required_type= TABLE_TYPE_NORMAL;

  /* Open the table. */
  if (open_and_lock_tables(thd, table_l, FALSE, flags,
                           prelocking_strategy))
    table_l->table= NULL; /* Just to be sure. */

  /* Restore list. */
  table_l->next_global= save_next_global;

  DBUG_RETURN(table_l->table);
}


/*
  Open and lock one table

  SYNOPSIS
    open_ltable()
    thd			Thread handler
    table_list		Table to open is first table in this list
    lock_type		Lock to use for open
    lock_flags          Flags passed to mysql_lock_table

  NOTE
    This function doesn't do anything like SP/SF/views/triggers analysis done 
    in open_table()/lock_tables(). It is intended for opening of only one
    concrete table. And used only in special contexts.

  RETURN VALUES
    table		Opened table
    0			Error
  
    If ok, the following are also set:
      table_list->lock_type 	lock_type
      table_list->table		table
*/

TABLE *open_ltable(THD *thd, TABLE_LIST *table_list, thr_lock_type lock_type,
                   uint lock_flags)
{
  TABLE *table;
  Open_table_context ot_ctx(thd, lock_flags);
  bool error;
  DBUG_ENTER("open_ltable");

  /* Ignore temporary tables as they have already been opened. */
  if (table_list->table)
    DBUG_RETURN(table_list->table);

  /* should not be used in a prelocked_mode context, see NOTE above */
  DBUG_ASSERT(thd->locked_tables_mode < LTM_PRELOCKED);

  THD_STAGE_INFO(thd, stage_opening_tables);
  thd->current_tablenr= 0;
  /* open_ltable can be used only for BASIC TABLEs */
  table_list->required_type= TABLE_TYPE_NORMAL;

  /* This function can't properly handle requests for such metadata locks. */
  DBUG_ASSERT(table_list->mdl_request.type < MDL_SHARED_UPGRADABLE);

  while ((error= open_table(thd, table_list, &ot_ctx)) &&
         ot_ctx.can_recover_from_failed_open())
  {
    /*
      Even though we have failed to open table we still need to
      call release_transactional_locks() to release metadata locks which
      might have been acquired successfully.
    */
    thd->mdl_context.rollback_to_savepoint(ot_ctx.start_of_statement_svp());
    table_list->mdl_request.ticket= 0;
    if (ot_ctx.recover_from_failed_open())
      break;
  }

  if (likely(!error))
  {
    /*
      We can't have a view or some special "open_strategy" in this function
      so there should be a TABLE instance.
    */
    DBUG_ASSERT(table_list->table);
    table= table_list->table;
    if (table->file->ha_table_flags() & HA_CAN_MULTISTEP_MERGE)
    {
      /* A MERGE table must not come here. */
      /* purecov: begin tested */
      my_error(ER_WRONG_OBJECT, MYF(0), table->s->db.str,
               table->s->table_name.str, "BASE TABLE");
      table= 0;
      goto end;
      /* purecov: end */
    }

    table_list->lock_type= lock_type;
    table->grant= table_list->grant;
    if (thd->locked_tables_mode)
    {
      if (check_lock_and_start_stmt(thd, thd->lex, table_list))
	table= 0;
    }
    else
    {
      DBUG_ASSERT(thd->lock == 0);	// You must lock everything at once
      if ((table->reginfo.lock_type= lock_type) != TL_UNLOCK)
	if (! (thd->lock= mysql_lock_tables(thd, &table_list->table, 1,
                                            lock_flags)))
        {
          table= 0;
        }
    }
  }
  else
    table= 0;

end:
  if (table == NULL)
  {
    if (!thd->in_sub_stmt)
      trans_rollback_stmt(thd);
    close_thread_tables(thd);
  }
  THD_STAGE_INFO(thd, stage_after_opening_tables);

  thd_proc_info(thd, 0);
  DBUG_RETURN(table);
}


/**
  Open all tables in list, locks them and optionally process derived tables.

  @param thd		      Thread context.
  @param options              DDL options.
  @param tables	              List of tables for open and locking.
  @param derived              Whether to handle derived tables.
  @param flags                Bitmap of options to be used to open and lock
                              tables (see open_tables() and mysql_lock_tables()
                              for details).
  @param prelocking_strategy  Strategy which specifies how prelocking algorithm
                              should work for this statement.

  @note
    The thr_lock locks will automatically be freed by
    close_thread_tables().

  @retval FALSE  OK.
  @retval TRUE   Error
*/

bool open_and_lock_tables(THD *thd, const DDL_options_st &options,
                          TABLE_LIST *tables,
                          bool derived, uint flags,
                          Prelocking_strategy *prelocking_strategy)
{
  uint counter;
  MDL_savepoint mdl_savepoint= thd->mdl_context.mdl_savepoint();
  DBUG_ENTER("open_and_lock_tables");
  DBUG_PRINT("enter", ("derived handling: %d", derived));

  if (open_tables(thd, options, &tables, &counter, flags, prelocking_strategy))
    goto err;

  DBUG_EXECUTE_IF("sleep_open_and_lock_after_open", {
                  const char *old_proc_info= thd->proc_info;
                  thd->proc_info= "DBUG sleep";
                  my_sleep(6000000);
                  thd->proc_info= old_proc_info;});

  if (lock_tables(thd, tables, counter, flags))
    goto err;

  /* Don't read statistics tables when opening internal tables */
  if (!(flags & MYSQL_OPEN_IGNORE_LOGGING_FORMAT))
    (void) read_statistics_for_tables_if_needed(thd, tables);
  
  if (derived)
  {
    if (mysql_handle_derived(thd->lex, DT_INIT))
      goto err;
    if (thd->prepare_derived_at_open &&
        (mysql_handle_derived(thd->lex, DT_PREPARE)))
      goto err;
  }

  DBUG_RETURN(FALSE);
err:
  if (! thd->in_sub_stmt)
    trans_rollback_stmt(thd);  /* Necessary if derived handling failed. */
  close_thread_tables(thd);
  /* Don't keep locks for a failed statement. */
  thd->mdl_context.rollback_to_savepoint(mdl_savepoint);
  DBUG_RETURN(TRUE);
}


/*
  Open all tables in list and process derived tables

  SYNOPSIS
    open_normal_and_derived_tables
    thd		- thread handler
    tables	- list of tables for open
    flags       - bitmap of flags to modify how the tables will be open:
                  MYSQL_LOCK_IGNORE_FLUSH - open table even if someone has
                  done a flush on it.
    dt_phases   - set of flags to pass to the mysql_handle_derived

  RETURN
    FALSE - ok
    TRUE  - error

  NOTE 
    This is to be used on prepare stage when you don't read any
    data from the tables.
*/

bool open_normal_and_derived_tables(THD *thd, TABLE_LIST *tables, uint flags,
                                    uint dt_phases)
{
  DML_prelocking_strategy prelocking_strategy;
  uint counter;
  MDL_savepoint mdl_savepoint= thd->mdl_context.mdl_savepoint();
  DBUG_ENTER("open_normal_and_derived_tables");
  if (open_tables(thd, &tables, &counter, flags, &prelocking_strategy) ||
      mysql_handle_derived(thd->lex, dt_phases))
    goto end;

  DBUG_RETURN(0);
end:
  /*
    No need to commit/rollback the statement transaction: it's
    either not started or we're filling in an INFORMATION_SCHEMA
    table on the fly, and thus mustn't manipulate with the
    transaction of the enclosing statement.
  */
  DBUG_ASSERT(thd->transaction->stmt.is_empty() ||
              (thd->state_flags & Open_tables_state::BACKUPS_AVAIL));
  close_thread_tables(thd);
  /* Don't keep locks for a failed statement. */
  thd->mdl_context.rollback_to_savepoint(mdl_savepoint);

  DBUG_RETURN(TRUE); /* purecov: inspected */
}


/**
  Open a table to read its structure, e.g. for:
  - SHOW FIELDS
  - delayed SP variable data type definition: DECLARE a t1.a%TYPE

  The flag MYSQL_OPEN_GET_NEW_TABLE is passed to make %TYPE work
  in stored functions, as during a stored function call
  (e.g. in a SELECT query) the tables referenced in %TYPE can already be locked,
  and attempt to open it again would return an error in open_table().

  The flag MYSQL_OPEN_GET_NEW_TABLE is not really needed for
  SHOW FIELDS or for a "CALL sp()" statement, but it's not harmful,
  so let's pass it unconditionally.
*/

bool open_tables_only_view_structure(THD *thd, TABLE_LIST *table_list,
                                     bool can_deadlock)
{
  DBUG_ENTER("open_tables_only_view_structure");
  /*
    Let us set fake sql_command so views won't try to merge
    themselves into main statement. If we don't do this,
    SELECT * from information_schema.xxxx will cause problems.
    SQLCOM_SHOW_FIELDS is used because it satisfies
    'LEX::only_view_structure()'.
  */
  enum_sql_command save_sql_command= thd->lex->sql_command;
  thd->lex->sql_command= SQLCOM_SHOW_FIELDS;
  bool rc= (thd->open_temporary_tables(table_list) ||
           open_normal_and_derived_tables(thd, table_list,
                                          (MYSQL_OPEN_IGNORE_FLUSH |
                                           MYSQL_OPEN_FORCE_SHARED_HIGH_PRIO_MDL |
                                           MYSQL_OPEN_GET_NEW_TABLE |
                                           (can_deadlock ?
                                            MYSQL_OPEN_FAIL_ON_MDL_CONFLICT : 0)),
                                          DT_INIT | DT_PREPARE));
  /*
    Restore old value of sql_command back as it is being looked at in
    process_table() function.
  */
  thd->lex->sql_command= save_sql_command;
  DBUG_RETURN(rc);
}


/*
  Mark all real tables in the list as free for reuse.

  SYNOPSIS
    mark_real_tables_as_free_for_reuse()
      thd   - thread context
      table - head of the list of tables

  DESCRIPTION
    Marks all real tables in the list (i.e. not views, derived
    or schema tables) as free for reuse.
*/

static void mark_real_tables_as_free_for_reuse(TABLE_LIST *table_list)
{
  TABLE_LIST *table;
  DBUG_ENTER("mark_real_tables_as_free_for_reuse");

  /*
    We have to make two loops as HA_EXTRA_DETACH_CHILDREN may
    remove items from the table list that we have to reset
  */
  for (table= table_list; table; table= table->next_global)
  {
    if (!table->placeholder())
      table->table->query_id= 0;
  }
  for (table= table_list; table; table= table->next_global)
  {
    if (!table->placeholder())
    {
      /*
        Detach children of MyISAMMRG tables used in
        sub-statements, they will be reattached at open.
        This has to be done in a separate loop to make sure
        that children have had their query_id cleared.
      */
      table->table->file->extra(HA_EXTRA_DETACH_CHILDREN);
    }
  }
  DBUG_VOID_RETURN;
}

int TABLE::fix_vcol_exprs(THD *thd)
{
  for (Field **vf= vfield; vf && *vf; vf++)
    if (fix_session_vcol_expr(thd, (*vf)->vcol_info))
      return 1;

  for (Field **df= default_field; df && *df; df++)
    if ((*df)->default_value &&
        fix_session_vcol_expr(thd, (*df)->default_value))
      return 1;

  for (Virtual_column_info **cc= check_constraints; cc && *cc; cc++)
    if (fix_session_vcol_expr(thd, (*cc)))
      return 1;

  return 0;
}


static bool fix_all_session_vcol_exprs(THD *thd, TABLE_LIST *tables)
{
  Security_context *save_security_ctx= thd->security_ctx;
  TABLE_LIST *first_not_own= thd->lex->first_not_own_table();
  DBUG_ENTER("fix_session_vcol_expr");

  int error= 0;
  for (TABLE_LIST *table= tables; table && table != first_not_own && !error;
       table= table->next_global)
  {
    TABLE *t= table->table;
    if (!table->placeholder() && t->s->vcols_need_refixing &&
         table->lock_type >= TL_WRITE_ALLOW_WRITE)
    {
      Query_arena *stmt_backup= thd->stmt_arena;
      if (thd->stmt_arena->is_conventional())
        thd->stmt_arena= t->expr_arena;
      if (table->security_ctx)
        thd->security_ctx= table->security_ctx;

      error= t->fix_vcol_exprs(thd);

      thd->security_ctx= save_security_ctx;
      thd->stmt_arena= stmt_backup;
    }
  }
  DBUG_RETURN(error);
}


/**
  Lock all tables in a list.

  @param  thd           Thread handler
  @param  tables        Tables to lock
  @param  count         Number of opened tables
  @param  flags         Options (see mysql_lock_tables() for details)

  You can't call lock_tables() while holding thr_lock locks, as
  this would break the dead-lock-free handling thr_lock gives us.
  You must always get all needed locks at once.

  If the query for which we are calling this function is marked as
  requiring prelocking, this function will change
  locked_tables_mode to LTM_PRELOCKED.

  @retval FALSE         Success. 
  @retval TRUE          A lock wait timeout, deadlock or out of memory.
*/

bool lock_tables(THD *thd, TABLE_LIST *tables, uint count, uint flags)
{
  TABLE_LIST *table, *first_not_own;
  DBUG_ENTER("lock_tables");
  /*
    We can't meet statement requiring prelocking if we already
    in prelocked mode.
  */
  DBUG_ASSERT(thd->locked_tables_mode <= LTM_LOCK_TABLES ||
              !thd->lex->requires_prelocking());

  if (!tables && !thd->lex->requires_prelocking())
    DBUG_RETURN(0);

  first_not_own= thd->lex->first_not_own_table();

  /*
    Check for thd->locked_tables_mode to avoid a redundant
    and harmful attempt to lock the already locked tables again.
    Checking for thd->lock is not enough in some situations. For example,
    if a stored function contains
    "drop table t3; create temporary t3 ..; insert into t3 ...;"
    thd->lock may be 0 after drop tables, whereas locked_tables_mode
    is still on. In this situation an attempt to lock temporary
    table t3 will lead to a memory leak.
  */
  if (! thd->locked_tables_mode)
  {
    DBUG_ASSERT(thd->lock == 0);	// You must lock everything at once
    TABLE **start,**ptr;
    bool found_first_not_own= 0;

    if (!(ptr=start=(TABLE**) thd->alloc(sizeof(TABLE*)*count)))
      DBUG_RETURN(TRUE);

    /*
      Collect changes tables for table lock.
      Mark own tables with query id as this is needed by
      prepare_for_row_logging()
    */
    for (table= tables; table; table= table->next_global)
    {
      if (table == first_not_own)
        found_first_not_own= 1;
      if (!table->placeholder())
      {
        *(ptr++)= table->table;
        if (!found_first_not_own)
          table->table->query_id= thd->query_id;
      }
    }

    DEBUG_SYNC(thd, "before_lock_tables_takes_lock");

    if (! (thd->lock= mysql_lock_tables(thd, start, (uint) (ptr - start),
                                        flags)))
      DBUG_RETURN(TRUE);

    DEBUG_SYNC(thd, "after_lock_tables_takes_lock");

    if (thd->lex->requires_prelocking() &&
        thd->lex->sql_command != SQLCOM_LOCK_TABLES)
    {
      /*
        We just have done implicit LOCK TABLES, and now we have
        to emulate first open_and_lock_tables() after it.

        When open_and_lock_tables() is called for a single table out of
        a table list, the 'next_global' chain is temporarily broken. We
        may not find 'first_not_own' before the end of the "list".
        Look for example at those places where open_n_lock_single_table()
        is called. That function implements the temporary breaking of
        a table list for opening a single table.
      */
      for (table= tables;
           table && table != first_not_own;
           table= table->next_global)
      {
        if (!table->placeholder())
        {
          if (check_lock_and_start_stmt(thd, thd->lex, table))
          {
            mysql_unlock_tables(thd, thd->lock);
            thd->lock= 0;
            DBUG_RETURN(TRUE);
          }
        }
      }
      /*
        Let us mark all tables which don't belong to the statement itself,
        and was marked as occupied during open_tables() as free for reuse.
      */
      mark_real_tables_as_free_for_reuse(first_not_own);
      DBUG_PRINT("info",("locked_tables_mode= LTM_PRELOCKED"));
      thd->enter_locked_tables_mode(LTM_PRELOCKED);
    }
  }
  else
  {
    /*
      When open_and_lock_tables() is called for a single table out of
      a table list, the 'next_global' chain is temporarily broken. We
      may not find 'first_not_own' before the end of the "list".
      Look for example at those places where open_n_lock_single_table()
      is called. That function implements the temporary breaking of
      a table list for opening a single table.
    */
    for (table= tables;
         table && table != first_not_own;
         table= table->next_global)
    {
      if (table->placeholder())
        continue;

      table->table->query_id= thd->query_id;
      /*
        In a stored function or trigger we should ensure that we won't change
        a table that is already used by the calling statement.
      */
      if (thd->locked_tables_mode >= LTM_PRELOCKED &&
          table->lock_type >= TL_WRITE_ALLOW_WRITE)
      {
        for (TABLE* opentab= thd->open_tables; opentab; opentab= opentab->next)
        {
          if (table->table->s == opentab->s && opentab->query_id &&
              table->table->query_id != opentab->query_id)
          {
            my_error(ER_CANT_UPDATE_USED_TABLE_IN_SF_OR_TRG, MYF(0),
                     table->table->s->table_name.str);
            DBUG_RETURN(TRUE);
          }
        }
      }

      if (check_lock_and_start_stmt(thd, thd->lex, table))
      {
	DBUG_RETURN(TRUE);
      }
    }
    /*
      If we are under explicit LOCK TABLES and our statement requires
      prelocking, we should mark all "additional" tables as free for use
      and enter prelocked mode.
    */
    if (thd->lex->requires_prelocking())
    {
      mark_real_tables_as_free_for_reuse(first_not_own);
      DBUG_PRINT("info",
                 ("thd->locked_tables_mode= LTM_PRELOCKED_UNDER_LOCK_TABLES"));
      thd->locked_tables_mode= LTM_PRELOCKED_UNDER_LOCK_TABLES;
    }
  }

  bool res= fix_all_session_vcol_exprs(thd, tables);
  if (!res && !(flags & MYSQL_OPEN_IGNORE_LOGGING_FORMAT))
    res= thd->decide_logging_format(tables);

  DBUG_RETURN(res);
}


/*
  Restart transaction for tables

  This is used when we had to do an implicit commit after tables are opened
  and want to restart transactions on tables.

  This is used in case of:
  LOCK TABLES xx
  CREATE OR REPLACE TABLE xx;
*/

bool restart_trans_for_tables(THD *thd, TABLE_LIST *table)
{
  DBUG_ENTER("restart_trans_for_tables");

  for (; table; table= table->next_global)
  {
    if (table->placeholder())
      continue;

    if (check_lock_and_start_stmt(thd, thd->lex, table))
    {
      DBUG_ASSERT(0);                           // Should never happen
      DBUG_RETURN(TRUE);
    }
  }
  DBUG_RETURN(FALSE);
}


/**
  Prepare statement for reopening of tables and recalculation of set of
  prelocked tables.

  @param[in] thd         Thread context.
  @param[in,out] tables  List of tables which we were trying to open
                         and lock.
  @param[in] start_of_statement_svp MDL savepoint which represents the set
                         of metadata locks which the current transaction
                         managed to acquire before execution of the current
                         statement and to which we should revert before
                         trying to reopen tables. NULL if no metadata locks
                         were held and thus all metadata locks should be
                         released.
*/

void close_tables_for_reopen(THD *thd, TABLE_LIST **tables,
                             const MDL_savepoint &start_of_statement_svp)
{
  TABLE_LIST *first_not_own_table= thd->lex->first_not_own_table();
  TABLE_LIST *tmp;

  /*
    If table list consists only from tables from prelocking set, table list
    for new attempt should be empty, so we have to update list's root pointer.
  */
  if (first_not_own_table == *tables)
    *tables= 0;
  thd->lex->chop_off_not_own_tables();
  /* Reset MDL tickets for procedures/functions */
  for (Sroutine_hash_entry *rt=
         (Sroutine_hash_entry*)thd->lex->sroutines_list.first;
       rt; rt= rt->next)
    rt->mdl_request.ticket= NULL;
  sp_remove_not_own_routines(thd->lex);
  for (tmp= *tables; tmp; tmp= tmp->next_global)
  {
    tmp->table= 0;
    tmp->mdl_request.ticket= NULL;
    /* We have to cleanup translation tables of views. */
    tmp->cleanup_items();
  }
  /*
    No need to commit/rollback the statement transaction: it's
    either not started or we're filling in an INFORMATION_SCHEMA
    table on the fly, and thus mustn't manipulate with the
    transaction of the enclosing statement.
  */
  DBUG_ASSERT(thd->transaction->stmt.is_empty() ||
              (thd->state_flags & Open_tables_state::BACKUPS_AVAIL));
  close_thread_tables(thd);
  thd->mdl_context.rollback_to_savepoint(start_of_statement_svp);
}


/*****************************************************************************
* The following find_field_in_XXX procedures implement the core of the
* name resolution functionality. The entry point to resolve a column name in a
* list of tables is 'find_field_in_tables'. It calls 'find_field_in_table_ref'
* for each table reference. In turn, depending on the type of table reference,
* 'find_field_in_table_ref' calls one of the 'find_field_in_XXX' procedures
* below specific for the type of table reference.
******************************************************************************/

/* Special Field pointers as return values of find_field_in_XXX functions. */
Field *not_found_field= (Field*) 0x1;
Field *view_ref_found= (Field*) 0x2; 

#define WRONG_GRANT (Field*) -1

static void update_field_dependencies(THD *thd, Field *field, TABLE *table)
{
  DBUG_ENTER("update_field_dependencies");
  if (should_mark_column(thd->column_usage))
  {
    /*
      We always want to register the used keys, as the column bitmap may have
      been set for all fields (for example for view).
    */
    table->covering_keys.intersect(field->part_of_key);

    if (thd->column_usage == MARK_COLUMNS_READ)
    {
      if (table->mark_column_with_deps(field))
        DBUG_VOID_RETURN; // Field was already marked
    }
    else
    {
      if (bitmap_fast_test_and_set(table->write_set, field->field_index))
      {
        DBUG_PRINT("warning", ("Found duplicated field"));
        thd->dup_field= field;
        DBUG_VOID_RETURN;
      }
    }

    table->used_fields++;
  }
  if (table->get_fields_in_item_tree)
    field->flags|= GET_FIXED_FIELDS_FLAG;
  DBUG_VOID_RETURN;
}


/*
  Find a field by name in a view that uses merge algorithm.

  SYNOPSIS
    find_field_in_view()
    thd				thread handler
    table_list			view to search for 'name'
    name			name of field
    length			length of name
    item_name                   name of item if it will be created (VIEW)
    ref				expression substituted in VIEW should be passed
                                using this reference (return view_ref_found)
    register_tree_change        TRUE if ref is not stack variable and we
                                need register changes in item tree

  RETURN
    0			field is not found
    view_ref_found	found value in VIEW (real result is in *ref)
    #			pointer to field - only for schema table fields
*/

static Field *
find_field_in_view(THD *thd, TABLE_LIST *table_list,
                   const char *name, size_t length,
                   const char *item_name, Item **ref,
                   bool register_tree_change)
{
  DBUG_ENTER("find_field_in_view");
  DBUG_PRINT("enter",
             ("view: '%s', field name: '%s', item name: '%s', ref %p",
              table_list->alias.str, name, item_name, ref));
  Field_iterator_view field_it;
  field_it.set(table_list);
  Query_arena *arena= 0, backup;  

  for (; !field_it.end_of_fields(); field_it.next())
  {
    if (!my_strcasecmp(system_charset_info, field_it.name()->str, name))
    {
      // in PS use own arena or data will be freed after prepare
      if (register_tree_change &&
          thd->stmt_arena->is_stmt_prepare_or_first_stmt_execute())
        arena= thd->activate_stmt_arena_if_needed(&backup);
      /*
        create_item() may, or may not create a new Item, depending on
        the column reference. See create_view_field() for details.
      */
      Item *item= field_it.create_item(thd);
      if (arena)
        thd->restore_active_arena(arena, &backup);
      
      if (!item)
        DBUG_RETURN(0);
      if (!ref)
        DBUG_RETURN((Field*) view_ref_found);
      /*
       *ref != NULL means that *ref contains the item that we need to
       replace. If the item was aliased by the user, set the alias to
       the replacing item.
      */
      if (*ref && !(*ref)->is_autogenerated_name())
        item->set_name(thd, (*ref)->name);
      if (register_tree_change)
        thd->change_item_tree(ref, item);
      else
        *ref= item;
      DBUG_RETURN((Field*) view_ref_found);
    }
  }
  DBUG_RETURN(0);
}


/*
  Find field by name in a NATURAL/USING join table reference.

  SYNOPSIS
    find_field_in_natural_join()
    thd			 [in]  thread handler
    table_ref            [in]  table reference to search
    name		 [in]  name of field
    length		 [in]  length of name
    ref                  [in/out] if 'name' is resolved to a view field, ref is
                               set to point to the found view field
    register_tree_change [in]  TRUE if ref is not stack variable and we
                               need register changes in item tree
    actual_table         [out] the original table reference where the field
                               belongs - differs from 'table_list' only for
                               NATURAL/USING joins

  DESCRIPTION
    Search for a field among the result fields of a NATURAL/USING join.
    Notice that this procedure is called only for non-qualified field
    names. In the case of qualified fields, we search directly the base
    tables of a natural join.

  RETURN
    NULL        if the field was not found
    WRONG_GRANT if no access rights to the found field
    #           Pointer to the found Field
*/

static Field *
find_field_in_natural_join(THD *thd, TABLE_LIST *table_ref, const char *name, size_t length, Item **ref, bool register_tree_change,
                           TABLE_LIST **actual_table)
{
  List_iterator_fast<Natural_join_column>
    field_it(*(table_ref->join_columns));
  Natural_join_column *nj_col, *curr_nj_col;
  Field *UNINIT_VAR(found_field);
  Query_arena *UNINIT_VAR(arena), backup;
  DBUG_ENTER("find_field_in_natural_join");
  DBUG_PRINT("enter", ("field name: '%s', ref %p",
		       name, ref));
  DBUG_ASSERT(table_ref->is_natural_join && table_ref->join_columns);
  DBUG_ASSERT(*actual_table == NULL);

  for (nj_col= NULL, curr_nj_col= field_it++; curr_nj_col; 
       curr_nj_col= field_it++)
  {
    if (!my_strcasecmp(system_charset_info, curr_nj_col->name()->str, name))
    {
      if (nj_col)
      {
        my_error(ER_NON_UNIQ_ERROR, MYF(0), name, thd->where);
        DBUG_RETURN(NULL);
      }
      nj_col= curr_nj_col;
    }
  }
  if (!nj_col)
    DBUG_RETURN(NULL);

  if (nj_col->view_field)
  {
    Item *item;
    if (register_tree_change)
      arena= thd->activate_stmt_arena_if_needed(&backup);
    /*
      create_item() may, or may not create a new Item, depending on the
      column reference. See create_view_field() for details.
    */
    item= nj_col->create_item(thd);
    if (!item)
      DBUG_RETURN(NULL);

    /*
     *ref != NULL means that *ref contains the item that we need to
     replace. If the item was aliased by the user, set the alias to
     the replacing item.
     */
    if (*ref && !(*ref)->is_autogenerated_name())
      item->set_name(thd, (*ref)->name);
    if (register_tree_change && arena)
      thd->restore_active_arena(arena, &backup);

    if (!item)
      DBUG_RETURN(NULL);
    DBUG_ASSERT(nj_col->table_field == NULL);
    if (nj_col->table_ref->schema_table_reformed)
    {
      /*
        Translation table items are always Item_fields and fixed
        already('mysql_schema_table' function). So we can return
        ->field. It is used only for 'show & where' commands.
      */
      DBUG_RETURN(((Item_field*) (nj_col->view_field->item))->field);
    }
    if (register_tree_change)
      thd->change_item_tree(ref, item);
    else
      *ref= item;
    found_field= (Field*) view_ref_found;
  }
  else
  {
    /* This is a base table. */
    DBUG_ASSERT(nj_col->view_field == NULL);
    Item *ref= 0;
    /*
      This fix_fields is not necessary (initially this item is fixed by
      the Item_field constructor; after reopen_tables the Item_func_eq
      calls fix_fields on that item), it's just a check during table
      reopening for columns that was dropped by the concurrent connection.
    */
    if (nj_col->table_field->fix_fields_if_needed(thd, &ref))
    {
      DBUG_PRINT("info", ("column '%s' was dropped by the concurrent connection",
                          nj_col->table_field->name.str));
      DBUG_RETURN(NULL);
    }
    DBUG_ASSERT(ref == 0);                      // Should not have changed
    DBUG_ASSERT(nj_col->table_ref->table == nj_col->table_field->field->table);
    found_field= nj_col->table_field->field;
    update_field_dependencies(thd, found_field, nj_col->table_ref->table);
  }

  *actual_table= nj_col->table_ref;
  
  DBUG_RETURN(found_field);
}


/*
  Find field by name in a base table or a view with temp table algorithm.

  The caller is expected to check column-level privileges.

  SYNOPSIS
    find_field_in_table()
    thd				thread handler
    table			table where to search for the field
    name			name of field
    length			length of name
    allow_rowid			do allow finding of "_rowid" field?
    cached_field_index_ptr	cached position in field list (used to speedup
                                lookup for fields in prepared tables)

  RETURN
    0	field is not found
    #	pointer to field
*/

Field *
find_field_in_table(THD *thd, TABLE *table, const char *name, size_t length,
                    bool allow_rowid, uint *cached_field_index_ptr)
{
  Field *field;
  uint cached_field_index= *cached_field_index_ptr;
  DBUG_ENTER("find_field_in_table");
  DBUG_PRINT("enter", ("table: '%s', field name: '%s'", table->alias.c_ptr(),
                       name));

  /* We assume here that table->field < NO_CACHED_FIELD_INDEX = UINT_MAX */
  if (cached_field_index < table->s->fields &&
      !my_strcasecmp(system_charset_info,
                     table->field[cached_field_index]->field_name.str, name))
    field= table->field[cached_field_index];
  else
  {
    LEX_CSTRING fname= {name, length};
    field= table->find_field_by_name(&fname);
  }

  if (field)
  {
    if (field->invisible == INVISIBLE_FULL &&
        DBUG_EVALUATE_IF("test_completely_invisible", 0, 1))
      DBUG_RETURN((Field*)0);

    if (field->invisible == INVISIBLE_SYSTEM &&
        thd->column_usage != MARK_COLUMNS_READ &&
        thd->column_usage != COLUMNS_READ)
      DBUG_RETURN((Field*)0);
  }
  else
  {
    if (!allow_rowid ||
        my_strcasecmp(system_charset_info, name, "_rowid") ||
        table->s->rowid_field_offset == 0)
      DBUG_RETURN((Field*) 0);
    field= table->field[table->s->rowid_field_offset-1];
  }
  *cached_field_index_ptr= field->field_index;

  update_field_dependencies(thd, field, table);

  DBUG_RETURN(field);
}


/*
  Find field in a table reference.

  SYNOPSIS
    find_field_in_table_ref()
    thd			   [in]  thread handler
    table_list		   [in]  table reference to search
    name		   [in]  name of field
    length		   [in]  field length of name
    item_name              [in]  name of item if it will be created (VIEW)
    db_name                [in]  optional database name that qualifies the
    table_name             [in]  optional table name that qualifies the field
                                 0 for non-qualified field in natural joins
    ref		       [in/out] if 'name' is resolved to a view field, ref
                                 is set to point to the found view field
    check_privileges       [in]  check privileges
    allow_rowid		   [in]  do allow finding of "_rowid" field?
    cached_field_index_ptr [in]  cached position in field list (used to
                                 speedup lookup for fields in prepared tables)
    register_tree_change   [in]  TRUE if ref is not stack variable and we
                                 need register changes in item tree
    actual_table           [out] the original table reference where the field
                                 belongs - differs from 'table_list' only for
                                 NATURAL_USING joins.

  DESCRIPTION
    Find a field in a table reference depending on the type of table
    reference. There are three types of table references with respect
    to the representation of their result columns:
    - an array of Field_translator objects for MERGE views and some
      information_schema tables,
    - an array of Field objects (and possibly a name hash) for stored
      tables,
    - a list of Natural_join_column objects for NATURAL/USING joins.
    This procedure detects the type of the table reference 'table_list'
    and calls the corresponding search routine.

    The routine checks column-level privieleges for the found field.

  RETURN
    0			field is not found
    view_ref_found	found value in VIEW (real result is in *ref)
    #			pointer to field
*/

Field *
find_field_in_table_ref(THD *thd, TABLE_LIST *table_list,
                        const char *name, size_t length,
                        const char *item_name, const char *db_name,
                        const char *table_name, Item **ref,
                        bool check_privileges, bool allow_rowid,
                        uint *cached_field_index_ptr,
                        bool register_tree_change, TABLE_LIST **actual_table)
{
  Field *fld;
  DBUG_ENTER("find_field_in_table_ref");
  DBUG_ASSERT(table_list->alias.str);
  DBUG_ASSERT(name);
  DBUG_ASSERT(item_name);
  DBUG_PRINT("enter",
             ("table: '%s'  field name: '%s'  item name: '%s'  ref %p",
              table_list->alias.str, name, item_name, ref));

  /*
    Check that the table and database that qualify the current field name
    are the same as the table reference we are going to search for the field.

    Exclude from the test below nested joins because the columns in a
    nested join generally originate from different tables. Nested joins
    also have no table name, except when a nested join is a merge view
    or an information schema table.

    We include explicitly table references with a 'field_translation' table,
    because if there are views over natural joins we don't want to search
    inside the view, but we want to search directly in the view columns
    which are represented as a 'field_translation'.

    tables->db.str may be 0 if we are preparing a statement
    db_name is 0 if item doesn't have a db name
    table_name is 0 if item doesn't have a specified table_name
  */
  if (db_name && !db_name[0])
    db_name= 0;                                 // Simpler test later

  if (/* Exclude nested joins. */
      (!table_list->nested_join ||
       /* Include merge views and information schema tables. */
       table_list->field_translation) &&
      /*
        Test if the field qualifiers match the table reference we plan
        to search.
      */
      table_name && table_name[0] &&
      (my_strcasecmp(table_alias_charset, table_list->alias.str, table_name) ||
       (db_name && (!table_list->db.str || !table_list->db.str[0])) ||
       (db_name && table_list->db.str && table_list->db.str[0] &&
        (table_list->schema_table ?
         my_strcasecmp(system_charset_info, db_name, table_list->db.str) :
         strcmp(db_name, table_list->db.str)))))
    DBUG_RETURN(0);

  /*
    Don't allow usage of fields in sequence table that is opened as part of
    NEXT VALUE for sequence_name
  */
  if (table_list->sequence)
    DBUG_RETURN(0);

  *actual_table= NULL;

  if (table_list->field_translation)
  {
    /* 'table_list' is a view or an information schema table. */
    if ((fld= find_field_in_view(thd, table_list, name, length, item_name, ref,
                                 register_tree_change)))
      *actual_table= table_list;
  }
  else if (!table_list->nested_join)
  {
    /* 'table_list' is a stored table. */
    DBUG_ASSERT(table_list->table);
    if ((fld= find_field_in_table(thd, table_list->table, name, length,
                                  allow_rowid,
                                  cached_field_index_ptr)))
      *actual_table= table_list;
  }
  else
  {
    /*
      'table_list' is a NATURAL/USING join, or an operand of such join that
      is a nested join itself.

      If the field name we search for is qualified, then search for the field
      in the table references used by NATURAL/USING the join.
    */
    if (table_name && table_name[0])
    {
      List_iterator<TABLE_LIST> it(table_list->nested_join->join_list);
      TABLE_LIST *table;
      while ((table= it++))
      {
        if ((fld= find_field_in_table_ref(thd, table, name, length, item_name,
                                          db_name, table_name, ref,
                                          check_privileges, allow_rowid,
                                          cached_field_index_ptr,
                                          register_tree_change, actual_table)))
          DBUG_RETURN(fld);
      }
      DBUG_RETURN(0);
    }
    /*
      Non-qualified field, search directly in the result columns of the
      natural join. The condition of the outer IF is true for the top-most
      natural join, thus if the field is not qualified, we will search
      directly the top-most NATURAL/USING join.
    */
    fld= find_field_in_natural_join(thd, table_list, name, length, ref,
                                    register_tree_change, actual_table);
  }

  if (fld)
  {
#ifndef NO_EMBEDDED_ACCESS_CHECKS
    /* Check if there are sufficient access rights to the found field. */
    if (check_privileges &&
        !table_list->is_derived() &&
        check_column_grant_in_table_ref(thd, *actual_table, name, length, fld))
      fld= WRONG_GRANT;
    else
#endif
      if (should_mark_column(thd->column_usage))
      {
        /*
          Get rw_set correct for this field so that the handler
          knows that this field is involved in the query and gets
          retrieved/updated
         */
        Field *field_to_set= NULL;
        if (fld == view_ref_found)
        {
          if (!ref)
            DBUG_RETURN(fld);
          Item *it= (*ref)->real_item();
          if (it->type() == Item::FIELD_ITEM)
            field_to_set= ((Item_field*)it)->field;
          else
          {
            if (thd->column_usage == MARK_COLUMNS_READ)
              it->walk(&Item::register_field_in_read_map, 0, 0);
            else
              it->walk(&Item::register_field_in_write_map, 0, 0);
          }
        }
        else
          field_to_set= fld;
        if (field_to_set)
        {
          TABLE *table= field_to_set->table;
          DBUG_ASSERT(table);
          if (thd->column_usage == MARK_COLUMNS_READ)
            field_to_set->register_field_in_read_map();
          else
            bitmap_set_bit(table->write_set, field_to_set->field_index);
        }
      }
  }
  DBUG_RETURN(fld);
}


/*
  Find field in table, no side effects, only purpose is to check for field
  in table object and get reference to the field if found.

  SYNOPSIS
  find_field_in_table_sef()

  table                         table where to find
  name                          Name of field searched for

  RETURN
    0                   field is not found
    #                   pointer to field
*/

Field *find_field_in_table_sef(TABLE *table, const char *name)
{
  Field **field_ptr;
  if (table->s->name_hash.records)
  {
    field_ptr= (Field**)my_hash_search(&table->s->name_hash,(uchar*) name,
                                       strlen(name));
    if (field_ptr)
    {
      /*
        field_ptr points to field in TABLE_SHARE. Convert it to the matching
        field in table
      */
      field_ptr= (table->field + (field_ptr - table->s->field));
    }
  }
  else
  {
    if (!(field_ptr= table->field))
      return (Field *)0;
    for (; *field_ptr; ++field_ptr)
      if (!my_strcasecmp(system_charset_info, (*field_ptr)->field_name.str,
                         name))
        break;
  }
  if (field_ptr)
    return *field_ptr;
  else
    return (Field *)0;
}


/*
  Find field in table list.

  SYNOPSIS
    find_field_in_tables()
    thd			  pointer to current thread structure
    item		  field item that should be found
    first_table           list of tables to be searched for item
    last_table            end of the list of tables to search for item. If NULL
                          then search to the end of the list 'first_table'.
    ref			  if 'item' is resolved to a view field, ref is set to
                          point to the found view field
    report_error	  Degree of error reporting:
                          - IGNORE_ERRORS then do not report any error
                          - IGNORE_EXCEPT_NON_UNIQUE report only non-unique
                            fields, suppress all other errors
                          - REPORT_EXCEPT_NON_UNIQUE report all other errors
                            except when non-unique fields were found
                          - REPORT_ALL_ERRORS
    check_privileges      need to check privileges
    register_tree_change  TRUE if ref is not a stack variable and we
                          to need register changes in item tree

  RETURN VALUES
    0			If error: the found field is not unique, or there are
                        no sufficient access priviliges for the found field,
                        or the field is qualified with non-existing table.
    not_found_field	The function was called with report_error ==
                        (IGNORE_ERRORS || IGNORE_EXCEPT_NON_UNIQUE) and a
			field was not found.
    view_ref_found	View field is found, item passed through ref parameter
    found field         If a item was resolved to some field
*/

Field *
find_field_in_tables(THD *thd, Item_ident *item,
                     TABLE_LIST *first_table, TABLE_LIST *last_table,
		     Item **ref, find_item_error_report_type report_error,
                     bool check_privileges, bool register_tree_change)
{
  Field *found=0;
  const char *db= item->db_name.str;
  const char *table_name= item->table_name.str;
  const char *name= item->field_name.str;
  size_t length= item->field_name.length;
  char name_buff[SAFE_NAME_LEN+1];
  TABLE_LIST *cur_table= first_table;
  TABLE_LIST *actual_table;
  bool allow_rowid;

  if (!table_name || !table_name[0])
  {
    table_name= 0;                              // For easier test
    db= 0;
  }

  allow_rowid= table_name || (cur_table && !cur_table->next_local);

  if (item->cached_table)
  {
    DBUG_PRINT("info", ("using cached table"));
    /*
      This shortcut is used by prepared statements. We assume that
      TABLE_LIST *first_table is not changed during query execution (which
      is true for all queries except RENAME but luckily RENAME doesn't
      use fields...) so we can rely on reusing pointer to its member.
      With this optimization we also miss case when addition of one more
      field makes some prepared query ambiguous and so erroneous, but we
      accept this trade off.
    */
    TABLE_LIST *table_ref= item->cached_table;
    /*
      The condition (table_ref->view == NULL) ensures that we will call
      find_field_in_table even in the case of information schema tables
      when table_ref->field_translation != NULL.
      */
    if (table_ref->table && !table_ref->view &&
        (!table_ref->is_merged_derived() ||
         (!table_ref->is_multitable() && table_ref->merged_for_insert)))
    {

      found= find_field_in_table(thd, table_ref->table, name, length,
                                 TRUE, &(item->cached_field_index));
#ifndef NO_EMBEDDED_ACCESS_CHECKS
      /* Check if there are sufficient access rights to the found field. */
      if (found && check_privileges && !is_temporary_table(table_ref) &&
          check_column_grant_in_table_ref(thd, table_ref, name, length,
                                          found))
        found= WRONG_GRANT;
#endif
    }
    else
      found= find_field_in_table_ref(thd, table_ref, name, length, item->name.str,
                                     NULL, NULL, ref, check_privileges,
                                     TRUE, &(item->cached_field_index),
                                     register_tree_change,
                                     &actual_table);
    if (found)
    {
      if (found == WRONG_GRANT)
	return (Field*) 0;

      /*
        Only views fields should be marked as dependent, not an underlying
        fields.
      */
      if (!table_ref->belong_to_view &&
          !table_ref->belong_to_derived)
      {
        SELECT_LEX *current_sel= item->context->select_lex;
        SELECT_LEX *last_select= table_ref->select_lex;
        bool all_merged= TRUE;
        for (SELECT_LEX *sl= current_sel; sl && sl!=last_select;
             sl=sl->outer_select())
        {
<<<<<<< HEAD
          Item_in_subselect *in_subs=
            sl->master_unit()->item->get_IN_subquery();
          if (in_subs &&
              in_subs->substype() == Item_subselect::IN_SUBS &&
              in_subs->test_strategy(SUBS_SEMI_JOIN))
=======
          Item *subs= sl->master_unit()->item;
          if (!subs ||
              (subs->type() == Item::SUBSELECT_ITEM &&
               ((Item_subselect*)subs)->substype() == Item_subselect::IN_SUBS &&
               ((Item_in_subselect*)subs)->test_strategy(SUBS_SEMI_JOIN)))
>>>>>>> b4477ae7
          {
            continue;
          }
          all_merged= FALSE;
          break;
        }
        /*
          If the field was an outer referencee, mark all selects using this
          sub query as dependent on the outer query
        */
        if (!all_merged && current_sel != last_select)
        {
          mark_select_range_as_dependent(thd, last_select, current_sel,
                                         found, *ref, item, true);
        }
      }
      return found;
    }
  }
  else
    item->can_be_depended= TRUE;

  if (db && lower_case_table_names)
  {
    /*
      convert database to lower case for comparison.
      We can't do this in Item_field as this would change the
      'name' of the item which may be used in the select list
    */
    strmake_buf(name_buff, db);
    my_casedn_str(files_charset_info, name_buff);
    db= name_buff;
  }

  if (last_table)
    last_table= last_table->next_name_resolution_table;

  for (; cur_table != last_table ;
       cur_table= cur_table->next_name_resolution_table)
  {
    Field *cur_field= find_field_in_table_ref(thd, cur_table, name, length,
                                              item->name.str, db, table_name, ref,
                                              (thd->lex->sql_command ==
                                               SQLCOM_SHOW_FIELDS)
                                              ? false : check_privileges,
                                              allow_rowid,
                                              &(item->cached_field_index),
                                              register_tree_change,
                                              &actual_table);
    if (cur_field)
    {
      if (cur_field == WRONG_GRANT)
      {
        if (thd->lex->sql_command != SQLCOM_SHOW_FIELDS)
          return (Field*) 0;

        thd->clear_error();
        cur_field= find_field_in_table_ref(thd, cur_table, name, length,
                                           item->name.str, db, table_name, ref,
                                           false,
                                           allow_rowid,
                                           &(item->cached_field_index),
                                           register_tree_change,
                                           &actual_table);
        if (cur_field)
        {
          Field *nf=new Field_null(NULL,0,Field::NONE,
                                   &cur_field->field_name,
                                   &my_charset_bin);
          nf->init(cur_table->table);
          cur_field= nf;
        }
      }

      /*
        Store the original table of the field, which may be different from
        cur_table in the case of NATURAL/USING join.
      */
      item->cached_table= (!actual_table->cacheable_table || found) ?
                          0 : actual_table;

      DBUG_ASSERT(thd->where);
      /*
        If we found a fully qualified field we return it directly as it can't
        have duplicates.
       */
      if (db)
        return cur_field;
      
      if (unlikely(found))
      {
        if (report_error == REPORT_ALL_ERRORS ||
            report_error == IGNORE_EXCEPT_NON_UNIQUE)
          my_error(ER_NON_UNIQ_ERROR, MYF(0),
                   table_name ? item->full_name() : name, thd->where);
        return (Field*) 0;
      }
      found= cur_field;
    }
  }

  if (likely(found))
    return found;
  
  /*
    If the field was qualified and there were no tables to search, issue
    an error that an unknown table was given. The situation is detected
    as follows: if there were no tables we wouldn't go through the loop
    and cur_table wouldn't be updated by the loop increment part, so it
    will be equal to the first table.
  */
  if (table_name && (cur_table == first_table) &&
      (report_error == REPORT_ALL_ERRORS ||
       report_error == REPORT_EXCEPT_NON_UNIQUE))
  {
    char buff[SAFE_NAME_LEN*2 + 2];
    if (db && db[0])
    {
      strxnmov(buff,sizeof(buff)-1,db,".",table_name,NullS);
      table_name=buff;
    }
    my_error(ER_UNKNOWN_TABLE, MYF(0), table_name, thd->where);
  }
  else
  {
    if (report_error == REPORT_ALL_ERRORS ||
        report_error == REPORT_EXCEPT_NON_UNIQUE)
      my_error(ER_BAD_FIELD_ERROR, MYF(0), item->full_name(), thd->where);
    else
      found= not_found_field;
  }
  return found;
}


/*
  Find Item in list of items (find_field_in_tables analog)

  TODO
    is it better return only counter?

  SYNOPSIS
    find_item_in_list()
    find			Item to find
    items			List of items
    counter			To return number of found item
    report_error
      REPORT_ALL_ERRORS		report errors, return 0 if error
      REPORT_EXCEPT_NOT_FOUND	Do not report 'not found' error and
				return not_found_item, report other errors,
				return 0
      IGNORE_ERRORS		Do not report errors, return 0 if error
    resolution                  Set to the resolution type if the item is found 
                                (it says whether the item is resolved 
                                 against an alias name,
                                 or as a field name without alias,
                                 or as a field hidden by alias,
                                 or ignoring alias)
    limit                       How many items in the list to check
                                (if limit==0 then all items are to be checked)
                                
  RETURN VALUES
    0			Item is not found or item is not unique,
			error message is reported
    not_found_item	Function was called with
			report_error == REPORT_EXCEPT_NOT_FOUND and
			item was not found. No error message was reported
                        found field
*/

/* Special Item pointer to serve as a return value from find_item_in_list(). */
Item **not_found_item= (Item**) 0x1;


Item **
find_item_in_list(Item *find, List<Item> &items, uint *counter,
                  find_item_error_report_type report_error,
                  enum_resolution_type *resolution, uint limit)
{
  List_iterator<Item> li(items);
  uint n_items= limit == 0 ? items.elements : limit;
  Item **found=0, **found_unaliased= 0, *item;
  const char *db_name=0;
  const LEX_CSTRING *field_name= 0;
  const char *table_name=0;
  bool found_unaliased_non_uniq= 0;
  /*
    true if the item that we search for is a valid name reference
    (and not an item that happens to have a name).
  */
  bool is_ref_by_name= 0;
  uint unaliased_counter= 0;

  *resolution= NOT_RESOLVED;

  is_ref_by_name= (find->type() == Item::FIELD_ITEM  || 
                   find->type() == Item::REF_ITEM);
  if (is_ref_by_name)
  {
    field_name= &((Item_ident*) find)->field_name;
    table_name= ((Item_ident*) find)->table_name.str;
    db_name=    ((Item_ident*) find)->db_name.str;
  }

  for (uint i= 0; i < n_items; i++)
  {
    item= li++;
    if (field_name && field_name->str &&
        (item->real_item()->type() == Item::FIELD_ITEM ||
         ((item->type() == Item::REF_ITEM) &&
          (((Item_ref *)item)->ref_type() == Item_ref::VIEW_REF))))
    {
      Item_ident *item_field= (Item_ident*) item;

      /*
	In case of group_concat() with ORDER BY condition in the QUERY
	item_field can be field of temporary table without item name 
	(if this field created from expression argument of group_concat()),
	=> we have to check presence of name before compare
      */ 
      if (unlikely(!item_field->name.str))
        continue;

      if (table_name)
      {
        /*
          If table name is specified we should find field 'field_name' in
          table 'table_name'. According to SQL-standard we should ignore
          aliases in this case.

          Since we should NOT prefer fields from the select list over
          other fields from the tables participating in this select in
          case of ambiguity we have to do extra check outside this function.

          We use strcmp for table names and database names as these may be
          case sensitive. In cases where they are not case sensitive, they
          are always in lower case.

	  item_field->field_name and item_field->table_name can be 0x0 if
	  item is not fix_field()'ed yet.
        */
        if (item_field->field_name.str && item_field->table_name.str &&
	    !lex_string_cmp(system_charset_info, &item_field->field_name,
                            field_name) &&
            !my_strcasecmp(table_alias_charset, item_field->table_name.str,
                           table_name) &&
            (!db_name || (item_field->db_name.str &&
                          !strcmp(item_field->db_name.str, db_name))))
        {
          if (found_unaliased)
          {
            if ((*found_unaliased)->eq(item, 0))
              continue;
            /*
              Two matching fields in select list.
              We already can bail out because we are searching through
              unaliased names only and will have duplicate error anyway.
            */
            if (report_error != IGNORE_ERRORS)
              my_error(ER_NON_UNIQ_ERROR, MYF(0),
                       find->full_name(), current_thd->where);
            return (Item**) 0;
          }
          found_unaliased= li.ref();
          unaliased_counter= i;
          *resolution= RESOLVED_IGNORING_ALIAS;
          if (db_name)
            break;                              // Perfect match
        }
      }
      else
      {
        bool fname_cmp= lex_string_cmp(system_charset_info,
                                       &item_field->field_name,
                                       field_name);
        if (!lex_string_cmp(system_charset_info,
                            &item_field->name, field_name))
        {
          /*
            If table name was not given we should scan through aliases
            and non-aliased fields first. We are also checking unaliased
            name of the field in then next  else-if, to be able to find
            instantly field (hidden by alias) if no suitable alias or
            non-aliased field was found.
          */
          if (found)
          {
            if ((*found)->eq(item, 0))
              continue;                           // Same field twice
            if (report_error != IGNORE_ERRORS)
              my_error(ER_NON_UNIQ_ERROR, MYF(0),
                       find->full_name(), current_thd->where);
            return (Item**) 0;
          }
          found= li.ref();
          *counter= i;
          *resolution= fname_cmp ? RESOLVED_AGAINST_ALIAS:
	                           RESOLVED_WITH_NO_ALIAS;
        }
        else if (!fname_cmp)
        {
          /*
            We will use non-aliased field or react on such ambiguities only if
            we won't be able to find aliased field.
            Again if we have ambiguity with field outside of select list
            we should prefer fields from select list.
          */
          if (found_unaliased)
          {
            if ((*found_unaliased)->eq(item, 0))
              continue;                           // Same field twice
            found_unaliased_non_uniq= 1;
          }
          found_unaliased= li.ref();
          unaliased_counter= i;
        }
      }
    }
    else if (!table_name)
    { 
      if (is_ref_by_name && find->name.str && item->name.str &&
          find->name.length == item->name.length &&
	  !lex_string_cmp(system_charset_info, &item->name, &find->name))
      {
        found= li.ref();
        *counter= i;
        *resolution= RESOLVED_AGAINST_ALIAS;
        break;
      }
      else if (find->eq(item,0))
      {
        found= li.ref();
        *counter= i;
        *resolution= RESOLVED_IGNORING_ALIAS;
        break;
      }
    }
  }

  if (likely(found))
    return found;

  if (unlikely(found_unaliased_non_uniq))
  {
    if (report_error != IGNORE_ERRORS)
      my_error(ER_NON_UNIQ_ERROR, MYF(0),
               find->full_name(), current_thd->where);
    return (Item **) 0;
  }
  if (found_unaliased)
  {
    found= found_unaliased;
    *counter= unaliased_counter;
    *resolution= RESOLVED_BEHIND_ALIAS;
  }

  if (found)
    return found;

  if (report_error != REPORT_EXCEPT_NOT_FOUND)
  {
    if (report_error == REPORT_ALL_ERRORS)
      my_error(ER_BAD_FIELD_ERROR, MYF(0),
               find->full_name(), current_thd->where);
    return (Item **) 0;
  }
  else
    return (Item **) not_found_item;
}


/*
  Test if a string is a member of a list of strings.

  SYNOPSIS
    test_if_string_in_list()
    find      the string to look for
    str_list  a list of strings to be searched

  DESCRIPTION
    Sequentially search a list of strings for a string, and test whether
    the list contains the same string.

  RETURN
    TRUE  if find is in str_list
    FALSE otherwise
*/

static bool
test_if_string_in_list(const char *find, List<String> *str_list)
{
  List_iterator<String> str_list_it(*str_list);
  String *curr_str;
  size_t find_length= strlen(find);
  while ((curr_str= str_list_it++))
  {
    if (find_length != curr_str->length())
      continue;
    if (!my_strcasecmp(system_charset_info, find, curr_str->ptr()))
      return TRUE;
  }
  return FALSE;
}


/*
  Create a new name resolution context for an item so that it is
  being resolved in a specific table reference.

  SYNOPSIS
    set_new_item_local_context()
    thd        pointer to current thread
    item       item for which new context is created and set
    table_ref  table ref where an item showld be resolved

  DESCRIPTION
    Create a new name resolution context for an item, so that the item
    is resolved only the supplied 'table_ref'.

  RETURN
    FALSE  if all OK
    TRUE   otherwise
*/

static bool
set_new_item_local_context(THD *thd, Item_ident *item, TABLE_LIST *table_ref)
{
  Name_resolution_context *context;
  if (!(context= new (thd->mem_root) Name_resolution_context))
    return TRUE;
  context->init();
  context->first_name_resolution_table=
    context->last_name_resolution_table= table_ref;
  item->context= context;
  return FALSE;
}


/*
  Find and mark the common columns of two table references.

  SYNOPSIS
    mark_common_columns()
    thd                [in] current thread
    table_ref_1        [in] the first (left) join operand
    table_ref_2        [in] the second (right) join operand
    using_fields       [in] if the join is JOIN...USING - the join columns,
                            if NATURAL join, then NULL
    found_using_fields [out] number of fields from the USING clause that were
                             found among the common fields

  DESCRIPTION
    The procedure finds the common columns of two relations (either
    tables or intermediate join results), and adds an equi-join condition
    to the ON clause of 'table_ref_2' for each pair of matching columns.
    If some of table_ref_XXX represents a base table or view, then we
    create new 'Natural_join_column' instances for each column
    reference and store them in the 'join_columns' of the table
    reference.

  IMPLEMENTATION
    The procedure assumes that store_natural_using_join_columns() was
    called for the previous level of NATURAL/USING joins.

  RETURN
    TRUE   error when some common column is non-unique, or out of memory
    FALSE  OK
*/

static bool
mark_common_columns(THD *thd, TABLE_LIST *table_ref_1, TABLE_LIST *table_ref_2,
                    List<String> *using_fields, uint *found_using_fields)
{
  Field_iterator_table_ref it_1, it_2;
  Natural_join_column *nj_col_1, *nj_col_2;
  Query_arena *arena, backup;
  bool result= TRUE;
  bool first_outer_loop= TRUE;
  Field *field_1;
  field_visibility_t field_1_invisible, field_2_invisible;
  /*
    Leaf table references to which new natural join columns are added
    if the leaves are != NULL.
  */
  TABLE_LIST *leaf_1= (table_ref_1->nested_join &&
                       !table_ref_1->is_natural_join) ?
                      NULL : table_ref_1;
  TABLE_LIST *leaf_2= (table_ref_2->nested_join &&
                       !table_ref_2->is_natural_join) ?
                      NULL : table_ref_2;

  DBUG_ENTER("mark_common_columns");
  DBUG_PRINT("info", ("operand_1: %s  operand_2: %s",
                      table_ref_1->alias.str, table_ref_2->alias.str));

  *found_using_fields= 0;
  arena= thd->activate_stmt_arena_if_needed(&backup);

  for (it_1.set(table_ref_1); !it_1.end_of_fields(); it_1.next())
  {
    bool found= FALSE;
    const LEX_CSTRING *field_name_1;
    Field *field_2= 0;

    /* true if field_name_1 is a member of using_fields */
    bool is_using_column_1;
    if (!(nj_col_1= it_1.get_or_create_column_ref(thd, leaf_1)))
      goto err;

    field_1= nj_col_1->field();
    field_1_invisible= field_1 ? field_1->invisible : VISIBLE;

    if (field_1_invisible == INVISIBLE_FULL)
      continue;

    field_name_1= nj_col_1->name();
    is_using_column_1= using_fields && 
      test_if_string_in_list(field_name_1->str, using_fields);
    DBUG_PRINT ("info", ("field_name_1=%s.%s", 
                         nj_col_1->safe_table_name(),
                         field_name_1->str));

    if (field_1_invisible && !is_using_column_1)
      continue;

    /*
      Find a field with the same name in table_ref_2.

      Note that for the second loop, it_2.set() will iterate over
      table_ref_2->join_columns and not generate any new elements or
      lists.
    */
    nj_col_2= NULL;
    for (it_2.set(table_ref_2); !it_2.end_of_fields(); it_2.next())
    {
      Natural_join_column *cur_nj_col_2;
      const LEX_CSTRING *cur_field_name_2;
      if (!(cur_nj_col_2= it_2.get_or_create_column_ref(thd, leaf_2)))
        goto err;

      field_2= cur_nj_col_2->field();
      field_2_invisible= field_2 ? field_2->invisible : VISIBLE;

      if (field_2_invisible == INVISIBLE_FULL)
        continue;

      cur_field_name_2= cur_nj_col_2->name();
      DBUG_PRINT ("info", ("cur_field_name_2=%s.%s", 
                           cur_nj_col_2->safe_table_name(),
                           cur_field_name_2->str));

      /*
        Compare the two columns and check for duplicate common fields.
        A common field is duplicate either if it was already found in
        table_ref_2 (then found == TRUE), or if a field in table_ref_2
        was already matched by some previous field in table_ref_1
        (then cur_nj_col_2->is_common == TRUE).
        Note that it is too early to check the columns outside of the
        USING list for ambiguity because they are not actually "referenced"
        here. These columns must be checked only on unqualified reference 
        by name (e.g. in SELECT list).
      */
      if (!lex_string_cmp(system_charset_info, field_name_1,
                          cur_field_name_2))
      {
        DBUG_PRINT ("info", ("match c1.is_common=%d", nj_col_1->is_common));
        if (cur_nj_col_2->is_common || found)
        {
          my_error(ER_NON_UNIQ_ERROR, MYF(0), field_name_1->str, thd->where);
          goto err;
        }
        if ((!using_fields && !field_2_invisible) || is_using_column_1)
        {
          DBUG_ASSERT(nj_col_2 == NULL);
          nj_col_2= cur_nj_col_2;
          found= TRUE;
        }
      }
    }
    if (first_outer_loop && leaf_2)
    {
      /*
        Make sure that the next inner loop "knows" that all columns
        are materialized already.
      */
      leaf_2->is_join_columns_complete= TRUE;
      first_outer_loop= FALSE;
    }
    if (!found)
      continue;                                 // No matching field

    /*
      field_1 and field_2 have the same names. Check if they are in the USING
      clause (if present), mark them as common fields, and add a new
      equi-join condition to the ON clause.
    */
    if (nj_col_2)
    {
      /*
        Create non-fixed fully qualified field and let fix_fields to
        resolve it.
      */
      Item *item_1=   nj_col_1->create_item(thd);
      Item *item_2=   nj_col_2->create_item(thd);
      Item_ident *item_ident_1, *item_ident_2;
      Item_func_eq *eq_cond;

      if (!item_1 || !item_2)
        goto err;                               // out of memory

      /*
        The following assert checks that the two created items are of
        type Item_ident.
      */
      DBUG_ASSERT(!thd->lex->current_select->no_wrap_view_item);
      /*
        In the case of no_wrap_view_item == 0, the created items must be
        of sub-classes of Item_ident.
      */
      DBUG_ASSERT(item_1->type() == Item::FIELD_ITEM ||
                  item_1->type() == Item::REF_ITEM);
      DBUG_ASSERT(item_2->type() == Item::FIELD_ITEM ||
                  item_2->type() == Item::REF_ITEM);

      /*
        We need to cast item_1,2 to Item_ident, because we need to hook name
        resolution contexts specific to each item.
      */
      item_ident_1= (Item_ident*) item_1;
      item_ident_2= (Item_ident*) item_2;
      /*
        Create and hook special name resolution contexts to each item in the
        new join condition . We need this to both speed-up subsequent name
        resolution of these items, and to enable proper name resolution of
        the items during the execute phase of PS.
      */
      if (set_new_item_local_context(thd, item_ident_1, nj_col_1->table_ref) ||
          set_new_item_local_context(thd, item_ident_2, nj_col_2->table_ref))
        goto err;

      if (!(eq_cond= new (thd->mem_root) Item_func_eq(thd, item_ident_1, item_ident_2)))
        goto err;                               /* Out of memory. */

      /*
        Add the new equi-join condition to the ON clause. Notice that
        fix_fields() is applied to all ON conditions in setup_conds()
        so we don't do it here.
      */
      add_join_on(thd, (table_ref_1->outer_join & JOIN_TYPE_RIGHT ?
                        table_ref_1 : table_ref_2),
                  eq_cond);

      nj_col_1->is_common= nj_col_2->is_common= TRUE;
      DBUG_PRINT ("info", ("%s.%s and %s.%s are common", 
                           nj_col_1->safe_table_name(),
                           nj_col_1->name()->str,
                           nj_col_2->safe_table_name(),
                           nj_col_2->name()->str));

      if (field_1)
        update_field_dependencies(thd, field_1, field_1->table);
      if (field_2)
        update_field_dependencies(thd, field_2, field_2->table);

      if (using_fields != NULL)
        ++(*found_using_fields);
    }
  }
  if (leaf_1)
    leaf_1->is_join_columns_complete= TRUE;

  /*
    Everything is OK.
    Notice that at this point there may be some column names in the USING
    clause that are not among the common columns. This is an SQL error and
    we check for this error in store_natural_using_join_columns() when
    (found_using_fields < length(join_using_fields)).
  */
  result= FALSE;

err:
  if (arena)
    thd->restore_active_arena(arena, &backup);
  DBUG_RETURN(result);
}



/*
  Materialize and store the row type of NATURAL/USING join.

  SYNOPSIS
    store_natural_using_join_columns()
    thd                current thread
    natural_using_join the table reference of the NATURAL/USING join
    table_ref_1        the first (left) operand (of a NATURAL/USING join).
    table_ref_2        the second (right) operand (of a NATURAL/USING join).
    using_fields       if the join is JOIN...USING - the join columns,
                       if NATURAL join, then NULL
    found_using_fields number of fields from the USING clause that were
                       found among the common fields

  DESCRIPTION
    Iterate over the columns of both join operands and sort and store
    all columns into the 'join_columns' list of natural_using_join
    where the list is formed by three parts:
      part1: The coalesced columns of table_ref_1 and table_ref_2,
             sorted according to the column order of the first table.
      part2: The other columns of the first table, in the order in
             which they were defined in CREATE TABLE.
      part3: The other columns of the second table, in the order in
             which they were defined in CREATE TABLE.
    Time complexity - O(N1+N2), where Ni = length(table_ref_i).

  IMPLEMENTATION
    The procedure assumes that mark_common_columns() has been called
    for the join that is being processed.

  RETURN
    TRUE    error: Some common column is ambiguous
    FALSE   OK
*/

static bool
store_natural_using_join_columns(THD *thd, TABLE_LIST *natural_using_join,
                                 TABLE_LIST *table_ref_1,
                                 TABLE_LIST *table_ref_2,
                                 List<String> *using_fields,
                                 uint found_using_fields)
{
  Field_iterator_table_ref it_1, it_2;
  Natural_join_column *nj_col_1, *nj_col_2;
  Query_arena *arena, backup;
  bool result= TRUE;
  List<Natural_join_column> *non_join_columns;
  List<Natural_join_column> *join_columns;
  DBUG_ENTER("store_natural_using_join_columns");

  DBUG_ASSERT(!natural_using_join->join_columns);

  arena= thd->activate_stmt_arena_if_needed(&backup);

  if (!(non_join_columns= new List<Natural_join_column>) ||
      !(join_columns= new List<Natural_join_column>))
    goto err;

  /* Append the columns of the first join operand. */
  for (it_1.set(table_ref_1); !it_1.end_of_fields(); it_1.next())
  {
    nj_col_1= it_1.get_natural_column_ref();
    if (nj_col_1->is_common)
    {
      join_columns->push_back(nj_col_1, thd->mem_root);
      /* Reset the common columns for the next call to mark_common_columns. */
      nj_col_1->is_common= FALSE;
    }
    else
      non_join_columns->push_back(nj_col_1, thd->mem_root);
  }

  /*
    Check that all columns in the USING clause are among the common
    columns. If this is not the case, report the first one that was
    not found in an error.
  */
  if (using_fields && found_using_fields < using_fields->elements)
  {
    String *using_field_name;
    List_iterator_fast<String> using_fields_it(*using_fields);
    while ((using_field_name= using_fields_it++))
    {
      const char *using_field_name_ptr= using_field_name->c_ptr();
      List_iterator_fast<Natural_join_column>
        it(*join_columns);
      Natural_join_column *common_field;

      for (;;)
      {
        /* If reached the end of fields, and none was found, report error. */
        if (!(common_field= it++))
        {
          my_error(ER_BAD_FIELD_ERROR, MYF(0), using_field_name_ptr,
                   current_thd->where);
          goto err;
        }
        if (!my_strcasecmp(system_charset_info,
                           common_field->name()->str, using_field_name_ptr))
          break;                                // Found match
      }
    }
  }

  /* Append the non-equi-join columns of the second join operand. */
  for (it_2.set(table_ref_2); !it_2.end_of_fields(); it_2.next())
  {
    nj_col_2= it_2.get_natural_column_ref();
    if (!nj_col_2->is_common)
      non_join_columns->push_back(nj_col_2, thd->mem_root);
    else
    {
      /* Reset the common columns for the next call to mark_common_columns. */
      nj_col_2->is_common= FALSE;
    }
  }

  if (non_join_columns->elements > 0)
    join_columns->append(non_join_columns);
  natural_using_join->join_columns= join_columns;
  natural_using_join->is_join_columns_complete= TRUE;

  result= FALSE;

  if (arena)
    thd->restore_active_arena(arena, &backup);
  DBUG_RETURN(result);

err:
  /*
     Actually we failed to build join columns list, so we have to
     clear it to avoid problems with half-build join on next run.
     The list was created in mark_common_columns().
   */
  table_ref_1->remove_join_columns();
  table_ref_2->remove_join_columns();

  if (arena)
    thd->restore_active_arena(arena, &backup);
  DBUG_RETURN(TRUE);
}


/*
  Precompute and store the row types of the top-most NATURAL/USING joins.

  SYNOPSIS
    store_top_level_join_columns()
    thd            current thread
    table_ref      nested join or table in a FROM clause
    left_neighbor  neighbor table reference to the left of table_ref at the
                   same level in the join tree
    right_neighbor neighbor table reference to the right of table_ref at the
                   same level in the join tree

  DESCRIPTION
    The procedure performs a post-order traversal of a nested join tree
    and materializes the row types of NATURAL/USING joins in a
    bottom-up manner until it reaches the TABLE_LIST elements that
    represent the top-most NATURAL/USING joins. The procedure should be
    applied to each element of SELECT_LEX::top_join_list (i.e. to each
    top-level element of the FROM clause).

  IMPLEMENTATION
    Notice that the table references in the list nested_join->join_list
    are in reverse order, thus when we iterate over it, we are moving
    from the right to the left in the FROM clause.

  RETURN
    TRUE   Error
    FALSE  OK
*/

static bool
store_top_level_join_columns(THD *thd, TABLE_LIST *table_ref,
                             TABLE_LIST *left_neighbor,
                             TABLE_LIST *right_neighbor)
{
  Query_arena *arena, backup;
  bool result= TRUE;

  DBUG_ENTER("store_top_level_join_columns");

  arena= thd->activate_stmt_arena_if_needed(&backup);

  /* Call the procedure recursively for each nested table reference. */
  if (table_ref->nested_join)
  {
    List_iterator_fast<TABLE_LIST> nested_it(table_ref->nested_join->join_list);
    TABLE_LIST *same_level_left_neighbor= nested_it++;
    TABLE_LIST *same_level_right_neighbor= NULL;
    /* Left/right-most neighbors, possibly at higher levels in the join tree. */
    TABLE_LIST *real_left_neighbor, *real_right_neighbor;

    while (same_level_left_neighbor)
    {
      TABLE_LIST *cur_table_ref= same_level_left_neighbor;
      same_level_left_neighbor= nested_it++;
      /*
        The order of RIGHT JOIN operands is reversed in 'join list' to
        transform it into a LEFT JOIN. However, in this procedure we need
        the join operands in their lexical order, so below we reverse the
        join operands. Notice that this happens only in the first loop,
        and not in the second one, as in the second loop
        same_level_left_neighbor == NULL.
        This is the correct behavior, because the second loop sets
        cur_table_ref reference correctly after the join operands are
        swapped in the first loop.
      */
      if (same_level_left_neighbor &&
          cur_table_ref->outer_join & JOIN_TYPE_RIGHT)
      {
        /* This can happen only for JOIN ... ON. */
        DBUG_ASSERT(table_ref->nested_join->join_list.elements == 2);
        swap_variables(TABLE_LIST*, same_level_left_neighbor, cur_table_ref);
      }

      /*
        Pick the parent's left and right neighbors if there are no immediate
        neighbors at the same level.
      */
      real_left_neighbor=  (same_level_left_neighbor) ?
                           same_level_left_neighbor : left_neighbor;
      real_right_neighbor= (same_level_right_neighbor) ?
                           same_level_right_neighbor : right_neighbor;

      if (cur_table_ref->nested_join &&
          store_top_level_join_columns(thd, cur_table_ref,
                                       real_left_neighbor, real_right_neighbor))
        goto err;
      same_level_right_neighbor= cur_table_ref;
    }
  }

  /*
    If this is a NATURAL/USING join, materialize its result columns and
    convert to a JOIN ... ON.
  */
  if (table_ref->is_natural_join)
  {
    DBUG_ASSERT(table_ref->nested_join &&
                table_ref->nested_join->join_list.elements == 2);
    List_iterator_fast<TABLE_LIST> operand_it(table_ref->nested_join->join_list);
    /*
      Notice that the order of join operands depends on whether table_ref
      represents a LEFT or a RIGHT join. In a RIGHT join, the operands are
      in inverted order.
     */
    TABLE_LIST *table_ref_2= operand_it++; /* Second NATURAL join operand.*/
    TABLE_LIST *table_ref_1= operand_it++; /* First NATURAL join operand. */
    List<String> *using_fields= table_ref->join_using_fields;
    uint found_using_fields;

    /*
      The two join operands were interchanged in the parser, change the order
      back for 'mark_common_columns'.
    */
    if (table_ref_2->outer_join & JOIN_TYPE_RIGHT)
      swap_variables(TABLE_LIST*, table_ref_1, table_ref_2);
    if (mark_common_columns(thd, table_ref_1, table_ref_2,
                            using_fields, &found_using_fields))
      goto err;

    /*
      Swap the join operands back, so that we pick the columns of the second
      one as the coalesced columns. In this way the coalesced columns are the
      same as of an equivalent LEFT JOIN.
    */
    if (table_ref_1->outer_join & JOIN_TYPE_RIGHT)
      swap_variables(TABLE_LIST*, table_ref_1, table_ref_2);
    if (store_natural_using_join_columns(thd, table_ref, table_ref_1,
                                         table_ref_2, using_fields,
                                         found_using_fields))
      goto err;

    /*
      Change NATURAL JOIN to JOIN ... ON. We do this for both operands
      because either one of them or the other is the one with the
      natural join flag because RIGHT joins are transformed into LEFT,
      and the two tables may be reordered.
    */
    table_ref_1->natural_join= table_ref_2->natural_join= NULL;

    /* Add a TRUE condition to outer joins that have no common columns. */
    if (table_ref_2->outer_join &&
        !table_ref_1->on_expr && !table_ref_2->on_expr)
      table_ref_2->on_expr= new (thd->mem_root) Item_int(thd, (longlong) 1, 1); // Always true.

    /* Change this table reference to become a leaf for name resolution. */
    if (left_neighbor)
    {
      TABLE_LIST *last_leaf_on_the_left;
      last_leaf_on_the_left= left_neighbor->last_leaf_for_name_resolution();
      last_leaf_on_the_left->next_name_resolution_table= table_ref;
    }
    if (right_neighbor)
    {
      TABLE_LIST *first_leaf_on_the_right;
      first_leaf_on_the_right= right_neighbor->first_leaf_for_name_resolution();
      table_ref->next_name_resolution_table= first_leaf_on_the_right;
    }
    else
      table_ref->next_name_resolution_table= NULL;
  }
  result= FALSE; /* All is OK. */

err:
  if (arena)
    thd->restore_active_arena(arena, &backup);
  DBUG_RETURN(result);
}


/*
  Compute and store the row types of the top-most NATURAL/USING joins
  in a FROM clause.

  SYNOPSIS
    setup_natural_join_row_types()
    thd          current thread
    from_clause  list of top-level table references in a FROM clause

  DESCRIPTION
    Apply the procedure 'store_top_level_join_columns' to each of the
    top-level table referencs of the FROM clause. Adjust the list of tables
    for name resolution - context->first_name_resolution_table to the
    top-most, lef-most NATURAL/USING join.

  IMPLEMENTATION
    Notice that the table references in 'from_clause' are in reverse
    order, thus when we iterate over it, we are moving from the right
    to the left in the FROM clause.

  NOTES
    We can't run this many times as the first_name_resolution_table would
    be different for subsequent runs when sub queries has been optimized
    away.

  RETURN
    TRUE   Error
    FALSE  OK
*/

static bool setup_natural_join_row_types(THD *thd,
                                         List<TABLE_LIST> *from_clause,
                                         Name_resolution_context *context)
{
  DBUG_ENTER("setup_natural_join_row_types");
  thd->where= "from clause";
  if (from_clause->elements == 0)
    DBUG_RETURN(false); /* We come here in the case of UNIONs. */

  /* 
     Do not redo work if already done:
     1) for stored procedures,
     2) for multitable update after lock failure and table reopening.
  */
  if (!context->select_lex->first_natural_join_processing)
  {
    context->first_name_resolution_table= context->natural_join_first_table;
    DBUG_PRINT("info", ("using cached setup_natural_join_row_types"));
    DBUG_RETURN(false);
  }

  List_iterator_fast<TABLE_LIST> table_ref_it(*from_clause);
  TABLE_LIST *table_ref; /* Current table reference. */
  /* Table reference to the left of the current. */
  TABLE_LIST *left_neighbor;
  /* Table reference to the right of the current. */
  TABLE_LIST *right_neighbor= NULL;

  /* Note that tables in the list are in reversed order */
  for (left_neighbor= table_ref_it++; left_neighbor ; )
  {
    table_ref= left_neighbor;
    do
    {
      left_neighbor= table_ref_it++;
    }
    while (left_neighbor && left_neighbor->sj_subq_pred);

    if (store_top_level_join_columns(thd, table_ref,
                                     left_neighbor, right_neighbor))
      DBUG_RETURN(true);
    if (left_neighbor)
    {
      TABLE_LIST *first_leaf_on_the_right;
      first_leaf_on_the_right= table_ref->first_leaf_for_name_resolution();
      left_neighbor->next_name_resolution_table= first_leaf_on_the_right;
    }
    right_neighbor= table_ref;
  }

  /*
    Store the top-most, left-most NATURAL/USING join, so that we start
    the search from that one instead of context->table_list. At this point
    right_neighbor points to the left-most top-level table reference in the
    FROM clause.
  */
  DBUG_ASSERT(right_neighbor);
  context->first_name_resolution_table=
    right_neighbor->first_leaf_for_name_resolution();
  /*
    This is only to ensure that first_name_resolution_table doesn't
    change on re-execution
  */
  context->natural_join_first_table= context->first_name_resolution_table;
  context->select_lex->first_natural_join_processing= false;
  DBUG_RETURN (false);
}


/****************************************************************************
** Expand all '*' in given fields
****************************************************************************/

int setup_wild(THD *thd, TABLE_LIST *tables, List<Item> &fields,
	       List<Item> *sum_func_list, SELECT_LEX *select_lex, bool returning_field)
{
  Item *item;
  List_iterator<Item> it(fields);
  Query_arena *arena, backup;
  DBUG_ENTER("setup_wild");

  if (!select_lex->with_wild)
    DBUG_RETURN(0);

  /*
    Don't use arena if we are not in prepared statements or stored procedures
    For PS/SP we have to use arena to remember the changes
  */
  arena= thd->activate_stmt_arena_if_needed(&backup);

  thd->lex->current_select->cur_pos_in_select_list= 0;
  while (select_lex->with_wild && (item= it++))
  {
    if (item->type() == Item::FIELD_ITEM &&
        ((Item_field*) item)->field_name.str == star_clex_str.str &&
	!((Item_field*) item)->field)
    {
      uint elem= fields.elements;
      bool any_privileges= ((Item_field *) item)->any_privileges;
      Item_subselect *subsel= thd->lex->current_select->master_unit()->item;
      if (subsel &&
          subsel->substype() == Item_subselect::EXISTS_SUBS)
      {
        /*
          It is EXISTS(SELECT * ...) and we can replace * by any constant.

          Item_int do not need fix_fields() because it is basic constant.
        */
        it.replace(new (thd->mem_root) Item_int(thd, "Not_used", (longlong) 1,
                                MY_INT64_NUM_DECIMAL_DIGITS));
      }
      else if (insert_fields(thd, ((Item_field*) item)->context,
                             ((Item_field*) item)->db_name.str,
                             ((Item_field*) item)->table_name.str, &it,
                             any_privileges, &select_lex->hidden_bit_fields, returning_field))
      {
	if (arena)
	  thd->restore_active_arena(arena, &backup);
	DBUG_RETURN(-1);
      }
      if (sum_func_list)
      {
	/*
	  sum_func_list is a list that has the fields list as a tail.
	  Because of this we have to update the element count also for this
	  list after expanding the '*' entry.
	*/
	sum_func_list->elements+= fields.elements - elem;
      }
      select_lex->with_wild--;
    }
    else
      thd->lex->current_select->cur_pos_in_select_list++;
  }
  DBUG_ASSERT(!select_lex->with_wild);
  thd->lex->current_select->cur_pos_in_select_list= UNDEF_POS;
  if (arena)
    thd->restore_active_arena(arena, &backup);
  DBUG_RETURN(0);
}

/****************************************************************************
** Check that all given fields exists and fill struct with current data
****************************************************************************/

bool setup_fields(THD *thd, Ref_ptr_array ref_pointer_array,
                  List<Item> &fields, enum_column_usage column_usage,
                  List<Item> *sum_func_list, List<Item> *pre_fix,
                  bool allow_sum_func)
{
  Item *item;
  enum_column_usage saved_column_usage= thd->column_usage;
  nesting_map save_allow_sum_func= thd->lex->allow_sum_func;
  List_iterator<Item> it(fields);
  bool save_is_item_list_lookup;
  bool make_pre_fix= (pre_fix && (pre_fix->elements == 0));
  DBUG_ENTER("setup_fields");
  DBUG_PRINT("enter", ("ref_pointer_array: %p", ref_pointer_array.array()));

  thd->column_usage= column_usage;
  DBUG_PRINT("info", ("thd->column_usage: %d", thd->column_usage));
  /*
    Followimg 2 condition always should be true (but they was added
    due to an error present only in 10.3):
    1) nest_level shoud be 0 or positive;
    2) nest level of all SELECTs on the same level shoud be equal first
       SELECT on this level (and each other).
  */
  DBUG_ASSERT(thd->lex->current_select->nest_level >= 0);
  DBUG_ASSERT(thd->lex->current_select->master_unit()->first_select()
                ->nest_level ==
              thd->lex->current_select->nest_level);
  if (allow_sum_func)
    thd->lex->allow_sum_func.set_bit(thd->lex->current_select->nest_level);
  thd->where= THD::DEFAULT_WHERE;
  save_is_item_list_lookup= thd->lex->current_select->is_item_list_lookup;
  thd->lex->current_select->is_item_list_lookup= 0;

  /*
    To prevent fail on forward lookup we fill it with zeroes,
    then if we got pointer on zero after find_item_in_list we will know
    that it is forward lookup.

    There is other way to solve problem: fill array with pointers to list,
    but it will be slower.

    TODO: remove it when (if) we made one list for allfields and
    ref_pointer_array
  */
  if (!ref_pointer_array.is_null())
  {
    DBUG_ASSERT(ref_pointer_array.size() >= fields.elements);
    memset(ref_pointer_array.array(), 0, sizeof(Item *) * fields.elements);
  }

  /*
    We call set_entry() there (before fix_fields() of the whole list of field
    items) because:
    1) the list of field items has same order as in the query, and the
       Item_func_get_user_var item may go before the Item_func_set_user_var:
          SELECT @a, @a := 10 FROM t;
    2) The entry->update_query_id value controls constantness of
       Item_func_get_user_var items, so in presence of Item_func_set_user_var
       items we have to refresh their entries before fixing of
       Item_func_get_user_var items.
  */
  List_iterator<Item_func_set_user_var> li(thd->lex->set_var_list);
  Item_func_set_user_var *var;
  while ((var= li++))
    var->set_entry(thd, FALSE);

  Ref_ptr_array ref= ref_pointer_array;
  thd->lex->current_select->cur_pos_in_select_list= 0;
  while ((item= it++))
  {
    if (make_pre_fix)
      pre_fix->push_back(item, thd->stmt_arena->mem_root);

    if (item->fix_fields_if_needed_for_scalar(thd, it.ref()))
    {
      thd->lex->current_select->is_item_list_lookup= save_is_item_list_lookup;
      thd->lex->allow_sum_func= save_allow_sum_func;
      thd->column_usage= saved_column_usage;
      DBUG_PRINT("info", ("thd->column_usage: %d", thd->column_usage));
      DBUG_RETURN(TRUE); /* purecov: inspected */
    }
    item= *(it.ref()); // Item might have changed in fix_fields()
    if (!ref.is_null())
    {
      ref[0]= item;
      ref.pop_front();
    }
    /*
      split_sum_func() must be called for Window Function items, see
      Item_window_func::split_sum_func.
    */
    if (sum_func_list &&
         ((item->with_sum_func() && item->type() != Item::SUM_FUNC_ITEM) ||
          item->with_window_func))
    {
      item->split_sum_func(thd, ref_pointer_array, *sum_func_list,
                           SPLIT_SUM_SELECT);
    }
    thd->lex->current_select->select_list_tables|= item->used_tables();
    thd->lex->used_tables|= item->used_tables();
    thd->lex->current_select->cur_pos_in_select_list++;
  }
  thd->lex->current_select->is_item_list_lookup= save_is_item_list_lookup;
  thd->lex->current_select->cur_pos_in_select_list= UNDEF_POS;

  thd->lex->allow_sum_func= save_allow_sum_func;
  thd->column_usage= saved_column_usage;
  DBUG_PRINT("info", ("thd->column_usage: %d", thd->column_usage));
  DBUG_RETURN(MY_TEST(thd->is_error()));
}


/*
  Perform checks like all given fields exists, if exists fill struct with
  current data and expand all '*' in given fields for LEX::returning.

  SYNOPSIS
     thd                 Thread handler
     table_list          Global/local table list
*/

int setup_returning_fields(THD* thd, TABLE_LIST* table_list)
{
  if (!thd->lex->has_returning())
    return 0;
  return setup_wild(thd, table_list, thd->lex->returning()->item_list, NULL,
                    thd->lex->returning(), true)
      || setup_fields(thd, Ref_ptr_array(), thd->lex->returning()->item_list,
                      MARK_COLUMNS_READ, NULL, NULL, false);
}


/*
  make list of leaves of join table tree

  SYNOPSIS
    make_leaves_list()
    list    pointer to pointer on list first element
    tables  table list
    full_table_list whether to include tables from mergeable derived table/view.
                    we need them for checks for INSERT/UPDATE statements only.

  RETURN pointer on pointer to next_leaf of last element
*/

void make_leaves_list(THD *thd, List<TABLE_LIST> &list, TABLE_LIST *tables,
                      bool full_table_list, TABLE_LIST *boundary)
 
{
  for (TABLE_LIST *table= tables; table; table= table->next_local)
  {
    if (table == boundary)
      full_table_list= !full_table_list;
    if (full_table_list && table->is_merged_derived())
    {
      SELECT_LEX *select_lex= table->get_single_select();
      /*
        It's safe to use select_lex->leaf_tables because all derived
        tables/views were already prepared and has their leaf_tables
        set properly.
      */
      make_leaves_list(thd, list, select_lex->get_table_list(),
      full_table_list, boundary);
    }
    else
    {
      list.push_back(table, thd->mem_root);
    }
  }
}

/*
  prepare tables

  SYNOPSIS
    setup_tables()
    thd		  Thread handler
    context       name resolution contest to setup table list there
    from_clause   Top-level list of table references in the FROM clause
    tables	  Table list (select_lex->table_list)
    leaves        List of join table leaves list (select_lex->leaf_tables)
    refresh       It is only refresh for subquery
    select_insert It is SELECT ... INSERT command
    full_table_list a parameter to pass to the make_leaves_list function

  NOTE
    Check also that the 'used keys' and 'ignored keys' exists and set up the
    table structure accordingly.
    Create a list of leaf tables. For queries with NATURAL/USING JOINs,
    compute the row types of the top most natural/using join table references
    and link these into a list of table references for name resolution.

    This has to be called for all tables that are used by items, as otherwise
    table->map is not set and all Item_field will be regarded as const items.

  RETURN
    FALSE ok;  In this case *map will includes the chosen index
    TRUE  error
*/

bool setup_tables(THD *thd, Name_resolution_context *context,
                  List<TABLE_LIST> *from_clause, TABLE_LIST *tables,
                  List<TABLE_LIST> &leaves, bool select_insert,
                  bool full_table_list)
{
  uint tablenr= 0;
  List_iterator<TABLE_LIST> ti(leaves);
  TABLE_LIST *table_list;

  DBUG_ENTER("setup_tables");

  DBUG_ASSERT ((select_insert && !tables->next_name_resolution_table) || !tables || 
               (context->table_list && context->first_name_resolution_table));
  /*
    this is used for INSERT ... SELECT.
    For select we setup tables except first (and its underlying tables)
  */
  TABLE_LIST *first_select_table= (select_insert ?
                                   tables->next_local:
                                   0);
  SELECT_LEX *select_lex= select_insert ? thd->lex->first_select_lex() :
                                          thd->lex->current_select;
  if (select_lex->first_cond_optimization)
  {
    leaves.empty();
    if (select_lex->prep_leaf_list_state != SELECT_LEX::SAVED)
    {
      make_leaves_list(thd, leaves, tables, full_table_list, first_select_table);
      select_lex->prep_leaf_list_state= SELECT_LEX::READY;
      select_lex->leaf_tables_exec.empty();
    }
    else
    {
      List_iterator_fast <TABLE_LIST> ti(select_lex->leaf_tables_prep);
      while ((table_list= ti++))
        leaves.push_back(table_list, thd->mem_root);
    }
      
    while ((table_list= ti++))
    {
      TABLE *table= table_list->table;
      if (table)
        table->pos_in_table_list= table_list;
      if (first_select_table &&
          table_list->top_table() == first_select_table)
      {
        /* new counting for SELECT of INSERT ... SELECT command */
        first_select_table= 0;
        thd->lex->first_select_lex()->insert_tables= tablenr;
        tablenr= 0;
      }
      if(table_list->jtbm_subselect)
      {
        table_list->jtbm_table_no= tablenr;
      }
      else if (table)
      {
        table->pos_in_table_list= table_list;
        setup_table_map(table, table_list, tablenr);

        if (table_list->process_index_hints(table))
          DBUG_RETURN(1);
      }
      tablenr++;
      /*
        We test the max tables here as we setup_table_map() should not be called
        with tablenr >= 64
      */
      if (tablenr > MAX_TABLES)
      {
        my_error(ER_TOO_MANY_TABLES,MYF(0), static_cast<int>(MAX_TABLES));
        DBUG_RETURN(1);
      }
    }
  }
  else
  { 
    List_iterator_fast <TABLE_LIST> ti(select_lex->leaf_tables_exec);
    select_lex->leaf_tables.empty();
    while ((table_list= ti++))
    {
      if(table_list->jtbm_subselect)
      {
        table_list->jtbm_table_no= table_list->tablenr_exec;
      }
      else
      {
        table_list->table->tablenr= table_list->tablenr_exec;
        table_list->table->map= table_list->map_exec;
        table_list->table->maybe_null= table_list->maybe_null_exec;
        table_list->table->pos_in_table_list= table_list;
        if (table_list->process_index_hints(table_list->table))
          DBUG_RETURN(1);
      }
      select_lex->leaf_tables.push_back(table_list);
    }
  }    

  for (table_list= tables;
       table_list;
       table_list= table_list->next_local)
  {
    if (table_list->merge_underlying_list)
    {
      DBUG_ASSERT(table_list->is_merged_derived());
      Query_arena *arena, backup;
      arena= thd->activate_stmt_arena_if_needed(&backup);
      bool res;
      res= table_list->setup_underlying(thd);
      if (arena)
        thd->restore_active_arena(arena, &backup);
      if (res)
        DBUG_RETURN(1);
    }

    if (table_list->jtbm_subselect)
    {
      Item *item= table_list->jtbm_subselect->optimizer;
      if (!table_list->jtbm_subselect->optimizer->fixed &&
          table_list->jtbm_subselect->optimizer->fix_fields(thd, &item))
      {
        my_error(ER_TOO_MANY_TABLES,MYF(0), static_cast<int>(MAX_TABLES)); /* psergey-todo: WHY ER_TOO_MANY_TABLES ???*/
        DBUG_RETURN(1);
      }
      DBUG_ASSERT(item == table_list->jtbm_subselect->optimizer);
    }
  }

  /* Precompute and store the row types of NATURAL/USING joins. */
  if (setup_natural_join_row_types(thd, from_clause, context))
    DBUG_RETURN(1);

  DBUG_RETURN(0);
}


/*
  prepare tables and check access for the view tables

  SYNOPSIS
    setup_tables_and_check_access()
    thd		  Thread handler
    context       name resolution contest to setup table list there
    from_clause   Top-level list of table references in the FROM clause
    tables	  Table list (select_lex->table_list)
    conds	  Condition of current SELECT (can be changed by VIEW)
    leaves        List of join table leaves list (select_lex->leaf_tables)
    refresh       It is onle refresh for subquery
    select_insert It is SELECT ... INSERT command
    want_access   what access is needed
    full_table_list a parameter to pass to the make_leaves_list function

  NOTE
    a wrapper for check_tables that will also check the resulting
    table leaves list for access to all the tables that belong to a view

  RETURN
    FALSE ok;  In this case *map will include the chosen index
    TRUE  error
*/
bool setup_tables_and_check_access(THD *thd, Name_resolution_context *context,
                                   List<TABLE_LIST> *from_clause,
                                   TABLE_LIST *tables,
                                   List<TABLE_LIST> &leaves,
                                   bool select_insert,
                                   privilege_t want_access_first,
                                   privilege_t want_access,
                                   bool full_table_list)
{
  DBUG_ENTER("setup_tables_and_check_access");

  if (setup_tables(thd, context, from_clause, tables,
                   leaves, select_insert, full_table_list))
    DBUG_RETURN(TRUE);

  List_iterator<TABLE_LIST> ti(leaves);
  TABLE_LIST *table_list;
  privilege_t access= want_access_first;
  while ((table_list= ti++))
  {
    if (table_list->belong_to_view && !table_list->view && 
        check_single_table_access(thd, access, table_list, FALSE))
    {
      tables->hide_view_error(thd);
      DBUG_RETURN(TRUE);
    }
    access= want_access;
  }
  DBUG_RETURN(FALSE);
}


/*
   Create a key_map from a list of index names

   SYNOPSIS
     get_key_map_from_key_list()
     map		key_map to fill in
     table		Table
     index_list		List of index names

   RETURN
     0	ok;  In this case *map will includes the choosed index
     1	error
*/

bool get_key_map_from_key_list(key_map *map, TABLE *table,
                               List<String> *index_list)
{
  List_iterator_fast<String> it(*index_list);
  String *name;
  uint pos;

  map->clear_all();
  while ((name=it++))
  {
    if (table->s->keynames.type_names == 0 ||
        (pos= find_type(&table->s->keynames, name->ptr(),
                        name->length(), 1)) <=
        0)
    {
      my_error(ER_KEY_DOES_NOT_EXISTS, MYF(0), name->c_ptr(),
	       table->pos_in_table_list->alias.str);
      map->set_all();
      return 1;
    }
    map->set_bit(pos-1);
  }
  return 0;
}


/*
  Drops in all fields instead of current '*' field

  SYNOPSIS
    insert_fields()
    thd			Thread handler
    context             Context for name resolution
    db_name		Database name in case of 'database_name.table_name.*'
    table_name		Table name in case of 'table_name.*'
    it			Pointer to '*'
    any_privileges	0 If we should ensure that we have SELECT privileges
		          for all columns
                        1 If any privilege is ok
  RETURN
    0	ok     'it' is updated to point at last inserted
    1	error.  Error message is generated but not sent to client
*/

bool
insert_fields(THD *thd, Name_resolution_context *context, const char *db_name,
	      const char *table_name, List_iterator<Item> *it,
              bool any_privileges, uint *hidden_bit_fields, bool returning_field)
{
  Field_iterator_table_ref field_iterator;
  bool found;
  char name_buff[SAFE_NAME_LEN+1];
  DBUG_ENTER("insert_fields");
  DBUG_PRINT("arena", ("stmt arena: %p",thd->stmt_arena));

  if (db_name && lower_case_table_names)
  {
    /*
      convert database to lower case for comparison
      We can't do this in Item_field as this would change the
      'name' of the item which may be used in the select list
    */
    strmake_buf(name_buff, db_name);
    my_casedn_str(files_charset_info, name_buff);
    db_name= name_buff;
  }

  found= FALSE;

  /*
    If table names are qualified, then loop over all tables used in the query,
    else treat natural joins as leaves and do not iterate over their underlying
    tables.
  */
  TABLE_LIST *first= context->first_name_resolution_table;
  TABLE_LIST *TABLE_LIST::* next= &TABLE_LIST::next_name_resolution_table;
  if (table_name && !returning_field)
  {
    first= context->table_list;
    next= &TABLE_LIST::next_local;
  }
  for (TABLE_LIST *tables= first; tables; tables= tables->*next)
  {
    Field *field;
    TABLE *table= tables->table;

    DBUG_ASSERT(tables->is_leaf_for_name_resolution());

    if ((table_name && my_strcasecmp(table_alias_charset, table_name,
                                     tables->alias.str)) ||
        (db_name && strcmp(tables->db.str, db_name)))
      continue;

#ifndef NO_EMBEDDED_ACCESS_CHECKS
    /* 
       Ensure that we have access rights to all fields to be inserted
       the table 'tables'. Under some circumstances, this check may be skipped.

       The check is skipped in the following cases:

       - any_privileges is true

       - the table is a derived table

       - the table is a view with SELECT privilege

       - the table is a base table with SELECT privilege
    */
    if (!any_privileges &&
        !tables->is_derived() &&
        !(tables->is_view() && (tables->grant.privilege & SELECT_ACL)) &&
        !(table && (table->grant.privilege & SELECT_ACL)))
    {
      field_iterator.set(tables);
      if (check_grant_all_columns(thd, SELECT_ACL, &field_iterator))
        DBUG_RETURN(TRUE);
    }
#endif

    /*
      Update the tables used in the query based on the referenced fields. For
      views and natural joins this update is performed inside the loop below.
    */
    if (table)
    {
      thd->lex->used_tables|= table->map;
      thd->lex->current_select->select_list_tables|= table->map;
    }

    /*
      Initialize a generic field iterator for the current table reference.
      Notice that it is guaranteed that this iterator will iterate over the
      fields of a single table reference, because 'tables' is a leaf (for
      name resolution purposes).
    */
    field_iterator.set(tables);

    for (; !field_iterator.end_of_fields(); field_iterator.next())
    {
      /*
        field() is always NULL for views (see, e.g. Field_iterator_view or
        Field_iterator_natural_join).
        But view fields can never be invisible.
      */
      if ((field= field_iterator.field()) && field->invisible != VISIBLE)
        continue;

      Item *item;

      if (!(item= field_iterator.create_item(thd)))
        DBUG_RETURN(TRUE);

      /* cache the table for the Item_fields inserted by expanding stars */
      if (item->type() == Item::FIELD_ITEM && tables->cacheable_table)
        ((Item_field *)item)->cached_table= tables;

      if (!found)
      {
        found= TRUE;
        it->replace(item); /* Replace '*' with the first found item. */
      }
      else
        it->after(item);   /* Add 'item' to the SELECT list. */

      if (item->type() == Item::FIELD_ITEM && item->field_type() == MYSQL_TYPE_BIT)
        (*hidden_bit_fields)++;

#ifndef NO_EMBEDDED_ACCESS_CHECKS
      /*
        Set privilege information for the fields of newly created views.
        We have that (any_priviliges == TRUE) if and only if we are creating
        a view. In the time of view creation we can't use the MERGE algorithm,
        therefore if 'tables' is itself a view, it is represented by a
        temporary table. Thus in this case we can be sure that 'item' is an
        Item_field.
      */
      if (any_privileges && !tables->is_with_table() && !tables->is_derived())
      {
        DBUG_ASSERT((tables->field_translation == NULL && table) ||
                    tables->is_natural_join);
        DBUG_ASSERT(item->type() == Item::FIELD_ITEM);
        Item_field *fld= (Item_field*) item;
        const char *field_table_name= field_iterator.get_table_name();

        if (!tables->schema_table && 
            !(fld->have_privileges=
              (get_column_grant(thd, field_iterator.grant(),
                                field_iterator.get_db_name(),
                                field_table_name, fld->field_name.str) &
               VIEW_ANY_ACL)))
        {
          my_error(ER_TABLEACCESS_DENIED_ERROR, MYF(0), "ANY",
                   thd->security_ctx->priv_user,
                   thd->security_ctx->host_or_ip,
                   field_table_name);
          DBUG_RETURN(TRUE);
        }
      }
#endif

      if ((field= field_iterator.field()))
      {
        field->table->mark_column_with_deps(field);
        if (table)
          table->covering_keys.intersect(field->part_of_key);
        if (tables->is_natural_join)
        {
          TABLE *field_table;
          /*
            In this case we are sure that the column ref will not be created
            because it was already created and stored with the natural join.
          */
          Natural_join_column *nj_col;
          if (!(nj_col= field_iterator.get_natural_column_ref()))
            DBUG_RETURN(TRUE);
          DBUG_ASSERT(nj_col->table_field);
          field_table= nj_col->table_ref->table;
          if (field_table)
          {
            thd->lex->used_tables|= field_table->map;
            thd->lex->current_select->select_list_tables|=
              field_table->map;
            field_table->covering_keys.intersect(field->part_of_key);
            field_table->used_fields++;
          }
        }
      }
      else
        thd->lex->used_tables|= item->used_tables();
      thd->lex->current_select->cur_pos_in_select_list++;
    }
    /*
      In case of stored tables, all fields are considered as used,
      while in the case of views, the fields considered as used are the
      ones marked in setup_tables during fix_fields of view columns.
      For NATURAL joins, used_tables is updated in the IF above.
    */
    if (table)
      table->used_fields= table->s->fields;
  }
  if (found)
    DBUG_RETURN(FALSE);

  /*
    TODO: in the case when we skipped all columns because there was a
    qualified '*', and all columns were coalesced, we have to give a more
    meaningful message than ER_BAD_TABLE_ERROR.
  */
  if (!table_name)
    my_error(ER_NO_TABLES_USED, MYF(0));
  else if (!db_name && !thd->db.str)
    my_error(ER_NO_DB_ERROR, MYF(0));
  else
  {
    char name[FN_REFLEN];
    my_snprintf(name, sizeof(name), "%s.%s",
                db_name ? db_name : thd->get_db(), table_name);
    my_error(ER_BAD_TABLE_ERROR, MYF(0), name);
  }

  DBUG_RETURN(TRUE);
}


/**
  Wrap Item_ident

  @param thd             thread handle
  @param conds           pointer to the condition which should be wrapped
*/

void wrap_ident(THD *thd, Item **conds)
{
  Item_direct_ref_to_ident *wrapper;
  DBUG_ASSERT((*conds)->type() == Item::FIELD_ITEM || (*conds)->type() == Item::REF_ITEM);
  Query_arena *arena, backup;
  arena= thd->activate_stmt_arena_if_needed(&backup);
  if ((wrapper= new (thd->mem_root) Item_direct_ref_to_ident(thd, (Item_ident *) (*conds))))
    (*conds)= (Item*) wrapper;
  if (arena)
    thd->restore_active_arena(arena, &backup);
}

/**
  Prepare ON expression

  @param thd             Thread handle
  @param table           Pointer to table list
  @param is_update       Update flag

  @retval TRUE error.
  @retval FALSE OK.
*/

bool setup_on_expr(THD *thd, TABLE_LIST *table, bool is_update)
{
  uchar buff[STACK_BUFF_ALLOC];			// Max argument in function
  if (check_stack_overrun(thd, STACK_MIN_SIZE, buff))
    return TRUE;				// Fatal error flag is set!
  for(; table; table= table->next_local)
  {
    TABLE_LIST *embedded; /* The table at the current level of nesting. */
    TABLE_LIST *embedding= table; /* The parent nested table reference. */
    do
    {
      embedded= embedding;
      if (embedded->on_expr)
      {
        thd->where="on clause";
        embedded->on_expr->mark_as_condition_AND_part(embedded);
        if (embedded->on_expr->fix_fields_if_needed_for_bool(thd,
                                                           &embedded->on_expr))
          return TRUE;
      }
      /*
        If it's a semi-join nest, fix its "left expression", as it is used by
        the SJ-Materialization
      */
      if (embedded->sj_subq_pred)
      {
        Item **left_expr= embedded->sj_subq_pred->left_exp_ptr();
        if ((*left_expr)->fix_fields_if_needed(thd, left_expr))
          return TRUE;
      }

      embedding= embedded->embedding;
    }
    while (embedding &&
           embedding->nested_join->join_list.head() == embedded);

    if (table->is_merged_derived())
    {
      SELECT_LEX *select_lex= table->get_single_select();
      setup_on_expr(thd, select_lex->get_table_list(), is_update);
    }

    /* process CHECK OPTION */
    if (is_update)
    {
      TABLE_LIST *view= table->top_table();
      if (view->effective_with_check)
      {
        if (view->prepare_check_option(thd))
          return TRUE;
        thd->change_item_tree(&table->check_option, view->check_option);
      }
    }
  }
  return FALSE;
}

/*
  Fix all conditions and outer join expressions.

  SYNOPSIS
    setup_conds()
    thd     thread handler
    tables  list of tables for name resolving (select_lex->table_list)
    leaves  list of leaves of join table tree (select_lex->leaf_tables)
    conds   WHERE clause

  DESCRIPTION
    TODO

  RETURN
    TRUE  if some error occurred (e.g. out of memory)
    FALSE if all is OK
*/

int setup_conds(THD *thd, TABLE_LIST *tables, List<TABLE_LIST> &leaves,
                COND **conds)
{
  SELECT_LEX *select_lex= thd->lex->current_select;
  TABLE_LIST *table= NULL;	// For HP compilers
  /*
    it_is_update set to TRUE when tables of primary SELECT_LEX (SELECT_LEX
    which belong to LEX, i.e. most up SELECT) will be updated by
    INSERT/UPDATE/LOAD
    NOTE: using this condition helps to prevent call of prepare_check_option()
    from subquery of VIEW, because tables of subquery belongs to VIEW
    (see condition before prepare_check_option() call)
  */
  bool it_is_update= (select_lex == thd->lex->first_select_lex()) &&
    thd->lex->which_check_option_applicable();
  bool save_is_item_list_lookup= select_lex->is_item_list_lookup;
  TABLE_LIST *derived= select_lex->master_unit()->derived;
  DBUG_ENTER("setup_conds");

  select_lex->is_item_list_lookup= 0;

  thd->column_usage= MARK_COLUMNS_READ;
  DBUG_PRINT("info", ("thd->column_usage: %d", thd->column_usage));
  select_lex->cond_count= 0;
  select_lex->between_count= 0;
  select_lex->max_equal_elems= 0;

  for (table= tables; table; table= table->next_local)
  {
    if (select_lex == thd->lex->first_select_lex() &&
        select_lex->first_cond_optimization &&
        table->merged_for_insert &&
        table->prepare_where(thd, conds, FALSE))
      goto err_no_arena;
  }

  if (*conds)
  {
    thd->where="where clause";
    DBUG_EXECUTE("where",
                 print_where(*conds,
                             "WHERE in setup_conds",
                             QT_ORDINARY););
    /*
      Wrap alone field in WHERE clause in case it will be outer field of subquery
      which need persistent pointer on it, but conds could be changed by optimizer
    */
    if ((*conds)->type() == Item::FIELD_ITEM && !derived)
      wrap_ident(thd, conds);
    (*conds)->mark_as_condition_AND_part(NO_JOIN_NEST);
    if ((*conds)->fix_fields_if_needed_for_bool(thd, conds))
      goto err_no_arena;
  }

  /*
    Apply fix_fields() to all ON clauses at all levels of nesting,
    including the ones inside view definitions.
  */
  if (setup_on_expr(thd, tables, it_is_update))
    goto err_no_arena;

  if (!thd->stmt_arena->is_conventional())
  {
    /*
      We are in prepared statement preparation code => we should store
      WHERE clause changing for next executions.

      We do this ON -> WHERE transformation only once per PS/SP statement.
    */
    select_lex->where= *conds;
  }
  thd->lex->current_select->is_item_list_lookup= save_is_item_list_lookup;
  DBUG_RETURN(MY_TEST(thd->is_error()));

err_no_arena:
  select_lex->is_item_list_lookup= save_is_item_list_lookup;
  DBUG_RETURN(1);
}


/******************************************************************************
** Fill a record with data (for INSERT or UPDATE)
** Returns : 1 if some field has wrong type
******************************************************************************/


/**
  Fill the fields of a table with the values of an Item list

  @param thd           thread handler
  @param table_arg     the table that is being modified
  @param fields        Item_fields list to be filled
  @param values        values to fill with
  @param ignore_errors TRUE if we should ignore errors
  @param update        TRUE if update query

  @details
    fill_record() may set table->auto_increment_field_not_null and a
    caller should make sure that it is reset after their last call to this
    function.
    default functions are executed for inserts.
    virtual fields are always updated

  @return Status
  @retval true An error occurred.
  @retval false OK.
*/

bool
fill_record(THD *thd, TABLE *table_arg, List<Item> &fields, List<Item> &values,
            bool ignore_errors, bool update)
{
  List_iterator_fast<Item> f(fields),v(values);
  Item *value, *fld;
  Item_field *field;
  Field *rfield;
  TABLE *table;
  bool only_unvers_fields= update && table_arg->versioned();
  bool save_abort_on_warning= thd->abort_on_warning;
  bool save_no_errors= thd->no_errors;
  DBUG_ENTER("fill_record");

  thd->no_errors= ignore_errors;
  /*
    Reset the table->auto_increment_field_not_null as it is valid for
    only one row.
  */
  if (fields.elements)
    table_arg->auto_increment_field_not_null= FALSE;

  while ((fld= f++))
  {
    if (!(field= fld->field_for_view_update()))
    {
      my_error(ER_NONUPDATEABLE_COLUMN, MYF(0), fld->name.str);
      goto err;
    }
    value=v++;
    DBUG_ASSERT(value);
    rfield= field->field;
    table= rfield->table;
    if (table->next_number_field &&
        rfield->field_index ==  table->next_number_field->field_index)
      table->auto_increment_field_not_null= TRUE;
    const bool skip_sys_field= rfield->vers_sys_field(); // TODO: && !thd->vers_modify_history() [MDEV-16546]
    if ((rfield->vcol_info || skip_sys_field) &&
        !value->vcol_assignment_allowed_value() &&
        table->s->table_category != TABLE_CATEGORY_TEMPORARY)
    {
      push_warning_printf(thd, Sql_condition::WARN_LEVEL_WARN,
                          ER_WARNING_NON_DEFAULT_VALUE_FOR_GENERATED_COLUMN,
                          ER_THD(thd, ER_WARNING_NON_DEFAULT_VALUE_FOR_GENERATED_COLUMN),
                          rfield->field_name.str, table->s->table_name.str);
    }
    if (only_unvers_fields && !rfield->vers_update_unversioned())
      only_unvers_fields= false;

    if (rfield->stored_in_db())
    {
      if (!skip_sys_field &&
          unlikely(value->save_in_field(rfield, 0) < 0) && !ignore_errors)
      {
        my_message(ER_UNKNOWN_ERROR, ER_THD(thd, ER_UNKNOWN_ERROR), MYF(0));
        goto err;
      }
      /*
        In sql MODE_SIMULTANEOUS_ASSIGNMENT,
        move field pointer on value stored in record[1]
        which contains row before update (see MDEV-13417)
      */
      if (update && thd->variables.sql_mode & MODE_SIMULTANEOUS_ASSIGNMENT)
        rfield->move_field_offset((my_ptrdiff_t) (table->record[1] -
                                                  table->record[0]));
    }
    rfield->set_has_explicit_value();
  }

  if (update && thd->variables.sql_mode & MODE_SIMULTANEOUS_ASSIGNMENT)
  {
    // restore fields pointers on record[0]
    f.rewind();
    while ((fld= f++))
    {
      rfield= fld->field_for_view_update()->field;
      if (rfield->stored_in_db())
      {
        table= rfield->table;
        rfield->move_field_offset((my_ptrdiff_t) (table->record[0] -
                                                  table->record[1]));
      }
    }
  }

  if (update)
    table_arg->evaluate_update_default_function();
  else
    if (table_arg->default_field &&
        table_arg->update_default_fields(ignore_errors))
      goto err;

  if (table_arg->versioned() && !only_unvers_fields)
    table_arg->vers_update_fields();
  /* Update virtual fields */
  if (table_arg->vfield &&
      table_arg->update_virtual_fields(table_arg->file, VCOL_UPDATE_FOR_WRITE))
    goto err;
  thd->abort_on_warning= save_abort_on_warning;
  thd->no_errors=        save_no_errors;
  DBUG_RETURN(thd->is_error());
err:
  DBUG_PRINT("error",("got error"));
  thd->abort_on_warning= save_abort_on_warning;
  thd->no_errors=        save_no_errors;
  if (fields.elements)
    table_arg->auto_increment_field_not_null= FALSE;
  DBUG_RETURN(TRUE);
}


/**
  Prepare Item_field's for fill_record_n_invoke_before_triggers()

  This means redirecting from table->field to
  table->field_to_fill(), if needed.
*/
void switch_to_nullable_trigger_fields(List<Item> &items, TABLE *table)
{
  Field** field= table->field_to_fill();

 /* True if we have NOT NULL fields and BEFORE triggers */
  if (field != table->field)
  {
    List_iterator_fast<Item> it(items);
    Item *item;

    while ((item= it++))
      item->walk(&Item::switch_to_nullable_fields_processor, 1, field);
    table->triggers->reset_extra_null_bitmap();
  }
}


/**
  Prepare Virtual fields and field with default expressions to use
  trigger fields

  This means redirecting from table->field to
  table->field_to_fill(), if needed.
*/

void switch_defaults_to_nullable_trigger_fields(TABLE *table)
{
  if (!table->default_field)
    return; // no defaults

  Field **trigger_field= table->field_to_fill();

 /* True if we have NOT NULL fields and BEFORE triggers */
  if (*trigger_field != *table->field)
  {
    for (Field **field_ptr= table->default_field; *field_ptr ; field_ptr++)
    {
      Field *field= (*field_ptr);
      field->default_value->expr->walk(&Item::switch_to_nullable_fields_processor, 1, trigger_field);
      *field_ptr= (trigger_field[field->field_index]);
    }
  }
}


/**
  Test NOT NULL constraint after BEFORE triggers
*/
static bool not_null_fields_have_null_values(TABLE *table)
{
  Field **orig_field= table->field;
  Field **filled_field= table->field_to_fill();

  if (filled_field != orig_field)
  {
    THD *thd=table->in_use;
    for (uint i=0; i < table->s->fields; i++)
    {
      Field *of= orig_field[i];
      Field *ff= filled_field[i];
      if (ff != of)
      {
        // copy after-update flags to of, copy before-update flags to ff
        swap_variables(uint32, of->flags, ff->flags);
        if (ff->is_real_null())
        {
          ff->set_notnull(); // for next row WHERE condition in UPDATE
          if (convert_null_to_field_value_or_error(of) || thd->is_error())
            return true;
        }
      }
    }
  }

  return false;
}

/**
  Fill fields in list with values from the list of items and invoke
  before triggers.

  @param thd           thread context
  @param table         the table that is being modified
  @param fields        Item_fields list to be filled
  @param values        values to fill with
  @param ignore_errors TRUE if we should ignore errors
  @param event         event type for triggers to be invoked

  @detail
    This function assumes that fields which values will be set and triggers
    to be invoked belong to the same table, and that TABLE::record[0] and
    record[1] buffers correspond to new and old versions of row respectively.

  @return Status
  @retval true An error occurred.
  @retval false OK.
*/

bool
fill_record_n_invoke_before_triggers(THD *thd, TABLE *table,
                                     List<Item> &fields,
                                     List<Item> &values, bool ignore_errors,
                                     enum trg_event_type event)
{
  int result;
  Table_triggers_list *triggers= table->triggers;

  result= fill_record(thd, table, fields, values, ignore_errors,
                      event == TRG_EVENT_UPDATE);

  if (!result && triggers)
  {
    if (triggers->process_triggers(thd, event, TRG_ACTION_BEFORE,
                                    TRUE) ||
        not_null_fields_have_null_values(table))
      return TRUE;

    /*
      Re-calculate virtual fields to cater for cases when base columns are
      updated by the triggers.
    */
    if (table->vfield && fields.elements)
    {
      Item *fld= (Item_field*) fields.head();
      Item_field *item_field= fld->field_for_view_update();
      if (item_field)
      {
        DBUG_ASSERT(table == item_field->field->table);
        result|= table->update_virtual_fields(table->file,
                                              VCOL_UPDATE_FOR_WRITE);
      }
    }
  }
  return result;
}


/**
  Fill the field buffer of a table with the values of an Item list
  All fields are given a value

  @param thd           thread handler
  @param table_arg     the table that is being modified
  @param ptr           pointer on pointer to record of fields
  @param values        values to fill with
  @param ignore_errors TRUE if we should ignore errors
  @param use_value     forces usage of value of the items instead of result

  @details
    fill_record() may set table->auto_increment_field_not_null and a
    caller should make sure that it is reset after their last call to this
    function.

  @return Status
  @retval true An error occurred.
  @retval false OK.
*/

bool
fill_record(THD *thd, TABLE *table, Field **ptr, List<Item> &values,
            bool ignore_errors, bool use_value)
{
  List_iterator_fast<Item> v(values);
  List<TABLE> tbl_list;
  Item *value;
  Field *field;
  bool abort_on_warning_saved= thd->abort_on_warning;
  uint autoinc_index= table->next_number_field
                        ? table->next_number_field->field_index
                        : ~0U;
  DBUG_ENTER("fill_record");
  if (!*ptr)
  {
    /* No fields to update, quite strange!*/
    DBUG_RETURN(0);
  }

  /*
    On INSERT or UPDATE fields are checked to be from the same table,
    thus we safely can take table from the first field.
  */
  DBUG_ASSERT((*ptr)->table == table);

  /*
    Reset the table->auto_increment_field_not_null as it is valid for
    only one row.
  */
  table->auto_increment_field_not_null= FALSE;
  while ((field = *ptr++) && ! thd->is_error())
  {
    /* Ensure that all fields are from the same table */
    DBUG_ASSERT(field->table == table);

    if (unlikely(field->invisible))
      continue;

    value=v++;

    bool vers_sys_field= table->versioned() && field->vers_sys_field();

    if (field->field_index == autoinc_index)
      table->auto_increment_field_not_null= TRUE;
    if ((unlikely(field->vcol_info) || (vers_sys_field && !ignore_errors)) &&
        !value->vcol_assignment_allowed_value() &&
        table->s->table_category != TABLE_CATEGORY_TEMPORARY)
    {
      push_warning_printf(thd, Sql_condition::WARN_LEVEL_WARN,
                          ER_WARNING_NON_DEFAULT_VALUE_FOR_GENERATED_COLUMN,
                          ER_THD(thd, ER_WARNING_NON_DEFAULT_VALUE_FOR_GENERATED_COLUMN),
                          field->field_name.str, table->s->table_name.str);
      if (vers_sys_field)
        continue;
    }

    if (use_value)
      value->save_val(field);
    else
      if (value->save_in_field(field, 0) < 0)
        goto err;
    field->set_has_explicit_value();
  }
  /* Update virtual fields if there wasn't any errors */
  if (!thd->is_error())
  {
    thd->abort_on_warning= FALSE;
    if (table->default_field && table->update_default_fields(ignore_errors))
      goto err;
    if (table->versioned())
      table->vers_update_fields();
    if (table->vfield &&
        table->update_virtual_fields(table->file, VCOL_UPDATE_FOR_WRITE))
      goto err;
    thd->abort_on_warning= abort_on_warning_saved;
  }
  DBUG_RETURN(thd->is_error());

err:
  thd->abort_on_warning= abort_on_warning_saved;
  table->auto_increment_field_not_null= FALSE;
  DBUG_RETURN(TRUE);
}


/*
  Fill fields in an array with values from the list of items and invoke
  before triggers.

  @param thd           thread context
  @param table         the table that is being modified
  @param ptr        the fields to be filled
  @param values        values to fill with
  @param ignore_errors TRUE if we should ignore errors
  @param event         event type for triggers to be invoked

  @detail
    This function assumes that fields which values will be set and triggers
    to be invoked belong to the same table, and that TABLE::record[0] and
    record[1] buffers correspond to new and old versions of row respectively.

  @return Status
  @retval true An error occurred.
  @retval false OK.
*/

bool
fill_record_n_invoke_before_triggers(THD *thd, TABLE *table, Field **ptr,
                                     List<Item> &values, bool ignore_errors,
                                     enum trg_event_type event)
{
  bool result;
  Table_triggers_list *triggers= table->triggers;

  result= fill_record(thd, table, ptr, values, ignore_errors, FALSE);

  if (!result && triggers && *ptr)
    result= triggers->process_triggers(thd, event, TRG_ACTION_BEFORE, TRUE) ||
            not_null_fields_have_null_values(table);
  /*
    Re-calculate virtual fields to cater for cases when base columns are
    updated by the triggers.
  */
  if (!result && triggers && *ptr)
  {
    DBUG_ASSERT(table == (*ptr)->table);
    if (table->vfield)
      result= table->update_virtual_fields(table->file, VCOL_UPDATE_FOR_WRITE);
  }
  return result;

}


my_bool mysql_rm_tmp_tables(void)
{
  uint i, idx;
  char	path[FN_REFLEN], *tmpdir, path_copy[FN_REFLEN];
  MY_DIR *dirp;
  FILEINFO *file;
  TABLE_SHARE share;
  THD *thd;
  DBUG_ENTER("mysql_rm_tmp_tables");

  if (!(thd= new THD(0)))
    DBUG_RETURN(1);
  thd->thread_stack= (char*) &thd;
  thd->store_globals();

  for (i=0; i<=mysql_tmpdir_list.max; i++)
  {
    tmpdir=mysql_tmpdir_list.list[i];
    /* See if the directory exists */
    if (!(dirp = my_dir(tmpdir,MYF(MY_WME | MY_DONT_SORT))))
      continue;

    /* Remove all SQLxxx tables from directory */

    for (idx=0 ; idx < (uint) dirp->number_of_files ; idx++)
    {
      file=dirp->dir_entry+idx;

      if (!strncmp(file->name, tmp_file_prefix, tmp_file_prefix_length))
      {
        char *ext= fn_ext(file->name);
        size_t ext_len= strlen(ext);
        size_t path_len= my_snprintf(path, sizeof(path),
                                       "%s%c%s", tmpdir, FN_LIBCHAR,
                                       file->name);
        if (!strcmp(reg_ext, ext))
        {
          /* We should cut file extention before deleting of table */
          memcpy(path_copy, path, path_len - ext_len);
          path_copy[path_len - ext_len]= 0;
          init_tmp_table_share(thd, &share, "", 0, "", path_copy);
          if (!open_table_def(thd, &share))
            share.db_type()->drop_table(share.db_type(), path_copy);
          free_table_share(&share);
        }
        /*
          File can be already deleted by tmp_table.file->delete_table().
          So we hide error messages which happnes during deleting of these
          files(MYF(0)).
        */
        (void) mysql_file_delete(key_file_misc, path, MYF(0));
      }
    }
    my_dirend(dirp);
  }
  delete thd;
  DBUG_RETURN(0);
}


/*****************************************************************************
	unireg support functions
*****************************************************************************/

int setup_ftfuncs(SELECT_LEX *select_lex)
{
  List_iterator<Item_func_match> li(*(select_lex->ftfunc_list)),
                                 lj(*(select_lex->ftfunc_list));
  Item_func_match *ftf, *ftf2;

  while ((ftf=li++))
  {
    if (ftf->fix_index())
      return 1;
    lj.rewind();
    while ((ftf2=lj++) != ftf)
    {
      if (ftf->eq(ftf2,1) && !ftf2->master)
        ftf2->master=ftf;
    }
  }

  return 0;
}


void cleanup_ftfuncs(SELECT_LEX *select_lex)
{
  List_iterator<Item_func_match> li(*(select_lex->ftfunc_list)),
                                 lj(*(select_lex->ftfunc_list));
  Item_func_match *ftf;

  while ((ftf=li++))
  {
    ftf->cleanup();
  }
}


int init_ftfuncs(THD *thd, SELECT_LEX *select_lex, bool no_order)
{
  if (select_lex->ftfunc_list->elements)
  {
    List_iterator<Item_func_match> li(*(select_lex->ftfunc_list));
    Item_func_match *ifm;

    while ((ifm=li++))
      if (unlikely(!ifm->is_fixed()))
        /*
          it mean that clause where was FT function was removed, so we have
          to remove the function from the list.
        */
        li.remove();
      else if (ifm->init_search(thd, no_order))
	return 1;
  }
  return 0;
}


bool is_equal(const LEX_CSTRING *a, const LEX_CSTRING *b)
{
  return a->length == b->length && !strncmp(a->str, b->str, a->length);
}

/*
  Open and lock system tables for read.

  SYNOPSIS
    open_system_tables_for_read()
      thd         Thread context.
      table_list  List of tables to open.

  NOTES
    Caller should have used start_new_trans object to start a new
    transcation when reading system tables.

    Thanks to restrictions which we put on opening and locking of
    system tables for writing, we can open and lock them for reading
    even when we already have some other tables open and locked.
    One should call thd->commit_whole_transaction_and_close_tables()
    to close systems tables opened with this call.

  NOTES
   In some situations we  use this function to open system tables for
   writing. It happens, for examples, with statistical tables when
   they are updated by an ANALYZE command. In these cases we should
   guarantee that system tables will not be deadlocked.

  RETURN
    FALSE   Success
    TRUE    Error
*/

bool
open_system_tables_for_read(THD *thd, TABLE_LIST *table_list)
{
  Query_tables_list query_tables_list_backup;
  LEX *lex= thd->lex;
  DBUG_ENTER("open_system_tables_for_read");
  DBUG_ASSERT(thd->internal_transaction());

  /*
    Besides using new Open_tables_state for opening system tables,
    we also have to backup and reset/and then restore part of LEX
    which is accessed by open_tables() in order to determine if
    prelocking is needed and what tables should be added for it.
  */
  lex->reset_n_backup_query_tables_list(&query_tables_list_backup);
  thd->lex->sql_command= SQLCOM_SELECT;

  /*
    Only use MYSQL_LOCK_IGNORE_TIMEOUT for tables opened for read.
    This is to ensure that lock_wait_timeout is honored when trying
    to update stats tables.
  */
  if (open_and_lock_tables(thd, table_list, FALSE,
                           (MYSQL_OPEN_IGNORE_FLUSH |
                            MYSQL_OPEN_IGNORE_LOGGING_FORMAT |
                            (table_list->lock_type < TL_WRITE_ALLOW_WRITE ?
                             MYSQL_LOCK_IGNORE_TIMEOUT : 0))))
  {
    lex->restore_backup_query_tables_list(&query_tables_list_backup);
    DBUG_RETURN(TRUE);
  }

  for (TABLE_LIST *tables= table_list; tables; tables= tables->next_global)
  {
    DBUG_ASSERT(tables->table->s->table_category == TABLE_CATEGORY_SYSTEM);
    tables->table->file->row_logging= 0;
    tables->table->use_all_columns();
  }
  lex->restore_backup_query_tables_list(&query_tables_list_backup);

  DBUG_RETURN(FALSE);
}

/**
  A helper function to close a mysql.* table opened
  in an auxiliary THD during bootstrap or in the main
  connection, when we know that there are no locks
  held by the connection due to a preceding implicit
  commit.

  We need this function since we'd like to not
  just close the system table, but also release
  the metadata lock on it.

  Note, that in LOCK TABLES mode this function
  does not release the metadata lock. But in this
  mode the table can be opened only if it is locked
  explicitly with LOCK TABLES.
*/

void
close_mysql_tables(THD *thd)
{
  if (! thd->in_sub_stmt)
  {
    trans_commit_stmt(thd);
    trans_commit(thd);
  }
  close_thread_tables(thd);
  thd->release_transactional_locks();
}

/*
  Open and lock one system table for update.

  SYNOPSIS
    open_system_table_for_update()
      thd        Thread context.
      one_table  Table to open.

  NOTES
    Table opened with this call should closed using close_thread_tables().

  RETURN
    0	Error
    #	Pointer to TABLE object of system table
*/

TABLE *
open_system_table_for_update(THD *thd, TABLE_LIST *one_table)
{
  DBUG_ENTER("open_system_table_for_update");

  TABLE *table= open_ltable(thd, one_table, one_table->lock_type,
                            MYSQL_LOCK_IGNORE_TIMEOUT);
  if (table)
  {
    DBUG_ASSERT(table->s->table_category == TABLE_CATEGORY_SYSTEM);
    table->use_all_columns();
    /* This table instance is not row logged */
    table->file->row_logging= 0;
  }
  DBUG_RETURN(table);
}

/**
  Open a log table.
  Opening such tables is performed internally in the server
  implementation, and is a 'nested' open, since some tables
  might be already opened by the current thread.
  The thread context before this call is saved, and is restored
  when calling close_log_table().
  @param thd The current thread
  @param one_table Log table to open
  @param backup [out] Temporary storage used to save the thread context
*/
TABLE *
open_log_table(THD *thd, TABLE_LIST *one_table, Open_tables_backup *backup)
{
  uint flags= ( MYSQL_OPEN_IGNORE_GLOBAL_READ_LOCK |
                MYSQL_LOCK_IGNORE_GLOBAL_READ_ONLY |
                MYSQL_OPEN_IGNORE_FLUSH |
                MYSQL_LOCK_IGNORE_TIMEOUT |
                MYSQL_LOCK_LOG_TABLE);
  TABLE *table;
  /* Save value that is changed in mysql_lock_tables() */
  ulonglong save_utime_after_lock= thd->utime_after_lock;
  DBUG_ENTER("open_log_table");

  thd->reset_n_backup_open_tables_state(backup);

  if ((table= open_ltable(thd, one_table, one_table->lock_type, flags)))
  {
    DBUG_ASSERT(table->s->table_category == TABLE_CATEGORY_LOG);
    DBUG_ASSERT(!table->file->row_logging);

    /* Make sure all columns get assigned to a default value */
    table->use_all_columns();
    DBUG_ASSERT(table->s->no_replicate);
  }
  else
    thd->restore_backup_open_tables_state(backup);

  thd->utime_after_lock= save_utime_after_lock;
  DBUG_RETURN(table);
}

/**
  Close a log table.
  The last table opened by open_log_table()
  is closed, then the thread context is restored.
  @param thd The current thread
  @param backup [in] the context to restore.
*/

void close_log_table(THD *thd, Open_tables_backup *backup)
{
  /*
    Inform the transaction handler that we are closing the
    system tables and we don't need the read view anymore.
  */
  for (TABLE *table= thd->open_tables ; table ; table= table->next)
    table->file->extra(HA_EXTRA_PREPARE_FOR_FORCED_CLOSE);
  close_thread_tables(thd);
  thd->restore_backup_open_tables_state(backup);
}


/**
  @brief
  Remove 'fixed' flag from items in a list

  @param items list of items to un-fix

  @details
  This function sets to 0 the 'fixed' flag for items in the 'items' list.
  It's needed to force correct marking of views' fields for INSERT/UPDATE
  statements.
*/

void unfix_fields(List<Item> &fields)
{
  List_iterator<Item> li(fields);
  Item *item;
  while ((item= li++))
    item->unfix_fields();
}


/**
  Check result of dynamic column function and issue error if it is needed

  @param rc              The result code of dynamic column function

  @return the result code which was get as an argument\
*/

int dynamic_column_error_message(enum_dyncol_func_result rc)
{
  switch (rc) {
  case ER_DYNCOL_YES:
  case ER_DYNCOL_OK:
  case ER_DYNCOL_TRUNCATED:
    break; // it is not an error
  case ER_DYNCOL_FORMAT:
    my_error(ER_DYN_COL_WRONG_FORMAT, MYF(0));
    break;
  case ER_DYNCOL_LIMIT:
    my_error(ER_DYN_COL_IMPLEMENTATION_LIMIT, MYF(0));
    break;
  case ER_DYNCOL_RESOURCE:
    my_error(ER_OUT_OF_RESOURCES, MYF(0));
    break;
  case ER_DYNCOL_DATA:
    my_error(ER_DYN_COL_DATA, MYF(0));
    break;
  case ER_DYNCOL_UNKNOWN_CHARSET:
    my_error(ER_DYN_COL_WRONG_CHARSET, MYF(0));
    break;
  }
  return rc;
}


/**
  Turn on the SELECT_DESCRIBE flag for the primary SELECT_LEX of the statement
  being processed in case the statement is EXPLAIN UPDATE/DELETE.

  @param lex  current LEX
*/

void promote_select_describe_flag_if_needed(LEX *lex)
{
  if (lex->describe)
    lex->first_select_lex()->options|= SELECT_DESCRIBE;
}


/**
  @} (end of group Data_Dictionary)
*/<|MERGE_RESOLUTION|>--- conflicted
+++ resolved
@@ -6396,19 +6396,14 @@
         for (SELECT_LEX *sl= current_sel; sl && sl!=last_select;
              sl=sl->outer_select())
         {
-<<<<<<< HEAD
-          Item_in_subselect *in_subs=
-            sl->master_unit()->item->get_IN_subquery();
+          Item *subs= sl->master_unit()->item;
+          if (!subs)
+            continue;
+
+          Item_in_subselect *in_subs= subs->get_IN_subquery();
           if (in_subs &&
               in_subs->substype() == Item_subselect::IN_SUBS &&
               in_subs->test_strategy(SUBS_SEMI_JOIN))
-=======
-          Item *subs= sl->master_unit()->item;
-          if (!subs ||
-              (subs->type() == Item::SUBSELECT_ITEM &&
-               ((Item_subselect*)subs)->substype() == Item_subselect::IN_SUBS &&
-               ((Item_in_subselect*)subs)->test_strategy(SUBS_SEMI_JOIN)))
->>>>>>> b4477ae7
           {
             continue;
           }
