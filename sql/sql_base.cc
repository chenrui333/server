/* Copyright (c) 2000, 2016, Oracle and/or its affiliates.
   Copyright (c) 2010, 2022, MariaDB

   This program is free software; you can redistribute it and/or modify
   it under the terms of the GNU General Public License as published by
   the Free Software Foundation; version 2 of the License.

   This program is distributed in the hope that it will be useful,
   but WITHOUT ANY WARRANTY; without even the implied warranty of
   MERCHANTABILITY or FITNESS FOR A PARTICULAR PURPOSE.  See the
   GNU General Public License for more details.

   You should have received a copy of the GNU General Public License
   along with this program; if not, write to the Free Software
   Foundation, Inc., 51 Franklin Street, Fifth Floor, Boston, MA  02110-1335  USA */


/* Basic functions needed by many modules */

#include "mariadb.h"
#include "sql_base.h"                           // setup_table_map
#include "sql_priv.h"
#include "unireg.h"
#include "debug_sync.h"
#include "lock.h"        // mysql_lock_remove,
                         // mysql_unlock_tables,
                         // mysql_lock_have_duplicate
#include "sql_show.h"    // append_identifier
#include "strfunc.h"     // find_type
#include "sql_view.h"    // mysql_make_view, VIEW_ANY_ACL
#include "sql_parse.h"   // check_table_access
#include "sql_insert.h"  // kill_delayed_threads
#include "sql_partition.h"               // ALTER_PARTITION_PARAM_TYPE
#include "sql_derived.h" // mysql_derived_prepare,
                         // mysql_handle_derived,
                         // mysql_derived_filling
#include "sql_handler.h" // mysql_ha_flush
#include "sql_test.h"
#include "sql_partition.h"                      // ALTER_PARTITION_PARAM_TYPE
#include "log_event.h"                          // Query_log_event
#include "sql_select.h"
#include "sp_head.h"
#include "sp.h"
#include "sp_cache.h"
#include "sql_trigger.h"
#include "transaction.h"
#include "sql_prepare.h"
#include "sql_statistics.h"
#include "sql_cte.h"
#include <m_ctype.h>
#include <my_dir.h>
#include <hash.h>
#include "rpl_filter.h"
#include "sql_table.h"                          // build_table_filename
#include "datadict.h"   // dd_frm_is_view()
#include "rpl_rli.h"   // rpl_group_info
#ifdef  _WIN32
#include <io.h>
#endif
#include "wsrep_mysqld.h"
#ifdef WITH_WSREP
#include "wsrep_thd.h"
#include "wsrep_trans_observer.h"
#endif /* WITH_WSREP */


bool
No_such_table_error_handler::handle_condition(THD *,
                                              uint sql_errno,
                                              const char*,
                                              Sql_condition::enum_warning_level *level,
                                              const char*,
                                              Sql_condition ** cond_hdl)
{
  *cond_hdl= NULL;
  if (!first_error)
    first_error= sql_errno;
  if (sql_errno == ER_NO_SUCH_TABLE
      || sql_errno == ER_NO_SUCH_TABLE_IN_ENGINE
      || sql_errno == ER_UNKNOWN_SEQUENCES)
  {
    m_handled_errors++;
    return TRUE;
  }

  if (*level == Sql_condition::WARN_LEVEL_ERROR)
    m_unhandled_errors++;
  return FALSE;
}


bool No_such_table_error_handler::safely_trapped_errors()
{
  /*
    If m_unhandled_errors != 0, something else, unanticipated, happened,
    so the error is not trapped but returned to the caller.
    Multiple ER_NO_SUCH_TABLE can be raised in case of views.
  */
  return ((m_handled_errors > 0) && (m_unhandled_errors == 0));
}

/**
  This internal handler is used to trap ER_NO_SUCH_TABLE and
  ER_WRONG_MRG_TABLE errors during CHECK/REPAIR TABLE for MERGE
  tables.
*/

class Repair_mrg_table_error_handler : public Internal_error_handler
{
public:
  Repair_mrg_table_error_handler()
    : m_handled_errors(false), m_unhandled_errors(false)
  {}

  bool handle_condition(THD *thd,
                        uint sql_errno,
                        const char* sqlstate,
                        Sql_condition::enum_warning_level *level,
                        const char* msg,
                        Sql_condition ** cond_hdl) override;

  /**
    Returns TRUE if there were ER_NO_SUCH_/WRONG_MRG_TABLE and there
    were no unhandled errors. FALSE otherwise.
  */
  bool safely_trapped_errors()
  {
    /*
      Check for m_handled_errors is here for extra safety.
      It can be useful in situation when call to open_table()
      fails because some error which was suppressed by another
      error handler (e.g. in case of MDL deadlock which we
      decided to solve by back-off and retry).
    */
    return (m_handled_errors && (! m_unhandled_errors));
  }

private:
  bool m_handled_errors;
  bool m_unhandled_errors;
};


bool
Repair_mrg_table_error_handler::handle_condition(THD *,
                                                 uint sql_errno,
                                                 const char*,
                                                 Sql_condition::enum_warning_level *level,
                                                 const char*,
                                                 Sql_condition ** cond_hdl)
{
  *cond_hdl= NULL;
  if (sql_errno == ER_NO_SUCH_TABLE ||
      sql_errno == ER_NO_SUCH_TABLE_IN_ENGINE ||
      sql_errno == ER_WRONG_MRG_TABLE)
  {
    m_handled_errors= true;
    return TRUE;
  }

  m_unhandled_errors= true;
  return FALSE;
}


/**
  @defgroup Data_Dictionary Data Dictionary
  @{
*/

static bool check_and_update_table_version(THD *thd, TABLE_LIST *tables,
                                           TABLE_SHARE *table_share);
static bool open_table_entry_fini(THD *thd, TABLE_SHARE *share, TABLE *entry);
static bool auto_repair_table(THD *thd, TABLE_LIST *table_list);


/**
  Get table cache key for a table list element.

  @param table_list[in]  Table list element.
  @param key[out]        On return points to table cache key for the table.

  @note Unlike create_table_def_key() call this function doesn't construct
        key in a buffer provided by caller. Instead it relies on the fact
        that table list element for which key is requested has properly
        initialized MDL_request object and the fact that table definition
        cache key is suffix of key used in MDL subsystem. So to get table
        definition key it simply needs to return pointer to appropriate
        part of MDL_key object nested in this table list element.
        Indeed, this means that lifetime of key produced by this call is
        limited by the lifetime of table list element which it got as
        parameter.

  @return Length of key.
*/

uint get_table_def_key(const TABLE_LIST *table_list, const char **key)
{
  /*
    This call relies on the fact that TABLE_LIST::mdl_request::key object
    is properly initialized, so table definition cache can be produced
    from key used by MDL subsystem.
  */
  DBUG_ASSERT(!strcmp(table_list->get_db_name().str,
                      table_list->mdl_request.key.db_name()));
  DBUG_ASSERT(!strcmp(table_list->get_table_name().str,
                      table_list->mdl_request.key.name()));

  *key= (const char*)table_list->mdl_request.key.ptr() + 1;
  return table_list->mdl_request.key.length() - 1;
}



/*****************************************************************************
  Functions to handle table definition cache (TABLE_SHARE)
*****************************************************************************/

/*
  Create a list for all open tables matching SQL expression

  SYNOPSIS
    list_open_tables()
    thd			Thread THD
    wild		SQL like expression

  NOTES
    One gets only a list of tables for which one has any kind of privilege.
    db and table names are allocated in result struct, so one doesn't need
    a lock when traversing the return list.

  RETURN VALUES
    NULL	Error (Probably OOM)
    #		Pointer to list of names of open tables.
*/

class list_open_tables_arg
{
public:
  THD *thd;
  const Lex_ident_db db;
  const char *wild;
  TABLE_LIST table_list;
  OPEN_TABLE_LIST **start_list, *open_list;

  list_open_tables_arg(THD *thd_arg, const LEX_CSTRING &db_arg,
                       const char *wild_arg)
   :thd(thd_arg), db(db_arg), wild(wild_arg),
    start_list(&open_list), open_list(0)
  {
    bzero((char*) &table_list, sizeof(table_list));
  }
};


static my_bool list_open_tables_callback(void *el, void *a)
{
  TDC_element *element= static_cast<TDC_element*>(el);
  list_open_tables_arg *arg= static_cast<list_open_tables_arg*>(a);
  const Lex_ident_db
    db= Lex_ident_db(Lex_cstring_strlen((const char*) element->m_key));
  const char *table_name= db.str + db.length + 1;

  if (arg->db.str && !arg->db.streq(db))
    return FALSE;
  if (arg->wild && wild_compare(table_name, arg->wild, 0))
    return FALSE;

  /* Check if user has SELECT privilege for any column in the table */
  arg->table_list.db= db;
  arg->table_list.table_name= Lex_cstring_strlen(table_name);
  arg->table_list.grant.privilege= NO_ACL;

  if (check_table_access(arg->thd, SELECT_ACL, &arg->table_list, TRUE, 1, TRUE))
    return FALSE;

  if (!(*arg->start_list= (OPEN_TABLE_LIST *) arg->thd->alloc(
                    sizeof(**arg->start_list) + element->m_key_length)))
    return TRUE;

  strmov((*arg->start_list)->table=
         strmov(((*arg->start_list)->db= (char*) ((*arg->start_list) + 1)),
                db.str) + 1, table_name);
  (*arg->start_list)->in_use= 0;

  mysql_mutex_lock(&element->LOCK_table_share);
  All_share_tables_list::Iterator it(element->all_tables);
  TABLE *table;
  while ((table= it++))
    if (table->in_use)
      ++(*arg->start_list)->in_use;
  mysql_mutex_unlock(&element->LOCK_table_share);
  (*arg->start_list)->locked= 0;                   /* Obsolete. */
  arg->start_list= &(*arg->start_list)->next;
  *arg->start_list= 0;
  return FALSE;
}


OPEN_TABLE_LIST *list_open_tables(THD *thd,
                                  const LEX_CSTRING &db,
                                  const char *wild)
{
  DBUG_ENTER("list_open_tables");
  list_open_tables_arg argument(thd, db, wild);

  if (tdc_iterate(thd, list_open_tables_callback, &argument, true))
    DBUG_RETURN(0);

  DBUG_RETURN(argument.open_list);
}


/**
   Close all tables that are not in use in table definition cache
*/

void purge_tables()
{
  /*
    Force close of all open tables.

    Note that code in TABLE_SHARE::wait_for_old_version() assumes that
    incrementing of refresh_version is followed by purge of unused table
    shares.
  */
  kill_delayed_threads();
  /*
    Get rid of all unused TABLE and TABLE_SHARE instances. By doing
    this we automatically close all tables which were marked as "old".
  */
  tc_purge();
  /* Free table shares which were not freed implicitly by loop above. */
  tdc_purge(true);
}


/**
   close_cached_tables

   This function has two separate usages:
   1) Close not used tables in the table cache to free memory
   2) Close a list of tables and wait until they are not used anymore. This
      is used mainly when preparing a table for export.

   If there are locked tables, they are closed and reopened before
   function returns. This is done to ensure that table files will be closed
   by all threads and thus external copyable when FLUSH TABLES returns.
*/

bool close_cached_tables(THD *thd, TABLE_LIST *tables,
                         bool wait_for_refresh, ulong timeout)
{
  DBUG_ENTER("close_cached_tables");
  DBUG_ASSERT(thd || (!wait_for_refresh && !tables));
  DBUG_ASSERT(wait_for_refresh || !tables);

  if (!tables)
  {
    /* Free tables that are not used */
    purge_tables();
    if (!wait_for_refresh)
      DBUG_RETURN(false);
  }

  DBUG_PRINT("info", ("open table definitions: %d",
                      (int) tdc_records()));

  if (thd->locked_tables_mode)
  {
    /*
      If we are under LOCK TABLES, we need to reopen the tables without
      opening a door for any concurrent threads to sneak in and get
      lock on our tables. To achieve this we use exclusive metadata
      locks.
    */
    TABLE_LIST *tables_to_reopen= (tables ? tables :
                                  thd->locked_tables_list.locked_tables());
    bool result= false;

    /* close open HANDLER for this thread to allow table to be closed */
    mysql_ha_flush_tables(thd, tables_to_reopen);

    for (TABLE_LIST *table_list= tables_to_reopen; table_list;
         table_list= table_list->next_global)
    {
      int err;
      /* A check that the table was locked for write is done by the caller. */
      TABLE *table= find_table_for_mdl_upgrade(thd, table_list->db.str,
                                            table_list->table_name.str, &err);

      /* May return NULL if this table has already been closed via an alias. */
      if (! table)
        continue;

      if (wait_while_table_is_used(thd, table,
                                   HA_EXTRA_PREPARE_FOR_FORCED_CLOSE))
      {
        result= true;
        break;
      }
      close_all_tables_for_name(thd, table->s, HA_EXTRA_NOT_USED, NULL);
    }
    /*
      No other thread has the locked tables open; reopen them and get the
      old locks. This should always succeed (unless some external process
      has removed the tables)
    */
    if (thd->locked_tables_list.reopen_tables(thd, false))
      result= true;

    /*
      Since downgrade_lock() won't do anything with shared
      metadata lock it is much simpler to go through all open tables rather
      than picking only those tables that were flushed.
    */
    for (TABLE *tab= thd->open_tables; tab; tab= tab->next)
      tab->mdl_ticket->downgrade_lock(MDL_SHARED_NO_READ_WRITE);

    DBUG_RETURN(result);
  }
  else if (tables)
  {
    /*
      Get an explicit MDL lock for all requested tables to ensure they are
      not used by any other thread
    */
    MDL_request_list mdl_requests;

    DBUG_PRINT("info", ("Waiting for other threads to close their open tables"));
    DEBUG_SYNC(thd, "after_flush_unlock");

    /* close open HANDLER for this thread to allow table to be closed */
    mysql_ha_flush_tables(thd, tables);

    for (TABLE_LIST *table= tables; table; table= table->next_local)
    {
      MDL_request *mdl_request= new (thd->mem_root) MDL_request;
      if (mdl_request == NULL)
        DBUG_RETURN(true);
      MDL_REQUEST_INIT_BY_KEY(mdl_request, &table->mdl_request.key,
                              MDL_EXCLUSIVE, MDL_STATEMENT);
      mdl_requests.push_front(mdl_request);
    }

    if (thd->mdl_context.acquire_locks(&mdl_requests, timeout))
      DBUG_RETURN(true);

    for (TABLE_LIST *table= tables; table; table= table->next_local)
      tdc_remove_table(thd, table->db.str, table->table_name.str);
  }
  DBUG_RETURN(false);
}


/**
  Collect all shares that has open tables
*/

struct tc_collect_arg
{
  DYNAMIC_ARRAY shares;
  flush_tables_type flush_type;
};

static my_bool tc_collect_used_shares(void *el, void *a)
{
  TDC_element *element= static_cast<TDC_element*>(el);
  tc_collect_arg *arg= static_cast<tc_collect_arg*>(a);
  my_bool result= FALSE;

  DYNAMIC_ARRAY *shares= &arg->shares;
  mysql_mutex_lock(&element->LOCK_table_share);
  if (element->ref_count > 0 && !element->share->is_view)
  {
    DBUG_ASSERT(element->share);
    bool do_flush= 0;
    switch (arg->flush_type) {
    case FLUSH_ALL:
      do_flush= 1;
      break;
    case FLUSH_NON_TRANS_TABLES:
      if (!element->share->online_backup &&
          element->share->table_category == TABLE_CATEGORY_USER)
        do_flush= 1;
      break;
    case FLUSH_SYS_TABLES:
      if (!element->share->online_backup &&
          element->share->table_category != TABLE_CATEGORY_USER)
        do_flush= 1;
    }
    if (do_flush)
    {
      element->ref_count++;                       // Protect against delete
      if (push_dynamic(shares, (uchar*) &element->share))
        result= TRUE;
    }
  }
  mysql_mutex_unlock(&element->LOCK_table_share);
  return result;
}


/*
  Ignore errors from opening read only tables
*/

class flush_tables_error_handler : public Internal_error_handler
{
public:
  int handled_errors;
  int unhandled_errors;
  flush_tables_error_handler() : handled_errors(0), unhandled_errors(0)
  {}

  bool handle_condition(THD *thd,
                        uint sql_errno,
                        const char* sqlstate,
                        Sql_condition::enum_warning_level *level,
                        const char* msg,
                        Sql_condition ** cond_hdl) override
  {
    *cond_hdl= NULL;
    if (sql_errno == ER_OPEN_AS_READONLY || sql_errno == ER_LOCK_WAIT_TIMEOUT)
    {
      handled_errors++;
      return TRUE;
    }
    if (*level == Sql_condition::WARN_LEVEL_ERROR)
      unhandled_errors++;
    return FALSE;
  }

  bool got_fatal_error()
  {
    return unhandled_errors > 0;
  }
};


/**
   Flush cached table as part of global read lock

   @param thd
   @param flag   What type of tables should be flushed

   @return 0  ok
   @return 1  error

   After we get the list of table shares, we will call flush on all
   possible tables, even if some flush fails.
*/

bool flush_tables(THD *thd, flush_tables_type flag)
{
  bool result= TRUE;
  tc_collect_arg collect_arg;
  TABLE *tmp_table;
  flush_tables_error_handler error_handler;
  DBUG_ENTER("flush_tables");

  purge_tables();  /* Flush unused tables and shares */
  DEBUG_SYNC(thd, "after_purge_tables");

  /*
    Loop over all shares and collect shares that have open tables
    TODO:
    Optimize this to only collect shares that have been used for
    write after last time all tables was closed.
  */

  if (!(tmp_table= (TABLE*) my_malloc(PSI_INSTRUMENT_ME, sizeof(*tmp_table),
                                      MYF(MY_WME | MY_THREAD_SPECIFIC))))
    DBUG_RETURN(1);

  my_init_dynamic_array(PSI_INSTRUMENT_ME, &collect_arg.shares,
                        sizeof(TABLE_SHARE*), 100, 100, MYF(0));
  collect_arg.flush_type= flag;
  if (tdc_iterate(thd, tc_collect_used_shares, &collect_arg, true))
  {
    /* Release already collected shares */
    for (uint i= 0 ; i < collect_arg.shares.elements ; i++)
    {
      TABLE_SHARE *share= *dynamic_element(&collect_arg.shares, i,
                                           TABLE_SHARE**);
      tdc_release_share(share);
    }
    goto err;
  }

  /* Call HA_EXTRA_FLUSH on all found shares */

  thd->push_internal_handler(&error_handler);
  for (uint i= 0 ; i < collect_arg.shares.elements ; i++)
  {
    TABLE_SHARE *share= *dynamic_element(&collect_arg.shares, i,
                                         TABLE_SHARE**);
    TABLE *table= tc_acquire_table(thd, share->tdc);
    if (table)
    {
      (void) table->file->extra(HA_EXTRA_FLUSH);
      DEBUG_SYNC(table->in_use, "before_tc_release_table");
      tc_release_table(table);
    }
    else
    {
      /*
        No free TABLE instances available. We have to open a new one.

        Try to take a MDL lock to ensure we can open a new table instance.
        If the lock fails, it means that some DDL operation or flush tables
        with read lock is ongoing.
        In this case we cannot sending the HA_EXTRA_FLUSH signal.
      */

      MDL_request mdl_request;
      MDL_REQUEST_INIT(&mdl_request, MDL_key::TABLE,
                       share->db.str,
                       share->table_name.str,
                       MDL_SHARED, MDL_EXPLICIT);

      if (!thd->mdl_context.acquire_lock(&mdl_request, 0))
      {
        /*
          HA_OPEN_FOR_FLUSH is used to allow us to open the table even if
          TABLE_SHARE::incompatible_version is set. It also will tell
          SEQUENCE engine that we don't have to read the sequence information
          (which may cause deadlocks with concurrently running ALTER TABLE or
          ALTER SEQUENCE) as we will close the table at once.
        */
        if (!open_table_from_share(thd, share, &empty_clex_str,
                                   HA_OPEN_KEYFILE, 0,
                                   HA_OPEN_FOR_ALTER | HA_OPEN_FOR_FLUSH,
                                   tmp_table, FALSE,
                                   NULL))
        {
          (void) tmp_table->file->extra(HA_EXTRA_FLUSH);
          /*
            We don't put the table into the TDC as the table was not fully
            opened (we didn't open triggers)
          */
          closefrm(tmp_table);
        }
        thd->mdl_context.release_lock(mdl_request.ticket);
      }
    }
    tdc_release_share(share);
  }
  thd->pop_internal_handler();
  result= error_handler.got_fatal_error();
  DBUG_PRINT("note", ("open_errors: %u %u",
                      error_handler.handled_errors,
                      error_handler.unhandled_errors));
err:
  my_free(tmp_table);
  delete_dynamic(&collect_arg.shares);
  DBUG_RETURN(result);
}


/*
  Mark all tables in the list which were used by current substatement
  as free for reuse.

  SYNOPSIS
    mark_used_tables_as_free_for_reuse()
      thd   - thread context
      table - head of the list of tables

  DESCRIPTION
    Marks all tables in the list which were used by current substatement
    (they are marked by its query_id) as free for reuse.

    Clear 'check_table_binlog_row_based_done' flag. For tables which were used
    by current substatement the flag is cleared as part of 'ha_reset()' call.
    For the rest of the open tables not used by current substament if this
    flag is enabled as part of current substatement execution,
    (for example when THD::binlog_write_table_maps() calls
    prepare_for_row_logging()), clear the flag explicitly.

  NOTE
    The reason we reset query_id is that it's not enough to just test
    if table->query_id != thd->query_id to know if a table is in use.

    For example
    SELECT f1_that_uses_t1() FROM t1;
    In f1_that_uses_t1() we will see one instance of t1 where query_id is
    set to query_id of original query.
*/

static void mark_used_tables_as_free_for_reuse(THD *thd, TABLE *table)
{
  DBUG_ENTER("mark_used_tables_as_free_for_reuse");
  for (; table ; table= table->next)
  {
    DBUG_ASSERT(table->pos_in_locked_tables == NULL ||
                table->pos_in_locked_tables->table == table);
    if (table->query_id == thd->query_id)
    {
      table->query_id= 0;
      table->file->ha_reset();
    }
    else
      table->file->clear_cached_table_binlog_row_based_flag();
  }
  DBUG_VOID_RETURN;
}


/**
  Close all open instances of the table but keep the MDL lock.

  Works both under LOCK TABLES and in the normal mode.
  Removes all closed instances of the table from the table cache.

  @param     thd     thread handle
  @param[in] share   table share, but is just a handy way to
                     access the table cache key

  @param[in] extra
                     HA_EXTRA_PREPARE_FOR_DROP
                        - The table is dropped
                     HA_EXTRA_PREPARE_FOR_RENAME
                        - The table is renamed
                     HA_EXTRA_NOT_USED
                        - The table is marked as closed in the
                          locked_table_list but kept there so one can call
                          locked_table_list->reopen_tables() to put it back.

                     In case of drop/rename the documented behavior is to
                     implicitly remove the table from LOCK TABLES
                     list. 

  @pre Must be called with an X MDL lock on the table.
*/

void
close_all_tables_for_name(THD *thd, TABLE_SHARE *share,
                          ha_extra_function extra,
                          TABLE *skip_table)
{
  DBUG_ASSERT(!share->tmp_table);
  DBUG_ASSERT(share->tdc->flushed);

  char key[MAX_DBKEY_LENGTH];
  size_t key_length= share->table_cache_key.length;
  bool remove_from_locked_tables= extra != HA_EXTRA_NOT_USED;

  memcpy(key, share->table_cache_key.str, key_length);

  for (TABLE **prev= &thd->open_tables; *prev; )
  {
    TABLE *table= *prev;

    if (table->s->table_cache_key.length == key_length &&
        !memcmp(table->s->table_cache_key.str, key, key_length) &&
        table != skip_table)
    {
      thd->locked_tables_list.unlink_from_list(thd,
                                               table->pos_in_locked_tables,
                                               remove_from_locked_tables);
      /* Inform handler that there is a drop table or a rename going on */
      if (extra != HA_EXTRA_NOT_USED && table->db_stat)
      {
        table->file->extra(extra);
        extra= HA_EXTRA_NOT_USED;               // Call extra once!
      }

      /*
        Does nothing if the table is not locked.
        This allows one to use this function after a table
        has been unlocked, e.g. in partition management.
      */
      mysql_lock_remove(thd, thd->lock, table);
      close_thread_table(thd, prev);
    }
    else
    {
      /* Step to next entry in open_tables list. */
      prev= &table->next;
    }
  }
}


/*
  Close all tables used by the current substatement, or all tables
  used by this thread if we are on the upper level.

  SYNOPSIS
    close_thread_tables()
    thd			Thread handler

  IMPLEMENTATION
    Unlocks tables and frees derived tables.
    Put all normal tables used by thread in free list.

    It will only close/mark as free for reuse tables opened by this
    substatement, it will also check if we are closing tables after
    execution of complete query (i.e. we are on upper level) and will
    leave prelocked mode if needed.
*/

int close_thread_tables(THD *thd)
{
  TABLE *table;
  int error= 0;
  PSI_stage_info org_stage;
  DBUG_ENTER("close_thread_tables");

  thd->backup_stage(&org_stage);
  THD_STAGE_INFO(thd, stage_closing_tables);

#ifdef EXTRA_DEBUG
  DBUG_PRINT("tcache", ("open tables:"));
  for (table= thd->open_tables; table; table= table->next)
    DBUG_PRINT("tcache", ("table: '%s'.'%s' %p", table->s->db.str,
                          table->s->table_name.str, table));
#endif

#if defined(ENABLED_DEBUG_SYNC)
  /* debug_sync may not be initialized for some slave threads */
  if (thd->debug_sync_control)
    DEBUG_SYNC(thd, "before_close_thread_tables");
#endif

  DBUG_ASSERT(thd->transaction->stmt.is_empty() || thd->in_sub_stmt ||
              (thd->state_flags & Open_tables_state::BACKUPS_AVAIL));

  for (table= thd->open_tables; table; table= table->next)
  {
    /* Table might be in use by some outer statement. */
    DBUG_PRINT("tcache", ("table: '%s'  query_id: %lu",
                          table->s->table_name.str, (ulong) table->query_id));

    if (thd->locked_tables_mode)
    {
#ifdef WITH_PARTITION_STORAGE_ENGINE
      if (table->part_info && table->part_info->vers_require_hist_part(thd) &&
          !thd->stmt_arena->is_stmt_prepare())
        table->part_info->vers_check_limit(thd);
#endif
      /*
        For simple locking we cleanup it here because we don't close thread
        tables. For prelocking we close it when we do close thread tables.
      */
      if (thd->locked_tables_mode != LTM_PRELOCKED)
        table->vcol_cleanup_expr(thd);
    }

    /* Detach MERGE children after every statement. Even under LOCK TABLES. */
    if (thd->locked_tables_mode <= LTM_LOCK_TABLES ||
        table->query_id == thd->query_id)
    {
      DBUG_ASSERT(table->file);
      table->file->extra(HA_EXTRA_DETACH_CHILDREN);
    }
  }

  /*
    We are assuming here that thd->derived_tables contains ONLY derived
    tables for this substatement. i.e. instead of approach which uses
    query_id matching for determining which of the derived tables belong
    to this substatement we rely on the ability of substatements to
    save/restore thd->derived_tables during their execution.

    TODO: Probably even better approach is to simply associate list of
          derived tables with (sub-)statement instead of thread and destroy
          them at the end of its execution.
  */
  if (thd->derived_tables)
  {
    TABLE *next;
    /*
      Close all derived tables generated in queries like
      SELECT * FROM (SELECT * FROM t1)
    */
    for (table= thd->derived_tables ; table ; table= next)
    {
      next= table->next;
      free_tmp_table(thd, table);
    }
    thd->derived_tables= 0;
  }

  if (thd->rec_tables)
  {
    TABLE *next;
    /*
      Close all temporary tables created for recursive table references.
      This action was postponed because the table could be used in the
      statements like  ANALYZE WITH r AS (...) SELECT * from r
      where r is defined through recursion. 
    */
    for (table= thd->rec_tables ; table ; table= next)
    {
      next= table->next;
      free_tmp_table(thd, table);
    }
    thd->rec_tables= 0;
  }

  /*
    Mark all temporary tables used by this statement as free for reuse.
  */
  thd->mark_tmp_tables_as_free_for_reuse();

  if (thd->locked_tables_mode)
  {

    /* Ensure we are calling ha_reset() for all used tables */
    mark_used_tables_as_free_for_reuse(thd, thd->open_tables);

    /*
      We are under simple LOCK TABLES or we're inside a sub-statement
      of a prelocked statement, so should not do anything else.

      Note that even if we are in LTM_LOCK_TABLES mode and statement
      requires prelocking (e.g. when we are closing tables after
      failing ot "open" all tables required for statement execution)
      we will exit this function a few lines below.
    */
    if (! thd->lex->requires_prelocking())
    {
      error= 0;
      goto end;
    }

    /*
      We are in the top-level statement of a prelocked statement,
      so we have to leave the prelocked mode now with doing implicit
      UNLOCK TABLES if needed.
    */
    if (thd->locked_tables_mode == LTM_PRELOCKED_UNDER_LOCK_TABLES)
      thd->locked_tables_mode= LTM_LOCK_TABLES;

    if (thd->locked_tables_mode == LTM_LOCK_TABLES)
    {
      error= 0;
      goto end;
    }

    thd->leave_locked_tables_mode();

    /* Fallthrough */
  }

  if (thd->lock)
  {
    /*
      For RBR we flush the pending event just before we unlock all the
      tables.  This means that we are at the end of a topmost
      statement, so we ensure that the STMT_END_F flag is set on the
      pending event.  For statements that are *inside* stored
      functions, the pending event will not be flushed: that will be
      handled either before writing a query log event (inside
      binlog_query()) or when preparing a pending event.
     */
    (void)thd->binlog_flush_pending_rows_event(TRUE);
    error= mysql_unlock_tables(thd, thd->lock);
    thd->lock=0;
  }
  /*
    Closing a MERGE child before the parent would be fatal if the
    other thread tries to abort the MERGE lock in between.
  */
  while (thd->open_tables)
    (void) close_thread_table(thd, &thd->open_tables);

end:
  THD_STAGE_INFO(thd, org_stage);
  DBUG_RETURN(error);
}


/* move one table to free list */

void close_thread_table(THD *thd, TABLE **table_ptr)
{
  TABLE *table= *table_ptr;
  handler *file= table->file;
  DBUG_ENTER("close_thread_table");
  DBUG_PRINT("tcache", ("table: '%s'.'%s' %p", table->s->db.str,
                        table->s->table_name.str, table));
  DBUG_ASSERT(!file->keyread_enabled());
  DBUG_ASSERT(file->inited == handler::NONE);

  /*
    The metadata lock must be released after giving back
    the table to the table cache.
  */
  DBUG_ASSERT(thd->mdl_context.is_lock_owner(MDL_key::TABLE,
                                             table->s->db.str,
                                             table->s->table_name.str,
                                             MDL_SHARED) ||
              thd->mdl_context.is_lock_warrantee(MDL_key::TABLE,
                                                 table->s->db.str,
                                                 table->s->table_name.str,
                                                 MDL_SHARED));
  table->vcol_cleanup_expr(thd);
  table->mdl_ticket= NULL;

  file->update_global_table_stats();
  file->update_global_index_stats();
  if (unlikely(thd->variables.log_slow_verbosity &
               LOG_SLOW_VERBOSITY_ENGINE) &&
      likely(file->handler_stats))
  {
    Exec_time_tracker *tracker;
    if ((tracker= file->get_time_tracker()))
      file->handler_stats->engine_time+= tracker->get_cycles();
    thd->handler_stats.add(file->handler_stats);
  }
  /*
    This look is needed to allow THD::notify_shared_lock() to
    traverse the thd->open_tables list without having to worry that
    some of the tables are removed from under it
  */

  mysql_mutex_lock(&thd->LOCK_thd_data);
  *table_ptr=table->next;
  mysql_mutex_unlock(&thd->LOCK_thd_data);

  if (! table->needs_reopen())
  {
    /* Avoid having MERGE tables with attached children in table cache. */
    file->extra(HA_EXTRA_DETACH_CHILDREN);
    /* Free memory and reset for next loop. */
    free_field_buffers_larger_than(table, MAX_TDC_BLOB_SIZE);
    file->ha_reset();
  }

  /*
    Do this *before* entering the TABLE_SHARE::tdc.LOCK_table_share
    critical section.
  */
  MYSQL_UNBIND_TABLE(file);

  tc_release_table(table);
  DBUG_VOID_RETURN;
}


/*
  Find table in list.

  SYNOPSIS
    find_table_in_list()
    table		Pointer to table list
    offset		Offset to which list in table structure to use
    db_name		Data base name
    table_name		Table name

  NOTES:
    This is called by find_table_in_global_list().

  RETURN VALUES
    NULL	Table not found
    #		Pointer to found table.
*/

TABLE_LIST *find_table_in_list(TABLE_LIST *table,
                               TABLE_LIST *TABLE_LIST::*link,
                               const LEX_CSTRING *db_name,
                               const LEX_CSTRING *table_name)
{
  for (; table; table= table->*link )
  {
    if (cmp(&table->db, db_name) == 0 &&
        cmp(&table->table_name, table_name) == 0)
      break;
  }
  return table;
}


/**
  Test that table is unique (It's only exists once in the table list)

  @param  thd                   thread handle
  @param  table                 table which should be checked
  @param  table_list            list of tables
  @param  check_flag            whether to check tables' aliases
                                Currently this is only used by INSERT

  NOTE: to exclude derived tables from check we use following mechanism:
    a) during derived table processing set THD::derived_tables_processing
    b) JOIN::prepare set SELECT::exclude_from_table_unique_test if
       THD::derived_tables_processing set. (we can't use JOIN::execute
       because for PS we perform only JOIN::prepare, but we can't set this
       flag in JOIN::prepare if we are not sure that we are in derived table
       processing loop, because multi-update call fix_fields() for some its
       items (which mean JOIN::prepare for subqueries) before unique_table
       call to detect which tables should be locked for write).
    c) find_dup_table skip all tables which belong to SELECT with
       SELECT::exclude_from_table_unique_test set.
    Also SELECT::exclude_from_table_unique_test used to exclude from check
    tables of main SELECT of multi-delete and multi-update

    We also skip tables with TABLE_LIST::prelocking_placeholder set,
    because we want to allow SELECTs from them, and their modification
    will rise the error anyway.

    TODO: when we will have table/view change detection we can do this check
          only once for PS/SP

  @retval !=0  found duplicate
  @retval 0 if table is unique
*/

static
TABLE_LIST* find_dup_table(THD *thd, TABLE_LIST *table, TABLE_LIST *table_list,
                           uint check_flag)
{
  TABLE_LIST *res= 0;
  LEX_CSTRING *d_name, *t_name, *t_alias;
  DBUG_ENTER("find_dup_table");
  DBUG_PRINT("enter", ("table alias: %s", table->alias.str));

  /*
    If this function called for query which update table (INSERT/UPDATE/...)
    then we have in table->table pointer to TABLE object which we are
    updating even if it is VIEW so we need TABLE_LIST of this TABLE object
    to get right names (even if lower_case_table_names used).

    If this function called for CREATE command that we have not opened table
    (table->table equal to 0) and right names is in current TABLE_LIST
    object.
  */
  if (table->table)
  {
    /* All MyISAMMRG children are plain MyISAM tables. */
    DBUG_ASSERT(table->table->file->ht->db_type != DB_TYPE_MRG_MYISAM);

    table= table->find_underlying_table(table->table);
    /*
      as far as we have table->table we have to find real TABLE_LIST of
      it in underlying tables
    */
    DBUG_ASSERT(table);
  }
  d_name= &table->db;
  t_name= &table->table_name;
  t_alias= &table->alias;

retry:
  DBUG_PRINT("info", ("real table: %s.%s", d_name->str, t_name->str));
  for (TABLE_LIST *tl= table_list; tl ; tl= tl->next_global, res= 0)
  {
    if (tl->select_lex && tl->select_lex->master_unit() &&
        tl->select_lex->master_unit()->executed)
    {
      /*
        There is no sense to check tables of already executed parts
        of the query
      */
      continue;
    }
    /*
      Table is unique if it is present only once in the global list
      of tables and once in the list of table locks.
    */
    if (! (res= find_table_in_global_list(tl, d_name, t_name)))
      break;
    tl= res;                       // We can continue search after this table

    /* Skip if same underlying table. */
    if (res->table && (res->table == table->table))
      continue;

    /* Skip if table is tmp table */
    if (check_flag & CHECK_DUP_SKIP_TEMP_TABLE &&
        res->table && res->table->s->tmp_table != NO_TMP_TABLE)
    {
      continue;
    }
    if (check_flag & CHECK_DUP_FOR_CREATE)
      DBUG_RETURN(res);

    /* Skip if table alias does not match. */
    if (check_flag & CHECK_DUP_ALLOW_DIFFERENT_ALIAS)
    {
      if (my_strcasecmp(table_alias_charset, t_alias->str, res->alias.str))
        continue;
    }

    /*
      If table is not excluded (could be a derived table) and table is not
      a prelocking placeholder then we found either a duplicate entry
      or a table that is part of a derived table (handled below).
      Examples are:
      INSERT INTO t1 SELECT * FROM t1;
      INSERT INTO t1 SELECT * FROM view_containing_t1;
    */
    if (res->select_lex &&
        !res->select_lex->exclude_from_table_unique_test &&
        !res->prelocking_placeholder)
      break;

    /*
      If we found entry of this table or table of SELECT which already
      processed in derived table or top select of multi-update/multi-delete
      (exclude_from_table_unique_test) or prelocking placeholder.
    */
    DBUG_PRINT("info",
               ("found same copy of table or table which we should skip"));
  }
  if (res && res->belong_to_derived)
  {
    /*
      We come here for queries of type:
      INSERT INTO t1 (SELECT tmp.a FROM (select * FROM t1) as tmp);

      Try to fix by materializing the derived table
    */
    TABLE_LIST *derived=  res->belong_to_derived;
    if (derived->is_merged_derived() && !derived->derived->is_excluded())
    {
      DBUG_PRINT("info",
                 ("convert merged to materialization to resolve the conflict"));
      derived->change_refs_to_fields();
      derived->set_materialized_derived();
      goto retry;
    }
  }
  DBUG_RETURN(res);
}


/**
  Test that the subject table of INSERT/UPDATE/DELETE/CREATE
  or (in case of MyISAMMRG) one of its children are not used later
  in the query.

  For MyISAMMRG tables, it is assumed that all the underlying
  tables of @c table (if any) are listed right after it and that
  their @c parent_l field points at the main table.


  @retval non-NULL The table list element for the table that
                   represents the duplicate. 
  @retval NULL     No duplicates found.
*/

TABLE_LIST*
unique_table(THD *thd, TABLE_LIST *table, TABLE_LIST *table_list,
             uint check_flag)
{
  TABLE_LIST *dup;

  table= table->find_table_for_update();

  if (table->table &&
      table->table->file->ha_table_flags() & HA_CAN_MULTISTEP_MERGE)
  {
    TABLE_LIST *child;
    dup= NULL;
    /* Check duplicates of all merge children. */
    for (child= table->next_global; child;
         child= child->next_global)
    {
      if (child->table &&
          child->table->file->ha_table_flags() & HA_CAN_MULTISTEP_MERGE)
        continue;

      /*
        Ensure that the child has one parent that is the table that is
        updated.
      */
      TABLE_LIST *tmp_parent= child;
      while ((tmp_parent= tmp_parent->parent_l))
      {
        if (tmp_parent == table)
          break;
      }
      if (!tmp_parent)
        break;

      if ((dup= find_dup_table(thd, child, child->next_global, check_flag)))
        break;
    }
  }
  else
    dup= find_dup_table(thd, table, table_list, check_flag);
  return dup;
}


/*
  Issue correct error message in case we found 2 duplicate tables which
  prevent some update operation

  SYNOPSIS
    update_non_unique_table_error()
    update      table which we try to update
    operation   name of update operation
    duplicate   duplicate table which we found

  NOTE:
    here we hide view underlying tables if we have them
*/

void update_non_unique_table_error(TABLE_LIST *update,
                                   const char *operation,
                                   TABLE_LIST *duplicate)
{
  update= update->top_table();
  duplicate= duplicate->top_table();
  if (!update->view || !duplicate->view ||
      update->view == duplicate->view ||
      update->view_name.length != duplicate->view_name.length ||
      update->view_db.length != duplicate->view_db.length ||
      lex_string_cmp(table_alias_charset,
                     &update->view_name, &duplicate->view_name) != 0 ||
      lex_string_cmp(table_alias_charset,
                     &update->view_db, &duplicate->view_db) != 0)
  {
    /*
      it is not the same view repeated (but it can be parts of the same copy
      of view), so we have to hide underlying tables.
    */
    if (update->view)
    {
      /* Issue the ER_NON_INSERTABLE_TABLE error for an INSERT */
      if (update->view == duplicate->view)
        my_error(!strncmp(operation, "INSERT", 6) ?
                 ER_NON_INSERTABLE_TABLE : ER_NON_UPDATABLE_TABLE, MYF(0),
                 update->alias.str, operation);
      else
        my_error(ER_VIEW_PREVENT_UPDATE, MYF(0),
                 (duplicate->view ? duplicate->alias.str : update->alias.str),
                 operation, update->alias.str);
      return;
    }
    if (duplicate->view)
    {
      my_error(ER_VIEW_PREVENT_UPDATE, MYF(0), duplicate->alias.str, operation,
               update->alias.str);
      return;
    }
  }
  my_error(ER_UPDATE_TABLE_USED, MYF(0), update->alias.str, operation);
}


/**
   Force all other threads to stop using the table by upgrading
   metadata lock on it and remove unused TABLE instances from cache.

   @param thd      Thread handler
   @param table    Table to remove from cache
   @param function HA_EXTRA_PREPARE_FOR_DROP if table is to be deleted
                   HA_EXTRA_FORCE_REOPEN if table is not be used
                   HA_EXTRA_PREPARE_FOR_RENAME if table is to be renamed
                   HA_EXTRA_NOT_USED             Don't call extra()

   @note When returning, the table will be unusable for other threads
         until metadata lock is downgraded.

   @retval FALSE Success.
   @retval TRUE  Failure (e.g. because thread was killed).
*/

bool wait_while_table_is_used(THD *thd, TABLE *table,
                              enum ha_extra_function function)
{
  DBUG_ENTER("wait_while_table_is_used");
  DBUG_ASSERT(!table->s->tmp_table);
  DBUG_PRINT("enter", ("table: '%s'  share: %p  db_stat: %u",
                       table->s->table_name.str, table->s,
                       table->db_stat));

  if (thd->mdl_context.upgrade_shared_lock(
             table->mdl_ticket, MDL_EXCLUSIVE,
             thd->variables.lock_wait_timeout))
    DBUG_RETURN(TRUE);

  table->s->tdc->flush(thd, true);
  /* extra() call must come only after all instances above are closed */
  if (function != HA_EXTRA_NOT_USED)
  {
    int error= table->file->extra(function);
    if (error)
      table->file->print_error(error, MYF(0));
    DBUG_RETURN(error);
  }
  DBUG_RETURN(FALSE);
}


/**
  Close a and drop a just created table in CREATE TABLE ... SELECT.

  @param  thd         Thread handle
  @param  table       TABLE object for the table to be dropped
  @param  db_name     Name of database for this table
  @param  table_name  Name of this table

  This routine assumes that the table to be closed is open only
  by the calling thread, so we needn't wait until other threads
  close the table. It also assumes that the table is first
  in thd->open_ables and a data lock on it, if any, has been
  released. To sum up, it's tuned to work with
  CREATE TABLE ... SELECT and CREATE TABLE .. SELECT only.
  Note, that currently CREATE TABLE ... SELECT is not supported
  under LOCK TABLES. This function, still, can be called in
  prelocked mode, e.g. if we do CREATE TABLE .. SELECT f1();
*/

void drop_open_table(THD *thd, TABLE *table, const LEX_CSTRING *db_name,
                     const LEX_CSTRING *table_name)
{
  DBUG_ENTER("drop_open_table");
  if (table->s->tmp_table)
    thd->drop_temporary_table(table, NULL, true);
  else
  {
    DBUG_ASSERT(table == thd->open_tables);

    handlerton *table_type= table->s->db_type();
    table->file->extra(HA_EXTRA_PREPARE_FOR_DROP);
    table->s->tdc->flush(thd, true);
    close_thread_table(thd, &thd->open_tables);
    /* Remove the table from the storage engine and rm the .frm. */
    quick_rm_table(thd, table_type, db_name, table_name, 0);
 }
  DBUG_VOID_RETURN;
}


/**
  An error handler which converts, if possible, ER_LOCK_DEADLOCK error
  that can occur when we are trying to acquire a metadata lock to
  a request for back-off and re-start of open_tables() process.
*/

class MDL_deadlock_handler : public Internal_error_handler
{
public:
  MDL_deadlock_handler(Open_table_context *ot_ctx_arg)
    : m_ot_ctx(ot_ctx_arg), m_is_active(FALSE)
  {}

  ~MDL_deadlock_handler() override = default;

  bool handle_condition(THD *thd,
                                uint sql_errno,
                                const char* sqlstate,
                                Sql_condition::enum_warning_level *level,
                                const char* msg,
                                Sql_condition ** cond_hdl) override;

private:
  /** Open table context to be used for back-off request. */
  Open_table_context *m_ot_ctx;
  /**
    Indicates that we are already in the process of handling
    ER_LOCK_DEADLOCK error. Allows to re-emit the error from
    the error handler without falling into infinite recursion.
  */
  bool m_is_active;
};


bool MDL_deadlock_handler::handle_condition(THD *,
                                            uint sql_errno,
                                            const char*,
                                            Sql_condition::enum_warning_level*,
                                            const char*,
                                            Sql_condition ** cond_hdl)
{
  *cond_hdl= NULL;
  if (! m_is_active && sql_errno == ER_LOCK_DEADLOCK)
  {
    /* Disable the handler to avoid infinite recursion. */
    m_is_active= TRUE;
    (void) m_ot_ctx->request_backoff_action(
             Open_table_context::OT_BACKOFF_AND_RETRY,
             NULL);
    m_is_active= FALSE;
    /*
      If the above back-off request failed, a new instance of
      ER_LOCK_DEADLOCK error was emitted. Thus the current
      instance of error condition can be treated as handled.
    */
    return TRUE;
  }
  return FALSE;
}


/**
  Try to acquire an MDL lock for a table being opened.

  @param[in,out] thd      Session context, to report errors.
  @param[out]    ot_ctx   Open table context, to hold the back off
                          state. If we failed to acquire a lock
                          due to a lock conflict, we add the
                          failed request to the open table context.
  @param[in,out] mdl_request A request for an MDL lock.
                          If we managed to acquire a ticket
                          (no errors or lock conflicts occurred),
                          contains a reference to it on
                          return. However, is not modified if MDL
                          lock type- modifying flags were provided.
  @param[in]    flags flags MYSQL_OPEN_FORCE_SHARED_MDL,
                          MYSQL_OPEN_FORCE_SHARED_HIGH_PRIO_MDL or
                          MYSQL_OPEN_FAIL_ON_MDL_CONFLICT
                          @sa open_table().
  @param[out]   mdl_ticket Only modified if there was no error.
                          If we managed to acquire an MDL
                          lock, contains a reference to the
                          ticket, otherwise is set to NULL.

  @retval TRUE  An error occurred.
  @retval FALSE No error, but perhaps a lock conflict, check mdl_ticket.
*/

static bool
open_table_get_mdl_lock(THD *thd, Open_table_context *ot_ctx,
                        MDL_request *mdl_request,
                        uint flags,
                        MDL_ticket **mdl_ticket)
{
  MDL_request mdl_request_shared;

  if (flags & (MYSQL_OPEN_FORCE_SHARED_MDL |
               MYSQL_OPEN_FORCE_SHARED_HIGH_PRIO_MDL))
  {
    /*
      MYSQL_OPEN_FORCE_SHARED_MDL flag means that we are executing
      PREPARE for a prepared statement and want to override
      the type-of-operation aware metadata lock which was set
      in the parser/during view opening with a simple shared
      metadata lock.
      This is necessary to allow concurrent execution of PREPARE
      and LOCK TABLES WRITE statement against the same table.

      MYSQL_OPEN_FORCE_SHARED_HIGH_PRIO_MDL flag means that we open
      the table in order to get information about it for one of I_S
      queries and also want to override the type-of-operation aware
      shared metadata lock which was set earlier (e.g. during view
      opening) with a high-priority shared metadata lock.
      This is necessary to avoid unnecessary waiting and extra
      ER_WARN_I_S_SKIPPED_TABLE warnings when accessing I_S tables.

      These two flags are mutually exclusive.
    */
    DBUG_ASSERT(!(flags & MYSQL_OPEN_FORCE_SHARED_MDL) ||
                !(flags & MYSQL_OPEN_FORCE_SHARED_HIGH_PRIO_MDL));

    MDL_REQUEST_INIT_BY_KEY(&mdl_request_shared, &mdl_request->key,
        flags & MYSQL_OPEN_FORCE_SHARED_MDL ? MDL_SHARED : MDL_SHARED_HIGH_PRIO,
        MDL_TRANSACTION);
    mdl_request= &mdl_request_shared;
  }

  if (flags & MYSQL_OPEN_FAIL_ON_MDL_CONFLICT)
  {
    /*
      When table is being open in order to get data for I_S table,
      we might have some tables not only open but also locked (e.g. when
      this happens under LOCK TABLES or in a stored function).
      As a result by waiting on a conflicting metadata lock to go away
      we may create a deadlock which won't entirely belong to the
      MDL subsystem and thus won't be detectable by this subsystem's
      deadlock detector.
      To avoid such situation we skip the trouble-making table if
      there is a conflicting lock.
    */
    if (thd->mdl_context.try_acquire_lock(mdl_request))
      return TRUE;
    if (mdl_request->ticket == NULL)
    {
      my_error(ER_WARN_I_S_SKIPPED_TABLE, MYF(0),
               mdl_request->key.db_name(), mdl_request->key.name());
      return TRUE;
    }
  }
  else
  {
    /*
      We are doing a normal table open. Let us try to acquire a metadata
      lock on the table. If there is a conflicting lock, acquire_lock()
      will wait for it to go away. Sometimes this waiting may lead to a
      deadlock, with the following results:
      1) If a deadlock is entirely within MDL subsystem, it is
         detected by the deadlock detector of this subsystem.
         ER_LOCK_DEADLOCK error is produced. Then, the error handler
         that is installed prior to the call to acquire_lock() attempts
         to request a back-off and retry. Upon success, ER_LOCK_DEADLOCK
         error is suppressed, otherwise propagated up the calling stack.
      2) Otherwise, a deadlock may occur when the wait-for graph
         includes edges not visible to the MDL deadlock detector.
         One such example is a wait on an InnoDB row lock, e.g. when:
         conn C1 gets SR MDL lock on t1 with SELECT * FROM t1
         conn C2 gets a row lock on t2 with  SELECT * FROM t2 FOR UPDATE
         conn C3 gets in and waits on C1 with DROP TABLE t0, t1
         conn C2 continues and blocks on C3 with SELECT * FROM t0
         conn C1 deadlocks by waiting on C2 by issuing SELECT * FROM
         t2 LOCK IN SHARE MODE.
         Such circular waits are currently only resolved by timeouts,
         e.g. @@innodb_lock_wait_timeout or @@lock_wait_timeout.
    */
    MDL_deadlock_handler mdl_deadlock_handler(ot_ctx);

    thd->push_internal_handler(&mdl_deadlock_handler);
    bool result= thd->mdl_context.acquire_lock(mdl_request,
                                               ot_ctx->get_timeout());
    thd->pop_internal_handler();

    if (result && !ot_ctx->can_recover_from_failed_open())
      return TRUE;
  }
  *mdl_ticket= mdl_request->ticket;
  return FALSE;
}

#ifdef WITH_PARTITION_STORAGE_ENGINE
/* Set all [named] partitions as used. */
static int set_partitions_as_used(TABLE_LIST *tl, TABLE *t)
{
  if (t->part_info)
    return t->file->change_partitions_to_open(tl->partition_names);
  return 0;
}
#endif


/**
  Check if the given table is actually a VIEW that was LOCK-ed

  @param thd            Thread context.
  @param t              Table to check.

  @retval TRUE  The 't'-table is a locked view
                needed to remedy problem before retrying again.
  @retval FALSE 't' was not locked, not a VIEW or an error happened.
*/

bool is_locked_view(THD *thd, TABLE_LIST *t)
{
  DBUG_ENTER("is_locked_view");
  /*
   Is this table a view and not a base table?
   (it is work around to allow to open view with locked tables,
   real fix will be made after definition cache will be made)

   Since opening of view which was not explicitly locked by LOCK
   TABLES breaks metadata locking protocol (potentially can lead
   to deadlocks) it should be disallowed.
  */
  if (thd->mdl_context.is_lock_owner(MDL_key::TABLE, t->db.str,
                                     t->table_name.str, MDL_SHARED))
  {
    char path[FN_REFLEN + 1];
    build_table_filename(path, sizeof(path) - 1,
                         t->db.str, t->table_name.str, reg_ext, 0);
    /*
      Note that we can't be 100% sure that it is a view since it's
      possible that we either simply have not found unused TABLE
      instance in THD::open_tables list or were unable to open table
      during prelocking process (in this case in theory we still
      should hold shared metadata lock on it).
    */
    if (dd_frm_is_view(thd, path))
    {
      /*
        If parent_l of the table_list is non null then a merge table
        has this view as child table, which is not supported.
      */
      if (t->parent_l)
      {
        my_error(ER_WRONG_MRG_TABLE, MYF(0));
        DBUG_RETURN(FALSE);
      }

      if (!tdc_open_view(thd, t, CHECK_METADATA_VERSION))
      {
        DBUG_ASSERT(t->view != 0);
        DBUG_RETURN(TRUE); // VIEW
      }
    }
  }

  DBUG_RETURN(FALSE);
}


/**
  Open a base table.

  @param thd            Thread context.
  @param table_list     Open first table in list.
  @param ot_ctx         Context with flags which modify how open works
                        and which is used to recover from a failed
                        open_table() attempt.
                        Some examples of flags:
                        MYSQL_OPEN_IGNORE_FLUSH - Open table even if
                        someone has done a flush. No version number
                        checking is done.
                        MYSQL_OPEN_HAS_MDL_LOCK - instead of acquiring
                        metadata locks rely on that caller already has
                        appropriate ones.

  Uses a cache of open tables to find a TABLE instance not in use.

  If TABLE_LIST::open_strategy is set to OPEN_IF_EXISTS, the table is
  opened only if it exists. If the open strategy is OPEN_STUB, the
  underlying table is never opened. In both cases, metadata locks are
  always taken according to the lock strategy.

  The function used to open temporary tables, but now it opens base tables
  only.

  @retval TRUE  Open failed. "action" parameter may contain type of action
                needed to remedy problem before retrying again.
  @retval FALSE Success. Members of TABLE_LIST structure are filled properly
                (e.g.  TABLE_LIST::table is set for real tables and
                TABLE_LIST::view is set for views).
*/

bool open_table(THD *thd, TABLE_LIST *table_list, Open_table_context *ot_ctx)
{
  TABLE *table;
  const char *key;
  uint	key_length;
  const LEX_CSTRING &alias= table_list->alias;
  uint flags= ot_ctx->get_flags();
  MDL_ticket *mdl_ticket;
  TABLE_SHARE *share;
  uint gts_flags;
  bool from_share= false;
#ifdef WITH_PARTITION_STORAGE_ENGINE
  int part_names_error=0;
#endif
  DBUG_ENTER("open_table");

  /*
    The table must not be opened already. The table can be pre-opened for
    some statements if it is a temporary table.

    open_temporary_table() must be used to open temporary tables.
  */
  DBUG_ASSERT(!table_list->table);

  /* an open table operation needs a lot of the stack space */
  if (check_stack_overrun(thd, STACK_MIN_SIZE_FOR_OPEN, (uchar *)&alias))
    DBUG_RETURN(TRUE);

  if (!(flags & MYSQL_OPEN_IGNORE_KILLED) && thd->killed)
  {
    thd->send_kill_message();
    DBUG_RETURN(TRUE);
  }

  /*
    Check if we're trying to take a write lock in a read only transaction.

    Note that we allow write locks on log tables as otherwise logging
    to general/slow log would be disabled in read only transactions.
  */
  if (table_list->mdl_request.is_write_lock_request() &&
      thd->tx_read_only &&
      !(flags & (MYSQL_LOCK_LOG_TABLE | MYSQL_OPEN_HAS_MDL_LOCK)))
  {
    my_error(ER_CANT_EXECUTE_IN_READ_ONLY_TRANSACTION, MYF(0));
    DBUG_RETURN(true);
  }

  if (!table_list->db.str)
  {
    my_error(ER_NO_DB_ERROR, MYF(0));
    DBUG_RETURN(true);
  }

  key_length= get_table_def_key(table_list, &key);

  /*
    If we're in pre-locked or LOCK TABLES mode, let's try to find the
    requested table in the list of pre-opened and locked tables. If the
    table is not there, return an error - we can't open not pre-opened
    tables in pre-locked/LOCK TABLES mode.
    TODO: move this block into a separate function.
  */
  if (thd->locked_tables_mode &&
      ! (flags & MYSQL_OPEN_GET_NEW_TABLE))
  {						// Using table locks
    TABLE *best_table= 0;
    int best_distance= INT_MIN;
    for (table=thd->open_tables; table ; table=table->next)
    {
      if (table->s->table_cache_key.length == key_length &&
	  !memcmp(table->s->table_cache_key.str, key, key_length))
      {
        if (Lex_ident_table(table->alias.to_lex_cstring()).streq(alias) &&
            table->query_id != thd->query_id && /* skip tables already used */
            (thd->locked_tables_mode == LTM_LOCK_TABLES ||
             table->query_id == 0))
        {
          int distance= ((int) table->reginfo.lock_type -
                         (int) table_list->lock_type);

          /*
            Find a table that either has the exact lock type requested,
            or has the best suitable lock. In case there is no locked
            table that has an equal or higher lock than requested,
            we us the closest matching lock to be able to produce an error
            message about wrong lock mode on the table. The best_table
            is changed if bd < 0 <= d or bd < d < 0 or 0 <= d < bd.

            distance <  0 - No suitable lock found
            distance >  0 - we have lock mode higher then we require
            distance == 0 - we have lock mode exactly which we need
          */
          if ((best_distance < 0 && distance > best_distance) ||
              (distance >= 0 && distance < best_distance))
          {
            best_distance= distance;
            best_table= table;
            if (best_distance == 0)
            {
              /*
                We have found a perfect match and can finish iterating
                through open tables list. Check for table use conflict
                between calling statement and SP/trigger is done in
                lock_tables().
              */
              break;
            }
          }
        }
      }
    }
    if (best_table)
    {
      table= best_table;
      table->query_id= thd->query_id;
      table->init(thd, table_list);
      DBUG_PRINT("info",("Using locked table"));
#ifdef WITH_PARTITION_STORAGE_ENGINE
      part_names_error= set_partitions_as_used(table_list, table);
#endif
      goto reset;
    }

    if (is_locked_view(thd, table_list))
    {
      if (table_list->sequence)
      {
        my_error(ER_NOT_SEQUENCE, MYF(0), table_list->db.str, table_list->alias.str);
        DBUG_RETURN(true);
      }
      DBUG_RETURN(FALSE); // VIEW
    }

    /*
      No table in the locked tables list. In case of explicit LOCK TABLES
      this can happen if a user did not include the table into the list.
      In case of pre-locked mode locked tables list is generated automatically,
      so we may only end up here if the table did not exist when
      locked tables list was created.
    */
    if (thd->locked_tables_mode == LTM_PRELOCKED)
      my_error(ER_NO_SUCH_TABLE, MYF(0), table_list->db.str, table_list->alias.str);
    else
      my_error(ER_TABLE_NOT_LOCKED, MYF(0), alias.str);
    DBUG_RETURN(TRUE);
  }

  /*
    Non pre-locked/LOCK TABLES mode, and the table is not temporary.
    This is the normal use case.
  */

  if (! (flags & MYSQL_OPEN_HAS_MDL_LOCK))
  {
    if (open_table_get_mdl_lock(thd, ot_ctx, &table_list->mdl_request,
                                flags, &mdl_ticket) ||
        mdl_ticket == NULL)
    {
      DEBUG_SYNC(thd, "before_open_table_wait_refresh");
      DBUG_RETURN(TRUE);
    }
    DEBUG_SYNC(thd, "after_open_table_mdl_shared");
  }
  else
  {
    /*
      Grab reference to the MDL lock ticket that was acquired
      by the caller.
    */
    mdl_ticket= table_list->mdl_request.ticket;
  }

  if (table_list->open_strategy == TABLE_LIST::OPEN_IF_EXISTS)
  {
    if (!ha_table_exists(thd, &table_list->db, &table_list->table_name))
      DBUG_RETURN(FALSE);
  }
  else if (table_list->open_strategy == TABLE_LIST::OPEN_STUB)
    DBUG_RETURN(FALSE);

  /* Table exists. Let us try to open it. */

  if (table_list->i_s_requested_object & OPEN_TABLE_ONLY)
    gts_flags= GTS_TABLE;
  else if (table_list->i_s_requested_object &  OPEN_VIEW_ONLY)
    gts_flags= GTS_VIEW;
  else
    gts_flags= GTS_TABLE | GTS_VIEW;

retry_share:

  share= tdc_acquire_share(thd, table_list, gts_flags, &table);

  if (unlikely(!share))
  {
    /*
      Hide "Table doesn't exist" errors if the table belongs to a view.
      The check for thd->is_error() is necessary to not push an
      unwanted error in case the error was already silenced.
      @todo Rework the alternative ways to deal with ER_NO_SUCH TABLE.
    */
    if (thd->is_error())
    {
      if (table_list->parent_l)
      {
        thd->clear_error();
        my_error(ER_WRONG_MRG_TABLE, MYF(0));
      }
      else if (table_list->belong_to_view)
      {
        TABLE_LIST *view= table_list->belong_to_view;
        thd->clear_error();
        my_error(ER_VIEW_INVALID, MYF(0),
                 view->view_db.str, view->view_name.str);
      }
    }
    DBUG_RETURN(TRUE);
  }

  /*
    Check if this TABLE_SHARE-object corresponds to a view. Note, that there is
    no need to check TABLE_SHARE::tdc.flushed as we do for regular tables,
    because view shares are always up to date.
  */
  if (share->is_view)
  {
    /*
      If parent_l of the table_list is non null then a merge table
      has this view as child table, which is not supported.
    */
    if (table_list->parent_l)
    {
      my_error(ER_WRONG_MRG_TABLE, MYF(0));
      goto err_lock;
    }
    if (table_list->sequence)
    {
      my_error(ER_NOT_SEQUENCE, MYF(0), table_list->db.str,
               table_list->alias.str);
      goto err_lock;
    }

    /*
      This table is a view. Validate its metadata version: in particular,
      that it was a view when the statement was prepared.
    */
    if (check_and_update_table_version(thd, table_list, share))
      goto err_lock;

    /* Open view */
    if (mysql_make_view(thd, share, table_list, false))
      goto err_lock;

    /* TODO: Don't free this */
    tdc_release_share(share);

    DBUG_ASSERT(table_list->view);

    DBUG_RETURN(FALSE);
  }

#ifdef WITH_WSREP
  if (!((flags & MYSQL_OPEN_IGNORE_FLUSH) ||
        (thd->wsrep_applier)))
#else
  if (!(flags & MYSQL_OPEN_IGNORE_FLUSH))
#endif
  {
    if (share->tdc->flushed)
    {
      /*
        We already have an MDL lock. But we have encountered an old
        version of table in the table definition cache which is possible
        when someone changes the table version directly in the cache
        without acquiring a metadata lock (e.g. this can happen during
        "rolling" FLUSH TABLE(S)).
        Release our reference to share, wait until old version of
        share goes away and then try to get new version of table share.
      */
      if (table)
        tc_release_table(table);
      else
        tdc_release_share(share);

      MDL_deadlock_handler mdl_deadlock_handler(ot_ctx);
      bool wait_result;

      thd->push_internal_handler(&mdl_deadlock_handler);
      wait_result= tdc_wait_for_old_version(thd, table_list->db.str,
                                            table_list->table_name.str,
                                            ot_ctx->get_timeout(),
                                            mdl_ticket->get_deadlock_weight());
      thd->pop_internal_handler();

      if (wait_result)
        DBUG_RETURN(TRUE);

      goto retry_share;
    }

    if (thd->open_tables && thd->open_tables->s->tdc->flushed)
    {
      /*
        If the version changes while we're opening the tables,
        we have to back off, close all the tables opened-so-far,
        and try to reopen them. Note: refresh_version is currently
        changed only during FLUSH TABLES.
      */
      if (table)
        tc_release_table(table);
      else
        tdc_release_share(share);
      (void)ot_ctx->request_backoff_action(Open_table_context::OT_REOPEN_TABLES,
                                           NULL);
      DBUG_RETURN(TRUE);
    }
  }

  if (table)
  {
    DBUG_ASSERT(table->file != NULL);
    if (table->file->discover_check_version())
    {
      tc_release_table(table);
      (void) ot_ctx->request_backoff_action(Open_table_context::OT_DISCOVER,
                                            table_list);
      DBUG_RETURN(TRUE);
    }
    table->file->rebind_psi();
#ifdef WITH_PARTITION_STORAGE_ENGINE
    part_names_error= set_partitions_as_used(table_list, table);
#endif
  }
  else
  {
    enum open_frm_error error;
    /* make a new table */
    if (!(table=(TABLE*) my_malloc(key_memory_TABLE, sizeof(*table),
                                   MYF(MY_WME))))
      goto err_lock;

    error= open_table_from_share(thd, share, &table_list->alias,
                                 HA_OPEN_KEYFILE | HA_TRY_READ_ONLY,
                                 EXTRA_RECORD,
                                 thd->open_options, table, FALSE,
                                 IF_PARTITIONING(table_list->partition_names,0));

    if (unlikely(error))
    {
      my_free(table);

      if (error == OPEN_FRM_DISCOVER)
        (void) ot_ctx->request_backoff_action(Open_table_context::OT_DISCOVER,
                                              table_list);
      else if (share->crashed)
      {
        if (!(flags & MYSQL_OPEN_IGNORE_REPAIR))
          (void) ot_ctx->request_backoff_action(Open_table_context::OT_REPAIR,
                                                table_list);
        else
          table_list->crashed= 1;  /* Mark that table was crashed */
      }
      goto err_lock;
    }
    if (open_table_entry_fini(thd, share, table))
    {
      closefrm(table);
      my_free(table);
      goto err_lock;
    }

    /* Add table to the share's used tables list. */
    tc_add_table(thd, table);
    from_share= true;
  }

  if (!(flags & MYSQL_OPEN_HAS_MDL_LOCK) &&
      table->s->table_category < TABLE_CATEGORY_INFORMATION)
  {
    /*
      We are not under LOCK TABLES and going to acquire write-lock/
      modify the base table. We need to acquire protection against
      global read lock until end of this statement in order to have
      this statement blocked by active FLUSH TABLES WITH READ LOCK.

      We don't need to acquire this protection under LOCK TABLES as
      such protection already acquired at LOCK TABLES time and
      not released until UNLOCK TABLES.

      We don't block statements which modify only temporary tables
      as these tables are not preserved by any form of
      backup which uses FLUSH TABLES WITH READ LOCK.

      TODO: The fact that we sometimes acquire protection against
            GRL only when we encounter table to be write-locked
            slightly increases probability of deadlock.
            This problem will be solved once Alik pushes his
            temporary table refactoring patch and we can start
            pre-acquiring metadata locks at the beggining of
            open_tables() call.
    */
    enum enum_mdl_type mdl_type= MDL_BACKUP_DML;

    if (table->s->table_category != TABLE_CATEGORY_USER)
      mdl_type= MDL_BACKUP_SYS_DML;
    else if (table->s->online_backup)
      mdl_type= MDL_BACKUP_TRANS_DML;

    if (table_list->mdl_request.is_write_lock_request() &&
        ! (flags & (MYSQL_OPEN_IGNORE_GLOBAL_READ_LOCK |
                    MYSQL_OPEN_FORCE_SHARED_MDL |
                    MYSQL_OPEN_FORCE_SHARED_HIGH_PRIO_MDL |
                    MYSQL_OPEN_SKIP_SCOPED_MDL_LOCK)) &&
        ! ot_ctx->has_protection_against_grl(mdl_type))
    {
      MDL_request protection_request;
      MDL_deadlock_handler mdl_deadlock_handler(ot_ctx);

      if (thd->has_read_only_protection())
      {
        MYSQL_UNBIND_TABLE(table->file);
        table->vcol_cleanup_expr(thd);
        tc_release_table(table);
        DBUG_RETURN(TRUE);
      }

      MDL_REQUEST_INIT(&protection_request, MDL_key::BACKUP, "", "", mdl_type,
                       MDL_STATEMENT);

      /*
        Install error handler which if possible will convert deadlock error
        into request to back-off and restart process of opening tables.
      */
      thd->push_internal_handler(&mdl_deadlock_handler);
      bool result= thd->mdl_context.acquire_lock(&protection_request,
                                                 ot_ctx->get_timeout());
      thd->pop_internal_handler();

      if (result)
      {
        MYSQL_UNBIND_TABLE(table->file);
        table->vcol_cleanup_expr(thd);
        tc_release_table(table);
        DBUG_RETURN(TRUE);
      }

      ot_ctx->set_has_protection_against_grl(mdl_type);
    }
  }

  table->mdl_ticket= mdl_ticket;
  table->reginfo.lock_type=TL_READ;		/* Assume read */

  table->init(thd, table_list);

  table->next= thd->open_tables;		/* Link into simple list */
  thd->set_open_tables(table);

 reset:
  /*
    Check that there is no reference to a condition from an earlier query
    (cf. Bug#58553). 
  */
  DBUG_ASSERT(table->file->pushed_cond == NULL);
  table_list->updatable= 1; // It is not derived table nor non-updatable VIEW
  table_list->table= table;

  if (!from_share && table->vcol_fix_expr(thd))
    DBUG_RETURN(true);

#ifdef WITH_PARTITION_STORAGE_ENGINE
  if (unlikely(table->part_info))
  {
    /* Partitions specified were incorrect.*/
    if (part_names_error)
    {
      table->file->print_error(part_names_error, MYF(0));
      DBUG_RETURN(true);
    }
  }
  else if (table_list->partition_names)
  {
    /* Don't allow PARTITION () clause on a nonpartitioned table */
    my_error(ER_PARTITION_CLAUSE_ON_NONPARTITIONED, MYF(0));
    DBUG_RETURN(true);
  }
#endif
  if (table_list->sequence && table->s->table_type != TABLE_TYPE_SEQUENCE)
  {
    my_error(ER_NOT_SEQUENCE, MYF(0), table_list->db.str, table_list->alias.str);
    DBUG_RETURN(true);
  }

  DBUG_ASSERT(thd->locked_tables_mode || table->file->row_logging == 0);
  DBUG_RETURN(false);

err_lock:
  tdc_release_share(share);

  DBUG_PRINT("exit", ("failed"));
  DBUG_RETURN(true);
}


/**
   Find table in the list of open tables.

   @param list       List of TABLE objects to be inspected.
   @param db         Database name
   @param table_name Table name

   @return Pointer to the TABLE object found, 0 if no table found.
*/

TABLE *find_locked_table(TABLE *list, const char *db, const char *table_name)
{
  char	key[MAX_DBKEY_LENGTH];
  uint key_length= tdc_create_key(key, db, table_name);

  for (TABLE *table= list; table ; table=table->next)
  {
    if (table->s->table_cache_key.length == key_length &&
	!memcmp(table->s->table_cache_key.str, key, key_length))
      return table;
  }
  return(0);
}


/**
   Find instance of TABLE with upgradable or exclusive metadata
   lock from the list of open tables, emit error if no such table
   found.

   @param thd        Thread context
   @param db         Database name.
   @param table_name Name of table.
   @param p_error    In the case of an error (when the function returns NULL)
                     the error number is stored there.
                     If the p_error is NULL, function launches the error itself.

   @note This function checks if the connection holds a global IX
         metadata lock. If no such lock is found, it is not safe to
         upgrade the lock and ER_TABLE_NOT_LOCKED_FOR_WRITE will be
         reported.

   @return Pointer to TABLE instance with MDL_SHARED_UPGRADABLE
           MDL_SHARED_NO_WRITE, MDL_SHARED_NO_READ_WRITE, or
           MDL_EXCLUSIVE metadata lock, NULL otherwise.
*/

TABLE *find_table_for_mdl_upgrade(THD *thd, const char *db,
                                  const char *table_name, int *p_error)
{
  TABLE *tab= find_locked_table(thd->open_tables, db, table_name);
  int error;

  if (unlikely(!tab))
  {
    error= ER_TABLE_NOT_LOCKED;
    goto err_exit;
  }

  /*
    It is not safe to upgrade the metadata lock without a global IX lock.
    This can happen with FLUSH TABLES <list> WITH READ LOCK as we in these
    cases don't take a global IX lock in order to be compatible with
    global read lock.
  */
  if (unlikely(!thd->mdl_context.is_lock_owner(MDL_key::BACKUP, "", "",
                                               MDL_BACKUP_DDL)))
  {
    error= ER_TABLE_NOT_LOCKED_FOR_WRITE;
    goto err_exit;
  }

  while (tab->mdl_ticket != NULL &&
         !tab->mdl_ticket->is_upgradable_or_exclusive() &&
         (tab= find_locked_table(tab->next, db, table_name)))
    continue;

  if (unlikely(!tab))
  {
    error= ER_TABLE_NOT_LOCKED_FOR_WRITE;
    goto err_exit;
  }

  return tab;

err_exit:
  if (p_error)
    *p_error= error;
  else
    my_error(error, MYF(0), table_name);

  return NULL;
}


/***********************************************************************
  class Locked_tables_list implementation. Declared in sql_class.h
************************************************************************/

/**
  Enter LTM_LOCK_TABLES mode.

  Enter the LOCK TABLES mode using all the tables that are
  currently open and locked in this connection.
  Initializes a TABLE_LIST instance for every locked table.

  @param  thd  thread handle

  @return TRUE if out of memory.
*/

bool
Locked_tables_list::init_locked_tables(THD *thd)
{
  DBUG_ASSERT(thd->locked_tables_mode == LTM_NONE);
  DBUG_ASSERT(m_locked_tables == NULL);
  DBUG_ASSERT(m_reopen_array == NULL);
  DBUG_ASSERT(m_locked_tables_count == 0);

  for (TABLE *table= thd->open_tables; table;
       table= table->next, m_locked_tables_count++)
  {
    TABLE_LIST *src_table_list= table->pos_in_table_list;
    LEX_CSTRING db, table_name, alias;

    db.length=         table->s->db.length;
    table_name.length= table->s->table_name.length;
    alias.length=      table->alias.length();
    TABLE_LIST *dst_table_list;

    if (! multi_alloc_root(&m_locked_tables_root,
                           &dst_table_list, sizeof(*dst_table_list),
                           &db.str, (size_t) db.length + 1,
                           &table_name.str, (size_t) table_name.length + 1,
                           &alias.str, (size_t) alias.length + 1,
                           NullS))
    {
      reset();
      return TRUE;
    }

    memcpy((char*) db.str,         table->s->db.str, db.length + 1);
    memcpy((char*) table_name.str, table->s->table_name.str,
           table_name.length + 1);
    memcpy((char*) alias.str,      table->alias.c_ptr(), alias.length + 1);
    dst_table_list->init_one_table(&db, &table_name,
                                   &alias, table->reginfo.lock_type);
    dst_table_list->table= table;
    dst_table_list->mdl_request.ticket= src_table_list->mdl_request.ticket;

    /* Link last into the list of tables */
    *(dst_table_list->prev_global= m_locked_tables_last)= dst_table_list;
    m_locked_tables_last= &dst_table_list->next_global;
    table->pos_in_locked_tables= dst_table_list;
  }
  if (m_locked_tables_count)
  {
    /**
      Allocate an auxiliary array to pass to mysql_lock_tables()
      in reopen_tables(). reopen_tables() is a critical
      path and we don't want to complicate it with extra allocations.
    */
    m_reopen_array= (TABLE_LIST**)alloc_root(&m_locked_tables_root,
                                             sizeof(TABLE_LIST*) *
                                             (m_locked_tables_count+1));
    if (m_reopen_array == NULL)
    {
      reset();
      return TRUE;
    }
  }

  TRANSACT_TRACKER(add_trx_state(thd, TX_LOCKED_TABLES));

  thd->enter_locked_tables_mode(LTM_LOCK_TABLES);

  return FALSE;
}


/**
  Leave LTM_LOCK_TABLES mode if it's been entered.

  Close all locked tables, free memory, and leave the mode.

  @note This function is a no-op if we're not in LOCK TABLES.
*/

int
Locked_tables_list::unlock_locked_tables(THD *thd)
{
  int error;
  DBUG_ASSERT(!thd->in_sub_stmt &&
              !(thd->state_flags & Open_tables_state::BACKUPS_AVAIL));
  /*
    Sic: we must be careful to not close open tables if
    we're not in LOCK TABLES mode: unlock_locked_tables() is
    sometimes called implicitly, expecting no effect on
    open tables, e.g. from begin_trans().
  */
  if (thd->locked_tables_mode != LTM_LOCK_TABLES)
    return 0;

  for (TABLE_LIST *table_list= m_locked_tables;
       table_list; table_list= table_list->next_global)
  {
    /*
      Clear the position in the list, the TABLE object will be
      returned to the table cache.
    */
    if (table_list->table)                    // If not closed
      table_list->table->pos_in_locked_tables= NULL;
  }
  thd->leave_locked_tables_mode();

  TRANSACT_TRACKER(clear_trx_state(thd, TX_LOCKED_TABLES));

  DBUG_ASSERT(thd->transaction->stmt.is_empty());
  error= close_thread_tables(thd);

  /*
    We rely on the caller to implicitly commit the
    transaction and release transactional locks.
  */

  /*
    After closing tables we can free memory used for storing lock
    request for metadata locks and TABLE_LIST elements.
  */
  reset();
  return error;
}


/**
  Remove all meta data locks associated with table and release locked
  table mode if there is no locked tables anymore
*/

int
Locked_tables_list::unlock_locked_table(THD *thd, MDL_ticket *mdl_ticket)
{
  /*
    Ensure we are in locked table mode.
    As this function is only called on error condition it's better
    to check this condition here than in the caller.
  */
  if (thd->locked_tables_mode != LTM_LOCK_TABLES)
    return 0;

  if (mdl_ticket)
  {
    /*
      Under LOCK TABLES we may have several instances of table open
      and locked and therefore have to remove several metadata lock
      requests associated with them.
    */
    thd->mdl_context.release_all_locks_for_name(mdl_ticket);
  }

  if (thd->lock->table_count == 0)
    return unlock_locked_tables(thd);
  return 0;
}


/*
  Free memory allocated for storing locks
*/

void Locked_tables_list::reset()
{
  free_root(&m_locked_tables_root, MYF(0));
  m_locked_tables= NULL;
  m_locked_tables_last= &m_locked_tables;
  m_reopen_array= NULL;
  m_locked_tables_count= 0;
  some_table_marked_for_reopen= 0;
}


/**
  Unlink a locked table from the locked tables list, either
  temporarily or permanently.

  @param  thd        thread handle
  @param  table_list the element of locked tables list.
                     The implementation assumes that this argument
                     points to a TABLE_LIST element linked into
                     the locked tables list. Passing a TABLE_LIST
                     instance that is not part of locked tables
                     list will lead to a crash.
  @param  remove_from_locked_tables
                      TRUE if the table is removed from the list
                      permanently.

  This function is a no-op if we're not under LOCK TABLES.

  @sa Locked_tables_list::reopen_tables()
*/


void Locked_tables_list::unlink_from_list(THD *thd,
                                          TABLE_LIST *table_list,
                                          bool remove_from_locked_tables)
{
  /*
    If mode is not LTM_LOCK_TABLES, we needn't do anything. Moreover,
    outside this mode pos_in_locked_tables value is not trustworthy.
  */
  if (thd->locked_tables_mode != LTM_LOCK_TABLES &&
      thd->locked_tables_mode != LTM_PRELOCKED_UNDER_LOCK_TABLES)
    return;

  /*
    table_list must be set and point to pos_in_locked_tables of some
    table.
  */
  DBUG_ASSERT(table_list->table->pos_in_locked_tables == table_list);

  /* Clear the pointer, the table will be returned to the table cache. */
  table_list->table->pos_in_locked_tables= NULL;

  /* Mark the table as closed in the locked tables list. */
  table_list->table= NULL;

  /*
    If the table is being dropped or renamed, remove it from
    the locked tables list (implicitly drop the LOCK TABLES lock
    on it).
  */
  if (remove_from_locked_tables)
  {
    *table_list->prev_global= table_list->next_global;
    if (table_list->next_global == NULL)
      m_locked_tables_last= table_list->prev_global;
    else
      table_list->next_global->prev_global= table_list->prev_global;
    m_locked_tables_count--;
  }
}

/**
  This is an attempt to recover (somewhat) in case of an error.
  If we failed to reopen a closed table, let's unlink it from the
  list and forget about it. From a user perspective that would look
  as if the server "lost" the lock on one of the locked tables.

  @note This function is a no-op if we're not under LOCK TABLES.
*/

void Locked_tables_list::
unlink_all_closed_tables(THD *thd, MYSQL_LOCK *lock, size_t reopen_count)
{
  /* If we managed to take a lock, unlock tables and free the lock. */
  if (lock)
    mysql_unlock_tables(thd, lock);
  /*
    If a failure happened in reopen_tables(), we may have succeeded
    reopening some tables, but not all.
    This works when the connection was killed in mysql_lock_tables().
  */
  if (reopen_count)
  {
    while (reopen_count--)
    {
      /*
        When closing the table, we must remove it
        from thd->open_tables list.
        We rely on the fact that open_table() that was used
        in reopen_tables() always links the opened table
        to the beginning of the open_tables list.
      */
      DBUG_ASSERT(thd->open_tables == m_reopen_array[reopen_count]->table);

      thd->open_tables->pos_in_locked_tables->table= NULL;
      thd->open_tables->pos_in_locked_tables= NULL;

      close_thread_table(thd, &thd->open_tables);
    }
  }
  /* Exclude all closed tables from the LOCK TABLES list. */
  for (TABLE_LIST *table_list= m_locked_tables; table_list; table_list=
       table_list->next_global)
  {
    if (table_list->table == NULL)
    {
      /* Unlink from list. */
      *table_list->prev_global= table_list->next_global;
      if (table_list->next_global == NULL)
        m_locked_tables_last= table_list->prev_global;
      else
        table_list->next_global->prev_global= table_list->prev_global;
      m_locked_tables_count--;
    }
  }

  /* If no tables left, do an automatic UNLOCK TABLES */
  if (thd->lock && thd->lock->table_count == 0)
  {
    /*
      We have to rollback any open transactions here.
      This is required in the case where the server has been killed
      but some transations are still open (as part of locked tables).
      If we don't do this, we will get an assert in unlock_locked_tables().
    */
    ha_rollback_trans(thd, FALSE);
    ha_rollback_trans(thd, TRUE);
    unlock_locked_tables(thd);
  }
}


/*
  Mark all instances of the table to be reopened

  This is only needed when LOCK TABLES is active
*/

void Locked_tables_list::mark_table_for_reopen(THD *thd, TABLE *table)
{
  TABLE_SHARE *share= table->s;

  for (TABLE_LIST *table_list= m_locked_tables;
       table_list; table_list= table_list->next_global)
  {
    /*
      table_list->table can be NULL in the case of TRUNCATE TABLE where
      the table was locked twice and one instance closed in
      close_all_tables_for_name().
    */
    if (table_list->table && table_list->table->s == share)
      table_list->table->internal_set_needs_reopen(true);
  }
  /* This is needed in the case where lock tables where not used */
  table->internal_set_needs_reopen(true);
  some_table_marked_for_reopen= 1;
}


/**
  Reopen the tables locked with LOCK TABLES and temporarily closed
  by a DDL statement or FLUSH TABLES.

  @param need_reopen  If set, reopen open tables that are marked with
                      for reopen.
                      If not set, reopen tables that where closed.

  @note This function is a no-op if we're not under LOCK TABLES.

  @return TRUE if an error reopening the tables. May happen in
               case of some fatal system error only, e.g. a disk
               corruption, out of memory or a serious bug in the
               locking.
*/

bool
Locked_tables_list::reopen_tables(THD *thd, bool need_reopen)
{
  bool is_ok= thd->get_stmt_da()->is_ok();
  Open_table_context ot_ctx(thd, !is_ok ? MYSQL_OPEN_REOPEN:
                                  MYSQL_OPEN_IGNORE_KILLED | MYSQL_OPEN_REOPEN);
  uint reopen_count= 0;
  MYSQL_LOCK *lock;
  MYSQL_LOCK *merged_lock;
  DBUG_ENTER("Locked_tables_list::reopen_tables");

  DBUG_ASSERT(some_table_marked_for_reopen || !need_reopen);


  /* Reset flag that some table was marked for reopen */
  if (need_reopen)
    some_table_marked_for_reopen= 0;

  for (TABLE_LIST *table_list= m_locked_tables;
       table_list; table_list= table_list->next_global)
  {
    if (need_reopen)
    {
      if (!table_list->table || !table_list->table->needs_reopen())
        continue;
      for (TABLE **prev= &thd->open_tables; *prev; prev= &(*prev)->next)
      {
        if (*prev == table_list->table)
        {
          thd->locked_tables_list.unlink_from_list(thd, table_list, false);
          mysql_lock_remove(thd, thd->lock, *prev);
          (*prev)->file->extra(HA_EXTRA_PREPARE_FOR_FORCED_CLOSE);
          close_thread_table(thd, prev);
          break;
        }
      }
      DBUG_ASSERT(table_list->table == NULL);
    }
    else
    {
      if (table_list->table)                      /* The table was not closed */
        continue;
    }

    DBUG_ASSERT(reopen_count < m_locked_tables_count);
    m_reopen_array[reopen_count++]= table_list;
  }
  if (reopen_count)
  {
    TABLE **tables= (TABLE**) my_alloca(reopen_count * sizeof(TABLE*));

    for (uint i= 0 ; i < reopen_count ; i++)
    {
      TABLE_LIST *table_list= m_reopen_array[i];
      /* Links into thd->open_tables upon success */
      if (open_table(thd, table_list, &ot_ctx))
      {
        unlink_all_closed_tables(thd, 0, i);
        my_afree((void*) tables);
        DBUG_RETURN(TRUE);
      }
      tables[i]= table_list->table;
      table_list->table->pos_in_locked_tables= table_list;
      /* See also the comment on lock type in init_locked_tables(). */
      table_list->table->reginfo.lock_type= table_list->lock_type;
    }

    thd->in_lock_tables= 1;
    /*
      We re-lock all tables with mysql_lock_tables() at once rather
      than locking one table at a time because of the case
      reported in Bug#45035: when the same table is present
      in the list many times, thr_lock.c fails to grant READ lock
      on a table that is already locked by WRITE lock, even if
      WRITE lock is taken by the same thread. If READ and WRITE
      lock are passed to thr_lock.c in the same list, everything
      works fine. Patching legacy code of thr_lock.c is risking to
      break something else.
    */
    lock= mysql_lock_tables(thd, tables, reopen_count,
                            MYSQL_OPEN_REOPEN | MYSQL_LOCK_USE_MALLOC);
    thd->in_lock_tables= 0;
    if (lock == NULL || (merged_lock=
                         mysql_lock_merge(thd->lock, lock)) == NULL)
    {
      unlink_all_closed_tables(thd, lock, reopen_count);
      if (! thd->killed)
        my_error(ER_LOCK_DEADLOCK, MYF(0));
      my_afree((void*) tables);
      DBUG_RETURN(TRUE);
    }
    thd->lock= merged_lock;
    my_afree((void*) tables);
  }
  DBUG_RETURN(FALSE);
}

/**
  Add back a locked table to the locked list that we just removed from it.
  This is needed in CREATE OR REPLACE TABLE where we are dropping, creating
  and re-opening a locked table.

  @return 0  0k
  @return 1  error
*/

bool Locked_tables_list::restore_lock(THD *thd, TABLE_LIST *dst_table_list,
                                      TABLE *table, MYSQL_LOCK *lock)
{
  MYSQL_LOCK *merged_lock;
  DBUG_ENTER("restore_lock");
  DBUG_ASSERT(!strcmp(dst_table_list->table_name.str, table->s->table_name.str));

  /* Ensure we have the memory to add the table back */
  if (!(merged_lock= mysql_lock_merge(thd->lock, lock)))
    DBUG_RETURN(1);
  thd->lock= merged_lock;

  /* Link to the new table */
  dst_table_list->table= table;
  /*
    The lock type may have changed (normally it should not as create
    table will lock the table in write mode
  */
  dst_table_list->lock_type= table->reginfo.lock_type;
  table->pos_in_locked_tables= dst_table_list;

  add_back_last_deleted_lock(dst_table_list);

  table->mdl_ticket->downgrade_lock(table->reginfo.lock_type >=
                                    TL_FIRST_WRITE ?
                                    MDL_SHARED_NO_READ_WRITE :
                                    MDL_SHARED_READ);

  DBUG_RETURN(0);
}

/*
  Add back the last deleted lock structure.
  This should be followed by a call to reopen_tables() to
  open the table.
*/

void Locked_tables_list::add_back_last_deleted_lock(TABLE_LIST *dst_table_list)
{
  /* Link the lock back in the locked tables list */
  dst_table_list->prev_global= m_locked_tables_last;
  *m_locked_tables_last= dst_table_list;
  m_locked_tables_last= &dst_table_list->next_global;
  dst_table_list->next_global= 0;
  m_locked_tables_count++;
}


#ifndef DBUG_OFF
/* Cause a spurious statement reprepare for debug purposes. */
static bool inject_reprepare(THD *thd)
{
  if (thd->m_reprepare_observer && thd->stmt_arena->is_reprepared == FALSE)
  {
    thd->m_reprepare_observer->report_error(thd);
    return TRUE;
  }

  return FALSE;
}
#endif

/**
  Compare metadata versions of an element obtained from the table
  definition cache and its corresponding node in the parse tree.

  @details If the new and the old values mismatch, invoke
  Metadata_version_observer.
  At prepared statement prepare, all TABLE_LIST version values are
  NULL and we always have a mismatch. But there is no observer set
  in THD, and therefore no error is reported. Instead, we update
  the value in the parse tree, effectively recording the original
  version.
  At prepared statement execute, an observer may be installed.  If
  there is a version mismatch, we push an error and return TRUE.

  For conventional execution (no prepared statements), the
  observer is never installed.

  @sa Execute_observer
  @sa check_prepared_statement() to see cases when an observer is installed
  @sa TABLE_LIST::is_the_same_definition()
  @sa TABLE_SHARE::get_table_ref_id()

  @param[in]      thd         used to report errors
  @param[in,out]  tables      TABLE_LIST instance created by the parser
                              Metadata version information in this object
                              is updated upon success.
  @param[in]      table_share an element from the table definition cache

  @retval  TRUE  an error, which has been reported
  @retval  FALSE success, version in TABLE_LIST has been updated
*/

static bool
check_and_update_table_version(THD *thd,
                               TABLE_LIST *tables, TABLE_SHARE *table_share)
{
  /*
    First, verify that TABLE_LIST was indeed *created by the parser* -
    it must be in the global TABLE_LIST list. Standalone TABLE_LIST objects
    created with TABLE_LIST::init_one_table() have a short life time and
    aren't linked anywhere.
  */
  if (tables->prev_global && !tables->is_the_same_definition(thd, table_share))
  {
    if (thd->m_reprepare_observer &&
        thd->m_reprepare_observer->report_error(thd))
    {
      /*
        Version of the table share is different from the
        previous execution of the prepared statement, and it is
        unacceptable for this SQLCOM. Error has been reported.
      */
      DBUG_ASSERT(thd->is_error());
      return TRUE;
    }
    /* Always maintain the latest version and type */
    tables->set_table_ref_id(table_share);
  }

  DBUG_EXECUTE_IF("reprepare_each_statement", return inject_reprepare(thd););
  return FALSE;
}


/**
  Compares versions of a stored routine obtained from the sp cache
  and the version used at prepare.

  @details If the new and the old values mismatch, invoke
  Metadata_version_observer.
  At prepared statement prepare, all Sroutine_hash_entry version values
  are NULL and we always have a mismatch. But there is no observer set
  in THD, and therefore no error is reported. Instead, we update
  the value in Sroutine_hash_entry, effectively recording the original
  version.
  At prepared statement execute, an observer may be installed.  If
  there is a version mismatch, we push an error and return TRUE.

  For conventional execution (no prepared statements), the
  observer is never installed.

  @param[in]      thd         used to report errors
  @param[in/out]  rt          pointer to stored routine entry in the
                              parse tree
  @param[in]      sp          pointer to stored routine cache entry.
                              Can be NULL if there is no such routine.
  @retval  TRUE  an error, which has been reported
  @retval  FALSE success, version in Sroutine_hash_entry has been updated
*/

static bool
check_and_update_routine_version(THD *thd, Sroutine_hash_entry *rt,
                                 sp_head *sp)
{
  ulong spc_version= sp_cache_version();
  /* sp is NULL if there is no such routine. */
  ulong version= sp ? sp->sp_cache_version() : spc_version;
  /*
    If the version in the parse tree is stale,
    or the version in the cache is stale and sp is not used,
    we need to reprepare.
    Sic: version != spc_version <--> sp is not NULL.
  */
  if (rt->m_sp_cache_version != version ||
      (version != spc_version && !sp->is_invoked()))
  {
    if (thd->m_reprepare_observer &&
        thd->m_reprepare_observer->report_error(thd))
    {
      /*
        Version of the sp cache is different from the
        previous execution of the prepared statement, and it is
        unacceptable for this SQLCOM. Error has been reported.
      */
      DBUG_ASSERT(thd->is_error());
      return TRUE;
    }
    /* Always maintain the latest cache version. */
    rt->m_sp_cache_version= version;
  }
  return FALSE;
}


/**
   Open view by getting its definition from disk (and table cache in future).

   @param thd               Thread handle
   @param table_list        TABLE_LIST with db, table_name & belong_to_view
   @param flags             Flags which modify how we open the view

   @todo This function is needed for special handling of views under
         LOCK TABLES. We probably should get rid of it in long term.

   @return FALSE if success, TRUE - otherwise.
*/

bool tdc_open_view(THD *thd, TABLE_LIST *table_list, uint flags)
{
  TABLE not_used;
  TABLE_SHARE *share;
  bool err= TRUE;

  if (!(share= tdc_acquire_share(thd, table_list, GTS_VIEW)))
    return TRUE;

  DBUG_ASSERT(share->is_view);

  err= mysql_make_view(thd, share, table_list, (flags & OPEN_VIEW_NO_PARSE));

  if (!err && (flags & CHECK_METADATA_VERSION))
  {
    /*
      Check TABLE_SHARE-version of view only if we have been instructed to do
      so. We do not need to check the version if we're executing CREATE VIEW or
      ALTER VIEW statements.

      In the future, this functionality should be moved out from
      tdc_open_view(), and  tdc_open_view() should became a part of a clean
      table-definition-cache interface.
    */
    if (check_and_update_table_version(thd, table_list, share))
      goto ret;
  }

ret:
  tdc_release_share(share);

  return err;
}


/**
   Finalize the process of TABLE creation by loading table triggers
   and taking action if a HEAP table content was emptied implicitly.
*/

static bool open_table_entry_fini(THD *thd, TABLE_SHARE *share, TABLE *entry)
{
  if (Table_triggers_list::check_n_load(thd, &share->db,
                                        &share->table_name, entry, 0))
    return TRUE;

  /*
    If we are here, there was no fatal error (but error may be still
    unitialized).
  */
  if (unlikely(entry->file->implicit_emptied))
  {
    entry->file->implicit_emptied= 0;
    if (mysql_bin_log.is_open())
    {
      char query_buf[2*FN_REFLEN + 21];
      String query(query_buf, sizeof(query_buf), system_charset_info);

      query.length(0);
<<<<<<< HEAD
      query.append(STRING_WITH_LEN("DELETE FROM "));
=======
      query.append("TRUNCATE TABLE ");
>>>>>>> d1e5fa89
      append_identifier(thd, &query, &share->db);
      query.append('.');
      append_identifier(thd, &query, &share->table_name);

      /*
        we bypass thd->binlog_query() here,
        as it does a lot of extra work, that is simply wrong in this case
      */
      Query_log_event qinfo(thd, query.ptr(), query.length(),
                            FALSE, TRUE, TRUE, 0);
      if (mysql_bin_log.write(&qinfo))
        return TRUE;
    }
  }
  return FALSE;
}


/**
   Auxiliary routine which is used for performing automatical table repair.
*/

static bool auto_repair_table(THD *thd, TABLE_LIST *table_list)
{
  TABLE_SHARE *share;
  TABLE entry;
  bool result= TRUE;

  thd->clear_error();

  if (!(share= tdc_acquire_share(thd, table_list, GTS_TABLE)))
    return result;

  DBUG_ASSERT(! share->is_view);

  if (open_table_from_share(thd, share, &table_list->alias,
                            HA_OPEN_KEYFILE | HA_TRY_READ_ONLY,
                            EXTRA_RECORD,
                            ha_open_options | HA_OPEN_FOR_REPAIR,
                            &entry, FALSE) || ! entry.file ||
      (entry.file->is_crashed() && entry.file->ha_check_and_repair(thd)))
  {
    /* Give right error message */
    thd->clear_error();
    my_error(ER_NOT_KEYFILE, MYF(0), share->table_name.str);
    sql_print_error("Couldn't repair table: %s.%s", share->db.str,
                    share->table_name.str);
    if (entry.file)
      closefrm(&entry);
  }
  else
  {
    thd->clear_error();			// Clear error message
    closefrm(&entry);
    result= FALSE;
  }

  tdc_remove_referenced_share(thd, share);
  return result;
}


/** Open_table_context */

Open_table_context::Open_table_context(THD *thd, uint flags)
  :m_thd(thd),
   m_failed_table(NULL),
   m_start_of_statement_svp(thd->mdl_context.mdl_savepoint()),
   m_timeout(flags & MYSQL_LOCK_IGNORE_TIMEOUT ?
             LONG_TIMEOUT : thd->variables.lock_wait_timeout),
   m_flags(flags),
   m_action(OT_NO_ACTION),
   m_has_locks(thd->mdl_context.has_locks()),
   m_has_protection_against_grl(0)
{}


/**
  Check if we can back-off and set back off action if we can.
  Otherwise report and return error.

  @retval  TRUE if back-off is impossible.
  @retval  FALSE if we can back off. Back off action has been set.
*/

bool
Open_table_context::
request_backoff_action(enum_open_table_action action_arg,
                       TABLE_LIST *table)
{
  /*
    A back off action may be one of three kinds:

    * We met a broken table that needs repair, or a table that
      is not present on this MySQL server and needs re-discovery.
      To perform the action, we need an exclusive metadata lock on
      the table. Acquiring X lock while holding other shared
      locks can easily lead to deadlocks. We rely on MDL deadlock
      detector to discover them. If this is a multi-statement
      transaction that holds metadata locks for completed statements,
      we should keep these locks after discovery/repair.
      The action type in this case is OT_DISCOVER or OT_REPAIR.
    * Our attempt to acquire an MDL lock lead to a deadlock,
      detected by the MDL deadlock detector. The current
      session was chosen a victim. If this is a multi-statement
      transaction that holds metadata locks taken by completed
      statements, restarting locking for the current statement
      may lead to a livelock. Releasing locks of completed
      statements can not be done as will lead to violation
      of ACID. Thus, again, if m_has_locks is set,
      we report an error. Otherwise, when there are no metadata
      locks other than which belong to this statement, we can
      try to recover from error by releasing all locks and
      restarting the pre-locking.
      Similarly, a deadlock error can occur when the
      pre-locking process met a TABLE_SHARE that is being
      flushed, and unsuccessfully waited for the flush to
      complete. A deadlock in this case can happen, e.g.,
      when our session is holding a metadata lock that
      is being waited on by a session which is using
      the table which is being flushed. The only way
      to recover from this error is, again, to close all
      open tables, release all locks, and retry pre-locking.
      Action type name is OT_REOPEN_TABLES. Re-trying
      while holding some locks may lead to a livelock,
      and thus we don't do it.
    * Finally, this session has open TABLEs from different
      "generations" of the table cache. This can happen, e.g.,
      when, after this session has successfully opened one
      table used for a statement, FLUSH TABLES interfered and
      expelled another table used in it. FLUSH TABLES then
      blocks and waits on the table already opened by this
      statement.
      We detect this situation by ensuring that table cache
      version of all tables used in a statement is the same.
      If it isn't, all tables needs to be reopened.
      Note, that we can always perform a reopen in this case,
      even if we already have metadata locks, since we don't
      keep tables open between statements and a livelock
      is not possible.
  */
  if (action_arg == OT_BACKOFF_AND_RETRY && m_has_locks)
  {
    my_error(ER_LOCK_DEADLOCK, MYF(0));
    m_thd->mark_transaction_to_rollback(true);
    return TRUE;
  }
  /*
    If auto-repair or discovery are requested, a pointer to table
    list element must be provided.
  */
  if (table)
  {
    DBUG_ASSERT(action_arg == OT_DISCOVER || action_arg == OT_REPAIR);
    m_failed_table= (TABLE_LIST*) m_thd->alloc(sizeof(TABLE_LIST));
    if (m_failed_table == NULL)
      return TRUE;
    m_failed_table->init_one_table(&table->db, &table->table_name, &table->alias, TL_WRITE);
    m_failed_table->open_strategy= table->open_strategy;
    m_failed_table->mdl_request.set_type(MDL_EXCLUSIVE);
  }
  m_action= action_arg;
  return FALSE;
}


/**
  An error handler to mark transaction to rollback on DEADLOCK error
  during DISCOVER / REPAIR.
*/
class MDL_deadlock_discovery_repair_handler : public Internal_error_handler
{
public:
  bool handle_condition(THD *thd,
                                  uint sql_errno,
                                  const char* sqlstate,
                                  Sql_condition::enum_warning_level *level,
                                  const char* msg,
                                  Sql_condition ** cond_hdl) override
  {
    if (sql_errno == ER_LOCK_DEADLOCK)
    {
      thd->mark_transaction_to_rollback(true);
    }
    /*
      We have marked this transaction to rollback. Return false to allow
      error to be reported or handled by other handlers.
    */
    return false;
  }
};

/**
   Recover from failed attempt of open table by performing requested action.

   @pre This function should be called only with "action" != OT_NO_ACTION
        and after having called @sa close_tables_for_reopen().

   @retval FALSE - Success. One should try to open tables once again.
   @retval TRUE  - Error
*/

bool
Open_table_context::recover_from_failed_open()
{
  bool result= FALSE;
  MDL_deadlock_discovery_repair_handler handler;
  /*
    Install error handler to mark transaction to rollback on DEADLOCK error.
  */
  m_thd->push_internal_handler(&handler);

  /* Execute the action. */
  switch (m_action)
  {
    case OT_BACKOFF_AND_RETRY:
    case OT_REOPEN_TABLES:
      break;
    case OT_DISCOVER:
    case OT_REPAIR:
      if ((result= lock_table_names(m_thd, m_thd->lex->create_info,
                                    m_failed_table, NULL,
                                    get_timeout(), 0)))
        break;

      tdc_remove_table(m_thd, m_failed_table->db.str,
                       m_failed_table->table_name.str);

      switch (m_action)
      {
        case OT_DISCOVER:
        {
          m_thd->get_stmt_da()->clear_warning_info(m_thd->query_id);
          m_thd->clear_error();                 // Clear error message

          No_such_table_error_handler no_such_table_handler;
          bool open_if_exists= m_failed_table->open_strategy == TABLE_LIST::OPEN_IF_EXISTS;

          if (open_if_exists)
            m_thd->push_internal_handler(&no_such_table_handler);

          result= !tdc_acquire_share(m_thd, m_failed_table,
                                 GTS_TABLE | GTS_FORCE_DISCOVERY | GTS_NOLOCK);
          if (open_if_exists)
          {
            m_thd->pop_internal_handler();
            if (result && no_such_table_handler.safely_trapped_errors())
              result= FALSE;
          }
          break;
        }
        case OT_REPAIR:
          result= auto_repair_table(m_thd, m_failed_table);
          break;
        case OT_BACKOFF_AND_RETRY:
        case OT_REOPEN_TABLES:
        case OT_NO_ACTION:
          DBUG_ASSERT(0);
      }
      /*
        Rollback to start of the current statement to release exclusive lock
        on table which was discovered but preserve locks from previous statements
        in current transaction.
      */
      m_thd->mdl_context.rollback_to_savepoint(start_of_statement_svp());
      break;
    case OT_NO_ACTION:
      DBUG_ASSERT(0);
  }
  m_thd->pop_internal_handler();
  /*
    Reset the pointers to conflicting MDL request and the
    TABLE_LIST element, set when we need auto-discovery or repair,
    for safety.
  */
  m_failed_table= NULL;
  /*
    Reset flag indicating that we have already acquired protection
    against GRL. It is no longer valid as the corresponding lock was
    released by close_tables_for_reopen().
  */
  m_has_protection_against_grl= 0;
  /* Prepare for possible another back-off. */
  m_action= OT_NO_ACTION;
  return result;
}


/*
  Return a appropriate read lock type given a table object.

  @param thd              Thread context
  @param prelocking_ctx   Prelocking context.
  @param table_list       Table list element for table to be locked.
  @param routine_modifies_data
                          Some routine that is invoked by statement
                          modifies data.

  @remark Due to a statement-based replication limitation, statements such as
          INSERT INTO .. SELECT FROM .. and CREATE TABLE .. SELECT FROM need
          to grab a TL_READ_NO_INSERT lock on the source table in order to
          prevent the replication of a concurrent statement that modifies the
          source table. If such a statement gets applied on the slave before
          the INSERT .. SELECT statement finishes, data on the master could
          differ from data on the slave and end-up with a discrepancy between
          the binary log and table state.
          This also applies to SELECT/SET/DO statements which use stored
          functions. Calls to such functions are going to be logged as a
          whole and thus should be serialized against concurrent changes
          to tables used by those functions. This is avoided when functions
          do not modify data but only read it, since in this case nothing is
          written to the binary log. Argument routine_modifies_data
          denotes the same. So effectively, if the statement is not a
          update query and routine_modifies_data is false, then
          prelocking_placeholder does not take importance.

          Furthermore, this does not apply to I_S and log tables as it's
          always unsafe to replicate such tables under statement-based
          replication as the table on the slave might contain other data
          (ie: general_log is enabled on the slave). The statement will
          be marked as unsafe for SBR in decide_logging_format().
  @remark Note that even in prelocked mode it is important to correctly
          determine lock type value. In this mode lock type is passed to
          handler::start_stmt() method and can be used by storage engine,
          for example, to determine what kind of row locks it should acquire
          when reading data from the table.
*/

thr_lock_type read_lock_type_for_table(THD *thd,
                                       Query_tables_list *prelocking_ctx,
                                       TABLE_LIST *table_list,
                                       bool routine_modifies_data)
{
  /*
    In cases when this function is called for a sub-statement executed in
    prelocked mode we can't rely on OPTION_BIN_LOG flag in THD::options
    bitmap to determine that binary logging is turned on as this bit can
    be cleared before executing sub-statement. So instead we have to look
    at THD::variables::sql_log_bin member.
  */
  bool log_on= mysql_bin_log.is_open() && thd->variables.sql_log_bin;
  if ((log_on == FALSE) ||
      (thd->wsrep_binlog_format(thd->variables.binlog_format) == BINLOG_FORMAT_ROW) ||
      (table_list->table->s->table_category == TABLE_CATEGORY_LOG) ||
      (table_list->table->s->table_category == TABLE_CATEGORY_PERFORMANCE) ||
      !(is_update_query(prelocking_ctx->sql_command) ||
        (routine_modifies_data && table_list->prelocking_placeholder) ||
        (thd->locked_tables_mode > LTM_LOCK_TABLES)))
    return TL_READ;
  else
    return TL_READ_NO_INSERT;
}


/*
  Extend the prelocking set with tables and routines used by a routine.

  @param[in]  thd                   Thread context.
  @param[in]  rt                    Element of prelocking set to be processed.
  @param[in]  ot_ctx                Context of open_table used to recover from
                                    locking failures.
  @retval false  Success.
  @retval true   Failure (Conflicting metadata lock, OOM, other errors).
*/
static bool
sp_acquire_mdl(THD *thd, Sroutine_hash_entry *rt, Open_table_context *ot_ctx)
{
  DBUG_ENTER("sp_acquire_mdl");
  /*
    Since we acquire only shared lock on routines we don't
    need to care about global intention exclusive locks.
  */
  DBUG_ASSERT(rt->mdl_request.type == MDL_SHARED);

  /*
    Waiting for a conflicting metadata lock to go away may
    lead to a deadlock, detected by MDL subsystem.
    If possible, we try to resolve such deadlocks by releasing all
    metadata locks and restarting the pre-locking process.
    To prevent the error from polluting the diagnostics area
    in case of successful resolution, install a special error
    handler for ER_LOCK_DEADLOCK error.
  */
  MDL_deadlock_handler mdl_deadlock_handler(ot_ctx);

  thd->push_internal_handler(&mdl_deadlock_handler);
  bool result= thd->mdl_context.acquire_lock(&rt->mdl_request,
                                             ot_ctx->get_timeout());
  thd->pop_internal_handler();

  DBUG_RETURN(result);
}


/*
  Handle element of prelocking set other than table. E.g. cache routine
  and, if prelocking strategy prescribes so, extend the prelocking set
  with tables and routines used by it.

  @param[in]  thd                   Thread context.
  @param[in]  prelocking_ctx        Prelocking context.
  @param[in]  rt                    Element of prelocking set to be processed.
  @param[in]  prelocking_strategy   Strategy which specifies how the
                                    prelocking set should be extended when
                                    one of its elements is processed.
  @param[in]  has_prelocking_list   Indicates that prelocking set/list for
                                    this statement has already been built.
  @param[in]  ot_ctx                Context of open_table used to recover from
                                    locking failures.
  @param[out] need_prelocking       Set to TRUE if it was detected that this
                                    statement will require prelocked mode for
                                    its execution, not touched otherwise.
  @param[out] routine_modifies_data Set to TRUE if it was detected that this
                                    routine does modify table data.

  @retval FALSE  Success.
  @retval TRUE   Failure (Conflicting metadata lock, OOM, other errors).
*/

static bool
open_and_process_routine(THD *thd, Query_tables_list *prelocking_ctx,
                         Sroutine_hash_entry *rt,
                         Prelocking_strategy *prelocking_strategy,
                         bool has_prelocking_list,
                         Open_table_context *ot_ctx,
                         bool *need_prelocking, bool *routine_modifies_data)
{
  MDL_key::enum_mdl_namespace mdl_type= rt->mdl_request.key.mdl_namespace();
  DBUG_ENTER("open_and_process_routine");

  *routine_modifies_data= false;

  switch (mdl_type)
  {
  case MDL_key::PACKAGE_BODY:
    DBUG_ASSERT(rt != (Sroutine_hash_entry*)prelocking_ctx->sroutines_list.first);
    /*
      No need to cache the package body itself.
      It gets cached during open_and_process_routine()
      for the first used package routine. See the package related code
      in the "case" below.
    */
    if (sp_acquire_mdl(thd, rt, ot_ctx))
      DBUG_RETURN(TRUE);
    break;
  case MDL_key::FUNCTION:
  case MDL_key::PROCEDURE:
    {
      sp_head *sp;
      /*
        Try to get MDL lock on the routine.
        Note that we do not take locks on top-level CALLs as this can
        lead to a deadlock. Not locking top-level CALLs does not break
        the binlog as only the statements in the called procedure show
        up there, not the CALL itself.
      */
      if (rt != (Sroutine_hash_entry*)prelocking_ctx->sroutines_list.first ||
          mdl_type != MDL_key::PROCEDURE)
      {
        /*
          TODO: If this is a package routine, we should not put MDL
          TODO: on the routine itself. We should put only the package MDL.
        */
        if (sp_acquire_mdl(thd, rt, ot_ctx))
          DBUG_RETURN(TRUE);

        /* Ensures the routine is up-to-date and cached, if exists. */
        if (rt->sp_cache_routine(thd, &sp))
          DBUG_RETURN(TRUE);

        /* Remember the version of the routine in the parse tree. */
        if (check_and_update_routine_version(thd, rt, sp))
          DBUG_RETURN(TRUE);

        /* 'sp' is NULL when there is no such routine. */
        if (sp)
        {
          *routine_modifies_data= sp->modifies_data();

          if (!has_prelocking_list)
          {
            prelocking_strategy->handle_routine(thd, prelocking_ctx, rt, sp,
                                                need_prelocking);
            if (sp->m_parent)
            {
              /*
                If it's a package routine, we need also to handle the
                package body, as its initialization section can use
                some tables and routine calls.
                TODO: Only package public routines actually need this.
                TODO: Skip package body handling for private routines.
              */
              *routine_modifies_data|= sp->m_parent->modifies_data();
              prelocking_strategy->handle_routine(thd, prelocking_ctx, rt,
                                                  sp->m_parent,
                                                  need_prelocking);
            }
          }
        }
      }
      else
      {
        /*
          If it's a top level call, just make sure we have a recent
          version of the routine, if it exists.
          Validating routine version is unnecessary, since CALL
          does not affect the prepared statement prelocked list.
        */
        if (rt->sp_cache_routine(thd, &sp))
          DBUG_RETURN(TRUE);
      }
    }
    break;
  case MDL_key::TRIGGER:
    /**
      We add trigger entries to lex->sroutines_list, but we don't
      load them here. The trigger entry is only used when building
      a transitive closure of objects used in a statement, to avoid
      adding to this closure objects that are used in the trigger more
      than once.
      E.g. if a trigger trg refers to table t2, and the trigger table t1
      is used multiple times in the statement (say, because it's used in
      function f1() twice), we will only add t2 once to the list of
      tables to prelock.

      We don't take metadata locks on triggers either: they are protected
      by a respective lock on the table, on which the trigger is defined.

      The only two cases which give "trouble" are SHOW CREATE TRIGGER
      and DROP TRIGGER statements. For these, statement syntax doesn't
      specify the table on which this trigger is defined, so we have
      to make a "dirty" read in the data dictionary to find out the
      table name. Once we discover the table name, we take a metadata
      lock on it, and this protects all trigger operations.
      Of course the table, in theory, may disappear between the dirty
      read and metadata lock acquisition, but in that case we just return
      a run-time error.

      Grammar of other trigger DDL statements (CREATE, DROP) requires
      the table to be specified explicitly, so we use the table metadata
      lock to protect trigger metadata in these statements. Similarly, in
      DML we always use triggers together with their tables, and thus don't
      need to take separate metadata locks on them.
    */
    break;
  default:
    /* Impossible type value. */
    DBUG_ASSERT(0);
  }
  DBUG_RETURN(FALSE);
}

/*
  If we are not already in prelocked mode and extended table list is not
  yet built we might have to build the prelocking set for this statement.

  Since currently no prelocking strategy prescribes doing anything for
  tables which are only read, we do below checks only if table is going
  to be changed.
*/
bool extend_table_list(THD *thd, TABLE_LIST *tables,
                       Prelocking_strategy *prelocking_strategy,
                       bool has_prelocking_list)
{
  bool error= false;
  LEX *lex= thd->lex;
  bool maybe_need_prelocking=
    (tables->updating && tables->lock_type >= TL_FIRST_WRITE)
    || thd->lex->default_used;

  if (thd->locked_tables_mode <= LTM_LOCK_TABLES &&
      ! has_prelocking_list && maybe_need_prelocking)
  {
    bool need_prelocking= FALSE;
    TABLE_LIST **save_query_tables_last= lex->query_tables_last;
    /*
      Extend statement's table list and the prelocking set with
      tables and routines according to the current prelocking
      strategy.

      For example, for DML statements we need to add tables and routines
      used by triggers which are going to be invoked for this element of
      table list and also add tables required for handling of foreign keys.
    */
    error= prelocking_strategy->handle_table(thd, lex, tables,
                                             &need_prelocking);

    if (need_prelocking && ! lex->requires_prelocking())
      lex->mark_as_requiring_prelocking(save_query_tables_last);
  }
  return error;
}


/**
  Handle table list element by obtaining metadata lock, opening table or view
  and, if prelocking strategy prescribes so, extending the prelocking set with
  tables and routines used by it.

  @param[in]     thd                  Thread context.
  @param[in]     lex                  LEX structure for statement.
  @param[in]     tables               Table list element to be processed.
  @param[in,out] counter              Number of tables which are open.
  @param[in]     flags                Bitmap of flags to modify how the tables
                                      will be open, see open_table() description
                                      for details.
  @param[in]     prelocking_strategy  Strategy which specifies how the
                                      prelocking set should be extended
                                      when table or view is processed.
  @param[in]     has_prelocking_list  Indicates that prelocking set/list for
                                      this statement has already been built.
  @param[in]     ot_ctx               Context used to recover from a failed
                                      open_table() attempt.

  @retval  FALSE  Success.
  @retval  TRUE   Error, reported unless there is a chance to recover from it.
*/

static bool
open_and_process_table(THD *thd, TABLE_LIST *tables, uint *counter, uint flags,
                       Prelocking_strategy *prelocking_strategy,
                       bool has_prelocking_list, Open_table_context *ot_ctx)
{
  bool error= FALSE;
  bool safe_to_ignore_table= FALSE;
  LEX *lex= thd->lex;
  DBUG_ENTER("open_and_process_table");
  DEBUG_SYNC(thd, "open_and_process_table");

  /*
    Ignore placeholders for derived tables. After derived tables
    processing, link to created temporary table will be put here.
    If this is derived table for view then we still want to process
    routines used by this view.
  */
  if (tables->derived)
  {
    if (!tables->view)
    {
      if (!tables->is_derived())
        tables->set_derived();
      goto end;
    }
    /*
      We restore view's name and database wiped out by derived tables
      processing and fall back to standard open process in order to
      obtain proper metadata locks and do other necessary steps like
      stored routine processing.
    */
    tables->db= tables->view_db;
    tables->table_name= tables->view_name;
  }

  if (!tables->derived && is_infoschema_db(&tables->db))
  {
    /*
      Check whether the information schema contains a table
      whose name is tables->schema_table_name
    */
    ST_SCHEMA_TABLE *schema_table= tables->schema_table;
    if (!schema_table ||
        (schema_table->hidden &&
         ((sql_command_flags[lex->sql_command] & CF_STATUS_COMMAND) == 0 ||
          /*
            this check is used for show columns|keys from I_S hidden table
          */
          lex->sql_command == SQLCOM_SHOW_FIELDS ||
          lex->sql_command == SQLCOM_SHOW_KEYS)))
    {
      my_error(ER_UNKNOWN_TABLE, MYF(0),
               tables->table_name.str, INFORMATION_SCHEMA_NAME.str);
      DBUG_RETURN(1);
    }
  }
  /*
    If this TABLE_LIST object is a placeholder for an information_schema
    table, create a temporary table to represent the information_schema
    table in the query. Do not fill it yet - will be filled during
    execution.
  */
  if (tables->schema_table)
  {
    /*
      If this information_schema table is merged into a mergeable
      view, ignore it for now -- it will be filled when its respective
      TABLE_LIST is processed. This code works only during re-execution.
    */
    if (tables->view)
    {
      MDL_ticket *mdl_ticket;
      /*
        We still need to take a MDL lock on the merged view to protect
        it from concurrent changes.
      */
      if (!open_table_get_mdl_lock(thd, ot_ctx, &tables->mdl_request,
                                   flags, &mdl_ticket) &&
          mdl_ticket != NULL)
        goto process_view_routines;
      /* Fall-through to return error. */
    }
    else if (!mysql_schema_table(thd, lex, tables) &&
             !check_and_update_table_version(thd, tables, tables->table->s))
    {
      goto end;
    }
    error= TRUE;
    goto end;
  }

  if (tables->table_function)
  {
    if (!create_table_for_function(thd, tables))
      error= TRUE;
    goto end;
  }

  DBUG_PRINT("tcache", ("opening table: '%s'.'%s'  item: %p",
                        tables->db.str, tables->table_name.str, tables));
  (*counter)++;

  /*
    Not a placeholder: must be a base/temporary table or a view. Let us open it.
  */
  if (tables->table)
  {
    /*
      If this TABLE_LIST object has an associated open TABLE object
      (TABLE_LIST::table is not NULL), that TABLE object must be a pre-opened
      temporary table or SEQUENCE (see sequence_insert()).
    */
    DBUG_ASSERT(is_temporary_table(tables) || tables->table->s->sequence);
    if (tables->sequence &&
        tables->table->s->table_type != TABLE_TYPE_SEQUENCE)
    {
      my_error(ER_NOT_SEQUENCE, MYF(0), tables->db.str, tables->alias.str);
      DBUG_RETURN(true);
    }
  }
  else if (tables->open_type == OT_TEMPORARY_ONLY)
  {
    /*
      OT_TEMPORARY_ONLY means that we are in CREATE TEMPORARY TABLE statement.
      Also such table list element can't correspond to prelocking placeholder
      or to underlying table of merge table.
      So existing temporary table should have been preopened by this moment
      and we can simply continue without trying to open temporary or base
      table.
    */
    DBUG_ASSERT(tables->open_strategy);
    DBUG_ASSERT(!tables->prelocking_placeholder);
    DBUG_ASSERT(!tables->parent_l);
    DBUG_RETURN(0);
  }

  /* Not a placeholder: must be a base table or a view. Let us open it. */
  if (tables->prelocking_placeholder)
  {
    /*
      For the tables added by the pre-locking code, attempt to open
      the table but fail silently if the table does not exist.
      The real failure will occur when/if a statement attempts to use
      that table.
    */
    No_such_table_error_handler no_such_table_handler;
    thd->push_internal_handler(&no_such_table_handler);

    /*
      We're opening a table from the prelocking list.

      Since this table list element might have been added after pre-opening
      of temporary tables we have to try to open temporary table for it.

      We can't simply skip this table list element and postpone opening of
      temporary table till the execution of substatement for several reasons:
      - Temporary table can be a MERGE table with base underlying tables,
        so its underlying tables has to be properly open and locked at
        prelocking stage.
      - Temporary table can be a MERGE table and we might be in PREPARE
        phase for a prepared statement. In this case it is important to call
        HA_ATTACH_CHILDREN for all merge children.
        This is necessary because merge children remember "TABLE_SHARE ref type"
        and "TABLE_SHARE def version" in the HA_ATTACH_CHILDREN operation.
        If HA_ATTACH_CHILDREN is not called, these attributes are not set.
        Then, during the first EXECUTE, those attributes need to be updated.
        That would cause statement re-preparing (because changing those
        attributes during EXECUTE is caught by THD::m_reprepare_observers).
        The problem is that since those attributes are not set in merge
        children, another round of PREPARE will not help.
    */
    if (!thd->has_temporary_tables() ||
        (!(error= thd->open_temporary_table(tables)) &&
         !tables->table))
      error= open_table(thd, tables, ot_ctx);

    thd->pop_internal_handler();
    safe_to_ignore_table= no_such_table_handler.safely_trapped_errors();
  }
  else if (tables->parent_l && (thd->open_options & HA_OPEN_FOR_REPAIR))
  {
    /*
      Also fail silently for underlying tables of a MERGE table if this
      table is opened for CHECK/REPAIR TABLE statement. This is needed
      to provide complete list of problematic underlying tables in
      CHECK/REPAIR TABLE output.
    */
    Repair_mrg_table_error_handler repair_mrg_table_handler;
    thd->push_internal_handler(&repair_mrg_table_handler);

    if (!thd->has_temporary_tables() ||
        (!(error= thd->open_temporary_table(tables)) &&
         !tables->table))
      error= open_table(thd, tables, ot_ctx);

    thd->pop_internal_handler();
    safe_to_ignore_table= repair_mrg_table_handler.safely_trapped_errors();
  }
  else
  {
    if (tables->parent_l)
    {
      /*
        Even if we are opening table not from the prelocking list we
        still might need to look for a temporary table if this table
        list element corresponds to underlying table of a merge table.
      */
      if (thd->has_temporary_tables())
        error= thd->open_temporary_table(tables);
    }

    if (!error && !tables->table)
      error= open_table(thd, tables, ot_ctx);
  }

  if (unlikely(error))
  {
    if (! ot_ctx->can_recover_from_failed_open() && safe_to_ignore_table)
    {
      DBUG_PRINT("info", ("open_table: ignoring table '%s'.'%s'",
                          tables->db.str, tables->alias.str));
      error= FALSE;
    }
    goto end;
  }

  /*
    We can't rely on simple check for TABLE_LIST::view to determine
    that this is a view since during re-execution we might reopen
    ordinary table in place of view and thus have TABLE_LIST::view
    set from repvious execution and TABLE_LIST::table set from
    current.
  */
  if (!tables->table && tables->view)
  {
    /* VIEW placeholder */
    (*counter)--;

    /*
      tables->next_global list consists of two parts:
      1) Query tables and underlying tables of views.
      2) Tables used by all stored routines that this statement invokes on
         execution.
      We need to know where the bound between these two parts is. If we've
      just opened a view, which was the last table in part #1, and it
      has added its base tables after itself, adjust the boundary pointer
      accordingly.
    */
    if (lex->query_tables_own_last == &(tables->next_global) &&
        tables->view->query_tables)
      lex->query_tables_own_last= tables->view->query_tables_last;
    /*
      Let us free memory used by 'sroutines' hash here since we never
      call destructor for this LEX.
    */
    my_hash_free(&tables->view->sroutines);
    goto process_view_routines;
  }

  /*
    Special types of open can succeed but still don't set
    TABLE_LIST::table to anything.
  */
  if (tables->open_strategy && !tables->table)
    goto end;

  /* Check and update metadata version of a base table. */
  error= check_and_update_table_version(thd, tables, tables->table->s);

  if (unlikely(error))
    goto end;

  error= extend_table_list(thd, tables, prelocking_strategy, has_prelocking_list);
  if (unlikely(error))
    goto end;

  /* Copy grant information from TABLE_LIST instance to TABLE one. */
  tables->table->grant= tables->grant;

  /*
    After opening a MERGE table add the children to the query list of
    tables, so that they are opened too.
    Note that placeholders don't have the handler open.
  */
  /* MERGE tables need to access parent and child TABLE_LISTs. */
  DBUG_ASSERT(tables->table->pos_in_table_list == tables);
  /* Non-MERGE tables ignore this call. */
  if (tables->table->file->extra(HA_EXTRA_ADD_CHILDREN_LIST))
  {
    error= TRUE;
    goto end;
  }

process_view_routines:
  /*
    Again we may need cache all routines used by this view and add
    tables used by them to table list.
  */
  if (tables->view &&
      thd->locked_tables_mode <= LTM_LOCK_TABLES &&
      ! has_prelocking_list)
  {
    bool need_prelocking= FALSE;
    TABLE_LIST **save_query_tables_last= lex->query_tables_last;

    error= prelocking_strategy->handle_view(thd, lex, tables,
                                            &need_prelocking);

    if (need_prelocking && ! lex->requires_prelocking())
      lex->mark_as_requiring_prelocking(save_query_tables_last);

    if (unlikely(error))
      goto end;
  }

end:
  DBUG_RETURN(error);
}


static bool upgrade_lock_if_not_exists(THD *thd,
                                       const DDL_options_st &create_info,
                                       TABLE_LIST *create_table,
                                       ulong lock_wait_timeout)
{
  DBUG_ENTER("upgrade_lock_if_not_exists");

  if (thd->lex->sql_command == SQLCOM_CREATE_TABLE ||
      thd->lex->sql_command == SQLCOM_CREATE_SEQUENCE)
  {
    DEBUG_SYNC(thd,"create_table_before_check_if_exists");
    if (!create_info.or_replace() &&
        ha_table_exists(thd, &create_table->db, &create_table->table_name,
                        NULL, NULL, &create_table->db_type))
    {
      if (create_info.if_not_exists())
      {
        push_warning_printf(thd, Sql_condition::WARN_LEVEL_NOTE,
                            ER_TABLE_EXISTS_ERROR,
                            ER_THD(thd, ER_TABLE_EXISTS_ERROR),
                            create_table->table_name.str);
      }
      else
        my_error(ER_TABLE_EXISTS_ERROR, MYF(0), create_table->table_name.str);
      DBUG_RETURN(true);
    }
    DBUG_RETURN(thd->mdl_context.upgrade_shared_lock(
                                   create_table->mdl_request.ticket,
                                   MDL_EXCLUSIVE,
                                   lock_wait_timeout));
  }
  DBUG_RETURN(false);
}


/**
  Acquire upgradable (SNW, SNRW) metadata locks on tables used by
  LOCK TABLES or by a DDL statement. Under LOCK TABLES, we can't take
  new locks, so use open_tables_check_upgradable_mdl() instead.

  @param thd               Thread context.
  @param options           DDL options.
  @param tables_start      Start of list of tables on which upgradable locks
                           should be acquired.
  @param tables_end        End of list of tables.
  @param lock_wait_timeout Seconds to wait before timeout.
  @param flags             Bitmap of flags to modify how the tables will be
                           open, see open_table() description for details.

  @retval FALSE  Success.
  @retval TRUE   Failure (e.g. connection was killed) or table existed
	         for a CREATE TABLE.

  @notes
  In case of CREATE TABLE we avoid a wait for tables that are in use
  by first trying to do a meta data lock with timeout == 0.  If we get a
  timeout we will check if table exists (it should) and retry with
  normal timeout if it didn't exists.
  Note that for CREATE TABLE IF EXISTS we only generate a warning
  but still return TRUE (to abort the calling open_table() function).
  On must check THD->is_error() if one wants to distinguish between warning
  and error.  If table existed, tables_start->db_type is set to the handlerton
  for the found table.
*/

bool
lock_table_names(THD *thd, const DDL_options_st &options,
                 TABLE_LIST *tables_start, TABLE_LIST *tables_end,
                 ulong lock_wait_timeout, uint flags)
{
  MDL_request_list mdl_requests;
  TABLE_LIST *table;
  MDL_request global_request;
  MDL_savepoint mdl_savepoint;
  DBUG_ENTER("lock_table_names");

  DBUG_ASSERT(!thd->locked_tables_mode);

  for (table= tables_start; table && table != tables_end;
       table= table->next_global)
  {
    DBUG_PRINT("info", ("mdl_request.type: %d  open_type: %d",
                        table->mdl_request.type, table->open_type));
    if (table->mdl_request.type < MDL_SHARED_UPGRADABLE ||
        table->mdl_request.type == MDL_SHARED_READ_ONLY ||
        table->open_type == OT_TEMPORARY_ONLY ||
        (table->open_type == OT_TEMPORARY_OR_BASE && is_temporary_table(table)))
    {
      continue;
    }

    /* Write lock on normal tables is not allowed in a read only transaction. */
    if (thd->tx_read_only)
    {
      my_error(ER_CANT_EXECUTE_IN_READ_ONLY_TRANSACTION, MYF(0));
      DBUG_RETURN(true);
    }

    /* Scoped locks: Take intention exclusive locks on all involved schemas. */
    if (!(flags & MYSQL_OPEN_SKIP_SCOPED_MDL_LOCK))
    {
      MDL_request *schema_request= new (thd->mem_root) MDL_request;
      if (schema_request == NULL)
        DBUG_RETURN(TRUE);
      MDL_REQUEST_INIT(schema_request, MDL_key::SCHEMA, table->db.str, "",
                       MDL_INTENTION_EXCLUSIVE, MDL_TRANSACTION);
      mdl_requests.push_front(schema_request);
    }

    mdl_requests.push_front(&table->mdl_request);
  }

  if (mdl_requests.is_empty())
    DBUG_RETURN(FALSE);

  if (flags & MYSQL_OPEN_SKIP_SCOPED_MDL_LOCK)
  {
    DBUG_RETURN(thd->mdl_context.acquire_locks(&mdl_requests,
                                               lock_wait_timeout) ||
                upgrade_lock_if_not_exists(thd, options, tables_start,
                                           lock_wait_timeout));
  }

  /* Protect this statement against concurrent BACKUP STAGE or FTWRL. */
  if (thd->has_read_only_protection())
    DBUG_RETURN(true);

  MDL_REQUEST_INIT(&global_request, MDL_key::BACKUP, "", "", MDL_BACKUP_DDL,
                   MDL_STATEMENT);
  mdl_savepoint= thd->mdl_context.mdl_savepoint();

  while (!thd->mdl_context.acquire_locks(&mdl_requests, lock_wait_timeout) &&
         !upgrade_lock_if_not_exists(thd, options, tables_start,
                                     lock_wait_timeout) &&
         !thd->mdl_context.try_acquire_lock(&global_request))
  {
    if (global_request.ticket)
    {
      thd->mdl_backup_ticket= global_request.ticket;
      DBUG_RETURN(false);
    }

    /*
      There is ongoing or pending BACKUP STAGE or FTWRL.
      Wait until it finishes and re-try.
    */
    thd->mdl_context.rollback_to_savepoint(mdl_savepoint);
    if (thd->mdl_context.acquire_lock(&global_request, lock_wait_timeout))
      break;
    thd->mdl_context.rollback_to_savepoint(mdl_savepoint);

    /* Reset tickets for all acquired locks */
    global_request.ticket= 0;
    MDL_request_list::Iterator it(mdl_requests);
    while (auto mdl_request= it++)
      mdl_request->ticket= 0;
  }
  DBUG_RETURN(true);
}


/**
  Check for upgradable (SNW, SNRW) metadata locks on tables to be opened
  for a DDL statement. Under LOCK TABLES, we can't take new locks, so we
  must check if appropriate locks were pre-acquired.

  @param thd           Thread context.
  @param tables_start  Start of list of tables on which upgradable locks
                       should be searched for.
  @param tables_end    End of list of tables.
  @param flags         Bitmap of flags to modify how the tables will be
                       open, see open_table() description for details.

  @retval FALSE  Success.
  @retval TRUE   Failure (e.g. connection was killed)
*/

static bool
open_tables_check_upgradable_mdl(THD *thd, TABLE_LIST *tables_start,
                                 TABLE_LIST *tables_end, uint flags)
{
  TABLE_LIST *table;

  DBUG_ASSERT(thd->locked_tables_mode);

  for (table= tables_start; table && table != tables_end;
       table= table->next_global)
  {
    /*
      Check below needs to be updated if this function starts
      called for SRO locks.
    */
    DBUG_ASSERT(table->mdl_request.type != MDL_SHARED_READ_ONLY);
    if (table->mdl_request.type < MDL_SHARED_UPGRADABLE ||
        table->open_type == OT_TEMPORARY_ONLY ||
        (table->open_type == OT_TEMPORARY_OR_BASE && is_temporary_table(table)))
    {
      continue;
    }

    /*
      We don't need to do anything about the found TABLE instance as it
      will be handled later in open_tables(), we only need to check that
      an upgradable lock is already acquired. When we enter LOCK TABLES
      mode, SNRW locks are acquired before all other locks. So if under
      LOCK TABLES we find that there is TABLE instance with upgradeable
      lock, all other instances of TABLE for the same table will have the
      same ticket.

      Note that this works OK even for CREATE TABLE statements which
      request X type of metadata lock. This is because under LOCK TABLES
      such statements don't create the table but only check if it exists
      or, in most complex case, only insert into it.
      Thus SNRW lock should be enough.

      Note that find_table_for_mdl_upgrade() will report an error if
      no suitable ticket is found.
    */
    if (!find_table_for_mdl_upgrade(thd, table->db.str, table->table_name.str,
                                    NULL))
      return TRUE;
  }

  return FALSE;
}


/**
  Open all tables in list

  @param[in]     thd      Thread context.
  @param[in]     options  DDL options.
  @param[in,out] start    List of tables to be open (it can be adjusted for
                          statement that uses tables only implicitly, e.g.
                          for "SELECT f1()").
  @param[out]    counter  Number of tables which were open.
  @param[in]     flags    Bitmap of flags to modify how the tables will be
                          open, see open_table() description for details.
  @param[in]     prelocking_strategy  Strategy which specifies how prelocking
                                      algorithm should work for this statement.

  @note
    Unless we are already in prelocked mode and prelocking strategy prescribes
    so this function will also precache all SP/SFs explicitly or implicitly
    (via views and triggers) used by the query and add tables needed for their
    execution to table list. Statement that uses SFs, invokes triggers or
    requires foreign key checks will be marked as requiring prelocking.
    Prelocked mode will be enabled for such query during lock_tables() call.

    If query for which we are opening tables is already marked as requiring
    prelocking it won't do such precaching and will simply reuse table list
    which is already built.

  @retval  FALSE  Success.
  @retval  TRUE   Error, reported.
*/

bool open_tables(THD *thd, const DDL_options_st &options,
                 TABLE_LIST **start, uint *counter, uint flags,
                 Prelocking_strategy *prelocking_strategy)
{
  /*
    We use pointers to "next_global" member in the last processed
    TABLE_LIST element and to the "next" member in the last processed
    Sroutine_hash_entry element as iterators over, correspondingly,
    the table list and stored routines list which stay valid and allow
    to continue iteration when new elements are added to the tail of
    the lists.
  */
  TABLE_LIST **table_to_open;
  Sroutine_hash_entry **sroutine_to_open;
  TABLE_LIST *tables;
  Open_table_context ot_ctx(thd, flags);
  bool error= FALSE;
  bool some_routine_modifies_data= FALSE;
  bool has_prelocking_list;
  DBUG_ENTER("open_tables");

  /* Data access in XA transaction is only allowed when it is active. */
  for (TABLE_LIST *table= *start; table; table= table->next_global)
    if (!table->schema_table)
    {
      if (thd->transaction->xid_state.check_has_uncommitted_xa())
      {
	thd->transaction->xid_state.er_xaer_rmfail();
        DBUG_RETURN(true);
      }
      else
        break;
    }

  thd->current_tablenr= 0;
restart:
  /*
    Close HANDLER tables which are marked for flush or against which there
    are pending exclusive metadata locks. This is needed both in order to
    avoid deadlocks and to have a point during statement execution at
    which such HANDLERs are closed even if they don't create problems for
    the current session (i.e. to avoid having a DDL blocked by HANDLERs
    opened for a long time).
  */
  if (thd->handler_tables_hash.records)
    mysql_ha_flush(thd);

  has_prelocking_list= thd->lex->requires_prelocking();
  table_to_open= start;
  sroutine_to_open= &thd->lex->sroutines_list.first;
  *counter= 0;
  THD_STAGE_INFO(thd, stage_opening_tables);
  prelocking_strategy->reset(thd);

  /*
    If we are executing LOCK TABLES statement or a DDL statement
    (in non-LOCK TABLES mode) we might have to acquire upgradable
    semi-exclusive metadata locks (SNW or SNRW) on some of the
    tables to be opened.
    When executing CREATE TABLE .. If NOT EXISTS .. SELECT, the
    table may not yet exist, in which case we acquire an exclusive
    lock.
    We acquire all such locks at once here as doing this in one
    by one fashion may lead to deadlocks or starvation. Later when
    we will be opening corresponding table pre-acquired metadata
    lock will be reused (thanks to the fact that in recursive case
    metadata locks are acquired without waiting).
  */
  if (! (flags & (MYSQL_OPEN_HAS_MDL_LOCK |
                  MYSQL_OPEN_FORCE_SHARED_MDL |
                  MYSQL_OPEN_FORCE_SHARED_HIGH_PRIO_MDL)))
  {
    if (thd->locked_tables_mode)
    {
      /*
        Under LOCK TABLES, we can't acquire new locks, so we instead
        need to check if appropriate locks were pre-acquired.
      */
      if (open_tables_check_upgradable_mdl(thd, *start,
                                           thd->lex->first_not_own_table(),
                                           flags))
      {
        error= TRUE;
        goto error;
      }
    }
    else
    {
      TABLE_LIST *table;
      if (lock_table_names(thd, options, *start,
                           thd->lex->first_not_own_table(),
                           ot_ctx.get_timeout(), flags))
      {
        error= TRUE;
        goto error;
      }
      for (table= *start; table && table != thd->lex->first_not_own_table();
           table= table->next_global)
      {
        if (table->mdl_request.type >= MDL_SHARED_UPGRADABLE)
          table->mdl_request.ticket= NULL;
      }
    }
  }

  /*
    Perform steps of prelocking algorithm until there are unprocessed
    elements in prelocking list/set.
  */
  while (*table_to_open  ||
         (thd->locked_tables_mode <= LTM_LOCK_TABLES && *sroutine_to_open))
  {
    /*
      For every table in the list of tables to open, try to find or open
      a table.
    */
    for (tables= *table_to_open; tables;
         table_to_open= &tables->next_global, tables= tables->next_global)
    {
      error= open_and_process_table(thd, tables, counter, flags,
                                    prelocking_strategy, has_prelocking_list,
                                    &ot_ctx);

      if (unlikely(error))
      {
        if (ot_ctx.can_recover_from_failed_open())
        {
          /*
            We have met exclusive metadata lock or old version of table.
            Now we have to close all tables and release metadata locks.
            We also have to throw away set of prelocked tables (and thus
            close tables from this set that were open by now) since it
            is possible that one of tables which determined its content
            was changed.

            Instead of implementing complex/non-robust logic mentioned
            above we simply close and then reopen all tables.

            We have to save pointer to table list element for table which we
            have failed to open since closing tables can trigger removal of
            elements from the table list (if MERGE tables are involved),
          */
          close_tables_for_reopen(thd, start, ot_ctx.start_of_statement_svp());

          /*
            Here we rely on the fact that 'tables' still points to the valid
            TABLE_LIST element. Altough currently this assumption is valid
            it may change in future.
          */
          if (ot_ctx.recover_from_failed_open())
            goto error;

          /* Re-open temporary tables after close_tables_for_reopen(). */
          if (thd->open_temporary_tables(*start))
            goto error;

          error= FALSE;
          goto restart;
        }
        goto error;
      }

      DEBUG_SYNC(thd, "open_tables_after_open_and_process_table");
    }

    /*
      If we are not already in prelocked mode and extended table list is
      not yet built for our statement we need to cache routines it uses
      and build the prelocking list for it.
      If we are not in prelocked mode but have built the extended table
      list, we still need to call open_and_process_routine() to take
      MDL locks on the routines.
    */
    if (thd->locked_tables_mode <= LTM_LOCK_TABLES && *sroutine_to_open)
    {
      /*
        Process elements of the prelocking set which are present there
        since parsing stage or were added to it by invocations of
        Prelocking_strategy methods in the above loop over tables.

        For example, if element is a routine, cache it and then,
        if prelocking strategy prescribes so, add tables it uses to the
        table list and routines it might invoke to the prelocking set.
      */
      for (Sroutine_hash_entry *rt= *sroutine_to_open; rt;
           sroutine_to_open= &rt->next, rt= rt->next)
      {
        bool need_prelocking= false;
        bool routine_modifies_data;
        TABLE_LIST **save_query_tables_last= thd->lex->query_tables_last;

        error= open_and_process_routine(thd, thd->lex, rt, prelocking_strategy,
                                        has_prelocking_list, &ot_ctx,
                                        &need_prelocking,
                                        &routine_modifies_data);

        // Remember if any of SF modifies data.
        some_routine_modifies_data|= routine_modifies_data;

        if (need_prelocking && ! thd->lex->requires_prelocking())
          thd->lex->mark_as_requiring_prelocking(save_query_tables_last);

        if (need_prelocking && ! *start)
          *start= thd->lex->query_tables;

        if (unlikely(error))
        {
          if (ot_ctx.can_recover_from_failed_open())
          {
            close_tables_for_reopen(thd, start,
                                    ot_ctx.start_of_statement_svp());
            if (ot_ctx.recover_from_failed_open())
              goto error;

            /* Re-open temporary tables after close_tables_for_reopen(). */
            if (thd->open_temporary_tables(*start))
              goto error;

            error= FALSE;
            goto restart;
          }
          /*
            Serious error during reading stored routines from mysql.proc table.
            Something is wrong with the table or its contents, and an error has
            been emitted; we must abort.
          */
          goto error;
        }
      }
    }
    if ((error= prelocking_strategy->handle_end(thd)))
      goto error;
  }

  /*
    After successful open of all tables, including MERGE parents and
    children, attach the children to their parents. At end of statement,
    the children are detached. Attaching and detaching are always done,
    even under LOCK TABLES.

    We also convert all TL_WRITE_DEFAULT and TL_READ_DEFAULT locks to
    appropriate "real" lock types to be used for locking and to be passed
    to storage engine.

    And start wsrep TOI if needed.
  */
  for (tables= *start; tables; tables= tables->next_global)
  {
    TABLE *tbl= tables->table;

    if (!tbl)
      continue;

    /* Schema tables may not have a TABLE object here. */
    if (tbl->file->ha_table_flags() & HA_CAN_MULTISTEP_MERGE)
    {
      /* MERGE tables need to access parent and child TABLE_LISTs. */
      DBUG_ASSERT(tbl->pos_in_table_list == tables);
      if (tbl->file->extra(HA_EXTRA_ATTACH_CHILDREN))
      {
        error= TRUE;
        goto error;
      }
    }

    /* Set appropriate TABLE::lock_type. */
    if (tbl && tables->lock_type != TL_UNLOCK && !thd->locked_tables_mode)
    {
      if (tables->lock_type == TL_WRITE_DEFAULT ||
          unlikely(tables->lock_type == TL_WRITE_SKIP_LOCKED &&
           !(tables->table->file->ha_table_flags() & HA_CAN_SKIP_LOCKED)))
          tbl->reginfo.lock_type= thd->update_lock_default;
      else if (likely(tables->lock_type == TL_READ_DEFAULT) ||
               (tables->lock_type == TL_READ_SKIP_LOCKED &&
                !(tables->table->file->ha_table_flags() & HA_CAN_SKIP_LOCKED)))
          tbl->reginfo.lock_type= read_lock_type_for_table(thd, thd->lex, tables,
                                                           some_routine_modifies_data);
      else
        tbl->reginfo.lock_type= tables->lock_type;
      tbl->reginfo.skip_locked= tables->skip_locked;
    }
#ifdef WITH_WSREP
    /*
       At this point we have SE associated with table so we can check wsrep_mode
       rules at this point.
    */
    if (WSREP(thd) &&
        wsrep_thd_is_local(thd) &&
        tbl &&
        tables == *start &&
        !wsrep_check_mode_after_open_table(thd,
                                           tbl->file->ht, tables))
    {
      error= TRUE;
      goto error;
    }

    /* If user has issued wsrep_on = OFF and wsrep was on before
    we need to check is local gtid feature disabled */
    if (thd->wsrep_was_on &&
	thd->variables.sql_log_bin == 1 &&
	!WSREP(thd) &&
        wsrep_check_mode(WSREP_MODE_DISALLOW_LOCAL_GTID))
    {
      enum_sql_command sql_command= thd->lex->sql_command;
      bool is_dml_stmt= thd->get_command() != COM_STMT_PREPARE &&
                    !thd->stmt_arena->is_stmt_prepare()        &&
                    (sql_command == SQLCOM_INSERT ||
                     sql_command == SQLCOM_INSERT_SELECT ||
                     sql_command == SQLCOM_REPLACE ||
                     sql_command == SQLCOM_REPLACE_SELECT ||
                     sql_command == SQLCOM_UPDATE ||
                     sql_command == SQLCOM_UPDATE_MULTI ||
                     sql_command == SQLCOM_LOAD ||
                     sql_command == SQLCOM_DELETE);

      if (is_dml_stmt && !is_temporary_table(tables))
      {
        /* wsrep_mode = WSREP_MODE_DISALLOW_LOCAL_GTID, treat as error */
        my_error(ER_GALERA_REPLICATION_NOT_SUPPORTED, MYF(0));
        push_warning_printf(thd, Sql_condition::WARN_LEVEL_WARN,
                            ER_OPTION_PREVENTS_STATEMENT,
                            "You can't execute statements that would generate local "
                            "GTIDs when wsrep_mode = DISALLOW_LOCAL_GTID is set. "
                            "Try disabling binary logging with SET sql_log_bin=0 "
                            "to execute this statement.");

        error= TRUE;
        goto error;
      }
    }
#endif /* WITH_WSREP */
  }

error:
  THD_STAGE_INFO(thd, stage_after_opening_tables);
  thd_proc_info(thd, 0);

  if (unlikely(error) && *table_to_open)
  {
    (*table_to_open)->table= NULL;
  }
  DBUG_PRINT("open_tables", ("returning: %d", (int) error));
  DBUG_RETURN(error);
}


/**
  Defines how prelocking algorithm for DML statements should handle routines:
  - For CALL statements we do unrolling (i.e. open and lock tables for each
    sub-statement individually). So for such statements prelocking is enabled
    only if stored functions are used in parameter list and only for period
    during which we calculate values of parameters. Thus in this strategy we
    ignore procedure which is directly called by such statement and extend
    the prelocking set only with tables/functions used by SF called from the
    parameter list.
  - For any other statement any routine which is directly or indirectly called
    by statement is going to be executed in prelocked mode. So in this case we
    simply add all tables and routines used by it to the prelocking set.

  @param[in]  thd              Thread context.
  @param[in]  prelocking_ctx   Prelocking context of the statement.
  @param[in]  rt               Prelocking set element describing routine.
  @param[in]  sp               Routine body.
  @param[out] need_prelocking  Set to TRUE if method detects that prelocking
                               required, not changed otherwise.

  @retval FALSE  Success.
  @retval TRUE   Failure (OOM).
*/

bool DML_prelocking_strategy::handle_routine(THD *thd,
               Query_tables_list *prelocking_ctx, Sroutine_hash_entry *rt,
               sp_head *sp, bool *need_prelocking)
{
  /*
    We assume that for any "CALL proc(...)" statement sroutines_list will
    have 'proc' as first element (it may have several, consider e.g.
    "proc(sp_func(...)))". This property is currently guaranted by the
    parser.
  */

  if (rt != (Sroutine_hash_entry*)prelocking_ctx->sroutines_list.first ||
      rt->mdl_request.key.mdl_namespace() != MDL_key::PROCEDURE)
  {
    *need_prelocking= TRUE;
    sp_update_stmt_used_routines(thd, prelocking_ctx, &sp->m_sroutines,
                                 rt->belong_to_view);
    (void)sp->add_used_tables_to_table_list(thd,
                                            &prelocking_ctx->query_tables_last,
                                            rt->belong_to_view);
  }
  sp->propagate_attributes(prelocking_ctx);
  return FALSE;
}


/*
  @note this can be changed to use a hash, instead of scanning the linked
  list, if the performance of this function will ever become an issue
*/
bool table_already_fk_prelocked(TABLE_LIST *tl, LEX_CSTRING *db,
                                LEX_CSTRING *table, thr_lock_type lock_type)
{
  for (; tl; tl= tl->next_global )
  {
    if (tl->lock_type >= lock_type &&
        tl->prelocking_placeholder == TABLE_LIST::PRELOCK_FK &&
        strcmp(tl->db.str, db->str) == 0 &&
        strcmp(tl->table_name.str, table->str) == 0)
      return true;
  }
  return false;
}


static TABLE_LIST *internal_table_exists(TABLE_LIST *global_list,
                                         const char *table_name)
{
  do
  {
    if (global_list->table_name.str == table_name)
      return global_list;
  } while ((global_list= global_list->next_global));
  return 0;
}


static bool
add_internal_tables(THD *thd, Query_tables_list *prelocking_ctx,
                    TABLE_LIST *tables)
{
  TABLE_LIST *global_table_list= prelocking_ctx->query_tables;
  DBUG_ENTER("add_internal_tables");

  do
  {
    TABLE_LIST *tmp __attribute__((unused));
    DBUG_PRINT("info", ("table name: %s", tables->table_name.str));
    /*
      Skip table if already in the list. Can happen with prepared statements
    */
    if ((tmp= internal_table_exists(global_table_list,
                                    tables->table_name.str)))
    {
      /*
        Use the original value for the next local, used by the
        original prepared statement. We cannot trust the original
        next_local value as it may have been changed by a previous
        statement using the same table.
      */
      tables->next_local= tmp;
      continue;
    }

    TABLE_LIST *tl= (TABLE_LIST *) thd->alloc(sizeof(TABLE_LIST));
    if (!tl)
      DBUG_RETURN(TRUE);
    tl->init_one_table_for_prelocking(&tables->db,
                                      &tables->table_name,
                                      NULL, tables->lock_type,
                                      TABLE_LIST::PRELOCK_NONE,
                                      0, 0,
                                      &prelocking_ctx->query_tables_last,
                                      tables->for_insert_data);
    /*
      Store link to the new table_list that will be used by open so that
      Item_func_nextval() can find it
    */
    tables->next_local= tl;
    DBUG_PRINT("info", ("table name: %s added", tables->table_name.str));
  } while ((tables= tables->next_global));
  DBUG_RETURN(FALSE);
}

/**
  Extend the table_list to include foreign tables for prelocking.

  @param[in]  thd              Thread context.
  @param[in]  prelocking_ctx   Prelocking context of the statement.
  @param[in]  table_list       Table list element for table.
  @param[in]  sp               Routine body.
  @param[out] need_prelocking  Set to TRUE if method detects that prelocking
                               required, not changed otherwise.

  @retval FALSE  Success.
  @retval TRUE   Failure (OOM).
*/
inline bool
prepare_fk_prelocking_list(THD *thd, Query_tables_list *prelocking_ctx,
                           TABLE_LIST *table_list, bool *need_prelocking,
                           uint8 op)
{
  DBUG_ENTER("prepare_fk_prelocking_list");
  List <FOREIGN_KEY_INFO> fk_list;
  List_iterator<FOREIGN_KEY_INFO> fk_list_it(fk_list);
  FOREIGN_KEY_INFO *fk;
  Query_arena *arena, backup;
  TABLE *table= table_list->table;

  if (!table->file->referenced_by_foreign_key())
    DBUG_RETURN(FALSE);

  arena= thd->activate_stmt_arena_if_needed(&backup);

  table->file->get_parent_foreign_key_list(thd, &fk_list);
  if (unlikely(thd->is_error()))
  {
    if (arena)
      thd->restore_active_arena(arena, &backup);
    return TRUE;
  }

  *need_prelocking= TRUE;

  while ((fk= fk_list_it++))
  {
    // FK_OPTION_RESTRICT and FK_OPTION_NO_ACTION only need read access
    thr_lock_type lock_type;

    if ((op & trg2bit(TRG_EVENT_DELETE) && fk_modifies_child(fk->delete_method))
     || (op & trg2bit(TRG_EVENT_UPDATE) && fk_modifies_child(fk->update_method)))
      lock_type= TL_FIRST_WRITE;
    else
      lock_type= TL_READ;

    if (table_already_fk_prelocked(prelocking_ctx->query_tables,
          fk->foreign_db, fk->foreign_table,
          lock_type))
      continue;

    TABLE_LIST *tl= (TABLE_LIST *) thd->alloc(sizeof(TABLE_LIST));
    tl->init_one_table_for_prelocking(fk->foreign_db,
        fk->foreign_table,
        NULL, lock_type,
        TABLE_LIST::PRELOCK_FK,
        table_list->belong_to_view, op,
        &prelocking_ctx->query_tables_last,
        table_list->for_insert_data);
  }
  if (arena)
    thd->restore_active_arena(arena, &backup);
  DBUG_RETURN(FALSE);
}

/**
  Defines how prelocking algorithm for DML statements should handle table list
  elements:
  - If table has triggers we should add all tables and routines
    used by them to the prelocking set.

  We do not need to acquire metadata locks on trigger names
  in DML statements, since all DDL statements
  that change trigger metadata always lock their
  subject tables.

  @param[in]  thd              Thread context.
  @param[in]  prelocking_ctx   Prelocking context of the statement.
  @param[in]  table_list       Table list element for table.
  @param[in]  sp               Routine body.
  @param[out] need_prelocking  Set to TRUE if method detects that prelocking
                               required, not changed otherwise.

  @retval FALSE  Success.
  @retval TRUE   Failure (OOM).
*/

bool DML_prelocking_strategy::handle_table(THD *thd,
             Query_tables_list *prelocking_ctx, TABLE_LIST *table_list,
             bool *need_prelocking)
{
  DBUG_ENTER("handle_table");
  TABLE *table= table_list->table;
  /* We rely on a caller to check that table is going to be changed. */
  DBUG_ASSERT(table_list->lock_type >= TL_FIRST_WRITE ||
              thd->lex->default_used);

  if (table_list->trg_event_map)
  {
    if (table->triggers)
    {
      *need_prelocking= TRUE;

      if (table->triggers->
          add_tables_and_routines_for_triggers(thd, prelocking_ctx, table_list))
        return TRUE;
    }

    if (prepare_fk_prelocking_list(thd, prelocking_ctx, table_list,
                                   need_prelocking,
                                   table_list->trg_event_map))
      return TRUE;
  }
  else if (table_list->slave_fk_event_map)
  {
    if (prepare_fk_prelocking_list(thd, prelocking_ctx, table_list,
                                   need_prelocking,
                                   table_list->slave_fk_event_map))
      return TRUE;
  }

  /* Open any tables used by DEFAULT (like sequence tables) */
  DBUG_PRINT("info", ("table: %p  name: %s  db: %s  flags: %u",
                      table_list, table_list->table_name.str,
                      table_list->db.str, table_list->for_insert_data));
  if (table->internal_tables &&
      (table_list->for_insert_data ||
       thd->lex->default_used))
  {
    Query_arena *arena, backup;
    bool error;
    arena= thd->activate_stmt_arena_if_needed(&backup);
    error= add_internal_tables(thd, prelocking_ctx,
                               table->internal_tables);
    if (arena)
      thd->restore_active_arena(arena, &backup);
    if (unlikely(error))
    {
      *need_prelocking= TRUE;
      DBUG_RETURN(TRUE);
    }
  }
  DBUG_RETURN(FALSE);
}


/**
  Open all tables used by DEFAULT functions.

  This is different from normal open_and_lock_tables() as we may
  already have other tables opened and locked and we have to merge the
  new table with the old ones.
*/

bool open_and_lock_internal_tables(TABLE *table, bool lock_table)
{
  THD *thd= table->in_use;
  TABLE_LIST *tl;
  MYSQL_LOCK *save_lock,*new_lock;
  DBUG_ENTER("open_and_lock_internal_tables");

  /* remove pointer to old select_lex which is already destroyed */
  for (tl= table->internal_tables ; tl ; tl= tl->next_global)
    tl->select_lex= 0;

  uint counter;
  MDL_savepoint mdl_savepoint= thd->mdl_context.mdl_savepoint();
  TABLE_LIST *tmp= table->internal_tables;
  DML_prelocking_strategy prelocking_strategy;

  if (open_tables(thd, thd->lex->create_info, &tmp, &counter, 0,
                  &prelocking_strategy))
    goto err;

  if (lock_table)
  {
    save_lock= thd->lock;
    thd->lock= 0;
    if (lock_tables(thd, table->internal_tables, counter,
                    MYSQL_LOCK_USE_MALLOC))
      goto err;

    if (!(new_lock= mysql_lock_merge(save_lock, thd->lock)))
    {
      thd->lock= save_lock;
      mysql_unlock_tables(thd, save_lock, 1);
      /* We don't have to close tables as caller will do that */
      goto err;
    }
    thd->lock= new_lock;
  }
  DBUG_RETURN(0);

err:
  thd->mdl_context.rollback_to_savepoint(mdl_savepoint);
  DBUG_RETURN(1);
}


/**
  Defines how prelocking algorithm for DML statements should handle view -
  all view routines should be added to the prelocking set.

  @param[in]  thd              Thread context.
  @param[in]  prelocking_ctx   Prelocking context of the statement.
  @param[in]  table_list       Table list element for view.
  @param[in]  sp               Routine body.
  @param[out] need_prelocking  Set to TRUE if method detects that prelocking
                               required, not changed otherwise.

  @retval FALSE  Success.
  @retval TRUE   Failure (OOM).
*/

bool DML_prelocking_strategy::handle_view(THD *thd,
            Query_tables_list *prelocking_ctx, TABLE_LIST *table_list,
            bool *need_prelocking)
{
  if (table_list->view->uses_stored_routines())
  {
    *need_prelocking= TRUE;

    sp_update_stmt_used_routines(thd, prelocking_ctx,
                                 &table_list->view->sroutines_list,
                                 table_list->top_table());
  }

  /*
    If a trigger was defined on one of the associated tables then assign the
    'trg_event_map' value of the view to the next table in table_list. When a
    Stored function is invoked, all the associated tables including the tables
    associated with the trigger are prelocked.
  */
  if (table_list->trg_event_map && table_list->next_global)
    table_list->next_global->trg_event_map= table_list->trg_event_map;
  return FALSE;
}


/**
  Defines how prelocking algorithm for LOCK TABLES statement should handle
  table list elements.

  @param[in]  thd              Thread context.
  @param[in]  prelocking_ctx   Prelocking context of the statement.
  @param[in]  table_list       Table list element for table.
  @param[in]  sp               Routine body.
  @param[out] need_prelocking  Set to TRUE if method detects that prelocking
                               required, not changed otherwise.

  @retval FALSE  Success.
  @retval TRUE   Failure (OOM).
*/

bool Lock_tables_prelocking_strategy::handle_table(THD *thd,
             Query_tables_list *prelocking_ctx, TABLE_LIST *table_list,
             bool *need_prelocking)
{
  TABLE_LIST **last= prelocking_ctx->query_tables_last;

  if (DML_prelocking_strategy::handle_table(thd, prelocking_ctx, table_list,
                                            need_prelocking))
    return TRUE;

  /*
    normally we don't need to open FK-prelocked tables for RESTRICT,
    MDL is enough. But under LOCK TABLES we have to open everything
  */
  for (TABLE_LIST *tl= *last; tl; tl= tl->next_global)
    tl->open_strategy= TABLE_LIST::OPEN_NORMAL;

  /* We rely on a caller to check that table is going to be changed. */
  DBUG_ASSERT(table_list->lock_type >= TL_FIRST_WRITE);

  return FALSE;
}


/**
  Defines how prelocking algorithm for ALTER TABLE statement should handle
  routines - do nothing as this statement is not supposed to call routines.

  We still can end up in this method when someone tries
  to define a foreign key referencing a view, and not just
  a simple view, but one that uses stored routines.
*/

bool Alter_table_prelocking_strategy::handle_routine(THD *thd,
               Query_tables_list *prelocking_ctx, Sroutine_hash_entry *rt,
               sp_head *sp, bool *need_prelocking)
{
  return FALSE;
}


/**
  Defines how prelocking algorithm for ALTER TABLE statement should handle
  table list elements.

  Unlike in DML, we do not process triggers here.

  @param[in]  thd              Thread context.
  @param[in]  prelocking_ctx   Prelocking context of the statement.
  @param[in]  table_list       Table list element for table.
  @param[in]  sp               Routine body.
  @param[out] need_prelocking  Set to TRUE if method detects that prelocking
                               required, not changed otherwise.


  @retval FALSE  Success.
  @retval TRUE   Failure (OOM).
*/

bool Alter_table_prelocking_strategy::handle_table(THD *thd,
             Query_tables_list *prelocking_ctx, TABLE_LIST *table_list,
             bool *need_prelocking)
{
  return FALSE;
}


/**
  Defines how prelocking algorithm for ALTER TABLE statement
  should handle view - do nothing. We don't need to add view
  routines to the prelocking set in this case as view is not going
  to be materialized.
*/

bool Alter_table_prelocking_strategy::handle_view(THD *thd,
            Query_tables_list *prelocking_ctx, TABLE_LIST *table_list,
            bool *need_prelocking)
{
  return FALSE;
}


/**
  Check that lock is ok for tables; Call start stmt if ok

  @param thd             Thread handle.
  @param prelocking_ctx  Prelocking context.
  @param table_list      Table list element for table to be checked.

  @retval FALSE - Ok.
  @retval TRUE  - Error.
*/

static bool check_lock_and_start_stmt(THD *thd,
                                      Query_tables_list *prelocking_ctx,
                                      TABLE_LIST *table_list)
{
  int error;
  thr_lock_type lock_type;
  DBUG_ENTER("check_lock_and_start_stmt");

  /*
    Prelocking placeholder is not set for TABLE_LIST that
    are directly used by TOP level statement.
  */
  DBUG_ASSERT(table_list->prelocking_placeholder == TABLE_LIST::PRELOCK_NONE);

  /*
    TL_WRITE_DEFAULT and TL_READ_DEFAULT are supposed to be parser only
    types of locks so they should be converted to appropriate other types
    to be passed to storage engine. The exact lock type passed to the
    engine is important as, for example, InnoDB uses it to determine
    what kind of row locks should be acquired when executing statement
    in prelocked mode or under LOCK TABLES with @@innodb_table_locks = 0.

    Last argument routine_modifies_data for read_lock_type_for_table()
    is ignored, as prelocking placeholder will never be set here.
  */
  if (table_list->lock_type == TL_WRITE_DEFAULT)
    lock_type= thd->update_lock_default;
  else if (table_list->lock_type == TL_READ_DEFAULT)
    lock_type= read_lock_type_for_table(thd, prelocking_ctx, table_list, true);
  else
    lock_type= table_list->lock_type;

  if ((int) lock_type >= (int) TL_FIRST_WRITE &&
      (int) table_list->table->reginfo.lock_type < (int) TL_FIRST_WRITE)
  {
    my_error(ER_TABLE_NOT_LOCKED_FOR_WRITE, MYF(0),
             table_list->table->alias.c_ptr());
    DBUG_RETURN(1);
  }
  if (unlikely((error= table_list->table->file->start_stmt(thd, lock_type))))
  {
    table_list->table->file->print_error(error, MYF(0));
    DBUG_RETURN(1);
  }

  /*
    Record in transaction state tracking
  */
  TRANSACT_TRACKER(add_trx_state(thd, lock_type,
                                 table_list->table->file->has_transactions()));

  DBUG_RETURN(0);
}


/**
  @brief Open and lock one table

  @param[in]    thd             thread handle
  @param[in]    table_l         table to open is first table in this list
  @param[in]    lock_type       lock to use for table
  @param[in]    flags           options to be used while opening and locking
                                table (see open_table(), mysql_lock_tables())
  @param[in]    prelocking_strategy  Strategy which specifies how prelocking
                                     algorithm should work for this statement.

  @return       table
    @retval     != NULL         OK, opened table returned
    @retval     NULL            Error

  @note
    If ok, the following are also set:
      table_list->lock_type 	lock_type
      table_list->table		table

  @note
    If table_l is a list, not a single table, the list is temporarily
    broken.

  @detail
    This function is meant as a replacement for open_ltable() when
    MERGE tables can be opened. open_ltable() cannot open MERGE tables.

    There may be more differences between open_n_lock_single_table() and
    open_ltable(). One known difference is that open_ltable() does
    neither call thd->decide_logging_format() nor handle some other logging
    and locking issues because it does not call lock_tables().
*/

TABLE *open_n_lock_single_table(THD *thd, TABLE_LIST *table_l,
                                thr_lock_type lock_type, uint flags,
                                Prelocking_strategy *prelocking_strategy)
{
  TABLE_LIST *save_next_global;
  DBUG_ENTER("open_n_lock_single_table");

  /* Remember old 'next' pointer. */
  save_next_global= table_l->next_global;
  /* Break list. */
  table_l->next_global= NULL;

  /* Set requested lock type. */
  table_l->lock_type= lock_type;
  /* Allow to open real tables only. */
  table_l->required_type= TABLE_TYPE_NORMAL;

  /* Open the table. */
  if (open_and_lock_tables(thd, table_l, FALSE, flags,
                           prelocking_strategy))
    table_l->table= NULL; /* Just to be sure. */

  /* Restore list. */
  table_l->next_global= save_next_global;

  DBUG_RETURN(table_l->table);
}


/*
  Open and lock one table

  SYNOPSIS
    open_ltable()
    thd			Thread handler
    table_list		Table to open is first table in this list
    lock_type		Lock to use for open
    lock_flags          Flags passed to mysql_lock_table

  NOTE
    This function doesn't do anything like SP/SF/views/triggers analysis done 
    in open_table()/lock_tables(). It is intended for opening of only one
    concrete table. And used only in special contexts.

  RETURN VALUES
    table		Opened table
    0			Error
  
    If ok, the following are also set:
      table_list->lock_type 	lock_type
      table_list->table		table
*/

TABLE *open_ltable(THD *thd, TABLE_LIST *table_list, thr_lock_type lock_type,
                   uint lock_flags)
{
  TABLE *table;
  Open_table_context ot_ctx(thd, lock_flags);
  bool error;
  DBUG_ENTER("open_ltable");

  /* Ignore temporary tables as they have already been opened. */
  if (table_list->table)
    DBUG_RETURN(table_list->table);

  /* should not be used in a prelocked_mode context, see NOTE above */
  DBUG_ASSERT(thd->locked_tables_mode < LTM_PRELOCKED);

  THD_STAGE_INFO(thd, stage_opening_tables);
  thd->current_tablenr= 0;
  /* open_ltable can be used only for BASIC TABLEs */
  table_list->required_type= TABLE_TYPE_NORMAL;

  /* This function can't properly handle requests for such metadata locks. */
  DBUG_ASSERT(table_list->mdl_request.type < MDL_SHARED_UPGRADABLE);

  while ((error= open_table(thd, table_list, &ot_ctx)) &&
         ot_ctx.can_recover_from_failed_open())
  {
    /*
      Even though we have failed to open table we still need to
      call release_transactional_locks() to release metadata locks which
      might have been acquired successfully.
    */
    thd->mdl_context.rollback_to_savepoint(ot_ctx.start_of_statement_svp());
    table_list->mdl_request.ticket= 0;
    if (ot_ctx.recover_from_failed_open())
      break;
  }

  if (likely(!error))
  {
    /*
      We can't have a view or some special "open_strategy" in this function
      so there should be a TABLE instance.
    */
    DBUG_ASSERT(table_list->table);
    table= table_list->table;
    if (table->file->ha_table_flags() & HA_CAN_MULTISTEP_MERGE)
    {
      /* A MERGE table must not come here. */
      /* purecov: begin tested */
      my_error(ER_WRONG_OBJECT, MYF(0), table->s->db.str,
               table->s->table_name.str, "BASE TABLE");
      table= 0;
      goto end;
      /* purecov: end */
    }

    table_list->lock_type= lock_type;
    table->grant= table_list->grant;
    if (thd->locked_tables_mode)
    {
      if (check_lock_and_start_stmt(thd, thd->lex, table_list))
	table= 0;
    }
    else
    {
      DBUG_ASSERT(thd->lock == 0);	// You must lock everything at once
      if ((table->reginfo.lock_type= lock_type) != TL_UNLOCK)
	if (! (thd->lock= mysql_lock_tables(thd, &table_list->table, 1,
                                            lock_flags)))
        {
          table= 0;
        }
    }
  }
  else
    table= 0;

end:
  if (table == NULL)
  {
    if (!thd->in_sub_stmt)
      trans_rollback_stmt(thd);
    close_thread_tables(thd);
  }
  THD_STAGE_INFO(thd, stage_after_opening_tables);

  thd_proc_info(thd, 0);
  DBUG_RETURN(table);
}


/**
  Open all tables in list, locks them and optionally process derived tables.

  @param thd		      Thread context.
  @param options              DDL options.
  @param tables	              List of tables for open and locking.
  @param derived              Whether to handle derived tables.
  @param flags                Bitmap of options to be used to open and lock
                              tables (see open_tables() and mysql_lock_tables()
                              for details).
  @param prelocking_strategy  Strategy which specifies how prelocking algorithm
                              should work for this statement.

  @note
    The thr_lock locks will automatically be freed by
    close_thread_tables().

  @retval FALSE  OK.
  @retval TRUE   Error
*/

bool open_and_lock_tables(THD *thd, const DDL_options_st &options,
                          TABLE_LIST *tables,
                          bool derived, uint flags,
                          Prelocking_strategy *prelocking_strategy)
{
  uint counter;
  MDL_savepoint mdl_savepoint= thd->mdl_context.mdl_savepoint();
  DBUG_ENTER("open_and_lock_tables");
  DBUG_PRINT("enter", ("derived handling: %d", derived));

  if (open_tables(thd, options, &tables, &counter, flags, prelocking_strategy))
    goto err;

  DBUG_EXECUTE_IF("sleep_open_and_lock_after_open", {
                  const char *old_proc_info= thd->proc_info;
                  thd->proc_info= "DBUG sleep";
                  my_sleep(6000000);
                  thd->proc_info= old_proc_info;});

  if (lock_tables(thd, tables, counter, flags))
    goto err;

  /* Don't read statistics tables when opening internal tables */
  if (!(flags & (MYSQL_OPEN_IGNORE_LOGGING_FORMAT |
                 MYSQL_OPEN_IGNORE_ENGINE_STATS)))
    (void) read_statistics_for_tables_if_needed(thd, tables);
  
  if (derived)
  {
    if (mysql_handle_derived(thd->lex, DT_INIT))
      goto err;
    if (thd->prepare_derived_at_open &&
        (mysql_handle_derived(thd->lex, DT_PREPARE)))
      goto err;
  }

  DBUG_RETURN(FALSE);
err:
  if (! thd->in_sub_stmt)
    trans_rollback_stmt(thd);  /* Necessary if derived handling failed. */
  close_thread_tables(thd);
  /* Don't keep locks for a failed statement. */
  thd->mdl_context.rollback_to_savepoint(mdl_savepoint);
  DBUG_RETURN(TRUE);
}


/*
  Open all tables in list and process derived tables

  SYNOPSIS
    open_normal_and_derived_tables
    thd		- thread handler
    tables	- list of tables for open
    flags       - bitmap of flags to modify how the tables will be open:
                  MYSQL_LOCK_IGNORE_FLUSH - open table even if someone has
                  done a flush on it.
    dt_phases   - set of flags to pass to the mysql_handle_derived

  RETURN
    FALSE - ok
    TRUE  - error

  NOTE 
    This is to be used on prepare stage when you don't read any
    data from the tables.
*/

bool open_normal_and_derived_tables(THD *thd, TABLE_LIST *tables, uint flags,
                                    uint dt_phases)
{
  DML_prelocking_strategy prelocking_strategy;
  uint counter;
  MDL_savepoint mdl_savepoint= thd->mdl_context.mdl_savepoint();
  DBUG_ENTER("open_normal_and_derived_tables");
  if (open_tables(thd, &tables, &counter, flags, &prelocking_strategy) ||
      mysql_handle_derived(thd->lex, dt_phases))
    goto end;

  DBUG_RETURN(0);
end:
  /*
    No need to commit/rollback the statement transaction: it's
    either not started or we're filling in an INFORMATION_SCHEMA
    table on the fly, and thus mustn't manipulate with the
    transaction of the enclosing statement.
  */
  DBUG_ASSERT(thd->transaction->stmt.is_empty() ||
              (thd->state_flags & Open_tables_state::BACKUPS_AVAIL));
  close_thread_tables(thd);
  /* Don't keep locks for a failed statement. */
  thd->mdl_context.rollback_to_savepoint(mdl_savepoint);

  DBUG_RETURN(TRUE); /* purecov: inspected */
}


/**
  Open a table to read its structure, e.g. for:
  - SHOW FIELDS
  - delayed SP variable data type definition: DECLARE a t1.a%TYPE

  The flag MYSQL_OPEN_GET_NEW_TABLE is passed to make %TYPE work
  in stored functions, as during a stored function call
  (e.g. in a SELECT query) the tables referenced in %TYPE can already be locked,
  and attempt to open it again would return an error in open_table().

  The flag MYSQL_OPEN_GET_NEW_TABLE is not really needed for
  SHOW FIELDS or for a "CALL sp()" statement, but it's not harmful,
  so let's pass it unconditionally.
*/

bool open_tables_only_view_structure(THD *thd, TABLE_LIST *table_list,
                                     bool can_deadlock)
{
  DBUG_ENTER("open_tables_only_view_structure");
  /*
    Let us set fake sql_command so views won't try to merge
    themselves into main statement. If we don't do this,
    SELECT * from information_schema.xxxx will cause problems.
    SQLCOM_SHOW_FIELDS is used because it satisfies
    'LEX::only_view_structure()'.
  */
  enum_sql_command save_sql_command= thd->lex->sql_command;
  thd->lex->sql_command= SQLCOM_SHOW_FIELDS;
  bool rc= (thd->open_temporary_tables(table_list) ||
           open_normal_and_derived_tables(thd, table_list,
                                          (MYSQL_OPEN_IGNORE_FLUSH |
                                           MYSQL_OPEN_FORCE_SHARED_HIGH_PRIO_MDL |
                                           MYSQL_OPEN_GET_NEW_TABLE |
                                           (can_deadlock ?
                                            MYSQL_OPEN_FAIL_ON_MDL_CONFLICT : 0)),
                                          DT_INIT | DT_PREPARE));
  /*
    Restore old value of sql_command back as it is being looked at in
    process_table() function.
  */
  thd->lex->sql_command= save_sql_command;
  DBUG_RETURN(rc);
}


/*
  Mark all real tables in the list as free for reuse.

  SYNOPSIS
    mark_real_tables_as_free_for_reuse()
      thd   - thread context
      table - head of the list of tables

  DESCRIPTION
    Marks all real tables in the list (i.e. not views, derived
    or schema tables) as free for reuse.
*/

static void mark_real_tables_as_free_for_reuse(TABLE_LIST *table_list)
{
  TABLE_LIST *table;
  DBUG_ENTER("mark_real_tables_as_free_for_reuse");

  /*
    We have to make two loops as HA_EXTRA_DETACH_CHILDREN may
    remove items from the table list that we have to reset
  */
  for (table= table_list; table; table= table->next_global)
  {
    if (!table->placeholder())
      table->table->query_id= 0;
  }
  for (table= table_list; table; table= table->next_global)
  {
    if (!table->placeholder())
    {
      /*
        Detach children of MyISAMMRG tables used in
        sub-statements, they will be reattached at open.
        This has to be done in a separate loop to make sure
        that children have had their query_id cleared.
      */
      table->table->file->extra(HA_EXTRA_DETACH_CHILDREN);
    }
  }
  DBUG_VOID_RETURN;
}


/**
  Lock all tables in a list.

  @param  thd           Thread handler
  @param  tables        Tables to lock
  @param  count         Number of opened tables
  @param  flags         Options (see mysql_lock_tables() for details)

  You can't call lock_tables() while holding thr_lock locks, as
  this would break the dead-lock-free handling thr_lock gives us.
  You must always get all needed locks at once.

  If the query for which we are calling this function is marked as
  requiring prelocking, this function will change
  locked_tables_mode to LTM_PRELOCKED.

  @retval FALSE         Success. 
  @retval TRUE          A lock wait timeout, deadlock or out of memory.
*/

bool lock_tables(THD *thd, TABLE_LIST *tables, uint count, uint flags)
{
  TABLE_LIST *table, *first_not_own;
  DBUG_ENTER("lock_tables");
  /*
    We can't meet statement requiring prelocking if we already
    in prelocked mode.
  */
  DBUG_ASSERT(thd->locked_tables_mode <= LTM_LOCK_TABLES ||
              !thd->lex->requires_prelocking());

  if (!tables && !thd->lex->requires_prelocking())
    DBUG_RETURN(0);

  first_not_own= thd->lex->first_not_own_table();

  /*
    Check for thd->locked_tables_mode to avoid a redundant
    and harmful attempt to lock the already locked tables again.
    Checking for thd->lock is not enough in some situations. For example,
    if a stored function contains
    "drop table t3; create temporary t3 ..; insert into t3 ...;"
    thd->lock may be 0 after drop tables, whereas locked_tables_mode
    is still on. In this situation an attempt to lock temporary
    table t3 will lead to a memory leak.
  */
  if (! thd->locked_tables_mode)
  {
    DBUG_ASSERT(thd->lock == 0);	// You must lock everything at once
    TABLE **start,**ptr;
    bool found_first_not_own= 0;

    if (!(ptr=start=(TABLE**) thd->alloc(sizeof(TABLE*)*count)))
      DBUG_RETURN(TRUE);

    /*
      Collect changes tables for table lock.
      Mark own tables with query id as this is needed by
      prepare_for_row_logging()
    */
    for (table= tables; table; table= table->next_global)
    {
      if (table == first_not_own)
        found_first_not_own= 1;
      if (!table->placeholder())
      {
        *(ptr++)= table->table;
        if (!found_first_not_own)
          table->table->query_id= thd->query_id;
      }
    }

#ifdef ENABLED_DEBUG_SYNC
    if (!tables ||
        !(strcmp(tables->db.str, "mysql") == 0 &&
          strcmp(tables->table_name.str, "proc") == 0))
      DEBUG_SYNC(thd, "before_lock_tables_takes_lock");
#endif

    if (! (thd->lock= mysql_lock_tables(thd, start, (uint) (ptr - start),
                                        flags)))
      DBUG_RETURN(TRUE);

#ifdef ENABLED_DEBUG_SYNC
    if (!tables ||
        !(strcmp(tables->db.str, "mysql") == 0 &&
          strcmp(tables->table_name.str, "proc") == 0))
      DEBUG_SYNC(thd, "after_lock_tables_takes_lock");
#endif

    if (thd->lex->requires_prelocking() &&
        thd->lex->sql_command != SQLCOM_LOCK_TABLES &&
        thd->lex->sql_command != SQLCOM_FLUSH)
    {
      /*
        We just have done implicit LOCK TABLES, and now we have
        to emulate first open_and_lock_tables() after it.

        When open_and_lock_tables() is called for a single table out of
        a table list, the 'next_global' chain is temporarily broken. We
        may not find 'first_not_own' before the end of the "list".
        Look for example at those places where open_n_lock_single_table()
        is called. That function implements the temporary breaking of
        a table list for opening a single table.
      */
      for (table= tables;
           table && table != first_not_own;
           table= table->next_global)
      {
        if (!table->placeholder())
        {
          if (check_lock_and_start_stmt(thd, thd->lex, table))
          {
            mysql_unlock_tables(thd, thd->lock);
            thd->lock= 0;
            DBUG_RETURN(TRUE);
          }
        }
      }
      /*
        Let us mark all tables which don't belong to the statement itself,
        and was marked as occupied during open_tables() as free for reuse.
      */
      mark_real_tables_as_free_for_reuse(first_not_own);
      DBUG_PRINT("info",("locked_tables_mode= LTM_PRELOCKED"));
      thd->enter_locked_tables_mode(LTM_PRELOCKED);
    }
  }
  else
  {
    /*
      When open_and_lock_tables() is called for a single table out of
      a table list, the 'next_global' chain is temporarily broken. We
      may not find 'first_not_own' before the end of the "list".
      Look for example at those places where open_n_lock_single_table()
      is called. That function implements the temporary breaking of
      a table list for opening a single table.
    */
    for (table= tables;
         table && table != first_not_own;
         table= table->next_global)
    {
      if (table->placeholder())
        continue;

      table->table->query_id= thd->query_id;
      /*
        In a stored function or trigger we should ensure that we won't change
        a table that is already used by the calling statement.
      */
      if (thd->locked_tables_mode >= LTM_PRELOCKED &&
          table->lock_type >= TL_FIRST_WRITE)
      {
        for (TABLE* opentab= thd->open_tables; opentab; opentab= opentab->next)
        {
          if (table->table->s == opentab->s && opentab->query_id &&
              table->table->query_id != opentab->query_id)
          {
            my_error(ER_CANT_UPDATE_USED_TABLE_IN_SF_OR_TRG, MYF(0),
                     table->table->s->table_name.str);
            DBUG_RETURN(TRUE);
          }
        }
      }

      if (check_lock_and_start_stmt(thd, thd->lex, table))
      {
	DBUG_RETURN(TRUE);
      }
    }
    /*
      If we are under explicit LOCK TABLES and our statement requires
      prelocking, we should mark all "additional" tables as free for use
      and enter prelocked mode.
    */
    if (thd->lex->requires_prelocking())
    {
      mark_real_tables_as_free_for_reuse(first_not_own);
      DBUG_PRINT("info",
                 ("thd->locked_tables_mode= LTM_PRELOCKED_UNDER_LOCK_TABLES"));
      thd->locked_tables_mode= LTM_PRELOCKED_UNDER_LOCK_TABLES;
    }
  }

  const bool res= !(flags & MYSQL_OPEN_IGNORE_LOGGING_FORMAT) &&
    thd->decide_logging_format(tables);

  DBUG_RETURN(res);
}


/*
  Restart transaction for tables

  This is used when we had to do an implicit commit after tables are opened
  and want to restart transactions on tables.

  This is used in case of:
  LOCK TABLES xx
  CREATE OR REPLACE TABLE xx;
*/

bool restart_trans_for_tables(THD *thd, TABLE_LIST *table)
{
  DBUG_ENTER("restart_trans_for_tables");

  for (; table; table= table->next_global)
  {
    if (table->placeholder())
      continue;

    if (check_lock_and_start_stmt(thd, thd->lex, table))
    {
      DBUG_ASSERT(0);                           // Should never happen
      DBUG_RETURN(TRUE);
    }
  }
  DBUG_RETURN(FALSE);
}


/**
  Prepare statement for reopening of tables and recalculation of set of
  prelocked tables.

  @param[in] thd         Thread context.
  @param[in,out] tables  List of tables which we were trying to open
                         and lock.
  @param[in] start_of_statement_svp MDL savepoint which represents the set
                         of metadata locks which the current transaction
                         managed to acquire before execution of the current
                         statement and to which we should revert before
                         trying to reopen tables. NULL if no metadata locks
                         were held and thus all metadata locks should be
                         released.
*/

void close_tables_for_reopen(THD *thd, TABLE_LIST **tables,
                             const MDL_savepoint &start_of_statement_svp)
{
  TABLE_LIST *first_not_own_table= thd->lex->first_not_own_table();
  TABLE_LIST *tmp;

  /*
    If table list consists only from tables from prelocking set, table list
    for new attempt should be empty, so we have to update list's root pointer.
  */
  if (first_not_own_table == *tables)
    *tables= 0;
  thd->lex->chop_off_not_own_tables();
  /* Reset MDL tickets for procedures/functions */
  for (Sroutine_hash_entry *rt=
         (Sroutine_hash_entry*)thd->lex->sroutines_list.first;
       rt; rt= rt->next)
    rt->mdl_request.ticket= NULL;
  sp_remove_not_own_routines(thd->lex);
  for (tmp= *tables; tmp; tmp= tmp->next_global)
  {
    tmp->table= 0;
    tmp->mdl_request.ticket= NULL;
    /* We have to cleanup translation tables of views. */
    tmp->cleanup_items();
  }
  /*
    No need to commit/rollback the statement transaction: it's
    either not started or we're filling in an INFORMATION_SCHEMA
    table on the fly, and thus mustn't manipulate with the
    transaction of the enclosing statement.
  */
  DBUG_ASSERT(thd->transaction->stmt.is_empty() ||
              (thd->state_flags & Open_tables_state::BACKUPS_AVAIL));
  close_thread_tables(thd);
  thd->mdl_context.rollback_to_savepoint(start_of_statement_svp);
}


/*****************************************************************************
* The following find_field_in_XXX procedures implement the core of the
* name resolution functionality. The entry point to resolve a column name in a
* list of tables is 'find_field_in_tables'. It calls 'find_field_in_table_ref'
* for each table reference. In turn, depending on the type of table reference,
* 'find_field_in_table_ref' calls one of the 'find_field_in_XXX' procedures
* below specific for the type of table reference.
******************************************************************************/

/* Special Field pointers as return values of find_field_in_XXX functions. */
Field *not_found_field= (Field*) 0x1;
Field *view_ref_found= (Field*) 0x2; 

#define WRONG_GRANT (Field*) -1

static void update_field_dependencies(THD *thd, Field *field, TABLE *table)
{
  DBUG_ENTER("update_field_dependencies");
  if (should_mark_column(thd->column_usage))
  {
    /*
      We always want to register the used keys, as the column bitmap may have
      been set for all fields (for example for view).
    */
    table->covering_keys.intersect(field->part_of_key);

    if (thd->column_usage == MARK_COLUMNS_READ)
    {
      if (table->mark_column_with_deps(field))
        DBUG_VOID_RETURN; // Field was already marked
    }
    else
    {
      if (bitmap_fast_test_and_set(table->write_set, field->field_index))
      {
        DBUG_PRINT("warning", ("Found duplicated field"));
        thd->dup_field= field;
        DBUG_VOID_RETURN;
      }
    }

    table->used_fields++;
  }
  if (table->get_fields_in_item_tree)
    field->flags|= GET_FIXED_FIELDS_FLAG;
  DBUG_VOID_RETURN;
}


/*
  Find a field by name in a view that uses merge algorithm.

  SYNOPSIS
    find_field_in_view()
    thd				thread handler
    table_list			view to search for 'name'
    name			name of field
    length			length of name
    item_name                   name of item if it will be created (VIEW)
    ref				expression substituted in VIEW should be passed
                                using this reference (return view_ref_found)
    register_tree_change        TRUE if ref is not stack variable and we
                                need register changes in item tree

  RETURN
    0			field is not found
    view_ref_found	found value in VIEW (real result is in *ref)
    #			pointer to field - only for schema table fields
*/

static Field *
find_field_in_view(THD *thd, TABLE_LIST *table_list,
                   const char *name, size_t length,
                   const char *item_name, Item **ref,
                   bool register_tree_change)
{
  DBUG_ENTER("find_field_in_view");
  DBUG_PRINT("enter",
             ("view: '%s', field name: '%s', item name: '%s', ref %p",
              table_list->alias.str, name, item_name, ref));
  Field_iterator_view field_it;
  field_it.set(table_list);
  Query_arena *arena= 0, backup;  

  for (; !field_it.end_of_fields(); field_it.next())
  {
    if (!my_strcasecmp(system_charset_info, field_it.name()->str, name))
    {
      // in PS use own arena or data will be freed after prepare
      if (register_tree_change &&
          thd->stmt_arena->is_stmt_prepare_or_first_stmt_execute())
        arena= thd->activate_stmt_arena_if_needed(&backup);
      /*
        create_item() may, or may not create a new Item, depending on
        the column reference. See create_view_field() for details.
      */
      Item *item= field_it.create_item(thd);
      if (arena)
        thd->restore_active_arena(arena, &backup);
      
      if (!item)
        DBUG_RETURN(0);
      if (!ref)
        DBUG_RETURN((Field*) view_ref_found);
      /*
       *ref != NULL means that *ref contains the item that we need to
       replace. If the item was aliased by the user, set the alias to
       the replacing item.
      */
      if (*ref && (*ref)->is_explicit_name())
        item->set_name(thd, (*ref)->name);
      if (register_tree_change)
        thd->change_item_tree(ref, item);
      else
        *ref= item;
      DBUG_RETURN((Field*) view_ref_found);
    }
  }
  DBUG_RETURN(0);
}


/*
  Find field by name in a NATURAL/USING join table reference.

  SYNOPSIS
    find_field_in_natural_join()
    thd			 [in]  thread handler
    table_ref            [in]  table reference to search
    name		 [in]  name of field
    length		 [in]  length of name
    ref                  [in/out] if 'name' is resolved to a view field, ref is
                               set to point to the found view field
    register_tree_change [in]  TRUE if ref is not stack variable and we
                               need register changes in item tree
    actual_table         [out] the original table reference where the field
                               belongs - differs from 'table_list' only for
                               NATURAL/USING joins

  DESCRIPTION
    Search for a field among the result fields of a NATURAL/USING join.
    Notice that this procedure is called only for non-qualified field
    names. In the case of qualified fields, we search directly the base
    tables of a natural join.

  RETURN
    NULL        if the field was not found
    WRONG_GRANT if no access rights to the found field
    #           Pointer to the found Field
*/

static Field *
find_field_in_natural_join(THD *thd, TABLE_LIST *table_ref, const char *name, size_t length, Item **ref, bool register_tree_change,
                           TABLE_LIST **actual_table)
{
  List_iterator_fast<Natural_join_column>
    field_it(*(table_ref->join_columns));
  Natural_join_column *nj_col, *curr_nj_col;
  Field *UNINIT_VAR(found_field);
  Query_arena *UNINIT_VAR(arena), backup;
  DBUG_ENTER("find_field_in_natural_join");
  DBUG_PRINT("enter", ("field name: '%s', ref %p",
		       name, ref));
  DBUG_ASSERT(table_ref->is_natural_join && table_ref->join_columns);
  DBUG_ASSERT(*actual_table == NULL);

  for (nj_col= NULL, curr_nj_col= field_it++; curr_nj_col; 
       curr_nj_col= field_it++)
  {
    if (!my_strcasecmp(system_charset_info, curr_nj_col->name()->str, name))
    {
      if (nj_col)
      {
        my_error(ER_NON_UNIQ_ERROR, MYF(0), name, thd->where);
        DBUG_RETURN(NULL);
      }
      nj_col= curr_nj_col;
    }
  }
  if (!nj_col)
    DBUG_RETURN(NULL);

  if (nj_col->view_field)
  {
    Item *item;
    if (register_tree_change)
      arena= thd->activate_stmt_arena_if_needed(&backup);
    /*
      create_item() may, or may not create a new Item, depending on the
      column reference. See create_view_field() for details.
    */
    item= nj_col->create_item(thd);
    if (!item)
      DBUG_RETURN(NULL);

    /*
     *ref != NULL means that *ref contains the item that we need to
     replace. If the item was aliased by the user, set the alias to
     the replacing item.
     */
    if (*ref && (*ref)->is_explicit_name())
      item->set_name(thd, (*ref)->name);
    if (register_tree_change && arena)
      thd->restore_active_arena(arena, &backup);

    if (!item)
      DBUG_RETURN(NULL);
    DBUG_ASSERT(nj_col->table_field == NULL);
    if (nj_col->table_ref->schema_table_reformed)
    {
      /*
        Translation table items are always Item_fields and fixed
        already('mysql_schema_table' function). So we can return
        ->field. It is used only for 'show & where' commands.
      */
      DBUG_RETURN(((Item_field*) (nj_col->view_field->item))->field);
    }
    if (register_tree_change)
      thd->change_item_tree(ref, item);
    else
      *ref= item;
    found_field= (Field*) view_ref_found;
  }
  else
  {
    /* This is a base table. */
    DBUG_ASSERT(nj_col->view_field == NULL);
    Item *ref= 0;
    /*
      This fix_fields is not necessary (initially this item is fixed by
      the Item_field constructor; after reopen_tables the Item_func_eq
      calls fix_fields on that item), it's just a check during table
      reopening for columns that was dropped by the concurrent connection.
    */
    if (nj_col->table_field->fix_fields_if_needed(thd, &ref))
    {
      DBUG_PRINT("info", ("column '%s' was dropped by the concurrent connection",
                          nj_col->table_field->name.str));
      DBUG_RETURN(NULL);
    }
    DBUG_ASSERT(ref == 0);                      // Should not have changed
    DBUG_ASSERT(nj_col->table_ref->table == nj_col->table_field->field->table);
    found_field= nj_col->table_field->field;
    update_field_dependencies(thd, found_field, nj_col->table_ref->table);
  }

  *actual_table= nj_col->table_ref;
  
  DBUG_RETURN(found_field);
}


/*
  Find field by name in a base table or a view with temp table algorithm.

  The caller is expected to check column-level privileges.

  SYNOPSIS
    find_field_in_table()
    thd				thread handler
    table			table where to search for the field
    name			name of field
    length			length of name
    allow_rowid			do allow finding of "_rowid" field?
    cached_field_index_ptr	cached position in field list (used to speedup
                                lookup for fields in prepared tables)

  RETURN
    0	field is not found
    #	pointer to field
*/

Field *
find_field_in_table(THD *thd, TABLE *table, const char *name, size_t length,
                    bool allow_rowid, field_index_t *cached_field_index_ptr)
{
  Field *field;
  field_index_t cached_field_index= *cached_field_index_ptr;
  DBUG_ENTER("find_field_in_table");
  DBUG_PRINT("enter", ("table: '%s', field name: '%s'", table->alias.c_ptr(),
                       name));

  /* We assume here that table->field < NO_CACHED_FIELD_INDEX = UINT_MAX */
  if (cached_field_index < table->s->fields &&
      !my_strcasecmp(system_charset_info,
                     table->field[cached_field_index]->field_name.str, name))
  {
    field= table->field[cached_field_index];
    DEBUG_SYNC(thd, "table_field_cached");
  }
  else
  {
    LEX_CSTRING fname= {name, length};
    field= table->find_field_by_name(&fname);
  }

  if (field)
  {
    if (field->invisible == INVISIBLE_FULL &&
        DBUG_EVALUATE_IF("test_completely_invisible", 0, 1))
      DBUG_RETURN((Field*)0);

    if (field->invisible == INVISIBLE_SYSTEM &&
        thd->column_usage != MARK_COLUMNS_READ &&
        thd->column_usage != COLUMNS_READ)
      DBUG_RETURN((Field*)0);
  }
  else
  {
    if (!allow_rowid ||
        my_strcasecmp(system_charset_info, name, "_rowid") ||
        table->s->rowid_field_offset == 0)
      DBUG_RETURN((Field*) 0);
    field= table->field[table->s->rowid_field_offset-1];
  }
  *cached_field_index_ptr= field->field_index;

  update_field_dependencies(thd, field, table);

  DBUG_RETURN(field);
}


/*
  Find field in a table reference.

  SYNOPSIS
    find_field_in_table_ref()
    thd			   [in]  thread handler
    table_list		   [in]  table reference to search
    name		   [in]  name of field
    length		   [in]  field length of name
    item_name              [in]  name of item if it will be created (VIEW)
    db_name                [in]  optional database name that qualifies the
    table_name             [in]  optional table name that qualifies the field
                                 0 for non-qualified field in natural joins
    ref		       [in/out] if 'name' is resolved to a view field, ref
                                 is set to point to the found view field
    check_privileges       [in]  check privileges
    allow_rowid		   [in]  do allow finding of "_rowid" field?
    cached_field_index_ptr [in]  cached position in field list (used to
                                 speedup lookup for fields in prepared tables)
    register_tree_change   [in]  TRUE if ref is not stack variable and we
                                 need register changes in item tree
    actual_table           [out] the original table reference where the field
                                 belongs - differs from 'table_list' only for
                                 NATURAL_USING joins.

  DESCRIPTION
    Find a field in a table reference depending on the type of table
    reference. There are three types of table references with respect
    to the representation of their result columns:
    - an array of Field_translator objects for MERGE views and some
      information_schema tables,
    - an array of Field objects (and possibly a name hash) for stored
      tables,
    - a list of Natural_join_column objects for NATURAL/USING joins.
    This procedure detects the type of the table reference 'table_list'
    and calls the corresponding search routine.

    The routine checks column-level privieleges for the found field.

  RETURN
    0			field is not found
    view_ref_found	found value in VIEW (real result is in *ref)
    #			pointer to field
*/

Field *
find_field_in_table_ref(THD *thd, TABLE_LIST *table_list,
                        const char *name, size_t length,
                        const char *item_name, const char *db_name,
                        const char *table_name,
                        ignored_tables_list_t ignored_tables,
                        Item **ref,
                        bool check_privileges, bool allow_rowid,
                        field_index_t *cached_field_index_ptr,
                        bool register_tree_change, TABLE_LIST **actual_table)
{
  Field *fld;
  DBUG_ENTER("find_field_in_table_ref");
  DBUG_ASSERT(table_list->alias.str);
  DBUG_ASSERT(name);
  DBUG_ASSERT(item_name);
  DBUG_PRINT("enter",
             ("table: '%s'  field name: '%s'  item name: '%s'  ref %p",
              table_list->alias.str, name, item_name, ref));

  /*
    Check that the table and database that qualify the current field name
    are the same as the table reference we are going to search for the field.

    Exclude from the test below nested joins because the columns in a
    nested join generally originate from different tables. Nested joins
    also have no table name, except when a nested join is a merge view
    or an information schema table.

    We include explicitly table references with a 'field_translation' table,
    because if there are views over natural joins we don't want to search
    inside the view, but we want to search directly in the view columns
    which are represented as a 'field_translation'.

    tables->db.str may be 0 if we are preparing a statement
    db_name is 0 if item doesn't have a db name
    table_name is 0 if item doesn't have a specified table_name
  */
  if (db_name && !db_name[0])
    db_name= 0;                                 // Simpler test later

  if (/* Exclude nested joins. */
      (!table_list->nested_join ||
       /* Include merge views and information schema tables. */
       table_list->field_translation) &&
      /*
        Test if the field qualifiers match the table reference we plan
        to search.
      */
      table_name && table_name[0] &&
      (my_strcasecmp(table_alias_charset, table_list->alias.str, table_name) ||
       (db_name && (!table_list->db.str || !table_list->db.str[0])) ||
       (db_name && table_list->db.str && table_list->db.str[0] &&
        (table_list->schema_table ?
         my_strcasecmp(system_charset_info, db_name, table_list->db.str) :
         strcmp(db_name, table_list->db.str)))))
    DBUG_RETURN(0);

  /*
    Don't allow usage of fields in sequence table that is opened as part of
    NEXT VALUE for sequence_name
  */
  if (table_list->sequence)
    DBUG_RETURN(0);

  *actual_table= NULL;

  if (table_list->field_translation)
  {
    /* 'table_list' is a view or an information schema table. */
    if ((fld= find_field_in_view(thd, table_list, name, length, item_name, ref,
                                 register_tree_change)))
      *actual_table= table_list;
  }
  else if (!table_list->nested_join)
  {
    /* 'table_list' is a stored table. */
    DBUG_ASSERT(table_list->table);
    if ((fld= find_field_in_table(thd, table_list->table, name, length,
                                  allow_rowid,
                                  cached_field_index_ptr)))
      *actual_table= table_list;
  }
  else
  {
    /*
      'table_list' is a NATURAL/USING join, or an operand of such join that
      is a nested join itself.

      If the field name we search for is qualified, then search for the field
      in the table references used by NATURAL/USING the join.
    */
    if (table_name && table_name[0])
    {
      List_iterator<TABLE_LIST> it(table_list->nested_join->join_list);
      TABLE_LIST *table;
      while ((table= it++))
      {
        /*
          Check if the table is in the ignore list. Only base tables can be in
          the ignore list.
        */
        if (table->table && ignored_list_includes_table(ignored_tables, table))
          continue;

        if ((fld= find_field_in_table_ref(thd, table, name, length, item_name,
                                          db_name, table_name, ignored_tables,
                                          ref, check_privileges, allow_rowid,
                                          cached_field_index_ptr,
                                          register_tree_change, actual_table)))
          DBUG_RETURN(fld);
      }
      DBUG_RETURN(0);
    }
    /*
      Non-qualified field, search directly in the result columns of the
      natural join. The condition of the outer IF is true for the top-most
      natural join, thus if the field is not qualified, we will search
      directly the top-most NATURAL/USING join.
    */
    fld= find_field_in_natural_join(thd, table_list, name, length, ref,
                                    register_tree_change, actual_table);
  }

  if (fld)
  {
#ifndef NO_EMBEDDED_ACCESS_CHECKS
    /* Check if there are sufficient access rights to the found field. */
    if (check_privileges &&
        !table_list->is_derived() &&
        check_column_grant_in_table_ref(thd, *actual_table, name, length, fld))
      fld= WRONG_GRANT;
    else
#endif
      if (should_mark_column(thd->column_usage))
      {
        /*
          Get rw_set correct for this field so that the handler
          knows that this field is involved in the query and gets
          retrieved/updated
         */
        Field *field_to_set= NULL;
        if (fld == view_ref_found)
        {
          if (!ref)
            DBUG_RETURN(fld);
          Item *it= (*ref)->real_item();
          if (it->type() == Item::FIELD_ITEM)
            field_to_set= ((Item_field*)it)->field;
          else
          {
            if (thd->column_usage == MARK_COLUMNS_READ)
              it->walk(&Item::register_field_in_read_map, 0, 0);
            else
              it->walk(&Item::register_field_in_write_map, 0, 0);
          }
        }
        else
          field_to_set= fld;
        if (field_to_set)
        {
          TABLE *table= field_to_set->table;
          DBUG_ASSERT(table);
          if (thd->column_usage == MARK_COLUMNS_READ)
            field_to_set->register_field_in_read_map();
          else
            bitmap_set_bit(table->write_set, field_to_set->field_index);
        }
      }
  }
  DBUG_RETURN(fld);
}


/*
  Find field in table, no side effects, only purpose is to check for field
  in table object and get reference to the field if found.

  SYNOPSIS
  find_field_in_table_sef()

  table                         table where to find
  name                          Name of field searched for

  RETURN
    0                   field is not found
    #                   pointer to field
*/

Field *find_field_in_table_sef(TABLE *table, const char *name)
{
  Field **field_ptr;
  if (table->s->name_hash.records)
  {
    field_ptr= (Field**)my_hash_search(&table->s->name_hash,(uchar*) name,
                                       strlen(name));
    if (field_ptr)
    {
      /*
        field_ptr points to field in TABLE_SHARE. Convert it to the matching
        field in table
      */
      field_ptr= (table->field + (field_ptr - table->s->field));
    }
  }
  else
  {
    if (!(field_ptr= table->field))
      return (Field *)0;
    for (; *field_ptr; ++field_ptr)
      if (!my_strcasecmp(system_charset_info, (*field_ptr)->field_name.str,
                         name))
        break;
  }
  if (field_ptr)
    return *field_ptr;
  else
    return (Field *)0;
}


/*
  Find field in table list.

  SYNOPSIS
    find_field_in_tables()
    thd			  pointer to current thread structure
    item		  field item that should be found
    first_table           list of tables to be searched for item
    last_table            end of the list of tables to search for item. If NULL
                          then search to the end of the list 'first_table'.
    ignored_tables        Set of tables that should be ignored. Do not try to
                          find the field in those.
    ref			  if 'item' is resolved to a view field, ref is set to
                          point to the found view field
    report_error	  Degree of error reporting:
                          - IGNORE_ERRORS then do not report any error
                          - IGNORE_EXCEPT_NON_UNIQUE report only non-unique
                            fields, suppress all other errors
                          - REPORT_EXCEPT_NON_UNIQUE report all other errors
                            except when non-unique fields were found
                          - REPORT_ALL_ERRORS
    check_privileges      need to check privileges
    register_tree_change  TRUE if ref is not a stack variable and we
                          to need register changes in item tree

  RETURN VALUES
    0			If error: the found field is not unique, or there are
                        no sufficient access priviliges for the found field,
                        or the field is qualified with non-existing table.
    not_found_field	The function was called with report_error ==
                        (IGNORE_ERRORS || IGNORE_EXCEPT_NON_UNIQUE) and a
			field was not found.
    view_ref_found	View field is found, item passed through ref parameter
    found field         If a item was resolved to some field
*/

Field *
find_field_in_tables(THD *thd, Item_ident *item,
                     TABLE_LIST *first_table, TABLE_LIST *last_table,
                     ignored_tables_list_t ignored_tables,
		     Item **ref, find_item_error_report_type report_error,
                     bool check_privileges, bool register_tree_change)
{
  Field *found=0;
  const char *db= item->db_name.str;
  const char *table_name= item->table_name.str;
  const char *name= item->field_name.str;
  size_t length= item->field_name.length;
  char name_buff[SAFE_NAME_LEN+1];
  TABLE_LIST *cur_table= first_table;
  TABLE_LIST *actual_table;
  bool allow_rowid;

  if (!table_name || !table_name[0])
  {
    table_name= 0;                              // For easier test
    db= 0;
  }

  allow_rowid= table_name || (cur_table && !cur_table->next_local);

  if (item->cached_table)
  {
    DBUG_PRINT("info", ("using cached table"));
    /*
      This shortcut is used by prepared statements. We assume that
      TABLE_LIST *first_table is not changed during query execution (which
      is true for all queries except RENAME but luckily RENAME doesn't
      use fields...) so we can rely on reusing pointer to its member.
      With this optimization we also miss case when addition of one more
      field makes some prepared query ambiguous and so erroneous, but we
      accept this trade off.
    */
    TABLE_LIST *table_ref= item->cached_table;
    /*
      The condition (table_ref->view == NULL) ensures that we will call
      find_field_in_table even in the case of information schema tables
      when table_ref->field_translation != NULL.
      */
    if (table_ref->table && !table_ref->view &&
        (!table_ref->is_merged_derived() ||
         (!table_ref->is_multitable() && table_ref->merged_for_insert)))
    {

      found= find_field_in_table(thd, table_ref->table, name, length,
                                 TRUE, &(item->cached_field_index));
#ifndef NO_EMBEDDED_ACCESS_CHECKS
      /* Check if there are sufficient access rights to the found field. */
      if (found && check_privileges && !is_temporary_table(table_ref) &&
          check_column_grant_in_table_ref(thd, table_ref, name, length,
                                          found))
        found= WRONG_GRANT;
#endif
    }
    else
      found= find_field_in_table_ref(thd, table_ref, name, length, item->name.str,
                                     NULL, NULL, ignored_tables, ref,
                                     check_privileges, TRUE,
                                     &(item->cached_field_index),
                                     register_tree_change,
                                     &actual_table);
    if (found)
    {
      if (found == WRONG_GRANT)
	return (Field*) 0;

      /*
        Only views fields should be marked as dependent, not an underlying
        fields.
      */
      if (!table_ref->belong_to_view &&
          !table_ref->belong_to_derived)
      {
        SELECT_LEX *current_sel= item->context->select_lex;
        SELECT_LEX *last_select= table_ref->select_lex;
        bool all_merged= TRUE;
        for (SELECT_LEX *sl= current_sel; sl && sl!=last_select;
             sl=sl->outer_select())
        {
          Item *subs= sl->master_unit()->item;
          if (!subs)
            continue;

          Item_in_subselect *in_subs= subs->get_IN_subquery();
          if (in_subs &&
              in_subs->substype() == Item_subselect::IN_SUBS &&
              in_subs->test_strategy(SUBS_SEMI_JOIN))
          {
            continue;
          }
          all_merged= FALSE;
          break;
        }
        /*
          If the field was an outer referencee, mark all selects using this
          sub query as dependent on the outer query
        */
        if (!all_merged && current_sel != last_select)
        {
          mark_select_range_as_dependent(thd, last_select, current_sel,
                                         found, *ref, item, true);
        }
      }
      return found;
    }
  }
  else
    item->can_be_depended= TRUE;

  if (db && lower_case_table_names)
  {
    /*
      convert database to lower case for comparison.
      We can't do this in Item_field as this would change the
      'name' of the item which may be used in the select list
    */
    strmake_buf(name_buff, db);
    my_casedn_str(files_charset_info, name_buff);
    db= name_buff;
  }

  if (last_table)
    last_table= last_table->next_name_resolution_table;

  field_index_t fake_index_for_duplicate_search= NO_CACHED_FIELD_INDEX;
  /*
    For the field search it will point to field cache, but for duplicate
    search it will point to fake_index_for_duplicate_search (no cache
    present).
  */
  field_index_t *current_cache= &(item->cached_field_index);
  for (; cur_table != last_table ;
       cur_table= cur_table->next_name_resolution_table)
  {
    if (cur_table->table &&
        ignored_list_includes_table(ignored_tables, cur_table))
      continue;

    Field *cur_field= find_field_in_table_ref(thd, cur_table, name, length,
                                              item->name.str, db, table_name,
                                              ignored_tables, ref,
                                              (thd->lex->sql_command ==
                                               SQLCOM_SHOW_FIELDS)
                                              ? false : check_privileges,
                                              allow_rowid,
                                              current_cache,
                                              register_tree_change,
                                              &actual_table);
    if (cur_field)
    {
      if (cur_field == WRONG_GRANT)
      {
        if (thd->lex->sql_command != SQLCOM_SHOW_FIELDS)
          return (Field*) 0;

        thd->clear_error();
        cur_field= find_field_in_table_ref(thd, cur_table, name, length,
                                           item->name.str, db, table_name,
                                           ignored_tables, ref, false,
                                           allow_rowid,
                                           current_cache,
                                           register_tree_change,
                                           &actual_table);
        if (cur_field)
        {
          Field *nf=new Field_null(NULL,0,Field::NONE,
                                   &cur_field->field_name,
                                   &my_charset_bin);
          nf->init(cur_table->table);
          cur_field= nf;
        }
      }

      /*
        Store the original table of the field, which may be different from
        cur_table in the case of NATURAL/USING join.
      */
      if (actual_table->cacheable_table /*(1)*/ && !found /*(2)*/)
      {
        /*
          We have just found a field allowed to cache (1) and
          it is not dublicate search (2).
        */
        item->cached_table= actual_table;
      }
      else
      {
        item->cached_table= NULL;
        item->cached_field_index= NO_CACHED_FIELD_INDEX;
      }

      DBUG_ASSERT(thd->where);
      /*
        If we found a fully qualified field we return it directly as it can't
        have duplicates.
       */
      if (db)
        return cur_field;
      
      if (unlikely(found))
      {
        if (report_error == REPORT_ALL_ERRORS ||
            report_error == IGNORE_EXCEPT_NON_UNIQUE)
          my_error(ER_NON_UNIQ_ERROR, MYF(0),
                   table_name ? item->full_name() : name, thd->where);
        return (Field*) 0;
      }
      found= cur_field;
      current_cache= &fake_index_for_duplicate_search;
    }
  }

  if (likely(found))
    return found;
  
  /*
    If the field was qualified and there were no tables to search, issue
    an error that an unknown table was given. The situation is detected
    as follows: if there were no tables we wouldn't go through the loop
    and cur_table wouldn't be updated by the loop increment part, so it
    will be equal to the first table.
  */
  if (table_name && (cur_table == first_table) &&
      (report_error == REPORT_ALL_ERRORS ||
       report_error == REPORT_EXCEPT_NON_UNIQUE))
  {
    char buff[SAFE_NAME_LEN*2 + 2];
    if (db && db[0])
    {
      strxnmov(buff,sizeof(buff)-1,db,".",table_name,NullS);
      table_name=buff;
    }
    my_error(ER_UNKNOWN_TABLE, MYF(0), table_name, thd->where);
  }
  else
  {
    if (report_error == REPORT_ALL_ERRORS ||
        report_error == REPORT_EXCEPT_NON_UNIQUE)
      my_error(ER_BAD_FIELD_ERROR, MYF(0), item->full_name(), thd->where);
    else
      found= not_found_field;
  }
  return found;
}


/*
  Find Item in list of items (find_field_in_tables analog)

  TODO
    is it better return only counter?

  SYNOPSIS
    find_item_in_list()
    find			Item to find
    items			List of items
    counter			To return number of found item
    report_error
      REPORT_ALL_ERRORS		report errors, return 0 if error
      REPORT_EXCEPT_NOT_FOUND	Do not report 'not found' error and
				return not_found_item, report other errors,
				return 0
      IGNORE_ERRORS		Do not report errors, return 0 if error
    resolution                  Set to the resolution type if the item is found 
                                (it says whether the item is resolved 
                                 against an alias name,
                                 or as a field name without alias,
                                 or as a field hidden by alias,
                                 or ignoring alias)
    limit                       How many items in the list to check
                                (if limit==0 then all items are to be checked)
                                
  RETURN VALUES
    0			Item is not found or item is not unique,
			error message is reported
    not_found_item	Function was called with
			report_error == REPORT_EXCEPT_NOT_FOUND and
			item was not found. No error message was reported
                        found field
*/

/* Special Item pointer to serve as a return value from find_item_in_list(). */
Item **not_found_item= (Item**) 0x1;


Item **
find_item_in_list(Item *find, List<Item> &items, uint *counter,
                  find_item_error_report_type report_error,
                  enum_resolution_type *resolution, uint limit)
{
  List_iterator<Item> li(items);
  uint n_items= limit == 0 ? items.elements : limit;
  Item **found=0, **found_unaliased= 0, *item;
  const char *db_name=0;
  const LEX_CSTRING *field_name= 0;
  const char *table_name=0;
  bool found_unaliased_non_uniq= 0;
  /*
    true if the item that we search for is a valid name reference
    (and not an item that happens to have a name).
  */
  bool is_ref_by_name= 0;
  uint unaliased_counter= 0;

  *resolution= NOT_RESOLVED;

  is_ref_by_name= (find->type() == Item::FIELD_ITEM  || 
                   find->type() == Item::REF_ITEM);
  if (is_ref_by_name)
  {
    field_name= &((Item_ident*) find)->field_name;
    table_name= ((Item_ident*) find)->table_name.str;
    db_name=    ((Item_ident*) find)->db_name.str;
  }

  for (uint i= 0; i < n_items; i++)
  {
    item= li++;
    if (field_name && field_name->str &&
        (item->real_item()->type() == Item::FIELD_ITEM ||
         ((item->type() == Item::REF_ITEM) &&
          (((Item_ref *)item)->ref_type() == Item_ref::VIEW_REF))))
    {
      Item_ident *item_field= (Item_ident*) item;

      /*
	In case of group_concat() with ORDER BY condition in the QUERY
	item_field can be field of temporary table without item name 
	(if this field created from expression argument of group_concat()),
	=> we have to check presence of name before compare
      */ 
      if (unlikely(!item_field->name.str))
        continue;

      if (table_name)
      {
        /*
          If table name is specified we should find field 'field_name' in
          table 'table_name'. According to SQL-standard we should ignore
          aliases in this case.

          Since we should NOT prefer fields from the select list over
          other fields from the tables participating in this select in
          case of ambiguity we have to do extra check outside this function.

          We use strcmp for table names and database names as these may be
          case sensitive. In cases where they are not case sensitive, they
          are always in lower case.

	  item_field->field_name and item_field->table_name can be 0x0 if
	  item is not fix_field()'ed yet.
        */
        if (item_field->field_name.str && item_field->table_name.str &&
	    !lex_string_cmp(system_charset_info, &item_field->field_name,
                            field_name) &&
            !my_strcasecmp(table_alias_charset, item_field->table_name.str,
                           table_name) &&
            (!db_name || (item_field->db_name.str &&
                          !strcmp(item_field->db_name.str, db_name))))
        {
          if (found_unaliased)
          {
            if ((*found_unaliased)->eq(item, 0))
              continue;
            /*
              Two matching fields in select list.
              We already can bail out because we are searching through
              unaliased names only and will have duplicate error anyway.
            */
            if (report_error != IGNORE_ERRORS)
              my_error(ER_NON_UNIQ_ERROR, MYF(0),
                       find->full_name(), current_thd->where);
            return (Item**) 0;
          }
          found_unaliased= li.ref();
          unaliased_counter= i;
          *resolution= RESOLVED_IGNORING_ALIAS;
          if (db_name)
            break;                              // Perfect match
        }
      }
      else
      {
        bool fname_cmp= lex_string_cmp(system_charset_info,
                                       &item_field->field_name,
                                       field_name);
        if (!lex_string_cmp(system_charset_info,
                            &item_field->name, field_name))
        {
          /*
            If table name was not given we should scan through aliases
            and non-aliased fields first. We are also checking unaliased
            name of the field in then next  else-if, to be able to find
            instantly field (hidden by alias) if no suitable alias or
            non-aliased field was found.
          */
          if (found)
          {
            if ((*found)->eq(item, 0))
              continue;                           // Same field twice
            if (report_error != IGNORE_ERRORS)
              my_error(ER_NON_UNIQ_ERROR, MYF(0),
                       find->full_name(), current_thd->where);
            return (Item**) 0;
          }
          found= li.ref();
          *counter= i;
          *resolution= fname_cmp ? RESOLVED_AGAINST_ALIAS:
	                           RESOLVED_WITH_NO_ALIAS;
        }
        else if (!fname_cmp)
        {
          /*
            We will use non-aliased field or react on such ambiguities only if
            we won't be able to find aliased field.
            Again if we have ambiguity with field outside of select list
            we should prefer fields from select list.
          */
          if (found_unaliased)
          {
            if ((*found_unaliased)->eq(item, 0))
              continue;                           // Same field twice
            found_unaliased_non_uniq= 1;
          }
          found_unaliased= li.ref();
          unaliased_counter= i;
        }
      }
    }
    else if (!table_name)
    { 
      if (is_ref_by_name && find->name.str && item->name.str &&
          find->name.length == item->name.length &&
	  !lex_string_cmp(system_charset_info, &item->name, &find->name))
      {
        found= li.ref();
        *counter= i;
        *resolution= RESOLVED_AGAINST_ALIAS;
        break;
      }
      else if (find->eq(item,0))
      {
        found= li.ref();
        *counter= i;
        *resolution= RESOLVED_IGNORING_ALIAS;
        break;
      }
    }
  }

  if (likely(found))
    return found;

  if (unlikely(found_unaliased_non_uniq))
  {
    if (report_error != IGNORE_ERRORS)
      my_error(ER_NON_UNIQ_ERROR, MYF(0),
               find->full_name(), current_thd->where);
    return (Item **) 0;
  }
  if (found_unaliased)
  {
    found= found_unaliased;
    *counter= unaliased_counter;
    *resolution= RESOLVED_BEHIND_ALIAS;
  }

  if (found)
    return found;

  if (report_error != REPORT_EXCEPT_NOT_FOUND)
  {
    if (report_error == REPORT_ALL_ERRORS)
      my_error(ER_BAD_FIELD_ERROR, MYF(0),
               find->full_name(), current_thd->where);
    return (Item **) 0;
  }
  else
    return (Item **) not_found_item;
}


/*
  Test if a string is a member of a list of strings.

  SYNOPSIS
    test_if_string_in_list()
    find      the string to look for
    str_list  a list of strings to be searched

  DESCRIPTION
    Sequentially search a list of strings for a string, and test whether
    the list contains the same string.

  RETURN
    TRUE  if find is in str_list
    FALSE otherwise
*/

static bool
test_if_string_in_list(const char *find, List<String> *str_list)
{
  List_iterator<String> str_list_it(*str_list);
  String *curr_str;
  size_t find_length= strlen(find);
  while ((curr_str= str_list_it++))
  {
    if (find_length != curr_str->length())
      continue;
    if (!my_strcasecmp(system_charset_info, find, curr_str->ptr()))
      return TRUE;
  }
  return FALSE;
}


/*
  Create a new name resolution context for an item so that it is
  being resolved in a specific table reference.

  SYNOPSIS
    set_new_item_local_context()
    thd        pointer to current thread
    item       item for which new context is created and set
    table_ref  table ref where an item showld be resolved

  DESCRIPTION
    Create a new name resolution context for an item, so that the item
    is resolved only the supplied 'table_ref'.

  RETURN
    FALSE  if all OK
    TRUE   otherwise
*/

static bool
set_new_item_local_context(THD *thd, Item_ident *item, TABLE_LIST *table_ref)
{
  Name_resolution_context *context;
  if (!(context= new (thd->mem_root) Name_resolution_context))
    return TRUE;
  context->init();
  context->select_lex= table_ref->select_lex;
  context->first_name_resolution_table=
    context->last_name_resolution_table= table_ref;
  item->context= context;
  return FALSE;
}


/*
  Find and mark the common columns of two table references.

  SYNOPSIS
    mark_common_columns()
    thd                [in] current thread
    table_ref_1        [in] the first (left) join operand
    table_ref_2        [in] the second (right) join operand
    using_fields       [in] if the join is JOIN...USING - the join columns,
                            if NATURAL join, then NULL
    found_using_fields [out] number of fields from the USING clause that were
                             found among the common fields

  DESCRIPTION
    The procedure finds the common columns of two relations (either
    tables or intermediate join results), and adds an equi-join condition
    to the ON clause of 'table_ref_2' for each pair of matching columns.
    If some of table_ref_XXX represents a base table or view, then we
    create new 'Natural_join_column' instances for each column
    reference and store them in the 'join_columns' of the table
    reference.

  IMPLEMENTATION
    The procedure assumes that store_natural_using_join_columns() was
    called for the previous level of NATURAL/USING joins.

  RETURN
    TRUE   error when some common column is non-unique, or out of memory
    FALSE  OK
*/

static bool
mark_common_columns(THD *thd, TABLE_LIST *table_ref_1, TABLE_LIST *table_ref_2,
                    List<String> *using_fields, uint *found_using_fields)
{
  Field_iterator_table_ref it_1, it_2;
  Natural_join_column *nj_col_1, *nj_col_2;
  Query_arena *arena, backup;
  bool result= TRUE;
  bool first_outer_loop= TRUE;
  Field *field_1;
  field_visibility_t field_1_invisible, field_2_invisible;
  /*
    Leaf table references to which new natural join columns are added
    if the leaves are != NULL.
  */
  TABLE_LIST *leaf_1= (table_ref_1->nested_join &&
                       !table_ref_1->is_natural_join) ?
                      NULL : table_ref_1;
  TABLE_LIST *leaf_2= (table_ref_2->nested_join &&
                       !table_ref_2->is_natural_join) ?
                      NULL : table_ref_2;

  DBUG_ENTER("mark_common_columns");
  DBUG_PRINT("info", ("operand_1: %s  operand_2: %s",
                      table_ref_1->alias.str, table_ref_2->alias.str));

  *found_using_fields= 0;
  arena= thd->activate_stmt_arena_if_needed(&backup);

  for (it_1.set(table_ref_1); !it_1.end_of_fields(); it_1.next())
  {
    bool found= FALSE;
    const LEX_CSTRING *field_name_1;
    Field *field_2= 0;

    /* true if field_name_1 is a member of using_fields */
    bool is_using_column_1;
    if (!(nj_col_1= it_1.get_or_create_column_ref(thd, leaf_1)))
      goto err;

    field_1= nj_col_1->field();
    field_1_invisible= field_1 ? field_1->invisible : VISIBLE;

    if (field_1_invisible == INVISIBLE_FULL)
      continue;

    field_name_1= nj_col_1->name();
    is_using_column_1= using_fields && 
      test_if_string_in_list(field_name_1->str, using_fields);
    DBUG_PRINT ("info", ("field_name_1=%s.%s", 
                         nj_col_1->safe_table_name(),
                         field_name_1->str));

    if (field_1_invisible && !is_using_column_1)
      continue;

    /*
      Find a field with the same name in table_ref_2.

      Note that for the second loop, it_2.set() will iterate over
      table_ref_2->join_columns and not generate any new elements or
      lists.
    */
    nj_col_2= NULL;
    for (it_2.set(table_ref_2); !it_2.end_of_fields(); it_2.next())
    {
      Natural_join_column *cur_nj_col_2;
      const LEX_CSTRING *cur_field_name_2;
      if (!(cur_nj_col_2= it_2.get_or_create_column_ref(thd, leaf_2)))
        goto err;

      field_2= cur_nj_col_2->field();
      field_2_invisible= field_2 ? field_2->invisible : VISIBLE;

      if (field_2_invisible == INVISIBLE_FULL)
        continue;

      cur_field_name_2= cur_nj_col_2->name();
      DBUG_PRINT ("info", ("cur_field_name_2=%s.%s", 
                           cur_nj_col_2->safe_table_name(),
                           cur_field_name_2->str));

      /*
        Compare the two columns and check for duplicate common fields.
        A common field is duplicate either if it was already found in
        table_ref_2 (then found == TRUE), or if a field in table_ref_2
        was already matched by some previous field in table_ref_1
        (then cur_nj_col_2->is_common == TRUE).
        Note that it is too early to check the columns outside of the
        USING list for ambiguity because they are not actually "referenced"
        here. These columns must be checked only on unqualified reference 
        by name (e.g. in SELECT list).
      */
      if (!lex_string_cmp(system_charset_info, field_name_1,
                          cur_field_name_2))
      {
        DBUG_PRINT ("info", ("match c1.is_common=%d", nj_col_1->is_common));
        if (cur_nj_col_2->is_common || found)
        {
          my_error(ER_NON_UNIQ_ERROR, MYF(0), field_name_1->str, thd->where);
          goto err;
        }
        if ((!using_fields && !field_2_invisible) || is_using_column_1)
        {
          DBUG_ASSERT(nj_col_2 == NULL);
          nj_col_2= cur_nj_col_2;
          found= TRUE;
        }
      }
    }
    if (first_outer_loop && leaf_2)
    {
      /*
        Make sure that the next inner loop "knows" that all columns
        are materialized already.
      */
      leaf_2->is_join_columns_complete= TRUE;
      first_outer_loop= FALSE;
    }
    if (!found)
      continue;                                 // No matching field

    /*
      field_1 and field_2 have the same names. Check if they are in the USING
      clause (if present), mark them as common fields, and add a new
      equi-join condition to the ON clause.
    */
    if (nj_col_2)
    {
      /*
        Create non-fixed fully qualified field and let fix_fields to
        resolve it.
      */
      Item *item_1=   nj_col_1->create_item(thd);
      Item *item_2=   nj_col_2->create_item(thd);
      Item_ident *item_ident_1, *item_ident_2;
      Item_func_eq *eq_cond;

      if (!item_1 || !item_2)
        goto err;                               // out of memory

      /*
        The following assert checks that the two created items are of
        type Item_ident.
      */
      DBUG_ASSERT(!thd->lex->current_select->no_wrap_view_item);
      /*
        In the case of no_wrap_view_item == 0, the created items must be
        of sub-classes of Item_ident.
      */
      DBUG_ASSERT(item_1->type() == Item::FIELD_ITEM ||
                  item_1->type() == Item::REF_ITEM);
      DBUG_ASSERT(item_2->type() == Item::FIELD_ITEM ||
                  item_2->type() == Item::REF_ITEM);

      /*
        We need to cast item_1,2 to Item_ident, because we need to hook name
        resolution contexts specific to each item.
      */
      item_ident_1= (Item_ident*) item_1;
      item_ident_2= (Item_ident*) item_2;
      /*
        Create and hook special name resolution contexts to each item in the
        new join condition . We need this to both speed-up subsequent name
        resolution of these items, and to enable proper name resolution of
        the items during the execute phase of PS.
      */
      if (set_new_item_local_context(thd, item_ident_1, nj_col_1->table_ref) ||
          set_new_item_local_context(thd, item_ident_2, nj_col_2->table_ref))
        goto err;

      if (!(eq_cond= new (thd->mem_root) Item_func_eq(thd, item_ident_1, item_ident_2)))
        goto err;                               /* Out of memory. */

      /*
        Add the new equi-join condition to the ON clause. Notice that
        fix_fields() is applied to all ON conditions in setup_conds()
        so we don't do it here.
      */
      add_join_on(thd, (table_ref_1->outer_join & JOIN_TYPE_RIGHT ?
                        table_ref_1 : table_ref_2),
                  eq_cond);

      nj_col_1->is_common= nj_col_2->is_common= TRUE;
      DBUG_PRINT ("info", ("%s.%s and %s.%s are common", 
                           nj_col_1->safe_table_name(),
                           nj_col_1->name()->str,
                           nj_col_2->safe_table_name(),
                           nj_col_2->name()->str));

      if (field_1)
        update_field_dependencies(thd, field_1, field_1->table);
      if (field_2)
        update_field_dependencies(thd, field_2, field_2->table);

      if (using_fields != NULL)
        ++(*found_using_fields);
    }
  }
  if (leaf_1)
    leaf_1->is_join_columns_complete= TRUE;

  /*
    Everything is OK.
    Notice that at this point there may be some column names in the USING
    clause that are not among the common columns. This is an SQL error and
    we check for this error in store_natural_using_join_columns() when
    (found_using_fields < length(join_using_fields)).
  */
  result= FALSE;

err:
  if (arena)
    thd->restore_active_arena(arena, &backup);
  DBUG_RETURN(result);
}



/*
  Materialize and store the row type of NATURAL/USING join.

  SYNOPSIS
    store_natural_using_join_columns()
    thd                current thread
    natural_using_join the table reference of the NATURAL/USING join
    table_ref_1        the first (left) operand (of a NATURAL/USING join).
    table_ref_2        the second (right) operand (of a NATURAL/USING join).
    using_fields       if the join is JOIN...USING - the join columns,
                       if NATURAL join, then NULL
    found_using_fields number of fields from the USING clause that were
                       found among the common fields

  DESCRIPTION
    Iterate over the columns of both join operands and sort and store
    all columns into the 'join_columns' list of natural_using_join
    where the list is formed by three parts:
      part1: The coalesced columns of table_ref_1 and table_ref_2,
             sorted according to the column order of the first table.
      part2: The other columns of the first table, in the order in
             which they were defined in CREATE TABLE.
      part3: The other columns of the second table, in the order in
             which they were defined in CREATE TABLE.
    Time complexity - O(N1+N2), where Ni = length(table_ref_i).

  IMPLEMENTATION
    The procedure assumes that mark_common_columns() has been called
    for the join that is being processed.

  RETURN
    TRUE    error: Some common column is ambiguous
    FALSE   OK
*/

static bool
store_natural_using_join_columns(THD *thd, TABLE_LIST *natural_using_join,
                                 TABLE_LIST *table_ref_1,
                                 TABLE_LIST *table_ref_2,
                                 List<String> *using_fields,
                                 uint found_using_fields)
{
  Field_iterator_table_ref it_1, it_2;
  Natural_join_column *nj_col_1, *nj_col_2;
  Query_arena *arena, backup;
  bool result= TRUE;
  List<Natural_join_column> *non_join_columns;
  List<Natural_join_column> *join_columns;
  DBUG_ENTER("store_natural_using_join_columns");

  DBUG_ASSERT(!natural_using_join->join_columns);

  arena= thd->activate_stmt_arena_if_needed(&backup);

  if (!(non_join_columns= new List<Natural_join_column>) ||
      !(join_columns= new List<Natural_join_column>))
    goto err;

  /* Append the columns of the first join operand. */
  for (it_1.set(table_ref_1); !it_1.end_of_fields(); it_1.next())
  {
    nj_col_1= it_1.get_natural_column_ref();
    if (nj_col_1->is_common)
    {
      join_columns->push_back(nj_col_1, thd->mem_root);
      /* Reset the common columns for the next call to mark_common_columns. */
      nj_col_1->is_common= FALSE;
    }
    else
      non_join_columns->push_back(nj_col_1, thd->mem_root);
  }

  /*
    Check that all columns in the USING clause are among the common
    columns. If this is not the case, report the first one that was
    not found in an error.
  */
  if (using_fields && found_using_fields < using_fields->elements)
  {
    String *using_field_name;
    List_iterator_fast<String> using_fields_it(*using_fields);
    while ((using_field_name= using_fields_it++))
    {
      const char *using_field_name_ptr= using_field_name->c_ptr();
      List_iterator_fast<Natural_join_column>
        it(*join_columns);
      Natural_join_column *common_field;

      for (;;)
      {
        /* If reached the end of fields, and none was found, report error. */
        if (!(common_field= it++))
        {
          my_error(ER_BAD_FIELD_ERROR, MYF(0), using_field_name_ptr,
                   current_thd->where);
          goto err;
        }
        if (!my_strcasecmp(system_charset_info,
                           common_field->name()->str, using_field_name_ptr))
          break;                                // Found match
      }
    }
  }

  /* Append the non-equi-join columns of the second join operand. */
  for (it_2.set(table_ref_2); !it_2.end_of_fields(); it_2.next())
  {
    nj_col_2= it_2.get_natural_column_ref();
    if (!nj_col_2->is_common)
      non_join_columns->push_back(nj_col_2, thd->mem_root);
    else
    {
      /* Reset the common columns for the next call to mark_common_columns. */
      nj_col_2->is_common= FALSE;
    }
  }

  if (non_join_columns->elements > 0)
    join_columns->append(non_join_columns);
  natural_using_join->join_columns= join_columns;
  natural_using_join->is_join_columns_complete= TRUE;

  result= FALSE;

  if (arena)
    thd->restore_active_arena(arena, &backup);
  DBUG_RETURN(result);

err:
  /*
     Actually we failed to build join columns list, so we have to
     clear it to avoid problems with half-build join on next run.
     The list was created in mark_common_columns().
   */
  table_ref_1->remove_join_columns();
  table_ref_2->remove_join_columns();

  if (arena)
    thd->restore_active_arena(arena, &backup);
  DBUG_RETURN(TRUE);
}


/*
  Precompute and store the row types of the top-most NATURAL/USING joins.

  SYNOPSIS
    store_top_level_join_columns()
    thd            current thread
    table_ref      nested join or table in a FROM clause
    left_neighbor  neighbor table reference to the left of table_ref at the
                   same level in the join tree
    right_neighbor neighbor table reference to the right of table_ref at the
                   same level in the join tree

  DESCRIPTION
    The procedure performs a post-order traversal of a nested join tree
    and materializes the row types of NATURAL/USING joins in a
    bottom-up manner until it reaches the TABLE_LIST elements that
    represent the top-most NATURAL/USING joins. The procedure should be
    applied to each element of SELECT_LEX::top_join_list (i.e. to each
    top-level element of the FROM clause).

  IMPLEMENTATION
    Notice that the table references in the list nested_join->join_list
    are in reverse order, thus when we iterate over it, we are moving
    from the right to the left in the FROM clause.

  RETURN
    TRUE   Error
    FALSE  OK
*/

static bool
store_top_level_join_columns(THD *thd, TABLE_LIST *table_ref,
                             TABLE_LIST *left_neighbor,
                             TABLE_LIST *right_neighbor)
{
  Query_arena *arena, backup;
  bool result= TRUE;

  DBUG_ENTER("store_top_level_join_columns");

  arena= thd->activate_stmt_arena_if_needed(&backup);

  /* Call the procedure recursively for each nested table reference. */
  if (table_ref->nested_join)
  {
    List_iterator_fast<TABLE_LIST> nested_it(table_ref->nested_join->join_list);
    TABLE_LIST *same_level_left_neighbor= nested_it++;
    TABLE_LIST *same_level_right_neighbor= NULL;
    /* Left/right-most neighbors, possibly at higher levels in the join tree. */
    TABLE_LIST *real_left_neighbor, *real_right_neighbor;

    while (same_level_left_neighbor)
    {
      TABLE_LIST *cur_table_ref= same_level_left_neighbor;
      same_level_left_neighbor= nested_it++;
      /*
        The order of RIGHT JOIN operands is reversed in 'join list' to
        transform it into a LEFT JOIN. However, in this procedure we need
        the join operands in their lexical order, so below we reverse the
        join operands. Notice that this happens only in the first loop,
        and not in the second one, as in the second loop
        same_level_left_neighbor == NULL.
        This is the correct behavior, because the second loop sets
        cur_table_ref reference correctly after the join operands are
        swapped in the first loop.
      */
      if (same_level_left_neighbor &&
          cur_table_ref->outer_join & JOIN_TYPE_RIGHT)
      {
        /* This can happen only for JOIN ... ON. */
        DBUG_ASSERT(table_ref->nested_join->join_list.elements == 2);
        swap_variables(TABLE_LIST*, same_level_left_neighbor, cur_table_ref);
      }

      /*
        Pick the parent's left and right neighbors if there are no immediate
        neighbors at the same level.
      */
      real_left_neighbor=  (same_level_left_neighbor) ?
                           same_level_left_neighbor : left_neighbor;
      real_right_neighbor= (same_level_right_neighbor) ?
                           same_level_right_neighbor : right_neighbor;

      if (cur_table_ref->nested_join &&
          store_top_level_join_columns(thd, cur_table_ref,
                                       real_left_neighbor, real_right_neighbor))
        goto err;
      same_level_right_neighbor= cur_table_ref;
    }
  }

  /*
    If this is a NATURAL/USING join, materialize its result columns and
    convert to a JOIN ... ON.
  */
  if (table_ref->is_natural_join)
  {
    DBUG_ASSERT(table_ref->nested_join &&
                table_ref->nested_join->join_list.elements == 2);
    List_iterator_fast<TABLE_LIST> operand_it(table_ref->nested_join->join_list);
    /*
      Notice that the order of join operands depends on whether table_ref
      represents a LEFT or a RIGHT join. In a RIGHT join, the operands are
      in inverted order.
     */
    TABLE_LIST *table_ref_2= operand_it++; /* Second NATURAL join operand.*/
    TABLE_LIST *table_ref_1= operand_it++; /* First NATURAL join operand. */
    List<String> *using_fields= table_ref->join_using_fields;
    uint found_using_fields;

    /*
      The two join operands were interchanged in the parser, change the order
      back for 'mark_common_columns'.
    */
    if (table_ref_2->outer_join & JOIN_TYPE_RIGHT)
      swap_variables(TABLE_LIST*, table_ref_1, table_ref_2);
    if (mark_common_columns(thd, table_ref_1, table_ref_2,
                            using_fields, &found_using_fields))
      goto err;

    /*
      Swap the join operands back, so that we pick the columns of the second
      one as the coalesced columns. In this way the coalesced columns are the
      same as of an equivalent LEFT JOIN.
    */
    if (table_ref_1->outer_join & JOIN_TYPE_RIGHT)
      swap_variables(TABLE_LIST*, table_ref_1, table_ref_2);
    if (store_natural_using_join_columns(thd, table_ref, table_ref_1,
                                         table_ref_2, using_fields,
                                         found_using_fields))
      goto err;

    /*
      Change NATURAL JOIN to JOIN ... ON. We do this for both operands
      because either one of them or the other is the one with the
      natural join flag because RIGHT joins are transformed into LEFT,
      and the two tables may be reordered.
    */
    table_ref_1->natural_join= table_ref_2->natural_join= NULL;

    /* Add a TRUE condition to outer joins that have no common columns. */
    if (table_ref_2->outer_join &&
        !table_ref_1->on_expr && !table_ref_2->on_expr)
      table_ref_2->on_expr= (Item*) &Item_true;

    /* Change this table reference to become a leaf for name resolution. */
    if (left_neighbor)
    {
      TABLE_LIST *last_leaf_on_the_left;
      last_leaf_on_the_left= left_neighbor->last_leaf_for_name_resolution();
      last_leaf_on_the_left->next_name_resolution_table= table_ref;
    }
    if (right_neighbor)
    {
      TABLE_LIST *first_leaf_on_the_right;
      first_leaf_on_the_right= right_neighbor->first_leaf_for_name_resolution();
      table_ref->next_name_resolution_table= first_leaf_on_the_right;
    }
    else
      table_ref->next_name_resolution_table= NULL;
  }
  result= FALSE; /* All is OK. */

err:
  if (arena)
    thd->restore_active_arena(arena, &backup);
  DBUG_RETURN(result);
}


/*
  Compute and store the row types of the top-most NATURAL/USING joins
  in a FROM clause.

  SYNOPSIS
    setup_natural_join_row_types()
    thd          current thread
    from_clause  list of top-level table references in a FROM clause

  DESCRIPTION
    Apply the procedure 'store_top_level_join_columns' to each of the
    top-level table referencs of the FROM clause. Adjust the list of tables
    for name resolution - context->first_name_resolution_table to the
    top-most, lef-most NATURAL/USING join.

  IMPLEMENTATION
    Notice that the table references in 'from_clause' are in reverse
    order, thus when we iterate over it, we are moving from the right
    to the left in the FROM clause.

  NOTES
    We can't run this many times as the first_name_resolution_table would
    be different for subsequent runs when sub queries has been optimized
    away.

  RETURN
    TRUE   Error
    FALSE  OK
*/

static bool setup_natural_join_row_types(THD *thd,
                                         List<TABLE_LIST> *from_clause,
                                         Name_resolution_context *context)
{
  DBUG_ENTER("setup_natural_join_row_types");
  thd->where= "from clause";
  if (from_clause->elements == 0)
    DBUG_RETURN(false); /* We come here in the case of UNIONs. */

  /* 
     Do not redo work if already done:
     1) for stored procedures,
     2) for multitable update after lock failure and table reopening.
  */
  if (!context->select_lex->first_natural_join_processing)
  {
    context->first_name_resolution_table= context->natural_join_first_table;
    DBUG_PRINT("info", ("using cached setup_natural_join_row_types"));
    DBUG_RETURN(false);
  }

  List_iterator_fast<TABLE_LIST> table_ref_it(*from_clause);
  TABLE_LIST *table_ref; /* Current table reference. */
  /* Table reference to the left of the current. */
  TABLE_LIST *left_neighbor;
  /* Table reference to the right of the current. */
  TABLE_LIST *right_neighbor= NULL;

  /* Note that tables in the list are in reversed order */
  for (left_neighbor= table_ref_it++; left_neighbor ; )
  {
    table_ref= left_neighbor;
    do
    {
      left_neighbor= table_ref_it++;
    }
    while (left_neighbor && left_neighbor->sj_subq_pred);

    if (store_top_level_join_columns(thd, table_ref,
                                     left_neighbor, right_neighbor))
      DBUG_RETURN(true);
    if (left_neighbor)
    {
      TABLE_LIST *first_leaf_on_the_right;
      first_leaf_on_the_right= table_ref->first_leaf_for_name_resolution();
      left_neighbor->next_name_resolution_table= first_leaf_on_the_right;
    }
    right_neighbor= table_ref;
  }

  /*
    Store the top-most, left-most NATURAL/USING join, so that we start
    the search from that one instead of context->table_list. At this point
    right_neighbor points to the left-most top-level table reference in the
    FROM clause.
  */
  DBUG_ASSERT(right_neighbor);
  context->first_name_resolution_table=
    right_neighbor->first_leaf_for_name_resolution();
  /*
    This is only to ensure that first_name_resolution_table doesn't
    change on re-execution
  */
  context->natural_join_first_table= context->first_name_resolution_table;
  context->select_lex->first_natural_join_processing= false;
  DBUG_RETURN (false);
}


/****************************************************************************
** Expand all '*' in given fields
****************************************************************************/

int setup_wild(THD *thd, TABLE_LIST *tables, List<Item> &fields,
	       List<Item> *sum_func_list, SELECT_LEX *select_lex, bool returning_field)
{
  Item *item;
  List_iterator<Item> it(fields);
  Query_arena *arena, backup;
  uint *with_wild= returning_field ? &(thd->lex->returning()->with_wild) :
                                     &(select_lex->with_wild);
  DBUG_ENTER("setup_wild");

  if (!(*with_wild))
     DBUG_RETURN(0);

  /*
    Don't use arena if we are not in prepared statements or stored procedures
    For PS/SP we have to use arena to remember the changes
  */
  arena= thd->activate_stmt_arena_if_needed(&backup);

  thd->lex->current_select->cur_pos_in_select_list= 0;
  while (*with_wild && (item= it++))
  {
    if (item->type() == Item::FIELD_ITEM &&
        ((Item_field*) item)->field_name.str == star_clex_str.str &&
	!((Item_field*) item)->field)
    {
      uint elem= fields.elements;
      bool any_privileges= ((Item_field *) item)->any_privileges;
      Item_subselect *subsel= thd->lex->current_select->master_unit()->item;
      if (subsel &&
          subsel->substype() == Item_subselect::EXISTS_SUBS)
      {
        /*
          It is EXISTS(SELECT * ...) and we can replace * by any constant.

          Item_int do not need fix_fields() because it is basic constant.
        */
        it.replace(new (thd->mem_root) Item_int(thd, "Not_used", (longlong) 1,
                                MY_INT64_NUM_DECIMAL_DIGITS));
      }
      else if (insert_fields(thd, ((Item_field*) item)->context,
                             ((Item_field*) item)->db_name.str,
                             ((Item_field*) item)->table_name.str, &it,
                             any_privileges, &select_lex->hidden_bit_fields, returning_field))
      {
	if (arena)
	  thd->restore_active_arena(arena, &backup);
	DBUG_RETURN(-1);
      }
      if (sum_func_list)
      {
	/*
	  sum_func_list is a list that has the fields list as a tail.
	  Because of this we have to update the element count also for this
	  list after expanding the '*' entry.
	*/
	sum_func_list->elements+= fields.elements - elem;
      }
      (*with_wild)--;
    }
    else
      thd->lex->current_select->cur_pos_in_select_list++;
  }
  DBUG_ASSERT(!(*with_wild));
  thd->lex->current_select->cur_pos_in_select_list= UNDEF_POS;
  if (arena)
    thd->restore_active_arena(arena, &backup);
  DBUG_RETURN(0);
}

/****************************************************************************
** Check that all given fields exists and fill struct with current data
****************************************************************************/

bool setup_fields(THD *thd, Ref_ptr_array ref_pointer_array,
                  List<Item> &fields, enum_column_usage column_usage,
                  List<Item> *sum_func_list, List<Item> *pre_fix,
                  bool allow_sum_func)
{
  Item *item;
  enum_column_usage saved_column_usage= thd->column_usage;
  nesting_map save_allow_sum_func= thd->lex->allow_sum_func;
  List_iterator<Item> it(fields);
  bool save_is_item_list_lookup;
  bool make_pre_fix= (pre_fix && (pre_fix->elements == 0));
  DBUG_ENTER("setup_fields");
  DBUG_PRINT("enter", ("ref_pointer_array: %p", ref_pointer_array.array()));

  thd->column_usage= column_usage;
  DBUG_PRINT("info", ("thd->column_usage: %d", thd->column_usage));
  /*
    Followimg 2 condition always should be true (but they was added
    due to an error present only in 10.3):
    1) nest_level shoud be 0 or positive;
    2) nest level of all SELECTs on the same level shoud be equal first
       SELECT on this level (and each other).
  */
  DBUG_ASSERT(thd->lex->current_select->nest_level >= 0);
  DBUG_ASSERT(thd->lex->current_select->master_unit()->first_select()
                ->nest_level ==
              thd->lex->current_select->nest_level);
  if (allow_sum_func)
    thd->lex->allow_sum_func.set_bit(thd->lex->current_select->nest_level);
  thd->where= THD::DEFAULT_WHERE;
  save_is_item_list_lookup= thd->lex->current_select->is_item_list_lookup;
  thd->lex->current_select->is_item_list_lookup= 0;

  /*
    To prevent fail on forward lookup we fill it with zeroes,
    then if we got pointer on zero after find_item_in_list we will know
    that it is forward lookup.

    There is other way to solve problem: fill array with pointers to list,
    but it will be slower.

    TODO: remove it when (if) we made one list for allfields and
    ref_pointer_array
  */
  if (!ref_pointer_array.is_null())
  {
    DBUG_ASSERT(ref_pointer_array.size() >= fields.elements);
    memset(ref_pointer_array.array(), 0, sizeof(Item *) * fields.elements);
  }

  /*
    We call set_entry() there (before fix_fields() of the whole list of field
    items) because:
    1) the list of field items has same order as in the query, and the
       Item_func_get_user_var item may go before the Item_func_set_user_var:
          SELECT @a, @a := 10 FROM t;
    2) The entry->update_query_id value controls constantness of
       Item_func_get_user_var items, so in presence of Item_func_set_user_var
       items we have to refresh their entries before fixing of
       Item_func_get_user_var items.
  */
  List_iterator<Item_func_set_user_var> li(thd->lex->set_var_list);
  Item_func_set_user_var *var;
  while ((var= li++))
    var->set_entry(thd, FALSE);

  Ref_ptr_array ref= ref_pointer_array;
  thd->lex->current_select->cur_pos_in_select_list= 0;
  while ((item= it++))
  {
    if (make_pre_fix)
      pre_fix->push_back(item, thd->active_stmt_arena_to_use()->mem_root);

    if (item->fix_fields_if_needed_for_scalar(thd, it.ref()))
    {
      thd->lex->current_select->is_item_list_lookup= save_is_item_list_lookup;
      thd->lex->allow_sum_func= save_allow_sum_func;
      thd->column_usage= saved_column_usage;
      DBUG_PRINT("info", ("thd->column_usage: %d", thd->column_usage));
      DBUG_RETURN(TRUE); /* purecov: inspected */
    }
    item= *(it.ref()); // Item might have changed in fix_fields()
    if (!ref.is_null())
    {
      ref[0]= item;
      ref.pop_front();
    }
    /*
      split_sum_func() must be called for Window Function items, see
      Item_window_func::split_sum_func.
    */
    if (sum_func_list &&
        ((item->with_sum_func() && item->type() != Item::SUM_FUNC_ITEM) ||
         item->with_window_func()))
    {
      item->split_sum_func(thd, ref_pointer_array, *sum_func_list,
                           SPLIT_SUM_SELECT);
    }
    thd->lex->current_select->select_list_tables|= item->used_tables();
    thd->lex->used_tables|= item->used_tables();
    thd->lex->current_select->cur_pos_in_select_list++;

    thd->lex->current_select->rownum_in_field_list |= item->with_rownum_func();
  }
  thd->lex->current_select->is_item_list_lookup= save_is_item_list_lookup;
  thd->lex->current_select->cur_pos_in_select_list= UNDEF_POS;

  thd->lex->allow_sum_func= save_allow_sum_func;
  thd->column_usage= saved_column_usage;
  DBUG_PRINT("info", ("thd->column_usage: %d", thd->column_usage));
  DBUG_RETURN(MY_TEST(thd->is_error()));
}

/*
  make list of leaves for a single TABLE_LIST

  SYNOPSIS
    make_leaves_for_single_table()
    thd             Thread handler
    leaves          List of leaf tables to be filled
    table           TABLE_LIST object to process
    full_table_list Whether to include tables from mergeable derived table/view
*/
void make_leaves_for_single_table(THD *thd, List<TABLE_LIST> &leaves,
                              TABLE_LIST *table, bool& full_table_list,
                              TABLE_LIST *boundary)
{
  if (table == boundary)
    full_table_list= !full_table_list;
  if (full_table_list && table->is_merged_derived())
  {
    SELECT_LEX *select_lex= table->get_single_select();
    /*
      It's safe to use select_lex->leaf_tables because all derived
      tables/views were already prepared and has their leaf_tables
      set properly.
    */
    make_leaves_list(thd, leaves, select_lex->get_table_list(),
                     full_table_list, boundary);
  }
  else
  {
    leaves.push_back(table, thd->mem_root);
  }
}


/*
  Perform checks like all given fields exists, if exists fill struct with
  current data and expand all '*' in given fields for LEX::returning.

  SYNOPSIS
     thd                 Thread handler
     table_list          Global/local table list
*/

int setup_returning_fields(THD* thd, TABLE_LIST* table_list)
{
  if (!thd->lex->has_returning())
    return 0;
  return setup_wild(thd, table_list, thd->lex->returning()->item_list, NULL,
                    thd->lex->returning(), true)
      || setup_fields(thd, Ref_ptr_array(), thd->lex->returning()->item_list,
                      MARK_COLUMNS_READ, NULL, NULL, false);
}


/*
  make list of leaves of join table tree

  SYNOPSIS
    make_leaves_list()
    leaves          List of leaf tables to be filled
    tables          Table list
    full_table_list Whether to include tables from mergeable derived table/view.
                    We need them for checks for INSERT/UPDATE statements only.
*/

void make_leaves_list(THD *thd, List<TABLE_LIST> &leaves, TABLE_LIST *tables,
                      bool full_table_list, TABLE_LIST *boundary)
 
{
  for (TABLE_LIST *table= tables; table; table= table->next_local)
  {
    make_leaves_for_single_table(thd, leaves, table, full_table_list,
                                 boundary);
  }
}


/*
  Setup the map and other attributes for a single TABLE_LIST object

  SYNOPSIS
    setup_table_attributes()
    thd                 Thread handler
    table_list          TABLE_LIST object to process
    first_select_table  First table participating in SELECT for INSERT..SELECT
                        statements, NULL for other cases
    tablenr             Serial number of the table in the SQL statement

  RETURN
    false               Success
    true                Failure
*/
bool setup_table_attributes(THD *thd, TABLE_LIST *table_list,
                            TABLE_LIST *first_select_table,
                            uint &tablenr)
{
  TABLE *table= table_list->table;
  if (table)
    table->pos_in_table_list= table_list;
  if (first_select_table && table_list->top_table() == first_select_table)
  {
    /* new counting for SELECT of INSERT ... SELECT command */
    first_select_table= 0;
    thd->lex->first_select_lex()->insert_tables= tablenr;
    tablenr= 0;
  }
  if (table_list->jtbm_subselect)
  {
    table_list->jtbm_table_no= tablenr;
  }
  else if (table)
  {
    table->pos_in_table_list= table_list;
    setup_table_map(table, table_list, tablenr);

    if (table_list->process_index_hints(table))
      return true;
  }
  tablenr++;
  /*
    We test the max tables here as we setup_table_map() should not be called
    with tablenr >= 64
  */
  if (tablenr > MAX_TABLES)
  {
    my_error(ER_TOO_MANY_TABLES, MYF(0), static_cast<int>(MAX_TABLES));
    return true;
  }
  return false;
}


/*
  prepare tables

  SYNOPSIS
    setup_tables()
    thd		  Thread handler
    context       name resolution contest to setup table list there
    from_clause   Top-level list of table references in the FROM clause
    tables	  Table list (select_lex->table_list)
    leaves        List of join table leaves list (select_lex->leaf_tables)
    refresh       It is only refresh for subquery
    select_insert It is SELECT ... INSERT command
    full_table_list a parameter to pass to the make_leaves_list function

  NOTE
    Check also that the 'used keys' and 'ignored keys' exists and set up the
    table structure accordingly.
    Create a list of leaf tables. For queries with NATURAL/USING JOINs,
    compute the row types of the top most natural/using join table references
    and link these into a list of table references for name resolution.

    This has to be called for all tables that are used by items, as otherwise
    table->map is not set and all Item_field will be regarded as const items.

  RETURN
    FALSE ok;  In this case *map will includes the chosen index
    TRUE  error
*/

bool setup_tables(THD *thd, Name_resolution_context *context,
                  List<TABLE_LIST> *from_clause, TABLE_LIST *tables,
                  List<TABLE_LIST> &leaves, bool select_insert,
                  bool full_table_list)
{
  uint tablenr= 0;
  List_iterator<TABLE_LIST> ti(leaves);
  TABLE_LIST *table_list;

  DBUG_ENTER("setup_tables");

  DBUG_ASSERT ((select_insert && !tables->next_name_resolution_table) || !tables || 
               (context->table_list && context->first_name_resolution_table));
  /*
    this is used for INSERT ... SELECT.
    For select we setup tables except first (and its underlying tables)
  */
  TABLE_LIST *first_select_table= (select_insert ?
                                   tables->next_local:
                                   0);
  SELECT_LEX *select_lex= select_insert ? thd->lex->first_select_lex() :
                                          thd->lex->current_select;
  if (select_lex->first_cond_optimization)
  {
    leaves.empty();
    if (select_lex->prep_leaf_list_state != SELECT_LEX::SAVED)
    {
      /*
        For INSERT ... SELECT statements we must not include the first table
        (where the data is being inserted into) in the list of leaves
      */
      TABLE_LIST *tables_for_leaves=
          select_insert ? first_select_table : tables;
      make_leaves_list(thd, leaves, tables_for_leaves, full_table_list,
                       first_select_table);
      select_lex->prep_leaf_list_state= SELECT_LEX::READY;
      select_lex->leaf_tables_exec.empty();
    }
    else
    {
      List_iterator_fast <TABLE_LIST> ti(select_lex->leaf_tables_prep);
      while ((table_list= ti++))
        leaves.push_back(table_list, thd->mem_root);
    }
      
    List_iterator<TABLE_LIST> ti(leaves);
    while ((table_list= ti++))
    {
      if (setup_table_attributes(thd, table_list, first_select_table, tablenr))
        DBUG_RETURN(1);
    }

    if (select_insert)
    {
      /*
        The table/view in which the data is inserted must not be included into
        the leaf_tables list. But we need this table/view to setup attributes
        for it. So build a temporary list of leaves and setup attributes for
        the tables included
      */
      List<TABLE_LIST> leaves;
      TABLE_LIST *table= tables;

      make_leaves_for_single_table(thd, leaves, table, full_table_list,
                                   first_select_table);

      List_iterator<TABLE_LIST> ti(leaves);
      while ((table_list= ti++))
      {
        if (setup_table_attributes(thd, table_list, first_select_table,
                                   tablenr))
          DBUG_RETURN(1);
      }
    }
  }
  else
  { 
    List_iterator_fast <TABLE_LIST> ti(select_lex->leaf_tables_exec);
    select_lex->leaf_tables.empty();
    while ((table_list= ti++))
    {
      if(table_list->jtbm_subselect)
      {
        table_list->jtbm_table_no= table_list->tablenr_exec;
      }
      else
      {
        table_list->table->tablenr= table_list->tablenr_exec;
        table_list->table->map= table_list->map_exec;
        table_list->table->maybe_null= table_list->maybe_null_exec;
        table_list->table->pos_in_table_list= table_list;
        if (table_list->process_index_hints(table_list->table))
          DBUG_RETURN(1);
      }
      select_lex->leaf_tables.push_back(table_list);
    }
  }    

  for (table_list= tables;
       table_list;
       table_list= table_list->next_local)
  {
    if (table_list->is_merged_derived() && table_list->merge_underlying_list)
    {
      Query_arena *arena, backup;
      arena= thd->activate_stmt_arena_if_needed(&backup);
      bool res;
      res= table_list->setup_underlying(thd);
      if (arena)
        thd->restore_active_arena(arena, &backup);
      if (res)
        DBUG_RETURN(1);
    }

    if (table_list->jtbm_subselect)
    {
      Item *item= table_list->jtbm_subselect->optimizer;
      if (!table_list->jtbm_subselect->optimizer->fixed() &&
          table_list->jtbm_subselect->optimizer->fix_fields(thd, &item))
      {
        my_error(ER_TOO_MANY_TABLES,MYF(0), static_cast<int>(MAX_TABLES)); /* psergey-todo: WHY ER_TOO_MANY_TABLES ???*/
        DBUG_RETURN(1);
      }
      DBUG_ASSERT(item == table_list->jtbm_subselect->optimizer);
    }
  }

  /* Precompute and store the row types of NATURAL/USING joins. */
  if (setup_natural_join_row_types(thd, from_clause, context))
    DBUG_RETURN(1);

  DBUG_RETURN(0);
}


/*
  prepare tables and check access for the view tables

  SYNOPSIS
    setup_tables_and_check_access()
    thd		  Thread handler
    context       name resolution contest to setup table list there
    from_clause   Top-level list of table references in the FROM clause
    tables	  Table list (select_lex->table_list)
    conds	  Condition of current SELECT (can be changed by VIEW)
    leaves        List of join table leaves list (select_lex->leaf_tables)
    refresh       It is onle refresh for subquery
    select_insert It is SELECT ... INSERT command
    want_access   what access is needed
    full_table_list a parameter to pass to the make_leaves_list function

  NOTE
    a wrapper for check_tables that will also check the resulting
    table leaves list for access to all the tables that belong to a view

  RETURN
    FALSE ok;  In this case *map will include the chosen index
    TRUE  error
*/
bool setup_tables_and_check_access(THD *thd, Name_resolution_context *context,
                                   List<TABLE_LIST> *from_clause,
                                   TABLE_LIST *tables,
                                   List<TABLE_LIST> &leaves,
                                   bool select_insert,
                                   privilege_t want_access_first,
                                   privilege_t want_access,
                                   bool full_table_list)
{
  DBUG_ENTER("setup_tables_and_check_access");

  if (setup_tables(thd, context, from_clause, tables,
                   leaves, select_insert, full_table_list))
    DBUG_RETURN(TRUE);

  List_iterator<TABLE_LIST> ti(leaves);
  TABLE_LIST *table_list;
  privilege_t access= want_access_first;
  while ((table_list= ti++))
  {
    if (table_list->belong_to_view && !table_list->view && 
        check_single_table_access(thd, access, table_list, FALSE))
    {
      tables->hide_view_error(thd);
      DBUG_RETURN(TRUE);
    }
    access= want_access;
  }
  DBUG_RETURN(FALSE);
}


/*
   Create a key_map from a list of index names

   SYNOPSIS
     get_key_map_from_key_list()
     map		key_map to fill in
     table		Table
     index_list		List of index names

   RETURN
     0	ok;  In this case *map will includes the choosed index
     1	error
*/

bool get_key_map_from_key_list(key_map *map, TABLE *table,
                               List<String> *index_list)
{
  List_iterator_fast<String> it(*index_list);
  String *name;
  uint pos;

  map->clear_all();
  while ((name=it++))
  {
    if (table->s->keynames.type_names == 0 ||
        (pos= find_type(&table->s->keynames, name->ptr(),
                        name->length(), 1)) <=
        0)
    {
      my_error(ER_KEY_DOES_NOT_EXISTS, MYF(0), name->c_ptr(),
	       table->pos_in_table_list->alias.str);
      map->set_all();
      return 1;
    }
    map->set_bit(pos-1);
  }
  return 0;
}


/*
  Drops in all fields instead of current '*' field

  SYNOPSIS
    insert_fields()
    thd			Thread handler
    context             Context for name resolution
    db_name		Database name in case of 'database_name.table_name.*'
    table_name		Table name in case of 'table_name.*'
    it			Pointer to '*'
    any_privileges	0 If we should ensure that we have SELECT privileges
		          for all columns
                        1 If any privilege is ok
  RETURN
    0	ok     'it' is updated to point at last inserted
    1	error.  Error message is generated but not sent to client
*/

bool
insert_fields(THD *thd, Name_resolution_context *context, const char *db_name,
	      const char *table_name, List_iterator<Item> *it,
              bool any_privileges, uint *hidden_bit_fields, bool returning_field)
{
  Field_iterator_table_ref field_iterator;
  bool found;
  char name_buff[SAFE_NAME_LEN+1];
  DBUG_ENTER("insert_fields");
  DBUG_PRINT("arena", ("stmt arena: %p",thd->stmt_arena));

  if (db_name && lower_case_table_names)
  {
    /*
      convert database to lower case for comparison
      We can't do this in Item_field as this would change the
      'name' of the item which may be used in the select list
    */
    strmake_buf(name_buff, db_name);
    my_casedn_str(files_charset_info, name_buff);
    db_name= name_buff;
  }

  found= FALSE;

  /*
    If table names are qualified, then loop over all tables used in the query,
    else treat natural joins as leaves and do not iterate over their underlying
    tables.
  */
  TABLE_LIST *first= context->first_name_resolution_table;
  TABLE_LIST *TABLE_LIST::* next= &TABLE_LIST::next_name_resolution_table;
  if (table_name && !returning_field)
  {
    first= context->table_list;
    next= &TABLE_LIST::next_local;
  }
  for (TABLE_LIST *tables= first; tables; tables= tables->*next)
  {
    Field *field;
    TABLE *table= tables->table;

    DBUG_ASSERT(tables->is_leaf_for_name_resolution());

    if ((table_name && my_strcasecmp(table_alias_charset, table_name,
                                     tables->alias.str)) ||
        (db_name && strcmp(tables->db.str, db_name)))
      continue;

#ifndef NO_EMBEDDED_ACCESS_CHECKS
    /* 
       Ensure that we have access rights to all fields to be inserted
       the table 'tables'. Under some circumstances, this check may be skipped.

       The check is skipped in the following cases:

       - any_privileges is true

       - the table is a derived table

       - the table is a view with SELECT privilege

       - the table is a base table with SELECT privilege
    */
    if (!any_privileges &&
        !tables->is_derived() &&
        !(tables->is_view() && (tables->grant.privilege & SELECT_ACL)) &&
        !(table && (table->grant.privilege & SELECT_ACL)))
    {
      field_iterator.set(tables);
      if (check_grant_all_columns(thd, SELECT_ACL, &field_iterator))
        DBUG_RETURN(TRUE);
    }
#endif

    /*
      Update the tables used in the query based on the referenced fields. For
      views and natural joins this update is performed inside the loop below.
    */
    if (table)
    {
      thd->lex->used_tables|= table->map;
      thd->lex->current_select->select_list_tables|= table->map;
    }

    /*
      Initialize a generic field iterator for the current table reference.
      Notice that it is guaranteed that this iterator will iterate over the
      fields of a single table reference, because 'tables' is a leaf (for
      name resolution purposes).
    */
    field_iterator.set(tables);

    for (; !field_iterator.end_of_fields(); field_iterator.next())
    {
      /*
        field() is always NULL for views (see, e.g. Field_iterator_view or
        Field_iterator_natural_join).
        But view fields can never be invisible.
      */
      if ((field= field_iterator.field()) && field->invisible != VISIBLE)
        continue;

      Item *item;

      if (!(item= field_iterator.create_item(thd)))
        DBUG_RETURN(TRUE);

      /* cache the table for the Item_fields inserted by expanding stars */
      if (item->type() == Item::FIELD_ITEM && tables->cacheable_table)
        ((Item_field *)item)->cached_table= tables;

      if (!found)
      {
        found= TRUE;
        it->replace(item); /* Replace '*' with the first found item. */
      }
      else
        it->after(item);   /* Add 'item' to the SELECT list. */

      if (item->type() == Item::FIELD_ITEM && item->field_type() == MYSQL_TYPE_BIT)
        (*hidden_bit_fields)++;

#ifndef NO_EMBEDDED_ACCESS_CHECKS
      /*
        Set privilege information for the fields of newly created views.
        We have that (any_priviliges == TRUE) if and only if we are creating
        a view. In the time of view creation we can't use the MERGE algorithm,
        therefore if 'tables' is itself a view, it is represented by a
        temporary table. Thus in this case we can be sure that 'item' is an
        Item_field.
      */
      if (any_privileges && !tables->is_with_table() && !tables->is_derived())
      {
        DBUG_ASSERT((tables->field_translation == NULL && table) ||
                    tables->is_natural_join);
        DBUG_ASSERT(item->type() == Item::FIELD_ITEM);
        Item_field *fld= (Item_field*) item;
        const char *field_db_name= field_iterator.get_db_name();
        const char *field_table_name= field_iterator.get_table_name();

        if (!tables->schema_table && 
            !(fld->have_privileges=
              (get_column_grant(thd, field_iterator.grant(),
                                field_db_name,
                                field_table_name, fld->field_name.str) &
               VIEW_ANY_ACL)))
        {
          my_error(ER_TABLEACCESS_DENIED_ERROR, MYF(0), "ANY",
                   thd->security_ctx->priv_user,
                   thd->security_ctx->host_or_ip,
                   field_db_name, field_table_name);
          DBUG_RETURN(TRUE);
        }
      }
#endif

      if ((field= field_iterator.field()))
      {
        field->table->mark_column_with_deps(field);
        if (table)
          table->covering_keys.intersect(field->part_of_key);
        if (tables->is_natural_join)
        {
          TABLE *field_table;
          /*
            In this case we are sure that the column ref will not be created
            because it was already created and stored with the natural join.
          */
          Natural_join_column *nj_col;
          if (!(nj_col= field_iterator.get_natural_column_ref()))
            DBUG_RETURN(TRUE);
          DBUG_ASSERT(nj_col->table_field);
          field_table= nj_col->table_ref->table;
          if (field_table)
          {
            thd->lex->used_tables|= field_table->map;
            thd->lex->current_select->select_list_tables|=
              field_table->map;
            field_table->covering_keys.intersect(field->part_of_key);
            field_table->used_fields++;
          }
        }
      }
      else
        thd->lex->used_tables|= item->used_tables();
      thd->lex->current_select->cur_pos_in_select_list++;
    }
    /*
      In case of stored tables, all fields are considered as used,
      while in the case of views, the fields considered as used are the
      ones marked in setup_tables during fix_fields of view columns.
      For NATURAL joins, used_tables is updated in the IF above.
    */
    if (table)
      table->used_fields= table->s->fields;
  }
  if (found)
    DBUG_RETURN(FALSE);

  /*
    TODO: in the case when we skipped all columns because there was a
    qualified '*', and all columns were coalesced, we have to give a more
    meaningful message than ER_BAD_TABLE_ERROR.
  */
  if (!table_name)
    my_error(ER_NO_TABLES_USED, MYF(0));
  else if (!db_name && !thd->db.str)
    my_error(ER_NO_DB_ERROR, MYF(0));
  else
  {
    char name[FN_REFLEN];
    my_snprintf(name, sizeof(name), "%s.%s",
                db_name ? db_name : thd->get_db(), table_name);
    my_error(ER_BAD_TABLE_ERROR, MYF(0), name);
  }

  DBUG_RETURN(TRUE);
}


/**
  Wrap Item_ident

  @param thd             thread handle
  @param conds           pointer to the condition which should be wrapped
*/

void wrap_ident(THD *thd, Item **conds)
{
  Item_direct_ref_to_ident *wrapper;
  DBUG_ASSERT((*conds)->type() == Item::FIELD_ITEM || (*conds)->type() == Item::REF_ITEM);
  Query_arena *arena, backup;
  arena= thd->activate_stmt_arena_if_needed(&backup);
  if ((wrapper= new (thd->mem_root) Item_direct_ref_to_ident(thd, (Item_ident *) (*conds))))
    (*conds)= (Item*) wrapper;
  if (arena)
    thd->restore_active_arena(arena, &backup);
}

/**
  Prepare ON expression

  @param thd             Thread handle
  @param table           Pointer to table list
  @param is_update       Update flag

  @retval TRUE error.
  @retval FALSE OK.
*/

bool setup_on_expr(THD *thd, TABLE_LIST *table, bool is_update)
{
  uchar buff[STACK_BUFF_ALLOC];			// Max argument in function
  if (check_stack_overrun(thd, STACK_MIN_SIZE, buff))
    return TRUE;				// Fatal error flag is set!
  for(; table; table= table->next_local)
  {
    TABLE_LIST *embedded; /* The table at the current level of nesting. */
    TABLE_LIST *embedding= table; /* The parent nested table reference. */
    do
    {
      embedded= embedding;
      if (embedded->on_expr)
      {
        thd->where="on clause";
        embedded->on_expr->mark_as_condition_AND_part(embedded);
        if (embedded->on_expr->fix_fields_if_needed_for_bool(thd,
                                                           &embedded->on_expr))
          return TRUE;
      }
      /*
        If it's a semi-join nest, fix its "left expression", as it is used by
        the SJ-Materialization
      */
      if (embedded->sj_subq_pred)
      {
        Item **left_expr= embedded->sj_subq_pred->left_exp_ptr();
        if ((*left_expr)->fix_fields_if_needed(thd, left_expr))
          return TRUE;
      }

      embedding= embedded->embedding;
    }
    while (embedding &&
           embedding->nested_join->join_list.head() == embedded);

    if (table->is_merged_derived())
    {
      SELECT_LEX *select_lex= table->get_single_select();
      setup_on_expr(thd, select_lex->get_table_list(), is_update);
    }

    /* process CHECK OPTION */
    if (is_update)
    {
      TABLE_LIST *view= table->top_table();
      if (view->effective_with_check)
      {
        if (view->prepare_check_option(thd))
          return TRUE;
        thd->change_item_tree(&table->check_option, view->check_option);
      }
    }
  }
  return FALSE;
}

/*
  Fix all conditions and outer join expressions.

  SYNOPSIS
    setup_conds()
    thd     thread handler
    tables  list of tables for name resolving (select_lex->table_list)
    leaves  list of leaves of join table tree (select_lex->leaf_tables)
    conds   WHERE clause

  DESCRIPTION
    TODO

  RETURN
    TRUE  if some error occurred (e.g. out of memory)
    FALSE if all is OK
*/

int setup_conds(THD *thd, TABLE_LIST *tables, List<TABLE_LIST> &leaves,
                COND **conds)
{
  SELECT_LEX *select_lex= thd->lex->current_select;
  TABLE_LIST *table= NULL;	// For HP compilers
  /*
    it_is_update set to TRUE when tables of primary SELECT_LEX (SELECT_LEX
    which belong to LEX, i.e. most up SELECT) will be updated by
    INSERT/UPDATE/LOAD
    NOTE: using this condition helps to prevent call of prepare_check_option()
    from subquery of VIEW, because tables of subquery belongs to VIEW
    (see condition before prepare_check_option() call)
  */
  bool it_is_update= (select_lex == thd->lex->first_select_lex()) &&
    thd->lex->which_check_option_applicable();
  bool save_is_item_list_lookup= select_lex->is_item_list_lookup;
  TABLE_LIST *derived= select_lex->master_unit()->derived;
  bool save_resolve_in_select_list= select_lex->context.resolve_in_select_list;
  DBUG_ENTER("setup_conds");

  select_lex->is_item_list_lookup= 0;
  select_lex->context.resolve_in_select_list= false;

  thd->column_usage= MARK_COLUMNS_READ;
  DBUG_PRINT("info", ("thd->column_usage: %d", thd->column_usage));
  select_lex->cond_count= 0;
  select_lex->between_count= 0;
  select_lex->max_equal_elems= 0;

  for (table= tables; table; table= table->next_local)
  {
    if (select_lex == thd->lex->first_select_lex() &&
        select_lex->first_cond_optimization &&
        table->merged_for_insert &&
        table->prepare_where(thd, conds, FALSE))
      goto err_no_arena;
  }

  if (*conds)
  {
    thd->where="where clause";
    DBUG_EXECUTE("where",
                 print_where(*conds,
                             "WHERE in setup_conds",
                             QT_ORDINARY););
    /*
      Wrap alone field in WHERE clause in case it will be outer field of subquery
      which need persistent pointer on it, but conds could be changed by optimizer
    */
    if ((*conds)->type() == Item::FIELD_ITEM && !derived)
      wrap_ident(thd, conds);
    (*conds)->mark_as_condition_AND_part(NO_JOIN_NEST);
    if ((*conds)->fix_fields_if_needed_for_bool(thd, conds))
      goto err_no_arena;
  }

  /*
    Apply fix_fields() to all ON clauses at all levels of nesting,
    including the ones inside view definitions.
  */
  if (setup_on_expr(thd, tables, it_is_update))
    goto err_no_arena;

  if (!thd->stmt_arena->is_conventional())
  {
    /*
      We are in prepared statement preparation code => we should store
      WHERE clause changing for next executions.

      We do this ON -> WHERE transformation only once per PS/SP statement.
    */
    select_lex->where= *conds;
  }
  thd->lex->current_select->is_item_list_lookup= save_is_item_list_lookup;
  select_lex->context.resolve_in_select_list= save_resolve_in_select_list;
  DBUG_RETURN(thd->is_error());

err_no_arena:
  select_lex->is_item_list_lookup= save_is_item_list_lookup;
  DBUG_RETURN(1);
}


/******************************************************************************
** Fill a record with data (for INSERT or UPDATE)
** Returns : 1 if some field has wrong type
******************************************************************************/


/**
  Fill the fields of a table with the values of an Item list

  @param thd           thread handler
  @param table_arg     the table that is being modified
  @param fields        Item_fields list to be filled
  @param values        values to fill with
  @param ignore_errors TRUE if we should ignore errors
  @param update        TRUE if update query

  @details
    fill_record() may set table->auto_increment_field_not_null and a
    caller should make sure that it is reset after their last call to this
    function.
    default functions are executed for inserts.
    virtual fields are always updated

  @return Status
  @retval true An error occurred.
  @retval false OK.
*/

bool
fill_record(THD *thd, TABLE *table_arg, List<Item> &fields, List<Item> &values,
            bool ignore_errors, bool update)
{
  List_iterator_fast<Item> f(fields),v(values);
  Item *value, *fld;
  Item_field *field;
  Field *rfield;
  TABLE *table;
  bool only_unvers_fields= update && table_arg->versioned();
  bool save_abort_on_warning= thd->abort_on_warning;
  bool save_no_errors= thd->no_errors;
  DBUG_ENTER("fill_record");

  thd->no_errors= ignore_errors;
  /*
    Reset the table->auto_increment_field_not_null as it is valid for
    only one row.
  */
  if (fields.elements)
    table_arg->auto_increment_field_not_null= FALSE;

  while ((fld= f++))
  {
    if (!(field= fld->field_for_view_update()))
    {
      my_error(ER_NONUPDATEABLE_COLUMN, MYF(0), fld->name.str);
      goto err;
    }
    value=v++;
    DBUG_ASSERT(value);
    rfield= field->field;
    table= rfield->table;
    if (table->next_number_field &&
        rfield->field_index ==  table->next_number_field->field_index)
      table->auto_increment_field_not_null= TRUE;
    const bool skip_sys_field= rfield->vers_sys_field(); // TODO: && !thd->vers_modify_history() [MDEV-16546]
    if ((rfield->vcol_info || skip_sys_field) &&
        !value->vcol_assignment_allowed_value() &&
        table->s->table_category != TABLE_CATEGORY_TEMPORARY)
    {
      push_warning_printf(thd, Sql_condition::WARN_LEVEL_WARN,
                          ER_WARNING_NON_DEFAULT_VALUE_FOR_GENERATED_COLUMN,
                          ER_THD(thd, ER_WARNING_NON_DEFAULT_VALUE_FOR_GENERATED_COLUMN),
                          rfield->field_name.str, table->s->table_name.str);
    }
    if (only_unvers_fields && !rfield->vers_update_unversioned())
      only_unvers_fields= false;

    if (rfield->stored_in_db())
    {
      if (!skip_sys_field &&
          unlikely(value->save_in_field(rfield, 0) < 0) && !ignore_errors)
      {
        my_message(ER_UNKNOWN_ERROR, ER_THD(thd, ER_UNKNOWN_ERROR), MYF(0));
        goto err;
      }
      /*
        In sql MODE_SIMULTANEOUS_ASSIGNMENT,
        move field pointer on value stored in record[1]
        which contains row before update (see MDEV-13417)
      */
      if (update && thd->variables.sql_mode & MODE_SIMULTANEOUS_ASSIGNMENT)
        rfield->move_field_offset((my_ptrdiff_t) (table->record[1] -
                                                  table->record[0]));
    }
    rfield->set_has_explicit_value();
  }

  if (update && thd->variables.sql_mode & MODE_SIMULTANEOUS_ASSIGNMENT)
  {
    // restore fields pointers on record[0]
    f.rewind();
    while ((fld= f++))
    {
      rfield= fld->field_for_view_update()->field;
      if (rfield->stored_in_db())
      {
        table= rfield->table;
        rfield->move_field_offset((my_ptrdiff_t) (table->record[0] -
                                                  table->record[1]));
      }
    }
  }

  if (update)
    table_arg->evaluate_update_default_function();
  else
    if (table_arg->default_field &&
        table_arg->update_default_fields(ignore_errors))
      goto err;

  if (table_arg->versioned() && !only_unvers_fields)
    table_arg->vers_update_fields();
  /* Update virtual fields */
  if (table_arg->vfield &&
      table_arg->update_virtual_fields(table_arg->file, VCOL_UPDATE_FOR_WRITE))
    goto err;
  thd->abort_on_warning= save_abort_on_warning;
  thd->no_errors=        save_no_errors;
  DBUG_RETURN(thd->is_error());
err:
  DBUG_PRINT("error",("got error"));
  thd->abort_on_warning= save_abort_on_warning;
  thd->no_errors=        save_no_errors;
  if (fields.elements)
    table_arg->auto_increment_field_not_null= FALSE;
  DBUG_RETURN(TRUE);
}


/**
  Prepare Item_field's for fill_record_n_invoke_before_triggers()

  This means redirecting from table->field to
  table->field_to_fill(), if needed.
*/
void switch_to_nullable_trigger_fields(List<Item> &items, TABLE *table)
{
  Field** field= table->field_to_fill();

 /* True if we have NOT NULL fields and BEFORE triggers */
  if (field != table->field)
  {
    List_iterator_fast<Item> it(items);
    Item *item;

    while ((item= it++))
      item->walk(&Item::switch_to_nullable_fields_processor, 1, field);
    table->triggers->reset_extra_null_bitmap();
  }
}


/**
  Prepare Virtual fields and field with default expressions to use
  trigger fields

  This means redirecting from table->field to
  table->field_to_fill(), if needed.
*/

void switch_defaults_to_nullable_trigger_fields(TABLE *table)
{
  if (!table->default_field)
    return; // no defaults

  Field **trigger_field= table->field_to_fill();

 /* True if we have NOT NULL fields and BEFORE triggers */
  if (*trigger_field != *table->field)
  {
    for (Field **field_ptr= table->default_field; *field_ptr ; field_ptr++)
    {
      Field *field= (*field_ptr);
      field->default_value->expr->walk(&Item::switch_to_nullable_fields_processor, 1, trigger_field);
      *field_ptr= (trigger_field[field->field_index]);
    }
  }
}


/**
  Test NOT NULL constraint after BEFORE triggers
*/
static bool not_null_fields_have_null_values(TABLE *table)
{
  Field **orig_field= table->field;
  Field **filled_field= table->field_to_fill();

  if (filled_field != orig_field)
  {
    THD *thd=table->in_use;
    for (uint i=0; i < table->s->fields; i++)
    {
      Field *of= orig_field[i];
      Field *ff= filled_field[i];
      if (ff != of)
      {
        // copy after-update flags to of, copy before-update flags to ff
        swap_variables(uint32, of->flags, ff->flags);
        if (ff->is_real_null())
        {
          ff->set_notnull(); // for next row WHERE condition in UPDATE
          if (convert_null_to_field_value_or_error(of) || thd->is_error())
            return true;
        }
      }
    }
  }

  return false;
}

/**
  Fill fields in list with values from the list of items and invoke
  before triggers.

  @param thd           thread context
  @param table         the table that is being modified
  @param fields        Item_fields list to be filled
  @param values        values to fill with
  @param ignore_errors TRUE if we should ignore errors
  @param event         event type for triggers to be invoked

  @detail
    This function assumes that fields which values will be set and triggers
    to be invoked belong to the same table, and that TABLE::record[0] and
    record[1] buffers correspond to new and old versions of row respectively.

  @return Status
  @retval true An error occurred.
  @retval false OK.
*/

bool
fill_record_n_invoke_before_triggers(THD *thd, TABLE *table,
                                     List<Item> &fields,
                                     List<Item> &values, bool ignore_errors,
                                     enum trg_event_type event)
{
  int result;
  Table_triggers_list *triggers= table->triggers;

  result= fill_record(thd, table, fields, values, ignore_errors,
                      event == TRG_EVENT_UPDATE);

  if (!result && triggers)
  {
    if (triggers->process_triggers(thd, event, TRG_ACTION_BEFORE,
                                    TRUE) ||
        not_null_fields_have_null_values(table))
      return TRUE;

    /*
      Re-calculate virtual fields to cater for cases when base columns are
      updated by the triggers.
    */
    if (table->vfield && fields.elements)
    {
      Item *fld= (Item_field*) fields.head();
      Item_field *item_field= fld->field_for_view_update();
      if (item_field)
      {
        DBUG_ASSERT(table == item_field->field->table);
        result|= table->update_virtual_fields(table->file,
                                              VCOL_UPDATE_FOR_WRITE);
      }
    }
  }
  return result;
}


/**
  Fill the field buffer of a table with the values of an Item list
  All fields are given a value

  @param thd           thread handler
  @param table_arg     the table that is being modified
  @param ptr           pointer on pointer to record of fields
  @param values        values to fill with
  @param ignore_errors TRUE if we should ignore errors
  @param use_value     forces usage of value of the items instead of result
  @param check_for_computability whether to check for ability to invoke val_*()
                                 methods (val_int () etc) against supplied
                                 values

  @details
    fill_record() may set table->auto_increment_field_not_null and a
    caller should make sure that it is reset after their last call to this
    function.

  @return Status
  @retval true An error occurred.
  @retval false OK.
*/

bool
fill_record(THD *thd, TABLE *table, Field **ptr, List<Item> &values,
            bool ignore_errors, bool use_value, bool check_for_computability)
{
  List_iterator_fast<Item> v(values);
  List<TABLE> tbl_list;
  Item *value;
  Field *field;
  bool abort_on_warning_saved= thd->abort_on_warning;
  uint autoinc_index= table->next_number_field
                        ? table->next_number_field->field_index
                        : ~0U;
  DBUG_ENTER("fill_record");
  if (!*ptr)
  {
    /* No fields to update, quite strange!*/
    DBUG_RETURN(0);
  }

  /*
    On INSERT or UPDATE fields are checked to be from the same table,
    thus we safely can take table from the first field.
  */
  DBUG_ASSERT((*ptr)->table == table);

  /*
    Reset the table->auto_increment_field_not_null as it is valid for
    only one row.
  */
  table->auto_increment_field_not_null= FALSE;
  while ((field = *ptr++) && ! thd->is_error())
  {
    /* Ensure that all fields are from the same table */
    DBUG_ASSERT(field->table == table);

    if (unlikely(field->invisible))
      continue;

    value=v++;

    if (check_for_computability &&
        value->check_is_evaluable_expression_or_error())
      goto err;

    bool vers_sys_field= table->versioned() && field->vers_sys_field();

    if (field->field_index == autoinc_index)
      table->auto_increment_field_not_null= TRUE;
    if ((unlikely(field->vcol_info) || (vers_sys_field && !ignore_errors)) &&
        !value->vcol_assignment_allowed_value() &&
        table->s->table_category != TABLE_CATEGORY_TEMPORARY)
    {
      push_warning_printf(thd, Sql_condition::WARN_LEVEL_WARN,
                          ER_WARNING_NON_DEFAULT_VALUE_FOR_GENERATED_COLUMN,
                          ER_THD(thd, ER_WARNING_NON_DEFAULT_VALUE_FOR_GENERATED_COLUMN),
                          field->field_name.str, table->s->table_name.str);
      if (vers_sys_field)
        continue;
    }

    if (use_value)
      value->save_val(field);
    else
      if (value->save_in_field(field, 0) < 0)
        goto err;
    field->set_has_explicit_value();
  }
  /* Update virtual fields if there wasn't any errors */
  if (!thd->is_error())
  {
    thd->abort_on_warning= FALSE;
    if (table->default_field && table->update_default_fields(ignore_errors))
      goto err;
    if (table->versioned())
      table->vers_update_fields();
    if (table->vfield &&
        table->update_virtual_fields(table->file, VCOL_UPDATE_FOR_WRITE))
      goto err;
    thd->abort_on_warning= abort_on_warning_saved;
  }
  DBUG_RETURN(thd->is_error());

err:
  thd->abort_on_warning= abort_on_warning_saved;
  table->auto_increment_field_not_null= FALSE;
  DBUG_RETURN(TRUE);
}


/*
  Fill fields in an array with values from the list of items and invoke
  before triggers.

  @param thd           thread context
  @param table         the table that is being modified
  @param ptr        the fields to be filled
  @param values        values to fill with
  @param ignore_errors TRUE if we should ignore errors
  @param event         event type for triggers to be invoked

  @detail
    This function assumes that fields which values will be set and triggers
    to be invoked belong to the same table, and that TABLE::record[0] and
    record[1] buffers correspond to new and old versions of row respectively.

  @return Status
  @retval true An error occurred.
  @retval false OK.
*/

bool
fill_record_n_invoke_before_triggers(THD *thd, TABLE *table, Field **ptr,
                                     List<Item> &values, bool ignore_errors,
                                     enum trg_event_type event)
{
  bool result;
  Table_triggers_list *triggers= table->triggers;

  result= fill_record(thd, table, ptr, values, ignore_errors, false, false);

  if (!result && triggers && *ptr)
    result= triggers->process_triggers(thd, event, TRG_ACTION_BEFORE, TRUE) ||
            not_null_fields_have_null_values(table);
  /*
    Re-calculate virtual fields to cater for cases when base columns are
    updated by the triggers.
  */
  if (!result && triggers && *ptr)
  {
    DBUG_ASSERT(table == (*ptr)->table);
    if (table->vfield)
      result= table->update_virtual_fields(table->file, VCOL_UPDATE_FOR_WRITE);
  }
  return result;

}


my_bool mysql_rm_tmp_tables(void)
{
  uint i, idx;
  char	path[FN_REFLEN], *tmpdir, path_copy[FN_REFLEN];
  MY_DIR *dirp;
  FILEINFO *file;
  TABLE_SHARE share;
  THD *thd;
  DBUG_ENTER("mysql_rm_tmp_tables");

  if (!(thd= new THD(0)))
    DBUG_RETURN(1);
  thd->thread_stack= (char*) &thd;
  thd->store_globals();

  for (i=0; i<=mysql_tmpdir_list.max; i++)
  {
    tmpdir=mysql_tmpdir_list.list[i];
    /* See if the directory exists */
    if (!(dirp = my_dir(tmpdir,MYF(MY_WME | MY_DONT_SORT))))
      continue;

    /* Remove all SQLxxx tables from directory */

    for (idx=0 ; idx < (uint) dirp->number_of_files ; idx++)
    {
      file=dirp->dir_entry+idx;

      if (!strncmp(file->name, tmp_file_prefix, tmp_file_prefix_length))
      {
        char *ext= fn_ext(file->name);
        size_t ext_len= strlen(ext);
        size_t path_len= my_snprintf(path, sizeof(path),
                                       "%s%c%s", tmpdir, FN_LIBCHAR,
                                       file->name);
        if (!strcmp(reg_ext, ext))
        {
          /* We should cut file extention before deleting of table */
          memcpy(path_copy, path, path_len - ext_len);
          path_copy[path_len - ext_len]= 0;
          init_tmp_table_share(thd, &share, "", 0, "", path_copy);
          if (!open_table_def(thd, &share))
            share.db_type()->drop_table(share.db_type(), path_copy);
          free_table_share(&share);
        }
        /*
          File can be already deleted by tmp_table.file->delete_table().
          So we hide error messages which happnes during deleting of these
          files(MYF(0)).
        */
        (void) mysql_file_delete(key_file_misc, path, MYF(0));
      }
    }
    my_dirend(dirp);
  }
  delete thd;
  DBUG_RETURN(0);
}


/*****************************************************************************
	unireg support functions
*****************************************************************************/

int setup_ftfuncs(SELECT_LEX *select_lex)
{
  List_iterator<Item_func_match> li(*(select_lex->ftfunc_list)),
                                 lj(*(select_lex->ftfunc_list));
  Item_func_match *ftf, *ftf2;

  while ((ftf=li++))
  {
    if (ftf->fix_index())
      return 1;
    lj.rewind();
    while ((ftf2=lj++) != ftf)
    {
      if (ftf->eq(ftf2,1) && !ftf2->master)
        ftf2->master=ftf;
    }
  }

  return 0;
}


void cleanup_ftfuncs(SELECT_LEX *select_lex)
{
  List_iterator<Item_func_match> li(*(select_lex->ftfunc_list)),
                                 lj(*(select_lex->ftfunc_list));
  Item_func_match *ftf;

  while ((ftf=li++))
  {
    ftf->cleanup();
  }
}


int init_ftfuncs(THD *thd, SELECT_LEX *select_lex, bool no_order)
{
  if (select_lex->ftfunc_list->elements)
  {
    List_iterator<Item_func_match> li(*(select_lex->ftfunc_list));
    Item_func_match *ifm;

    while ((ifm=li++))
      if (unlikely(!ifm->fixed()))
        /*
          it mean that clause where was FT function was removed, so we have
          to remove the function from the list.
        */
        li.remove();
      else if (ifm->init_search(thd, no_order))
	return 1;
  }
  return 0;
}


bool is_equal(const LEX_CSTRING *a, const LEX_CSTRING *b)
{
  return a->length == b->length && !strncmp(a->str, b->str, a->length);
}

/*
  Open and lock system tables for read.

  SYNOPSIS
    open_system_tables_for_read()
      thd         Thread context.
      table_list  List of tables to open.

  NOTES
    Caller should have used start_new_trans object to start a new
    transcation when reading system tables.

    Thanks to restrictions which we put on opening and locking of
    system tables for writing, we can open and lock them for reading
    even when we already have some other tables open and locked.
    One should call thd->commit_whole_transaction_and_close_tables()
    to close systems tables opened with this call.

  NOTES
   In some situations we  use this function to open system tables for
   writing. It happens, for examples, with statistical tables when
   they are updated by an ANALYZE command. In these cases we should
   guarantee that system tables will not be deadlocked.

  RETURN
    FALSE   Success
    TRUE    Error
*/

bool
open_system_tables_for_read(THD *thd, TABLE_LIST *table_list)
{
  Query_tables_list query_tables_list_backup;
  LEX *lex= thd->lex;
  DBUG_ENTER("open_system_tables_for_read");
  DBUG_ASSERT(thd->internal_transaction());

  /*
    Besides using new Open_tables_state for opening system tables,
    we also have to backup and reset/and then restore part of LEX
    which is accessed by open_tables() in order to determine if
    prelocking is needed and what tables should be added for it.
  */
  lex->reset_n_backup_query_tables_list(&query_tables_list_backup);
  thd->lex->sql_command= SQLCOM_SELECT;

  /*
    Only use MYSQL_LOCK_IGNORE_TIMEOUT for tables opened for read.
    This is to ensure that lock_wait_timeout is honored when trying
    to update stats tables.
  */
  if (open_and_lock_tables(thd, table_list, FALSE,
                           (MYSQL_OPEN_IGNORE_FLUSH |
                            MYSQL_OPEN_IGNORE_LOGGING_FORMAT |
                            (table_list->lock_type < TL_FIRST_WRITE ?
                             MYSQL_LOCK_IGNORE_TIMEOUT : 0))))
  {
    lex->restore_backup_query_tables_list(&query_tables_list_backup);
    DBUG_RETURN(TRUE);
  }

  for (TABLE_LIST *tables= table_list; tables; tables= tables->next_global)
  {
    DBUG_ASSERT(tables->table->s->table_category == TABLE_CATEGORY_SYSTEM);
    tables->table->file->row_logging= 0;
    tables->table->use_all_columns();
  }
  lex->restore_backup_query_tables_list(&query_tables_list_backup);

  DBUG_RETURN(FALSE);
}

/**
  A helper function to close a mysql.* table opened
  in an auxiliary THD during bootstrap or in the main
  connection, when we know that there are no locks
  held by the connection due to a preceding implicit
  commit.

  We need this function since we'd like to not
  just close the system table, but also release
  the metadata lock on it.

  Note, that in LOCK TABLES mode this function
  does not release the metadata lock. But in this
  mode the table can be opened only if it is locked
  explicitly with LOCK TABLES.
*/

void
close_mysql_tables(THD *thd)
{
  if (! thd->in_sub_stmt)
  {
    trans_commit_stmt(thd);
    trans_commit(thd);
  }
  close_thread_tables(thd);
  thd->release_transactional_locks();
}

/*
  Open and lock one system table for update.

  SYNOPSIS
    open_system_table_for_update()
      thd        Thread context.
      one_table  Table to open.

  NOTES
    Table opened with this call should closed using close_thread_tables().

  RETURN
    0	Error
    #	Pointer to TABLE object of system table
*/

TABLE *
open_system_table_for_update(THD *thd, TABLE_LIST *one_table)
{
  DBUG_ENTER("open_system_table_for_update");

  TABLE *table= open_ltable(thd, one_table, one_table->lock_type,
                            MYSQL_LOCK_IGNORE_TIMEOUT);
  if (table)
  {
    DBUG_ASSERT(table->s->table_category == TABLE_CATEGORY_SYSTEM);
    table->use_all_columns();
    /* This table instance is not row logged */
    table->file->row_logging= 0;
  }
  DBUG_RETURN(table);
}

/**
  Open a log table.
  Opening such tables is performed internally in the server
  implementation, and is a 'nested' open, since some tables
  might be already opened by the current thread.
  The thread context before this call is saved, and is restored
  when calling close_log_table().
  @param thd The current thread
  @param one_table Log table to open
  @param backup [out] Temporary storage used to save the thread context
*/
TABLE *
open_log_table(THD *thd, TABLE_LIST *one_table, Open_tables_backup *backup)
{
  uint flags= ( MYSQL_OPEN_IGNORE_GLOBAL_READ_LOCK |
                MYSQL_LOCK_IGNORE_GLOBAL_READ_ONLY |
                MYSQL_OPEN_IGNORE_FLUSH |
                MYSQL_LOCK_IGNORE_TIMEOUT |
                MYSQL_LOCK_LOG_TABLE);
  TABLE *table;
  /* Save value that is changed in mysql_lock_tables() */
  ulonglong save_utime_after_lock= thd->utime_after_lock;
  DBUG_ENTER("open_log_table");

  thd->reset_n_backup_open_tables_state(backup);

  if ((table= open_ltable(thd, one_table, one_table->lock_type, flags)))
  {
    DBUG_ASSERT(table->s->table_category == TABLE_CATEGORY_LOG);
    DBUG_ASSERT(!table->file->row_logging);

    /* Make sure all columns get assigned to a default value */
    table->use_all_columns();
    DBUG_ASSERT(table->s->no_replicate);
  }
  else
    thd->restore_backup_open_tables_state(backup);

  thd->utime_after_lock= save_utime_after_lock;
  DBUG_RETURN(table);
}

/**
  Close a log table.
  The last table opened by open_log_table()
  is closed, then the thread context is restored.
  @param thd The current thread
  @param backup [in] the context to restore.
*/

void close_log_table(THD *thd, Open_tables_backup *backup)
{
  /*
    Inform the transaction handler that we are closing the
    system tables and we don't need the read view anymore.
  */
  for (TABLE *table= thd->open_tables ; table ; table= table->next)
    table->file->extra(HA_EXTRA_PREPARE_FOR_FORCED_CLOSE);
  close_thread_tables(thd);
  thd->restore_backup_open_tables_state(backup);
}


/**
  @brief
  Remove 'fixed' flag from items in a list

  @param items list of items to un-fix

  @details
  This function sets to 0 the 'fixed' flag for items in the 'items' list.
  It's needed to force correct marking of views' fields for INSERT/UPDATE
  statements.
*/

void unfix_fields(List<Item> &fields)
{
  List_iterator<Item> li(fields);
  Item *item;
  while ((item= li++))
    item->unfix_fields();
}


/**
  Check result of dynamic column function and issue error if it is needed

  @param rc              The result code of dynamic column function

  @return the result code which was get as an argument\
*/

int dynamic_column_error_message(enum_dyncol_func_result rc)
{
  switch (rc) {
  case ER_DYNCOL_YES:
  case ER_DYNCOL_OK:
  case ER_DYNCOL_TRUNCATED:
    break; // it is not an error
  case ER_DYNCOL_FORMAT:
    my_error(ER_DYN_COL_WRONG_FORMAT, MYF(0));
    break;
  case ER_DYNCOL_LIMIT:
    my_error(ER_DYN_COL_IMPLEMENTATION_LIMIT, MYF(0));
    break;
  case ER_DYNCOL_RESOURCE:
    my_error(ER_OUT_OF_RESOURCES, MYF(0));
    break;
  case ER_DYNCOL_DATA:
    my_error(ER_DYN_COL_DATA, MYF(0));
    break;
  case ER_DYNCOL_UNKNOWN_CHARSET:
    my_error(ER_DYN_COL_WRONG_CHARSET, MYF(0));
    break;
  }
  return rc;
}

/**
  @} (end of group Data_Dictionary)
*/<|MERGE_RESOLUTION|>--- conflicted
+++ resolved
@@ -3045,11 +3045,7 @@
       String query(query_buf, sizeof(query_buf), system_charset_info);
 
       query.length(0);
-<<<<<<< HEAD
-      query.append(STRING_WITH_LEN("DELETE FROM "));
-=======
-      query.append("TRUNCATE TABLE ");
->>>>>>> d1e5fa89
+      query.append(STRING_WITH_LEN("TRUNCATE TABLE "));
       append_identifier(thd, &query, &share->db);
       query.append('.');
       append_identifier(thd, &query, &share->table_name);
