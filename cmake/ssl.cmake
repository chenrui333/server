--- conflicted
+++ resolved
@@ -59,12 +59,8 @@
   SET(HAVE_ERR_remove_thread_state ON CACHE INTERNAL "wolfssl doesn't have ERR_remove_thread_state")
   SET(HAVE_EncryptAes128Ctr ON CACHE INTERNAL "wolfssl does support AES-CTR")
   SET(HAVE_EncryptAes128Gcm OFF CACHE INTERNAL "wolfssl does not support AES-GCM")
-<<<<<<< HEAD
+  SET(HAVE_des ON CACHE INTERNAL "wolfssl does support DES API")
   SET(HAVE_hkdf ON CACHE INTERNAL "wolfssl does support EVP_PKEY API")
-=======
-  SET(HAVE_X509_check_host ON CACHE INTERNAL  "wolfssl does support X509_check_host")
-  SET(HAVE_des ON CACHE INTERNAL "wolfssl does support DES API")
->>>>>>> dfe030fd
   CHANGE_SSL_SETTINGS("bundled")
   ADD_SUBDIRECTORY(extra/wolfssl)
   MESSAGE_ONCE(SSL_LIBRARIES "SSL_LIBRARIES = ${SSL_LIBRARIES}")
@@ -161,15 +157,10 @@
                           HAVE_EncryptAes128Ctr)
       CHECK_SYMBOL_EXISTS(EVP_aes_128_gcm "openssl/evp.h"
                           HAVE_EncryptAes128Gcm)
-<<<<<<< HEAD
+      CHECK_SYMBOL_EXISTS(DES_set_key_unchecked "openssl/des.h"
+                          HAVE_des)
       CHECK_SYMBOL_EXISTS(EVP_PKEY_CTX_set_hkdf_md "string.h;stdarg.h;openssl/kdf.h"
                           HAVE_hkdf)
-=======
-      CHECK_SYMBOL_EXISTS(X509_check_host "openssl/x509v3.h"
-                          HAVE_X509_check_host)
-      CHECK_SYMBOL_EXISTS(DES_set_key_unchecked "openssl/des.h"
-                          HAVE_des)
->>>>>>> dfe030fd
       SET(CMAKE_REQUIRED_INCLUDES)
       SET(CMAKE_REQUIRED_LIBRARIES)
       SET(CMAKE_REQUIRED_DEFINITIONS)
