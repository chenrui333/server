--- conflicted
+++ resolved
@@ -27,11 +27,8 @@
   -Wenum-conversion
   -Wextra
   -Wformat-security
-<<<<<<< HEAD
+  -Winconsistent-missing-override
   -Wmissing-braces
-=======
-  -Winconsistent-missing-override
->>>>>>> d9dd673f
   -Wno-format-truncation
   -Wno-init-self
   -Wno-nonnull-compare
