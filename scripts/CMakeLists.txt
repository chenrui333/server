# Copyright (C) 2006 MySQL AB
# 
# This program is free software; you can redistribute it and/or modify
# it under the terms of the GNU General Public License as published by
# the Free Software Foundation; version 2 of the License.
# 
# This program is distributed in the hope that it will be useful,
# but WITHOUT ANY WARRANTY; without even the implied warranty of
# MERCHANTABILITY or FITNESS FOR A PARTICULAR PURPOSE.  See the
# GNU General Public License for more details.
# 
# You should have received a copy of the GNU General Public License
# along with this program; if not, write to the Free Software
# Foundation, Inc., 51 Franklin St, Fifth Floor, Boston, MA  02110-1301  USA


# Build comp_sql - used for embedding SQL in C or C++ programs
IF(NOT CMAKE_CROSSCOMPILING)
 ADD_EXECUTABLE(comp_sql comp_sql.c)
 TARGET_LINK_LIBRARIES(comp_sql)
ENDIF()


# Build mysql_fix_privilege_tables.sql (concatenate 2 sql scripts)
IF(NOT WIN32 OR CMAKE_CROSSCOMPILING)
  FIND_PROGRAM(CAT_EXECUTABLE cat DOC "path to the executable")
ENDIF()

IF(CAT_EXECUTABLE)
  SET(CAT_COMMAND COMMAND 
    ${CMAKE_COMMAND} -E chdir  ${CMAKE_CURRENT_SOURCE_DIR}
    ${CAT_EXECUTABLE} mysql_system_tables.sql mysql_system_tables_fix.sql >
    ${CMAKE_CURRENT_BINARY_DIR}/mysql_fix_privilege_tables.sql
  )
ELSEIF(WIN32)
  FILE(TO_NATIVE_PATH ${CMAKE_CURRENT_BINARY_DIR}/mysql_fix_privilege_tables.sql
   native_outfile )
  SET(CAT_COMMAND
   COMMAND ${CMAKE_COMMAND} -E chdir ${CMAKE_CURRENT_SOURCE_DIR}
   cmd /c copy /b mysql_system_tables.sql + mysql_system_tables_fix.sql
   ${native_outfile} )
ELSE()
  MESSAGE(FATAL_ERROR "Cannot concatenate files")
ENDIF()

# Build mysql_fix_privilege_tables.c
ADD_CUSTOM_COMMAND(
  OUTPUT ${CMAKE_CURRENT_BINARY_DIR}/mysql_fix_privilege_tables_sql.c
  ${CAT_COMMAND}
  COMMAND comp_sql
  mysql_fix_privilege_tables
  mysql_fix_privilege_tables.sql
  mysql_fix_privilege_tables_sql.c
  WORKING_DIRECTORY ${CMAKE_CURRENT_BINARY_DIR}
  DEPENDS comp_sql
  ${CMAKE_CURRENT_SOURCE_DIR}/mysql_system_tables.sql
  ${CMAKE_CURRENT_SOURCE_DIR}/mysql_system_tables_fix.sql
)

# Add target for the above to be built
ADD_CUSTOM_TARGET(GenFixPrivs
  ALL
  DEPENDS ${CMAKE_CURRENT_BINARY_DIR}/mysql_fix_privilege_tables_sql.c
)

IF(UNIX)
 FILE(WRITE ${CMAKE_CURRENT_BINARY_DIR}/make_binary_distribution 
   "cd ${CMAKE_BINARY_DIR} && '${CMAKE_CPACK_COMMAND}' -G TGZ --config CPackConfig.cmake" )
 EXECUTE_PROCESS(
  COMMAND chmod +x ${CMAKE_CURRENT_BINARY_DIR}/make_binary_distribution
)
ENDIF()

INSTALL(FILES 
  ${CMAKE_CURRENT_SOURCE_DIR}/mysql_system_tables.sql 
  ${CMAKE_CURRENT_SOURCE_DIR}/mysql_system_tables_data.sql
  ${CMAKE_CURRENT_SOURCE_DIR}/fill_help_tables.sql
  ${CMAKE_CURRENT_SOURCE_DIR}/mysql_test_data_timezone.sql
  ${FIX_PRIVILEGES_SQL}
<<<<<<< HEAD
  DESTINATION ${INSTALL_MYSQLSHAREDIR}
=======
  DESTINATION ${INSTALL_MYSQLSHAREDIR} COMPONENT Server
>>>>>>> bf67973d
)

# TCMalloc hacks
IF($ENV{MALLOC_LIB})
  SET(MALLOC_LIB $ENV{MALLOC_LIB} CACHE STRING "malloc library")
ENDIF()

IF(MALLOC_LIB)
  INSTALL(FILES ${MALLOC_LIB} DESTINATION lib OPTIONAL)
ENDIF()

IF(CMAKE_GENERATOR MATCHES "Makefiles")
  # No multiconfig build - use CMAKE_C_FLAGS
  SET(CFLAGS "@CMAKE_C_FLAGS@")
  SET(CXXFLAGS "@CMAKE_CXX_FLAGS@")
  FOREACH(ARCH ${CMAKE_OSX_ARCHITECTURES})
    SET(CFLAGS   "${CFLAGS} -arch ${ARCH}")
    SET(CXXFLAGS "${CXXFLAGS} -arch ${ARCH}")
  ENDFOREACH()
ELSE()
  # Multiconfig build - use CMAKE_C_FLAGS_RELWITHDEBINFO
  SET(CFLAGS "@CMAKE_C_FLAGS_RELWITHDEBINFO@")
  SET(CXXFLAGS "@CMAKE_CXX_FLAGS_RELWITHDEBINFO@")
ENDIF()

IF(UNIX)
  # FIND_PROC and CHECK_PID are used by mysqld_safe
IF(CMAKE_SYSTEM_NAME MATCHES "Linux")
  SET (FIND_PROC 
    "ps wwwp $PID | grep -v \" grep\" | grep -v mysqld_safe | grep -- \"$MYSQLD\" > /dev/null")
ENDIF()
IF(NOT FIND_PROC AND CMAKE_SYSTEM_NAME MATCHES "SunOS")
  SET (FIND_PROC 
    "ps -p $PID | grep -v \" grep\" | grep -v mysqld_safe | grep -- \"$MYSQLD\" > /dev/null")
ENDIF()

IF(NOT FIND_PROC)
  # BSD style
  EXECUTE_PROCESS(COMMAND ps -uaxww OUTPUT_QUIET ERROR_QUIET RESULT_VARIABLE result)
  IF(result MATCHES 0) 
     SET( FIND_PROC
        "ps -uaxww | grep -v \" grep\" | grep -v mysqld_safe | grep -- \"$MYSQLD\" | grep \" $PID \" > /dev/null")
  ENDIF()
ENDIF()

IF(NOT FIND_PROC)
  # SysV style
  EXECUTE_PROCESS(COMMAND ps -ef OUTPUT_QUIET ERROR_QUIET RESULT_VARIABLE result)
  IF(result MATCHES 0)
    SET( FIND_PROC "ps -ef | grep -v \" grep\" | grep -v mysqld_safe | grep -- \"$MYSQLD\" | grep \" $PID \" > /dev/null")
  ENDIF()
ENDIF()
  
EXECUTE_PROCESS(COMMAND sh -c "kill -0 $$" OUTPUT_QUIET ERROR_QUIET RESULT_VARIABLE result)
IF(result MATCHES 0)
  SET(CHECK_PID "kill -0 $PID > /dev/null 2> /dev/null")
ELSE()
  SET(CHECK_PID "kill -s SIGCONT $PID  > /dev/null 2> /dev/null")
ENDIF()

SET(HOSTNAME "hostname")

ENDIF(UNIX)

# Really ugly, one script, "mysql_install_db", needs prefix set to ".",
# i.e. makes access relative the current directory. This matches
# the documentation, so better not change this.

IF(INSTALL_LAYOUT MATCHES "STANDALONE")
  SET(prefix ".")
ELSE()
  SET(prefix "${CMAKE_INSTALL_PREFIX}")
ENDIF()

SET(bindir ${prefix}/${INSTALL_BINDIR})
SET(sbindir ${prefix}/${INSTALL_SBINDIR})
SET(scriptdir ${prefix}/${INSTALL_BINDIR})
SET(libexecdir ${prefix}/${INSTALL_SBINDIR})
SET(pkgdatadir ${prefix}/${INSTALL_MYSQLSHAREDIR})
IF(INSTALL_LAYOUT MATCHES "STANDALONE")
  SET(localstatedir ${prefix}/data)
ELSE()
  SET(localstatedir ${MYSQL_DATADIR})
ENDIF()

IF(UNIX)
CONFIGURE_FILE(${CMAKE_CURRENT_SOURCE_DIR}/mysql_install_db.sh
  ${CMAKE_CURRENT_BINARY_DIR}/mysql_install_db ESCAPE_QUOTES @ONLY)
  SET(DEST ${INSTALL_SCRIPTDIR})
  SET(EXT)
ELSE()
 CONFIGURE_FILE(${CMAKE_CURRENT_SOURCE_DIR}/mysql_install_db.pl.in
   ${CMAKE_CURRENT_BINARY_DIR}/mysql_install_db.pl ESCAPE_QUOTES @ONLY)
 SET(DEST ${INSTALL_SCRIPTDIR})
 SET(EXT ".pl")
ENDIF()

<<<<<<< HEAD
INSTALL(FILES
 "${CMAKE_CURRENT_BINARY_DIR}/mysql_install_db${EXT}"
  DESTINATION ${DEST}
  PERMISSIONS OWNER_READ OWNER_WRITE 
  OWNER_EXECUTE GROUP_READ GROUP_EXECUTE
  WORLD_READ WORLD_EXECUTE 
=======
INSTALL_SCRIPT(
 "${CMAKE_CURRENT_BINARY_DIR}/mysql_install_db${EXT}"
  DESTINATION ${DEST}
  COMPONENT Server
>>>>>>> bf67973d
  )


SET(prefix "${CMAKE_INSTALL_PREFIX}")
SET(sysconfdir ${prefix})
SET(bindir ${prefix}/${INSTALL_BINDIR})
SET(libexecdir ${prefix}/${INSTALL_SBINDIR})
SET(scriptdir ${prefix}/${INSTALL_BINDIR})
SET(datadir ${prefix}/${INSTALL_MYSQLSHAREDIR})
SET(pkgdatadir ${prefix}/${INSTALL_MYSQLSHAREDIR})
SET(pkgincludedir ${prefix}/${INSTALL_INCLUDEDIR})
SET(pkglibdir ${prefix}/${INSTALL_LIBDIR})
SET(pkgplugindir ${prefix}/${INSTALL_PLUGINDIR})
SET(localstatedir ${MYSQL_DATADIR})

# some scripts use  @TARGET_LINUX@
IF(CMAKE_SYSTEM_NAME MATCHES "Linux")
  SET(TARGET_LINUX 1)
ELSE()
  SET(TARGET_LINUX 0)
ENDIF()

# Use cmake variables to inspect dependencies for 
# mysqlclient library (add -l stuff)
SET(CLIENT_LIBS "")
SET(LIBS "")

# Avoid compatibility warning about lists with empty elements
IF(POLICY CMP0011)
  CMAKE_POLICY(SET CMP0011 NEW)
ENDIF()
IF(POLICY CMP0007)
  CMAKE_POLICY(SET CMP0007 OLD)
ENDIF()

LIST(REMOVE_ITEM mysqlclient_LIB_DEPENDS "")
LIST(REMOVE_DUPLICATES mysqlclient_LIB_DEPENDS)
FOREACH(lib ${mysqlclient_LIB_DEPENDS})
  # Filter out "general", it is not a library, just CMake hint
  IF(NOT lib STREQUAL "general" AND NOT CLIENT_LIBS MATCHES "-l${lib} ")
     IF (lib MATCHES "^\\-l")
       SET(CLIENT_LIBS "${CLIENT_LIBS} ${lib} ") 
     ELSEIF(lib MATCHES "^/")
       # Full path, convert to just filename, strip "lib" prefix and extension
       GET_FILENAME_COMPONENT(lib "${lib}" NAME_WE)
       STRING(REGEX REPLACE "^lib" "" lib "${lib}")
       SET(CLIENT_LIBS "${CLIENT_LIBS}-l${lib} " ) 
     ELSE()
       SET(CLIENT_LIBS "${CLIENT_LIBS}-l${lib} " ) 
     ENDIF()
  ENDIF()
ENDFOREACH()


IF(LIBDL AND NOT LIBDL MATCHES "-l")
  SET(LIBDL "-l${LIBDL}")
ENDIF()

IF(LIBWRAP)
  SET(WRAPLIBS "-lwrap")
ENDIF()

SET(LIBS "${CLIENT_LIBS}")

IF(LIBCRYPT)
  SET(LIBS "${LIBS} -l${LIBCRYPT}")
ENDIF()

IF(MSVC)
  STRING(REPLACE "-l" "" CLIENT_LIBS "${CLIENT_LIBS}")
  STRING(REPLACE "-l" "" LIBS "${LIBS}" )
ENDIF()

SET(NON_THREADED_LIBS ${CLIENT_LIBS})
<<<<<<< HEAD
=======
SET(mysql_config_COMPONENT COMPONENT Development)
>>>>>>> bf67973d

IF(WIN32)
  # On Windows, some .sh and some .pl.in files are configured 
  # The resulting files will have .pl extension (those are perl scripts)

  # Input files with pl.in extension
  SET(PLIN_FILES mysql_config mysql_secure_installation)
  # Input files with .sh extension

  SET(SH_FILES mysql_convert_table_format mysqld_multi mysqldumpslow
    mysqlhotcopy)

  FOREACH(file ${PLIN_FILES})
<<<<<<< HEAD
    CONFIGURE_FILE(${CMAKE_CURRENT_SOURCE_DIR}/${file}.pl.in
      ${CMAKE_CURRENT_BINARY_DIR}/${file}.pl ESCAPE_QUOTES @ONLY)
	 
    INSTALL(FILES
      ${CMAKE_CURRENT_BINARY_DIR}/${file}.pl
      DESTINATION scripts
      PERMISSIONS OWNER_READ OWNER_WRITE 
      OWNER_EXECUTE GROUP_READ GROUP_EXECUTE
      WORLD_READ WORLD_EXECUTE 
      )
=======
    IF(NOT ${file}_COMPONENT)
      SET(${file}_COMPONENT Server_Scripts)
    ENDIF()
    CONFIGURE_FILE(${CMAKE_CURRENT_SOURCE_DIR}/${file}.pl.in
      ${CMAKE_CURRENT_BINARY_DIR}/${file}.pl ESCAPE_QUOTES @ONLY)
    INSTALL_SCRIPT(${CMAKE_CURRENT_BINARY_DIR}/${file}.pl COMPONENT ${${file}_COMPONENT})
>>>>>>> bf67973d
  ENDFOREACH()

  FOREACH(file ${SH_FILES})
    CONFIGURE_FILE(${CMAKE_CURRENT_SOURCE_DIR}/${file}.sh
       ${CMAKE_CURRENT_BINARY_DIR}/${file}.pl ESCAPE_QUOTES @ONLY)
<<<<<<< HEAD
    INSTALL(FILES
      ${CMAKE_CURRENT_BINARY_DIR}/${file}.pl
      DESTINATION scripts
      PERMISSIONS OWNER_READ OWNER_WRITE 
      OWNER_EXECUTE GROUP_READ GROUP_EXECUTE
      WORLD_READ WORLD_EXECUTE
      )
  ENDFOREACH()
ELSE()
  # On Unix, most of the files end up in the bin directory
=======
    INSTALL_SCRIPT(${CMAKE_CURRENT_BINARY_DIR}/${file}.pl COMPONENT ${${file}_COMPONENT})
  ENDFOREACH()
ELSE()
  # On Unix, most of the files end up in the bin directory
  SET(mysql_config_COMPONENT COMPONENT Development)
>>>>>>> bf67973d
  SET(BIN_SCRIPTS
    msql2mysql
    mysql_config
    mysql_fix_extensions
    mysql_setpermission
    mysql_secure_installation
    mysql_zap
    mysqlaccess
    mysqlaccess.conf
    mysqlbug
    mysql_convert_table_format
    mysql_find_rows
    mysqlhotcopy
    mysqldumpslow
    mysqld_multi
    mysqld_safe
  )
  FOREACH(file ${BIN_SCRIPTS})
    IF(EXISTS ${CMAKE_CURRENT_SOURCE_DIR}/${file}.sh)
      CONFIGURE_FILE(${CMAKE_CURRENT_SOURCE_DIR}/${file}.sh
        ${CMAKE_CURRENT_BINARY_DIR}/${file} ESCAPE_QUOTES @ONLY)
    ELSEIF(EXISTS ${CMAKE_CURRENT_SOURCE_DIR}/${file})
      CONFIGURE_FILE(${CMAKE_CURRENT_SOURCE_DIR}/${file}
         ${CMAKE_CURRENT_BINARY_DIR}/${file} COPYONLY)
    ELSE()
      MESSAGE(FATAL_ERROR "Can not find ${file}.sh or ${file} in "
        "${CMAKE_CURRENT_SOURCE_DIR}" )
    ENDIF()
<<<<<<< HEAD
   INSTALL(FILES 
    ${CMAKE_CURRENT_BINARY_DIR}/${file}
    DESTINATION ${INSTALL_BINDIR}
    PERMISSIONS OWNER_READ OWNER_WRITE 
    OWNER_EXECUTE GROUP_READ GROUP_EXECUTE
    WORLD_READ WORLD_EXECUTE 
   )
=======
    IF(NOT ${file}_COMPONENT)
      SET(${file}_COMPONENT Server)
    ENDIF()
    INSTALL_SCRIPT(
      ${CMAKE_CURRENT_BINARY_DIR}/${file} 
      DESTINATION ${INSTALL_BINDIR}
      COMPONENT ${${file}_COMPONENT}
     )
>>>>>>> bf67973d
  ENDFOREACH()
ENDIF()

# Install libgcc as  mylibgcc.a
IF(CMAKE_COMPILER_IS_GNUCXX AND CMAKE_CXX_FLAGS MATCHES "-static")
  EXECUTE_PROCESS (
   COMMAND ${CMAKE_CXX_COMPILER} ${CMAKE_CXX_COMPILER_ARG1}
     ${CMAKE_CXX_FLAGS} --print-libgcc
     OUTPUT_VARIABLE  LIBGCC_LOCATION
     RESULT_VARIABLE RESULT
     OUTPUT_STRIP_TRAILING_WHITESPACE
     ERROR_QUIET
  )
  IF(${RESULT} EQUAL 0 AND EXISTS ${LIBGCC_LOCATION})
<<<<<<< HEAD
    INSTALL(FILES "${LIBGCC_LOCATION}" DESTINATION ${INSTALL_LIBDIR})
=======
    INSTALL(FILES "${LIBGCC_LOCATION}" DESTINATION ${INSTALL_LIBDIR}
    COMPONENT Development)
>>>>>>> bf67973d
  ENDIF()
ENDIF()
<|MERGE_RESOLUTION|>--- conflicted
+++ resolved
@@ -77,11 +77,7 @@
   ${CMAKE_CURRENT_SOURCE_DIR}/fill_help_tables.sql
   ${CMAKE_CURRENT_SOURCE_DIR}/mysql_test_data_timezone.sql
   ${FIX_PRIVILEGES_SQL}
-<<<<<<< HEAD
-  DESTINATION ${INSTALL_MYSQLSHAREDIR}
-=======
   DESTINATION ${INSTALL_MYSQLSHAREDIR} COMPONENT Server
->>>>>>> bf67973d
 )
 
 # TCMalloc hacks
@@ -179,19 +175,10 @@
  SET(EXT ".pl")
 ENDIF()
 
-<<<<<<< HEAD
-INSTALL(FILES
- "${CMAKE_CURRENT_BINARY_DIR}/mysql_install_db${EXT}"
-  DESTINATION ${DEST}
-  PERMISSIONS OWNER_READ OWNER_WRITE 
-  OWNER_EXECUTE GROUP_READ GROUP_EXECUTE
-  WORLD_READ WORLD_EXECUTE 
-=======
 INSTALL_SCRIPT(
  "${CMAKE_CURRENT_BINARY_DIR}/mysql_install_db${EXT}"
   DESTINATION ${DEST}
   COMPONENT Server
->>>>>>> bf67973d
   )
 
 
@@ -266,10 +253,7 @@
 ENDIF()
 
 SET(NON_THREADED_LIBS ${CLIENT_LIBS})
-<<<<<<< HEAD
-=======
 SET(mysql_config_COMPONENT COMPONENT Development)
->>>>>>> bf67973d
 
 IF(WIN32)
   # On Windows, some .sh and some .pl.in files are configured 
@@ -283,48 +267,22 @@
     mysqlhotcopy)
 
   FOREACH(file ${PLIN_FILES})
-<<<<<<< HEAD
-    CONFIGURE_FILE(${CMAKE_CURRENT_SOURCE_DIR}/${file}.pl.in
-      ${CMAKE_CURRENT_BINARY_DIR}/${file}.pl ESCAPE_QUOTES @ONLY)
-	 
-    INSTALL(FILES
-      ${CMAKE_CURRENT_BINARY_DIR}/${file}.pl
-      DESTINATION scripts
-      PERMISSIONS OWNER_READ OWNER_WRITE 
-      OWNER_EXECUTE GROUP_READ GROUP_EXECUTE
-      WORLD_READ WORLD_EXECUTE 
-      )
-=======
     IF(NOT ${file}_COMPONENT)
       SET(${file}_COMPONENT Server_Scripts)
     ENDIF()
     CONFIGURE_FILE(${CMAKE_CURRENT_SOURCE_DIR}/${file}.pl.in
       ${CMAKE_CURRENT_BINARY_DIR}/${file}.pl ESCAPE_QUOTES @ONLY)
     INSTALL_SCRIPT(${CMAKE_CURRENT_BINARY_DIR}/${file}.pl COMPONENT ${${file}_COMPONENT})
->>>>>>> bf67973d
   ENDFOREACH()
 
   FOREACH(file ${SH_FILES})
     CONFIGURE_FILE(${CMAKE_CURRENT_SOURCE_DIR}/${file}.sh
        ${CMAKE_CURRENT_BINARY_DIR}/${file}.pl ESCAPE_QUOTES @ONLY)
-<<<<<<< HEAD
-    INSTALL(FILES
-      ${CMAKE_CURRENT_BINARY_DIR}/${file}.pl
-      DESTINATION scripts
-      PERMISSIONS OWNER_READ OWNER_WRITE 
-      OWNER_EXECUTE GROUP_READ GROUP_EXECUTE
-      WORLD_READ WORLD_EXECUTE
-      )
-  ENDFOREACH()
-ELSE()
-  # On Unix, most of the files end up in the bin directory
-=======
     INSTALL_SCRIPT(${CMAKE_CURRENT_BINARY_DIR}/${file}.pl COMPONENT ${${file}_COMPONENT})
   ENDFOREACH()
 ELSE()
   # On Unix, most of the files end up in the bin directory
   SET(mysql_config_COMPONENT COMPONENT Development)
->>>>>>> bf67973d
   SET(BIN_SCRIPTS
     msql2mysql
     mysql_config
@@ -353,15 +311,6 @@
       MESSAGE(FATAL_ERROR "Can not find ${file}.sh or ${file} in "
         "${CMAKE_CURRENT_SOURCE_DIR}" )
     ENDIF()
-<<<<<<< HEAD
-   INSTALL(FILES 
-    ${CMAKE_CURRENT_BINARY_DIR}/${file}
-    DESTINATION ${INSTALL_BINDIR}
-    PERMISSIONS OWNER_READ OWNER_WRITE 
-    OWNER_EXECUTE GROUP_READ GROUP_EXECUTE
-    WORLD_READ WORLD_EXECUTE 
-   )
-=======
     IF(NOT ${file}_COMPONENT)
       SET(${file}_COMPONENT Server)
     ENDIF()
@@ -370,7 +319,6 @@
       DESTINATION ${INSTALL_BINDIR}
       COMPONENT ${${file}_COMPONENT}
      )
->>>>>>> bf67973d
   ENDFOREACH()
 ENDIF()
 
@@ -385,11 +333,7 @@
      ERROR_QUIET
   )
   IF(${RESULT} EQUAL 0 AND EXISTS ${LIBGCC_LOCATION})
-<<<<<<< HEAD
-    INSTALL(FILES "${LIBGCC_LOCATION}" DESTINATION ${INSTALL_LIBDIR})
-=======
     INSTALL(FILES "${LIBGCC_LOCATION}" DESTINATION ${INSTALL_LIBDIR}
     COMPONENT Development)
->>>>>>> bf67973d
   ENDIF()
 ENDIF()
