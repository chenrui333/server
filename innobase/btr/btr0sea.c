/************************************************************************
The index tree adaptive search

(c) 1996 Innobase Oy

Created 2/17/1996 Heikki Tuuri
*************************************************************************/

#include "btr0sea.h"
#ifdef UNIV_NONINL
#include "btr0sea.ic"
#endif

#include "buf0buf.h"
#include "page0page.h"
#include "page0cur.h"
#include "btr0cur.h"
#include "btr0pcur.h"
#include "btr0btr.h"
#include "ha0ha.h"

ulint	btr_search_this_is_zero = 0;	/* A dummy variable to fool the
					compiler */

ulint	btr_search_n_succ	= 0;
ulint	btr_search_n_hash_fail	= 0;

byte	btr_sea_pad1[64];	/* padding to prevent other memory update
				hotspots from residing on the same memory
				cache line as btr_search_latch */

/* The latch protecting the adaptive search system: this latch protects the
(1) positions of records on those pages where a hash index has been built.
NOTE: It does not protect values of non-ordering fields within a record from
being updated in-place! We can use fact (1) to perform unique searches to
indexes. */

rw_lock_t*	btr_search_latch_temp; /* We will allocate the latch from
					dynamic memory to get it to the
					same DRAM page as other hotspot
					semaphores */

byte	btr_sea_pad2[64];	/* padding to prevent other memory update
				hotspots from residing on the same memory
				cache line */

btr_search_sys_t*	btr_search_sys;

/* If the number of records on the page divided by this parameter
would have been successfully accessed using a hash index, the index
is then built on the page, assuming the global limit has been reached */

#define BTR_SEARCH_PAGE_BUILD_LIMIT	16

/* The global limit for consecutive potentially successful hash searches,
before hash index building is started */

#define BTR_SEARCH_BUILD_LIMIT		100

/************************************************************************
Builds a hash index on a page with the given parameters. If the page already
has a hash index with different parameters, the old hash index is removed.
If index is non-NULL, this function checks if n_fields and n_bytes are
sensible values, and does not build a hash index if not. */
static
void
btr_search_build_page_hash_index(
/*=============================*/
	dict_index_t*	index,	/* in: index for which to build, or NULL if
				not known */
	page_t*		page,	/* in: index page, s- or x-latched */
	ulint		n_fields,/* in: hash this many full fields */
	ulint		n_bytes,/* in: hash this many bytes from the next
				field */
	ulint		side);	/* in: hash for searches from this side */

/*********************************************************************
This function should be called before reserving any btr search mutex, if
the intended operation might add nodes to the search system hash table.
Because of the latching order, once we have reserved the btr search system
latch, we cannot allocate a free frame from the buffer pool. Checks that
there is a free buffer frame allocated for hash table heap in the btr search
system. If not, allocates a free frames for the heap. This check makes it
probable that, when have reserved the btr search system latch and we need to
allocate a new node to the hash table, it will succeed. However, the check
will not guarantee success. */
static
void
btr_search_check_free_space_in_heap(void)
/*=====================================*/
{
	buf_frame_t*	frame;
	hash_table_t*	table;
	mem_heap_t*	heap;

	ut_ad(!rw_lock_own(&btr_search_latch, RW_LOCK_SHARED)
			&& !rw_lock_own(&btr_search_latch, RW_LOCK_EX));

	table = btr_search_sys->hash_index;

	heap = table->heap;
			
	/* Note that we peek the value of heap->free_block without reserving
	the latch: this is ok, because we will not guarantee that there will
	be enough free space in the hash table. */

	if (heap->free_block == NULL) {
		frame = buf_frame_alloc();

		rw_lock_x_lock(&btr_search_latch);

		if (heap->free_block == NULL) {
			heap->free_block = frame;
		} else {
			buf_frame_free(frame);
		}

		rw_lock_x_unlock(&btr_search_latch);
	}
}

/*********************************************************************
Creates and initializes the adaptive search system at a database start. */

void
btr_search_sys_create(
/*==================*/
	ulint	hash_size)	/* in: hash index hash table size */
{
	/* We allocate the search latch from dynamic memory:
	see above at the global variable definition */
	
	btr_search_latch_temp = mem_alloc(sizeof(rw_lock_t));
	
	rw_lock_create(&btr_search_latch);

	btr_search_sys = mem_alloc(sizeof(btr_search_sys_t));

	btr_search_sys->hash_index = ha_create(TRUE, hash_size, 0, 0);

	rw_lock_set_level(&btr_search_latch, SYNC_SEARCH_SYS);
}

/*********************************************************************
Creates and initializes a search info struct. */

btr_search_t*
btr_search_info_create(
/*===================*/
				/* out, own: search info struct */
	mem_heap_t*	heap)	/* in: heap where created */
{
	btr_search_t*	info;

	info = mem_heap_alloc(heap, sizeof(btr_search_t));

	info->magic_n = BTR_SEARCH_MAGIC_N;

	info->last_search = NULL;
	info->n_direction = 0;
	info->root_guess = NULL;

	info->hash_analysis = 0;
	info->n_hash_potential = 0;

	info->last_hash_succ = FALSE;

	info->n_hash_succ = 0;	
	info->n_hash_fail = 0;	
	info->n_patt_succ = 0;	
	info->n_searches = 0;	

	/* Set some sensible values */
	info->n_fields = 1;
	info->n_bytes = 0;

	info->side = BTR_SEARCH_LEFT_SIDE;

	return(info);
}

/*************************************************************************
Updates the search info of an index about hash successes. NOTE that info
is NOT protected by any semaphore, to save CPU time! Do not assume its fields
are consistent. */
static
void
btr_search_info_update_hash(
/*========================*/
	btr_search_t*	info,	/* in: search info */
	btr_cur_t*	cursor)	/* in: cursor which was just positioned */
{
	dict_index_t*	index;
	ulint		n_unique;
	int		cmp;

	ut_ad(!rw_lock_own(&btr_search_latch, RW_LOCK_SHARED)
			&& !rw_lock_own(&btr_search_latch, RW_LOCK_EX));

	index = cursor->index;

	if (index->type & DICT_IBUF) {
		/* So many deletes are performed on an insert buffer tree
		that we do not consider a hash index useful on it: */

		return;
	}

	n_unique = dict_index_get_n_unique_in_tree(index);

	if (info->n_hash_potential == 0) {

		goto set_new_recomm;
	}

	/* Test if the search would have succeeded using the recommended
	hash prefix */

	if (info->n_fields >= n_unique && cursor->up_match >= n_unique) {
			
		info->n_hash_potential++;

		return;
	}

	cmp = ut_pair_cmp(info->n_fields, info->n_bytes,
					cursor->low_match, cursor->low_bytes);

	if ((info->side == BTR_SEARCH_LEFT_SIDE && cmp <= 0)
		|| (info->side == BTR_SEARCH_RIGHT_SIDE && cmp > 0)) {

		goto set_new_recomm;
	}

	cmp = ut_pair_cmp(info->n_fields, info->n_bytes,
					cursor->up_match, cursor->up_bytes);

	if ((info->side == BTR_SEARCH_LEFT_SIDE && cmp > 0)
		|| (info->side == BTR_SEARCH_RIGHT_SIDE && cmp <= 0)) {

	    	goto set_new_recomm;
	}

	info->n_hash_potential++;

	return;
	
set_new_recomm:
	/* We have to set a new recommendation; skip the hash analysis
	for a while to avoid unnecessary CPU time usage when there is no
	chance for success */
	
	info->hash_analysis = 0;
	
	cmp = ut_pair_cmp(cursor->up_match, cursor->up_bytes,
					cursor->low_match, cursor->low_bytes);
	if (cmp == 0) {
		info->n_hash_potential = 0;

		/* For extra safety, we set some sensible values here */

		info->n_fields = 1;
		info->n_bytes = 0;

		info->side = BTR_SEARCH_LEFT_SIDE;

	} else if (cmp > 0) {
		info->n_hash_potential = 1;

		if (cursor->up_match >= n_unique) {

			info->n_fields = n_unique;
			info->n_bytes = 0;

		} else if (cursor->low_match < cursor->up_match) {

			info->n_fields = cursor->low_match + 1;
			info->n_bytes = 0;
		} else {		
			info->n_fields = cursor->low_match;
			info->n_bytes = cursor->low_bytes + 1;
		}

		info->side = BTR_SEARCH_LEFT_SIDE;
	} else {
		info->n_hash_potential = 1;

		if (cursor->low_match >= n_unique) {

			info->n_fields = n_unique;
			info->n_bytes = 0;

		} else if (cursor->low_match > cursor->up_match) {

			info->n_fields = cursor->up_match + 1;
			info->n_bytes = 0;
		} else {		
			info->n_fields = cursor->up_match;
			info->n_bytes = cursor->up_bytes + 1;
		}

		info->side = BTR_SEARCH_RIGHT_SIDE;
	}
}
	
/*************************************************************************
Updates the block search info on hash successes. NOTE that info and
block->n_hash_helps, n_fields, n_bytes, side are NOT protected by any
semaphore, to save CPU time! Do not assume the fields are consistent. */
static
ibool
btr_search_update_block_hash_info(
/*==============================*/
				/* out: TRUE if building a (new) hash index on
				the block is recommended */
	btr_search_t*	info,	/* in: search info */
	buf_block_t*	block,	/* in: buffer block */
	btr_cur_t*	cursor)	/* in: cursor */
{
	ut_ad(!rw_lock_own(&btr_search_latch, RW_LOCK_SHARED)
			&& !rw_lock_own(&btr_search_latch, RW_LOCK_EX));
	ut_ad(rw_lock_own(&(block->lock), RW_LOCK_SHARED)
				|| rw_lock_own(&(block->lock), RW_LOCK_EX));
	ut_ad(cursor);

	info->last_hash_succ = FALSE;

	ut_a(block->magic_n == BUF_BLOCK_MAGIC_N);
	ut_a(info->magic_n == BTR_SEARCH_MAGIC_N);

	if ((block->n_hash_helps > 0)
	    && (info->n_hash_potential > 0)
	    && (block->n_fields == info->n_fields)
	    && (block->n_bytes == info->n_bytes)
	    && (block->side == info->side)) {
	
		if ((block->is_hashed)
		    && (block->curr_n_fields == info->n_fields)
		    && (block->curr_n_bytes == info->n_bytes)
		    && (block->curr_side == info->side)) {

			/* The search would presumably have succeeded using
			the hash index */
		    
			info->last_hash_succ = TRUE;
		}

		block->n_hash_helps++;
	} else {
		block->n_hash_helps = 1;
		block->n_fields = info->n_fields;
		block->n_bytes = info->n_bytes;
		block->side = info->side;
	}

	if (cursor->index->table->does_not_fit_in_memory) {
		block->n_hash_helps = 0;
	}

	if ((block->n_hash_helps > page_get_n_recs(block->frame)
	    				/ BTR_SEARCH_PAGE_BUILD_LIMIT)
	    && (info->n_hash_potential >= BTR_SEARCH_BUILD_LIMIT)) {

	    	if ((!block->is_hashed)
		    || (block->n_hash_helps
					> 2 * page_get_n_recs(block->frame))
		    || (block->n_fields != block->curr_n_fields)
		    || (block->n_bytes != block->curr_n_bytes)
		    || (block->side != block->curr_side)) {

	    		/* Build a new hash index on the page */

	    		return(TRUE);
		}
	}

	return(FALSE);
}

/*************************************************************************
Updates a hash node reference when it has been unsuccessfully used in a
search which could have succeeded with the used hash parameters. This can
happen because when building a hash index for a page, we do not check
what happens at page boundaries, and therefore there can be misleading
hash nodes. Also, collisions in the fold value can lead to misleading
references. This function lazily fixes these imperfections in the hash
index. */
static
void
btr_search_update_hash_ref(
/*=======================*/
	btr_search_t*	info,	/* in: search info */
	buf_block_t*	block,	/* in: buffer block where cursor positioned */
	btr_cur_t*	cursor)	/* in: cursor */
{
	ulint	fold;
	rec_t*	rec;
	dulint	tree_id;

	ut_ad(cursor->flag == BTR_CUR_HASH_FAIL);
	ut_ad(rw_lock_own(&btr_search_latch, RW_LOCK_EX));
	ut_ad(rw_lock_own(&(block->lock), RW_LOCK_SHARED)
				|| rw_lock_own(&(block->lock), RW_LOCK_EX));
	if (block->is_hashed
	    && (info->n_hash_potential > 0)
	    && (block->curr_n_fields == info->n_fields)
	    && (block->curr_n_bytes == info->n_bytes)
	    && (block->curr_side == info->side)) {

	    	rec = btr_cur_get_rec(cursor);

	    	if (!page_rec_is_user_rec(rec)) {

	    		return;
	    	}
	    
		tree_id = ((cursor->index)->tree)->id;

		fold = rec_fold(rec, block->curr_n_fields,
						block->curr_n_bytes, tree_id);

		ut_ad(rw_lock_own(&btr_search_latch, RW_LOCK_EX));

		ha_insert_for_fold(btr_search_sys->hash_index, fold, rec);
	}
}	
	
/*************************************************************************
Updates the search info. */

void
btr_search_info_update_slow(
/*========================*/
	btr_search_t*	info,	/* in: search info */
	btr_cur_t*	cursor)	/* in: cursor which was just positioned */
{
	buf_block_t*	block;
	ibool		build_index;
	ulint*		params;
	ulint*		params2;
	
	ut_ad(!rw_lock_own(&btr_search_latch, RW_LOCK_SHARED)
			&& !rw_lock_own(&btr_search_latch, RW_LOCK_EX));

	block = buf_block_align(btr_cur_get_rec(cursor));

	/* NOTE that the following two function calls do NOT protect
	info or block->n_fields etc. with any semaphore, to save CPU time!
	We cannot assume the fields are consistent when we return from
	those functions! */

	btr_search_info_update_hash(info, cursor);

	build_index = btr_search_update_block_hash_info(info, block, cursor);

	if (build_index || (cursor->flag == BTR_CUR_HASH_FAIL)) {

		btr_search_check_free_space_in_heap();
	}
	
	if (cursor->flag == BTR_CUR_HASH_FAIL) {
		/* Update the hash node reference, if appropriate */

		btr_search_n_hash_fail++;

		rw_lock_x_lock(&btr_search_latch);

		btr_search_update_hash_ref(info, block, cursor);

		rw_lock_x_unlock(&btr_search_latch);
	}

	if (build_index) {
		/* Note that since we did not protect block->n_fields etc.
		with any semaphore, the values can be inconsistent. We have
		to check inside the function call that they make sense. We
		also malloc an array and store the values there to make sure
		the compiler does not let the function call parameters change
		inside the called function. It might be that the compiler
		would optimize the call just to pass pointers to block. */

		params = mem_alloc(3 * sizeof(ulint));
		params[0] = block->n_fields;
		params[1] = block->n_bytes;
		params[2] = block->side;

		/* Make sure the compiler cannot deduce the values and do
		optimizations */

		params2 = params + btr_search_this_is_zero;
		
		btr_search_build_page_hash_index(cursor->index,
						block->frame,
						params2[0],
						params2[1],
						params2[2]);
		mem_free(params);
	}
}

/**********************************************************************
Checks if a guessed position for a tree cursor is right. Note that if
mode is PAGE_CUR_LE, which is used in inserts, and the function returns
TRUE, then cursor->up_match and cursor->low_match both have sensible values. */
static
ibool
btr_search_check_guess(
/*===================*/
				/* out: TRUE if success */
	btr_cur_t*	cursor,	/* in: guessed cursor position */
	ibool           can_only_compare_to_cursor_rec,
	                        /* in: if we do not have a latch on the page
				of cursor, but only a latch on
			        btr_search_latch, then ONLY the columns
				of the record UNDER the cursor are
				protected, not the next or previous record
				in the chain: we cannot look at the next or
				previous record to check our guess! */
	dtuple_t* 	tuple,	/* in: data tuple */
	ulint		mode,	/* in: PAGE_CUR_L, PAGE_CUR_LE, PAGE_CUR_G,
				or PAGE_CUR_GE */
	mtr_t*		mtr)	/* in: mtr */
{
	page_t*	page;
	rec_t*	rec;
	rec_t*	prev_rec;
	rec_t*	next_rec;
	ulint	n_unique;
	ulint	match;
	ulint	bytes;
	int	cmp;
	
	n_unique = dict_index_get_n_unique_in_tree(cursor->index);
	
	rec = btr_cur_get_rec(cursor);
	page = buf_frame_align(rec);

	ut_ad(page_rec_is_user_rec(rec));

	match = 0;
	bytes = 0;

	cmp = page_cmp_dtuple_rec_with_match(tuple, rec, &match, &bytes);

	if (mode == PAGE_CUR_GE) {
		if (cmp == 1) {

			return(FALSE);
		}

		cursor->up_match = match;

		if (match >= n_unique) {

			return(TRUE);
		}	
	} else if (mode == PAGE_CUR_LE) {
		if (cmp == -1) {

			return(FALSE);
		}

		cursor->low_match = match;

	} else if (mode == PAGE_CUR_G) {
		if (cmp != -1) {

			return(FALSE);
		}
	} else if (mode == PAGE_CUR_L) {
		if (cmp != 1) {

			return(FALSE);
		}
	}

	if (can_only_compare_to_cursor_rec) {
	        /* Since we could not determine if our guess is right just by
	        looking at the record under the cursor, return FALSE */

	        return(FALSE);
	}

	match = 0;
	bytes = 0;

	if ((mode == PAGE_CUR_G) || (mode == PAGE_CUR_GE)) {

		ut_ad(rec != page_get_infimum_rec(page));
		
		prev_rec = page_rec_get_prev(rec);

		if (prev_rec == page_get_infimum_rec(page)) {

	    		if (btr_page_get_prev(page, mtr) != FIL_NULL) {

				return(FALSE);
			}

			return(TRUE);
		}

		cmp = page_cmp_dtuple_rec_with_match(tuple, prev_rec,
							&match, &bytes);
		if (mode == PAGE_CUR_GE) {
			if (cmp != 1) {

				return(FALSE);
			}
		} else {
			if (cmp == -1) {

				return(FALSE);
			}
		}

		return(TRUE);
	}
		
	ut_ad(rec != page_get_supremum_rec(page));
	
	next_rec = page_rec_get_next(rec);

	if (next_rec == page_get_supremum_rec(page)) {

    		if (btr_page_get_next(page, mtr) == FIL_NULL) {

			cursor->up_match = 0;

			return(TRUE);
		}

		return(FALSE);
	}

	cmp = page_cmp_dtuple_rec_with_match(tuple, next_rec, &match, &bytes);
	
	if (mode == PAGE_CUR_LE) {
		if (cmp != -1) {

			return(FALSE);
		}

		cursor->up_match = match;
	} else {
		if (cmp == 1) {

			return(FALSE);
		}
	}

	return(TRUE);
}

/**********************************************************************
Tries to guess the right search position based on the hash search info
of the index. Note that if mode is PAGE_CUR_LE, which is used in inserts,
and the function returns TRUE, then cursor->up_match and cursor->low_match
both have sensible values. */

ibool
btr_search_guess_on_hash(
/*=====================*/
					/* out: TRUE if succeeded */	
	dict_index_t*	index,		/* in: index */
	btr_search_t*	info,		/* in: index search info */
	dtuple_t*	tuple,		/* in: logical record */
	ulint		mode,		/* in: PAGE_CUR_L, ... */
	ulint		latch_mode, 	/* in: BTR_SEARCH_LEAF, ...;
					NOTE that only if has_search_latch
					is 0, we will have a latch set on
					the cursor page, otherwise we assume
					the caller uses his search latch
					to protect the record! */
	btr_cur_t*	cursor, 	/* out: tree cursor */
	ulint		has_search_latch,/* in: latch mode the caller
					currently has on btr_search_latch:
					RW_S_LATCH, RW_X_LATCH, or 0 */
	mtr_t*		mtr)		/* in: mtr */
{
	buf_block_t*	block;
	rec_t*		rec;
	page_t*		page;
	ibool		success;
	ulint		fold;
	ulint		tuple_n_fields;
	dulint		tree_id;
	ibool           can_only_compare_to_cursor_rec = TRUE;
#ifdef notdefined
	btr_cur_t	cursor2;
	btr_pcur_t	pcur;
#endif
	ut_ad(index && info && tuple && cursor && mtr);
	ut_ad((latch_mode == BTR_SEARCH_LEAF)
					|| (latch_mode == BTR_MODIFY_LEAF));

	/* Note that, for efficiency, the struct info may not be protected by
	any latch here! */

	if (info->n_hash_potential == 0) {

		return(FALSE);
	}

	cursor->n_fields = info->n_fields;
	cursor->n_bytes = info->n_bytes;

	tuple_n_fields = dtuple_get_n_fields(tuple);

	if (tuple_n_fields < cursor->n_fields) {

		return(FALSE);
	}

	if ((cursor->n_bytes > 0) && (tuple_n_fields <= cursor->n_fields)) {

	    	return(FALSE);
	}

	tree_id = (index->tree)->id;

#ifdef UNIV_SEARCH_PERF_STAT
	info->n_hash_succ++;
#endif
	fold = dtuple_fold(tuple, cursor->n_fields, cursor->n_bytes, tree_id);

	cursor->fold = fold;
	cursor->flag = BTR_CUR_HASH;
	
	if (!has_search_latch) {
		rw_lock_s_lock(&btr_search_latch);
	}

	ut_a(btr_search_latch.writer != RW_LOCK_EX);
	ut_a(btr_search_latch.reader_count > 0);

	rec = ha_search_and_get_data(btr_search_sys->hash_index, fold);

	if (!rec) {
		if (!has_search_latch) {
			rw_lock_s_unlock(&btr_search_latch);
		}
		
		goto failure;
	}

	page = buf_frame_align(rec);

	if (!has_search_latch) {

		success = buf_page_get_known_nowait(latch_mode, page,
						BUF_MAKE_YOUNG,
						IB__FILE__, __LINE__,
						mtr);

		rw_lock_s_unlock(&btr_search_latch);

		if (!success) {

			goto failure;
		}

		can_only_compare_to_cursor_rec = FALSE;

		buf_page_dbg_add_level(page, SYNC_TREE_NODE_FROM_HASH);
	}

	block = buf_block_align(page);

	if (block->state == BUF_BLOCK_REMOVE_HASH) {
		if (!has_search_latch) {
	
			btr_leaf_page_release(page, latch_mode, mtr);
		}

		goto failure;
	}

	ut_a(block->state == BUF_BLOCK_FILE_PAGE);
	ut_a(page_rec_is_user_rec(rec));	

	btr_cur_position(index, rec, cursor);

	/* Check the validity of the guess within the page */

	if (0 != ut_dulint_cmp(tree_id, btr_page_get_index_id(page))) {

		success = FALSE;
/*
		printf("Tree id %lu, page index id %lu fold %lu\n",
				ut_dulint_get_low(tree_id),
				ut_dulint_get_low(btr_page_get_index_id(page)),
				fold);
*/				
	} else {
	        /* If we only have the latch on btr_search_latch, not on the
		page, it only protects the columns of the record the cursor
		is positioned on. We cannot look at the next of the previous
		record to determine if our guess for the cursor position is
		right. */

		success = btr_search_check_guess(cursor,
				               can_only_compare_to_cursor_rec,
					       tuple, mode, mtr);
	}
	
	if (!success) {
		if (!has_search_latch) {
		          btr_leaf_page_release(page, latch_mode, mtr);
		}

		goto failure;
	}

	if (info->n_hash_potential < BTR_SEARCH_BUILD_LIMIT + 5) {
	
		info->n_hash_potential++;
	}

	if (info->last_hash_succ != TRUE) {
		info->last_hash_succ = TRUE;
	}
	
#ifdef notdefined
	/* These lines of code can be used in a debug version to check
	the correctness of the searched cursor position: */
	
	info->last_hash_succ = FALSE;

	/* Currently, does not work if the following fails: */
	ut_a(!has_search_latch);
	
	btr_leaf_page_release(page, latch_mode, mtr);

	btr_cur_search_to_nth_level(index, 0, tuple, mode, latch_mode,
							&cursor2, 0, mtr);
	if (mode == PAGE_CUR_GE
		&& btr_cur_get_rec(&cursor2) == page_get_supremum_rec(
			buf_frame_align(btr_cur_get_rec(&cursor2)))) {

		/* If mode is PAGE_CUR_GE, then the binary search
		in the index tree may actually take us to the supremum
		of the previous page */
					
		info->last_hash_succ = FALSE;

		btr_pcur_open_on_user_rec(index, tuple, mode, latch_mode,
				&pcur, mtr);
		ut_a(btr_pcur_get_rec(&pcur) == btr_cur_get_rec(cursor));
	} else {
		ut_a(btr_cur_get_rec(&cursor2) == btr_cur_get_rec(cursor));
	}

	/* NOTE that it is theoretically possible that the above assertions
	fail if the page of the cursor gets removed from the buffer pool
	meanwhile! Thus it might not be a bug. */

	info->last_hash_succ = TRUE;
#endif

#ifdef UNIV_SEARCH_PERF_STAT
	btr_search_n_succ++;
#endif
	if (!has_search_latch && buf_block_peek_if_too_old(block)) {

		buf_page_make_young(page);
	}	

	/* Increment the page get statistics though we did not really
	fix the page: for user info only */

	buf_pool->n_page_gets++;

	return(TRUE);	

	/*-------------------------------------------*/
failure:
	info->n_hash_fail++;

	cursor->flag = BTR_CUR_HASH_FAIL;

#ifdef UNIV_SEARCH_PERF_STAT
	if (info->n_hash_succ > 0) {
		info->n_hash_succ--;
	}
#endif
	info->last_hash_succ = FALSE;

	return(FALSE);
}

/************************************************************************
Drops a page hash index. */

void
btr_search_drop_page_hash_index(
/*============================*/
	page_t*	page)	/* in: index page, s- or x-latched */
{
	hash_table_t*	table;
	buf_block_t*	block;
	ulint		n_fields;
	ulint		n_bytes;
	rec_t*		rec;
	rec_t*		sup;
	ulint		fold;
	ulint		prev_fold;
	dulint		tree_id;
	ulint		n_cached;
	ulint		n_recs;
	ulint*		folds;
	ulint		i;
	
	ut_ad(!rw_lock_own(&btr_search_latch, RW_LOCK_SHARED)
			&& !rw_lock_own(&btr_search_latch, RW_LOCK_EX));
		
	rw_lock_s_lock(&btr_search_latch);

	block = buf_block_align(page);

	if (!block->is_hashed) {

		rw_lock_s_unlock(&btr_search_latch);

		return;
	}

	table = btr_search_sys->hash_index;

	ut_ad(rw_lock_own(&(block->lock), RW_LOCK_SHARED)
	      			|| rw_lock_own(&(block->lock), RW_LOCK_EX)
	      			|| (block->buf_fix_count == 0));

	n_fields = block->curr_n_fields;
	n_bytes = block->curr_n_bytes;

	ut_a(n_fields + n_bytes > 0);

	rw_lock_s_unlock(&btr_search_latch);
	
	n_recs = page_get_n_recs(page);

	/* Calculate and cache fold values into an array for fast deletion
	from the hash index */

	folds = mem_alloc(n_recs * sizeof(ulint));

	n_cached = 0;

	sup = page_get_supremum_rec(page);

	rec = page_get_infimum_rec(page);
	rec = page_rec_get_next(rec);

	if (rec != sup) {
		ut_a(n_fields <= rec_get_n_fields(rec));

		if (n_bytes > 0) {
			ut_a(n_fields < rec_get_n_fields(rec));
		}
	}

	tree_id = btr_page_get_index_id(page);
	
	prev_fold = 0;

	while (rec != sup) {
		/* FIXME: in a mixed tree, not all records may have enough
		ordering fields: */
		
		fold = rec_fold(rec, n_fields, n_bytes, tree_id);

		if (fold == prev_fold && prev_fold != 0) {

			goto next_rec;
		}

		/* Remove all hash nodes pointing to this page from the
		hash chain */

		folds[n_cached] = fold;
		n_cached++;
next_rec:
		rec = page_rec_get_next(rec);
		prev_fold = fold;
	}

	rw_lock_x_lock(&btr_search_latch);

	for (i = 0; i < n_cached; i++) {

		ha_remove_all_nodes_to_page(table, folds[i], page);
	}

	block->is_hashed = FALSE;

	rw_lock_x_unlock(&btr_search_latch);

	mem_free(folds);
}

/************************************************************************
Drops a page hash index when a page is freed from a fseg to the file system.
Drops possible hash index if the page happens to be in the buffer pool. */

void
btr_search_drop_page_hash_when_freed(
/*=================================*/
	ulint	space,		/* in: space id */
	ulint	page_no)	/* in: page number */
{
	ibool	is_hashed;
	page_t*	page;
	mtr_t	mtr;

	is_hashed = buf_page_peek_if_search_hashed(space, page_no);

	if (!is_hashed) {

		return;
	}
	
	mtr_start(&mtr);

	/* We assume that if the caller has a latch on the page, then the
	caller has already dropped the hash index for the page, and we never
	get here. Therefore we can acquire the s-latch to the page without
	having to fear a deadlock. */
	
	page = buf_page_get_gen(space, page_no, RW_S_LATCH, NULL,
				BUF_GET_IF_IN_POOL, IB__FILE__, __LINE__,
				&mtr);

	buf_page_dbg_add_level(page, SYNC_TREE_NODE_FROM_HASH);
	
	btr_search_drop_page_hash_index(page);

	mtr_commit(&mtr);
}

/************************************************************************
Builds a hash index on a page with the given parameters. If the page already
has a hash index with different parameters, the old hash index is removed.
If index is non-NULL, this function checks if n_fields and n_bytes are
sensible values, and does not build a hash index if not. */
static
void
btr_search_build_page_hash_index(
/*=============================*/
	dict_index_t*	index,	/* in: index for which to build, or NULL if
				not known */
	page_t*		page,	/* in: index page, s- or x-latched */
	ulint		n_fields,/* in: hash this many full fields */
	ulint		n_bytes,/* in: hash this many bytes from the next
				field */
	ulint		side)	/* in: hash for searches from this side */
{
	hash_table_t*	table;
	buf_block_t*	block;
	rec_t*		rec;
	rec_t*		next_rec;
	rec_t*		sup;
	ulint		fold;
	ulint		next_fold;
	dulint		tree_id;
	ulint		n_cached;
	ulint		n_recs;
	ulint*		folds;
	rec_t**		recs;
	ulint		i;
	
	block = buf_block_align(page);
	table = btr_search_sys->hash_index;

	ut_ad(!rw_lock_own(&btr_search_latch, RW_LOCK_EX));
	ut_ad(rw_lock_own(&(block->lock), RW_LOCK_SHARED)
				|| rw_lock_own(&(block->lock), RW_LOCK_EX));

	rw_lock_s_lock(&btr_search_latch);
				
	if (block->is_hashed && ((block->curr_n_fields != n_fields)
	        			|| (block->curr_n_bytes != n_bytes)
	        			|| (block->curr_side != side))) {

		rw_lock_s_unlock(&btr_search_latch);

		btr_search_drop_page_hash_index(page);
	} else {
		rw_lock_s_unlock(&btr_search_latch);
	}

	n_recs = page_get_n_recs(page);

	if (n_recs == 0) {

		return;
	}

	/* Check that the values for hash index build are sensible */
	
	if (n_fields + n_bytes == 0) {

		return;
	}

	if (index && (dict_index_get_n_unique_in_tree(index) < n_fields
		      || (dict_index_get_n_unique_in_tree(index) == n_fields
		          && n_bytes > 0))) {
		return;
	}

	/* Calculate and cache fold values and corresponding records into
	an array for fast insertion to the hash index */

	folds = mem_alloc(n_recs * sizeof(ulint));
	recs = mem_alloc(n_recs * sizeof(rec_t*));

	n_cached = 0;

	tree_id = btr_page_get_index_id(page);

	sup = page_get_supremum_rec(page);

	rec = page_get_infimum_rec(page);
	rec = page_rec_get_next(rec);

	if (rec != sup) {
		ut_a(n_fields <= rec_get_n_fields(rec));

		if (n_bytes > 0) {
			ut_a(n_fields < rec_get_n_fields(rec));
		}
	}

	/* FIXME: in a mixed tree, all records may not have enough ordering
	fields: */
	
	fold = rec_fold(rec, n_fields, n_bytes, tree_id);

	if (side == BTR_SEARCH_LEFT_SIDE) {

		folds[n_cached] = fold;
		recs[n_cached] = rec;
		n_cached++;
	}
	
	for (;;) {
		next_rec = page_rec_get_next(rec);

		if (next_rec == sup) {

			if (side == BTR_SEARCH_RIGHT_SIDE) {
	
				folds[n_cached] = fold;
				recs[n_cached] = rec;
				n_cached++;
			}

		 	break;
		}

		next_fold = rec_fold(next_rec, n_fields, n_bytes, tree_id);

		if (fold != next_fold) {
			/* Insert an entry into the hash index */

			if (side == BTR_SEARCH_LEFT_SIDE) {

				folds[n_cached] = next_fold;
				recs[n_cached] = next_rec;
				n_cached++;
			} else {
				folds[n_cached] = fold;
				recs[n_cached] = rec;
				n_cached++;
			}
		}

		rec = next_rec;
		fold = next_fold;
	}

	btr_search_check_free_space_in_heap();

	rw_lock_x_lock(&btr_search_latch);

	if (block->is_hashed && ((block->curr_n_fields != n_fields)
	        			|| (block->curr_n_bytes != n_bytes)
	        			|| (block->curr_side != side))) {

		rw_lock_x_unlock(&btr_search_latch);

		mem_free(folds);
		mem_free(recs);

		return;
	}
	
	block->is_hashed = TRUE;
	block->n_hash_helps = 0;
	
	block->curr_n_fields = n_fields;
	block->curr_n_bytes = n_bytes;
	block->curr_side = side;

	for (i = 0; i < n_cached; i++) {
	
		ha_insert_for_fold(table, folds[i], recs[i]);
	}

	rw_lock_x_unlock(&btr_search_latch);

	mem_free(folds);
	mem_free(recs);
}

/************************************************************************
Moves or deletes hash entries for moved records. If new_page is already hashed,
then the hash index for page, if any, is dropped. If new_page is not hashed,
and page is hashed, then a new hash index is built to new_page with the same
parameters as page (this often happens when a page is split). */

void
btr_search_move_or_delete_hash_entries(
/*===================================*/
	page_t*	new_page,	/* in: records are copied to this page */
	page_t*	page)		/* in: index page from which records were
				copied, and the copied records will be deleted
				from this page */
{
	buf_block_t*	block;
	buf_block_t*	new_block;
	ulint		n_fields;
	ulint		n_bytes;
	ulint		side;

	block = buf_block_align(page);
	new_block = buf_block_align(new_page);

	ut_ad(rw_lock_own(&(block->lock), RW_LOCK_EX)
			&& rw_lock_own(&(new_block->lock), RW_LOCK_EX));

	rw_lock_s_lock(&btr_search_latch);
			
	if (new_block->is_hashed) {

		rw_lock_s_unlock(&btr_search_latch);

		btr_search_drop_page_hash_index(page);

		return;
	}

	if (block->is_hashed) {

		n_fields = block->curr_n_fields;
		n_bytes = block->curr_n_bytes;
		side = block->curr_side;

		new_block->n_fields = block->curr_n_fields;
		new_block->n_bytes = block->curr_n_bytes;
		new_block->side = block->curr_side;

		rw_lock_s_unlock(&btr_search_latch);

		ut_a(n_fields + n_bytes > 0);
		
		btr_search_build_page_hash_index(NULL, new_page, n_fields,
							n_bytes, side);
		ut_a(n_fields == block->curr_n_fields);
		ut_a(n_bytes == block->curr_n_bytes);
		ut_a(side == block->curr_side);

		return;
	}

	rw_lock_s_unlock(&btr_search_latch);
}

/************************************************************************
Updates the page hash index when a single record is deleted from a page. */

void
btr_search_update_hash_on_delete(
/*=============================*/
	btr_cur_t*	cursor)	/* in: cursor which was positioned on the
				record to delete using btr_cur_search_...,
				the record is not yet deleted */
{
	hash_table_t*	table;
	buf_block_t*	block;
	rec_t*		rec;
	ulint		fold;
	dulint		tree_id;
	ibool		found;

	rec = btr_cur_get_rec(cursor);

	block = buf_block_align(rec);

	ut_ad(rw_lock_own(&(block->lock), RW_LOCK_EX));

	if (!block->is_hashed) {

		return;
	}

	ut_a(block->curr_n_fields + block->curr_n_bytes > 0);

	table = btr_search_sys->hash_index;

	tree_id = cursor->index->tree->id;

	fold = rec_fold(rec, block->curr_n_fields, block->curr_n_bytes,
								tree_id);
	rw_lock_x_lock(&btr_search_latch);

	found = ha_search_and_delete_if_found(table, fold, rec);

	rw_lock_x_unlock(&btr_search_latch);
}

/************************************************************************
Updates the page hash index when a single record is inserted on a page. */

void
btr_search_update_hash_node_on_insert(
/*==================================*/
	btr_cur_t*	cursor)	/* in: cursor which was positioned to the
				place to insert using btr_cur_search_...,
				and the new record has been inserted next
				to the cursor */
{
	hash_table_t*	table;
	buf_block_t*	block;
	rec_t*		rec;

	rec = btr_cur_get_rec(cursor);

	block = buf_block_align(rec);

	ut_ad(rw_lock_own(&(block->lock), RW_LOCK_EX));

	if (!block->is_hashed) {

		return;
	}

	rw_lock_x_lock(&btr_search_latch);

	if ((cursor->flag == BTR_CUR_HASH)
	    && (cursor->n_fields == block->curr_n_fields)
	    && (cursor->n_bytes == block->curr_n_bytes)
	    && (block->curr_side == BTR_SEARCH_RIGHT_SIDE)) {

	    	table = btr_search_sys->hash_index;
	    	
	    	ha_search_and_update_if_found(table, cursor->fold, rec,
						page_rec_get_next(rec));

		rw_lock_x_unlock(&btr_search_latch);
	} else {
		rw_lock_x_unlock(&btr_search_latch);

		btr_search_update_hash_on_insert(cursor);
	}
}

/************************************************************************
Updates the page hash index when a single record is inserted on a page. */

void
btr_search_update_hash_on_insert(
/*=============================*/
	btr_cur_t*	cursor)	/* in: cursor which was positioned to the
				place to insert using btr_cur_search_...,
				and the new record has been inserted next
				to the cursor */
{
	hash_table_t*	table; 
	buf_block_t*	block;
	page_t*		page;
	rec_t*		rec;
	rec_t*		ins_rec;
	rec_t*		next_rec;
	dulint		tree_id;
	ulint		fold;
	ulint		ins_fold;
	ulint		next_fold = 0; /* remove warning (??? bug ???) */
	ulint		n_fields;
	ulint		n_bytes;
	ulint		side;
	ibool		locked	= FALSE;

	table = btr_search_sys->hash_index;

	btr_search_check_free_space_in_heap();

	rec = btr_cur_get_rec(cursor);

	block = buf_block_align(rec);

	ut_ad(rw_lock_own(&(block->lock), RW_LOCK_EX));
	
	if (!block->is_hashed) {

		return;
	}

	tree_id = ((cursor->index)->tree)->id;

	n_fields = block->curr_n_fields;
	n_bytes = block->curr_n_bytes;
	side = block->curr_side;

	ins_rec = page_rec_get_next(rec);
	next_rec = page_rec_get_next(ins_rec);

	page = buf_frame_align(rec);

	ins_fold = rec_fold(ins_rec, n_fields, n_bytes, tree_id);

	if (next_rec != page_get_supremum_rec(page)) {
		next_fold = rec_fold(next_rec, n_fields, n_bytes, tree_id);
	}

	if (rec != page_get_infimum_rec(page)) {
		fold = rec_fold(rec, n_fields, n_bytes, tree_id);
	} else {
		if (side == BTR_SEARCH_LEFT_SIDE) {

			rw_lock_x_lock(&btr_search_latch);

			locked = TRUE;

			ha_insert_for_fold(table, ins_fold, ins_rec);
		}

		goto check_next_rec;
	}
	
 	if (fold != ins_fold) {

 		if (!locked) {

			rw_lock_x_lock(&btr_search_latch);

			locked = TRUE;
		}

		if (side == BTR_SEARCH_RIGHT_SIDE) {
			ha_insert_for_fold(table, fold, rec);
		} else {
			ha_insert_for_fold(table, ins_fold, ins_rec);
		}
	}

check_next_rec:
	if (next_rec == page_get_supremum_rec(page)) {

		if (side == BTR_SEARCH_RIGHT_SIDE) {

 			if (!locked) {
				rw_lock_x_lock(&btr_search_latch);

				locked = TRUE;
			}
			
			ha_insert_for_fold(table, ins_fold, ins_rec);
		}

		goto function_exit;
	}
	
	if (ins_fold != next_fold) {

 		if (!locked) {
	
			rw_lock_x_lock(&btr_search_latch);

			locked = TRUE;
		}

		if (side == BTR_SEARCH_RIGHT_SIDE) {

			ha_insert_for_fold(table, ins_fold, ins_rec);
/*
			printf("Hash insert for %s, fold %lu\n",
					cursor->index->name, ins_fold);
*/
		} else {
			ha_insert_for_fold(table, next_fold, next_rec);
		}
	}	
		
function_exit:
	if (locked) {
		rw_lock_x_unlock(&btr_search_latch);
	}
}

/************************************************************************
<<<<<<< HEAD
Prints info of the search system. */

void
btr_search_print_info(void)
/*=======================*/
{
	printf("SEARCH SYSTEM INFO\n");

	rw_lock_x_lock(&btr_search_latch);

/*	ha_print_info(btr_search_sys->hash_index); */

	rw_lock_x_unlock(&btr_search_latch);
}

/************************************************************************
Prints info of searches on an index. */

void
btr_search_index_print_info(
/*========================*/
	dict_index_t*	index)	/* in: index */
{
	btr_search_t*	info;

	printf("INDEX SEARCH INFO\n");

	rw_lock_x_lock(&btr_search_latch);

	info = btr_search_get_info(index);

	printf("Searches %lu, hash succ %lu, fail %lu, patt succ %lu\n",
	       (ulong) info->n_searches, (ulong) info->n_hash_succ,
	       (ulong) info->n_hash_fail, (ulong) info->n_patt_succ);

	printf("Total of page cur short succ for all indexes %lu\n",
	       (ulong) page_cur_short_succ);
	rw_lock_x_unlock(&btr_search_latch);
}

/************************************************************************
Prints info of searches on a table. */

void
btr_search_table_print_info(
/*========================*/
	char*	name)	/* in: table name */
{
	dict_table_t*	table;
	dict_index_t*	index;

	mutex_enter(&(dict_sys->mutex));

	table = dict_table_get_low(name);

	ut_a(table);
	
	mutex_exit(&(dict_sys->mutex));

	index = dict_table_get_first_index(table);

	while (index) {
		btr_search_index_print_info(index);

		index = dict_table_get_next_index(index);
	}
}

/************************************************************************
=======
>>>>>>> 1052b612
Validates the search system. */

ibool
btr_search_validate(void)
/*=====================*/
				/* out: TRUE if ok */
{
	buf_block_t*	block;
	page_t*		page;
	ha_node_t*	node;
	ulint		n_page_dumps	= 0;
	ibool		ok		= TRUE;
	ulint		i;
	char		rec_str[500];
	
	rw_lock_x_lock(&btr_search_latch);

	for (i = 0; i < hash_get_n_cells(btr_search_sys->hash_index); i++) {
		node = hash_get_nth_cell(btr_search_sys->hash_index, i)->node;

		while (node != NULL) {
			block = buf_block_align(node->data);
			page = buf_frame_align(node->data);

			if (!block->is_hashed
			    || node->fold != rec_fold((rec_t*)(node->data),
						block->curr_n_fields,
						block->curr_n_bytes,
						btr_page_get_index_id(page))) {
				ok = FALSE;
				ut_print_timestamp(stderr);

				fprintf(stderr,
"  InnoDB: Error in an adaptive hash index pointer to page %lu\n"
"ptr mem address %lu index id %lu %lu, node fold %lu, rec fold %lu\n",
				(ulong) buf_frame_get_page_no(page),
				(ulong)(node->data),
			(ulong) ut_dulint_get_high(btr_page_get_index_id(page)),
			(ulong) ut_dulint_get_low(btr_page_get_index_id(page)),
			(ulong) node->fold,
			(ulong) rec_fold((rec_t*)(node->data),
					block->curr_n_fields,
					block->curr_n_bytes,
					btr_page_get_index_id(page)));

				rec_sprintf(rec_str, 450, (rec_t*)(node->data));

	  			fprintf(stderr,
					"InnoDB: Record %s\n"
					"InnoDB: on that page.", rec_str);

				fprintf(stderr,
"Page mem address %lu, is hashed %lu, n fields %lu, n bytes %lu\n"
"side %lu\n",
			(ulong) page, (ulong) block->is_hashed,
			(ulong) block->curr_n_fields,
			(ulong) block->curr_n_bytes, (ulong) block->curr_side);

				if (n_page_dumps < 20) {	
					buf_page_print(page);
					n_page_dumps++;
				}
			}

			node = node->next;
		}
	}
	
	if (!ha_validate(btr_search_sys->hash_index)) {

		ok = FALSE;
	}

	rw_lock_x_unlock(&btr_search_latch);

	return(ok);
}<|MERGE_RESOLUTION|>--- conflicted
+++ resolved
@@ -1500,78 +1500,6 @@
 }
 
 /************************************************************************
-<<<<<<< HEAD
-Prints info of the search system. */
-
-void
-btr_search_print_info(void)
-/*=======================*/
-{
-	printf("SEARCH SYSTEM INFO\n");
-
-	rw_lock_x_lock(&btr_search_latch);
-
-/*	ha_print_info(btr_search_sys->hash_index); */
-
-	rw_lock_x_unlock(&btr_search_latch);
-}
-
-/************************************************************************
-Prints info of searches on an index. */
-
-void
-btr_search_index_print_info(
-/*========================*/
-	dict_index_t*	index)	/* in: index */
-{
-	btr_search_t*	info;
-
-	printf("INDEX SEARCH INFO\n");
-
-	rw_lock_x_lock(&btr_search_latch);
-
-	info = btr_search_get_info(index);
-
-	printf("Searches %lu, hash succ %lu, fail %lu, patt succ %lu\n",
-	       (ulong) info->n_searches, (ulong) info->n_hash_succ,
-	       (ulong) info->n_hash_fail, (ulong) info->n_patt_succ);
-
-	printf("Total of page cur short succ for all indexes %lu\n",
-	       (ulong) page_cur_short_succ);
-	rw_lock_x_unlock(&btr_search_latch);
-}
-
-/************************************************************************
-Prints info of searches on a table. */
-
-void
-btr_search_table_print_info(
-/*========================*/
-	char*	name)	/* in: table name */
-{
-	dict_table_t*	table;
-	dict_index_t*	index;
-
-	mutex_enter(&(dict_sys->mutex));
-
-	table = dict_table_get_low(name);
-
-	ut_a(table);
-	
-	mutex_exit(&(dict_sys->mutex));
-
-	index = dict_table_get_first_index(table);
-
-	while (index) {
-		btr_search_index_print_info(index);
-
-		index = dict_table_get_next_index(index);
-	}
-}
-
-/************************************************************************
-=======
->>>>>>> 1052b612
 Validates the search system. */
 
 ibool
