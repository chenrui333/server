'\" t
.\"
<<<<<<< HEAD
.TH "\FBMYSQLDUMP\FR" "1" "24 October 2020" "MariaDB 10\&.6" "MariaDB Database System"
=======
.TH "\FBMARIADB-DUMP\FR" "1" "24 October 2020" "MariaDB 10\&.5" "MariaDB Database System"
>>>>>>> 44359040
.\" -----------------------------------------------------------------
.\" * set default formatting
.\" -----------------------------------------------------------------
.\" disable hyphenation
.nh
.\" disable justification (adjust text to left margin only)
.ad l
.\" -----------------------------------------------------------------
.\" * MAIN CONTENT STARTS HERE *
.\" -----------------------------------------------------------------
.\" mysqldump
.\" dumping: databases and tables
.\" backups: databases and tables
.\" databases: dumping
.\" tables: dumping
.SH "NAME"
mysqldump \- a database backup program
.SH "SYNOPSIS"
.HP \w'\fBmysqldump\ [\fR\fB\fIoptions\fR\fR\fB]\ [\fR\fB\fIdb_name\fR\fR\fB\ [\fR\fB\fItbl_name\fR\fR\fB\ \&.\&.\&.]]\fR\ 'u
\fBmysqldump [\fR\fB\fIoptions\fR\fR\fB] [\fR\fB\fIdb_name\fR\fR\fB [\fR\fB\fItbl_name\fR\fR\fB \&.\&.\&.]]\fR
.SH "DESCRIPTION"
.PP
The
\fBmysqldump\fR
client is a backup program originally written by Igor Romanenko\&. It can be used to dump a database or a collection of databases for backup or transfer to another SQL server (not necessarily a MariaDB server)\&. The dump typically contains SQL statements to create the table, populate it, or both\&. However,
\fBmysqldump\fR
can also be used to generate files in CSV, other delimited text, or XML format\&.
.PP
If you are doing a backup on the server and your tables all are
MyISAM
tables, consider using the
\fBmysqlhotcopy\fR
instead because it can accomplish faster backups and faster restores\&. See
\fBmysqlhotcopy\fR(1)\&.
.PP
There are four general ways to invoke
\fBmysqldump\fR:
.sp
.if n \{\
.RS 4
.\}
.nf
shell> \fBmysqldump [\fR\fB\fIoptions\fR\fR\fB] \fR\fB\fIdb_name\fR\fR\fB [\fR\fB\fItbl_name\fR\fR\fB \&.\&.\&.]\fR
shell> \fBmysqldump [\fR\fB\fIoptions\fR\fR\fB] \-\-databases \fR\fB\fIdb_name\fR\fR\fB \&.\&.\&.\fR
shell> \fBmysqldump [\fR\fB\fIoptions\fR\fR\fB] \-\-all\-databases\fR
shell> \fBmysqldump [\fR\fB\fIoptions\fR\fR\fB] \-\-system={options}\fR
.fi
.if n \{\
.RE
.\}
.PP
If you do not name any tables following
\fIdb_name\fR
or if you use the
\fB\-\-databases\fR
or
\fB\-\-all\-databases\fR
option, entire databases are dumped\&.
.PP
\fBmysqldump\fR
does not dump the
INFORMATION_SCHEMA or performance_schema
databases by default\&. To dump these, 
name them explicitly on the command line, although you must also use the
\fB\-\-skip\-lock\-tables\fR
option\&.
.PP
To see a list of the options your version of
\fBmysqldump\fR
supports, execute
\fBmysqldump \-\-help\fR\&.
.PP
Some
\fBmysqldump\fR
options are shorthand for groups of other options:
.sp
.RS 4
.ie n \{\
\h'-04'\(bu\h'+03'\c
.\}
.el \{\
.sp -1
.IP \(bu 2.3
.\}
Use of
\fB\-\-opt\fR
is the same as specifying
\fB\-\-add\-drop\-table\fR,
\fB\-\-add\-locks\fR,
\fB\-\-create\-options\fR,
\fB\-\-disable\-keys\fR,
\fB\-\-extended\-insert\fR,
\fB\-\-lock\-tables\fR,
\fB\-\-quick\fR, and
\fB\-\-set\-charset\fR\&. All of the options that
\fB\-\-opt\fR
stands for also are on by default because
\fB\-\-opt\fR
is on by default\&.
.RE
.sp
.RS 4
.ie n \{\
\h'-04'\(bu\h'+03'\c
.\}
.el \{\
.sp -1
.IP \(bu 2.3
.\}
Use of
\fB\-\-compact\fR
is the same as specifying
\fB\-\-skip\-add\-drop\-table\fR,
\fB\-\-skip\-add\-locks\fR,
\fB\-\-skip\-comments\fR,
\fB\-\-skip\-disable\-keys\fR, and
\fB\-\-skip\-set\-charset\fR
options\&.
.RE
.PP
To reverse the effect of a group option, uses its
\fB\-\-skip\-\fR\fB\fIxxx\fR\fR
form (\fB\-\-skip\-opt\fR
or
\fB\-\-skip\-compact\fR)\&. It is also possible to select only part of the effect of a group option by following it with options that enable or disable specific features\&. Here are some examples:
.sp
.RS 4
.ie n \{\
\h'-04'\(bu\h'+03'\c
.\}
.el \{\
.sp -1
.IP \(bu 2.3
.\}
To select the effect of
\fB\-\-opt\fR
except for some features, use the
\fB\-\-skip\fR
option for each feature\&. To disable extended inserts and memory buffering, use
\fB\-\-opt\fR
\fB\-\-skip\-extended\-insert\fR
\fB\-\-skip\-quick\fR\&. (Actually,
\fB\-\-skip\-extended\-insert\fR
\fB\-\-skip\-quick\fR
is sufficient because
\fB\-\-opt\fR
is on by default\&.)
.RE
.sp
.RS 4
.ie n \{\
\h'-04'\(bu\h'+03'\c
.\}
.el \{\
.sp -1
.IP \(bu 2.3
.\}
To reverse
\fB\-\-opt\fR
for all features except index disabling and table locking, use
\fB\-\-skip\-opt\fR
\fB\-\-disable\-keys\fR
\fB\-\-lock\-tables\fR\&.
.RE
.PP
When you selectively enable or disable the effect of a group option, order is important because options are processed first to last\&. For example,
\fB\-\-disable\-keys\fR
\fB\-\-lock\-tables\fR
\fB\-\-skip\-opt\fR
would not have the intended effect; it is the same as
\fB\-\-skip\-opt\fR
by itself\&.
.PP
\fBmysqldump\fR
can retrieve and dump table contents row by row, or it can retrieve the entire content from a table and buffer it in memory before dumping it\&. Buffering in memory can be a problem if you are dumping large tables\&. To dump tables row by row, use the
\fB\-\-quick\fR
option (or
\fB\-\-opt\fR, which enables
\fB\-\-quick\fR)\&. The
\fB\-\-opt\fR
option (and hence
\fB\-\-quick\fR) is enabled by default, so to enable memory buffering, use
\fB\-\-skip\-quick\fR\&.
.PP
If you are using a recent version of
\fBmysqldump\fR
to generate a dump to be reloaded into a very old MySQL server, you should not use the
\fB\-\-opt\fR
or
\fB\-\-extended\-insert\fR
option\&. Use
\fB\-\-skip\-opt\fR
instead\&.
.RE
.PP
\fBmysqldump\fR
supports the following options, which can be specified on the command line or in the
[mysqldump]
and
[client]
option file groups\&.
\fBmysqldump\fR
also supports the options for processing option file\&.
.sp
.RS 4
.ie n \{\
\h'-04'\(bu\h'+03'\c
.\}
.el \{\
.sp -1
.IP \(bu 2.3
.\}
.\" mysqldump: help option
.\" help option: mysqldump
\fB\-\-help\fR,
\fB\-?\fR
.sp
Display a help message and exit\&.
.RE
.sp
.RS 4
.ie n \{\
\h'-04'\(bu\h'+03'\c
.\}
.el \{\
.sp -1
.IP \(bu 2.3
.\}
.\" mysqldump: add-drop-database option
.\" add-drop-database option: mysqldump
\fB\-\-add\-drop\-database\fR
.sp
Add a
DROP DATABASE
statement before each
CREATE DATABASE
statement\&. This option is typically used in conjunction with the
\fB\-\-all\-databases\fR
or
\fB\-\-databases\fR
option because no
CREATE DATABASE
statements are written unless one of those options is specified\&.
.RE
.sp
.RS 4
.ie n \{\
\h'-04'\(bu\h'+03'\c
.\}
.el \{\
.sp -1
.IP \(bu 2.3
.\}
.\" mysqldump: add-drop-table option
.\" add-drop-table option: mysqldump
\fB\-\-add\-drop\-table\fR
.sp
Add a
DROP TABLE
statement before each
CREATE TABLE
statement\&.
.RE
.sp
.RS 4
.ie n \{\
\h'-04'\(bu\h'+03'\c
.\}
.el \{\
.sp -1
.IP \(bu 2.3
.\}
.\" mysqldump: add-drop-trigger option
.\" add-drop-trigger option: mysqldump
\fB\-\-add\-drop\-trigger\fR
.sp
Add a
DROP TRIGGER
statement before each
CREATE TRIGGER
statement\&.
.RE
.sp
.RS 4
.ie n \{\
\h'-04'\(bu\h'+03'\c
.\}
.el \{\
.sp -1
.IP \(bu 2.3
.\}
.\" mysqldump: add-locks option
.\" add-locks option: mysqldump
\fB\-\-add\-locks\fR
.sp
Surround each table dump with
LOCK TABLES
and
UNLOCK TABLES
statements\&. This results in faster inserts when the dump file is reloaded\&.
.RE
.sp
.RS 4
.ie n \{\
\h'-04'\(bu\h'+03'\c
.\}
.el \{\
.sp -1
.IP \(bu 2.3
.\}
.\" mysqldump: all-databases option
.\" all-databases option: mysqldump
\fB\-\-all\-databases\fR,
\fB\-A\fR
.sp
Dump all tables in all databases\&. This is the same as using the
\fB\-\-databases\fR
option and naming all the databases on the command line\&.
.RE
.sp
.RS 4
.ie n \{\
\h'-04'\(bu\h'+03'\c
.\}
.el \{\
.sp -1
.IP \(bu 2.3
.\}
.\" mysqldump: all-tablespaces option
.\" all-tablespaces option: mysqldump
\fB\-\-all\-tablespaces\fR,
\fB\-Y\fR
.sp
Adds to a table dump all SQL statements needed to create any tablespaces used by an
NDBCLUSTER
table\&. This information is not otherwise included in the output from
\fBmysqldump\fR\&. This option is currently relevant only to MySQL Cluster tables\&.
.sp
.RE
.sp
.RS 4
.ie n \{\
\h'-04'\(bu\h'+03'\c
.\}
.el \{\
.sp -1
.IP \(bu 2.3
.\}
.\" mysqldump: allow-keywords option
.\" allow-keywords option: mysqldump
\fB\-\-allow\-keywords\fR
.sp
Allow creation of column names that are keywords\&. This works by prefixing each column name with the table name\&.
.RE
.sp
.RS 4
.ie n \{\
\h'-04'\(bu\h'+03'\c
.\}
.el \{\
.sp -1
.IP \(bu 2.3
.\}
.\" mysqldump: apply-slave-statements option
.\" apply-slave-statements option: mysqldump
\fB\-\-apply\-slave\-statements\fR
.sp
Adds 'STOP SLAVE' prior to 'CHANGE MASTER' and 'START SLAVE' to bottom of dump\&.
.RE
.sp
.RS 4
.ie n \{\
\h'-04'\(bu\h'+03'\c
.\}
.el \{\
.sp -1
.IP \(bu 2.3
.\}
.\" mysqldump: character-sets-dir option
.\" character-sets-dir option: mysqldump
\fB\-\-character\-sets\-dir=\fR\fB\fIpath\fR\fR
.sp
The directory where character sets are installed\&.
.RE
.sp
.RS 4
.ie n \{\
\h'-04'\(bu\h'+03'\c
.\}
.el \{\
.sp -1
.IP \(bu 2.3
.\}
.\" mysqldump: comments option
.\" comments option: mysqldump
\fB\-\-comments\fR,
\fB\-i\fR
.sp
Write additional information in the dump file such as program version, server version, and host\&. This option is enabled by default\&. To suppress this additional information, use
\fB\-\-skip\-comments\fR\&.
.RE
.sp
.RS 4
.ie n \{\
\h'-04'\(bu\h'+03'\c
.\}
.el \{\
.sp -1
.IP \(bu 2.3
.\}
.\" mysqldump: compact option
.\" compact option: mysqldump
\fB\-\-compact\fR
.sp
Produce more compact output\&. This option enables the
\fB\-\-skip\-add\-drop\-table\fR,
\fB\-\-skip\-add\-locks\fR,
\fB\-\-skip\-comments\fR,
\fB\-\-skip\-disable\-keys\fR, and
\fB\-\-skip\-set\-charset\fR
options\&.
.RE
.RE
.sp
.RS 4
.ie n \{\
\h'-04'\(bu\h'+03'\c
.\}
.el \{\
.sp -1
.IP \(bu 2.3
.\}
.\" mysqldump: compatible option
.\" compatible option: mysqldump
\fB\-\-compatible=\fR\fB\fIname\fR\fR
.sp
Produce output that is more compatible with other database systems or with older MySQL servers\&. The value of
\fIname\fR
can be
ansi,
mysql323,
mysql40,
postgresql,
oracle,
mssql,
db2,
maxdb,
no_key_options,
no_table_options, or
no_field_options\&. To use several values, separate them by commas\&. These values have the same meaning as the corresponding options for setting the server SQL mode\&.
.sp
This option does not guarantee compatibility with other servers\&. It only enables those SQL mode values that are currently available for making dump output more compatible\&. For example,
\fB\-\-compatible=oracle\fR
does not map data types to Oracle types or use Oracle comment syntax\&.
.sp
.RE
.sp
.RS 4
.ie n \{\
\h'-04'\(bu\h'+03'\c
.\}
.el \{\
.sp -1
.IP \(bu 2.3
.\}
.\" mysqldump: complete-insert option
.\" complete-insert option: mysqldump
\fB\-\-complete\-insert\fR,
\fB\-c\fR
.sp
Use complete
INSERT
statements that include column names\&.
.RE
.sp
.RS 4
.ie n \{\
\h'-04'\(bu\h'+03'\c
.\}
.el \{\
.sp -1
.IP \(bu 2.3
.\}
.\" mysqldump: compress option
.\" compress option: mysqldump
\fB\-\-compress\fR,
\fB\-C\fR
.sp
Compress all information sent between the client and the server if both support compression\&.
.RE
.sp
.RS 4
.ie n \{\
\h'-04'\(bu\h'+03'\c
.\}
.el \{\
.sp -1
.IP \(bu 2.3
.\}
.\" mysqldump: copy-s3-tables option
.\" copy-s3-tables option: mysqldump
\fB\-\-copy\-s3\-tables\fR
.sp
By default S3 tables are ignored\&. With this option set, the result file will contain a CREATE statement 
for a similar Aria table, followed by the table data and ending with an ALTER TABLE xxx ENGINE=S3\&.
.RE
.sp
.RS 4
.ie n \{\
\h'-04'\(bu\h'+03'\c
.\}
.el \{\
.sp -1
.IP \(bu 2.3
.\}
.\" mysqldump: create-options option
.\" create-options option: mysqldump
\fB\-\-create\-options\fR,
\fB\-a\fR
.sp
Include all MariaDB\-specific table options in the
CREATE TABLE
statements\&. Use \fB\-\-skip-create-options\fR to disable.
.RE
.sp
.RS 4
.ie n \{\
\h'-04'\(bu\h'+03'\c
.\}
.el \{\
.sp -1
.IP \(bu 2.3
.\}
.\" mysqldump: databases option
.\" databases option: mysqldump
\fB\-\-databases\fR,
\fB\-B\fR
.sp
Dump several databases\&. Normally,
\fBmysqldump\fR
treats the first name argument on the command line as a database name and following names as table names\&. With this option, it treats all name arguments as database names\&.
CREATE DATABASE
and
USE
statements are included in the output before each new database\&.
.RE
.sp
.RS 4
.ie n \{\
\h'-04'\(bu\h'+03'\c
.\}
.el \{\
.sp -1
.IP \(bu 2.3
.\}
.\" mysqldump: debug option
.\" debug option: mysqldump
\fB\-\-debug[=\fR\fB\fIdebug_options\fR\fR\fB]\fR,
\fB\-# [\fR\fB\fIdebug_options\fR\fR\fB]\fR
.sp
Write a debugging log\&. A typical
\fIdebug_options\fR
string is
\'d:t:o,\fIfile_name\fR\'\&. The default value is
\'d:t:o,/tmp/mysqldump\&.trace\'\&.
.RE
.sp
.RS 4
.ie n \{\
\h'-04'\(bu\h'+03'\c
.\}
.el \{\
.sp -1
.IP \(bu 2.3
.\}
.\" mysqldump: debug-check option
.\" debug-check option: mysqldump
\fB\-\-debug\-check\fR
.sp
Print some debugging information when the program exits\&.
.RE
.sp
.RS 4
.ie n \{\
\h'-04'\(bu\h'+03'\c
.\}
.el \{\
.sp -1
.IP \(bu 2.3
.\}
.\" mysqldump: debug-info option
.\" debug-info option: mysqldump
\fB\-\-debug\-info\fR
.sp
Print debugging information and memory and CPU usage statistics when the program exits\&.
.RE
.sp
.RS 4
.ie n \{\
\h'-04'\(bu\h'+03'\c
.\}
.el \{\
.sp -1
.IP \(bu 2.3
.\}
.\" mysqldump: default-auth option
.\" default-auth option: mysqldump
\fB\-\-default\-auth\fR
.sp
Default authentication client-side plugin to use\&.
.RE
.sp
.RS 4
.ie n \{\
\h'-04'\(bu\h'+03'\c
.\}
.el \{\
.sp -1
.IP \(bu 2.3
.\}
.\" mysqldump: default-character-set option
.\" default-character-set option: mysqldump
\fB\-\-default\-character\-set=\fR\fB\fIcharset_name\fR\fR
.sp
Use
\fIcharset_name\fR
as the default character set\&. If no character set is specified,
\fBmysqldump\fR
uses
utf8\&.
.sp
.RE
.sp
.RS 4
.ie n \{\
\h'-04'\(bu\h'+03'\c
.\}
.el \{\
.sp -1
.IP \(bu 2.3
.\}
.\" mysqldump: defaults-extra-file option
.\" defaults-extra-file option: mysqldump
\fB\-\-defaults\-extra\-file=\fR\fB\fIfilename\fR\fR
.sp
Set \fB\fIfilename\fR\fR as the file to read default options from after the global defaults files has been read\&.
Must be given as first option\&.
.RE
.sp
.RS 4
.ie n \{\
\h'-04'\(bu\h'+03'\c
.\}
.el \{\
.sp -1
.IP \(bu 2.3
.\}
.\" mysqldump: defaults-file option
.\" defaults-file option: mysqldump
\fB\-\-defaults\-file=\fR\fB\fIfilename\fR\fR
.sp
Set \fB\fIfilename\fR\fR as the file to read default options from, override global defaults files\&.
Must be given as first option\&.
.RE
.sp
.RS 4
.ie n \{\
\h'-04'\(bu\h'+03'\c
.\}
.el \{\
.sp -1
.IP \(bu 2.3
.\}
.\" my_print_defaults: defaults-group-suffix option
.\" defaults-group-suffix option: my_print_defaults
\fB\-\-defaults\-group\-suffix=\fR\fB\fIstr\fR\fR,
.sp
Also read groups with a suffix of \fIstr\fR\&. For example, since mysqldump normally reads the [client] and [mysqldump] groups, \-\-defaults\-group\-suffix=x would cause it to also read the groups [mysqldump_x] and [client_x]\&.
.RE
.sp
.RS 4
.ie n \{\
\h'-04'\(bu\h'+03'\c
.\}
.el \{\
.sp -1
.IP \(bu 2.3
.\}
.\" mysqldump: delayed-insert option
.\" delayed-insert option: mysqldump
\fB\-\-delayed\-insert\fR
.sp
Write
INSERT DELAYED
statements rather than
INSERT
statements\&.
.RE
.sp
.RS 4
.ie n \{\
\h'-04'\(bu\h'+03'\c
.\}
.el \{\
.sp -1
.IP \(bu 2.3
.\}
.\" mysqldump: delete-master-logs option
.\" delete-master-logs option: mysqldump
\fB\-\-delete\-master\-logs\fR
.sp
On a master replication server, delete the binary logs by sending a
PURGE BINARY LOGS
statement to the server after performing the dump operation\&. This option automatically enables
\fB\-\-master\-data\fR\&.
.RE
.sp
.RS 4
.ie n \{\
\h'-04'\(bu\h'+03'\c
.\}
.el \{\
.sp -1
.IP \(bu 2.3
.\}
.\" mysqldump: disable-keys option
.\" disable-keys option: mysqldump
\fB\-\-disable\-keys\fR,
\fB\-K\fR
.sp
For each table, surround the
INSERT
statements with
/*!40000 ALTER TABLE \fItbl_name\fR DISABLE KEYS */;
and
/*!40000 ALTER TABLE \fItbl_name\fR ENABLE KEYS */;
statements\&. This makes loading the dump file faster because the indexes are created after all rows are inserted\&. This option is effective only for nonunique indexes of
MyISAM
tables\&.
.RE
.sp
.RS 4
.ie n \{\
\h'-04'\(bu\h'+03'\c
.\}
.el \{\
.sp -1
.IP \(bu 2.3
.\}
.\" mysqldump: dump-date option
.\" dump-date option: mysqldump
\fB\-\-dump\-date\fR
.sp
If the
\fB\-\-comments\fR
option is given,
\fBmysqldump\fR
produces a comment at the end of the dump of the following form:
.sp
.if n \{\
.RS 4
.\}
.nf
\-\- Dump completed on \fIDATE\fR
.fi
.if n \{\
.RE
.\}
.sp
However, the date causes dump files taken at different times to appear to be different, even if the data are otherwise identical\&.
\fB\-\-dump\-date\fR
and
\fB\-\-skip\-dump\-date\fR
control whether the date is added to the comment\&. The default is
\fB\-\-dump\-date\fR
(include the date in the comment)\&.
\fB\-\-skip\-dump\-date\fR
suppresses date printing\&
.RE
.sp
.RS 4
.ie n \{\
\h'-04'\(bu\h'+03'\c
.\}
.el \{\
.sp -1
.IP \(bu 2.3
.\}
.\" mysqldump: dump-slave option
.\" dump-slave option: mysqldump
\fB\-\-dump\-slave[=\fR\fB\fIvalue\fR\fR\fB]\fR
.sp
Used for producing a dump file from a replication slave server that can be used to set up another slave server 
with the same master\&. Causes the binary log position and filename of the master to be appended to the dumped 
data output\&. Setting the value to 1 (the default) will print it as a CHANGE MASTER command in the dumped data 
output; if set to 2, that command will be prefixed with a comment symbol\&. This option will turn 
\-\-lock\-all\-tables on, unless \-\-single-transaction is specified too (in which case a global read lock is only 
taken a short time at the beginning of the dump \- don't forget to read about \-\-single-transaction below)\&. In 
all cases any action on logs will happen at the exact moment of the dump\&. Option automatically turns 
\-\-lock\-tables off\&. Using this option causes mysqldump to stop the slave SQL thread before beginning the dump, 
and restart it again after completion\&.
.RE
.sp
.RS 4
.ie n \{\
\h'-04'\(bu\h'+03'\c
.\}
.el \{\
.sp -1
.IP \(bu 2.3
.\}
.\" mysqldump: events option
.\" events option: mysqldump
\fB\-\-events\fR,
\fB\-E\fR
.sp
Include Event Scheduler events for the dumped databases in the output\&.
.RE
.sp
.RS 4
.ie n \{\
\h'-04'\(bu\h'+03'\c
.\}
.el \{\
.sp -1
.IP \(bu 2.3
.\}
.\" mysqldump: extended-insert option
.\" extended-insert option: mysqldump
\fB\-\-extended\-insert\fR,
\fB\-e\fR
.sp
Use multiple\-row
INSERT
syntax that include several
VALUES
lists\&. This results in a smaller dump file and speeds up inserts when the file is reloaded\&.
.RE
.sp
.RS 4
.ie n \{\
\h'-04'\(bu\h'+03'\c
.\}
.el \{\
.sp -1
.IP \(bu 2.3
.\}
.\" mysqldump: fields-terminated-by option
.\" fields-terminated-by option: mysqldump
\fB\-\-fields\-terminated\-by=\&.\&.\&.\fR,
.\" mysqldump: fields-enclosed-by option
.\" fields-enclosed-by option: mysqldump
\fB\-\-fields\-enclosed\-by=\&.\&.\&.\fR,
.\" mysqldump: fields-optionally-enclosed-by option
.\" fields-optionally-enclosed-by option: mysqldump
\fB\-\-fields\-optionally\-enclosed\-by=\&.\&.\&.\fR,
.\" mysqldump: fields-escaped-by option
.\" fields-escaped-by option: mysqldump
\fB\-\-fields\-escaped\-by=\&.\&.\&.\fR
.sp
These options are used with the
\fB\-\-tab\fR
option and have the same meaning as the corresponding
FIELDS
clauses for
LOAD DATA INFILE\&.
.RE
.sp
.RS 4
.ie n \{\
\h'-04'\(bu\h'+03'\c
.\}
.el \{\
.sp -1
.IP \(bu 2.3
.\}
.\" mysqldump: first-slave option
.\" first-slave option: mysqldump
\fB\-\-first\-slave\fR
.sp
Removed in MariaDB 5.5\&. Use
\fB\-\-lock\-all\-tables\fR
instead\&.
.RE
.sp
.RS 4
.ie n \{\
\h'-04'\(bu\h'+03'\c
.\}
.el \{\
.sp -1
.IP \(bu 2.3
.\}
.\" mysqldump: flashback option
.\" flashback option: mysqldump
\fB\-\-flashback\fR,
\fB\-B\fR
.sp
Support flashback mode\&.
.RE
.sp
.RS 4
.ie n \{\
\h'-04'\(bu\h'+03'\c
.\}
.el \{\
.sp -1
.IP \(bu 2.3
.\}
.\" mysqldump: flush-logs option
.\" flush-logs option: mysqldump
\fB\-\-flush\-logs\fR,
\fB\-F\fR
.sp
Flush the MariaDB server log files before starting the dump\&. This option requires the
RELOAD
privilege\&. If you use this option in combination with the
\fB\-\-all\-databases\fR
option, the logs are flushed
\fIfor each database dumped\fR\&. The exception is when using
\fB\-\-lock\-all\-tables\fR
or
\fB\-\-master\-data\fR: In this case, the logs are flushed only once, corresponding to the moment that all tables are locked\&. If you want your dump and the log flush to happen at exactly the same moment, you should use
\fB\-\-flush\-logs\fR
together with either
\fB\-\-lock\-all\-tables\fR
or
\fB\-\-master\-data\fR\&.
.RE
.sp
.RS 4
.ie n \{\
\h'-04'\(bu\h'+03'\c
.\}
.el \{\
.sp -1
.IP \(bu 2.3
.\}
.\" mysqldump: flush-privileges option
.\" flush-privileges option: mysqldump
\fB\-\-flush\-privileges\fR
.sp
Send a
FLUSH PRIVILEGES
statement to the server after dumping the
mysql
database\&. This option should be used any time the dump contains the
mysql
database and any other database that depends on the data in the
mysql
database for proper restoration\&.
.RE
.sp
.RS 4
.ie n \{\
\h'-04'\(bu\h'+03'\c
.\}
.el \{\
.sp -1
.IP \(bu 2.3
.\}
.\" mysqldump: force option
.\" force option: mysqldump
\fB\-\-force\fR,
\fB\-f\fR
.sp
Continue even if an SQL error occurs during a table dump\&.
.sp
One use for this option is to cause
\fBmysqldump\fR
to continue executing even when it encounters a view that has become invalid because the definition refers to a table that has been dropped\&. Without
\fB\-\-force\fR,
\fBmysqldump\fR
exits with an error message\&. With
\fB\-\-force\fR,
\fBmysqldump\fR
prints the error message, but it also writes an SQL comment containing the view definition to the dump output and continues executing\&.
.RE
.sp
.RS 4
.ie n \{\
\h'-04'\(bu\h'+03'\c
.\}
.el \{\
.sp -1
.IP \(bu 2.3
.\}
.\" mysqldump: gtid option
.\" gtid option: mysqldump
\fB\-\-gtid\fR
.sp
Available from MariaDB 10.0.13, and is used together with \fB\-\-master\-data\fR and \fB\-\-dump\-slave\fR to more conveniently set up a new GTID slave\&. It causes those options to output SQL statements that configure the slave to use the global transaction ID to connect to the master instead of old-style filename/offset positions\&. The old-style positions are still included in comments when \fB\-\-gtid\fR is used; likewise the GTID position is included in comments even if \fB\-\-gtid\fR is not used\&.
.RE
.sp
.RS 4
.ie n \{\
\h'-04'\(bu\h'+03'\c
.\}
.el \{\
.sp -1
.IP \(bu 2.3
.\}
.\" mysqldump: hex-blob option
.\" hex-blob option: mysqldump
\fB\-\-hex\-blob\fR
.sp
Dump binary columns using hexadecimal notation (for example,
\'abc\'
becomes
0x616263)\&. The affected data types are
BINARY,
VARBINARY, the
BLOB
types, and
BIT\&.
.RE
.sp
.RS 4
.ie n \{\
\h'-04'\(bu\h'+03'\c
.\}
.el \{\
.sp -1
.IP \(bu 2.3
.\}
.\" mysqldump: host option
.\" host option: mysqldump
\fB\-\-host=\fR\fB\fIhost_name\fR\fR,
\fB\-h \fR\fB\fIhost_name\fR\fR
.sp
Dump data from the MariaDB server on the given host\&. The default host is
localhost\&.
.RE
.sp
.RS 4
.ie n \{\
\h'-04'\(bu\h'+03'\c
.\}
.el \{\
.sp -1
.IP \(bu 2.3
.\}
.\" mysqldump: ignore-table option
.\" ignore-table option: mysqldump
\fB\-\-ignore\-table=\fR\fB\fIdb_name\&.tbl_name\fR\fR
.sp
Do not dump the given table, which must be specified using both the database and table names\&. To ignore multiple tables, use this option multiple times\&. This option also can be used to ignore views\&.
.RE
.sp
.RS 4
.ie n \{\
\h'-04'\(bu\h'+03'\c
.\}
.el \{\
.sp -1
.IP \(bu 2.3
.\}
.\" mysqldump: include-master-host-port option
.\" include-master-host-port option: mysqldump
\fB\-\-include\-master\-host\-port\fR
.sp
Add the MASTER_HOST and MASTER_PORT options for the CHANGE MASTER TO statement when using 
the \fB--dump-slave\fR option for a slave dump\&.
.RE
.sp
.RS 4
.ie n \{\
\h'-04'\(bu\h'+03'\c
.\}
.el \{\
.sp -1
.IP \(bu 2.3
.\}
.\" mysqldump: insert-ignore option
.\" insert-ignore option: mysqldump
\fB\-\-insert\-ignore\fR
.sp
Write
INSERT IGNORE
statements rather than
INSERT
statements\&.
.RE
.sp
.RS 4
.ie n \{\
\h'-04'\(bu\h'+03'\c
.\}
.el \{\
.sp -1
.IP \(bu 2.3
.\}
.\" mysqldump: lines-terminated-by option
.\" lines-terminated-by option: mysqldump
\fB\-\-lines\-terminated\-by=\&.\&.\&.\fR
.sp
This option is used with the
\fB\-\-tab\fR
option and has the same meaning as the corresponding
LINES
clause for
LOAD DATA INFILE\&.
.RE
.sp
.RS 4
.ie n \{\
\h'-04'\(bu\h'+03'\c
.\}
.el \{\
.sp -1
.IP \(bu 2.3
.\}
.\" mysqldump: lock-all-tables option
.\" lock-all-tables option: mysqldump
\fB\-\-lock\-all\-tables\fR,
\fB\-x\fR
.sp
Lock all tables across all databases\&. This is achieved by acquiring a global read lock for the duration of the whole dump\&. This option automatically turns off
\fB\-\-single\-transaction\fR
and
\fB\-\-lock\-tables\fR\&.
.RE
.sp
.RS 4
.ie n \{\
\h'-04'\(bu\h'+03'\c
.\}
.el \{\
.sp -1
.IP \(bu 2.3
.\}
.\" mysqldump: lock-tables option
.\" lock-tables option: mysqldump
\fB\-\-lock\-tables\fR,
\fB\-l\fR
.sp
For each dumped database, lock all tables to be dumped before dumping them\&. The tables are locked with
READ LOCAL
to allow concurrent inserts in the case of
MyISAM
tables\&. For transactional tables such as
InnoDB,
\fB\-\-single\-transaction\fR
is a much better option than
\fB\-\-lock\-tables\fR
because it does not need to lock the tables at all\&.
.sp
Because
\fB\-\-lock\-tables\fR
locks tables for each database separately, this option does not guarantee that the tables in the dump file are logically consistent between databases\&. Tables in different databases may be dumped in completely different states\&.
.sp
Use \fB--skip-lock-tables\fR to disable\&.
.RE
.sp
.RS 4
.ie n \{\
\h'-04'\(bu\h'+03'\c
.\}
.el \{\
.sp -1
.IP \(bu 2.3
.\}
.\" mysqldump: log-error option
.\" log-error option: mysqldump
\fB\-\-log\-error=\fR\fB\fIfile_name\fR\fR
.sp
Log warnings and errors by appending them to the named file\&. The default is to do no logging\&.
.RE
.sp
.RS 4
.ie n \{\
\h'-04'\(bu\h'+03'\c
.\}
.el \{\
.sp -1
.IP \(bu 2.3
.\}
.\" mysqldump: log-queries option
.\" log-queries option: mysqldump
\fB\-\-log\-queries\fR\fR
.sp
When restoring the dump, the server will, if logging is turned on, log the queries to the general and slow query log\&. 
Defaults to on; use \fB--skip-log-queries\fR to disable\&.
.RE
.sp
.RS 4
.ie n \{\
\h'-04'\(bu\h'+03'\c
.\}
.el \{\
.sp -1
.IP \(bu 2.3
.\}
.\" mysqldump: master-data option
.\" master-data option: mysqldump
\fB\-\-master\-data[=\fR\fB\fIvalue\fR\fR\fB]\fR
.sp
Use this option to dump a master replication server to produce a dump file that can be used to set up another server as a slave of the master\&. It causes the dump output to include a
CHANGE MASTER TO
statement that indicates the binary log coordinates (file name and position) of the dumped server\&. These are the master server coordinates from which the slave should start replicating after you load the dump file into the slave\&.
.sp
If the option value is 2, the
CHANGE MASTER TO
statement is written as an SQL comment, and thus is informative only; it has no effect when the dump file is reloaded\&. If the option value is 1, the statement is not written as a comment and takes effect when the dump file is reloaded\&. If no option value is specified, the default value is 1\&.
.sp
This option requires the
RELOAD
privilege and the binary log must be enabled\&.
.sp
The
\fB\-\-master\-data\fR
option automatically turns off
\fB\-\-lock\-tables\fR\&. It also turns on
\fB\-\-lock\-all\-tables\fR, unless
\fB\-\-single\-transaction\fR
also is specified\&. In all cases, any action on logs happens at the exact moment of the dump\&.
.sp
It is also possible to set up a slave by dumping an existing slave of the master\&. To do this, use the following procedure on the existing slave:
.sp
.RS 4
.ie n \{\
\h'-04' 1.\h'+01'\c
.\}
.el \{\
.sp -1
.IP "  1." 4.2
.\}
Stop the slave\'s SQL thread and get its current status:
.sp
.if n \{\
.RS 4
.\}
.nf
mysql> \fBSTOP SLAVE SQL_THREAD;\fR
mysql> \fBSHOW SLAVE STATUS;\fR
.fi
.if n \{\
.RE
.\}
.RE
.sp
.RS 4
.ie n \{\
\h'-04' 2.\h'+01'\c
.\}
.el \{\
.sp -1
.IP "  2." 4.2
.\}
From the output of the
SHOW SLAVE STATUS
statement, the binary log coordinates of the master server from which the new slave should start replicating are the values of the
Relay_Master_Log_File
and
Exec_Master_Log_Pos
fields\&. Denote those values as
\fIfile_name\fR
and
\fIfile_pos\fR\&.
.RE
.sp
.RS 4
.ie n \{\
\h'-04' 3.\h'+01'\c
.\}
.el \{\
.sp -1
.IP "  3." 4.2
.\}
Dump the slave server:
.sp
.if n \{\
.RS 4
.\}
.nf
shell> \fBmysqldump \-\-master\-data=2 \-\-all\-databases > dumpfile\fR
.fi
.if n \{\
.RE
.\}
.RE
.sp
.RS 4
.ie n \{\
\h'-04' 4.\h'+01'\c
.\}
.el \{\
.sp -1
.IP "  4." 4.2
.\}
Restart the slave:
.sp
.if n \{\
.RS 4
.\}
.nf
mysql> \fBSTART SLAVE;\fR
.fi
.if n \{\
.RE
.\}
.RE
.sp
.RS 4
.ie n \{\
\h'-04' 5.\h'+01'\c
.\}
.el \{\
.sp -1
.IP "  5." 4.2
.\}
On the new slave, load the dump file:
.sp
.if n \{\
.RS 4
.\}
.nf
shell> \fBmysql < dumpfile\fR
.fi
.if n \{\
.RE
.\}
.RE
.sp
.RS 4
.ie n \{\
\h'-04' 6.\h'+01'\c
.\}
.el \{\
.sp -1
.IP "  6." 4.2
.\}
On the new slave, set the replication coordinates to those of the master server obtained earlier:
.sp
.if n \{\
.RS 4
.\}
.nf
mysql> \fBCHANGE MASTER TO\fR
    \-> \fBMASTER_LOG_FILE = \'\fR\fB\fIfile_name\fR\fR\fB\', MASTER_LOG_POS = \fR\fB\fIfile_pos\fR\fR\fB;\fR
.fi
.if n \{\
.RE
.\}
.sp
The
CHANGE MASTER TO
statement might also need other parameters, such as
MASTER_HOST
to point the slave to the correct master server host\&. Add any such parameters as necessary\&.
.RE
.RE
.sp
.RS 4
.ie n \{\
\h'-04'\(bu\h'+03'\c
.\}
.el \{\
.sp -1
.IP \(bu 2.3
.\}
.\" mysqldump: max-allowed-packet option
.\" max-allowed-packet option: mysqldump
\fB\-\-max\-allowed\-packet=\fR\fB\fIlength\fR\fR
.sp
Sets the maximum packet length to send to or receive from server\&.
.RE
.sp
.RS 4
.ie n \{\
\h'-04'\(bu\h'+03'\c
.\}
.el \{\
.sp -1
.IP \(bu 2.3
.\}
.\" mysqldump: net-buffer-length option
.\" net-buffer-length option: mysqldump
\fB\-\-net\-buffer\-length=\fR\fB\fIlength\fR\fR
.sp
Sets the buffer size for TCP/IP and socket communication\&.
.RE
.sp
.RS 4
.ie n \{\
\h'-04'\(bu\h'+03'\c
.\}
.el \{\
.sp -1
.IP \(bu 2.3
.\}
.\" mysqldump: no-autocommit option
.\" no-autocommit option: mysqldump
\fB\-\-no\-autocommit\fR
.sp
Enclose the
INSERT
statements for each dumped table within
SET autocommit = 0
and
COMMIT
statements\&.
.RE
.sp
.RS 4
.ie n \{\
\h'-04'\(bu\h'+03'\c
.\}
.el \{\
.sp -1
.IP \(bu 2.3
.\}
.\" mysqldump: no-create-db option
.\" no-create-db option: mysqldump
\fB\-\-no\-create\-db\fR,
\fB\-n\fR
.sp
This option suppresses the
CREATE DATABASE
statements that are otherwise included in the output if the
\fB\-\-databases\fR
or
\fB\-\-all\-databases\fR
option is given\&.
.RE
.sp
.RS 4
.ie n \{\
\h'-04'\(bu\h'+03'\c
.\}
.el \{\
.sp -1
.IP \(bu 2.3
.\}
.\" mysqldump: no-create-info option
.\" no-create-info option: mysqldump
\fB\-\-no\-create\-info\fR,
\fB\-t\fR
.sp
Do not write
CREATE TABLE
statements that re\-create each dumped table\&.
.RE
.sp
.RS 4
.ie n \{\
\h'-04'\(bu\h'+03'\c
.\}
.el \{\
.sp -1
.IP \(bu 2.3
.\}
.\" mysqldump: no-data option
.\" no-data option: mysqldump
\fB\-\-no\-data\fR,
\fB\-d\fR
.sp
Do not write any table row information (that is, do not dump table contents)\&. This is useful if you want to dump only the
CREATE TABLE
statement for the table (for example, to create an empty copy of the table by loading the dump file)\&.
.RE
.sp
.RS 4
.ie n \{\
\h'-04'\(bu\h'+03'\c
.\}
.el \{\
.sp -1
.IP \(bu 2.3
.\}
.\" mysqldump: no-defaults option
.\" no-defaults option: mysqldump
\fB\-\-no\-defaults\fR
.sp
Do not read default options from any option file\&. This must be given as the first argument\&.
.RE
.sp
.RS 4
.ie n \{\
\h'-04'\(bu\h'+03'\c
.\}
.el \{\
.sp -1
.IP \(bu 2.3
.\}
.\" mysqldump: no-set-names option
.\" no-set-names option: mysqldump
\fB\-\-no\-set\-names\fR,
\fB\-N\fR
.sp
This has the same effect as
\fB\-\-skip\-set\-charset\fR\&.
.RE
.sp
.RS 4
.ie n \{\
\h'-04'\(bu\h'+03'\c
.\}
.el \{\
.sp -1
.IP \(bu 2.3
.\}
.\" mysqldump: opt option
.\" opt option: mysqldump
\fB\-\-opt\fR
.sp
This option is shorthand\&. It is the same as specifying
\fB\-\-add\-drop\-table\fR
\fB\-\-add\-locks\fR
\fB\-\-create\-options\fR
\fB\-\-disable\-keys\fR
\fB\-\-extended\-insert\fR
\fB\-\-lock\-tables\fR
\fB\-\-quick\fR
\fB\-\-set\-charset\fR\&. It should give you a fast dump operation and produce a dump file that can be reloaded into a MariaDB server quickly\&.
.sp
\fIThe \fR\fI\fB\-\-opt\fR\fR\fI option is enabled by default\&. Use \fR\fI\fB\-\-skip\-opt\fR\fR\fI to disable it\&.\fR
See the discussion at the beginning of this section for information about selectively enabling or disabling a subset of the options affected by
\fB\-\-opt\fR\&.
.RE
.sp
.RS 4
.ie n \{\
\h'-04'\(bu\h'+03'\c
.\}
.el \{\
.sp -1
.IP \(bu 2.3
.\}
.\" mysqldump: order-by-primary option
.\" order-by-primary option: mysqldump
\fB\-\-order\-by\-primary\fR
.sp
Dump each table\'s rows sorted by its primary key, or by its first unique index, if such an index exists\&. This is useful when dumping a
MyISAM
table to be loaded into an
InnoDB
table, but will make the dump operation take considerably longer\&.
.RE
.sp
.RS 4
.ie n \{\
\h'-04'\(bu\h'+03'\c
.\}
.el \{\
.sp -1
.IP \(bu 2.3
.\}
.\" mysqldump: password option
.\" password option: mysqldump
\fB\-\-password[=\fR\fB\fIpassword\fR\fR\fB]\fR,
\fB\-p[\fR\fB\fIpassword\fR\fR\fB]\fR
.sp
The password to use when connecting to the server\&. If you use the short option form (\fB\-p\fR), you
\fIcannot\fR
have a space between the option and the password\&. If you omit the
\fIpassword\fR
value following the
\fB\-\-password\fR
or
\fB\-p\fR
option on the command line,
\fBmysqldump\fR
prompts for one\&.
.sp
Specifying a password on the command line should be considered insecure\&. You can use an option file to avoid giving the password on the command line\&.
.RE
.sp
.RS 4
.ie n \{\
\h'-04'\(bu\h'+03'\c
.\}
.el \{\
.sp -1
.IP \(bu 2.3
.\}
.\" mysqldump: pipe option
.\" pipe option: mysqldump
\fB\-\-pipe\fR,
\fB\-W\fR
.sp
On Windows, connect to the server via a named pipe\&. This option applies only if the server supports named\-pipe connections\&.
.RE
.sp
.RS 4
.ie n \{\
\h'-04'\(bu\h'+03'\c
.\}
.el \{\
.sp -1
.IP \(bu 2.3
.\}
.\" mysqldump: plugin-dir option
.\" plugin-dir option: mysqldump
\fB\-\-plugin\-dir\fR
.sp
Directory for client-side plugins\&.
.RE
.sp
.RS 4
.ie n \{\
\h'-04'\(bu\h'+03'\c
.\}
.el \{\
.sp -1
.IP \(bu 2.3
.\}
.\" mysqldump: port option
.\" port option: mysqldump
\fB\-\-port=\fR\fB\fIport_num\fR\fR,
\fB\-P \fR\fB\fIport_num\fR\fR
.sp
The TCP/IP port number to use for the connection\&.
Forces --protocol=tcp when specified on the command line without other connection properties\&.
.RE
.sp
.RS 4
.ie n \{\
\h'-04'\(bu\h'+03'\c
.\}
.el \{\
.sp -1
.IP \(bu 2.3
.\}
.\" mysqldump: protocol option
.\" protocol option: mysqldump
\fB\-\-protocol={TCP|SOCKET|PIPE|MEMORY}\fR
.sp
The connection protocol to use for connecting to the server\&. It is useful when the other connection parameters normally would cause a protocol to be used other than the one you want\&.
.RE
.sp
.RS 4
.ie n \{\
\h'-04'\(bu\h'+03'\c
.\}
.el \{\
.sp -1
.IP \(bu 2.3
.\}
.\" mysqldump: quick option
.\" quick option: mysqldump
\fB\-\-quick\fR,
\fB\-q\fR
.sp
This option is useful for dumping large tables\&. It forces
\fBmysqldump\fR
to retrieve rows for a table from the server a row at a time rather than retrieving the entire row set and buffering it in memory before writing it out\&.
.RE
.sp
.RS 4
.ie n \{\
\h'-04'\(bu\h'+03'\c
.\}
.el \{\
.sp -1
.IP \(bu 2.3
.\}
.\" mysqldump: print-defaults option
.\" print-defaults option: mysqldump
\fB\-\-print\-defaults\fR
.sp
Print the program argument list and exit\&. This must be given as the first argument\&.
.RE
.sp
.RS 4
.ie n \{\
\h'-04'\(bu\h'+03'\c
.\}
.el \{\
.sp -1
.IP \(bu 2.3
.\}
.\" mysqldump: quote-names option
.\" quote-names option: mysqldump
\fB\-\-quote\-names\fR,
\fB\-Q\fR
.sp
Quote identifiers (such as database, table, and column names) within
\(lq`\(rq
characters\&. If the
ANSI_QUOTES
SQL mode is enabled, identifiers are quoted within
\(lq"\(rq
characters\&. This option is enabled by default\&. It can be disabled with
\fB\-\-skip\-quote\-names\fR, but this option should be given after any option such as
\fB\-\-compatible\fR
that may enable
\fB\-\-quote\-names\fR\&.
.RE
.sp
.RS 4
.ie n \{\
\h'-04'\(bu\h'+03'\c
.\}
.el \{\
.sp -1
.IP \(bu 2.3
.\}
.\" mysqldump: replace option
.\" replace option: mysqldump
\fB\-\-replace\fR
.sp
Write
REPLACE
statements rather than
INSERT
statements\&.
.RE
.sp
.RS 4
.ie n \{\
\h'-04'\(bu\h'+03'\c
.\}
.el \{\
.sp -1
.IP \(bu 2.3
.\}
.\" mysqldump: result-file option
.\" result-file option: mysqldump
\fB\-\-result\-file=\fR\fB\fIfile_name\fR\fR,
\fB\-r \fR\fB\fIfile_name\fR\fR
.sp
Direct output to a given file\&. This option should be used on Windows to prevent newline
\(lq\en\(rq
characters from being converted to
\(lq\er\en\(rq
carriage return/newline sequences\&. The result file is created and its previous contents overwritten, even if an error occurs while generating the dump\&.
.RE
.sp
.RS 4
.ie n \{\
\h'-04'\(bu\h'+03'\c
.\}
.el \{\
.sp -1
.IP \(bu 2.3
.\}
.\" mysqldump: routines option
.\" routines option: mysqldump
\fB\-\-routines\fR,
\fB\-R\fR
.sp
Included stored routines (procedures and functions) for the dumped databases in the output\&. Use of this option requires the
SELECT
privilege for the
mysql\&.proc
table\&. The output generated by using
\fB\-\-routines\fR
contains
CREATE PROCEDURE
and
CREATE FUNCTION
statements to re\-create the routines\&. However, these statements do not include attributes such as the routine creation and modification timestamps\&. This means that when the routines are reloaded, they will be created with the timestamps equal to the reload time\&.
.sp
If you require routines to be re\-created with their original timestamp attributes, do not use
\fB\-\-routines\fR\&. Instead, dump and reload the contents of the
mysql\&.proc
table directly, using a MariaDB account that has appropriate privileges for the
mysql
database\&.
.sp
.RE
.sp
.RS 4
.ie n \{\
\h'-04'\(bu\h'+03'\c
.\}
.el \{\
.sp -1
.IP \(bu 2.3
.\}
.\" mysqldump: set-charset option
.\" set-charset option: mysqldump
\fB\-\-set\-charset\fR
.sp
Add
SET NAMES \fIdefault_character_set\fR
to the output\&. This option is enabled by default\&. To suppress the
SET NAMES
statement, use
\fB\-\-skip\-set\-charset\fR\&.
.RE
.sp
.RS 4
.ie n \{\
\h'-04'\(bu\h'+03'\c
.\}
.el \{\
.sp -1
.IP \(bu 2.3
.\}
.\" mysqldump: single-transaction option
.\" single-transaction option: mysqldump
\fB\-\-single\-transaction\fR
.sp
This option sends a
START TRANSACTION
SQL statement to the server before dumping data\&. It is useful only with transactional tables such as
InnoDB, because then it dumps the consistent state of the database at the time when
BEGIN
was issued without blocking any applications\&.
.sp
When using this option, you should keep in mind that only
InnoDB
tables are dumped in a consistent state\&. For example, any
MyISAM
or
MEMORY
tables dumped while using this option may still change state\&.
.sp
While a
\fB\-\-single\-transaction\fR
dump is in process, to ensure a valid dump file (correct table contents and binary log coordinates), no other connection should use the following statements:
ALTER TABLE,
CREATE TABLE,
DROP TABLE,
RENAME TABLE,
TRUNCATE TABLE\&. A consistent read is not isolated from those statements, so use of them on a table to be dumped can cause the
SELECT
that is performed by
\fBmysqldump\fR
to retrieve the table contents to obtain incorrect contents or fail\&.
.sp
The
\fB\-\-single\-transaction\fR
option and the
\fB\-\-lock\-tables\fR
option are mutually exclusive because
LOCK TABLES
causes any pending transactions to be committed implicitly\&.
.sp
To dump large tables, you should combine the
\fB\-\-single\-transaction\fR
option with
\fB\-\-quick\fR\&.
.RE
.sp
.RS 4
.ie n \{\
\h'-04'\(bu\h'+03'\c
.\}
.el \{\
.sp -1
.IP \(bu 2.3
.\}
.\" mysqldump: skip-add-drop-table option
.\" skip-add-drop-table option: mysqldump
\fB\-\-skip\-add\-drop\-table\fR
.sp
Disable the 
\fB\-\-add\-drop\-table\fR
option\&.
.RE
.sp
.RS 4
.ie n \{\
\h'-04'\(bu\h'+03'\c
.\}
.el \{\
.sp -1
.IP \(bu 2.3
.\}
.\" mysqldump: skip-add-locks option
.\" skip-add-locks option: mysqldump
\fB\-\-skip\-add\-locks\fR
.sp
Disable the 
\fB\-\-add\-locks\fR
option\&.
.RE
.sp
.RS 4
.ie n \{\
\h'-04'\(bu\h'+03'\c
.\}
.el \{\
.sp -1
.IP \(bu 2.3
.\}
.\" mysqldump: skip-comments option
.\" skip-comments option: mysqldump
\fB\-\-skip\-comments\fR
.sp
Disable the 
\fB\-\-comments\fR
option\&.
.RE
.sp
.RS 4
.ie n \{\
\h'-04'\(bu\h'+03'\c
.\}
.el \{\
.sp -1
.IP \(bu 2.3
.\}
.\" mysqldump: skip-compact option
.\" skip-compact option: mysqldump
\fB\-\-skip\-compact\fR
.sp
Disable the 
\fB\-\-compact\fR
option\&.
.RE
.sp
.RS 4
.ie n \{\
\h'-04'\(bu\h'+03'\c
.\}
.el \{\
.sp -1
.IP \(bu 2.3
.\}
.\" mysqldump: skip-disable-keys option
.\" skip-disable-keys option: mysqldump
\fB\-\-skip\-disable\-keys\fR
.sp
Disable the 
\fB\-\-disable\-keys\fR
option\&.
.RE
.sp
.RS 4
.ie n \{\
\h'-04'\(bu\h'+03'\c
.\}
.el \{\
.sp -1
.IP \(bu 2.3
.\}
.\" mysqldump: skip-extended-insert option
.\" skip-extended-insert option: mysqldump
\fB\-\-skip\-extended\-insert\fR
.sp
Disable the 
\fB\-\-extended\-insert\fR
option\&.
.RE
.sp
.RS 4
.ie n \{\
\h'-04'\(bu\h'+03'\c
.\}
.el \{\
.sp -1
.IP \(bu 2.3
.\}
.\" mysqldump: skip-opt option
.\" skip-opt option: mysqldump
\fB\-\-skip\-opt\fR
.sp
Disable the
\fB\-\-opt\fR
option\&.
.RE
.sp
.RS 4
.ie n \{\
\h'-04'\(bu\h'+03'\c
.\}
.el \{\
.sp -1
.IP \(bu 2.3
.\}
.\" mysqldump: skip-quick option
.\" skip-quick option: mysqldump
\fB\-\-skip\-quick\fR
.sp
Disable the 
\fB\-\-quick\fR
option\&.
.RE
.sp
.RS 4
.ie n \{\
\h'-04'\(bu\h'+03'\c
.\}
.el \{\
.sp -1
.IP \(bu 2.3
.\}
.\" mysqldump: skip-quote-names option
.\" skip-quote-names option: mysqldump
\fB\-\-skip\-quote\-names\fR
.sp
Disable the 
\fB\-\-quote\-names\fR
option\&.
.RE
.sp
.RS 4
.ie n \{\
\h'-04'\(bu\h'+03'\c
.\}
.el \{\
.sp -1
.IP \(bu 2.3
.\}
.\" mysqldump: skip-set-charset option
.\" skip-set-charset option: mysqldump
\fB\-\-skip\-set\-charset\fR
.sp
Disable the 
\fB\-\-set\-charset\fR
option\&.
.RE
.sp
.RS 4
.ie n \{\
\h'-04'\(bu\h'+03'\c
.\}
.el \{\
.sp -1
.IP \(bu 2.3
.\}
.\" mysqldump: skip-triggers option
.\" skip-triggers option: mysqldump
\fB\-\-skip\-triggers\fR
.sp
Disable the 
\fB\-\-triggers\fR
option\&.
.RE
.sp
.RS 4
.ie n \{\
\h'-04'\(bu\h'+03'\c
.\}
.el \{\
.sp -1
.IP \(bu 2.3
.\}
.\" mysqldump: skip-tz-utc option
.\" skip-tz-utc option: mysqldump
\fB\-\-skip\-tz\-utc\fR
.sp
Disable the 
\fB\-\-tz\-utc\fR
option\&.
.RE
.sp
.RS 4
.ie n \{\
\h'-04'\(bu\h'+03'\c
.\}
.el \{\
.sp -1
.IP \(bu 2.3
.\}
.\" mysqldump: socket option
.\" socket option: mysqldump
\fB\-\-socket=\fR\fB\fIpath\fR\fR,
\fB\-S \fR\fB\fIpath\fR\fR
.sp
For connections to
localhost, the Unix socket file to use, or, on Windows, the name of the named pipe to use\&.
Forces --protocol=socket when specified on the command line without other connection properties; on Windows, forces --protocol=pipe\&.
.RE
.sp
.RS 4
.ie n \{\
\h'-04'\(bu\h'+03'\c
.\}
.el \{\
.sp -1
.IP \(bu 2.3
.\}
.\" mysqladmin: SSL options
.\" SSL options: mysqladmin
\fB\-\-ssl\fR
.sp
Enable SSL for connection (automatically enabled with other flags). Disable with 
\fB\-\-skip-ssl\fR\&.
.RE
.sp
.RS 4
.ie n \{\
\h'-04'\(bu\h'+03'\c
.\}
.el \{\
.sp -1
.IP \(bu 2.3
.\}
.\" mysqladmin: SSL CA option
.\" SSL CA option: mysqladmin
\fB\-\-ssl\-ca=\fIname\fR
.sp
CA file in PEM format (check OpenSSL docs, implies
\fB\-\-ssl\fR)\&.
.RE
.sp
.RS 4
.ie n \{\
\h'-04'\(bu\h'+03'\c
.\}
.el \{\
.sp -1
.IP \(bu 2.3
.\}
.\" mysqladmin: SSL CA Path option
.\" SSL CA Path option: mysqladmin
\fB\-\-ssl\-capath=\fIname\fR
.sp
CA directory (check OpenSSL docs, implies
\fB\-\-ssl\fR)\&.
.RE
.sp
.RS 4
.ie n \{\
\h'-04'\(bu\h'+03'\c
.\}
.el \{\
.sp -1
.IP \(bu 2.3
.\}
.\" mysqladmin: SSL Cert option
.\" SSL Cert option: mysqladmin
\fB\-\-ssl\-cert=\fIname\fR
.sp
X509 cert in PEM format (check OpenSSL docs, implies
\fB\-\-ssl\fR)\&.
.RE
.sp
.RS 4
.ie n \{\
\h'-04'\(bu\h'+03'\c
.\}
.el \{\
.sp -1
.IP \(bu 2.3
.\}
.\" mysqladmin: SSL Cipher option
.\" SSL Cipher option: mysqladmin
\fB\-\-ssl\-cipher=\fIname\fR
.sp
SSL cipher to use (check OpenSSL docs, implies
\fB\-\-ssl\fR)\&.
.RE
.sp
.RS 4
.ie n \{\
\h'-04'\(bu\h'+03'\c
.\}
.el \{\
.sp -1
.IP \(bu 2.3
.\}
.\" mysqladmin: SSL Key option
.\" SSL Key option: mysqladmin
\fB\-\-ssl\-key=\fIname\fR
.sp
X509 key in PEM format (check OpenSSL docs, implies
\fB\-\-ssl\fR)\&.
.RE
.sp
.RS 4
.ie n \{\
\h'-04'\(bu\h'+03'\c
.\}
.el \{\
.sp -1
.IP \(bu 2.3
.\}
.\" mysqladmin: SSL Crl option
.\" SSL CRL option: mysqladmin
\fB\-\-ssl\-crl=\fIname\fR
.sp
Certificate revocation list (check OpenSSL docs, implies
\fB\-\-ssl\fR)\&.
.RE
.sp
.RS 4
.ie n \{\
\h'-04'\(bu\h'+03'\c
.\}
.el \{\
.sp -1
.IP \(bu 2.3
.\}
.\" mysqladmin: SSL Crlpath option
.\" SSL Crlpath option: mysqladmin
\fB\-\-ssl\-crlpath=\fIname\fR
.sp
Certificate revocation list path (check OpenSSL docs, implies
\fB\-\-ssl\fR)\&.
.RE
.sp
.RS 4
.ie n \{\
\h'-04'\(bu\h'+03'\c
.\}
.el \{\
.sp -1
.IP \(bu 2.3
.\}
.\" mysqladmin: SSL Verify Server Cert option
.\" SSL Verify Server Cert option: mysqladmin
\fB\-\-ssl\-verify\-server\-cert\fR
.sp
Verify server's "Common Name" in its cert against hostname used when connecting. This option is disabled by default\&.
.RE
.sp
.RS 4
.ie n \{\
\h'-04'\(bu\h'+03'\c
.\}
.el \{\
.sp -1
.IP \(bu 2.3
.\}
.\" mysqladmin: Dump system tables option
.\" Dump system tables option: mysqladmin
\fB\-\-system=\fR\fB\fI{all, users, plugins, udfs, servers, stats, timezones}\fR\fR
.sp
Dump the system tables in the mysql database in a logical form\&. This option is an empty set by default\&.
.sp
One or more options can be listed in comma separated list\&.
.sp
The options here are:
.sp
.RS 4
.ie n \{\
\h'-04'\(bu\h'+03'\c
.\}
.el \{\
.sp -1
.IP \(bu 2.3
.\}
all \- an alias to enabling all of the below options\&.
.RE
.RS 4
.ie n \{\
\h'-04'\(bu\h'+03'\c
.\}
.el \{\
.sp -1
.IP \(bu 2.3
.\}
users \- the users, roles and their grants outputed as \fBCREATE USER\fB, \fBCREATE ROLE\fR, \fBGRANT\fR, and \fBSET DEFAULT ROLE\fR (\fBALTER USER\fR for MySQL-8.0+)\&.
.RE
.RS 4
.ie n \{\
\h'-04'\(bu\h'+03'\c
.\}
.el \{\
.sp -1
.IP \(bu 2.3
.\}
plugins \- active plugins of the server outputed as \fBINSTALL PLUGIN\fR\&.
.RE
.RS 4
.ie n \{\
\h'-04'\(bu\h'+03'\c
.\}
.el \{\
.sp -1
.IP \(bu 2.3
.\}
udfs \- user define functions outputed as \fBCREATE FUNCTION\fR\&.
.RE
.RS 4
.ie n \{\
\h'-04'\(bu\h'+03'\c
.\}
.el \{\
.sp -1
.IP \(bu 2.3
.\}
servers \- remote (federated) servers as \fBCREATE SERVER\fR\&.
.RE
.RS 4
.ie n \{\
\h'-04'\(bu\h'+03'\c
.\}
.el \{\
.sp -1
.IP \(bu 2.3
.\}
stats \- statistics tables, InnoDB and Engine Independent Table Statistics (EITS), are dumped as \fBREPLACE INTO\fR (or \fBINSERT IGNORE\fR if \fB\-\-insert\-ignore\fR is specified) statements without (re)creating tables\&.
.RE
.RS 4
.ie n \{\
\h'-04'\(bu\h'+03'\c
.\}
.el \{\
.sp -1
.IP \(bu 2.3
.\}
timezones \- timezone related system tables dumped as \fBREPLACE INTO\fR (or \fBINSERT IGNORE\fR if \fB\-\-insert\-ignore\fR is specified) statements without (re)creating tables\&.
.RE
.sp
The format of the output is affected by \fB\-\-replace\fR and \fB\-\-insert\-ignore\fR\&. The \fB\-\-replace\fR option will output \fBCREATE OR REPLACE\fR
forms of SQL, and also \fBDROP IF EXISTS\fR prior to \fBCREATE\fR, if a \fBCREATE OR REPLACE\fR option isn't available.
.sp
With \fB\-\-system=user\fR (or \fBall\fR), and \fB\-\-replace\fR, SQL is generated to generate an error if attempting to import the dump with a connection user that is being replaced within the dump\&.
.sp
The \fB\-\-insert\-ignore\fR option will cause \fBCREATE IF NOT EXIST\fR forms of SQL to generated if available.
.sp
For stats, and timezones, \fB\-\-replace\fR and \fB\-\-insert\-ignore\fR have the usual effects.
.sp
Enabling specific options here will cause the relevant tables in the mysql database to be ignored when dumping the mysql database or \fB\-\-all\-databases\fR\&.
.sp
To help in migrating from MySQL to MariaDB, this option is designed to be able to dump system information from MySQL-5\&.7 and 8\&.0 servers\&. SQL generated is also experimentally compatible with MySQL-5\&.7/8\&.0. Mappings of implementation specific grants/plugins isn't always one-to-one however between MariaDB and MySQL and will require manual changes\&.
.sp
.RE
.RS 4
.ie n \{\
\h'-04'\(bu\h'+03'\c
.\}
.el \{\
.sp -1
.IP \(bu 2.3
.\}
.\" mysqldump: tab option
.\" tab option: mysqldump
\fB\-\-tab=\fR\fB\fIpath\fR\fR,
\fB\-T \fR\fB\fIpath\fR\fR
.sp
Produce tab\-separated text\-format data files\&. For each dumped table,
\fBmysqldump\fR
creates a
\fItbl_name\fR\&.sql
file that contains the
CREATE TABLE
statement that creates the table, and the server writes a
\fItbl_name\fR\&.txt
file that contains its data\&. The option value is the directory in which to write the files\&.
.if n \{\
.sp
.\}
.RS 4
.it 1 an-trap
.nr an-no-space-flag 1
.nr an-break-flag 1
.br
.ps +1
\fBNote\fR
.ps -1
.br
This option should be used only when
\fBmysqldump\fR
is run on the same machine as the
\fBmysqld\fR
server\&. You must have the
FILE
privilege, and the server must have permission to write files in the directory that you specify\&.
.sp .5v
.RE
By default, the
\&.txt
data files are formatted using tab characters between column values and a newline at the end of each line\&. The format can be specified explicitly using the
\fB\-\-fields\-\fR\fB\fIxxx\fR\fR
and
\fB\-\-lines\-terminated\-by\fR
options\&.
.sp
Column values are converted to the character set specified by the
\fB\-\-default\-character\-set\fR
option\&.
.RE
.sp
.RS 4
.ie n \{\
\h'-04'\(bu\h'+03'\c
.\}
.el \{\
.sp -1
.IP \(bu 2.3
.\}
.\" mysqldump: tables option
.\" tables option: mysqldump
\fB\-\-tables\fR
.sp
Override the
\fB\-\-databases\fR
or
\fB\-B\fR
option\&.
\fBmysqldump\fR
regards all name arguments following the option as table names\&.
.RE
.sp
.RS 4
.ie n \{\
\h'-04'\(bu\h'+03'\c
.\}
.el \{\
.sp -1
.IP \(bu 2.3
.\}
.\" mysqldump: triggers option
.\" triggers option: mysqldump
\fB\-\-triggers\fR
.sp
Include triggers for each dumped table in the output\&. This option is enabled by default; disable it with
\fB\-\-skip\-triggers\fR\&.
.RE
.sp
.RS 4
.ie n \{\
\h'-04'\(bu\h'+03'\c
.\}
.el \{\
.sp -1
.IP \(bu 2.3
.\}
.\" mysqldump: tz-utc option
.\" tz-utc option: mysqldump
\fB\-\-tz\-utc\fR
.sp
This option enables
TIMESTAMP
columns to be dumped and reloaded between servers in different time zones\&.
\fBmysqldump\fR
sets its connection time zone to UTC and adds
SET TIME_ZONE=\'+00:00\'
to the dump file\&. Without this option,
TIMESTAMP
columns are dumped and reloaded in the time zones local to the source and destination servers, which can cause the values to change if the servers are in different time zones\&.
\fB\-\-tz\-utc\fR
also protects against changes due to daylight saving time\&.
\fB\-\-tz\-utc\fR
is enabled by default\&. To disable it, use
\fB\-\-skip\-tz\-utc\fR\&.
.RE
.sp
.RS 4
.ie n \{\
\h'-04'\(bu\h'+03'\c
.\}
.el \{\
.sp -1
.IP \(bu 2.3
.\}
.\" mysqldump: user option
.\" user option: mysqldump
\fB\-\-user=\fR\fB\fIuser_name\fR\fR,
\fB\-u \fR\fB\fIuser_name\fR\fR
.sp
The MariaDB user name to use when connecting to the server\&.
.RE
.sp
.RS 4
.ie n \{\
\h'-04'\(bu\h'+03'\c
.\}
.el \{\
.sp -1
.IP \(bu 2.3
.\}
.\" mysqldump: verbose option
.\" verbose option: mysqldump
\fB\-\-verbose\fR,
\fB\-v\fR
.sp
Verbose mode\&. Print more information about what the program does\&.
.RE
.sp
.RS 4
.ie n \{\
\h'-04'\(bu\h'+03'\c
.\}
.el \{\
.sp -1
.IP \(bu 2.3
.\}
.\" mysqldump: version option
.\" version option: mysqldump
\fB\-\-version\fR,
\fB\-V\fR
.sp
Display version information and exit\&.
.RE
.sp
.RS 4
.ie n \{\
\h'-04'\(bu\h'+03'\c
.\}
.el \{\
.sp -1
.IP \(bu 2.3
.\}
.\" mysqldump: where option
.\" where option: mysqldump
\fB\-\-where=\'\fR\fB\fIwhere_condition\fR\fR\fB\'\fR,
\fB\-w \'\fR\fB\fIwhere_condition\fR\fR\fB\'\fR
.sp
Dump only rows selected by the given
WHERE
condition\&. Quotes around the condition are mandatory if it contains spaces or other characters that are special to your command interpreter\&.
.sp
Examples:
.sp
.if n \{\
.RS 4
.\}
.nf
\-\-where="user=\'jimf\'"
\-w"userid>1"
\-w"userid<1"
.fi
.if n \{\
.RE
.\}
.RE
.sp
.RS 4
.ie n \{\
\h'-04'\(bu\h'+03'\c
.\}
.el \{\
.sp -1
.IP \(bu 2.3
.\}
.\" mysqldump: xml option
.\" xml option: mysqldump
\fB\-\-xml\fR,
\fB\-X\fR
.sp
Write dump output as well\-formed XML\&.
.sp
\fBNULL\fR\fB, \fR\fB\'NULL\'\fR\fB, and Empty Values\fR: For a column named
\fIcolumn_name\fR, the
NULL
value, an empty string, and the string value
\'NULL\'
are distinguished from one another in the output generated by this option as follows\&.
.TS
allbox tab(:);
l lx.
T{
\fBValue\fR:
T}:T{
\fBXML Representation\fR:
T}
T{
NULL (\fIunknown value\fR)
T}:T{
<field name="\fIcolumn_name\fR" xsi:nil="true" />
T}
T{
\'\' (\fIempty string\fR)
T}:T{
<field name="\fIcolumn_name\fR"></field>
T}
T{
\'NULL\' (\fIstring value\fR)
T}:T{
<field name="\fIcolumn_name\fR">NULL</field>
T}
.TE
.sp 1
The output from the
\fBmysql\fR
client when run using the
\fB\-\-xml\fR
option also follows the preceding rules\&. (See
the section called \(lqMYSQL OPTIONS\(rq\&.)
.sp
XML output from
\fBmysqldump\fR
includes the XML namespace, as shown here:
.sp
.if n \{\
.RS 4
.\}
.nf
shell> \fBmysqldump \-\-xml \-u root world City\fR
<?xml version="1\&.0"?>
<mysqldump xmlns:xsi="http://www\&.w3\&.org/2001/XMLSchema\-instance">
<database name="world">
<table_structure name="City">
<field Field="ID" Type="int(11)" Null="NO" Key="PRI" Extra="auto_increment" />
<field Field="Name" Type="char(35)" Null="NO" Key="" Default="" Extra="" />
<field Field="CountryCode" Type="char(3)" Null="NO" Key="" Default="" Extra="" />
<field Field="District" Type="char(20)" Null="NO" Key="" Default="" Extra="" />
<field Field="Population" Type="int(11)" Null="NO" Key="" Default="0" Extra="" />
<key Table="City" Non_unique="0" Key_name="PRIMARY" Seq_in_index="1" Column_name="ID"
Collation="A" Cardinality="4079" Null="" Index_type="BTREE" Comment="" />
<options Name="City" Engine="MyISAM" Version="10" Row_format="Fixed" Rows="4079"
Avg_row_length="67" Data_length="273293" Max_data_length="18858823439613951"
Index_length="43008" Data_free="0" Auto_increment="4080"
Create_time="2007\-03\-31 01:47:01" Update_time="2007\-03\-31 01:47:02"
Collation="latin1_swedish_ci" Create_options="" Comment="" />
</table_structure>
<table_data name="City">
<row>
<field name="ID">1</field>
<field name="Name">Kabul</field>
<field name="CountryCode">AFG</field>
<field name="District">Kabol</field>
<field name="Population">1780000</field>
</row>
\fI\&.\&.\&.\fR
<row>
<field name="ID">4079</field>
<field name="Name">Rafah</field>
<field name="CountryCode">PSE</field>
<field name="District">Rafah</field>
<field name="Population">92020</field>
</row>
</table_data>
</database>
</mysqldump>
.fi
.if n \{\
.RE
.\}
.sp
.RE
.PP
You can also set the following variables by using
\fB\-\-\fR\fB\fIvar_name\fR\fR\fB=\fR\fB\fIvalue\fR\fR
syntax:
.sp
.RS 4
.ie n \{\
\h'-04'\(bu\h'+03'\c
.\}
.el \{\
.sp -1
.IP \(bu 2.3
.\}
max_allowed_packet
.sp
The maximum size of the buffer for client/server communication\&. The maximum is 1GB\&.
.RE
.sp
.RS 4
.ie n \{\
\h'-04'\(bu\h'+03'\c
.\}
.el \{\
.sp -1
.IP \(bu 2.3
.\}
net_buffer_length
.sp
The initial size of the buffer for client/server communication\&. When creating multiple\-row
INSERT
statements (as with the
\fB\-\-extended\-insert\fR
or
\fB\-\-opt\fR
option),
\fBmysqldump\fR
creates rows up to
net_buffer_length
length\&. If you increase this variable, you should also ensure that the
net_buffer_length
variable in the MariaDB server is at least this large\&.
.RE
.PP
A common use of
\fBmysqldump\fR
is for making a backup of an entire database:
.sp
.if n \{\
.RS 4
.\}
.nf
shell> \fBmysqldump \fR\fB\fIdb_name\fR\fR\fB > \fR\fB\fIbackup\-file\&.sql\fR\fR
.fi
.if n \{\
.RE
.\}
.PP
You can load the dump file back into the server like this:
.sp
.if n \{\
.RS 4
.\}
.nf
shell> \fBmysql \fR\fB\fIdb_name\fR\fR\fB < \fR\fB\fIbackup\-file\&.sql\fR\fR
.fi
.if n \{\
.RE
.\}
.PP
Or like this:
.sp
.if n \{\
.RS 4
.\}
.nf
shell> \fBmysql \-e "source \fR\fB\fI/path\-to\-backup/backup\-file\&.sql\fR\fR\fB" \fR\fB\fIdb_name\fR\fR
.fi
.if n \{\
.RE
.\}
.PP
\fBmysqldump\fR
is also very useful for populating databases by copying data from one MariaDB server to another:
.sp
.if n \{\
.RS 4
.\}
.nf
shell> \fBmysqldump \-\-opt \fR\fB\fIdb_name\fR\fR\fB | mysql \-\-host=\fR\fB\fIremote_host\fR\fR\fB \-C \fR\fB\fIdb_name\fR\fR
.fi
.if n \{\
.RE
.\}
.PP
It is possible to dump several databases with one command:
.sp
.if n \{\
.RS 4
.\}
.nf
shell> \fBmysqldump \-\-databases \fR\fB\fIdb_name1\fR\fR\fB [\fR\fB\fIdb_name2\fR\fR\fB \&.\&.\&.] > my_databases\&.sql\fR
.fi
.if n \{\
.RE
.\}
.PP
To dump all databases, use the
\fB\-\-all\-databases\fR
option:
.sp
.if n \{\
.RS 4
.\}
.nf
shell> \fBmysqldump \-\-all\-databases > all_databases\&.sql\fR
.fi
.if n \{\
.RE
.\}
.PP
For
InnoDB
tables,
\fBmysqldump\fR
provides a way of making an online backup:
.sp
.if n \{\
.RS 4
.\}
.nf
shell> \fBmysqldump \-\-all\-databases \-\-single\-transaction > all_databases\&.sql\fR
.fi
.if n \{\
.RE
.\}
.PP
This backup acquires a global read lock on all tables (using
FLUSH TABLES WITH READ LOCK) at the beginning of the dump\&. As soon as this lock has been acquired, the binary log coordinates are read and the lock is released\&. If long updating statements are running when the
FLUSH
statement is issued, the MariaDB server may get stalled until those statements finish\&. After that, the dump becomes lock free and does not disturb reads and writes on the tables\&. If the update statements that the MariaDB server receives are short (in terms of execution time), the initial lock period should not be noticeable, even with many updates\&.
.PP
For point\-in\-time recovery (also known as
\(lqroll\-forward,\(rq
when you need to restore an old backup and replay the changes that happened since that backup), it is often useful to rotate the binary log or at least know the binary log coordinates to which the dump corresponds:
.sp
.if n \{\
.RS 4
.\}
.nf
shell> \fBmysqldump \-\-all\-databases \-\-master\-data=2 > all_databases\&.sql\fR
.fi
.if n \{\
.RE
.\}
.PP
Or:
.sp
.if n \{\
.RS 4
.\}
.nf
shell> \fBmysqldump \-\-all\-databases \-\-flush\-logs \-\-master\-data=2\fR
              \fB> all_databases\&.sql\fR
.fi
.if n \{\
.RE
.\}
.PP
The
\fB\-\-master\-data\fR
and
\fB\-\-single\-transaction\fR
options can be used simultaneously, which provides a convenient way to make an online backup suitable for use prior to point\-in\-time recovery if tables are stored using the
InnoDB
storage engine\&.
.PP
.\" mysqldump: views
.\" mysqldump: problems
.\" mysqldump: workarounds
.PP
If you encounter problems backing up views, please read the section that covers restrictions on views which describes a workaround for backing up views when this fails due to insufficient privileges\&.
.SH "COPYRIGHT"
.br
.PP
Copyright 2007-2008 MySQL AB, 2008-2010 Sun Microsystems, Inc., 2010-2020 MariaDB Foundation
.PP
This documentation is free software; you can redistribute it and/or modify it only under the terms of the GNU General Public License as published by the Free Software Foundation; version 2 of the License.
.PP
This documentation is distributed in the hope that it will be useful, but WITHOUT ANY WARRANTY; without even the implied warranty of MERCHANTABILITY or FITNESS FOR A PARTICULAR PURPOSE. See the GNU General Public License for more details.
.PP
You should have received a copy of the GNU General Public License along with the program; if not, write to the Free Software Foundation, Inc., 51 Franklin Street, Fifth Floor, Boston, MA 02110-1335 USA or see http://www.gnu.org/licenses/.
.sp
.SH "SEE ALSO"
For more information, please refer to the MariaDB Knowledge Base, available online at https://mariadb.com/kb/
.SH AUTHOR
MariaDB Foundation (http://www.mariadb.org/).<|MERGE_RESOLUTION|>--- conflicted
+++ resolved
@@ -1,10 +1,6 @@
 '\" t
 .\"
-<<<<<<< HEAD
-.TH "\FBMYSQLDUMP\FR" "1" "24 October 2020" "MariaDB 10\&.6" "MariaDB Database System"
-=======
-.TH "\FBMARIADB-DUMP\FR" "1" "24 October 2020" "MariaDB 10\&.5" "MariaDB Database System"
->>>>>>> 44359040
+.TH "\FBMARIADB-DUMP\FR" "1" "24 October 2020" "MariaDB 10\&.6" "MariaDB Database System"
 .\" -----------------------------------------------------------------
 .\" * set default formatting
 .\" -----------------------------------------------------------------
