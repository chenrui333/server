/* Copyright (C) 2000 MySQL AB & Jani Tolonen
   Copyright (c) 2001, 2011, Oracle and/or its affiliates.
   Copyright (C) 2010- 2011 Monty Program Ab

   This program is free software; you can redistribute it and/or modify
   it under the terms of the GNU General Public License as published by
   the Free Software Foundation; version 2 of the License.

   This program is distributed in the hope that it will be useful,
   but WITHOUT ANY WARRANTY; without even the implied warranty of
   MERCHANTABILITY or FITNESS FOR A PARTICULAR PURPOSE.  See the
   GNU General Public License for more details.

   You should have received a copy of the GNU General Public License
   along with this program; if not, write to the Free Software
   Foundation, Inc., 51 Franklin St, Fifth Floor, Boston, MA 02110-1301  USA
*/

<<<<<<< HEAD
/* By Jani Tolonen, 2001-04-20, MySQL Development Team */

=======
>>>>>>> aa5b9cf8
#define CHECK_VERSION "2.7.0"

#include "client_priv.h"
#include <m_ctype.h>
#include <mysql_version.h>
#include <mysqld_error.h>
#include <sslopt-vars.h>

/* Exit codes */

#define EX_USAGE 1
#define EX_MYSQLERR 2

static MYSQL mysql_connection, *sock = 0;
static my_bool opt_alldbs = 0, opt_check_only_changed = 0, opt_extended = 0,
               opt_compress = 0, opt_databases = 0, opt_fast = 0,
               opt_medium_check = 0, opt_quick = 0, opt_all_in_1 = 0,
               opt_silent = 0, opt_auto_repair = 0, ignore_errors = 0,
               tty_password= 0, opt_frm= 0, debug_info_flag= 0, debug_check_flag= 0,
               opt_fix_table_names= 0, opt_fix_db_names= 0, opt_upgrade= 0;
static my_bool opt_write_binlog= 1, opt_flush_tables= 0;
static uint verbose = 0, opt_mysql_port=0;
static int my_end_arg;
static char * opt_mysql_unix_port = 0;
static char *opt_password = 0, *current_user = 0, 
	    *default_charset= 0, *current_host= 0;
static int first_error = 0;
DYNAMIC_ARRAY tables4repair;
#ifdef HAVE_SMEM
static char *shared_memory_base_name=0;
#endif
static uint opt_protocol=0;

enum operations { DO_CHECK, DO_REPAIR, DO_ANALYZE, DO_OPTIMIZE, DO_UPGRADE };

static struct my_option my_long_options[] =
{
  {"all-databases", 'A',
   "Check all the databases. This is the same as --databases with all databases selected.",
   &opt_alldbs, &opt_alldbs, 0, GET_BOOL, NO_ARG, 0, 0, 0, 0,
   0, 0},
  {"analyze", 'a', "Analyze given tables.", 0, 0, 0, GET_NO_ARG, NO_ARG, 0, 0,
   0, 0, 0, 0},
  {"all-in-1", '1',
   "Instead of issuing one query for each table, use one query per database, naming all tables in the database in a comma-separated list.",
   &opt_all_in_1, &opt_all_in_1, 0, GET_BOOL, NO_ARG, 0, 0, 0,
   0, 0, 0},
#ifdef __NETWARE__
  {"autoclose", OPT_AUTO_CLOSE, "Automatically close the screen on exit for Netware.",
   0, 0, 0, GET_NO_ARG, NO_ARG, 0, 0, 0, 0, 0, 0},
#endif
  {"auto-repair", OPT_AUTO_REPAIR,
   "If a checked table is corrupted, automatically fix it. Repairing will be done after all tables have been checked, if corrupted ones were found.",
   &opt_auto_repair, &opt_auto_repair, 0, GET_BOOL, NO_ARG, 0,
   0, 0, 0, 0, 0},
  {"character-sets-dir", OPT_CHARSETS_DIR,
   "Directory for character set files.", (char**) &charsets_dir,
   (char**) &charsets_dir, 0, GET_STR, REQUIRED_ARG, 0, 0, 0, 0, 0, 0},
  {"check", 'c', "Check table for errors.", 0, 0, 0, GET_NO_ARG, NO_ARG, 0, 0,
   0, 0, 0, 0},
  {"check-only-changed", 'C',
   "Check only tables that have changed since last check or haven't been closed properly.",
   0, 0, 0, GET_NO_ARG, NO_ARG, 0, 0, 0, 0, 0, 0},
  {"check-upgrade", 'g',
   "Check tables for version-dependent changes. May be used with --auto-repair to correct tables requiring version-dependent updates.",
   0, 0, 0, GET_NO_ARG, NO_ARG, 0, 0, 0, 0, 0, 0},
  {"compress", OPT_COMPRESS, "Use compression in server/client protocol.",
   &opt_compress, &opt_compress, 0, GET_BOOL, NO_ARG, 0, 0, 0,
   0, 0, 0},
  {"databases", 'B',
   "Check several databases. Note the difference in usage; in this case no tables are given. All name arguments are regarded as database names.",
   &opt_databases, &opt_databases, 0, GET_BOOL, NO_ARG,
   0, 0, 0, 0, 0, 0},
#ifdef DBUG_OFF
  {"debug", '#', "This is a non-debug version. Catch this and exit.",
   0, 0, 0, GET_DISABLED, OPT_ARG, 0, 0, 0, 0, 0, 0},
#else
  {"debug", '#', "Output debug log. Often this is 'd:t:o,filename'.",
   0, 0, 0, GET_STR, OPT_ARG, 0, 0, 0, 0, 0, 0},
#endif
  {"debug-check", OPT_DEBUG_CHECK, "Check memory and open file usage at exit.",
   &debug_check_flag, &debug_check_flag, 0,
   GET_BOOL, NO_ARG, 0, 0, 0, 0, 0, 0},
  {"debug-info", OPT_DEBUG_INFO, "Print some debug info at exit.",
   &debug_info_flag, &debug_info_flag,
   0, GET_BOOL, NO_ARG, 0, 0, 0, 0, 0, 0},
  {"default-character-set", OPT_DEFAULT_CHARSET,
   "Set the default character set.", &default_charset,
   &default_charset, 0, GET_STR, REQUIRED_ARG, 0, 0, 0, 0, 0, 0},
  {"fast",'F', "Check only tables that haven't been closed properly.",
   &opt_fast, &opt_fast, 0, GET_BOOL, NO_ARG, 0, 0, 0, 0, 0,
   0},
  {"fix-db-names", OPT_FIX_DB_NAMES, "Fix database names.",
    &opt_fix_db_names, &opt_fix_db_names,
    0, GET_BOOL, NO_ARG, 0, 0, 0, 0, 0, 0},
  {"fix-table-names", OPT_FIX_TABLE_NAMES, "Fix table names.",
    &opt_fix_table_names, &opt_fix_table_names,
    0, GET_BOOL, NO_ARG, 0, 0, 0, 0, 0, 0},
  {"force", 'f', "Continue even if we get an SQL error.",
   &ignore_errors, &ignore_errors, 0, GET_BOOL, NO_ARG, 0, 0,
   0, 0, 0, 0},
  {"extended", 'e',
   "If you are using this option with CHECK TABLE, it will ensure that the table is 100 percent consistent, but will take a long time. If you are using this option with REPAIR TABLE, it will force using old slow repair with keycache method, instead of much faster repair by sorting.",
   &opt_extended, &opt_extended, 0, GET_BOOL, NO_ARG, 0, 0, 0,
   0, 0, 0},
  {"flush", OPT_FLUSH_TABLES, "Flush each table after check. This is useful if you don't want to have the checked tables take up space in the caches after the check",
   &opt_flush_tables, &opt_flush_tables, 0, GET_BOOL, NO_ARG, 0, 0, 0, 0,
   0, 0 },
  {"help", '?', "Display this help message and exit.", 0, 0, 0, GET_NO_ARG,
   NO_ARG, 0, 0, 0, 0, 0, 0},
  {"host",'h', "Connect to host.", &current_host,
   &current_host, 0, GET_STR_ALLOC, REQUIRED_ARG, 0, 0, 0, 0, 0, 0},
  {"medium-check", 'm',
   "Faster than extended-check, but only finds 99.99 percent of all errors. Should be good enough for most cases.",
   0, 0, 0, GET_NO_ARG, NO_ARG, 0, 0, 0, 0, 0, 0},
  {"write-binlog", OPT_WRITE_BINLOG,
   "Log ANALYZE, OPTIMIZE and REPAIR TABLE commands. Enabled by default; use --skip-write-binlog when commands should not be sent to replication slaves.",
   &opt_write_binlog, &opt_write_binlog, 0, GET_BOOL, NO_ARG,
   1, 0, 0, 0, 0, 0},
  {"optimize", 'o', "Optimize table.", 0, 0, 0, GET_NO_ARG, NO_ARG, 0, 0, 0, 0,
   0, 0},
  {"password", 'p',
   "Password to use when connecting to server. If password is not given, it's solicited on the tty.",
   0, 0, 0, GET_STR, OPT_ARG, 0, 0, 0, 0, 0, 0},
#ifdef __WIN__
  {"pipe", 'W', "Use named pipes to connect to server.", 0, 0, 0, GET_NO_ARG,
   NO_ARG, 0, 0, 0, 0, 0, 0},
#endif
  {"port", 'P', "Port number to use for connection or 0 for default to, in "
   "order of preference, my.cnf, $MYSQL_TCP_PORT, "
#if MYSQL_PORT_DEFAULT == 0
   "/etc/services, "
#endif
   "built-in default (" STRINGIFY_ARG(MYSQL_PORT) ").",
   &opt_mysql_port,
   &opt_mysql_port, 0, GET_UINT, REQUIRED_ARG, 0, 0, 0, 0, 0,
   0},
  {"protocol", OPT_MYSQL_PROTOCOL, "The protocol to use for connection (tcp, socket, pipe, memory).",
   0, 0, 0, GET_STR,  REQUIRED_ARG, 0, 0, 0, 0, 0, 0},
  {"quick", 'q',
   "If you are using this option with CHECK TABLE, it prevents the check from scanning the rows to check for wrong links. This is the fastest check. If you are using this option with REPAIR TABLE, it will try to repair only the index tree. This is the fastest repair method for a table.",
   &opt_quick, &opt_quick, 0, GET_BOOL, NO_ARG, 0, 0, 0, 0, 0,
   0},
  {"repair", 'r',
   "Can fix almost anything except unique keys that aren't unique.",
   0, 0, 0, GET_NO_ARG, NO_ARG, 0, 0, 0, 0, 0, 0},
#ifdef HAVE_SMEM
  {"shared-memory-base-name", OPT_SHARED_MEMORY_BASE_NAME,
   "Base name of shared memory.", &shared_memory_base_name, &shared_memory_base_name,
   0, GET_STR_ALLOC, REQUIRED_ARG, 0, 0, 0, 0, 0, 0},
#endif
  {"silent", 's', "Print only error messages.", &opt_silent,
   &opt_silent, 0, GET_BOOL, NO_ARG, 0, 0, 0, 0, 0, 0},
  {"socket", 'S', "The socket file to use for connection.",
   &opt_mysql_unix_port, &opt_mysql_unix_port, 0, GET_STR,
   REQUIRED_ARG, 0, 0, 0, 0, 0, 0},
#include <sslopt-longopts.h>
  {"tables", OPT_TABLES, "Overrides option --databases (-B).", 0, 0, 0,
   GET_NO_ARG, NO_ARG, 0, 0, 0, 0, 0, 0},
  {"use-frm", OPT_FRM,
   "When used with REPAIR, get table structure from .frm file, so the table can be repaired even if .MYI header is corrupted.",
   &opt_frm, &opt_frm, 0, GET_BOOL, NO_ARG, 0, 0, 0, 0, 0,
   0},
#ifndef DONT_ALLOW_USER_CHANGE
  {"user", 'u', "User for login if not current user.", &current_user,
   &current_user, 0, GET_STR, REQUIRED_ARG, 0, 0, 0, 0, 0, 0},
#endif
  {"verbose", 'v', "Print info about the various stages.", 0, 0, 0, GET_NO_ARG,
   NO_ARG, 0, 0, 0, 0, 0, 0},
  {"version", 'V', "Output version information and exit.", 0, 0, 0, GET_NO_ARG,
   NO_ARG, 0, 0, 0, 0, 0, 0},
  {0, 0, 0, 0, 0, 0, GET_NO_ARG, NO_ARG, 0, 0, 0, 0, 0, 0}
};

static const char *load_default_groups[]=
{ "mysqlcheck", "client", "client-server", "client-mariadb", 0 };


static void print_version(void);
static void usage(void);
static int get_options(int *argc, char ***argv);
static int process_all_databases();
static int process_databases(char **db_names);
static int process_selected_tables(char *db, char **table_names, int tables);
static int process_all_tables_in_db(char *database);
static int process_one_db(char *database);
static int use_db(char *database);
static int handle_request_for_tables(char *tables, uint length);
static int dbConnect(char *host, char *user,char *passwd);
static void dbDisconnect(char *host);
static void DBerror(MYSQL *mysql, const char *when);
static void safe_exit(int error);
static void print_result();
static uint fixed_name_length(const char *name);
static char *fix_table_name(char *dest, char *src);
int what_to_do = 0;

#include <help_start.h>

static void print_version(void)
{
  printf("%s  Ver %s Distrib %s, for %s (%s)\n", my_progname, CHECK_VERSION,
   MYSQL_SERVER_VERSION, SYSTEM_TYPE, MACHINE_TYPE);
  NETWARE_SET_SCREEN_MODE(1);
} /* print_version */


static void usage(void)
{
  print_version();
  puts("By Jani Tolonen, 2001-04-20, MySQL Development Team.\n");
  puts("This software comes with ABSOLUTELY NO WARRANTY. This is free software,");
  puts("and you are welcome to modify and redistribute it under the GPL license.\n");
  printf("Usage: %s [OPTIONS] database [tables]\n", my_progname);
  printf("OR     %s [OPTIONS] --databases DB1 [DB2 DB3...]\n",
	 my_progname);
  printf("OR     %s [OPTIONS] --all-databases\n\n", my_progname);
  puts("This program can be used to CHECK (-c, -m, -C), REPAIR (-r), ANALYZE (-a),");
  puts("or OPTIMIZE (-o) tables. Some of the options (like -e or -q) can be");
  puts("used at the same time. Not all options are supported by all storage engines.");
  puts("The options -c, -r, -a, and -o are exclusive to each other, which");
  puts("means that the last option will be used, if several was specified.\n");
  puts("The option -c (--check) will be used by default, if none was specified.");
  puts("You can change the default behavior by making a symbolic link, or");
  puts("copying this file somewhere with another name, the alternatives are:");
  puts("mysqlrepair:   The default option will be -r");
  puts("mysqlanalyze:  The default option will be -a");
  puts("mysqloptimize: The default option will be -o\n");
  puts("Please consult the MariaDB/MySQL knowledgebase at");
  puts("http://kb.askmonty.org/v/mysqlcheck for latest information about");
  puts("this program.");
  print_defaults("my", load_default_groups);
  my_print_help(my_long_options);
  my_print_variables(my_long_options);
} /* usage */

#include <help_end.h>

static my_bool
get_one_option(int optid, const struct my_option *opt __attribute__((unused)),
	       char *argument)
{
  switch(optid) {
#ifdef __NETWARE__
  case OPT_AUTO_CLOSE:
    setscreenmode(SCR_AUTOCLOSE_ON_EXIT);
    break;
#endif
  case 'a':
    what_to_do = DO_ANALYZE;
    break;
  case 'c':
    what_to_do = DO_CHECK;
    break;
  case 'C':
    what_to_do = DO_CHECK;
    opt_check_only_changed = 1;
    break;
  case 'I': /* Fall through */
  case '?':
    usage();
    exit(0);
  case 'm':
    what_to_do = DO_CHECK;
    opt_medium_check = 1;
    break;
  case 'o':
    what_to_do = DO_OPTIMIZE;
    break;
  case OPT_FIX_DB_NAMES:
    what_to_do= DO_UPGRADE;
    opt_databases= 1;
    break;
  case OPT_FIX_TABLE_NAMES:
    what_to_do= DO_UPGRADE;
    break;
  case 'p':
    if (argument == disabled_my_option)
      argument= (char*) "";			/* Don't require password */
    if (argument)
    {
      char *start = argument;
      my_free(opt_password, MYF(MY_ALLOW_ZERO_PTR));
      opt_password = my_strdup(argument, MYF(MY_FAE));
      while (*argument) *argument++= 'x';		/* Destroy argument */
      if (*start)
	start[1] = 0;                             /* Cut length of argument */
      tty_password= 0;
    }
    else
      tty_password = 1;
    break;
  case 'r':
    what_to_do = DO_REPAIR;
    break;
  case 'g':
    what_to_do= DO_CHECK;
    opt_upgrade= 1;
    break;
  case 'W':
#ifdef __WIN__
    opt_protocol = MYSQL_PROTOCOL_PIPE;
#endif
    break;
  case '#':
    DBUG_PUSH(argument ? argument : "d:t:o");
    debug_check_flag= 1;
    break;
#include <sslopt-case.h>
  case OPT_TABLES:
    opt_databases = 0;
    break;
  case 'v':
    verbose++;
    break;
  case 'V': print_version(); exit(0);
  case OPT_MYSQL_PROTOCOL:
    opt_protocol= find_type_or_exit(argument, &sql_protocol_typelib,
                                    opt->name);
    break;
  }
  return 0;
}


static int get_options(int *argc, char ***argv)
{
  int ho_error;

  if (*argc == 1)
  {
    usage();
    exit(0);
  }

  load_defaults("my", load_default_groups, argc, argv);

  if ((ho_error=handle_options(argc, argv, my_long_options, get_one_option)))
    exit(ho_error);

  if (!what_to_do)
  {
    size_t pnlen= strlen(my_progname);

    if (pnlen < 6) /* name too short */
      what_to_do = DO_CHECK;
    else if (!strcmp("repair", my_progname + pnlen - 6))
      what_to_do = DO_REPAIR;
    else if (!strcmp("analyze", my_progname + pnlen - 7))
      what_to_do = DO_ANALYZE;
    else if  (!strcmp("optimize", my_progname + pnlen - 8))
      what_to_do = DO_OPTIMIZE;
    else
      what_to_do = DO_CHECK;
  }

  /*
    If there's no --default-character-set option given with
    --fix-table-name or --fix-db-name set the default character set to "utf8".
  */
  if (!default_charset && (opt_fix_db_names || opt_fix_table_names))
  {
    default_charset= (char*) "utf8";
  }
  if (default_charset && !get_charset_by_csname(default_charset, MY_CS_PRIMARY,
                                                MYF(MY_WME)))
  {
    printf("Unsupported character set: %s\n", default_charset);
    return 1;
  }
  if (*argc > 0 && opt_alldbs)
  {
    printf("You should give only options, no arguments at all, with option\n");
    printf("--all-databases. Please see %s --help for more information.\n",
	   my_progname);
    return 1;
  }
  if (*argc < 1 && !opt_alldbs)
  {
    printf("You forgot to give the arguments! Please see %s --help\n",
	   my_progname);
    printf("for more information.\n");
    return 1;
  }
  if (tty_password)
    opt_password = get_tty_password(NullS);
  if (debug_info_flag)
    my_end_arg= MY_CHECK_ERROR | MY_GIVE_INFO;
  if (debug_check_flag)
    my_end_arg= MY_CHECK_ERROR;
  return(0);
} /* get_options */


static int process_all_databases()
{
  MYSQL_ROW row;
  MYSQL_RES *tableres;
  int result = 0;

  if (mysql_query(sock, "SHOW DATABASES") ||
      !(tableres = mysql_store_result(sock)))
  {
    my_printf_error(0, "Error: Couldn't execute 'SHOW DATABASES': %s",
		    MYF(0), mysql_error(sock));
    return 1;
  }
  if (verbose)
    printf("Processing databases\n");
  while ((row = mysql_fetch_row(tableres)))
  {
    if (process_one_db(row[0]))
      result = 1;
  }
  return result;
}
/* process_all_databases */


static int process_databases(char **db_names)
{
  int result = 0;
  if (verbose)
    printf("Processing databases\n");
  for ( ; *db_names ; db_names++)
  {
    if (process_one_db(*db_names))
      result = 1;
  }
  return result;
} /* process_databases */


static int process_selected_tables(char *db, char **table_names, int tables)
{
  if (use_db(db))
    return 1;
  if (opt_all_in_1 && what_to_do != DO_UPGRADE)
  {
    /* 
      We need table list in form `a`, `b`, `c`
      that's why we need 2 more chars added to to each table name
      space is for more readable output in logs and in case of error
    */	  
    char *table_names_comma_sep, *end;
    size_t tot_length= 0;
    int             i= 0;

    for (i = 0; i < tables; i++)
      tot_length+= fixed_name_length(*(table_names + i)) + 2;

    if (!(table_names_comma_sep = (char *)
	  my_malloc((sizeof(char) * tot_length) + 4, MYF(MY_WME))))
      return 1;

    for (end = table_names_comma_sep + 1; tables > 0;
	 tables--, table_names++)
    {
      end= fix_table_name(end, *table_names);
      *end++= ',';
    }
    *--end = 0;
    handle_request_for_tables(table_names_comma_sep + 1, (uint) (tot_length - 1));
    my_free(table_names_comma_sep, MYF(0));
  }
  else
    for (; tables > 0; tables--, table_names++)
      handle_request_for_tables(*table_names, fixed_name_length(*table_names));
  return 0;
} /* process_selected_tables */


static uint fixed_name_length(const char *name)
{
  const char *p;
  uint extra_length= 2;  /* count the first/last backticks */
  
  for (p= name; *p; p++)
  {
    if (*p == '`')
      extra_length++;
    else if (*p == '.')
      extra_length+= 2;
  }
  return (uint) ((p - name) + extra_length);
}


static char *fix_table_name(char *dest, char *src)
{
  *dest++= '`';
  for (; *src; src++)
  {
    switch (*src) {
    case '.':            /* add backticks around '.' */
      *dest++= '`';
      *dest++= '.';
      *dest++= '`';
      break;
    case '`':            /* escape backtick character */
      *dest++= '`';
      /* fall through */
    default:
      *dest++= *src;
    }
  }
  *dest++= '`';
  return dest;
}


static int process_all_tables_in_db(char *database)
{
  MYSQL_RES *res;
  MYSQL_ROW row;
  uint num_columns;
  my_bool system_database= 0;

  LINT_INIT(res);
  if (use_db(database))
    return 1;
  if ((mysql_query(sock, "SHOW /*!50002 FULL*/ TABLES") &&
       mysql_query(sock, "SHOW TABLES")) ||
      !(res= mysql_store_result(sock)))
  {
    my_printf_error(0, "Error: Couldn't get table list for database %s: %s",
		    MYF(0), database, mysql_error(sock));
    return 1;
  }

  if (!strcmp(database, "mysql") || !strcmp(database, "MYSQL"))
    system_database= 1;

  num_columns= mysql_num_fields(res);

  if (opt_all_in_1 && what_to_do != DO_UPGRADE)
  {
    /*
      We need table list in form `a`, `b`, `c`
      that's why we need 2 more chars added to to each table name
      space is for more readable output in logs and in case of error
     */

    char *tables, *end;
    uint tot_length = 0;

    while ((row = mysql_fetch_row(res)))
      tot_length+= fixed_name_length(row[0]) + 2;
    mysql_data_seek(res, 0);

    if (!(tables=(char *) my_malloc(sizeof(char)*tot_length+4, MYF(MY_WME))))
    {
      mysql_free_result(res);
      return 1;
    }
    for (end = tables + 1; (row = mysql_fetch_row(res)) ;)
    {
      if ((num_columns == 2) && (strcmp(row[1], "VIEW") == 0))
        continue;

      end= fix_table_name(end, row[0]);
      *end++= ',';
    }
    *--end = 0;
    if (tot_length)
      handle_request_for_tables(tables + 1, tot_length - 1);
    my_free(tables, MYF(0));
  }
  else
  {
    while ((row = mysql_fetch_row(res)))
    {
      /* Skip views if we don't perform renaming. */
      if ((what_to_do != DO_UPGRADE) && (num_columns == 2) && (strcmp(row[1], "VIEW") == 0))
        continue;
      if (system_database &&
          (!strcmp(row[0], "general_log") ||
           !strcmp(row[0], "slow_log")))
        continue;                               /* Skip logging tables */

      handle_request_for_tables(row[0], fixed_name_length(row[0]));
    }
  }
  mysql_free_result(res);
  return 0;
} /* process_all_tables_in_db */



static int fix_table_storage_name(const char *name)
{
  char qbuf[100 + NAME_LEN*4];
  int rc= 0;
  if (strncmp(name, "#mysql50#", 9))
    return 1;
  sprintf(qbuf, "RENAME TABLE `%s` TO `%s`", name, name + 9);
  if (mysql_query(sock, qbuf))
  {
    fprintf(stderr, "Failed to %s\n", qbuf);
    fprintf(stderr, "Error: %s\n", mysql_error(sock));
    rc= 1;
  }
  if (verbose)
    printf("%-50s %s\n", name, rc ? "FAILED" : "OK");
  return rc;
}

static int fix_database_storage_name(const char *name)
{
  char qbuf[100 + NAME_LEN*4];
  int rc= 0;
  if (strncmp(name, "#mysql50#", 9))
    return 1;
  sprintf(qbuf, "ALTER DATABASE `%s` UPGRADE DATA DIRECTORY NAME", name);
  if (mysql_query(sock, qbuf))
  {
    fprintf(stderr, "Failed to %s\n", qbuf);
    fprintf(stderr, "Error: %s\n", mysql_error(sock));
    rc= 1;
  }
  if (verbose)
    printf("%-50s %s\n", name, rc ? "FAILED" : "OK");
  return rc;
}

static int process_one_db(char *database)
{
  if (verbose)
    puts(database);
  if (what_to_do == DO_UPGRADE)
  {
    int rc= 0;
    if (opt_fix_db_names && !strncmp(database,"#mysql50#", 9))
    {
      rc= fix_database_storage_name(database);
      database+= 9;
    }
    if (rc || !opt_fix_table_names)
      return rc;
  }
  return process_all_tables_in_db(database);
}


static int use_db(char *database)
{
  if (mysql_get_server_version(sock) >= 50003 &&
      !my_strcasecmp(&my_charset_latin1, database, "information_schema"))
    return 1;
  if (mysql_select_db(sock, database))
  {
    DBerror(sock, "when selecting the database");
    return 1;
  }
  return 0;
} /* use_db */

static int disable_binlog()
{
  const char *stmt= "SET SQL_LOG_BIN=0";
  if (mysql_query(sock, stmt))
  {
    fprintf(stderr, "Failed to %s\n", stmt);
    fprintf(stderr, "Error: %s\n", mysql_error(sock));
    return 1;
  }
  return 0;
}

static int handle_request_for_tables(char *tables, uint length)
{
  char *query, *end, options[100], message[100];
  char table_name_buff[NAME_CHAR_LEN*2*2+1], *table_name;
  uint query_length= 0;
  const char *op = 0;

  options[0] = 0;
  end = options;
  switch (what_to_do) {
  case DO_CHECK:
    op = "CHECK";
    if (opt_quick)              end = strmov(end, " QUICK");
    if (opt_fast)               end = strmov(end, " FAST");
    if (opt_medium_check)       end = strmov(end, " MEDIUM"); /* Default */
    if (opt_extended)           end = strmov(end, " EXTENDED");
    if (opt_check_only_changed) end = strmov(end, " CHANGED");
    if (opt_upgrade)            end = strmov(end, " FOR UPGRADE");
    break;
  case DO_REPAIR:
    op= (opt_write_binlog) ? "REPAIR" : "REPAIR NO_WRITE_TO_BINLOG";
    if (opt_quick)              end = strmov(end, " QUICK");
    if (opt_extended)           end = strmov(end, " EXTENDED");
    if (opt_frm)                end = strmov(end, " USE_FRM");
    break;
  case DO_ANALYZE:
    op= (opt_write_binlog) ? "ANALYZE" : "ANALYZE NO_WRITE_TO_BINLOG";
    break;
  case DO_OPTIMIZE:
    op= (opt_write_binlog) ? "OPTIMIZE" : "OPTIMIZE NO_WRITE_TO_BINLOG";
    break;
  case DO_UPGRADE:
    return fix_table_storage_name(tables);
  }

  if (!(query =(char *) my_malloc((sizeof(char)*(length+110)), MYF(MY_WME))))
    return 1;
  if (opt_all_in_1)
  {
    /* No backticks here as we added them before */
    query_length= my_sprintf(query,
			     (query, "%s TABLE %s %s", op, tables, options));
    table_name= tables;
  }
  else
  {
    char *ptr, *org;

    org= ptr= strmov(strmov(query, op), " TABLE ");
    ptr= fix_table_name(ptr, tables);
    strmake(table_name_buff, org, min((int) sizeof(table_name_buff)-1,
                                      (int) (ptr - org)));
    table_name= table_name_buff;
    ptr= strxmov(ptr, " ", options, NullS);
    query_length= (uint) (ptr - query);
  }
  if (mysql_real_query(sock, query, query_length))
  {
    sprintf(message, "when executing '%s TABLE ... %s'", op, options);
    DBerror(sock, message);
    my_free(query, MYF(0));
    return 1;
  }
  print_result();
  if (opt_flush_tables)
  {
    query_length= my_sprintf(query,
			     (query, "FLUSH TABLES %s", table_name));
    if (mysql_real_query(sock, query, query_length))
    {
      DBerror(sock, query);
      my_free(query, MYF(0));
      return 1;
    }
  }
  my_free(query, MYF(0));
  return 0;
}


static void print_result()
{
  MYSQL_RES *res;
  MYSQL_ROW row;
  char prev[(NAME_LEN+9)*2+2];
  uint i;
  my_bool found_error=0;

  res = mysql_use_result(sock);

  prev[0] = '\0';
  for (i = 0; (row = mysql_fetch_row(res)); i++)
  {
    int changed = strcmp(prev, row[0]);
    my_bool status = !strcmp(row[2], "status");

    if (status)
    {
      /*
        if there was an error with the table, we have --auto-repair set,
        and this isn't a repair op, then add the table to the tables4repair
        list
      */
      if (found_error && opt_auto_repair && what_to_do != DO_REPAIR &&
	  strcmp(row[3],"OK"))
	insert_dynamic(&tables4repair, (uchar*) prev);
      found_error=0;
      if (opt_silent)
	continue;
    }
    if (status && changed)
      printf("%-50s %s", row[0], row[3]);
    else if (!status && changed)
    {
      /*
        If the error message includes REPAIR TABLE, we assume it means
        we have to run upgrade on it. In this case we write a nicer message
        than "Please do "REPAIR TABLE""...
      */
      if (!strcmp(row[2],"error") && strinstr(row[3],"REPAIR TABLE") != 0)
        printf("%-50s %s", row[0], "Needs upgrade");
      else
        printf("%s\n%-9s: %s", row[0], row[2], row[3]);
      if (strcmp(row[2],"note"))
	found_error=1;
    }
    else
      printf("%-9s: %s", row[2], row[3]);
    strmov(prev, row[0]);
    putchar('\n');
  }
  /* add the last table to be repaired to the list */
  if (found_error && opt_auto_repair && what_to_do != DO_REPAIR)
    insert_dynamic(&tables4repair, (uchar*) prev);
  mysql_free_result(res);
}


static int dbConnect(char *host, char *user, char *passwd)
{
  DBUG_ENTER("dbConnect");
  if (verbose > 1)
  {
    fprintf(stderr, "# Connecting to %s...\n", host ? host : "localhost");
  }
  mysql_init(&mysql_connection);
  if (opt_compress)
    mysql_options(&mysql_connection, MYSQL_OPT_COMPRESS, NullS);
#ifdef HAVE_OPENSSL
  if (opt_use_ssl)
    mysql_ssl_set(&mysql_connection, opt_ssl_key, opt_ssl_cert, opt_ssl_ca,
		  opt_ssl_capath, opt_ssl_cipher);
#endif
  if (opt_protocol)
    mysql_options(&mysql_connection,MYSQL_OPT_PROTOCOL,(char*)&opt_protocol);
#ifdef HAVE_SMEM
  if (shared_memory_base_name)
    mysql_options(&mysql_connection,MYSQL_SHARED_MEMORY_BASE_NAME,shared_memory_base_name);
#endif
  if (default_charset)
    mysql_options(&mysql_connection, MYSQL_SET_CHARSET_NAME, default_charset);
  if (!(sock = mysql_real_connect(&mysql_connection, host, user, passwd,
         NULL, opt_mysql_port, opt_mysql_unix_port, 0)))
  {
    DBerror(&mysql_connection, "when trying to connect");
    return 1;
  }
  mysql_connection.reconnect= 1;
  return 0;
} /* dbConnect */


static void dbDisconnect(char *host)
{
  if (verbose > 1)
    fprintf(stderr, "# Disconnecting from %s...\n", host ? host : "localhost");
  mysql_close(sock);
} /* dbDisconnect */


static void DBerror(MYSQL *mysql, const char *when)
{
  DBUG_ENTER("DBerror");
  my_printf_error(0,"Got error: %d: %s %s", MYF(0),
		  mysql_errno(mysql), mysql_error(mysql), when);
  safe_exit(EX_MYSQLERR);
  DBUG_VOID_RETURN;
} /* DBerror */


static void safe_exit(int error)
{
  if (!first_error)
    first_error= error;
  if (ignore_errors)
    return;
  if (sock)
    mysql_close(sock);
  exit(error);
}


int main(int argc, char **argv)
{
  MY_INIT(argv[0]);
  /*
  ** Check out the args
  */
  if (get_options(&argc, &argv))
  {
    my_end(my_end_arg);
    exit(EX_USAGE);
  }
  if (dbConnect(current_host, current_user, opt_password))
    exit(EX_MYSQLERR);

  if (!opt_write_binlog)
  {
    if (disable_binlog())
    {
      first_error= 1;
      goto end;
    }
  }

  if (opt_auto_repair &&
      my_init_dynamic_array(&tables4repair, sizeof(char)*(NAME_LEN*2+2),16,64))
  {
    first_error = 1;
    goto end;
  }

  if (opt_alldbs)
    process_all_databases();
  /* Only one database and selected table(s) */
  else if (argc > 1 && !opt_databases)
    process_selected_tables(*argv, (argv + 1), (argc - 1));
  /* One or more databases, all tables */
  else
    process_databases(argv);
  if (opt_auto_repair)
  {
    uint i;

    if (!opt_silent && tables4repair.elements)
      puts("\nRepairing tables");
    what_to_do = DO_REPAIR;
    for (i = 0; i < tables4repair.elements ; i++)
    {
      char *name= (char*) dynamic_array_ptr(&tables4repair, i);
      handle_request_for_tables(name, fixed_name_length(name));
    }
  }
 end:
  dbDisconnect(current_host);
  if (opt_auto_repair)
    delete_dynamic(&tables4repair);
  my_free(opt_password, MYF(MY_ALLOW_ZERO_PTR));
#ifdef HAVE_SMEM
  my_free(shared_memory_base_name,MYF(MY_ALLOW_ZERO_PTR));
#endif
  my_end(my_end_arg);
  return(first_error!=0);
} /* main */<|MERGE_RESOLUTION|>--- conflicted
+++ resolved
@@ -16,11 +16,6 @@
    Foundation, Inc., 51 Franklin St, Fifth Floor, Boston, MA 02110-1301  USA
 */
 
-<<<<<<< HEAD
-/* By Jani Tolonen, 2001-04-20, MySQL Development Team */
-
-=======
->>>>>>> aa5b9cf8
 #define CHECK_VERSION "2.7.0"
 
 #include "client_priv.h"
