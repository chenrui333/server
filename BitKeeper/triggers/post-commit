#!/bin/sh

#shift
FROM=$USER@mysql.com
COMMITS=commits@lists.mysql.com
DOCS=docs-commit@mysql.com
LIMIT=10000
<<<<<<< HEAD
VERSION="5.1"
BKROOT=`bk root`

if [ -x /usr/sbin/sendmail ]; then
  SENDMAIL=/usr/sbin/sendmail
else
  SENDMAIL=sendmail
fi
=======
VERSION="maria"
>>>>>>> 4cf56eb4

if [ "$REAL_EMAIL" = "" ]
then
 echo "Warning: you must set REAL_EMAIL in your profile"
else
 FROM=$REAL_EMAIL 
fi

BK_STATUS=$BK_STATUS$BK_COMMIT

if [ "$BK_STATUS" = OK ]
then 

HAS_ACTUAL_CHANGES=`bk cset -r+ -d | grep -v "^#"`
if [ "$HAS_ACTUAL_CHANGES" = "" ]
then
  echo ChangeSet had no real changes, not sending emails
  exit
fi

CHANGESET=`bk -R prs -r+ -h -d':P:::I:' ChangeSet`
CSETKEY=`bk -R prs -r+ -h -d':KEY:' ChangeSet`
BUG=`bk -R prs -r+ -h -d':C:' ChangeSet | sed -ne 's/^.*[Bb][Uu][Gg] *# *\([0-9][0-9]*\).*$/\1/p'`
WL=`bk -R prs -r+ -h -d':C:' ChangeSet | sed -ne 's/^.*[Ww][Ll] *# *\([0-9][0-9]*\).*$/ WL#\1/p'`

if [ "$BUG" = "" ]
then
  TO=dev-public@mysql.com
  BS=""
  BH=""
else
  TO=dev-bugs@mysql.com
  BS=" BUG#$BUG"
# need newline here
  BH="X-Bug: $BUG
"
fi
#++
# dev-public@ / dev-bugs@
#--
 echo "Commit successful, notifying developers at $TO"
 (
   cat <<EOF
List-ID: <bk.mysql-$VERSION>
From: $FROM
To: $TO
Subject: bk commit - $VERSION tree ($CHANGESET)${BS}${WL}
X-CSetKey: <$CSETKEY>
$BH
EOF
  bk changes -v -r+
  bk cset -r+ -d
 ) > $BKROOT/BitKeeper/tmp/dev_public.txt

$SENDMAIL -t < $BKROOT/BitKeeper/tmp/dev_public.txt

<<<<<<< HEAD
#++
# commits@ mail
#--
 echo "Notifying commits list at $COMMITS"
 (
   cat <<EOF
List-ID: <bk.mysql-$VERSION>
From: $FROM
To: $COMMITS
Subject: bk commit into $VERSION tree ($CHANGESET)$BS
X-CSetKey: <$CSETKEY>
$BH
Below is the list of changes that have just been committed into a local
$VERSION repository of $USER. When $USER does a push these changes will
be propagated to the main repository and, within 24 hours after the
push, to the public repository.
For information on how to access the public repository
see http://dev.mysql.com/doc/mysql/en/installing-source-tree.html

EOF
  bk changes -v -r+
  bk cset -r+ -d
 ) | bk sed -e ${LIMIT}q > $BKROOT/BitKeeper/tmp/commits.txt

$SENDMAIL -t < $BKROOT/BitKeeper/tmp/commits.txt

#++
# docs-commit@ mail
# Picks up anything under the Docs subdirectory (relevant for docs team).
#--
 bk changes -v -r+ | grep -q "  Docs/"
 if [ $? -eq 0 ]
 then
  echo "Notifying docs list at $DOCS"
  (
    cat <<EOF
List-ID: <bk.mysql-$VERSION>
From: $FROM
To: $DOCS
Subject: bk commit - $VERSION tree (Manual) ($CHANGESET)$BS

EOF
  bk changes -v -r+
  bk cset -r+ -d
 ) > $BKROOT/BitKeeper/tmp/docs.txt
 $SENDMAIL -t < $BKROOT/BitKeeper/tmp/docs.txt
 fi

=======
>>>>>>> 4cf56eb4
else
  echo "commit failed because '$BK_STATUS', you may need to re-clone..." 
fi<|MERGE_RESOLUTION|>--- conflicted
+++ resolved
@@ -5,8 +5,7 @@
 COMMITS=commits@lists.mysql.com
 DOCS=docs-commit@mysql.com
 LIMIT=10000
-<<<<<<< HEAD
-VERSION="5.1"
+VERSION="maria"
 BKROOT=`bk root`
 
 if [ -x /usr/sbin/sendmail ]; then
@@ -14,9 +13,6 @@
 else
   SENDMAIL=sendmail
 fi
-=======
-VERSION="maria"
->>>>>>> 4cf56eb4
 
 if [ "$REAL_EMAIL" = "" ]
 then
@@ -72,58 +68,6 @@
  ) > $BKROOT/BitKeeper/tmp/dev_public.txt
 
 $SENDMAIL -t < $BKROOT/BitKeeper/tmp/dev_public.txt
-
-<<<<<<< HEAD
-#++
-# commits@ mail
-#--
- echo "Notifying commits list at $COMMITS"
- (
-   cat <<EOF
-List-ID: <bk.mysql-$VERSION>
-From: $FROM
-To: $COMMITS
-Subject: bk commit into $VERSION tree ($CHANGESET)$BS
-X-CSetKey: <$CSETKEY>
-$BH
-Below is the list of changes that have just been committed into a local
-$VERSION repository of $USER. When $USER does a push these changes will
-be propagated to the main repository and, within 24 hours after the
-push, to the public repository.
-For information on how to access the public repository
-see http://dev.mysql.com/doc/mysql/en/installing-source-tree.html
-
-EOF
-  bk changes -v -r+
-  bk cset -r+ -d
- ) | bk sed -e ${LIMIT}q > $BKROOT/BitKeeper/tmp/commits.txt
-
-$SENDMAIL -t < $BKROOT/BitKeeper/tmp/commits.txt
-
-#++
-# docs-commit@ mail
-# Picks up anything under the Docs subdirectory (relevant for docs team).
-#--
- bk changes -v -r+ | grep -q "  Docs/"
- if [ $? -eq 0 ]
- then
-  echo "Notifying docs list at $DOCS"
-  (
-    cat <<EOF
-List-ID: <bk.mysql-$VERSION>
-From: $FROM
-To: $DOCS
-Subject: bk commit - $VERSION tree (Manual) ($CHANGESET)$BS
-
-EOF
-  bk changes -v -r+
-  bk cset -r+ -d
- ) > $BKROOT/BitKeeper/tmp/docs.txt
- $SENDMAIL -t < $BKROOT/BitKeeper/tmp/docs.txt
- fi
-
-=======
->>>>>>> 4cf56eb4
 else
   echo "commit failed because '$BK_STATUS', you may need to re-clone..." 
 fi