--- conflicted
+++ resolved
@@ -463,11 +463,8 @@
                              "int (*iterate_pending_lock_requests)        (DB_ENV *env, iterate_requests_callback callback, void *extra)",
                              "void (*set_loader_memory_size)(DB_ENV *env, uint64_t (*get_loader_memory_size_callback)(void))",
                              "uint64_t (*get_loader_memory_size)(DB_ENV *env)",
-<<<<<<< HEAD
                              "void (*set_killed_callback)(DB_ENV *env, uint64_t default_killed_time_msec, uint64_t (*get_killed_time_callback)(uint64_t default_killed_time_msec), int (*killed_callback)(void))",
-=======
                              "void (*env_do_backtrace)                    (DB_ENV *env)",
->>>>>>> d61e54f3
                              NULL};
 
         sort_and_dump_fields("db_env", true, extra);
