--- conflicted
+++ resolved
@@ -357,17 +357,14 @@
     case MYSQL_TYPE_GEOMETRY:
       type = UNSUPPORTED_TYPE;
       break;
-<<<<<<< HEAD
     case MYSQL_TYPE_VARCHAR_COMPRESSED:
     case MYSQL_TYPE_BLOB_COMPRESSED:
       DBUG_ASSERT(0);
-=======
 #ifdef MRN_HAVE_MYSQL_TYPE_JSON
     case MYSQL_TYPE_JSON:
       type = STRING_TYPE;
       break;
 #endif
->>>>>>> 5b697c5a
     }
 
     DBUG_RETURN(type);
