# Copyright (c) 2009, 2015, Oracle and/or its affiliates. All rights reserved.
#
# This program is free software; you can redistribute it and/or modify
# it under the terms of the GNU General Public License as published by
# the Free Software Foundation; version 2 of the License.
#
# This program is distributed in the hope that it will be useful,
# but WITHOUT ANY WARRANTY; without even the implied warranty of
# MERCHANTABILITY or FITNESS FOR A PARTICULAR PURPOSE.  See the
# GNU General Public License for more details.
#
# You should have received a copy of the GNU General Public License
# along with this program; if not, write to the Free Software Foundation,
# 51 Franklin Street, Suite 500, Boston, MA 02110-1335 USA

INCLUDE_DIRECTORIES(${CMAKE_SOURCE_DIR}
                    ${CMAKE_SOURCE_DIR}/include
                    ${CMAKE_SOURCE_DIR}/sql
                    ${PCRE_INCLUDES}
                    ${CMAKE_SOURCE_DIR}/extra/yassl/include)

ADD_DEFINITIONS(-DMYSQL_SERVER)

<<<<<<< HEAD
# Gen_pfs_lex_token
IF(NOT CMAKE_CROSSCOMPILING)
  ADD_EXECUTABLE(gen_pfs_lex_token gen_pfs_lex_token.cc)
  # gen_pfs_lex_token itself depends on ${CMAKE_CURRENT_BINARY_DIR}/sql/sql_yacc.h
  ADD_DEPENDENCIES(gen_pfs_lex_token GenServerSource)
ENDIF()

ADD_CUSTOM_COMMAND(
  OUTPUT ${CMAKE_CURRENT_BINARY_DIR}/pfs_lex_token.h
  COMMAND gen_pfs_lex_token > pfs_lex_token.h
  DEPENDS gen_pfs_lex_token
)

SET(PFS_GEN_SOURCES
  ${CMAKE_CURRENT_BINARY_DIR}/pfs_lex_token.h
)

SET_SOURCE_FILES_PROPERTIES(${PFS_GEN_SOURCES} PROPERTIES GENERATED 1)

=======
>>>>>>> d71d4119
#
# Maintainer: keep this list sorted, to avoid merge collisions.
# Tip: ls -1 *.h, ls -1 *.cc
#
SET(PERFSCHEMA_SOURCES
ha_perfschema.h
cursor_by_account.h
cursor_by_host.h
cursor_by_thread.h
cursor_by_user.h
pfs.h
pfs_account.h
pfs_atomic.h
pfs_column_types.h
pfs_column_values.h
pfs_con_slice.h
pfs_defaults.h
pfs_digest.h
pfs_engine_table.h
pfs_events.h
pfs_events_stages.h
pfs_events_statements.h
pfs_events_waits.h
pfs_global.h
pfs_host.h
pfs_instr.h
pfs_instr_class.h
pfs_lock.h
pfs_server.h
pfs_setup_actor.h
pfs_setup_object.h
pfs_stat.h
pfs_timer.h
pfs_user.h
pfs_visitor.h
table_accounts.h
table_all_instr.h
table_esgs_by_account_by_event_name.h
table_esgs_by_host_by_event_name.h
table_esgs_by_thread_by_event_name.h
table_esgs_by_user_by_event_name.h
table_esgs_global_by_event_name.h
table_esms_by_account_by_event_name.h
table_esms_by_host_by_event_name.h
table_esms_by_digest.h
table_esms_by_thread_by_event_name.h
table_esms_by_user_by_event_name.h
table_esms_global_by_event_name.h
table_events_stages.h
table_events_statements.h
table_events_waits.h
table_events_waits_summary.h
table_ews_by_account_by_event_name.h
table_ews_by_host_by_event_name.h
table_ews_by_thread_by_event_name.h
table_ews_by_user_by_event_name.h
table_ews_global_by_event_name.h
table_file_instances.h
table_file_summary_by_instance.h
table_file_summary_by_event_name.h
table_socket_instances.h
table_socket_summary_by_instance.h
table_socket_summary_by_event_name.h
table_helper.h
table_host_cache.h
table_hosts.h
table_os_global_by_type.h
table_performance_timers.h
table_setup_actors.h
table_setup_consumers.h
table_setup_instruments.h
table_setup_objects.h
table_setup_timers.h
table_sync_instances.h
table_threads.h
table_tiws_by_index_usage.h
table_tiws_by_table.h
table_tlws_by_table.h
table_users.h
cursor_by_thread_connect_attr.h
table_session_connect.h
table_session_connect_attrs.h
table_session_account_connect_attrs.h
cursor_by_account.cc
cursor_by_host.cc
cursor_by_thread.cc
cursor_by_user.cc
ha_perfschema.cc
pfs.cc
pfs_account.cc
pfs_atomic.cc
pfs_autosize.cc
pfs_check.cc
pfs_column_values.cc
pfs_con_slice.cc
pfs_defaults.cc
pfs_digest.cc
pfs_engine_table.cc
pfs_events_stages.cc
pfs_events_statements.cc
pfs_events_waits.cc
pfs_global.cc
pfs_host.cc
pfs_instr.cc
pfs_instr_class.cc
pfs_server.cc
pfs_setup_actor.cc
pfs_setup_object.cc
pfs_timer.cc
pfs_user.cc
pfs_visitor.cc
table_accounts.cc
table_all_instr.cc
table_esgs_by_account_by_event_name.cc
table_esgs_by_host_by_event_name.cc
table_esgs_by_thread_by_event_name.cc
table_esgs_by_user_by_event_name.cc
table_esgs_global_by_event_name.cc
table_esms_by_account_by_event_name.cc
table_esms_by_host_by_event_name.cc
table_esms_by_digest.cc
table_esms_by_thread_by_event_name.cc
table_esms_by_user_by_event_name.cc
table_esms_global_by_event_name.cc
table_events_stages.cc
table_events_statements.cc
table_events_waits.cc
table_events_waits_summary.cc
table_ews_by_account_by_event_name.cc
table_ews_by_host_by_event_name.cc
table_ews_by_thread_by_event_name.cc
table_ews_by_user_by_event_name.cc
table_ews_global_by_event_name.cc
table_file_instances.cc
table_file_summary_by_instance.cc
table_file_summary_by_event_name.cc
table_socket_instances.cc
table_socket_summary_by_instance.cc
table_socket_summary_by_event_name.cc
table_helper.cc
table_host_cache.cc
table_hosts.cc
table_os_global_by_type.cc
table_performance_timers.cc
table_setup_actors.cc
table_setup_consumers.cc
table_setup_instruments.cc
table_setup_objects.cc
table_setup_timers.cc
table_sync_instances.cc
table_threads.cc
table_tiws_by_index_usage.cc
table_tiws_by_table.cc
table_tlws_by_table.cc
table_users.cc
cursor_by_thread_connect_attr.cc
table_session_connect.cc
table_session_connect_attrs.cc
table_session_account_connect_attrs.cc
)

MYSQL_ADD_PLUGIN(perfschema ${PERFSCHEMA_SOURCES} STORAGE_ENGINE DEFAULT STATIC_ONLY)
IF(WITH_PERFSCHEMA_STORAGE_ENGINE AND WITH_UNIT_TESTS)
  ADD_SUBDIRECTORY(unittest)
ENDIF()<|MERGE_RESOLUTION|>--- conflicted
+++ resolved
@@ -21,28 +21,6 @@
 
 ADD_DEFINITIONS(-DMYSQL_SERVER)
 
-<<<<<<< HEAD
-# Gen_pfs_lex_token
-IF(NOT CMAKE_CROSSCOMPILING)
-  ADD_EXECUTABLE(gen_pfs_lex_token gen_pfs_lex_token.cc)
-  # gen_pfs_lex_token itself depends on ${CMAKE_CURRENT_BINARY_DIR}/sql/sql_yacc.h
-  ADD_DEPENDENCIES(gen_pfs_lex_token GenServerSource)
-ENDIF()
-
-ADD_CUSTOM_COMMAND(
-  OUTPUT ${CMAKE_CURRENT_BINARY_DIR}/pfs_lex_token.h
-  COMMAND gen_pfs_lex_token > pfs_lex_token.h
-  DEPENDS gen_pfs_lex_token
-)
-
-SET(PFS_GEN_SOURCES
-  ${CMAKE_CURRENT_BINARY_DIR}/pfs_lex_token.h
-)
-
-SET_SOURCE_FILES_PROPERTIES(${PFS_GEN_SOURCES} PROPERTIES GENERATED 1)
-
-=======
->>>>>>> d71d4119
 #
 # Maintainer: keep this list sorted, to avoid merge collisions.
 # Tip: ls -1 *.h, ls -1 *.cc
