--- conflicted
+++ resolved
@@ -1,11 +1,7 @@
 /*****************************************************************************
 
 Copyright (c) 2013, 2016, Oracle and/or its affiliates. All Rights Reserved.
-<<<<<<< HEAD
-Copyright (c) 2016, 2021, MariaDB Corporation.
-=======
-Copyright (c) 2021, 2022, MariaDB Corporation.
->>>>>>> 0ee1082b
+Copyright (c) 2016, 2022, MariaDB Corporation.
 
 This program is free software; you can redistribute it and/or modify it under
 the terms of the GNU General Public License as published by the Free Software
