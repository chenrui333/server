/*****************************************************************************

Copyright (c) 2013, 2016, Oracle and/or its affiliates. All Rights Reserved.
Copyright (c) 2017, 2021, MariaDB Corporation.

This program is free software; you can redistribute it and/or modify it under
the terms of the GNU General Public License as published by the Free Software
Foundation; version 2 of the License.

This program is distributed in the hope that it will be useful, but WITHOUT
ANY WARRANTY; without even the implied warranty of MERCHANTABILITY or FITNESS
FOR A PARTICULAR PURPOSE. See the GNU General Public License for more details.

You should have received a copy of the GNU General Public License along with
this program; if not, write to the Free Software Foundation, Inc.,
51 Franklin Street, Fifth Floor, Boston, MA 02110-1335 USA

*****************************************************************************/

/**************************************************//**
@file fsp/fsp0file.cc
Tablespace data file implementation

Created 2013-7-26 by Kevin Lewis
*******************************************************/

#include "fil0fil.h"
#include "fsp0types.h"
#include "os0file.h"
#include "page0page.h"
#include "srv0start.h"

/** Release the resources. */
void
Datafile::shutdown()
{
	close();

	free_filepath();
	free_first_page();
}

/** Create/open a data file.
@param[in]	read_only_mode	if true, then readonly mode checks are enforced.
@return DB_SUCCESS or error code */
dberr_t
Datafile::open_or_create(bool read_only_mode)
{
	bool success;
	ut_a(m_filepath != NULL);
	ut_ad(m_handle == OS_FILE_CLOSED);

	m_handle = os_file_create(
		innodb_data_file_key, m_filepath, m_open_flags,
		OS_FILE_NORMAL, OS_DATA_FILE, read_only_mode, &success);

	if (!success) {
		m_last_os_error = os_file_get_last_error(true);
		ib::error() << "Cannot open datafile '" << m_filepath << "'";
		return(DB_CANNOT_OPEN_FILE);
	}

	return(DB_SUCCESS);
}

/** Open a data file in read-only mode to check if it exists so that it
can be validated.
@param[in]	strict	whether to issue error messages
@return DB_SUCCESS or error code */
dberr_t
Datafile::open_read_only(bool strict)
{
	bool	success = false;
	ut_ad(m_handle == OS_FILE_CLOSED);

	/* This function can be called for file objects that do not need
	to be opened, which is the case when the m_filepath is NULL */
	if (m_filepath == NULL) {
		return(DB_ERROR);
	}

	set_open_flags(OS_FILE_OPEN);
	m_handle = os_file_create_simple_no_error_handling(
		innodb_data_file_key, m_filepath, m_open_flags,
		OS_FILE_READ_ONLY, true, &success);

	if (success) {
		m_exists = true;
		init_file_info();

		return(DB_SUCCESS);
	}

	if (strict) {
		m_last_os_error = os_file_get_last_error(true);
		ib::error() << "Cannot open datafile for read-only: '"
			<< m_filepath << "' OS error: " << m_last_os_error;
	}

	return(DB_CANNOT_OPEN_FILE);
}

/** Open a data file in read-write mode during start-up so that
doublewrite pages can be restored and then it can be validated.*
@return DB_SUCCESS or error code */
inline dberr_t Datafile::open_read_write()
{
	bool	success = false;
	ut_ad(m_handle == OS_FILE_CLOSED);
	ut_ad(!srv_read_only_mode);

	/* This function can be called for file objects that do not need
	to be opened, which is the case when the m_filepath is NULL */
	if (m_filepath == NULL) {
		return(DB_ERROR);
	}

	set_open_flags(OS_FILE_OPEN);
	m_handle = os_file_create_simple_no_error_handling(
		innodb_data_file_key, m_filepath, m_open_flags,
		OS_FILE_READ_WRITE, false, &success);

	if (!success) {
		m_last_os_error = os_file_get_last_error(true);
		ib::error() << "Cannot open datafile for read-write: '"
			<< m_filepath << "'";
		return(DB_CANNOT_OPEN_FILE);
	}

	m_exists = true;

	init_file_info();

	return(DB_SUCCESS);
}

/** Initialize OS specific file info. */
void
Datafile::init_file_info()
{
#ifdef _WIN32
	GetFileInformationByHandle((os_file_t)m_handle, &m_file_info);
#else
	fstat(m_handle, &m_file_info);
#endif	/* WIN32 */
}

/** Close a data file.
@return DB_SUCCESS or error code */
dberr_t
Datafile::close()
{
	if (m_handle != OS_FILE_CLOSED) {
		ibool	success = os_file_close(m_handle);
		ut_a(success);

		m_handle = OS_FILE_CLOSED;
	}

	return(DB_SUCCESS);
}

/** Make a full filepath from a directory path and a filename.
Prepend the dirpath to filename using the extension given.
If dirpath is NULL, prepend the default datadir to filepath.
Store the result in m_filepath.
@param dirpath  directory path
@param name     tablespace (table) name
@param ext      filename extension */
void Datafile::make_filepath(const char *dirpath, fil_space_t::name_type name,
                             ib_extention ext)
{
  ut_ad(dirpath || name.size());
  free_filepath();
  m_filepath= fil_make_filepath(dirpath, name, ext, false);
  ut_ad(m_filepath);
  set_filename();
}

/** Set the filepath by duplicating the filepath sent in. This is the
name of the file with its extension and absolute or relative path.
@param[in]	filepath	filepath to set */
void
Datafile::set_filepath(const char* filepath)
{
	free_filepath();
	m_filepath = static_cast<char*>(ut_malloc_nokey(strlen(filepath) + 1));
	::strcpy(m_filepath, filepath);
	set_filename();
}

/** Free the filepath buffer. */
void
Datafile::free_filepath()
{
	if (m_filepath != NULL) {
		ut_free(m_filepath);
		m_filepath = NULL;
		m_filename = NULL;
	}
}

/** Do a quick test if the filepath provided looks the same as this filepath
byte by byte. If they are two different looking paths to the same file,
same_as() will be used to show that after the files are opened.
@param[in]	other	filepath to compare with
@retval true if it is the same filename by byte comparison
@retval false if it looks different */
bool
Datafile::same_filepath_as(
	const char* other) const
{
	return(0 == strcmp(m_filepath, other));
}

/** Test if another opened datafile is the same file as this object.
@param[in]	other	Datafile to compare with
@return true if it is the same file, else false */
bool
Datafile::same_as(
	const Datafile&	other) const
{
#ifdef _WIN32
	return(m_file_info.dwVolumeSerialNumber
	       == other.m_file_info.dwVolumeSerialNumber
	       && m_file_info.nFileIndexHigh
	          == other.m_file_info.nFileIndexHigh
	       && m_file_info.nFileIndexLow
	          == other.m_file_info.nFileIndexLow);
#else
	return(m_file_info.st_ino == other.m_file_info.st_ino
	       && m_file_info.st_dev == other.m_file_info.st_dev);
#endif /* WIN32 */
}

/** Reads a few significant fields from the first page of the first
datafile.  The Datafile must already be open.
@param[in]	read_only_mode	If true, then readonly mode checks are enforced.
@return DB_SUCCESS or DB_IO_ERROR if page cannot be read */
dberr_t
Datafile::read_first_page(bool read_only_mode)
{
	if (m_handle == OS_FILE_CLOSED) {

		dberr_t err = open_or_create(read_only_mode);

		if (err != DB_SUCCESS) {
			return(err);
		}
	}

	/* Align the memory for a possible read from a raw device */

	m_first_page = static_cast<byte*>(
		aligned_malloc(UNIV_PAGE_SIZE_MAX, srv_page_size));

	dberr_t		err = DB_ERROR;
	size_t		page_size = UNIV_PAGE_SIZE_MAX;

	/* Don't want unnecessary complaints about partial reads. */

	while (page_size >= UNIV_PAGE_SIZE_MIN) {

		ulint	n_read = 0;

		err = os_file_read_no_error_handling(
			IORequestReadPartial, m_handle, m_first_page, 0,
			page_size, &n_read);

		if (err == DB_SUCCESS) {
			ut_a(n_read == page_size);
			break;
		}

		if (err == DB_IO_ERROR && n_read == 0) {
			break;
		}
		if (err == DB_IO_ERROR && n_read >= UNIV_PAGE_SIZE_MIN) {
			page_size >>= 1;
		} else if (srv_operation == SRV_OPERATION_BACKUP) {
			break;
		} else {
			ib::info() << "Cannot read first page of '"
				<< m_filepath << "': " << err;
			break;
		}
	}

	if (err != DB_SUCCESS) {
		return(err);
	}

	if (m_order == 0) {
		if (memcmp_aligned<2>(FIL_PAGE_SPACE_ID + m_first_page,
				      FSP_HEADER_OFFSET + FSP_SPACE_ID
				      + m_first_page, 4)) {
			ib::error()
				<< "Inconsistent tablespace ID in "
				<< m_filepath;
			return DB_CORRUPTION;
		}

		m_space_id = mach_read_from_4(FIL_PAGE_SPACE_ID
					      + m_first_page);
		m_flags = fsp_header_get_flags(m_first_page);
		if (!fil_space_t::is_valid_flags(m_flags, m_space_id)) {
			uint32_t cflags = fsp_flags_convert_from_101(m_flags);
			if (cflags == UINT32_MAX) {
				ib::error()
					<< "Invalid flags " << ib::hex(m_flags)
					<< " in " << m_filepath;
				return(DB_CORRUPTION);
			} else {
				m_flags = cflags;
			}
		}
	}

	const size_t physical_size = fil_space_t::physical_size(m_flags);

	if (physical_size > page_size) {
		ib::error() << "File " << m_filepath
			<< " should be longer than "
			<< page_size << " bytes";
		return(DB_CORRUPTION);
	}

	return(err);
}

/** Free the first page from memory when it is no longer needed. */
void Datafile::free_first_page()
{
  aligned_free(m_first_page);
  m_first_page= nullptr;
}

/** Validates the datafile and checks that it conforms with the expected
space ID and flags.  The file should exist and be successfully opened
in order for this function to validate it.
@param[in]	space_id	The expected tablespace ID.
@param[in]	flags		The expected tablespace flags.
@retval DB_SUCCESS if tablespace is valid, DB_ERROR if not.
m_is_valid is also set true on success, else false. */
dberr_t Datafile::validate_to_dd(uint32_t space_id, uint32_t flags)
{
	dberr_t err;

	if (!is_open()) {
		return DB_ERROR;
	}

	/* Validate this single-table-tablespace with the data dictionary,
	but do not compare the DATA_DIR flag, in case the tablespace was
	remotely located. */
	err = validate_first_page(0);
	if (err != DB_SUCCESS) {
		return(err);
	}

	flags &= ~FSP_FLAGS_MEM_MASK;

	/* Make sure the datafile we found matched the space ID.
	If the datafile is a file-per-table tablespace then also match
	the row format and zip page size. */
	if (m_space_id == space_id
	    && (fil_space_t::is_flags_equal(flags, m_flags)
		|| fil_space_t::is_flags_equal(m_flags, flags))) {
		/* Datafile matches the tablespace expected. */
		return(DB_SUCCESS);
	}

	/* else do not use this tablespace. */
	m_is_valid = false;

	ib::error() << "Refusing to load '" << m_filepath << "' (id="
		<< m_space_id << ", flags=" << ib::hex(m_flags)
		<< "); dictionary contains id="
		<< space_id << ", flags=" << ib::hex(flags);

	return(DB_ERROR);
}

/** Validates this datafile for the purpose of recovery.  The file should
exist and be successfully opened. We initially open it in read-only mode
because we just want to read the SpaceID.  However, if the first page is
corrupt and needs to be restored from the doublewrite buffer, we will
reopen it in write mode and ry to restore that page.
@retval DB_SUCCESS if tablespace is valid, DB_ERROR if not.
m_is_valid is also set true on success, else false. */
dberr_t
Datafile::validate_for_recovery()
{
	dberr_t err;

	ut_ad(is_open());
	ut_ad(!srv_read_only_mode);

	err = validate_first_page(0);

	switch (err) {
	case DB_TABLESPACE_EXISTS:
		break;
	case DB_SUCCESS:
		if (!m_defer || !m_space_id) {
			break;
		}
		/* InnoDB should check whether the deferred
		tablespace page0 can be recovered from
		double write buffer. InnoDB should try
	        to recover only if m_space_id exists because
		dblwr pages can be searched via {space_id, 0}.
		m_space_id is set in read_first_page(). */
		/* fall through */
	default:
		/* Re-open the file in read-write mode  Attempt to restore
		page 0 from doublewrite and read the space ID from a survey
		of the first few pages. */
		close();
		err = open_read_write();
		if (err != DB_SUCCESS) {
			return(err);
		}

		if (!m_defer) {
			err = find_space_id();
			if (err != DB_SUCCESS || m_space_id == 0) {
				ib::error() << "Datafile '" << m_filepath
					<< "' is corrupted. Cannot determine "
					"the space ID from the first 64 pages.";
				return(err);
			}
		}

<<<<<<< HEAD
		const bool empty_tablespace = (m_space_id == UINT32_MAX);
		if (empty_tablespace && space_id) {
			/* Set space id to find out whether
			the page exist in double write buffer */
			m_space_id = space_id;
		}

		if (restore_from_doublewrite()) {
			if (!m_defer) {
				return DB_CORRUPTION;
			}
			if (!empty_tablespace) {
				return err;
			}
			/* InnoDB may rebuild the file from redo log */
			m_space_id = UINT32_MAX;
			return DB_SUCCESS; /* empty file */
=======
		if (m_space_id == ULINT_UNDEFINED) {
			return DB_SUCCESS; /* empty file */
		}

		if (restore_from_doublewrite()) {
			return m_defer ? err : DB_CORRUPTION;
>>>>>>> 660cfe47
		}

		/* Free the previously read first page and then re-validate. */
		free_first_page();
		m_defer = false;
		err = validate_first_page(0);
	}

	return(err);
}

/** Check the consistency of the first page of a datafile when the
tablespace is opened.  This occurs before the fil_space_t is created
so the Space ID found here must not already be open.
m_is_valid is set true on success, else false.
@param[out]	flush_lsn	contents of FIL_PAGE_FILE_FLUSH_LSN
@retval DB_SUCCESS on if the datafile is valid
@retval DB_CORRUPTION if the datafile is not readable
@retval DB_TABLESPACE_EXISTS if there is a duplicate space_id */
dberr_t Datafile::validate_first_page(lsn_t *flush_lsn)
{
	const char*	error_txt = NULL;

	m_is_valid = true;

	if (m_first_page == NULL
	    && read_first_page(srv_read_only_mode) != DB_SUCCESS) {

		error_txt = "Cannot read first page";
	} else {
		ut_ad(m_first_page);

		if (flush_lsn != NULL) {

			*flush_lsn = mach_read_from_8(
				m_first_page + FIL_PAGE_FILE_FLUSH_LSN_OR_KEY_VERSION);
		}
	}

	if (error_txt != NULL) {
err_exit:
		free_first_page();

		if (recv_recovery_is_on()
		    || srv_operation == SRV_OPERATION_BACKUP) {
			m_defer= true;
			return DB_SUCCESS;
		}

		ib::info() << error_txt << " in datafile: " << m_filepath
			<< ", Space ID:" << m_space_id  << ", Flags: "
			<< m_flags;
		m_is_valid = false;
		return(DB_CORRUPTION);
	}

	/* Check if the whole page is blank. */
	if (!m_space_id && !m_flags) {
		const byte*	b		= m_first_page;
		ulint		nonzero_bytes	= srv_page_size;

		while (*b == '\0' && --nonzero_bytes != 0) {

			b++;
		}

		if (nonzero_bytes == 0) {
			error_txt = "Header page consists of zero bytes";
			goto err_exit;
		}
	}

	if (!fil_space_t::is_valid_flags(m_flags, m_space_id)) {
		/* Tablespace flags must be valid. */
		error_txt = "Tablespace flags are invalid";
		goto err_exit;
	}

	ulint logical_size = fil_space_t::logical_size(m_flags);

	if (srv_page_size != logical_size) {
		free_first_page();
		if (recv_recovery_is_on()
		    || srv_operation == SRV_OPERATION_BACKUP) {
			m_defer= true;
			return DB_SUCCESS;
		}
		/* Logical size must be innodb_page_size. */
		ib::error()
			<< "Data file '" << m_filepath << "' uses page size "
			<< logical_size << ", but the innodb_page_size"
			" start-up parameter is "
			<< srv_page_size;
		return(DB_ERROR);
	}

	if (page_get_page_no(m_first_page) != 0) {
		/* First page must be number 0 */
		error_txt = "Header page contains inconsistent data";
		goto err_exit;
	}

	if (m_space_id >= SRV_SPACE_ID_UPPER_BOUND) {
		error_txt = "A bad Space ID was found";
		goto err_exit;
	}

	if (buf_page_is_corrupted(false, m_first_page, m_flags)) {
		/* Look for checksum and other corruptions. */
		error_txt = "Checksum mismatch";
		goto err_exit;
	}

	mysql_mutex_lock(&fil_system.mutex);

	fil_space_t* space = fil_space_get_by_id(m_space_id);

	if (space) {
		fil_node_t* node = UT_LIST_GET_FIRST(space->chain);

		if (node && !strcmp(m_filepath, node->name)) {
ok_exit:
			mysql_mutex_unlock(&fil_system.mutex);
			return DB_SUCCESS;
		}

		if (!m_space_id
		    && (recv_recovery_is_on()
			|| srv_operation == SRV_OPERATION_BACKUP)) {
			m_defer= true;
			goto ok_exit;
		}

		/* Make sure the space_id has not already been opened. */
		ib::error() << "Attempted to open a previously opened"
			" tablespace. Previous tablespace: "
			    << (node ? node->name : "(unknown)")
			    << " uses space ID: " << m_space_id
			    << ". Cannot open filepath: " << m_filepath
			    << " which uses the same space ID.";
	}

	mysql_mutex_unlock(&fil_system.mutex);

	if (space) {
		m_is_valid = false;

		free_first_page();

		return(is_predefined_tablespace(m_space_id)
		       ? DB_CORRUPTION
		       : DB_TABLESPACE_EXISTS);
	}

	return(DB_SUCCESS);
}

/** Determine the space id of the given file descriptor by reading a few
pages from the beginning of the .ibd file.
@return DB_SUCCESS if space id was successfully identified, else DB_ERROR. */
dberr_t
Datafile::find_space_id()
{
	os_offset_t	file_size;

	ut_ad(m_handle != OS_FILE_CLOSED);

	file_size = os_file_get_size(m_handle);

	if (!file_size) {
		return DB_SUCCESS;
	}

	if (file_size == (os_offset_t) -1) {
		ib::error() << "Could not get file size of datafile '"
			<< m_filepath << "'";
		return(DB_CORRUPTION);
	}

	/* Assuming a page size, read the space_id from each page and store it
	in a map.  Find out which space_id is agreed on by majority of the
	pages.  Choose that space_id. */
	for (ulint page_size = UNIV_ZIP_SIZE_MIN;
	     page_size <= UNIV_PAGE_SIZE_MAX;
	     page_size <<= 1) {
		/* map[space_id] = count of pages */
		typedef std::map<
			uint32_t,
			uint32_t,
			std::less<uint32_t>,
			ut_allocator<std::pair<const uint32_t, uint32_t> > >
			Pages;

		Pages	verify;
		uint32_t page_count = 64;
		uint32_t valid_pages = 0;

		/* Adjust the number of pages to analyze based on file size */
		while ((page_count * page_size) > file_size) {
			--page_count;
		}

		ib::info()
			<< "Page size:" << page_size
			<< ". Pages to analyze:" << page_count;

		byte*	page = static_cast<byte*>(
			aligned_malloc(page_size, page_size));

		uint32_t fsp_flags;
		/* provide dummy value if the first os_file_read() fails */
		switch (srv_checksum_algorithm) {
		case SRV_CHECKSUM_ALGORITHM_STRICT_FULL_CRC32:
		case SRV_CHECKSUM_ALGORITHM_FULL_CRC32:
			fsp_flags = 1U << FSP_FLAGS_FCRC32_POS_MARKER
				| FSP_FLAGS_FCRC32_PAGE_SSIZE()
				| uint(innodb_compression_algorithm)
				       << FSP_FLAGS_FCRC32_POS_COMPRESSED_ALGO;
			break;
		default:
			fsp_flags = 0;
		}

		for (ulint j = 0; j < page_count; ++j) {
			if (os_file_read(IORequestRead, m_handle, page,
					 j * page_size, page_size)) {
				ib::info()
					<< "READ FAIL: page_no:" << j;
				continue;
			}

			if (j == 0) {
				fsp_flags = mach_read_from_4(
					page + FSP_HEADER_OFFSET + FSP_SPACE_FLAGS);
			}

			bool	noncompressed_ok = false;

			/* For noncompressed pages, the page size must be
			equal to srv_page_size. */
			if (page_size == srv_page_size
			    && !fil_space_t::zip_size(fsp_flags)) {
				noncompressed_ok = !buf_page_is_corrupted(
					false, page, fsp_flags);
			}

			bool	compressed_ok = false;

			if (srv_page_size <= UNIV_PAGE_SIZE_DEF
			    && page_size == fil_space_t::zip_size(fsp_flags)) {
				compressed_ok = !buf_page_is_corrupted(
					false, page, fsp_flags);
			}

			if (noncompressed_ok || compressed_ok) {

				uint32_t space_id = mach_read_from_4(page
					+ FIL_PAGE_SPACE_ID);

				if (space_id > 0) {

					ib::info()
						<< "VALID: space:"
						<< space_id << " page_no:" << j
						<< " page_size:" << page_size;

					++valid_pages;

					++verify[space_id];
				}
			}
		}

		aligned_free(page);

		ib::info()
			<< "Page size: " << page_size
			<< ". Possible space_id count:" << verify.size();

		const ulint	pages_corrupted = 3;

		for (ulint missed = 0; missed <= pages_corrupted; ++missed) {

			for (Pages::const_iterator it = verify.begin();
			     it != verify.end();
			     ++it) {

				ib::info() << "space_id:" << it->first
					<< ", Number of pages matched: "
					<< it->second << "/" << valid_pages
					<< " (" << page_size << ")";

				if (it->second == (valid_pages - missed)) {
					ib::info() << "Chosen space:"
						<< it->first;

					m_space_id = it->first;
					return(DB_SUCCESS);
				}
			}

		}
	}

	return(DB_CORRUPTION);
}


/** Restore the first page of the tablespace from
the double write buffer.
@return whether the operation failed */
bool
Datafile::restore_from_doublewrite()
{
	if (srv_operation != SRV_OPERATION_NORMAL) {
		return true;
	}

	/* Find if double write buffer contains page_no of given space id. */
	const page_id_t	page_id(m_space_id, 0);
	const byte*	page = recv_sys.dblwr.find_page(page_id);

	if (!page) {
		/* If the first page of the given user tablespace is not there
		in the doublewrite buffer, then the recovery is going to fail
		now. Hence this is treated as an error. */

		ib::error()
			<< "Corrupted page " << page_id
			<< " of datafile '" << m_filepath
			<< "' could not be found in the doublewrite buffer.";
		return(true);
	}

	uint32_t flags = mach_read_from_4(
		FSP_HEADER_OFFSET + FSP_SPACE_FLAGS + page);

	if (!fil_space_t::is_valid_flags(flags, m_space_id)) {
		flags = fsp_flags_convert_from_101(flags);
		/* recv_dblwr_t::validate_page() inside find_page()
		checked this already. */
		ut_ad(flags != UINT32_MAX);
		/* The flags on the page should be converted later. */
	}

	ulint physical_size = fil_space_t::physical_size(flags);

	ut_a(page_get_page_no(page) == page_id.page_no());

	ib::info() << "Restoring page " << page_id
		<< " of datafile '" << m_filepath
		<< "' from the doublewrite buffer. Writing "
		<< physical_size << " bytes into file '"
		<< m_filepath << "'";

	return(os_file_write(
			IORequestWrite,
			m_filepath, m_handle, page, 0, physical_size)
	       != DB_SUCCESS);
}

/** Read an InnoDB Symbolic Link (ISL) file by name.
@param link_filepath   filepath of the ISL file
@return data file name (must be freed by the caller)
@retval nullptr  on error */
static char *read_link_file(const char *link_filepath)
{
  if (FILE* file= fopen(link_filepath, "r+b" STR_O_CLOEXEC))
  {
    char *filepath= static_cast<char*>(ut_malloc_nokey(OS_FILE_MAX_PATH));

    os_file_read_string(file, filepath, OS_FILE_MAX_PATH);
    fclose(file);

    if (size_t len= strlen(filepath))
    {
      /* Trim whitespace from end of filepath */
      len--;
      while (static_cast<byte>(filepath[len]) <= 0x20)
      {
        if (!len)
          return nullptr;
        filepath[len--]= 0;
      }
      /* Ensure that the last 2 path separators are forward slashes,
      because elsewhere we are assuming that tablespace file names end
      in "/databasename/tablename.ibd". */
      unsigned trailing_slashes= 0;
      for (; len; len--)
      {
        switch (filepath[len]) {
#ifdef _WIN32
        case '\\':
          filepath[len]= '/';
          /* fall through */
#endif
        case '/':
          if (++trailing_slashes >= 2)
            return filepath;
        }
      }
    }
  }

  return nullptr;
}

/** Create a link filename,
open that file, and read the contents into m_filepath.
@param name   table name
@return filepath()
@retval nullptr  if the .isl file does not exist or cannot be read */
const char *RemoteDatafile::open_link_file(const fil_space_t::name_type name)
{
  if (!m_link_filepath)
    m_link_filepath= fil_make_filepath(nullptr, name, ISL, false);
  m_filepath= read_link_file(m_link_filepath);
  return m_filepath;
}

/** Release the resources. */
void
RemoteDatafile::shutdown()
{
	Datafile::shutdown();

	if (m_link_filepath != 0) {
		ut_free(m_link_filepath);
		m_link_filepath = 0;
	}
}

/** Create InnoDB Symbolic Link (ISL) file.
@param name     tablespace name
@param filepath full file name
@return DB_SUCCESS or error code */
dberr_t RemoteDatafile::create_link_file(fil_space_t::name_type name,
                                         const char *filepath)
{
	bool		success;
	dberr_t		err = DB_SUCCESS;
	char*		link_filepath = NULL;
	char*		prev_filepath = NULL;

	ut_ad(!srv_read_only_mode);

	link_filepath = fil_make_filepath(NULL, name, ISL, false);

	if (link_filepath == NULL) {
		return(DB_ERROR);
	}

	prev_filepath = read_link_file(link_filepath);
	if (prev_filepath) {
		/* Truncate (starting with MySQL 5.6, probably no
		longer since MariaDB Server 10.2.19) used to call this
		with an existing link file which contains the same filepath. */
		bool same = !strncmp(prev_filepath, name.data(), name.size())
			&& !strcmp(prev_filepath + name.size(), DOT_IBD);
		ut_free(prev_filepath);
		if (same) {
			ut_free(link_filepath);
			return(DB_SUCCESS);
		}
	}

	/** Check if the file already exists. */
	FILE*			file = NULL;
	bool			exists;
	os_file_type_t		ftype;

	success = os_file_status(link_filepath, &exists, &ftype);
	ulint error = 0;

	if (success && !exists) {

		file = fopen(link_filepath, "w");
		if (file == NULL) {
			/* This call will print its own error message */
			error = os_file_get_last_error(true);
		}
	} else {
		error = OS_FILE_ALREADY_EXISTS;
	}

	if (error != 0) {

		ib::error() << "Cannot create file " << link_filepath << ".";

		if (error == OS_FILE_ALREADY_EXISTS) {
			ib::error() << "The link file: " << link_filepath
				<< " already exists.";
			err = DB_TABLESPACE_EXISTS;

		} else if (error == OS_FILE_DISK_FULL) {
			err = DB_OUT_OF_FILE_SPACE;

		} else {
			err = DB_ERROR;
		}

		/* file is not open, no need to close it. */
		ut_free(link_filepath);
		return(err);
	}

	const size_t len = strlen(filepath);
	if (fwrite(filepath, 1, len, file) != len) {
		error = os_file_get_last_error(true);
		ib::error() <<
			"Cannot write link file: "
			    << link_filepath << " filepath: " << filepath;
		err = DB_ERROR;
	}

	/* Close the file, we only need it at startup */
	fclose(file);

	ut_free(link_filepath);

	return(err);
}

/** Delete an InnoDB Symbolic Link (ISL) file. */
void
RemoteDatafile::delete_link_file(void)
{
	ut_ad(m_link_filepath != NULL);

	if (m_link_filepath != NULL) {
		os_file_delete_if_exists(innodb_data_file_key,
					 m_link_filepath, NULL);
	}
}

/** Delete an InnoDB Symbolic Link (ISL) file by name.
@param name	tablespace name */
void RemoteDatafile::delete_link_file(fil_space_t::name_type name)
{
  if (char *link_filepath= fil_make_filepath(NULL, name, ISL, false))
  {
    os_file_delete_if_exists(innodb_data_file_key, link_filepath, nullptr);
    ut_free(link_filepath);
  }
}<|MERGE_RESOLUTION|>--- conflicted
+++ resolved
@@ -432,32 +432,12 @@
 			}
 		}
 
-<<<<<<< HEAD
-		const bool empty_tablespace = (m_space_id == UINT32_MAX);
-		if (empty_tablespace && space_id) {
-			/* Set space id to find out whether
-			the page exist in double write buffer */
-			m_space_id = space_id;
-		}
-
-		if (restore_from_doublewrite()) {
-			if (!m_defer) {
-				return DB_CORRUPTION;
-			}
-			if (!empty_tablespace) {
-				return err;
-			}
-			/* InnoDB may rebuild the file from redo log */
-			m_space_id = UINT32_MAX;
-			return DB_SUCCESS; /* empty file */
-=======
-		if (m_space_id == ULINT_UNDEFINED) {
+		if (m_space_id == UINT32_MAX) {
 			return DB_SUCCESS; /* empty file */
 		}
 
 		if (restore_from_doublewrite()) {
 			return m_defer ? err : DB_CORRUPTION;
->>>>>>> 660cfe47
 		}
 
 		/* Free the previously read first page and then re-validate. */
