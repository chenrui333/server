/*****************************************************************************

Copyright (c) 1995, 2016, Oracle and/or its affiliates. All Rights Reserved.
Copyright (c) 2017, 2020, MariaDB Corporation.

This program is free software; you can redistribute it and/or modify it under
the terms of the GNU General Public License as published by the Free Software
Foundation; version 2 of the License.

This program is distributed in the hope that it will be useful, but WITHOUT
ANY WARRANTY; without even the implied warranty of MERCHANTABILITY or FITNESS
FOR A PARTICULAR PURPOSE. See the GNU General Public License for more details.

You should have received a copy of the GNU General Public License along with
this program; if not, write to the Free Software Foundation, Inc.,
51 Franklin Street, Fifth Floor, Boston, MA 02110-1335 USA

*****************************************************************************/

/******************************************************************//**
@file fsp/fsp0fsp.cc
File space management

Created 11/29/1995 Heikki Tuuri
***********************************************************************/

#include "fsp0fsp.h"
#include "buf0buf.h"
#include "fil0fil.h"
#include "fil0crypt.h"
#include "mtr0log.h"
#include "ut0byte.h"
#include "page0page.h"
#include "fut0fut.h"
#include "srv0srv.h"
#include "srv0start.h"
#include "ibuf0ibuf.h"
#include "btr0btr.h"
#include "btr0sea.h"
#include "dict0boot.h"
#include "log0log.h"
#include "dict0mem.h"
#include "fsp0types.h"

// JAN: MySQL 5.7 Encryption
// #include <my_aes.h>

typedef ulint page_no_t;

/** Return an extent to the free list of a space.
@param[in,out]	space		tablespace
@param[in]	offset		page number in the extent
@param[in,out]	mtr		mini-transaction */
MY_ATTRIBUTE((nonnull))
static
void
fsp_free_extent(
	fil_space_t*		space,
	page_no_t		offset,
	mtr_t*			mtr);

/** Returns the first extent descriptor for a segment.
We think of the extent lists of the segment catenated in the order
FSEG_FULL -> FSEG_NOT_FULL -> FSEG_FREE.
@param[in]	inode		segment inode
@param[in]	space		tablespace
@param[in,out]	mtr		mini-transaction
@return the first extent descriptor, or NULL if none */
MY_ATTRIBUTE((nonnull, warn_unused_result))
static
xdes_t*
fseg_get_first_extent(
	fseg_inode_t*		inode,
	const fil_space_t*	space,
	mtr_t*			mtr);

/** Put new extents to the free list if there are free extents above the free
limit. If an extent happens to contain an extent descriptor page, the extent
is put to the FSP_FREE_FRAG list with the page marked as used.
@param[in]	init_space	true if this is a single-table tablespace
and we are only initializing the first extent and the first bitmap pages;
then we will not allocate more extents
@param[in,out]	space		tablespace
@param[in,out]	header		tablespace header
@param[in,out]	mtr		mini-transaction */
static ATTRIBUTE_COLD
void
fsp_fill_free_list(
	bool		init_space,
	fil_space_t*	space,
	buf_block_t*	header,
	mtr_t*		mtr);

/** Allocates a single free page from a segment.
This function implements the intelligent allocation strategy which tries to
minimize file space fragmentation.
@param[in,out]	space			tablespace
@param[in,out]	seg_inode		segment inode
@param[in,out]	iblock			segment inode page
@param[in]	hint			hint of which page would be desirable
@param[in]	direction		if the new page is needed because of
an index page split, and records are inserted there in order, into which
direction they go alphabetically: FSP_DOWN, FSP_UP, FSP_NO_DIR
@param[in,out]	mtr			mini-transaction
@param[in,out]	init_mtr		mtr or another mini-transaction in
which the page should be initialized.
@retval NULL	if no page could be allocated */
static
buf_block_t*
fseg_alloc_free_page_low(
	fil_space_t*		space,
	fseg_inode_t*		seg_inode,
	buf_block_t*		iblock,
	ulint			hint,
	byte			direction,
<<<<<<< HEAD
	rw_lock_type_t		rw_latch,
=======
	mtr_t*			mtr,
	mtr_t*			init_mtr
>>>>>>> cf9b3b25
#ifdef UNIV_DEBUG
	bool			has_done_reservation,
	/*!< whether the space has already been reserved */
#endif /* UNIV_DEBUG */
	mtr_t*			mtr,
	mtr_t*			init_mtr)
	MY_ATTRIBUTE((warn_unused_result));

/** Get the tablespace header block, SX-latched
@param[in]      space           tablespace
@param[in,out]  mtr             mini-transaction
@return pointer to the space header, page x-locked */
<<<<<<< HEAD
inline buf_block_t *fsp_get_header(const fil_space_t *space, mtr_t *mtr)
{
 buf_block_t *block= buf_page_get(page_id_t(space->id, 0), space->zip_size(),
                                  RW_SX_LATCH, mtr);
 buf_block_dbg_add_level(block, SYNC_FSP_PAGE);
 ut_ad(space->id == mach_read_from_4(FSP_HEADER_OFFSET + FSP_SPACE_ID +
                                     block->frame));
 return block;
}

/** Set the XDES_FREE_BIT of a page.
@tparam         free    desired value of XDES_FREE_BIT
@param[in]      block   extent descriptor block
@param[in,out]  descr   extent descriptor
@param[in]      offset  page offset within the extent
@param[in,out]  mtr     mini-transaction */
template<bool free>
inline void xdes_set_free(const buf_block_t &block, xdes_t *descr,
                          ulint offset, mtr_t *mtr)
{
  ut_ad(mtr->memo_contains_flagged(&block, MTR_MEMO_PAGE_SX_FIX));
  ut_ad(offset < FSP_EXTENT_SIZE);
  ut_ad(page_align(descr) == block.frame);
  compile_time_assert(XDES_BITS_PER_PAGE == 2);
  compile_time_assert(XDES_FREE_BIT == 0);
  compile_time_assert(XDES_CLEAN_BIT == 1);

  ulint index= XDES_BITS_PER_PAGE * offset;
  byte *b= &descr[XDES_BITMAP + (index >> 3)];
  /* xdes_init() should have set all XDES_CLEAN_BIT. */
  ut_ad(!(~*b & 0xaa));
  /* Clear or set XDES_FREE_BIT. */
  byte val= free
    ? static_cast<byte>(*b | 1 << (index & 7))
    : static_cast<byte>(*b & ~(1 << (index & 7)));
  mtr->write<1>(block, b, val);
}

/**
Find a free page.
@param descr   extent descriptor
@param hint    page offset to start searching from (towards larger pages)
@return free page offset
@retval ULINT_UNDEFINED if no page is free */
inline ulint xdes_find_free(const xdes_t *descr, ulint hint= 0)
{
  ut_ad(hint < FSP_EXTENT_SIZE);
  for (ulint i= hint; i < FSP_EXTENT_SIZE; i++)
    if (xdes_is_free(descr, i))
      return i;
  for (ulint i= 0; i < hint; i++)
    if (xdes_is_free(descr, i))
      return i;
  return ULINT_UNDEFINED;
}

/**
Determine the number of used pages in a descriptor.
@param descr  file descriptor
=======
inline fsp_header_t* fsp_get_space_header(const fil_space_t* space, mtr_t* mtr)
{
	buf_block_t*	block;
	fsp_header_t*	header;

	ut_ad(space->purpose != FIL_TYPE_LOG);

	block = buf_page_get(page_id_t(space->id, 0), space->zip_size(),
			     RW_SX_LATCH, mtr);
	header = FSP_HEADER_OFFSET + buf_block_get_frame(block);
	buf_block_dbg_add_level(block, SYNC_FSP_PAGE);

	ut_ad(space->id == mach_read_from_4(FSP_SPACE_ID + header));
	return(header);
}

/**********************************************************************//**
Gets a descriptor bit of a page.
@return TRUE if free */
UNIV_INLINE
ibool
xdes_mtr_get_bit(
/*=============*/
	const xdes_t*	descr,	/*!< in: descriptor */
	ulint		bit,	/*!< in: XDES_FREE_BIT or XDES_CLEAN_BIT */
	ulint		offset,	/*!< in: page offset within extent:
				0 ... FSP_EXTENT_SIZE - 1 */
	mtr_t*		mtr)	/*!< in: mini-transaction */
{
	ut_ad(mtr->is_active());
	ut_ad(mtr_memo_contains_page(mtr, descr, MTR_MEMO_PAGE_SX_FIX));

	return(xdes_get_bit(descr, bit, offset));
}

/**********************************************************************//**
Sets a descriptor bit of a page. */
UNIV_INLINE
void
xdes_set_bit(
/*=========*/
	xdes_t*	descr,	/*!< in: descriptor */
	ulint	bit,	/*!< in: XDES_FREE_BIT or XDES_CLEAN_BIT */
	ulint	offset,	/*!< in: page offset within extent:
			0 ... FSP_EXTENT_SIZE - 1 */
	ibool	val,	/*!< in: bit value */
	mtr_t*	mtr)	/*!< in/out: mini-transaction */
{
	ulint	index;
	ulint	byte_index;
	ulint	bit_index;
	ulint	descr_byte;

	ut_ad(mtr_memo_contains_page(
			mtr, descr,
			MTR_MEMO_PAGE_SX_FIX | MTR_MEMO_PAGE_X_FIX));
	ut_ad((bit == XDES_FREE_BIT) || (bit == XDES_CLEAN_BIT));
	ut_ad(offset < FSP_EXTENT_SIZE);

	index = bit + XDES_BITS_PER_PAGE * offset;

	byte_index = index / 8;
	bit_index = index % 8;

	descr_byte = mach_read_from_1(descr + XDES_BITMAP + byte_index);
	descr_byte = ut_bit_set_nth(descr_byte, bit_index, val);

	mlog_write_ulint(descr + XDES_BITMAP + byte_index, descr_byte,
			 MLOG_1BYTE, mtr);
}

/**********************************************************************//**
Looks for a descriptor bit having the desired value. Starts from hint
and scans upward; at the end of the extent the search is wrapped to
the start of the extent.
@return bit index of the bit, ULINT_UNDEFINED if not found */
UNIV_INLINE
ulint
xdes_find_bit(
/*==========*/
	xdes_t*	descr,	/*!< in: descriptor */
	ulint	bit,	/*!< in: XDES_FREE_BIT or XDES_CLEAN_BIT */
	ibool	val,	/*!< in: desired bit value */
	ulint	hint,	/*!< in: hint of which bit position would
			be desirable */
	mtr_t*	mtr)	/*!< in/out: mini-transaction */
{
	ulint	i;

	ut_ad(descr && mtr);
	ut_ad(val <= TRUE);
	ut_ad(hint < FSP_EXTENT_SIZE);
	ut_ad(mtr_memo_contains_page(mtr, descr, MTR_MEMO_PAGE_SX_FIX));
	for (i = hint; i < FSP_EXTENT_SIZE; i++) {
		if (val == xdes_mtr_get_bit(descr, bit, i, mtr)) {

			return(i);
		}
	}

	for (i = 0; i < hint; i++) {
		if (val == xdes_mtr_get_bit(descr, bit, i, mtr)) {

			return(i);
		}
	}

	return(ULINT_UNDEFINED);
}

/**********************************************************************//**
Returns the number of used pages in a descriptor.
>>>>>>> cf9b3b25
@return number of pages used */
inline ulint xdes_get_n_used(const xdes_t *descr)
{
  ulint count= 0;

  for (ulint i= 0; i < FSP_EXTENT_SIZE; ++i)
    if (!xdes_is_free(descr, i))
      count++;

  return count;
}

/**
Determine whether a file extent is full.
@param descr  file descriptor
@return whether all pages have been allocated */
inline bool xdes_is_full(const xdes_t *descr)
{
  return FSP_EXTENT_SIZE == xdes_get_n_used(descr);
}

/** Set the state of an extent descriptor.
@param[in]      block   extent descriptor block
@param[in,out]  descr   extent descriptor
@param[in]      state   the state
@param[in,out]  mtr     mini-transaction */
inline void xdes_set_state(const buf_block_t &block, xdes_t *descr,
			   byte state, mtr_t *mtr)
{
<<<<<<< HEAD
  ut_ad(descr && mtr);
  ut_ad(state >= XDES_FREE);
  ut_ad(state <= XDES_FSEG);
  ut_ad(mtr->memo_contains_flagged(&block, MTR_MEMO_PAGE_SX_FIX));
  ut_ad(page_align(descr) == block.frame);
  ut_ad(mach_read_from_4(descr + XDES_STATE) <= XDES_FSEG);
  mtr->write<1>(block, XDES_STATE + 3 + descr, state);
=======
	ut_ad(descr && mtr);
	ut_ad(state >= XDES_FREE);
	ut_ad(state <= XDES_FSEG);
	ut_ad(mtr_memo_contains_page(
			mtr, descr,
			MTR_MEMO_PAGE_SX_FIX | MTR_MEMO_PAGE_X_FIX));

	mlog_write_ulint(descr + XDES_STATE, state, MLOG_4BYTES, mtr);
>>>>>>> cf9b3b25
}

/**********************************************************************//**
Gets the state of an xdes.
@return state */
UNIV_INLINE
ulint
xdes_get_state(
/*===========*/
	const xdes_t*	descr)	/*!< in: descriptor */
{
	ulint	state;

	ut_ad(descr);
	state = mach_read_from_4(descr + XDES_STATE);
	ut_ad(state - 1 < XDES_FSEG);
	return(state);
}

/**********************************************************************//**
Inits an extent descriptor to the free and clean state. */
inline void xdes_init(const buf_block_t &block, xdes_t *descr, mtr_t *mtr)
{
<<<<<<< HEAD
  ut_ad(mtr->memo_contains_flagged(&block, MTR_MEMO_PAGE_SX_FIX));
  mtr->memset(&block, uint16_t(descr - block.frame) + XDES_BITMAP,
              XDES_SIZE - XDES_BITMAP, 0xff);
  xdes_set_state(block, descr, XDES_FREE, mtr);
}

/** Mark a page used in an extent descriptor.
@param[in,out]  seg_inode       segment inode
@param[in,out]  iblock          segment inode page
@param[in]      page            page number
@param[in,out]  descr           extent descriptor
@param[in,out]  xdes            extent descriptor page
@param[in,out]  mtr             mini-transaction */
static MY_ATTRIBUTE((nonnull))
void
fseg_mark_page_used(fseg_inode_t *seg_inode, buf_block_t *iblock,
                    ulint page, xdes_t *descr, buf_block_t *xdes, mtr_t *mtr)
{
  ut_ad(fil_page_get_type(iblock->frame) == FIL_PAGE_INODE);
  ut_ad(!((page_offset(seg_inode) - FSEG_ARR_OFFSET) % FSEG_INODE_SIZE));
  ut_ad(mach_read_from_4(seg_inode + FSEG_MAGIC_N) == FSEG_MAGIC_N_VALUE);
  ut_ad(!memcmp(seg_inode + FSEG_ID, descr + XDES_ID, 4));

  const uint16_t xoffset= uint16_t(descr - xdes->frame + XDES_FLST_NODE);
  const uint16_t ioffset= uint16_t(seg_inode - iblock->frame);

  if (!xdes_get_n_used(descr))
  {
    /* We move the extent from the free list to the NOT_FULL list */
    flst_remove(iblock, uint16_t(FSEG_FREE + ioffset), xdes, xoffset, mtr);
    flst_add_last(iblock, uint16_t(FSEG_NOT_FULL + ioffset),
                  xdes, xoffset, mtr);
  }

  ut_ad(xdes_is_free(descr, page % FSP_EXTENT_SIZE));

  /* We mark the page as used */
  xdes_set_free<false>(*xdes, descr, page % FSP_EXTENT_SIZE, mtr);

  byte* p_not_full= seg_inode + FSEG_NOT_FULL_N_USED;
  const uint32_t not_full_n_used= mach_read_from_4(p_not_full) + 1;
  mtr->write<4>(*iblock, p_not_full, not_full_n_used);
  if (xdes_is_full(descr))
  {
    /* We move the extent from the NOT_FULL list to the FULL list */
    flst_remove(iblock, uint16_t(FSEG_NOT_FULL + ioffset), xdes, xoffset, mtr);
    flst_add_last(iblock, uint16_t(FSEG_FULL + ioffset), xdes, xoffset, mtr);
    mtr->write<4>(*iblock, seg_inode + FSEG_NOT_FULL_N_USED,
                  not_full_n_used - FSP_EXTENT_SIZE);
  }
=======
  ut_ad(mtr_memo_contains_page(mtr, descr, MTR_MEMO_PAGE_SX_FIX |
                               MTR_MEMO_PAGE_X_FIX));
  mlog_memset(descr + XDES_BITMAP, XDES_SIZE - XDES_BITMAP, 0xff, mtr);
  xdes_set_state(descr, XDES_FREE, mtr);
>>>>>>> cf9b3b25
}

/** Get pointer to a the extent descriptor of a page.
@param[in,out]	sp_header	tablespace header page, x-latched
@param[in]	space		tablespace
@param[in]	offset		page offset
@param[out]	desc_block	descriptor block
@param[in,out]	mtr		mini-transaction
@param[in]	init_space	whether the tablespace is being initialized
@return pointer to the extent descriptor, NULL if the page does not
exist in the space or if the offset exceeds free limit */
UNIV_INLINE MY_ATTRIBUTE((warn_unused_result))
xdes_t*
xdes_get_descriptor_with_space_hdr(
	buf_block_t*		header,
	const fil_space_t*	space,
	page_no_t		offset,
	buf_block_t**		desc_block,
	mtr_t*			mtr,
	bool			init_space = false)
{
	ulint	limit;
	ulint	size;
	ulint	descr_page_no;
<<<<<<< HEAD
	ut_ad(mtr->memo_contains(*space));
	ut_ad(mtr->memo_contains_flagged(header, MTR_MEMO_PAGE_SX_FIX));
=======
	page_t*	descr_page;
	ut_ad(mtr_memo_contains(mtr, space, MTR_MEMO_SPACE_X_LOCK));
	ut_ad(mtr_memo_contains_page(mtr, sp_header, MTR_MEMO_PAGE_SX_FIX)
	      || mtr_memo_contains_page(mtr, sp_header, MTR_MEMO_PAGE_X_FIX));
	ut_ad(page_offset(sp_header) == FSP_HEADER_OFFSET);
>>>>>>> cf9b3b25
	/* Read free limit and space size */
	limit = mach_read_from_4(FSP_HEADER_OFFSET + FSP_FREE_LIMIT
				 + header->frame);
	size  = mach_read_from_4(FSP_HEADER_OFFSET + FSP_SIZE + header->frame);
	ut_ad(limit == space->free_limit
	      || (space->free_limit == 0
		  && (init_space
		      || space->purpose == FIL_TYPE_TEMPORARY
		      || (srv_startup_is_before_trx_rollback_phase
			  && (space->id == TRX_SYS_SPACE
			      || srv_is_undo_tablespace(space->id))))));
	ut_ad(size == space->size_in_header);

	if ((offset >= size) || (offset >= limit)) {
		return(NULL);
	}

	const ulint zip_size = space->zip_size();

	descr_page_no = xdes_calc_descriptor_page(zip_size, offset);

	buf_block_t* block = header;

	if (descr_page_no) {
		block = buf_page_get(
			page_id_t(space->id, descr_page_no), zip_size,
			RW_SX_LATCH, mtr);

		buf_block_dbg_add_level(block, SYNC_FSP_PAGE);
	}

	if (desc_block != NULL) {
		*desc_block = block;
	}

	return XDES_ARR_OFFSET + XDES_SIZE
		* xdes_calc_descriptor_index(zip_size, offset)
		+ block->frame;
}

/** Get the extent descriptor of a page.
The page where the extent descriptor resides is x-locked. If the page
offset is equal to the free limit of the space, we will add new
extents from above the free limit to the space free list, if not free
limit == space size. This adding is necessary to make the descriptor
defined, as they are uninitialized above the free limit.
@param[in]	space		tablespace
@param[in]	offset		page offset; if equal to the free limit, we
try to add new extents to the space free list
@param[out]	xdes		extent descriptor page
@param[in,out]	mtr		mini-transaction
@return the extent descriptor */
static xdes_t* xdes_get_descriptor(const fil_space_t *space, page_no_t offset,
                                   buf_block_t **xdes, mtr_t *mtr)
{
  buf_block_t *block= buf_page_get(page_id_t(space->id, 0), space->zip_size(),
                                   RW_SX_LATCH, mtr);
  buf_block_dbg_add_level(block, SYNC_FSP_PAGE);
  return xdes_get_descriptor_with_space_hdr(block, space, offset, xdes, mtr);
}

/** Get the extent descriptor of a page.
The page where the extent descriptor resides is x-locked. If the page
offset is equal to the free limit of the space, we will add new
extents from above the free limit to the space free list, if not free
limit == space size. This adding is necessary to make the descriptor
defined, as they are uninitialized above the free limit.
@param[in]	space		tablespace
@param[in]	page		descriptor page offset
@param[in]	offset		page offset
@param[in,out]	mtr		mini-transaction
@return	the extent descriptor
@retval	NULL	if the descriptor is not available */
MY_ATTRIBUTE((warn_unused_result))
static
const xdes_t*
xdes_get_descriptor_const(
	const fil_space_t*	space,
	page_no_t		page,
	page_no_t		offset,
	mtr_t*			mtr)
{
	ut_ad(mtr->memo_contains(space->latch, MTR_MEMO_S_LOCK));
	ut_ad(offset < space->free_limit);
	ut_ad(offset < space->size_in_header);

	const ulint zip_size = space->zip_size();

	if (buf_block_t* block = buf_page_get(page_id_t(space->id, page),
					      zip_size, RW_S_LATCH, mtr)) {
		buf_block_dbg_add_level(block, SYNC_FSP_PAGE);

		ut_ad(page != 0 || space->free_limit == mach_read_from_4(
			      FSP_FREE_LIMIT + FSP_HEADER_OFFSET
			      + block->frame));
		ut_ad(page != 0 || space->size_in_header == mach_read_from_4(
			      FSP_SIZE + FSP_HEADER_OFFSET
			      + block->frame));

		return(block->frame + XDES_ARR_OFFSET + XDES_SIZE
		       * xdes_calc_descriptor_index(zip_size, offset));
	}

	return(NULL);
}

/** Get a pointer to the extent descriptor. The page where the
extent descriptor resides is x-locked.
@param[in]	space		tablespace
@param[in]	lst_node	file address of the list node
				contained in the descriptor
@param[out]	block		extent descriptor block
@param[in,out]	mtr		mini-transaction
@return pointer to the extent descriptor */
MY_ATTRIBUTE((nonnull, warn_unused_result))
UNIV_INLINE
xdes_t*
xdes_lst_get_descriptor(
	const fil_space_t*	space,
	fil_addr_t		lst_node,
	buf_block_t**		block,
	mtr_t*			mtr)
{
	ut_ad(mtr->memo_contains(*space));
	return fut_get_ptr(space->id, space->zip_size(),
			   lst_node, RW_SX_LATCH, mtr, block)
		- XDES_FLST_NODE;
}

/********************************************************************//**
Returns page offset of the first page in extent described by a descriptor.
@return offset of the first page in extent */
UNIV_INLINE
ulint
xdes_get_offset(
/*============*/
	const xdes_t*	descr)	/*!< in: extent descriptor */
{
	ut_ad(descr);

	return(page_get_page_no(page_align(descr))
	       + ((page_offset(descr) - XDES_ARR_OFFSET) / XDES_SIZE)
	       * FSP_EXTENT_SIZE);
}

/** Initialize a file page whose prior contents should be ignored.
@param[in,out]	block	buffer pool block */
void fsp_apply_init_file_page(buf_block_t *block)
{
  memset_aligned<UNIV_PAGE_SIZE_MIN>(block->frame, 0, srv_page_size);
  const page_id_t id(block->page.id());

  mach_write_to_4(block->frame + FIL_PAGE_OFFSET, id.page_no());
  if (log_sys.is_physical())
    memset_aligned<8>(block->frame + FIL_PAGE_PREV, 0xff, 8);
  mach_write_to_4(block->frame + FIL_PAGE_ARCH_LOG_NO_OR_SPACE_ID, id.space());
  if (page_zip_des_t* page_zip= buf_block_get_page_zip(block))
  {
    memset_aligned<UNIV_ZIP_SIZE_MIN>(page_zip->data, 0,
                                      page_zip_get_size(page_zip));
    static_assert(FIL_PAGE_OFFSET == 4, "compatibility");
    memcpy_aligned<4>(page_zip->data + FIL_PAGE_OFFSET,
                      block->frame + FIL_PAGE_OFFSET, 4);
    if (log_sys.is_physical())
      memset_aligned<8>(page_zip->data + FIL_PAGE_PREV, 0xff, 8);
    static_assert(FIL_PAGE_ARCH_LOG_NO_OR_SPACE_ID % 4 == 2,
                  "not perfect alignment");
    memcpy_aligned<2>(page_zip->data + FIL_PAGE_ARCH_LOG_NO_OR_SPACE_ID,
                      block->frame + FIL_PAGE_ARCH_LOG_NO_OR_SPACE_ID, 4);
  }
}

#ifdef UNIV_DEBUG
/** Assert that the mini-transaction is compatible with
updating an allocation bitmap page.
@param[in]	mtr	mini-transaction */
void fil_space_t::modify_check(const mtr_t& mtr) const
{
	switch (mtr.get_log_mode()) {
	case MTR_LOG_NONE:
		/* These modes are only allowed within a non-bitmap page
		when there is a higher-level redo log record written. */
		ut_ad(purpose == FIL_TYPE_TABLESPACE
		      || purpose == FIL_TYPE_TEMPORARY);
		break;
	case MTR_LOG_NO_REDO:
		ut_ad(purpose == FIL_TYPE_TEMPORARY
		      || purpose == FIL_TYPE_IMPORT);
		return;
	case MTR_LOG_ALL:
		/* We may only write redo log for a persistent
		tablespace. */
		ut_ad(purpose == FIL_TYPE_TABLESPACE);
		ut_ad(mtr.is_named_space(id));
		return;
	}

	ut_ad("invalid log mode" == 0);
}
#endif

/**********************************************************************//**
Writes the space id and flags to a tablespace header.  The flags contain
row type, physical/compressed page size, and logical/uncompressed page
size of the tablespace. */
void
fsp_header_init_fields(
/*===================*/
	page_t*	page,		/*!< in/out: first page in the space */
	ulint	space_id,	/*!< in: space id */
	ulint	flags)		/*!< in: tablespace flags (FSP_SPACE_FLAGS) */
{
	flags &= ~FSP_FLAGS_MEM_MASK;
	ut_a(fil_space_t::is_valid_flags(flags, space_id));

	mach_write_to_4(FSP_HEADER_OFFSET + FSP_SPACE_ID + page,
			space_id);
	mach_write_to_4(FSP_HEADER_OFFSET + FSP_SPACE_FLAGS + page,
			flags);
}

/** Initialize a tablespace header.
@param[in,out]	space	tablespace
@param[in]	size	current size in blocks
@param[in,out]	mtr	mini-transaction */
void fsp_header_init(fil_space_t* space, ulint size, mtr_t* mtr)
{
	const page_id_t page_id(space->id, 0);
	const ulint zip_size = space->zip_size();

	mtr_x_lock_space(space, mtr);
<<<<<<< HEAD

	const auto savepoint = mtr->get_savepoint();
	buf_block_t* block = buf_page_create(space, 0, zip_size, mtr);
	mtr->sx_latch_at_savepoint(savepoint, block);
=======
	buf_block_t* block = buf_page_create(page_id, zip_size, mtr);
>>>>>>> cf9b3b25
	buf_block_dbg_add_level(block, SYNC_FSP_PAGE);

	space->size_in_header = size;
	space->free_len = 0;
	space->free_limit = 0;

	/* The prior contents of the file page should be ignored */

	fsp_init_file_page(space, block, mtr);

	mtr->write<2>(*block, block->frame + FIL_PAGE_TYPE,
		      FIL_PAGE_TYPE_FSP_HDR);

	mtr->write<4,mtr_t::MAYBE_NOP>(*block, FSP_HEADER_OFFSET + FSP_SPACE_ID
				       + block->frame, space->id);
	ut_ad(0 == mach_read_from_4(FSP_HEADER_OFFSET + FSP_NOT_USED
				    + block->frame));
	/* recv_sys_t::parse() expects to find a WRITE record that
	covers all 4 bytes. Therefore, we must specify mtr_t::FORCED
	in order to avoid optimizing away any unchanged most
	significant bytes of FSP_SIZE. */
	mtr->write<4,mtr_t::FORCED>(*block, FSP_HEADER_OFFSET + FSP_SIZE
				   + block->frame, size);
	ut_ad(0 == mach_read_from_4(FSP_HEADER_OFFSET + FSP_FREE_LIMIT
				    + block->frame));
	mtr->write<4,mtr_t::MAYBE_NOP>(*block,
				       FSP_HEADER_OFFSET + FSP_SPACE_FLAGS
				       + block->frame,
				       space->flags & ~FSP_FLAGS_MEM_MASK);
	ut_ad(0 == mach_read_from_4(FSP_HEADER_OFFSET + FSP_FRAG_N_USED
				    + block->frame));

	flst_init(block, FSP_HEADER_OFFSET + FSP_FREE, mtr);
	flst_init(block, FSP_HEADER_OFFSET + FSP_FREE_FRAG, mtr);
	flst_init(block, FSP_HEADER_OFFSET + FSP_FULL_FRAG, mtr);
	flst_init(block, FSP_HEADER_OFFSET + FSP_SEG_INODES_FULL, mtr);
	flst_init(block, FSP_HEADER_OFFSET + FSP_SEG_INODES_FREE, mtr);

	mtr->write<8>(*block, FSP_HEADER_OFFSET + FSP_SEG_ID + block->frame,
		      1U);

	fsp_fill_free_list(!is_system_tablespace(space->id),
			   space, block, mtr);

	/* Write encryption metadata to page 0 if tablespace is
	encrypted or encryption is disabled by table option. */
	if (space->crypt_data &&
	    (space->crypt_data->should_encrypt() ||
	     space->crypt_data->not_encrypted())) {
		space->crypt_data->write_page0(block, mtr);
	}
}

/** Try to extend a single-table tablespace so that a page would fit in the
data file.
@param[in,out]	space	tablespace
@param[in]	page_no	page number
@param[in,out]	header	tablespace header
@param[in,out]	mtr	mini-transaction
@return true if success */
static ATTRIBUTE_COLD __attribute__((warn_unused_result))
bool
fsp_try_extend_data_file_with_pages(
	fil_space_t*	space,
	ulint		page_no,
	buf_block_t*	header,
	mtr_t*		mtr)
{
	bool	success;
	ulint	size;

	ut_a(!is_system_tablespace(space->id));
	ut_d(space->modify_check(*mtr));

	size = mach_read_from_4(FSP_HEADER_OFFSET + FSP_SIZE + header->frame);
	ut_ad(size == space->size_in_header);

	ut_a(page_no >= size);

	success = fil_space_extend(space, page_no + 1);
	/* The size may be less than we wanted if we ran out of disk space. */
	/* recv_sys_t::parse() expects to find a WRITE record that
	covers all 4 bytes. Therefore, we must specify mtr_t::FORCED
	in order to avoid optimizing away any unchanged most
	significant bytes of FSP_SIZE. */
	mtr->write<4,mtr_t::FORCED>(*header, FSP_HEADER_OFFSET + FSP_SIZE
				    + header->frame, space->size);
	space->size_in_header = space->size;

	return(success);
}

/** Calculate the number of physical pages in an extent for this file.
@param[in]	physical_size	page_size of the datafile
@return number of pages in an extent for this file */
inline ulint fsp_get_extent_size_in_pages(ulint physical_size)
{
	return (FSP_EXTENT_SIZE << srv_page_size_shift) / physical_size;
}


/** Calculate the number of pages to extend a datafile.
We extend single-table tablespaces first one extent at a time,
but 4 at a time for bigger tablespaces. It is not enough to extend always
by one extent, because we need to add at least one extent to FSP_FREE.
A single extent descriptor page will track many extents. And the extent
that uses its extent descriptor page is put onto the FSP_FREE_FRAG list.
Extents that do not use their extent descriptor page are added to FSP_FREE.
The physical page size is used to determine how many extents are tracked
on one extent descriptor page. See xdes_calc_descriptor_page().
@param[in]	physical_size	page size in data file
@param[in]	size		current number of pages in the datafile
@return number of pages to extend the file. */
static ulint fsp_get_pages_to_extend_ibd(ulint physical_size, ulint size)
{
	ulint extent_size = fsp_get_extent_size_in_pages(physical_size);
	/* The threshold is set at 32MiB except when the physical page
	size is small enough that it must be done sooner. */
	ulint threshold = std::min(32 * extent_size, physical_size);

	if (size >= threshold) {
		/* Below in fsp_fill_free_list() we assume
		that we add at most FSP_FREE_ADD extents at
		a time */
		extent_size *= FSP_FREE_ADD;
	}

	return extent_size;
}

/** Try to extend the last data file of a tablespace if it is auto-extending.
@param[in,out]	space	tablespace
@param[in,out]	header	tablespace header
@param[in,out]	mtr	mini-transaction
@return	number of pages added
@retval	0 if the tablespace was not extended */
ATTRIBUTE_COLD __attribute__((nonnull))
static
ulint
fsp_try_extend_data_file(fil_space_t *space, buf_block_t *header, mtr_t *mtr)
{
	ulint	size;		/* current number of pages in the datafile */
	ulint	size_increase;	/* number of pages to extend this file */
	const char* OUT_OF_SPACE_MSG =
		"ran out of space. Please add another file or use"
		" 'autoextend' for the last file in setting";

	ut_d(space->modify_check(*mtr));

	if (space->id == TRX_SYS_SPACE
	    && !srv_sys_space.can_auto_extend_last_file()) {

		/* We print the error message only once to avoid
		spamming the error log. Note that we don't need
		to reset the flag to false as dealing with this
		error requires server restart. */
		if (!srv_sys_space.get_tablespace_full_status()) {
			ib::error() << "The InnoDB system tablespace "
				<< OUT_OF_SPACE_MSG
				<< " innodb_data_file_path.";
			srv_sys_space.set_tablespace_full_status(true);
		}
		return(0);
	} else if (space->id == SRV_TMP_SPACE_ID
		   && !srv_tmp_space.can_auto_extend_last_file()) {

		/* We print the error message only once to avoid
		spamming the error log. Note that we don't need
		to reset the flag to false as dealing with this
		error requires server restart. */
		if (!srv_tmp_space.get_tablespace_full_status()) {
			ib::error() << "The InnoDB temporary tablespace "
				<< OUT_OF_SPACE_MSG
				<< " innodb_temp_data_file_path.";
			srv_tmp_space.set_tablespace_full_status(true);
		}
		return(0);
	}

	size = mach_read_from_4(FSP_HEADER_OFFSET + FSP_SIZE + header->frame);
	ut_ad(size == space->size_in_header);

	const ulint ps = space->physical_size();

	switch (space->id) {
	case TRX_SYS_SPACE:
		size_increase = srv_sys_space.get_increment();
		break;
	case SRV_TMP_SPACE_ID:
		size_increase = srv_tmp_space.get_increment();
		break;
	default:
		ulint extent_pages = fsp_get_extent_size_in_pages(ps);
		if (size < extent_pages) {
			/* Let us first extend the file to extent_size */
			if (!fsp_try_extend_data_file_with_pages(
				    space, extent_pages - 1, header, mtr)) {
				return(0);
			}

			size = extent_pages;
		}

		size_increase = fsp_get_pages_to_extend_ibd(ps, size);
	}

	if (size_increase == 0) {
		return(0);
	}

	if (!fil_space_extend(space, size + size_increase)) {
		return(0);
	}

	/* We ignore any fragments of a full megabyte when storing the size
	to the space header */

	space->size_in_header = ut_2pow_round(space->size, (1024 * 1024) / ps);

	/* recv_sys_t::parse() expects to find a WRITE record that
	covers all 4 bytes. Therefore, we must specify mtr_t::FORCED
	in order to avoid optimizing away any unchanged most
	significant bytes of FSP_SIZE. */
	mtr->write<4,mtr_t::FORCED>(*header, FSP_HEADER_OFFSET + FSP_SIZE
				    + header->frame, space->size_in_header);

	return(size_increase);
}

/** Reset the page type.
Data files created before MySQL 5.1.48 may contain garbage in FIL_PAGE_TYPE.
In MySQL 3.23.53, only undo log pages and index pages were tagged.
Any other pages were written with uninitialized bytes in FIL_PAGE_TYPE.
@param[in]	block	block with invalid FIL_PAGE_TYPE
@param[in]	type	expected page type
@param[in,out]	mtr	mini-transaction */
ATTRIBUTE_COLD
void fil_block_reset_type(const buf_block_t& block, ulint type, mtr_t* mtr)
{
	ib::info()
		<< "Resetting invalid page " << block.page.id() << " type "
		<< fil_page_get_type(block.frame) << " to " << type << ".";
	mtr->write<2>(block, block.frame + FIL_PAGE_TYPE, type);
}

/** Put new extents to the free list if there are free extents above the free
limit. If an extent happens to contain an extent descriptor page, the extent
is put to the FSP_FREE_FRAG list with the page marked as used.
@param[in]	init_space	true if this is a single-table tablespace
and we are only initializing the first extent and the first bitmap pages;
then we will not allocate more extents
@param[in,out]	space		tablespace
@param[in,out]	header		tablespace header
@param[in,out]	mtr		mini-transaction */
static
void
fsp_fill_free_list(
	bool		init_space,
	fil_space_t*	space,
	buf_block_t*	header,
	mtr_t*		mtr)
{
	ulint	limit;
	ulint	size;
	xdes_t*	descr;
	ulint	count		= 0;
	ulint	i;

	ut_d(space->modify_check(*mtr));

	/* Check if we can fill free list from above the free list limit */
	size = mach_read_from_4(FSP_HEADER_OFFSET + FSP_SIZE + header->frame);
	limit = mach_read_from_4(FSP_HEADER_OFFSET + FSP_FREE_LIMIT
				 + header->frame);

	ut_ad(size == space->size_in_header);
	ut_ad(limit == space->free_limit);

	const ulint zip_size = space->zip_size();

	if (size < limit + FSP_EXTENT_SIZE * FSP_FREE_ADD) {
		bool	skip_resize	= init_space;
		switch (space->id) {
		case TRX_SYS_SPACE:
			skip_resize = !srv_sys_space.can_auto_extend_last_file();
			break;
		case SRV_TMP_SPACE_ID:
			skip_resize = !srv_tmp_space.can_auto_extend_last_file();
			break;
		}

		if (!skip_resize) {
			fsp_try_extend_data_file(space, header, mtr);
			size = space->size_in_header;
		}
	}

	i = limit;

	while ((init_space && i < 1)
	       || ((i + FSP_EXTENT_SIZE <= size) && (count < FSP_FREE_ADD))) {

		const bool init_xdes = 0
			== ut_2pow_remainder(i, ulint(space->physical_size()));

		space->free_limit = i + FSP_EXTENT_SIZE;
		mtr->write<4>(*header, FSP_HEADER_OFFSET + FSP_FREE_LIMIT
			      + header->frame, i + FSP_EXTENT_SIZE);

		if (init_xdes) {

			buf_block_t*	block;

			/* We are going to initialize a new descriptor page
			and a new ibuf bitmap page: the prior contents of the
			pages should be ignored. */

			if (i > 0) {
<<<<<<< HEAD
				const auto savepoint = mtr->get_savepoint();
				block= buf_page_create(
					space, static_cast<uint32_t>(i),
					zip_size, mtr);
				mtr->sx_latch_at_savepoint(savepoint, block);
=======
				const page_id_t	page_id(space->id, i);

				block = buf_page_create(
					page_id, zip_size, mtr);
>>>>>>> cf9b3b25

				buf_block_dbg_add_level(block, SYNC_FSP_PAGE);
				fsp_init_file_page(space, block, mtr);
				mtr->write<2>(*block,
					      FIL_PAGE_TYPE + block->frame,
					      FIL_PAGE_TYPE_XDES);
			}

			if (space->purpose != FIL_TYPE_TEMPORARY) {
				const auto savepoint = mtr->get_savepoint();
				block = buf_page_create(
<<<<<<< HEAD
					space,
					static_cast<uint32_t>(
						i + FSP_IBUF_BITMAP_OFFSET),
					zip_size, mtr);
				mtr->sx_latch_at_savepoint(savepoint, block);
=======
					page_id, zip_size, mtr);

>>>>>>> cf9b3b25
				buf_block_dbg_add_level(block, SYNC_FSP_PAGE);

				fsp_init_file_page(space, block, mtr);
				mtr->write<2>(*block,
					      block->frame + FIL_PAGE_TYPE,
					      FIL_PAGE_IBUF_BITMAP);
			}
		}

		buf_block_t* xdes;
		descr = xdes_get_descriptor_with_space_hdr(
			header, space, i, &xdes, mtr, init_space);
		if (xdes != header && !space->full_crc32()) {
			fil_block_check_type(*xdes, FIL_PAGE_TYPE_XDES, mtr);
		}
		xdes_init(*xdes, descr, mtr);
		const uint16_t xoffset= static_cast<uint16_t>(
			descr - xdes->frame + XDES_FLST_NODE);

		if (UNIV_UNLIKELY(init_xdes)) {

			/* The first page in the extent is a descriptor page
			and the second is an ibuf bitmap page: mark them
			used */

			xdes_set_free<false>(*xdes, descr, 0, mtr);
			xdes_set_free<false>(*xdes, descr,
					     FSP_IBUF_BITMAP_OFFSET, mtr);
			xdes_set_state(*xdes, descr, XDES_FREE_FRAG, mtr);

			flst_add_last(header,
				      FSP_HEADER_OFFSET + FSP_FREE_FRAG,
				      xdes, xoffset, mtr);
			byte* n_used = FSP_HEADER_OFFSET + FSP_FRAG_N_USED
				+ header->frame;
			mtr->write<4>(*header, n_used,
				      2U + mach_read_from_4(n_used));
		} else {
			flst_add_last(header, FSP_HEADER_OFFSET + FSP_FREE,
				      xdes, xoffset, mtr);
			count++;
		}

		i += FSP_EXTENT_SIZE;
	}

	space->free_len += count;
}

/** Allocates a new free extent.
@param[in,out]	space		tablespace
@param[in]	hint		hint of which extent would be desirable: any
page offset in the extent goes; the hint must not be > FSP_FREE_LIMIT
@param[out]	xdes		extent descriptor page
@param[in,out]	mtr		mini-transaction
@return extent descriptor, NULL if cannot be allocated */
static
xdes_t*
fsp_alloc_free_extent(
	fil_space_t*		space,
	ulint			hint,
	buf_block_t**		xdes,
	mtr_t*			mtr)
{
	fil_addr_t	first;
	xdes_t*		descr;
	buf_block_t*	desc_block = NULL;

	buf_block_t* header = fsp_get_header(space, mtr);

	descr = xdes_get_descriptor_with_space_hdr(
		header, space, hint, &desc_block, mtr);

	if (desc_block != header && !space->full_crc32()) {
		fil_block_check_type(*desc_block, FIL_PAGE_TYPE_XDES, mtr);
	}

	if (descr && (xdes_get_state(descr) == XDES_FREE)) {
		/* Ok, we can take this extent */
	} else {
		/* Take the first extent in the free list */
		first = flst_get_first(FSP_HEADER_OFFSET + FSP_FREE
				       + header->frame);

		if (first.page == FIL_NULL) {
			fsp_fill_free_list(false, space, header, mtr);

			first = flst_get_first(FSP_HEADER_OFFSET + FSP_FREE
					       + header->frame);
			if (first.page == FIL_NULL) {
				return nullptr;	/* No free extents left */
			}
		}

		descr = xdes_lst_get_descriptor(space, first, &desc_block,
						mtr);
	}

	flst_remove(header, FSP_HEADER_OFFSET + FSP_FREE, desc_block,
		    static_cast<uint16_t>(
			    descr - desc_block->frame + XDES_FLST_NODE), mtr);
	space->free_len--;
	*xdes = desc_block;

	return(descr);
}

/** Allocate a single free page.
@param[in,out]	header	tablespace header
@param[in,out]	xdes	extent descriptor page
@param[in,out]	descr	extent descriptor
@param[in]	bit	slot to allocate in the extent
@param[in,out]	mtr	mini-transaction */
static void
fsp_alloc_from_free_frag(buf_block_t *header, buf_block_t *xdes, xdes_t *descr,
			 ulint bit, mtr_t *mtr)
{
	ut_ad(xdes_get_state(descr) == XDES_FREE_FRAG);
	ut_a(xdes_is_free(descr, bit));
	xdes_set_free<false>(*xdes, descr, bit, mtr);

	/* Update the FRAG_N_USED field */
	byte* n_used_p = FSP_HEADER_OFFSET + FSP_FRAG_N_USED + header->frame;

	uint32_t n_used = mach_read_from_4(n_used_p) + 1;

	if (xdes_is_full(descr)) {
		/* The fragment is full: move it to another list */
		const uint16_t xoffset= static_cast<uint16_t>(
			descr - xdes->frame + XDES_FLST_NODE);
		flst_remove(header, FSP_HEADER_OFFSET + FSP_FREE_FRAG,
			    xdes, xoffset, mtr);
		xdes_set_state(*xdes, descr, XDES_FULL_FRAG, mtr);

		flst_add_last(header, FSP_HEADER_OFFSET + FSP_FULL_FRAG,
			      xdes, xoffset, mtr);
		n_used -= FSP_EXTENT_SIZE;
	}

	mtr->write<4>(*header, n_used_p, n_used);
}

/** Gets a buffer block for an allocated page.
@param[in,out]	space		tablespace
@param[in]	offset		page number of the allocated page
<<<<<<< HEAD
@param[in]	rw_latch	RW_SX_LATCH, RW_X_LATCH
@param[in,out]	mtr		mini-transaction
@return block, initialized */
=======
@param[in,out]	mtr		mini-transaction of the allocation
@param[in,out]	init_mtr	mini-transaction for initializing the page
@return block, initialized if init_mtr==mtr
or rw_lock_x_lock_count(&block->lock) == 1 */
>>>>>>> cf9b3b25
static
buf_block_t*
fsp_page_create(
	fil_space_t*		space,
	page_no_t		offset,
<<<<<<< HEAD
	rw_lock_type_t		rw_latch,
	mtr_t*			mtr)
{
	buf_block_t*	block = buf_page_create(
					space, static_cast<uint32_t>(offset),
					space->zip_size(), mtr);

	/* The latch may already have been acquired, so we cannot invoke
	mtr_t::x_latch_at_savepoint() or mtr_t::sx_latch_at_savepoint(). */
	mtr_memo_type_t memo;

	if (rw_latch == RW_X_LATCH) {
		rw_lock_x_lock(&block->lock);
		memo = MTR_MEMO_PAGE_X_FIX;
	} else {
		ut_ad(rw_latch == RW_SX_LATCH);
		rw_lock_sx_lock(&block->lock);
		memo = MTR_MEMO_PAGE_SX_FIX;
	}

	mtr_memo_push(mtr, block, memo);
	buf_block_buf_fix_inc(block, __FILE__, __LINE__);
	fsp_init_file_page(space, block, mtr);
=======
	mtr_t*			mtr,
	mtr_t*			init_mtr)
{
	buf_block_t*	block = buf_page_create(page_id_t(space->id, offset),
						space->zip_size(), init_mtr);

	if (init_mtr == mtr
	    || rw_lock_get_x_lock_count(&block->lock) == 1) {
		/* Initialize the page, unless it was already
		latched in mtr. (In this case, we would want to
		allocate another page that has not been freed in mtr.) */
		fsp_init_file_page(space, block, init_mtr);
	}
>>>>>>> cf9b3b25

	return(block);
}

/** Allocates a single free page from a space.
The page is marked as used.
@param[in,out]	space		tablespace
@param[in]	hint		hint of which page would be desirable
@param[in,out]	mtr		mini-transaction
@param[in,out]	init_mtr	mini-transaction in which the page should be
initialized (may be the same as mtr)
@retval NULL	if no page could be allocated */
static MY_ATTRIBUTE((warn_unused_result, nonnull))
buf_block_t*
fsp_alloc_free_page(
	fil_space_t*		space,
	ulint			hint,
	mtr_t*			mtr,
	mtr_t*			init_mtr)
{
	fil_addr_t	first;
	xdes_t*		descr;
	ulint		free;
	const ulint	space_id = space->id;

	ut_d(space->modify_check(*mtr));
	buf_block_t* block = fsp_get_header(space, mtr);
	buf_block_t *xdes;

	/* Get the hinted descriptor */
	descr = xdes_get_descriptor_with_space_hdr(block, space, hint, &xdes,
						   mtr);

	if (descr && (xdes_get_state(descr) == XDES_FREE_FRAG)) {
		/* Ok, we can take this extent */
	} else {
		/* Else take the first extent in free_frag list */
		first = flst_get_first(FSP_HEADER_OFFSET + FSP_FREE_FRAG
				       + block->frame);

		if (first.page == FIL_NULL) {
			/* There are no partially full fragments: allocate
			a free extent and add it to the FREE_FRAG list. NOTE
			that the allocation may have as a side-effect that an
			extent containing a descriptor page is added to the
			FREE_FRAG list. But we will allocate our page from the
			the free extent anyway. */

			descr = fsp_alloc_free_extent(space, hint, &xdes, mtr);

			if (descr == NULL) {
				/* No free space left */

				return(NULL);
			}

			xdes_set_state(*xdes, descr, XDES_FREE_FRAG, mtr);
			flst_add_last(block, FSP_HEADER_OFFSET + FSP_FREE_FRAG,
				      xdes, static_cast<uint16_t>(
					      descr - xdes->frame
					      + XDES_FLST_NODE), mtr);
		} else {
			descr = xdes_lst_get_descriptor(space, first, &xdes,
							mtr);
		}

		/* Reset the hint */
		hint = 0;
	}

	/* Now we have in descr an extent with at least one free page. Look
	for a free page in the extent. */

	free = xdes_find_free(descr, hint % FSP_EXTENT_SIZE);
	if (free == ULINT_UNDEFINED) {

		ut_print_buf(stderr, ((byte*) descr) - 500, 1000);
		putc('\n', stderr);

		ut_error;
	}

	page_no_t page_no = xdes_get_offset(descr) + free;

	page_no_t space_size = mach_read_from_4(FSP_HEADER_OFFSET + FSP_SIZE
						+ block->frame);
	ut_ad(space_size == space->size_in_header
	      || (space_id == TRX_SYS_SPACE
		  && srv_startup_is_before_trx_rollback_phase));

	if (space_size <= page_no) {
		/* It must be that we are extending a single-table tablespace
		whose size is still < 64 pages */

		ut_a(!is_system_tablespace(space_id));
		if (page_no >= FSP_EXTENT_SIZE) {
			ib::error() << "Trying to extend a single-table"
				" tablespace " << space->name << " , by single"
				" page(s) though the space size " << space_size
				<< ". Page no " << page_no << ".";
			return(NULL);
		}

		if (!fsp_try_extend_data_file_with_pages(space, page_no,
							 block, mtr)) {
			/* No disk space left */
			return(NULL);
		}
	}

<<<<<<< HEAD
	fsp_alloc_from_free_frag(block, xdes, descr, free, mtr);
	return fsp_page_create(space, page_no, rw_latch, init_mtr);
=======
	fsp_alloc_from_free_frag(header, descr, free, mtr);
	return fsp_page_create(space, page_no, mtr, init_mtr);
>>>>>>> cf9b3b25
}

/** Frees a single page of a space.
The page is marked as free and clean.
@param[in,out]	space		tablespace
@param[in]	offset		page number
@param[in,out]	mtr		mini-transaction */
static void fsp_free_page(fil_space_t* space, page_no_t offset, mtr_t* mtr)
{
	xdes_t*		descr;
	ulint		state;
	ulint		frag_n_used;

	ut_ad(mtr);
	ut_d(space->modify_check(*mtr));

	/* fprintf(stderr, "Freeing page %lu in space %lu\n", page, space); */

	buf_block_t* header = fsp_get_header(space, mtr);
	buf_block_t* xdes= 0;

	descr = xdes_get_descriptor_with_space_hdr(header, space, offset,
						   &xdes, mtr);

	state = xdes_get_state(descr);

	if (UNIV_UNLIKELY(state != XDES_FREE_FRAG
			  && state != XDES_FULL_FRAG)) {
		ib::error() << "File space extent descriptor of page "
			<< page_id_t(space->id, offset)
			<< " has state " << state;
		/* Crash in debug version, so that we get a core dump
		of this corruption. */
		ut_ad(0);

		if (state == XDES_FREE) {
			/* We put here some fault tolerance: if the page
			is already free, return without doing anything! */

			return;
		}

		ut_error;
	}

	if (xdes_is_free(descr, offset % FSP_EXTENT_SIZE)) {
		ib::error() << "File space extent descriptor of page "
			<< page_id_t(space->id, offset)
			<< " says it is free.";
		/* Crash in debug version, so that we get a core dump
		of this corruption. */
		ut_ad(0);

		/* We put here some fault tolerance: if the page
		is already free, return without doing anything! */

		return;
	}

	mtr->free(*space, static_cast<uint32_t>(offset));

	const ulint	bit = offset % FSP_EXTENT_SIZE;

	xdes_set_free<true>(*xdes, descr, bit, mtr);

	frag_n_used = mach_read_from_4(FSP_HEADER_OFFSET + FSP_FRAG_N_USED
				       + header->frame);

	const uint16_t xoffset= static_cast<uint16_t>(descr - xdes->frame
						      + XDES_FLST_NODE);

	if (state == XDES_FULL_FRAG) {
		/* The fragment was full: move it to another list */
		flst_remove(header, FSP_HEADER_OFFSET + FSP_FULL_FRAG,
			    xdes, xoffset, mtr);
		xdes_set_state(*xdes, descr, XDES_FREE_FRAG, mtr);
		flst_add_last(header, FSP_HEADER_OFFSET + FSP_FREE_FRAG,
			      xdes, xoffset, mtr);
		mtr->write<4>(*header, FSP_HEADER_OFFSET + FSP_FRAG_N_USED
			      + header->frame,
			      frag_n_used + FSP_EXTENT_SIZE - 1);
	} else {
		ut_a(frag_n_used > 0);
		mtr->write<4>(*header, FSP_HEADER_OFFSET + FSP_FRAG_N_USED
			      + header->frame, frag_n_used - 1);
	}

	if (!xdes_get_n_used(descr)) {
		/* The extent has become free: move it to another list */
		flst_remove(header, FSP_HEADER_OFFSET + FSP_FREE_FRAG,
			    xdes, xoffset, mtr);
		fsp_free_extent(space, offset, mtr);
	}
}

/** Return an extent to the free list of a space.
@param[in,out]  space   tablespace
@param[in]      offset  page number in the extent
@param[in,out]  mtr     mini-transaction */
static void fsp_free_extent(fil_space_t* space, page_no_t offset, mtr_t* mtr)
{
  ut_ad(mtr->memo_contains(*space));

  buf_block_t *block= fsp_get_header(space, mtr);
  buf_block_t *xdes= 0;

  xdes_t* descr= xdes_get_descriptor_with_space_hdr(block, space, offset,
                                                    &xdes, mtr);
  ut_a(xdes_get_state(descr) != XDES_FREE);

  xdes_init(*xdes, descr, mtr);

  flst_add_last(block, FSP_HEADER_OFFSET + FSP_FREE,
                xdes, static_cast<uint16_t>(descr - xdes->frame +
                                            XDES_FLST_NODE), mtr);
  space->free_len++;
}

/** @return Number of segment inodes which fit on a single page */
inline ulint FSP_SEG_INODES_PER_PAGE(ulint physical_size)
{
	return (physical_size - FSEG_ARR_OFFSET - 10) / FSEG_INODE_SIZE;
}

/** Returns the nth inode slot on an inode page.
@param[in]	page		segment inode page
@param[in]	i		inode index on page
@return segment inode */
#define fsp_seg_inode_page_get_nth_inode(page, i)	\
	FSEG_ARR_OFFSET + FSEG_INODE_SIZE * i + page

/** Looks for a used segment inode on a segment inode page.
@param[in]	page		segment inode page
@param[in]	physical_size	page size
@return segment inode index, or ULINT_UNDEFINED if not found */
static
ulint
fsp_seg_inode_page_find_used(const page_t* page, ulint physical_size)
{
	for (ulint i = 0; i < FSP_SEG_INODES_PER_PAGE(physical_size); i++) {
		if (!mach_read_from_8(
			    FSEG_ID
			    + fsp_seg_inode_page_get_nth_inode(page, i))) {
			continue;
		}
		/* This is used */
		ut_ad(FSEG_MAGIC_N_VALUE == mach_read_from_4(
			      FSEG_MAGIC_N
			      + fsp_seg_inode_page_get_nth_inode(page, i)));
		return i;
	}

	return(ULINT_UNDEFINED);
}

/** Looks for an unused segment inode on a segment inode page.
@param[in]	page		segment inode page
@param[in]	i		search forward starting from this index
@param[in]	physical_size	page size
@return segment inode index, or ULINT_UNDEFINED if not found */
static
ulint
fsp_seg_inode_page_find_free(const page_t* page, ulint i, ulint physical_size)
{
	for (; i < FSP_SEG_INODES_PER_PAGE(physical_size); i++) {
		if (!mach_read_from_8(
			    FSEG_ID
			    + fsp_seg_inode_page_get_nth_inode(page, i))) {
			/* This is unused */
			return i;
		}

		ut_ad(FSEG_MAGIC_N_VALUE == mach_read_from_4(
			      FSEG_MAGIC_N
			      + fsp_seg_inode_page_get_nth_inode(page, i)));
	}

	return ULINT_UNDEFINED;
}

/** Allocate a file segment inode page.
@param[in,out]  space   tablespace
@param[in,out]  header  tablespace header
@param[in,out]  mtr     mini-transaction
@return whether the allocation succeeded */
MY_ATTRIBUTE((nonnull, warn_unused_result))
static
bool
fsp_alloc_seg_inode_page(fil_space_t *space, buf_block_t *header, mtr_t *mtr)
{
  ut_ad(header->page.id().space() == space->id);
  buf_block_t *block= fsp_alloc_free_page(space, 0, RW_SX_LATCH, mtr, mtr);

  if (!block)
    return false;

<<<<<<< HEAD
  buf_block_dbg_add_level(block, SYNC_FSP_PAGE);
  ut_ad(rw_lock_get_sx_lock_count(&block->lock) == 1);
=======
	block = fsp_alloc_free_page(space, 0, mtr, mtr);

	if (!block) {
		return(false);
	}

	buf_block_dbg_add_level(block, SYNC_FSP_PAGE);
	ut_ad(rw_lock_get_x_lock_count(&block->lock) == 1);
>>>>>>> cf9b3b25

  mtr->write<2>(*block, block->frame + FIL_PAGE_TYPE, FIL_PAGE_INODE);

#ifdef UNIV_DEBUG
  const byte *inode= FSEG_ID + FSEG_ARR_OFFSET + block->frame;
  for (ulint i= FSP_SEG_INODES_PER_PAGE(space->physical_size()); i--;
       inode += FSEG_INODE_SIZE)
    ut_ad(!mach_read_from_8(inode));
#endif

  flst_add_last(header, FSP_HEADER_OFFSET + FSP_SEG_INODES_FREE,
                block, FSEG_INODE_PAGE_NODE, mtr);
  return true;
}

/** Allocate a file segment inode.
@param[in,out]  space   tablespace
@param[in,out]  header  tablespace header
@param[out]     iblock  segment inode page
@param[in,out]  mtr     mini-transaction
@return segment inode
@retval NULL if not enough space */
MY_ATTRIBUTE((nonnull, warn_unused_result))
static fseg_inode_t*
fsp_alloc_seg_inode(fil_space_t *space, buf_block_t *header,
                    buf_block_t **iblock, mtr_t *mtr)
{
	buf_block_t*	block;
	fseg_inode_t*	inode;

	/* Allocate a new segment inode page if needed. */
	if (!flst_get_len(FSP_HEADER_OFFSET + FSP_SEG_INODES_FREE
			  + header->frame)
	    && !fsp_alloc_seg_inode_page(space, header, mtr)) {
		return(NULL);
	}
	const page_id_t		page_id(
		space->id,
		flst_get_first(FSP_HEADER_OFFSET + FSP_SEG_INODES_FREE
			       + header->frame).page);

	block = buf_page_get(page_id, space->zip_size(), RW_SX_LATCH, mtr);
	buf_block_dbg_add_level(block, SYNC_FSP_PAGE);
	if (!space->full_crc32()) {
		fil_block_check_type(*block, FIL_PAGE_INODE, mtr);
	}

	const ulint physical_size = space->physical_size();

	ulint n = fsp_seg_inode_page_find_free(block->frame, 0, physical_size);

	ut_a(n < FSP_SEG_INODES_PER_PAGE(physical_size));

	inode = fsp_seg_inode_page_get_nth_inode(block->frame, n);

	if (ULINT_UNDEFINED == fsp_seg_inode_page_find_free(block->frame,
							    n + 1,
							    physical_size)) {
		/* There are no other unused headers left on the page: move it
		to another list */
		flst_remove(header, FSP_HEADER_OFFSET + FSP_SEG_INODES_FREE,
			    block, FSEG_INODE_PAGE_NODE, mtr);
		flst_add_last(header, FSP_HEADER_OFFSET + FSP_SEG_INODES_FULL,
			      block, FSEG_INODE_PAGE_NODE, mtr);
	}

	ut_ad(!mach_read_from_8(inode + FSEG_ID)
	      || mach_read_from_4(inode + FSEG_MAGIC_N) == FSEG_MAGIC_N_VALUE);
	*iblock = block;
	return(inode);
}

/** Frees a file segment inode.
@param[in,out]	space		tablespace
@param[in,out]	inode		segment inode
@param[in,out]	iblock		segment inode page
@param[in,out]	mtr		mini-transaction */
static void fsp_free_seg_inode(
	fil_space_t*		space,
	fseg_inode_t*		inode,
	buf_block_t*		iblock,
	mtr_t*			mtr)
{
	ut_d(space->modify_check(*mtr));

	buf_block_t* header = fsp_get_header(space, mtr);

	ut_ad(mach_read_from_4(inode + FSEG_MAGIC_N) == FSEG_MAGIC_N_VALUE);

	const ulint physical_size = space->physical_size();

	if (ULINT_UNDEFINED
	    == fsp_seg_inode_page_find_free(iblock->frame, 0, physical_size)) {
		/* Move the page to another list */
		flst_remove(header, FSP_HEADER_OFFSET + FSP_SEG_INODES_FULL,
			    iblock, FSEG_INODE_PAGE_NODE, mtr);
		flst_add_last(header, FSP_HEADER_OFFSET + FSP_SEG_INODES_FREE,
			      iblock, FSEG_INODE_PAGE_NODE, mtr);
	}

	mtr->memset(iblock, page_offset(inode) + FSEG_ID, FSEG_INODE_SIZE, 0);

	if (ULINT_UNDEFINED
	    == fsp_seg_inode_page_find_used(iblock->frame, physical_size)) {
		/* There are no other used headers left on the page: free it */
		flst_remove(header, FSP_HEADER_OFFSET + FSP_SEG_INODES_FREE,
			    iblock, FSEG_INODE_PAGE_NODE, mtr);
		fsp_free_page(space, iblock->page.id().page_no(), mtr);
	}
}

/** Returns the file segment inode, page x-latched.
@param[in]	header		segment header
@param[in]	space		space id
@param[in]	zip_size	ROW_FORMAT=COMPRESSED page size, or 0
@param[in,out]	mtr		mini-transaction
@param[out]	block		inode block, or NULL to ignore
@return segment inode, page x-latched; NULL if the inode is free */
static
fseg_inode_t*
fseg_inode_try_get(
	const fseg_header_t*	header,
	ulint			space,
	ulint			zip_size,
	mtr_t*			mtr,
	buf_block_t**		block)
{
	fil_addr_t	inode_addr;
	fseg_inode_t*	inode;

	inode_addr.page = mach_read_from_4(header + FSEG_HDR_PAGE_NO);
	inode_addr.boffset = mach_read_from_2(header + FSEG_HDR_OFFSET);
	ut_ad(space == mach_read_from_4(header + FSEG_HDR_SPACE));

	inode = fut_get_ptr(space, zip_size, inode_addr, RW_SX_LATCH, mtr,
			    block);

	if (UNIV_UNLIKELY(!mach_read_from_8(inode + FSEG_ID))) {

		inode = NULL;
	} else {
		ut_ad(mach_read_from_4(inode + FSEG_MAGIC_N)
		      == FSEG_MAGIC_N_VALUE);
	}

	return(inode);
}

/** Returns the file segment inode, page x-latched.
@param[in]	header		segment header
@param[in]	space		space id
@param[in]	zip_size	ROW_FORMAT=COMPRESSED page size, or 0
@param[in,out]	mtr		mini-transaction
@param[out]	block		inode block
@return segment inode, page x-latched */
static
fseg_inode_t*
fseg_inode_get(
	const fseg_header_t*	header,
	ulint			space,
	ulint			zip_size,
	mtr_t*			mtr,
	buf_block_t**		block = NULL)
{
	fseg_inode_t*	inode
		= fseg_inode_try_get(header, space, zip_size, mtr, block);
	ut_a(inode);
	return(inode);
}

/** Get the page number from the nth fragment page slot.
@param inode  file segment findex
@param n      slot index
@return page number
@retval FIL_NULL if not in use */
static ulint fseg_get_nth_frag_page_no(const fseg_inode_t *inode, ulint n)
{
	ut_ad(inode);
	ut_ad(n < FSEG_FRAG_ARR_N_SLOTS);
	ut_ad(mach_read_from_4(inode + FSEG_MAGIC_N) == FSEG_MAGIC_N_VALUE);
	return(mach_read_from_4(inode + FSEG_FRAG_ARR
				+ n * FSEG_FRAG_SLOT_SIZE));
}

/** Set the page number in the nth fragment page slot.
@param[in,out]  inode   segment inode
@param[in,out]  iblock  segment inode page
@param[in]      n       slot index
@param[in]      page_no page number to set
@param[in,out]  mtr     mini-transaction */
inline void fseg_set_nth_frag_page_no(fseg_inode_t *inode, buf_block_t *iblock,
                                      ulint n, ulint page_no, mtr_t *mtr)
{
  ut_ad(n < FSEG_FRAG_ARR_N_SLOTS);
  ut_ad(mtr->memo_contains_flagged(iblock, MTR_MEMO_PAGE_SX_FIX));
  ut_ad(mach_read_from_4(inode + FSEG_MAGIC_N) == FSEG_MAGIC_N_VALUE);

  mtr->write<4>(*iblock, inode + FSEG_FRAG_ARR + n * FSEG_FRAG_SLOT_SIZE,
                page_no);
}

/**********************************************************************//**
Finds a fragment page slot which is free.
@return slot index; ULINT_UNDEFINED if none found */
static
ulint
fseg_find_free_frag_page_slot(
/*==========================*/
	fseg_inode_t*	inode)	/*!< in: segment inode */
{
	ulint	i;
	ulint	page_no;

	for (i = 0; i < FSEG_FRAG_ARR_N_SLOTS; i++) {
		page_no = fseg_get_nth_frag_page_no(inode, i);

		if (page_no == FIL_NULL) {

			return(i);
		}
	}

	return(ULINT_UNDEFINED);
}

/**********************************************************************//**
Finds a fragment page slot which is used and last in the array.
@return slot index; ULINT_UNDEFINED if none found */
static
ulint
fseg_find_last_used_frag_page_slot(
/*===============================*/
	fseg_inode_t*	inode)	/*!< in: segment inode */
{
	ulint	i;
	ulint	page_no;

	for (i = 0; i < FSEG_FRAG_ARR_N_SLOTS; i++) {
		page_no = fseg_get_nth_frag_page_no(
			inode, FSEG_FRAG_ARR_N_SLOTS - i - 1);

		if (page_no != FIL_NULL) {

			return(FSEG_FRAG_ARR_N_SLOTS - i - 1);
		}
	}

	return(ULINT_UNDEFINED);
}

/** Calculate reserved fragment page slots.
@param inode  file segment index
@return number of fragment pages */
static ulint fseg_get_n_frag_pages(const fseg_inode_t *inode)
{
	ulint	i;
	ulint	count	= 0;

	for (i = 0; i < FSEG_FRAG_ARR_N_SLOTS; i++) {
		if (FIL_NULL != fseg_get_nth_frag_page_no(inode, i)) {
			count++;
		}
	}

	return(count);
}

/** Create a new segment.
@param space                tablespace
@param byte_offset          byte offset of the created segment header
@param mtr                  mini-transaction
@param has_done_reservation whether fsp_reserve_free_extents() was invoked
@param block                block where segment header is placed,
                            or NULL to allocate an additional page for that
@return the block where the segment header is placed, x-latched
@retval NULL if could not create segment because of lack of space */
buf_block_t*
fseg_create(fil_space_t *space, ulint byte_offset, mtr_t *mtr,
            bool has_done_reservation, buf_block_t *block)
{
	fseg_inode_t*	inode;
	ib_id_t		seg_id;
<<<<<<< HEAD
	buf_block_t*	block	= 0; /* remove warning */
=======
	fseg_header_t*	header	= 0; /* remove warning */
>>>>>>> cf9b3b25
	ulint		n_reserved;

	DBUG_ENTER("fseg_create");

	ut_ad(mtr);
	ut_ad(byte_offset >= FIL_PAGE_DATA);
	ut_ad(byte_offset + FSEG_HEADER_SIZE
	      <= srv_page_size - FIL_PAGE_DATA_END);

	mtr_x_lock_space(space, mtr);
	ut_d(space->modify_check(*mtr));

<<<<<<< HEAD
	if (page != 0) {
		block = buf_page_get(page_id_t(space->id, page),
				     space->zip_size(),
				     RW_SX_LATCH, mtr);
=======
	if (block) {
		header = byte_offset + buf_block_get_frame(block);

		ut_ad(block->page.id.space() == space->id);

>>>>>>> cf9b3b25
		if (!space->full_crc32()) {
			fil_block_check_type(*block, block->page.id
					     == page_id_t(TRX_SYS_SPACE,
							  TRX_SYS_PAGE_NO)
					     ? FIL_PAGE_TYPE_TRX_SYS
					     : FIL_PAGE_TYPE_SYS,
					     mtr);
		}
	}

	if (!has_done_reservation
	    && !fsp_reserve_free_extents(&n_reserved, space, 2,
					 FSP_NORMAL, mtr)) {
		DBUG_RETURN(NULL);
	}

	buf_block_t* header = fsp_get_header(space, mtr);
	buf_block_t* iblock;

	inode = fsp_alloc_seg_inode(space, header, &iblock, mtr);

	if (inode == NULL) {
		goto funct_exit;
	}

	/* Read the next segment id from space header and increment the
	value in space header */

	seg_id = mach_read_from_8(FSP_HEADER_OFFSET + FSP_SEG_ID
				  + header->frame);

	mtr->write<8>(*header, FSP_HEADER_OFFSET + FSP_SEG_ID + header->frame,
		      seg_id + 1);
	mtr->write<8>(*iblock, inode + FSEG_ID, seg_id);
	ut_ad(!mach_read_from_4(inode + FSEG_NOT_FULL_N_USED));

	flst_init(*iblock, inode + FSEG_FREE, mtr);
	flst_init(*iblock, inode + FSEG_NOT_FULL, mtr);
	flst_init(*iblock, inode + FSEG_FULL, mtr);

	mtr->write<4>(*iblock, inode + FSEG_MAGIC_N, FSEG_MAGIC_N_VALUE);
	compile_time_assert(FSEG_FRAG_SLOT_SIZE == 4);
	compile_time_assert(FIL_NULL == 0xffffffff);
	mtr->memset(iblock, uint16_t(inode - iblock->frame) + FSEG_FRAG_ARR,
		    FSEG_FRAG_SLOT_SIZE * FSEG_FRAG_ARR_N_SLOTS, 0xff);

<<<<<<< HEAD
	if (page == 0) {
		block = fseg_alloc_free_page_low(space,
						 inode, iblock, 0, FSP_UP,
						 RW_SX_LATCH,
=======
	if (!block) {
		block = fseg_alloc_free_page_low(space, inode, 0, FSP_UP,
						 mtr, mtr
>>>>>>> cf9b3b25
#ifdef UNIV_DEBUG
						 has_done_reservation,
#endif /* UNIV_DEBUG */
						 mtr, mtr);

		/* The allocation cannot fail if we have already reserved a
		space for the page. */
		ut_ad(!has_done_reservation || block != NULL);

		if (block == NULL) {
			fsp_free_seg_inode(space, inode, iblock, mtr);
			goto funct_exit;
		}

<<<<<<< HEAD
		ut_ad(rw_lock_get_sx_lock_count(&block->lock) == 1);
		ut_ad(!fil_page_get_type(block->frame));
		mtr->write<1>(*block, FIL_PAGE_TYPE + 1 + block->frame,
			      FIL_PAGE_TYPE_SYS);
=======
		ut_ad(rw_lock_get_x_lock_count(&block->lock) == 1);

		header = byte_offset + buf_block_get_frame(block);
		mlog_write_ulint(buf_block_get_frame(block) + FIL_PAGE_TYPE,
				 FIL_PAGE_TYPE_SYS, MLOG_2BYTES, mtr);
>>>>>>> cf9b3b25
	}

	mtr->write<2>(*block, byte_offset + FSEG_HDR_OFFSET
		      + block->frame, page_offset(inode));

	mtr->write<4>(*block, byte_offset + FSEG_HDR_PAGE_NO
		      + block->frame, iblock->page.id().page_no());

	mtr->write<4,mtr_t::MAYBE_NOP>(*block, byte_offset + FSEG_HDR_SPACE
				       + block->frame, space->id);

funct_exit:
	if (!has_done_reservation) {
		space->release_free_extents(n_reserved);
	}

	DBUG_RETURN(block);
}

/**********************************************************************//**
Calculates the number of pages reserved by a segment, and how many pages are
currently used.
@return number of reserved pages */
static
ulint
fseg_n_reserved_pages_low(
/*======================*/
	const fseg_inode_t*	inode,	/*!< in: segment inode */
	ulint*		used)	/*!< out: number of pages used (not
				more than reserved) */
{
	*used = mach_read_from_4(inode + FSEG_NOT_FULL_N_USED)
		+ FSP_EXTENT_SIZE * flst_get_len(inode + FSEG_FULL)
		+ fseg_get_n_frag_pages(inode);

	return fseg_get_n_frag_pages(inode)
		+ FSP_EXTENT_SIZE * flst_get_len(inode + FSEG_FREE)
		+ FSP_EXTENT_SIZE * flst_get_len(inode + FSEG_NOT_FULL)
		+ FSP_EXTENT_SIZE * flst_get_len(inode + FSEG_FULL);
}

/** Calculate the number of pages reserved by a segment,
and how many pages are currently used.
@param[in]      block   buffer block containing the file segment header
@param[in]      header  file segment header
@param[out]     used    number of pages that are used (not more than reserved)
@param[in,out]  mtr     mini-transaction
@return number of reserved pages */
ulint fseg_n_reserved_pages(const buf_block_t &block,
                            const fseg_header_t *header, ulint *used,
                            mtr_t *mtr)
{
  ut_ad(page_align(header) == block.frame);
  return fseg_n_reserved_pages_low(fseg_inode_get(header,
                                                  block.page.id().space(),
                                                  block.zip_size(), mtr),
                                   used);
}

/** Tries to fill the free list of a segment with consecutive free extents.
This happens if the segment is big enough to allow extents in the free list,
the free list is empty, and the extents can be allocated consecutively from
the hint onward.
@param[in,out]	inode	segment inode
@param[in,out]	iblock	segment inode page
@param[in]	space	tablespace
@param[in]	hint	hint which extent would be good as the first extent
@param[in,out]	mtr	mini-transaction */
static
void
fseg_fill_free_list(
	fseg_inode_t*	inode,
	buf_block_t*	iblock,
	fil_space_t*	space,
	ulint		hint,
	mtr_t*		mtr)
{
	xdes_t*	descr;
	ulint	i;
	ib_id_t	seg_id;
	ulint	reserved;
	ulint	used;

	ut_ad(inode && mtr);
	ut_ad(!((page_offset(inode) - FSEG_ARR_OFFSET) % FSEG_INODE_SIZE));
	ut_d(space->modify_check(*mtr));

	reserved = fseg_n_reserved_pages_low(inode, &used);

	if (reserved < FSEG_FREE_LIST_LIMIT * FSP_EXTENT_SIZE) {

		/* The segment is too small to allow extents in free list */

		return;
	}

	if (flst_get_len(inode + FSEG_FREE) > 0) {
		/* Free list is not empty */

		return;
	}

	for (i = 0; i < FSEG_FREE_LIST_MAX_LEN; i++) {
		buf_block_t* xdes;
		descr = xdes_get_descriptor(space, hint, &xdes, mtr);

		if (!descr || (XDES_FREE != xdes_get_state(descr))) {
			/* We cannot allocate the desired extent: stop */
			return;
		}

		descr = fsp_alloc_free_extent(space, hint, &xdes, mtr);

		xdes_set_state(*xdes, descr, XDES_FSEG, mtr);

		seg_id = mach_read_from_8(inode + FSEG_ID);
		ut_ad(mach_read_from_4(inode + FSEG_MAGIC_N)
		      == FSEG_MAGIC_N_VALUE);
		mtr->write<8>(*xdes, descr + XDES_ID, seg_id);

		flst_add_last(iblock,
			      static_cast<uint16_t>(inode - iblock->frame
						    + FSEG_FREE), xdes,
			      static_cast<uint16_t>(descr - xdes->frame
						    + XDES_FLST_NODE), mtr);
		hint += FSP_EXTENT_SIZE;
	}
}

/** Allocates a free extent for the segment: looks first in the free list of
the segment, then tries to allocate from the space free list.
NOTE that the extent returned still resides in the segment free list, it is
not yet taken off it!
@param[in,out]	inode		segment inode
@param[in,out]	iblock		segment inode page
@param[out]	xdes		extent descriptor page
@param[in,out]	space		tablespace
@param[in,out]	mtr		mini-transaction
@retval NULL	if no page could be allocated */
static
xdes_t*
fseg_alloc_free_extent(
	fseg_inode_t*		inode,
	buf_block_t*		iblock,
	buf_block_t**		xdes,
	fil_space_t*		space,
	mtr_t*			mtr)
{
	xdes_t*		descr;
	ib_id_t		seg_id;
	fil_addr_t	first;

	ut_ad(!((page_offset(inode) - FSEG_ARR_OFFSET) % FSEG_INODE_SIZE));
	ut_ad(mach_read_from_4(inode + FSEG_MAGIC_N) == FSEG_MAGIC_N_VALUE);
	ut_d(space->modify_check(*mtr));

	if (flst_get_len(inode + FSEG_FREE) > 0) {
		/* Segment free list is not empty, allocate from it */

		first = flst_get_first(inode + FSEG_FREE);

		descr = xdes_lst_get_descriptor(space, first, xdes, mtr);
	} else {
		/* Segment free list was empty, allocate from space */
		descr = fsp_alloc_free_extent(space, 0, xdes, mtr);

		if (descr == NULL) {

			return(NULL);
		}

		seg_id = mach_read_from_8(inode + FSEG_ID);

		xdes_set_state(**xdes, descr, XDES_FSEG, mtr);
		mtr->write<8,mtr_t::MAYBE_NOP>(**xdes, descr + XDES_ID,
					       seg_id);
		flst_add_last(iblock,
			      static_cast<uint16_t>(inode - iblock->frame
						    + FSEG_FREE), *xdes,
			      static_cast<uint16_t>(descr - (*xdes)->frame
						    + XDES_FLST_NODE), mtr);

		/* Try to fill the segment free list */
		fseg_fill_free_list(inode, iblock, space,
				    xdes_get_offset(descr) + FSP_EXTENT_SIZE,
				    mtr);
	}

	return(descr);
}

/** Allocates a single free page from a segment.
This function implements the intelligent allocation strategy which tries to
minimize file space fragmentation.
@param[in,out]	space			tablespace
@param[in,out]	seg_inode		segment inode
@param[in,out]	iblock			segment inode page
@param[in]	hint			hint of which page would be desirable
@param[in]	direction		if the new page is needed because of
an index page split, and records are inserted there in order, into which
direction they go alphabetically: FSP_DOWN, FSP_UP, FSP_NO_DIR
@param[in,out]	mtr			mini-transaction
@param[in,out]	init_mtr		mtr or another mini-transaction in
which the page should be initialized.
@retval NULL	if no page could be allocated */
static
buf_block_t*
fseg_alloc_free_page_low(
	fil_space_t*		space,
	fseg_inode_t*		seg_inode,
	buf_block_t*		iblock,
	ulint			hint,
	byte			direction,
<<<<<<< HEAD
	rw_lock_type_t		rw_latch,
=======
	mtr_t*			mtr,
	mtr_t*			init_mtr
>>>>>>> cf9b3b25
#ifdef UNIV_DEBUG
	bool			has_done_reservation,
	/*!< whether the space has already been reserved */
#endif /* UNIV_DEBUG */
	mtr_t*			mtr,
	mtr_t*			init_mtr)
{
	ib_id_t		seg_id;
	ulint		used;
	ulint		reserved;
	xdes_t*		descr;		/*!< extent of the hinted page */
	ulint		ret_page;	/*!< the allocated page offset, FIL_NULL
					if could not be allocated */
	xdes_t*		ret_descr;	/*!< the extent of the allocated page */
	buf_block_t*	xdes;
	ulint		n;
	const ulint	space_id	= space->id;

	ut_ad((direction >= FSP_UP) && (direction <= FSP_NO_DIR));
	ut_ad(mach_read_from_4(seg_inode + FSEG_MAGIC_N)
	      == FSEG_MAGIC_N_VALUE);
	ut_ad(!((page_offset(seg_inode) - FSEG_ARR_OFFSET) % FSEG_INODE_SIZE));
	seg_id = mach_read_from_8(seg_inode + FSEG_ID);

	ut_ad(seg_id);
	ut_d(space->modify_check(*mtr));
	ut_ad(fil_page_get_type(page_align(seg_inode)) == FIL_PAGE_INODE);

	reserved = fseg_n_reserved_pages_low(seg_inode, &used);

	buf_block_t* header = fsp_get_header(space, mtr);

	descr = xdes_get_descriptor_with_space_hdr(header, space, hint,
						   &xdes, mtr);
	if (descr == NULL) {
		/* Hint outside space or too high above free limit: reset
		hint */
		/* The file space header page is always allocated. */
		hint = 0;
		descr = xdes_get_descriptor(space, hint, &xdes, mtr);
	}

	/* In the big if-else below we look for ret_page and ret_descr */
	/*-------------------------------------------------------------*/
	if ((xdes_get_state(descr) == XDES_FSEG)
	    && mach_read_from_8(descr + XDES_ID) == seg_id
	    && xdes_is_free(descr, hint % FSP_EXTENT_SIZE)) {
take_hinted_page:
		/* 1. We can take the hinted page
		=================================*/
		ret_descr = descr;
		ret_page = hint;
		/* Skip the check for extending the tablespace. If the
		page hint were not within the size of the tablespace,
		we would have got (descr == NULL) above and reset the hint. */
		goto got_hinted_page;
		/*-----------------------------------------------------------*/
	} else if (xdes_get_state(descr) == XDES_FREE
		   && reserved - used < reserved / FSEG_FILLFACTOR
		   && used >= FSEG_FRAG_LIMIT) {

		/* 2. We allocate the free extent from space and can take
		=========================================================
		the hinted page
		===============*/
		ret_descr = fsp_alloc_free_extent(space, hint, &xdes, mtr);

		ut_a(ret_descr == descr);

		xdes_set_state(*xdes, ret_descr, XDES_FSEG, mtr);
		mtr->write<8,mtr_t::MAYBE_NOP>(*xdes, ret_descr + XDES_ID,
					       seg_id);
		flst_add_last(iblock,
			      static_cast<uint16_t>(seg_inode - iblock->frame
						    + FSEG_FREE), xdes,
			      static_cast<uint16_t>(ret_descr - xdes->frame
						    + XDES_FLST_NODE), mtr);

		/* Try to fill the segment free list */
		fseg_fill_free_list(seg_inode, iblock, space,
				    hint + FSP_EXTENT_SIZE, mtr);
		goto take_hinted_page;
		/*-----------------------------------------------------------*/
	} else if ((direction != FSP_NO_DIR)
		   && ((reserved - used) < reserved / FSEG_FILLFACTOR)
		   && (used >= FSEG_FRAG_LIMIT)
		   && !!(ret_descr = fseg_alloc_free_extent(seg_inode, iblock,
							    &xdes, space,
							    mtr))) {
		/* 3. We take any free extent (which was already assigned above
		===============================================================
		in the if-condition to ret_descr) and take the lowest or
		========================================================
		highest page in it, depending on the direction
		==============================================*/
		ret_page = xdes_get_offset(ret_descr);

		if (direction == FSP_DOWN) {
			ret_page += FSP_EXTENT_SIZE - 1;
		}
		ut_ad(!has_done_reservation || ret_page != FIL_NULL);
		/*-----------------------------------------------------------*/
	} else if ((xdes_get_state(descr) == XDES_FSEG)
		   && mach_read_from_8(descr + XDES_ID) == seg_id
		   && (!xdes_is_full(descr))) {

		/* 4. We can take the page from the same extent as the
		======================================================
		hinted page (and the extent already belongs to the
		==================================================
		segment)
		========*/
		ret_descr = descr;
		ret_page = xdes_get_offset(ret_descr)
			+ xdes_find_free(ret_descr, hint % FSP_EXTENT_SIZE);
		ut_ad(!has_done_reservation || ret_page != FIL_NULL);
		/*-----------------------------------------------------------*/
	} else if (reserved - used > 0) {
		/* 5. We take any unused page from the segment
		==============================================*/
		fil_addr_t	first;

		if (flst_get_len(seg_inode + FSEG_NOT_FULL) > 0) {
			first = flst_get_first(seg_inode + FSEG_NOT_FULL);
		} else if (flst_get_len(seg_inode + FSEG_FREE) > 0) {
			first = flst_get_first(seg_inode + FSEG_FREE);
		} else {
			ut_ad(!has_done_reservation);
			return(NULL);
		}

		ret_descr = xdes_lst_get_descriptor(space, first, &xdes, mtr);
		ret_page = xdes_get_offset(ret_descr)
			+ xdes_find_free(ret_descr);
		ut_ad(!has_done_reservation || ret_page != FIL_NULL);
		/*-----------------------------------------------------------*/
	} else if (used < FSEG_FRAG_LIMIT) {
		/* 6. We allocate an individual page from the space
		===================================================*/
		buf_block_t* block = fsp_alloc_free_page(
			space, hint, mtr, init_mtr);

		ut_ad(!has_done_reservation || block);

		if (block) {
			/* Put the page in the fragment page array of the
			segment */
			n = fseg_find_free_frag_page_slot(seg_inode);
			ut_a(n != ULINT_UNDEFINED);

			fseg_set_nth_frag_page_no(
				seg_inode, iblock, n,
				block->page.id().page_no(), mtr);
		}

		/* fsp_alloc_free_page() invoked fsp_init_file_page()
		already. */
		return(block);
		/*-----------------------------------------------------------*/
	} else {
		/* 7. We allocate a new extent and take its first page
		======================================================*/
		ret_descr = fseg_alloc_free_extent(seg_inode, iblock, &xdes,
						   space, mtr);

		if (ret_descr == NULL) {
			ret_page = FIL_NULL;
			ut_ad(!has_done_reservation);
		} else {
			ret_page = xdes_get_offset(ret_descr);
			ut_ad(!has_done_reservation || ret_page != FIL_NULL);
		}
	}

	if (ret_page == FIL_NULL) {
		/* Page could not be allocated */

		ut_ad(!has_done_reservation);
		return(NULL);
	}

	if (space->size <= ret_page && !is_system_tablespace(space_id)) {
		/* It must be that we are extending a single-table
		tablespace whose size is still < 64 pages */

		if (ret_page >= FSP_EXTENT_SIZE) {
			ib::error() << "Error (2): trying to extend"
			" a single-table tablespace " << space_id
			<< " by single page(s) though the"
			<< " space size " << space->size
			<< ". Page no " << ret_page << ".";
			ut_ad(!has_done_reservation);
			return(NULL);
		}

		if (!fsp_try_extend_data_file_with_pages(
			    space, ret_page, header, mtr)) {
			/* No disk space left */
			ut_ad(!has_done_reservation);
			return(NULL);
		}
	}

got_hinted_page:
	/* ret_descr == NULL if the block was allocated from free_frag
	(XDES_FREE_FRAG) */
	if (ret_descr != NULL) {
		/* At this point we know the extent and the page offset.
		The extent is still in the appropriate list (FSEG_NOT_FULL
		or FSEG_FREE), and the page is not yet marked as used. */

		ut_d(buf_block_t* xxdes);
		ut_ad(xdes_get_descriptor(space, ret_page, &xxdes, mtr)
		      == ret_descr);
		ut_ad(xdes == xxdes);
		ut_ad(xdes_is_free(ret_descr, ret_page % FSP_EXTENT_SIZE));

		fseg_mark_page_used(seg_inode, iblock, ret_page, ret_descr,
				    xdes, mtr);
	}

<<<<<<< HEAD
	return fsp_page_create(space, ret_page, rw_latch, init_mtr);
=======
	return fsp_page_create(space, ret_page, mtr, init_mtr);
>>>>>>> cf9b3b25
}

/**********************************************************************//**
Allocates a single free page from a segment. This function implements
the intelligent allocation strategy which tries to minimize file space
fragmentation.
@retval NULL if no page could be allocated */
buf_block_t*
fseg_alloc_free_page_general(
/*=========================*/
	fseg_header_t*	seg_header,/*!< in/out: segment header */
	ulint		hint,	/*!< in: hint of which page would be
				desirable */
	byte		direction,/*!< in: if the new page is needed because
				of an index page split, and records are
				inserted there in order, into which
				direction they go alphabetically: FSP_DOWN,
				FSP_UP, FSP_NO_DIR */
	bool		has_done_reservation, /*!< in: true if the caller has
				already done the reservation for the page
				with fsp_reserve_free_extents, then there
				is no need to do the check for this individual
				page */
	mtr_t*		mtr,	/*!< in/out: mini-transaction */
	mtr_t*		init_mtr)/*!< in/out: mtr or another mini-transaction
				in which the page should be initialized. */
{
	fseg_inode_t*	inode;
	ulint		space_id;
	fil_space_t*	space;
	buf_block_t*	iblock;
	buf_block_t*	block;
	ulint		n_reserved;

	space_id = page_get_space_id(page_align(seg_header));
	space = mtr_x_lock_space(space_id, mtr);
	inode = fseg_inode_get(seg_header, space_id, space->zip_size(),
			       mtr, &iblock);
	if (!space->full_crc32()) {
		fil_block_check_type(*iblock, FIL_PAGE_INODE, mtr);
	}

	if (!has_done_reservation
	    && !fsp_reserve_free_extents(&n_reserved, space, 2,
					 FSP_NORMAL, mtr)) {
		return(NULL);
	}

	block = fseg_alloc_free_page_low(space,
<<<<<<< HEAD
					 inode, iblock, hint, direction,
					 RW_X_LATCH,
=======
					 inode, hint, direction,
					 mtr, init_mtr
>>>>>>> cf9b3b25
#ifdef UNIV_DEBUG
					 has_done_reservation,
#endif /* UNIV_DEBUG */
					 mtr, init_mtr);

	/* The allocation cannot fail if we have already reserved a
	space for the page. */
	ut_ad(!has_done_reservation || block != NULL);

	if (!has_done_reservation) {
		space->release_free_extents(n_reserved);
	}

	return(block);
}

/** Check that we have at least n_pages frag pages free in the first extent
of a single-table tablespace, and they are also physically initialized to
the data file. That is we have already extended the data file so that those
pages are inside the data file. If not, this function extends the tablespace
with pages.
@param[in,out]	space	tablespace
@param[in,out]	header	tablespace header, x-latched
@param[in]	size	tablespace size in pages, less than FSP_EXTENT_SIZE
@param[in,out]	mtr	mini-transaction
@param[in]	n_pages	number of pages to reserve
@return true if there were at least n_pages free pages, or we were able
to extend */
static
bool
fsp_reserve_free_pages(
	fil_space_t*	space,
	buf_block_t*	header,
	ulint		size,
	mtr_t*		mtr,
	ulint		n_pages)
{
	xdes_t*	descr;
	ulint	n_used;

	ut_a(!is_system_tablespace(space->id));
	ut_a(size < FSP_EXTENT_SIZE);

	buf_block_t* xdes;
	descr = xdes_get_descriptor_with_space_hdr(header, space, 0, &xdes,
						   mtr);
	n_used = xdes_get_n_used(descr);

	ut_a(n_used <= size);

	return(size >= n_used + n_pages
	       || fsp_try_extend_data_file_with_pages(
		       space, n_used + n_pages - 1, header, mtr));
}

/** Reserves free pages from a tablespace. All mini-transactions which may
use several pages from the tablespace should call this function beforehand
and reserve enough free extents so that they certainly will be able
to do their operation, like a B-tree page split, fully. Reservations
must be released with function fil_space_t::release_free_extents()!

The alloc_type below has the following meaning: FSP_NORMAL means an
operation which will probably result in more space usage, like an
insert in a B-tree; FSP_UNDO means allocation to undo logs: if we are
deleting rows, then this allocation will in the long run result in
less space usage (after a purge); FSP_CLEANING means allocation done
in a physical record delete (like in a purge) or other cleaning operation
which will result in less space usage in the long run. We prefer the latter
two types of allocation: when space is scarce, FSP_NORMAL allocations
will not succeed, but the latter two allocations will succeed, if possible.
The purpose is to avoid dead end where the database is full but the
user cannot free any space because these freeing operations temporarily
reserve some space.

Single-table tablespaces whose size is < FSP_EXTENT_SIZE pages are a special
case. In this function we would liberally reserve several extents for
every page split or merge in a B-tree. But we do not want to waste disk space
if the table only occupies < FSP_EXTENT_SIZE pages. That is why we apply
different rules in that special case, just ensuring that there are n_pages
free pages available.

@param[out]	n_reserved	number of extents actually reserved; if we
				return true and the tablespace size is <
				FSP_EXTENT_SIZE pages, then this can be 0,
				otherwise it is n_ext
@param[in,out]	space		tablespace
@param[in]	n_ext		number of extents to reserve
@param[in]	alloc_type	page reservation type (FSP_BLOB, etc)
@param[in,out]	mtr		the mini transaction
@param[in]	n_pages		for small tablespaces (tablespace size is
				less than FSP_EXTENT_SIZE), number of free
				pages to reserve.
@return true if we were able to make the reservation */
bool
fsp_reserve_free_extents(
	ulint*		n_reserved,
	fil_space_t*	space,
	ulint		n_ext,
	fsp_reserve_t	alloc_type,
	mtr_t*		mtr,
	ulint		n_pages)
{
	ulint		n_free_list_ext;
	ulint		free_limit;
	ulint		size;
	ulint		n_free;
	ulint		n_free_up;
	ulint		reserve;
	size_t		total_reserved = 0;

	ut_ad(mtr);
	*n_reserved = n_ext;

	mtr_x_lock_space(space, mtr);
	const ulint physical_size = space->physical_size();

	buf_block_t* header = fsp_get_header(space, mtr);
try_again:
	size = mach_read_from_4(FSP_HEADER_OFFSET + FSP_SIZE + header->frame);
	ut_ad(size == space->size_in_header);

	if (size < FSP_EXTENT_SIZE && n_pages < FSP_EXTENT_SIZE / 2) {
		/* Use different rules for small single-table tablespaces */
		*n_reserved = 0;
		return(fsp_reserve_free_pages(space, header, size,
					      mtr, n_pages));
	}

	n_free_list_ext = flst_get_len(FSP_HEADER_OFFSET + FSP_FREE
				       + header->frame);
	ut_ad(space->free_len == n_free_list_ext);

	free_limit = mach_read_from_4(FSP_HEADER_OFFSET + FSP_FREE_LIMIT
				      + header->frame);
	ut_ad(space->free_limit == free_limit);

	/* Below we play safe when counting free extents above the free limit:
	some of them will contain extent descriptor pages, and therefore
	will not be free extents */

	if (size >= free_limit) {
		n_free_up = (size - free_limit) / FSP_EXTENT_SIZE;
	} else {
		ut_ad(alloc_type == FSP_BLOB);
		n_free_up = 0;
	}

	if (n_free_up > 0) {
		n_free_up--;
		n_free_up -= n_free_up / (physical_size / FSP_EXTENT_SIZE);
	}

	n_free = n_free_list_ext + n_free_up;

	switch (alloc_type) {
	case FSP_NORMAL:
		/* We reserve 1 extent + 0.5 % of the space size to undo logs
		and 1 extent + 0.5 % to cleaning operations; NOTE: this source
		code is duplicated in the function below! */

		reserve = 2 + ((size / FSP_EXTENT_SIZE) * 2) / 200;

		if (n_free <= reserve + n_ext) {

			goto try_to_extend;
		}
		break;
	case FSP_UNDO:
		/* We reserve 0.5 % of the space size to cleaning operations */

		reserve = 1 + ((size / FSP_EXTENT_SIZE) * 1) / 200;

		if (n_free <= reserve + n_ext) {

			goto try_to_extend;
		}
		break;
	case FSP_CLEANING:
	case FSP_BLOB:
		reserve = 0;
		break;
	default:
		ut_error;
	}

	if (space->reserve_free_extents(n_free, n_ext)) {
		return(true);
	}
try_to_extend:
	if (ulint n = fsp_try_extend_data_file(space, header, mtr)) {
		total_reserved += n;
		goto try_again;
	}

	return(false);
}

/** Frees a single page of a segment.
@param[in]	seg_inode	segment inode
@param[in,out]	space		tablespace
@param[in]	offset		page number
@param[in,out]	mtr		mini-transaction */
static
void
fseg_free_page_low(
	fseg_inode_t*		seg_inode,
	buf_block_t*		iblock,
	fil_space_t*		space,
	page_no_t		offset,
	mtr_t*			mtr)
{
	ib_id_t	descr_id;
	ib_id_t	seg_id;

	ut_ad(seg_inode != NULL);
	ut_ad(mtr != NULL);
	ut_ad(mach_read_from_4(seg_inode + FSEG_MAGIC_N)
	      == FSEG_MAGIC_N_VALUE);
	ut_ad(!((page_offset(seg_inode) - FSEG_ARR_OFFSET) % FSEG_INODE_SIZE));
	ut_ad(iblock->frame == page_align(seg_inode));
	ut_d(space->modify_check(*mtr));

	buf_block_t* xdes;
	xdes_t* descr = xdes_get_descriptor(space, offset, &xdes, mtr);

	if (xdes_is_free(descr, offset % FSP_EXTENT_SIZE)) {
		ib::fatal() << "InnoDB is trying to free page "
			<< page_id_t(space->id, offset)
			<< " though it is already marked as free in the"
			" tablespace! The tablespace free space info is"
			" corrupt. You may need to dump your tables and"
			" recreate the whole database!"
			<< FORCE_RECOVERY_MSG;
	}

	if (xdes_get_state(descr) != XDES_FSEG) {
		/* The page is in the fragment pages of the segment */
		for (ulint i = 0;; i++) {
			if (fseg_get_nth_frag_page_no(seg_inode, i)
			    != offset) {
				continue;
			}

			compile_time_assert(FIL_NULL == 0xffffffff);
			mtr->memset(iblock, uint16_t(seg_inode - iblock->frame)
				    + FSEG_FRAG_ARR
				    + i * FSEG_FRAG_SLOT_SIZE, 4, 0xff);
			break;
		}

		fsp_free_page(space, offset, mtr);
		return;
	}

	/* If we get here, the page is in some extent of the segment */

	descr_id = mach_read_from_8(descr + XDES_ID);
	seg_id = mach_read_from_8(seg_inode + FSEG_ID);

	if (UNIV_UNLIKELY(descr_id != seg_id)) {
		fputs("InnoDB: Dump of the tablespace extent descriptor: ",
		      stderr);
		ut_print_buf(stderr, descr, 40);
		fputs("\nInnoDB: Dump of the segment inode: ", stderr);
		ut_print_buf(stderr, seg_inode, 40);
		putc('\n', stderr);

		ib::fatal() << "InnoDB is trying to free page "
			<< page_id_t(space->id, offset)
			<< ", which does not belong to segment " << descr_id
			<< " but belongs to segment " << seg_id << "."
			<< FORCE_RECOVERY_MSG;
	}

	byte* p_not_full = seg_inode + FSEG_NOT_FULL_N_USED;
	uint32_t not_full_n_used = mach_read_from_4(p_not_full);
	const uint16_t xoffset= uint16_t(descr - xdes->frame + XDES_FLST_NODE);
	const uint16_t ioffset= uint16_t(seg_inode - iblock->frame);

	if (xdes_is_full(descr)) {
		/* The fragment is full: move it to another list */
		flst_remove(iblock, static_cast<uint16_t>(FSEG_FULL + ioffset),
			    xdes, xoffset, mtr);
		flst_add_last(iblock, static_cast<uint16_t>(FSEG_NOT_FULL
							    + ioffset),
			      xdes, xoffset, mtr);
		not_full_n_used += FSP_EXTENT_SIZE - 1;
	} else {
		ut_a(not_full_n_used > 0);
		not_full_n_used--;
	}

	mtr->write<4>(*iblock, p_not_full, not_full_n_used);

	const ulint	bit = offset % FSP_EXTENT_SIZE;

	xdes_set_free<true>(*xdes, descr, bit, mtr);

	if (!xdes_get_n_used(descr)) {
		/* The extent has become free: free it to space */
		flst_remove(iblock, static_cast<uint16_t>(FSEG_NOT_FULL
							  + ioffset),
			    xdes, xoffset, mtr);
		fsp_free_extent(space, offset, mtr);
	}

	mtr->free(*space, static_cast<uint32_t>(offset));
}

/** Free a page in a file segment.
@param[in,out]	seg_header	file segment header
@param[in,out]	space		tablespace
@param[in]	offset		page number
@param[in,out]	mtr		mini-transaction */
void
fseg_free_page(
	fseg_header_t*	seg_header,
	fil_space_t*	space,
	ulint		offset,
	mtr_t*		mtr)
{
	DBUG_ENTER("fseg_free_page");
	fseg_inode_t*		seg_inode;
	buf_block_t*		iblock;
	mtr_x_lock_space(space, mtr);

	DBUG_LOG("fseg_free_page", "space_id: " << space->id
		 << ", page_no: " << offset);

	seg_inode = fseg_inode_get(seg_header, space->id, space->zip_size(),
				   mtr,
				   &iblock);
	if (!space->full_crc32()) {
		fil_block_check_type(*iblock, FIL_PAGE_INODE, mtr);
	}

	fseg_free_page_low(seg_inode, iblock, space, offset, mtr);

	DBUG_VOID_RETURN;
}

/** Determine whether a page is free.
@param[in,out]	space	tablespace
@param[in]	page	page number
@return whether the page is marked as free */
bool
fseg_page_is_free(fil_space_t* space, unsigned page)
{
	bool		is_free;
	mtr_t		mtr;
	page_no_t	dpage = xdes_calc_descriptor_page(space->zip_size(),
							  page);

	mtr.start();
	mtr_s_lock_space(space, &mtr);

	if (page >= space->free_limit || page >= space->size_in_header) {
		is_free = true;
	} else if (const xdes_t* descr = xdes_get_descriptor_const(
			   space, dpage, page, &mtr)) {
		is_free = xdes_is_free(descr, page % FSP_EXTENT_SIZE);
	} else {
		is_free = true;
	}
	mtr.commit();

	return(is_free);
}

/** Free an extent of a segment to the space free list.
@param[in,out]	seg_inode	segment inode
@param[in,out]	space		tablespace
@param[in]	page		page number in the extent
@param[in,out]	mtr		mini-transaction */
MY_ATTRIBUTE((nonnull))
static
void
fseg_free_extent(
	fseg_inode_t*		seg_inode,
	buf_block_t*		iblock,
	fil_space_t*		space,
	ulint			page,
	mtr_t*			mtr)
{

	ut_ad(mtr != NULL);

	buf_block_t* xdes;
	xdes_t*	descr = xdes_get_descriptor(space, page, &xdes, mtr);

	ut_a(xdes_get_state(descr) == XDES_FSEG);
	ut_a(!memcmp(descr + XDES_ID, seg_inode + FSEG_ID, 8));
	ut_ad(mach_read_from_4(seg_inode + FSEG_MAGIC_N)
	      == FSEG_MAGIC_N_VALUE);
	ut_d(space->modify_check(*mtr));
	const ulint first_page_in_extent = page - (page % FSP_EXTENT_SIZE);

	const uint16_t xoffset= uint16_t(descr - xdes->frame + XDES_FLST_NODE);
	const uint16_t ioffset= uint16_t(seg_inode - iblock->frame);

	if (xdes_is_full(descr)) {
		flst_remove(iblock, static_cast<uint16_t>(FSEG_FULL + ioffset),
			    xdes, xoffset, mtr);
	} else if (!xdes_get_n_used(descr)) {
		flst_remove(iblock, static_cast<uint16_t>(FSEG_FREE + ioffset),
			    xdes, xoffset, mtr);
	} else {
		flst_remove(iblock, static_cast<uint16_t>(FSEG_NOT_FULL
							  + ioffset),
			    xdes, xoffset, mtr);
		ulint not_full_n_used = mach_read_from_4(
			FSEG_NOT_FULL_N_USED + seg_inode);
		ulint descr_n_used = xdes_get_n_used(descr);
		ut_a(not_full_n_used >= descr_n_used);
		mtr->write<4>(*iblock, seg_inode + FSEG_NOT_FULL_N_USED,
			      not_full_n_used - descr_n_used);
	}

	fsp_free_extent(space, page, mtr);

	for (ulint i = 0; i < FSP_EXTENT_SIZE; i++) {
		if (!xdes_is_free(descr, i)) {
			buf_page_free(
			  page_id_t(space->id, first_page_in_extent + 1),
			  mtr, __FILE__, __LINE__);
		}
	}
}

/**********************************************************************//**
Frees part of a segment. This function can be used to free a segment by
repeatedly calling this function in different mini-transactions. Doing
the freeing in a single mini-transaction might result in too big a
mini-transaction.
@return whether the freeing was completed */
bool
fseg_free_step(
	fseg_header_t*	header,	/*!< in, own: segment header; NOTE: if the header
				resides on the first page of the frag list
				of the segment, this pointer becomes obsolete
				after the last freeing step */
	mtr_t*		mtr)	/*!< in/out: mini-transaction */
{
	ulint		n;
	ulint		page;
	fseg_inode_t*	inode;
	ulint		space_id;
	ulint		header_page;

	DBUG_ENTER("fseg_free_step");

	space_id = page_get_space_id(page_align(header));
	header_page = page_get_page_no(page_align(header));

	fil_space_t* space = mtr_x_lock_space(space_id, mtr);
	buf_block_t* xdes;
	xdes_t* descr = xdes_get_descriptor(space, header_page, &xdes, mtr);

	/* Check that the header resides on a page which has not been
	freed yet */

	ut_a(!xdes_is_free(descr, header_page % FSP_EXTENT_SIZE));
	buf_block_t* iblock;
	const ulint zip_size = space->zip_size();
	inode = fseg_inode_try_get(header, space_id, zip_size, mtr, &iblock);

	if (inode == NULL) {
		ib::info() << "Double free of inode from "
			<< page_id_t(space_id, header_page);
		DBUG_RETURN(true);
	}

	if (!space->full_crc32()) {
		fil_block_check_type(*iblock, FIL_PAGE_INODE, mtr);
	}
	descr = fseg_get_first_extent(inode, space, mtr);

	if (descr != NULL) {
		/* Free the extent held by the segment */
		page = xdes_get_offset(descr);
		fseg_free_extent(inode, iblock, space, page, mtr);
		DBUG_RETURN(false);
	}

	/* Free a frag page */
	n = fseg_find_last_used_frag_page_slot(inode);

	if (n == ULINT_UNDEFINED) {
		/* Freeing completed: free the segment inode */
		fsp_free_seg_inode(space, inode, iblock, mtr);

		DBUG_RETURN(true);
	}

	fseg_free_page_low(
		inode, iblock, space,
		fseg_get_nth_frag_page_no(inode, n),
		mtr);

	n = fseg_find_last_used_frag_page_slot(inode);

	if (n == ULINT_UNDEFINED) {
		/* Freeing completed: free the segment inode */
		fsp_free_seg_inode(space, inode, iblock, mtr);

		DBUG_RETURN(true);
	}

	DBUG_RETURN(false);
}

/**********************************************************************//**
Frees part of a segment. Differs from fseg_free_step because this function
leaves the header page unfreed.
@return whether the freeing was completed, except for the header page */
bool
fseg_free_step_not_header(
	fseg_header_t*	header,	/*!< in: segment header which must reside on
				the first fragment page of the segment */
	mtr_t*		mtr)	/*!< in/out: mini-transaction */
{
	ulint		n;
	ulint		page;
	xdes_t*		descr;
	fseg_inode_t*	inode;
	ulint		space_id;
	ulint		page_no;

	space_id = page_get_space_id(page_align(header));
	ut_ad(mtr->is_named_space(space_id));

	fil_space_t*		space = mtr_x_lock_space(space_id, mtr);
	buf_block_t*		iblock;

	inode = fseg_inode_get(header, space_id, space->zip_size(), mtr,
			       &iblock);
	if (!space->full_crc32()) {
		fil_block_check_type(*iblock, FIL_PAGE_INODE, mtr);
	}

	descr = fseg_get_first_extent(inode, space, mtr);

	if (descr != NULL) {
		/* Free the extent held by the segment */
		page = xdes_get_offset(descr);
		fseg_free_extent(inode, iblock, space, page, mtr);
		return false;
	}

	/* Free a frag page */

	n = fseg_find_last_used_frag_page_slot(inode);

	ut_a(n != ULINT_UNDEFINED);

	page_no = fseg_get_nth_frag_page_no(inode, n);

	if (page_no == page_get_page_no(page_align(header))) {
		return true;
	}

	fseg_free_page_low(inode, iblock, space, page_no, mtr);
	return false;
}

/** Returns the first extent descriptor for a segment.
We think of the extent lists of the segment catenated in the order
FSEG_FULL -> FSEG_NOT_FULL -> FSEG_FREE.
@param[in]	inode		segment inode
@param[in]	space		tablespace
@param[in,out]	mtr		mini-transaction
@return the first extent descriptor, or NULL if none */
MY_ATTRIBUTE((nonnull, warn_unused_result))
static
xdes_t*
fseg_get_first_extent(
	fseg_inode_t*		inode,
	const fil_space_t*	space,
	mtr_t*			mtr)
{
	fil_addr_t	first;

	ut_ad(space->id == page_get_space_id(page_align(inode)));
	ut_ad(mach_read_from_4(inode + FSEG_MAGIC_N) == FSEG_MAGIC_N_VALUE);

	if (flst_get_len(inode + FSEG_FULL) > 0) {
		first = flst_get_first(inode + FSEG_FULL);
	} else if (flst_get_len(inode + FSEG_NOT_FULL) > 0) {
		first = flst_get_first(inode + FSEG_NOT_FULL);
	} else if (flst_get_len(inode + FSEG_FREE) > 0) {
		first = flst_get_first(inode + FSEG_FREE);
	} else {
		return(NULL);
	}

	DBUG_ASSERT(first.page != FIL_NULL);

	buf_block_t *xdes;

	return(first.page == FIL_NULL ? NULL
	       : xdes_lst_get_descriptor(space, first, &xdes, mtr));
}

#ifdef UNIV_BTR_PRINT
/*******************************************************************//**
Writes info of a segment. */
static void fseg_print_low(const fseg_inode_t *inode)
{
	ulint	space;
	ulint	n_used;
	ulint	n_frag;
	ulint	n_free;
	ulint	n_not_full;
	ulint	n_full;
	ulint	reserved;
	ulint	used;
	ulint	page_no;
	ib_id_t	seg_id;

<<<<<<< HEAD
=======
	ut_ad(mtr_memo_contains_page(mtr, inode, MTR_MEMO_PAGE_X_FIX));
>>>>>>> cf9b3b25
	space = page_get_space_id(page_align(inode));
	page_no = page_get_page_no(page_align(inode));

	reserved = fseg_n_reserved_pages_low(inode, &used);

	seg_id = mach_read_from_8(inode + FSEG_ID);
	n_used = mach_read_from_4(inode + FSEG_NOT_FULL_N_USED);
	n_frag = fseg_get_n_frag_pages(inode);
	n_free = flst_get_len(inode + FSEG_FREE);
	n_not_full = flst_get_len(inode + FSEG_NOT_FULL);
	n_full = flst_get_len(inode + FSEG_FULL);

	ib::info() << "SEGMENT id " << seg_id
		<< " space " << space << ";"
		<< " page " << page_no << ";"
		<< " res " << reserved << " used " << used << ";"
		<< " full ext " << n_full << ";"
		<< " fragm pages " << n_frag << ";"
		<< " free extents " << n_free << ";"
		<< " not full extents " << n_not_full << ": pages " << n_used;

	ut_ad(mach_read_from_4(inode + FSEG_MAGIC_N) == FSEG_MAGIC_N_VALUE);
}

/*******************************************************************//**
Writes info of a segment. */
void
fseg_print(
/*=======*/
	fseg_header_t*	header, /*!< in: segment header */
	mtr_t*		mtr)	/*!< in/out: mini-transaction */
{
	fseg_inode_t*	inode;
	ulint		space_id;

	space_id = page_get_space_id(page_align(header));
	const fil_space_t*	space = mtr_x_lock_space(space_id, mtr);

	inode = fseg_inode_get(header, space_id, space->zip_size(), mtr);

	fseg_print_low(inode);
}
#endif /* UNIV_BTR_PRINT */

#ifdef UNIV_DEBUG
std::ostream &fseg_header::to_stream(std::ostream &out) const
{
  out << "[fseg_header_t: space="
      << mach_read_from_4(m_header + FSEG_HDR_SPACE)
      << ", page=" << mach_read_from_4(m_header + FSEG_HDR_PAGE_NO)
      << ", offset=" << mach_read_from_2(m_header + FSEG_HDR_OFFSET) << "]";
  return out;
}
#endif /* UNIV_DEBUG */<|MERGE_RESOLUTION|>--- conflicted
+++ resolved
@@ -113,12 +113,6 @@
 	buf_block_t*		iblock,
 	ulint			hint,
 	byte			direction,
-<<<<<<< HEAD
-	rw_lock_type_t		rw_latch,
-=======
-	mtr_t*			mtr,
-	mtr_t*			init_mtr
->>>>>>> cf9b3b25
 #ifdef UNIV_DEBUG
 	bool			has_done_reservation,
 	/*!< whether the space has already been reserved */
@@ -131,7 +125,6 @@
 @param[in]      space           tablespace
 @param[in,out]  mtr             mini-transaction
 @return pointer to the space header, page x-locked */
-<<<<<<< HEAD
 inline buf_block_t *fsp_get_header(const fil_space_t *space, mtr_t *mtr)
 {
  buf_block_t *block= buf_page_get(page_id_t(space->id, 0), space->zip_size(),
@@ -152,7 +145,8 @@
 inline void xdes_set_free(const buf_block_t &block, xdes_t *descr,
                           ulint offset, mtr_t *mtr)
 {
-  ut_ad(mtr->memo_contains_flagged(&block, MTR_MEMO_PAGE_SX_FIX));
+  ut_ad(mtr->memo_contains_flagged(&block, MTR_MEMO_PAGE_SX_FIX |
+                                   MTR_MEMO_PAGE_X_FIX));
   ut_ad(offset < FSP_EXTENT_SIZE);
   ut_ad(page_align(descr) == block.frame);
   compile_time_assert(XDES_BITS_PER_PAGE == 2);
@@ -191,120 +185,6 @@
 /**
 Determine the number of used pages in a descriptor.
 @param descr  file descriptor
-=======
-inline fsp_header_t* fsp_get_space_header(const fil_space_t* space, mtr_t* mtr)
-{
-	buf_block_t*	block;
-	fsp_header_t*	header;
-
-	ut_ad(space->purpose != FIL_TYPE_LOG);
-
-	block = buf_page_get(page_id_t(space->id, 0), space->zip_size(),
-			     RW_SX_LATCH, mtr);
-	header = FSP_HEADER_OFFSET + buf_block_get_frame(block);
-	buf_block_dbg_add_level(block, SYNC_FSP_PAGE);
-
-	ut_ad(space->id == mach_read_from_4(FSP_SPACE_ID + header));
-	return(header);
-}
-
-/**********************************************************************//**
-Gets a descriptor bit of a page.
-@return TRUE if free */
-UNIV_INLINE
-ibool
-xdes_mtr_get_bit(
-/*=============*/
-	const xdes_t*	descr,	/*!< in: descriptor */
-	ulint		bit,	/*!< in: XDES_FREE_BIT or XDES_CLEAN_BIT */
-	ulint		offset,	/*!< in: page offset within extent:
-				0 ... FSP_EXTENT_SIZE - 1 */
-	mtr_t*		mtr)	/*!< in: mini-transaction */
-{
-	ut_ad(mtr->is_active());
-	ut_ad(mtr_memo_contains_page(mtr, descr, MTR_MEMO_PAGE_SX_FIX));
-
-	return(xdes_get_bit(descr, bit, offset));
-}
-
-/**********************************************************************//**
-Sets a descriptor bit of a page. */
-UNIV_INLINE
-void
-xdes_set_bit(
-/*=========*/
-	xdes_t*	descr,	/*!< in: descriptor */
-	ulint	bit,	/*!< in: XDES_FREE_BIT or XDES_CLEAN_BIT */
-	ulint	offset,	/*!< in: page offset within extent:
-			0 ... FSP_EXTENT_SIZE - 1 */
-	ibool	val,	/*!< in: bit value */
-	mtr_t*	mtr)	/*!< in/out: mini-transaction */
-{
-	ulint	index;
-	ulint	byte_index;
-	ulint	bit_index;
-	ulint	descr_byte;
-
-	ut_ad(mtr_memo_contains_page(
-			mtr, descr,
-			MTR_MEMO_PAGE_SX_FIX | MTR_MEMO_PAGE_X_FIX));
-	ut_ad((bit == XDES_FREE_BIT) || (bit == XDES_CLEAN_BIT));
-	ut_ad(offset < FSP_EXTENT_SIZE);
-
-	index = bit + XDES_BITS_PER_PAGE * offset;
-
-	byte_index = index / 8;
-	bit_index = index % 8;
-
-	descr_byte = mach_read_from_1(descr + XDES_BITMAP + byte_index);
-	descr_byte = ut_bit_set_nth(descr_byte, bit_index, val);
-
-	mlog_write_ulint(descr + XDES_BITMAP + byte_index, descr_byte,
-			 MLOG_1BYTE, mtr);
-}
-
-/**********************************************************************//**
-Looks for a descriptor bit having the desired value. Starts from hint
-and scans upward; at the end of the extent the search is wrapped to
-the start of the extent.
-@return bit index of the bit, ULINT_UNDEFINED if not found */
-UNIV_INLINE
-ulint
-xdes_find_bit(
-/*==========*/
-	xdes_t*	descr,	/*!< in: descriptor */
-	ulint	bit,	/*!< in: XDES_FREE_BIT or XDES_CLEAN_BIT */
-	ibool	val,	/*!< in: desired bit value */
-	ulint	hint,	/*!< in: hint of which bit position would
-			be desirable */
-	mtr_t*	mtr)	/*!< in/out: mini-transaction */
-{
-	ulint	i;
-
-	ut_ad(descr && mtr);
-	ut_ad(val <= TRUE);
-	ut_ad(hint < FSP_EXTENT_SIZE);
-	ut_ad(mtr_memo_contains_page(mtr, descr, MTR_MEMO_PAGE_SX_FIX));
-	for (i = hint; i < FSP_EXTENT_SIZE; i++) {
-		if (val == xdes_mtr_get_bit(descr, bit, i, mtr)) {
-
-			return(i);
-		}
-	}
-
-	for (i = 0; i < hint; i++) {
-		if (val == xdes_mtr_get_bit(descr, bit, i, mtr)) {
-
-			return(i);
-		}
-	}
-
-	return(ULINT_UNDEFINED);
-}
-
-/**********************************************************************//**
-Returns the number of used pages in a descriptor.
->>>>>>> cf9b3b25
 @return number of pages used */
 inline ulint xdes_get_n_used(const xdes_t *descr)
 {
@@ -334,24 +214,14 @@
 inline void xdes_set_state(const buf_block_t &block, xdes_t *descr,
 			   byte state, mtr_t *mtr)
 {
-<<<<<<< HEAD
   ut_ad(descr && mtr);
   ut_ad(state >= XDES_FREE);
   ut_ad(state <= XDES_FSEG);
-  ut_ad(mtr->memo_contains_flagged(&block, MTR_MEMO_PAGE_SX_FIX));
+  ut_ad(mtr->memo_contains_flagged(&block, MTR_MEMO_PAGE_SX_FIX |
+                                   MTR_MEMO_PAGE_X_FIX));
   ut_ad(page_align(descr) == block.frame);
   ut_ad(mach_read_from_4(descr + XDES_STATE) <= XDES_FSEG);
   mtr->write<1>(block, XDES_STATE + 3 + descr, state);
-=======
-	ut_ad(descr && mtr);
-	ut_ad(state >= XDES_FREE);
-	ut_ad(state <= XDES_FSEG);
-	ut_ad(mtr_memo_contains_page(
-			mtr, descr,
-			MTR_MEMO_PAGE_SX_FIX | MTR_MEMO_PAGE_X_FIX));
-
-	mlog_write_ulint(descr + XDES_STATE, state, MLOG_4BYTES, mtr);
->>>>>>> cf9b3b25
 }
 
 /**********************************************************************//**
@@ -375,8 +245,8 @@
 Inits an extent descriptor to the free and clean state. */
 inline void xdes_init(const buf_block_t &block, xdes_t *descr, mtr_t *mtr)
 {
-<<<<<<< HEAD
-  ut_ad(mtr->memo_contains_flagged(&block, MTR_MEMO_PAGE_SX_FIX));
+  ut_ad(mtr->memo_contains_flagged(&block, MTR_MEMO_PAGE_SX_FIX |
+                                   MTR_MEMO_PAGE_X_FIX));
   mtr->memset(&block, uint16_t(descr - block.frame) + XDES_BITMAP,
               XDES_SIZE - XDES_BITMAP, 0xff);
   xdes_set_state(block, descr, XDES_FREE, mtr);
@@ -426,12 +296,6 @@
     mtr->write<4>(*iblock, seg_inode + FSEG_NOT_FULL_N_USED,
                   not_full_n_used - FSP_EXTENT_SIZE);
   }
-=======
-  ut_ad(mtr_memo_contains_page(mtr, descr, MTR_MEMO_PAGE_SX_FIX |
-                               MTR_MEMO_PAGE_X_FIX));
-  mlog_memset(descr + XDES_BITMAP, XDES_SIZE - XDES_BITMAP, 0xff, mtr);
-  xdes_set_state(descr, XDES_FREE, mtr);
->>>>>>> cf9b3b25
 }
 
 /** Get pointer to a the extent descriptor of a page.
@@ -456,16 +320,9 @@
 	ulint	limit;
 	ulint	size;
 	ulint	descr_page_no;
-<<<<<<< HEAD
 	ut_ad(mtr->memo_contains(*space));
-	ut_ad(mtr->memo_contains_flagged(header, MTR_MEMO_PAGE_SX_FIX));
-=======
-	page_t*	descr_page;
-	ut_ad(mtr_memo_contains(mtr, space, MTR_MEMO_SPACE_X_LOCK));
-	ut_ad(mtr_memo_contains_page(mtr, sp_header, MTR_MEMO_PAGE_SX_FIX)
-	      || mtr_memo_contains_page(mtr, sp_header, MTR_MEMO_PAGE_X_FIX));
-	ut_ad(page_offset(sp_header) == FSP_HEADER_OFFSET);
->>>>>>> cf9b3b25
+	ut_ad(mtr->memo_contains_flagged(header, MTR_MEMO_PAGE_SX_FIX
+					 | MTR_MEMO_PAGE_X_FIX));
 	/* Read free limit and space size */
 	limit = mach_read_from_4(FSP_HEADER_OFFSET + FSP_FREE_LIMIT
 				 + header->frame);
@@ -697,14 +554,8 @@
 	const ulint zip_size = space->zip_size();
 
 	mtr_x_lock_space(space, mtr);
-<<<<<<< HEAD
-
-	const auto savepoint = mtr->get_savepoint();
+
 	buf_block_t* block = buf_page_create(space, 0, zip_size, mtr);
-	mtr->sx_latch_at_savepoint(savepoint, block);
-=======
-	buf_block_t* block = buf_page_create(page_id, zip_size, mtr);
->>>>>>> cf9b3b25
 	buf_block_dbg_add_level(block, SYNC_FSP_PAGE);
 
 	space->size_in_header = size;
@@ -1023,18 +874,9 @@
 			pages should be ignored. */
 
 			if (i > 0) {
-<<<<<<< HEAD
-				const auto savepoint = mtr->get_savepoint();
 				block= buf_page_create(
 					space, static_cast<uint32_t>(i),
 					zip_size, mtr);
-				mtr->sx_latch_at_savepoint(savepoint, block);
-=======
-				const page_id_t	page_id(space->id, i);
-
-				block = buf_page_create(
-					page_id, zip_size, mtr);
->>>>>>> cf9b3b25
 
 				buf_block_dbg_add_level(block, SYNC_FSP_PAGE);
 				fsp_init_file_page(space, block, mtr);
@@ -1044,18 +886,11 @@
 			}
 
 			if (space->purpose != FIL_TYPE_TEMPORARY) {
-				const auto savepoint = mtr->get_savepoint();
 				block = buf_page_create(
-<<<<<<< HEAD
 					space,
 					static_cast<uint32_t>(
 						i + FSP_IBUF_BITMAP_OFFSET),
 					zip_size, mtr);
-				mtr->sx_latch_at_savepoint(savepoint, block);
-=======
-					page_id, zip_size, mtr);
-
->>>>>>> cf9b3b25
 				buf_block_dbg_add_level(block, SYNC_FSP_PAGE);
 
 				fsp_init_file_page(space, block, mtr);
@@ -1201,62 +1036,16 @@
 /** Gets a buffer block for an allocated page.
 @param[in,out]	space		tablespace
 @param[in]	offset		page number of the allocated page
-<<<<<<< HEAD
-@param[in]	rw_latch	RW_SX_LATCH, RW_X_LATCH
 @param[in,out]	mtr		mini-transaction
 @return block, initialized */
-=======
-@param[in,out]	mtr		mini-transaction of the allocation
-@param[in,out]	init_mtr	mini-transaction for initializing the page
-@return block, initialized if init_mtr==mtr
-or rw_lock_x_lock_count(&block->lock) == 1 */
->>>>>>> cf9b3b25
 static
 buf_block_t*
-fsp_page_create(
-	fil_space_t*		space,
-	page_no_t		offset,
-<<<<<<< HEAD
-	rw_lock_type_t		rw_latch,
-	mtr_t*			mtr)
-{
-	buf_block_t*	block = buf_page_create(
-					space, static_cast<uint32_t>(offset),
-					space->zip_size(), mtr);
-
-	/* The latch may already have been acquired, so we cannot invoke
-	mtr_t::x_latch_at_savepoint() or mtr_t::sx_latch_at_savepoint(). */
-	mtr_memo_type_t memo;
-
-	if (rw_latch == RW_X_LATCH) {
-		rw_lock_x_lock(&block->lock);
-		memo = MTR_MEMO_PAGE_X_FIX;
-	} else {
-		ut_ad(rw_latch == RW_SX_LATCH);
-		rw_lock_sx_lock(&block->lock);
-		memo = MTR_MEMO_PAGE_SX_FIX;
-	}
-
-	mtr_memo_push(mtr, block, memo);
-	buf_block_buf_fix_inc(block, __FILE__, __LINE__);
-	fsp_init_file_page(space, block, mtr);
-=======
-	mtr_t*			mtr,
-	mtr_t*			init_mtr)
-{
-	buf_block_t*	block = buf_page_create(page_id_t(space->id, offset),
-						space->zip_size(), init_mtr);
-
-	if (init_mtr == mtr
-	    || rw_lock_get_x_lock_count(&block->lock) == 1) {
-		/* Initialize the page, unless it was already
-		latched in mtr. (In this case, we would want to
-		allocate another page that has not been freed in mtr.) */
-		fsp_init_file_page(space, block, init_mtr);
-	}
->>>>>>> cf9b3b25
-
-	return(block);
+fsp_page_create(fil_space_t *space, page_no_t offset, mtr_t *mtr)
+{
+  buf_block_t *block= buf_page_create(space, static_cast<uint32_t>(offset),
+				      space->zip_size(), mtr);
+  fsp_init_file_page(space, block, mtr);
+  return block;
 }
 
 /** Allocates a single free page from a space.
@@ -1365,13 +1154,8 @@
 		}
 	}
 
-<<<<<<< HEAD
 	fsp_alloc_from_free_frag(block, xdes, descr, free, mtr);
-	return fsp_page_create(space, page_no, rw_latch, init_mtr);
-=======
-	fsp_alloc_from_free_frag(header, descr, free, mtr);
-	return fsp_page_create(space, page_no, mtr, init_mtr);
->>>>>>> cf9b3b25
+	return fsp_page_create(space, page_no, init_mtr);
 }
 
 /** Frees a single page of a space.
@@ -1563,24 +1347,13 @@
 fsp_alloc_seg_inode_page(fil_space_t *space, buf_block_t *header, mtr_t *mtr)
 {
   ut_ad(header->page.id().space() == space->id);
-  buf_block_t *block= fsp_alloc_free_page(space, 0, RW_SX_LATCH, mtr, mtr);
+  buf_block_t *block= fsp_alloc_free_page(space, 0, mtr, mtr);
 
   if (!block)
     return false;
 
-<<<<<<< HEAD
   buf_block_dbg_add_level(block, SYNC_FSP_PAGE);
-  ut_ad(rw_lock_get_sx_lock_count(&block->lock) == 1);
-=======
-	block = fsp_alloc_free_page(space, 0, mtr, mtr);
-
-	if (!block) {
-		return(false);
-	}
-
-	buf_block_dbg_add_level(block, SYNC_FSP_PAGE);
-	ut_ad(rw_lock_get_x_lock_count(&block->lock) == 1);
->>>>>>> cf9b3b25
+  ut_ad(rw_lock_get_x_lock_count(&block->lock) == 1);
 
   mtr->write<2>(*block, block->frame + FIL_PAGE_TYPE, FIL_PAGE_INODE);
 
@@ -1863,11 +1636,6 @@
 {
 	fseg_inode_t*	inode;
 	ib_id_t		seg_id;
-<<<<<<< HEAD
-	buf_block_t*	block	= 0; /* remove warning */
-=======
-	fseg_header_t*	header	= 0; /* remove warning */
->>>>>>> cf9b3b25
 	ulint		n_reserved;
 
 	DBUG_ENTER("fseg_create");
@@ -1880,20 +1648,11 @@
 	mtr_x_lock_space(space, mtr);
 	ut_d(space->modify_check(*mtr));
 
-<<<<<<< HEAD
-	if (page != 0) {
-		block = buf_page_get(page_id_t(space->id, page),
-				     space->zip_size(),
-				     RW_SX_LATCH, mtr);
-=======
 	if (block) {
-		header = byte_offset + buf_block_get_frame(block);
-
-		ut_ad(block->page.id.space() == space->id);
-
->>>>>>> cf9b3b25
+		ut_ad(block->page.id().space() == space->id);
+
 		if (!space->full_crc32()) {
-			fil_block_check_type(*block, block->page.id
+			fil_block_check_type(*block, block->page.id()
 					     == page_id_t(TRX_SYS_SPACE,
 							  TRX_SYS_PAGE_NO)
 					     ? FIL_PAGE_TYPE_TRX_SYS
@@ -1938,16 +1697,9 @@
 	mtr->memset(iblock, uint16_t(inode - iblock->frame) + FSEG_FRAG_ARR,
 		    FSEG_FRAG_SLOT_SIZE * FSEG_FRAG_ARR_N_SLOTS, 0xff);
 
-<<<<<<< HEAD
-	if (page == 0) {
+	if (!block) {
 		block = fseg_alloc_free_page_low(space,
 						 inode, iblock, 0, FSP_UP,
-						 RW_SX_LATCH,
-=======
-	if (!block) {
-		block = fseg_alloc_free_page_low(space, inode, 0, FSP_UP,
-						 mtr, mtr
->>>>>>> cf9b3b25
 #ifdef UNIV_DEBUG
 						 has_done_reservation,
 #endif /* UNIV_DEBUG */
@@ -1962,18 +1714,10 @@
 			goto funct_exit;
 		}
 
-<<<<<<< HEAD
-		ut_ad(rw_lock_get_sx_lock_count(&block->lock) == 1);
+		ut_ad(rw_lock_get_x_lock_count(&block->lock) == 1);
 		ut_ad(!fil_page_get_type(block->frame));
 		mtr->write<1>(*block, FIL_PAGE_TYPE + 1 + block->frame,
 			      FIL_PAGE_TYPE_SYS);
-=======
-		ut_ad(rw_lock_get_x_lock_count(&block->lock) == 1);
-
-		header = byte_offset + buf_block_get_frame(block);
-		mlog_write_ulint(buf_block_get_frame(block) + FIL_PAGE_TYPE,
-				 FIL_PAGE_TYPE_SYS, MLOG_2BYTES, mtr);
->>>>>>> cf9b3b25
 	}
 
 	mtr->write<2>(*block, byte_offset + FSEG_HDR_OFFSET
@@ -2187,12 +1931,6 @@
 	buf_block_t*		iblock,
 	ulint			hint,
 	byte			direction,
-<<<<<<< HEAD
-	rw_lock_type_t		rw_latch,
-=======
-	mtr_t*			mtr,
-	mtr_t*			init_mtr
->>>>>>> cf9b3b25
 #ifdef UNIV_DEBUG
 	bool			has_done_reservation,
 	/*!< whether the space has already been reserved */
@@ -2414,11 +2152,7 @@
 				    xdes, mtr);
 	}
 
-<<<<<<< HEAD
-	return fsp_page_create(space, ret_page, rw_latch, init_mtr);
-=======
-	return fsp_page_create(space, ret_page, mtr, init_mtr);
->>>>>>> cf9b3b25
+	return fsp_page_create(space, ret_page, init_mtr);
 }
 
 /**********************************************************************//**
@@ -2468,13 +2202,7 @@
 	}
 
 	block = fseg_alloc_free_page_low(space,
-<<<<<<< HEAD
 					 inode, iblock, hint, direction,
-					 RW_X_LATCH,
-=======
-					 inode, hint, direction,
-					 mtr, init_mtr
->>>>>>> cf9b3b25
 #ifdef UNIV_DEBUG
 					 has_done_reservation,
 #endif /* UNIV_DEBUG */
@@ -3094,10 +2822,6 @@
 	ulint	page_no;
 	ib_id_t	seg_id;
 
-<<<<<<< HEAD
-=======
-	ut_ad(mtr_memo_contains_page(mtr, inode, MTR_MEMO_PAGE_X_FIX));
->>>>>>> cf9b3b25
 	space = page_get_space_id(page_align(inode));
 	page_no = page_get_page_no(page_align(inode));
 
