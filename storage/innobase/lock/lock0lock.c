/*****************************************************************************

Copyright (c) 1996, 2009, Innobase Oy. All Rights Reserved.

This program is free software; you can redistribute it and/or modify it under
the terms of the GNU General Public License as published by the Free Software
Foundation; version 2 of the License.

This program is distributed in the hope that it will be useful, but WITHOUT
ANY WARRANTY; without even the implied warranty of MERCHANTABILITY or FITNESS
FOR A PARTICULAR PURPOSE. See the GNU General Public License for more details.

You should have received a copy of the GNU General Public License along with
this program; if not, write to the Free Software Foundation, Inc., 59 Temple
Place, Suite 330, Boston, MA 02111-1307 USA

*****************************************************************************/

/**************************************************//**
@file lock/lock0lock.c
The transaction lock system

Created 5/7/1996 Heikki Tuuri
*******************************************************/

#define LOCK_MODULE_IMPLEMENTATION

#include "lock0lock.h"
#include "lock0priv.h"

#ifdef UNIV_NONINL
#include "lock0lock.ic"
#include "lock0priv.ic"
#endif

#include "ha_prototypes.h"
#include "usr0sess.h"
#include "trx0purge.h"
#include "dict0mem.h"
#include "trx0sys.h"

<<<<<<< HEAD
=======

>>>>>>> b19ae492
/* Restricts the length of search we will do in the waits-for
graph of transactions */
#define LOCK_MAX_N_STEPS_IN_DEADLOCK_CHECK 1000000

/* Restricts the recursion depth of the search we will do in the waits-for
graph of transactions */
#define LOCK_MAX_DEPTH_IN_DEADLOCK_CHECK 200

/* When releasing transaction locks, this specifies how often we release
the kernel mutex for a moment to give also others access to it */

#define LOCK_RELEASE_KERNEL_INTERVAL	1000

/* Safety margin when creating a new record lock: this many extra records
can be inserted to the page without need to create a lock with a bigger
bitmap */

#define LOCK_PAGE_BITMAP_MARGIN		64

/* An explicit record lock affects both the record and the gap before it.
An implicit x-lock does not affect the gap, it only locks the index
record from read or update.

If a transaction has modified or inserted an index record, then
it owns an implicit x-lock on the record. On a secondary index record,
a transaction has an implicit x-lock also if it has modified the
clustered index record, the max trx id of the page where the secondary
index record resides is >= trx id of the transaction (or database recovery
is running), and there are no explicit non-gap lock requests on the
secondary index record.

This complicated definition for a secondary index comes from the
implementation: we want to be able to determine if a secondary index
record has an implicit x-lock, just by looking at the present clustered
index record, not at the historical versions of the record. The
complicated definition can be explained to the user so that there is
nondeterminism in the access path when a query is answered: we may,
or may not, access the clustered index record and thus may, or may not,
bump into an x-lock set there.

Different transaction can have conflicting locks set on the gap at the
same time. The locks on the gap are purely inhibitive: an insert cannot
be made, or a select cursor may have to wait if a different transaction
has a conflicting lock on the gap. An x-lock on the gap does not give
the right to insert into the gap.

An explicit lock can be placed on a user record or the supremum record of
a page. The locks on the supremum record are always thought to be of the gap
type, though the gap bit is not set. When we perform an update of a record
where the size of the record changes, we may temporarily store its explicit
locks on the infimum record of the page, though the infimum otherwise never
carries locks.

A waiting record lock can also be of the gap type. A waiting lock request
can be granted when there is no conflicting mode lock request by another
transaction ahead of it in the explicit lock queue.

In version 4.0.5 we added yet another explicit lock type: LOCK_REC_NOT_GAP.
It only locks the record it is placed on, not the gap before the record.
This lock type is necessary to emulate an Oracle-like READ COMMITTED isolation
level.

-------------------------------------------------------------------------
RULE 1: If there is an implicit x-lock on a record, and there are non-gap
-------
lock requests waiting in the queue, then the transaction holding the implicit
x-lock also has an explicit non-gap record x-lock. Therefore, as locks are
released, we can grant locks to waiting lock requests purely by looking at
the explicit lock requests in the queue.

RULE 3: Different transactions cannot have conflicting granted non-gap locks
-------
on a record at the same time. However, they can have conflicting granted gap
locks.
RULE 4: If a there is a waiting lock request in a queue, no lock request,
-------
gap or not, can be inserted ahead of it in the queue. In record deletes
and page splits new gap type locks can be created by the database manager
for a transaction, and without rule 4, the waits-for graph of transactions
might become cyclic without the database noticing it, as the deadlock check
is only performed when a transaction itself requests a lock!
-------------------------------------------------------------------------

An insert is allowed to a gap if there are no explicit lock requests by
other transactions on the next record. It does not matter if these lock
requests are granted or waiting, gap bit set or not, with the exception
that a gap type request set by another transaction to wait for
its turn to do an insert is ignored. On the other hand, an
implicit x-lock by another transaction does not prevent an insert, which
allows for more concurrency when using an Oracle-style sequence number
generator for the primary key with many transactions doing inserts
concurrently.

A modify of a record is allowed if the transaction has an x-lock on the
record, or if other transactions do not have any non-gap lock requests on the
record.

A read of a single user record with a cursor is allowed if the transaction
has a non-gap explicit, or an implicit lock on the record, or if the other
transactions have no x-lock requests on the record. At a page supremum a
read is always allowed.

In summary, an implicit lock is seen as a granted x-lock only on the
record, not on the gap. An explicit lock with no gap bit set is a lock
both on the record and the gap. If the gap bit is set, the lock is only
on the gap. Different transaction cannot own conflicting locks on the
record at the same time, but they may own conflicting locks on the gap.
Granted locks on a record give an access right to the record, but gap type
locks just inhibit operations.

NOTE: Finding out if some transaction has an implicit x-lock on a secondary
index record can be cumbersome. We may have to look at previous versions of
the corresponding clustered index record to find out if a delete marked
secondary index record was delete marked by an active transaction, not by
a committed one.

FACT A: If a transaction has inserted a row, it can delete it any time
without need to wait for locks.

PROOF: The transaction has an implicit x-lock on every index record inserted
for the row, and can thus modify each record without the need to wait. Q.E.D.

FACT B: If a transaction has read some result set with a cursor, it can read
it again, and retrieves the same result set, if it has not modified the
result set in the meantime. Hence, there is no phantom problem. If the
biggest record, in the alphabetical order, touched by the cursor is removed,
a lock wait may occur, otherwise not.

PROOF: When a read cursor proceeds, it sets an s-lock on each user record
it passes, and a gap type s-lock on each page supremum. The cursor must
wait until it has these locks granted. Then no other transaction can
have a granted x-lock on any of the user records, and therefore cannot
modify the user records. Neither can any other transaction insert into
the gaps which were passed over by the cursor. Page splits and merges,
and removal of obsolete versions of records do not affect this, because
when a user record or a page supremum is removed, the next record inherits
its locks as gap type locks, and therefore blocks inserts to the same gap.
Also, if a page supremum is inserted, it inherits its locks from the successor
record. When the cursor is positioned again at the start of the result set,
the records it will touch on its course are either records it touched
during the last pass or new inserted page supremums. It can immediately
access all these records, and when it arrives at the biggest record, it
notices that the result set is complete. If the biggest record was removed,
lock wait can occur because the next record only inherits a gap type lock,
and a wait may be needed. Q.E.D. */

/* If an index record should be changed or a new inserted, we must check
the lock on the record or the next. When a read cursor starts reading,
we will set a record level s-lock on each record it passes, except on the
initial record on which the cursor is positioned before we start to fetch
records. Our index tree search has the convention that the B-tree
cursor is positioned BEFORE the first possibly matching record in
the search. Optimizations are possible here: if the record is searched
on an equality condition to a unique key, we could actually set a special
lock on the record, a lock which would not prevent any insert before
this record. In the next key locking an x-lock set on a record also
prevents inserts just before that record.
	There are special infimum and supremum records on each page.
A supremum record can be locked by a read cursor. This records cannot be
updated but the lock prevents insert of a user record to the end of
the page.
	Next key locks will prevent the phantom problem where new rows
could appear to SELECT result sets after the select operation has been
performed. Prevention of phantoms ensures the serilizability of
transactions.
	What should we check if an insert of a new record is wanted?
Only the lock on the next record on the same page, because also the
supremum record can carry a lock. An s-lock prevents insertion, but
what about an x-lock? If it was set by a searched update, then there
is implicitly an s-lock, too, and the insert should be prevented.
What if our transaction owns an x-lock to the next record, but there is
a waiting s-lock request on the next record? If this s-lock was placed
by a read cursor moving in the ascending order in the index, we cannot
do the insert immediately, because when we finally commit our transaction,
the read cursor should see also the new inserted record. So we should
move the read cursor backward from the next record for it to pass over
the new inserted record. This move backward may be too cumbersome to
implement. If we in this situation just enqueue a second x-lock request
for our transaction on the next record, then the deadlock mechanism
notices a deadlock between our transaction and the s-lock request
transaction. This seems to be an ok solution.
	We could have the convention that granted explicit record locks,
lock the corresponding records from changing, and also lock the gaps
before them from inserting. A waiting explicit lock request locks the gap
before from inserting. Implicit record x-locks, which we derive from the
transaction id in the clustered index record, only lock the record itself
from modification, not the gap before it from inserting.
	How should we store update locks? If the search is done by a unique
key, we could just modify the record trx id. Otherwise, we could put a record
x-lock on the record. If the update changes ordering fields of the
clustered index record, the inserted new record needs no record lock in
lock table, the trx id is enough. The same holds for a secondary index
record. Searched delete is similar to update.

PROBLEM:
What about waiting lock requests? If a transaction is waiting to make an
update to a record which another modified, how does the other transaction
know to send the end-lock-wait signal to the waiting transaction? If we have
the convention that a transaction may wait for just one lock at a time, how
do we preserve it if lock wait ends?

PROBLEM:
Checking the trx id label of a secondary index record. In the case of a
modification, not an insert, is this necessary? A secondary index record
is modified only by setting or resetting its deleted flag. A secondary index
record contains fields to uniquely determine the corresponding clustered
index record. A secondary index record is therefore only modified if we
also modify the clustered index record, and the trx id checking is done
on the clustered index record, before we come to modify the secondary index
record. So, in the case of delete marking or unmarking a secondary index
record, we do not have to care about trx ids, only the locks in the lock
table must be checked. In the case of a select from a secondary index, the
trx id is relevant, and in this case we may have to search the clustered
index record.

PROBLEM: How to update record locks when page is split or merged, or
--------------------------------------------------------------------
a record is deleted or updated?
If the size of fields in a record changes, we perform the update by
a delete followed by an insert. How can we retain the locks set or
waiting on the record? Because a record lock is indexed in the bitmap
by the heap number of the record, when we remove the record from the
record list, it is possible still to keep the lock bits. If the page
is reorganized, we could make a table of old and new heap numbers,
and permute the bitmaps in the locks accordingly. We can add to the
table a row telling where the updated record ended. If the update does
not require a reorganization of the page, we can simply move the lock
bits for the updated record to the position determined by its new heap
number (we may have to allocate a new lock, if we run out of the bitmap
in the old one).
	A more complicated case is the one where the reinsertion of the
updated record is done pessimistically, because the structure of the
tree may change.

PROBLEM: If a supremum record is removed in a page merge, or a record
---------------------------------------------------------------------
removed in a purge, what to do to the waiting lock requests? In a split to
the right, we just move the lock requests to the new supremum. If a record
is removed, we could move the waiting lock request to its inheritor, the
next record in the index. But, the next record may already have lock
requests on its own queue. A new deadlock check should be made then. Maybe
it is easier just to release the waiting transactions. They can then enqueue
new lock requests on appropriate records.

PROBLEM: When a record is inserted, what locks should it inherit from the
-------------------------------------------------------------------------
upper neighbor? An insert of a new supremum record in a page split is
always possible, but an insert of a new user record requires that the upper
neighbor does not have any lock requests by other transactions, granted or
waiting, in its lock queue. Solution: We can copy the locks as gap type
locks, so that also the waiting locks are transformed to granted gap type
locks on the inserted record. */

/* LOCK COMPATIBILITY MATRIX
 *    IS IX S  X  AI
 * IS +	 +  +  -  +
 * IX +	 +  -  -  +
 * S  +	 -  +  -  -
 * X  -	 -  -  -  -
 * AI +	 +  -  -  -
 *
 * Note that for rows, InnoDB only acquires S or X locks.
 * For tables, InnoDB normally acquires IS or IX locks.
 * S or X table locks are only acquired for LOCK TABLES.
 * Auto-increment (AI) locks are needed because of
 * statement-level MySQL binlog.
 * See also lock_mode_compatible().
 */
#define LK(a,b) (1 << ((a) * LOCK_NUM + (b)))
#define LKS(a,b) LK(a,b) | LK(b,a)

/* Define the lock compatibility matrix in a ulint.  The first line below
defines the diagonal entries.  The following lines define the compatibility
for LOCK_IX, LOCK_S, and LOCK_AUTO_INC using LKS(), since the matrix
is symmetric. */
#define LOCK_MODE_COMPATIBILITY 0					\
 | LK(LOCK_IS, LOCK_IS) | LK(LOCK_IX, LOCK_IX) | LK(LOCK_S, LOCK_S)	\
 | LKS(LOCK_IX, LOCK_IS) | LKS(LOCK_IS, LOCK_AUTO_INC)			\
 | LKS(LOCK_S, LOCK_IS)							\
 | LKS(LOCK_AUTO_INC, LOCK_IS) | LKS(LOCK_AUTO_INC, LOCK_IX)

/* STRONGER-OR-EQUAL RELATION (mode1=row, mode2=column)
 *    IS IX S  X  AI
 * IS +  -  -  -  -
 * IX +  +  -  -  -
 * S  +  -  +  -  -
 * X  +  +  +  +  +
 * AI -  -  -  -  +
 * See lock_mode_stronger_or_eq().
 */

/* Define the stronger-or-equal lock relation in a ulint.  This relation
contains all pairs LK(mode1, mode2) where mode1 is stronger than or
equal to mode2. */
#define LOCK_MODE_STRONGER_OR_EQ 0					\
 | LK(LOCK_IS, LOCK_IS)							\
 | LK(LOCK_IX, LOCK_IS) | LK(LOCK_IX, LOCK_IX)				\
 | LK(LOCK_S, LOCK_IS) | LK(LOCK_S, LOCK_S)				\
 | LK(LOCK_AUTO_INC, LOCK_AUTO_INC)					\
 | LK(LOCK_X, LOCK_IS) | LK(LOCK_X, LOCK_IX) | LK(LOCK_X, LOCK_S)	\
 | LK(LOCK_X, LOCK_AUTO_INC) | LK(LOCK_X, LOCK_X)

#ifdef UNIV_DEBUG
UNIV_INTERN ibool	lock_print_waits	= FALSE;

/*********************************************************************//**
Validates the lock system.
@return	TRUE if ok */
static
ibool
lock_validate(void);
/*===============*/

/*********************************************************************//**
Validates the record lock queues on a page.
@return	TRUE if ok */
static
ibool
lock_rec_validate_page(
/*===================*/
	ulint	space,	/*!< in: space id */
	ulint	zip_size,/*!< in: compressed page size in bytes
			or 0 for uncompressed pages */
	ulint	page_no);/*!< in: page number */
#endif /* UNIV_DEBUG */

/* The lock system */
UNIV_INTERN lock_sys_t*	lock_sys	= NULL;

/* We store info on the latest deadlock error to this buffer. InnoDB
Monitor will then fetch it and print */
UNIV_INTERN ibool	lock_deadlock_found = FALSE;
UNIV_INTERN FILE*	lock_latest_err_file;

/* Flags for recursive deadlock search */
#define LOCK_VICTIM_IS_START	1
#define LOCK_VICTIM_IS_OTHER	2

/********************************************************************//**
Checks if a lock request results in a deadlock.
@return TRUE if a deadlock was detected and we chose trx as a victim;
FALSE if no deadlock, or there was a deadlock, but we chose other
transaction(s) as victim(s) */
static
ibool
lock_deadlock_occurs(
/*=================*/
	lock_t*	lock,	/*!< in: lock the transaction is requesting */
	trx_t*	trx);	/*!< in: transaction */
/********************************************************************//**
Looks recursively for a deadlock.
@return 0 if no deadlock found, LOCK_VICTIM_IS_START if there was a
deadlock and we chose 'start' as the victim, LOCK_VICTIM_IS_OTHER if a
deadlock was found and we chose some other trx as a victim: we must do
the search again in this last case because there may be another
deadlock! */
static
ulint
lock_deadlock_recursive(
/*====================*/
	trx_t*	start,		/*!< in: recursion starting point */
	trx_t*	trx,		/*!< in: a transaction waiting for a lock */
	lock_t*	wait_lock,	/*!< in: the lock trx is waiting to be granted */
	ulint*	cost,		/*!< in/out: number of calculation steps thus
				far: if this exceeds LOCK_MAX_N_STEPS_...
				we return LOCK_VICTIM_IS_START */
	ulint	depth);		/*!< in: recursion depth: if this exceeds
				LOCK_MAX_DEPTH_IN_DEADLOCK_CHECK, we
				return LOCK_VICTIM_IS_START */

/*********************************************************************//**
Gets the nth bit of a record lock.
@return	TRUE if bit set */
UNIV_INLINE
ibool
lock_rec_get_nth_bit(
/*=================*/
	const lock_t*	lock,	/*!< in: record lock */
	ulint		i)	/*!< in: index of the bit */
{
	ulint	byte_index;
	ulint	bit_index;

	ut_ad(lock);
	ut_ad(lock_get_type_low(lock) == LOCK_REC);

	if (i >= lock->un_member.rec_lock.n_bits) {

		return(FALSE);
	}

	byte_index = i / 8;
	bit_index = i % 8;

	return(1 & ((const byte*) &lock[1])[byte_index] >> bit_index);
}

/*************************************************************************/

#define lock_mutex_enter_kernel()	mutex_enter(&kernel_mutex)
#define lock_mutex_exit_kernel()	mutex_exit(&kernel_mutex)

/*********************************************************************//**
Checks that a transaction id is sensible, i.e., not in the future.
@return	TRUE if ok */
UNIV_INTERN
ibool
lock_check_trx_id_sanity(
/*=====================*/
	trx_id_t	trx_id,		/*!< in: trx id */
	const rec_t*	rec,		/*!< in: user record */
	dict_index_t*	index,		/*!< in: index */
	const ulint*	offsets,	/*!< in: rec_get_offsets(rec, index) */
	ibool		has_kernel_mutex)/*!< in: TRUE if the caller owns the
					kernel mutex */
{
	ibool	is_ok		= TRUE;

	ut_ad(rec_offs_validate(rec, index, offsets));

	if (!has_kernel_mutex) {
		mutex_enter(&kernel_mutex);
	}

	/* A sanity check: the trx_id in rec must be smaller than the global
	trx id counter */

	if (ut_dulint_cmp(trx_id, trx_sys->max_trx_id) >= 0) {
		ut_print_timestamp(stderr);
		fputs("  InnoDB: Error: transaction id associated"
		      " with record\n",
		      stderr);
		rec_print_new(stderr, rec, offsets);
		fputs("InnoDB: in ", stderr);
		dict_index_name_print(stderr, NULL, index);
		fprintf(stderr, "\n"
			"InnoDB: is " TRX_ID_FMT " which is higher than the"
			" global trx id counter " TRX_ID_FMT "!\n"
			"InnoDB: The table is corrupt. You have to do"
			" dump + drop + reimport.\n",
			TRX_ID_PREP_PRINTF(trx_id),
			TRX_ID_PREP_PRINTF(trx_sys->max_trx_id));

		is_ok = FALSE;
	}

	if (!has_kernel_mutex) {
		mutex_exit(&kernel_mutex);
	}

	return(is_ok);
}

/*********************************************************************//**
Checks that a record is seen in a consistent read.
@return TRUE if sees, or FALSE if an earlier version of the record
should be retrieved */
UNIV_INTERN
ibool
lock_clust_rec_cons_read_sees(
/*==========================*/
	const rec_t*	rec,	/*!< in: user record which should be read or
				passed over by a read cursor */
	dict_index_t*	index,	/*!< in: clustered index */
	const ulint*	offsets,/*!< in: rec_get_offsets(rec, index) */
	read_view_t*	view)	/*!< in: consistent read view */
{
	trx_id_t	trx_id;

	ut_ad(dict_index_is_clust(index));
	ut_ad(page_rec_is_user_rec(rec));
	ut_ad(rec_offs_validate(rec, index, offsets));

	/* NOTE that we call this function while holding the search
	system latch. To obey the latching order we must NOT reserve the
	kernel mutex here! */

	trx_id = row_get_rec_trx_id(rec, index, offsets);

	return(read_view_sees_trx_id(view, trx_id));
}

/*********************************************************************//**
Checks that a non-clustered index record is seen in a consistent read.

NOTE that a non-clustered index page contains so little information on
its modifications that also in the case FALSE, the present version of
rec may be the right, but we must check this from the clustered index
record.

@return TRUE if certainly sees, or FALSE if an earlier version of the
clustered index record might be needed */
UNIV_INTERN
ulint
lock_sec_rec_cons_read_sees(
/*========================*/
	const rec_t*		rec,	/*!< in: user record which
					should be read or passed over
					by a read cursor */
	const read_view_t*	view)	/*!< in: consistent read view */
{
	trx_id_t	max_trx_id;

	ut_ad(page_rec_is_user_rec(rec));

	/* NOTE that we might call this function while holding the search
	system latch. To obey the latching order we must NOT reserve the
	kernel mutex here! */

	if (recv_recovery_is_on()) {

		return(FALSE);
	}

	max_trx_id = page_get_max_trx_id(page_align(rec));
	ut_ad(!ut_dulint_is_zero(max_trx_id));

	return(ut_dulint_cmp(max_trx_id, view->up_limit_id) < 0);
}

/*********************************************************************//**
Creates the lock system at database start. */
UNIV_INTERN
void
lock_sys_create(
/*============*/
	ulint	n_cells)	/*!< in: number of slots in lock hash table */
{
	lock_sys = mem_alloc(sizeof(lock_sys_t));

	lock_sys->rec_hash = hash_create(n_cells);

	/* hash_create_mutexes(lock_sys->rec_hash, 2, SYNC_REC_LOCK); */

	lock_latest_err_file = os_file_create_tmpfile();
	ut_a(lock_latest_err_file);
}

/*********************************************************************//**
Closes the lock system at database shutdown. */
UNIV_INTERN
void
lock_sys_close(void)
/*================*/
{
	if (lock_latest_err_file != NULL) {
		fclose(lock_latest_err_file);
		lock_latest_err_file = NULL;
	}

	hash_table_free(lock_sys->rec_hash);
	mem_free(lock_sys);
	lock_sys = NULL;
}

/*********************************************************************//**
Gets the size of a lock struct.
@return	size in bytes */
UNIV_INTERN
ulint
lock_get_size(void)
/*===============*/
{
	return((ulint)sizeof(lock_t));
}

/*********************************************************************//**
Gets the mode of a lock.
@return	mode */
UNIV_INLINE
enum lock_mode
lock_get_mode(
/*==========*/
	const lock_t*	lock)	/*!< in: lock */
{
	ut_ad(lock);

	return(lock->type_mode & LOCK_MODE_MASK);
}

/*********************************************************************//**
Gets the wait flag of a lock.
@return	TRUE if waiting */
UNIV_INLINE
ibool
lock_get_wait(
/*==========*/
	const lock_t*	lock)	/*!< in: lock */
{
	ut_ad(lock);

	if (UNIV_UNLIKELY(lock->type_mode & LOCK_WAIT)) {

		return(TRUE);
	}

	return(FALSE);
}

/*********************************************************************//**
Gets the source table of an ALTER TABLE transaction.  The table must be
covered by an IX or IS table lock.
@return the source table of transaction, if it is covered by an IX or
IS table lock; dest if there is no source table, and NULL if the
transaction is locking more than two tables or an inconsistency is
found */
UNIV_INTERN
dict_table_t*
lock_get_src_table(
/*===============*/
	trx_t*		trx,	/*!< in: transaction */
	dict_table_t*	dest,	/*!< in: destination of ALTER TABLE */
	enum lock_mode*	mode)	/*!< out: lock mode of the source table */
{
	dict_table_t*	src;
	lock_t*		lock;

	src = NULL;
	*mode = LOCK_NONE;

	for (lock = UT_LIST_GET_FIRST(trx->trx_locks);
	     lock;
	     lock = UT_LIST_GET_NEXT(trx_locks, lock)) {
		lock_table_t*	tab_lock;
		enum lock_mode	lock_mode;
		if (!(lock_get_type_low(lock) & LOCK_TABLE)) {
			/* We are only interested in table locks. */
			continue;
		}
		tab_lock = &lock->un_member.tab_lock;
		if (dest == tab_lock->table) {
			/* We are not interested in the destination table. */
			continue;
		} else if (!src) {
			/* This presumably is the source table. */
			src = tab_lock->table;
			if (UT_LIST_GET_LEN(src->locks) != 1
			    || UT_LIST_GET_FIRST(src->locks) != lock) {
				/* We only support the case when
				there is only one lock on this table. */
				return(NULL);
			}
		} else if (src != tab_lock->table) {
			/* The transaction is locking more than
			two tables (src and dest): abort */
			return(NULL);
		}

		/* Check that the source table is locked by
		LOCK_IX or LOCK_IS. */
		lock_mode = lock_get_mode(lock);
		if (lock_mode == LOCK_IX || lock_mode == LOCK_IS) {
			if (*mode != LOCK_NONE && *mode != lock_mode) {
				/* There are multiple locks on src. */
				return(NULL);
			}
			*mode = lock_mode;
		}
	}

	if (!src) {
		/* No source table lock found: flag the situation to caller */
		src = dest;
	}

	return(src);
}

/*********************************************************************//**
Determine if the given table is exclusively "owned" by the given
transaction, i.e., transaction holds LOCK_IX and possibly LOCK_AUTO_INC
on the table.
@return TRUE if table is only locked by trx, with LOCK_IX, and
possibly LOCK_AUTO_INC */
UNIV_INTERN
ibool
lock_is_table_exclusive(
/*====================*/
	dict_table_t*	table,	/*!< in: table */
	trx_t*		trx)	/*!< in: transaction */
{
	const lock_t*	lock;
	ibool		ok	= FALSE;

	ut_ad(table);
	ut_ad(trx);

	lock_mutex_enter_kernel();

	for (lock = UT_LIST_GET_FIRST(table->locks);
	     lock;
	     lock = UT_LIST_GET_NEXT(locks, &lock->un_member.tab_lock)) {
		if (lock->trx != trx) {
			/* A lock on the table is held
			by some other transaction. */
			goto not_ok;
		}

		if (!(lock_get_type_low(lock) & LOCK_TABLE)) {
			/* We are interested in table locks only. */
			continue;
		}

		switch (lock_get_mode(lock)) {
		case LOCK_IX:
			ok = TRUE;
			break;
		case LOCK_AUTO_INC:
			/* It is allowed for trx to hold an
			auto_increment lock. */
			break;
		default:
not_ok:
			/* Other table locks than LOCK_IX are not allowed. */
			ok = FALSE;
			goto func_exit;
		}
	}

func_exit:
	lock_mutex_exit_kernel();

	return(ok);
}

/*********************************************************************//**
Sets the wait flag of a lock and the back pointer in trx to lock. */
UNIV_INLINE
void
lock_set_lock_and_trx_wait(
/*=======================*/
	lock_t*	lock,	/*!< in: lock */
	trx_t*	trx)	/*!< in: trx */
{
	ut_ad(lock);
	ut_ad(trx->wait_lock == NULL);

	trx->wait_lock = lock;
	lock->type_mode |= LOCK_WAIT;
}

/**********************************************************************//**
The back pointer to a waiting lock request in the transaction is set to NULL
and the wait bit in lock type_mode is reset. */
UNIV_INLINE
void
lock_reset_lock_and_trx_wait(
/*=========================*/
	lock_t*	lock)	/*!< in: record lock */
{
	ut_ad((lock->trx)->wait_lock == lock);
	ut_ad(lock_get_wait(lock));

	/* Reset the back pointer in trx to this waiting lock request */

	(lock->trx)->wait_lock = NULL;
	lock->type_mode &= ~LOCK_WAIT;
}

/*********************************************************************//**
Gets the gap flag of a record lock.
@return	TRUE if gap flag set */
UNIV_INLINE
ibool
lock_rec_get_gap(
/*=============*/
	const lock_t*	lock)	/*!< in: record lock */
{
	ut_ad(lock);
	ut_ad(lock_get_type_low(lock) == LOCK_REC);

	if (lock->type_mode & LOCK_GAP) {

		return(TRUE);
	}

	return(FALSE);
}

/*********************************************************************//**
Gets the LOCK_REC_NOT_GAP flag of a record lock.
@return	TRUE if LOCK_REC_NOT_GAP flag set */
UNIV_INLINE
ibool
lock_rec_get_rec_not_gap(
/*=====================*/
	const lock_t*	lock)	/*!< in: record lock */
{
	ut_ad(lock);
	ut_ad(lock_get_type_low(lock) == LOCK_REC);

	if (lock->type_mode & LOCK_REC_NOT_GAP) {

		return(TRUE);
	}

	return(FALSE);
}

/*********************************************************************//**
Gets the waiting insert flag of a record lock.
@return	TRUE if gap flag set */
UNIV_INLINE
ibool
lock_rec_get_insert_intention(
/*==========================*/
	const lock_t*	lock)	/*!< in: record lock */
{
	ut_ad(lock);
	ut_ad(lock_get_type_low(lock) == LOCK_REC);

	if (lock->type_mode & LOCK_INSERT_INTENTION) {

		return(TRUE);
	}

	return(FALSE);
}

/*********************************************************************//**
Calculates if lock mode 1 is stronger or equal to lock mode 2.
@return	nonzero if mode1 stronger or equal to mode2 */
UNIV_INLINE
ulint
lock_mode_stronger_or_eq(
/*=====================*/
	enum lock_mode	mode1,	/*!< in: lock mode */
	enum lock_mode	mode2)	/*!< in: lock mode */
{
	ut_ad(mode1 == LOCK_X || mode1 == LOCK_S || mode1 == LOCK_IX
	      || mode1 == LOCK_IS || mode1 == LOCK_AUTO_INC);
	ut_ad(mode2 == LOCK_X || mode2 == LOCK_S || mode2 == LOCK_IX
	      || mode2 == LOCK_IS || mode2 == LOCK_AUTO_INC);

	return((LOCK_MODE_STRONGER_OR_EQ) & LK(mode1, mode2));
}

/*********************************************************************//**
Calculates if lock mode 1 is compatible with lock mode 2.
@return	nonzero if mode1 compatible with mode2 */
UNIV_INLINE
ulint
lock_mode_compatible(
/*=================*/
	enum lock_mode	mode1,	/*!< in: lock mode */
	enum lock_mode	mode2)	/*!< in: lock mode */
{
	ut_ad(mode1 == LOCK_X || mode1 == LOCK_S || mode1 == LOCK_IX
	      || mode1 == LOCK_IS || mode1 == LOCK_AUTO_INC);
	ut_ad(mode2 == LOCK_X || mode2 == LOCK_S || mode2 == LOCK_IX
	      || mode2 == LOCK_IS || mode2 == LOCK_AUTO_INC);

	return((LOCK_MODE_COMPATIBILITY) & LK(mode1, mode2));
}

/*********************************************************************//**
Checks if a lock request for a new lock has to wait for request lock2.
@return	TRUE if new lock has to wait for lock2 to be removed */
UNIV_INLINE
ibool
lock_rec_has_to_wait(
/*=================*/
	const trx_t*	trx,	/*!< in: trx of new lock */
	ulint		type_mode,/*!< in: precise mode of the new lock
				to set: LOCK_S or LOCK_X, possibly
				ORed to LOCK_GAP or LOCK_REC_NOT_GAP,
				LOCK_INSERT_INTENTION */
	const lock_t*	lock2,	/*!< in: another record lock; NOTE that
				it is assumed that this has a lock bit
				set on the same record as in the new
				lock we are setting */
	ibool lock_is_on_supremum)  /*!< in: TRUE if we are setting the
				lock on the 'supremum' record of an
				index page: we know then that the lock
				request is really for a 'gap' type lock */
{
	ut_ad(trx && lock2);
	ut_ad(lock_get_type_low(lock2) == LOCK_REC);

	if (trx != lock2->trx
	    && !lock_mode_compatible(LOCK_MODE_MASK & type_mode,
				     lock_get_mode(lock2))) {

		/* We have somewhat complex rules when gap type record locks
		cause waits */

		if ((lock_is_on_supremum || (type_mode & LOCK_GAP))
		    && !(type_mode & LOCK_INSERT_INTENTION)) {

			/* Gap type locks without LOCK_INSERT_INTENTION flag
			do not need to wait for anything. This is because
			different users can have conflicting lock types
			on gaps. */

			return(FALSE);
		}

		if (!(type_mode & LOCK_INSERT_INTENTION)
		    && lock_rec_get_gap(lock2)) {

			/* Record lock (LOCK_ORDINARY or LOCK_REC_NOT_GAP
			does not need to wait for a gap type lock */

			return(FALSE);
		}

		if ((type_mode & LOCK_GAP)
		    && lock_rec_get_rec_not_gap(lock2)) {

			/* Lock on gap does not need to wait for
			a LOCK_REC_NOT_GAP type lock */

			return(FALSE);
		}

		if (lock_rec_get_insert_intention(lock2)) {

			/* No lock request needs to wait for an insert
			intention lock to be removed. This is ok since our
			rules allow conflicting locks on gaps. This eliminates
			a spurious deadlock caused by a next-key lock waiting
			for an insert intention lock; when the insert
			intention lock was granted, the insert deadlocked on
			the waiting next-key lock.

			Also, insert intention locks do not disturb each
			other. */

			return(FALSE);
		}

		return(TRUE);
	}

	return(FALSE);
}

/*********************************************************************//**
Checks if a lock request lock1 has to wait for request lock2.
@return	TRUE if lock1 has to wait for lock2 to be removed */
UNIV_INTERN
ibool
lock_has_to_wait(
/*=============*/
	const lock_t*	lock1,	/*!< in: waiting lock */
	const lock_t*	lock2)	/*!< in: another lock; NOTE that it is
				assumed that this has a lock bit set
				on the same record as in lock1 if the
				locks are record locks */
{
	ut_ad(lock1 && lock2);

	if (lock1->trx != lock2->trx
	    && !lock_mode_compatible(lock_get_mode(lock1),
				     lock_get_mode(lock2))) {
		if (lock_get_type_low(lock1) == LOCK_REC) {
			ut_ad(lock_get_type_low(lock2) == LOCK_REC);

			/* If this lock request is for a supremum record
			then the second bit on the lock bitmap is set */

			return(lock_rec_has_to_wait(lock1->trx,
						    lock1->type_mode, lock2,
						    lock_rec_get_nth_bit(
							    lock1, 1)));
		}

		return(TRUE);
	}

	return(FALSE);
}

/*============== RECORD LOCK BASIC FUNCTIONS ============================*/

/*********************************************************************//**
Gets the number of bits in a record lock bitmap.
@return	number of bits */
UNIV_INLINE
ulint
lock_rec_get_n_bits(
/*================*/
	const lock_t*	lock)	/*!< in: record lock */
{
	return(lock->un_member.rec_lock.n_bits);
}

/**********************************************************************//**
Sets the nth bit of a record lock to TRUE. */
UNIV_INLINE
void
lock_rec_set_nth_bit(
/*=================*/
	lock_t*	lock,	/*!< in: record lock */
	ulint	i)	/*!< in: index of the bit */
{
	ulint	byte_index;
	ulint	bit_index;

	ut_ad(lock);
	ut_ad(lock_get_type_low(lock) == LOCK_REC);
	ut_ad(i < lock->un_member.rec_lock.n_bits);

	byte_index = i / 8;
	bit_index = i % 8;

	((byte*) &lock[1])[byte_index] |= 1 << bit_index;
}

/**********************************************************************//**
Looks for a set bit in a record lock bitmap. Returns ULINT_UNDEFINED,
if none found.
@return bit index == heap number of the record, or ULINT_UNDEFINED if
none found */
UNIV_INTERN
ulint
lock_rec_find_set_bit(
/*==================*/
	const lock_t*	lock)	/*!< in: record lock with at least one bit set */
{
	ulint	i;

	for (i = 0; i < lock_rec_get_n_bits(lock); i++) {

		if (lock_rec_get_nth_bit(lock, i)) {

			return(i);
		}
	}

	return(ULINT_UNDEFINED);
}

/**********************************************************************//**
Resets the nth bit of a record lock. */
UNIV_INLINE
void
lock_rec_reset_nth_bit(
/*===================*/
	lock_t*	lock,	/*!< in: record lock */
	ulint	i)	/*!< in: index of the bit which must be set to TRUE
			when this function is called */
{
	ulint	byte_index;
	ulint	bit_index;

	ut_ad(lock);
	ut_ad(lock_get_type_low(lock) == LOCK_REC);
	ut_ad(i < lock->un_member.rec_lock.n_bits);

	byte_index = i / 8;
	bit_index = i % 8;

	((byte*) &lock[1])[byte_index] &= ~(1 << bit_index);
}

/*********************************************************************//**
Gets the first or next record lock on a page.
@return	next lock, NULL if none exists */
UNIV_INLINE
lock_t*
lock_rec_get_next_on_page(
/*======================*/
	lock_t*	lock)	/*!< in: a record lock */
{
	ulint	space;
	ulint	page_no;

	ut_ad(mutex_own(&kernel_mutex));
	ut_ad(lock_get_type_low(lock) == LOCK_REC);

	space = lock->un_member.rec_lock.space;
	page_no = lock->un_member.rec_lock.page_no;

	for (;;) {
		lock = HASH_GET_NEXT(hash, lock);

		if (!lock) {

			break;
		}

		if ((lock->un_member.rec_lock.space == space)
		    && (lock->un_member.rec_lock.page_no == page_no)) {

			break;
		}
	}

	return(lock);
}

/*********************************************************************//**
Gets the first record lock on a page, where the page is identified by its
file address.
@return	first lock, NULL if none exists */
UNIV_INLINE
lock_t*
lock_rec_get_first_on_page_addr(
/*============================*/
	ulint	space,	/*!< in: space */
	ulint	page_no)/*!< in: page number */
{
	lock_t*	lock;

	ut_ad(mutex_own(&kernel_mutex));

	lock = HASH_GET_FIRST(lock_sys->rec_hash,
			      lock_rec_hash(space, page_no));
	while (lock) {
		if ((lock->un_member.rec_lock.space == space)
		    && (lock->un_member.rec_lock.page_no == page_no)) {

			break;
		}

		lock = HASH_GET_NEXT(hash, lock);
	}

	return(lock);
}

/*********************************************************************//**
Returns TRUE if there are explicit record locks on a page.
@return	TRUE if there are explicit record locks on the page */
UNIV_INTERN
ibool
lock_rec_expl_exist_on_page(
/*========================*/
	ulint	space,	/*!< in: space id */
	ulint	page_no)/*!< in: page number */
{
	ibool	ret;

	mutex_enter(&kernel_mutex);

	if (lock_rec_get_first_on_page_addr(space, page_no)) {
		ret = TRUE;
	} else {
		ret = FALSE;
	}

	mutex_exit(&kernel_mutex);

	return(ret);
}

/*********************************************************************//**
Gets the first record lock on a page, where the page is identified by a
pointer to it.
@return	first lock, NULL if none exists */
UNIV_INLINE
lock_t*
lock_rec_get_first_on_page(
/*=======================*/
	const buf_block_t*	block)	/*!< in: buffer block */
{
	ulint	hash;
	lock_t*	lock;
	ulint	space	= buf_block_get_space(block);
	ulint	page_no	= buf_block_get_page_no(block);

	ut_ad(mutex_own(&kernel_mutex));

	hash = buf_block_get_lock_hash_val(block);

	lock = HASH_GET_FIRST(lock_sys->rec_hash, hash);

	while (lock) {
		if ((lock->un_member.rec_lock.space == space)
		    && (lock->un_member.rec_lock.page_no == page_no)) {

			break;
		}

		lock = HASH_GET_NEXT(hash, lock);
	}

	return(lock);
}

/*********************************************************************//**
Gets the next explicit lock request on a record.
@return	next lock, NULL if none exists */
UNIV_INLINE
lock_t*
lock_rec_get_next(
/*==============*/
	ulint	heap_no,/*!< in: heap number of the record */
	lock_t*	lock)	/*!< in: lock */
{
	ut_ad(mutex_own(&kernel_mutex));

	do {
		ut_ad(lock_get_type_low(lock) == LOCK_REC);
		lock = lock_rec_get_next_on_page(lock);
	} while (lock && !lock_rec_get_nth_bit(lock, heap_no));

	return(lock);
}

/*********************************************************************//**
Gets the first explicit lock request on a record.
@return	first lock, NULL if none exists */
UNIV_INLINE
lock_t*
lock_rec_get_first(
/*===============*/
	const buf_block_t*	block,	/*!< in: block containing the record */
	ulint			heap_no)/*!< in: heap number of the record */
{
	lock_t*	lock;

	ut_ad(mutex_own(&kernel_mutex));

	for (lock = lock_rec_get_first_on_page(block); lock;
	     lock = lock_rec_get_next_on_page(lock)) {
		if (lock_rec_get_nth_bit(lock, heap_no)) {
			break;
		}
	}

	return(lock);
}

/*********************************************************************//**
Resets the record lock bitmap to zero. NOTE: does not touch the wait_lock
pointer in the transaction! This function is used in lock object creation
and resetting. */
static
void
lock_rec_bitmap_reset(
/*==================*/
	lock_t*	lock)	/*!< in: record lock */
{
	ulint	n_bytes;

	ut_ad(lock_get_type_low(lock) == LOCK_REC);

	/* Reset to zero the bitmap which resides immediately after the lock
	struct */

	n_bytes = lock_rec_get_n_bits(lock) / 8;

	ut_ad((lock_rec_get_n_bits(lock) % 8) == 0);

	memset(&lock[1], 0, n_bytes);
}

/*********************************************************************//**
Copies a record lock to heap.
@return	copy of lock */
static
lock_t*
lock_rec_copy(
/*==========*/
	const lock_t*	lock,	/*!< in: record lock */
	mem_heap_t*	heap)	/*!< in: memory heap */
{
	ulint	size;

	ut_ad(lock_get_type_low(lock) == LOCK_REC);

	size = sizeof(lock_t) + lock_rec_get_n_bits(lock) / 8;

	return(mem_heap_dup(heap, lock, size));
}

/*********************************************************************//**
Gets the previous record lock set on a record.
@return	previous lock on the same record, NULL if none exists */
UNIV_INTERN
const lock_t*
lock_rec_get_prev(
/*==============*/
	const lock_t*	in_lock,/*!< in: record lock */
	ulint		heap_no)/*!< in: heap number of the record */
{
	lock_t*	lock;
	ulint	space;
	ulint	page_no;
	lock_t*	found_lock	= NULL;

	ut_ad(mutex_own(&kernel_mutex));
	ut_ad(lock_get_type_low(in_lock) == LOCK_REC);

	space = in_lock->un_member.rec_lock.space;
	page_no = in_lock->un_member.rec_lock.page_no;

	lock = lock_rec_get_first_on_page_addr(space, page_no);

	for (;;) {
		ut_ad(lock);

		if (lock == in_lock) {

			return(found_lock);
		}

		if (lock_rec_get_nth_bit(lock, heap_no)) {

			found_lock = lock;
		}

		lock = lock_rec_get_next_on_page(lock);
	}
}

/*============= FUNCTIONS FOR ANALYZING TABLE LOCK QUEUE ================*/

/*********************************************************************//**
Checks if a transaction has the specified table lock, or stronger.
@return	lock or NULL */
UNIV_INLINE
lock_t*
lock_table_has(
/*===========*/
	trx_t*		trx,	/*!< in: transaction */
	dict_table_t*	table,	/*!< in: table */
	enum lock_mode	mode)	/*!< in: lock mode */
{
	lock_t*	lock;

	ut_ad(mutex_own(&kernel_mutex));

	/* Look for stronger locks the same trx already has on the table */

	lock = UT_LIST_GET_LAST(table->locks);

	while (lock != NULL) {

		if (lock->trx == trx
		    && lock_mode_stronger_or_eq(lock_get_mode(lock), mode)) {

			/* The same trx already has locked the table in
			a mode stronger or equal to the mode given */

			ut_ad(!lock_get_wait(lock));

			return(lock);
		}

		lock = UT_LIST_GET_PREV(un_member.tab_lock.locks, lock);
	}

	return(NULL);
}

/*============= FUNCTIONS FOR ANALYZING RECORD LOCK QUEUE ================*/

/*********************************************************************//**
Checks if a transaction has a GRANTED explicit lock on rec stronger or equal
to precise_mode.
@return	lock or NULL */
UNIV_INLINE
lock_t*
lock_rec_has_expl(
/*==============*/
	ulint			precise_mode,/*!< in: LOCK_S or LOCK_X
					possibly ORed to LOCK_GAP or
					LOCK_REC_NOT_GAP, for a
					supremum record we regard this
					always a gap type request */
	const buf_block_t*	block,	/*!< in: buffer block containing
					the record */
	ulint			heap_no,/*!< in: heap number of the record */
	trx_t*			trx)	/*!< in: transaction */
{
	lock_t*	lock;

	ut_ad(mutex_own(&kernel_mutex));
	ut_ad((precise_mode & LOCK_MODE_MASK) == LOCK_S
	      || (precise_mode & LOCK_MODE_MASK) == LOCK_X);
	ut_ad(!(precise_mode & LOCK_INSERT_INTENTION));

	lock = lock_rec_get_first(block, heap_no);

	while (lock) {
		if (lock->trx == trx
		    && lock_mode_stronger_or_eq(lock_get_mode(lock),
						precise_mode & LOCK_MODE_MASK)
		    && !lock_get_wait(lock)
		    && (!lock_rec_get_rec_not_gap(lock)
			|| (precise_mode & LOCK_REC_NOT_GAP)
			|| heap_no == PAGE_HEAP_NO_SUPREMUM)
		    && (!lock_rec_get_gap(lock)
			|| (precise_mode & LOCK_GAP)
			|| heap_no == PAGE_HEAP_NO_SUPREMUM)
		    && (!lock_rec_get_insert_intention(lock))) {

			return(lock);
		}

		lock = lock_rec_get_next(heap_no, lock);
	}

	return(NULL);
}

#ifdef UNIV_DEBUG
/*********************************************************************//**
Checks if some other transaction has a lock request in the queue.
@return	lock or NULL */
static
lock_t*
lock_rec_other_has_expl_req(
/*========================*/
	enum lock_mode		mode,	/*!< in: LOCK_S or LOCK_X */
	ulint			gap,	/*!< in: LOCK_GAP if also gap
					locks are taken into account,
					or 0 if not */
	ulint			wait,	/*!< in: LOCK_WAIT if also
					waiting locks are taken into
					account, or 0 if not */
	const buf_block_t*	block,	/*!< in: buffer block containing
					the record */
	ulint			heap_no,/*!< in: heap number of the record */
	const trx_t*		trx)	/*!< in: transaction, or NULL if
					requests by all transactions
					are taken into account */
{
	lock_t*	lock;

	ut_ad(mutex_own(&kernel_mutex));
	ut_ad(mode == LOCK_X || mode == LOCK_S);
	ut_ad(gap == 0 || gap == LOCK_GAP);
	ut_ad(wait == 0 || wait == LOCK_WAIT);

	lock = lock_rec_get_first(block, heap_no);

	while (lock) {
		if (lock->trx != trx
		    && (gap
			|| !(lock_rec_get_gap(lock)
			     || heap_no == PAGE_HEAP_NO_SUPREMUM))
		    && (wait || !lock_get_wait(lock))
		    && lock_mode_stronger_or_eq(lock_get_mode(lock), mode)) {

			return(lock);
		}

		lock = lock_rec_get_next(heap_no, lock);
	}

	return(NULL);
}
#endif /* UNIV_DEBUG */

/*********************************************************************//**
Checks if some other transaction has a conflicting explicit lock request
in the queue, so that we have to wait.
@return	lock or NULL */
static
lock_t*
lock_rec_other_has_conflicting(
/*===========================*/
	enum lock_mode		mode,	/*!< in: LOCK_S or LOCK_X,
					possibly ORed to LOCK_GAP or
					LOC_REC_NOT_GAP,
					LOCK_INSERT_INTENTION */
	const buf_block_t*	block,	/*!< in: buffer block containing
					the record */
	ulint			heap_no,/*!< in: heap number of the record */
	trx_t*			trx)	/*!< in: our transaction */
{
	lock_t*	lock;

	ut_ad(mutex_own(&kernel_mutex));

	lock = lock_rec_get_first(block, heap_no);

	if (UNIV_LIKELY_NULL(lock)) {
		if (UNIV_UNLIKELY(heap_no == PAGE_HEAP_NO_SUPREMUM)) {

			do {
				if (lock_rec_has_to_wait(trx, mode, lock,
							 TRUE)) {
					return(lock);
				}

				lock = lock_rec_get_next(heap_no, lock);
			} while (lock);
		} else {

			do {
				if (lock_rec_has_to_wait(trx, mode, lock,
							 FALSE)) {
					return(lock);
				}

				lock = lock_rec_get_next(heap_no, lock);
			} while (lock);
		}
	}

	return(NULL);
}

/*********************************************************************//**
Looks for a suitable type record lock struct by the same trx on the same page.
This can be used to save space when a new record lock should be set on a page:
no new struct is needed, if a suitable old is found.
@return	lock or NULL */
UNIV_INLINE
lock_t*
lock_rec_find_similar_on_page(
/*==========================*/
	ulint		type_mode,	/*!< in: lock type_mode field */
	ulint		heap_no,	/*!< in: heap number of the record */
	lock_t*		lock,		/*!< in: lock_rec_get_first_on_page() */
	const trx_t*	trx)		/*!< in: transaction */
{
	ut_ad(mutex_own(&kernel_mutex));

	while (lock != NULL) {
		if (lock->trx == trx
		    && lock->type_mode == type_mode
		    && lock_rec_get_n_bits(lock) > heap_no) {

			return(lock);
		}

		lock = lock_rec_get_next_on_page(lock);
	}

	return(NULL);
}

/*********************************************************************//**
Checks if some transaction has an implicit x-lock on a record in a secondary
index.
@return	transaction which has the x-lock, or NULL */
static
trx_t*
lock_sec_rec_some_has_impl_off_kernel(
/*==================================*/
	const rec_t*	rec,	/*!< in: user record */
	dict_index_t*	index,	/*!< in: secondary index */
	const ulint*	offsets)/*!< in: rec_get_offsets(rec, index) */
{
	const page_t*	page = page_align(rec);

	ut_ad(mutex_own(&kernel_mutex));
	ut_ad(!dict_index_is_clust(index));
	ut_ad(page_rec_is_user_rec(rec));
	ut_ad(rec_offs_validate(rec, index, offsets));

	/* Some transaction may have an implicit x-lock on the record only
	if the max trx id for the page >= min trx id for the trx list, or
	database recovery is running. We do not write the changes of a page
	max trx id to the log, and therefore during recovery, this value
	for a page may be incorrect. */

	if (!(ut_dulint_cmp(page_get_max_trx_id(page),
			    trx_list_get_min_trx_id()) >= 0)
	    && !recv_recovery_is_on()) {

		return(NULL);
	}

	/* Ok, in this case it is possible that some transaction has an
	implicit x-lock. We have to look in the clustered index. */

	if (!lock_check_trx_id_sanity(page_get_max_trx_id(page),
				      rec, index, offsets, TRUE)) {
		buf_page_print(page, 0);

		/* The page is corrupt: try to avoid a crash by returning
		NULL */
		return(NULL);
	}

	return(row_vers_impl_x_locked_off_kernel(rec, index, offsets));
}

/*********************************************************************//**
Return approximate number or record locks (bits set in the bitmap) for
this transaction. Since delete-marked records may be removed, the
record count will not be precise. */
UNIV_INTERN
ulint
lock_number_of_rows_locked(
/*=======================*/
	trx_t*	trx)	/*!< in: transaction */
{
	lock_t*	lock;
	ulint   n_records = 0;
	ulint	n_bits;
	ulint	n_bit;

	lock = UT_LIST_GET_FIRST(trx->trx_locks);

	while (lock) {
		if (lock_get_type_low(lock) == LOCK_REC) {
			n_bits = lock_rec_get_n_bits(lock);

			for (n_bit = 0; n_bit < n_bits; n_bit++) {
				if (lock_rec_get_nth_bit(lock, n_bit)) {
					n_records++;
				}
			}
		}

		lock = UT_LIST_GET_NEXT(trx_locks, lock);
	}

	return (n_records);
}

/*============== RECORD LOCK CREATION AND QUEUE MANAGEMENT =============*/

/*********************************************************************//**
Creates a new record lock and inserts it to the lock queue. Does NOT check
for deadlocks or lock compatibility!
@return	created lock */
static
lock_t*
lock_rec_create(
/*============*/
	ulint			type_mode,/*!< in: lock mode and wait
					flag, type is ignored and
					replaced by LOCK_REC */
	const buf_block_t*	block,	/*!< in: buffer block containing
					the record */
	ulint			heap_no,/*!< in: heap number of the record */
	dict_index_t*		index,	/*!< in: index of record */
	trx_t*			trx)	/*!< in: transaction */
{
	lock_t*		lock;
	ulint		page_no;
	ulint		space;
	ulint		n_bits;
	ulint		n_bytes;
	const page_t*	page;

	ut_ad(mutex_own(&kernel_mutex));

	space = buf_block_get_space(block);
	page_no	= buf_block_get_page_no(block);
	page = block->frame;

	ut_ad(!!page_is_comp(page) == dict_table_is_comp(index->table));

	/* If rec is the supremum record, then we reset the gap and
	LOCK_REC_NOT_GAP bits, as all locks on the supremum are
	automatically of the gap type */

	if (UNIV_UNLIKELY(heap_no == PAGE_HEAP_NO_SUPREMUM)) {
		ut_ad(!(type_mode & LOCK_REC_NOT_GAP));

		type_mode = type_mode & ~(LOCK_GAP | LOCK_REC_NOT_GAP);
	}

	/* Make lock bitmap bigger by a safety margin */
	n_bits = page_dir_get_n_heap(page) + LOCK_PAGE_BITMAP_MARGIN;
	n_bytes = 1 + n_bits / 8;

	lock = mem_heap_alloc(trx->lock_heap, sizeof(lock_t) + n_bytes);

	UT_LIST_ADD_LAST(trx_locks, trx->trx_locks, lock);

	lock->trx = trx;

	lock->type_mode = (type_mode & ~LOCK_TYPE_MASK) | LOCK_REC;
	lock->index = index;

	lock->un_member.rec_lock.space = space;
	lock->un_member.rec_lock.page_no = page_no;
	lock->un_member.rec_lock.n_bits = n_bytes * 8;

	/* Reset to zero the bitmap which resides immediately after the
	lock struct */

	lock_rec_bitmap_reset(lock);

	/* Set the bit corresponding to rec */
	lock_rec_set_nth_bit(lock, heap_no);

	HASH_INSERT(lock_t, hash, lock_sys->rec_hash,
		    lock_rec_fold(space, page_no), lock);
	if (UNIV_UNLIKELY(type_mode & LOCK_WAIT)) {

		lock_set_lock_and_trx_wait(lock, trx);
	}

	return(lock);
}

/*********************************************************************//**
Enqueues a waiting request for a lock which cannot be granted immediately.
Checks for deadlocks.
@return DB_LOCK_WAIT, DB_DEADLOCK, or DB_QUE_THR_SUSPENDED, or
DB_SUCCESS; DB_SUCCESS means that there was a deadlock, but another
transaction was chosen as a victim, and we got the lock immediately:
no need to wait then */
static
ulint
lock_rec_enqueue_waiting(
/*=====================*/
	ulint			type_mode,/*!< in: lock mode this
					transaction is requesting:
					LOCK_S or LOCK_X, possibly
					ORed with LOCK_GAP or
					LOCK_REC_NOT_GAP, ORed with
					LOCK_INSERT_INTENTION if this
					waiting lock request is set
					when performing an insert of
					an index record */
	const buf_block_t*	block,	/*!< in: buffer block containing
					the record */
	ulint			heap_no,/*!< in: heap number of the record */
	dict_index_t*		index,	/*!< in: index of record */
	que_thr_t*		thr)	/*!< in: query thread */
{
	lock_t*	lock;
	trx_t*	trx;

	ut_ad(mutex_own(&kernel_mutex));

	/* Test if there already is some other reason to suspend thread:
	we do not enqueue a lock request if the query thread should be
	stopped anyway */

	if (UNIV_UNLIKELY(que_thr_stop(thr))) {

		ut_error;

		return(DB_QUE_THR_SUSPENDED);
	}

	trx = thr_get_trx(thr);

	switch (trx_get_dict_operation(trx)) {
	case TRX_DICT_OP_NONE:
		break;
	case TRX_DICT_OP_TABLE:
	case TRX_DICT_OP_INDEX:
		ut_print_timestamp(stderr);
		fputs("  InnoDB: Error: a record lock wait happens"
		      " in a dictionary operation!\n"
		      "InnoDB: ", stderr);
		dict_index_name_print(stderr, trx, index);
		fputs(".\n"
		      "InnoDB: Submit a detailed bug report"
		      " to http://bugs.mysql.com\n",
		      stderr);
	}

	/* Enqueue the lock request that will wait to be granted */
	lock = lock_rec_create(type_mode | LOCK_WAIT,
			       block, heap_no, index, trx);

	/* Check if a deadlock occurs: if yes, remove the lock request and
	return an error code */

	if (UNIV_UNLIKELY(lock_deadlock_occurs(lock, trx))) {

		lock_reset_lock_and_trx_wait(lock);
		lock_rec_reset_nth_bit(lock, heap_no);

		return(DB_DEADLOCK);
	}

	/* If there was a deadlock but we chose another transaction as a
	victim, it is possible that we already have the lock now granted! */

	if (trx->wait_lock == NULL) {

		return(DB_SUCCESS);
	}

	trx->que_state = TRX_QUE_LOCK_WAIT;
	trx->was_chosen_as_deadlock_victim = FALSE;
	trx->wait_started = time(NULL);

	ut_a(que_thr_stop(thr));

#ifdef UNIV_DEBUG
	if (lock_print_waits) {
		fprintf(stderr, "Lock wait for trx %lu in index ",
			(ulong) ut_dulint_get_low(trx->id));
		ut_print_name(stderr, trx, FALSE, index->name);
	}
#endif /* UNIV_DEBUG */

	return(DB_LOCK_WAIT);
}

/*********************************************************************//**
Adds a record lock request in the record queue. The request is normally
added as the last in the queue, but if there are no waiting lock requests
on the record, and the request to be added is not a waiting request, we
can reuse a suitable record lock object already existing on the same page,
just setting the appropriate bit in its bitmap. This is a low-level function
which does NOT check for deadlocks or lock compatibility!
@return	lock where the bit was set */
static
lock_t*
lock_rec_add_to_queue(
/*==================*/
	ulint			type_mode,/*!< in: lock mode, wait, gap
					etc. flags; type is ignored
					and replaced by LOCK_REC */
	const buf_block_t*	block,	/*!< in: buffer block containing
					the record */
	ulint			heap_no,/*!< in: heap number of the record */
	dict_index_t*		index,	/*!< in: index of record */
	trx_t*			trx)	/*!< in: transaction */
{
	lock_t*	lock;

	ut_ad(mutex_own(&kernel_mutex));
#ifdef UNIV_DEBUG
	switch (type_mode & LOCK_MODE_MASK) {
	case LOCK_X:
	case LOCK_S:
		break;
	default:
		ut_error;
	}

	if (!(type_mode & (LOCK_WAIT | LOCK_GAP))) {
		enum lock_mode	mode = (type_mode & LOCK_MODE_MASK) == LOCK_S
			? LOCK_X
			: LOCK_S;
		lock_t*		other_lock
			= lock_rec_other_has_expl_req(mode, 0, LOCK_WAIT,
						      block, heap_no, trx);
		ut_a(!other_lock);
	}
#endif /* UNIV_DEBUG */

	type_mode |= LOCK_REC;

	/* If rec is the supremum record, then we can reset the gap bit, as
	all locks on the supremum are automatically of the gap type, and we
	try to avoid unnecessary memory consumption of a new record lock
	struct for a gap type lock */

	if (UNIV_UNLIKELY(heap_no == PAGE_HEAP_NO_SUPREMUM)) {
		ut_ad(!(type_mode & LOCK_REC_NOT_GAP));

		/* There should never be LOCK_REC_NOT_GAP on a supremum
		record, but let us play safe */

		type_mode = type_mode & ~(LOCK_GAP | LOCK_REC_NOT_GAP);
	}

	/* Look for a waiting lock request on the same record or on a gap */

	lock = lock_rec_get_first_on_page(block);

	while (lock != NULL) {
		if (lock_get_wait(lock)
		    && (lock_rec_get_nth_bit(lock, heap_no))) {

			goto somebody_waits;
		}

		lock = lock_rec_get_next_on_page(lock);
	}

	if (UNIV_LIKELY(!(type_mode & LOCK_WAIT))) {

		/* Look for a similar record lock on the same page:
		if one is found and there are no waiting lock requests,
		we can just set the bit */

		lock = lock_rec_find_similar_on_page(
			type_mode, heap_no,
			lock_rec_get_first_on_page(block), trx);

		if (lock) {

			lock_rec_set_nth_bit(lock, heap_no);

			return(lock);
		}
	}

somebody_waits:
	return(lock_rec_create(type_mode, block, heap_no, index, trx));
}

/*********************************************************************//**
This is a fast routine for locking a record in the most common cases:
there are no explicit locks on the page, or there is just one lock, owned
by this transaction, and of the right type_mode. This is a low-level function
which does NOT look at implicit locks! Checks lock compatibility within
explicit locks. This function sets a normal next-key lock, or in the case of
a page supremum record, a gap type lock.
@return	TRUE if locking succeeded */
UNIV_INLINE
ibool
lock_rec_lock_fast(
/*===============*/
	ibool			impl,	/*!< in: if TRUE, no lock is set
					if no wait is necessary: we
					assume that the caller will
					set an implicit lock */
	ulint			mode,	/*!< in: lock mode: LOCK_X or
					LOCK_S possibly ORed to either
					LOCK_GAP or LOCK_REC_NOT_GAP */
	const buf_block_t*	block,	/*!< in: buffer block containing
					the record */
	ulint			heap_no,/*!< in: heap number of record */
	dict_index_t*		index,	/*!< in: index of record */
	que_thr_t*		thr)	/*!< in: query thread */
{
	lock_t*	lock;
	trx_t*	trx;

	ut_ad(mutex_own(&kernel_mutex));
	ut_ad((LOCK_MODE_MASK & mode) != LOCK_S
	      || lock_table_has(thr_get_trx(thr), index->table, LOCK_IS));
	ut_ad((LOCK_MODE_MASK & mode) != LOCK_X
	      || lock_table_has(thr_get_trx(thr), index->table, LOCK_IX));
	ut_ad((LOCK_MODE_MASK & mode) == LOCK_S
	      || (LOCK_MODE_MASK & mode) == LOCK_X);
	ut_ad(mode - (LOCK_MODE_MASK & mode) == LOCK_GAP
	      || mode - (LOCK_MODE_MASK & mode) == 0
	      || mode - (LOCK_MODE_MASK & mode) == LOCK_REC_NOT_GAP);

	lock = lock_rec_get_first_on_page(block);

	trx = thr_get_trx(thr);

	if (lock == NULL) {
		if (!impl) {
			lock_rec_create(mode, block, heap_no, index, trx);
		}

		return(TRUE);
	}

	if (lock_rec_get_next_on_page(lock)) {

		return(FALSE);
	}

	if (lock->trx != trx
	    || lock->type_mode != (mode | LOCK_REC)
	    || lock_rec_get_n_bits(lock) <= heap_no) {

		return(FALSE);
	}

	if (!impl) {
		/* If the nth bit of the record lock is already set then we
		do not set a new lock bit, otherwise we do set */

		if (!lock_rec_get_nth_bit(lock, heap_no)) {
			lock_rec_set_nth_bit(lock, heap_no);
		}
	}

	return(TRUE);
}

/*********************************************************************//**
This is the general, and slower, routine for locking a record. This is a
low-level function which does NOT look at implicit locks! Checks lock
compatibility within explicit locks. This function sets a normal next-key
lock, or in the case of a page supremum record, a gap type lock.
@return	DB_SUCCESS, DB_LOCK_WAIT, or error code */
static
ulint
lock_rec_lock_slow(
/*===============*/
	ibool			impl,	/*!< in: if TRUE, no lock is set
					if no wait is necessary: we
					assume that the caller will
					set an implicit lock */
	ulint			mode,	/*!< in: lock mode: LOCK_X or
					LOCK_S possibly ORed to either
					LOCK_GAP or LOCK_REC_NOT_GAP */
	const buf_block_t*	block,	/*!< in: buffer block containing
					the record */
	ulint			heap_no,/*!< in: heap number of record */
	dict_index_t*		index,	/*!< in: index of record */
	que_thr_t*		thr)	/*!< in: query thread */
{
	trx_t*	trx;
	ulint	err;

	ut_ad(mutex_own(&kernel_mutex));
	ut_ad((LOCK_MODE_MASK & mode) != LOCK_S
	      || lock_table_has(thr_get_trx(thr), index->table, LOCK_IS));
	ut_ad((LOCK_MODE_MASK & mode) != LOCK_X
	      || lock_table_has(thr_get_trx(thr), index->table, LOCK_IX));
	ut_ad((LOCK_MODE_MASK & mode) == LOCK_S
	      || (LOCK_MODE_MASK & mode) == LOCK_X);
	ut_ad(mode - (LOCK_MODE_MASK & mode) == LOCK_GAP
	      || mode - (LOCK_MODE_MASK & mode) == 0
	      || mode - (LOCK_MODE_MASK & mode) == LOCK_REC_NOT_GAP);

	trx = thr_get_trx(thr);

	if (lock_rec_has_expl(mode, block, heap_no, trx)) {
		/* The trx already has a strong enough lock on rec: do
		nothing */

		err = DB_SUCCESS;
	} else if (lock_rec_other_has_conflicting(mode, block, heap_no, trx)) {

		/* If another transaction has a non-gap conflicting request in
		the queue, as this transaction does not have a lock strong
		enough already granted on the record, we have to wait. */

		err = lock_rec_enqueue_waiting(mode, block, heap_no,
					       index, thr);
	} else {
		if (!impl) {
			/* Set the requested lock on the record */

			lock_rec_add_to_queue(LOCK_REC | mode, block,
					      heap_no, index, trx);
		}

		err = DB_SUCCESS;
	}

	return(err);
}

/*********************************************************************//**
Tries to lock the specified record in the mode requested. If not immediately
possible, enqueues a waiting lock request. This is a low-level function
which does NOT look at implicit locks! Checks lock compatibility within
explicit locks. This function sets a normal next-key lock, or in the case
of a page supremum record, a gap type lock.
@return	DB_SUCCESS, DB_LOCK_WAIT, or error code */
static
ulint
lock_rec_lock(
/*==========*/
	ibool			impl,	/*!< in: if TRUE, no lock is set
					if no wait is necessary: we
					assume that the caller will
					set an implicit lock */
	ulint			mode,	/*!< in: lock mode: LOCK_X or
					LOCK_S possibly ORed to either
					LOCK_GAP or LOCK_REC_NOT_GAP */
	const buf_block_t*	block,	/*!< in: buffer block containing
					the record */
	ulint			heap_no,/*!< in: heap number of record */
	dict_index_t*		index,	/*!< in: index of record */
	que_thr_t*		thr)	/*!< in: query thread */
{
	ulint	err;

	ut_ad(mutex_own(&kernel_mutex));
	ut_ad((LOCK_MODE_MASK & mode) != LOCK_S
	      || lock_table_has(thr_get_trx(thr), index->table, LOCK_IS));
	ut_ad((LOCK_MODE_MASK & mode) != LOCK_X
	      || lock_table_has(thr_get_trx(thr), index->table, LOCK_IX));
	ut_ad((LOCK_MODE_MASK & mode) == LOCK_S
	      || (LOCK_MODE_MASK & mode) == LOCK_X);
	ut_ad(mode - (LOCK_MODE_MASK & mode) == LOCK_GAP
	      || mode - (LOCK_MODE_MASK & mode) == LOCK_REC_NOT_GAP
	      || mode - (LOCK_MODE_MASK & mode) == 0);

	if (lock_rec_lock_fast(impl, mode, block, heap_no, index, thr)) {

		/* We try a simplified and faster subroutine for the most
		common cases */

		err = DB_SUCCESS;
	} else {
		err = lock_rec_lock_slow(impl, mode, block,
					 heap_no, index, thr);
	}

	return(err);
}

/*********************************************************************//**
Checks if a waiting record lock request still has to wait in a queue.
@return	TRUE if still has to wait */
static
ibool
lock_rec_has_to_wait_in_queue(
/*==========================*/
	lock_t*	wait_lock)	/*!< in: waiting record lock */
{
	lock_t*	lock;
	ulint	space;
	ulint	page_no;
	ulint	heap_no;

	ut_ad(mutex_own(&kernel_mutex));
	ut_ad(lock_get_wait(wait_lock));
	ut_ad(lock_get_type_low(wait_lock) == LOCK_REC);

	space = wait_lock->un_member.rec_lock.space;
	page_no = wait_lock->un_member.rec_lock.page_no;
	heap_no = lock_rec_find_set_bit(wait_lock);

	lock = lock_rec_get_first_on_page_addr(space, page_no);

	while (lock != wait_lock) {

		if (lock_rec_get_nth_bit(lock, heap_no)
		    && lock_has_to_wait(wait_lock, lock)) {

			return(TRUE);
		}

		lock = lock_rec_get_next_on_page(lock);
	}

	return(FALSE);
}

/*************************************************************//**
Grants a lock to a waiting lock request and releases the waiting
transaction. */
static
void
lock_grant(
/*=======*/
	lock_t*	lock)	/*!< in/out: waiting lock request */
{
	ut_ad(mutex_own(&kernel_mutex));

	lock_reset_lock_and_trx_wait(lock);

	if (lock_get_mode(lock) == LOCK_AUTO_INC) {
		trx_t*		trx = lock->trx;
		dict_table_t*	table = lock->un_member.tab_lock.table;

		if (table->autoinc_trx == trx) {
			fprintf(stderr,
				"InnoDB: Error: trx already had"
				" an AUTO-INC lock!\n");
		} else {
			table->autoinc_trx = trx;

			ib_vector_push(trx->autoinc_locks, lock);
		}
	}

#ifdef UNIV_DEBUG
	if (lock_print_waits) {
		fprintf(stderr, "Lock wait for trx %lu ends\n",
			(ulong) ut_dulint_get_low(lock->trx->id));
	}
#endif /* UNIV_DEBUG */

	/* If we are resolving a deadlock by choosing another transaction
	as a victim, then our original transaction may not be in the
	TRX_QUE_LOCK_WAIT state, and there is no need to end the lock wait
	for it */

	if (lock->trx->que_state == TRX_QUE_LOCK_WAIT) {
		trx_end_lock_wait(lock->trx);
	}
}

/*************************************************************//**
Cancels a waiting record lock request and releases the waiting transaction
that requested it. NOTE: does NOT check if waiting lock requests behind this
one can now be granted! */
static
void
lock_rec_cancel(
/*============*/
	lock_t*	lock)	/*!< in: waiting record lock request */
{
	ut_ad(mutex_own(&kernel_mutex));
	ut_ad(lock_get_type_low(lock) == LOCK_REC);

	/* Reset the bit (there can be only one set bit) in the lock bitmap */
	lock_rec_reset_nth_bit(lock, lock_rec_find_set_bit(lock));

	/* Reset the wait flag and the back pointer to lock in trx */

	lock_reset_lock_and_trx_wait(lock);

	/* The following function releases the trx from lock wait */

	trx_end_lock_wait(lock->trx);
}

/*************************************************************//**
Removes a record lock request, waiting or granted, from the queue and
grants locks to other transactions in the queue if they now are entitled
to a lock. NOTE: all record locks contained in in_lock are removed. */
static
void
lock_rec_dequeue_from_page(
/*=======================*/
	lock_t*	in_lock)/*!< in: record lock object: all record locks which
			are contained in this lock object are removed;
			transactions waiting behind will get their lock
			requests granted, if they are now qualified to it */
{
	ulint	space;
	ulint	page_no;
	lock_t*	lock;
	trx_t*	trx;

	ut_ad(mutex_own(&kernel_mutex));
	ut_ad(lock_get_type_low(in_lock) == LOCK_REC);

	trx = in_lock->trx;

	space = in_lock->un_member.rec_lock.space;
	page_no = in_lock->un_member.rec_lock.page_no;

	HASH_DELETE(lock_t, hash, lock_sys->rec_hash,
		    lock_rec_fold(space, page_no), in_lock);

	UT_LIST_REMOVE(trx_locks, trx->trx_locks, in_lock);

	/* Check if waiting locks in the queue can now be granted: grant
	locks if there are no conflicting locks ahead. */

	lock = lock_rec_get_first_on_page_addr(space, page_no);

	while (lock != NULL) {
		if (lock_get_wait(lock)
		    && !lock_rec_has_to_wait_in_queue(lock)) {

			/* Grant the lock */
			lock_grant(lock);
		}

		lock = lock_rec_get_next_on_page(lock);
	}
}

/*************************************************************//**
Removes a record lock request, waiting or granted, from the queue. */
static
void
lock_rec_discard(
/*=============*/
	lock_t*	in_lock)/*!< in: record lock object: all record locks which
			are contained in this lock object are removed */
{
	ulint	space;
	ulint	page_no;
	trx_t*	trx;

	ut_ad(mutex_own(&kernel_mutex));
	ut_ad(lock_get_type_low(in_lock) == LOCK_REC);

	trx = in_lock->trx;

	space = in_lock->un_member.rec_lock.space;
	page_no = in_lock->un_member.rec_lock.page_no;

	HASH_DELETE(lock_t, hash, lock_sys->rec_hash,
		    lock_rec_fold(space, page_no), in_lock);

	UT_LIST_REMOVE(trx_locks, trx->trx_locks, in_lock);
}

/*************************************************************//**
Removes record lock objects set on an index page which is discarded. This
function does not move locks, or check for waiting locks, therefore the
lock bitmaps must already be reset when this function is called. */
static
void
lock_rec_free_all_from_discard_page(
/*================================*/
	const buf_block_t*	block)	/*!< in: page to be discarded */
{
	ulint	space;
	ulint	page_no;
	lock_t*	lock;
	lock_t*	next_lock;

	ut_ad(mutex_own(&kernel_mutex));

	space = buf_block_get_space(block);
	page_no = buf_block_get_page_no(block);

	lock = lock_rec_get_first_on_page_addr(space, page_no);

	while (lock != NULL) {
		ut_ad(lock_rec_find_set_bit(lock) == ULINT_UNDEFINED);
		ut_ad(!lock_get_wait(lock));

		next_lock = lock_rec_get_next_on_page(lock);

		lock_rec_discard(lock);

		lock = next_lock;
	}
}

/*============= RECORD LOCK MOVING AND INHERITING ===================*/

/*************************************************************//**
Resets the lock bits for a single record. Releases transactions waiting for
lock requests here. */
static
void
lock_rec_reset_and_release_wait(
/*============================*/
	const buf_block_t*	block,	/*!< in: buffer block containing
					the record */
	ulint			heap_no)/*!< in: heap number of record */
{
	lock_t*	lock;

	ut_ad(mutex_own(&kernel_mutex));

	lock = lock_rec_get_first(block, heap_no);

	while (lock != NULL) {
		if (lock_get_wait(lock)) {
			lock_rec_cancel(lock);
		} else {
			lock_rec_reset_nth_bit(lock, heap_no);
		}

		lock = lock_rec_get_next(heap_no, lock);
	}
}

/*************************************************************//**
Makes a record to inherit the locks (except LOCK_INSERT_INTENTION type)
of another record as gap type locks, but does not reset the lock bits of
the other record. Also waiting lock requests on rec are inherited as
GRANTED gap locks. */
static
void
lock_rec_inherit_to_gap(
/*====================*/
	const buf_block_t*	heir_block,	/*!< in: block containing the
						record which inherits */
	const buf_block_t*	block,		/*!< in: block containing the
						record from which inherited;
						does NOT reset the locks on
						this record */
	ulint			heir_heap_no,	/*!< in: heap_no of the
						inheriting record */
	ulint			heap_no)	/*!< in: heap_no of the
						donating record */
{
	lock_t*	lock;

	ut_ad(mutex_own(&kernel_mutex));

	lock = lock_rec_get_first(block, heap_no);

	/* If srv_locks_unsafe_for_binlog is TRUE or session is using
	READ COMMITTED isolation level, we do not want locks set
	by an UPDATE or a DELETE to be inherited as gap type locks. But we
	DO want S-locks set by a consistency constraint to be inherited also
	then. */

	while (lock != NULL) {
		if (!lock_rec_get_insert_intention(lock)
		    && !((srv_locks_unsafe_for_binlog
			  || lock->trx->isolation_level
			  == TRX_ISO_READ_COMMITTED)
			 && lock_get_mode(lock) == LOCK_X)) {

			lock_rec_add_to_queue(LOCK_REC | LOCK_GAP
					      | lock_get_mode(lock),
					      heir_block, heir_heap_no,
					      lock->index, lock->trx);
		}

		lock = lock_rec_get_next(heap_no, lock);
	}
}

/*************************************************************//**
Makes a record to inherit the gap locks (except LOCK_INSERT_INTENTION type)
of another record as gap type locks, but does not reset the lock bits of the
other record. Also waiting lock requests are inherited as GRANTED gap locks. */
static
void
lock_rec_inherit_to_gap_if_gap_lock(
/*================================*/
	const buf_block_t*	block,		/*!< in: buffer block */
	ulint			heir_heap_no,	/*!< in: heap_no of
						record which inherits */
	ulint			heap_no)	/*!< in: heap_no of record
						from which inherited;
						does NOT reset the locks
						on this record */
{
	lock_t*	lock;

	ut_ad(mutex_own(&kernel_mutex));

	lock = lock_rec_get_first(block, heap_no);

	while (lock != NULL) {
		if (!lock_rec_get_insert_intention(lock)
		    && (heap_no == PAGE_HEAP_NO_SUPREMUM
			|| !lock_rec_get_rec_not_gap(lock))) {

			lock_rec_add_to_queue(LOCK_REC | LOCK_GAP
					      | lock_get_mode(lock),
					      block, heir_heap_no,
					      lock->index, lock->trx);
		}

		lock = lock_rec_get_next(heap_no, lock);
	}
}

/*************************************************************//**
Moves the locks of a record to another record and resets the lock bits of
the donating record. */
static
void
lock_rec_move(
/*==========*/
	const buf_block_t*	receiver,	/*!< in: buffer block containing
						the receiving record */
	const buf_block_t*	donator,	/*!< in: buffer block containing
						the donating record */
	ulint			receiver_heap_no,/*!< in: heap_no of the record
						which gets the locks; there
						must be no lock requests
						on it! */
	ulint			donator_heap_no)/*!< in: heap_no of the record
						which gives the locks */
{
	lock_t*	lock;

	ut_ad(mutex_own(&kernel_mutex));

	lock = lock_rec_get_first(donator, donator_heap_no);

	ut_ad(lock_rec_get_first(receiver, receiver_heap_no) == NULL);

	while (lock != NULL) {
		const ulint	type_mode = lock->type_mode;

		lock_rec_reset_nth_bit(lock, donator_heap_no);

		if (UNIV_UNLIKELY(type_mode & LOCK_WAIT)) {
			lock_reset_lock_and_trx_wait(lock);
		}

		/* Note that we FIRST reset the bit, and then set the lock:
		the function works also if donator == receiver */

		lock_rec_add_to_queue(type_mode, receiver, receiver_heap_no,
				      lock->index, lock->trx);
		lock = lock_rec_get_next(donator_heap_no, lock);
	}

	ut_ad(lock_rec_get_first(donator, donator_heap_no) == NULL);
}

/*************************************************************//**
Updates the lock table when we have reorganized a page. NOTE: we copy
also the locks set on the infimum of the page; the infimum may carry
locks if an update of a record is occurring on the page, and its locks
were temporarily stored on the infimum. */
UNIV_INTERN
void
lock_move_reorganize_page(
/*======================*/
	const buf_block_t*	block,	/*!< in: old index page, now
					reorganized */
	const buf_block_t*	oblock)	/*!< in: copy of the old, not
					reorganized page */
{
	lock_t*		lock;
	UT_LIST_BASE_NODE_T(lock_t)	old_locks;
	mem_heap_t*	heap		= NULL;
	ulint		comp;

	lock_mutex_enter_kernel();

	lock = lock_rec_get_first_on_page(block);

	if (lock == NULL) {
		lock_mutex_exit_kernel();

		return;
	}

	heap = mem_heap_create(256);

	/* Copy first all the locks on the page to heap and reset the
	bitmaps in the original locks; chain the copies of the locks
	using the trx_locks field in them. */

	UT_LIST_INIT(old_locks);

	do {
		/* Make a copy of the lock */
		lock_t*	old_lock = lock_rec_copy(lock, heap);

		UT_LIST_ADD_LAST(trx_locks, old_locks, old_lock);

		/* Reset bitmap of lock */
		lock_rec_bitmap_reset(lock);

		if (lock_get_wait(lock)) {
			lock_reset_lock_and_trx_wait(lock);
		}

		lock = lock_rec_get_next_on_page(lock);
	} while (lock != NULL);

	comp = page_is_comp(block->frame);
	ut_ad(comp == page_is_comp(oblock->frame));

	for (lock = UT_LIST_GET_FIRST(old_locks); lock;
	     lock = UT_LIST_GET_NEXT(trx_locks, lock)) {
		/* NOTE: we copy also the locks set on the infimum and
		supremum of the page; the infimum may carry locks if an
		update of a record is occurring on the page, and its locks
		were temporarily stored on the infimum */
		page_cur_t	cur1;
		page_cur_t	cur2;

		page_cur_set_before_first(block, &cur1);
		page_cur_set_before_first(oblock, &cur2);

		/* Set locks according to old locks */
		for (;;) {
			ulint	old_heap_no;
			ulint	new_heap_no;

			ut_ad(comp || !memcmp(page_cur_get_rec(&cur1),
					      page_cur_get_rec(&cur2),
					      rec_get_data_size_old(
						      page_cur_get_rec(
							      &cur2))));
			if (UNIV_LIKELY(comp)) {
				old_heap_no = rec_get_heap_no_new(
					page_cur_get_rec(&cur2));
				new_heap_no = rec_get_heap_no_new(
					page_cur_get_rec(&cur1));
			} else {
				old_heap_no = rec_get_heap_no_old(
					page_cur_get_rec(&cur2));
				new_heap_no = rec_get_heap_no_old(
					page_cur_get_rec(&cur1));
			}

			if (lock_rec_get_nth_bit(lock, old_heap_no)) {

				/* Clear the bit in old_lock. */
				ut_d(lock_rec_reset_nth_bit(lock,
							    old_heap_no));

				/* NOTE that the old lock bitmap could be too
				small for the new heap number! */

				lock_rec_add_to_queue(lock->type_mode, block,
						      new_heap_no,
						      lock->index, lock->trx);

				/* if (new_heap_no == PAGE_HEAP_NO_SUPREMUM
				&& lock_get_wait(lock)) {
				fprintf(stderr,
				"---\n--\n!!!Lock reorg: supr type %lu\n",
				lock->type_mode);
				} */
			}

			if (UNIV_UNLIKELY
			    (new_heap_no == PAGE_HEAP_NO_SUPREMUM)) {

				ut_ad(old_heap_no == PAGE_HEAP_NO_SUPREMUM);
				break;
			}

			page_cur_move_to_next(&cur1);
			page_cur_move_to_next(&cur2);
		}

#ifdef UNIV_DEBUG
		{
			ulint	i = lock_rec_find_set_bit(lock);

			/* Check that all locks were moved. */
			if (UNIV_UNLIKELY(i != ULINT_UNDEFINED)) {
				fprintf(stderr,
					"lock_move_reorganize_page():"
					" %lu not moved in %p\n",
					(ulong) i, (void*) lock);
				ut_error;
			}
		}
#endif /* UNIV_DEBUG */
	}

	lock_mutex_exit_kernel();

	mem_heap_free(heap);

#ifdef UNIV_DEBUG_LOCK_VALIDATE
	ut_ad(lock_rec_validate_page(buf_block_get_space(block),
				     buf_block_get_zip_size(block),
				     buf_block_get_page_no(block)));
#endif
}

/*************************************************************//**
Moves the explicit locks on user records to another page if a record
list end is moved to another page. */
UNIV_INTERN
void
lock_move_rec_list_end(
/*===================*/
	const buf_block_t*	new_block,	/*!< in: index page to move to */
	const buf_block_t*	block,		/*!< in: index page */
	const rec_t*		rec)		/*!< in: record on page: this
						is the first record moved */
{
	lock_t*		lock;
	const ulint	comp	= page_rec_is_comp(rec);

	lock_mutex_enter_kernel();

	/* Note: when we move locks from record to record, waiting locks
	and possible granted gap type locks behind them are enqueued in
	the original order, because new elements are inserted to a hash
	table to the end of the hash chain, and lock_rec_add_to_queue
	does not reuse locks if there are waiters in the queue. */

	for (lock = lock_rec_get_first_on_page(block); lock;
	     lock = lock_rec_get_next_on_page(lock)) {
		page_cur_t	cur1;
		page_cur_t	cur2;
		const ulint	type_mode = lock->type_mode;

		page_cur_position(rec, block, &cur1);

		if (page_cur_is_before_first(&cur1)) {
			page_cur_move_to_next(&cur1);
		}

		page_cur_set_before_first(new_block, &cur2);
		page_cur_move_to_next(&cur2);

		/* Copy lock requests on user records to new page and
		reset the lock bits on the old */

		while (!page_cur_is_after_last(&cur1)) {
			ulint	heap_no;

			if (comp) {
				heap_no = rec_get_heap_no_new(
					page_cur_get_rec(&cur1));
			} else {
				heap_no = rec_get_heap_no_old(
					page_cur_get_rec(&cur1));
				ut_ad(!memcmp(page_cur_get_rec(&cur1),
					 page_cur_get_rec(&cur2),
					 rec_get_data_size_old(
						 page_cur_get_rec(&cur2))));
			}

			if (lock_rec_get_nth_bit(lock, heap_no)) {
				lock_rec_reset_nth_bit(lock, heap_no);

				if (UNIV_UNLIKELY(type_mode & LOCK_WAIT)) {
					lock_reset_lock_and_trx_wait(lock);
				}

				if (comp) {
					heap_no = rec_get_heap_no_new(
						page_cur_get_rec(&cur2));
				} else {
					heap_no = rec_get_heap_no_old(
						page_cur_get_rec(&cur2));
				}

				lock_rec_add_to_queue(type_mode,
						      new_block, heap_no,
						      lock->index, lock->trx);
			}

			page_cur_move_to_next(&cur1);
			page_cur_move_to_next(&cur2);
		}
	}

	lock_mutex_exit_kernel();

#ifdef UNIV_DEBUG_LOCK_VALIDATE
	ut_ad(lock_rec_validate_page(buf_block_get_space(block),
				     buf_block_get_zip_size(block),
				     buf_block_get_page_no(block)));
	ut_ad(lock_rec_validate_page(buf_block_get_space(new_block),
				     buf_block_get_zip_size(block),
				     buf_block_get_page_no(new_block)));
#endif
}

/*************************************************************//**
Moves the explicit locks on user records to another page if a record
list start is moved to another page. */
UNIV_INTERN
void
lock_move_rec_list_start(
/*=====================*/
	const buf_block_t*	new_block,	/*!< in: index page to move to */
	const buf_block_t*	block,		/*!< in: index page */
	const rec_t*		rec,		/*!< in: record on page:
						this is the first
						record NOT copied */
	const rec_t*		old_end)	/*!< in: old
						previous-to-last
						record on new_page
						before the records
						were copied */
{
	lock_t*		lock;
	const ulint	comp	= page_rec_is_comp(rec);

	ut_ad(block->frame == page_align(rec));
	ut_ad(new_block->frame == page_align(old_end));

	lock_mutex_enter_kernel();

	for (lock = lock_rec_get_first_on_page(block); lock;
	     lock = lock_rec_get_next_on_page(lock)) {
		page_cur_t	cur1;
		page_cur_t	cur2;
		const ulint	type_mode = lock->type_mode;

		page_cur_set_before_first(block, &cur1);
		page_cur_move_to_next(&cur1);

		page_cur_position(old_end, new_block, &cur2);
		page_cur_move_to_next(&cur2);

		/* Copy lock requests on user records to new page and
		reset the lock bits on the old */

		while (page_cur_get_rec(&cur1) != rec) {
			ulint	heap_no;

			if (comp) {
				heap_no = rec_get_heap_no_new(
					page_cur_get_rec(&cur1));
			} else {
				heap_no = rec_get_heap_no_old(
					page_cur_get_rec(&cur1));
				ut_ad(!memcmp(page_cur_get_rec(&cur1),
					      page_cur_get_rec(&cur2),
					      rec_get_data_size_old(
						      page_cur_get_rec(
							      &cur2))));
			}

			if (lock_rec_get_nth_bit(lock, heap_no)) {
				lock_rec_reset_nth_bit(lock, heap_no);

				if (UNIV_UNLIKELY(type_mode & LOCK_WAIT)) {
					lock_reset_lock_and_trx_wait(lock);
				}

				if (comp) {
					heap_no = rec_get_heap_no_new(
						page_cur_get_rec(&cur2));
				} else {
					heap_no = rec_get_heap_no_old(
						page_cur_get_rec(&cur2));
				}

				lock_rec_add_to_queue(type_mode,
						      new_block, heap_no,
						      lock->index, lock->trx);
			}

			page_cur_move_to_next(&cur1);
			page_cur_move_to_next(&cur2);
		}

#ifdef UNIV_DEBUG
		if (page_rec_is_supremum(rec)) {
			ulint	i;

			for (i = PAGE_HEAP_NO_USER_LOW;
			     i < lock_rec_get_n_bits(lock); i++) {
				if (UNIV_UNLIKELY
				    (lock_rec_get_nth_bit(lock, i))) {

					fprintf(stderr,
						"lock_move_rec_list_start():"
						" %lu not moved in %p\n",
						(ulong) i, (void*) lock);
					ut_error;
				}
			}
		}
#endif /* UNIV_DEBUG */
	}

	lock_mutex_exit_kernel();

#ifdef UNIV_DEBUG_LOCK_VALIDATE
	ut_ad(lock_rec_validate_page(buf_block_get_space(block),
				     buf_block_get_zip_size(block),
				     buf_block_get_page_no(block)));
#endif
}

/*************************************************************//**
Updates the lock table when a page is split to the right. */
UNIV_INTERN
void
lock_update_split_right(
/*====================*/
	const buf_block_t*	right_block,	/*!< in: right page */
	const buf_block_t*	left_block)	/*!< in: left page */
{
	ulint	heap_no = lock_get_min_heap_no(right_block);

	lock_mutex_enter_kernel();

	/* Move the locks on the supremum of the left page to the supremum
	of the right page */

	lock_rec_move(right_block, left_block,
		      PAGE_HEAP_NO_SUPREMUM, PAGE_HEAP_NO_SUPREMUM);

	/* Inherit the locks to the supremum of left page from the successor
	of the infimum on right page */

	lock_rec_inherit_to_gap(left_block, right_block,
				PAGE_HEAP_NO_SUPREMUM, heap_no);

	lock_mutex_exit_kernel();
}

/*************************************************************//**
Updates the lock table when a page is merged to the right. */
UNIV_INTERN
void
lock_update_merge_right(
/*====================*/
	const buf_block_t*	right_block,	/*!< in: right page to
						which merged */
	const rec_t*		orig_succ,	/*!< in: original
						successor of infimum
						on the right page
						before merge */
	const buf_block_t*	left_block)	/*!< in: merged index
						page which will be
						discarded */
{
	lock_mutex_enter_kernel();

	/* Inherit the locks from the supremum of the left page to the
	original successor of infimum on the right page, to which the left
	page was merged */

	lock_rec_inherit_to_gap(right_block, left_block,
				page_rec_get_heap_no(orig_succ),
				PAGE_HEAP_NO_SUPREMUM);

	/* Reset the locks on the supremum of the left page, releasing
	waiting transactions */

	lock_rec_reset_and_release_wait(left_block,
					PAGE_HEAP_NO_SUPREMUM);

	lock_rec_free_all_from_discard_page(left_block);

	lock_mutex_exit_kernel();
}

/*************************************************************//**
Updates the lock table when the root page is copied to another in
btr_root_raise_and_insert. Note that we leave lock structs on the
root page, even though they do not make sense on other than leaf
pages: the reason is that in a pessimistic update the infimum record
of the root page will act as a dummy carrier of the locks of the record
to be updated. */
UNIV_INTERN
void
lock_update_root_raise(
/*===================*/
	const buf_block_t*	block,	/*!< in: index page to which copied */
	const buf_block_t*	root)	/*!< in: root page */
{
	lock_mutex_enter_kernel();

	/* Move the locks on the supremum of the root to the supremum
	of block */

	lock_rec_move(block, root,
		      PAGE_HEAP_NO_SUPREMUM, PAGE_HEAP_NO_SUPREMUM);
	lock_mutex_exit_kernel();
}

/*************************************************************//**
Updates the lock table when a page is copied to another and the original page
is removed from the chain of leaf pages, except if page is the root! */
UNIV_INTERN
void
lock_update_copy_and_discard(
/*=========================*/
	const buf_block_t*	new_block,	/*!< in: index page to
						which copied */
	const buf_block_t*	block)		/*!< in: index page;
						NOT the root! */
{
	lock_mutex_enter_kernel();

	/* Move the locks on the supremum of the old page to the supremum
	of new_page */

	lock_rec_move(new_block, block,
		      PAGE_HEAP_NO_SUPREMUM, PAGE_HEAP_NO_SUPREMUM);
	lock_rec_free_all_from_discard_page(block);

	lock_mutex_exit_kernel();
}

/*************************************************************//**
Updates the lock table when a page is split to the left. */
UNIV_INTERN
void
lock_update_split_left(
/*===================*/
	const buf_block_t*	right_block,	/*!< in: right page */
	const buf_block_t*	left_block)	/*!< in: left page */
{
	ulint	heap_no = lock_get_min_heap_no(right_block);

	lock_mutex_enter_kernel();

	/* Inherit the locks to the supremum of the left page from the
	successor of the infimum on the right page */

	lock_rec_inherit_to_gap(left_block, right_block,
				PAGE_HEAP_NO_SUPREMUM, heap_no);

	lock_mutex_exit_kernel();
}

/*************************************************************//**
Updates the lock table when a page is merged to the left. */
UNIV_INTERN
void
lock_update_merge_left(
/*===================*/
	const buf_block_t*	left_block,	/*!< in: left page to
						which merged */
	const rec_t*		orig_pred,	/*!< in: original predecessor
						of supremum on the left page
						before merge */
	const buf_block_t*	right_block)	/*!< in: merged index page
						which will be discarded */
{
	const rec_t*	left_next_rec;

	ut_ad(left_block->frame == page_align(orig_pred));

	lock_mutex_enter_kernel();

	left_next_rec = page_rec_get_next_const(orig_pred);

	if (!page_rec_is_supremum(left_next_rec)) {

		/* Inherit the locks on the supremum of the left page to the
		first record which was moved from the right page */

		lock_rec_inherit_to_gap(left_block, left_block,
					page_rec_get_heap_no(left_next_rec),
					PAGE_HEAP_NO_SUPREMUM);

		/* Reset the locks on the supremum of the left page,
		releasing waiting transactions */

		lock_rec_reset_and_release_wait(left_block,
						PAGE_HEAP_NO_SUPREMUM);
	}

	/* Move the locks from the supremum of right page to the supremum
	of the left page */

	lock_rec_move(left_block, right_block,
		      PAGE_HEAP_NO_SUPREMUM, PAGE_HEAP_NO_SUPREMUM);

	lock_rec_free_all_from_discard_page(right_block);

	lock_mutex_exit_kernel();
}

/*************************************************************//**
Resets the original locks on heir and replaces them with gap type locks
inherited from rec. */
UNIV_INTERN
void
lock_rec_reset_and_inherit_gap_locks(
/*=================================*/
	const buf_block_t*	heir_block,	/*!< in: block containing the
						record which inherits */
	const buf_block_t*	block,		/*!< in: block containing the
						record from which inherited;
						does NOT reset the locks on
						this record */
	ulint			heir_heap_no,	/*!< in: heap_no of the
						inheriting record */
	ulint			heap_no)	/*!< in: heap_no of the
						donating record */
{
	mutex_enter(&kernel_mutex);

	lock_rec_reset_and_release_wait(heir_block, heir_heap_no);

	lock_rec_inherit_to_gap(heir_block, block, heir_heap_no, heap_no);

	mutex_exit(&kernel_mutex);
}

/*************************************************************//**
Updates the lock table when a page is discarded. */
UNIV_INTERN
void
lock_update_discard(
/*================*/
	const buf_block_t*	heir_block,	/*!< in: index page
						which will inherit the locks */
	ulint			heir_heap_no,	/*!< in: heap_no of the record
						which will inherit the locks */
	const buf_block_t*	block)		/*!< in: index page
						which will be discarded */
{
	const page_t*	page = block->frame;
	const rec_t*	rec;
	ulint		heap_no;

	lock_mutex_enter_kernel();

	if (!lock_rec_get_first_on_page(block)) {
		/* No locks exist on page, nothing to do */

		lock_mutex_exit_kernel();

		return;
	}

	/* Inherit all the locks on the page to the record and reset all
	the locks on the page */

	if (page_is_comp(page)) {
		rec = page + PAGE_NEW_INFIMUM;

		do {
			heap_no = rec_get_heap_no_new(rec);

			lock_rec_inherit_to_gap(heir_block, block,
						heir_heap_no, heap_no);

			lock_rec_reset_and_release_wait(block, heap_no);

			rec = page + rec_get_next_offs(rec, TRUE);
		} while (heap_no != PAGE_HEAP_NO_SUPREMUM);
	} else {
		rec = page + PAGE_OLD_INFIMUM;

		do {
			heap_no = rec_get_heap_no_old(rec);

			lock_rec_inherit_to_gap(heir_block, block,
						heir_heap_no, heap_no);

			lock_rec_reset_and_release_wait(block, heap_no);

			rec = page + rec_get_next_offs(rec, FALSE);
		} while (heap_no != PAGE_HEAP_NO_SUPREMUM);
	}

	lock_rec_free_all_from_discard_page(block);

	lock_mutex_exit_kernel();
}

/*************************************************************//**
Updates the lock table when a new user record is inserted. */
UNIV_INTERN
void
lock_update_insert(
/*===============*/
	const buf_block_t*	block,	/*!< in: buffer block containing rec */
	const rec_t*		rec)	/*!< in: the inserted record */
{
	ulint	receiver_heap_no;
	ulint	donator_heap_no;

	ut_ad(block->frame == page_align(rec));

	/* Inherit the gap-locking locks for rec, in gap mode, from the next
	record */

	if (page_rec_is_comp(rec)) {
		receiver_heap_no = rec_get_heap_no_new(rec);
		donator_heap_no = rec_get_heap_no_new(
			page_rec_get_next_low(rec, TRUE));
	} else {
		receiver_heap_no = rec_get_heap_no_old(rec);
		donator_heap_no = rec_get_heap_no_old(
			page_rec_get_next_low(rec, FALSE));
	}

	lock_mutex_enter_kernel();
	lock_rec_inherit_to_gap_if_gap_lock(block,
					    receiver_heap_no, donator_heap_no);
	lock_mutex_exit_kernel();
}

/*************************************************************//**
Updates the lock table when a record is removed. */
UNIV_INTERN
void
lock_update_delete(
/*===============*/
	const buf_block_t*	block,	/*!< in: buffer block containing rec */
	const rec_t*		rec)	/*!< in: the record to be removed */
{
	const page_t*	page = block->frame;
	ulint		heap_no;
	ulint		next_heap_no;

	ut_ad(page == page_align(rec));

	if (page_is_comp(page)) {
		heap_no = rec_get_heap_no_new(rec);
		next_heap_no = rec_get_heap_no_new(page
						   + rec_get_next_offs(rec,
								       TRUE));
	} else {
		heap_no = rec_get_heap_no_old(rec);
		next_heap_no = rec_get_heap_no_old(page
						   + rec_get_next_offs(rec,
								       FALSE));
	}

	lock_mutex_enter_kernel();

	/* Let the next record inherit the locks from rec, in gap mode */

	lock_rec_inherit_to_gap(block, block, next_heap_no, heap_no);

	/* Reset the lock bits on rec and release waiting transactions */

	lock_rec_reset_and_release_wait(block, heap_no);

	lock_mutex_exit_kernel();
}

/*********************************************************************//**
Stores on the page infimum record the explicit locks of another record.
This function is used to store the lock state of a record when it is
updated and the size of the record changes in the update. The record
is moved in such an update, perhaps to another page. The infimum record
acts as a dummy carrier record, taking care of lock releases while the
actual record is being moved. */
UNIV_INTERN
void
lock_rec_store_on_page_infimum(
/*===========================*/
	const buf_block_t*	block,	/*!< in: buffer block containing rec */
	const rec_t*		rec)	/*!< in: record whose lock state
					is stored on the infimum
					record of the same page; lock
					bits are reset on the
					record */
{
	ulint	heap_no = page_rec_get_heap_no(rec);

	ut_ad(block->frame == page_align(rec));

	lock_mutex_enter_kernel();

	lock_rec_move(block, block, PAGE_HEAP_NO_INFIMUM, heap_no);

	lock_mutex_exit_kernel();
}

/*********************************************************************//**
Restores the state of explicit lock requests on a single record, where the
state was stored on the infimum of the page. */
UNIV_INTERN
void
lock_rec_restore_from_page_infimum(
/*===============================*/
	const buf_block_t*	block,	/*!< in: buffer block containing rec */
	const rec_t*		rec,	/*!< in: record whose lock state
					is restored */
	const buf_block_t*	donator)/*!< in: page (rec is not
					necessarily on this page)
					whose infimum stored the lock
					state; lock bits are reset on
					the infimum */
{
	ulint	heap_no = page_rec_get_heap_no(rec);

	lock_mutex_enter_kernel();

	lock_rec_move(block, donator, heap_no, PAGE_HEAP_NO_INFIMUM);

	lock_mutex_exit_kernel();
}

/*=========== DEADLOCK CHECKING ======================================*/

/********************************************************************//**
Checks if a lock request results in a deadlock.
@return TRUE if a deadlock was detected and we chose trx as a victim;
FALSE if no deadlock, or there was a deadlock, but we chose other
transaction(s) as victim(s) */
static
ibool
lock_deadlock_occurs(
/*=================*/
	lock_t*	lock,	/*!< in: lock the transaction is requesting */
	trx_t*	trx)	/*!< in: transaction */
{
	dict_table_t*	table;
	dict_index_t*	index;
	trx_t*		mark_trx;
	ulint		ret;
	ulint		cost	= 0;

	ut_ad(trx);
	ut_ad(lock);
	ut_ad(mutex_own(&kernel_mutex));
retry:
	/* We check that adding this trx to the waits-for graph
	does not produce a cycle. First mark all active transactions
	with 0: */

	mark_trx = UT_LIST_GET_FIRST(trx_sys->trx_list);

	while (mark_trx) {
		mark_trx->deadlock_mark = 0;
		mark_trx = UT_LIST_GET_NEXT(trx_list, mark_trx);
	}

	ret = lock_deadlock_recursive(trx, trx, lock, &cost, 0);

	if (ret == LOCK_VICTIM_IS_OTHER) {
		/* We chose some other trx as a victim: retry if there still
		is a deadlock */

		goto retry;
	}

	if (UNIV_UNLIKELY(ret == LOCK_VICTIM_IS_START)) {
		if (lock_get_type_low(lock) & LOCK_TABLE) {
			table = lock->un_member.tab_lock.table;
			index = NULL;
		} else {
			index = lock->index;
			table = index->table;
		}

		lock_deadlock_found = TRUE;

		fputs("*** WE ROLL BACK TRANSACTION (2)\n",
		      lock_latest_err_file);

		return(TRUE);
	}

	return(FALSE);
}

/********************************************************************//**
Looks recursively for a deadlock.
@return 0 if no deadlock found, LOCK_VICTIM_IS_START if there was a
deadlock and we chose 'start' as the victim, LOCK_VICTIM_IS_OTHER if a
deadlock was found and we chose some other trx as a victim: we must do
the search again in this last case because there may be another
deadlock! */
static
ulint
lock_deadlock_recursive(
/*====================*/
	trx_t*	start,		/*!< in: recursion starting point */
	trx_t*	trx,		/*!< in: a transaction waiting for a lock */
	lock_t*	wait_lock,	/*!< in: the lock trx is waiting to be granted */
	ulint*	cost,		/*!< in/out: number of calculation steps thus
				far: if this exceeds LOCK_MAX_N_STEPS_...
				we return LOCK_VICTIM_IS_START */
	ulint	depth)		/*!< in: recursion depth: if this exceeds
				LOCK_MAX_DEPTH_IN_DEADLOCK_CHECK, we
				return LOCK_VICTIM_IS_START */
{
	lock_t*	lock;
	ulint	bit_no		= ULINT_UNDEFINED;
	trx_t*	lock_trx;
	ulint	ret;

	ut_a(trx);
	ut_a(start);
	ut_a(wait_lock);
	ut_ad(mutex_own(&kernel_mutex));

	if (trx->deadlock_mark == 1) {
		/* We have already exhaustively searched the subtree starting
		from this trx */

		return(0);
	}

	*cost = *cost + 1;

	lock = wait_lock;

	if (lock_get_type_low(wait_lock) == LOCK_REC) {

		bit_no = lock_rec_find_set_bit(wait_lock);

		ut_a(bit_no != ULINT_UNDEFINED);
	}

	/* Look at the locks ahead of wait_lock in the lock queue */

	for (;;) {
		if (lock_get_type_low(lock) & LOCK_TABLE) {

			lock = UT_LIST_GET_PREV(un_member.tab_lock.locks,
						lock);
		} else {
			ut_ad(lock_get_type_low(lock) == LOCK_REC);
			ut_a(bit_no != ULINT_UNDEFINED);

			lock = (lock_t*) lock_rec_get_prev(lock, bit_no);
		}

		if (lock == NULL) {
			/* We can mark this subtree as searched */
			trx->deadlock_mark = 1;

			return(FALSE);
		}

		if (lock_has_to_wait(wait_lock, lock)) {

			ibool	too_far
				= depth > LOCK_MAX_DEPTH_IN_DEADLOCK_CHECK
				|| *cost > LOCK_MAX_N_STEPS_IN_DEADLOCK_CHECK;

			lock_trx = lock->trx;

			if (lock_trx == start || too_far) {

				/* We came back to the recursion starting
				point: a deadlock detected; or we have
				searched the waits-for graph too long */

				FILE*	ef = lock_latest_err_file;

				rewind(ef);
				ut_print_timestamp(ef);

				fputs("\n*** (1) TRANSACTION:\n", ef);

				trx_print(ef, wait_lock->trx, 3000);

				fputs("*** (1) WAITING FOR THIS LOCK"
				      " TO BE GRANTED:\n", ef);

				if (lock_get_type_low(wait_lock) == LOCK_REC) {
					lock_rec_print(ef, wait_lock);
				} else {
					lock_table_print(ef, wait_lock);
				}

				fputs("*** (2) TRANSACTION:\n", ef);

				trx_print(ef, lock->trx, 3000);

				fputs("*** (2) HOLDS THE LOCK(S):\n", ef);

				if (lock_get_type_low(lock) == LOCK_REC) {
					lock_rec_print(ef, lock);
				} else {
					lock_table_print(ef, lock);
				}

				fputs("*** (2) WAITING FOR THIS LOCK"
				      " TO BE GRANTED:\n", ef);

				if (lock_get_type_low(start->wait_lock)
				    == LOCK_REC) {
					lock_rec_print(ef, start->wait_lock);
				} else {
					lock_table_print(ef, start->wait_lock);
				}
#ifdef UNIV_DEBUG
				if (lock_print_waits) {
					fputs("Deadlock detected"
					      " or too long search\n",
					      stderr);
				}
#endif /* UNIV_DEBUG */
				if (too_far) {

					fputs("TOO DEEP OR LONG SEARCH"
					      " IN THE LOCK TABLE"
					      " WAITS-FOR GRAPH\n", ef);

					return(LOCK_VICTIM_IS_START);
				}

				if (trx_weight_cmp(wait_lock->trx,
						   start) >= 0) {
					/* Our recursion starting point
					transaction is 'smaller', let us
					choose 'start' as the victim and roll
					back it */

					return(LOCK_VICTIM_IS_START);
				}

				lock_deadlock_found = TRUE;

				/* Let us choose the transaction of wait_lock
				as a victim to try to avoid deadlocking our
				recursion starting point transaction */

				fputs("*** WE ROLL BACK TRANSACTION (1)\n",
				      ef);

				wait_lock->trx->was_chosen_as_deadlock_victim
					= TRUE;

				lock_cancel_waiting_and_release(wait_lock);

				/* Since trx and wait_lock are no longer
				in the waits-for graph, we can return FALSE;
				note that our selective algorithm can choose
				several transactions as victims, but still
				we may end up rolling back also the recursion
				starting point transaction! */

				return(LOCK_VICTIM_IS_OTHER);
			}

			if (lock_trx->que_state == TRX_QUE_LOCK_WAIT) {

				/* Another trx ahead has requested lock	in an
				incompatible mode, and is itself waiting for
				a lock */

				ret = lock_deadlock_recursive(
					start, lock_trx,
					lock_trx->wait_lock, cost, depth + 1);
				if (ret != 0) {

					return(ret);
				}
			}
		}
	}/* end of the 'for (;;)'-loop */
}

/*========================= TABLE LOCKS ==============================*/

/*********************************************************************//**
Creates a table lock object and adds it as the last in the lock queue
of the table. Does NOT check for deadlocks or lock compatibility.
@return	own: new lock object */
UNIV_INLINE
lock_t*
lock_table_create(
/*==============*/
	dict_table_t*	table,	/*!< in: database table in dictionary cache */
	ulint		type_mode,/*!< in: lock mode possibly ORed with
				LOCK_WAIT */
	trx_t*		trx)	/*!< in: trx */
{
	lock_t*	lock;

	ut_ad(table && trx);
	ut_ad(mutex_own(&kernel_mutex));

	if ((type_mode & LOCK_MODE_MASK) == LOCK_AUTO_INC) {
		++table->n_waiting_or_granted_auto_inc_locks;
	}

	/* For AUTOINC locking we reuse the lock instance only if
	there is no wait involved else we allocate the waiting lock
	from the transaction lock heap. */
	if (type_mode == LOCK_AUTO_INC) {

		lock = table->autoinc_lock;

		table->autoinc_trx = trx;

		ib_vector_push(trx->autoinc_locks, lock);
	} else {
		lock = mem_heap_alloc(trx->lock_heap, sizeof(lock_t));
	}

	UT_LIST_ADD_LAST(trx_locks, trx->trx_locks, lock);

	lock->type_mode = type_mode | LOCK_TABLE;
	lock->trx = trx;

	lock->un_member.tab_lock.table = table;

	UT_LIST_ADD_LAST(un_member.tab_lock.locks, table->locks, lock);

	if (UNIV_UNLIKELY(type_mode & LOCK_WAIT)) {

		lock_set_lock_and_trx_wait(lock, trx);
	}

	return(lock);
}

/*************************************************************//**
Removes a table lock request from the queue and the trx list of locks;
this is a low-level function which does NOT check if waiting requests
can now be granted. */
UNIV_INLINE
void
lock_table_remove_low(
/*==================*/
	lock_t*	lock)	/*!< in: table lock */
{
	trx_t*		trx;
	dict_table_t*	table;

	ut_ad(mutex_own(&kernel_mutex));

	trx = lock->trx;
	table = lock->un_member.tab_lock.table;

	/* Remove the table from the transaction's AUTOINC vector, if
	the lock that is being release is an AUTOINC lock. */
	if (lock_get_mode(lock) == LOCK_AUTO_INC) {

		/* The table's AUTOINC lock can get transferred to
		another transaction before we get here. */
		if (table->autoinc_trx == trx) {
			table->autoinc_trx = NULL;
		}

		/* The locks must be freed in the reverse order from
		the one in which they were acquired. This is to avoid
		traversing the AUTOINC lock vector unnecessarily. 

		We only store locks that were granted in the
		trx->autoinc_locks vector (see lock_table_create()
		and lock_grant()). Therefore it can be empty and we
		need to check for that. */

		if (!lock_get_wait(lock)
		    && !ib_vector_is_empty(trx->autoinc_locks)) {
			lock_t*	autoinc_lock;

			autoinc_lock = ib_vector_pop(trx->autoinc_locks);
			ut_a(autoinc_lock == lock);
		}

		ut_a(table->n_waiting_or_granted_auto_inc_locks > 0);
		--table->n_waiting_or_granted_auto_inc_locks;
	}

	UT_LIST_REMOVE(trx_locks, trx->trx_locks, lock);
	UT_LIST_REMOVE(un_member.tab_lock.locks, table->locks, lock);
}

/*********************************************************************//**
Enqueues a waiting request for a table lock which cannot be granted
immediately. Checks for deadlocks.
@return DB_LOCK_WAIT, DB_DEADLOCK, or DB_QUE_THR_SUSPENDED, or
DB_SUCCESS; DB_SUCCESS means that there was a deadlock, but another
transaction was chosen as a victim, and we got the lock immediately:
no need to wait then */
static
ulint
lock_table_enqueue_waiting(
/*=======================*/
	ulint		mode,	/*!< in: lock mode this transaction is
				requesting */
	dict_table_t*	table,	/*!< in: table */
	que_thr_t*	thr)	/*!< in: query thread */
{
	lock_t*	lock;
	trx_t*	trx;

	ut_ad(mutex_own(&kernel_mutex));

	/* Test if there already is some other reason to suspend thread:
	we do not enqueue a lock request if the query thread should be
	stopped anyway */

	if (que_thr_stop(thr)) {
		ut_error;

		return(DB_QUE_THR_SUSPENDED);
	}

	trx = thr_get_trx(thr);

	switch (trx_get_dict_operation(trx)) {
	case TRX_DICT_OP_NONE:
		break;
	case TRX_DICT_OP_TABLE:
	case TRX_DICT_OP_INDEX:
		ut_print_timestamp(stderr);
		fputs("  InnoDB: Error: a table lock wait happens"
		      " in a dictionary operation!\n"
		      "InnoDB: Table name ", stderr);
		ut_print_name(stderr, trx, TRUE, table->name);
		fputs(".\n"
		      "InnoDB: Submit a detailed bug report"
		      " to http://bugs.mysql.com\n",
		      stderr);
	}

	/* Enqueue the lock request that will wait to be granted */

	lock = lock_table_create(table, mode | LOCK_WAIT, trx);

	/* Check if a deadlock occurs: if yes, remove the lock request and
	return an error code */

	if (lock_deadlock_occurs(lock, trx)) {

		/* The order here is important, we don't want to
		lose the state of the lock before calling remove. */
		lock_table_remove_low(lock);
		lock_reset_lock_and_trx_wait(lock);

		return(DB_DEADLOCK);
	}

	if (trx->wait_lock == NULL) {
		/* Deadlock resolution chose another transaction as a victim,
		and we accidentally got our lock granted! */

		return(DB_SUCCESS);
	}

	trx->que_state = TRX_QUE_LOCK_WAIT;
	trx->was_chosen_as_deadlock_victim = FALSE;
	trx->wait_started = time(NULL);

	ut_a(que_thr_stop(thr));

	return(DB_LOCK_WAIT);
}

/*********************************************************************//**
Checks if other transactions have an incompatible mode lock request in
the lock queue. */
UNIV_INLINE
ibool
lock_table_other_has_incompatible(
/*==============================*/
	trx_t*		trx,	/*!< in: transaction, or NULL if all
				transactions should be included */
	ulint		wait,	/*!< in: LOCK_WAIT if also waiting locks are
				taken into account, or 0 if not */
	dict_table_t*	table,	/*!< in: table */
	enum lock_mode	mode)	/*!< in: lock mode */
{
	lock_t*	lock;

	ut_ad(mutex_own(&kernel_mutex));

	lock = UT_LIST_GET_LAST(table->locks);

	while (lock != NULL) {

		if ((lock->trx != trx)
		    && (!lock_mode_compatible(lock_get_mode(lock), mode))
		    && (wait || !(lock_get_wait(lock)))) {

			return(TRUE);
		}

		lock = UT_LIST_GET_PREV(un_member.tab_lock.locks, lock);
	}

	return(FALSE);
}

/*********************************************************************//**
Locks the specified database table in the mode given. If the lock cannot
be granted immediately, the query thread is put to wait.
@return	DB_SUCCESS, DB_LOCK_WAIT, DB_DEADLOCK, or DB_QUE_THR_SUSPENDED */
UNIV_INTERN
ulint
lock_table(
/*=======*/
	ulint		flags,	/*!< in: if BTR_NO_LOCKING_FLAG bit is set,
				does nothing */
	dict_table_t*	table,	/*!< in: database table in dictionary cache */
	enum lock_mode	mode,	/*!< in: lock mode */
	que_thr_t*	thr)	/*!< in: query thread */
{
	trx_t*	trx;
	ulint	err;

	ut_ad(table && thr);

	if (flags & BTR_NO_LOCKING_FLAG) {

		return(DB_SUCCESS);
	}

	ut_a(flags == 0);

	trx = thr_get_trx(thr);

	lock_mutex_enter_kernel();

	/* Look for stronger locks the same trx already has on the table */

	if (lock_table_has(trx, table, mode)) {

		lock_mutex_exit_kernel();

		return(DB_SUCCESS);
	}

	/* We have to check if the new lock is compatible with any locks
	other transactions have in the table lock queue. */

	if (lock_table_other_has_incompatible(trx, LOCK_WAIT, table, mode)) {

		/* Another trx has a request on the table in an incompatible
		mode: this trx may have to wait */

		err = lock_table_enqueue_waiting(mode | flags, table, thr);

		lock_mutex_exit_kernel();

		return(err);
	}

	lock_table_create(table, mode | flags, trx);

	ut_a(!flags || mode == LOCK_S || mode == LOCK_X);

	lock_mutex_exit_kernel();

	return(DB_SUCCESS);
}

/*********************************************************************//**
Checks if a waiting table lock request still has to wait in a queue.
@return	TRUE if still has to wait */
static
ibool
lock_table_has_to_wait_in_queue(
/*============================*/
	lock_t*	wait_lock)	/*!< in: waiting table lock */
{
	dict_table_t*	table;
	lock_t*		lock;

	ut_ad(mutex_own(&kernel_mutex));
	ut_ad(lock_get_wait(wait_lock));

	table = wait_lock->un_member.tab_lock.table;

	lock = UT_LIST_GET_FIRST(table->locks);

	while (lock != wait_lock) {

		if (lock_has_to_wait(wait_lock, lock)) {

			return(TRUE);
		}

		lock = UT_LIST_GET_NEXT(un_member.tab_lock.locks, lock);
	}

	return(FALSE);
}

/*************************************************************//**
Removes a table lock request, waiting or granted, from the queue and grants
locks to other transactions in the queue, if they now are entitled to a
lock. */
static
void
lock_table_dequeue(
/*===============*/
	lock_t*	in_lock)/*!< in: table lock object; transactions waiting
			behind will get their lock requests granted, if
			they are now qualified to it */
{
	lock_t*	lock;

	ut_ad(mutex_own(&kernel_mutex));
	ut_a(lock_get_type_low(in_lock) == LOCK_TABLE);

	lock = UT_LIST_GET_NEXT(un_member.tab_lock.locks, in_lock);

	lock_table_remove_low(in_lock);

	/* Check if waiting locks in the queue can now be granted: grant
	locks if there are no conflicting locks ahead. */

	while (lock != NULL) {

		if (lock_get_wait(lock)
		    && !lock_table_has_to_wait_in_queue(lock)) {

			/* Grant the lock */
			lock_grant(lock);
		}

		lock = UT_LIST_GET_NEXT(un_member.tab_lock.locks, lock);
	}
}

/*=========================== LOCK RELEASE ==============================*/

/*************************************************************//**
Removes a granted record lock of a transaction from the queue and grants
locks to other transactions waiting in the queue if they now are entitled
to a lock. */
UNIV_INTERN
void
lock_rec_unlock(
/*============*/
	trx_t*			trx,	/*!< in: transaction that has
					set a record lock */
	const buf_block_t*	block,	/*!< in: buffer block containing rec */
	const rec_t*		rec,	/*!< in: record */
	enum lock_mode		lock_mode)/*!< in: LOCK_S or LOCK_X */
{
	lock_t*	lock;
	lock_t*	release_lock	= NULL;
	ulint	heap_no;

	ut_ad(trx && rec);
	ut_ad(block->frame == page_align(rec));

	heap_no = page_rec_get_heap_no(rec);

	mutex_enter(&kernel_mutex);

	lock = lock_rec_get_first(block, heap_no);

	/* Find the last lock with the same lock_mode and transaction
	from the record. */

	while (lock != NULL) {
		if (lock->trx == trx && lock_get_mode(lock) == lock_mode) {
			release_lock = lock;
			ut_a(!lock_get_wait(lock));
		}

		lock = lock_rec_get_next(heap_no, lock);
	}

	/* If a record lock is found, release the record lock */

	if (UNIV_LIKELY(release_lock != NULL)) {
		lock_rec_reset_nth_bit(release_lock, heap_no);
	} else {
		mutex_exit(&kernel_mutex);
		ut_print_timestamp(stderr);
		fprintf(stderr,
			"  InnoDB: Error: unlock row could not"
			" find a %lu mode lock on the record\n",
			(ulong) lock_mode);

		return;
	}

	/* Check if we can now grant waiting lock requests */

	lock = lock_rec_get_first(block, heap_no);

	while (lock != NULL) {
		if (lock_get_wait(lock)
		    && !lock_rec_has_to_wait_in_queue(lock)) {

			/* Grant the lock */
			lock_grant(lock);
		}

		lock = lock_rec_get_next(heap_no, lock);
	}

	mutex_exit(&kernel_mutex);
}

/*********************************************************************//**
Releases transaction locks, and releases possible other transactions waiting
because of these locks. */
UNIV_INTERN
void
lock_release_off_kernel(
/*====================*/
	trx_t*	trx)	/*!< in: transaction */
{
	dict_table_t*	table;
	ulint		count;
	lock_t*		lock;

	ut_ad(mutex_own(&kernel_mutex));

	lock = UT_LIST_GET_LAST(trx->trx_locks);

	count = 0;

	while (lock != NULL) {

		count++;

		if (lock_get_type_low(lock) == LOCK_REC) {

			lock_rec_dequeue_from_page(lock);
		} else {
			ut_ad(lock_get_type_low(lock) & LOCK_TABLE);

			if (lock_get_mode(lock) != LOCK_IS
			    && !ut_dulint_is_zero(trx->undo_no)) {

				/* The trx may have modified the table. We
				block the use of the MySQL query cache for
				all currently active transactions. */

				table = lock->un_member.tab_lock.table;

				table->query_cache_inv_trx_id
					= trx_sys->max_trx_id;
			}

			lock_table_dequeue(lock);
		}

		if (count == LOCK_RELEASE_KERNEL_INTERVAL) {
			/* Release the kernel mutex for a while, so that we
			do not monopolize it */

			lock_mutex_exit_kernel();

			lock_mutex_enter_kernel();

			count = 0;
		}

		lock = UT_LIST_GET_LAST(trx->trx_locks);
	}

	ut_a(ib_vector_size(trx->autoinc_locks) == 0);

	mem_heap_empty(trx->lock_heap);
}

/*********************************************************************//**
Cancels a waiting lock request and releases possible other transactions
waiting behind it. */
UNIV_INTERN
void
lock_cancel_waiting_and_release(
/*============================*/
	lock_t*	lock)	/*!< in: waiting lock request */
{
	ut_ad(mutex_own(&kernel_mutex));

	if (lock_get_type_low(lock) == LOCK_REC) {

		lock_rec_dequeue_from_page(lock);
	} else {
		ut_ad(lock_get_type_low(lock) & LOCK_TABLE);

		if (lock->trx->autoinc_locks != NULL) {
			/* Release the transaction's AUTOINC locks/ */
			lock_release_autoinc_locks(lock->trx);
		}

		lock_table_dequeue(lock);
	}

	/* Reset the wait flag and the back pointer to lock in trx */

	lock_reset_lock_and_trx_wait(lock);

	/* The following function releases the trx from lock wait */

	trx_end_lock_wait(lock->trx);
}

/* True if a lock mode is S or X */
#define IS_LOCK_S_OR_X(lock) \
	(lock_get_mode(lock) == LOCK_S \
	 || lock_get_mode(lock) == LOCK_X)


/*********************************************************************//**
Removes locks of a transaction on a table to be dropped.
If remove_also_table_sx_locks is TRUE then table-level S and X locks are
also removed in addition to other table-level and record-level locks.
No lock, that is going to be removed, is allowed to be a wait lock. */
static
void
lock_remove_all_on_table_for_trx(
/*=============================*/
	dict_table_t*	table,			/*!< in: table to be dropped */
	trx_t*		trx,			/*!< in: a transaction */
	ibool		remove_also_table_sx_locks)/*!< in: also removes
						table S and X locks */
{
	lock_t*	lock;
	lock_t*	prev_lock;

	ut_ad(mutex_own(&kernel_mutex));

	lock = UT_LIST_GET_LAST(trx->trx_locks);

	while (lock != NULL) {
		prev_lock = UT_LIST_GET_PREV(trx_locks, lock);

		if (lock_get_type_low(lock) == LOCK_REC
		    && lock->index->table == table) {
			ut_a(!lock_get_wait(lock));

			lock_rec_discard(lock);
		} else if (lock_get_type_low(lock) & LOCK_TABLE
			   && lock->un_member.tab_lock.table == table
			   && (remove_also_table_sx_locks
			       || !IS_LOCK_S_OR_X(lock))) {

			ut_a(!lock_get_wait(lock));

			lock_table_remove_low(lock);
		}

		lock = prev_lock;
	}
}

/*********************************************************************//**
Removes locks on a table to be dropped or truncated.
If remove_also_table_sx_locks is TRUE then table-level S and X locks are
also removed in addition to other table-level and record-level locks.
No lock, that is going to be removed, is allowed to be a wait lock. */
UNIV_INTERN
void
lock_remove_all_on_table(
/*=====================*/
	dict_table_t*	table,			/*!< in: table to be dropped
						or truncated */
	ibool		remove_also_table_sx_locks)/*!< in: also removes
						table S and X locks */
{
	lock_t*	lock;
	lock_t*	prev_lock;

	mutex_enter(&kernel_mutex);

	lock = UT_LIST_GET_FIRST(table->locks);

	while (lock != NULL) {

		prev_lock = UT_LIST_GET_PREV(un_member.tab_lock.locks,
					     lock);

		/* If we should remove all locks (remove_also_table_sx_locks
		is TRUE), or if the lock is not table-level S or X lock,
		then check we are not going to remove a wait lock. */
		if (remove_also_table_sx_locks
		    || !(lock_get_type(lock) == LOCK_TABLE
			 && IS_LOCK_S_OR_X(lock))) {

			ut_a(!lock_get_wait(lock));
		}

		lock_remove_all_on_table_for_trx(table, lock->trx,
						 remove_also_table_sx_locks);

		if (prev_lock == NULL) {
			if (lock == UT_LIST_GET_FIRST(table->locks)) {
				/* lock was not removed, pick its successor */
				lock = UT_LIST_GET_NEXT(
					un_member.tab_lock.locks, lock);
			} else {
				/* lock was removed, pick the first one */
				lock = UT_LIST_GET_FIRST(table->locks);
			}
		} else if (UT_LIST_GET_NEXT(un_member.tab_lock.locks,
					    prev_lock) != lock) {
			/* If lock was removed by
			lock_remove_all_on_table_for_trx() then pick the
			successor of prev_lock ... */
			lock = UT_LIST_GET_NEXT(
				un_member.tab_lock.locks, prev_lock);
		} else {
			/* ... otherwise pick the successor of lock. */
			lock = UT_LIST_GET_NEXT(
				un_member.tab_lock.locks, lock);
		}
	}

	mutex_exit(&kernel_mutex);
}

/*===================== VALIDATION AND DEBUGGING  ====================*/

/*********************************************************************//**
Prints info of a table lock. */
UNIV_INTERN
void
lock_table_print(
/*=============*/
	FILE*		file,	/*!< in: file where to print */
	const lock_t*	lock)	/*!< in: table type lock */
{
	ut_ad(mutex_own(&kernel_mutex));
	ut_a(lock_get_type_low(lock) == LOCK_TABLE);

	fputs("TABLE LOCK table ", file);
	ut_print_name(file, lock->trx, TRUE,
		      lock->un_member.tab_lock.table->name);
	fprintf(file, " trx id " TRX_ID_FMT,
		TRX_ID_PREP_PRINTF(lock->trx->id));

	if (lock_get_mode(lock) == LOCK_S) {
		fputs(" lock mode S", file);
	} else if (lock_get_mode(lock) == LOCK_X) {
		fputs(" lock mode X", file);
	} else if (lock_get_mode(lock) == LOCK_IS) {
		fputs(" lock mode IS", file);
	} else if (lock_get_mode(lock) == LOCK_IX) {
		fputs(" lock mode IX", file);
	} else if (lock_get_mode(lock) == LOCK_AUTO_INC) {
		fputs(" lock mode AUTO-INC", file);
	} else {
		fprintf(file, " unknown lock mode %lu",
			(ulong) lock_get_mode(lock));
	}

	if (lock_get_wait(lock)) {
		fputs(" waiting", file);
	}

	putc('\n', file);
}

/*********************************************************************//**
Prints info of a record lock. */
UNIV_INTERN
void
lock_rec_print(
/*===========*/
	FILE*		file,	/*!< in: file where to print */
	const lock_t*	lock)	/*!< in: record type lock */
{
	const buf_block_t*	block;
	ulint			space;
	ulint			page_no;
	ulint			i;
	mtr_t			mtr;
	mem_heap_t*		heap		= NULL;
	ulint			offsets_[REC_OFFS_NORMAL_SIZE];
	ulint*			offsets		= offsets_;
	rec_offs_init(offsets_);

	ut_ad(mutex_own(&kernel_mutex));
	ut_a(lock_get_type_low(lock) == LOCK_REC);

	space = lock->un_member.rec_lock.space;
	page_no = lock->un_member.rec_lock.page_no;

	fprintf(file, "RECORD LOCKS space id %lu page no %lu n bits %lu ",
		(ulong) space, (ulong) page_no,
		(ulong) lock_rec_get_n_bits(lock));
	dict_index_name_print(file, lock->trx, lock->index);
	fprintf(file, " trx id " TRX_ID_FMT,
		TRX_ID_PREP_PRINTF(lock->trx->id));

	if (lock_get_mode(lock) == LOCK_S) {
		fputs(" lock mode S", file);
	} else if (lock_get_mode(lock) == LOCK_X) {
		fputs(" lock_mode X", file);
	} else {
		ut_error;
	}

	if (lock_rec_get_gap(lock)) {
		fputs(" locks gap before rec", file);
	}

	if (lock_rec_get_rec_not_gap(lock)) {
		fputs(" locks rec but not gap", file);
	}

	if (lock_rec_get_insert_intention(lock)) {
		fputs(" insert intention", file);
	}

	if (lock_get_wait(lock)) {
		fputs(" waiting", file);
	}

	mtr_start(&mtr);

	putc('\n', file);

	block = buf_page_try_get(space, page_no, &mtr);

	if (block) {
		for (i = 0; i < lock_rec_get_n_bits(lock); i++) {

			if (lock_rec_get_nth_bit(lock, i)) {

				const rec_t*	rec
					= page_find_rec_with_heap_no(
						buf_block_get_frame(block), i);
				offsets = rec_get_offsets(
					rec, lock->index, offsets,
					ULINT_UNDEFINED, &heap);

				fprintf(file, "Record lock, heap no %lu ",
					(ulong) i);
				rec_print_new(file, rec, offsets);
				putc('\n', file);
			}
		}
	} else {
		for (i = 0; i < lock_rec_get_n_bits(lock); i++) {
			fprintf(file, "Record lock, heap no %lu\n", (ulong) i);
		}
	}

	mtr_commit(&mtr);
	if (UNIV_LIKELY_NULL(heap)) {
		mem_heap_free(heap);
	}
}

#ifdef UNIV_DEBUG
/* Print the number of lock structs from lock_print_info_summary() only
in non-production builds for performance reasons, see
http://bugs.mysql.com/36942 */
#define PRINT_NUM_OF_LOCK_STRUCTS
#endif /* UNIV_DEBUG */

#ifdef PRINT_NUM_OF_LOCK_STRUCTS
/*********************************************************************//**
Calculates the number of record lock structs in the record lock hash table.
@return	number of record locks */
static
ulint
lock_get_n_rec_locks(void)
/*======================*/
{
	lock_t*	lock;
	ulint	n_locks	= 0;
	ulint	i;

	ut_ad(mutex_own(&kernel_mutex));

	for (i = 0; i < hash_get_n_cells(lock_sys->rec_hash); i++) {

		lock = HASH_GET_FIRST(lock_sys->rec_hash, i);

		while (lock) {
			n_locks++;

			lock = HASH_GET_NEXT(hash, lock);
		}
	}

	return(n_locks);
}
#endif /* PRINT_NUM_OF_LOCK_STRUCTS */

/*********************************************************************//**
Prints info of locks for all transactions. */
UNIV_INTERN
void
lock_print_info_summary(
/*====================*/
	FILE*	file)	/*!< in: file where to print */
{
	lock_mutex_enter_kernel();

	if (lock_deadlock_found) {
		fputs("------------------------\n"
		      "LATEST DETECTED DEADLOCK\n"
		      "------------------------\n", file);

		ut_copy_file(file, lock_latest_err_file);
	}

	fputs("------------\n"
	      "TRANSACTIONS\n"
	      "------------\n", file);

	fprintf(file, "Trx id counter " TRX_ID_FMT "\n",
		TRX_ID_PREP_PRINTF(trx_sys->max_trx_id));

	fprintf(file,
		"Purge done for trx's n:o < " TRX_ID_FMT
		" undo n:o < " TRX_ID_FMT "\n",
		TRX_ID_PREP_PRINTF(purge_sys->purge_trx_no),
		TRX_ID_PREP_PRINTF(purge_sys->purge_undo_no));

	fprintf(file,
		"History list length %lu\n",
		(ulong) trx_sys->rseg_history_len);

#ifdef PRINT_NUM_OF_LOCK_STRUCTS
	fprintf(file,
		"Total number of lock structs in row lock hash table %lu\n",
		(ulong) lock_get_n_rec_locks());
#endif /* PRINT_NUM_OF_LOCK_STRUCTS */
}

/*********************************************************************//**
Prints info of locks for each transaction. */
UNIV_INTERN
void
lock_print_info_all_transactions(
/*=============================*/
	FILE*	file)	/*!< in: file where to print */
{
	lock_t*	lock;
	ibool	load_page_first = TRUE;
	ulint	nth_trx		= 0;
	ulint	nth_lock	= 0;
	ulint	i;
	mtr_t	mtr;
	trx_t*	trx;

	fprintf(file, "LIST OF TRANSACTIONS FOR EACH SESSION:\n");

	/* First print info on non-active transactions */

	trx = UT_LIST_GET_FIRST(trx_sys->mysql_trx_list);

	while (trx) {
		if (trx->conc_state == TRX_NOT_STARTED) {
			fputs("---", file);
			trx_print(file, trx, 600);
		}

		trx = UT_LIST_GET_NEXT(mysql_trx_list, trx);
	}

loop:
	trx = UT_LIST_GET_FIRST(trx_sys->trx_list);

	i = 0;

	/* Since we temporarily release the kernel mutex when
	reading a database page in below, variable trx may be
	obsolete now and we must loop through the trx list to
	get probably the same trx, or some other trx. */

	while (trx && (i < nth_trx)) {
		trx = UT_LIST_GET_NEXT(trx_list, trx);
		i++;
	}

	if (trx == NULL) {
		lock_mutex_exit_kernel();

		ut_ad(lock_validate());

		return;
	}

	if (nth_lock == 0) {
		fputs("---", file);
		trx_print(file, trx, 600);

		if (trx->read_view) {
			fprintf(file,
				"Trx read view will not see trx with"
				" id >= " TRX_ID_FMT
				", sees < " TRX_ID_FMT "\n",
				TRX_ID_PREP_PRINTF(
					trx->read_view->low_limit_id),
				TRX_ID_PREP_PRINTF(
					trx->read_view->up_limit_id));
		}

		if (trx->que_state == TRX_QUE_LOCK_WAIT) {
			fprintf(file,
				"------- TRX HAS BEEN WAITING %lu SEC"
				" FOR THIS LOCK TO BE GRANTED:\n",
				(ulong) difftime(time(NULL),
						 trx->wait_started));

			if (lock_get_type_low(trx->wait_lock) == LOCK_REC) {
				lock_rec_print(file, trx->wait_lock);
			} else {
				lock_table_print(file, trx->wait_lock);
			}

			fputs("------------------\n", file);
		}
	}

	if (!srv_print_innodb_lock_monitor) {
		nth_trx++;
		goto loop;
	}

	i = 0;

	/* Look at the note about the trx loop above why we loop here:
	lock may be an obsolete pointer now. */

	lock = UT_LIST_GET_FIRST(trx->trx_locks);

	while (lock && (i < nth_lock)) {
		lock = UT_LIST_GET_NEXT(trx_locks, lock);
		i++;
	}

	if (lock == NULL) {
		nth_trx++;
		nth_lock = 0;

		goto loop;
	}

	if (lock_get_type_low(lock) == LOCK_REC) {
		if (load_page_first) {
			ulint	space	= lock->un_member.rec_lock.space;
			ulint	zip_size= fil_space_get_zip_size(space);
			ulint	page_no = lock->un_member.rec_lock.page_no;

			if (UNIV_UNLIKELY(zip_size == ULINT_UNDEFINED)) {

				/* It is a single table tablespace and
				the .ibd file is missing (TRUNCATE
				TABLE probably stole the locks): just
				print the lock without attempting to
				load the page in the buffer pool. */

				fprintf(file, "RECORD LOCKS on"
					" non-existing space %lu\n",
					(ulong) space);
				goto print_rec;
			}

			lock_mutex_exit_kernel();

			mtr_start(&mtr);

			buf_page_get_with_no_latch(space, zip_size,
						   page_no, &mtr);

			mtr_commit(&mtr);

			load_page_first = FALSE;

			lock_mutex_enter_kernel();

			goto loop;
		}

print_rec:
		lock_rec_print(file, lock);
	} else {
		ut_ad(lock_get_type_low(lock) & LOCK_TABLE);

		lock_table_print(file, lock);
	}

	load_page_first = TRUE;

	nth_lock++;

	if (nth_lock >= 10) {
		fputs("10 LOCKS PRINTED FOR THIS TRX:"
		      " SUPPRESSING FURTHER PRINTS\n",
		      file);

		nth_trx++;
		nth_lock = 0;

		goto loop;
	}

	goto loop;
}

#ifdef UNIV_DEBUG
/*********************************************************************//**
Validates the lock queue on a table.
@return	TRUE if ok */
static
ibool
lock_table_queue_validate(
/*======================*/
	dict_table_t*	table)	/*!< in: table */
{
	lock_t*	lock;

	ut_ad(mutex_own(&kernel_mutex));

	lock = UT_LIST_GET_FIRST(table->locks);

	while (lock) {
		ut_a(((lock->trx)->conc_state == TRX_ACTIVE)
		     || ((lock->trx)->conc_state == TRX_PREPARED)
		     || ((lock->trx)->conc_state == TRX_COMMITTED_IN_MEMORY));

		if (!lock_get_wait(lock)) {

			ut_a(!lock_table_other_has_incompatible(
				     lock->trx, 0, table,
				     lock_get_mode(lock)));
		} else {

			ut_a(lock_table_has_to_wait_in_queue(lock));
		}

		lock = UT_LIST_GET_NEXT(un_member.tab_lock.locks, lock);
	}

	return(TRUE);
}

/*********************************************************************//**
Validates the lock queue on a single record.
@return	TRUE if ok */
static
ibool
lock_rec_queue_validate(
/*====================*/
	const buf_block_t*	block,	/*!< in: buffer block containing rec */
	const rec_t*		rec,	/*!< in: record to look at */
	dict_index_t*		index,	/*!< in: index, or NULL if not known */
	const ulint*		offsets)/*!< in: rec_get_offsets(rec, index) */
{
	trx_t*	impl_trx;
	lock_t*	lock;
	ulint	heap_no;

	ut_a(rec);
	ut_a(block->frame == page_align(rec));
	ut_ad(rec_offs_validate(rec, index, offsets));
	ut_ad(!page_rec_is_comp(rec) == !rec_offs_comp(offsets));

	heap_no = page_rec_get_heap_no(rec);

	lock_mutex_enter_kernel();

	if (!page_rec_is_user_rec(rec)) {

		lock = lock_rec_get_first(block, heap_no);

		while (lock) {
			switch(lock->trx->conc_state) {
			case TRX_ACTIVE:
			case TRX_PREPARED:
			case TRX_COMMITTED_IN_MEMORY:
				break;
			default:
				ut_error;
			}

			ut_a(trx_in_trx_list(lock->trx));

			if (lock_get_wait(lock)) {
				ut_a(lock_rec_has_to_wait_in_queue(lock));
			}

			if (index) {
				ut_a(lock->index == index);
			}

			lock = lock_rec_get_next(heap_no, lock);
		}

		lock_mutex_exit_kernel();

		return(TRUE);
	}

	if (!index);
	else if (dict_index_is_clust(index)) {

		impl_trx = lock_clust_rec_some_has_impl(rec, index, offsets);

		if (impl_trx
		    && lock_rec_other_has_expl_req(LOCK_S, 0, LOCK_WAIT,
						   block, heap_no, impl_trx)) {

			ut_a(lock_rec_has_expl(LOCK_X | LOCK_REC_NOT_GAP,
					       block, heap_no, impl_trx));
		}
	} else {

		/* The kernel mutex may get released temporarily in the
		next function call: we have to release lock table mutex
		to obey the latching order */

		/* If this thread is holding the file space latch
		(fil_space_t::latch), the following check WILL break
		latching order and may cause a deadlock of threads. */

		impl_trx = lock_sec_rec_some_has_impl_off_kernel(
			rec, index, offsets);

		if (impl_trx
		    && lock_rec_other_has_expl_req(LOCK_S, 0, LOCK_WAIT,
						   block, heap_no, impl_trx)) {

			ut_a(lock_rec_has_expl(LOCK_X | LOCK_REC_NOT_GAP,
					       block, heap_no, impl_trx));
		}
	}

	lock = lock_rec_get_first(block, heap_no);

	while (lock) {
		ut_a(lock->trx->conc_state == TRX_ACTIVE
		     || lock->trx->conc_state == TRX_PREPARED
		     || lock->trx->conc_state == TRX_COMMITTED_IN_MEMORY);
		ut_a(trx_in_trx_list(lock->trx));

		if (index) {
			ut_a(lock->index == index);
		}

		if (!lock_rec_get_gap(lock) && !lock_get_wait(lock)) {

			enum lock_mode	mode;

			if (lock_get_mode(lock) == LOCK_S) {
				mode = LOCK_X;
			} else {
				mode = LOCK_S;
			}
			ut_a(!lock_rec_other_has_expl_req(
				     mode, 0, 0, block, heap_no, lock->trx));

		} else if (lock_get_wait(lock) && !lock_rec_get_gap(lock)) {

			ut_a(lock_rec_has_to_wait_in_queue(lock));
		}

		lock = lock_rec_get_next(heap_no, lock);
	}

	lock_mutex_exit_kernel();

	return(TRUE);
}

/*********************************************************************//**
Validates the record lock queues on a page.
@return	TRUE if ok */
static
ibool
lock_rec_validate_page(
/*===================*/
	ulint	space,	/*!< in: space id */
	ulint	zip_size,/*!< in: compressed page size in bytes
			or 0 for uncompressed pages */
	ulint	page_no)/*!< in: page number */
{
	dict_index_t*	index;
	buf_block_t*	block;
	const page_t*	page;
	lock_t*		lock;
	const rec_t*	rec;
	ulint		nth_lock	= 0;
	ulint		nth_bit		= 0;
	ulint		i;
	mtr_t		mtr;
	mem_heap_t*	heap		= NULL;
	ulint		offsets_[REC_OFFS_NORMAL_SIZE];
	ulint*		offsets		= offsets_;
	rec_offs_init(offsets_);

	ut_ad(!mutex_own(&kernel_mutex));

	mtr_start(&mtr);

	ut_ad(zip_size != ULINT_UNDEFINED);
	block = buf_page_get(space, zip_size, page_no, RW_X_LATCH, &mtr);
	buf_block_dbg_add_level(block, SYNC_NO_ORDER_CHECK);

	page = block->frame;

	lock_mutex_enter_kernel();
loop:
	lock = lock_rec_get_first_on_page_addr(space, page_no);

	if (!lock) {
		goto function_exit;
	}

	for (i = 0; i < nth_lock; i++) {

		lock = lock_rec_get_next_on_page(lock);

		if (!lock) {
			goto function_exit;
		}
	}

	ut_a(trx_in_trx_list(lock->trx));
	ut_a(lock->trx->conc_state == TRX_ACTIVE
	     || lock->trx->conc_state == TRX_PREPARED
	     || lock->trx->conc_state == TRX_COMMITTED_IN_MEMORY);

	for (i = nth_bit; i < lock_rec_get_n_bits(lock); i++) {

		if (i == 1 || lock_rec_get_nth_bit(lock, i)) {

			index = lock->index;
			rec = page_find_rec_with_heap_no(page, i);
			ut_a(rec);
			offsets = rec_get_offsets(rec, index, offsets,
						  ULINT_UNDEFINED, &heap);

			fprintf(stderr,
				"Validating %lu %lu\n",
				(ulong) space, (ulong) page_no);

			lock_mutex_exit_kernel();

			/* If this thread is holding the file space
			latch (fil_space_t::latch), the following
			check WILL break the latching order and may
			cause a deadlock of threads. */

			lock_rec_queue_validate(block, rec, index, offsets);

			lock_mutex_enter_kernel();

			nth_bit = i + 1;

			goto loop;
		}
	}

	nth_bit = 0;
	nth_lock++;

	goto loop;

function_exit:
	lock_mutex_exit_kernel();

	mtr_commit(&mtr);

	if (UNIV_LIKELY_NULL(heap)) {
		mem_heap_free(heap);
	}
	return(TRUE);
}

/*********************************************************************//**
Validates the lock system.
@return	TRUE if ok */
static
ibool
lock_validate(void)
/*===============*/
{
	lock_t*	lock;
	trx_t*	trx;
	dulint	limit;
	ulint	space;
	ulint	page_no;
	ulint	i;

	lock_mutex_enter_kernel();

	trx = UT_LIST_GET_FIRST(trx_sys->trx_list);

	while (trx) {
		lock = UT_LIST_GET_FIRST(trx->trx_locks);

		while (lock) {
			if (lock_get_type_low(lock) & LOCK_TABLE) {

				lock_table_queue_validate(
					lock->un_member.tab_lock.table);
			}

			lock = UT_LIST_GET_NEXT(trx_locks, lock);
		}

		trx = UT_LIST_GET_NEXT(trx_list, trx);
	}

	for (i = 0; i < hash_get_n_cells(lock_sys->rec_hash); i++) {

		limit = ut_dulint_zero;

		for (;;) {
			lock = HASH_GET_FIRST(lock_sys->rec_hash, i);

			while (lock) {
				ut_a(trx_in_trx_list(lock->trx));

				space = lock->un_member.rec_lock.space;
				page_no = lock->un_member.rec_lock.page_no;

				if (ut_dulint_cmp(
					    ut_dulint_create(space, page_no),
					    limit) >= 0) {
					break;
				}

				lock = HASH_GET_NEXT(hash, lock);
			}

			if (!lock) {

				break;
			}

			lock_mutex_exit_kernel();

			lock_rec_validate_page(space,
					       fil_space_get_zip_size(space),
					       page_no);

			lock_mutex_enter_kernel();

			limit = ut_dulint_create(space, page_no + 1);
		}
	}

	lock_mutex_exit_kernel();

	return(TRUE);
}
#endif /* UNIV_DEBUG */
/*============ RECORD LOCK CHECKS FOR ROW OPERATIONS ====================*/

/*********************************************************************//**
Checks if locks of other transactions prevent an immediate insert of
a record. If they do, first tests if the query thread should anyway
be suspended for some reason; if not, then puts the transaction and
the query thread to the lock wait state and inserts a waiting request
for a gap x-lock to the lock queue.
@return	DB_SUCCESS, DB_LOCK_WAIT, DB_DEADLOCK, or DB_QUE_THR_SUSPENDED */
UNIV_INTERN
ulint
lock_rec_insert_check_and_lock(
/*===========================*/
	ulint		flags,	/*!< in: if BTR_NO_LOCKING_FLAG bit is
				set, does nothing */
	const rec_t*	rec,	/*!< in: record after which to insert */
	buf_block_t*	block,	/*!< in/out: buffer block of rec */
	dict_index_t*	index,	/*!< in: index */
	que_thr_t*	thr,	/*!< in: query thread */
	mtr_t*		mtr,	/*!< in/out: mini-transaction */
	ibool*		inherit)/*!< out: set to TRUE if the new
				inserted record maybe should inherit
				LOCK_GAP type locks from the successor
				record */
{
	const rec_t*	next_rec;
	trx_t*		trx;
	lock_t*		lock;
	ulint		err;
	ulint		next_rec_heap_no;

	ut_ad(block->frame == page_align(rec));

	if (flags & BTR_NO_LOCKING_FLAG) {

		return(DB_SUCCESS);
	}

	trx = thr_get_trx(thr);
	next_rec = page_rec_get_next((rec_t*) rec);
	next_rec_heap_no = page_rec_get_heap_no(next_rec);

	lock_mutex_enter_kernel();

	/* When inserting a record into an index, the table must be at
	least IX-locked or we must be building an index, in which case
	the table must be at least S-locked. */
	ut_ad(lock_table_has(trx, index->table, LOCK_IX)
	      || (*index->name == TEMP_INDEX_PREFIX
		  && lock_table_has(trx, index->table, LOCK_S)));

	lock = lock_rec_get_first(block, next_rec_heap_no);

	if (UNIV_LIKELY(lock == NULL)) {
		/* We optimize CPU time usage in the simplest case */

		lock_mutex_exit_kernel();

		if (!dict_index_is_clust(index)) {
			/* Update the page max trx id field */
			page_update_max_trx_id(block,
					       buf_block_get_page_zip(block),
					       trx->id, mtr);
		}

		*inherit = FALSE;

		return(DB_SUCCESS);
	}

	*inherit = TRUE;

	/* If another transaction has an explicit lock request which locks
	the gap, waiting or granted, on the successor, the insert has to wait.

	An exception is the case where the lock by the another transaction
	is a gap type lock which it placed to wait for its turn to insert. We
	do not consider that kind of a lock conflicting with our insert. This
	eliminates an unnecessary deadlock which resulted when 2 transactions
	had to wait for their insert. Both had waiting gap type lock requests
	on the successor, which produced an unnecessary deadlock. */

	if (lock_rec_other_has_conflicting(
		    LOCK_X | LOCK_GAP | LOCK_INSERT_INTENTION,
		    block, next_rec_heap_no, trx)) {

		/* Note that we may get DB_SUCCESS also here! */
		err = lock_rec_enqueue_waiting(LOCK_X | LOCK_GAP
					       | LOCK_INSERT_INTENTION,
					       block, next_rec_heap_no,
					       index, thr);
	} else {
		err = DB_SUCCESS;
	}

	lock_mutex_exit_kernel();

	if ((err == DB_SUCCESS) && !dict_index_is_clust(index)) {
		/* Update the page max trx id field */
		page_update_max_trx_id(block,
				       buf_block_get_page_zip(block),
				       trx->id, mtr);
	}

#ifdef UNIV_DEBUG
	{
		mem_heap_t*	heap		= NULL;
		ulint		offsets_[REC_OFFS_NORMAL_SIZE];
		const ulint*	offsets;
		rec_offs_init(offsets_);

		offsets = rec_get_offsets(next_rec, index, offsets_,
					  ULINT_UNDEFINED, &heap);
		ut_ad(lock_rec_queue_validate(block,
					      next_rec, index, offsets));
		if (UNIV_LIKELY_NULL(heap)) {
			mem_heap_free(heap);
		}
	}
#endif /* UNIV_DEBUG */

	return(err);
}

/*********************************************************************//**
If a transaction has an implicit x-lock on a record, but no explicit x-lock
set on the record, sets one for it. NOTE that in the case of a secondary
index, the kernel mutex may get temporarily released. */
static
void
lock_rec_convert_impl_to_expl(
/*==========================*/
	const buf_block_t*	block,	/*!< in: buffer block of rec */
	const rec_t*		rec,	/*!< in: user record on page */
	dict_index_t*		index,	/*!< in: index of record */
	const ulint*		offsets)/*!< in: rec_get_offsets(rec, index) */
{
	trx_t*	impl_trx;

	ut_ad(mutex_own(&kernel_mutex));
	ut_ad(page_rec_is_user_rec(rec));
	ut_ad(rec_offs_validate(rec, index, offsets));
	ut_ad(!page_rec_is_comp(rec) == !rec_offs_comp(offsets));

	if (dict_index_is_clust(index)) {
		impl_trx = lock_clust_rec_some_has_impl(rec, index, offsets);
	} else {
		impl_trx = lock_sec_rec_some_has_impl_off_kernel(
			rec, index, offsets);
	}

	if (impl_trx) {
		ulint	heap_no = page_rec_get_heap_no(rec);

		/* If the transaction has no explicit x-lock set on the
		record, set one for it */

		if (!lock_rec_has_expl(LOCK_X | LOCK_REC_NOT_GAP, block,
				       heap_no, impl_trx)) {

			lock_rec_add_to_queue(
				LOCK_REC | LOCK_X | LOCK_REC_NOT_GAP,
				block, heap_no, index, impl_trx);
		}
	}
}

/*********************************************************************//**
Checks if locks of other transactions prevent an immediate modify (update,
delete mark, or delete unmark) of a clustered index record. If they do,
first tests if the query thread should anyway be suspended for some
reason; if not, then puts the transaction and the query thread to the
lock wait state and inserts a waiting request for a record x-lock to the
lock queue.
@return	DB_SUCCESS, DB_LOCK_WAIT, DB_DEADLOCK, or DB_QUE_THR_SUSPENDED */
UNIV_INTERN
ulint
lock_clust_rec_modify_check_and_lock(
/*=================================*/
	ulint			flags,	/*!< in: if BTR_NO_LOCKING_FLAG
					bit is set, does nothing */
	const buf_block_t*	block,	/*!< in: buffer block of rec */
	const rec_t*		rec,	/*!< in: record which should be
					modified */
	dict_index_t*		index,	/*!< in: clustered index */
	const ulint*		offsets,/*!< in: rec_get_offsets(rec, index) */
	que_thr_t*		thr)	/*!< in: query thread */
{
	ulint	err;
	ulint	heap_no;

	ut_ad(rec_offs_validate(rec, index, offsets));
	ut_ad(dict_index_is_clust(index));
	ut_ad(block->frame == page_align(rec));

	if (flags & BTR_NO_LOCKING_FLAG) {

		return(DB_SUCCESS);
	}

	heap_no = rec_offs_comp(offsets)
		? rec_get_heap_no_new(rec)
		: rec_get_heap_no_old(rec);

	lock_mutex_enter_kernel();

	ut_ad(lock_table_has(thr_get_trx(thr), index->table, LOCK_IX));

	/* If a transaction has no explicit x-lock set on the record, set one
	for it */

	lock_rec_convert_impl_to_expl(block, rec, index, offsets);

	err = lock_rec_lock(TRUE, LOCK_X | LOCK_REC_NOT_GAP,
			    block, heap_no, index, thr);

	lock_mutex_exit_kernel();

	ut_ad(lock_rec_queue_validate(block, rec, index, offsets));

	return(err);
}

/*********************************************************************//**
Checks if locks of other transactions prevent an immediate modify (delete
mark or delete unmark) of a secondary index record.
@return	DB_SUCCESS, DB_LOCK_WAIT, DB_DEADLOCK, or DB_QUE_THR_SUSPENDED */
UNIV_INTERN
ulint
lock_sec_rec_modify_check_and_lock(
/*===============================*/
	ulint		flags,	/*!< in: if BTR_NO_LOCKING_FLAG
				bit is set, does nothing */
	buf_block_t*	block,	/*!< in/out: buffer block of rec */
	const rec_t*	rec,	/*!< in: record which should be
				modified; NOTE: as this is a secondary
				index, we always have to modify the
				clustered index record first: see the
				comment below */
	dict_index_t*	index,	/*!< in: secondary index */
	que_thr_t*	thr,	/*!< in: query thread */
	mtr_t*		mtr)	/*!< in/out: mini-transaction */
{
	ulint	err;
	ulint	heap_no;

	ut_ad(!dict_index_is_clust(index));
	ut_ad(block->frame == page_align(rec));

	if (flags & BTR_NO_LOCKING_FLAG) {

		return(DB_SUCCESS);
	}

	heap_no = page_rec_get_heap_no(rec);

	/* Another transaction cannot have an implicit lock on the record,
	because when we come here, we already have modified the clustered
	index record, and this would not have been possible if another active
	transaction had modified this secondary index record. */

	lock_mutex_enter_kernel();

	ut_ad(lock_table_has(thr_get_trx(thr), index->table, LOCK_IX));

	err = lock_rec_lock(TRUE, LOCK_X | LOCK_REC_NOT_GAP,
			    block, heap_no, index, thr);

	lock_mutex_exit_kernel();

#ifdef UNIV_DEBUG
	{
		mem_heap_t*	heap		= NULL;
		ulint		offsets_[REC_OFFS_NORMAL_SIZE];
		const ulint*	offsets;
		rec_offs_init(offsets_);

		offsets = rec_get_offsets(rec, index, offsets_,
					  ULINT_UNDEFINED, &heap);
		ut_ad(lock_rec_queue_validate(block, rec, index, offsets));
		if (UNIV_LIKELY_NULL(heap)) {
			mem_heap_free(heap);
		}
	}
#endif /* UNIV_DEBUG */

	if (err == DB_SUCCESS) {
		/* Update the page max trx id field */
		page_update_max_trx_id(block,
				       buf_block_get_page_zip(block),
				       thr_get_trx(thr)->id, mtr);
	}

	return(err);
}

/*********************************************************************//**
Like the counterpart for a clustered index below, but now we read a
secondary index record.
@return	DB_SUCCESS, DB_LOCK_WAIT, DB_DEADLOCK, or DB_QUE_THR_SUSPENDED */
UNIV_INTERN
ulint
lock_sec_rec_read_check_and_lock(
/*=============================*/
	ulint			flags,	/*!< in: if BTR_NO_LOCKING_FLAG
					bit is set, does nothing */
	const buf_block_t*	block,	/*!< in: buffer block of rec */
	const rec_t*		rec,	/*!< in: user record or page
					supremum record which should
					be read or passed over by a
					read cursor */
	dict_index_t*		index,	/*!< in: secondary index */
	const ulint*		offsets,/*!< in: rec_get_offsets(rec, index) */
	enum lock_mode		mode,	/*!< in: mode of the lock which
					the read cursor should set on
					records: LOCK_S or LOCK_X; the
					latter is possible in
					SELECT FOR UPDATE */
	ulint			gap_mode,/*!< in: LOCK_ORDINARY, LOCK_GAP, or
					LOCK_REC_NOT_GAP */
	que_thr_t*		thr)	/*!< in: query thread */
{
	ulint	err;
	ulint	heap_no;

	ut_ad(!dict_index_is_clust(index));
	ut_ad(block->frame == page_align(rec));
	ut_ad(page_rec_is_user_rec(rec) || page_rec_is_supremum(rec));
	ut_ad(rec_offs_validate(rec, index, offsets));
	ut_ad(mode == LOCK_X || mode == LOCK_S);

	if (flags & BTR_NO_LOCKING_FLAG) {

		return(DB_SUCCESS);
	}

	heap_no = page_rec_get_heap_no(rec);

	lock_mutex_enter_kernel();

	ut_ad(mode != LOCK_X
	      || lock_table_has(thr_get_trx(thr), index->table, LOCK_IX));
	ut_ad(mode != LOCK_S
	      || lock_table_has(thr_get_trx(thr), index->table, LOCK_IS));

	/* Some transaction may have an implicit x-lock on the record only
	if the max trx id for the page >= min trx id for the trx list or a
	database recovery is running. */

	if (((ut_dulint_cmp(page_get_max_trx_id(block->frame),
			    trx_list_get_min_trx_id()) >= 0)
	     || recv_recovery_is_on())
	    && !page_rec_is_supremum(rec)) {

		lock_rec_convert_impl_to_expl(block, rec, index, offsets);
	}

	err = lock_rec_lock(FALSE, mode | gap_mode,
			    block, heap_no, index, thr);

	lock_mutex_exit_kernel();

	ut_ad(lock_rec_queue_validate(block, rec, index, offsets));

	return(err);
}

/*********************************************************************//**
Checks if locks of other transactions prevent an immediate read, or passing
over by a read cursor, of a clustered index record. If they do, first tests
if the query thread should anyway be suspended for some reason; if not, then
puts the transaction and the query thread to the lock wait state and inserts a
waiting request for a record lock to the lock queue. Sets the requested mode
lock on the record.
@return	DB_SUCCESS, DB_LOCK_WAIT, DB_DEADLOCK, or DB_QUE_THR_SUSPENDED */
UNIV_INTERN
ulint
lock_clust_rec_read_check_and_lock(
/*===============================*/
	ulint			flags,	/*!< in: if BTR_NO_LOCKING_FLAG
					bit is set, does nothing */
	const buf_block_t*	block,	/*!< in: buffer block of rec */
	const rec_t*		rec,	/*!< in: user record or page
					supremum record which should
					be read or passed over by a
					read cursor */
	dict_index_t*		index,	/*!< in: clustered index */
	const ulint*		offsets,/*!< in: rec_get_offsets(rec, index) */
	enum lock_mode		mode,	/*!< in: mode of the lock which
					the read cursor should set on
					records: LOCK_S or LOCK_X; the
					latter is possible in
					SELECT FOR UPDATE */
	ulint			gap_mode,/*!< in: LOCK_ORDINARY, LOCK_GAP, or
					LOCK_REC_NOT_GAP */
	que_thr_t*		thr)	/*!< in: query thread */
{
	ulint	err;
	ulint	heap_no;

	ut_ad(dict_index_is_clust(index));
	ut_ad(block->frame == page_align(rec));
	ut_ad(page_rec_is_user_rec(rec) || page_rec_is_supremum(rec));
	ut_ad(gap_mode == LOCK_ORDINARY || gap_mode == LOCK_GAP
	      || gap_mode == LOCK_REC_NOT_GAP);
	ut_ad(rec_offs_validate(rec, index, offsets));

	if (flags & BTR_NO_LOCKING_FLAG) {

		return(DB_SUCCESS);
	}

	heap_no = page_rec_get_heap_no(rec);

	lock_mutex_enter_kernel();

	ut_ad(mode != LOCK_X
	      || lock_table_has(thr_get_trx(thr), index->table, LOCK_IX));
	ut_ad(mode != LOCK_S
	      || lock_table_has(thr_get_trx(thr), index->table, LOCK_IS));

	if (UNIV_LIKELY(heap_no != PAGE_HEAP_NO_SUPREMUM)) {

		lock_rec_convert_impl_to_expl(block, rec, index, offsets);
	}

	err = lock_rec_lock(FALSE, mode | gap_mode,
			    block, heap_no, index, thr);

	lock_mutex_exit_kernel();

	ut_ad(lock_rec_queue_validate(block, rec, index, offsets));

	return(err);
}
/*********************************************************************//**
Checks if locks of other transactions prevent an immediate read, or passing
over by a read cursor, of a clustered index record. If they do, first tests
if the query thread should anyway be suspended for some reason; if not, then
puts the transaction and the query thread to the lock wait state and inserts a
waiting request for a record lock to the lock queue. Sets the requested mode
lock on the record. This is an alternative version of
lock_clust_rec_read_check_and_lock() that does not require the parameter
"offsets".
@return	DB_SUCCESS, DB_LOCK_WAIT, DB_DEADLOCK, or DB_QUE_THR_SUSPENDED */
UNIV_INTERN
ulint
lock_clust_rec_read_check_and_lock_alt(
/*===================================*/
	ulint			flags,	/*!< in: if BTR_NO_LOCKING_FLAG
					bit is set, does nothing */
	const buf_block_t*	block,	/*!< in: buffer block of rec */
	const rec_t*		rec,	/*!< in: user record or page
					supremum record which should
					be read or passed over by a
					read cursor */
	dict_index_t*		index,	/*!< in: clustered index */
	enum lock_mode		mode,	/*!< in: mode of the lock which
					the read cursor should set on
					records: LOCK_S or LOCK_X; the
					latter is possible in
					SELECT FOR UPDATE */
	ulint			gap_mode,/*!< in: LOCK_ORDINARY, LOCK_GAP, or
					LOCK_REC_NOT_GAP */
	que_thr_t*		thr)	/*!< in: query thread */
{
	mem_heap_t*	tmp_heap	= NULL;
	ulint		offsets_[REC_OFFS_NORMAL_SIZE];
	ulint*		offsets		= offsets_;
	ulint		ret;
	rec_offs_init(offsets_);

	offsets = rec_get_offsets(rec, index, offsets,
				  ULINT_UNDEFINED, &tmp_heap);
	ret = lock_clust_rec_read_check_and_lock(flags, block, rec, index,
						 offsets, mode, gap_mode, thr);
	if (tmp_heap) {
		mem_heap_free(tmp_heap);
	}
	return(ret);
}

/*******************************************************************//**
Release the last lock from the transaction's autoinc locks. */
UNIV_INLINE
void
lock_release_autoinc_last_lock(
/*===========================*/
	ib_vector_t*	autoinc_locks)	/*!< in/out: vector of AUTOINC locks */
{
	ulint		last;
	lock_t*		lock;

	ut_ad(mutex_own(&kernel_mutex));
	ut_a(!ib_vector_is_empty(autoinc_locks));

	/* The lock to be release must be the last lock acquired. */
	last = ib_vector_size(autoinc_locks) - 1;
	lock = ib_vector_get(autoinc_locks, last);

	/* Should have only AUTOINC locks in the vector. */
	ut_a(lock_get_mode(lock) == LOCK_AUTO_INC);
	ut_a(lock_get_type(lock) == LOCK_TABLE);

	ut_a(lock->un_member.tab_lock.table != NULL);

	/* This will remove the lock from the trx autoinc_locks too. */
	lock_table_dequeue(lock);
}

/*******************************************************************//**
Check if a transaction holds any autoinc locks. 
@return TRUE if the transaction holds any AUTOINC locks. */
UNIV_INTERN
ibool
lock_trx_holds_autoinc_locks(
/*=========================*/
	const trx_t*	trx)		/*!< in: transaction */
{
	ut_a(trx->autoinc_locks != NULL);

	return(!ib_vector_is_empty(trx->autoinc_locks));
}

/*******************************************************************//**
Release all the transaction's autoinc locks. */
UNIV_INTERN
void
lock_release_autoinc_locks(
/*=======================*/
	trx_t*		trx)		/*!< in/out: transaction */
{
	ut_ad(mutex_own(&kernel_mutex));

	ut_a(trx->autoinc_locks != NULL);

	/* We release the locks in the reverse order. This is to
	avoid searching the vector for the element to delete at
	the lower level. See (lock_table_remove_low()) for details. */
	while (!ib_vector_is_empty(trx->autoinc_locks)) {

		/* lock_table_remove_low() will also remove the lock from
		the transaction's autoinc_locks vector. */
		lock_release_autoinc_last_lock(trx->autoinc_locks);
	}

	/* Should release all locks. */
	ut_a(ib_vector_is_empty(trx->autoinc_locks));
}

/*******************************************************************//**
Gets the type of a lock. Non-inline version for using outside of the
lock module.
@return	LOCK_TABLE or LOCK_REC */
UNIV_INTERN
ulint
lock_get_type(
/*==========*/
	const lock_t*	lock)	/*!< in: lock */
{
	return(lock_get_type_low(lock));
}

/*******************************************************************//**
Gets the id of the transaction owning a lock.
@return	transaction id */
UNIV_INTERN
ullint
lock_get_trx_id(
/*============*/
	const lock_t*	lock)	/*!< in: lock */
{
	return(trx_get_id(lock->trx));
}

/*******************************************************************//**
Gets the mode of a lock in a human readable string.
The string should not be free()'d or modified.
@return	lock mode */
UNIV_INTERN
const char*
lock_get_mode_str(
/*==============*/
	const lock_t*	lock)	/*!< in: lock */
{
	ibool	is_gap_lock;

	is_gap_lock = lock_get_type_low(lock) == LOCK_REC
		&& lock_rec_get_gap(lock);

	switch (lock_get_mode(lock)) {
	case LOCK_S:
		if (is_gap_lock) {
			return("S,GAP");
		} else {
			return("S");
		}
	case LOCK_X:
		if (is_gap_lock) {
			return("X,GAP");
		} else {
			return("X");
		}
	case LOCK_IS:
		if (is_gap_lock) {
			return("IS,GAP");
		} else {
			return("IS");
		}
	case LOCK_IX:
		if (is_gap_lock) {
			return("IX,GAP");
		} else {
			return("IX");
		}
	case LOCK_AUTO_INC:
		return("AUTO_INC");
	default:
		return("UNKNOWN");
	}
}

/*******************************************************************//**
Gets the type of a lock in a human readable string.
The string should not be free()'d or modified.
@return	lock type */
UNIV_INTERN
const char*
lock_get_type_str(
/*==============*/
	const lock_t*	lock)	/*!< in: lock */
{
	switch (lock_get_type_low(lock)) {
	case LOCK_REC:
		return("RECORD");
	case LOCK_TABLE:
		return("TABLE");
	default:
		return("UNKNOWN");
	}
}

/*******************************************************************//**
Gets the table on which the lock is.
@return	table */
UNIV_INLINE
dict_table_t*
lock_get_table(
/*===========*/
	const lock_t*	lock)	/*!< in: lock */
{
	switch (lock_get_type_low(lock)) {
	case LOCK_REC:
		return(lock->index->table);
	case LOCK_TABLE:
		return(lock->un_member.tab_lock.table);
	default:
		ut_error;
		return(NULL);
	}
}

/*******************************************************************//**
Gets the id of the table on which the lock is.
@return	id of the table */
UNIV_INTERN
ullint
lock_get_table_id(
/*==============*/
	const lock_t*	lock)	/*!< in: lock */
{
	dict_table_t*	table;

	table = lock_get_table(lock);

	return((ullint)ut_conv_dulint_to_longlong(table->id));
}

/*******************************************************************//**
Gets the name of the table on which the lock is.
The string should not be free()'d or modified.
@return	name of the table */
UNIV_INTERN
const char*
lock_get_table_name(
/*================*/
	const lock_t*	lock)	/*!< in: lock */
{
	dict_table_t*	table;

	table = lock_get_table(lock);

	return(table->name);
}

/*******************************************************************//**
For a record lock, gets the index on which the lock is.
@return	index */
UNIV_INTERN
const dict_index_t*
lock_rec_get_index(
/*===============*/
	const lock_t*	lock)	/*!< in: lock */
{
	ut_a(lock_get_type_low(lock) == LOCK_REC);

	return(lock->index);
}

/*******************************************************************//**
For a record lock, gets the name of the index on which the lock is.
The string should not be free()'d or modified.
@return	name of the index */
UNIV_INTERN
const char*
lock_rec_get_index_name(
/*====================*/
	const lock_t*	lock)	/*!< in: lock */
{
	ut_a(lock_get_type_low(lock) == LOCK_REC);

	return(lock->index->name);
}

/*******************************************************************//**
For a record lock, gets the tablespace number on which the lock is.
@return	tablespace number */
UNIV_INTERN
ulint
lock_rec_get_space_id(
/*==================*/
	const lock_t*	lock)	/*!< in: lock */
{
	ut_a(lock_get_type_low(lock) == LOCK_REC);

	return(lock->un_member.rec_lock.space);
}

/*******************************************************************//**
For a record lock, gets the page number on which the lock is.
@return	page number */
UNIV_INTERN
ulint
lock_rec_get_page_no(
/*=================*/
	const lock_t*	lock)	/*!< in: lock */
{
	ut_a(lock_get_type_low(lock) == LOCK_REC);

	return(lock->un_member.rec_lock.page_no);
}<|MERGE_RESOLUTION|>--- conflicted
+++ resolved
@@ -39,10 +39,6 @@
 #include "dict0mem.h"
 #include "trx0sys.h"
 
-<<<<<<< HEAD
-=======
-
->>>>>>> b19ae492
 /* Restricts the length of search we will do in the waits-for
 graph of transactions */
 #define LOCK_MAX_N_STEPS_IN_DEADLOCK_CHECK 1000000
