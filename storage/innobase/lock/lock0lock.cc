/*****************************************************************************

Copyright (c) 1996, 2017, Oracle and/or its affiliates. All Rights Reserved.
Copyright (c) 2014, 2019, MariaDB Corporation.

This program is free software; you can redistribute it and/or modify it under
the terms of the GNU General Public License as published by the Free Software
Foundation; version 2 of the License.

This program is distributed in the hope that it will be useful, but WITHOUT
ANY WARRANTY; without even the implied warranty of MERCHANTABILITY or FITNESS
FOR A PARTICULAR PURPOSE. See the GNU General Public License for more details.

You should have received a copy of the GNU General Public License along with
this program; if not, write to the Free Software Foundation, Inc.,
51 Franklin Street, Fifth Floor, Boston, MA 02110-1335 USA

*****************************************************************************/

/**************************************************//**
@file lock/lock0lock.cc
The transaction lock system

Created 5/7/1996 Heikki Tuuri
*******************************************************/

#define LOCK_MODULE_IMPLEMENTATION

#include "univ.i"

#include <mysql/service_thd_error_context.h>
#include <sql_class.h>

#include "lock0lock.h"
#include "lock0priv.h"
#include "dict0mem.h"
#include "trx0purge.h"
#include "trx0sys.h"
#include "ut0vec.h"
#include "btr0cur.h"
#include "row0sel.h"
#include "row0mysql.h"
#include "row0vers.h"
#include "pars0pars.h"

#include <set>

#ifdef WITH_WSREP
#include <mysql/service_wsrep.h>
#endif /* WITH_WSREP */

/** Lock scheduling algorithm */
ulong innodb_lock_schedule_algorithm;

/** The value of innodb_deadlock_detect */
my_bool	innobase_deadlock_detect;

/*********************************************************************//**
Checks if a waiting record lock request still has to wait in a queue.
@return lock that is causing the wait */
static
const lock_t*
lock_rec_has_to_wait_in_queue(
/*==========================*/
	const lock_t*	wait_lock);	/*!< in: waiting record lock */

/** Grant a lock to a waiting lock request and release the waiting transaction
after lock_reset_lock_and_trx_wait() has been called. */
static void lock_grant_after_reset(lock_t* lock);

extern "C" void thd_rpl_deadlock_check(MYSQL_THD thd, MYSQL_THD other_thd);
extern "C" int thd_need_wait_reports(const MYSQL_THD thd);
extern "C" int thd_need_ordering_with(const MYSQL_THD thd, const MYSQL_THD other_thd);

/** Pretty-print a table lock.
@param[in,out]	file	output stream
@param[in]	lock	table lock */
static void lock_table_print(FILE* file, const lock_t* lock);

/** Pretty-print a record lock.
@param[in,out]	file	output stream
@param[in]	lock	record lock
@param[in,out]	mtr	mini-transaction for accessing the record */
static void lock_rec_print(FILE* file, const lock_t* lock, mtr_t& mtr);

/** Deadlock checker. */
class DeadlockChecker {
public:
	/** Check if a joining lock request results in a deadlock.
	If a deadlock is found, we will resolve the deadlock by
	choosing a victim transaction and rolling it back.
	We will attempt to resolve all deadlocks.

	@param[in]	lock	the lock request
	@param[in,out]	trx	transaction requesting the lock

	@return trx if it was chosen as victim
	@retval	NULL if another victim was chosen,
	or there is no deadlock (any more) */
	static const trx_t* check_and_resolve(const lock_t* lock, trx_t* trx);

private:
	/** Do a shallow copy. Default destructor OK.
	@param trx the start transaction (start node)
	@param wait_lock lock that a transaction wants
	@param mark_start visited node counter
	@param report_waiters whether to call thd_rpl_deadlock_check() */
	DeadlockChecker(
		const trx_t*	trx,
		const lock_t*	wait_lock,
		ib_uint64_t	mark_start,
		bool report_waiters)
		:
		m_cost(),
		m_start(trx),
		m_too_deep(),
		m_wait_lock(wait_lock),
		m_mark_start(mark_start),
		m_n_elems(),
		m_report_waiters(report_waiters)
	{
	}

	/** Check if the search is too deep. */
	bool is_too_deep() const
	{
		return(m_n_elems > LOCK_MAX_DEPTH_IN_DEADLOCK_CHECK
		       || m_cost > LOCK_MAX_N_STEPS_IN_DEADLOCK_CHECK);
	}

	/** Save current state.
	@param lock lock to push on the stack.
	@param heap_no the heap number to push on the stack.
	@return false if stack is full. */
	bool push(const lock_t*	lock, ulint heap_no)
	{
		ut_ad((lock_get_type_low(lock) & LOCK_REC)
		      || (lock_get_type_low(lock) & LOCK_TABLE));

		ut_ad(((lock_get_type_low(lock) & LOCK_TABLE) != 0)
		      == (heap_no == ULINT_UNDEFINED));

		/* Ensure that the stack is bounded. */
		if (m_n_elems >= UT_ARR_SIZE(s_states)) {
			return(false);
		}

		state_t&	state = s_states[m_n_elems++];

		state.m_lock = lock;
		state.m_wait_lock = m_wait_lock;
		state.m_heap_no =heap_no;

		return(true);
	}

	/** Restore state.
	@param[out] lock current lock
	@param[out] heap_no current heap_no */
	void pop(const lock_t*& lock, ulint& heap_no)
	{
		ut_a(m_n_elems > 0);

		const state_t&	state = s_states[--m_n_elems];

		lock = state.m_lock;
		heap_no = state.m_heap_no;
		m_wait_lock = state.m_wait_lock;
	}

	/** Check whether the node has been visited.
	@param lock lock to check
	@return true if the node has been visited */
	bool is_visited(const lock_t* lock) const
	{
		return(lock->trx->lock.deadlock_mark > m_mark_start);
	}

	/** Get the next lock in the queue that is owned by a transaction
	whose sub-tree has not already been searched.
	Note: "next" here means PREV for table locks.
	@param lock Lock in queue
	@param heap_no heap_no if lock is a record lock else ULINT_UNDEFINED
	@return next lock or NULL if at end of queue */
	const lock_t* get_next_lock(const lock_t* lock, ulint heap_no) const;

	/** Get the first lock to search. The search starts from the current
	wait_lock. What we are really interested in is an edge from the
	current wait_lock's owning transaction to another transaction that has
	a lock ahead in the queue. We skip locks where the owning transaction's
	sub-tree has already been searched.

	Note: The record locks are traversed from the oldest lock to the
	latest. For table locks we go from latest to oldest.

	For record locks, we first position the iterator on first lock on
	the page and then reposition on the actual heap_no. This is required
	due to the way the record lock has is implemented.

	@param[out] heap_no if rec lock, else ULINT_UNDEFINED.

	@return first lock or NULL */
	const lock_t* get_first_lock(ulint* heap_no) const;

	/** Notify that a deadlock has been detected and print the conflicting
	transaction info.
	@param lock lock causing deadlock */
	void notify(const lock_t* lock) const;

	/** Select the victim transaction that should be rolledback.
	@return victim transaction */
	const trx_t* select_victim() const;

	/** Rollback transaction selected as the victim. */
	void trx_rollback();

	/** Looks iteratively for a deadlock. Note: the joining transaction
	may have been granted its lock by the deadlock checks.

	@return 0 if no deadlock else the victim transaction.*/
	const trx_t* search();

	/** Print transaction data to the deadlock file and possibly to stderr.
	@param trx transaction
	@param max_query_len max query length to print */
	static void print(const trx_t* trx, ulint max_query_len);

	/** rewind(3) the file used for storing the latest detected deadlock
	and print a heading message to stderr if printing of all deadlocks to
	stderr is enabled. */
	static void start_print();

	/** Print lock data to the deadlock file and possibly to stderr.
	@param lock record or table type lock */
	static void print(const lock_t* lock);

	/** Print a message to the deadlock file and possibly to stderr.
	@param msg message to print */
	static void print(const char* msg);

	/** Print info about transaction that was rolled back.
	@param trx transaction rolled back
	@param lock lock trx wants */
	static void rollback_print(const trx_t* trx, const lock_t* lock);

private:
	/** DFS state information, used during deadlock checking. */
	struct state_t {
		const lock_t*	m_lock;		/*!< Current lock */
		const lock_t*	m_wait_lock;	/*!< Waiting for lock */
		ulint		m_heap_no;	/*!< heap number if rec lock */
	};

	/** Used in deadlock tracking. Protected by lock_sys.mutex. */
	static ib_uint64_t	s_lock_mark_counter;

	/** Calculation steps thus far. It is the count of the nodes visited. */
	ulint			m_cost;

	/** Joining transaction that is requesting a lock in an
	incompatible mode */
	const trx_t*		m_start;

	/** TRUE if search was too deep and was aborted */
	bool			m_too_deep;

	/** Lock that trx wants */
	const lock_t*		m_wait_lock;

	/**  Value of lock_mark_count at the start of the deadlock check. */
	ib_uint64_t		m_mark_start;

	/** Number of states pushed onto the stack */
	size_t			m_n_elems;

	/** This is to avoid malloc/free calls. */
	static state_t		s_states[MAX_STACK_SIZE];

	/** Set if thd_rpl_deadlock_check() should be called for waits. */
	const bool m_report_waiters;
};

/** Counter to mark visited nodes during deadlock search. */
ib_uint64_t	DeadlockChecker::s_lock_mark_counter = 0;

/** The stack used for deadlock searches. */
DeadlockChecker::state_t	DeadlockChecker::s_states[MAX_STACK_SIZE];

#ifdef UNIV_DEBUG
/*********************************************************************//**
Validates the lock system.
@return TRUE if ok */
static
bool
lock_validate();
/*============*/

/*********************************************************************//**
Validates the record lock queues on a page.
@return TRUE if ok */
static
ibool
lock_rec_validate_page(
/*===================*/
	const buf_block_t*	block)	/*!< in: buffer block */
	MY_ATTRIBUTE((warn_unused_result));
#endif /* UNIV_DEBUG */

/* The lock system */
lock_sys_t lock_sys;

/** We store info on the latest deadlock error to this buffer. InnoDB
Monitor will then fetch it and print */
static bool	lock_deadlock_found = false;

/** Only created if !srv_read_only_mode */
static FILE*		lock_latest_err_file;

/*********************************************************************//**
Reports that a transaction id is insensible, i.e., in the future. */
void
lock_report_trx_id_insanity(
/*========================*/
	trx_id_t	trx_id,		/*!< in: trx id */
	const rec_t*	rec,		/*!< in: user record */
	dict_index_t*	index,		/*!< in: index */
<<<<<<< HEAD
	const ulint*	offsets,	/*!< in: rec_get_offsets(rec, index) */
	trx_id_t	max_trx_id)	/*!< in: trx_sys.get_max_trx_id() */
=======
	const offset_t*	offsets,	/*!< in: rec_get_offsets(rec, index) */
	trx_id_t	max_trx_id)	/*!< in: trx_sys_get_max_trx_id() */
>>>>>>> f0aa073f
{
	ut_ad(rec_offs_validate(rec, index, offsets));
	ut_ad(!rec_is_metadata(rec, index));

	ib::error()
		<< "Transaction id " << trx_id
		<< " associated with record" << rec_offsets_print(rec, offsets)
		<< " in index " << index->name
		<< " of table " << index->table->name
		<< " is greater than the global counter " << max_trx_id
		<< "! The table is corrupted.";
}

/*********************************************************************//**
Checks that a transaction id is sensible, i.e., not in the future.
@return true if ok */
bool
lock_check_trx_id_sanity(
/*=====================*/
	trx_id_t	trx_id,		/*!< in: trx id */
	const rec_t*	rec,		/*!< in: user record */
	dict_index_t*	index,		/*!< in: index */
	const offset_t*	offsets)	/*!< in: rec_get_offsets(rec, index) */
{
	ut_ad(rec_offs_validate(rec, index, offsets));
	ut_ad(!rec_is_metadata(rec, index));

	trx_id_t	max_trx_id = trx_sys.get_max_trx_id();
	ut_ad(max_trx_id || srv_force_recovery >= SRV_FORCE_NO_UNDO_LOG_SCAN);

	if (max_trx_id && trx_id >= max_trx_id) {
		lock_report_trx_id_insanity(
			trx_id, rec, index, offsets, max_trx_id);
                return false;
	}
	return(true);
}

/*********************************************************************//**
Checks that a record is seen in a consistent read.
@return true if sees, or false if an earlier version of the record
should be retrieved */
bool
lock_clust_rec_cons_read_sees(
/*==========================*/
	const rec_t*	rec,	/*!< in: user record which should be read or
				passed over by a read cursor */
	dict_index_t*	index,	/*!< in: clustered index */
	const offset_t*	offsets,/*!< in: rec_get_offsets(rec, index) */
	ReadView*	view)	/*!< in: consistent read view */
{
	ut_ad(dict_index_is_clust(index));
	ut_ad(page_rec_is_user_rec(rec));
	ut_ad(rec_offs_validate(rec, index, offsets));
	ut_ad(!rec_is_metadata(rec, index));

	/* Temp-tables are not shared across connections and multiple
	transactions from different connections cannot simultaneously
	operate on same temp-table and so read of temp-table is
	always consistent read. */
	if (index->table->is_temporary()) {
		return(true);
	}

	/* NOTE that we call this function while holding the search
	system latch. */

	trx_id_t	trx_id = row_get_rec_trx_id(rec, index, offsets);

	return(view->changes_visible(trx_id, index->table->name));
}

/*********************************************************************//**
Checks that a non-clustered index record is seen in a consistent read.

NOTE that a non-clustered index page contains so little information on
its modifications that also in the case false, the present version of
rec may be the right, but we must check this from the clustered index
record.

@return true if certainly sees, or false if an earlier version of the
clustered index record might be needed */
bool
lock_sec_rec_cons_read_sees(
/*========================*/
	const rec_t*		rec,	/*!< in: user record which
					should be read or passed over
					by a read cursor */
	const dict_index_t*	index,	/*!< in: index */
	const ReadView*	view)	/*!< in: consistent read view */
{
	ut_ad(page_rec_is_user_rec(rec));
	ut_ad(!index->is_primary());
	ut_ad(!rec_is_metadata(rec, index));

	/* NOTE that we might call this function while holding the search
	system latch. */

	if (index->table->is_temporary()) {

		/* Temp-tables are not shared across connections and multiple
		transactions from different connections cannot simultaneously
		operate on same temp-table and so read of temp-table is
		always consistent read. */

		return(true);
	}

	trx_id_t	max_trx_id = page_get_max_trx_id(page_align(rec));

	ut_ad(max_trx_id > 0);

	return(view->sees(max_trx_id));
}


/**
  Creates the lock system at database start.

  @param[in] n_cells number of slots in lock hash table
*/
void lock_sys_t::create(ulint n_cells)
{
	ut_ad(this == &lock_sys);

	m_initialised= true;

	waiting_threads = static_cast<srv_slot_t*>
		(ut_zalloc_nokey(srv_max_n_threads * sizeof *waiting_threads));
	last_slot = waiting_threads;

	mutex_create(LATCH_ID_LOCK_SYS, &mutex);

	mutex_create(LATCH_ID_LOCK_SYS_WAIT, &wait_mutex);

	timeout_event = os_event_create(0);

	rec_hash = hash_create(n_cells);
	prdt_hash = hash_create(n_cells);
	prdt_page_hash = hash_create(n_cells);

	if (!srv_read_only_mode) {
		lock_latest_err_file = os_file_create_tmpfile();
		ut_a(lock_latest_err_file);
	}
}

/** Calculates the fold value of a lock: used in migrating the hash table.
@param[in]	lock	record lock object
@return	folded value */
static
ulint
lock_rec_lock_fold(
	const lock_t*	lock)
{
	return(lock_rec_fold(lock->un_member.rec_lock.space,
			     lock->un_member.rec_lock.page_no));
}


/**
  Resize the lock hash table.

  @param[in] n_cells number of slots in lock hash table
*/
void lock_sys_t::resize(ulint n_cells)
{
	ut_ad(this == &lock_sys);

	mutex_enter(&mutex);

	hash_table_t* old_hash = rec_hash;
	rec_hash = hash_create(n_cells);
	HASH_MIGRATE(old_hash, rec_hash, lock_t, hash,
		     lock_rec_lock_fold);
	hash_table_free(old_hash);

	old_hash = prdt_hash;
	prdt_hash = hash_create(n_cells);
	HASH_MIGRATE(old_hash, prdt_hash, lock_t, hash,
		     lock_rec_lock_fold);
	hash_table_free(old_hash);

	old_hash = prdt_page_hash;
	prdt_page_hash = hash_create(n_cells);
	HASH_MIGRATE(old_hash, prdt_page_hash, lock_t, hash,
		     lock_rec_lock_fold);
	hash_table_free(old_hash);

	/* need to update block->lock_hash_val */
	for (ulint i = 0; i < srv_buf_pool_instances; ++i) {
		buf_pool_t*	buf_pool = buf_pool_from_array(i);

		buf_pool_mutex_enter(buf_pool);
		buf_page_t*	bpage;
		bpage = UT_LIST_GET_FIRST(buf_pool->LRU);

		while (bpage != NULL) {
			if (buf_page_get_state(bpage)
			    == BUF_BLOCK_FILE_PAGE) {
				buf_block_t*	block;
				block = reinterpret_cast<buf_block_t*>(
					bpage);

				block->lock_hash_val
					= lock_rec_hash(
						bpage->id.space(),
						bpage->id.page_no());
			}
			bpage = UT_LIST_GET_NEXT(LRU, bpage);
		}
		buf_pool_mutex_exit(buf_pool);
	}

	mutex_exit(&mutex);
}


/** Closes the lock system at database shutdown. */
void lock_sys_t::close()
{
	ut_ad(this == &lock_sys);

	if (!m_initialised) return;

	if (lock_latest_err_file != NULL) {
		fclose(lock_latest_err_file);
		lock_latest_err_file = NULL;
	}

	hash_table_free(rec_hash);
	hash_table_free(prdt_hash);
	hash_table_free(prdt_page_hash);

	os_event_destroy(timeout_event);

	mutex_destroy(&mutex);
	mutex_destroy(&wait_mutex);

	for (ulint i = srv_max_n_threads; i--; ) {
		if (os_event_t& event = waiting_threads[i].event) {
			os_event_destroy(event);
		}
	}

	ut_free(waiting_threads);
	m_initialised= false;
}

/*********************************************************************//**
Gets the size of a lock struct.
@return size in bytes */
ulint
lock_get_size(void)
/*===============*/
{
	return((ulint) sizeof(lock_t));
}

static inline void lock_grant_have_trx_mutex(lock_t* lock)
{
	lock_reset_lock_and_trx_wait(lock);
	lock_grant_after_reset(lock);
}

/*********************************************************************//**
Gets the gap flag of a record lock.
@return LOCK_GAP or 0 */
UNIV_INLINE
ulint
lock_rec_get_gap(
/*=============*/
	const lock_t*	lock)	/*!< in: record lock */
{
	ut_ad(lock);
	ut_ad(lock_get_type_low(lock) == LOCK_REC);

	return(lock->type_mode & LOCK_GAP);
}

/*********************************************************************//**
Gets the LOCK_REC_NOT_GAP flag of a record lock.
@return LOCK_REC_NOT_GAP or 0 */
UNIV_INLINE
ulint
lock_rec_get_rec_not_gap(
/*=====================*/
	const lock_t*	lock)	/*!< in: record lock */
{
	ut_ad(lock);
	ut_ad(lock_get_type_low(lock) == LOCK_REC);

	return(lock->type_mode & LOCK_REC_NOT_GAP);
}

/*********************************************************************//**
Gets the waiting insert flag of a record lock.
@return LOCK_INSERT_INTENTION or 0 */
UNIV_INLINE
ulint
lock_rec_get_insert_intention(
/*==========================*/
	const lock_t*	lock)	/*!< in: record lock */
{
	ut_ad(lock);
	ut_ad(lock_get_type_low(lock) == LOCK_REC);

	return(lock->type_mode & LOCK_INSERT_INTENTION);
}

/*********************************************************************//**
Checks if a lock request for a new lock has to wait for request lock2.
@return TRUE if new lock has to wait for lock2 to be removed */
UNIV_INLINE
bool
lock_rec_has_to_wait(
/*=================*/
	bool		for_locking,
				/*!< in is called locking or releasing */
	const trx_t*	trx,	/*!< in: trx of new lock */
	ulint		type_mode,/*!< in: precise mode of the new lock
				to set: LOCK_S or LOCK_X, possibly
				ORed to LOCK_GAP or LOCK_REC_NOT_GAP,
				LOCK_INSERT_INTENTION */
	const lock_t*	lock2,	/*!< in: another record lock; NOTE that
				it is assumed that this has a lock bit
				set on the same record as in the new
				lock we are setting */
	bool		lock_is_on_supremum)
				/*!< in: TRUE if we are setting the
				lock on the 'supremum' record of an
				index page: we know then that the lock
				request is really for a 'gap' type lock */
{
	ut_ad(trx && lock2);
	ut_ad(lock_get_type_low(lock2) == LOCK_REC);

	if (trx == lock2->trx
	    || lock_mode_compatible(
		       static_cast<lock_mode>(LOCK_MODE_MASK & type_mode),
		       lock_get_mode(lock2))) {
		return false;
	}

	/* We have somewhat complex rules when gap type record locks
	cause waits */

	if ((lock_is_on_supremum || (type_mode & LOCK_GAP))
	    && !(type_mode & LOCK_INSERT_INTENTION)) {

		/* Gap type locks without LOCK_INSERT_INTENTION flag
		do not need to wait for anything. This is because
		different users can have conflicting lock types
		on gaps. */

		return false;
	}

	if (!(type_mode & LOCK_INSERT_INTENTION) && lock_rec_get_gap(lock2)) {

		/* Record lock (LOCK_ORDINARY or LOCK_REC_NOT_GAP
		does not need to wait for a gap type lock */

		return false;
	}

	if ((type_mode & LOCK_GAP) && lock_rec_get_rec_not_gap(lock2)) {

		/* Lock on gap does not need to wait for
		a LOCK_REC_NOT_GAP type lock */

		return false;
	}

	if (lock_rec_get_insert_intention(lock2)) {

		/* No lock request needs to wait for an insert
		intention lock to be removed. This is ok since our
		rules allow conflicting locks on gaps. This eliminates
		a spurious deadlock caused by a next-key lock waiting
		for an insert intention lock; when the insert
		intention lock was granted, the insert deadlocked on
		the waiting next-key lock.

		Also, insert intention locks do not disturb each
		other. */

		return false;
	}

	if ((type_mode & LOCK_GAP || lock_rec_get_gap(lock2))
	    && !thd_need_ordering_with(trx->mysql_thd, lock2->trx->mysql_thd)) {
		/* If the upper server layer has already decided on the
		commit order between the transaction requesting the
		lock and the transaction owning the lock, we do not
		need to wait for gap locks. Such ordeering by the upper
		server layer happens in parallel replication, where the
		commit order is fixed to match the original order on the
		master.

		Such gap locks are mainly needed to get serialisability
		between transactions so that they will be binlogged in
		the correct order so that statement-based replication
		will give the correct results. Since the right order
		was already determined on the master, we do not need
		to enforce it again here.

		Skipping the locks is not essential for correctness,
		since in case of deadlock we will just kill the later
		transaction and retry it. But it can save some
		unnecessary rollbacks and retries. */

		return false;
	}

#ifdef WITH_WSREP
	/* if BF thread is locking and has conflict with another BF
	   thread, we need to look at trx ordering and lock types */
	if (wsrep_thd_is_BF(trx->mysql_thd, FALSE)
	    && wsrep_thd_is_BF(lock2->trx->mysql_thd, TRUE)) {
		mtr_t mtr;

		if (wsrep_debug) {
			ib::info() << "BF-BF lock conflict, locking: "
				   << for_locking;
			lock_rec_print(stderr, lock2, mtr);
			ib::info()
				<< " SQL1: " << wsrep_thd_query(trx->mysql_thd)
				<< " SQL2: "
				<< wsrep_thd_query(lock2->trx->mysql_thd);
		}

		if (wsrep_trx_order_before(trx->mysql_thd,
					   lock2->trx->mysql_thd)
		    && (type_mode & LOCK_MODE_MASK) == LOCK_X
		    && (lock2->type_mode & LOCK_MODE_MASK) == LOCK_X) {
			if (for_locking || wsrep_debug) {
				/* exclusive lock conflicts are not
				   accepted */
				ib::info()
					<< "BF-BF X lock conflict,mode: "
					<< type_mode
					<< " supremum: " << lock_is_on_supremum
					<< "conflicts states: my "
					<< wsrep_thd_conflict_state(
						   trx->mysql_thd, FALSE)
					<< " locked "
					<< wsrep_thd_conflict_state(
						   lock2->trx->mysql_thd,
						   FALSE);
				lock_rec_print(stderr, lock2, mtr);
				ib::info() << " SQL1: "
					   << wsrep_thd_query(trx->mysql_thd)
					   << " SQL2: "
					   << wsrep_thd_query(
						      lock2->trx->mysql_thd);

				if (for_locking) {
					return false;
				}
			}
		} else {
			/* if lock2->index->n_uniq <=
			   lock2->index->n_user_defined_cols
			   operation is on uniq index
			*/
			if (wsrep_debug) {
				ib::info()
					<< "BF conflict, modes: " << type_mode
					<< ":" << lock2->type_mode
					<< " idx: " << lock2->index->name()
					<< " table: "
					<< lock2->index->table->name.m_name
					<< " n_uniq: " << lock2->index->n_uniq
					<< " n_user: "
					<< lock2->index->n_user_defined_cols
					<< " SQL1: "
					<< wsrep_thd_query(trx->mysql_thd)
					<< " SQL2: "
					<< wsrep_thd_query(
						   lock2->trx->mysql_thd);
			}
			return false;
		}
	}
#endif /* WITH_WSREP */

	return true;
}

/*********************************************************************//**
Checks if a lock request lock1 has to wait for request lock2.
@return TRUE if lock1 has to wait for lock2 to be removed */
bool
lock_has_to_wait(
/*=============*/
	const lock_t*	lock1,	/*!< in: waiting lock */
	const lock_t*	lock2)	/*!< in: another lock; NOTE that it is
				assumed that this has a lock bit set
				on the same record as in lock1 if the
				locks are record locks */
{
	ut_ad(lock1 && lock2);

	if (lock1->trx == lock2->trx
	    || lock_mode_compatible(lock_get_mode(lock1),
				    lock_get_mode(lock2))) {
		return false;
	}

	if (lock_get_type_low(lock1) != LOCK_REC) {
		return true;
	}

	ut_ad(lock_get_type_low(lock2) == LOCK_REC);

	if (lock1->type_mode & (LOCK_PREDICATE | LOCK_PRDT_PAGE)) {
		return lock_prdt_has_to_wait(lock1->trx, lock1->type_mode,
					     lock_get_prdt_from_lock(lock1),
					     lock2);
	}

	return lock_rec_has_to_wait(
		false, lock1->trx, lock1->type_mode, lock2,
		lock_rec_get_nth_bit(lock1, PAGE_HEAP_NO_SUPREMUM));
}

/*============== RECORD LOCK BASIC FUNCTIONS ============================*/

/**********************************************************************//**
Looks for a set bit in a record lock bitmap. Returns ULINT_UNDEFINED,
if none found.
@return bit index == heap number of the record, or ULINT_UNDEFINED if
none found */
ulint
lock_rec_find_set_bit(
/*==================*/
	const lock_t*	lock)	/*!< in: record lock with at least one bit set */
{
	for (ulint i = 0; i < lock_rec_get_n_bits(lock); ++i) {

		if (lock_rec_get_nth_bit(lock, i)) {

			return(i);
		}
	}

	return(ULINT_UNDEFINED);
}

/*********************************************************************//**
Determines if there are explicit record locks on a page.
@return an explicit record lock on the page, or NULL if there are none */
lock_t*
lock_rec_expl_exist_on_page(
/*========================*/
	ulint	space,	/*!< in: space id */
	ulint	page_no)/*!< in: page number */
{
	lock_t*	lock;

	lock_mutex_enter();
	/* Only used in ibuf pages, so rec_hash is good enough */
	lock = lock_rec_get_first_on_page_addr(lock_sys.rec_hash,
					       space, page_no);
	lock_mutex_exit();

	return(lock);
}

/*********************************************************************//**
Resets the record lock bitmap to zero. NOTE: does not touch the wait_lock
pointer in the transaction! This function is used in lock object creation
and resetting. */
static
void
lock_rec_bitmap_reset(
/*==================*/
	lock_t*	lock)	/*!< in: record lock */
{
	ulint	n_bytes;

	ut_ad(lock_get_type_low(lock) == LOCK_REC);

	/* Reset to zero the bitmap which resides immediately after the lock
	struct */

	n_bytes = lock_rec_get_n_bits(lock) / 8;

	ut_ad((lock_rec_get_n_bits(lock) % 8) == 0);

	memset(&lock[1], 0, n_bytes);
}

/*********************************************************************//**
Copies a record lock to heap.
@return copy of lock */
static
lock_t*
lock_rec_copy(
/*==========*/
	const lock_t*	lock,	/*!< in: record lock */
	mem_heap_t*	heap)	/*!< in: memory heap */
{
	ulint	size;

	ut_ad(lock_get_type_low(lock) == LOCK_REC);

	size = sizeof(lock_t) + lock_rec_get_n_bits(lock) / 8;

	return(static_cast<lock_t*>(mem_heap_dup(heap, lock, size)));
}

/*********************************************************************//**
Gets the previous record lock set on a record.
@return previous lock on the same record, NULL if none exists */
const lock_t*
lock_rec_get_prev(
/*==============*/
	const lock_t*	in_lock,/*!< in: record lock */
	ulint		heap_no)/*!< in: heap number of the record */
{
	lock_t*		lock;
	ulint		space;
	ulint		page_no;
	lock_t*		found_lock	= NULL;
	hash_table_t*	hash;

	ut_ad(lock_mutex_own());
	ut_ad(lock_get_type_low(in_lock) == LOCK_REC);

	space = in_lock->un_member.rec_lock.space;
	page_no = in_lock->un_member.rec_lock.page_no;

	hash = lock_hash_get(in_lock->type_mode);

	for (lock = lock_rec_get_first_on_page_addr(hash, space, page_no);
	     /* No op */;
	     lock = lock_rec_get_next_on_page(lock)) {

		ut_ad(lock);

		if (lock == in_lock) {

			return(found_lock);
		}

		if (lock_rec_get_nth_bit(lock, heap_no)) {

			found_lock = lock;
		}
	}
}

/*============= FUNCTIONS FOR ANALYZING RECORD LOCK QUEUE ================*/

/*********************************************************************//**
Checks if a transaction has a GRANTED explicit lock on rec stronger or equal
to precise_mode.
@return lock or NULL */
UNIV_INLINE
lock_t*
lock_rec_has_expl(
/*==============*/
	ulint			precise_mode,/*!< in: LOCK_S or LOCK_X
					possibly ORed to LOCK_GAP or
					LOCK_REC_NOT_GAP, for a
					supremum record we regard this
					always a gap type request */
	const buf_block_t*	block,	/*!< in: buffer block containing
					the record */
	ulint			heap_no,/*!< in: heap number of the record */
	const trx_t*		trx)	/*!< in: transaction */
{
	lock_t*	lock;

	ut_ad(lock_mutex_own());
	ut_ad((precise_mode & LOCK_MODE_MASK) == LOCK_S
	      || (precise_mode & LOCK_MODE_MASK) == LOCK_X);
	ut_ad(!(precise_mode & LOCK_INSERT_INTENTION));

	for (lock = lock_rec_get_first(lock_sys.rec_hash, block, heap_no);
	     lock != NULL;
	     lock = lock_rec_get_next(heap_no, lock)) {

		if (lock->trx == trx
		    && !lock_rec_get_insert_intention(lock)
		    && lock_mode_stronger_or_eq(
			    lock_get_mode(lock),
			    static_cast<lock_mode>(
				    precise_mode & LOCK_MODE_MASK))
		    && !lock_get_wait(lock)
		    && (!lock_rec_get_rec_not_gap(lock)
			|| (precise_mode & LOCK_REC_NOT_GAP)
			|| heap_no == PAGE_HEAP_NO_SUPREMUM)
		    && (!lock_rec_get_gap(lock)
			|| (precise_mode & LOCK_GAP)
			|| heap_no == PAGE_HEAP_NO_SUPREMUM)) {

			return(lock);
		}
	}

	return(NULL);
}

#ifdef UNIV_DEBUG
/*********************************************************************//**
Checks if some other transaction has a lock request in the queue.
@return lock or NULL */
static
lock_t*
lock_rec_other_has_expl_req(
/*========================*/
	lock_mode		mode,	/*!< in: LOCK_S or LOCK_X */
	const buf_block_t*	block,	/*!< in: buffer block containing
					the record */
	bool			wait,	/*!< in: whether also waiting locks
					are taken into account */
	ulint			heap_no,/*!< in: heap number of the record */
	const trx_t*		trx)	/*!< in: transaction, or NULL if
					requests by all transactions
					are taken into account */
{

	ut_ad(lock_mutex_own());
	ut_ad(mode == LOCK_X || mode == LOCK_S);

	/* Only GAP lock can be on SUPREMUM, and we are not looking for
	GAP lock */
	if (heap_no == PAGE_HEAP_NO_SUPREMUM) {
		return(NULL);
	}

	for (lock_t* lock = lock_rec_get_first(lock_sys.rec_hash,
						     block, heap_no);
	     lock != NULL;
	     lock = lock_rec_get_next(heap_no, lock)) {

		if (lock->trx != trx
		    && !lock_rec_get_gap(lock)
		    && (wait || !lock_get_wait(lock))
		    && lock_mode_stronger_or_eq(lock_get_mode(lock), mode)) {

			return(lock);
		}
	}

	return(NULL);
}
#endif /* UNIV_DEBUG */

#ifdef WITH_WSREP
static
void
wsrep_kill_victim(
/*==============*/
	const trx_t * const trx,
	const lock_t *lock)
{
	ut_ad(lock_mutex_own());
	ut_ad(trx_mutex_own(lock->trx));

	/* quit for native mysql */
	if (!wsrep_on(trx->mysql_thd)) {
		return;
	}

	my_bool bf_this  = wsrep_thd_is_BF(trx->mysql_thd, FALSE);
	my_bool bf_other = wsrep_thd_is_BF(lock->trx->mysql_thd, TRUE);
	mtr_t mtr;

	if ((bf_this && !bf_other) ||
		(bf_this && bf_other && wsrep_trx_order_before(
			trx->mysql_thd, lock->trx->mysql_thd))) {

		if (lock->trx->lock.que_state == TRX_QUE_LOCK_WAIT) {
			if (wsrep_debug) {
				ib::info() << "WSREP: BF victim waiting\n";
			}
			/* cannot release lock, until our lock
			is in the queue*/
		} else if (lock->trx != trx) {
			if (wsrep_log_conflicts) {
				if (bf_this) {
					ib::info() << "*** Priority TRANSACTION:";
				} else {
					ib::info() << "*** Victim TRANSACTION:";
				}

				trx_print_latched(stderr, trx, 3000);

				if (bf_other) {
					ib::info() << "*** Priority TRANSACTION:";
				} else {
					ib::info() << "*** Victim TRANSACTION:";
				}
                                trx_print_latched(stderr, lock->trx, 3000);

				ib::info() << "*** WAITING FOR THIS LOCK TO BE GRANTED:";

				if (lock_get_type(lock) == LOCK_REC) {
					lock_rec_print(stderr, lock, mtr);
				} else {
					lock_table_print(stderr, lock);
				}

				ib::info() << " SQL1: "
					   << wsrep_thd_query(trx->mysql_thd);
				ib::info() << " SQL2: "
					   << wsrep_thd_query(lock->trx->mysql_thd);
			}

			wsrep_innobase_kill_one_trx(trx->mysql_thd,
						    trx, lock->trx, TRUE);
		}
	}
}
#endif /* WITH_WSREP */

/*********************************************************************//**
Checks if some other transaction has a conflicting explicit lock request
in the queue, so that we have to wait.
@return lock or NULL */
static
lock_t*
lock_rec_other_has_conflicting(
/*===========================*/
	ulint			mode,	/*!< in: LOCK_S or LOCK_X,
					possibly ORed to LOCK_GAP or
					LOC_REC_NOT_GAP,
					LOCK_INSERT_INTENTION */
	const buf_block_t*	block,	/*!< in: buffer block containing
					the record */
	ulint			heap_no,/*!< in: heap number of the record */
	const trx_t*		trx)	/*!< in: our transaction */
{
	lock_t*		lock;

	ut_ad(lock_mutex_own());

	bool	is_supremum = (heap_no == PAGE_HEAP_NO_SUPREMUM);

	for (lock = lock_rec_get_first(lock_sys.rec_hash, block, heap_no);
	     lock != NULL;
	     lock = lock_rec_get_next(heap_no, lock)) {

		if (lock_rec_has_to_wait(true, trx, mode, lock, is_supremum)) {
#ifdef WITH_WSREP
			if (wsrep_on_trx(trx)) {
				trx_mutex_enter(lock->trx);
				/* Below function will roll back either trx
				or lock->trx depending on priority of the
				transaction. */
				wsrep_kill_victim(const_cast<trx_t*>(trx), lock);
				trx_mutex_exit(lock->trx);
			}
#endif /* WITH_WSREP */
			return(lock);
		}
	}

	return(NULL);
}

/*********************************************************************//**
Checks if some transaction has an implicit x-lock on a record in a secondary
index.
@return transaction id of the transaction which has the x-lock, or 0;
NOTE that this function can return false positives but never false
negatives. The caller must confirm all positive results by calling
trx_is_active(). */
static
trx_t*
lock_sec_rec_some_has_impl(
/*=======================*/
	trx_t*		caller_trx,/*!<in/out: trx of current thread */
	const rec_t*	rec,	/*!< in: user record */
	dict_index_t*	index,	/*!< in: secondary index */
	const offset_t*	offsets)/*!< in: rec_get_offsets(rec, index) */
{
	trx_t*		trx;
	trx_id_t	max_trx_id;
	const page_t*	page = page_align(rec);

	ut_ad(!lock_mutex_own());
	ut_ad(!dict_index_is_clust(index));
	ut_ad(page_rec_is_user_rec(rec));
	ut_ad(rec_offs_validate(rec, index, offsets));
	ut_ad(!rec_is_metadata(rec, index));

	max_trx_id = page_get_max_trx_id(page);

	/* Some transaction may have an implicit x-lock on the record only
	if the max trx id for the page >= min trx id for the trx list, or
	database recovery is running. */

	if (max_trx_id < trx_sys.get_min_trx_id()) {

		trx = 0;

	} else if (!lock_check_trx_id_sanity(max_trx_id, rec, index, offsets)) {

		/* The page is corrupt: try to avoid a crash by returning 0 */
		trx = 0;

	/* In this case it is possible that some transaction has an implicit
	x-lock. We have to look in the clustered index. */

	} else {
		trx = row_vers_impl_x_locked(caller_trx, rec, index, offsets);
	}

	return(trx);
}

/*********************************************************************//**
Return approximate number or record locks (bits set in the bitmap) for
this transaction. Since delete-marked records may be removed, the
record count will not be precise.
The caller must be holding lock_sys.mutex. */
ulint
lock_number_of_rows_locked(
/*=======================*/
	const trx_lock_t*	trx_lock)	/*!< in: transaction locks */
{
	ut_ad(lock_mutex_own());

	return(trx_lock->n_rec_locks);
}

/*********************************************************************//**
Return the number of table locks for a transaction.
The caller must be holding lock_sys.mutex. */
ulint
lock_number_of_tables_locked(
/*=========================*/
	const trx_lock_t*	trx_lock)	/*!< in: transaction locks */
{
	const lock_t*	lock;
	ulint		n_tables = 0;

	ut_ad(lock_mutex_own());

	for (lock = UT_LIST_GET_FIRST(trx_lock->trx_locks);
	     lock != NULL;
	     lock = UT_LIST_GET_NEXT(trx_locks, lock)) {

		if (lock_get_type_low(lock) == LOCK_TABLE) {
			n_tables++;
		}
	}

	return(n_tables);
}

/*============== RECORD LOCK CREATION AND QUEUE MANAGEMENT =============*/

#ifdef WITH_WSREP
static
void
wsrep_print_wait_locks(
/*===================*/
	lock_t*		c_lock) /* conflicting lock to print */
{
	if (wsrep_debug &&  c_lock->trx->lock.wait_lock != c_lock) {
		mtr_t mtr;
		ib::info() << "WSREP: c_lock != wait lock";
		ib::info() << " SQL: "
			   << wsrep_thd_query(c_lock->trx->mysql_thd);

		if (lock_get_type_low(c_lock) & LOCK_TABLE) {
			lock_table_print(stderr, c_lock);
		} else {
			lock_rec_print(stderr, c_lock, mtr);
		}

		if (lock_get_type_low(c_lock->trx->lock.wait_lock) & LOCK_TABLE) {
			lock_table_print(stderr, c_lock->trx->lock.wait_lock);
		} else {
			lock_rec_print(stderr, c_lock->trx->lock.wait_lock,
				       mtr);
		}
	}
}
#endif /* WITH_WSREP */

/** Create a new record lock and inserts it to the lock queue,
without checking for deadlocks or conflicts.
@param[in]	type_mode	lock mode and wait flag; type will be replaced
				with LOCK_REC
@param[in]	space		tablespace id
@param[in]	page_no		index page number
@param[in]	page		R-tree index page, or NULL
@param[in]	heap_no		record heap number in the index page
@param[in]	index		the index tree
@param[in,out]	trx		transaction
@param[in]	holds_trx_mutex	whether the caller holds trx->mutex
@return created lock */
lock_t*
lock_rec_create_low(
#ifdef WITH_WSREP
	lock_t*		c_lock,	/*!< conflicting lock */
	que_thr_t*	thr,	/*!< thread owning trx */
#endif
	ulint		type_mode,
	ulint		space,
	ulint		page_no,
	const page_t*	page,
	ulint		heap_no,
	dict_index_t*	index,
	trx_t*		trx,
	bool		holds_trx_mutex)
{
	lock_t*		lock;
	ulint		n_bits;
	ulint		n_bytes;

	ut_ad(lock_mutex_own());
	ut_ad(holds_trx_mutex == trx_mutex_own(trx));
	ut_ad(dict_index_is_clust(index) || !dict_index_is_online_ddl(index));

#ifdef UNIV_DEBUG
	/* Non-locking autocommit read-only transactions should not set
	any locks. See comment in trx_set_rw_mode explaining why this
	conditional check is required in debug code. */
	if (holds_trx_mutex) {
		check_trx_state(trx);
	}
#endif /* UNIV_DEBUG */

	/* If rec is the supremum record, then we reset the gap and
	LOCK_REC_NOT_GAP bits, as all locks on the supremum are
	automatically of the gap type */

	if (UNIV_UNLIKELY(heap_no == PAGE_HEAP_NO_SUPREMUM)) {
		ut_ad(!(type_mode & LOCK_REC_NOT_GAP));
		type_mode = type_mode & ~(LOCK_GAP | LOCK_REC_NOT_GAP);
	}

	if (UNIV_LIKELY(!(type_mode & (LOCK_PREDICATE | LOCK_PRDT_PAGE)))) {
		/* Make lock bitmap bigger by a safety margin */
		n_bits = page_dir_get_n_heap(page) + LOCK_PAGE_BITMAP_MARGIN;
		n_bytes = 1 + n_bits / 8;
	} else {
		ut_ad(heap_no == PRDT_HEAPNO);

		/* The lock is always on PAGE_HEAP_NO_INFIMUM (0), so
		we only need 1 bit (which round up to 1 byte) for
		lock bit setting */
		n_bytes = 1;

		if (type_mode & LOCK_PREDICATE) {
			ulint	tmp = UNIV_WORD_SIZE - 1;

			/* We will attach predicate structure after lock.
			Make sure the memory is aligned on 8 bytes,
			the mem_heap_alloc will align it with
			MEM_SPACE_NEEDED anyway. */
			n_bytes = (n_bytes + sizeof(lock_prdt_t) + tmp) & ~tmp;
			ut_ad(n_bytes == sizeof(lock_prdt_t) + UNIV_WORD_SIZE);
		}
	}

	if (trx->lock.rec_cached >= UT_ARR_SIZE(trx->lock.rec_pool)
	    || sizeof *lock + n_bytes > sizeof *trx->lock.rec_pool) {
		lock = static_cast<lock_t*>(
			mem_heap_alloc(trx->lock.lock_heap,
				       sizeof *lock + n_bytes));
	} else {
		lock = &trx->lock.rec_pool[trx->lock.rec_cached++].lock;
	}

	lock->trx = trx;
	lock->type_mode = (type_mode & ~LOCK_TYPE_MASK) | LOCK_REC;
	lock->index = index;
	lock->un_member.rec_lock.space = uint32_t(space);
	lock->un_member.rec_lock.page_no = uint32_t(page_no);

	if (UNIV_LIKELY(!(type_mode & (LOCK_PREDICATE | LOCK_PRDT_PAGE)))) {
		lock->un_member.rec_lock.n_bits = uint32_t(n_bytes * 8);
	} else {
		/* Predicate lock always on INFIMUM (0) */
		lock->un_member.rec_lock.n_bits = 8;
 	}
	lock_rec_bitmap_reset(lock);
	lock_rec_set_nth_bit(lock, heap_no);
	index->table->n_rec_locks++;
	ut_ad(index->table->get_ref_count() > 0 || !index->table->can_be_evicted);

#ifdef WITH_WSREP
	if (c_lock && wsrep_on_trx(trx)
	    && wsrep_thd_is_BF(trx->mysql_thd, FALSE)) {
		lock_t *hash	= (lock_t *)c_lock->hash;
		lock_t *prev	= NULL;

		while (hash && wsrep_thd_is_BF(hash->trx->mysql_thd, TRUE)
		       && wsrep_trx_order_before(hash->trx->mysql_thd,
						 trx->mysql_thd)) {
			prev = hash;
			hash = (lock_t *)hash->hash;
		}
		lock->hash = hash;
		if (prev) {
			prev->hash = lock;
		} else {
			c_lock->hash = lock;
		}
		/*
		 * delayed conflict resolution '...kill_one_trx' was not called,
		 * if victim was waiting for some other lock
		 */
		trx_mutex_enter(c_lock->trx);
		if (c_lock->trx->lock.que_state == TRX_QUE_LOCK_WAIT) {

			c_lock->trx->lock.was_chosen_as_deadlock_victim = TRUE;

			if (wsrep_debug) {
				wsrep_print_wait_locks(c_lock);
			}

			trx->lock.que_state = TRX_QUE_LOCK_WAIT;
			lock_set_lock_and_trx_wait(lock, trx);
			UT_LIST_ADD_LAST(trx->lock.trx_locks, lock);

			trx->lock.wait_thr = thr;
			thr->state = QUE_THR_LOCK_WAIT;

			/* have to release trx mutex for the duration of
			   victim lock release. This will eventually call
			   lock_grant, which wants to grant trx mutex again
			*/
			if (holds_trx_mutex) {
				trx_mutex_exit(trx);
			}
			lock_cancel_waiting_and_release(
				c_lock->trx->lock.wait_lock);

			if (holds_trx_mutex) {
				trx_mutex_enter(trx);
			}

			trx_mutex_exit(c_lock->trx);

			if (wsrep_debug) {
				ib::info() << "WSREP: c_lock canceled "
					   << ib::hex(c_lock->trx->id)
					   << " SQL: "
					   << wsrep_thd_query(
						   c_lock->trx->mysql_thd);
			}

			/* have to bail out here to avoid lock_set_lock... */
			return(lock);
		}
		trx_mutex_exit(c_lock->trx);
	} else
#endif /* WITH_WSREP */
	if (!(type_mode & (LOCK_WAIT | LOCK_PREDICATE | LOCK_PRDT_PAGE))
	    && innodb_lock_schedule_algorithm
	    == INNODB_LOCK_SCHEDULE_ALGORITHM_VATS
	    && !thd_is_replication_slave_thread(trx->mysql_thd)) {
		HASH_PREPEND(lock_t, hash, lock_sys.rec_hash,
			     lock_rec_fold(space, page_no), lock);
	} else {
		HASH_INSERT(lock_t, hash, lock_hash_get(type_mode),
			    lock_rec_fold(space, page_no), lock);
	}

	if (!holds_trx_mutex) {
		trx_mutex_enter(trx);
	}
	ut_ad(trx_mutex_own(trx));
	if (type_mode & LOCK_WAIT) {
		lock_set_lock_and_trx_wait(lock, trx);
	}
	UT_LIST_ADD_LAST(trx->lock.trx_locks, lock);
	if (!holds_trx_mutex) {
		trx_mutex_exit(trx);
	}
	MONITOR_INC(MONITOR_RECLOCK_CREATED);
	MONITOR_INC(MONITOR_NUM_RECLOCK);

	return lock;
}

/*********************************************************************//**
Check if lock1 has higher priority than lock2.
NULL has lowest priority.
If neither of them is wait lock, the first one has higher priority.
If only one of them is a wait lock, it has lower priority.
If either is a high priority transaction, the lock has higher priority.
Otherwise, the one with an older transaction has higher priority.
@returns true if lock1 has higher priority, false otherwise. */
static bool has_higher_priority(lock_t *lock1, lock_t *lock2)
{
	if (lock1 == NULL) {
		return false;
	} else if (lock2 == NULL) {
		return true;
	}
	// Granted locks has higher priority.
	if (!lock_get_wait(lock1)) {
		return true;
	} else if (!lock_get_wait(lock2)) {
		return false;
	}
	return lock1->trx->start_time_micro <= lock2->trx->start_time_micro;
}

/*********************************************************************//**
Insert a lock to the hash list according to the mode (whether it is a wait
lock) and the age of the transaction the it is associated with.
If the lock is not a wait lock, insert it to the head of the hash list.
Otherwise, insert it to the middle of the wait locks according to the age of
the transaciton. */
static
dberr_t
lock_rec_insert_by_trx_age(
	lock_t	*in_lock) /*!< in: lock to be insert */{
	ulint				space;
	ulint				page_no;
	ulint				rec_fold;
	lock_t*				node;
	lock_t*				next;
	hash_table_t*		hash;
	hash_cell_t*		cell;

	space = in_lock->un_member.rec_lock.space;
	page_no = in_lock->un_member.rec_lock.page_no;
	rec_fold = lock_rec_fold(space, page_no);
	hash = lock_hash_get(in_lock->type_mode);
	cell = hash_get_nth_cell(hash,
				 hash_calc_hash(rec_fold, hash));

	node = (lock_t *) cell->node;
	// If in_lock is not a wait lock, we insert it to the head of the list.
	if (node == NULL || !lock_get_wait(in_lock) || has_higher_priority(in_lock, node)) {
		cell->node = in_lock;
		in_lock->hash = node;
		if (lock_get_wait(in_lock)) {
			lock_grant_have_trx_mutex(in_lock);
			return DB_SUCCESS_LOCKED_REC;
		}
		return DB_SUCCESS;
	}
	while (node != NULL && has_higher_priority((lock_t *) node->hash,
						   in_lock)) {
		node = (lock_t *) node->hash;
	}
	next = (lock_t *) node->hash;
	node->hash = in_lock;
	in_lock->hash = next;

	if (lock_get_wait(in_lock) && !lock_rec_has_to_wait_in_queue(in_lock)) {
		lock_grant_have_trx_mutex(in_lock);
		if (cell->node != in_lock) {
			// Move it to the front of the queue
			node->hash = in_lock->hash;
			next = (lock_t *) cell->node;
			cell->node = in_lock;
			in_lock->hash = next;
		}
		return DB_SUCCESS_LOCKED_REC;
	}

	return DB_SUCCESS;
}

#ifdef UNIV_DEBUG
static
bool
lock_queue_validate(
	const lock_t	*in_lock) /*!< in: lock whose hash list is to be validated */
{
	ulint				space;
	ulint				page_no;
	ulint				rec_fold;
	hash_table_t*		hash;
	hash_cell_t*		cell;
	lock_t*				next;
	bool				wait_lock __attribute__((unused))= false;

	if (in_lock == NULL) {
		return true;
	}

	space = in_lock->un_member.rec_lock.space;
	page_no = in_lock->un_member.rec_lock.page_no;
	rec_fold = lock_rec_fold(space, page_no);
	hash = lock_hash_get(in_lock->type_mode);
	cell = hash_get_nth_cell(hash,
			hash_calc_hash(rec_fold, hash));
	next = (lock_t *) cell->node;
	while (next != NULL) {
		// If this is a granted lock, check that there's no wait lock before it.
		if (!lock_get_wait(next)) {
			ut_ad(!wait_lock);
		} else {
			wait_lock = true;
		}
		next = next->hash;
	}
	return true;
}
#endif /* UNIV_DEBUG */

static
void
lock_rec_insert_to_head(
	lock_t *in_lock,   /*!< in: lock to be insert */
	ulint	rec_fold)  /*!< in: rec_fold of the page */
{
	hash_table_t*		hash;
	hash_cell_t*		cell;
	lock_t*				node;

	if (in_lock == NULL) {
		return;
	}

	hash = lock_hash_get(in_lock->type_mode);
	cell = hash_get_nth_cell(hash,
			hash_calc_hash(rec_fold, hash));
	node = (lock_t *) cell->node;
	if (node != in_lock) {
		cell->node = in_lock;
		in_lock->hash = node;
	}
}

/** Enqueue a waiting request for a lock which cannot be granted immediately.
Check for deadlocks.
@param[in]	type_mode	the requested lock mode (LOCK_S or LOCK_X)
				possibly ORed with LOCK_GAP or
				LOCK_REC_NOT_GAP, ORed with
				LOCK_INSERT_INTENTION if this
				waiting lock request is set
				when performing an insert of
				an index record
@param[in]	block		leaf page in the index
@param[in]	heap_no		record heap number in the block
@param[in]	index		index tree
@param[in,out]	thr		query thread
@param[in]	prdt		minimum bounding box (spatial index)
@retval	DB_LOCK_WAIT		if the waiting lock was enqueued
@retval	DB_DEADLOCK		if this transaction was chosen as the victim
@retval	DB_SUCCESS_LOCKED_REC	if the other transaction was chosen as a victim
				(or it happened to commit) */
dberr_t
lock_rec_enqueue_waiting(
#ifdef WITH_WSREP
	lock_t*			c_lock,	/*!< conflicting lock */
#endif
	ulint			type_mode,
	const buf_block_t*	block,
	ulint			heap_no,
	dict_index_t*		index,
	que_thr_t*		thr,
	lock_prdt_t*		prdt)
{
	ut_ad(lock_mutex_own());
	ut_ad(!srv_read_only_mode);
	ut_ad(dict_index_is_clust(index) || !dict_index_is_online_ddl(index));

	trx_t* trx = thr_get_trx(thr);

	ut_ad(trx_mutex_own(trx));
	ut_a(!que_thr_stop(thr));

	switch (trx_get_dict_operation(trx)) {
	case TRX_DICT_OP_NONE:
		break;
	case TRX_DICT_OP_TABLE:
	case TRX_DICT_OP_INDEX:
		ib::error() << "A record lock wait happens in a dictionary"
			" operation. index "
			<< index->name
			<< " of table "
			<< index->table->name
			<< ". " << BUG_REPORT_MSG;
		ut_ad(0);
	}

	if (trx->mysql_thd && thd_lock_wait_timeout(trx->mysql_thd) == 0) {
		trx->error_state = DB_LOCK_WAIT_TIMEOUT;
		return DB_LOCK_WAIT_TIMEOUT;
	}

	/* Enqueue the lock request that will wait to be granted, note that
	we already own the trx mutex. */
	lock_t* lock = lock_rec_create(
#ifdef WITH_WSREP
		c_lock, thr,
#endif
		type_mode | LOCK_WAIT, block, heap_no, index, trx, TRUE);

	if (prdt && type_mode & LOCK_PREDICATE) {
		lock_prdt_set_prdt(lock, prdt);
	}

	if (ut_d(const trx_t* victim =)
	    DeadlockChecker::check_and_resolve(lock, trx)) {
		ut_ad(victim == trx);
		lock_reset_lock_and_trx_wait(lock);
		lock_rec_reset_nth_bit(lock, heap_no);
		return DB_DEADLOCK;
	}

	if (!trx->lock.wait_lock) {
		/* If there was a deadlock but we chose another
		transaction as a victim, it is possible that we
		already have the lock now granted! */
#ifdef WITH_WSREP
		if (wsrep_debug) {
			ib::info() << "WSREP: BF thread got lock granted early, ID " << ib::hex(trx->id)
				   << " query: " << wsrep_thd_query(trx->mysql_thd);
		}
#endif
		return DB_SUCCESS_LOCKED_REC;
	}

	trx->lock.que_state = TRX_QUE_LOCK_WAIT;

	trx->lock.was_chosen_as_deadlock_victim = false;
	trx->lock.wait_started = time(NULL);

	ut_a(que_thr_stop(thr));

	DBUG_LOG("ib_lock", "trx " << ib::hex(trx->id)
		 << " waits for lock in index " << index->name
		 << " of table " << index->table->name);

	MONITOR_INC(MONITOR_LOCKREC_WAIT);

	if (innodb_lock_schedule_algorithm
	    == INNODB_LOCK_SCHEDULE_ALGORITHM_VATS
	    && !prdt
	    && !thd_is_replication_slave_thread(lock->trx->mysql_thd)) {
		HASH_DELETE(lock_t, hash, lock_sys.rec_hash,
			    lock_rec_lock_fold(lock), lock);
		dberr_t res = lock_rec_insert_by_trx_age(lock);
		if (res != DB_SUCCESS) {
			return res;
		}
	}

	return DB_LOCK_WAIT;
}

/*********************************************************************//**
Adds a record lock request in the record queue. The request is normally
added as the last in the queue, but if there are no waiting lock requests
on the record, and the request to be added is not a waiting request, we
can reuse a suitable record lock object already existing on the same page,
just setting the appropriate bit in its bitmap. This is a low-level function
which does NOT check for deadlocks or lock compatibility!
@return lock where the bit was set */
static
void
lock_rec_add_to_queue(
/*==================*/
	ulint			type_mode,/*!< in: lock mode, wait, gap
					etc. flags; type is ignored
					and replaced by LOCK_REC */
	const buf_block_t*	block,	/*!< in: buffer block containing
					the record */
	ulint			heap_no,/*!< in: heap number of the record */
	dict_index_t*		index,	/*!< in: index of record */
	trx_t*			trx,	/*!< in/out: transaction */
	bool			caller_owns_trx_mutex)
					/*!< in: TRUE if caller owns the
					transaction mutex */
{
#ifdef UNIV_DEBUG
	ut_ad(lock_mutex_own());
	ut_ad(caller_owns_trx_mutex == trx_mutex_own(trx));
	ut_ad(dict_index_is_clust(index)
	      || dict_index_get_online_status(index) != ONLINE_INDEX_CREATION);
	switch (type_mode & LOCK_MODE_MASK) {
	case LOCK_X:
	case LOCK_S:
		break;
	default:
		ut_error;
	}

	if (!(type_mode & (LOCK_WAIT | LOCK_GAP))) {
		lock_mode	mode = (type_mode & LOCK_MODE_MASK) == LOCK_S
			? LOCK_X
			: LOCK_S;
		const lock_t*	other_lock
			= lock_rec_other_has_expl_req(
				mode, block, false, heap_no, trx);
#ifdef WITH_WSREP
		//ut_a(!other_lock || (wsrep_thd_is_BF(trx->mysql_thd, FALSE) &&
                //                     wsrep_thd_is_BF(other_lock->trx->mysql_thd, TRUE)));
		if (other_lock &&
			wsrep_on(trx->mysql_thd) &&
			!wsrep_thd_is_BF(trx->mysql_thd, FALSE) &&
			!wsrep_thd_is_BF(other_lock->trx->mysql_thd, TRUE)) {

			ib::info() << "WSREP BF lock conflict for my lock:\n BF:" <<
				((wsrep_thd_is_BF(trx->mysql_thd, FALSE)) ? "BF" : "normal") << " exec: " <<
				wsrep_thd_exec_mode(trx->mysql_thd) << " conflict: " <<
				wsrep_thd_conflict_state(trx->mysql_thd, false) << " seqno: " <<
				wsrep_thd_trx_seqno(trx->mysql_thd) << " SQL: " <<
				wsrep_thd_query(trx->mysql_thd);
			trx_t* otrx = other_lock->trx;
			ib::info() << "WSREP other lock:\n BF:" <<
				((wsrep_thd_is_BF(otrx->mysql_thd, FALSE)) ? "BF" : "normal") << " exec: " <<
				wsrep_thd_exec_mode(otrx->mysql_thd) << " conflict: " <<
				wsrep_thd_conflict_state(otrx->mysql_thd, false) << " seqno: " <<
				wsrep_thd_trx_seqno(otrx->mysql_thd) << " SQL: " <<
				wsrep_thd_query(otrx->mysql_thd);
		}
#else
		ut_a(!other_lock);
#endif /* WITH_WSREP */
	}
#endif /* UNIV_DEBUG */

	type_mode |= LOCK_REC;

	/* If rec is the supremum record, then we can reset the gap bit, as
	all locks on the supremum are automatically of the gap type, and we
	try to avoid unnecessary memory consumption of a new record lock
	struct for a gap type lock */

	if (heap_no == PAGE_HEAP_NO_SUPREMUM) {
		ut_ad(!(type_mode & LOCK_REC_NOT_GAP));

		/* There should never be LOCK_REC_NOT_GAP on a supremum
		record, but let us play safe */

		type_mode &= ~(LOCK_GAP | LOCK_REC_NOT_GAP);
	}

	lock_t*		lock;
	lock_t*		first_lock;
	hash_table_t*	hash = lock_hash_get(type_mode);

	/* Look for a waiting lock request on the same record or on a gap */

	for (first_lock = lock = lock_rec_get_first_on_page(hash, block);
	     lock != NULL;
	     lock = lock_rec_get_next_on_page(lock)) {

		if (lock_get_wait(lock)
		    && lock_rec_get_nth_bit(lock, heap_no)) {

			break;
		}
	}

	if (lock == NULL && !(type_mode & LOCK_WAIT)) {

		/* Look for a similar record lock on the same page:
		if one is found and there are no waiting lock requests,
		we can just set the bit */

		lock = lock_rec_find_similar_on_page(
			type_mode, heap_no, first_lock, trx);

		if (lock != NULL) {

			lock_rec_set_nth_bit(lock, heap_no);

			return;
		}
	}

	lock_rec_create(
#ifdef WITH_WSREP
		NULL, NULL,
#endif
		type_mode, block, heap_no, index, trx, caller_owns_trx_mutex);
}

/*********************************************************************//**
Tries to lock the specified record in the mode requested. If not immediately
possible, enqueues a waiting lock request. This is a low-level function
which does NOT look at implicit locks! Checks lock compatibility within
explicit locks. This function sets a normal next-key lock, or in the case
of a page supremum record, a gap type lock.
@return DB_SUCCESS, DB_SUCCESS_LOCKED_REC, DB_LOCK_WAIT, or DB_DEADLOCK */
static
dberr_t
lock_rec_lock(
/*==========*/
	bool			impl,	/*!< in: if true, no lock is set
					if no wait is necessary: we
					assume that the caller will
					set an implicit lock */
	ulint			mode,	/*!< in: lock mode: LOCK_X or
					LOCK_S possibly ORed to either
					LOCK_GAP or LOCK_REC_NOT_GAP */
	const buf_block_t*	block,	/*!< in: buffer block containing
					the record */
	ulint			heap_no,/*!< in: heap number of record */
	dict_index_t*		index,	/*!< in: index of record */
	que_thr_t*		thr)	/*!< in: query thread */
{
  trx_t *trx= thr_get_trx(thr);
  dberr_t err= DB_SUCCESS;

  ut_ad(!srv_read_only_mode);
  ut_ad((LOCK_MODE_MASK & mode) == LOCK_S ||
        (LOCK_MODE_MASK & mode) == LOCK_X);
  ut_ad((mode & LOCK_TYPE_MASK) == LOCK_GAP ||
        (mode & LOCK_TYPE_MASK) == LOCK_REC_NOT_GAP ||
        (mode & LOCK_TYPE_MASK) == 0);
  ut_ad(dict_index_is_clust(index) || !dict_index_is_online_ddl(index));
  DBUG_EXECUTE_IF("innodb_report_deadlock", return DB_DEADLOCK;);

  lock_mutex_enter();
  ut_ad((LOCK_MODE_MASK & mode) != LOCK_S ||
        lock_table_has(trx, index->table, LOCK_IS));
  ut_ad((LOCK_MODE_MASK & mode) != LOCK_X ||
         lock_table_has(trx, index->table, LOCK_IX));

  if (lock_t *lock= lock_rec_get_first_on_page(lock_sys.rec_hash, block))
  {
    trx_mutex_enter(trx);
    if (lock_rec_get_next_on_page(lock) ||
        lock->trx != trx ||
        lock->type_mode != (ulint(mode) | LOCK_REC) ||
        lock_rec_get_n_bits(lock) <= heap_no)
    {
      /* Do nothing if the trx already has a strong enough lock on rec */
      if (!lock_rec_has_expl(mode, block, heap_no, trx))
      {
        if (
#ifdef WITH_WSREP
	    lock_t *c_lock=
#endif
	    lock_rec_other_has_conflicting(mode, block, heap_no, trx))
        {
          /*
            If another transaction has a non-gap conflicting
            request in the queue, as this transaction does not
            have a lock strong enough already granted on the
	    record, we have to wait. */
	    err = lock_rec_enqueue_waiting(
#ifdef WITH_WSREP
			c_lock,
#endif /* WITH_WSREP */
			mode, block, heap_no, index, thr, NULL);
        }
        else if (!impl)
        {
          /* Set the requested lock on the record. */
          lock_rec_add_to_queue(LOCK_REC | mode, block, heap_no, index, trx,
                                true);
          err= DB_SUCCESS_LOCKED_REC;
        }
      }
    }
    else if (!impl)
    {
      /*
        If the nth bit of the record lock is already set then we do not set
        a new lock bit, otherwise we do set
      */
      if (!lock_rec_get_nth_bit(lock, heap_no))
      {
        lock_rec_set_nth_bit(lock, heap_no);
        err= DB_SUCCESS_LOCKED_REC;
      }
    }
    trx_mutex_exit(trx);
  }
  else
  {
    /*
      Simplified and faster path for the most common cases
      Note that we don't own the trx mutex.
    */
    if (!impl)
      lock_rec_create(
#ifdef WITH_WSREP
         NULL, NULL,
#endif
        mode, block, heap_no, index, trx, false);

    err= DB_SUCCESS_LOCKED_REC;
  }
  lock_mutex_exit();
  MONITOR_ATOMIC_INC(MONITOR_NUM_RECLOCK_REQ);
  return err;
}

/*********************************************************************//**
Checks if a waiting record lock request still has to wait in a queue.
@return lock that is causing the wait */
static
const lock_t*
lock_rec_has_to_wait_in_queue(
/*==========================*/
	const lock_t*	wait_lock)	/*!< in: waiting record lock */
{
	const lock_t*	lock;
	ulint		space;
	ulint		page_no;
	ulint		heap_no;
	ulint		bit_mask;
	ulint		bit_offset;
	hash_table_t*	hash;

	ut_ad(lock_mutex_own());
	ut_ad(lock_get_wait(wait_lock));
	ut_ad(lock_get_type_low(wait_lock) == LOCK_REC);

	space = wait_lock->un_member.rec_lock.space;
	page_no = wait_lock->un_member.rec_lock.page_no;
	heap_no = lock_rec_find_set_bit(wait_lock);

	bit_offset = heap_no / 8;
	bit_mask = static_cast<ulint>(1) << (heap_no % 8);

	hash = lock_hash_get(wait_lock->type_mode);

	for (lock = lock_rec_get_first_on_page_addr(hash, space, page_no);
	     lock != wait_lock;
	     lock = lock_rec_get_next_on_page_const(lock)) {

		const byte*	p = (const byte*) &lock[1];

		if (heap_no < lock_rec_get_n_bits(lock)
		    && (p[bit_offset] & bit_mask)
		    && lock_has_to_wait(wait_lock, lock)) {
#ifdef WITH_WSREP
			if (wsrep_thd_is_BF(wait_lock->trx->mysql_thd, FALSE) &&
			    wsrep_thd_is_BF(lock->trx->mysql_thd, TRUE)) {
				if (wsrep_debug) {
					mtr_t mtr;
					ib::info() << "WSREP: waiting BF trx: " << ib::hex(wait_lock->trx->id)
						   << " query: " << wsrep_thd_query(wait_lock->trx->mysql_thd);
					lock_rec_print(stderr, wait_lock, mtr);
					ib::info() << "WSREP: do not wait another BF trx: " << ib::hex(lock->trx->id)
						   << " query: " << wsrep_thd_query(lock->trx->mysql_thd);
					lock_rec_print(stderr, lock, mtr);
				}
				/* don't wait for another BF lock */
				continue;
			}
#endif /* WITH_WSREP */

			return(lock);
		}
	}

	return(NULL);
}

/** Grant a lock to a waiting lock request and release the waiting transaction
after lock_reset_lock_and_trx_wait() has been called. */
static void lock_grant_after_reset(lock_t* lock)
{
	ut_ad(lock_mutex_own());
	ut_ad(trx_mutex_own(lock->trx));

	if (lock_get_mode(lock) == LOCK_AUTO_INC) {
		dict_table_t*	table = lock->un_member.tab_lock.table;

		if (table->autoinc_trx == lock->trx) {
			ib::error() << "Transaction already had an"
				<< " AUTO-INC lock!";
		} else {
			table->autoinc_trx = lock->trx;

			ib_vector_push(lock->trx->autoinc_locks, &lock);
		}
	}

	DBUG_PRINT("ib_lock", ("wait for trx " TRX_ID_FMT " ends",
			       trx_get_id_for_print(lock->trx)));

	/* If we are resolving a deadlock by choosing another transaction
	as a victim, then our original transaction may not be in the
	TRX_QUE_LOCK_WAIT state, and there is no need to end the lock wait
	for it */

	if (lock->trx->lock.que_state == TRX_QUE_LOCK_WAIT) {
		que_thr_t*	thr;

		thr = que_thr_end_lock_wait(lock->trx);

		if (thr != NULL) {
			lock_wait_release_thread_if_suspended(thr);
		}
	}
}

/** Grant a lock to a waiting lock request and release the waiting transaction. */
static void lock_grant(lock_t* lock)
{
	lock_reset_lock_and_trx_wait(lock);
	trx_mutex_enter(lock->trx);
	lock_grant_after_reset(lock);
	trx_mutex_exit(lock->trx);
}

/*************************************************************//**
Cancels a waiting record lock request and releases the waiting transaction
that requested it. NOTE: does NOT check if waiting lock requests behind this
one can now be granted! */
static
void
lock_rec_cancel(
/*============*/
	lock_t*	lock)	/*!< in: waiting record lock request */
{
	que_thr_t*	thr;

	ut_ad(lock_mutex_own());
	ut_ad(lock_get_type_low(lock) == LOCK_REC);

	/* Reset the bit (there can be only one set bit) in the lock bitmap */
	lock_rec_reset_nth_bit(lock, lock_rec_find_set_bit(lock));

	/* Reset the wait flag and the back pointer to lock in trx */

	lock_reset_lock_and_trx_wait(lock);

	/* The following function releases the trx from lock wait */

	trx_mutex_enter(lock->trx);

	thr = que_thr_end_lock_wait(lock->trx);

	if (thr != NULL) {
		lock_wait_release_thread_if_suspended(thr);
	}

	trx_mutex_exit(lock->trx);
}

static
void
lock_grant_and_move_on_page(ulint rec_fold, ulint space, ulint page_no)
{
	lock_t*		lock;
	lock_t*		previous = static_cast<lock_t*>(
		hash_get_nth_cell(lock_sys.rec_hash,
				  hash_calc_hash(rec_fold, lock_sys.rec_hash))
		->node);
	if (previous == NULL) {
		return;
	}
	if (previous->un_member.rec_lock.space == space &&
		previous->un_member.rec_lock.page_no == page_no) {
		lock = previous;
	}
	else {
		while (previous->hash &&
				(previous->hash->un_member.rec_lock.space != space ||
				previous->hash->un_member.rec_lock.page_no != page_no)) {
					previous = previous->hash;
		}
		lock = previous->hash;
	}

	ut_ad(previous->hash == lock || previous == lock);
	/* Grant locks if there are no conflicting locks ahead.
	 Move granted locks to the head of the list. */
	while (lock) {
		/* If the lock is a wait lock on this page, and it does not need to wait. */
		if (lock_get_wait(lock)
		    && lock->un_member.rec_lock.space == space
		    && lock->un_member.rec_lock.page_no == page_no
		    && !lock_rec_has_to_wait_in_queue(lock)) {
			lock_grant(lock);

			if (previous != NULL) {
				/* Move the lock to the head of the list. */
				HASH_GET_NEXT(hash, previous) = HASH_GET_NEXT(hash, lock);
				lock_rec_insert_to_head(lock, rec_fold);
			} else {
				/* Already at the head of the list. */
				previous = lock;
			}
			/* Move on to the next lock. */
			lock = static_cast<lock_t *>(HASH_GET_NEXT(hash, previous));
		} else {
			previous = lock;
			lock = static_cast<lock_t *>(HASH_GET_NEXT(hash, lock));
		}
	}
}

/** Remove a record lock request, waiting or granted, from the queue and
grant locks to other transactions in the queue if they now are entitled
to a lock. NOTE: all record locks contained in in_lock are removed.
@param[in,out]	in_lock		record lock */
static void lock_rec_dequeue_from_page(lock_t* in_lock)
{
	ulint		space;
	ulint		page_no;
	hash_table_t*	lock_hash;

	ut_ad(lock_mutex_own());
	ut_ad(lock_get_type_low(in_lock) == LOCK_REC);
	/* We may or may not be holding in_lock->trx->mutex here. */

	space = in_lock->un_member.rec_lock.space;
	page_no = in_lock->un_member.rec_lock.page_no;

	in_lock->index->table->n_rec_locks--;

	lock_hash = lock_hash_get(in_lock->type_mode);

	ulint rec_fold = lock_rec_fold(space, page_no);

	HASH_DELETE(lock_t, hash, lock_hash, rec_fold, in_lock);
	UT_LIST_REMOVE(in_lock->trx->lock.trx_locks, in_lock);

	MONITOR_INC(MONITOR_RECLOCK_REMOVED);
	MONITOR_DEC(MONITOR_NUM_RECLOCK);

	if (innodb_lock_schedule_algorithm
	    == INNODB_LOCK_SCHEDULE_ALGORITHM_FCFS
	    || lock_hash != lock_sys.rec_hash
	    || thd_is_replication_slave_thread(in_lock->trx->mysql_thd)) {
		/* Check if waiting locks in the queue can now be granted:
		grant locks if there are no conflicting locks ahead. Stop at
		the first X lock that is waiting or has been granted. */

		for (lock_t* lock = lock_rec_get_first_on_page_addr(
			     lock_hash, space, page_no);
		     lock != NULL;
		     lock = lock_rec_get_next_on_page(lock)) {

			if (lock_get_wait(lock)
			    && !lock_rec_has_to_wait_in_queue(lock)) {
				/* Grant the lock */
				ut_ad(lock->trx != in_lock->trx);
				lock_grant(lock);
			}
		}
	} else {
		lock_grant_and_move_on_page(rec_fold, space, page_no);
	}
}

/*************************************************************//**
Removes a record lock request, waiting or granted, from the queue. */
void
lock_rec_discard(
/*=============*/
	lock_t*		in_lock)	/*!< in: record lock object: all
					record locks which are contained
					in this lock object are removed */
{
	ulint		space;
	ulint		page_no;
	trx_lock_t*	trx_lock;

	ut_ad(lock_mutex_own());
	ut_ad(lock_get_type_low(in_lock) == LOCK_REC);

	trx_lock = &in_lock->trx->lock;

	space = in_lock->un_member.rec_lock.space;
	page_no = in_lock->un_member.rec_lock.page_no;

	in_lock->index->table->n_rec_locks--;

	HASH_DELETE(lock_t, hash, lock_hash_get(in_lock->type_mode),
			    lock_rec_fold(space, page_no), in_lock);

	UT_LIST_REMOVE(trx_lock->trx_locks, in_lock);

	MONITOR_INC(MONITOR_RECLOCK_REMOVED);
	MONITOR_DEC(MONITOR_NUM_RECLOCK);
}

/*************************************************************//**
Removes record lock objects set on an index page which is discarded. This
function does not move locks, or check for waiting locks, therefore the
lock bitmaps must already be reset when this function is called. */
static
void
lock_rec_free_all_from_discard_page_low(
/*====================================*/
	ulint		space,
	ulint		page_no,
	hash_table_t*	lock_hash)
{
	lock_t*	lock;
	lock_t*	next_lock;

	lock = lock_rec_get_first_on_page_addr(lock_hash, space, page_no);

	while (lock != NULL) {
		ut_ad(lock_rec_find_set_bit(lock) == ULINT_UNDEFINED);
		ut_ad(!lock_get_wait(lock));

		next_lock = lock_rec_get_next_on_page(lock);

		lock_rec_discard(lock);

		lock = next_lock;
	}
}

/*************************************************************//**
Removes record lock objects set on an index page which is discarded. This
function does not move locks, or check for waiting locks, therefore the
lock bitmaps must already be reset when this function is called. */
void
lock_rec_free_all_from_discard_page(
/*================================*/
	const buf_block_t*	block)	/*!< in: page to be discarded */
{
	ulint	space;
	ulint	page_no;

	ut_ad(lock_mutex_own());

	space = block->page.id.space();
	page_no = block->page.id.page_no();

	lock_rec_free_all_from_discard_page_low(
		space, page_no, lock_sys.rec_hash);
	lock_rec_free_all_from_discard_page_low(
		space, page_no, lock_sys.prdt_hash);
	lock_rec_free_all_from_discard_page_low(
		space, page_no, lock_sys.prdt_page_hash);
}

/*============= RECORD LOCK MOVING AND INHERITING ===================*/

/*************************************************************//**
Resets the lock bits for a single record. Releases transactions waiting for
lock requests here. */
static
void
lock_rec_reset_and_release_wait_low(
/*================================*/
	hash_table_t*		hash,	/*!< in: hash table */
	const buf_block_t*	block,	/*!< in: buffer block containing
					the record */
	ulint			heap_no)/*!< in: heap number of record */
{
	lock_t*	lock;

	ut_ad(lock_mutex_own());

	for (lock = lock_rec_get_first(hash, block, heap_no);
	     lock != NULL;
	     lock = lock_rec_get_next(heap_no, lock)) {

		if (lock_get_wait(lock)) {
			lock_rec_cancel(lock);
		} else {
			lock_rec_reset_nth_bit(lock, heap_no);
		}
	}
}

/*************************************************************//**
Resets the lock bits for a single record. Releases transactions waiting for
lock requests here. */
static
void
lock_rec_reset_and_release_wait(
/*============================*/
	const buf_block_t*	block,	/*!< in: buffer block containing
					the record */
	ulint			heap_no)/*!< in: heap number of record */
{
	lock_rec_reset_and_release_wait_low(
		lock_sys.rec_hash, block, heap_no);

	lock_rec_reset_and_release_wait_low(
		lock_sys.prdt_hash, block, PAGE_HEAP_NO_INFIMUM);
	lock_rec_reset_and_release_wait_low(
		lock_sys.prdt_page_hash, block, PAGE_HEAP_NO_INFIMUM);
}

/*************************************************************//**
Makes a record to inherit the locks (except LOCK_INSERT_INTENTION type)
of another record as gap type locks, but does not reset the lock bits of
the other record. Also waiting lock requests on rec are inherited as
GRANTED gap locks. */
static
void
lock_rec_inherit_to_gap(
/*====================*/
	const buf_block_t*	heir_block,	/*!< in: block containing the
						record which inherits */
	const buf_block_t*	block,		/*!< in: block containing the
						record from which inherited;
						does NOT reset the locks on
						this record */
	ulint			heir_heap_no,	/*!< in: heap_no of the
						inheriting record */
	ulint			heap_no)	/*!< in: heap_no of the
						donating record */
{
	lock_t*	lock;

	ut_ad(lock_mutex_own());

	/* If srv_locks_unsafe_for_binlog is TRUE or session is using
	READ COMMITTED isolation level, we do not want locks set
	by an UPDATE or a DELETE to be inherited as gap type locks. But we
	DO want S-locks/X-locks(taken for replace) set by a consistency
	constraint to be inherited also then. */

	for (lock = lock_rec_get_first(lock_sys.rec_hash, block, heap_no);
	     lock != NULL;
	     lock = lock_rec_get_next(heap_no, lock)) {

		if (!lock_rec_get_insert_intention(lock)
		    && !((srv_locks_unsafe_for_binlog
			  || lock->trx->isolation_level
			  <= TRX_ISO_READ_COMMITTED)
			 && lock_get_mode(lock) ==
			 (lock->trx->duplicates ? LOCK_S : LOCK_X))) {
			lock_rec_add_to_queue(
				LOCK_REC | LOCK_GAP
				| ulint(lock_get_mode(lock)),
				heir_block, heir_heap_no, lock->index,
				lock->trx, FALSE);
		}
	}
}

/*************************************************************//**
Makes a record to inherit the gap locks (except LOCK_INSERT_INTENTION type)
of another record as gap type locks, but does not reset the lock bits of the
other record. Also waiting lock requests are inherited as GRANTED gap locks. */
static
void
lock_rec_inherit_to_gap_if_gap_lock(
/*================================*/
	const buf_block_t*	block,		/*!< in: buffer block */
	ulint			heir_heap_no,	/*!< in: heap_no of
						record which inherits */
	ulint			heap_no)	/*!< in: heap_no of record
						from which inherited;
						does NOT reset the locks
						on this record */
{
	lock_t*	lock;

	lock_mutex_enter();

	for (lock = lock_rec_get_first(lock_sys.rec_hash, block, heap_no);
	     lock != NULL;
	     lock = lock_rec_get_next(heap_no, lock)) {

		if (!lock_rec_get_insert_intention(lock)
		    && (heap_no == PAGE_HEAP_NO_SUPREMUM
			|| !lock_rec_get_rec_not_gap(lock))) {

			lock_rec_add_to_queue(
				LOCK_REC | LOCK_GAP
				| ulint(lock_get_mode(lock)),
				block, heir_heap_no, lock->index,
				lock->trx, FALSE);
		}
	}

	lock_mutex_exit();
}

/*************************************************************//**
Moves the locks of a record to another record and resets the lock bits of
the donating record. */
static
void
lock_rec_move_low(
/*==============*/
	hash_table_t*		lock_hash,	/*!< in: hash table to use */
	const buf_block_t*	receiver,	/*!< in: buffer block containing
						the receiving record */
	const buf_block_t*	donator,	/*!< in: buffer block containing
						the donating record */
	ulint			receiver_heap_no,/*!< in: heap_no of the record
						which gets the locks; there
						must be no lock requests
						on it! */
	ulint			donator_heap_no)/*!< in: heap_no of the record
						which gives the locks */
{
	lock_t*	lock;

	ut_ad(lock_mutex_own());

	/* If the lock is predicate lock, it resides on INFIMUM record */
	ut_ad(lock_rec_get_first(
		lock_hash, receiver, receiver_heap_no) == NULL
	      || lock_hash == lock_sys.prdt_hash
	      || lock_hash == lock_sys.prdt_page_hash);

	for (lock = lock_rec_get_first(lock_hash,
				       donator, donator_heap_no);
	     lock != NULL;
	     lock = lock_rec_get_next(donator_heap_no, lock)) {

		const ulint	type_mode = lock->type_mode;

		lock_rec_reset_nth_bit(lock, donator_heap_no);

		if (type_mode & LOCK_WAIT) {
			lock_reset_lock_and_trx_wait(lock);
		}

		/* Note that we FIRST reset the bit, and then set the lock:
		the function works also if donator == receiver */

		lock_rec_add_to_queue(
			type_mode, receiver, receiver_heap_no,
			lock->index, lock->trx, FALSE);
	}

	ut_ad(lock_rec_get_first(lock_sys.rec_hash,
				 donator, donator_heap_no) == NULL);
}

/** Move all the granted locks to the front of the given lock list.
All the waiting locks will be at the end of the list.
@param[in,out]	lock_list	the given lock list.  */
static
void
lock_move_granted_locks_to_front(
	UT_LIST_BASE_NODE_T(lock_t)&	lock_list)
{
	lock_t*	lock;

	bool seen_waiting_lock = false;

	for (lock = UT_LIST_GET_FIRST(lock_list); lock;
	     lock = UT_LIST_GET_NEXT(trx_locks, lock)) {

		if (!seen_waiting_lock) {
			if (lock->is_waiting()) {
				seen_waiting_lock = true;
			}
			continue;
		}

		ut_ad(seen_waiting_lock);

		if (!lock->is_waiting()) {
			lock_t* prev = UT_LIST_GET_PREV(trx_locks, lock);
			ut_a(prev);
			ut_list_move_to_front(lock_list, lock);
			lock = prev;
		}
	}
}

/*************************************************************//**
Moves the locks of a record to another record and resets the lock bits of
the donating record. */
UNIV_INLINE
void
lock_rec_move(
/*==========*/
	const buf_block_t*	receiver,       /*!< in: buffer block containing
						the receiving record */
	const buf_block_t*	donator,        /*!< in: buffer block containing
						the donating record */
	ulint			receiver_heap_no,/*!< in: heap_no of the record
						which gets the locks; there
						must be no lock requests
						on it! */
	ulint			donator_heap_no)/*!< in: heap_no of the record
                                                which gives the locks */
{
	lock_rec_move_low(lock_sys.rec_hash, receiver, donator,
			  receiver_heap_no, donator_heap_no);
}

/*************************************************************//**
Updates the lock table when we have reorganized a page. NOTE: we copy
also the locks set on the infimum of the page; the infimum may carry
locks if an update of a record is occurring on the page, and its locks
were temporarily stored on the infimum. */
void
lock_move_reorganize_page(
/*======================*/
	const buf_block_t*	block,	/*!< in: old index page, now
					reorganized */
	const buf_block_t*	oblock)	/*!< in: copy of the old, not
					reorganized page */
{
	lock_t*		lock;
	UT_LIST_BASE_NODE_T(lock_t)	old_locks;
	mem_heap_t*	heap		= NULL;
	ulint		comp;

	lock_mutex_enter();

	/* FIXME: This needs to deal with predicate lock too */
	lock = lock_rec_get_first_on_page(lock_sys.rec_hash, block);

	if (lock == NULL) {
		lock_mutex_exit();

		return;
	}

	heap = mem_heap_create(256);

	/* Copy first all the locks on the page to heap and reset the
	bitmaps in the original locks; chain the copies of the locks
	using the trx_locks field in them. */

	UT_LIST_INIT(old_locks, &lock_t::trx_locks);

	do {
		/* Make a copy of the lock */
		lock_t*	old_lock = lock_rec_copy(lock, heap);

		UT_LIST_ADD_LAST(old_locks, old_lock);

		/* Reset bitmap of lock */
		lock_rec_bitmap_reset(lock);

		if (lock_get_wait(lock)) {

			lock_reset_lock_and_trx_wait(lock);
		}

		lock = lock_rec_get_next_on_page(lock);
	} while (lock != NULL);

	comp = page_is_comp(block->frame);
	ut_ad(comp == page_is_comp(oblock->frame));

	lock_move_granted_locks_to_front(old_locks);

	DBUG_EXECUTE_IF("do_lock_reverse_page_reorganize",
			ut_list_reverse(old_locks););

	for (lock = UT_LIST_GET_FIRST(old_locks); lock;
	     lock = UT_LIST_GET_NEXT(trx_locks, lock)) {

		/* NOTE: we copy also the locks set on the infimum and
		supremum of the page; the infimum may carry locks if an
		update of a record is occurring on the page, and its locks
		were temporarily stored on the infimum */
		const rec_t*	rec1 = page_get_infimum_rec(
			buf_block_get_frame(block));
		const rec_t*	rec2 = page_get_infimum_rec(
			buf_block_get_frame(oblock));

		/* Set locks according to old locks */
		for (;;) {
			ulint	old_heap_no;
			ulint	new_heap_no;
			ut_d(const rec_t* const orec = rec1);
			ut_ad(page_rec_is_metadata(rec1)
			      == page_rec_is_metadata(rec2));

			if (comp) {
				old_heap_no = rec_get_heap_no_new(rec2);
				new_heap_no = rec_get_heap_no_new(rec1);

				rec1 = page_rec_get_next_low(rec1, TRUE);
				rec2 = page_rec_get_next_low(rec2, TRUE);
			} else {
				old_heap_no = rec_get_heap_no_old(rec2);
				new_heap_no = rec_get_heap_no_old(rec1);
				ut_ad(!memcmp(rec1, rec2,
					      rec_get_data_size_old(rec2)));

				rec1 = page_rec_get_next_low(rec1, FALSE);
				rec2 = page_rec_get_next_low(rec2, FALSE);
			}

			/* Clear the bit in old_lock. */
			if (old_heap_no < lock->un_member.rec_lock.n_bits
			    && lock_rec_reset_nth_bit(lock, old_heap_no)) {
				ut_ad(!page_rec_is_metadata(orec));

				/* NOTE that the old lock bitmap could be too
				small for the new heap number! */

				lock_rec_add_to_queue(
					lock->type_mode, block, new_heap_no,
					lock->index, lock->trx, FALSE);
			}

			if (new_heap_no == PAGE_HEAP_NO_SUPREMUM) {
				ut_ad(old_heap_no == PAGE_HEAP_NO_SUPREMUM);
				break;
			}
		}

		ut_ad(lock_rec_find_set_bit(lock) == ULINT_UNDEFINED);
	}

	lock_mutex_exit();

	mem_heap_free(heap);

#ifdef UNIV_DEBUG_LOCK_VALIDATE
	ut_ad(lock_rec_validate_page(block));
#endif
}

/*************************************************************//**
Moves the explicit locks on user records to another page if a record
list end is moved to another page. */
void
lock_move_rec_list_end(
/*===================*/
	const buf_block_t*	new_block,	/*!< in: index page to move to */
	const buf_block_t*	block,		/*!< in: index page */
	const rec_t*		rec)		/*!< in: record on page: this
						is the first record moved */
{
	lock_t*		lock;
	const ulint	comp	= page_rec_is_comp(rec);

	ut_ad(buf_block_get_frame(block) == page_align(rec));
	ut_ad(comp == page_is_comp(buf_block_get_frame(new_block)));

	lock_mutex_enter();

	/* Note: when we move locks from record to record, waiting locks
	and possible granted gap type locks behind them are enqueued in
	the original order, because new elements are inserted to a hash
	table to the end of the hash chain, and lock_rec_add_to_queue
	does not reuse locks if there are waiters in the queue. */

	for (lock = lock_rec_get_first_on_page(lock_sys.rec_hash, block); lock;
	     lock = lock_rec_get_next_on_page(lock)) {
		const rec_t*	rec1	= rec;
		const rec_t*	rec2;
		const ulint	type_mode = lock->type_mode;

		if (comp) {
			if (page_offset(rec1) == PAGE_NEW_INFIMUM) {
				rec1 = page_rec_get_next_low(rec1, TRUE);
			}

			rec2 = page_rec_get_next_low(
				buf_block_get_frame(new_block)
				+ PAGE_NEW_INFIMUM, TRUE);
		} else {
			if (page_offset(rec1) == PAGE_OLD_INFIMUM) {
				rec1 = page_rec_get_next_low(rec1, FALSE);
			}

			rec2 = page_rec_get_next_low(
				buf_block_get_frame(new_block)
				+ PAGE_OLD_INFIMUM, FALSE);
		}

		/* Copy lock requests on user records to new page and
		reset the lock bits on the old */

		for (;;) {
			ut_ad(page_rec_is_metadata(rec1)
			      == page_rec_is_metadata(rec2));
			ut_d(const rec_t* const orec = rec1);

			ulint	rec1_heap_no;
			ulint	rec2_heap_no;

			if (comp) {
				rec1_heap_no = rec_get_heap_no_new(rec1);

				if (rec1_heap_no == PAGE_HEAP_NO_SUPREMUM) {
					break;
				}

				rec2_heap_no = rec_get_heap_no_new(rec2);
				rec1 = page_rec_get_next_low(rec1, TRUE);
				rec2 = page_rec_get_next_low(rec2, TRUE);
			} else {
				rec1_heap_no = rec_get_heap_no_old(rec1);

				if (rec1_heap_no == PAGE_HEAP_NO_SUPREMUM) {
					break;
				}

				rec2_heap_no = rec_get_heap_no_old(rec2);

				ut_ad(rec_get_data_size_old(rec1)
				      == rec_get_data_size_old(rec2));

				ut_ad(!memcmp(rec1, rec2,
					      rec_get_data_size_old(rec1)));

				rec1 = page_rec_get_next_low(rec1, FALSE);
				rec2 = page_rec_get_next_low(rec2, FALSE);
			}

			if (rec1_heap_no < lock->un_member.rec_lock.n_bits
			    && lock_rec_reset_nth_bit(lock, rec1_heap_no)) {
				ut_ad(!page_rec_is_metadata(orec));

				if (type_mode & LOCK_WAIT) {
					lock_reset_lock_and_trx_wait(lock);
				}

				lock_rec_add_to_queue(
					type_mode, new_block, rec2_heap_no,
					lock->index, lock->trx, FALSE);
			}
		}
	}

	lock_mutex_exit();

#ifdef UNIV_DEBUG_LOCK_VALIDATE
	ut_ad(lock_rec_validate_page(block));
	ut_ad(lock_rec_validate_page(new_block));
#endif
}

/*************************************************************//**
Moves the explicit locks on user records to another page if a record
list start is moved to another page. */
void
lock_move_rec_list_start(
/*=====================*/
	const buf_block_t*	new_block,	/*!< in: index page to
						move to */
	const buf_block_t*	block,		/*!< in: index page */
	const rec_t*		rec,		/*!< in: record on page:
						this is the first
						record NOT copied */
	const rec_t*		old_end)	/*!< in: old
						previous-to-last
						record on new_page
						before the records
						were copied */
{
	lock_t*		lock;
	const ulint	comp	= page_rec_is_comp(rec);

	ut_ad(block->frame == page_align(rec));
	ut_ad(new_block->frame == page_align(old_end));
	ut_ad(comp == page_rec_is_comp(old_end));
	ut_ad(!page_rec_is_metadata(rec));

	lock_mutex_enter();

	for (lock = lock_rec_get_first_on_page(lock_sys.rec_hash, block); lock;
	     lock = lock_rec_get_next_on_page(lock)) {
		const rec_t*	rec1;
		const rec_t*	rec2;
		const ulint	type_mode = lock->type_mode;

		if (comp) {
			rec1 = page_rec_get_next_low(
				buf_block_get_frame(block)
				+ PAGE_NEW_INFIMUM, TRUE);
			rec2 = page_rec_get_next_low(old_end, TRUE);
		} else {
			rec1 = page_rec_get_next_low(
				buf_block_get_frame(block)
				+ PAGE_OLD_INFIMUM, FALSE);
			rec2 = page_rec_get_next_low(old_end, FALSE);
		}

		/* Copy lock requests on user records to new page and
		reset the lock bits on the old */

		while (rec1 != rec) {
			ut_ad(page_rec_is_metadata(rec1)
			      == page_rec_is_metadata(rec2));
			ut_d(const rec_t* const prev = rec1);

			ulint	rec1_heap_no;
			ulint	rec2_heap_no;

			if (comp) {
				rec1_heap_no = rec_get_heap_no_new(rec1);
				rec2_heap_no = rec_get_heap_no_new(rec2);

				rec1 = page_rec_get_next_low(rec1, TRUE);
				rec2 = page_rec_get_next_low(rec2, TRUE);
			} else {
				rec1_heap_no = rec_get_heap_no_old(rec1);
				rec2_heap_no = rec_get_heap_no_old(rec2);

				ut_ad(!memcmp(rec1, rec2,
					      rec_get_data_size_old(rec2)));

				rec1 = page_rec_get_next_low(rec1, FALSE);
				rec2 = page_rec_get_next_low(rec2, FALSE);
			}

			if (rec1_heap_no < lock->un_member.rec_lock.n_bits
			    && lock_rec_reset_nth_bit(lock, rec1_heap_no)) {
				ut_ad(!page_rec_is_metadata(prev));

				if (type_mode & LOCK_WAIT) {
					lock_reset_lock_and_trx_wait(lock);
				}

				lock_rec_add_to_queue(
					type_mode, new_block, rec2_heap_no,
					lock->index, lock->trx, FALSE);
			}
		}

#ifdef UNIV_DEBUG
		if (page_rec_is_supremum(rec)) {
			ulint	i;

			for (i = PAGE_HEAP_NO_USER_LOW;
			     i < lock_rec_get_n_bits(lock); i++) {
				if (lock_rec_get_nth_bit(lock, i)) {
					ib::fatal()
						<< "lock_move_rec_list_start():"
						<< i << " not moved in "
						<<  (void*) lock;
				}
			}
		}
#endif /* UNIV_DEBUG */
	}

	lock_mutex_exit();

#ifdef UNIV_DEBUG_LOCK_VALIDATE
	ut_ad(lock_rec_validate_page(block));
#endif
}

/*************************************************************//**
Moves the explicit locks on user records to another page if a record
list start is moved to another page. */
void
lock_rtr_move_rec_list(
/*===================*/
	const buf_block_t*	new_block,	/*!< in: index page to
						move to */
	const buf_block_t*	block,		/*!< in: index page */
	rtr_rec_move_t*		rec_move,       /*!< in: recording records
						moved */
	ulint			num_move)       /*!< in: num of rec to move */
{
	lock_t*		lock;
	ulint		comp;

	if (!num_move) {
		return;
	}

	comp = page_rec_is_comp(rec_move[0].old_rec);

	ut_ad(block->frame == page_align(rec_move[0].old_rec));
	ut_ad(new_block->frame == page_align(rec_move[0].new_rec));
	ut_ad(comp == page_rec_is_comp(rec_move[0].new_rec));

	lock_mutex_enter();

	for (lock = lock_rec_get_first_on_page(lock_sys.rec_hash, block); lock;
	     lock = lock_rec_get_next_on_page(lock)) {
		ulint		moved = 0;
		const rec_t*	rec1;
		const rec_t*	rec2;
		const ulint	type_mode = lock->type_mode;

		/* Copy lock requests on user records to new page and
		reset the lock bits on the old */

		while (moved < num_move) {
			ulint	rec1_heap_no;
			ulint	rec2_heap_no;

			rec1 = rec_move[moved].old_rec;
			rec2 = rec_move[moved].new_rec;
			ut_ad(!page_rec_is_metadata(rec1));
			ut_ad(!page_rec_is_metadata(rec2));

			if (comp) {
				rec1_heap_no = rec_get_heap_no_new(rec1);
				rec2_heap_no = rec_get_heap_no_new(rec2);

			} else {
				rec1_heap_no = rec_get_heap_no_old(rec1);
				rec2_heap_no = rec_get_heap_no_old(rec2);

				ut_ad(!memcmp(rec1, rec2,
					      rec_get_data_size_old(rec2)));
			}

			if (rec1_heap_no < lock->un_member.rec_lock.n_bits
			    && lock_rec_reset_nth_bit(lock, rec1_heap_no)) {
				if (type_mode & LOCK_WAIT) {
					lock_reset_lock_and_trx_wait(lock);
				}

				lock_rec_add_to_queue(
					type_mode, new_block, rec2_heap_no,
					lock->index, lock->trx, FALSE);

				rec_move[moved].moved = true;
			}

			moved++;
		}
	}

	lock_mutex_exit();

#ifdef UNIV_DEBUG_LOCK_VALIDATE
	ut_ad(lock_rec_validate_page(block));
#endif
}
/*************************************************************//**
Updates the lock table when a page is split to the right. */
void
lock_update_split_right(
/*====================*/
	const buf_block_t*	right_block,	/*!< in: right page */
	const buf_block_t*	left_block)	/*!< in: left page */
{
	ulint	heap_no = lock_get_min_heap_no(right_block);

	lock_mutex_enter();

	/* Move the locks on the supremum of the left page to the supremum
	of the right page */

	lock_rec_move(right_block, left_block,
		      PAGE_HEAP_NO_SUPREMUM, PAGE_HEAP_NO_SUPREMUM);

	/* Inherit the locks to the supremum of left page from the successor
	of the infimum on right page */

	lock_rec_inherit_to_gap(left_block, right_block,
				PAGE_HEAP_NO_SUPREMUM, heap_no);

	lock_mutex_exit();
}

/*************************************************************//**
Updates the lock table when a page is merged to the right. */
void
lock_update_merge_right(
/*====================*/
	const buf_block_t*	right_block,	/*!< in: right page to
						which merged */
	const rec_t*		orig_succ,	/*!< in: original
						successor of infimum
						on the right page
						before merge */
	const buf_block_t*	left_block)	/*!< in: merged index
						page which will be
						discarded */
{
	ut_ad(!page_rec_is_metadata(orig_succ));

	lock_mutex_enter();

	/* Inherit the locks from the supremum of the left page to the
	original successor of infimum on the right page, to which the left
	page was merged */

	lock_rec_inherit_to_gap(right_block, left_block,
				page_rec_get_heap_no(orig_succ),
				PAGE_HEAP_NO_SUPREMUM);

	/* Reset the locks on the supremum of the left page, releasing
	waiting transactions */

	lock_rec_reset_and_release_wait_low(
		lock_sys.rec_hash, left_block, PAGE_HEAP_NO_SUPREMUM);

	/* there should exist no page lock on the left page,
	otherwise, it will be blocked from merge */
	ut_ad(!lock_rec_get_first_on_page_addr(lock_sys.prdt_page_hash,
					       left_block->page.id.space(),
					       left_block->page.id.page_no()));

	lock_rec_free_all_from_discard_page(left_block);

	lock_mutex_exit();
}

/*************************************************************//**
Updates the lock table when the root page is copied to another in
btr_root_raise_and_insert. Note that we leave lock structs on the
root page, even though they do not make sense on other than leaf
pages: the reason is that in a pessimistic update the infimum record
of the root page will act as a dummy carrier of the locks of the record
to be updated. */
void
lock_update_root_raise(
/*===================*/
	const buf_block_t*	block,	/*!< in: index page to which copied */
	const buf_block_t*	root)	/*!< in: root page */
{
	lock_mutex_enter();

	/* Move the locks on the supremum of the root to the supremum
	of block */

	lock_rec_move(block, root,
		      PAGE_HEAP_NO_SUPREMUM, PAGE_HEAP_NO_SUPREMUM);
	lock_mutex_exit();
}

/*************************************************************//**
Updates the lock table when a page is copied to another and the original page
is removed from the chain of leaf pages, except if page is the root! */
void
lock_update_copy_and_discard(
/*=========================*/
	const buf_block_t*	new_block,	/*!< in: index page to
						which copied */
	const buf_block_t*	block)		/*!< in: index page;
						NOT the root! */
{
	lock_mutex_enter();

	/* Move the locks on the supremum of the old page to the supremum
	of new_page */

	lock_rec_move(new_block, block,
		      PAGE_HEAP_NO_SUPREMUM, PAGE_HEAP_NO_SUPREMUM);
	lock_rec_free_all_from_discard_page(block);

	lock_mutex_exit();
}

/*************************************************************//**
Updates the lock table when a page is split to the left. */
void
lock_update_split_left(
/*===================*/
	const buf_block_t*	right_block,	/*!< in: right page */
	const buf_block_t*	left_block)	/*!< in: left page */
{
	ulint	heap_no = lock_get_min_heap_no(right_block);

	lock_mutex_enter();

	/* Inherit the locks to the supremum of the left page from the
	successor of the infimum on the right page */

	lock_rec_inherit_to_gap(left_block, right_block,
				PAGE_HEAP_NO_SUPREMUM, heap_no);

	lock_mutex_exit();
}

/*************************************************************//**
Updates the lock table when a page is merged to the left. */
void
lock_update_merge_left(
/*===================*/
	const buf_block_t*	left_block,	/*!< in: left page to
						which merged */
	const rec_t*		orig_pred,	/*!< in: original predecessor
						of supremum on the left page
						before merge */
	const buf_block_t*	right_block)	/*!< in: merged index page
						which will be discarded */
{
	const rec_t*	left_next_rec;

	ut_ad(left_block->frame == page_align(orig_pred));

	lock_mutex_enter();

	left_next_rec = page_rec_get_next_const(orig_pred);

	if (!page_rec_is_supremum(left_next_rec)) {

		/* Inherit the locks on the supremum of the left page to the
		first record which was moved from the right page */

		lock_rec_inherit_to_gap(left_block, left_block,
					page_rec_get_heap_no(left_next_rec),
					PAGE_HEAP_NO_SUPREMUM);

		/* Reset the locks on the supremum of the left page,
		releasing waiting transactions */

		lock_rec_reset_and_release_wait_low(
			lock_sys.rec_hash, left_block, PAGE_HEAP_NO_SUPREMUM);
	}

	/* Move the locks from the supremum of right page to the supremum
	of the left page */

	lock_rec_move(left_block, right_block,
		      PAGE_HEAP_NO_SUPREMUM, PAGE_HEAP_NO_SUPREMUM);

	/* there should exist no page lock on the right page,
	otherwise, it will be blocked from merge */
	ut_ad(!lock_rec_get_first_on_page_addr(
		      lock_sys.prdt_page_hash,
		      right_block->page.id.space(),
		      right_block->page.id.page_no()));

	lock_rec_free_all_from_discard_page(right_block);

	lock_mutex_exit();
}

/*************************************************************//**
Resets the original locks on heir and replaces them with gap type locks
inherited from rec. */
void
lock_rec_reset_and_inherit_gap_locks(
/*=================================*/
	const buf_block_t*	heir_block,	/*!< in: block containing the
						record which inherits */
	const buf_block_t*	block,		/*!< in: block containing the
						record from which inherited;
						does NOT reset the locks on
						this record */
	ulint			heir_heap_no,	/*!< in: heap_no of the
						inheriting record */
	ulint			heap_no)	/*!< in: heap_no of the
						donating record */
{
	lock_mutex_enter();

	lock_rec_reset_and_release_wait(heir_block, heir_heap_no);

	lock_rec_inherit_to_gap(heir_block, block, heir_heap_no, heap_no);

	lock_mutex_exit();
}

/*************************************************************//**
Updates the lock table when a page is discarded. */
void
lock_update_discard(
/*================*/
	const buf_block_t*	heir_block,	/*!< in: index page
						which will inherit the locks */
	ulint			heir_heap_no,	/*!< in: heap_no of the record
						which will inherit the locks */
	const buf_block_t*	block)		/*!< in: index page
						which will be discarded */
{
	const page_t*	page = block->frame;
	const rec_t*	rec;
	ulint		heap_no;

	lock_mutex_enter();

	if (lock_rec_get_first_on_page(lock_sys.rec_hash, block)) {
		ut_ad(!lock_rec_get_first_on_page(lock_sys.prdt_hash, block));
		ut_ad(!lock_rec_get_first_on_page(lock_sys.prdt_page_hash,
						  block));
		/* Inherit all the locks on the page to the record and
		reset all the locks on the page */

		if (page_is_comp(page)) {
			rec = page + PAGE_NEW_INFIMUM;

			do {
				heap_no = rec_get_heap_no_new(rec);

				lock_rec_inherit_to_gap(heir_block, block,
							heir_heap_no, heap_no);

				lock_rec_reset_and_release_wait(
					block, heap_no);

				rec = page + rec_get_next_offs(rec, TRUE);
			} while (heap_no != PAGE_HEAP_NO_SUPREMUM);
		} else {
			rec = page + PAGE_OLD_INFIMUM;

			do {
				heap_no = rec_get_heap_no_old(rec);

				lock_rec_inherit_to_gap(heir_block, block,
							heir_heap_no, heap_no);

				lock_rec_reset_and_release_wait(
					block, heap_no);

				rec = page + rec_get_next_offs(rec, FALSE);
			} while (heap_no != PAGE_HEAP_NO_SUPREMUM);
		}

		lock_rec_free_all_from_discard_page_low(
			block->page.id.space(), block->page.id.page_no(),
			lock_sys.rec_hash);
	} else {
		lock_rec_free_all_from_discard_page_low(
			block->page.id.space(), block->page.id.page_no(),
			lock_sys.prdt_hash);
		lock_rec_free_all_from_discard_page_low(
			block->page.id.space(), block->page.id.page_no(),
			lock_sys.prdt_page_hash);
	}

	lock_mutex_exit();
}

/*************************************************************//**
Updates the lock table when a new user record is inserted. */
void
lock_update_insert(
/*===============*/
	const buf_block_t*	block,	/*!< in: buffer block containing rec */
	const rec_t*		rec)	/*!< in: the inserted record */
{
	ulint	receiver_heap_no;
	ulint	donator_heap_no;

	ut_ad(block->frame == page_align(rec));
	ut_ad(!page_rec_is_metadata(rec));

	/* Inherit the gap-locking locks for rec, in gap mode, from the next
	record */

	if (page_rec_is_comp(rec)) {
		receiver_heap_no = rec_get_heap_no_new(rec);
		donator_heap_no = rec_get_heap_no_new(
			page_rec_get_next_low(rec, TRUE));
	} else {
		receiver_heap_no = rec_get_heap_no_old(rec);
		donator_heap_no = rec_get_heap_no_old(
			page_rec_get_next_low(rec, FALSE));
	}

	lock_rec_inherit_to_gap_if_gap_lock(
		block, receiver_heap_no, donator_heap_no);
}

/*************************************************************//**
Updates the lock table when a record is removed. */
void
lock_update_delete(
/*===============*/
	const buf_block_t*	block,	/*!< in: buffer block containing rec */
	const rec_t*		rec)	/*!< in: the record to be removed */
{
	const page_t*	page = block->frame;
	ulint		heap_no;
	ulint		next_heap_no;

	ut_ad(page == page_align(rec));
	ut_ad(!page_rec_is_metadata(rec));

	if (page_is_comp(page)) {
		heap_no = rec_get_heap_no_new(rec);
		next_heap_no = rec_get_heap_no_new(page
						   + rec_get_next_offs(rec,
								       TRUE));
	} else {
		heap_no = rec_get_heap_no_old(rec);
		next_heap_no = rec_get_heap_no_old(page
						   + rec_get_next_offs(rec,
								       FALSE));
	}

	lock_mutex_enter();

	/* Let the next record inherit the locks from rec, in gap mode */

	lock_rec_inherit_to_gap(block, block, next_heap_no, heap_no);

	/* Reset the lock bits on rec and release waiting transactions */

	lock_rec_reset_and_release_wait(block, heap_no);

	lock_mutex_exit();
}

/*********************************************************************//**
Stores on the page infimum record the explicit locks of another record.
This function is used to store the lock state of a record when it is
updated and the size of the record changes in the update. The record
is moved in such an update, perhaps to another page. The infimum record
acts as a dummy carrier record, taking care of lock releases while the
actual record is being moved. */
void
lock_rec_store_on_page_infimum(
/*===========================*/
	const buf_block_t*	block,	/*!< in: buffer block containing rec */
	const rec_t*		rec)	/*!< in: record whose lock state
					is stored on the infimum
					record of the same page; lock
					bits are reset on the
					record */
{
	ulint	heap_no = page_rec_get_heap_no(rec);

	ut_ad(block->frame == page_align(rec));

	lock_mutex_enter();

	lock_rec_move(block, block, PAGE_HEAP_NO_INFIMUM, heap_no);

	lock_mutex_exit();
}

/*********************************************************************//**
Restores the state of explicit lock requests on a single record, where the
state was stored on the infimum of the page. */
void
lock_rec_restore_from_page_infimum(
/*===============================*/
	const buf_block_t*	block,	/*!< in: buffer block containing rec */
	const rec_t*		rec,	/*!< in: record whose lock state
					is restored */
	const buf_block_t*	donator)/*!< in: page (rec is not
					necessarily on this page)
					whose infimum stored the lock
					state; lock bits are reset on
					the infimum */
{
	ulint	heap_no = page_rec_get_heap_no(rec);

	lock_mutex_enter();

	lock_rec_move(block, donator, heap_no, PAGE_HEAP_NO_INFIMUM);

	lock_mutex_exit();
}

/*========================= TABLE LOCKS ==============================*/

/** Functor for accessing the embedded node within a table lock. */
struct TableLockGetNode {
	ut_list_node<lock_t>& operator() (lock_t& elem)
	{
		return(elem.un_member.tab_lock.locks);
	}
};

/*********************************************************************//**
Creates a table lock object and adds it as the last in the lock queue
of the table. Does NOT check for deadlocks or lock compatibility.
@return own: new lock object */
UNIV_INLINE
lock_t*
lock_table_create(
/*==============*/
	dict_table_t*	table,	/*!< in/out: database table
				in dictionary cache */
	ulint		type_mode,/*!< in: lock mode possibly ORed with
				LOCK_WAIT */
	trx_t*		trx	/*!< in: trx */
#ifdef WITH_WSREP
	, lock_t*	c_lock = NULL	/*!< in: conflicting lock */
#endif
	)
{
	lock_t*		lock;

	ut_ad(table && trx);
	ut_ad(lock_mutex_own());
	ut_ad(trx_mutex_own(trx));

	check_trx_state(trx);

	if ((type_mode & LOCK_MODE_MASK) == LOCK_AUTO_INC) {
		++table->n_waiting_or_granted_auto_inc_locks;
	}

	/* For AUTOINC locking we reuse the lock instance only if
	there is no wait involved else we allocate the waiting lock
	from the transaction lock heap. */
	if (type_mode == LOCK_AUTO_INC) {

		lock = table->autoinc_lock;

		table->autoinc_trx = trx;

		ib_vector_push(trx->autoinc_locks, &lock);

	} else if (trx->lock.table_cached
		   < UT_ARR_SIZE(trx->lock.table_pool)) {
		lock = &trx->lock.table_pool[trx->lock.table_cached++];
	} else {

		lock = static_cast<lock_t*>(
			mem_heap_alloc(trx->lock.lock_heap, sizeof(*lock)));

	}

	lock->type_mode = ib_uint32_t(type_mode | LOCK_TABLE);
	lock->trx = trx;

	lock->un_member.tab_lock.table = table;

	ut_ad(table->get_ref_count() > 0 || !table->can_be_evicted);

	UT_LIST_ADD_LAST(trx->lock.trx_locks, lock);

#ifdef WITH_WSREP
	if (c_lock && wsrep_on_trx(trx)) {
		if (wsrep_thd_is_BF(trx->mysql_thd, FALSE)) {
			ut_list_insert(table->locks, c_lock, lock,
				       TableLockGetNode());
			if (wsrep_debug) {
				ib::info() << "table lock BF conflict for "
					   << ib::hex(c_lock->trx->id)
					   << " SQL: "
					   << wsrep_thd_query(
						   c_lock->trx->mysql_thd);
			}
		} else {
			ut_list_append(table->locks, lock, TableLockGetNode());
		}

		trx_mutex_enter(c_lock->trx);

		if (c_lock->trx->lock.que_state == TRX_QUE_LOCK_WAIT) {
			c_lock->trx->lock.was_chosen_as_deadlock_victim = TRUE;

			if (wsrep_debug) {
				wsrep_print_wait_locks(c_lock);
			}

			/* The lock release will call lock_grant(),
			which would acquire trx->mutex again. */
			trx_mutex_exit(trx);
			lock_cancel_waiting_and_release(
				c_lock->trx->lock.wait_lock);
			trx_mutex_enter(trx);

			if (wsrep_debug) {
				ib::info() << "WSREP: c_lock canceled "
					   << ib::hex(c_lock->trx->id)
					   << " SQL: "
					   << wsrep_thd_query(
						   c_lock->trx->mysql_thd);
			}
		}

		trx_mutex_exit(c_lock->trx);
	} else
#endif /* WITH_WSREP */
	ut_list_append(table->locks, lock, TableLockGetNode());

	if (type_mode & LOCK_WAIT) {

		lock_set_lock_and_trx_wait(lock, trx);
	}

	lock->trx->lock.table_locks.push_back(lock);

	MONITOR_INC(MONITOR_TABLELOCK_CREATED);
	MONITOR_INC(MONITOR_NUM_TABLELOCK);

	return(lock);
}

/*************************************************************//**
Pops autoinc lock requests from the transaction's autoinc_locks. We
handle the case where there are gaps in the array and they need to
be popped off the stack. */
UNIV_INLINE
void
lock_table_pop_autoinc_locks(
/*=========================*/
	trx_t*	trx)	/*!< in/out: transaction that owns the AUTOINC locks */
{
	ut_ad(lock_mutex_own());
	ut_ad(!ib_vector_is_empty(trx->autoinc_locks));

	/* Skip any gaps, gaps are NULL lock entries in the
	trx->autoinc_locks vector. */

	do {
		ib_vector_pop(trx->autoinc_locks);

		if (ib_vector_is_empty(trx->autoinc_locks)) {
			return;
		}

	} while (*(lock_t**) ib_vector_get_last(trx->autoinc_locks) == NULL);
}

/*************************************************************//**
Removes an autoinc lock request from the transaction's autoinc_locks. */
UNIV_INLINE
void
lock_table_remove_autoinc_lock(
/*===========================*/
	lock_t*	lock,	/*!< in: table lock */
	trx_t*	trx)	/*!< in/out: transaction that owns the lock */
{
	lock_t*	autoinc_lock;
	lint	i = ib_vector_size(trx->autoinc_locks) - 1;

	ut_ad(lock_mutex_own());
	ut_ad(lock_get_mode(lock) == LOCK_AUTO_INC);
	ut_ad(lock_get_type_low(lock) & LOCK_TABLE);
	ut_ad(!ib_vector_is_empty(trx->autoinc_locks));

	/* With stored functions and procedures the user may drop
	a table within the same "statement". This special case has
	to be handled by deleting only those AUTOINC locks that were
	held by the table being dropped. */

	autoinc_lock = *static_cast<lock_t**>(
		ib_vector_get(trx->autoinc_locks, i));

	/* This is the default fast case. */

	if (autoinc_lock == lock) {
		lock_table_pop_autoinc_locks(trx);
	} else {
		/* The last element should never be NULL */
		ut_a(autoinc_lock != NULL);

		/* Handle freeing the locks from within the stack. */

		while (--i >= 0) {
			autoinc_lock = *static_cast<lock_t**>(
				ib_vector_get(trx->autoinc_locks, i));

			if (autoinc_lock == lock) {
				void*	null_var = NULL;
				ib_vector_set(trx->autoinc_locks, i, &null_var);
				return;
			}
		}

		/* Must find the autoinc lock. */
		ut_error;
	}
}

/*************************************************************//**
Removes a table lock request from the queue and the trx list of locks;
this is a low-level function which does NOT check if waiting requests
can now be granted. */
UNIV_INLINE
void
lock_table_remove_low(
/*==================*/
	lock_t*	lock)	/*!< in/out: table lock */
{
	trx_t*		trx;
	dict_table_t*	table;

	ut_ad(lock_mutex_own());

	trx = lock->trx;
	table = lock->un_member.tab_lock.table;

	/* Remove the table from the transaction's AUTOINC vector, if
	the lock that is being released is an AUTOINC lock. */
	if (lock_get_mode(lock) == LOCK_AUTO_INC) {

		/* The table's AUTOINC lock can get transferred to
		another transaction before we get here. */
		if (table->autoinc_trx == trx) {
			table->autoinc_trx = NULL;
		}

		/* The locks must be freed in the reverse order from
		the one in which they were acquired. This is to avoid
		traversing the AUTOINC lock vector unnecessarily.

		We only store locks that were granted in the
		trx->autoinc_locks vector (see lock_table_create()
		and lock_grant()). Therefore it can be empty and we
		need to check for that. */

		if (!lock_get_wait(lock)
		    && !ib_vector_is_empty(trx->autoinc_locks)) {

			lock_table_remove_autoinc_lock(lock, trx);
		}

		ut_a(table->n_waiting_or_granted_auto_inc_locks > 0);
		table->n_waiting_or_granted_auto_inc_locks--;
	}

	UT_LIST_REMOVE(trx->lock.trx_locks, lock);
	ut_list_remove(table->locks, lock, TableLockGetNode());

	MONITOR_INC(MONITOR_TABLELOCK_REMOVED);
	MONITOR_DEC(MONITOR_NUM_TABLELOCK);
}

/*********************************************************************//**
Enqueues a waiting request for a table lock which cannot be granted
immediately. Checks for deadlocks.
@retval	DB_LOCK_WAIT	if the waiting lock was enqueued
@retval	DB_DEADLOCK	if this transaction was chosen as the victim
@retval	DB_SUCCESS	if the other transaction committed or aborted */
static
dberr_t
lock_table_enqueue_waiting(
/*=======================*/
	ulint		mode,	/*!< in: lock mode this transaction is
				requesting */
	dict_table_t*	table,	/*!< in/out: table */
	que_thr_t*	thr	/*!< in: query thread */
#ifdef WITH_WSREP
	, lock_t*	c_lock	/*!< in: conflicting lock or NULL */
#endif
)
{
	trx_t*		trx;
	lock_t*		lock;

	ut_ad(lock_mutex_own());
	ut_ad(!srv_read_only_mode);

	trx = thr_get_trx(thr);
	ut_ad(trx_mutex_own(trx));
	ut_a(!que_thr_stop(thr));

	switch (trx_get_dict_operation(trx)) {
	case TRX_DICT_OP_NONE:
		break;
	case TRX_DICT_OP_TABLE:
	case TRX_DICT_OP_INDEX:
		ib::error() << "A table lock wait happens in a dictionary"
			" operation. Table " << table->name
			<< ". " << BUG_REPORT_MSG;
		ut_ad(0);
	}

#ifdef WITH_WSREP
	if (trx->lock.was_chosen_as_deadlock_victim && wsrep_on_trx(trx)) {
		return(DB_DEADLOCK);
	}
#endif /* WITH_WSREP */

	/* Enqueue the lock request that will wait to be granted */
	lock = lock_table_create(table, ulint(mode) | LOCK_WAIT, trx
#ifdef WITH_WSREP
				 , c_lock
#endif
				 );

	const trx_t*	victim_trx =
		DeadlockChecker::check_and_resolve(lock, trx);

	if (victim_trx != 0) {
		ut_ad(victim_trx == trx);

		/* The order here is important, we don't want to
		lose the state of the lock before calling remove. */
		lock_table_remove_low(lock);
		lock_reset_lock_and_trx_wait(lock);

		return(DB_DEADLOCK);

	} else if (trx->lock.wait_lock == NULL) {
		/* Deadlock resolution chose another transaction as a victim,
		and we accidentally got our lock granted! */

		return(DB_SUCCESS);
	}

	trx->lock.que_state = TRX_QUE_LOCK_WAIT;

	trx->lock.wait_started = time(NULL);
	trx->lock.was_chosen_as_deadlock_victim = false;

	ut_a(que_thr_stop(thr));

	MONITOR_INC(MONITOR_TABLELOCK_WAIT);

	return(DB_LOCK_WAIT);
}

/*********************************************************************//**
Checks if other transactions have an incompatible mode lock request in
the lock queue.
@return lock or NULL */
UNIV_INLINE
lock_t*
lock_table_other_has_incompatible(
/*==============================*/
	const trx_t*		trx,	/*!< in: transaction, or NULL if all
					transactions should be included */
	ulint			wait,	/*!< in: LOCK_WAIT if also
					waiting locks are taken into
					account, or 0 if not */
	const dict_table_t*	table,	/*!< in: table */
	lock_mode		mode)	/*!< in: lock mode */
{
	lock_t*	lock;

	ut_ad(lock_mutex_own());

	for (lock = UT_LIST_GET_LAST(table->locks);
	     lock != NULL;
	     lock = UT_LIST_GET_PREV(un_member.tab_lock.locks, lock)) {

		if (lock->trx != trx
		    && !lock_mode_compatible(lock_get_mode(lock), mode)
		    && (wait || !lock_get_wait(lock))) {

#ifdef WITH_WSREP
			if (wsrep_on(lock->trx->mysql_thd)) {
				if (wsrep_debug) {
					ib::info() << "WSREP: table lock abort for table:"
						   << table->name.m_name;
					ib::info() << " SQL: "
					   << wsrep_thd_query(lock->trx->mysql_thd);
				}
				trx_mutex_enter(lock->trx);
				wsrep_kill_victim((trx_t *)trx, (lock_t *)lock);
				trx_mutex_exit(lock->trx);
			}
#endif /* WITH_WSREP */

			return(lock);
		}
	}

	return(NULL);
}

/*********************************************************************//**
Locks the specified database table in the mode given. If the lock cannot
be granted immediately, the query thread is put to wait.
@return DB_SUCCESS, DB_LOCK_WAIT, or DB_DEADLOCK */
dberr_t
lock_table(
/*=======*/
	ulint		flags,	/*!< in: if BTR_NO_LOCKING_FLAG bit is set,
				does nothing */
	dict_table_t*	table,	/*!< in/out: database table
				in dictionary cache */
	lock_mode	mode,	/*!< in: lock mode */
	que_thr_t*	thr)	/*!< in: query thread */
{
	trx_t*		trx;
	dberr_t		err;
	lock_t*		wait_for;

	ut_ad(table && thr);

	/* Given limited visibility of temp-table we can avoid
	locking overhead */
	if ((flags & BTR_NO_LOCKING_FLAG)
	    || srv_read_only_mode
	    || table->is_temporary()) {

		return(DB_SUCCESS);
	}

	ut_a(flags == 0);

	trx = thr_get_trx(thr);

	/* Look for equal or stronger locks the same trx already
	has on the table. No need to acquire the lock mutex here
	because only this transacton can add/access table locks
	to/from trx_t::table_locks. */

	if (lock_table_has(trx, table, mode)) {

		return(DB_SUCCESS);
	}

	/* Read only transactions can write to temp tables, we don't want
	to promote them to RW transactions. Their updates cannot be visible
	to other transactions. Therefore we can keep them out
	of the read views. */

	if ((mode == LOCK_IX || mode == LOCK_X)
	    && !trx->read_only
	    && trx->rsegs.m_redo.rseg == 0) {

		trx_set_rw_mode(trx);
	}

	lock_mutex_enter();

	DBUG_EXECUTE_IF("fatal-semaphore-timeout",
		{ os_thread_sleep(3600000000LL); });

	/* We have to check if the new lock is compatible with any locks
	other transactions have in the table lock queue. */

	wait_for = lock_table_other_has_incompatible(
		trx, LOCK_WAIT, table, mode);

	trx_mutex_enter(trx);

	/* Another trx has a request on the table in an incompatible
	mode: this trx may have to wait */

	if (wait_for != NULL) {
		err = lock_table_enqueue_waiting(ulint(mode) | flags, table,
						 thr
#ifdef WITH_WSREP
						 , wait_for
#endif
						 );
	} else {
		lock_table_create(table, ulint(mode) | flags, trx);

		ut_a(!flags || mode == LOCK_S || mode == LOCK_X);

		err = DB_SUCCESS;
	}

	lock_mutex_exit();

	trx_mutex_exit(trx);

	return(err);
}

/*********************************************************************//**
Creates a table IX lock object for a resurrected transaction. */
void
lock_table_ix_resurrect(
/*====================*/
	dict_table_t*	table,	/*!< in/out: table */
	trx_t*		trx)	/*!< in/out: transaction */
{
	ut_ad(trx->is_recovered);

	if (lock_table_has(trx, table, LOCK_IX)) {
		return;
	}

	lock_mutex_enter();

	/* We have to check if the new lock is compatible with any locks
	other transactions have in the table lock queue. */

	ut_ad(!lock_table_other_has_incompatible(
		      trx, LOCK_WAIT, table, LOCK_IX));

	trx_mutex_enter(trx);
	lock_table_create(table, LOCK_IX, trx);
	lock_mutex_exit();
	trx_mutex_exit(trx);
}

/*********************************************************************//**
Checks if a waiting table lock request still has to wait in a queue.
@return TRUE if still has to wait */
static
bool
lock_table_has_to_wait_in_queue(
/*============================*/
	const lock_t*	wait_lock)	/*!< in: waiting table lock */
{
	const dict_table_t*	table;
	const lock_t*		lock;

	ut_ad(lock_mutex_own());
	ut_ad(lock_get_wait(wait_lock));

	table = wait_lock->un_member.tab_lock.table;

	for (lock = UT_LIST_GET_FIRST(table->locks);
	     lock != wait_lock;
	     lock = UT_LIST_GET_NEXT(un_member.tab_lock.locks, lock)) {

		if (lock_has_to_wait(wait_lock, lock)) {

			return(true);
		}
	}

	return(false);
}

/*************************************************************//**
Removes a table lock request, waiting or granted, from the queue and grants
locks to other transactions in the queue, if they now are entitled to a
lock. */
static
void
lock_table_dequeue(
/*===============*/
	lock_t*	in_lock)/*!< in/out: table lock object; transactions waiting
			behind will get their lock requests granted, if
			they are now qualified to it */
{
	ut_ad(lock_mutex_own());
	ut_a(lock_get_type_low(in_lock) == LOCK_TABLE);

	lock_t*	lock = UT_LIST_GET_NEXT(un_member.tab_lock.locks, in_lock);

	lock_table_remove_low(in_lock);

	/* Check if waiting locks in the queue can now be granted: grant
	locks if there are no conflicting locks ahead. */

	for (/* No op */;
	     lock != NULL;
	     lock = UT_LIST_GET_NEXT(un_member.tab_lock.locks, lock)) {

		if (lock_get_wait(lock)
		    && !lock_table_has_to_wait_in_queue(lock)) {

			/* Grant the lock */
			ut_ad(in_lock->trx != lock->trx);
			lock_grant(lock);
		}
	}
}

/** Sets a lock on a table based on the given mode.
@param[in]	table	table to lock
@param[in,out]	trx	transaction
@param[in]	mode	LOCK_X or LOCK_S
@return error code or DB_SUCCESS. */
dberr_t
lock_table_for_trx(
	dict_table_t*	table,
	trx_t*		trx,
	enum lock_mode	mode)
{
	mem_heap_t*	heap;
	que_thr_t*	thr;
	dberr_t		err;
	sel_node_t*	node;
	heap = mem_heap_create(512);

	node = sel_node_create(heap);
	thr = pars_complete_graph_for_exec(node, trx, heap, NULL);
	thr->graph->state = QUE_FORK_ACTIVE;

	/* We use the select query graph as the dummy graph needed
	in the lock module call */

	thr = static_cast<que_thr_t*>(
		que_fork_get_first_thr(
			static_cast<que_fork_t*>(que_node_get_parent(thr))));

	que_thr_move_to_run_state_for_mysql(thr, trx);

run_again:
	thr->run_node = thr;
	thr->prev_node = thr->common.parent;

	err = lock_table(0, table, mode, thr);

	trx->error_state = err;

	if (UNIV_LIKELY(err == DB_SUCCESS)) {
		que_thr_stop_for_mysql_no_error(thr, trx);
	} else {
		que_thr_stop_for_mysql(thr);

		if (row_mysql_handle_errors(&err, trx, thr, NULL)) {
			goto run_again;
		}
	}

	que_graph_free(thr->graph);
	trx->op_info = "";

	return(err);
}

/*=========================== LOCK RELEASE ==============================*/
static
void
lock_grant_and_move_on_rec(
	hash_table_t*	lock_hash,
	lock_t*			first_lock,
	ulint			heap_no)
{
	lock_t*		lock;
	lock_t*		previous;
	ulint		space;
	ulint		page_no;
	ulint		rec_fold;

	space = first_lock->un_member.rec_lock.space;
	page_no = first_lock->un_member.rec_lock.page_no;
	rec_fold = lock_rec_fold(space, page_no);

	previous = (lock_t *) hash_get_nth_cell(lock_hash,
							hash_calc_hash(rec_fold, lock_hash))->node;
	if (previous == NULL) {
		return;
	}
	if (previous == first_lock) {
		lock = previous;
	} else {
		while (previous->hash &&
				previous->hash != first_lock) {
			previous = previous->hash;
	    }
		lock = previous->hash;
	}
	/* Grant locks if there are no conflicting locks ahead.
	 Move granted locks to the head of the list. */
	for (;lock != NULL;) {

		/* If the lock is a wait lock on this page, and it does not need to wait. */
		if (lock->un_member.rec_lock.space == space
			&& lock->un_member.rec_lock.page_no == page_no
			&& lock_rec_get_nth_bit(lock, heap_no)
			&& lock_get_wait(lock)
			&& !lock_rec_has_to_wait_in_queue(lock)) {

			lock_grant(lock);

			if (previous != NULL) {
				/* Move the lock to the head of the list. */
				HASH_GET_NEXT(hash, previous) = HASH_GET_NEXT(hash, lock);
				lock_rec_insert_to_head(lock, rec_fold);
			} else {
				/* Already at the head of the list. */
				previous = lock;
			}
			/* Move on to the next lock. */
			lock = static_cast<lock_t *>(HASH_GET_NEXT(hash, previous));
		} else {
			previous = lock;
			lock = static_cast<lock_t *>(HASH_GET_NEXT(hash, lock));
		}
	}
}

/*************************************************************//**
Removes a granted record lock of a transaction from the queue and grants
locks to other transactions waiting in the queue if they now are entitled
to a lock. */
void
lock_rec_unlock(
/*============*/
	trx_t*			trx,	/*!< in/out: transaction that has
					set a record lock */
	const buf_block_t*	block,	/*!< in: buffer block containing rec */
	const rec_t*		rec,	/*!< in: record */
	lock_mode		lock_mode)/*!< in: LOCK_S or LOCK_X */
{
	lock_t*		first_lock;
	lock_t*		lock;
	ulint		heap_no;

	ut_ad(trx);
	ut_ad(rec);
	ut_ad(block->frame == page_align(rec));
	ut_ad(!trx->lock.wait_lock);
	ut_ad(trx_state_eq(trx, TRX_STATE_ACTIVE));
	ut_ad(!page_rec_is_metadata(rec));

	heap_no = page_rec_get_heap_no(rec);

	lock_mutex_enter();
	trx_mutex_enter(trx);

	first_lock = lock_rec_get_first(lock_sys.rec_hash, block, heap_no);

	/* Find the last lock with the same lock_mode and transaction
	on the record. */

	for (lock = first_lock; lock != NULL;
	     lock = lock_rec_get_next(heap_no, lock)) {
		if (lock->trx == trx && lock_get_mode(lock) == lock_mode) {
			goto released;
		}
	}

	lock_mutex_exit();
	trx_mutex_exit(trx);

	{
		ib::error	err;
		err << "Unlock row could not find a " << lock_mode
			<< " mode lock on the record. Current statement: ";
		size_t		stmt_len;
		if (const char* stmt = innobase_get_stmt_unsafe(
			    trx->mysql_thd, &stmt_len)) {
			err.write(stmt, stmt_len);
		}
	}

	return;

released:
	ut_a(!lock_get_wait(lock));
	lock_rec_reset_nth_bit(lock, heap_no);

	if (innodb_lock_schedule_algorithm
		== INNODB_LOCK_SCHEDULE_ALGORITHM_FCFS ||
		thd_is_replication_slave_thread(lock->trx->mysql_thd)) {

		/* Check if we can now grant waiting lock requests */

		for (lock = first_lock; lock != NULL;
			 lock = lock_rec_get_next(heap_no, lock)) {
			if (lock_get_wait(lock)
				&& !lock_rec_has_to_wait_in_queue(lock)) {

				/* Grant the lock */
				ut_ad(trx != lock->trx);
				lock_grant(lock);
			}
		}
	} else {
		lock_grant_and_move_on_rec(lock_sys.rec_hash, first_lock, heap_no);
	}

	lock_mutex_exit();
	trx_mutex_exit(trx);
}

#ifdef UNIV_DEBUG
/*********************************************************************//**
Check if a transaction that has X or IX locks has set the dict_op
code correctly. */
static
void
lock_check_dict_lock(
/*==================*/
	const lock_t*	lock)	/*!< in: lock to check */
{
	if (lock_get_type_low(lock) == LOCK_REC) {

		/* Check if the transcation locked a record
		in a system table in X mode. It should have set
		the dict_op code correctly if it did. */
		if (lock->index->table->id < DICT_HDR_FIRST_ID
		    && lock_get_mode(lock) == LOCK_X) {

			ut_ad(lock_get_mode(lock) != LOCK_IX);
			ut_ad(lock->trx->dict_operation != TRX_DICT_OP_NONE);
		}
	} else {
		ut_ad(lock_get_type_low(lock) & LOCK_TABLE);

		const dict_table_t*	table;

		table = lock->un_member.tab_lock.table;

		/* Check if the transcation locked a system table
		in IX mode. It should have set the dict_op code
		correctly if it did. */
		if (table->id < DICT_HDR_FIRST_ID
		    && (lock_get_mode(lock) == LOCK_X
			|| lock_get_mode(lock) == LOCK_IX)) {

			ut_ad(lock->trx->dict_operation != TRX_DICT_OP_NONE);
		}
	}
}
#endif /* UNIV_DEBUG */

/** Release the explicit locks of a committing transaction,
and release possible other transactions waiting because of these locks. */
void lock_release(trx_t* trx)
{
	ulint		count = 0;
	trx_id_t	max_trx_id = trx_sys.get_max_trx_id();

	lock_mutex_enter();
	ut_ad(!trx_mutex_own(trx));

	for (lock_t* lock = UT_LIST_GET_LAST(trx->lock.trx_locks);
	     lock != NULL;
	     lock = UT_LIST_GET_LAST(trx->lock.trx_locks)) {

		ut_d(lock_check_dict_lock(lock));

		if (lock_get_type_low(lock) == LOCK_REC) {

			lock_rec_dequeue_from_page(lock);
		} else {
			dict_table_t*	table;

			table = lock->un_member.tab_lock.table;

			if (lock_get_mode(lock) != LOCK_IS
			    && trx->undo_no != 0) {

				/* The trx may have modified the table. We
				block the use of the MySQL query cache for
				all currently active transactions. */

				table->query_cache_inv_trx_id = max_trx_id;
			}

			lock_table_dequeue(lock);
		}

		if (count == LOCK_RELEASE_INTERVAL) {
			/* Release the  mutex for a while, so that we
			do not monopolize it */

			lock_mutex_exit();

			lock_mutex_enter();

			count = 0;
		}

		++count;
	}

	lock_mutex_exit();
}

/* True if a lock mode is S or X */
#define IS_LOCK_S_OR_X(lock) \
	(lock_get_mode(lock) == LOCK_S \
	 || lock_get_mode(lock) == LOCK_X)

/*********************************************************************//**
Removes table locks of the transaction on a table to be dropped. */
static
void
lock_trx_table_locks_remove(
/*========================*/
	const lock_t*	lock_to_remove)		/*!< in: lock to remove */
{
	trx_t*		trx = lock_to_remove->trx;

	ut_ad(lock_mutex_own());

	/* It is safe to read this because we are holding the lock mutex */
	if (!trx->lock.cancel) {
		trx_mutex_enter(trx);
	} else {
		ut_ad(trx_mutex_own(trx));
	}

	for (lock_list::iterator it = trx->lock.table_locks.begin(),
             end = trx->lock.table_locks.end(); it != end; ++it) {
		const lock_t*	lock = *it;

		ut_ad(!lock || trx == lock->trx);
		ut_ad(!lock || lock_get_type_low(lock) & LOCK_TABLE);
		ut_ad(!lock || lock->un_member.tab_lock.table);

		if (lock == lock_to_remove) {
			*it = NULL;

			if (!trx->lock.cancel) {
				trx_mutex_exit(trx);
			}

			return;
		}
	}

	if (!trx->lock.cancel) {
		trx_mutex_exit(trx);
	}

	/* Lock must exist in the vector. */
	ut_error;
}

/*===================== VALIDATION AND DEBUGGING ====================*/

/** Print info of a table lock.
@param[in,out]	file	output stream
@param[in]	lock	table lock */
static
void
lock_table_print(FILE* file, const lock_t* lock)
{
	ut_ad(lock_mutex_own());
	ut_a(lock_get_type_low(lock) == LOCK_TABLE);

	fputs("TABLE LOCK table ", file);
	ut_print_name(file, lock->trx,
		      lock->un_member.tab_lock.table->name.m_name);
	fprintf(file, " trx id " TRX_ID_FMT, trx_get_id_for_print(lock->trx));

	if (lock_get_mode(lock) == LOCK_S) {
		fputs(" lock mode S", file);
	} else if (lock_get_mode(lock) == LOCK_X) {
		ut_ad(lock->trx->id != 0);
		fputs(" lock mode X", file);
	} else if (lock_get_mode(lock) == LOCK_IS) {
		fputs(" lock mode IS", file);
	} else if (lock_get_mode(lock) == LOCK_IX) {
		ut_ad(lock->trx->id != 0);
		fputs(" lock mode IX", file);
	} else if (lock_get_mode(lock) == LOCK_AUTO_INC) {
		fputs(" lock mode AUTO-INC", file);
	} else {
		fprintf(file, " unknown lock mode %lu",
			(ulong) lock_get_mode(lock));
	}

	if (lock_get_wait(lock)) {
		fputs(" waiting", file);
	}

	putc('\n', file);
}

/** Pretty-print a record lock.
@param[in,out]	file	output stream
@param[in]	lock	record lock
@param[in,out]	mtr	mini-transaction for accessing the record */
static void lock_rec_print(FILE* file, const lock_t* lock, mtr_t& mtr)
{
	ulint			space;
	ulint			page_no;

	ut_ad(lock_mutex_own());
	ut_a(lock_get_type_low(lock) == LOCK_REC);

	space = lock->un_member.rec_lock.space;
	page_no = lock->un_member.rec_lock.page_no;

	fprintf(file, "RECORD LOCKS space id %lu page no %lu n bits %lu "
		"index %s of table ",
		(ulong) space, (ulong) page_no,
		(ulong) lock_rec_get_n_bits(lock),
		lock->index->name());
	ut_print_name(file, lock->trx, lock->index->table->name.m_name);
	fprintf(file, " trx id " TRX_ID_FMT, trx_get_id_for_print(lock->trx));

	if (lock_get_mode(lock) == LOCK_S) {
		fputs(" lock mode S", file);
	} else if (lock_get_mode(lock) == LOCK_X) {
		fputs(" lock_mode X", file);
	} else {
		ut_error;
	}

	if (lock_rec_get_gap(lock)) {
		fputs(" locks gap before rec", file);
	}

	if (lock_rec_get_rec_not_gap(lock)) {
		fputs(" locks rec but not gap", file);
	}

	if (lock_rec_get_insert_intention(lock)) {
		fputs(" insert intention", file);
	}

	if (lock_get_wait(lock)) {
		fputs(" waiting", file);
	}

	putc('\n', file);

	mem_heap_t*		heap		= NULL;
	offset_t		offsets_[REC_OFFS_NORMAL_SIZE];
	offset_t*		offsets		= offsets_;
	rec_offs_init(offsets_);

	mtr.start();
	const buf_block_t* block = buf_page_try_get(page_id_t(space, page_no),
						    &mtr);

	for (ulint i = 0; i < lock_rec_get_n_bits(lock); ++i) {

		if (!lock_rec_get_nth_bit(lock, i)) {
			continue;
		}

		fprintf(file, "Record lock, heap no %lu", (ulong) i);

		if (block) {
			ut_ad(page_is_leaf(block->frame));
			const rec_t*	rec;

			rec = page_find_rec_with_heap_no(
				buf_block_get_frame(block), i);
			ut_ad(!page_rec_is_metadata(rec));

			offsets = rec_get_offsets(
				rec, lock->index, offsets, true,
				ULINT_UNDEFINED, &heap);

			putc(' ', file);
			rec_print_new(file, rec, offsets);
		}

		putc('\n', file);
	}

	mtr.commit();

	if (UNIV_LIKELY_NULL(heap)) {
		mem_heap_free(heap);
	}
}

#ifdef UNIV_DEBUG
/* Print the number of lock structs from lock_print_info_summary() only
in non-production builds for performance reasons, see
http://bugs.mysql.com/36942 */
#define PRINT_NUM_OF_LOCK_STRUCTS
#endif /* UNIV_DEBUG */

#ifdef PRINT_NUM_OF_LOCK_STRUCTS
/*********************************************************************//**
Calculates the number of record lock structs in the record lock hash table.
@return number of record locks */
static
ulint
lock_get_n_rec_locks(void)
/*======================*/
{
	ulint	n_locks	= 0;
	ulint	i;

	ut_ad(lock_mutex_own());

	for (i = 0; i < hash_get_n_cells(lock_sys.rec_hash); i++) {
		const lock_t*	lock;

		for (lock = static_cast<const lock_t*>(
				HASH_GET_FIRST(lock_sys.rec_hash, i));
		     lock != 0;
		     lock = static_cast<const lock_t*>(
				HASH_GET_NEXT(hash, lock))) {

			n_locks++;
		}
	}

	return(n_locks);
}
#endif /* PRINT_NUM_OF_LOCK_STRUCTS */

/*********************************************************************//**
Prints info of locks for all transactions.
@return FALSE if not able to obtain lock mutex
and exits without printing info */
ibool
lock_print_info_summary(
/*====================*/
	FILE*	file,	/*!< in: file where to print */
	ibool	nowait)	/*!< in: whether to wait for the lock mutex */
{
	/* if nowait is FALSE, wait on the lock mutex,
	otherwise return immediately if fail to obtain the
	mutex. */
	if (!nowait) {
		lock_mutex_enter();
	} else if (lock_mutex_enter_nowait()) {
		fputs("FAIL TO OBTAIN LOCK MUTEX,"
		      " SKIP LOCK INFO PRINTING\n", file);
		return(FALSE);
	}

	if (lock_deadlock_found) {
		fputs("------------------------\n"
		      "LATEST DETECTED DEADLOCK\n"
		      "------------------------\n", file);

		if (!srv_read_only_mode) {
			ut_copy_file(file, lock_latest_err_file);
		}
	}

	fputs("------------\n"
	      "TRANSACTIONS\n"
	      "------------\n", file);

	fprintf(file, "Trx id counter " TRX_ID_FMT "\n",
		trx_sys.get_max_trx_id());

	fprintf(file,
		"Purge done for trx's n:o < " TRX_ID_FMT
		" undo n:o < " TRX_ID_FMT " state: %s\n"
		"History list length " ULINTPF "\n",
		purge_sys.tail.trx_no(),
		purge_sys.tail.undo_no,
		purge_sys.enabled()
		? (purge_sys.running() ? "running"
		   : purge_sys.paused() ? "stopped" : "running but idle")
		: "disabled",
		trx_sys.history_size());

#ifdef PRINT_NUM_OF_LOCK_STRUCTS
	fprintf(file,
		"Total number of lock structs in row lock hash table %lu\n",
		(ulong) lock_get_n_rec_locks());
#endif /* PRINT_NUM_OF_LOCK_STRUCTS */
	return(TRUE);
}

/** Prints transaction lock wait and MVCC state.
@param[in,out]	file	file where to print
@param[in]	trx	transaction
@param[in]	now	current time */
void
lock_trx_print_wait_and_mvcc_state(FILE* file, const trx_t* trx, time_t now)
{
	fprintf(file, "---");

	trx_print_latched(file, trx, 600);

	/* Note: read_view->get_state() check is race condition. But it
	should "kind of work" because read_view is freed only at shutdown.
	Worst thing that may happen is that it'll get transferred to
	another thread and print wrong values. */

	if (trx->read_view.get_state() == READ_VIEW_STATE_OPEN) {
		trx->read_view.print_limits(file);
	}

	if (trx->lock.que_state == TRX_QUE_LOCK_WAIT) {

		fprintf(file,
			"------- TRX HAS BEEN WAITING %lu SEC"
			" FOR THIS LOCK TO BE GRANTED:\n",
			(ulong) difftime(now, trx->lock.wait_started));

		if (lock_get_type_low(trx->lock.wait_lock) == LOCK_REC) {
			mtr_t mtr;
			lock_rec_print(file, trx->lock.wait_lock, mtr);
		} else {
			lock_table_print(file, trx->lock.wait_lock);
		}

		fprintf(file, "------------------\n");
	}
}

/*********************************************************************//**
Prints info of locks for a transaction. */
static
void
lock_trx_print_locks(
/*=================*/
	FILE*		file,		/*!< in/out: File to write */
	const trx_t*	trx)		/*!< in: current transaction */
{
	mtr_t mtr;
	uint32_t i= 0;
	/* Iterate over the transaction's locks. */
	for (lock_t *lock = UT_LIST_GET_FIRST(trx->lock.trx_locks);
	     lock != NULL;
	     lock = UT_LIST_GET_NEXT(trx_locks, lock)) {
		if (lock_get_type_low(lock) == LOCK_REC) {

			lock_rec_print(file, lock, mtr);
		} else {
			ut_ad(lock_get_type_low(lock) & LOCK_TABLE);

			lock_table_print(file, lock);
		}

		if (++i == 10) {

			fprintf(file,
				"10 LOCKS PRINTED FOR THIS TRX:"
				" SUPPRESSING FURTHER PRINTS\n");

			break;
		}
	}
}

/** Functor to display all transactions */
struct lock_print_info
{
  lock_print_info(FILE* file, time_t now) :
    file(file), now(now),
    purge_trx(purge_sys.query ? purge_sys.query->trx : NULL)
  {}

  void operator()(const trx_t* trx) const
  {
    ut_ad(mutex_own(&trx_sys.mutex));
    if (UNIV_UNLIKELY(trx == purge_trx))
      return;
    lock_trx_print_wait_and_mvcc_state(file, trx, now);

    if (trx->will_lock && srv_print_innodb_lock_monitor)
      lock_trx_print_locks(file, trx);
  }

  FILE* const file;
  const time_t now;
  const trx_t* const purge_trx;
};

/*********************************************************************//**
Prints info of locks for each transaction. This function assumes that the
caller holds the lock mutex and more importantly it will release the lock
mutex on behalf of the caller. (This should be fixed in the future). */
void
lock_print_info_all_transactions(
/*=============================*/
	FILE*		file)	/*!< in/out: file where to print */
{
	ut_ad(lock_mutex_own());

	fprintf(file, "LIST OF TRANSACTIONS FOR EACH SESSION:\n");
	const time_t now = time(NULL);

	mutex_enter(&trx_sys.mutex);
	ut_list_map(trx_sys.trx_list, lock_print_info(file, now));
	mutex_exit(&trx_sys.mutex);
	lock_mutex_exit();

	ut_ad(lock_validate());
}

#ifdef UNIV_DEBUG
/*********************************************************************//**
Find the the lock in the trx_t::trx_lock_t::table_locks vector.
@return true if found */
static
bool
lock_trx_table_locks_find(
/*======================*/
	trx_t*		trx,		/*!< in: trx to validate */
	const lock_t*	find_lock)	/*!< in: lock to find */
{
	bool		found = false;

	ut_ad(trx_mutex_own(trx));

	for (lock_list::const_iterator it = trx->lock.table_locks.begin(),
             end = trx->lock.table_locks.end(); it != end; ++it) {

		const lock_t*	lock = *it;

		if (lock == NULL) {

			continue;

		} else if (lock == find_lock) {

			/* Can't be duplicates. */
			ut_a(!found);
			found = true;
		}

		ut_a(trx == lock->trx);
		ut_a(lock_get_type_low(lock) & LOCK_TABLE);
		ut_a(lock->un_member.tab_lock.table != NULL);
	}

	return(found);
}

/*********************************************************************//**
Validates the lock queue on a table.
@return TRUE if ok */
static
ibool
lock_table_queue_validate(
/*======================*/
	const dict_table_t*	table)	/*!< in: table */
{
	const lock_t*	lock;

	ut_ad(lock_mutex_own());

	for (lock = UT_LIST_GET_FIRST(table->locks);
	     lock != NULL;
	     lock = UT_LIST_GET_NEXT(un_member.tab_lock.locks, lock)) {

		/* lock->trx->state cannot change from or to NOT_STARTED
		while we are holding the lock_sys.mutex. It may change
		from ACTIVE or PREPARED to PREPARED or COMMITTED. */
		trx_mutex_enter(lock->trx);
		check_trx_state(lock->trx);

		if (lock->trx->state == TRX_STATE_COMMITTED_IN_MEMORY) {
		} else if (!lock_get_wait(lock)) {
			ut_a(!lock_table_other_has_incompatible(
				     lock->trx, 0, table,
				     lock_get_mode(lock)));
		} else {
			ut_a(lock_table_has_to_wait_in_queue(lock));
		}

		ut_a(lock_trx_table_locks_find(lock->trx, lock));
		trx_mutex_exit(lock->trx);
	}

	return(TRUE);
}

/*********************************************************************//**
Validates the lock queue on a single record.
@return TRUE if ok */
static
bool
lock_rec_queue_validate(
/*====================*/
	bool			locked_lock_trx_sys,
					/*!< in: if the caller holds
					both the lock mutex and
					trx_sys_t->lock. */
	const buf_block_t*	block,	/*!< in: buffer block containing rec */
	const rec_t*		rec,	/*!< in: record to look at */
	const dict_index_t*	index,	/*!< in: index, or NULL if not known */
	const offset_t*		offsets)/*!< in: rec_get_offsets(rec, index) */
{
	const lock_t*	lock;
	ulint		heap_no;

	ut_a(rec);
	ut_a(block->frame == page_align(rec));
	ut_ad(rec_offs_validate(rec, index, offsets));
	ut_ad(!page_rec_is_comp(rec) == !rec_offs_comp(offsets));
	ut_ad(page_rec_is_leaf(rec));
	ut_ad(lock_mutex_own() == locked_lock_trx_sys);
	ut_ad(!index || dict_index_is_clust(index)
	      || !dict_index_is_online_ddl(index));

	heap_no = page_rec_get_heap_no(rec);

	if (!locked_lock_trx_sys) {
		lock_mutex_enter();
	}

	if (!page_rec_is_user_rec(rec)) {

		for (lock = lock_rec_get_first(lock_sys.rec_hash,
					       block, heap_no);
		     lock != NULL;
		     lock = lock_rec_get_next_const(heap_no, lock)) {

			ut_ad(!index || lock->index == index);

			trx_mutex_enter(lock->trx);
			ut_ad(!trx_is_ac_nl_ro(lock->trx));
			ut_ad(trx_state_eq(lock->trx,
					   TRX_STATE_COMMITTED_IN_MEMORY)
			      || !lock_get_wait(lock)
			      || lock_rec_has_to_wait_in_queue(lock));
			trx_mutex_exit(lock->trx);
		}

func_exit:
		if (!locked_lock_trx_sys) {
			lock_mutex_exit();
		}

		return true;
	}

	ut_ad(page_rec_is_leaf(rec));
	ut_ad(lock_mutex_own());

	const trx_id_t impl_trx_id = index && index->is_primary()
		? lock_clust_rec_some_has_impl(rec, index, offsets)
		: 0;

	if (trx_t *impl_trx = impl_trx_id
	    ? trx_sys.find(current_trx(), impl_trx_id, false)
	    : 0) {
		/* impl_trx could have been committed before we
		acquire its mutex, but not thereafter. */

		mutex_enter(&impl_trx->mutex);
		ut_ad(impl_trx->state != TRX_STATE_NOT_STARTED);
		if (impl_trx->state == TRX_STATE_COMMITTED_IN_MEMORY) {
		} else if (const lock_t* other_lock
			   = lock_rec_other_has_expl_req(
				   LOCK_S, block, true, heap_no,
				   impl_trx)) {
			/* The impl_trx is holding an implicit lock on the
			given record 'rec'. So there cannot be another
			explicit granted lock.  Also, there can be another
			explicit waiting lock only if the impl_trx has an
			explicit granted lock. */

#ifdef WITH_WSREP
			if (wsrep_on(other_lock->trx->mysql_thd)) {
				if (!lock_get_wait(other_lock) ) {
					ib::info() << "WSREP impl BF lock conflict for my impl lock:\n BF:" <<
						((wsrep_thd_is_BF(impl_trx->mysql_thd, FALSE)) ? "BF" : "normal") << " exec: " <<
						wsrep_thd_exec_mode(impl_trx->mysql_thd) << " conflict: " <<
						wsrep_thd_conflict_state(impl_trx->mysql_thd, false) << " seqno: " <<
						wsrep_thd_trx_seqno(impl_trx->mysql_thd) << " SQL: " <<
						wsrep_thd_query(impl_trx->mysql_thd);

					trx_t* otrx = other_lock->trx;

					ib::info() << "WSREP other lock:\n BF:" <<
						((wsrep_thd_is_BF(otrx->mysql_thd, FALSE)) ? "BF" : "normal")  << " exec: " <<
						wsrep_thd_exec_mode(otrx->mysql_thd) << " conflict: " <<
						wsrep_thd_conflict_state(otrx->mysql_thd, false) << " seqno: " <<
						wsrep_thd_trx_seqno(otrx->mysql_thd) << " SQL: " <<
						wsrep_thd_query(otrx->mysql_thd);
				}

				if (!lock_rec_has_expl(LOCK_X | LOCK_REC_NOT_GAP,
						       block, heap_no,
						       impl_trx)) {
					ib::info() << "WSREP impl BF lock conflict";
				}
			} else
#endif /* WITH_WSREP */
			ut_ad(lock_get_wait(other_lock));
			ut_ad(lock_rec_has_expl(LOCK_X | LOCK_REC_NOT_GAP,
						block, heap_no, impl_trx));
		}

		mutex_exit(&impl_trx->mutex);
	}

	for (lock = lock_rec_get_first(lock_sys.rec_hash, block, heap_no);
	     lock != NULL;
	     lock = lock_rec_get_next_const(heap_no, lock)) {

		ut_ad(!trx_is_ac_nl_ro(lock->trx));
		ut_ad(!page_rec_is_metadata(rec));

		if (index) {
			ut_a(lock->index == index);
		}

		if (!lock_rec_get_gap(lock) && !lock_get_wait(lock)) {

			lock_mode	mode;

			if (lock_get_mode(lock) == LOCK_S) {
				mode = LOCK_X;
			} else {
				mode = LOCK_S;
			}

			const lock_t*	other_lock
				= lock_rec_other_has_expl_req(
					mode, block, false, heap_no,
					lock->trx);
#ifdef WITH_WSREP
			ut_a(!other_lock
			     || wsrep_thd_is_BF(lock->trx->mysql_thd, FALSE)
			     || wsrep_thd_is_BF(other_lock->trx->mysql_thd, FALSE));

#else
			ut_a(!other_lock);
#endif /* WITH_WSREP */
		} else if (lock_get_wait(lock) && !lock_rec_get_gap(lock)) {

			ut_a(lock_rec_has_to_wait_in_queue(lock));
		}
	}

	ut_ad(innodb_lock_schedule_algorithm == INNODB_LOCK_SCHEDULE_ALGORITHM_FCFS ||
		  lock_queue_validate(lock));

	goto func_exit;
}

/*********************************************************************//**
Validates the record lock queues on a page.
@return TRUE if ok */
static
ibool
lock_rec_validate_page(
/*===================*/
	const buf_block_t*	block)	/*!< in: buffer block */
{
	const lock_t*	lock;
	const rec_t*	rec;
	ulint		nth_lock	= 0;
	ulint		nth_bit		= 0;
	ulint		i;
	mem_heap_t*	heap		= NULL;
	offset_t	offsets_[REC_OFFS_NORMAL_SIZE];
	offset_t*	offsets		= offsets_;
	rec_offs_init(offsets_);

	ut_ad(!lock_mutex_own());

	lock_mutex_enter();
loop:
	lock = lock_rec_get_first_on_page_addr(
		lock_sys.rec_hash,
		block->page.id.space(), block->page.id.page_no());

	if (!lock) {
		goto function_exit;
	}

	ut_ad(!block->page.file_page_was_freed);

	for (i = 0; i < nth_lock; i++) {

		lock = lock_rec_get_next_on_page_const(lock);

		if (!lock) {
			goto function_exit;
		}
	}

	ut_ad(!trx_is_ac_nl_ro(lock->trx));

	/* Only validate the record queues when this thread is not
	holding a space->latch. */
	if (!sync_check_find(SYNC_FSP))
	for (i = nth_bit; i < lock_rec_get_n_bits(lock); i++) {

		if (i == PAGE_HEAP_NO_SUPREMUM
		    || lock_rec_get_nth_bit(lock, i)) {

			rec = page_find_rec_with_heap_no(block->frame, i);
			ut_a(rec);
			ut_ad(!lock_rec_get_nth_bit(lock, i)
			      || page_rec_is_leaf(rec));
			offsets = rec_get_offsets(rec, lock->index, offsets,
						  true, ULINT_UNDEFINED,
						  &heap);

			/* If this thread is holding the file space
			latch (fil_space_t::latch), the following
			check WILL break the latching order and may
			cause a deadlock of threads. */

			lock_rec_queue_validate(
				TRUE, block, rec, lock->index, offsets);

			nth_bit = i + 1;

			goto loop;
		}
	}

	nth_bit = 0;
	nth_lock++;

	goto loop;

function_exit:
	lock_mutex_exit();

	if (heap != NULL) {
		mem_heap_free(heap);
	}
	return(TRUE);
}

/*********************************************************************//**
Validate record locks up to a limit.
@return lock at limit or NULL if no more locks in the hash bucket */
static MY_ATTRIBUTE((warn_unused_result))
const lock_t*
lock_rec_validate(
/*==============*/
	ulint		start,		/*!< in: lock_sys.rec_hash
					bucket */
	ib_uint64_t*	limit)		/*!< in/out: upper limit of
					(space, page_no) */
{
	ut_ad(lock_mutex_own());

	for (const lock_t* lock = static_cast<const lock_t*>(
			HASH_GET_FIRST(lock_sys.rec_hash, start));
	     lock != NULL;
	     lock = static_cast<const lock_t*>(HASH_GET_NEXT(hash, lock))) {

		ib_uint64_t	current;

		ut_ad(!trx_is_ac_nl_ro(lock->trx));
		ut_ad(lock_get_type(lock) == LOCK_REC);

		current = ut_ull_create(
			lock->un_member.rec_lock.space,
			lock->un_member.rec_lock.page_no);

		if (current > *limit) {
			*limit = current + 1;
			return(lock);
		}
	}

	return(0);
}

/*********************************************************************//**
Validate a record lock's block */
static
void
lock_rec_block_validate(
/*====================*/
	ulint		space_id,
	ulint		page_no)
{
	/* The lock and the block that it is referring to may be freed at
	this point. We pass BUF_GET_POSSIBLY_FREED to skip a debug check.
	If the lock exists in lock_rec_validate_page() we assert
	!block->page.file_page_was_freed. */

	buf_block_t*	block;
	mtr_t		mtr;

	/* Transactional locks should never refer to dropped
	tablespaces, because all DDL operations that would drop or
	discard or rebuild a tablespace do hold an exclusive table
	lock, which would conflict with any locks referring to the
	tablespace from other transactions. */
	if (fil_space_t* space = fil_space_acquire(space_id)) {
		dberr_t err = DB_SUCCESS;
		mtr_start(&mtr);

		block = buf_page_get_gen(
			page_id_t(space_id, page_no),
			page_size_t(space->flags),
			RW_X_LATCH, NULL,
			BUF_GET_POSSIBLY_FREED,
			__FILE__, __LINE__, &mtr, &err);

		if (err != DB_SUCCESS) {
			ib::error() << "Lock rec block validate failed for tablespace "
				   << space->name
				   << " space_id " << space_id
				   << " page_no " << page_no << " err " << err;
		}

		if (block) {
			buf_block_dbg_add_level(block, SYNC_NO_ORDER_CHECK);

			ut_ad(lock_rec_validate_page(block));
		}

		mtr_commit(&mtr);

		space->release();
	}
}


static my_bool lock_validate_table_locks(rw_trx_hash_element_t *element, void*)
{
  ut_ad(lock_mutex_own());
  mutex_enter(&element->mutex);
  if (element->trx)
  {
    check_trx_state(element->trx);
    for (const lock_t *lock= UT_LIST_GET_FIRST(element->trx->lock.trx_locks);
         lock != NULL;
         lock= UT_LIST_GET_NEXT(trx_locks, lock))
    {
      if (lock_get_type_low(lock) & LOCK_TABLE)
        lock_table_queue_validate(lock->un_member.tab_lock.table);
    }
  }
  mutex_exit(&element->mutex);
  return 0;
}


/*********************************************************************//**
Validates the lock system.
@return TRUE if ok */
static
bool
lock_validate()
/*===========*/
{
	typedef	std::pair<ulint, ulint>		page_addr_t;
	typedef std::set<
		page_addr_t,
		std::less<page_addr_t>,
		ut_allocator<page_addr_t> >	page_addr_set;

	page_addr_set	pages;

	lock_mutex_enter();

	/* Validate table locks */
	trx_sys.rw_trx_hash.iterate(reinterpret_cast<my_hash_walk_action>
				    (lock_validate_table_locks), 0);

	/* Iterate over all the record locks and validate the locks. We
	don't want to hog the lock_sys_t::mutex and the trx_sys_t::mutex.
	Release both mutexes during the validation check. */

	for (ulint i = 0; i < hash_get_n_cells(lock_sys.rec_hash); i++) {
		ib_uint64_t	limit = 0;

		while (const lock_t* lock = lock_rec_validate(i, &limit)) {
			if (lock_rec_find_set_bit(lock) == ULINT_UNDEFINED) {
				/* The lock bitmap is empty; ignore it. */
				continue;
			}
			const lock_rec_t& l = lock->un_member.rec_lock;
			pages.insert(std::make_pair(l.space, l.page_no));
		}
	}

	lock_mutex_exit();

	for (page_addr_set::const_iterator it = pages.begin();
	     it != pages.end();
	     ++it) {
		lock_rec_block_validate((*it).first, (*it).second);
	}

	return(true);
}
#endif /* UNIV_DEBUG */
/*============ RECORD LOCK CHECKS FOR ROW OPERATIONS ====================*/

/*********************************************************************//**
Checks if locks of other transactions prevent an immediate insert of
a record. If they do, first tests if the query thread should anyway
be suspended for some reason; if not, then puts the transaction and
the query thread to the lock wait state and inserts a waiting request
for a gap x-lock to the lock queue.
@return DB_SUCCESS, DB_LOCK_WAIT, or DB_DEADLOCK */
dberr_t
lock_rec_insert_check_and_lock(
/*===========================*/
	ulint		flags,	/*!< in: if BTR_NO_LOCKING_FLAG bit is
				set, does nothing */
	const rec_t*	rec,	/*!< in: record after which to insert */
	buf_block_t*	block,	/*!< in/out: buffer block of rec */
	dict_index_t*	index,	/*!< in: index */
	que_thr_t*	thr,	/*!< in: query thread */
	mtr_t*		mtr,	/*!< in/out: mini-transaction */
	bool*		inherit)/*!< out: set to true if the new
				inserted record maybe should inherit
				LOCK_GAP type locks from the successor
				record */
{
	ut_ad(block->frame == page_align(rec));
	ut_ad(!dict_index_is_online_ddl(index)
	      || index->is_primary()
	      || (flags & BTR_CREATE_FLAG));
	ut_ad(mtr->is_named_space(index->table->space));
	ut_ad(page_rec_is_leaf(rec));

	if (flags & BTR_NO_LOCKING_FLAG) {

		return(DB_SUCCESS);
	}

	ut_ad(!index->table->is_temporary());
	ut_ad(page_is_leaf(block->frame));

	dberr_t		err;
	lock_t*		lock;
	bool		inherit_in = *inherit;
	trx_t*		trx = thr_get_trx(thr);
	const rec_t*	next_rec = page_rec_get_next_const(rec);
	ulint		heap_no = page_rec_get_heap_no(next_rec);
	ut_ad(!rec_is_metadata(next_rec, index));

	lock_mutex_enter();
	/* Because this code is invoked for a running transaction by
	the thread that is serving the transaction, it is not necessary
	to hold trx->mutex here. */

	/* When inserting a record into an index, the table must be at
	least IX-locked. When we are building an index, we would pass
	BTR_NO_LOCKING_FLAG and skip the locking altogether. */
	ut_ad(lock_table_has(trx, index->table, LOCK_IX));

	lock = lock_rec_get_first(lock_sys.rec_hash, block, heap_no);

	if (lock == NULL) {
		/* We optimize CPU time usage in the simplest case */

		lock_mutex_exit();

		if (inherit_in && !dict_index_is_clust(index)) {
			/* Update the page max trx id field */
			page_update_max_trx_id(block,
					       buf_block_get_page_zip(block),
					       trx->id, mtr);
		}

		*inherit = false;

		return(DB_SUCCESS);
	}

	/* Spatial index does not use GAP lock protection. It uses
	"predicate lock" to protect the "range" */
	if (dict_index_is_spatial(index)) {
		return(DB_SUCCESS);
	}

	*inherit = true;

	/* If another transaction has an explicit lock request which locks
	the gap, waiting or granted, on the successor, the insert has to wait.

	An exception is the case where the lock by the another transaction
	is a gap type lock which it placed to wait for its turn to insert. We
	do not consider that kind of a lock conflicting with our insert. This
	eliminates an unnecessary deadlock which resulted when 2 transactions
	had to wait for their insert. Both had waiting gap type lock requests
	on the successor, which produced an unnecessary deadlock. */

	const ulint	type_mode = LOCK_X | LOCK_GAP | LOCK_INSERT_INTENTION;

	if (
#ifdef WITH_WSREP
	    lock_t* c_lock =
#endif /* WITH_WSREP */
	    lock_rec_other_has_conflicting(type_mode, block, heap_no, trx)) {
		/* Note that we may get DB_SUCCESS also here! */
		trx_mutex_enter(trx);

		err = lock_rec_enqueue_waiting(
#ifdef WITH_WSREP
			c_lock,
#endif /* WITH_WSREP */
			type_mode, block, heap_no, index, thr, NULL);

		trx_mutex_exit(trx);
	} else {
		err = DB_SUCCESS;
	}

	lock_mutex_exit();

	switch (err) {
	case DB_SUCCESS_LOCKED_REC:
		err = DB_SUCCESS;
		/* fall through */
	case DB_SUCCESS:
		if (!inherit_in || dict_index_is_clust(index)) {
			break;
		}

		/* Update the page max trx id field */
		page_update_max_trx_id(
			block, buf_block_get_page_zip(block), trx->id, mtr);
	default:
		/* We only care about the two return values. */
		break;
	}

#ifdef UNIV_DEBUG
	{
		mem_heap_t*	heap		= NULL;
		offset_t	offsets_[REC_OFFS_NORMAL_SIZE];
		const offset_t*	offsets;
		rec_offs_init(offsets_);

		offsets = rec_get_offsets(next_rec, index, offsets_, true,
					  ULINT_UNDEFINED, &heap);

		ut_ad(lock_rec_queue_validate(
				FALSE, block, next_rec, index, offsets));

		if (heap != NULL) {
			mem_heap_free(heap);
		}
	}
#endif /* UNIV_DEBUG */

	return(err);
}

/*********************************************************************//**
Creates an explicit record lock for a running transaction that currently only
has an implicit lock on the record. The transaction instance must have a
reference count > 0 so that it can't be committed and freed before this
function has completed. */
static
void
lock_rec_convert_impl_to_expl_for_trx(
/*==================================*/
	const buf_block_t*	block,	/*!< in: buffer block of rec */
	const rec_t*		rec,	/*!< in: user record on page */
	dict_index_t*		index,	/*!< in: index of record */
	trx_t*			trx,	/*!< in/out: active transaction */
	ulint			heap_no)/*!< in: rec heap number to lock */
{
	ut_ad(trx->is_referenced());
	ut_ad(page_rec_is_leaf(rec));
	ut_ad(!rec_is_metadata(rec, index));

	DEBUG_SYNC_C("before_lock_rec_convert_impl_to_expl_for_trx");
	lock_mutex_enter();
	trx_mutex_enter(trx);
	ut_ad(!trx_state_eq(trx, TRX_STATE_NOT_STARTED));

	if (!trx_state_eq(trx, TRX_STATE_COMMITTED_IN_MEMORY)
	    && !lock_rec_has_expl(LOCK_X | LOCK_REC_NOT_GAP,
				  block, heap_no, trx)) {
		lock_rec_add_to_queue(LOCK_REC | LOCK_X | LOCK_REC_NOT_GAP,
				      block, heap_no, index, trx, true);
	}

	lock_mutex_exit();
	trx_mutex_exit(trx);
	trx->release_reference();

	DEBUG_SYNC_C("after_lock_rec_convert_impl_to_expl_for_trx");
}


#ifdef UNIV_DEBUG
struct lock_rec_other_trx_holds_expl_arg
{
  const ulint heap_no;
  const buf_block_t * const block;
  const trx_t *impl_trx;
};


static my_bool lock_rec_other_trx_holds_expl_callback(
  rw_trx_hash_element_t *element,
  lock_rec_other_trx_holds_expl_arg *arg)
{
  mutex_enter(&element->mutex);
  if (element->trx)
  {
    trx_mutex_enter(element->trx);
    ut_ad(element->trx->state != TRX_STATE_NOT_STARTED);
    lock_t *expl_lock= element->trx->state == TRX_STATE_COMMITTED_IN_MEMORY
      ? NULL : lock_rec_has_expl(LOCK_S | LOCK_REC_NOT_GAP, arg->block,
                                 arg->heap_no, element->trx);
    /*
      An explicit lock is held by trx other than the trx holding the implicit
      lock.
    */
    ut_ad(!expl_lock || expl_lock->trx == arg->impl_trx);
    trx_mutex_exit(element->trx);
  }
  mutex_exit(&element->mutex);
  return 0;
}


/**
  Checks if some transaction, other than given trx_id, has an explicit
  lock on the given rec.

  FIXME: if the current transaction holds implicit lock from INSERT, a
  subsequent locking read should not convert it to explicit. See also
  MDEV-11215.

  @param      caller_trx  trx of current thread
  @param[in]  trx         trx holding implicit lock on rec
  @param[in]  rec         user record
  @param[in]  block       buffer block containing the record
*/

static void lock_rec_other_trx_holds_expl(trx_t *caller_trx, trx_t *trx,
                                          const rec_t *rec,
                                          const buf_block_t *block)
{
  if (trx)
  {
    ut_ad(!page_rec_is_metadata(rec));
    lock_mutex_enter();
    ut_ad(trx->is_referenced());
    trx_mutex_enter(trx);
    const trx_state_t state = trx->state;
    trx_mutex_exit(trx);
    ut_ad(state != TRX_STATE_NOT_STARTED);
    if (state == TRX_STATE_COMMITTED_IN_MEMORY)
    {
      /* The transaction was committed before our lock_mutex_enter(). */
      lock_mutex_exit();
      return;
    }
    lock_rec_other_trx_holds_expl_arg arg= { page_rec_get_heap_no(rec), block,
                                             trx };
    trx_sys.rw_trx_hash.iterate(caller_trx,
                                reinterpret_cast<my_hash_walk_action>
                                (lock_rec_other_trx_holds_expl_callback),
                                &arg);
    lock_mutex_exit();
  }
}
#endif /* UNIV_DEBUG */


/** If an implicit x-lock exists on a record, convert it to an explicit one.

Often, this is called by a transaction that is about to enter a lock wait
due to the lock conflict. Two explicit locks would be created: first the
exclusive lock on behalf of the lock-holder transaction in this function,
and then a wait request on behalf of caller_trx, in the calling function.

This may also be called by the same transaction that is already holding
an implicit exclusive lock on the record. In this case, no explicit lock
should be created.

@param[in,out]	caller_trx	current transaction
@param[in]	block		index tree leaf page
@param[in]	rec		record on the leaf page
@param[in]	index		the index of the record
@param[in]	offsets		rec_get_offsets(rec,index)
@return	whether caller_trx already holds an exclusive lock on rec */
static
bool
lock_rec_convert_impl_to_expl(
<<<<<<< HEAD
	trx_t*			caller_trx,
	const buf_block_t*	block,
	const rec_t*		rec,
	dict_index_t*		index,
	const ulint*		offsets)
=======
/*==========================*/
	const buf_block_t*	block,	/*!< in: buffer block of rec */
	const rec_t*		rec,	/*!< in: user record on page */
	dict_index_t*		index,	/*!< in: index of record */
	const offset_t*		offsets)/*!< in: rec_get_offsets(rec, index) */
>>>>>>> f0aa073f
{
	trx_t*		trx;

	ut_ad(!lock_mutex_own());
	ut_ad(page_rec_is_user_rec(rec));
	ut_ad(rec_offs_validate(rec, index, offsets));
	ut_ad(!page_rec_is_comp(rec) == !rec_offs_comp(offsets));
	ut_ad(page_rec_is_leaf(rec));
	ut_ad(!rec_is_metadata(rec, index));

	if (dict_index_is_clust(index)) {
		trx_id_t	trx_id;

		trx_id = lock_clust_rec_some_has_impl(rec, index, offsets);

		if (trx_id == 0) {
			return false;
		}
		if (UNIV_UNLIKELY(trx_id == caller_trx->id)) {
			return true;
		}

		trx = trx_sys.find(caller_trx, trx_id);
	} else {
		ut_ad(!dict_index_is_online_ddl(index));

		trx = lock_sec_rec_some_has_impl(caller_trx, rec, index,
						 offsets);
		if (trx == caller_trx) {
			trx->release_reference();
			return true;
		}

		ut_d(lock_rec_other_trx_holds_expl(caller_trx, trx, rec,
						   block));
	}

	if (trx != 0) {
		ulint	heap_no = page_rec_get_heap_no(rec);

		ut_ad(trx->is_referenced());

		/* If the transaction is still active and has no
		explicit x-lock set on the record, set one for it.
		trx cannot be committed until the ref count is zero. */

		lock_rec_convert_impl_to_expl_for_trx(
			block, rec, index, trx, heap_no);
	}

	return false;
}

/*********************************************************************//**
Checks if locks of other transactions prevent an immediate modify (update,
delete mark, or delete unmark) of a clustered index record. If they do,
first tests if the query thread should anyway be suspended for some
reason; if not, then puts the transaction and the query thread to the
lock wait state and inserts a waiting request for a record x-lock to the
lock queue.
@return DB_SUCCESS, DB_LOCK_WAIT, or DB_DEADLOCK */
dberr_t
lock_clust_rec_modify_check_and_lock(
/*=================================*/
	ulint			flags,	/*!< in: if BTR_NO_LOCKING_FLAG
					bit is set, does nothing */
	const buf_block_t*	block,	/*!< in: buffer block of rec */
	const rec_t*		rec,	/*!< in: record which should be
					modified */
	dict_index_t*		index,	/*!< in: clustered index */
	const offset_t*		offsets,/*!< in: rec_get_offsets(rec, index) */
	que_thr_t*		thr)	/*!< in: query thread */
{
	dberr_t	err;
	ulint	heap_no;

	ut_ad(rec_offs_validate(rec, index, offsets));
	ut_ad(page_rec_is_leaf(rec));
	ut_ad(dict_index_is_clust(index));
	ut_ad(block->frame == page_align(rec));

	if (flags & BTR_NO_LOCKING_FLAG) {

		return(DB_SUCCESS);
	}
	ut_ad(!rec_is_metadata(rec, index));
	ut_ad(!index->table->is_temporary());

	heap_no = rec_offs_comp(offsets)
		? rec_get_heap_no_new(rec)
		: rec_get_heap_no_old(rec);

	/* If a transaction has no explicit x-lock set on the record, set one
	for it */

	if (lock_rec_convert_impl_to_expl(thr_get_trx(thr), block, rec, index,
					  offsets)) {
		/* We already hold an implicit exclusive lock. */
		return DB_SUCCESS;
	}

	err = lock_rec_lock(TRUE, LOCK_X | LOCK_REC_NOT_GAP,
			    block, heap_no, index, thr);

	ut_ad(lock_rec_queue_validate(FALSE, block, rec, index, offsets));

	if (err == DB_SUCCESS_LOCKED_REC) {
		err = DB_SUCCESS;
	}

	return(err);
}

/*********************************************************************//**
Checks if locks of other transactions prevent an immediate modify (delete
mark or delete unmark) of a secondary index record.
@return DB_SUCCESS, DB_LOCK_WAIT, or DB_DEADLOCK */
dberr_t
lock_sec_rec_modify_check_and_lock(
/*===============================*/
	ulint		flags,	/*!< in: if BTR_NO_LOCKING_FLAG
				bit is set, does nothing */
	buf_block_t*	block,	/*!< in/out: buffer block of rec */
	const rec_t*	rec,	/*!< in: record which should be
				modified; NOTE: as this is a secondary
				index, we always have to modify the
				clustered index record first: see the
				comment below */
	dict_index_t*	index,	/*!< in: secondary index */
	que_thr_t*	thr,	/*!< in: query thread
				(can be NULL if BTR_NO_LOCKING_FLAG) */
	mtr_t*		mtr)	/*!< in/out: mini-transaction */
{
	dberr_t	err;
	ulint	heap_no;

	ut_ad(!dict_index_is_clust(index));
	ut_ad(!dict_index_is_online_ddl(index) || (flags & BTR_CREATE_FLAG));
	ut_ad(block->frame == page_align(rec));
	ut_ad(mtr->is_named_space(index->table->space));
	ut_ad(page_rec_is_leaf(rec));
	ut_ad(!rec_is_metadata(rec, index));

	if (flags & BTR_NO_LOCKING_FLAG) {

		return(DB_SUCCESS);
	}
	ut_ad(!index->table->is_temporary());

	heap_no = page_rec_get_heap_no(rec);

	/* Another transaction cannot have an implicit lock on the record,
	because when we come here, we already have modified the clustered
	index record, and this would not have been possible if another active
	transaction had modified this secondary index record. */

	err = lock_rec_lock(TRUE, LOCK_X | LOCK_REC_NOT_GAP,
			    block, heap_no, index, thr);

#ifdef UNIV_DEBUG
	{
		mem_heap_t*	heap		= NULL;
		offset_t	offsets_[REC_OFFS_NORMAL_SIZE];
		const offset_t*	offsets;
		rec_offs_init(offsets_);

		offsets = rec_get_offsets(rec, index, offsets_, true,
					  ULINT_UNDEFINED, &heap);

		ut_ad(lock_rec_queue_validate(
			FALSE, block, rec, index, offsets));

		if (heap != NULL) {
			mem_heap_free(heap);
		}
	}
#endif /* UNIV_DEBUG */

	if (err == DB_SUCCESS || err == DB_SUCCESS_LOCKED_REC) {
		/* Update the page max trx id field */
		/* It might not be necessary to do this if
		err == DB_SUCCESS (no new lock created),
		but it should not cost too much performance. */
		page_update_max_trx_id(block,
				       buf_block_get_page_zip(block),
				       thr_get_trx(thr)->id, mtr);
		err = DB_SUCCESS;
	}

	return(err);
}

/*********************************************************************//**
Like lock_clust_rec_read_check_and_lock(), but reads a
secondary index record.
@return DB_SUCCESS, DB_SUCCESS_LOCKED_REC, DB_LOCK_WAIT, or DB_DEADLOCK */
dberr_t
lock_sec_rec_read_check_and_lock(
/*=============================*/
	ulint			flags,	/*!< in: if BTR_NO_LOCKING_FLAG
					bit is set, does nothing */
	const buf_block_t*	block,	/*!< in: buffer block of rec */
	const rec_t*		rec,	/*!< in: user record or page
					supremum record which should
					be read or passed over by a
					read cursor */
	dict_index_t*		index,	/*!< in: secondary index */
	const offset_t*		offsets,/*!< in: rec_get_offsets(rec, index) */
	lock_mode		mode,	/*!< in: mode of the lock which
					the read cursor should set on
					records: LOCK_S or LOCK_X; the
					latter is possible in
					SELECT FOR UPDATE */
	ulint			gap_mode,/*!< in: LOCK_ORDINARY, LOCK_GAP, or
					LOCK_REC_NOT_GAP */
	que_thr_t*		thr)	/*!< in: query thread */
{
	dberr_t	err;
	ulint	heap_no;

	ut_ad(!dict_index_is_clust(index));
	ut_ad(!dict_index_is_online_ddl(index));
	ut_ad(block->frame == page_align(rec));
	ut_ad(page_rec_is_user_rec(rec) || page_rec_is_supremum(rec));
	ut_ad(rec_offs_validate(rec, index, offsets));
	ut_ad(page_rec_is_leaf(rec));
	ut_ad(mode == LOCK_X || mode == LOCK_S);

	if ((flags & BTR_NO_LOCKING_FLAG)
	    || srv_read_only_mode
	    || index->table->is_temporary()) {

		return(DB_SUCCESS);
	}

	ut_ad(!rec_is_metadata(rec, index));
	heap_no = page_rec_get_heap_no(rec);

	/* Some transaction may have an implicit x-lock on the record only
	if the max trx id for the page >= min trx id for the trx list or a
	database recovery is running. */

	if (!page_rec_is_supremum(rec)
	    && page_get_max_trx_id(block->frame) >= trx_sys.get_min_trx_id()
	    && lock_rec_convert_impl_to_expl(thr_get_trx(thr), block, rec,
					     index, offsets)) {
		/* We already hold an implicit exclusive lock. */
		return DB_SUCCESS;
	}

	err = lock_rec_lock(FALSE, ulint(mode) | gap_mode,
			    block, heap_no, index, thr);

	ut_ad(lock_rec_queue_validate(FALSE, block, rec, index, offsets));

	return(err);
}

/*********************************************************************//**
Checks if locks of other transactions prevent an immediate read, or passing
over by a read cursor, of a clustered index record. If they do, first tests
if the query thread should anyway be suspended for some reason; if not, then
puts the transaction and the query thread to the lock wait state and inserts a
waiting request for a record lock to the lock queue. Sets the requested mode
lock on the record.
@return DB_SUCCESS, DB_SUCCESS_LOCKED_REC, DB_LOCK_WAIT, or DB_DEADLOCK */
dberr_t
lock_clust_rec_read_check_and_lock(
/*===============================*/
	ulint			flags,	/*!< in: if BTR_NO_LOCKING_FLAG
					bit is set, does nothing */
	const buf_block_t*	block,	/*!< in: buffer block of rec */
	const rec_t*		rec,	/*!< in: user record or page
					supremum record which should
					be read or passed over by a
					read cursor */
	dict_index_t*		index,	/*!< in: clustered index */
	const offset_t*		offsets,/*!< in: rec_get_offsets(rec, index) */
	lock_mode		mode,	/*!< in: mode of the lock which
					the read cursor should set on
					records: LOCK_S or LOCK_X; the
					latter is possible in
					SELECT FOR UPDATE */
	ulint			gap_mode,/*!< in: LOCK_ORDINARY, LOCK_GAP, or
					LOCK_REC_NOT_GAP */
	que_thr_t*		thr)	/*!< in: query thread */
{
	dberr_t	err;
	ulint	heap_no;

	ut_ad(dict_index_is_clust(index));
	ut_ad(block->frame == page_align(rec));
	ut_ad(page_rec_is_user_rec(rec) || page_rec_is_supremum(rec));
	ut_ad(gap_mode == LOCK_ORDINARY || gap_mode == LOCK_GAP
	      || gap_mode == LOCK_REC_NOT_GAP);
	ut_ad(rec_offs_validate(rec, index, offsets));
	ut_ad(page_rec_is_leaf(rec));
	ut_ad(!rec_is_metadata(rec, index));

	if ((flags & BTR_NO_LOCKING_FLAG)
	    || srv_read_only_mode
	    || index->table->is_temporary()) {

		return(DB_SUCCESS);
	}

	heap_no = page_rec_get_heap_no(rec);

	if (heap_no != PAGE_HEAP_NO_SUPREMUM
	    && lock_rec_convert_impl_to_expl(thr_get_trx(thr), block, rec,
					     index, offsets)) {
		/* We already hold an implicit exclusive lock. */
		return DB_SUCCESS;
	}

	err = lock_rec_lock(FALSE, ulint(mode) | gap_mode,
			    block, heap_no, index, thr);

	ut_ad(lock_rec_queue_validate(FALSE, block, rec, index, offsets));

	DEBUG_SYNC_C("after_lock_clust_rec_read_check_and_lock");

	return(err);
}
/*********************************************************************//**
Checks if locks of other transactions prevent an immediate read, or passing
over by a read cursor, of a clustered index record. If they do, first tests
if the query thread should anyway be suspended for some reason; if not, then
puts the transaction and the query thread to the lock wait state and inserts a
waiting request for a record lock to the lock queue. Sets the requested mode
lock on the record. This is an alternative version of
lock_clust_rec_read_check_and_lock() that does not require the parameter
"offsets".
@return DB_SUCCESS, DB_LOCK_WAIT, or DB_DEADLOCK */
dberr_t
lock_clust_rec_read_check_and_lock_alt(
/*===================================*/
	ulint			flags,	/*!< in: if BTR_NO_LOCKING_FLAG
					bit is set, does nothing */
	const buf_block_t*	block,	/*!< in: buffer block of rec */
	const rec_t*		rec,	/*!< in: user record or page
					supremum record which should
					be read or passed over by a
					read cursor */
	dict_index_t*		index,	/*!< in: clustered index */
	lock_mode		mode,	/*!< in: mode of the lock which
					the read cursor should set on
					records: LOCK_S or LOCK_X; the
					latter is possible in
					SELECT FOR UPDATE */
	ulint			gap_mode,/*!< in: LOCK_ORDINARY, LOCK_GAP, or
					LOCK_REC_NOT_GAP */
	que_thr_t*		thr)	/*!< in: query thread */
{
	mem_heap_t*	tmp_heap	= NULL;
	offset_t	offsets_[REC_OFFS_NORMAL_SIZE];
	offset_t*	offsets		= offsets_;
	dberr_t		err;
	rec_offs_init(offsets_);

	ut_ad(page_rec_is_leaf(rec));
	offsets = rec_get_offsets(rec, index, offsets, true,
				  ULINT_UNDEFINED, &tmp_heap);
	err = lock_clust_rec_read_check_and_lock(flags, block, rec, index,
						 offsets, mode, gap_mode, thr);
	if (tmp_heap) {
		mem_heap_free(tmp_heap);
	}

	if (err == DB_SUCCESS_LOCKED_REC) {
		err = DB_SUCCESS;
	}

	return(err);
}

/*******************************************************************//**
Release the last lock from the transaction's autoinc locks. */
UNIV_INLINE
void
lock_release_autoinc_last_lock(
/*===========================*/
	ib_vector_t*	autoinc_locks)	/*!< in/out: vector of AUTOINC locks */
{
	ulint		last;
	lock_t*		lock;

	ut_ad(lock_mutex_own());
	ut_a(!ib_vector_is_empty(autoinc_locks));

	/* The lock to be release must be the last lock acquired. */
	last = ib_vector_size(autoinc_locks) - 1;
	lock = *static_cast<lock_t**>(ib_vector_get(autoinc_locks, last));

	/* Should have only AUTOINC locks in the vector. */
	ut_a(lock_get_mode(lock) == LOCK_AUTO_INC);
	ut_a(lock_get_type(lock) == LOCK_TABLE);

	ut_a(lock->un_member.tab_lock.table != NULL);

	/* This will remove the lock from the trx autoinc_locks too. */
	lock_table_dequeue(lock);

	/* Remove from the table vector too. */
	lock_trx_table_locks_remove(lock);
}

/*******************************************************************//**
Check if a transaction holds any autoinc locks.
@return TRUE if the transaction holds any AUTOINC locks. */
static
ibool
lock_trx_holds_autoinc_locks(
/*=========================*/
	const trx_t*	trx)		/*!< in: transaction */
{
	ut_a(trx->autoinc_locks != NULL);

	return(!ib_vector_is_empty(trx->autoinc_locks));
}

/*******************************************************************//**
Release all the transaction's autoinc locks. */
static
void
lock_release_autoinc_locks(
/*=======================*/
	trx_t*		trx)		/*!< in/out: transaction */
{
	ut_ad(lock_mutex_own());
	/* If this is invoked for a running transaction by the thread
	that is serving the transaction, then it is not necessary to
	hold trx->mutex here. */

	ut_a(trx->autoinc_locks != NULL);

	/* We release the locks in the reverse order. This is to
	avoid searching the vector for the element to delete at
	the lower level. See (lock_table_remove_low()) for details. */
	while (!ib_vector_is_empty(trx->autoinc_locks)) {

		/* lock_table_remove_low() will also remove the lock from
		the transaction's autoinc_locks vector. */
		lock_release_autoinc_last_lock(trx->autoinc_locks);
	}

	/* Should release all locks. */
	ut_a(ib_vector_is_empty(trx->autoinc_locks));
}

/*******************************************************************//**
Gets the type of a lock. Non-inline version for using outside of the
lock module.
@return LOCK_TABLE or LOCK_REC */
ulint
lock_get_type(
/*==========*/
	const lock_t*	lock)	/*!< in: lock */
{
	return(lock_get_type_low(lock));
}

/*******************************************************************//**
Gets the id of the transaction owning a lock.
@return transaction id */
trx_id_t
lock_get_trx_id(
/*============*/
	const lock_t*	lock)	/*!< in: lock */
{
	return(trx_get_id_for_print(lock->trx));
}

/*******************************************************************//**
Gets the mode of a lock in a human readable string.
The string should not be free()'d or modified.
@return lock mode */
const char*
lock_get_mode_str(
/*==============*/
	const lock_t*	lock)	/*!< in: lock */
{
	ibool	is_gap_lock;

	is_gap_lock = lock_get_type_low(lock) == LOCK_REC
		&& lock_rec_get_gap(lock);

	switch (lock_get_mode(lock)) {
	case LOCK_S:
		if (is_gap_lock) {
			return("S,GAP");
		} else {
			return("S");
		}
	case LOCK_X:
		if (is_gap_lock) {
			return("X,GAP");
		} else {
			return("X");
		}
	case LOCK_IS:
		if (is_gap_lock) {
			return("IS,GAP");
		} else {
			return("IS");
		}
	case LOCK_IX:
		if (is_gap_lock) {
			return("IX,GAP");
		} else {
			return("IX");
		}
	case LOCK_AUTO_INC:
		return("AUTO_INC");
	default:
		return("UNKNOWN");
	}
}

/*******************************************************************//**
Gets the type of a lock in a human readable string.
The string should not be free()'d or modified.
@return lock type */
const char*
lock_get_type_str(
/*==============*/
	const lock_t*	lock)	/*!< in: lock */
{
	switch (lock_get_type_low(lock)) {
	case LOCK_REC:
		return("RECORD");
	case LOCK_TABLE:
		return("TABLE");
	default:
		return("UNKNOWN");
	}
}

/*******************************************************************//**
Gets the table on which the lock is.
@return table */
UNIV_INLINE
dict_table_t*
lock_get_table(
/*===========*/
	const lock_t*	lock)	/*!< in: lock */
{
	switch (lock_get_type_low(lock)) {
	case LOCK_REC:
		ut_ad(dict_index_is_clust(lock->index)
		      || !dict_index_is_online_ddl(lock->index));
		return(lock->index->table);
	case LOCK_TABLE:
		return(lock->un_member.tab_lock.table);
	default:
		ut_error;
		return(NULL);
	}
}

/*******************************************************************//**
Gets the id of the table on which the lock is.
@return id of the table */
table_id_t
lock_get_table_id(
/*==============*/
	const lock_t*	lock)	/*!< in: lock */
{
	dict_table_t*	table;

	table = lock_get_table(lock);

	return(table->id);
}

/** Determine which table a lock is associated with.
@param[in]	lock	the lock
@return name of the table */
const table_name_t&
lock_get_table_name(
	const lock_t*	lock)
{
	return(lock_get_table(lock)->name);
}

/*******************************************************************//**
For a record lock, gets the index on which the lock is.
@return index */
const dict_index_t*
lock_rec_get_index(
/*===============*/
	const lock_t*	lock)	/*!< in: lock */
{
	ut_a(lock_get_type_low(lock) == LOCK_REC);
	ut_ad(dict_index_is_clust(lock->index)
	      || !dict_index_is_online_ddl(lock->index));

	return(lock->index);
}

/*******************************************************************//**
For a record lock, gets the name of the index on which the lock is.
The string should not be free()'d or modified.
@return name of the index */
const char*
lock_rec_get_index_name(
/*====================*/
	const lock_t*	lock)	/*!< in: lock */
{
	ut_a(lock_get_type_low(lock) == LOCK_REC);
	ut_ad(dict_index_is_clust(lock->index)
	      || !dict_index_is_online_ddl(lock->index));

	return(lock->index->name);
}

/*******************************************************************//**
For a record lock, gets the tablespace number on which the lock is.
@return tablespace number */
ulint
lock_rec_get_space_id(
/*==================*/
	const lock_t*	lock)	/*!< in: lock */
{
	ut_a(lock_get_type_low(lock) == LOCK_REC);

	return(lock->un_member.rec_lock.space);
}

/*******************************************************************//**
For a record lock, gets the page number on which the lock is.
@return page number */
ulint
lock_rec_get_page_no(
/*=================*/
	const lock_t*	lock)	/*!< in: lock */
{
	ut_a(lock_get_type_low(lock) == LOCK_REC);

	return(lock->un_member.rec_lock.page_no);
}

/*********************************************************************//**
Cancels a waiting lock request and releases possible other transactions
waiting behind it. */
void
lock_cancel_waiting_and_release(
/*============================*/
	lock_t*	lock)	/*!< in/out: waiting lock request */
{
	que_thr_t*	thr;

	ut_ad(lock_mutex_own());
	ut_ad(trx_mutex_own(lock->trx));

	lock->trx->lock.cancel = true;

	if (lock_get_type_low(lock) == LOCK_REC) {

		lock_rec_dequeue_from_page(lock);
	} else {
		ut_ad(lock_get_type_low(lock) & LOCK_TABLE);

		if (lock->trx->autoinc_locks != NULL) {
			/* Release the transaction's AUTOINC locks. */
			lock_release_autoinc_locks(lock->trx);
		}

		lock_table_dequeue(lock);
		/* Remove the lock from table lock vector too. */
		lock_trx_table_locks_remove(lock);
	}

	/* Reset the wait flag and the back pointer to lock in trx. */

	lock_reset_lock_and_trx_wait(lock);

	/* The following function releases the trx from lock wait. */

	thr = que_thr_end_lock_wait(lock->trx);

	if (thr != NULL) {
		lock_wait_release_thread_if_suspended(thr);
	}

	lock->trx->lock.cancel = false;
}

/*********************************************************************//**
Unlocks AUTO_INC type locks that were possibly reserved by a trx. This
function should be called at the the end of an SQL statement, by the
connection thread that owns the transaction (trx->mysql_thd). */
void
lock_unlock_table_autoinc(
/*======================*/
	trx_t*	trx)	/*!< in/out: transaction */
{
	ut_ad(!lock_mutex_own());
	ut_ad(!trx_mutex_own(trx));
	ut_ad(!trx->lock.wait_lock);

	/* This can be invoked on NOT_STARTED, ACTIVE, PREPARED,
	but not COMMITTED transactions. */

	ut_ad(trx_state_eq(trx, TRX_STATE_NOT_STARTED)
	      || !trx_state_eq(trx, TRX_STATE_COMMITTED_IN_MEMORY));

	/* This function is invoked for a running transaction by the
	thread that is serving the transaction. Therefore it is not
	necessary to hold trx->mutex here. */

	if (lock_trx_holds_autoinc_locks(trx)) {
		lock_mutex_enter();

		lock_release_autoinc_locks(trx);

		lock_mutex_exit();
	}
}

static inline dberr_t lock_trx_handle_wait_low(trx_t* trx)
{
	ut_ad(lock_mutex_own());
	ut_ad(trx_mutex_own(trx));

	if (trx->lock.was_chosen_as_deadlock_victim) {
		return DB_DEADLOCK;
	}
	if (!trx->lock.wait_lock) {
		/* The lock was probably granted before we got here. */
		return DB_SUCCESS;
	}

	lock_cancel_waiting_and_release(trx->lock.wait_lock);
	return DB_LOCK_WAIT;
}

/*********************************************************************//**
Check whether the transaction has already been rolled back because it
was selected as a deadlock victim, or if it has to wait then cancel
the wait lock.
@return DB_DEADLOCK, DB_LOCK_WAIT or DB_SUCCESS */
dberr_t
lock_trx_handle_wait(
/*=================*/
	trx_t*	trx)	/*!< in/out: trx lock state */
{
	lock_mutex_enter();
	trx_mutex_enter(trx);
	dberr_t err = lock_trx_handle_wait_low(trx);
	lock_mutex_exit();
	trx_mutex_exit(trx);
	return err;
}

/*********************************************************************//**
Get the number of locks on a table.
@return number of locks */
ulint
lock_table_get_n_locks(
/*===================*/
	const dict_table_t*	table)	/*!< in: table */
{
	ulint		n_table_locks;

	lock_mutex_enter();

	n_table_locks = UT_LIST_GET_LEN(table->locks);

	lock_mutex_exit();

	return(n_table_locks);
}

#ifdef UNIV_DEBUG
/**
  Do an exhaustive check for any locks (table or rec) against the table.

  @param[in]  table  check if there are any locks held on records in this table
                     or on the table itself
*/

static my_bool lock_table_locks_lookup(rw_trx_hash_element_t *element,
                                       const dict_table_t *table)
{
  ut_ad(lock_mutex_own());
  mutex_enter(&element->mutex);
  if (element->trx)
  {
    trx_mutex_enter(element->trx);
    check_trx_state(element->trx);
    if (element->trx->state != TRX_STATE_COMMITTED_IN_MEMORY)
    {
      for (const lock_t *lock= UT_LIST_GET_FIRST(element->trx->lock.trx_locks);
           lock != NULL;
           lock= UT_LIST_GET_NEXT(trx_locks, lock))
      {
        ut_ad(lock->trx == element->trx);
        if (lock_get_type_low(lock) == LOCK_REC)
        {
          ut_ad(!dict_index_is_online_ddl(lock->index) ||
                lock->index->is_primary());
          ut_ad(lock->index->table != table);
        }
        else
          ut_ad(lock->un_member.tab_lock.table != table);
      }
    }
    trx_mutex_exit(element->trx);
  }
  mutex_exit(&element->mutex);
  return 0;
}
#endif /* UNIV_DEBUG */

/*******************************************************************//**
Check if there are any locks (table or rec) against table.
@return true if table has either table or record locks. */
bool
lock_table_has_locks(
/*=================*/
	const dict_table_t*	table)	/*!< in: check if there are any locks
					held on records in this table or on the
					table itself */
{
	ibool			has_locks;

	ut_ad(table != NULL);
	lock_mutex_enter();

	has_locks = UT_LIST_GET_LEN(table->locks) > 0 || table->n_rec_locks > 0;

#ifdef UNIV_DEBUG
	if (!has_locks) {
		trx_sys.rw_trx_hash.iterate(
			reinterpret_cast<my_hash_walk_action>
			(lock_table_locks_lookup),
			const_cast<dict_table_t*>(table));
	}
#endif /* UNIV_DEBUG */

	lock_mutex_exit();

	return(has_locks);
}

/*******************************************************************//**
Initialise the table lock list. */
void
lock_table_lock_list_init(
/*======================*/
	table_lock_list_t*	lock_list)	/*!< List to initialise */
{
	UT_LIST_INIT(*lock_list, &lock_table_t::locks);
}

/*******************************************************************//**
Initialise the trx lock list. */
void
lock_trx_lock_list_init(
/*====================*/
	trx_lock_list_t*	lock_list)	/*!< List to initialise */
{
	UT_LIST_INIT(*lock_list, &lock_t::trx_locks);
}

/*******************************************************************//**
Set the lock system timeout event. */
void
lock_set_timeout_event()
/*====================*/
{
	os_event_set(lock_sys.timeout_event);
}

#ifdef UNIV_DEBUG
/*******************************************************************//**
Check if the transaction holds any locks on the sys tables
or its records.
@return the strongest lock found on any sys table or 0 for none */
const lock_t*
lock_trx_has_sys_table_locks(
/*=========================*/
	const trx_t*	trx)	/*!< in: transaction to check */
{
	const lock_t*	strongest_lock = 0;
	lock_mode	strongest = LOCK_NONE;

	lock_mutex_enter();

	const lock_list::const_iterator end = trx->lock.table_locks.end();
	lock_list::const_iterator it = trx->lock.table_locks.begin();

	/* Find a valid mode. Note: ib_vector_size() can be 0. */

	for (/* No op */; it != end; ++it) {
		const lock_t*	lock = *it;

		if (lock != NULL
		    && dict_is_sys_table(lock->un_member.tab_lock.table->id)) {

			strongest = lock_get_mode(lock);
			ut_ad(strongest != LOCK_NONE);
			strongest_lock = lock;
			break;
		}
	}

	if (strongest == LOCK_NONE) {
		lock_mutex_exit();
		return(NULL);
	}

	for (/* No op */; it != end; ++it) {
		const lock_t*	lock = *it;

		if (lock == NULL) {
			continue;
		}

		ut_ad(trx == lock->trx);
		ut_ad(lock_get_type_low(lock) & LOCK_TABLE);
		ut_ad(lock->un_member.tab_lock.table != NULL);

		lock_mode	mode = lock_get_mode(lock);

		if (dict_is_sys_table(lock->un_member.tab_lock.table->id)
		    && lock_mode_stronger_or_eq(mode, strongest)) {

			strongest = mode;
			strongest_lock = lock;
		}
	}

	lock_mutex_exit();

	return(strongest_lock);
}

/** Check if the transaction holds an explicit exclusive lock on a record.
@param[in]	trx	transaction
@param[in]	table	table
@param[in]	block	leaf page
@param[in]	heap_no	heap number identifying the record
@return whether an explicit X-lock is held */
bool
lock_trx_has_expl_x_lock(
	const trx_t*		trx,	/*!< in: transaction to check */
	const dict_table_t*	table,	/*!< in: table to check */
	const buf_block_t*	block,	/*!< in: buffer block of the record */
	ulint			heap_no)/*!< in: record heap number */
{
	ut_ad(heap_no > PAGE_HEAP_NO_SUPREMUM);

	lock_mutex_enter();
	ut_ad(lock_table_has(trx, table, LOCK_IX));
	ut_ad(lock_rec_has_expl(LOCK_X | LOCK_REC_NOT_GAP, block, heap_no,
				trx));
	lock_mutex_exit();
	return(true);
}
#endif /* UNIV_DEBUG */

/** rewind(3) the file used for storing the latest detected deadlock and
print a heading message to stderr if printing of all deadlocks to stderr
is enabled. */
void
DeadlockChecker::start_print()
{
	ut_ad(lock_mutex_own());

	rewind(lock_latest_err_file);
	ut_print_timestamp(lock_latest_err_file);

	if (srv_print_all_deadlocks) {
		ib::info() << "Transactions deadlock detected, dumping"
			" detailed information.";
	}
}

/** Print a message to the deadlock file and possibly to stderr.
@param msg message to print */
void
DeadlockChecker::print(const char* msg)
{
	fputs(msg, lock_latest_err_file);

	if (srv_print_all_deadlocks) {
		ib::info() << msg;
	}
}

/** Print transaction data to the deadlock file and possibly to stderr.
@param trx transaction
@param max_query_len max query length to print */
void
DeadlockChecker::print(const trx_t* trx, ulint max_query_len)
{
	ut_ad(lock_mutex_own());

	ulint	n_rec_locks = lock_number_of_rows_locked(&trx->lock);
	ulint	n_trx_locks = UT_LIST_GET_LEN(trx->lock.trx_locks);
	ulint	heap_size = mem_heap_get_size(trx->lock.lock_heap);

	trx_print_low(lock_latest_err_file, trx, max_query_len,
		      n_rec_locks, n_trx_locks, heap_size);

	if (srv_print_all_deadlocks) {
		trx_print_low(stderr, trx, max_query_len,
			      n_rec_locks, n_trx_locks, heap_size);
	}
}

/** Print lock data to the deadlock file and possibly to stderr.
@param lock record or table type lock */
void
DeadlockChecker::print(const lock_t* lock)
{
	ut_ad(lock_mutex_own());

	if (lock_get_type_low(lock) == LOCK_REC) {
		mtr_t mtr;
		lock_rec_print(lock_latest_err_file, lock, mtr);

		if (srv_print_all_deadlocks) {
			lock_rec_print(stderr, lock, mtr);
		}
	} else {
		lock_table_print(lock_latest_err_file, lock);

		if (srv_print_all_deadlocks) {
			lock_table_print(stderr, lock);
		}
	}
}

/** Get the next lock in the queue that is owned by a transaction whose
sub-tree has not already been searched.
Note: "next" here means PREV for table locks.

@param lock Lock in queue
@param heap_no heap_no if lock is a record lock else ULINT_UNDEFINED

@return next lock or NULL if at end of queue */
const lock_t*
DeadlockChecker::get_next_lock(const lock_t* lock, ulint heap_no) const
{
	ut_ad(lock_mutex_own());

	do {
		if (lock_get_type_low(lock) == LOCK_REC) {
			ut_ad(heap_no != ULINT_UNDEFINED);
			lock = lock_rec_get_next_const(heap_no, lock);
		} else {
			ut_ad(heap_no == ULINT_UNDEFINED);
			ut_ad(lock_get_type_low(lock) == LOCK_TABLE);

			lock = UT_LIST_GET_NEXT(
				un_member.tab_lock.locks, lock);
		}

	} while (lock != NULL && is_visited(lock));

	ut_ad(lock == NULL
	      || lock_get_type_low(lock) == lock_get_type_low(m_wait_lock));

	return(lock);
}

/** Get the first lock to search. The search starts from the current
wait_lock. What we are really interested in is an edge from the
current wait_lock's owning transaction to another transaction that has
a lock ahead in the queue. We skip locks where the owning transaction's
sub-tree has already been searched.

Note: The record locks are traversed from the oldest lock to the
latest. For table locks we go from latest to oldest.

For record locks, we first position the "iterator" on the first lock on
the page and then reposition on the actual heap_no. This is required
due to the way the record lock has is implemented.

@param[out] heap_no if rec lock, else ULINT_UNDEFINED.
@return first lock or NULL */
const lock_t*
DeadlockChecker::get_first_lock(ulint* heap_no) const
{
	ut_ad(lock_mutex_own());

	const lock_t*	lock = m_wait_lock;

	if (lock_get_type_low(lock) == LOCK_REC) {
		hash_table_t*	lock_hash;

		lock_hash = lock->type_mode & LOCK_PREDICATE
			? lock_sys.prdt_hash
			: lock_sys.rec_hash;

		/* We are only interested in records that match the heap_no. */
		*heap_no = lock_rec_find_set_bit(lock);

		ut_ad(*heap_no <= 0xffff);
		ut_ad(*heap_no != ULINT_UNDEFINED);

		/* Find the locks on the page. */
		lock = lock_rec_get_first_on_page_addr(
			lock_hash,
			lock->un_member.rec_lock.space,
			lock->un_member.rec_lock.page_no);

		/* Position on the first lock on the physical record.*/
		if (!lock_rec_get_nth_bit(lock, *heap_no)) {
			lock = lock_rec_get_next_const(*heap_no, lock);
		}

		ut_a(!lock_get_wait(lock));
	} else {
		/* Table locks don't care about the heap_no. */
		*heap_no = ULINT_UNDEFINED;
		ut_ad(lock_get_type_low(lock) == LOCK_TABLE);
		dict_table_t*	table = lock->un_member.tab_lock.table;
		lock = UT_LIST_GET_FIRST(table->locks);
	}

	/* Must find at least two locks, otherwise there cannot be a
	waiting lock, secondly the first lock cannot be the wait_lock. */
	ut_a(lock != NULL);
	ut_a(lock != m_wait_lock ||
	     (innodb_lock_schedule_algorithm
	      	== INNODB_LOCK_SCHEDULE_ALGORITHM_VATS
	      && !thd_is_replication_slave_thread(lock->trx->mysql_thd)));

	/* Check that the lock type doesn't change. */
	ut_ad(lock_get_type_low(lock) == lock_get_type_low(m_wait_lock));

	return(lock);
}

/** Notify that a deadlock has been detected and print the conflicting
transaction info.
@param lock lock causing deadlock */
void
DeadlockChecker::notify(const lock_t* lock) const
{
	ut_ad(lock_mutex_own());

	start_print();

	print("\n*** (1) TRANSACTION:\n");

	print(m_wait_lock->trx, 3000);

	print("*** (1) WAITING FOR THIS LOCK TO BE GRANTED:\n");

	print(m_wait_lock);

	print("*** (2) TRANSACTION:\n");

	print(lock->trx, 3000);

	print("*** (2) HOLDS THE LOCK(S):\n");

	print(lock);

	/* It is possible that the joining transaction was granted its
	lock when we rolled back some other waiting transaction. */

	if (m_start->lock.wait_lock != 0) {
		print("*** (2) WAITING FOR THIS LOCK TO BE GRANTED:\n");

		print(m_start->lock.wait_lock);
	}

	DBUG_PRINT("ib_lock", ("deadlock detected"));
}

/** Select the victim transaction that should be rolledback.
@return victim transaction */
const trx_t*
DeadlockChecker::select_victim() const
{
	ut_ad(lock_mutex_own());
	ut_ad(m_start->lock.wait_lock != 0);
	ut_ad(m_wait_lock->trx != m_start);

	if (trx_weight_ge(m_wait_lock->trx, m_start)) {
		/* The joining transaction is 'smaller',
		choose it as the victim and roll it back. */
#ifdef WITH_WSREP
		if (wsrep_thd_is_BF(m_start->mysql_thd, TRUE)) {
			return(m_wait_lock->trx);
		}
#endif /* WITH_WSREP */
		return(m_start);
	}

#ifdef WITH_WSREP
	if (wsrep_thd_is_BF(m_wait_lock->trx->mysql_thd, TRUE)) {
		return(m_start);
	}
#endif /* WITH_WSREP */

	return(m_wait_lock->trx);
}

/** Looks iteratively for a deadlock. Note: the joining transaction may
have been granted its lock by the deadlock checks.
@return 0 if no deadlock else the victim transaction instance.*/
const trx_t*
DeadlockChecker::search()
{
	ut_ad(lock_mutex_own());
	ut_ad(!trx_mutex_own(m_start));

	ut_ad(m_start != NULL);
	ut_ad(m_wait_lock != NULL);
	check_trx_state(m_wait_lock->trx);
	ut_ad(m_mark_start <= s_lock_mark_counter);

	/* Look at the locks ahead of wait_lock in the lock queue. */
	ulint		heap_no;
	const lock_t*	lock = get_first_lock(&heap_no);

	for (;;) {
		/* We should never visit the same sub-tree more than once. */
		ut_ad(lock == NULL || !is_visited(lock));

		while (m_n_elems > 0 && lock == NULL) {

			/* Restore previous search state. */

			pop(lock, heap_no);

			lock = get_next_lock(lock, heap_no);
		}

		if (lock == NULL) {
			break;
		}

		if (lock == m_wait_lock) {

			/* We can mark this subtree as searched */
			ut_ad(lock->trx->lock.deadlock_mark <= m_mark_start);

			lock->trx->lock.deadlock_mark = ++s_lock_mark_counter;

			/* We are not prepared for an overflow. This 64-bit
			counter should never wrap around. At 10^9 increments
			per second, it would take 10^3 years of uptime. */

			ut_ad(s_lock_mark_counter > 0);

			/* Backtrack */
			lock = NULL;
			continue;
		}

		if (!lock_has_to_wait(m_wait_lock, lock)) {
			/* No conflict, next lock */
			lock = get_next_lock(lock, heap_no);
			continue;
		}

		if (lock->trx == m_start) {
			/* Found a cycle. */
			notify(lock);
			return select_victim();
		}

		if (is_too_deep()) {
			/* Search too deep to continue. */
			m_too_deep = true;
			return m_start;
		}

		/* We do not need to report autoinc locks to the upper
		layer. These locks are released before commit, so they
		can not cause deadlocks with binlog-fixed commit
		order. */
		if (m_report_waiters
		    && (lock_get_type_low(lock) != LOCK_TABLE
			|| lock_get_mode(lock) != LOCK_AUTO_INC)) {
			thd_rpl_deadlock_check(m_start->mysql_thd,
					       lock->trx->mysql_thd);
		}

		if (lock->trx->lock.que_state == TRX_QUE_LOCK_WAIT) {
			/* Another trx ahead has requested a lock in an
			incompatible mode, and is itself waiting for a lock. */

			++m_cost;

			if (!push(lock, heap_no)) {
				m_too_deep = true;
				return m_start;
			}

			m_wait_lock = lock->trx->lock.wait_lock;

			lock = get_first_lock(&heap_no);

			if (is_visited(lock)) {
				lock = get_next_lock(lock, heap_no);
			}
		} else {
			lock = get_next_lock(lock, heap_no);
		}
	}

	ut_a(lock == NULL && m_n_elems == 0);

	/* No deadlock found. */
	return(0);
}

/** Print info about transaction that was rolled back.
@param trx transaction rolled back
@param lock lock trx wants */
void
DeadlockChecker::rollback_print(const trx_t* trx, const lock_t* lock)
{
	ut_ad(lock_mutex_own());

	/* If the lock search exceeds the max step
	or the max depth, the current trx will be
	the victim. Print its information. */
	start_print();

	print("TOO DEEP OR LONG SEARCH IN THE LOCK TABLE"
	      " WAITS-FOR GRAPH, WE WILL ROLL BACK"
	      " FOLLOWING TRANSACTION \n\n"
	      "*** TRANSACTION:\n");

	print(trx, 3000);

	print("*** WAITING FOR THIS LOCK TO BE GRANTED:\n");

	print(lock);
}

/** Rollback transaction selected as the victim. */
void
DeadlockChecker::trx_rollback()
{
	ut_ad(lock_mutex_own());

	trx_t*	trx = m_wait_lock->trx;

	print("*** WE ROLL BACK TRANSACTION (1)\n");

	trx_mutex_enter(trx);

	trx->lock.was_chosen_as_deadlock_victim = true;

	lock_cancel_waiting_and_release(trx->lock.wait_lock);

	trx_mutex_exit(trx);
}

/** Check if a joining lock request results in a deadlock.
If a deadlock is found, we will resolve the deadlock by
choosing a victim transaction and rolling it back.
We will attempt to resolve all deadlocks.

@param[in]	lock	the lock request
@param[in,out]	trx	transaction requesting the lock

@return trx if it was chosen as victim
@retval	NULL if another victim was chosen,
or there is no deadlock (any more) */
const trx_t*
DeadlockChecker::check_and_resolve(const lock_t* lock, trx_t* trx)
{
	ut_ad(lock_mutex_own());
	ut_ad(trx_mutex_own(trx));
	check_trx_state(trx);
	ut_ad(!srv_read_only_mode);

	if (!innobase_deadlock_detect) {
		return(NULL);
	}

	/*  Release the mutex to obey the latching order.
	This is safe, because DeadlockChecker::check_and_resolve()
	is invoked when a lock wait is enqueued for the currently
	running transaction. Because m_trx is a running transaction
	(it is not currently suspended because of a lock wait),
	its state can only be changed by this thread, which is
	currently associated with the transaction. */

	trx_mutex_exit(trx);

	const trx_t*	victim_trx;
	const bool	report_waiters = trx->mysql_thd
		&& thd_need_wait_reports(trx->mysql_thd);

	/* Try and resolve as many deadlocks as possible. */
	do {
		DeadlockChecker	checker(trx, lock, s_lock_mark_counter,
					report_waiters);

		victim_trx = checker.search();

		/* Search too deep, we rollback the joining transaction only
		if it is possible to rollback. Otherwise we rollback the
		transaction that is holding the lock that the joining
		transaction wants. */
		if (checker.is_too_deep()) {

			ut_ad(trx == checker.m_start);
			ut_ad(trx == victim_trx);

			rollback_print(victim_trx, lock);

			MONITOR_INC(MONITOR_DEADLOCK);

			break;

		} else if (victim_trx != NULL && victim_trx != trx) {

			ut_ad(victim_trx == checker.m_wait_lock->trx);

			checker.trx_rollback();

			lock_deadlock_found = true;

			MONITOR_INC(MONITOR_DEADLOCK);
		}

	} while (victim_trx != NULL && victim_trx != trx);

	/* If the joining transaction was selected as the victim. */
	if (victim_trx != NULL) {

		print("*** WE ROLL BACK TRANSACTION (2)\n");

		lock_deadlock_found = true;
	}

	trx_mutex_enter(trx);

	return(victim_trx);
}

/*************************************************************//**
Updates the lock table when a page is split and merged to
two pages. */
UNIV_INTERN
void
lock_update_split_and_merge(
	const buf_block_t* left_block,	/*!< in: left page to which merged */
	const rec_t* orig_pred,		/*!< in: original predecessor of
					supremum on the left page before merge*/
	const buf_block_t* right_block)	/*!< in: right page from which merged */
{
	const rec_t* left_next_rec;

	ut_ad(page_is_leaf(left_block->frame));
	ut_ad(page_is_leaf(right_block->frame));
	ut_ad(page_align(orig_pred) == left_block->frame);

	lock_mutex_enter();

	left_next_rec = page_rec_get_next_const(orig_pred);
	ut_ad(!page_rec_is_metadata(left_next_rec));

	/* Inherit the locks on the supremum of the left page to the
	first record which was moved from the right page */
	lock_rec_inherit_to_gap(
		left_block, left_block,
		page_rec_get_heap_no(left_next_rec),
		PAGE_HEAP_NO_SUPREMUM);

	/* Reset the locks on the supremum of the left page,
	releasing waiting transactions */
	lock_rec_reset_and_release_wait(left_block,
					PAGE_HEAP_NO_SUPREMUM);

	/* Inherit the locks to the supremum of the left page from the
	successor of the infimum on the right page */
	lock_rec_inherit_to_gap(left_block, right_block,
				PAGE_HEAP_NO_SUPREMUM,
				lock_get_min_heap_no(right_block));

	lock_mutex_exit();
}<|MERGE_RESOLUTION|>--- conflicted
+++ resolved
@@ -324,13 +324,8 @@
 	trx_id_t	trx_id,		/*!< in: trx id */
 	const rec_t*	rec,		/*!< in: user record */
 	dict_index_t*	index,		/*!< in: index */
-<<<<<<< HEAD
-	const ulint*	offsets,	/*!< in: rec_get_offsets(rec, index) */
+	const offset_t*	offsets,	/*!< in: rec_get_offsets(rec, index) */
 	trx_id_t	max_trx_id)	/*!< in: trx_sys.get_max_trx_id() */
-=======
-	const offset_t*	offsets,	/*!< in: rec_get_offsets(rec, index) */
-	trx_id_t	max_trx_id)	/*!< in: trx_sys_get_max_trx_id() */
->>>>>>> f0aa073f
 {
 	ut_ad(rec_offs_validate(rec, index, offsets));
 	ut_ad(!rec_is_metadata(rec, index));
@@ -5517,19 +5512,11 @@
 static
 bool
 lock_rec_convert_impl_to_expl(
-<<<<<<< HEAD
 	trx_t*			caller_trx,
 	const buf_block_t*	block,
 	const rec_t*		rec,
 	dict_index_t*		index,
-	const ulint*		offsets)
-=======
-/*==========================*/
-	const buf_block_t*	block,	/*!< in: buffer block of rec */
-	const rec_t*		rec,	/*!< in: user record on page */
-	dict_index_t*		index,	/*!< in: index of record */
-	const offset_t*		offsets)/*!< in: rec_get_offsets(rec, index) */
->>>>>>> f0aa073f
+	const offset_t*		offsets)
 {
 	trx_t*		trx;
 
