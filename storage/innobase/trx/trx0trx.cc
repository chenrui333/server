/*****************************************************************************

Copyright (c) 1996, 2016, Oracle and/or its affiliates. All Rights Reserved.
Copyright (c) 2015, 2023, MariaDB Corporation.

This program is free software; you can redistribute it and/or modify it under
the terms of the GNU General Public License as published by the Free Software
Foundation; version 2 of the License.

This program is distributed in the hope that it will be useful, but WITHOUT
ANY WARRANTY; without even the implied warranty of MERCHANTABILITY or FITNESS
FOR A PARTICULAR PURPOSE. See the GNU General Public License for more details.

You should have received a copy of the GNU General Public License along with
this program; if not, write to the Free Software Foundation, Inc.,
51 Franklin Street, Fifth Floor, Boston, MA 02110-1335 USA

*****************************************************************************/

/**************************************************//**
@file trx/trx0trx.cc
The transaction

Created 3/26/1996 Heikki Tuuri
*******************************************************/

#include "trx0trx.h"

#ifdef WITH_WSREP
#include <mysql/service_wsrep.h>
#endif

#include <mysql/service_thd_error_context.h>

#include "btr0sea.h"
#include "lock0lock.h"
#include "log0log.h"
#include "que0que.h"
#include "srv0mon.h"
#include "srv0srv.h"
#include "srv0start.h"
#include "trx0purge.h"
#include "trx0rec.h"
#include "trx0roll.h"
#include "trx0rseg.h"
#include "trx0undo.h"
#include "trx0xa.h"
#include "ut0pool.h"
#include "ut0vec.h"
#include "log.h"

#include <set>
#include <new>

/** The bit pattern corresponding to TRX_ID_MAX */
const byte trx_id_max_bytes[8] = {
	0xff, 0xff, 0xff, 0xff, 0xff, 0xff, 0xff, 0xff
};

/** The bit pattern corresponding to max timestamp */
const byte timestamp_max_bytes[7] = {
	0x7f, 0xff, 0xff, 0xff, 0x0f, 0x42, 0x3f
};


static const ulint MAX_DETAILED_ERROR_LEN = 256;

/*************************************************************//**
Set detailed error message for the transaction. */
void
trx_set_detailed_error(
/*===================*/
	trx_t*		trx,	/*!< in: transaction struct */
	const char*	msg)	/*!< in: detailed error message */
{
	strncpy(trx->detailed_error, msg, MAX_DETAILED_ERROR_LEN - 1);
	trx->detailed_error[MAX_DETAILED_ERROR_LEN - 1] = '\0';
}

/*************************************************************//**
Set detailed error message for the transaction from a file. Note that the
file is rewinded before reading from it. */
void
trx_set_detailed_error_from_file(
/*=============================*/
	trx_t*	trx,	/*!< in: transaction struct */
	FILE*	file)	/*!< in: file to read message from */
{
	os_file_read_string(file, trx->detailed_error, MAX_DETAILED_ERROR_LEN);
}

/********************************************************************//**
Initialize transaction object.
@param trx trx to initialize */
static
void
trx_init(
/*=====*/
	trx_t*	trx)
{
	trx->state = TRX_STATE_NOT_STARTED;

	trx->is_recovered = false;

	trx->op_info = "";

	trx->active_commit_ordered = false;

	trx->isolation_level = TRX_ISO_REPEATABLE_READ;

	trx->check_foreigns = true;

	trx->check_unique_secondary = true;

	trx->lock.n_rec_locks = 0;

	trx->dict_operation = false;

	trx->error_state = DB_SUCCESS;

	trx->error_key_num = ULINT_UNDEFINED;

	trx->undo_no = 0;

	trx->rsegs.m_redo.rseg = NULL;

	trx->rsegs.m_noredo.rseg = NULL;

	trx->read_only = false;

	trx->auto_commit = false;

	trx->will_lock = false;

	trx->bulk_insert = false;

	trx->apply_online_log = false;

	ut_d(trx->start_file = 0);

	ut_d(trx->start_line = 0);

	trx->magic_n = TRX_MAGIC_N;

	trx->last_sql_stat_start.least_undo_no = 0;

	ut_ad(!trx->read_view.is_open());

	trx->lock.rec_cached = 0;

	trx->lock.table_cached = 0;
#ifdef WITH_WSREP
	ut_ad(!trx->wsrep);
#endif /* WITH_WSREP */
}

/** For managing the life-cycle of the trx_t instance that we get
from the pool. */
struct TrxFactory {

	/** Initializes a transaction object. It must be explicitly started
	with trx_start_if_not_started() before using it. The default isolation
	level is TRX_ISO_REPEATABLE_READ.
	@param trx Transaction instance to initialise */
	static void init(trx_t* trx)
	{
		/* Explicitly call the constructor of the already
		allocated object. trx_t objects are allocated by
		ut_zalloc_nokey() in Pool::Pool() which would not call
		the constructors of the trx_t members. */
		new(&trx->mod_tables) trx_mod_tables_t();

		new(&trx->lock.table_locks) lock_list();

		new(&trx->read_view) ReadView();

		trx->rw_trx_hash_pins = 0;
		trx_init(trx);

		trx->dict_operation_lock_mode = false;

		trx->detailed_error = reinterpret_cast<char*>(
			ut_zalloc_nokey(MAX_DETAILED_ERROR_LEN));

		trx->lock.lock_heap = mem_heap_create_typed(
			1024, MEM_HEAP_FOR_LOCK_HEAP);
		pthread_cond_init(&trx->lock.cond, nullptr);

		UT_LIST_INIT(trx->lock.trx_locks, &lock_t::trx_locks);
		UT_LIST_INIT(trx->lock.evicted_tables,
			     &dict_table_t::table_LRU);

		UT_LIST_INIT(
			trx->trx_savepoints,
			&trx_named_savept_t::trx_savepoints);

		trx->mutex_init();
	}

	/** Release resources held by the transaction object.
	@param trx the transaction for which to release resources */
	static void destroy(trx_t* trx)
	{
#ifdef __SANITIZE_ADDRESS__
		/* Unpoison the memory for AddressSanitizer */
		MEM_MAKE_ADDRESSABLE(trx, sizeof *trx);
#elif !__has_feature(memory_sanitizer)
		/* In Valgrind, we cannot cancel MEM_NOACCESS() without
		changing the state of the V bits (which indicate
		which bits are initialized).
		We will declare the contents as initialized.
		We did invoke MEM_CHECK_DEFINED() in trx_t::free(). */
		MEM_MAKE_DEFINED(trx, sizeof *trx);
#endif

		ut_a(trx->magic_n == TRX_MAGIC_N);
		ut_ad(!trx->mysql_thd);

		ut_a(trx->lock.wait_lock == NULL);
		ut_a(trx->lock.wait_thr == NULL);
		ut_a(!trx->dict_operation_lock_mode);

		if (trx->lock.lock_heap != NULL) {
			mem_heap_free(trx->lock.lock_heap);
			trx->lock.lock_heap = NULL;
		}

		pthread_cond_destroy(&trx->lock.cond);

		ut_a(UT_LIST_GET_LEN(trx->lock.trx_locks) == 0);
		ut_ad(UT_LIST_GET_LEN(trx->lock.evicted_tables) == 0);

		ut_free(trx->detailed_error);

		trx->mutex_destroy();

		trx->mod_tables.~trx_mod_tables_t();

		ut_ad(!trx->read_view.is_open());

		trx->lock.table_locks.~lock_list();

		trx->read_view.~ReadView();
	}
};

/** The lock strategy for TrxPool */
class TrxPoolLock
{
  mysql_mutex_t mutex;

public:
  /** Create the mutex */
  void create()
  {
    mysql_mutex_init(trx_pool_mutex_key, &mutex, nullptr);
  }

  /** Acquire the mutex */
  void enter() { mysql_mutex_lock(&mutex); }

  /** Release the mutex */
  void exit() { mysql_mutex_unlock(&mutex); }

  /** Free the mutex */
  void destroy() { mysql_mutex_destroy(&mutex); }
};

/** The lock strategy for the TrxPoolManager */
class TrxPoolManagerLock
{
  mysql_mutex_t mutex;

public:
  /** Create the mutex */
  void create()
  {
    mysql_mutex_init(trx_pool_manager_mutex_key, &mutex, nullptr);
  }

  /** Acquire the mutex */
  void enter() { mysql_mutex_lock(&mutex); }

  /** Release the mutex */
  void exit() { mysql_mutex_unlock(&mutex); }

  /** Free the mutex */
  void destroy() { mysql_mutex_destroy(&mutex); }
};

/** Use explicit mutexes for the trx_t pool and its manager. */
typedef Pool<trx_t, TrxFactory, TrxPoolLock> trx_pool_t;
typedef PoolManager<trx_pool_t, TrxPoolManagerLock > trx_pools_t;

/** The trx_t pool manager */
static trx_pools_t* trx_pools;

/** Size of on trx_t pool in bytes. */
static const ulint MAX_TRX_BLOCK_SIZE = 1024 * 1024 * 4;

/** Create the trx_t pool */
void
trx_pool_init()
{
	trx_pools = UT_NEW_NOKEY(trx_pools_t(MAX_TRX_BLOCK_SIZE));

	ut_a(trx_pools != 0);
}

/** Destroy the trx_t pool */
void
trx_pool_close()
{
	UT_DELETE(trx_pools);

	trx_pools = 0;
}

/** @return an allocated transaction */
trx_t *trx_create()
{
	trx_t*	trx = trx_pools->get();

#ifdef __SANITIZE_ADDRESS__
	/* Unpoison the memory for AddressSanitizer.
	It may have been poisoned in trx_t::free().*/
	MEM_MAKE_ADDRESSABLE(trx, sizeof *trx);
#elif !__has_feature(memory_sanitizer)
	/* In Valgrind, we cannot cancel MEM_NOACCESS() without
	changing the state of the V bits (which indicate
	which bits are initialized).
	We will declare the contents as initialized.
	We did invoke MEM_CHECK_DEFINED() in trx_t::free(). */
	MEM_MAKE_DEFINED(trx, sizeof *trx);
#endif

	trx->assert_freed();

	mem_heap_t*	heap;
	ib_alloc_t*	alloc;

	/* We just got trx from pool, it should be non locking */
	ut_ad(!trx->will_lock);
	ut_ad(!trx->rw_trx_hash_pins);

	DBUG_LOG("trx", "Create: " << trx);

	heap = mem_heap_create(sizeof(ib_vector_t) + sizeof(void*) * 8);

	alloc = ib_heap_allocator_create(heap);

	trx->autoinc_locks = ib_vector_create(alloc, sizeof(void**), 4);

	ut_ad(trx->mod_tables.empty());
	ut_ad(trx->lock.n_rec_locks == 0);
	ut_ad(trx->lock.table_cached == 0);
	ut_ad(trx->lock.rec_cached == 0);
	ut_ad(UT_LIST_GET_LEN(trx->lock.evicted_tables) == 0);

	trx_sys.register_trx(trx);

	return(trx);
}

/** Free the memory to trx_pools */
void trx_t::free()
{
#ifdef HAVE_MEM_CHECK
  if (xid.is_null())
    MEM_MAKE_DEFINED(&xid, sizeof xid);
  else
    MEM_MAKE_DEFINED(&xid.data[xid.gtrid_length + xid.bqual_length],
                     sizeof xid.data - (xid.gtrid_length + xid.bqual_length));
#endif
  MEM_CHECK_DEFINED(this, sizeof *this);

  ut_ad(!n_mysql_tables_in_use);
  ut_ad(!mysql_log_file_name);
  ut_ad(!mysql_n_tables_locked);
  ut_ad(!will_lock);
  ut_ad(error_state == DB_SUCCESS);
  ut_ad(magic_n == TRX_MAGIC_N);
  ut_ad(!read_only);
  ut_ad(!lock.wait_lock);

  dict_operation= false;
  trx_sys.deregister_trx(this);
  check_unique_secondary= true;
  check_foreigns= true;
  assert_freed();
  trx_sys.rw_trx_hash.put_pins(this);
  mysql_thd= nullptr;

  // FIXME: We need to avoid this heap free/alloc for each commit.
  if (autoinc_locks)
  {
    ut_ad(ib_vector_is_empty(autoinc_locks));
    /* We allocated a dedicated heap for the vector. */
    ib_vector_free(autoinc_locks);
    autoinc_locks= NULL;
  }

  MEM_NOACCESS(&skip_lock_inheritance_and_n_ref,
               sizeof skip_lock_inheritance_and_n_ref);
  /* do not poison mutex */
  MEM_NOACCESS(&id, sizeof id);
  MEM_NOACCESS(&max_inactive_id, sizeof id);
  MEM_NOACCESS(&state, sizeof state);
  MEM_NOACCESS(&is_recovered, sizeof is_recovered);
#ifdef WITH_WSREP
  MEM_NOACCESS(&wsrep, sizeof wsrep);
#endif
  read_view.mem_noaccess();
  MEM_NOACCESS(&lock, sizeof lock);
  MEM_NOACCESS(&op_info, sizeof op_info +
               sizeof(unsigned) /* isolation_level,
                                   check_foreigns, check_unique_secondary,
                                   bulk_insert */);
  MEM_NOACCESS(&is_registered, sizeof is_registered);
  MEM_NOACCESS(&active_commit_ordered, sizeof active_commit_ordered);
  MEM_NOACCESS(&flush_log_later, sizeof flush_log_later);
  MEM_NOACCESS(&duplicates, sizeof duplicates);
  MEM_NOACCESS(&dict_operation, sizeof dict_operation);
  MEM_NOACCESS(&dict_operation_lock_mode, sizeof dict_operation_lock_mode);
  MEM_NOACCESS(&start_time, sizeof start_time);
  MEM_NOACCESS(&start_time_micro, sizeof start_time_micro);
  MEM_NOACCESS(&commit_lsn, sizeof commit_lsn);
  MEM_NOACCESS(&mysql_thd, sizeof mysql_thd);
  MEM_NOACCESS(&mysql_log_file_name, sizeof mysql_log_file_name);
  MEM_NOACCESS(&mysql_log_offset, sizeof mysql_log_offset);
  MEM_NOACCESS(&n_mysql_tables_in_use, sizeof n_mysql_tables_in_use);
  MEM_NOACCESS(&mysql_n_tables_locked, sizeof mysql_n_tables_locked);
  MEM_NOACCESS(&error_state, sizeof error_state);
  MEM_NOACCESS(&error_info, sizeof error_info);
  MEM_NOACCESS(&error_key_num, sizeof error_key_num);
  MEM_NOACCESS(&graph, sizeof graph);
  MEM_NOACCESS(&trx_savepoints, sizeof trx_savepoints);
  MEM_NOACCESS(&undo_no, sizeof undo_no);
  MEM_NOACCESS(&last_sql_stat_start, sizeof last_sql_stat_start);
  MEM_NOACCESS(&rsegs, sizeof rsegs);
  MEM_NOACCESS(&roll_limit, sizeof roll_limit);
  MEM_NOACCESS(&in_rollback, sizeof in_rollback);
  MEM_NOACCESS(&pages_undone, sizeof pages_undone);
  MEM_NOACCESS(&n_autoinc_rows, sizeof n_autoinc_rows);
  MEM_NOACCESS(&autoinc_locks, sizeof autoinc_locks);
  MEM_NOACCESS(&read_only, sizeof read_only);
  MEM_NOACCESS(&auto_commit, sizeof auto_commit);
  MEM_NOACCESS(&will_lock, sizeof will_lock);
  MEM_NOACCESS(&fts_trx, sizeof fts_trx);
  MEM_NOACCESS(&fts_next_doc_id, sizeof fts_next_doc_id);
  MEM_NOACCESS(&flush_tables, sizeof flush_tables);
#ifdef UNIV_DEBUG
  MEM_NOACCESS(&start_line, sizeof start_line);
  MEM_NOACCESS(&start_file, sizeof start_file);
#endif /* UNIV_DEBUG */
  MEM_NOACCESS(&xid, sizeof xid);
  MEM_NOACCESS(&mod_tables, sizeof mod_tables);
  MEM_NOACCESS(&detailed_error, sizeof detailed_error);
  MEM_NOACCESS(&magic_n, sizeof magic_n);
  MEM_NOACCESS(&apply_online_log, sizeof apply_online_log);
  trx_pools->mem_free(this);
}

/** Transition to committed state, to release implicit locks. */
TRANSACTIONAL_INLINE inline void trx_t::commit_state()
{
  ut_ad(state == TRX_STATE_PREPARED
	|| state == TRX_STATE_PREPARED_RECOVERED
	|| state == TRX_STATE_ACTIVE);
  /* This makes the transaction committed in memory and makes its
  changes to data visible to other transactions. NOTE that there is a
  small discrepancy from the strict formal visibility rules here: a
  user of the database can see modifications made by another
  transaction T even before the necessary redo log segment has been
  flushed to the disk. If the database happens to crash before the
  flush, the user has seen modifications from T which will never be a
  committed transaction. However, any transaction T2 which sees the
  modifications of the committing transaction T, and which also itself
  makes modifications to the database, will get an lsn larger than the
  committing transaction T. In the case where the log flush fails, and
  T never gets committed, also T2 will never get committed. */
  TMTrxGuard tg{*this};
  state= TRX_STATE_COMMITTED_IN_MEMORY;
  ut_ad(id || !is_referenced());
}

/** Release any explicit locks of a committing transaction. */
inline void trx_t::release_locks()
{
  DEBUG_SYNC_C("trx_t_release_locks_enter");
  DBUG_ASSERT(state == TRX_STATE_COMMITTED_IN_MEMORY);
  DBUG_ASSERT(!is_referenced());

  if (UT_LIST_GET_LEN(lock.trx_locks))
  {
    lock_release(this);
    ut_ad(!lock.n_rec_locks);
    ut_ad(UT_LIST_GET_LEN(lock.trx_locks) == 0);
    ut_ad(ib_vector_is_empty(autoinc_locks));
    mem_heap_empty(lock.lock_heap);
  }

  lock.table_locks.clear();
  reset_skip_lock_inheritance();
  id= 0;
  while (dict_table_t *table= UT_LIST_GET_FIRST(lock.evicted_tables))
  {
    UT_LIST_REMOVE(lock.evicted_tables, table);
    dict_mem_table_free(table);
  }
  DEBUG_SYNC_C("after_trx_committed_in_memory");
}

/** At shutdown, frees a transaction object. */
TRANSACTIONAL_TARGET void trx_free_at_shutdown(trx_t *trx)
{
	ut_ad(trx->is_recovered);
	ut_a(trx_state_eq(trx, TRX_STATE_PREPARED)
	     || trx_state_eq(trx, TRX_STATE_PREPARED_RECOVERED)
	     || (trx_state_eq(trx, TRX_STATE_ACTIVE)
		 && (!srv_was_started
		     || srv_operation == SRV_OPERATION_RESTORE
		     || srv_operation == SRV_OPERATION_RESTORE_EXPORT
		     || srv_read_only_mode
		     || srv_force_recovery >= SRV_FORCE_NO_TRX_UNDO
		     || (!srv_is_being_started
		         && !srv_undo_sources && srv_fast_shutdown))));
	ut_a(trx->magic_n == TRX_MAGIC_N);

	ut_d(trx->apply_online_log = false);
	trx->commit_state();
	trx->release_locks();
	trx->mod_tables.clear();
	trx_undo_free_at_shutdown(trx);

	ut_a(!trx->read_only);

	DBUG_LOG("trx", "Free prepared: " << trx);
	trx->state = TRX_STATE_NOT_STARTED;
	ut_ad(!UT_LIST_GET_LEN(trx->lock.trx_locks));
	trx->free();
}


/**
  Disconnect a prepared transaction from MySQL
  @param[in,out] trx transaction
*/
void trx_disconnect_prepared(trx_t *trx)
{
  ut_ad(trx_state_eq(trx, TRX_STATE_PREPARED));
  ut_ad(trx->mysql_thd);
  ut_ad(!trx->mysql_log_file_name);
  trx->read_view.close();
  trx_sys.trx_list.freeze();
  trx->is_recovered= true;
  trx->mysql_thd= NULL;
  trx_sys.trx_list.unfreeze();
  /* todo/fixme: suggest to do it at innodb prepare */
  trx->will_lock= false;
  trx_sys.rw_trx_hash.put_pins(trx);
}

MY_ATTRIBUTE((nonnull, warn_unused_result))
/** Resurrect the table locks for a resurrected transaction. */
static dberr_t trx_resurrect_table_locks(trx_t *trx, const trx_undo_t &undo)
{
  ut_ad(trx_state_eq(trx, TRX_STATE_ACTIVE) ||
        trx_state_eq(trx, TRX_STATE_PREPARED));
  ut_ad(undo.rseg == trx->rsegs.m_redo.rseg);

  if (undo.empty())
    return DB_SUCCESS;

  mtr_t mtr;
  std::map<table_id_t, bool> tables;
  mtr.start();

  dberr_t err;
  if (buf_block_t *block=
      buf_page_get_gen(page_id_t(trx->rsegs.m_redo.rseg->space->id,
                                 undo.top_page_no), 0, RW_S_LATCH, nullptr,
                       BUF_GET, &mtr, &err))
  {
    buf_page_make_young_if_needed(&block->page);
    buf_block_t *undo_block= block;
    const trx_undo_rec_t *undo_rec= block->page.frame + undo.top_offset;

    do
    {
      byte type;
      byte cmpl_info;
      undo_no_t undo_no;
      table_id_t table_id;
      bool updated_extern;

      if (undo_block != block)
      {
        mtr.release(*undo_block);
        undo_block= block;
      }
      trx_undo_rec_get_pars(undo_rec, &type, &cmpl_info,
                            &updated_extern, &undo_no, &table_id);
      tables.emplace(table_id, type == TRX_UNDO_EMPTY);
      undo_rec= trx_undo_get_prev_rec(block, page_offset(undo_rec),
                                      undo.hdr_page_no, undo.hdr_offset,
                                      true, &mtr);
    }
    while (undo_rec);
  }

  mtr.commit();

  if (err != DB_SUCCESS)
    return err;

  for (auto p : tables)
  {
    if (dict_table_t *table=
        dict_table_open_on_id(p.first, FALSE, DICT_TABLE_OP_LOAD_TABLESPACE))
    {
      if (!table->is_readable())
      {
        dict_sys.lock(SRW_LOCK_CALL);
        table->release();
        dict_sys.remove(table);
        dict_sys.unlock();
        continue;
      }

      if (trx->state == TRX_STATE_PREPARED)
        trx->mod_tables.emplace(table, 0);

      lock_table_resurrect(table, trx, p.second ? LOCK_X : LOCK_IX);

      DBUG_LOG("ib_trx",
               "resurrect " << ib::hex(trx->id) << " lock on " << table->name);
      table->release();
    }
  }

  return DB_SUCCESS;
}


MY_ATTRIBUTE((nonnull, warn_unused_result))
/**
  Resurrect the transactions that were doing inserts/updates the time of the
  crash, they need to be undone.
*/
static dberr_t trx_resurrect(trx_undo_t *undo, trx_rseg_t *rseg,
                             time_t start_time, ulonglong start_time_micro,
                             uint64_t *rows_to_undo)
{
  trx_state_t state;
  ut_ad(rseg->needs_purge >= undo->trx_id);
  /*
    This is single-threaded startup code, we do not need the
    protection of trx->mutex here.
  */
  switch (undo->state)
  {
  case TRX_UNDO_ACTIVE:
    state= TRX_STATE_ACTIVE;
    break;
  case TRX_UNDO_PREPARED:
    /*
      Prepared transactions are left in the prepared state
      waiting for a commit or abort decision from MySQL
    */
    state= TRX_STATE_PREPARED;
    sql_print_information("InnoDB: Transaction " TRX_ID_FMT
                          " was in the XA prepared state.", undo->trx_id);
    break;
  default:
    return DB_SUCCESS;
  }

  rseg->acquire();
  trx_t *trx= trx_create();
  trx->state= state;
  ut_d(trx->start_file= __FILE__);
  ut_d(trx->start_line= __LINE__);

  trx->rsegs.m_redo.undo= undo;
  trx->undo_no= undo->top_undo_no + 1;
  trx->rsegs.m_redo.rseg= rseg;
  trx->xid= undo->xid;
  trx->id= undo->trx_id;
  trx->is_recovered= true;
  trx->start_time= start_time;
  trx->start_time_micro= start_time_micro;
  trx->dict_operation= undo->dict_operation;

  trx_sys.rw_trx_hash.insert(trx);
  trx_sys.rw_trx_hash.put_pins(trx);
  if (trx_state_eq(trx, TRX_STATE_ACTIVE))
    *rows_to_undo+= trx->undo_no;
  return trx_resurrect_table_locks(trx, *undo);
}


/** Initialize (resurrect) transactions at startup. */
dberr_t trx_lists_init_at_db_start()
{
	ut_a(srv_is_being_started);
	ut_ad(!srv_was_started);

	if (srv_operation == SRV_OPERATION_RESTORE) {
		/* mariabackup --prepare only deals with
		the redo log and the data files, not with
		transactions or the data dictionary. */
		return trx_rseg_array_init();
	}

	if (srv_force_recovery >= SRV_FORCE_NO_UNDO_LOG_SCAN) {
		return DB_SUCCESS;
	}

	purge_sys.create();
	dberr_t err = trx_rseg_array_init();

	if (err != DB_SUCCESS) {
corrupted:
		ib::info() << "Retry with innodb_force_recovery=5";
		return err;
	}

	if (trx_sys.is_undo_empty()) {
func_exit:
		purge_sys.clone_oldest_view<true>();
		return DB_SUCCESS;
	}

	/* Look from the rollback segments if there exist undo logs for
	transactions. */
	const time_t	start_time	= time(NULL);
	const ulonglong	start_time_micro= microsecond_interval_timer();
	uint64_t	rows_to_undo	= 0;

	for (auto& rseg : trx_sys.rseg_array) {
		trx_undo_t*	undo;

		/* Some rollback segment may be unavailable,
		especially if the server was previously run with a
		non-default value of innodb_undo_logs. */
		if (!rseg.space) {
			continue;
		}
		/* Resurrect other transactions. */
		for (undo = UT_LIST_GET_FIRST(rseg.undo_list);
		     undo != NULL;
		     undo = UT_LIST_GET_NEXT(undo_list, undo)) {
			trx_t *trx = trx_sys.find(0, undo->trx_id, false);
			if (!trx) {
				err = trx_resurrect(undo, &rseg, start_time,
						    start_time_micro,
						    &rows_to_undo);
			} else {
				ut_ad(trx_state_eq(trx, TRX_STATE_ACTIVE) ||
				      trx_state_eq(trx, TRX_STATE_PREPARED));
				ut_ad(trx->start_time == start_time);
				ut_ad(trx->is_recovered);
				ut_ad(trx->rsegs.m_redo.rseg == &rseg);
				ut_ad(rseg.is_referenced());
				ut_ad(rseg.needs_purge);

				trx->rsegs.m_redo.undo = undo;
				if (undo->top_undo_no >= trx->undo_no) {
					if (trx_state_eq(trx,
							 TRX_STATE_ACTIVE)) {
						rows_to_undo -= trx->undo_no;
						rows_to_undo +=
							undo->top_undo_no + 1;
					}

					trx->undo_no = undo->top_undo_no + 1;
				}
				err = trx_resurrect_table_locks(trx, *undo);
			}

			if (err != DB_SUCCESS) {
				goto corrupted;
			}
		}
	}

	if (const auto size = trx_sys.rw_trx_hash.size()) {
		ib::info() << size
			<< " transaction(s) which must be rolled back or"
			" cleaned up in total " << rows_to_undo
			<< " row operations to undo";
		ib::info() << "Trx id counter is " << trx_sys.get_max_trx_id();
	}

	goto func_exit;
}

/** Assign a persistent rollback segment in a round-robin fashion,
evenly distributed between 0 and innodb_undo_logs-1
@param trx transaction */
static void trx_assign_rseg_low(trx_t *trx)
{
	ut_ad(!trx->rsegs.m_redo.rseg);
	ut_ad(srv_available_undo_logs == TRX_SYS_N_RSEGS);

	/* The first slot is always assigned to the system tablespace. */
	ut_ad(trx_sys.rseg_array[0].space == fil_system.sys_space);

	trx_sys.register_rw(trx);
	ut_ad(trx->id);

	/* Choose a rollback segment evenly distributed between 0 and
	innodb_undo_logs-1 in a round-robin fashion, skipping those
	undo tablespaces that are scheduled for truncation. */
	static Atomic_counter<unsigned>	rseg_slot;
	unsigned slot = rseg_slot++ % TRX_SYS_N_RSEGS;
	ut_d(if (trx_rseg_n_slots_debug) slot = 0);
	ut_d(const auto start_scan_slot = slot);
	ut_d(bool look_for_rollover = false);
	trx_rseg_t*	rseg;

	bool	allocated;

	do {
		for (;;) {
			rseg = &trx_sys.rseg_array[slot];
			ut_ad(!look_for_rollover || start_scan_slot != slot);
			ut_d(look_for_rollover = true);
			ut_d(if (!trx_rseg_n_slots_debug))
			slot = (slot + 1) % TRX_SYS_N_RSEGS;

			if (!rseg->space) {
				continue;
			}

			ut_ad(rseg->is_persistent());

			if (rseg->space != fil_system.sys_space) {
				if (rseg->skip_allocation()) {
					continue;
				}
			} else if (const fil_space_t *space =
				   trx_sys.rseg_array[slot].space) {
				if (space != fil_system.sys_space
				    && srv_undo_tablespaces > 0) {
					/** If dedicated
					innodb_undo_tablespaces have
					been configured, try to use them
					instead of the system tablespace. */
					continue;
				}
			}

			break;
		}

		/* By now we have only selected the rseg but not marked it
		allocated. By marking it allocated we are ensuring that it will
		never be selected for UNDO truncate purge. */
		allocated = rseg->acquire_if_available();
	} while (!allocated);

	trx->rsegs.m_redo.rseg = rseg;
}

/** Assign a rollback segment for modifying temporary tables.
@return the assigned rollback segment */
trx_rseg_t *trx_t::assign_temp_rseg()
{
	ut_ad(!rsegs.m_noredo.rseg);
	ut_ad(!is_autocommit_non_locking());
	compile_time_assert(ut_is_2pow(TRX_SYS_N_RSEGS));

	/* Choose a temporary rollback segment between 0 and 127
	in a round-robin fashion. */
	static Atomic_counter<unsigned> rseg_slot;
	trx_rseg_t*	rseg = &trx_sys.temp_rsegs[
		rseg_slot++ & (TRX_SYS_N_RSEGS - 1)];
	ut_ad(!rseg->is_persistent());
	rsegs.m_noredo.rseg = rseg;

	if (id == 0) {
		trx_sys.register_rw(this);
	}

	return(rseg);
}

/****************************************************************//**
Starts a transaction. */
static
void
trx_start_low(
/*==========*/
	trx_t*	trx,		/*!< in: transaction */
	bool	read_write)	/*!< in: true if read-write transaction */
{
	ut_ad(!trx->in_rollback);
	ut_ad(!trx->is_recovered);
	ut_ad(trx->start_line != 0);
	ut_ad(trx->start_file != 0);
	ut_ad(trx->roll_limit == 0);
	ut_ad(trx->error_state == DB_SUCCESS);
	ut_ad(trx->rsegs.m_redo.rseg == NULL);
	ut_ad(trx->rsegs.m_noredo.rseg == NULL);
	ut_ad(trx_state_eq(trx, TRX_STATE_NOT_STARTED));
	ut_ad(UT_LIST_GET_LEN(trx->lock.trx_locks) == 0);

	/* Check whether it is an AUTOCOMMIT SELECT */
	trx->auto_commit = thd_trx_is_auto_commit(trx->mysql_thd);

	trx->read_only = srv_read_only_mode
		|| (!trx->dict_operation
		    && thd_trx_is_read_only(trx->mysql_thd));

	if (!trx->auto_commit) {
		trx->will_lock = true;
	} else if (!trx->will_lock) {
		trx->read_only = true;
	}

#ifdef WITH_WSREP
	trx->xid.null();
#endif /* WITH_WSREP */

	ut_a(ib_vector_is_empty(trx->autoinc_locks));
	ut_a(trx->lock.table_locks.empty());

	/* No other thread can access this trx object through rw_trx_hash,
	still it can be found through trx_sys.trx_list. Sometimes it's
	possible to indirectly protect trx_t::state by freezing
	trx_sys.trx_list.

	For now we update it without mutex protection, because original code
	did it this way. It has to be reviewed and fixed properly. */
	trx->state = TRX_STATE_ACTIVE;

	/* By default all transactions are in the read-only list unless they
	are non-locking auto-commit read only transactions or background
	(internal) transactions. Note: Transactions marked explicitly as
	read only can write to temporary tables, we put those on the RO
	list too. */

	if (!trx->read_only
	    && (!trx->mysql_thd || read_write || trx->dict_operation)) {
		/* Temporary rseg is assigned only if the transaction
		updates a temporary table */
		if (!high_level_read_only) {
			trx_assign_rseg_low(trx);
		}
	} else {
		if (!trx->is_autocommit_non_locking()) {

			/* If this is a read-only transaction that is writing
			to a temporary table then it needs a transaction id
			to write to the temporary table. */

			if (read_write) {
				ut_ad(!srv_read_only_mode);
				trx_sys.register_rw(trx);
			}
		} else {
			ut_ad(!read_write);
		}
	}

	trx->start_time = time(NULL);
	trx->start_time_micro = trx->mysql_thd
		? thd_start_utime(trx->mysql_thd)
		: microsecond_interval_timer();

	ut_a(trx->error_state == DB_SUCCESS);
}

/** Release an empty undo log that was associated with a transaction. */
ATTRIBUTE_COLD
void trx_t::commit_empty(mtr_t *mtr)
{
  trx_rseg_t *rseg= rsegs.m_redo.rseg;
  trx_undo_t *&undo= rsegs.m_redo.undo;

  ut_ad(undo->state == TRX_UNDO_ACTIVE || undo->state == TRX_UNDO_PREPARED);

  if (UNIV_UNLIKELY(undo->size != 1))
  {
    sql_print_error("InnoDB: Undo log for transaction " TRX_ID_FMT
                    " is corrupted (" UINT32PF "!=1)", id, undo->size);
    ut_ad("corrupted undo log" == 0);
  }

  if (buf_block_t *u=
      buf_page_get(page_id_t(rseg->space->id, undo->hdr_page_no), 0,
                   RW_X_LATCH, mtr))
  {
    ut_d(const uint16_t state=
         mach_read_from_2(TRX_UNDO_SEG_HDR + TRX_UNDO_STATE + u->page.frame));
    ut_ad(state == undo->state || state == TRX_UNDO_ACTIVE);
    static_assert(TRX_UNDO_PAGE_START + 2 == TRX_UNDO_PAGE_FREE,
                  "compatibility");
    ut_ad(!memcmp(TRX_UNDO_PAGE_HDR + TRX_UNDO_PAGE_START + u->page.frame,
                  TRX_UNDO_PAGE_HDR + TRX_UNDO_PAGE_FREE + u->page.frame, 2));
    ut_ad(mach_read_from_4(TRX_UNDO_PAGE_HDR + TRX_UNDO_PAGE_NODE + FLST_PREV +
                           FIL_ADDR_PAGE + u->page.frame) == FIL_NULL);
    ut_ad(mach_read_from_2(TRX_UNDO_PAGE_HDR + TRX_UNDO_PAGE_NODE + FLST_PREV +
                           FIL_ADDR_BYTE + u->page.frame) == 0);
    ut_ad(!memcmp(TRX_UNDO_PAGE_HDR + TRX_UNDO_PAGE_NODE + FLST_PREV +
                  u->page.frame,
                  TRX_UNDO_PAGE_HDR + TRX_UNDO_PAGE_NODE + FLST_NEXT +
                  u->page.frame, FIL_ADDR_SIZE));

    /* Delete the last undo log header, which must be for this transaction.

    An undo segment can be reused (TRX_UNDO_CACHED) only if it
    comprises of one page and that single page contains enough space
    for the undo log header of a subsequent transaction. See
    trx_purge_add_undo_to_history(), which is executed when committing
    a nonempty transaction.

    If we simply changed the undo page state to TRX_UNDO_CACHED,
    then trx_undo_reuse_cached() could run out of space. We will
    release the space consumed by our empty undo log to avoid that. */
    for (byte *last= &u->page.frame[TRX_UNDO_SEG_HDR + TRX_UNDO_SEG_HDR_SIZE],
           *prev= nullptr;;)
    {
      /* TRX_UNDO_PREV_LOG is only being read in debug assertions, and
      written in trx_undo_header_create(). To remain compatible with
      possibly corrupted old data files, we will not read the field
      TRX_UNDO_PREV_LOG but instead rely on TRX_UNDO_NEXT_LOG. */
      ut_ad(mach_read_from_2(TRX_UNDO_PREV_LOG + last) ==
            (reinterpret_cast<size_t>(prev) & (srv_page_size - 1)));

      if (uint16_t next= mach_read_from_2(TRX_UNDO_NEXT_LOG + last))
      {
        ut_ad(ulint{next} + TRX_UNDO_LOG_XA_HDR_SIZE < srv_page_size - 100);
        ut_ad(&u->page.frame[next] > last);
        ut_ad(mach_read_from_2(TRX_UNDO_LOG_START + last) <= next);
        prev= last;
        last= &u->page.frame[next];
        continue;
      }

      ut_ad(mach_read_from_8(TRX_UNDO_TRX_ID + last) == id);
      ut_ad(!mach_read_from_8(TRX_UNDO_TRX_NO + last));
      ut_ad(!memcmp(TRX_UNDO_PAGE_HDR + TRX_UNDO_PAGE_START + u->page.frame,
                    TRX_UNDO_LOG_START + last, 2));

      if (prev)
      {
        mtr->memcpy(*u, TRX_UNDO_PAGE_HDR + TRX_UNDO_PAGE_START +
                    u->page.frame, prev + TRX_UNDO_LOG_START, 2);
        const ulint free= page_offset(last);
        mtr->write<2>(*u, TRX_UNDO_PAGE_HDR + TRX_UNDO_PAGE_FREE +
                      u->page.frame, free);
        mtr->write<2>(*u, TRX_UNDO_SEG_HDR + TRX_UNDO_STATE + u->page.frame,
                      TRX_UNDO_CACHED);
        mtr->write<2>(*u, TRX_UNDO_SEG_HDR + TRX_UNDO_LAST_LOG + u->page.frame,
                      page_offset(prev));
        mtr->write<2>(*u, prev + TRX_UNDO_NEXT_LOG, 0U);
        mtr->memset(u, free, srv_page_size - FIL_PAGE_DATA_END - free, 0);

        /* We may have updated PAGE_MAX_TRX_ID on secondary index pages
        to this->id. Ensure that trx_sys.m_max_trx_id will be recovered
        correctly, even though we removed our undo log record along
        with the TRX_UNDO_TRX_ID above. */

        /* Below, we are acquiring rseg_header->page.lock after
        u->page.lock (the opposite of trx_purge_add_undo_to_history()).
        This is fine, because both functions are holding exclusive
        rseg->latch. */

        if (mach_read_from_8(prev + TRX_UNDO_TRX_NO) >= id);
        else if (buf_block_t *rseg_header= rseg->get(mtr, nullptr))
        {
          byte *m= TRX_RSEG + TRX_RSEG_MAX_TRX_ID + rseg_header->page.frame;

          do
          {
            if (UNIV_UNLIKELY(mach_read_from_4(TRX_RSEG + TRX_RSEG_FORMAT +
                                               rseg_header->page.frame)))
              /* This must have been upgraded from before MariaDB 10.3.5. */
              trx_rseg_format_upgrade(rseg_header, mtr);
            else if (mach_read_from_8(m) >= id)
              continue;
            mtr->write<8>(*rseg_header, m, id);
          }
          while (0);
        }
      }
      else
        /* Our undo log header was right after the undo log segment header.
        This page should have been created by trx_undo_create(), not
        returned by trx_undo_reuse_cached().

        We retain the dummy empty log in order to remain compatible with
        trx_undo_mem_create_at_db_start(). This page will remain available
        to trx_undo_reuse_cached(), and it will eventually be freed by
        trx_purge_truncate_rseg_history(). */
        mtr->write<2>(*u, TRX_UNDO_SEG_HDR + TRX_UNDO_STATE + u->page.frame,
                      TRX_UNDO_CACHED);
      break;
    }
  }
  else
    ut_ad("undo log page was not found" == 0);

  UT_LIST_REMOVE(rseg->undo_list, undo);
  UT_LIST_ADD_FIRST(rseg->undo_cached, undo);
  undo->state= TRX_UNDO_CACHED;
  undo= nullptr;

  /* We must assign an "end" identifier even though we are not going
  to persistently write it anywhere, to make sure that the purge of
  history will not be stuck. */
  trx_sys.assign_new_trx_no(this);
}

/** Assign the transaction its history serialisation number and write the
UNDO log to the assigned rollback segment.
@param mtr   mini-transaction */
inline void trx_t::write_serialisation_history(mtr_t *mtr)
{
  ut_ad(!read_only);
  trx_rseg_t *rseg= rsegs.m_redo.rseg;
  trx_undo_t *&undo= rsegs.m_redo.undo;
  if (UNIV_LIKELY(undo != nullptr))
  {
    MONITOR_INC(MONITOR_TRX_COMMIT_UNDO);

    /* We have to hold exclusive rseg->latch because undo log headers have
    to be put to the history list in the (serialisation) order of the
    UNDO trx number. This is required for purge_sys too. */
    rseg->latch.wr_lock(SRW_LOCK_CALL);
    ut_ad(undo->rseg == rseg);
    /* Assign the transaction serialisation number and add any
    undo log to the purge queue. */
    if (UNIV_UNLIKELY(!undo_no))
    {
      /* The transaction was rolled back. */
      commit_empty(mtr);
      goto done;
    }
    else if (rseg->last_page_no == FIL_NULL)
    {
      mysql_mutex_lock(&purge_sys.pq_mutex);
      trx_sys.assign_new_trx_no(this);
      const trx_id_t end{rw_trx_hash_element->no};
      /* end cannot be less than anything in rseg. User threads only
      produce events when a rollback segment is empty. */
      purge_sys.purge_queue.push(TrxUndoRsegs{end, *rseg});
      mysql_mutex_unlock(&purge_sys.pq_mutex);
      rseg->last_page_no= undo->hdr_page_no;
      rseg->set_last_commit(undo->hdr_offset, end);
    }
    else
      trx_sys.assign_new_trx_no(this);
    UT_LIST_REMOVE(rseg->undo_list, undo);
    /* Change the undo log segment state from TRX_UNDO_ACTIVE, to
    define the transaction as committed in the file based domain,
    at mtr->commit_lsn() obtained in mtr->commit() below. */
    trx_purge_add_undo_to_history(this, undo, mtr);
  done:
    rseg->release();
    rseg->latch.wr_unlock();
  }
  else
    rseg->release();
  mtr->commit();
}

/********************************************************************
Finalize a transaction containing updates for a FTS table. */
static
void
trx_finalize_for_fts_table(
/*=======================*/
	fts_trx_table_t*	ftt)	    /* in: FTS trx table */
{
	fts_t*		  fts = ftt->table->fts;
	fts_doc_ids_t*	  doc_ids = ftt->added_doc_ids;

	ut_a(fts->add_wq);

	mem_heap_t* heap = static_cast<mem_heap_t*>(doc_ids->self_heap->arg);

	ib_wqueue_add(fts->add_wq, doc_ids, heap);

	/* fts_trx_table_t no longer owns the list. */
	ftt->added_doc_ids = NULL;
}

/******************************************************************//**
Finalize a transaction containing updates to FTS tables. */
static
void
trx_finalize_for_fts(
/*=================*/
	trx_t*	trx,		/*!< in/out: transaction */
	bool	is_commit)	/*!< in: true if the transaction was
				committed, false if it was rolled back. */
{
	if (is_commit) {
		const ib_rbt_node_t*	node;
		ib_rbt_t*		tables;
		fts_savepoint_t*	savepoint;

		savepoint = static_cast<fts_savepoint_t*>(
			ib_vector_last(trx->fts_trx->savepoints));

		tables = savepoint->tables;

		for (node = rbt_first(tables);
		     node;
		     node = rbt_next(tables, node)) {
			fts_trx_table_t**	ftt;

			ftt = rbt_value(fts_trx_table_t*, node);

			if ((*ftt)->added_doc_ids) {
				trx_finalize_for_fts_table(*ftt);
			}
		}
	}

	fts_trx_free(trx->fts_trx);
	trx->fts_trx = NULL;
}

extern "C" MYSQL_THD thd_increment_pending_ops(MYSQL_THD);
extern "C" void  thd_decrement_pending_ops(MYSQL_THD);


#include "../log/log0sync.h"

/*
  If required, initiates write and optionally flush of the log to
  disk
  @param lsn   LSN up to which logs are to be flushed.
  @param trx   transaction; if trx->state is PREPARED, the function will
  also wait for the flush to complete.
*/
static void trx_flush_log_if_needed(lsn_t lsn, trx_t *trx)
{
  ut_ad(srv_flush_log_at_trx_commit);
  ut_ad(trx->state != TRX_STATE_PREPARED);

<<<<<<< HEAD
  if (log_sys.get_flushed_lsn(std::memory_order_relaxed) >= lsn)
    return;

  const bool flush=
    (!my_disable_sync &&
     (srv_flush_log_at_trx_commit & 1));
=======
  completion_callback cb, *callback= nullptr;
>>>>>>> fbf86463

  completion_callback cb;
  if (!log_sys.is_pmem() &&
      (cb.m_param= thd_increment_pending_ops(trx->mysql_thd)))
  {
    cb.m_callback = (void (*)(void *)) thd_decrement_pending_ops;
    log_write_up_to(lsn, flush, &cb);
  }
  else
  {
    trx->op_info= "flushing log";
    log_write_up_to(lsn, flush);
    trx->op_info= "";
  }
}

/** Process tables that were modified by the committing transaction. */
inline void trx_t::commit_tables()
{
  if (undo_no && !mod_tables.empty())
  {
    const trx_id_t max_trx_id= trx_sys.get_max_trx_id();
    const auto now= start_time;

    for (const auto &p : mod_tables)
    {
      dict_table_t *table= p.first;
      table->update_time= now;
      table->query_cache_inv_trx_id= max_trx_id;
    }
  }
}

/** Evict a table definition due to the rollback of ALTER TABLE.
@param table_id   table identifier
@param reset_only whether to only reset dict_table_t::def_trx_id */
void trx_t::evict_table(table_id_t table_id, bool reset_only)
{
	ut_ad(in_rollback);

	dict_table_t* table = dict_sys.find_table(table_id);
	if (!table) {
		return;
	}

	table->def_trx_id = 0;

	if (auto ref_count = table->get_ref_count()) {
		/* This must be a DDL operation that is being rolled
		back in an active connection. */
		ut_a(ref_count == 1);
		ut_ad(!is_recovered);
		ut_ad(mysql_thd);
		return;
	}

	if (reset_only) {
		return;
	}

	/* This table should only be locked by this transaction, if at all. */
	ut_ad(UT_LIST_GET_LEN(table->locks) <= 1);
	const bool locked = UT_LIST_GET_LEN(table->locks);
	ut_ad(!locked || UT_LIST_GET_FIRST(table->locks)->trx == this);
	dict_sys.remove(table, true, locked);
	if (locked) {
		UT_LIST_ADD_FIRST(lock.evicted_tables, table);
	}
}

/** Free temporary undo log after commit or rollback.
@param undo  temporary undo log */
ATTRIBUTE_NOINLINE static void trx_commit_cleanup(trx_undo_t *&undo)
{
  trx_rseg_t *const rseg= undo->rseg;
  ut_ad(rseg->space == fil_system.temp_space);
  rseg->latch.wr_lock(SRW_LOCK_CALL);
  UT_LIST_REMOVE(rseg->undo_list, undo);
  ut_ad(undo->state == TRX_UNDO_ACTIVE || undo->state == TRX_UNDO_PREPARED);
  ut_ad(undo->id < TRX_RSEG_N_SLOTS);
  /* Delete first the undo log segment in the file */
  bool finished;
  mtr_t mtr;
  do
  {
    mtr.start();
    mtr.set_log_mode(MTR_LOG_NO_REDO);

    finished= true;

    if (buf_block_t *block=
        buf_page_get(page_id_t(SRV_TMP_SPACE_ID, undo->hdr_page_no), 0,
                     RW_X_LATCH, &mtr))
    {
      fseg_header_t *file_seg= TRX_UNDO_SEG_HDR + TRX_UNDO_FSEG_HEADER +
        block->page.frame;

      finished= fseg_free_step(file_seg, &mtr);

      if (!finished);
      else if (buf_block_t *rseg_header= rseg->get(&mtr, nullptr))
      {
        static_assert(FIL_NULL == 0xffffffff, "compatibility");
        memset(rseg_header->page.frame + TRX_RSEG + TRX_RSEG_UNDO_SLOTS +
               undo->id * TRX_RSEG_SLOT_SIZE, 0xff, 4);
      }
    }

    mtr.commit();
  }
  while (!finished);

  ut_ad(rseg->curr_size > undo->size);
  rseg->curr_size-= undo->size;
  rseg->latch.wr_unlock();
  ut_free(undo);
  undo= nullptr;
}

TRANSACTIONAL_INLINE inline void trx_t::commit_in_memory(const mtr_t *mtr)
{
  /* We already detached from rseg in write_serialisation_history() */
  ut_ad(!rsegs.m_redo.undo);
  read_view.close();

  if (is_autocommit_non_locking())
  {
    ut_ad(id == 0);
    ut_ad(read_only);
    ut_ad(!will_lock);
    ut_a(!is_recovered);
    ut_ad(!rsegs.m_redo.rseg);
    ut_ad(!rsegs.m_redo.undo);
    ut_ad(mysql_thd);
    ut_ad(state == TRX_STATE_ACTIVE);

    /* Note: We do not have to hold any lock_sys latch here, because
    this is a non-locking transaction. */
    ut_a(UT_LIST_GET_LEN(lock.trx_locks) == 0);
    ut_ad(UT_LIST_GET_LEN(lock.evicted_tables) == 0);

    /* This state change is not protected by any mutex, therefore
    there is an inherent race here around state transition during
    printouts. We ignore this race for the sake of efficiency.
    However, the freezing of trx_sys.trx_list will protect the trx_t
    instance and it cannot be removed from the trx_list and freed
    without first unfreezing trx_list. */
    state= TRX_STATE_NOT_STARTED;

    MONITOR_INC(MONITOR_TRX_NL_RO_COMMIT);

    DBUG_LOG("trx", "Autocommit in memory: " << this);
  }
  else
  {
#ifdef UNIV_DEBUG
    if (!UT_LIST_GET_LEN(lock.trx_locks))
      for (auto l : lock.table_locks)
        ut_ad(!l);
#endif /* UNIV_DEBUG */
    commit_state();

    if (id)
    {
      trx_sys.deregister_rw(this);

      /* Wait for any implicit-to-explicit lock conversions to cease,
      so that there will be no race condition in lock_release(). */
      while (UNIV_UNLIKELY(is_referenced()))
        LF_BACKOFF();
    }
    else
      ut_ad(read_only || !rsegs.m_redo.rseg);

    if (read_only || !rsegs.m_redo.rseg)
    {
      MONITOR_INC(MONITOR_TRX_RO_COMMIT);
    }
    else
    {
      commit_tables();
      MONITOR_INC(MONITOR_TRX_RW_COMMIT);
      is_recovered= false;
    }

    if (UNIV_LIKELY(!dict_operation))
      release_locks();
  }

  if (trx_undo_t *&undo= rsegs.m_noredo.undo)
  {
    ut_ad(undo->rseg == rsegs.m_noredo.rseg);
    trx_commit_cleanup(undo);
  }

  if (mtr)
  {
    /* NOTE that we could possibly make a group commit more efficient
    here: call std::this_thread::yield() here to allow also other trxs to come
    to commit! */

    /*-------------------------------------*/

    /* Depending on the my.cnf options, we may now write the log
    buffer to the log files, making the transaction durable if the OS
    does not crash. We may also flush the log files to disk, making
    the transaction durable also at an OS crash or a power outage.

    The idea in InnoDB's group commit is that a group of transactions
    gather behind a trx doing a physical disk write to log files, and
    when that physical write has been completed, one of those
    transactions does a write which commits the whole group. Note that
    this group commit will only bring benefit if there are > 2 users
    in the database. Then at least 2 users can gather behind one doing
    the physical log write to disk.

    If we are calling trx_t::commit() under prepare_commit_mutex, we
    will delay possible log write and flush to a separate function
    trx_commit_complete_for_mysql(), which is only called when the
    thread has released the mutex. This is to make the group commit
    algorithm to work. Otherwise, the prepare_commit mutex would
    serialize all commits and prevent a group of transactions from
    gathering. */

    commit_lsn= undo_no || !xid.is_null() ? mtr->commit_lsn() : 0;
    if (commit_lsn && !flush_log_later && srv_flush_log_at_trx_commit)
    {
      trx_flush_log_if_needed(commit_lsn, this);
      commit_lsn= 0;
    }
  }

  savepoints_discard();

  if (fts_trx)
    trx_finalize_for_fts(this, undo_no != 0);

#ifdef WITH_WSREP
  /* Serialization history has been written and the transaction is
  committed in memory, which makes this commit ordered. Release commit
  order critical section. */
  if (wsrep)
  {
    wsrep= false;
    wsrep_commit_ordered(mysql_thd);
  }
#endif /* WITH_WSREP */
  lock.was_chosen_as_deadlock_victim= false;
}

void trx_t::commit_cleanup()
{
  ut_ad(!dict_operation);
  ut_ad(!was_dict_operation);

  if (is_bulk_insert())
    for (auto &t : mod_tables)
      delete t.second.bulk_store;

  mutex.wr_lock();
  state= TRX_STATE_NOT_STARTED;
  *detailed_error= '\0';
  mod_tables.clear();

  check_foreigns= true;
  check_unique_secondary= true;
  assert_freed();
  trx_init(this);
  mutex.wr_unlock();

  ut_a(error_state == DB_SUCCESS);
}

/** Commit the transaction in a mini-transaction.
@param mtr  mini-transaction (if there are any persistent modifications) */
TRANSACTIONAL_TARGET void trx_t::commit_low(mtr_t *mtr)
{
  ut_ad(!mtr || mtr->is_active());
  ut_d(bool aborted= in_rollback && error_state == DB_DEADLOCK);
  ut_ad(!mtr == (aborted || !has_logged_persistent()));
  ut_ad(!mtr || !aborted);

  if (fts_trx && undo_no)
  {
    ut_a(!is_autocommit_non_locking());
    /* MDEV-24088 FIXME: Invoke fts_commit() earlier (before possible
    XA PREPARE), so that we will be able to return an error and rollback
    the transaction, instead of violating consistency!

    The original claim about DB_DUPLICATE KEY was:
    This is a possible scenario if there is a crash between
    insert to DELETED table committing and transaction committing. The
    fix would be able to return error from this function */
    if (ut_d(dberr_t error=) fts_commit(this))
      ut_ad(error == DB_DUPLICATE_KEY || error == DB_LOCK_WAIT_TIMEOUT);
  }

#ifdef ENABLED_DEBUG_SYNC
  const bool debug_sync= mysql_thd && has_logged_persistent();
#endif

  if (mtr)
  {
    if (UNIV_UNLIKELY(apply_online_log))
      apply_log();

    /* The following call commits the mini-transaction, making the
    whole transaction committed in the file-based world, at this log
    sequence number. The transaction becomes 'durable' when we write
    the log to disk, but in the logical sense the commit in the
    file-based data structures (undo logs etc.) happens here.

    NOTE that transaction numbers do not necessarily come in
    exactly the same order as commit lsn's, if the transactions have
    different rollback segments. However, if a transaction T2 is
    able to see modifications made by a transaction T1, T2 will always
    get a bigger transaction number and a bigger commit lsn than T1. */
    write_serialisation_history(mtr);
  }
  else if (trx_rseg_t *rseg= rsegs.m_redo.rseg)
  {
    ut_ad(id);
    ut_ad(!rsegs.m_redo.undo);
    rseg->release();
  }

#ifdef ENABLED_DEBUG_SYNC
  if (debug_sync)
    DEBUG_SYNC_C("before_trx_state_committed_in_memory");
#endif

  commit_in_memory(mtr);
}


void trx_t::commit_persist()
{
  mtr_t *mtr= nullptr;
  mtr_t local_mtr;

  if (has_logged_persistent())
  {
    mtr= &local_mtr;
    local_mtr.start();
  }
  commit_low(mtr);
}


void trx_t::commit()
{
  ut_ad(!was_dict_operation);
  ut_d(was_dict_operation= dict_operation);
  dict_operation= false;
  commit_persist();
#ifdef UNIV_DEBUG
  if (!was_dict_operation)
    for (const auto &p : mod_tables) ut_ad(!p.second.is_dropped());
#endif /* UNIV_DEBUG */
  ut_d(was_dict_operation= false);
  commit_cleanup();
}


/****************************************************************//**
Prepares a transaction for commit/rollback. */
void
trx_commit_or_rollback_prepare(
/*===========================*/
	trx_t*	trx)		/*!< in/out: transaction */
{
	/* We are reading trx->state without holding trx->mutex
	here, because the commit or rollback should be invoked for a
	running (or recovered prepared) transaction that is associated
	with the current thread. */

	switch (trx->state) {
	case TRX_STATE_NOT_STARTED:
		trx_start_low(trx, true);
		/* fall through */

	case TRX_STATE_ACTIVE:
	case TRX_STATE_PREPARED:
	case TRX_STATE_PREPARED_RECOVERED:
		trx->lock.wait_thr = NULL;
		return;

	case TRX_STATE_COMMITTED_IN_MEMORY:
		break;
	}

	ut_error;
}

/*********************************************************************//**
Creates a commit command node struct.
@return own: commit node struct */
commit_node_t*
trx_commit_node_create(
/*===================*/
	mem_heap_t*	heap)	/*!< in: mem heap where created */
{
	commit_node_t*	node;

	node = static_cast<commit_node_t*>(mem_heap_alloc(heap, sizeof(*node)));
	node->common.type  = QUE_NODE_COMMIT;
	node->state = COMMIT_NODE_SEND;

	return(node);
}

/***********************************************************//**
Performs an execution step for a commit type node in a query graph.
@return query thread to run next, or NULL */
que_thr_t*
trx_commit_step(
/*============*/
	que_thr_t*	thr)	/*!< in: query thread */
{
	commit_node_t*	node;

	node = static_cast<commit_node_t*>(thr->run_node);

	ut_ad(que_node_get_type(node) == QUE_NODE_COMMIT);

	if (thr->prev_node == que_node_get_parent(node)) {
		node->state = COMMIT_NODE_SEND;
	}

	if (node->state == COMMIT_NODE_SEND) {
		trx_t*	trx;

		node->state = COMMIT_NODE_WAIT;

		trx = thr_get_trx(thr);

		ut_a(trx->lock.wait_thr == NULL);

		trx_commit_or_rollback_prepare(trx);

		trx->commit();
		ut_ad(trx->lock.wait_thr == NULL);

		thr = NULL;
	} else {
		ut_ad(node->state == COMMIT_NODE_WAIT);

		node->state = COMMIT_NODE_SEND;

		thr->run_node = que_node_get_parent(node);
	}

	return(thr);
}

/**********************************************************************//**
Does the transaction commit for MySQL.
@return DB_SUCCESS or error number */
dberr_t
trx_commit_for_mysql(
/*=================*/
	trx_t*	trx)	/*!< in/out: transaction */
{
	/* Because we do not do the commit by sending an Innobase
	sig to the transaction, we must here make sure that trx has been
	started. */

	switch (trx->state) {
	case TRX_STATE_NOT_STARTED:
		return DB_SUCCESS;
	case TRX_STATE_ACTIVE:
	case TRX_STATE_PREPARED:
	case TRX_STATE_PREPARED_RECOVERED:
		trx->op_info = "committing";
		trx->commit();
		trx->op_info = "";
		return(DB_SUCCESS);
	case TRX_STATE_COMMITTED_IN_MEMORY:
		break;
	}
	ut_error;
	return(DB_CORRUPTION);
}

/** Durably write log until trx->commit_lsn
(if trx_t::commit_in_memory() was invoked with flush_log_later=true). */
void trx_commit_complete_for_mysql(trx_t *trx)
{
  const lsn_t lsn= trx->commit_lsn;
  if (!lsn)
    return;
  switch (srv_flush_log_at_trx_commit) {
  case 0:
    return;
  case 1:
    if (trx->active_commit_ordered)
      return;
  }
  trx_flush_log_if_needed(lsn, trx);
}

/**********************************************************************//**
Marks the latest SQL statement ended. */
void
trx_mark_sql_stat_end(
/*==================*/
	trx_t*	trx)	/*!< in: trx handle */
{
	ut_a(trx);

	switch (trx->state) {
	case TRX_STATE_PREPARED:
	case TRX_STATE_PREPARED_RECOVERED:
	case TRX_STATE_COMMITTED_IN_MEMORY:
		break;
	case TRX_STATE_NOT_STARTED:
		trx->undo_no = 0;
		/* fall through */
	case TRX_STATE_ACTIVE:
		if (trx->fts_trx != NULL) {
			fts_savepoint_laststmt_refresh(trx);
		}

		if (trx->is_bulk_insert()) {
			/* MDEV-25036 FIXME: we support buffered
			insert only for the first insert statement */
			trx->error_state = trx->bulk_insert_apply();
			/* Allow a subsequent INSERT into an empty table
			if !unique_checks && !foreign_key_checks. */
			return;
		}

		trx->last_sql_stat_start.least_undo_no = trx->undo_no;
		trx->end_bulk_insert();
		return;
	}

	ut_error;
}

/**********************************************************************//**
Prints info about a transaction. */
void
trx_print_low(
/*==========*/
	FILE*		f,
			/*!< in: output stream */
	const trx_t*	trx,
			/*!< in: transaction */
	ulint		max_query_len,
			/*!< in: max query length to print,
			or 0 to use the default max length */
	ulint		n_rec_locks,
			/*!< in: trx->lock.n_rec_locks */
	ulint		n_trx_locks,
			/*!< in: length of trx->lock.trx_locks */
	ulint		heap_size)
			/*!< in: mem_heap_get_size(trx->lock.lock_heap) */
{
	if (const trx_id_t id = trx->id) {
		fprintf(f, "TRANSACTION " TRX_ID_FMT, trx->id);
	} else {
		fprintf(f, "TRANSACTION (%p)", trx);
	}

	switch (trx->state) {
	case TRX_STATE_NOT_STARTED:
		fputs(", not started", f);
		goto state_ok;
	case TRX_STATE_ACTIVE:
		fprintf(f, ", ACTIVE %lu sec",
			(ulong) difftime(time(NULL), trx->start_time));
		goto state_ok;
	case TRX_STATE_PREPARED:
	case TRX_STATE_PREPARED_RECOVERED:
		fprintf(f, ", ACTIVE (PREPARED) %lu sec",
			(ulong) difftime(time(NULL), trx->start_time));
		goto state_ok;
	case TRX_STATE_COMMITTED_IN_MEMORY:
		fputs(", COMMITTED IN MEMORY", f);
		goto state_ok;
	}
	fprintf(f, ", state %lu", (ulong) trx->state);
	ut_ad(0);
state_ok:
	const char* op_info = trx->op_info;

	if (*op_info) {
		putc(' ', f);
		fputs(op_info, f);
	}

	if (trx->is_recovered) {
		fputs(" recovered trx", f);
	}

	putc('\n', f);

	if (trx->n_mysql_tables_in_use > 0 || trx->mysql_n_tables_locked > 0) {
		fprintf(f, "mysql tables in use %lu, locked %lu\n",
			(ulong) trx->n_mysql_tables_in_use,
			(ulong) trx->mysql_n_tables_locked);
	}

	bool newline = true;

	if (trx->in_rollback) { /* dirty read for performance reasons */
		fputs("ROLLING BACK ", f);
	} else if (trx->lock.wait_lock) {
		fputs("LOCK WAIT ", f);
	} else {
		newline = false;
	}

	if (n_trx_locks > 0 || heap_size > 400) {
		newline = true;

		fprintf(f, "%lu lock struct(s), heap size %lu,"
			" %lu row lock(s)",
			(ulong) n_trx_locks,
			(ulong) heap_size,
			(ulong) n_rec_locks);
	}

	if (trx->undo_no != 0) {
		newline = true;
		fprintf(f, ", undo log entries " TRX_ID_FMT, trx->undo_no);
	}

	if (newline) {
		putc('\n', f);
	}

	if (trx->state != TRX_STATE_NOT_STARTED && trx->mysql_thd != NULL) {
		innobase_mysql_print_thd(
			f, trx->mysql_thd, static_cast<uint>(max_query_len));
	}
}

/**********************************************************************//**
Prints info about a transaction.
The caller must hold lock_sys.latch.
When possible, use trx_print() instead. */
void
trx_print_latched(
/*==============*/
	FILE*		f,		/*!< in: output stream */
	const trx_t*	trx,		/*!< in: transaction */
	ulint		max_query_len)	/*!< in: max query length to print,
					or 0 to use the default max length */
{
	lock_sys.assert_locked();

	trx_print_low(f, trx, max_query_len,
		      trx->lock.n_rec_locks,
		      UT_LIST_GET_LEN(trx->lock.trx_locks),
		      mem_heap_get_size(trx->lock.lock_heap));
}

/**********************************************************************//**
Prints info about a transaction.
Acquires and releases lock_sys.latch. */
TRANSACTIONAL_TARGET
void
trx_print(
/*======*/
	FILE*		f,		/*!< in: output stream */
	const trx_t*	trx,		/*!< in: transaction */
	ulint		max_query_len)	/*!< in: max query length to print,
					or 0 to use the default max length */
{
  ulint n_rec_locks, n_trx_locks, heap_size;
  {
    TMLockMutexGuard g{SRW_LOCK_CALL};
    n_rec_locks= trx->lock.n_rec_locks;
    n_trx_locks= UT_LIST_GET_LEN(trx->lock.trx_locks);
    heap_size= mem_heap_get_size(trx->lock.lock_heap);
  }

  trx_print_low(f, trx, max_query_len, n_rec_locks, n_trx_locks, heap_size);
}

/** Prepare a transaction.
@return	log sequence number that makes the XA PREPARE durable
@retval	0	if no changes needed to be made durable */
static lsn_t trx_prepare_low(trx_t *trx)
{
	ut_ad(!trx->is_recovered);

	mtr_t	mtr;

	if (trx_undo_t* undo = trx->rsegs.m_noredo.undo) {
		ut_ad(undo->rseg == trx->rsegs.m_noredo.rseg);

		mtr.start();
		mtr.set_log_mode(MTR_LOG_NO_REDO);
		trx_undo_set_state_at_prepare(trx, undo, false, &mtr);
		mtr.commit();
	}

	trx_undo_t* undo = trx->rsegs.m_redo.undo;

	if (!undo) {
		/* There were no changes to persistent tables. */
		return(0);
	}

	ut_ad(undo->rseg == trx->rsegs.m_redo.rseg);

	mtr.start();

	/* Change the undo log segment states from TRX_UNDO_ACTIVE to
	TRX_UNDO_PREPARED: these modifications to the file data
	structure define the transaction as prepared in the file-based
	world, at the serialization point of lsn. */
	trx_undo_set_state_at_prepare(trx, undo, false, &mtr);

	/* Make the XA PREPARE durable. */
	mtr.commit();
	ut_ad(mtr.commit_lsn() > 0);
	return(mtr.commit_lsn());
}

/****************************************************************//**
Prepares a transaction. */
TRANSACTIONAL_TARGET
static
void
trx_prepare(
/*========*/
	trx_t*	trx)	/*!< in/out: transaction */
{
	/* Only fresh user transactions can be prepared.
	Recovered transactions cannot. */
	ut_a(!trx->is_recovered);

	lsn_t	lsn = trx_prepare_low(trx);

	ut_a(trx->state == TRX_STATE_ACTIVE);
	{
		TMTrxGuard tg{*trx};
		trx->state = TRX_STATE_PREPARED;
	}

	if (lsn) {
		/* Depending on the my.cnf options, we may now write the log
		buffer to the log files, making the prepared state of the
		transaction durable if the OS does not crash. We may also
		flush the log files to disk, making the prepared state of the
		transaction durable also at an OS crash or a power outage.

		The idea in InnoDB's group prepare is that a group of
		transactions gather behind a trx doing a physical disk write
		to log files, and when that physical write has been completed,
		one of those transactions does a write which prepares the whole
		group. Note that this group prepare will only bring benefit if
		there are > 2 users in the database. Then at least 2 users can
		gather behind one doing the physical log write to disk.

		We must not be holding any mutexes or latches here. */
		if (auto f = srv_flush_log_at_trx_commit) {
			log_write_up_to(lsn, (f & 1) && !my_disable_sync);
		}

		if (!UT_LIST_GET_LEN(trx->lock.trx_locks)
		    || trx->isolation_level == TRX_ISO_SERIALIZABLE) {
			/* Do not release any locks at the
			SERIALIZABLE isolation level. */
		} else if (!trx->mysql_thd
			   || thd_sql_command(trx->mysql_thd)
			   != SQLCOM_XA_PREPARE) {
			/* Do not release locks for XA COMMIT ONE PHASE
			or for internal distributed transactions
			(XID::get_my_xid() would be nonzero). */
		} else {
			lock_release_on_prepare(trx);
		}
	}
}

/** XA PREPARE a transaction.
@param[in,out]	trx	transaction to prepare */
void trx_prepare_for_mysql(trx_t* trx)
{
	trx_start_if_not_started_xa(trx, false);

	trx->op_info = "preparing";

	trx_prepare(trx);

	trx->op_info = "";
}


struct trx_recover_for_mysql_callback_arg
{
  XID *xid_list;
  uint len;
  uint count;
};


static my_bool trx_recover_for_mysql_callback(rw_trx_hash_element_t *element,
  trx_recover_for_mysql_callback_arg *arg)
{
  DBUG_ASSERT(arg->len > 0);
  element->mutex.wr_lock();
  if (trx_t *trx= element->trx)
  {
    /*
      The state of a read-write transaction can only change from ACTIVE to
      PREPARED while we are holding the element->mutex. But since it is
      executed at startup no state change should occur.
    */
    if (trx_state_eq(trx, TRX_STATE_PREPARED))
    {
      ut_ad(trx->is_recovered);
      ut_ad(trx->id);
      if (arg->count == 0)
        ib::info() << "Starting recovery for XA transactions...";
      XID& xid= arg->xid_list[arg->count];
      if (arg->count++ < arg->len)
      {
        trx->state= TRX_STATE_PREPARED_RECOVERED;
        ib::info() << "Transaction " << trx->id
                   << " in prepared state after recovery";
        ib::info() << "Transaction contains changes to " << trx->undo_no
                   << " rows";
        xid= trx->xid;
      }
    }
  }
  element->mutex.wr_unlock();
  /* Do not terminate upon reaching arg->len; count all transactions */
  return false;
}


static my_bool trx_recover_reset_callback(rw_trx_hash_element_t *element,
  void*)
{
  element->mutex.wr_lock();
  if (trx_t *trx= element->trx)
  {
    if (trx_state_eq(trx, TRX_STATE_PREPARED_RECOVERED))
      trx->state= TRX_STATE_PREPARED;
  }
  element->mutex.wr_unlock();
  return false;
}


/**
  Find prepared transaction objects for recovery.

  @param[out]  xid_list  prepared transactions
  @param[in]   len       number of slots in xid_list

  @return number of prepared transactions stored in xid_list
*/

int trx_recover_for_mysql(XID *xid_list, uint len)
{
  trx_recover_for_mysql_callback_arg arg= { xid_list, len, 0 };

  ut_ad(xid_list);
  ut_ad(len);

  /* Fill xid_list with PREPARED transactions. */
  trx_sys.rw_trx_hash.iterate_no_dups(trx_recover_for_mysql_callback, &arg);
  if (arg.count)
  {
    ib::info() << arg.count
        << " transactions in prepared state after recovery";
    /* After returning the full list, reset the state, because
    init_server_components() wants to recover the collection of
    transactions twice, by first calling tc_log->open() and then
    ha_recover() directly. */
    if (arg.count <= len)
      trx_sys.rw_trx_hash.iterate(trx_recover_reset_callback);
  }
  return int(std::min(arg.count, len));
}


struct trx_get_trx_by_xid_callback_arg
{
  const XID *xid;
  trx_t *trx;
};


static my_bool trx_get_trx_by_xid_callback(rw_trx_hash_element_t *element,
  trx_get_trx_by_xid_callback_arg *arg)
{
  my_bool found= 0;
  element->mutex.wr_lock();
  if (trx_t *trx= element->trx)
  {
    trx->mutex_lock();
    if (trx->is_recovered &&
	(trx_state_eq(trx, TRX_STATE_PREPARED) ||
	 trx_state_eq(trx, TRX_STATE_PREPARED_RECOVERED)) &&
        arg->xid->eq(&trx->xid))
    {
#ifdef WITH_WSREP
      /* The commit of a prepared recovered Galera
      transaction needs a valid trx->xid for
      invoking trx_sys_update_wsrep_checkpoint(). */
      if (!wsrep_is_wsrep_xid(&trx->xid))
#endif /* WITH_WSREP */
      /* Invalidate the XID, so that subsequent calls will not find it. */
      trx->xid.null();
      arg->trx= trx;
      found= 1;
    }
    trx->mutex_unlock();
  }
  element->mutex.wr_unlock();
  return found;
}

/** Look up an X/Open distributed transaction in XA PREPARE state.
@param[in]	xid	X/Open XA transaction identifier
@return	transaction on match (the trx_t::xid will be invalidated);
note that the trx may have been committed before the caller acquires
trx_t::mutex
@retval	NULL if no match */
trx_t* trx_get_trx_by_xid(const XID* xid)
{
  trx_get_trx_by_xid_callback_arg arg= { xid, 0 };

  if (xid)
    trx_sys.rw_trx_hash.iterate(trx_get_trx_by_xid_callback, &arg);
  return arg.trx;
}


/*************************************************************//**
Starts the transaction if it is not yet started. */
void
trx_start_if_not_started_xa_low(
/*============================*/
	trx_t*	trx,		/*!< in/out: transaction */
	bool	read_write)	/*!< in: true if read write transaction */
{
	switch (trx->state) {
	case TRX_STATE_NOT_STARTED:
		trx_start_low(trx, read_write);
		return;

	case TRX_STATE_ACTIVE:
		if (trx->id == 0 && read_write) {
			/* If the transaction is tagged as read-only then
			it can only write to temp tables and for such
			transactions we don't want to move them to the
			trx_sys_t::rw_trx_hash. */
			if (!trx->read_only) {
				trx_set_rw_mode(trx);
			}
		}
		return;
	case TRX_STATE_PREPARED:
	case TRX_STATE_PREPARED_RECOVERED:
	case TRX_STATE_COMMITTED_IN_MEMORY:
		break;
	}

	ut_error;
}

/*************************************************************//**
Starts the transaction if it is not yet started. */
void
trx_start_if_not_started_low(
/*==========================*/
	trx_t*	trx,		/*!< in: transaction */
	bool	read_write)	/*!< in: true if read write transaction */
{
	switch (trx->state) {
	case TRX_STATE_NOT_STARTED:
		trx_start_low(trx, read_write);
		return;

	case TRX_STATE_ACTIVE:
		if (read_write && trx->id == 0 && !trx->read_only) {
			trx_set_rw_mode(trx);
		}
		return;

	case TRX_STATE_PREPARED:
	case TRX_STATE_PREPARED_RECOVERED:
	case TRX_STATE_COMMITTED_IN_MEMORY:
		break;
	}

	ut_error;
}

/**
Start a transaction for internal processing.
@param trx          transaction
@param read_write   whether writes may be performed */
void trx_start_internal_low(trx_t *trx, bool read_write)
{
  trx->will_lock= true;
  trx_start_low(trx, read_write);
}

/** Start a transaction for a DDL operation.
@param trx   transaction */
void trx_start_for_ddl_low(trx_t *trx)
{
  /* Flag this transaction as a dictionary operation, so that
  the data dictionary will be locked in crash recovery. */
  trx->dict_operation= true;
  trx_start_internal_low(trx, true);
}

/*************************************************************//**
Set the transaction as a read-write transaction if it is not already
tagged as such. Read-only transactions that are writing to temporary
tables are assigned an ID and a rollback segment but are not added
to the trx read-write list because their updates should not be visible
to other transactions and therefore their changes can be ignored by
by MVCC. */
void
trx_set_rw_mode(
/*============*/
	trx_t*		trx)		/*!< in/out: transaction that is RW */
{
	ut_ad(trx->rsegs.m_redo.rseg == 0);
	ut_ad(!trx->is_autocommit_non_locking());
	ut_ad(!trx->read_only);
	ut_ad(trx->id == 0);

	if (high_level_read_only) {
		return;
	}

	trx_assign_rseg_low(trx);

	/* So that we can see our own changes. */
	if (trx->read_view.is_open()) {
		trx->read_view.set_creator_trx_id(trx->id);
	}
}<|MERGE_RESOLUTION|>--- conflicted
+++ resolved
@@ -1244,16 +1244,9 @@
   ut_ad(srv_flush_log_at_trx_commit);
   ut_ad(trx->state != TRX_STATE_PREPARED);
 
-<<<<<<< HEAD
-  if (log_sys.get_flushed_lsn(std::memory_order_relaxed) >= lsn)
-    return;
-
   const bool flush=
     (!my_disable_sync &&
      (srv_flush_log_at_trx_commit & 1));
-=======
-  completion_callback cb, *callback= nullptr;
->>>>>>> fbf86463
 
   completion_callback cb;
   if (!log_sys.is_pmem() &&
