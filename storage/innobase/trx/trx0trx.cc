/*****************************************************************************

Copyright (c) 1996, 2016, Oracle and/or its affiliates. All Rights Reserved.
Copyright (c) 2015, 2021, MariaDB Corporation.

This program is free software; you can redistribute it and/or modify it under
the terms of the GNU General Public License as published by the Free Software
Foundation; version 2 of the License.

This program is distributed in the hope that it will be useful, but WITHOUT
ANY WARRANTY; without even the implied warranty of MERCHANTABILITY or FITNESS
FOR A PARTICULAR PURPOSE. See the GNU General Public License for more details.

You should have received a copy of the GNU General Public License along with
this program; if not, write to the Free Software Foundation, Inc.,
51 Franklin Street, Fifth Floor, Boston, MA 02110-1335 USA

*****************************************************************************/

/**************************************************//**
@file trx/trx0trx.cc
The transaction

Created 3/26/1996 Heikki Tuuri
*******************************************************/

#include "trx0trx.h"

#ifdef WITH_WSREP
#include <mysql/service_wsrep.h>
#endif

#include <mysql/service_thd_error_context.h>

#include "btr0sea.h"
#include "lock0lock.h"
#include "log0log.h"
#include "os0proc.h"
#include "que0que.h"
#include "srv0mon.h"
#include "srv0srv.h"
#include "srv0start.h"
#include "trx0purge.h"
#include "trx0rec.h"
#include "trx0roll.h"
#include "trx0rseg.h"
#include "trx0undo.h"
#include "trx0xa.h"
#include "ut0pool.h"
#include "ut0vec.h"

#include <set>
#include <new>

/** The bit pattern corresponding to TRX_ID_MAX */
const byte trx_id_max_bytes[8] = {
	0xff, 0xff, 0xff, 0xff, 0xff, 0xff, 0xff, 0xff
};

/** The bit pattern corresponding to max timestamp */
const byte timestamp_max_bytes[7] = {
	0x7f, 0xff, 0xff, 0xff, 0x0f, 0x42, 0x3f
};


static const ulint MAX_DETAILED_ERROR_LEN = 256;

/** Set of table_id */
typedef std::set<
	table_id_t,
	std::less<table_id_t>,
	ut_allocator<table_id_t> >	table_id_set;

/*************************************************************//**
Set detailed error message for the transaction. */
void
trx_set_detailed_error(
/*===================*/
	trx_t*		trx,	/*!< in: transaction struct */
	const char*	msg)	/*!< in: detailed error message */
{
	strncpy(trx->detailed_error, msg, MAX_DETAILED_ERROR_LEN - 1);
	trx->detailed_error[MAX_DETAILED_ERROR_LEN - 1] = '\0';
}

/*************************************************************//**
Set detailed error message for the transaction from a file. Note that the
file is rewinded before reading from it. */
void
trx_set_detailed_error_from_file(
/*=============================*/
	trx_t*	trx,	/*!< in: transaction struct */
	FILE*	file)	/*!< in: file to read message from */
{
	os_file_read_string(file, trx->detailed_error, MAX_DETAILED_ERROR_LEN);
}

/********************************************************************//**
Initialize transaction object.
@param trx trx to initialize */
static
void
trx_init(
/*=====*/
	trx_t*	trx)
{
	trx->no = TRX_ID_MAX;

	trx->state = TRX_STATE_NOT_STARTED;

	trx->is_recovered = false;

	trx->op_info = "";

	trx->active_commit_ordered = false;

	trx->isolation_level = TRX_ISO_REPEATABLE_READ;

	trx->check_foreigns = true;

	trx->check_unique_secondary = true;

	trx->lock.n_rec_locks = 0;

	trx->dict_operation = TRX_DICT_OP_NONE;

	trx->table_id = 0;

	trx->error_state = DB_SUCCESS;

	trx->error_key_num = ULINT_UNDEFINED;

	trx->undo_no = 0;

	trx->rsegs.m_redo.rseg = NULL;

	trx->rsegs.m_noredo.rseg = NULL;

	trx->read_only = false;

	trx->auto_commit = false;

	trx->will_lock = 0;

	trx->ddl = false;

	trx->internal = false;

	ut_d(trx->start_file = 0);

	ut_d(trx->start_line = 0);

	trx->magic_n = TRX_MAGIC_N;

	trx->lock.que_state = TRX_QUE_RUNNING;

	trx->last_sql_stat_start.least_undo_no = 0;

	ut_ad(!trx->read_view.is_open());

	trx->lock.rec_cached = 0;

	trx->lock.table_cached = 0;
#ifdef WITH_WSREP
	ut_ad(!trx->wsrep);
	ut_ad(!trx->wsrep_event);
	ut_ad(!trx->wsrep_UK_scan);
#endif /* WITH_WSREP */

	ut_ad(trx->get_flush_observer() == NULL);
}

/** For managing the life-cycle of the trx_t instance that we get
from the pool. */
struct TrxFactory {

	/** Initializes a transaction object. It must be explicitly started
	with trx_start_if_not_started() before using it. The default isolation
	level is TRX_ISO_REPEATABLE_READ.
	@param trx Transaction instance to initialise */
	static void init(trx_t* trx)
	{
		/* Explicitly call the constructor of the already
		allocated object. trx_t objects are allocated by
		ut_zalloc_nokey() in Pool::Pool() which would not call
		the constructors of the trx_t members. */
		new(&trx->mod_tables) trx_mod_tables_t();

		new(&trx->lock.table_locks) lock_list();

		new(&trx->read_view) ReadView();

		trx->rw_trx_hash_pins = 0;
		trx_init(trx);

		trx->dict_operation_lock_mode = 0;

		trx->xid = UT_NEW_NOKEY(xid_t());

		trx->detailed_error = reinterpret_cast<char*>(
			ut_zalloc_nokey(MAX_DETAILED_ERROR_LEN));

		trx->lock.lock_heap = mem_heap_create_typed(
			1024, MEM_HEAP_FOR_LOCK_HEAP);

		lock_trx_lock_list_init(&trx->lock.trx_locks);

		UT_LIST_INIT(trx->lock.evicted_tables,
			     &dict_table_t::table_LRU);

		UT_LIST_INIT(
			trx->trx_savepoints,
			&trx_named_savept_t::trx_savepoints);

		mutex_create(LATCH_ID_TRX, &trx->mutex);
	}

	/** Release resources held by the transaction object.
	@param trx the transaction for which to release resources */
	static void destroy(trx_t* trx)
	{
#ifdef __SANITIZE_ADDRESS__
		/* Unpoison the memory for AddressSanitizer */
		MEM_MAKE_ADDRESSABLE(trx, sizeof *trx);
#else
		/* Declare the contents as initialized for Valgrind;
		we checked this in trx_t::free(). */
		MEM_MAKE_DEFINED(trx, sizeof *trx);
#endif

		ut_a(trx->magic_n == TRX_MAGIC_N);
		ut_ad(!trx->mysql_thd);

		ut_a(trx->lock.wait_lock == NULL);
		ut_a(trx->lock.wait_thr == NULL);
		ut_a(trx->dict_operation_lock_mode == 0);

		if (trx->lock.lock_heap != NULL) {
			mem_heap_free(trx->lock.lock_heap);
			trx->lock.lock_heap = NULL;
		}

		ut_a(UT_LIST_GET_LEN(trx->lock.trx_locks) == 0);
		ut_ad(UT_LIST_GET_LEN(trx->lock.evicted_tables) == 0);

		UT_DELETE(trx->xid);
		ut_free(trx->detailed_error);

		mutex_free(&trx->mutex);

		trx->mod_tables.~trx_mod_tables_t();

		ut_ad(!trx->read_view.is_open());

		trx->lock.table_locks.~lock_list();

		trx->read_view.~ReadView();
	}
};

/** The lock strategy for TrxPool */
struct TrxPoolLock {
	TrxPoolLock() { }

	/** Create the mutex */
	void create()
	{
		mutex_create(LATCH_ID_TRX_POOL, &m_mutex);
	}

	/** Acquire the mutex */
	void enter() { mutex_enter(&m_mutex); }

	/** Release the mutex */
	void exit() { mutex_exit(&m_mutex); }

	/** Free the mutex */
	void destroy() { mutex_free(&m_mutex); }

	/** Mutex to use */
	ib_mutex_t	m_mutex;
};

/** The lock strategy for the TrxPoolManager */
struct TrxPoolManagerLock {
	TrxPoolManagerLock() { }

	/** Create the mutex */
	void create()
	{
		mutex_create(LATCH_ID_TRX_POOL_MANAGER, &m_mutex);
	}

	/** Acquire the mutex */
	void enter() { mutex_enter(&m_mutex); }

	/** Release the mutex */
	void exit() { mutex_exit(&m_mutex); }

	/** Free the mutex */
	void destroy() { mutex_free(&m_mutex); }

	/** Mutex to use */
	ib_mutex_t	m_mutex;
};

/** Use explicit mutexes for the trx_t pool and its manager. */
typedef Pool<trx_t, TrxFactory, TrxPoolLock> trx_pool_t;
typedef PoolManager<trx_pool_t, TrxPoolManagerLock > trx_pools_t;

/** The trx_t pool manager */
static trx_pools_t* trx_pools;

/** Size of on trx_t pool in bytes. */
static const ulint MAX_TRX_BLOCK_SIZE = 1024 * 1024 * 4;

/** Create the trx_t pool */
void
trx_pool_init()
{
	trx_pools = UT_NEW_NOKEY(trx_pools_t(MAX_TRX_BLOCK_SIZE));

	ut_a(trx_pools != 0);
}

/** Destroy the trx_t pool */
void
trx_pool_close()
{
	UT_DELETE(trx_pools);

	trx_pools = 0;
}

/** @return an allocated transaction */
trx_t *trx_create()
{
	trx_t*	trx = trx_pools->get();

#ifdef __SANITIZE_ADDRESS__
	/* Unpoison the memory for AddressSanitizer.
	It may have been poisoned in trx_t::free().*/
	MEM_MAKE_ADDRESSABLE(trx, sizeof *trx);
#else
	/* Declare the memory initialized for Valgrind.
	The trx_t that are released to the pool are
	actually initialized; we checked that by
	MEM_CHECK_DEFINED() in trx_t::free(). */
	MEM_MAKE_DEFINED(trx, sizeof *trx);
#endif

	trx->assert_freed();

	mem_heap_t*	heap;
	ib_alloc_t*	alloc;

	/* We just got trx from pool, it should be non locking */
	ut_ad(trx->will_lock == 0);
	ut_ad(!trx->rw_trx_hash_pins);

	DBUG_LOG("trx", "Create: " << trx);

	heap = mem_heap_create(sizeof(ib_vector_t) + sizeof(void*) * 8);

	alloc = ib_heap_allocator_create(heap);

	trx->autoinc_locks = ib_vector_create(alloc, sizeof(void**), 4);

	ut_ad(trx->mod_tables.empty());
	ut_ad(trx->lock.n_rec_locks == 0);
	ut_ad(trx->lock.table_cached == 0);
	ut_ad(trx->lock.rec_cached == 0);
	ut_ad(UT_LIST_GET_LEN(trx->lock.evicted_tables) == 0);

#ifdef WITH_WSREP
	trx->wsrep_event= NULL;
	ut_ad(!trx->wsrep_UK_scan);
#endif /* WITH_WSREP */

	trx_sys.register_trx(trx);

	return(trx);
}

/** Free the memory to trx_pools */
void trx_t::free()
{
  MEM_CHECK_DEFINED(this, sizeof *this);

  ut_ad(!n_mysql_tables_in_use);
  ut_ad(!mysql_n_tables_locked);
  ut_ad(!internal);
  ut_ad(!declared_to_be_inside_innodb);
  ut_ad(!will_lock);
  ut_ad(error_state == DB_SUCCESS);
  ut_ad(magic_n == TRX_MAGIC_N);
  ut_ad(!read_only);
  ut_ad(!lock.wait_lock);

  dict_operation= TRX_DICT_OP_NONE;
  trx_sys.deregister_trx(this);
  assert_freed();
  trx_sys.rw_trx_hash.put_pins(this);

  mysql_thd= NULL;
  mysql_log_file_name= NULL;

  // FIXME: We need to avoid this heap free/alloc for each commit.
  if (autoinc_locks)
  {
    ut_ad(ib_vector_is_empty(autoinc_locks));
    /* We allocated a dedicated heap for the vector. */
    ib_vector_free(autoinc_locks);
    autoinc_locks= NULL;
  }

  mod_tables.clear();

  MEM_NOACCESS(&n_ref, sizeof n_ref);
  /* do not poison mutex */
  MEM_NOACCESS(&id, sizeof id);
  MEM_NOACCESS(&no, sizeof no);
  MEM_NOACCESS(&state, sizeof state);
  MEM_NOACCESS(&is_recovered, sizeof is_recovered);
#ifdef WITH_WSREP
  MEM_NOACCESS(&wsrep, sizeof wsrep);
#endif
  MEM_NOACCESS(&read_view, sizeof read_view);
  MEM_NOACCESS(&trx_list, sizeof trx_list);
  MEM_NOACCESS(&lock, sizeof lock);
  MEM_NOACCESS(&op_info, sizeof op_info);
  MEM_NOACCESS(&isolation_level, sizeof isolation_level);
  MEM_NOACCESS(&check_foreigns, sizeof check_foreigns);
  MEM_NOACCESS(&is_registered, sizeof is_registered);
  MEM_NOACCESS(&active_commit_ordered, sizeof active_commit_ordered);
  MEM_NOACCESS(&check_unique_secondary, sizeof check_unique_secondary);
  MEM_NOACCESS(&flush_log_later, sizeof flush_log_later);
  MEM_NOACCESS(&must_flush_log_later, sizeof must_flush_log_later);
  MEM_NOACCESS(&duplicates, sizeof duplicates);
  MEM_NOACCESS(&dict_operation, sizeof dict_operation);
  MEM_NOACCESS(&declared_to_be_inside_innodb, sizeof declared_to_be_inside_innodb);
  MEM_NOACCESS(&n_tickets_to_enter_innodb, sizeof n_tickets_to_enter_innodb);
  MEM_NOACCESS(&dict_operation_lock_mode, sizeof dict_operation_lock_mode);
  MEM_NOACCESS(&start_time, sizeof start_time);
  MEM_NOACCESS(&start_time_micro, sizeof start_time_micro);
  MEM_NOACCESS(&commit_lsn, sizeof commit_lsn);
  MEM_NOACCESS(&table_id, sizeof table_id);
  MEM_NOACCESS(&mysql_thd, sizeof mysql_thd);
  MEM_NOACCESS(&mysql_log_file_name, sizeof mysql_log_file_name);
  MEM_NOACCESS(&mysql_log_offset, sizeof mysql_log_offset);
  MEM_NOACCESS(&n_mysql_tables_in_use, sizeof n_mysql_tables_in_use);
  MEM_NOACCESS(&mysql_n_tables_locked, sizeof mysql_n_tables_locked);
  MEM_NOACCESS(&error_state, sizeof error_state);
  MEM_NOACCESS(&error_info, sizeof error_info);
  MEM_NOACCESS(&error_key_num, sizeof error_key_num);
  MEM_NOACCESS(&graph, sizeof graph);
  MEM_NOACCESS(&trx_savepoints, sizeof trx_savepoints);
  MEM_NOACCESS(&undo_no, sizeof undo_no);
  MEM_NOACCESS(&last_sql_stat_start, sizeof last_sql_stat_start);
  MEM_NOACCESS(&rsegs, sizeof rsegs);
  MEM_NOACCESS(&roll_limit, sizeof roll_limit);
  MEM_NOACCESS(&in_rollback, sizeof in_rollback);
  MEM_NOACCESS(&pages_undone, sizeof pages_undone);
  MEM_NOACCESS(&n_autoinc_rows, sizeof n_autoinc_rows);
  MEM_NOACCESS(&autoinc_locks, sizeof autoinc_locks);
  MEM_NOACCESS(&read_only, sizeof read_only);
  MEM_NOACCESS(&auto_commit, sizeof auto_commit);
  MEM_NOACCESS(&will_lock, sizeof will_lock);
  MEM_NOACCESS(&fts_trx, sizeof fts_trx);
  MEM_NOACCESS(&fts_next_doc_id, sizeof fts_next_doc_id);
  MEM_NOACCESS(&flush_tables, sizeof flush_tables);
  MEM_NOACCESS(&ddl, sizeof ddl);
  MEM_NOACCESS(&internal, sizeof internal);
#ifdef UNIV_DEBUG
  MEM_NOACCESS(&start_line, sizeof start_line);
  MEM_NOACCESS(&start_file, sizeof start_file);
#endif /* UNIV_DEBUG */
  MEM_NOACCESS(&xid, sizeof xid);
  MEM_NOACCESS(&mod_tables, sizeof mod_tables);
  MEM_NOACCESS(&detailed_error, sizeof detailed_error);
  MEM_NOACCESS(&flush_observer, sizeof flush_observer);
#ifdef WITH_WSREP
  MEM_NOACCESS(&wsrep_event, sizeof wsrep_event);
  ut_ad(!wsrep_UK_scan);
  MEM_NOACCESS(&wsrep_UK_scan, sizeof wsrep_UK_scan);
#endif /* WITH_WSREP */
  MEM_NOACCESS(&magic_n, sizeof magic_n);
  trx_pools->mem_free(this);
}

/** Transition to committed state, to release implicit locks. */
inline void trx_t::commit_state()
{
  ut_ad(state == TRX_STATE_PREPARED
	|| state == TRX_STATE_PREPARED_RECOVERED
	|| state == TRX_STATE_ACTIVE);
  /* This makes the transaction committed in memory and makes its
  changes to data visible to other transactions. NOTE that there is a
  small discrepancy from the strict formal visibility rules here: a
  user of the database can see modifications made by another
  transaction T even before the necessary redo log segment has been
  flushed to the disk. If the database happens to crash before the
  flush, the user has seen modifications from T which will never be a
  committed transaction. However, any transaction T2 which sees the
  modifications of the committing transaction T, and which also itself
  makes modifications to the database, will get an lsn larger than the
  committing transaction T. In the case where the log flush fails, and
  T never gets committed, also T2 will never get committed. */
  trx_mutex_enter(this);
  state= TRX_STATE_COMMITTED_IN_MEMORY;
  trx_mutex_exit(this);
  ut_ad(id || !is_referenced());
}

/** Release any explicit locks of a committing transaction. */
inline void trx_t::release_locks()
{
  DBUG_ASSERT(state == TRX_STATE_COMMITTED_IN_MEMORY);
  DBUG_ASSERT(!is_referenced());

  if (UT_LIST_GET_LEN(lock.trx_locks))
  {
    lock_release(this);
    lock.n_rec_locks = 0;
    ut_ad(UT_LIST_GET_LEN(lock.trx_locks) == 0);
    ut_ad(ib_vector_is_empty(autoinc_locks));
    mem_heap_empty(lock.lock_heap);
  }

  lock.table_locks.clear();
}

/** At shutdown, frees a transaction object. */
void
trx_free_at_shutdown(trx_t *trx)
{
	ut_ad(trx->is_recovered);
	ut_a(trx_state_eq(trx, TRX_STATE_PREPARED)
	     || trx_state_eq(trx, TRX_STATE_PREPARED_RECOVERED)
	     || (trx_state_eq(trx, TRX_STATE_ACTIVE)
		 && (!srv_was_started || is_mariabackup_restore_or_export()
		     || srv_read_only_mode
		     || srv_force_recovery >= SRV_FORCE_NO_TRX_UNDO
		     || (!srv_is_being_started
		         && !srv_undo_sources && srv_fast_shutdown))));
	ut_a(trx->magic_n == TRX_MAGIC_N);

	trx->commit_state();
	trx->release_locks();
	trx_undo_free_at_shutdown(trx);

	ut_a(!trx->read_only);

	DBUG_LOG("trx", "Free prepared: " << trx);
	trx->state = TRX_STATE_NOT_STARTED;
	ut_ad(!UT_LIST_GET_LEN(trx->lock.trx_locks));
	trx->id = 0;
	trx->free();
}


/**
  Disconnect a prepared transaction from MySQL
  @param[in,out] trx transaction
*/
void trx_disconnect_prepared(trx_t *trx)
{
  ut_ad(trx_state_eq(trx, TRX_STATE_PREPARED));
  ut_ad(trx->mysql_thd);
  trx->read_view.close();
  trx->is_recovered= true;
  trx->mysql_thd= NULL;
  /* todo/fixme: suggest to do it at innodb prepare */
  trx->will_lock= 0;
}

/****************************************************************//**
Resurrect the table locks for a resurrected transaction. */
static
void
trx_resurrect_table_locks(
/*======================*/
	trx_t*			trx,	/*!< in/out: transaction */
	const trx_undo_t*	undo)	/*!< in: undo log */
{
	mtr_t			mtr;
	page_t*			undo_page;
	trx_undo_rec_t*		undo_rec;
	table_id_set		tables;

	ut_ad(trx_state_eq(trx, TRX_STATE_ACTIVE) ||
	      trx_state_eq(trx, TRX_STATE_PREPARED));
	ut_ad(undo->rseg == trx->rsegs.m_redo.rseg);

	if (undo->empty()) {
		return;
	}

	mtr_start(&mtr);

	/* trx_rseg_mem_create() may have acquired an X-latch on this
	page, so we cannot acquire an S-latch. */
	undo_page = trx_undo_page_get(
		page_id_t(trx->rsegs.m_redo.rseg->space->id,
			  undo->top_page_no), &mtr);

	undo_rec = undo_page + undo->top_offset;

	do {
		ulint		type;
		undo_no_t	undo_no;
		table_id_t	table_id;
		ulint		cmpl_info;
		bool		updated_extern;

		page_t*		undo_rec_page = page_align(undo_rec);

		if (undo_rec_page != undo_page) {
			mtr.release_page(undo_page, MTR_MEMO_PAGE_X_FIX);
			undo_page = undo_rec_page;
		}

		trx_undo_rec_get_pars(
			undo_rec, &type, &cmpl_info,
			&updated_extern, &undo_no, &table_id);
		tables.insert(table_id);

		undo_rec = trx_undo_get_prev_rec(
			undo_rec, undo->hdr_page_no,
			undo->hdr_offset, false, &mtr);
	} while (undo_rec);

	mtr_commit(&mtr);

	for (table_id_set::const_iterator i = tables.begin();
	     i != tables.end(); i++) {
		if (dict_table_t* table = dict_table_open_on_id(
			    *i, FALSE, DICT_TABLE_OP_LOAD_TABLESPACE)) {
			if (!table->is_readable()) {
				mutex_enter(&dict_sys.mutex);
				dict_table_close(table, TRUE, FALSE);
				dict_sys.remove(table);
				mutex_exit(&dict_sys.mutex);
				continue;
			}

			if (trx->state == TRX_STATE_PREPARED) {
				trx->mod_tables.insert(
					trx_mod_tables_t::value_type(table,
								     0));
			}
			lock_table_ix_resurrect(table, trx);

			DBUG_LOG("ib_trx",
				 "resurrect " << ib::hex(trx->id)
				 << " IX lock on " << table->name);

			dict_table_close(table, FALSE, FALSE);
		}
	}
}


/**
  Resurrect the transactions that were doing inserts/updates the time of the
  crash, they need to be undone.
*/

static void trx_resurrect(trx_undo_t *undo, trx_rseg_t *rseg,
                          time_t start_time, ulonglong start_time_micro,
                          uint64_t *rows_to_undo,
                          bool is_old_insert)
{
  trx_state_t state;
  /*
    This is single-threaded startup code, we do not need the
    protection of trx->mutex or trx_sys.mutex here.
  */
  switch (undo->state)
  {
  case TRX_UNDO_ACTIVE:
    state= TRX_STATE_ACTIVE;
    break;
  case TRX_UNDO_PREPARED:
    /*
      Prepared transactions are left in the prepared state
      waiting for a commit or abort decision from MySQL
    */
    ib::info() << "Transaction " << undo->trx_id
               << " was in the XA prepared state.";

    state= TRX_STATE_PREPARED;
    break;
  default:
    if (is_old_insert && srv_force_recovery < SRV_FORCE_NO_TRX_UNDO)
      trx_undo_commit_cleanup(undo, false);
    return;
  }

  trx_t *trx= trx_create();
  trx->state= state;
  ut_d(trx->start_file= __FILE__);
  ut_d(trx->start_line= __LINE__);
  ut_ad(trx->no == TRX_ID_MAX);

  if (is_old_insert)
    trx->rsegs.m_redo.old_insert= undo;
  else
    trx->rsegs.m_redo.undo= undo;

  trx->undo_no= undo->top_undo_no + 1;
  trx->rsegs.m_redo.rseg= rseg;
  /*
    For transactions with active data will not have rseg size = 1
    or will not qualify for purge limit criteria. So it is safe to increment
    this trx_ref_count w/o mutex protection.
  */
  ++trx->rsegs.m_redo.rseg->trx_ref_count;
  *trx->xid= undo->xid;
  trx->id= undo->trx_id;
  trx->is_recovered= true;
  trx->start_time= start_time;
  trx->start_time_micro= start_time_micro;

  if (undo->dict_operation)
  {
    trx_set_dict_operation(trx, TRX_DICT_OP_TABLE);
    if (!trx->table_id)
      trx->table_id= undo->table_id;
  }

  trx_sys.rw_trx_hash.insert(trx);
  trx_sys.rw_trx_hash.put_pins(trx);
  trx_resurrect_table_locks(trx, undo);
  if (trx_state_eq(trx, TRX_STATE_ACTIVE))
    *rows_to_undo+= trx->undo_no;
}


/** Initialize (resurrect) transactions at startup. */
void
trx_lists_init_at_db_start()
{
	ut_a(srv_is_being_started);
	ut_ad(!srv_was_started);

	if (srv_operation == SRV_OPERATION_RESTORE) {
		/* mariabackup --prepare only deals with
		the redo log and the data files, not with
		transactions or the data dictionary. */
		trx_rseg_array_init();
		return;
	}

	if (srv_force_recovery >= SRV_FORCE_NO_UNDO_LOG_SCAN) {
		return;
	}

	purge_sys.create();
	trx_rseg_array_init();

	/* Look from the rollback segments if there exist undo logs for
	transactions. */
	const time_t	start_time	= time(NULL);
	const ulonglong	start_time_micro= microsecond_interval_timer();
	uint64_t	rows_to_undo	= 0;

	for (ulint i = 0; i < TRX_SYS_N_RSEGS; ++i) {
		trx_undo_t*	undo;
		trx_rseg_t*	rseg = trx_sys.rseg_array[i];

		/* Some rollback segment may be unavailable,
		especially if the server was previously run with a
		non-default value of innodb_undo_logs. */
		if (rseg == NULL) {
			continue;
		}

		/* Resurrect transactions that were doing inserts
		using the old separate insert_undo log. */
		undo = UT_LIST_GET_FIRST(rseg->old_insert_list);
		while (undo) {
			trx_undo_t* next = UT_LIST_GET_NEXT(undo_list, undo);
			trx_resurrect(undo, rseg, start_time, start_time_micro,
				      &rows_to_undo, true);
			undo = next;
		}

		/* Ressurrect other transactions. */
		for (undo = UT_LIST_GET_FIRST(rseg->undo_list);
		     undo != NULL;
		     undo = UT_LIST_GET_NEXT(undo_list, undo)) {
			trx_t *trx = trx_sys.find(0, undo->trx_id, false);
			if (!trx) {
				trx_resurrect(undo, rseg, start_time,
					      start_time_micro,
					      &rows_to_undo, false);
			} else {
				ut_ad(trx_state_eq(trx, TRX_STATE_ACTIVE) ||
				      trx_state_eq(trx, TRX_STATE_PREPARED));
				ut_ad(trx->start_time == start_time);
				ut_ad(trx->is_recovered);
				ut_ad(trx->rsegs.m_redo.rseg == rseg);
				ut_ad(trx->rsegs.m_redo.rseg->trx_ref_count);

				trx->rsegs.m_redo.undo = undo;
				if (undo->top_undo_no >= trx->undo_no) {
					if (trx_state_eq(trx,
							 TRX_STATE_ACTIVE)) {
						rows_to_undo -= trx->undo_no;
						rows_to_undo +=
							undo->top_undo_no + 1;
					}

					trx->undo_no = undo->top_undo_no + 1;
				}
				trx_resurrect_table_locks(trx, undo);
			}
		}
	}

	if (trx_sys.rw_trx_hash.size()) {

		ib::info() << trx_sys.rw_trx_hash.size()
			<< " transaction(s) which must be rolled back or"
			" cleaned up in total " << rows_to_undo
			<< " row operations to undo";

		ib::info() << "Trx id counter is " << trx_sys.get_max_trx_id();
	}
	trx_sys.clone_oldest_view();
}

/** Assign a persistent rollback segment in a round-robin fashion,
evenly distributed between 0 and innodb_undo_logs-1
@return	persistent rollback segment
@retval	NULL	if innodb_read_only */
static trx_rseg_t* trx_assign_rseg_low()
{
	if (srv_read_only_mode) {
		ut_ad(srv_undo_logs == ULONG_UNDEFINED);
		return(NULL);
	}

	/* The first slot is always assigned to the system tablespace. */
	ut_ad(trx_sys.rseg_array[0]->space == fil_system.sys_space);

	/* Choose a rollback segment evenly distributed between 0 and
	innodb_undo_logs-1 in a round-robin fashion, skipping those
	undo tablespaces that are scheduled for truncation. */
	static Atomic_counter<unsigned>	rseg_slot;
	ulong	slot = ulong{rseg_slot++} % srv_undo_logs;
	trx_rseg_t*	rseg;

#ifdef UNIV_DEBUG
	ulint	start_scan_slot = slot;
	bool	look_for_rollover = false;
#endif /* UNIV_DEBUG */

	bool	allocated = false;

	do {
		for (;;) {
			rseg = trx_sys.rseg_array[slot];

#ifdef UNIV_DEBUG
			/* Ensure that we are not revisiting the same
			slot that we have already inspected. */
			if (look_for_rollover) {
				ut_ad(start_scan_slot != slot);
			}
			look_for_rollover = true;
#endif /* UNIV_DEBUG */

			slot = (slot + 1) % srv_undo_logs;

			if (rseg == NULL) {
				continue;
			}

			ut_ad(rseg->is_persistent());

			if (rseg->space != fil_system.sys_space) {
				if (rseg->skip_allocation
				    || !srv_undo_tablespaces) {
					continue;
				}
			} else if (trx_rseg_t* next
				   = trx_sys.rseg_array[slot]) {
				if (next->space != fil_system.sys_space
				    && srv_undo_tablespaces > 0) {
					/** If dedicated
					innodb_undo_tablespaces have
					been configured, try to use them
					instead of the system tablespace. */
					continue;
				}
			}

			break;
		}

		/* By now we have only selected the rseg but not marked it
		allocated. By marking it allocated we are ensuring that it will
		never be selected for UNDO truncate purge. */
		mutex_enter(&rseg->mutex);
		if (!rseg->skip_allocation) {
			rseg->trx_ref_count++;
			allocated = true;
		}
		mutex_exit(&rseg->mutex);
	} while (!allocated);

	ut_ad(rseg->trx_ref_count > 0);
	ut_ad(rseg->is_persistent());
	return(rseg);
}

/** Set the innodb_log_optimize_ddl page flush observer
@param[in,out]	space	tablespace
@param[in,out]	stage	performance_schema accounting */
void trx_t::set_flush_observer(fil_space_t* space, ut_stage_alter_t* stage)
{
	flush_observer = UT_NEW_NOKEY(FlushObserver(space, this, stage));
}

/** Remove the flush observer */
void trx_t::remove_flush_observer()
{
	UT_DELETE(flush_observer);
	flush_observer = NULL;
}

/** Assign a rollback segment for modifying temporary tables.
@return the assigned rollback segment */
trx_rseg_t*
trx_t::assign_temp_rseg()
{
	ut_ad(!rsegs.m_noredo.rseg);
	ut_ad(!trx_is_autocommit_non_locking(this));
	compile_time_assert(ut_is_2pow(TRX_SYS_N_RSEGS));

	/* Choose a temporary rollback segment between 0 and 127
	in a round-robin fashion. */
	static Atomic_counter<unsigned> rseg_slot;
	trx_rseg_t*	rseg = trx_sys.temp_rsegs[
		rseg_slot++ & (TRX_SYS_N_RSEGS - 1)];
	ut_ad(!rseg->is_persistent());
	rsegs.m_noredo.rseg = rseg;

	if (id == 0) {
		trx_sys.register_rw(this);
	}

	ut_ad(!rseg->is_persistent());
	return(rseg);
}

/****************************************************************//**
Starts a transaction. */
static
void
trx_start_low(
/*==========*/
	trx_t*	trx,		/*!< in: transaction */
	bool	read_write)	/*!< in: true if read-write transaction */
{
	ut_ad(!trx->in_rollback);
	ut_ad(!trx->is_recovered);
	ut_ad(trx->start_line != 0);
	ut_ad(trx->start_file != 0);
	ut_ad(trx->roll_limit == 0);
	ut_ad(trx->error_state == DB_SUCCESS);
	ut_ad(trx->rsegs.m_redo.rseg == NULL);
	ut_ad(trx->rsegs.m_noredo.rseg == NULL);
	ut_ad(trx_state_eq(trx, TRX_STATE_NOT_STARTED));
	ut_ad(UT_LIST_GET_LEN(trx->lock.trx_locks) == 0);

	/* Check whether it is an AUTOCOMMIT SELECT */
	trx->auto_commit = thd_trx_is_auto_commit(trx->mysql_thd);

	trx->read_only = srv_read_only_mode
		|| (!trx->ddl && !trx->internal
		    && thd_trx_is_read_only(trx->mysql_thd));

	if (!trx->auto_commit) {
		++trx->will_lock;
	} else if (trx->will_lock == 0) {
		trx->read_only = true;
	}

#ifdef WITH_WSREP
	trx->xid->null();
#endif /* WITH_WSREP */

	/* The initial value for trx->no: TRX_ID_MAX is used in
	read_view_open_now: */

	trx->no = TRX_ID_MAX;

	ut_a(ib_vector_is_empty(trx->autoinc_locks));
	ut_a(trx->lock.table_locks.empty());

	/* No other thread can access this trx object through rw_trx_hash, thus
	we don't need trx_sys.mutex protection for that purpose. Still this
	trx can be found through trx_sys.trx_list, which means state
	change must be protected by e.g. trx->mutex.

	For now we update it without mutex protection, because original code
	did it this way. It has to be reviewed and fixed properly. */
	trx->state = TRX_STATE_ACTIVE;

	/* By default all transactions are in the read-only list unless they
	are non-locking auto-commit read only transactions or background
	(internal) transactions. Note: Transactions marked explicitly as
	read only can write to temporary tables, we put those on the RO
	list too. */

	if (!trx->read_only
	    && (trx->mysql_thd == 0 || read_write || trx->ddl)) {

		/* Temporary rseg is assigned only if the transaction
		updates a temporary table */
		trx->rsegs.m_redo.rseg = trx_assign_rseg_low();
		ut_ad(trx->rsegs.m_redo.rseg != 0
		      || srv_read_only_mode
		      || srv_force_recovery >= SRV_FORCE_NO_TRX_UNDO);

		trx_sys.register_rw(trx);
	} else {
		if (!trx_is_autocommit_non_locking(trx)) {

			/* If this is a read-only transaction that is writing
			to a temporary table then it needs a transaction id
			to write to the temporary table. */

			if (read_write) {
				ut_ad(!srv_read_only_mode);
				trx_sys.register_rw(trx);
			}
		} else {
			ut_ad(!read_write);
		}
	}

	trx->start_time = time(NULL);
	trx->start_time_micro = trx->mysql_thd
		? thd_query_start_micro(trx->mysql_thd)
		: microsecond_interval_timer();

	ut_a(trx->error_state == DB_SUCCESS);

	MONITOR_INC(MONITOR_TRX_ACTIVE);
}

/** Set the serialisation number for a persistent committed transaction.
@param[in,out]	trx	committed transaction with persistent changes */
static
void
trx_serialise(trx_t* trx)
{
	trx_rseg_t *rseg = trx->rsegs.m_redo.rseg;
	ut_ad(rseg);
	ut_ad(mutex_own(&rseg->mutex));

	if (rseg->last_page_no == FIL_NULL) {
		mutex_enter(&purge_sys.pq_mutex);
	}

	trx_sys.assign_new_trx_no(trx);

	/* If the rollback segment is not empty then the
	new trx_t::no can't be less than any trx_t::no
	already in the rollback segment. User threads only
	produce events when a rollback segment is empty. */
	if (rseg->last_page_no == FIL_NULL) {
		purge_sys.purge_queue.push(TrxUndoRsegs(trx->no, *rseg));
		mutex_exit(&purge_sys.pq_mutex);
	}
}

/****************************************************************//**
Assign the transaction its history serialisation number and write the
update UNDO log record to the assigned rollback segment. */
static
void
trx_write_serialisation_history(
/*============================*/
	trx_t*		trx,	/*!< in/out: transaction */
	mtr_t*		mtr)	/*!< in/out: mini-transaction */
{
	/* Change the undo log segment states from TRX_UNDO_ACTIVE to some
	other state: these modifications to the file data structure define
	the transaction as committed in the file based domain, at the
	serialization point of the log sequence number lsn obtained below. */

	/* We have to hold the rseg mutex because update log headers have
	to be put to the history list in the (serialisation) order of the
	UNDO trx number. This is required for the purge in-memory data
	structures too. */

	if (trx_undo_t* undo = trx->rsegs.m_noredo.undo) {
		/* Undo log for temporary tables is discarded at transaction
		commit. There is no purge for temporary tables, and also no
		MVCC, because they are private to a session. */

		mtr_t	temp_mtr;
		temp_mtr.start();
		temp_mtr.set_log_mode(MTR_LOG_NO_REDO);

		mutex_enter(&trx->rsegs.m_noredo.rseg->mutex);
		trx_undo_set_state_at_finish(undo, &temp_mtr);
		mutex_exit(&trx->rsegs.m_noredo.rseg->mutex);
		temp_mtr.commit();
	}

	trx_rseg_t*	rseg = trx->rsegs.m_redo.rseg;
	if (!rseg) {
		ut_ad(!trx->rsegs.m_redo.undo);
		ut_ad(!trx->rsegs.m_redo.old_insert);
		return;
	}

	trx_undo_t*& undo = trx->rsegs.m_redo.undo;
	trx_undo_t*& old_insert = trx->rsegs.m_redo.old_insert;

	if (!undo && !old_insert) {
		return;
	}

	ut_ad(!trx->read_only);
	ut_ad(!undo || undo->rseg == rseg);
	ut_ad(!old_insert || old_insert->rseg == rseg);
	mutex_enter(&rseg->mutex);

	/* Assign the transaction serialisation number and add any
	undo log to the purge queue. */
	trx_serialise(trx);

	if (UNIV_LIKELY_NULL(old_insert)) {
		UT_LIST_REMOVE(rseg->old_insert_list, old_insert);
		trx_purge_add_undo_to_history(trx, old_insert, mtr);
	}
	if (undo) {
		UT_LIST_REMOVE(rseg->undo_list, undo);
		trx_purge_add_undo_to_history(trx, undo, mtr);
	}

	mutex_exit(&rseg->mutex);

	MONITOR_INC(MONITOR_TRX_COMMIT_UNDO);

	trx->mysql_log_file_name = NULL;
}

/********************************************************************
Finalize a transaction containing updates for a FTS table. */
static
void
trx_finalize_for_fts_table(
/*=======================*/
	fts_trx_table_t*	ftt)	    /* in: FTS trx table */
{
	fts_t*		  fts = ftt->table->fts;
	fts_doc_ids_t*	  doc_ids = ftt->added_doc_ids;

	ut_a(fts->add_wq);

	mem_heap_t* heap = static_cast<mem_heap_t*>(doc_ids->self_heap->arg);

	ib_wqueue_add(fts->add_wq, doc_ids, heap);

	/* fts_trx_table_t no longer owns the list. */
	ftt->added_doc_ids = NULL;
}

/******************************************************************//**
Finalize a transaction containing updates to FTS tables. */
static
void
trx_finalize_for_fts(
/*=================*/
	trx_t*	trx,		/*!< in/out: transaction */
	bool	is_commit)	/*!< in: true if the transaction was
				committed, false if it was rolled back. */
{
	if (is_commit) {
		const ib_rbt_node_t*	node;
		ib_rbt_t*		tables;
		fts_savepoint_t*	savepoint;

		savepoint = static_cast<fts_savepoint_t*>(
			ib_vector_last(trx->fts_trx->savepoints));

		tables = savepoint->tables;

		for (node = rbt_first(tables);
		     node;
		     node = rbt_next(tables, node)) {
			fts_trx_table_t**	ftt;

			ftt = rbt_value(fts_trx_table_t*, node);

			if ((*ftt)->added_doc_ids) {
				trx_finalize_for_fts_table(*ftt);
			}
		}
	}

	fts_trx_free(trx->fts_trx);
	trx->fts_trx = NULL;
}

/**********************************************************************//**
If required, flushes the log to disk based on the value of
innodb_flush_log_at_trx_commit. */
static
void
trx_flush_log_if_needed_low(
/*========================*/
	lsn_t	lsn)	/*!< in: lsn up to which logs are to be
			flushed. */
{
	bool	flush = srv_file_flush_method != SRV_NOSYNC;

	switch (srv_flush_log_at_trx_commit) {
	case 3:
	case 2:
		/* Write the log but do not flush it to disk */
		flush = false;
		/* fall through */
	case 1:
		/* Write the log and optionally flush it to disk */
		log_write_up_to(lsn, flush);
		return;
	case 0:
		/* Do nothing */
		return;
	}

	ut_error;
}

/**********************************************************************//**
If required, flushes the log to disk based on the value of
innodb_flush_log_at_trx_commit. */
static
void
trx_flush_log_if_needed(
/*====================*/
	lsn_t	lsn,	/*!< in: lsn up to which logs are to be
			flushed. */
	trx_t*	trx)	/*!< in/out: transaction */
{
	trx->op_info = "flushing log";
	trx_flush_log_if_needed_low(lsn);
	trx->op_info = "";
}

/**********************************************************************//**
For each table that has been modified by the given transaction: update
its dict_table_t::update_time with the current timestamp. Clear the list
of the modified tables at the end. */
static
void
trx_update_mod_tables_timestamp(
/*============================*/
	trx_t*	trx)	/*!< in: transaction */
{
	/* consider using trx->start_time if calling time() is too
	expensive here */
	const time_t now = time(NULL);

	trx_mod_tables_t::const_iterator	end = trx->mod_tables.end();
<<<<<<< HEAD
#ifdef UNIV_DEBUG
	const bool preserve_tables = !innodb_evict_tables_on_commit_debug
		|| trx->is_recovered /* avoid trouble with XA recovery */
# if 1 /* if dict_stats_exec_sql() were not playing dirty tricks */
		|| mutex_own(&dict_sys.mutex)
# else /* this would be more proper way to do it */
		|| trx->dict_operation_lock_mode || trx->dict_operation
# endif
		;
#endif
=======
>>>>>>> 5bd994b0

	for (trx_mod_tables_t::const_iterator it = trx->mod_tables.begin();
	     it != end;
	     ++it) {

		/* This could be executed by multiple threads concurrently
		on the same table object. This is fine because time_t is
		word size or less. And _purely_ _theoretically_, even if
		time_t write is not atomic, likely the value of 'now' is
		the same in all threads and even if it is not, getting a
		"garbage" in table->update_time is justified because
		protecting it with a latch here would be too performance
		intrusive. */
		dict_table_t* table = it->first;
		table->update_time = now;
<<<<<<< HEAD
#ifdef UNIV_DEBUG
		if (preserve_tables || table->get_ref_count()
		    || UT_LIST_GET_LEN(table->locks)) {
			/* do not evict when committing DDL operations
			or if some other transaction is holding the
			table handle */
			continue;
		}
		/* recheck while holding the mutex that blocks
		table->acquire() */
		mutex_enter(&dict_sys.mutex);
		mutex_enter(&lock_sys.mutex);
		const bool do_evict = !table->get_ref_count()
			&& !UT_LIST_GET_LEN(table->locks);
		mutex_exit(&lock_sys.mutex);
		if (do_evict) {
			dict_sys.remove(table, true);
		}
		mutex_exit(&dict_sys.mutex);
#endif
=======
>>>>>>> 5bd994b0
	}

	trx->mod_tables.clear();
}

/** Evict a table definition due to the rollback of ALTER TABLE.
@param[in]	table_id	table identifier */
void trx_t::evict_table(table_id_t table_id)
{
	ut_ad(in_rollback);

	dict_table_t* table = dict_table_open_on_id(
		table_id, true, DICT_TABLE_OP_OPEN_ONLY_IF_CACHED);
	if (!table) {
		return;
	}

	if (!table->release()) {
		/* This must be a DDL operation that is being rolled
		back in an active connection. */
		ut_a(table->get_ref_count() == 1);
		ut_ad(!is_recovered);
		ut_ad(mysql_thd);
		return;
	}

	/* This table should only be locked by this transaction, if at all. */
	ut_ad(UT_LIST_GET_LEN(table->locks) <= 1);
	const bool locked = UT_LIST_GET_LEN(table->locks);
	ut_ad(!locked || UT_LIST_GET_FIRST(table->locks)->trx == this);
	dict_sys.remove(table, true, locked);
	if (locked) {
		UT_LIST_ADD_FIRST(lock.evicted_tables, table);
	}
}

/** Mark a transaction committed in the main memory data structures. */
inline void trx_t::commit_in_memory(const mtr_t *mtr)
{
  must_flush_log_later= false;
  read_view.close();

  if (trx_is_autocommit_non_locking(this))
  {
    ut_ad(id == 0);
    ut_ad(read_only);
    ut_a(!is_recovered);
    ut_ad(!rsegs.m_redo.rseg);

    /* Note: We are asserting without holding the lock mutex. But
    that is OK because this transaction is not waiting and cannot
    be rolled back and no new locks can (or should) be added
    because it is flagged as a non-locking read-only transaction. */
    ut_a(UT_LIST_GET_LEN(lock.trx_locks) == 0);

    /* This state change is not protected by any mutex, therefore
    there is an inherent race here around state transition during
    printouts. We ignore this race for the sake of efficiency.
    However, the trx_sys_t::mutex will protect the trx_t instance
    and it cannot be removed from the trx_list and freed
    without first acquiring the trx_sys_t::mutex. */
    ut_ad(trx_state_eq(this, TRX_STATE_ACTIVE));

    MONITOR_INC(MONITOR_TRX_NL_RO_COMMIT);

    DBUG_LOG("trx", "Autocommit in memory: " << this);
    state= TRX_STATE_NOT_STARTED;
  }
  else
  {
#ifdef UNIV_DEBUG
    if (!UT_LIST_GET_LEN(lock.trx_locks))
      for (auto l : lock.table_locks)
        ut_ad(!l);
#endif /* UNIV_DEBUG */
    commit_state();

<<<<<<< HEAD
    if (id)
    {
      trx_sys.deregister_rw(this);

      /* Wait for any implicit-to-explicit lock conversions to cease,
      so that there will be no race condition in lock_release(). */
      while (UNIV_UNLIKELY(is_referenced()))
        ut_delay(srv_spin_wait_delay);
      release_locks();
      id= 0;
    }
    else
    {
      ut_ad(read_only || !rsegs.m_redo.rseg);
      release_locks();
    }
=======
			/* Wait for any implicit-to-explicit lock
			conversions to cease, so that there will be no
			race condition in lock_release(). */
			while (UNIV_UNLIKELY(trx->is_referenced())) {
				ut_delay(srv_spin_wait_delay);
			}
		} else {
			ut_ad(trx->read_only || !trx->rsegs.m_redo.rseg);
		}

		if (trx->read_only || !trx->rsegs.m_redo.rseg) {
			MONITOR_INC(MONITOR_TRX_RO_COMMIT);
		} else {
			trx_update_mod_tables_timestamp(trx);
			MONITOR_INC(MONITOR_TRX_RW_COMMIT);
			trx->is_recovered = false;
		}

		trx->release_locks();
		trx->id = 0;
		DEBUG_SYNC_C("after_trx_committed_in_memory");
	}

	ut_ad(!trx->rsegs.m_redo.undo);

	if (trx_rseg_t*	rseg = trx->rsegs.m_redo.rseg) {
		mutex_enter(&rseg->mutex);
		ut_ad(rseg->trx_ref_count > 0);
		--rseg->trx_ref_count;
		mutex_exit(&rseg->mutex);

		if (trx_undo_t*& insert = trx->rsegs.m_redo.old_insert) {
			ut_ad(insert->rseg == rseg);
			trx_undo_commit_cleanup(insert, false);
			insert = NULL;
		}
	}

	ut_ad(!trx->rsegs.m_redo.old_insert);
>>>>>>> 5bd994b0

    DEBUG_SYNC_C("after_trx_committed_in_memory");

    if (read_only || !rsegs.m_redo.rseg)
    {
      MONITOR_INC(MONITOR_TRX_RO_COMMIT);
    }
    else
    {
      trx_update_mod_tables_timestamp(this);
      MONITOR_INC(MONITOR_TRX_RW_COMMIT);
      is_recovered= false;
    }

    while (dict_table_t *table= UT_LIST_GET_FIRST(lock.evicted_tables))
    {
      UT_LIST_REMOVE(lock.evicted_tables, table);
      dict_mem_table_free(table);
    }
  }

  ut_ad(!rsegs.m_redo.undo);
  ut_ad(UT_LIST_GET_LEN(lock.evicted_tables) == 0);

  if (trx_rseg_t *rseg= rsegs.m_redo.rseg)
  {
    mutex_enter(&rseg->mutex);
    ut_ad(rseg->trx_ref_count > 0);
    --rseg->trx_ref_count;
    mutex_exit(&rseg->mutex);

    if (trx_undo_t *&insert= rsegs.m_redo.old_insert)
    {
      ut_ad(insert->rseg == rseg);
      trx_undo_commit_cleanup(insert, false);
      insert= nullptr;
    }
  }

  ut_ad(!rsegs.m_redo.old_insert);

  if (mtr)
  {
    if (trx_undo_t *&undo= rsegs.m_noredo.undo)
    {
      ut_ad(undo->rseg == rsegs.m_noredo.rseg);
      trx_undo_commit_cleanup(undo, true);
      undo= nullptr;
    }

    /* NOTE that we could possibly make a group commit more efficient
    here: call os_thread_yield here to allow also other trxs to come
    to commit! */

    /*-------------------------------------*/

    /* Depending on the my.cnf options, we may now write the log
    buffer to the log files, making the transaction durable if the OS
    does not crash. We may also flush the log files to disk, making
    the transaction durable also at an OS crash or a power outage.

    The idea in InnoDB's group commit is that a group of transactions
    gather behind a trx doing a physical disk write to log files, and
    when that physical write has been completed, one of those
    transactions does a write which commits the whole group. Note that
    this group commit will only bring benefit if there are > 2 users
    in the database. Then at least 2 users can gather behind one doing
    the physical log write to disk.

    If we are calling trx_t::commit() under prepare_commit_mutex, we
    will delay possible log write and flush to a separate function
    trx_commit_complete_for_mysql(), which is only called when the
    thread has released the mutex. This is to make the group commit
    algorithm to work. Otherwise, the prepare_commit mutex would
    serialize all commits and prevent a group of transactions from
    gathering. */

    commit_lsn= mtr->commit_lsn();
    if (!commit_lsn)
      /* Nothing to be done. */;
    else if (flush_log_later)
      /* Do nothing yet */
      must_flush_log_later= true;
    else if (srv_flush_log_at_trx_commit)
      trx_flush_log_if_needed(commit_lsn, this);

    /* Tell server some activity has happened, since the trx does
    changes something. Background utility threads like master thread,
    purge thread or page_cleaner thread might have some work to do. */
    srv_active_wake_master_thread();
  }

  ut_ad(!rsegs.m_noredo.undo);

  /* Free all savepoints, starting from the first. */
  trx_named_savept_t *savep= UT_LIST_GET_FIRST(trx_savepoints);

  trx_roll_savepoints_free(this, savep);

  if (fts_trx)
    trx_finalize_for_fts(this, undo_no != 0);

#ifdef WITH_WSREP
  /* Serialization history has been written and the transaction is
  committed in memory, which makes this commit ordered. Release commit
  order critical section. */
  if (wsrep)
  {
    wsrep= false;
    wsrep_commit_ordered(mysql_thd);
  }
  lock.was_chosen_as_wsrep_victim= false;
#endif /* WITH_WSREP */
  trx_mutex_enter(this);
  dict_operation= TRX_DICT_OP_NONE;

  DBUG_LOG("trx", "Commit in memory: " << this);
  state= TRX_STATE_NOT_STARTED;

  assert_freed();
  trx_init(this);
  trx_mutex_exit(this);

  ut_a(error_state == DB_SUCCESS);
  if (!srv_read_only_mode)
    srv_wake_purge_thread_if_not_active();
}

/** Commit the transaction in a mini-transaction.
@param mtr  mini-transaction (if there are any persistent modifications) */
void trx_t::commit_low(mtr_t *mtr)
{
  assert_trx_nonlocking_or_in_list(this);
  ut_ad(!trx_state_eq(this, TRX_STATE_COMMITTED_IN_MEMORY));
  ut_ad(!mtr || mtr->is_active());
  ut_d(bool aborted = in_rollback && error_state == DB_DEADLOCK);
  ut_ad(!mtr == (aborted || !has_logged_or_recovered()));
  ut_ad(!mtr || !aborted);

  /* undo_no is non-zero if we're doing the final commit. */
  if (fts_trx && undo_no)
  {
    ut_a(!trx_is_autocommit_non_locking(this));
    dberr_t error= fts_commit(this);
    /* FTS-FIXME: Temporarily tolerate DB_DUPLICATE_KEY instead of
    dying. This is a possible scenario if there is a crash between
    insert to DELETED table committing and transaction committing. The
    fix would be able to return error from this function */
    ut_a(error == DB_SUCCESS || error == DB_DUPLICATE_KEY);
  }

#ifndef DBUG_OFF
  const bool debug_sync= mysql_thd && has_logged_persistent();
#endif

  if (mtr)
  {
    trx_write_serialisation_history(this, mtr);

    /* The following call commits the mini-transaction, making the
    whole transaction committed in the file-based world, at this log
    sequence number. The transaction becomes 'durable' when we write
    the log to disk, but in the logical sense the commit in the
    file-based data structures (undo logs etc.) happens here.

    NOTE that transaction numbers, which are assigned only to
    transactions with an update undo log, do not necessarily come in
    exactly the same order as commit lsn's, if the transactions have
    different rollback segments. To get exactly the same order we
    should hold the kernel mutex up to this point, adding to the
    contention of the kernel mutex. However, if a transaction T2 is
    able to see modifications made by a transaction T1, T2 will always
    get a bigger transaction number and a bigger commit lsn than T1. */

    mtr->commit();
  }
#ifndef DBUG_OFF
  if (debug_sync)
    DEBUG_SYNC_C("before_trx_state_committed_in_memory");
#endif

  commit_in_memory(mtr);
}


void trx_t::commit()
{
  mtr_t *mtr= nullptr;
  mtr_t local_mtr;

  if (has_logged_or_recovered())
  {
    mtr= &local_mtr;
    local_mtr.start();
  }
  commit_low(mtr);
}

/****************************************************************//**
Prepares a transaction for commit/rollback. */
void
trx_commit_or_rollback_prepare(
/*===========================*/
	trx_t*	trx)		/*!< in/out: transaction */
{
	/* We are reading trx->state without holding trx_sys.mutex
	here, because the commit or rollback should be invoked for a
	running (or recovered prepared) transaction that is associated
	with the current thread. */

	switch (trx->state) {
	case TRX_STATE_NOT_STARTED:
		trx_start_low(trx, true);
		/* fall through */

	case TRX_STATE_ACTIVE:
	case TRX_STATE_PREPARED:
	case TRX_STATE_PREPARED_RECOVERED:
		/* If the trx is in a lock wait state, moves the waiting
		query thread to the suspended state */

		if (trx->lock.que_state == TRX_QUE_LOCK_WAIT) {

			ut_a(trx->lock.wait_thr != NULL);
			trx->lock.wait_thr->state = QUE_THR_SUSPENDED;
			trx->lock.wait_thr = NULL;

			trx->lock.que_state = TRX_QUE_RUNNING;
		}

		ut_a(trx->lock.n_active_thrs == 1);
		return;

	case TRX_STATE_COMMITTED_IN_MEMORY:
		break;
	}

	ut_error;
}

/*********************************************************************//**
Creates a commit command node struct.
@return own: commit node struct */
commit_node_t*
trx_commit_node_create(
/*===================*/
	mem_heap_t*	heap)	/*!< in: mem heap where created */
{
	commit_node_t*	node;

	node = static_cast<commit_node_t*>(mem_heap_alloc(heap, sizeof(*node)));
	node->common.type  = QUE_NODE_COMMIT;
	node->state = COMMIT_NODE_SEND;

	return(node);
}

/***********************************************************//**
Performs an execution step for a commit type node in a query graph.
@return query thread to run next, or NULL */
que_thr_t*
trx_commit_step(
/*============*/
	que_thr_t*	thr)	/*!< in: query thread */
{
	commit_node_t*	node;

	node = static_cast<commit_node_t*>(thr->run_node);

	ut_ad(que_node_get_type(node) == QUE_NODE_COMMIT);

	if (thr->prev_node == que_node_get_parent(node)) {
		node->state = COMMIT_NODE_SEND;
	}

	if (node->state == COMMIT_NODE_SEND) {
		trx_t*	trx;

		node->state = COMMIT_NODE_WAIT;

		trx = thr_get_trx(thr);

		ut_a(trx->lock.wait_thr == NULL);
		ut_a(trx->lock.que_state != TRX_QUE_LOCK_WAIT);

		trx_commit_or_rollback_prepare(trx);

		trx->lock.que_state = TRX_QUE_COMMITTING;
		trx->commit();
		ut_ad(trx->lock.wait_thr == NULL);
		trx->lock.que_state = TRX_QUE_RUNNING;

		thr = NULL;
	} else {
		ut_ad(node->state == COMMIT_NODE_WAIT);

		node->state = COMMIT_NODE_SEND;

		thr->run_node = que_node_get_parent(node);
	}

	return(thr);
}

/**********************************************************************//**
Does the transaction commit for MySQL.
@return DB_SUCCESS or error number */
dberr_t
trx_commit_for_mysql(
/*=================*/
	trx_t*	trx)	/*!< in/out: transaction */
{
	/* Because we do not do the commit by sending an Innobase
	sig to the transaction, we must here make sure that trx has been
	started. */

	switch (trx->state) {
	case TRX_STATE_NOT_STARTED:
		ut_d(trx->start_file = __FILE__);
		ut_d(trx->start_line = __LINE__);

		trx_start_low(trx, true);
		/* fall through */
	case TRX_STATE_ACTIVE:
	case TRX_STATE_PREPARED:
	case TRX_STATE_PREPARED_RECOVERED:
		trx->op_info = "committing";
		trx->commit();
		MONITOR_DEC(MONITOR_TRX_ACTIVE);
		trx->op_info = "";
		return(DB_SUCCESS);
	case TRX_STATE_COMMITTED_IN_MEMORY:
		break;
	}
	ut_error;
	return(DB_CORRUPTION);
}

/**********************************************************************//**
If required, flushes the log to disk if we called trx_commit_for_mysql()
with trx->flush_log_later == TRUE. */
void
trx_commit_complete_for_mysql(
/*==========================*/
	trx_t*	trx)	/*!< in/out: transaction */
{
	if (trx->id != 0
	    || !trx->must_flush_log_later
	    || (srv_flush_log_at_trx_commit == 1 && trx->active_commit_ordered)) {

		return;
	}

	trx_flush_log_if_needed(trx->commit_lsn, trx);

	trx->must_flush_log_later = false;
}

/**********************************************************************//**
Marks the latest SQL statement ended. */
void
trx_mark_sql_stat_end(
/*==================*/
	trx_t*	trx)	/*!< in: trx handle */
{
	ut_a(trx);

	switch (trx->state) {
	case TRX_STATE_PREPARED:
	case TRX_STATE_PREPARED_RECOVERED:
	case TRX_STATE_COMMITTED_IN_MEMORY:
		break;
	case TRX_STATE_NOT_STARTED:
		trx->undo_no = 0;
		/* fall through */
	case TRX_STATE_ACTIVE:
		trx->last_sql_stat_start.least_undo_no = trx->undo_no;

		if (trx->fts_trx != NULL) {
			fts_savepoint_laststmt_refresh(trx);
		}

		return;
	}

	ut_error;
}

/**********************************************************************//**
Prints info about a transaction. */
void
trx_print_low(
/*==========*/
	FILE*		f,
			/*!< in: output stream */
	const trx_t*	trx,
			/*!< in: transaction */
	ulint		max_query_len,
			/*!< in: max query length to print,
			or 0 to use the default max length */
	ulint		n_rec_locks,
			/*!< in: lock_number_of_rows_locked(&trx->lock) */
	ulint		n_trx_locks,
			/*!< in: length of trx->lock.trx_locks */
	ulint		heap_size)
			/*!< in: mem_heap_get_size(trx->lock.lock_heap) */
{
	ibool		newline;
	const char*	op_info;

	fprintf(f, "TRANSACTION " TRX_ID_FMT, trx_get_id_for_print(trx));

	/* trx->state cannot change from or to NOT_STARTED while we
	are holding the trx_sys.mutex. It may change from ACTIVE to
	PREPARED or COMMITTED. */
	switch (trx->state) {
	case TRX_STATE_NOT_STARTED:
		fputs(", not started", f);
		goto state_ok;
	case TRX_STATE_ACTIVE:
		fprintf(f, ", ACTIVE %lu sec",
			(ulong) difftime(time(NULL), trx->start_time));
		goto state_ok;
	case TRX_STATE_PREPARED:
	case TRX_STATE_PREPARED_RECOVERED:
		fprintf(f, ", ACTIVE (PREPARED) %lu sec",
			(ulong) difftime(time(NULL), trx->start_time));
		goto state_ok;
	case TRX_STATE_COMMITTED_IN_MEMORY:
		fputs(", COMMITTED IN MEMORY", f);
		goto state_ok;
	}
	fprintf(f, ", state %lu", (ulong) trx->state);
	ut_ad(0);
state_ok:

	/* prevent a race condition */
	op_info = trx->op_info;

	if (*op_info) {
		putc(' ', f);
		fputs(op_info, f);
	}

	if (trx->is_recovered) {
		fputs(" recovered trx", f);
	}

	if (trx->declared_to_be_inside_innodb) {
		fprintf(f, ", thread declared inside InnoDB %lu",
			(ulong) trx->n_tickets_to_enter_innodb);
	}

	putc('\n', f);

	if (trx->n_mysql_tables_in_use > 0 || trx->mysql_n_tables_locked > 0) {
		fprintf(f, "mysql tables in use %lu, locked %lu\n",
			(ulong) trx->n_mysql_tables_in_use,
			(ulong) trx->mysql_n_tables_locked);
	}

	newline = TRUE;

	/* trx->lock.que_state of an ACTIVE transaction may change
	while we are not holding trx->mutex. We perform a dirty read
	for performance reasons. */

	switch (trx->lock.que_state) {
	case TRX_QUE_RUNNING:
		newline = FALSE; break;
	case TRX_QUE_LOCK_WAIT:
		fputs("LOCK WAIT ", f); break;
	case TRX_QUE_ROLLING_BACK:
		fputs("ROLLING BACK ", f); break;
	case TRX_QUE_COMMITTING:
		fputs("COMMITTING ", f); break;
	default:
		fprintf(f, "que state %lu ", (ulong) trx->lock.que_state);
	}

	if (n_trx_locks > 0 || heap_size > 400) {
		newline = TRUE;

		fprintf(f, "%lu lock struct(s), heap size %lu,"
			" %lu row lock(s)",
			(ulong) n_trx_locks,
			(ulong) heap_size,
			(ulong) n_rec_locks);
	}

	if (trx->undo_no != 0) {
		newline = TRUE;
		fprintf(f, ", undo log entries " TRX_ID_FMT, trx->undo_no);
	}

	if (newline) {
		putc('\n', f);
	}

	if (trx->state != TRX_STATE_NOT_STARTED && trx->mysql_thd != NULL) {
		innobase_mysql_print_thd(
			f, trx->mysql_thd, static_cast<uint>(max_query_len));
	}
}

/**********************************************************************//**
Prints info about a transaction.
The caller must hold lock_sys.mutex.
When possible, use trx_print() instead. */
void
trx_print_latched(
/*==============*/
	FILE*		f,		/*!< in: output stream */
	const trx_t*	trx,		/*!< in: transaction */
	ulint		max_query_len)	/*!< in: max query length to print,
					or 0 to use the default max length */
{
	ut_ad(lock_mutex_own());

	trx_print_low(f, trx, max_query_len,
		      lock_number_of_rows_locked(&trx->lock),
		      UT_LIST_GET_LEN(trx->lock.trx_locks),
		      mem_heap_get_size(trx->lock.lock_heap));
}

/**********************************************************************//**
Prints info about a transaction.
Acquires and releases lock_sys.mutex. */
void
trx_print(
/*======*/
	FILE*		f,		/*!< in: output stream */
	const trx_t*	trx,		/*!< in: transaction */
	ulint		max_query_len)	/*!< in: max query length to print,
					or 0 to use the default max length */
{
	ulint	n_rec_locks;
	ulint	n_trx_locks;
	ulint	heap_size;

	lock_mutex_enter();
	n_rec_locks = lock_number_of_rows_locked(&trx->lock);
	n_trx_locks = UT_LIST_GET_LEN(trx->lock.trx_locks);
	heap_size = mem_heap_get_size(trx->lock.lock_heap);
	lock_mutex_exit();

	trx_print_low(f, trx, max_query_len,
		      n_rec_locks, n_trx_locks, heap_size);
}

/*******************************************************************//**
Compares the "weight" (or size) of two transactions. Transactions that
have edited non-transactional tables are considered heavier than ones
that have not.
@return TRUE if weight(a) >= weight(b) */
bool
trx_weight_ge(
/*==========*/
	const trx_t*	a,	/*!< in: transaction to be compared */
	const trx_t*	b)	/*!< in: transaction to be compared */
{
	ibool	a_notrans_edit;
	ibool	b_notrans_edit;

	/* If mysql_thd is NULL for a transaction we assume that it has
	not edited non-transactional tables. */

	a_notrans_edit = a->mysql_thd != NULL
		&& thd_has_edited_nontrans_tables(a->mysql_thd);

	b_notrans_edit = b->mysql_thd != NULL
		&& thd_has_edited_nontrans_tables(b->mysql_thd);

	if (a_notrans_edit != b_notrans_edit) {

		return(a_notrans_edit);
	}

	/* Either both had edited non-transactional tables or both had
	not, we fall back to comparing the number of altered/locked
	rows. */

	return(TRX_WEIGHT(a) >= TRX_WEIGHT(b));
}

/** Prepare a transaction.
@return	log sequence number that makes the XA PREPARE durable
@retval	0	if no changes needed to be made durable */
static
lsn_t
trx_prepare_low(trx_t* trx)
{
	ut_ad(!trx->rsegs.m_redo.old_insert);
	ut_ad(!trx->is_recovered);

	mtr_t	mtr;

	if (trx_undo_t* undo = trx->rsegs.m_noredo.undo) {
		ut_ad(undo->rseg == trx->rsegs.m_noredo.rseg);

		mtr.start();
		mtr.set_log_mode(MTR_LOG_NO_REDO);

		mutex_enter(&undo->rseg->mutex);
		trx_undo_set_state_at_prepare(trx, undo, false, &mtr);
		mutex_exit(&undo->rseg->mutex);

		mtr.commit();
	}

	trx_undo_t* undo = trx->rsegs.m_redo.undo;

	if (!undo) {
		/* There were no changes to persistent tables. */
		return(0);
	}

	trx_rseg_t*	rseg = trx->rsegs.m_redo.rseg;
	ut_ad(undo->rseg == rseg);

	mtr.start();

	/* Change the undo log segment states from TRX_UNDO_ACTIVE to
	TRX_UNDO_PREPARED: these modifications to the file data
	structure define the transaction as prepared in the file-based
	world, at the serialization point of lsn. */

	mutex_enter(&rseg->mutex);
	trx_undo_set_state_at_prepare(trx, undo, false, &mtr);
	mutex_exit(&rseg->mutex);

	/* Make the XA PREPARE durable. */
	mtr.commit();
	ut_ad(mtr.commit_lsn() > 0);
	return(mtr.commit_lsn());
}

/****************************************************************//**
Prepares a transaction. */
static
void
trx_prepare(
/*========*/
	trx_t*	trx)	/*!< in/out: transaction */
{
	/* Only fresh user transactions can be prepared.
	Recovered transactions cannot. */
	ut_a(!trx->is_recovered);

	lsn_t	lsn = trx_prepare_low(trx);

	DBUG_EXECUTE_IF("ib_trx_crash_during_xa_prepare_step", DBUG_SUICIDE(););

	ut_a(trx->state == TRX_STATE_ACTIVE);
	trx_mutex_enter(trx);
	trx->state = TRX_STATE_PREPARED;
	trx_mutex_exit(trx);

	if (lsn) {
		/* Depending on the my.cnf options, we may now write the log
		buffer to the log files, making the prepared state of the
		transaction durable if the OS does not crash. We may also
		flush the log files to disk, making the prepared state of the
		transaction durable also at an OS crash or a power outage.

		The idea in InnoDB's group prepare is that a group of
		transactions gather behind a trx doing a physical disk write
		to log files, and when that physical write has been completed,
		one of those transactions does a write which prepares the whole
		group. Note that this group prepare will only bring benefit if
		there are > 2 users in the database. Then at least 2 users can
		gather behind one doing the physical log write to disk.

		We must not be holding any mutexes or latches here. */

		trx_flush_log_if_needed(lsn, trx);
	}
}

/** XA PREPARE a transaction.
@param[in,out]	trx	transaction to prepare */
void trx_prepare_for_mysql(trx_t* trx)
{
	trx_start_if_not_started_xa(trx, false);

	trx->op_info = "preparing";

	trx_prepare(trx);

	trx->op_info = "";
}


struct trx_recover_for_mysql_callback_arg
{
  XID *xid_list;
  uint len;
  uint count;
};


static my_bool trx_recover_for_mysql_callback(rw_trx_hash_element_t *element,
  trx_recover_for_mysql_callback_arg *arg)
{
  DBUG_ASSERT(arg->len > 0);
  mutex_enter(&element->mutex);
  if (trx_t *trx= element->trx)
  {
    /*
      The state of a read-write transaction can only change from ACTIVE to
      PREPARED while we are holding the element->mutex. But since it is
      executed at startup no state change should occur.
    */
    if (trx_state_eq(trx, TRX_STATE_PREPARED))
    {
      ut_ad(trx->is_recovered);
      ut_ad(trx->id);
      if (arg->count == 0)
        ib::info() << "Starting recovery for XA transactions...";
      XID& xid= arg->xid_list[arg->count];
      if (arg->count++ < arg->len)
      {
        trx->state= TRX_STATE_PREPARED_RECOVERED;
        ib::info() << "Transaction " << trx->id
                   << " in prepared state after recovery";
        ib::info() << "Transaction contains changes to " << trx->undo_no
                   << " rows";
        xid= *trx->xid;
      }
    }
  }
  mutex_exit(&element->mutex);
  /* Do not terminate upon reaching arg->len; count all transactions */
  return false;
}


static my_bool trx_recover_reset_callback(rw_trx_hash_element_t *element,
  void*)
{
  mutex_enter(&element->mutex);
  if (trx_t *trx= element->trx)
  {
    if (trx_state_eq(trx, TRX_STATE_PREPARED_RECOVERED))
      trx->state= TRX_STATE_PREPARED;
  }
  mutex_exit(&element->mutex);
  return false;
}


/**
  Find prepared transaction objects for recovery.

  @param[out]  xid_list  prepared transactions
  @param[in]   len       number of slots in xid_list

  @return number of prepared transactions stored in xid_list
*/

int trx_recover_for_mysql(XID *xid_list, uint len)
{
  trx_recover_for_mysql_callback_arg arg= { xid_list, len, 0 };

  ut_ad(xid_list);
  ut_ad(len);

  /* Fill xid_list with PREPARED transactions. */
  trx_sys.rw_trx_hash.iterate_no_dups(reinterpret_cast<my_hash_walk_action>
                                      (trx_recover_for_mysql_callback), &arg);
  if (arg.count)
  {
    ib::info() << arg.count
        << " transactions in prepared state after recovery";
    /* After returning the full list, reset the state, because
    init_server_components() wants to recover the collection of
    transactions twice, by first calling tc_log->open() and then
    ha_recover() directly. */
    if (arg.count <= len)
      trx_sys.rw_trx_hash.iterate(reinterpret_cast<my_hash_walk_action>
                                  (trx_recover_reset_callback), NULL);
  }
  return int(std::min(arg.count, len));
}


struct trx_get_trx_by_xid_callback_arg
{
  const XID *xid;
  trx_t *trx;
};


static my_bool trx_get_trx_by_xid_callback(rw_trx_hash_element_t *element,
  trx_get_trx_by_xid_callback_arg *arg)
{
  my_bool found= 0;
  mutex_enter(&element->mutex);
  if (trx_t *trx= element->trx)
  {
    trx_mutex_enter(trx);
    if (trx->is_recovered &&
	(trx_state_eq(trx, TRX_STATE_PREPARED) ||
	 trx_state_eq(trx, TRX_STATE_PREPARED_RECOVERED)) &&
        arg->xid->eq(reinterpret_cast<XID*>(trx->xid)))
    {
#ifdef WITH_WSREP
      /* The commit of a prepared recovered Galera
      transaction needs a valid trx->xid for
      invoking trx_sys_update_wsrep_checkpoint(). */
      if (!wsrep_is_wsrep_xid(trx->xid))
#endif /* WITH_WSREP */
      /* Invalidate the XID, so that subsequent calls will not find it. */
      trx->xid->null();
      arg->trx= trx;
      found= 1;
    }
    trx_mutex_exit(trx);
  }
  mutex_exit(&element->mutex);
  return found;
}

/** Look up an X/Open distributed transaction in XA PREPARE state.
@param[in]	xid	X/Open XA transaction identifier
@return	transaction on match (the trx_t::xid will be invalidated);
note that the trx may have been committed before the caller acquires
trx_t::mutex
@retval	NULL if no match */
trx_t* trx_get_trx_by_xid(const XID* xid)
{
  trx_get_trx_by_xid_callback_arg arg= { xid, 0 };

  if (xid)
    trx_sys.rw_trx_hash.iterate(reinterpret_cast<my_hash_walk_action>
                                (trx_get_trx_by_xid_callback), &arg);
  return arg.trx;
}


/*************************************************************//**
Starts the transaction if it is not yet started. */
void
trx_start_if_not_started_xa_low(
/*============================*/
	trx_t*	trx,		/*!< in/out: transaction */
	bool	read_write)	/*!< in: true if read write transaction */
{
	switch (trx->state) {
	case TRX_STATE_NOT_STARTED:
		trx_start_low(trx, read_write);
		return;

	case TRX_STATE_ACTIVE:
		if (trx->id == 0 && read_write) {
			/* If the transaction is tagged as read-only then
			it can only write to temp tables and for such
			transactions we don't want to move them to the
			trx_sys_t::rw_trx_hash. */
			if (!trx->read_only) {
				trx_set_rw_mode(trx);
			}
		}
		return;
	case TRX_STATE_PREPARED:
	case TRX_STATE_PREPARED_RECOVERED:
	case TRX_STATE_COMMITTED_IN_MEMORY:
		break;
	}

	ut_error;
}

/*************************************************************//**
Starts the transaction if it is not yet started. */
void
trx_start_if_not_started_low(
/*==========================*/
	trx_t*	trx,		/*!< in: transaction */
	bool	read_write)	/*!< in: true if read write transaction */
{
	switch (trx->state) {
	case TRX_STATE_NOT_STARTED:
		trx_start_low(trx, read_write);
		return;

	case TRX_STATE_ACTIVE:
		if (read_write && trx->id == 0 && !trx->read_only) {
			trx_set_rw_mode(trx);
		}
		return;

	case TRX_STATE_PREPARED:
	case TRX_STATE_PREPARED_RECOVERED:
	case TRX_STATE_COMMITTED_IN_MEMORY:
		break;
	}

	ut_error;
}

/*************************************************************//**
Starts a transaction for internal processing. */
void
trx_start_internal_low(
/*===================*/
	trx_t*	trx)		/*!< in/out: transaction */
{
	/* Ensure it is not flagged as an auto-commit-non-locking
	transaction. */

	trx->will_lock = 1;

	trx->internal = true;

	trx_start_low(trx, true);
}

/** Starts a read-only transaction for internal processing.
@param[in,out] trx	transaction to be started */
void
trx_start_internal_read_only_low(
	trx_t*	trx)
{
	/* Ensure it is not flagged as an auto-commit-non-locking
	transaction. */

	trx->will_lock = 1;

	trx->internal = true;

	trx_start_low(trx, false);
}

/*************************************************************//**
Starts the transaction for a DDL operation. */
void
trx_start_for_ddl_low(
/*==================*/
	trx_t*		trx,	/*!< in/out: transaction */
	trx_dict_op_t	op)	/*!< in: dictionary operation type */
{
	switch (trx->state) {
	case TRX_STATE_NOT_STARTED:
		/* Flag this transaction as a dictionary operation, so that
		the data dictionary will be locked in crash recovery. */

		trx_set_dict_operation(trx, op);

		/* Ensure it is not flagged as an auto-commit-non-locking
		transation. */
		trx->will_lock = 1;

		trx->ddl= true;

		trx_start_internal_low(trx);
		return;

	case TRX_STATE_ACTIVE:
	case TRX_STATE_PREPARED:
	case TRX_STATE_PREPARED_RECOVERED:
	case TRX_STATE_COMMITTED_IN_MEMORY:
		break;
	}

	ut_error;
}

/*************************************************************//**
Set the transaction as a read-write transaction if it is not already
tagged as such. Read-only transactions that are writing to temporary
tables are assigned an ID and a rollback segment but are not added
to the trx read-write list because their updates should not be visible
to other transactions and therefore their changes can be ignored by
by MVCC. */
void
trx_set_rw_mode(
/*============*/
	trx_t*		trx)		/*!< in/out: transaction that is RW */
{
	ut_ad(trx->rsegs.m_redo.rseg == 0);
	ut_ad(!trx_is_autocommit_non_locking(trx));
	ut_ad(!trx->read_only);
	ut_ad(trx->id == 0);

	if (high_level_read_only) {
		return;
	}

	/* Function is promoting existing trx from ro mode to rw mode.
	In this process it has acquired trx_sys.mutex as it plan to
	move trx from ro list to rw list. If in future, some other thread
	looks at this trx object while it is being promoted then ensure
	that both threads are synced by acquring trx->mutex to avoid decision
	based on in-consistent view formed during promotion. */

	trx->rsegs.m_redo.rseg = trx_assign_rseg_low();
	ut_ad(trx->rsegs.m_redo.rseg != 0);

	trx_sys.register_rw(trx);

	/* So that we can see our own changes. */
	if (trx->read_view.is_open()) {
		trx->read_view.set_creator_trx_id(trx->id);
	}
}<|MERGE_RESOLUTION|>--- conflicted
+++ resolved
@@ -1272,19 +1272,6 @@
 	const time_t now = time(NULL);
 
 	trx_mod_tables_t::const_iterator	end = trx->mod_tables.end();
-<<<<<<< HEAD
-#ifdef UNIV_DEBUG
-	const bool preserve_tables = !innodb_evict_tables_on_commit_debug
-		|| trx->is_recovered /* avoid trouble with XA recovery */
-# if 1 /* if dict_stats_exec_sql() were not playing dirty tricks */
-		|| mutex_own(&dict_sys.mutex)
-# else /* this would be more proper way to do it */
-		|| trx->dict_operation_lock_mode || trx->dict_operation
-# endif
-		;
-#endif
-=======
->>>>>>> 5bd994b0
 
 	for (trx_mod_tables_t::const_iterator it = trx->mod_tables.begin();
 	     it != end;
@@ -1300,29 +1287,6 @@
 		intrusive. */
 		dict_table_t* table = it->first;
 		table->update_time = now;
-<<<<<<< HEAD
-#ifdef UNIV_DEBUG
-		if (preserve_tables || table->get_ref_count()
-		    || UT_LIST_GET_LEN(table->locks)) {
-			/* do not evict when committing DDL operations
-			or if some other transaction is holding the
-			table handle */
-			continue;
-		}
-		/* recheck while holding the mutex that blocks
-		table->acquire() */
-		mutex_enter(&dict_sys.mutex);
-		mutex_enter(&lock_sys.mutex);
-		const bool do_evict = !table->get_ref_count()
-			&& !UT_LIST_GET_LEN(table->locks);
-		mutex_exit(&lock_sys.mutex);
-		if (do_evict) {
-			dict_sys.remove(table, true);
-		}
-		mutex_exit(&dict_sys.mutex);
-#endif
-=======
->>>>>>> 5bd994b0
 	}
 
 	trx->mod_tables.clear();
@@ -1400,7 +1364,6 @@
 #endif /* UNIV_DEBUG */
     commit_state();
 
-<<<<<<< HEAD
     if (id)
     {
       trx_sys.deregister_rw(this);
@@ -1409,57 +1372,9 @@
       so that there will be no race condition in lock_release(). */
       while (UNIV_UNLIKELY(is_referenced()))
         ut_delay(srv_spin_wait_delay);
-      release_locks();
-      id= 0;
     }
     else
-    {
       ut_ad(read_only || !rsegs.m_redo.rseg);
-      release_locks();
-    }
-=======
-			/* Wait for any implicit-to-explicit lock
-			conversions to cease, so that there will be no
-			race condition in lock_release(). */
-			while (UNIV_UNLIKELY(trx->is_referenced())) {
-				ut_delay(srv_spin_wait_delay);
-			}
-		} else {
-			ut_ad(trx->read_only || !trx->rsegs.m_redo.rseg);
-		}
-
-		if (trx->read_only || !trx->rsegs.m_redo.rseg) {
-			MONITOR_INC(MONITOR_TRX_RO_COMMIT);
-		} else {
-			trx_update_mod_tables_timestamp(trx);
-			MONITOR_INC(MONITOR_TRX_RW_COMMIT);
-			trx->is_recovered = false;
-		}
-
-		trx->release_locks();
-		trx->id = 0;
-		DEBUG_SYNC_C("after_trx_committed_in_memory");
-	}
-
-	ut_ad(!trx->rsegs.m_redo.undo);
-
-	if (trx_rseg_t*	rseg = trx->rsegs.m_redo.rseg) {
-		mutex_enter(&rseg->mutex);
-		ut_ad(rseg->trx_ref_count > 0);
-		--rseg->trx_ref_count;
-		mutex_exit(&rseg->mutex);
-
-		if (trx_undo_t*& insert = trx->rsegs.m_redo.old_insert) {
-			ut_ad(insert->rseg == rseg);
-			trx_undo_commit_cleanup(insert, false);
-			insert = NULL;
-		}
-	}
-
-	ut_ad(!trx->rsegs.m_redo.old_insert);
->>>>>>> 5bd994b0
-
-    DEBUG_SYNC_C("after_trx_committed_in_memory");
 
     if (read_only || !rsegs.m_redo.rseg)
     {
@@ -1471,6 +1386,10 @@
       MONITOR_INC(MONITOR_TRX_RW_COMMIT);
       is_recovered= false;
     }
+
+    release_locks();
+    id= 0;
+    DEBUG_SYNC_C("after_trx_committed_in_memory");
 
     while (dict_table_t *table= UT_LIST_GET_FIRST(lock.evicted_tables))
     {
