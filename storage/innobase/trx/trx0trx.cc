/*****************************************************************************

Copyright (c) 1996, 2016, Oracle and/or its affiliates. All Rights Reserved.
Copyright (c) 2015, 2023, MariaDB Corporation.

This program is free software; you can redistribute it and/or modify it under
the terms of the GNU General Public License as published by the Free Software
Foundation; version 2 of the License.

This program is distributed in the hope that it will be useful, but WITHOUT
ANY WARRANTY; without even the implied warranty of MERCHANTABILITY or FITNESS
FOR A PARTICULAR PURPOSE. See the GNU General Public License for more details.

You should have received a copy of the GNU General Public License along with
this program; if not, write to the Free Software Foundation, Inc.,
51 Franklin Street, Fifth Floor, Boston, MA 02110-1335 USA

*****************************************************************************/

/**************************************************//**
@file trx/trx0trx.cc
The transaction

Created 3/26/1996 Heikki Tuuri
*******************************************************/

#include "trx0trx.h"

#ifdef WITH_WSREP
#include <mysql/service_wsrep.h>
#endif

#include <mysql/service_thd_error_context.h>

#include "btr0sea.h"
#include "lock0lock.h"
#include "log0log.h"
#include "que0que.h"
#include "srv0mon.h"
#include "srv0srv.h"
#include "srv0start.h"
#include "trx0purge.h"
#include "trx0rec.h"
#include "trx0roll.h"
#include "trx0rseg.h"
#include "trx0undo.h"
#include "trx0xa.h"
#include "ut0pool.h"
#include "ut0vec.h"
#include "log.h"

#include <set>
#include <new>

/** The bit pattern corresponding to TRX_ID_MAX */
const byte trx_id_max_bytes[8] = {
	0xff, 0xff, 0xff, 0xff, 0xff, 0xff, 0xff, 0xff
};

/** The bit pattern corresponding to max timestamp */
const byte timestamp_max_bytes[7] = {
	0x7f, 0xff, 0xff, 0xff, 0x0f, 0x42, 0x3f
};


static const ulint MAX_DETAILED_ERROR_LEN = 256;

/*************************************************************//**
Set detailed error message for the transaction. */
void
trx_set_detailed_error(
/*===================*/
	trx_t*		trx,	/*!< in: transaction struct */
	const char*	msg)	/*!< in: detailed error message */
{
	strncpy(trx->detailed_error, msg, MAX_DETAILED_ERROR_LEN - 1);
	trx->detailed_error[MAX_DETAILED_ERROR_LEN - 1] = '\0';
}

/*************************************************************//**
Set detailed error message for the transaction from a file. Note that the
file is rewinded before reading from it. */
void
trx_set_detailed_error_from_file(
/*=============================*/
	trx_t*	trx,	/*!< in: transaction struct */
	FILE*	file)	/*!< in: file to read message from */
{
	os_file_read_string(file, trx->detailed_error, MAX_DETAILED_ERROR_LEN);
}

/********************************************************************//**
Initialize transaction object.
@param trx trx to initialize */
static
void
trx_init(
/*=====*/
	trx_t*	trx)
{
	trx->state = TRX_STATE_NOT_STARTED;

	trx->is_recovered = false;

	trx->op_info = "";

	trx->active_commit_ordered = false;

	trx->isolation_level = TRX_ISO_REPEATABLE_READ;

	trx->check_foreigns = true;

	trx->check_unique_secondary = true;

	trx->lock.n_rec_locks = 0;

	trx->dict_operation = false;

	trx->error_state = DB_SUCCESS;

	trx->error_key_num = ULINT_UNDEFINED;

	trx->undo_no = 0;

	trx->rsegs.m_redo.rseg = NULL;

	trx->rsegs.m_noredo.rseg = NULL;

	trx->read_only = false;

	trx->auto_commit = false;

	trx->will_lock = false;

	trx->bulk_insert = false;

	trx->apply_online_log = false;

	ut_d(trx->start_file = 0);

	ut_d(trx->start_line = 0);

	trx->magic_n = TRX_MAGIC_N;

	trx->last_sql_stat_start.least_undo_no = 0;

	ut_ad(!trx->read_view.is_open());

	trx->lock.rec_cached = 0;

	trx->lock.table_cached = 0;
#ifdef WITH_WSREP
	ut_ad(!trx->wsrep);
#endif /* WITH_WSREP */
}

/** For managing the life-cycle of the trx_t instance that we get
from the pool. */
struct TrxFactory {

	/** Initializes a transaction object. It must be explicitly started
	with trx_start_if_not_started() before using it. The default isolation
	level is TRX_ISO_REPEATABLE_READ.
	@param trx Transaction instance to initialise */
	static void init(trx_t* trx)
	{
		/* Explicitly call the constructor of the already
		allocated object. trx_t objects are allocated by
		ut_zalloc_nokey() in Pool::Pool() which would not call
		the constructors of the trx_t members. */
		new(&trx->mod_tables) trx_mod_tables_t();

		new(&trx->lock.table_locks) lock_list();

		new(&trx->read_view) ReadView();

		trx->rw_trx_hash_pins = 0;
		trx_init(trx);

		trx->dict_operation_lock_mode = false;

		trx->detailed_error = reinterpret_cast<char*>(
			ut_zalloc_nokey(MAX_DETAILED_ERROR_LEN));

		trx->lock.lock_heap = mem_heap_create_typed(
			1024, MEM_HEAP_FOR_LOCK_HEAP);
		pthread_cond_init(&trx->lock.cond, nullptr);

		UT_LIST_INIT(trx->lock.trx_locks, &lock_t::trx_locks);
		UT_LIST_INIT(trx->lock.evicted_tables,
			     &dict_table_t::table_LRU);

		UT_LIST_INIT(
			trx->trx_savepoints,
			&trx_named_savept_t::trx_savepoints);

		trx->mutex_init();
	}

	/** Release resources held by the transaction object.
	@param trx the transaction for which to release resources */
	static void destroy(trx_t* trx)
	{
#ifdef __SANITIZE_ADDRESS__
		/* Unpoison the memory for AddressSanitizer */
		MEM_MAKE_ADDRESSABLE(trx, sizeof *trx);
#elif !__has_feature(memory_sanitizer)
		/* In Valgrind, we cannot cancel MEM_NOACCESS() without
		changing the state of the V bits (which indicate
		which bits are initialized).
		We will declare the contents as initialized.
		We did invoke MEM_CHECK_DEFINED() in trx_t::free(). */
		MEM_MAKE_DEFINED(trx, sizeof *trx);
#endif

		ut_a(trx->magic_n == TRX_MAGIC_N);
		ut_ad(!trx->mysql_thd);

		ut_a(trx->lock.wait_lock == NULL);
		ut_a(trx->lock.wait_thr == NULL);
		ut_a(!trx->dict_operation_lock_mode);

		if (trx->lock.lock_heap != NULL) {
			mem_heap_free(trx->lock.lock_heap);
			trx->lock.lock_heap = NULL;
		}

		pthread_cond_destroy(&trx->lock.cond);

		ut_a(UT_LIST_GET_LEN(trx->lock.trx_locks) == 0);
		ut_ad(UT_LIST_GET_LEN(trx->lock.evicted_tables) == 0);

		ut_free(trx->detailed_error);

		trx->mutex_destroy();

		trx->mod_tables.~trx_mod_tables_t();

		ut_ad(!trx->read_view.is_open());

		trx->lock.table_locks.~lock_list();

		trx->read_view.~ReadView();
	}
};

/** The lock strategy for TrxPool */
class TrxPoolLock
{
  mysql_mutex_t mutex;

public:
  /** Create the mutex */
  void create()
  {
    mysql_mutex_init(trx_pool_mutex_key, &mutex, nullptr);
  }

  /** Acquire the mutex */
  void enter() { mysql_mutex_lock(&mutex); }

  /** Release the mutex */
  void exit() { mysql_mutex_unlock(&mutex); }

  /** Free the mutex */
  void destroy() { mysql_mutex_destroy(&mutex); }
};

/** The lock strategy for the TrxPoolManager */
class TrxPoolManagerLock
{
  mysql_mutex_t mutex;

public:
  /** Create the mutex */
  void create()
  {
    mysql_mutex_init(trx_pool_manager_mutex_key, &mutex, nullptr);
  }

  /** Acquire the mutex */
  void enter() { mysql_mutex_lock(&mutex); }

  /** Release the mutex */
  void exit() { mysql_mutex_unlock(&mutex); }

  /** Free the mutex */
  void destroy() { mysql_mutex_destroy(&mutex); }
};

/** Use explicit mutexes for the trx_t pool and its manager. */
typedef Pool<trx_t, TrxFactory, TrxPoolLock> trx_pool_t;
typedef PoolManager<trx_pool_t, TrxPoolManagerLock > trx_pools_t;

/** The trx_t pool manager */
static trx_pools_t* trx_pools;

/** Size of on trx_t pool in bytes. */
static const ulint MAX_TRX_BLOCK_SIZE = 1024 * 1024 * 4;

/** Create the trx_t pool */
void
trx_pool_init()
{
	trx_pools = UT_NEW_NOKEY(trx_pools_t(MAX_TRX_BLOCK_SIZE));

	ut_a(trx_pools != 0);
}

/** Destroy the trx_t pool */
void
trx_pool_close()
{
	UT_DELETE(trx_pools);

	trx_pools = 0;
}

/** @return an allocated transaction */
trx_t *trx_create()
{
	trx_t*	trx = trx_pools->get();

#ifdef __SANITIZE_ADDRESS__
	/* Unpoison the memory for AddressSanitizer.
	It may have been poisoned in trx_t::free().*/
	MEM_MAKE_ADDRESSABLE(trx, sizeof *trx);
#elif !__has_feature(memory_sanitizer)
	/* In Valgrind, we cannot cancel MEM_NOACCESS() without
	changing the state of the V bits (which indicate
	which bits are initialized).
	We will declare the contents as initialized.
	We did invoke MEM_CHECK_DEFINED() in trx_t::free(). */
	MEM_MAKE_DEFINED(trx, sizeof *trx);
#endif

	trx->assert_freed();

	mem_heap_t*	heap;
	ib_alloc_t*	alloc;

	/* We just got trx from pool, it should be non locking */
	ut_ad(!trx->will_lock);
	ut_ad(!trx->rw_trx_hash_pins);

	DBUG_LOG("trx", "Create: " << trx);

	heap = mem_heap_create(sizeof(ib_vector_t) + sizeof(void*) * 8);

	alloc = ib_heap_allocator_create(heap);

	trx->autoinc_locks = ib_vector_create(alloc, sizeof(void**), 4);

	ut_ad(trx->mod_tables.empty());
	ut_ad(trx->lock.n_rec_locks == 0);
	ut_ad(trx->lock.table_cached == 0);
	ut_ad(trx->lock.rec_cached == 0);
	ut_ad(UT_LIST_GET_LEN(trx->lock.evicted_tables) == 0);

	trx_sys.register_trx(trx);

	return(trx);
}

/** Free the memory to trx_pools */
void trx_t::free()
{
#ifdef HAVE_MEM_CHECK
  if (xid.is_null())
    MEM_MAKE_DEFINED(&xid, sizeof xid);
  else
    MEM_MAKE_DEFINED(&xid.data[xid.gtrid_length + xid.bqual_length],
                     sizeof xid.data - (xid.gtrid_length + xid.bqual_length));
#endif
  MEM_CHECK_DEFINED(this, sizeof *this);

  ut_ad(!n_mysql_tables_in_use);
  ut_ad(!mysql_log_file_name);
  ut_ad(!mysql_n_tables_locked);
  ut_ad(!will_lock);
  ut_ad(error_state == DB_SUCCESS);
  ut_ad(magic_n == TRX_MAGIC_N);
  ut_ad(!read_only);
  ut_ad(!lock.wait_lock);

  dict_operation= false;
  trx_sys.deregister_trx(this);
  check_unique_secondary= true;
  check_foreigns= true;
  assert_freed();
  trx_sys.rw_trx_hash.put_pins(this);
  mysql_thd= nullptr;

  // FIXME: We need to avoid this heap free/alloc for each commit.
  if (autoinc_locks)
  {
    ut_ad(ib_vector_is_empty(autoinc_locks));
    /* We allocated a dedicated heap for the vector. */
    ib_vector_free(autoinc_locks);
    autoinc_locks= NULL;
  }

  MEM_NOACCESS(&skip_lock_inheritance_and_n_ref,
               sizeof skip_lock_inheritance_and_n_ref);
  /* do not poison mutex */
  MEM_NOACCESS(&id, sizeof id);
  MEM_NOACCESS(&max_inactive_id, sizeof id);
  MEM_NOACCESS(&state, sizeof state);
  MEM_NOACCESS(&is_recovered, sizeof is_recovered);
#ifdef WITH_WSREP
  MEM_NOACCESS(&wsrep, sizeof wsrep);
#endif
  read_view.mem_noaccess();
  MEM_NOACCESS(&lock, sizeof lock);
  MEM_NOACCESS(&op_info, sizeof op_info +
               sizeof(unsigned) /* isolation_level,
                                   check_foreigns, check_unique_secondary,
                                   bulk_insert */);
  MEM_NOACCESS(&is_registered, sizeof is_registered);
  MEM_NOACCESS(&active_commit_ordered, sizeof active_commit_ordered);
  MEM_NOACCESS(&flush_log_later, sizeof flush_log_later);
  MEM_NOACCESS(&duplicates, sizeof duplicates);
  MEM_NOACCESS(&dict_operation, sizeof dict_operation);
  MEM_NOACCESS(&dict_operation_lock_mode, sizeof dict_operation_lock_mode);
  MEM_NOACCESS(&start_time, sizeof start_time);
  MEM_NOACCESS(&start_time_micro, sizeof start_time_micro);
  MEM_NOACCESS(&commit_lsn, sizeof commit_lsn);
  MEM_NOACCESS(&mysql_thd, sizeof mysql_thd);
  MEM_NOACCESS(&mysql_log_file_name, sizeof mysql_log_file_name);
  MEM_NOACCESS(&mysql_log_offset, sizeof mysql_log_offset);
  MEM_NOACCESS(&n_mysql_tables_in_use, sizeof n_mysql_tables_in_use);
  MEM_NOACCESS(&mysql_n_tables_locked, sizeof mysql_n_tables_locked);
  MEM_NOACCESS(&error_state, sizeof error_state);
  MEM_NOACCESS(&error_info, sizeof error_info);
  MEM_NOACCESS(&error_key_num, sizeof error_key_num);
  MEM_NOACCESS(&graph, sizeof graph);
  MEM_NOACCESS(&trx_savepoints, sizeof trx_savepoints);
  MEM_NOACCESS(&undo_no, sizeof undo_no);
  MEM_NOACCESS(&last_sql_stat_start, sizeof last_sql_stat_start);
  MEM_NOACCESS(&rsegs, sizeof rsegs);
  MEM_NOACCESS(&roll_limit, sizeof roll_limit);
  MEM_NOACCESS(&in_rollback, sizeof in_rollback);
  MEM_NOACCESS(&pages_undone, sizeof pages_undone);
  MEM_NOACCESS(&n_autoinc_rows, sizeof n_autoinc_rows);
  MEM_NOACCESS(&autoinc_locks, sizeof autoinc_locks);
  MEM_NOACCESS(&read_only, sizeof read_only);
  MEM_NOACCESS(&auto_commit, sizeof auto_commit);
  MEM_NOACCESS(&will_lock, sizeof will_lock);
  MEM_NOACCESS(&fts_trx, sizeof fts_trx);
  MEM_NOACCESS(&fts_next_doc_id, sizeof fts_next_doc_id);
  MEM_NOACCESS(&flush_tables, sizeof flush_tables);
#ifdef UNIV_DEBUG
  MEM_NOACCESS(&start_line, sizeof start_line);
  MEM_NOACCESS(&start_file, sizeof start_file);
#endif /* UNIV_DEBUG */
  MEM_NOACCESS(&xid, sizeof xid);
  MEM_NOACCESS(&mod_tables, sizeof mod_tables);
  MEM_NOACCESS(&detailed_error, sizeof detailed_error);
  MEM_NOACCESS(&magic_n, sizeof magic_n);
  MEM_NOACCESS(&apply_online_log, sizeof apply_online_log);
  trx_pools->mem_free(this);
}

/** Transition to committed state, to release implicit locks. */
TRANSACTIONAL_INLINE inline void trx_t::commit_state()
{
  ut_ad(state == TRX_STATE_PREPARED
	|| state == TRX_STATE_PREPARED_RECOVERED
	|| state == TRX_STATE_ACTIVE);
  /* This makes the transaction committed in memory and makes its
  changes to data visible to other transactions. NOTE that there is a
  small discrepancy from the strict formal visibility rules here: a
  user of the database can see modifications made by another
  transaction T even before the necessary redo log segment has been
  flushed to the disk. If the database happens to crash before the
  flush, the user has seen modifications from T which will never be a
  committed transaction. However, any transaction T2 which sees the
  modifications of the committing transaction T, and which also itself
  makes modifications to the database, will get an lsn larger than the
  committing transaction T. In the case where the log flush fails, and
  T never gets committed, also T2 will never get committed. */
  TMTrxGuard tg{*this};
  state= TRX_STATE_COMMITTED_IN_MEMORY;
  ut_ad(id || !is_referenced());
}

/** Release any explicit locks of a committing transaction. */
inline void trx_t::release_locks()
{
  DEBUG_SYNC_C("trx_t_release_locks_enter");
  DBUG_ASSERT(state == TRX_STATE_COMMITTED_IN_MEMORY);
  DBUG_ASSERT(!is_referenced());

  if (UT_LIST_GET_LEN(lock.trx_locks))
  {
    lock_release(this);
    ut_ad(!lock.n_rec_locks);
    ut_ad(UT_LIST_GET_LEN(lock.trx_locks) == 0);
    ut_ad(ib_vector_is_empty(autoinc_locks));
    mem_heap_empty(lock.lock_heap);
  }

  lock.table_locks.clear();
  reset_skip_lock_inheritance();
  id= 0;
  while (dict_table_t *table= UT_LIST_GET_FIRST(lock.evicted_tables))
  {
    UT_LIST_REMOVE(lock.evicted_tables, table);
    dict_mem_table_free(table);
  }
  DEBUG_SYNC_C("after_trx_committed_in_memory");
}

/** At shutdown, frees a transaction object. */
TRANSACTIONAL_TARGET void trx_free_at_shutdown(trx_t *trx)
{
	ut_ad(trx->is_recovered);
	ut_a(trx_state_eq(trx, TRX_STATE_PREPARED)
	     || trx_state_eq(trx, TRX_STATE_PREPARED_RECOVERED)
	     || (trx_state_eq(trx, TRX_STATE_ACTIVE)
		 && (!srv_was_started
		     || srv_operation == SRV_OPERATION_RESTORE
		     || srv_operation == SRV_OPERATION_RESTORE_EXPORT
		     || srv_read_only_mode
		     || srv_force_recovery >= SRV_FORCE_NO_TRX_UNDO
		     || (!srv_is_being_started
		         && !srv_undo_sources && srv_fast_shutdown))));
	ut_a(trx->magic_n == TRX_MAGIC_N);

	ut_d(trx->apply_online_log = false);
	trx->commit_state();
	trx->release_locks();
	trx->mod_tables.clear();
	trx_undo_free_at_shutdown(trx);

	ut_a(!trx->read_only);

	DBUG_LOG("trx", "Free prepared: " << trx);
	trx->state = TRX_STATE_NOT_STARTED;
	ut_ad(!UT_LIST_GET_LEN(trx->lock.trx_locks));
	trx->free();
}


/**
  Disconnect a prepared transaction from MySQL
  @param[in,out] trx transaction
*/
void trx_disconnect_prepared(trx_t *trx)
{
  ut_ad(trx_state_eq(trx, TRX_STATE_PREPARED));
  ut_ad(trx->mysql_thd);
  ut_ad(!trx->mysql_log_file_name);
  trx->read_view.close();
  trx_sys.trx_list.freeze();
  trx->is_recovered= true;
  trx->mysql_thd= NULL;
  trx_sys.trx_list.unfreeze();
  /* todo/fixme: suggest to do it at innodb prepare */
  trx->will_lock= false;
  trx_sys.rw_trx_hash.put_pins(trx);
}

MY_ATTRIBUTE((nonnull, warn_unused_result))
/** Resurrect the table locks for a resurrected transaction. */
static dberr_t trx_resurrect_table_locks(trx_t *trx, const trx_undo_t &undo)
{
  ut_ad(trx_state_eq(trx, TRX_STATE_ACTIVE) ||
        trx_state_eq(trx, TRX_STATE_PREPARED));
  ut_ad(undo.rseg == trx->rsegs.m_redo.rseg);

  if (undo.empty())
    return DB_SUCCESS;

  mtr_t mtr;
  std::map<table_id_t, bool> tables;
  mtr.start();

  dberr_t err;
  if (buf_block_t *block=
      buf_page_get_gen(page_id_t(trx->rsegs.m_redo.rseg->space->id,
                                 undo.top_page_no), 0, RW_S_LATCH, nullptr,
                       BUF_GET, &mtr, &err))
  {
    buf_block_t *undo_block= block;
    const trx_undo_rec_t *undo_rec= block->page.frame + undo.top_offset;

    do
    {
      ulint type;
      undo_no_t undo_no;
      table_id_t table_id;
      ulint cmpl_info;
      bool updated_extern;

      if (undo_block != block)
      {
        mtr.release(*undo_block);
        undo_block= block;
      }
      trx_undo_rec_get_pars(undo_rec, &type, &cmpl_info,
                            &updated_extern, &undo_no, &table_id);
      tables.emplace(table_id, type == TRX_UNDO_EMPTY);
      undo_rec= trx_undo_get_prev_rec(block, page_offset(undo_rec),
                                      undo.hdr_page_no, undo.hdr_offset,
                                      true, &mtr);
    }
    while (undo_rec);
  }

  mtr.commit();

  if (err != DB_SUCCESS)
    return err;

  for (auto p : tables)
  {
    if (dict_table_t *table=
        dict_table_open_on_id(p.first, FALSE, DICT_TABLE_OP_LOAD_TABLESPACE))
    {
      if (!table->is_readable())
      {
        dict_sys.lock(SRW_LOCK_CALL);
        table->release();
        dict_sys.remove(table);
        dict_sys.unlock();
        continue;
      }

      if (trx->state == TRX_STATE_PREPARED)
        trx->mod_tables.emplace(table, 0);

      lock_table_resurrect(table, trx, p.second ? LOCK_X : LOCK_IX);

      DBUG_LOG("ib_trx",
               "resurrect " << ib::hex(trx->id) << " lock on " << table->name);
      table->release();
    }
  }

  return DB_SUCCESS;
}


MY_ATTRIBUTE((nonnull, warn_unused_result))
/**
  Resurrect the transactions that were doing inserts/updates the time of the
  crash, they need to be undone.
*/
static dberr_t trx_resurrect(trx_undo_t *undo, trx_rseg_t *rseg,
                             time_t start_time, ulonglong start_time_micro,
                             uint64_t *rows_to_undo)
{
  trx_state_t state;
  ut_ad(rseg->needs_purge >= undo->trx_id);
  /*
    This is single-threaded startup code, we do not need the
    protection of trx->mutex here.
  */
  switch (undo->state)
  {
  case TRX_UNDO_ACTIVE:
    state= TRX_STATE_ACTIVE;
    break;
  case TRX_UNDO_PREPARED:
    /*
      Prepared transactions are left in the prepared state
      waiting for a commit or abort decision from MySQL
    */
    state= TRX_STATE_PREPARED;
    sql_print_information("InnoDB: Transaction " TRX_ID_FMT
                          " was in the XA prepared state.", undo->trx_id);
    break;
  default:
    return DB_SUCCESS;
  }

  rseg->acquire();
  trx_t *trx= trx_create();
  trx->state= state;
  ut_d(trx->start_file= __FILE__);
  ut_d(trx->start_line= __LINE__);

  trx->rsegs.m_redo.undo= undo;
  trx->undo_no= undo->top_undo_no + 1;
  trx->rsegs.m_redo.rseg= rseg;
  trx->xid= undo->xid;
  trx->id= undo->trx_id;
  trx->is_recovered= true;
  trx->start_time= start_time;
  trx->start_time_micro= start_time_micro;
  trx->dict_operation= undo->dict_operation;

  trx_sys.rw_trx_hash.insert(trx);
  trx_sys.rw_trx_hash.put_pins(trx);
  if (trx_state_eq(trx, TRX_STATE_ACTIVE))
    *rows_to_undo+= trx->undo_no;
  return trx_resurrect_table_locks(trx, *undo);
}


/** Initialize (resurrect) transactions at startup. */
dberr_t trx_lists_init_at_db_start()
{
	ut_a(srv_is_being_started);
	ut_ad(!srv_was_started);

	if (srv_operation == SRV_OPERATION_RESTORE) {
		/* mariabackup --prepare only deals with
		the redo log and the data files, not with
		transactions or the data dictionary. */
		return trx_rseg_array_init();
	}

	if (srv_force_recovery >= SRV_FORCE_NO_UNDO_LOG_SCAN) {
		return DB_SUCCESS;
	}

	purge_sys.create();
	dberr_t err = trx_rseg_array_init();

	if (err != DB_SUCCESS) {
corrupted:
		ib::info() << "Retry with innodb_force_recovery=5";
		return err;
	}

	if (trx_sys.is_undo_empty()) {
func_exit:
		purge_sys.clone_oldest_view<true>();
		return DB_SUCCESS;
	}

	/* Look from the rollback segments if there exist undo logs for
	transactions. */
	const time_t	start_time	= time(NULL);
	const ulonglong	start_time_micro= microsecond_interval_timer();
	uint64_t	rows_to_undo	= 0;

	for (auto& rseg : trx_sys.rseg_array) {
		trx_undo_t*	undo;

		/* Some rollback segment may be unavailable,
		especially if the server was previously run with a
		non-default value of innodb_undo_logs. */
		if (!rseg.space) {
			continue;
		}
		/* Resurrect other transactions. */
		for (undo = UT_LIST_GET_FIRST(rseg.undo_list);
		     undo != NULL;
		     undo = UT_LIST_GET_NEXT(undo_list, undo)) {
			trx_t *trx = trx_sys.find(0, undo->trx_id, false);
			if (!trx) {
				err = trx_resurrect(undo, &rseg, start_time,
						    start_time_micro,
						    &rows_to_undo);
			} else {
				ut_ad(trx_state_eq(trx, TRX_STATE_ACTIVE) ||
				      trx_state_eq(trx, TRX_STATE_PREPARED));
				ut_ad(trx->start_time == start_time);
				ut_ad(trx->is_recovered);
				ut_ad(trx->rsegs.m_redo.rseg == &rseg);
				ut_ad(rseg.is_referenced());
				ut_ad(rseg.needs_purge);

				trx->rsegs.m_redo.undo = undo;
				if (undo->top_undo_no >= trx->undo_no) {
					if (trx_state_eq(trx,
							 TRX_STATE_ACTIVE)) {
						rows_to_undo -= trx->undo_no;
						rows_to_undo +=
							undo->top_undo_no + 1;
					}

					trx->undo_no = undo->top_undo_no + 1;
				}
				err = trx_resurrect_table_locks(trx, *undo);
			}

			if (err != DB_SUCCESS) {
				goto corrupted;
			}
		}
	}

	if (const auto size = trx_sys.rw_trx_hash.size()) {
		ib::info() << size
			<< " transaction(s) which must be rolled back or"
			" cleaned up in total " << rows_to_undo
			<< " row operations to undo";
		ib::info() << "Trx id counter is " << trx_sys.get_max_trx_id();
	}

	goto func_exit;
}

/** Assign a persistent rollback segment in a round-robin fashion,
evenly distributed between 0 and innodb_undo_logs-1
@param trx transaction */
static void trx_assign_rseg_low(trx_t *trx)
{
	ut_ad(!trx->rsegs.m_redo.rseg);
	ut_ad(srv_available_undo_logs == TRX_SYS_N_RSEGS);

	/* The first slot is always assigned to the system tablespace. */
	ut_ad(trx_sys.rseg_array[0].space == fil_system.sys_space);

	trx_sys.register_rw(trx);
	ut_ad(trx->id);

	/* Choose a rollback segment evenly distributed between 0 and
	innodb_undo_logs-1 in a round-robin fashion, skipping those
	undo tablespaces that are scheduled for truncation. */
	static Atomic_counter<unsigned>	rseg_slot;
	unsigned slot = rseg_slot++ % TRX_SYS_N_RSEGS;
	ut_d(if (trx_rseg_n_slots_debug) slot = 0);
	ut_d(const auto start_scan_slot = slot);
	ut_d(bool look_for_rollover = false);
	trx_rseg_t*	rseg;

	bool	allocated;

	do {
		for (;;) {
			rseg = &trx_sys.rseg_array[slot];
			ut_ad(!look_for_rollover || start_scan_slot != slot);
			ut_d(look_for_rollover = true);
			ut_d(if (!trx_rseg_n_slots_debug))
			slot = (slot + 1) % TRX_SYS_N_RSEGS;

			if (!rseg->space) {
				continue;
			}

			ut_ad(rseg->is_persistent());

			if (rseg->space != fil_system.sys_space) {
				if (rseg->skip_allocation()) {
					continue;
				}
			} else if (const fil_space_t *space =
				   trx_sys.rseg_array[slot].space) {
				if (space != fil_system.sys_space
				    && srv_undo_tablespaces > 0) {
					/** If dedicated
					innodb_undo_tablespaces have
					been configured, try to use them
					instead of the system tablespace. */
					continue;
				}
			}

			break;
		}

		/* By now we have only selected the rseg but not marked it
		allocated. By marking it allocated we are ensuring that it will
		never be selected for UNDO truncate purge. */
		allocated = rseg->acquire_if_available();
	} while (!allocated);

	trx->rsegs.m_redo.rseg = rseg;
}

/** Assign a rollback segment for modifying temporary tables.
@return the assigned rollback segment */
trx_rseg_t *trx_t::assign_temp_rseg()
{
	ut_ad(!rsegs.m_noredo.rseg);
	ut_ad(!is_autocommit_non_locking());
	compile_time_assert(ut_is_2pow(TRX_SYS_N_RSEGS));

	/* Choose a temporary rollback segment between 0 and 127
	in a round-robin fashion. */
	static Atomic_counter<unsigned> rseg_slot;
	trx_rseg_t*	rseg = &trx_sys.temp_rsegs[
		rseg_slot++ & (TRX_SYS_N_RSEGS - 1)];
	ut_ad(!rseg->is_persistent());
	rsegs.m_noredo.rseg = rseg;

	if (id == 0) {
		trx_sys.register_rw(this);
	}

	return(rseg);
}

/****************************************************************//**
Starts a transaction. */
static
void
trx_start_low(
/*==========*/
	trx_t*	trx,		/*!< in: transaction */
	bool	read_write)	/*!< in: true if read-write transaction */
{
	ut_ad(!trx->in_rollback);
	ut_ad(!trx->is_recovered);
	ut_ad(trx->start_line != 0);
	ut_ad(trx->start_file != 0);
	ut_ad(trx->roll_limit == 0);
	ut_ad(trx->error_state == DB_SUCCESS);
	ut_ad(trx->rsegs.m_redo.rseg == NULL);
	ut_ad(trx->rsegs.m_noredo.rseg == NULL);
	ut_ad(trx_state_eq(trx, TRX_STATE_NOT_STARTED));
	ut_ad(UT_LIST_GET_LEN(trx->lock.trx_locks) == 0);

	/* Check whether it is an AUTOCOMMIT SELECT */
	trx->auto_commit = thd_trx_is_auto_commit(trx->mysql_thd);

	trx->read_only = srv_read_only_mode
		|| (!trx->dict_operation
		    && thd_trx_is_read_only(trx->mysql_thd));

	if (!trx->auto_commit) {
		trx->will_lock = true;
	} else if (!trx->will_lock) {
		trx->read_only = true;
	}

#ifdef WITH_WSREP
	trx->xid.null();
#endif /* WITH_WSREP */

	ut_a(ib_vector_is_empty(trx->autoinc_locks));
	ut_a(trx->lock.table_locks.empty());

	/* No other thread can access this trx object through rw_trx_hash,
	still it can be found through trx_sys.trx_list. Sometimes it's
	possible to indirectly protect trx_t::state by freezing
	trx_sys.trx_list.

	For now we update it without mutex protection, because original code
	did it this way. It has to be reviewed and fixed properly. */
	trx->state = TRX_STATE_ACTIVE;

	/* By default all transactions are in the read-only list unless they
	are non-locking auto-commit read only transactions or background
	(internal) transactions. Note: Transactions marked explicitly as
	read only can write to temporary tables, we put those on the RO
	list too. */

	if (!trx->read_only
	    && (!trx->mysql_thd || read_write || trx->dict_operation)) {
		/* Temporary rseg is assigned only if the transaction
		updates a temporary table */
		if (!high_level_read_only) {
			trx_assign_rseg_low(trx);
		}
	} else {
		if (!trx->is_autocommit_non_locking()) {

			/* If this is a read-only transaction that is writing
			to a temporary table then it needs a transaction id
			to write to the temporary table. */

			if (read_write) {
				ut_ad(!srv_read_only_mode);
				trx_sys.register_rw(trx);
			}
		} else {
			ut_ad(!read_write);
		}
	}

	trx->start_time = time(NULL);
	trx->start_time_micro = trx->mysql_thd
		? thd_start_utime(trx->mysql_thd)
		: microsecond_interval_timer();

	ut_a(trx->error_state == DB_SUCCESS);
}

/** Release an empty undo log that was associated with a transaction. */
ATTRIBUTE_COLD
void trx_t::commit_empty(mtr_t *mtr)
{
  trx_rseg_t *rseg= rsegs.m_redo.rseg;
  trx_undo_t *&undo= rsegs.m_redo.undo;

  ut_ad(undo->state == TRX_UNDO_ACTIVE || undo->state == TRX_UNDO_PREPARED);
  ut_ad(undo->size == 1);

  if (buf_block_t *u=
      buf_page_get(page_id_t(rseg->space->id, undo->hdr_page_no), 0,
                   RW_X_LATCH, mtr))
  {
    ut_d(const uint16_t state=
         mach_read_from_2(TRX_UNDO_SEG_HDR + TRX_UNDO_STATE + u->page.frame));
    ut_ad(state == undo->state || state == TRX_UNDO_ACTIVE);
    static_assert(TRX_UNDO_PAGE_START + 2 == TRX_UNDO_PAGE_FREE,
                  "compatibility");
    ut_ad(!memcmp(TRX_UNDO_PAGE_HDR + TRX_UNDO_PAGE_START + u->page.frame,
                  TRX_UNDO_PAGE_HDR + TRX_UNDO_PAGE_FREE + u->page.frame, 2));
    ut_ad(mach_read_from_4(TRX_UNDO_PAGE_HDR + TRX_UNDO_PAGE_NODE + FLST_PREV +
                           FIL_ADDR_PAGE + u->page.frame) == FIL_NULL);
    ut_ad(mach_read_from_2(TRX_UNDO_PAGE_HDR + TRX_UNDO_PAGE_NODE + FLST_PREV +
                           FIL_ADDR_BYTE + u->page.frame) == 0);
    ut_ad(!memcmp(TRX_UNDO_PAGE_HDR + TRX_UNDO_PAGE_NODE + FLST_PREV +
                  u->page.frame,
                  TRX_UNDO_PAGE_HDR + TRX_UNDO_PAGE_NODE + FLST_NEXT +
                  u->page.frame, FIL_ADDR_SIZE));

    /* Delete the last undo log header, which must be for this transaction.

    An undo segment can be reused (TRX_UNDO_CACHED) only if it
    comprises of one page and that single page contains enough space
    for the undo log header of a subsequent transaction. See
    trx_purge_add_undo_to_history(), which is executed when committing
    a nonempty transaction.

    If we simply changed the undo page state to TRX_UNDO_CACHED,
    then trx_undo_reuse_cached() could run out of space. We will
    release the space consumed by our empty undo log to avoid that. */
    for (byte *last= &u->page.frame[TRX_UNDO_SEG_HDR + TRX_UNDO_SEG_HDR_SIZE],
           *prev= nullptr;;)
    {
      /* TRX_UNDO_PREV_LOG is only being read in debug assertions, and
      written in trx_undo_header_create(). To remain compatible with
      possibly corrupted old data files, we will not read the field
      TRX_UNDO_PREV_LOG but instead rely on TRX_UNDO_NEXT_LOG. */
      ut_ad(mach_read_from_2(TRX_UNDO_PREV_LOG + last) ==
            (reinterpret_cast<size_t>(prev) & (srv_page_size - 1)));

      if (uint16_t next= mach_read_from_2(TRX_UNDO_NEXT_LOG + last))
      {
        ut_ad(ulint{next} + TRX_UNDO_LOG_XA_HDR_SIZE < srv_page_size - 100);
        ut_ad(&u->page.frame[next] > last);
        ut_ad(mach_read_from_2(TRX_UNDO_LOG_START + last) <= next);
        prev= last;
        last= &u->page.frame[next];
        continue;
      }

      ut_ad(mach_read_from_8(TRX_UNDO_TRX_ID + last) == id);
      ut_ad(!mach_read_from_8(TRX_UNDO_TRX_NO + last));
      ut_ad(!memcmp(TRX_UNDO_PAGE_HDR + TRX_UNDO_PAGE_START + u->page.frame,
                    TRX_UNDO_LOG_START + last, 2));

      if (prev)
      {
        mtr->memcpy(*u, TRX_UNDO_PAGE_HDR + TRX_UNDO_PAGE_START +
                    u->page.frame, prev + TRX_UNDO_LOG_START, 2);
        const ulint free= page_offset(last);
        mtr->write<2>(*u, TRX_UNDO_PAGE_HDR + TRX_UNDO_PAGE_FREE +
                      u->page.frame, free);
        mtr->write<2>(*u, TRX_UNDO_SEG_HDR + TRX_UNDO_STATE + u->page.frame,
                      TRX_UNDO_CACHED);
        mtr->write<2>(*u, TRX_UNDO_SEG_HDR + TRX_UNDO_LAST_LOG + u->page.frame,
                      page_offset(prev));
        mtr->write<2>(*u, prev + TRX_UNDO_NEXT_LOG, 0U);
        mtr->memset(u, free, srv_page_size - FIL_PAGE_DATA_END - free, 0);

        /* We may have updated PAGE_MAX_TRX_ID on secondary index pages
        to this->id. Ensure that trx_sys.m_max_trx_id will be recovered
        correctly, even though we removed our undo log record along
        with the TRX_UNDO_TRX_ID above. */

        /* Below, we are acquiring rseg_header->page.lock after
        u->page.lock (the opposite of trx_purge_add_undo_to_history()).
        This is fine, because both functions are holding exclusive
        rseg->latch. */

        if (mach_read_from_8(prev + TRX_UNDO_TRX_NO) >= id);
        else if (buf_block_t *rseg_header= rseg->get(mtr, nullptr))
        {
          byte *m= TRX_RSEG + TRX_RSEG_MAX_TRX_ID + rseg_header->page.frame;

          do
          {
            if (UNIV_UNLIKELY(mach_read_from_4(TRX_RSEG + TRX_RSEG_FORMAT +
                                               rseg_header->page.frame)))
              /* This must have been upgraded from before MariaDB 10.3.5. */
              trx_rseg_format_upgrade(rseg_header, mtr);
            else if (mach_read_from_8(m) >= id)
              continue;
            mtr->write<8>(*rseg_header, m, id);
          }
          while (0);
        }
      }
      else
        /* Our undo log header was right after the undo log segment header.
        This page should have been created by trx_undo_create(), not
        returned by trx_undo_reuse_cached().

        We retain the dummy empty log in order to remain compatible with
        trx_undo_mem_create_at_db_start(). This page will remain available
        to trx_undo_reuse_cached(), and it will eventually be freed by
        trx_purge_truncate_rseg_history(). */
        mtr->write<2>(*u, TRX_UNDO_SEG_HDR + TRX_UNDO_STATE + u->page.frame,
                      TRX_UNDO_CACHED);
      break;
    }
  }
  else
    ut_ad("undo log page was not found" == 0);

  UT_LIST_REMOVE(rseg->undo_list, undo);
  UT_LIST_ADD_FIRST(rseg->undo_cached, undo);
  undo->state= TRX_UNDO_CACHED;
  undo= nullptr;

  /* We must assign an "end" identifier even though we are not going
  to persistently write it anywhere, to make sure that the purge of
  history will not be stuck. */
  trx_sys.assign_new_trx_no(this);
}

/** Assign the transaction its history serialisation number and write the
UNDO log to the assigned rollback segment.
@param mtr   mini-transaction */
inline void trx_t::write_serialisation_history(mtr_t *mtr)
{
  ut_ad(!read_only);
  trx_rseg_t *rseg= rsegs.m_redo.rseg;
  trx_undo_t *&undo= rsegs.m_redo.undo;
  if (UNIV_LIKELY(undo != nullptr))
  {
    MONITOR_INC(MONITOR_TRX_COMMIT_UNDO);

    /* We have to hold exclusive rseg->latch because undo log headers have
    to be put to the history list in the (serialisation) order of the
    UNDO trx number. This is required for purge_sys too. */
    rseg->latch.wr_lock(SRW_LOCK_CALL);
    ut_ad(undo->rseg == rseg);
    /* Assign the transaction serialisation number and add any
    undo log to the purge queue. */
    if (UNIV_UNLIKELY(!undo_no))
    {
      /* The transaction was rolled back. */
      commit_empty(mtr);
      goto done;
    }
    else if (rseg->last_page_no == FIL_NULL)
    {
      mysql_mutex_lock(&purge_sys.pq_mutex);
      trx_sys.assign_new_trx_no(this);
      const trx_id_t end{rw_trx_hash_element->no};
      /* end cannot be less than anything in rseg. User threads only
      produce events when a rollback segment is empty. */
      purge_sys.purge_queue.push(TrxUndoRsegs{end, *rseg});
      mysql_mutex_unlock(&purge_sys.pq_mutex);
      rseg->last_page_no= undo->hdr_page_no;
      rseg->set_last_commit(undo->hdr_offset, end);
    }
    else
      trx_sys.assign_new_trx_no(this);
    UT_LIST_REMOVE(rseg->undo_list, undo);
    /* Change the undo log segment state from TRX_UNDO_ACTIVE, to
    define the transaction as committed in the file based domain,
    at mtr->commit_lsn() obtained in mtr->commit() below. */
    trx_purge_add_undo_to_history(this, undo, mtr);
  done:
    rseg->release();
    rseg->latch.wr_unlock();
  }
  else
    rseg->release();
  mtr->commit();
}

/********************************************************************
Finalize a transaction containing updates for a FTS table. */
static
void
trx_finalize_for_fts_table(
/*=======================*/
	fts_trx_table_t*	ftt)	    /* in: FTS trx table */
{
	fts_t*		  fts = ftt->table->fts;
	fts_doc_ids_t*	  doc_ids = ftt->added_doc_ids;

	ut_a(fts->add_wq);

	mem_heap_t* heap = static_cast<mem_heap_t*>(doc_ids->self_heap->arg);

	ib_wqueue_add(fts->add_wq, doc_ids, heap);

	/* fts_trx_table_t no longer owns the list. */
	ftt->added_doc_ids = NULL;
}

/******************************************************************//**
Finalize a transaction containing updates to FTS tables. */
static
void
trx_finalize_for_fts(
/*=================*/
	trx_t*	trx,		/*!< in/out: transaction */
	bool	is_commit)	/*!< in: true if the transaction was
				committed, false if it was rolled back. */
{
	if (is_commit) {
		const ib_rbt_node_t*	node;
		ib_rbt_t*		tables;
		fts_savepoint_t*	savepoint;

		savepoint = static_cast<fts_savepoint_t*>(
			ib_vector_last(trx->fts_trx->savepoints));

		tables = savepoint->tables;

		for (node = rbt_first(tables);
		     node;
		     node = rbt_next(tables, node)) {
			fts_trx_table_t**	ftt;

			ftt = rbt_value(fts_trx_table_t*, node);

			if ((*ftt)->added_doc_ids) {
				trx_finalize_for_fts_table(*ftt);
			}
		}
	}

	fts_trx_free(trx->fts_trx);
	trx->fts_trx = NULL;
}

extern "C" MYSQL_THD thd_increment_pending_ops(MYSQL_THD);
extern "C" void  thd_decrement_pending_ops(MYSQL_THD);


#include "../log/log0sync.h"

/*
  If required, initiates write and optionally flush of the log to
  disk
  @param lsn   LSN up to which logs are to be flushed.
  @param trx   transaction; if trx->state is PREPARED, the function will
  also wait for the flush to complete.
*/
static void trx_flush_log_if_needed(lsn_t lsn, trx_t *trx)
{
  ut_ad(srv_flush_log_at_trx_commit);
  ut_ad(trx->state != TRX_STATE_PREPARED);

  if (log_sys.get_flushed_lsn(std::memory_order_relaxed) >= lsn)
    return;

  const bool flush=
    (srv_file_flush_method != SRV_NOSYNC &&
     (srv_flush_log_at_trx_commit & 1));

  completion_callback cb;
  if (!log_sys.is_pmem() &&
      (cb.m_param= thd_increment_pending_ops(trx->mysql_thd)))
  {
    cb.m_callback = (void (*)(void *)) thd_decrement_pending_ops;
    log_write_up_to(lsn, flush, &cb);
  }
  else
  {
    trx->op_info= "flushing log";
    log_write_up_to(lsn, flush);
    trx->op_info= "";
  }
<<<<<<< HEAD

  log_write_up_to(lsn, !my_disable_sync &&
                  (srv_flush_log_at_trx_commit & 1), callback);
}

/**********************************************************************//**
If required, flushes the log to disk based on the value of
innodb_flush_log_at_trx_commit. */
static
void
trx_flush_log_if_needed(
/*====================*/
	lsn_t	lsn,	/*!< in: lsn up to which logs are to be
			flushed. */
	trx_t*	trx)	/*!< in/out: transaction */
{
	trx->op_info = "flushing log";
	trx_flush_log_if_needed_low(lsn, trx);
	trx->op_info = "";
=======
>>>>>>> f833ef5a
}

/** Process tables that were modified by the committing transaction. */
inline void trx_t::commit_tables()
{
  if (undo_no && !mod_tables.empty())
  {
    const trx_id_t max_trx_id= trx_sys.get_max_trx_id();
    const auto now= start_time;

    for (const auto &p : mod_tables)
    {
      dict_table_t *table= p.first;
      table->update_time= now;
      table->query_cache_inv_trx_id= max_trx_id;
    }
  }
}

/** Evict a table definition due to the rollback of ALTER TABLE.
@param table_id   table identifier
@param reset_only whether to only reset dict_table_t::def_trx_id */
void trx_t::evict_table(table_id_t table_id, bool reset_only)
{
	ut_ad(in_rollback);

	dict_table_t* table = dict_sys.find_table(table_id);
	if (!table) {
		return;
	}

	table->def_trx_id = 0;

	if (auto ref_count = table->get_ref_count()) {
		/* This must be a DDL operation that is being rolled
		back in an active connection. */
		ut_a(ref_count == 1);
		ut_ad(!is_recovered);
		ut_ad(mysql_thd);
		return;
	}

	if (reset_only) {
		return;
	}

	/* This table should only be locked by this transaction, if at all. */
	ut_ad(UT_LIST_GET_LEN(table->locks) <= 1);
	const bool locked = UT_LIST_GET_LEN(table->locks);
	ut_ad(!locked || UT_LIST_GET_FIRST(table->locks)->trx == this);
	dict_sys.remove(table, true, locked);
	if (locked) {
		UT_LIST_ADD_FIRST(lock.evicted_tables, table);
	}
}

/** Free temporary undo log after commit or rollback.
@param undo  temporary undo log */
ATTRIBUTE_NOINLINE static void trx_commit_cleanup(trx_undo_t *&undo)
{
  trx_rseg_t *const rseg= undo->rseg;
  ut_ad(rseg->space == fil_system.temp_space);
  rseg->latch.wr_lock(SRW_LOCK_CALL);
  UT_LIST_REMOVE(rseg->undo_list, undo);
  ut_ad(undo->state == TRX_UNDO_ACTIVE || undo->state == TRX_UNDO_PREPARED);
  ut_ad(undo->id < TRX_RSEG_N_SLOTS);
  /* Delete first the undo log segment in the file */
  bool finished;
  mtr_t mtr;
  do
  {
    mtr.start();
    mtr.set_log_mode(MTR_LOG_NO_REDO);

    finished= true;

    if (buf_block_t *block=
        buf_page_get(page_id_t(SRV_TMP_SPACE_ID, undo->hdr_page_no), 0,
                     RW_X_LATCH, &mtr))
    {
      fseg_header_t *file_seg= TRX_UNDO_SEG_HDR + TRX_UNDO_FSEG_HEADER +
        block->page.frame;

      finished= fseg_free_step(file_seg, &mtr);

      if (!finished);
      else if (buf_block_t *rseg_header= rseg->get(&mtr, nullptr))
      {
        static_assert(FIL_NULL == 0xffffffff, "compatibility");
        memset(rseg_header->page.frame + TRX_RSEG + TRX_RSEG_UNDO_SLOTS +
               undo->id * TRX_RSEG_SLOT_SIZE, 0xff, 4);
      }
    }

    mtr.commit();
  }
  while (!finished);

  ut_ad(rseg->curr_size > undo->size);
  rseg->curr_size-= undo->size;
  rseg->latch.wr_unlock();
  ut_free(undo);
  undo= nullptr;
}

TRANSACTIONAL_INLINE inline void trx_t::commit_in_memory(const mtr_t *mtr)
{
  /* We already detached from rseg in write_serialisation_history() */
  ut_ad(!rsegs.m_redo.undo);
  read_view.close();

  if (is_autocommit_non_locking())
  {
    ut_ad(id == 0);
    ut_ad(read_only);
    ut_ad(!will_lock);
    ut_a(!is_recovered);
    ut_ad(!rsegs.m_redo.rseg);
    ut_ad(!rsegs.m_redo.undo);
    ut_ad(mysql_thd);
    ut_ad(state == TRX_STATE_ACTIVE);

    /* Note: We do not have to hold any lock_sys latch here, because
    this is a non-locking transaction. */
    ut_a(UT_LIST_GET_LEN(lock.trx_locks) == 0);
    ut_ad(UT_LIST_GET_LEN(lock.evicted_tables) == 0);

    /* This state change is not protected by any mutex, therefore
    there is an inherent race here around state transition during
    printouts. We ignore this race for the sake of efficiency.
    However, the freezing of trx_sys.trx_list will protect the trx_t
    instance and it cannot be removed from the trx_list and freed
    without first unfreezing trx_list. */
    state= TRX_STATE_NOT_STARTED;

    MONITOR_INC(MONITOR_TRX_NL_RO_COMMIT);

    DBUG_LOG("trx", "Autocommit in memory: " << this);
  }
  else
  {
#ifdef UNIV_DEBUG
    if (!UT_LIST_GET_LEN(lock.trx_locks))
      for (auto l : lock.table_locks)
        ut_ad(!l);
#endif /* UNIV_DEBUG */
    commit_state();

    if (id)
    {
      trx_sys.deregister_rw(this);

      /* Wait for any implicit-to-explicit lock conversions to cease,
      so that there will be no race condition in lock_release(). */
      while (UNIV_UNLIKELY(is_referenced()))
        LF_BACKOFF();
    }
    else
      ut_ad(read_only || !rsegs.m_redo.rseg);

    if (read_only || !rsegs.m_redo.rseg)
    {
      MONITOR_INC(MONITOR_TRX_RO_COMMIT);
    }
    else
    {
      commit_tables();
      MONITOR_INC(MONITOR_TRX_RW_COMMIT);
      is_recovered= false;
    }

    if (UNIV_LIKELY(!dict_operation))
      release_locks();
  }

  if (trx_undo_t *&undo= rsegs.m_noredo.undo)
  {
    ut_ad(undo->rseg == rsegs.m_noredo.rseg);
    trx_commit_cleanup(undo);
  }

  if (mtr)
  {
    /* NOTE that we could possibly make a group commit more efficient
    here: call std::this_thread::yield() here to allow also other trxs to come
    to commit! */

    /*-------------------------------------*/

    /* Depending on the my.cnf options, we may now write the log
    buffer to the log files, making the transaction durable if the OS
    does not crash. We may also flush the log files to disk, making
    the transaction durable also at an OS crash or a power outage.

    The idea in InnoDB's group commit is that a group of transactions
    gather behind a trx doing a physical disk write to log files, and
    when that physical write has been completed, one of those
    transactions does a write which commits the whole group. Note that
    this group commit will only bring benefit if there are > 2 users
    in the database. Then at least 2 users can gather behind one doing
    the physical log write to disk.

    If we are calling trx_t::commit() under prepare_commit_mutex, we
    will delay possible log write and flush to a separate function
    trx_commit_complete_for_mysql(), which is only called when the
    thread has released the mutex. This is to make the group commit
    algorithm to work. Otherwise, the prepare_commit mutex would
    serialize all commits and prevent a group of transactions from
    gathering. */

    commit_lsn= undo_no || !xid.is_null() ? mtr->commit_lsn() : 0;
    if (commit_lsn && !flush_log_later && srv_flush_log_at_trx_commit)
    {
      trx_flush_log_if_needed(commit_lsn, this);
      commit_lsn= 0;
    }
  }

  savepoints_discard();

  if (fts_trx)
    trx_finalize_for_fts(this, undo_no != 0);

#ifdef WITH_WSREP
  /* Serialization history has been written and the transaction is
  committed in memory, which makes this commit ordered. Release commit
  order critical section. */
  if (wsrep)
  {
    wsrep= false;
    wsrep_commit_ordered(mysql_thd);
  }
#endif /* WITH_WSREP */
  lock.was_chosen_as_deadlock_victim= false;
}

void trx_t::commit_cleanup()
{
  ut_ad(!dict_operation);
  ut_ad(!was_dict_operation);

  if (is_bulk_insert())
    for (auto &t : mod_tables)
      delete t.second.bulk_store;

  mutex.wr_lock();
  state= TRX_STATE_NOT_STARTED;
  mod_tables.clear();

  check_foreigns= true;
  check_unique_secondary= true;
  assert_freed();
  trx_init(this);
  mutex.wr_unlock();

  ut_a(error_state == DB_SUCCESS);
}

/** Commit the transaction in a mini-transaction.
@param mtr  mini-transaction (if there are any persistent modifications) */
TRANSACTIONAL_TARGET void trx_t::commit_low(mtr_t *mtr)
{
  ut_ad(!mtr || mtr->is_active());
  ut_d(bool aborted= in_rollback && error_state == DB_DEADLOCK);
  ut_ad(!mtr == (aborted || !has_logged_persistent()));
  ut_ad(!mtr || !aborted);

  if (fts_trx && undo_no)
  {
    ut_a(!is_autocommit_non_locking());
    /* MDEV-24088 FIXME: Invoke fts_commit() earlier (before possible
    XA PREPARE), so that we will be able to return an error and rollback
    the transaction, instead of violating consistency!

    The original claim about DB_DUPLICATE KEY was:
    This is a possible scenario if there is a crash between
    insert to DELETED table committing and transaction committing. The
    fix would be able to return error from this function */
    if (ut_d(dberr_t error=) fts_commit(this))
      ut_ad(error == DB_DUPLICATE_KEY || error == DB_LOCK_WAIT_TIMEOUT);
  }

#ifdef ENABLED_DEBUG_SYNC
  const bool debug_sync= mysql_thd && has_logged_persistent();
#endif

  if (mtr)
  {
    if (UNIV_UNLIKELY(apply_online_log))
      apply_log();

    /* The following call commits the mini-transaction, making the
    whole transaction committed in the file-based world, at this log
    sequence number. The transaction becomes 'durable' when we write
    the log to disk, but in the logical sense the commit in the
    file-based data structures (undo logs etc.) happens here.

    NOTE that transaction numbers do not necessarily come in
    exactly the same order as commit lsn's, if the transactions have
    different rollback segments. However, if a transaction T2 is
    able to see modifications made by a transaction T1, T2 will always
    get a bigger transaction number and a bigger commit lsn than T1. */
    write_serialisation_history(mtr);
  }
  else if (trx_rseg_t *rseg= rsegs.m_redo.rseg)
  {
    ut_ad(id);
    ut_ad(!rsegs.m_redo.undo);
    rseg->release();
  }

#ifdef ENABLED_DEBUG_SYNC
  if (debug_sync)
    DEBUG_SYNC_C("before_trx_state_committed_in_memory");
#endif

  commit_in_memory(mtr);
}


void trx_t::commit_persist()
{
  mtr_t *mtr= nullptr;
  mtr_t local_mtr;

  if (has_logged_persistent())
  {
    mtr= &local_mtr;
    local_mtr.start();
  }
  commit_low(mtr);
}


void trx_t::commit()
{
  ut_ad(!was_dict_operation);
  ut_d(was_dict_operation= dict_operation);
  dict_operation= false;
  commit_persist();
#ifdef UNIV_DEBUG
  if (!was_dict_operation)
    for (const auto &p : mod_tables) ut_ad(!p.second.is_dropped());
#endif /* UNIV_DEBUG */
  ut_d(was_dict_operation= false);
  commit_cleanup();
}


/****************************************************************//**
Prepares a transaction for commit/rollback. */
void
trx_commit_or_rollback_prepare(
/*===========================*/
	trx_t*	trx)		/*!< in/out: transaction */
{
	/* We are reading trx->state without holding trx->mutex
	here, because the commit or rollback should be invoked for a
	running (or recovered prepared) transaction that is associated
	with the current thread. */

	switch (trx->state) {
	case TRX_STATE_NOT_STARTED:
		trx_start_low(trx, true);
		/* fall through */

	case TRX_STATE_ACTIVE:
	case TRX_STATE_PREPARED:
	case TRX_STATE_PREPARED_RECOVERED:
		trx->lock.wait_thr = NULL;
		return;

	case TRX_STATE_COMMITTED_IN_MEMORY:
		break;
	}

	ut_error;
}

/*********************************************************************//**
Creates a commit command node struct.
@return own: commit node struct */
commit_node_t*
trx_commit_node_create(
/*===================*/
	mem_heap_t*	heap)	/*!< in: mem heap where created */
{
	commit_node_t*	node;

	node = static_cast<commit_node_t*>(mem_heap_alloc(heap, sizeof(*node)));
	node->common.type  = QUE_NODE_COMMIT;
	node->state = COMMIT_NODE_SEND;

	return(node);
}

/***********************************************************//**
Performs an execution step for a commit type node in a query graph.
@return query thread to run next, or NULL */
que_thr_t*
trx_commit_step(
/*============*/
	que_thr_t*	thr)	/*!< in: query thread */
{
	commit_node_t*	node;

	node = static_cast<commit_node_t*>(thr->run_node);

	ut_ad(que_node_get_type(node) == QUE_NODE_COMMIT);

	if (thr->prev_node == que_node_get_parent(node)) {
		node->state = COMMIT_NODE_SEND;
	}

	if (node->state == COMMIT_NODE_SEND) {
		trx_t*	trx;

		node->state = COMMIT_NODE_WAIT;

		trx = thr_get_trx(thr);

		ut_a(trx->lock.wait_thr == NULL);

		trx_commit_or_rollback_prepare(trx);

		trx->commit();
		ut_ad(trx->lock.wait_thr == NULL);

		thr = NULL;
	} else {
		ut_ad(node->state == COMMIT_NODE_WAIT);

		node->state = COMMIT_NODE_SEND;

		thr->run_node = que_node_get_parent(node);
	}

	return(thr);
}

/**********************************************************************//**
Does the transaction commit for MySQL.
@return DB_SUCCESS or error number */
dberr_t
trx_commit_for_mysql(
/*=================*/
	trx_t*	trx)	/*!< in/out: transaction */
{
	/* Because we do not do the commit by sending an Innobase
	sig to the transaction, we must here make sure that trx has been
	started. */

	switch (trx->state) {
	case TRX_STATE_NOT_STARTED:
		return DB_SUCCESS;
	case TRX_STATE_ACTIVE:
	case TRX_STATE_PREPARED:
	case TRX_STATE_PREPARED_RECOVERED:
		trx->op_info = "committing";
		trx->commit();
		trx->op_info = "";
		return(DB_SUCCESS);
	case TRX_STATE_COMMITTED_IN_MEMORY:
		break;
	}
	ut_error;
	return(DB_CORRUPTION);
}

/** Durably write log until trx->commit_lsn
(if trx_t::commit_in_memory() was invoked with flush_log_later=true). */
void trx_commit_complete_for_mysql(trx_t *trx)
{
  const lsn_t lsn= trx->commit_lsn;
  if (!lsn)
    return;
  switch (srv_flush_log_at_trx_commit) {
  case 0:
    return;
  case 1:
    if (trx->active_commit_ordered)
      return;
  }
  trx_flush_log_if_needed(lsn, trx);
}

/**********************************************************************//**
Marks the latest SQL statement ended. */
void
trx_mark_sql_stat_end(
/*==================*/
	trx_t*	trx)	/*!< in: trx handle */
{
	ut_a(trx);

	switch (trx->state) {
	case TRX_STATE_PREPARED:
	case TRX_STATE_PREPARED_RECOVERED:
	case TRX_STATE_COMMITTED_IN_MEMORY:
		break;
	case TRX_STATE_NOT_STARTED:
		trx->undo_no = 0;
		/* fall through */
	case TRX_STATE_ACTIVE:
		if (trx->fts_trx != NULL) {
			fts_savepoint_laststmt_refresh(trx);
		}

		if (trx->is_bulk_insert()) {
			/* MDEV-25036 FIXME: we support buffered
			insert only for the first insert statement */
			trx->error_state = trx->bulk_insert_apply();
			/* Allow a subsequent INSERT into an empty table
			if !unique_checks && !foreign_key_checks. */
			return;
		}

		trx->last_sql_stat_start.least_undo_no = trx->undo_no;
		trx->end_bulk_insert();
		return;
	}

	ut_error;
}

/**********************************************************************//**
Prints info about a transaction. */
void
trx_print_low(
/*==========*/
	FILE*		f,
			/*!< in: output stream */
	const trx_t*	trx,
			/*!< in: transaction */
	ulint		max_query_len,
			/*!< in: max query length to print,
			or 0 to use the default max length */
	ulint		n_rec_locks,
			/*!< in: trx->lock.n_rec_locks */
	ulint		n_trx_locks,
			/*!< in: length of trx->lock.trx_locks */
	ulint		heap_size)
			/*!< in: mem_heap_get_size(trx->lock.lock_heap) */
{
	if (const trx_id_t id = trx->id) {
		fprintf(f, "TRANSACTION " TRX_ID_FMT, trx->id);
	} else {
		fprintf(f, "TRANSACTION (%p)", trx);
	}

	switch (trx->state) {
	case TRX_STATE_NOT_STARTED:
		fputs(", not started", f);
		goto state_ok;
	case TRX_STATE_ACTIVE:
		fprintf(f, ", ACTIVE %lu sec",
			(ulong) difftime(time(NULL), trx->start_time));
		goto state_ok;
	case TRX_STATE_PREPARED:
	case TRX_STATE_PREPARED_RECOVERED:
		fprintf(f, ", ACTIVE (PREPARED) %lu sec",
			(ulong) difftime(time(NULL), trx->start_time));
		goto state_ok;
	case TRX_STATE_COMMITTED_IN_MEMORY:
		fputs(", COMMITTED IN MEMORY", f);
		goto state_ok;
	}
	fprintf(f, ", state %lu", (ulong) trx->state);
	ut_ad(0);
state_ok:
	const char* op_info = trx->op_info;

	if (*op_info) {
		putc(' ', f);
		fputs(op_info, f);
	}

	if (trx->is_recovered) {
		fputs(" recovered trx", f);
	}

	putc('\n', f);

	if (trx->n_mysql_tables_in_use > 0 || trx->mysql_n_tables_locked > 0) {
		fprintf(f, "mysql tables in use %lu, locked %lu\n",
			(ulong) trx->n_mysql_tables_in_use,
			(ulong) trx->mysql_n_tables_locked);
	}

	bool newline = true;

	if (trx->in_rollback) { /* dirty read for performance reasons */
		fputs("ROLLING BACK ", f);
	} else if (trx->lock.wait_lock) {
		fputs("LOCK WAIT ", f);
	} else {
		newline = false;
	}

	if (n_trx_locks > 0 || heap_size > 400) {
		newline = true;

		fprintf(f, "%lu lock struct(s), heap size %lu,"
			" %lu row lock(s)",
			(ulong) n_trx_locks,
			(ulong) heap_size,
			(ulong) n_rec_locks);
	}

	if (trx->undo_no != 0) {
		newline = true;
		fprintf(f, ", undo log entries " TRX_ID_FMT, trx->undo_no);
	}

	if (newline) {
		putc('\n', f);
	}

	if (trx->state != TRX_STATE_NOT_STARTED && trx->mysql_thd != NULL) {
		innobase_mysql_print_thd(
			f, trx->mysql_thd, static_cast<uint>(max_query_len));
	}
}

/**********************************************************************//**
Prints info about a transaction.
The caller must hold lock_sys.latch.
When possible, use trx_print() instead. */
void
trx_print_latched(
/*==============*/
	FILE*		f,		/*!< in: output stream */
	const trx_t*	trx,		/*!< in: transaction */
	ulint		max_query_len)	/*!< in: max query length to print,
					or 0 to use the default max length */
{
	lock_sys.assert_locked();

	trx_print_low(f, trx, max_query_len,
		      trx->lock.n_rec_locks,
		      UT_LIST_GET_LEN(trx->lock.trx_locks),
		      mem_heap_get_size(trx->lock.lock_heap));
}

/**********************************************************************//**
Prints info about a transaction.
Acquires and releases lock_sys.latch. */
TRANSACTIONAL_TARGET
void
trx_print(
/*======*/
	FILE*		f,		/*!< in: output stream */
	const trx_t*	trx,		/*!< in: transaction */
	ulint		max_query_len)	/*!< in: max query length to print,
					or 0 to use the default max length */
{
  ulint n_rec_locks, n_trx_locks, heap_size;
  {
    TMLockMutexGuard g{SRW_LOCK_CALL};
    n_rec_locks= trx->lock.n_rec_locks;
    n_trx_locks= UT_LIST_GET_LEN(trx->lock.trx_locks);
    heap_size= mem_heap_get_size(trx->lock.lock_heap);
  }

  trx_print_low(f, trx, max_query_len, n_rec_locks, n_trx_locks, heap_size);
}

/** Prepare a transaction.
@return	log sequence number that makes the XA PREPARE durable
@retval	0	if no changes needed to be made durable */
static lsn_t trx_prepare_low(trx_t *trx)
{
	ut_ad(!trx->is_recovered);

	mtr_t	mtr;

	if (trx_undo_t* undo = trx->rsegs.m_noredo.undo) {
		ut_ad(undo->rseg == trx->rsegs.m_noredo.rseg);

		mtr.start();
		mtr.set_log_mode(MTR_LOG_NO_REDO);
		trx_undo_set_state_at_prepare(trx, undo, false, &mtr);
		mtr.commit();
	}

	trx_undo_t* undo = trx->rsegs.m_redo.undo;

	if (!undo) {
		/* There were no changes to persistent tables. */
		return(0);
	}

	ut_ad(undo->rseg == trx->rsegs.m_redo.rseg);

	mtr.start();

	/* Change the undo log segment states from TRX_UNDO_ACTIVE to
	TRX_UNDO_PREPARED: these modifications to the file data
	structure define the transaction as prepared in the file-based
	world, at the serialization point of lsn. */
	trx_undo_set_state_at_prepare(trx, undo, false, &mtr);

	/* Make the XA PREPARE durable. */
	mtr.commit();
	ut_ad(mtr.commit_lsn() > 0);
	return(mtr.commit_lsn());
}

/****************************************************************//**
Prepares a transaction. */
TRANSACTIONAL_TARGET
static
void
trx_prepare(
/*========*/
	trx_t*	trx)	/*!< in/out: transaction */
{
	/* Only fresh user transactions can be prepared.
	Recovered transactions cannot. */
	ut_a(!trx->is_recovered);

	lsn_t	lsn = trx_prepare_low(trx);

	ut_a(trx->state == TRX_STATE_ACTIVE);
	{
		TMTrxGuard tg{*trx};
		trx->state = TRX_STATE_PREPARED;
	}

	if (lsn) {
		/* Depending on the my.cnf options, we may now write the log
		buffer to the log files, making the prepared state of the
		transaction durable if the OS does not crash. We may also
		flush the log files to disk, making the prepared state of the
		transaction durable also at an OS crash or a power outage.

		The idea in InnoDB's group prepare is that a group of
		transactions gather behind a trx doing a physical disk write
		to log files, and when that physical write has been completed,
		one of those transactions does a write which prepares the whole
		group. Note that this group prepare will only bring benefit if
		there are > 2 users in the database. Then at least 2 users can
		gather behind one doing the physical log write to disk.

		We must not be holding any mutexes or latches here. */
		if (auto f = srv_flush_log_at_trx_commit) {
			log_write_up_to(lsn, (f & 1) && srv_file_flush_method
					!= SRV_NOSYNC);
		}

		if (!UT_LIST_GET_LEN(trx->lock.trx_locks)
		    || trx->isolation_level == TRX_ISO_SERIALIZABLE) {
			/* Do not release any locks at the
			SERIALIZABLE isolation level. */
		} else if (!trx->mysql_thd
			   || thd_sql_command(trx->mysql_thd)
			   != SQLCOM_XA_PREPARE) {
			/* Do not release locks for XA COMMIT ONE PHASE
			or for internal distributed transactions
			(XID::get_my_xid() would be nonzero). */
		} else {
			lock_release_on_prepare(trx);
		}
	}
}

/** XA PREPARE a transaction.
@param[in,out]	trx	transaction to prepare */
void trx_prepare_for_mysql(trx_t* trx)
{
	trx_start_if_not_started_xa(trx, false);

	trx->op_info = "preparing";

	trx_prepare(trx);

	trx->op_info = "";
}


struct trx_recover_for_mysql_callback_arg
{
  XID *xid_list;
  uint len;
  uint count;
};


static my_bool trx_recover_for_mysql_callback(rw_trx_hash_element_t *element,
  trx_recover_for_mysql_callback_arg *arg)
{
  DBUG_ASSERT(arg->len > 0);
  element->mutex.wr_lock();
  if (trx_t *trx= element->trx)
  {
    /*
      The state of a read-write transaction can only change from ACTIVE to
      PREPARED while we are holding the element->mutex. But since it is
      executed at startup no state change should occur.
    */
    if (trx_state_eq(trx, TRX_STATE_PREPARED))
    {
      ut_ad(trx->is_recovered);
      ut_ad(trx->id);
      if (arg->count == 0)
        ib::info() << "Starting recovery for XA transactions...";
      XID& xid= arg->xid_list[arg->count];
      if (arg->count++ < arg->len)
      {
        trx->state= TRX_STATE_PREPARED_RECOVERED;
        ib::info() << "Transaction " << trx->id
                   << " in prepared state after recovery";
        ib::info() << "Transaction contains changes to " << trx->undo_no
                   << " rows";
        xid= trx->xid;
      }
    }
  }
  element->mutex.wr_unlock();
  /* Do not terminate upon reaching arg->len; count all transactions */
  return false;
}


static my_bool trx_recover_reset_callback(rw_trx_hash_element_t *element,
  void*)
{
  element->mutex.wr_lock();
  if (trx_t *trx= element->trx)
  {
    if (trx_state_eq(trx, TRX_STATE_PREPARED_RECOVERED))
      trx->state= TRX_STATE_PREPARED;
  }
  element->mutex.wr_unlock();
  return false;
}


/**
  Find prepared transaction objects for recovery.

  @param[out]  xid_list  prepared transactions
  @param[in]   len       number of slots in xid_list

  @return number of prepared transactions stored in xid_list
*/

int trx_recover_for_mysql(XID *xid_list, uint len)
{
  trx_recover_for_mysql_callback_arg arg= { xid_list, len, 0 };

  ut_ad(xid_list);
  ut_ad(len);

  /* Fill xid_list with PREPARED transactions. */
  trx_sys.rw_trx_hash.iterate_no_dups(trx_recover_for_mysql_callback, &arg);
  if (arg.count)
  {
    ib::info() << arg.count
        << " transactions in prepared state after recovery";
    /* After returning the full list, reset the state, because
    init_server_components() wants to recover the collection of
    transactions twice, by first calling tc_log->open() and then
    ha_recover() directly. */
    if (arg.count <= len)
      trx_sys.rw_trx_hash.iterate(trx_recover_reset_callback);
  }
  return int(std::min(arg.count, len));
}


struct trx_get_trx_by_xid_callback_arg
{
  const XID *xid;
  trx_t *trx;
};


static my_bool trx_get_trx_by_xid_callback(rw_trx_hash_element_t *element,
  trx_get_trx_by_xid_callback_arg *arg)
{
  my_bool found= 0;
  element->mutex.wr_lock();
  if (trx_t *trx= element->trx)
  {
    trx->mutex_lock();
    if (trx->is_recovered &&
	(trx_state_eq(trx, TRX_STATE_PREPARED) ||
	 trx_state_eq(trx, TRX_STATE_PREPARED_RECOVERED)) &&
        arg->xid->eq(&trx->xid))
    {
#ifdef WITH_WSREP
      /* The commit of a prepared recovered Galera
      transaction needs a valid trx->xid for
      invoking trx_sys_update_wsrep_checkpoint(). */
      if (!wsrep_is_wsrep_xid(&trx->xid))
#endif /* WITH_WSREP */
      /* Invalidate the XID, so that subsequent calls will not find it. */
      trx->xid.null();
      arg->trx= trx;
      found= 1;
    }
    trx->mutex_unlock();
  }
  element->mutex.wr_unlock();
  return found;
}

/** Look up an X/Open distributed transaction in XA PREPARE state.
@param[in]	xid	X/Open XA transaction identifier
@return	transaction on match (the trx_t::xid will be invalidated);
note that the trx may have been committed before the caller acquires
trx_t::mutex
@retval	NULL if no match */
trx_t* trx_get_trx_by_xid(const XID* xid)
{
  trx_get_trx_by_xid_callback_arg arg= { xid, 0 };

  if (xid)
    trx_sys.rw_trx_hash.iterate(trx_get_trx_by_xid_callback, &arg);
  return arg.trx;
}


/*************************************************************//**
Starts the transaction if it is not yet started. */
void
trx_start_if_not_started_xa_low(
/*============================*/
	trx_t*	trx,		/*!< in/out: transaction */
	bool	read_write)	/*!< in: true if read write transaction */
{
	switch (trx->state) {
	case TRX_STATE_NOT_STARTED:
		trx_start_low(trx, read_write);
		return;

	case TRX_STATE_ACTIVE:
		if (trx->id == 0 && read_write) {
			/* If the transaction is tagged as read-only then
			it can only write to temp tables and for such
			transactions we don't want to move them to the
			trx_sys_t::rw_trx_hash. */
			if (!trx->read_only) {
				trx_set_rw_mode(trx);
			}
		}
		return;
	case TRX_STATE_PREPARED:
	case TRX_STATE_PREPARED_RECOVERED:
	case TRX_STATE_COMMITTED_IN_MEMORY:
		break;
	}

	ut_error;
}

/*************************************************************//**
Starts the transaction if it is not yet started. */
void
trx_start_if_not_started_low(
/*==========================*/
	trx_t*	trx,		/*!< in: transaction */
	bool	read_write)	/*!< in: true if read write transaction */
{
	switch (trx->state) {
	case TRX_STATE_NOT_STARTED:
		trx_start_low(trx, read_write);
		return;

	case TRX_STATE_ACTIVE:
		if (read_write && trx->id == 0 && !trx->read_only) {
			trx_set_rw_mode(trx);
		}
		return;

	case TRX_STATE_PREPARED:
	case TRX_STATE_PREPARED_RECOVERED:
	case TRX_STATE_COMMITTED_IN_MEMORY:
		break;
	}

	ut_error;
}

/**
Start a transaction for internal processing.
@param trx          transaction
@param read_write   whether writes may be performed */
void trx_start_internal_low(trx_t *trx, bool read_write)
{
  trx->will_lock= true;
  trx_start_low(trx, read_write);
}

/** Start a transaction for a DDL operation.
@param trx   transaction */
void trx_start_for_ddl_low(trx_t *trx)
{
  /* Flag this transaction as a dictionary operation, so that
  the data dictionary will be locked in crash recovery. */
  trx->dict_operation= true;
  trx_start_internal_low(trx, true);
}

/*************************************************************//**
Set the transaction as a read-write transaction if it is not already
tagged as such. Read-only transactions that are writing to temporary
tables are assigned an ID and a rollback segment but are not added
to the trx read-write list because their updates should not be visible
to other transactions and therefore their changes can be ignored by
by MVCC. */
void
trx_set_rw_mode(
/*============*/
	trx_t*		trx)		/*!< in/out: transaction that is RW */
{
	ut_ad(trx->rsegs.m_redo.rseg == 0);
	ut_ad(!trx->is_autocommit_non_locking());
	ut_ad(!trx->read_only);
	ut_ad(trx->id == 0);

	if (high_level_read_only) {
		return;
	}

	trx_assign_rseg_low(trx);

	/* So that we can see our own changes. */
	if (trx->read_view.is_open()) {
		trx->read_view.set_creator_trx_id(trx->id);
	}
}<|MERGE_RESOLUTION|>--- conflicted
+++ resolved
@@ -1241,7 +1241,7 @@
     return;
 
   const bool flush=
-    (srv_file_flush_method != SRV_NOSYNC &&
+    (!my_disable_sync &&
      (srv_flush_log_at_trx_commit & 1));
 
   completion_callback cb;
@@ -1257,28 +1257,6 @@
     log_write_up_to(lsn, flush);
     trx->op_info= "";
   }
-<<<<<<< HEAD
-
-  log_write_up_to(lsn, !my_disable_sync &&
-                  (srv_flush_log_at_trx_commit & 1), callback);
-}
-
-/**********************************************************************//**
-If required, flushes the log to disk based on the value of
-innodb_flush_log_at_trx_commit. */
-static
-void
-trx_flush_log_if_needed(
-/*====================*/
-	lsn_t	lsn,	/*!< in: lsn up to which logs are to be
-			flushed. */
-	trx_t*	trx)	/*!< in/out: transaction */
-{
-	trx->op_info = "flushing log";
-	trx_flush_log_if_needed_low(lsn, trx);
-	trx->op_info = "";
-=======
->>>>>>> f833ef5a
 }
 
 /** Process tables that were modified by the committing transaction. */
@@ -2025,8 +2003,7 @@
 
 		We must not be holding any mutexes or latches here. */
 		if (auto f = srv_flush_log_at_trx_commit) {
-			log_write_up_to(lsn, (f & 1) && srv_file_flush_method
-					!= SRV_NOSYNC);
+			log_write_up_to(lsn, (f & 1) && !my_disable_sync);
 		}
 
 		if (!UT_LIST_GET_LEN(trx->lock.trx_locks)
