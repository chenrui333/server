--- conflicted
+++ resolved
@@ -562,60 +562,6 @@
 		return(DB_SUCCESS);
 	}
 
-<<<<<<< HEAD
-	/** Create the truncate log file.
-	@param[in]	space_id	id of the undo tablespace to truncate.
-	@return DB_SUCCESS or error code. */
-	dberr_t init(ulint space_id)
-	{
-		dberr_t		err;
-		char*		log_file_name;
-
-		/* Step-1: Create the log file name using the pre-decided
-		prefix/suffix and table id of undo tablepsace to truncate. */
-		err = populate_log_file_name(space_id, log_file_name);
-		if (err != DB_SUCCESS) {
-			return(err);
-		}
-
-		/* Step-2: Create the log file, open it and write 0 to
-		indicate init phase. */
-		bool            ret;
-		os_file_t	handle = os_file_create(
-			innodb_log_file_key, log_file_name, OS_FILE_CREATE,
-			OS_FILE_NORMAL, OS_LOG_FILE, srv_read_only_mode, &ret);
-		if (!ret) {
-			delete[] log_file_name;
-			return(DB_IO_ERROR);
-		}
-
-		ulint	sz = srv_page_size;
-		void*	buf = ut_zalloc_nokey(sz + srv_page_size);
-		if (buf == NULL) {
-			os_file_close(handle);
-			delete[] log_file_name;
-			return(DB_OUT_OF_MEMORY);
-		}
-
-		byte*	log_buf = static_cast<byte*>(
-			ut_align(buf, srv_page_size));
-
-		IORequest	request(IORequest::WRITE);
-
-		err = os_file_write(
-			request, log_file_name, handle, log_buf, 0, sz);
-
-		os_file_flush(handle);
-		os_file_close(handle);
-
-		ut_free(buf);
-		delete[] log_file_name;
-
-		return(err);
-	}
-
-=======
->>>>>>> 980d1bf1
 	/** Mark completion of undo truncate action by writing magic number to
 	the log file and then removing it from the disk.
 	If we are going to remove it from disk then why write magic number ?
@@ -986,6 +932,14 @@
 
 	ut_a(srv_is_undo_tablespace(space_id));
 
+	fil_space_t* space = fil_space_get(space_id);
+
+	if (!space) {
+not_found:
+		ib::error() << "Failed to find UNDO tablespace " << space_id;
+		return;
+	}
+
 	/* Flush all to-be-discarded pages of the tablespace.
 
 	During truncation, we do not want any writes to the
@@ -998,8 +952,8 @@
 	break crash recovery. So, we cannot avoid the write. */
 	{
 		FlushObserver observer(
-			space_id,
-			UT_LIST_GET_FIRST(purge_sys->query->thrs)->graph->trx,
+			space,
+			UT_LIST_GET_FIRST(purge_sys.query->thrs)->graph->trx,
 			NULL);
 		buf_LRU_flush_or_remove_pages(space_id, &observer);
 	}
@@ -1007,18 +961,12 @@
 	log_free_check();
 
 	/* Adjust the tablespace metadata. */
-	fil_space_t* space = fil_truncate_prepare(space_id);
+	space = fil_truncate_prepare(space_id);
 
 	if (!space) {
-		ib::error() << "Failed to find UNDO tablespace " << space_id;
-		return;
-	}
-
-<<<<<<< HEAD
-	if (purge_sys.rseg != NULL
-	    && purge_sys.rseg->last_page_no == FIL_NULL) {
-		/* If purge_sys.rseg is pointing to rseg that was recently
-=======
+		goto not_found;
+	}
+
 	/* Undo tablespace always are a single file. */
 	ut_a(UT_LIST_GET_LEN(space->chain) == 1);
 	fil_node_t* file = UT_LIST_GET_FIRST(space->chain);
@@ -1031,10 +979,12 @@
 	mtr.start();
 	mtr_x_lock(&space->latch, &mtr);
 	fil_truncate_log(space, size, &mtr);
-	fsp_header_init(space_id, size, &mtr);
-	mutex_enter(&fil_system->mutex);
+	fsp_header_init(space, size, &mtr);
+	mutex_enter(&fil_system.mutex);
 	space->size = file->size = size;
-	mutex_exit(&fil_system->mutex);
+	mutex_exit(&fil_system.mutex);
+
+	buf_block_t* sys_header = trx_sysf_get(&mtr);
 
 	for (ulint i = 0; i < undo_trunc->rsegs_size(); ++i) {
 		trx_rsegf_t*	rseg_header;
@@ -1042,58 +992,43 @@
 		trx_rseg_t*	rseg = undo_trunc->get_ith_rseg(i);
 
 		rseg->page_no = trx_rseg_header_create(
-			space_id, ULINT_MAX, rseg->id, &mtr);
-
-		rseg_header = trx_rsegf_get_new(space_id, rseg->page_no, &mtr);
+			space, rseg->id, sys_header, &mtr);
+
+		rseg_header = trx_rsegf_get_new(
+			space_id, rseg->page_no, &mtr);
 
 		/* Before re-initialization ensure that we free the existing
 		structure. There can't be any active transactions. */
-		ut_a(UT_LIST_GET_LEN(rseg->update_undo_list) == 0);
-		ut_a(UT_LIST_GET_LEN(rseg->insert_undo_list) == 0);
+		ut_a(UT_LIST_GET_LEN(rseg->undo_list) == 0);
+		ut_a(UT_LIST_GET_LEN(rseg->old_insert_list) == 0);
 
 		trx_undo_t*	next_undo;
 
-		for (trx_undo_t* undo =
-			UT_LIST_GET_FIRST(rseg->update_undo_cached);
+		for (trx_undo_t* undo = UT_LIST_GET_FIRST(rseg->undo_cached);
 		     undo != NULL;
 		     undo = next_undo) {
 
 			next_undo = UT_LIST_GET_NEXT(undo_list, undo);
-			UT_LIST_REMOVE(rseg->update_undo_cached, undo);
+			UT_LIST_REMOVE(rseg->undo_cached, undo);
 			MONITOR_DEC(MONITOR_NUM_UNDO_SLOT_CACHED);
-			trx_undo_mem_free(undo);
-		}
-
-		for (trx_undo_t* undo =
-			UT_LIST_GET_FIRST(rseg->insert_undo_cached);
-		     undo != NULL;
-		     undo = next_undo) {
-
-			next_undo = UT_LIST_GET_NEXT(undo_list, undo);
-			UT_LIST_REMOVE(rseg->insert_undo_cached, undo);
-			MONITOR_DEC(MONITOR_NUM_UNDO_SLOT_CACHED);
-			trx_undo_mem_free(undo);
-		}
-
-		UT_LIST_INIT(rseg->update_undo_list, &trx_undo_t::undo_list);
-		UT_LIST_INIT(rseg->update_undo_cached, &trx_undo_t::undo_list);
-		UT_LIST_INIT(rseg->insert_undo_list, &trx_undo_t::undo_list);
-		UT_LIST_INIT(rseg->insert_undo_cached, &trx_undo_t::undo_list);
+			ut_free(undo);
+		}
+
+		UT_LIST_INIT(rseg->undo_list, &trx_undo_t::undo_list);
+		UT_LIST_INIT(rseg->undo_cached, &trx_undo_t::undo_list);
+		UT_LIST_INIT(rseg->old_insert_list, &trx_undo_t::undo_list);
 
 		/* These were written by trx_rseg_header_create(). */
-		ut_ad(mach_read_from_4(rseg_header + TRX_RSEG_MAX_SIZE)
-		      == uint32_t(rseg->max_size));
+		ut_ad(!mach_read_from_4(rseg_header + TRX_RSEG_FORMAT));
 		ut_ad(!mach_read_from_4(rseg_header + TRX_RSEG_HISTORY_SIZE));
-
-		rseg->max_size = ULINT_MAX;
 
 		/* Initialize the undo log lists according to the rseg header */
 		rseg->curr_size = 1;
 		rseg->trx_ref_count = 0;
 		rseg->last_page_no = FIL_NULL;
 		rseg->last_offset = 0;
-		rseg->last_trx_no = 0;
-		rseg->last_del_marks = FALSE;
+		rseg->last_commit = 0;
+		rseg->needs_purge = false;
 	}
 
 	mtr.commit();
@@ -1109,17 +1044,16 @@
 
 	/* TODO: PUNCH_HOLE the garbage (with write-ahead logging) */
 
-	mutex_enter(&fil_system->mutex);
+	mutex_enter(&fil_system.mutex);
 	ut_ad(space->stop_new_ops);
 	ut_ad(space->is_being_truncated);
 	space->stop_new_ops = false;
 	space->is_being_truncated = false;
-	mutex_exit(&fil_system->mutex);
-
-	if (purge_sys->rseg != NULL
-	    && purge_sys->rseg->last_page_no == FIL_NULL) {
-		/* If purge_sys->rseg is pointing to rseg that was recently
->>>>>>> 980d1bf1
+	mutex_exit(&fil_system.mutex);
+
+	if (purge_sys.rseg != NULL
+	    && purge_sys.rseg->last_page_no == FIL_NULL) {
+		/* If purge_sys.rseg is pointing to rseg that was recently
 		truncated then move to next rseg element.
 		Note: Ideally purge_sys.rseg should be NULL because purge
 		should complete processing of all the records but there is
