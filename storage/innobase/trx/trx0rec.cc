--- conflicted
+++ resolved
@@ -233,19 +233,16 @@
 	byte*		old_ptr;
 
 	ut_ad(!vcol->v_indexes.empty());
-<<<<<<< HEAD
-
-	/* Size to reserve, max 5 bytes for each index id and position, plus
-	5 bytes for num of indexes, 2 bytes for write total length.
-	1 byte for undo log record format version marker */
-	ulint		size = 5 + 2 + (first_v_col ? 1 : 0);
+
+	ulint		size = first_v_col ? 1 + 2 : 2;
 	const ulint	avail = trx_undo_left(undo_block, ptr);
 
-	if (avail < size) {
+	/* The mach_write_compressed(ptr, flen) in
+	trx_undo_page_report_modify() will consume additional 1 to 5 bytes. */
+	if (avail < size + 5) {
 		return(NULL);
 	}
 
-	size = 0;
 	ulint n_idx = 0;
 	for (const auto& v_index : vcol->v_indexes) {
 		n_idx++;
@@ -253,39 +250,14 @@
 		size += mach_get_compressed_size(uint32_t(v_index.index->id));
 		size += mach_get_compressed_size(v_index.nth_field);
 	}
-	size += 2 + mach_get_compressed_size(n_idx);
-
-	if (avail < size) {
-		return(NULL);
-	}
-
-=======
-
-	ulint		size = first_v_col ? 1 + 2 : 2;
-	const ulint	avail = trx_undo_left(undo_block, ptr);
-
-	/* The mach_write_compressed(ptr, flen) in
-	trx_undo_page_report_modify() will consume additional 1 to 5 bytes. */
+
+	size += mach_get_compressed_size(n_idx);
+
 	if (avail < size + 5) {
 		return(NULL);
 	}
 
-	ulint n_idx = 0;
-	for (const auto& v_index : vcol->v_indexes) {
-		n_idx++;
-		/* FIXME: index->id is 64 bits! */
-		size += mach_get_compressed_size(uint32_t(v_index.index->id));
-		size += mach_get_compressed_size(v_index.nth_field);
-	}
-
-	size += mach_get_compressed_size(n_idx);
-
-	if (avail < size + 5) {
-		return(NULL);
-	}
-
 	ut_d(const byte* orig_ptr = ptr);
->>>>>>> 5fbfdae1
 
 	if (first_v_col) {
 		/* write the version marker */
@@ -1772,19 +1744,11 @@
 	Also, we may have to trim the update vector of a metadata record
 	if dict_index_t::clear_instant_alter() was invoked on the table
 	later, and the number of fields no longer matches. */
-<<<<<<< HEAD
 
 	if (n_skip_field) {
 		upd_field_t* d = upd_get_nth_field(update, 0);
 		const upd_field_t* const end = d + n_fields + 2;
 
-=======
-
-	if (n_skip_field) {
-		upd_field_t* d = upd_get_nth_field(update, 0);
-		const upd_field_t* const end = d + n_fields + 2;
-
->>>>>>> 5fbfdae1
 		for (const upd_field_t* s = d; s != end; s++) {
 			if (s->field_no != REC_MAX_N_FIELDS) {
 				*d++ = *s;
