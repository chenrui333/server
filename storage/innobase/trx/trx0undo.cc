--- conflicted
+++ resolved
@@ -851,22 +851,9 @@
 		page_id_t(rseg->space->id, page_no), &mtr);
 	const uint16_t type = mach_read_from_2(TRX_UNDO_PAGE_HDR
 					       + TRX_UNDO_PAGE_TYPE
-<<<<<<< HEAD
 					       + block->frame);
-	switch (type) {
-	case 0:
-	case 2: /* TRX_UNDO_UPDATE */
-		break;
-	case 1: /* TRX_UNDO_INSERT */
-		sql_print_error("InnoDB: upgrade from older version than"
-				" MariaDB 10.3 requires clean shutdown");
-		goto corrupted;
-	default:
-=======
-					       + undo_page);
 	if (UNIV_UNLIKELY(type > 2)) {
 corrupted_type:
->>>>>>> 09b03ff3
 		sql_print_error("InnoDB: unsupported undo header type %u",
 				type);
 corrupted:
