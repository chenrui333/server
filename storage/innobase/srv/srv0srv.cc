/*****************************************************************************

Copyright (c) 1995, 2017, Oracle and/or its affiliates. All Rights Reserved.
Copyright (c) 2008, 2009 Google Inc.
Copyright (c) 2009, Percona Inc.
Copyright (c) 2013, 2020, MariaDB Corporation.

Portions of this file contain modifications contributed and copyrighted by
Google, Inc. Those modifications are gratefully acknowledged and are described
briefly in the InnoDB documentation. The contributions by Google are
incorporated with their permission, and subject to the conditions contained in
the file COPYING.Google.

Portions of this file contain modifications contributed and copyrighted
by Percona Inc.. Those modifications are
gratefully acknowledged and are described briefly in the InnoDB
documentation. The contributions by Percona Inc. are incorporated with
their permission, and subject to the conditions contained in the file
COPYING.Percona.

This program is free software; you can redistribute it and/or modify it under
the terms of the GNU General Public License as published by the Free Software
Foundation; version 2 of the License.

This program is distributed in the hope that it will be useful, but WITHOUT
ANY WARRANTY; without even the implied warranty of MERCHANTABILITY or FITNESS
FOR A PARTICULAR PURPOSE. See the GNU General Public License for more details.

You should have received a copy of the GNU General Public License along with
this program; if not, write to the Free Software Foundation, Inc.,
51 Franklin Street, Fifth Floor, Boston, MA 02110-1335 USA

*****************************************************************************/

/**************************************************//**
@file srv/srv0srv.cc
The database server main program

Created 10/8/1995 Heikki Tuuri
*******************************************************/

#include "my_global.h"
// JAN: TODO: MySQL 5.7 missing header
//#include "my_thread.h"
//
// #include "mysql/psi/mysql_stage.h"
// #include "mysql/psi/psi.h"

#include "btr0sea.h"
#include "buf0flu.h"
#include "buf0lru.h"
#include "dict0boot.h"
#include "dict0load.h"
#include "ibuf0ibuf.h"
#include "lock0lock.h"
#include "log0recv.h"
#include "mem0mem.h"
#include "os0proc.h"
#include "pars0pars.h"
#include "que0que.h"
#include "row0mysql.h"
#include "row0log.h"
#include "srv0mon.h"
#include "srv0srv.h"
#include "srv0start.h"
#include "sync0sync.h"
#include "trx0i_s.h"
#include "trx0purge.h"
#include "ut0crc32.h"
#include "btr0defragment.h"
#include "ut0mem.h"
#include "fil0fil.h"
#include "fil0crypt.h"
#include "fil0pagecompress.h"
#include "btr0scrub.h"

#include <my_service_manager.h>

/* The following is the maximum allowed duration of a lock wait. */
UNIV_INTERN ulong	srv_fatal_semaphore_wait_threshold =  DEFAULT_SRV_FATAL_SEMAPHORE_TIMEOUT;

/* How much data manipulation language (DML) statements need to be delayed,
in microseconds, in order to reduce the lagging of the purge thread. */
ulint	srv_dml_needed_delay;

bool	srv_monitor_active;
bool	srv_error_monitor_active;
bool	srv_buf_dump_thread_active;
bool	srv_dict_stats_thread_active;
bool	srv_buf_resize_thread_active;

my_bool	srv_scrub_log;

const char*	srv_main_thread_op_info = "";

/** Prefix used by MySQL to indicate pre-5.1 table name encoding */
const char		srv_mysql50_table_name_prefix[10] = "#mysql50#";

/* Server parameters which are read from the initfile */

/* The following three are dir paths which are catenated before file
names, where the file name itself may also contain a path */

char*	srv_data_home;

/** Rollback files directory, can be absolute. */
char*	srv_undo_dir;

/** The number of tablespaces to use for rollback segments. */
ulong	srv_undo_tablespaces;

/** The number of UNDO tablespaces that are open and ready to use. */
ulint	srv_undo_tablespaces_open;

/** The number of UNDO tablespaces that are active (hosting some rollback
segment). It is quite possible that some of the tablespaces doesn't host
any of the rollback-segment based on configuration used. */
ulint	srv_undo_tablespaces_active;

/* The number of rollback segments to use */
ulong	srv_undo_logs;

/** Rate at which UNDO records should be purged. */
ulong	srv_purge_rseg_truncate_frequency;

/** Enable or Disable Truncate of UNDO tablespace.
Note: If enabled then UNDO tablespace will be selected for truncate.
While Server waits for undo-tablespace to truncate if user disables
it, truncate action is completed but no new tablespace is marked
for truncate (action is never aborted). */
my_bool	srv_undo_log_truncate;

/** Maximum size of undo tablespace. */
unsigned long long	srv_max_undo_log_size;

/** Default undo tablespace size in UNIV_PAGEs count (10MB). */
const ulint SRV_UNDO_TABLESPACE_SIZE_IN_PAGES =
	((1024 * 1024) * 10) / UNIV_PAGE_SIZE_DEF;

/** Set if InnoDB must operate in read-only mode. We don't do any
recovery and open all tables in RO mode instead of RW mode. We don't
sync the max trx id to disk either. */
my_bool	srv_read_only_mode;
/** store to its own file each table created by an user; data
dictionary tables are in the system tablespace 0 */
my_bool	srv_file_per_table;
/** Set if InnoDB operates in read-only mode or innodb-force-recovery
is greater than SRV_FORCE_NO_TRX_UNDO. */
my_bool	high_level_read_only;

/** Place locks to records only i.e. do not use next-key locking except
on duplicate key checking and foreign key checking */
ibool	srv_locks_unsafe_for_binlog;
/** Sort buffer size in index creation */
ulong	srv_sort_buf_size;
/** Maximum modification log file size for online index creation */
unsigned long long	srv_online_max_size;

/* If this flag is TRUE, then we will use the native aio of the
OS (provided we compiled Innobase with it in), otherwise we will
use simulated aio we build below with threads.
Currently we support native aio on windows and linux */
my_bool	srv_use_native_aio;
my_bool	srv_numa_interleave;
/** copy of innodb_use_atomic_writes; @see innodb_init_params() */
my_bool	srv_use_atomic_writes;
/** innodb_compression_algorithm; used with page compression */
ulong	innodb_compression_algorithm;

#ifdef UNIV_DEBUG
/** Used by SET GLOBAL innodb_master_thread_disabled_debug = X. */
my_bool	srv_master_thread_disabled_debug;
/** Event used to inform that master thread is disabled. */
static os_event_t	srv_master_thread_disabled_event;
#endif /* UNIV_DEBUG */

/*------------------------- LOG FILES ------------------------ */
char*	srv_log_group_home_dir;

ulong	srv_n_log_files;
/** The InnoDB redo log file size, or 0 when changing the redo log format
at startup (while disallowing writes to the redo log). */
ulonglong	srv_log_file_size;
/** innodb_log_buffer_size, in bytes */
ulong		srv_log_buffer_size;
/** innodb_flush_log_at_trx_commit */
ulong		srv_flush_log_at_trx_commit;
/** innodb_flush_log_at_timeout */
uint		srv_flush_log_at_timeout;
/** innodb_page_size */
ulong		srv_page_size;
/** log2 of innodb_page_size; @see innodb_init_params() */
ulong		srv_page_size_shift;
/** innodb_log_write_ahead_size */
ulong		srv_log_write_ahead_size;

/** innodb_adaptive_flushing; try to flush dirty pages so as to avoid
IO bursts at the checkpoints. */
my_bool	srv_adaptive_flushing;

/** innodb_flush_sync; whether to ignore io_capacity at log checkpoints */
my_bool	srv_flush_sync;

/** Maximum number of times allowed to conditionally acquire
mutex before switching to blocking wait on the mutex */
#define MAX_MUTEX_NOWAIT	20

/** Check whether the number of failed nonblocking mutex
acquisition attempts exceeds maximum allowed value. If so,
srv_printf_innodb_monitor() will request mutex acquisition
with mutex_enter(), which will wait until it gets the mutex. */
#define MUTEX_NOWAIT(mutex_skipped)	((mutex_skipped) < MAX_MUTEX_NOWAIT)

#ifdef WITH_INNODB_DISALLOW_WRITES
UNIV_INTERN os_event_t	srv_allow_writes_event;
#endif /* WITH_INNODB_DISALLOW_WRITES */

/** copy of innodb_buffer_pool_size */
ulint	srv_buf_pool_size;
const ulint	srv_buf_pool_min_size	= 5 * 1024 * 1024;
/** Default pool size in bytes */
const ulint	srv_buf_pool_def_size	= 128 * 1024 * 1024;
/** Requested buffer pool chunk size. Each buffer pool instance consists
of one or more chunks. */
ulong	srv_buf_pool_chunk_unit;
/** innodb_buffer_pool_instances (0 is interpreted as 1) */
ulong	srv_buf_pool_instances;
/** Default value of innodb_buffer_pool_instances */
const ulong	srv_buf_pool_instances_default = 0;
/** innodb_page_hash_locks (a debug-only parameter);
number of locks to protect buf_pool->page_hash */
ulong	srv_n_page_hash_locks = 16;
/** innodb_lru_scan_depth; number of blocks scanned in LRU flush batch */
ulong	srv_LRU_scan_depth;
/** innodb_flush_neighbors; whether or not to flush neighbors of a block */
ulong	srv_flush_neighbors;
/** Previously requested size */
ulint	srv_buf_pool_old_size;
/** Current size as scaling factor for the other components */
ulint	srv_buf_pool_base_size;
/** Current size in bytes */
ulint	srv_buf_pool_curr_size;
/** Dump this % of each buffer pool during BP dump */
ulong	srv_buf_pool_dump_pct;
/** Abort load after this amount of pages */
#ifdef UNIV_DEBUG
ulong srv_buf_pool_load_pages_abort = LONG_MAX;
#endif
/** Lock table size in bytes */
ulint	srv_lock_table_size	= ULINT_MAX;

/** innodb_idle_flush_pct */
ulong	srv_idle_flush_pct;

/** innodb_read_io_threads */
ulong	srv_n_read_io_threads;
/** innodb_write_io_threads */
ulong	srv_n_write_io_threads;

/** innodb_random_read_ahead */
my_bool	srv_random_read_ahead;
/** innodb_read_ahead_threshold; the number of pages that must be present
in the buffer cache and accessed sequentially for InnoDB to trigger a
readahead request. */
ulong	srv_read_ahead_threshold;

/** innodb_change_buffer_max_size; maximum on-disk size of change
buffer in terms of percentage of the buffer pool. */
uint	srv_change_buffer_max_size;

ulong	srv_file_flush_method;


/** copy of innodb_open_files; @see innodb_init_params() */
ulint	srv_max_n_open_files;

/** innodb_io_capacity */
ulong	srv_io_capacity;
/** innodb_io_capacity_max */
ulong	srv_max_io_capacity;

/** innodb_page_cleaners; the number of page cleaner threads */
ulong	srv_n_page_cleaners;

/* The InnoDB main thread tries to keep the ratio of modified pages
in the buffer pool to all database pages in the buffer pool smaller than
the following number. But it is not guaranteed that the value stays below
that during a time of heavy update/insert activity. */

/** innodb_max_dirty_pages_pct */
double	srv_max_buf_pool_modified_pct;
/** innodb_max_dirty_pages_pct_lwm */
double	srv_max_dirty_pages_pct_lwm;

/** innodb_adaptive_flushing_lwm; the percentage of log capacity at
which adaptive flushing, if enabled, will kick in. */
double	srv_adaptive_flushing_lwm;

/** innodb_flushing_avg_loops; number of iterations over which
adaptive flushing is averaged */
ulong	srv_flushing_avg_loops;

/** innodb_purge_threads; the number of purge threads to use */
ulong	srv_n_purge_threads;

/** innodb_purge_batch_size, in pages */
ulong	srv_purge_batch_size;

/** innodb_stats_method decides how InnoDB treats
NULL value when collecting statistics. By default, it is set to
SRV_STATS_NULLS_EQUAL(0), ie. all NULL value are treated equal */
ulong srv_innodb_stats_method;

srv_stats_t	srv_stats;

/* structure to pass status variables to MySQL */
export_var_t export_vars;

/** Normally 0. When nonzero, skip some phases of crash recovery,
starting from SRV_FORCE_IGNORE_CORRUPT, so that data can be recovered
by SELECT or mysqldump. When this is nonzero, we do not allow any user
modifications to the data. */
ulong	srv_force_recovery;

/** innodb_print_all_deadlocks; whether to print all user-level
transactions deadlocks to the error log */
my_bool	srv_print_all_deadlocks;

/** innodb_cmp_per_index_enabled; enable
INFORMATION_SCHEMA.innodb_cmp_per_index */
my_bool	srv_cmp_per_index_enabled;

/** innodb_fast_shutdown; if 1 then we do not run purge and insert buffer
merge to completion before shutdown. If it is set to 2, do not even flush the
buffer pool to data files at the shutdown: we effectively 'crash'
InnoDB (but lose no committed transactions). */
uint	srv_fast_shutdown;

/** copy of innodb_status_file; generate a innodb_status.<pid> file */
ibool	srv_innodb_status;

/** innodb_prefix_index_cluster_optimization; whether to optimize
prefix index queries to skip cluster index lookup when possible */
my_bool	srv_prefix_index_cluster_optimization;

/** innodb_stats_transient_sample_pages;
When estimating number of different key values in an index, sample
this many index pages, there are 2 ways to calculate statistics:
* persistent stats that are calculated by ANALYZE TABLE and saved
  in the innodb database.
* quick transient stats, that are used if persistent stats for the given
  table/index are not found in the innodb database */
unsigned long long	srv_stats_transient_sample_pages;
/** innodb_stats_persistent */
my_bool		srv_stats_persistent;
/** innodb_stats_include_delete_marked */
my_bool		srv_stats_include_delete_marked;
/** innodb_stats_persistent_sample_pages */
unsigned long long	srv_stats_persistent_sample_pages;
/** innodb_stats_auto_recalc */
my_bool		srv_stats_auto_recalc;

/** innodb_stats_modified_counter; The number of rows modified before
we calculate new statistics (default 0 = current limits) */
unsigned long long srv_stats_modified_counter;

/** innodb_stats_traditional; enable traditional statistic calculation
based on number of configured pages */
my_bool	srv_stats_sample_traditional;

my_bool	srv_use_doublewrite_buf;

/** innodb_doublewrite_batch_size (a debug parameter) specifies the
number of pages to use in LRU and flush_list batch flushing.
The rest of the doublewrite buffer is used for single-page flushing. */
ulong	srv_doublewrite_batch_size = 120;

/** innodb_replication_delay */
ulong	srv_replication_delay;

/** innodb_sync_spin_loops */
ulong	srv_n_spin_wait_rounds;
/** innodb_spin_wait_delay */
uint	srv_spin_wait_delay;

static ulint		srv_n_rows_inserted_old;
static ulint		srv_n_rows_updated_old;
static ulint		srv_n_rows_deleted_old;
static ulint		srv_n_rows_read_old;
static ulint		srv_n_system_rows_inserted_old;
static ulint		srv_n_system_rows_updated_old;
static ulint		srv_n_system_rows_deleted_old;
static ulint		srv_n_system_rows_read_old;

ulint	srv_truncated_status_writes;
/** Number of initialized rollback segments for persistent undo log */
ulong	srv_available_undo_logs;

/* Defragmentation */
UNIV_INTERN my_bool	srv_defragment;
/** innodb_defragment_n_pages */
UNIV_INTERN uint	srv_defragment_n_pages;
UNIV_INTERN uint	srv_defragment_stats_accuracy;
/** innodb_defragment_fill_factor_n_recs */
UNIV_INTERN uint	srv_defragment_fill_factor_n_recs;
/** innodb_defragment_fill_factor */
UNIV_INTERN double	srv_defragment_fill_factor;
/** innodb_defragment_frequency */
UNIV_INTERN uint	srv_defragment_frequency;
/** derived from innodb_defragment_frequency;
@see innodb_defragment_frequency_update() */
UNIV_INTERN ulonglong	srv_defragment_interval;

/** Current mode of operation */
UNIV_INTERN enum srv_operation_mode srv_operation;

/* Set the following to 0 if you want InnoDB to write messages on
stderr on startup/shutdown. Not enabled on the embedded server. */
ibool	srv_print_verbose_log;
my_bool	srv_print_innodb_monitor;
my_bool	srv_print_innodb_lock_monitor;
/** innodb_force_primary_key; whether to disallow CREATE TABLE without
PRIMARY KEY */
my_bool	srv_force_primary_key;

/** Key version to encrypt the temporary tablespace */
my_bool innodb_encrypt_temporary_tables;

/* Array of English strings describing the current state of an
i/o handler thread */

const char* srv_io_thread_op_info[SRV_MAX_N_IO_THREADS];
const char* srv_io_thread_function[SRV_MAX_N_IO_THREADS];

static time_t	srv_last_monitor_time;

static ib_mutex_t	srv_innodb_monitor_mutex;

/** Mutex protecting page_zip_stat_per_index */
ib_mutex_t	page_zip_stat_per_index_mutex;

/* Mutex for locking srv_monitor_file. Not created if srv_read_only_mode */
ib_mutex_t	srv_monitor_file_mutex;

/** Temporary file for innodb monitor output */
FILE*	srv_monitor_file;
/** Mutex for locking srv_misc_tmpfile. Not created if srv_read_only_mode.
This mutex has a very low rank; threads reserving it should not
acquire any further latches or sleep before releasing this one. */
ib_mutex_t	srv_misc_tmpfile_mutex;
/** Temporary file for miscellanous diagnostic output */
FILE*	srv_misc_tmpfile;

static ulint	srv_main_thread_process_no;
static ulint	srv_main_thread_id;

/* The following counts are used by the srv_master_thread. */

/** Iterations of the loop bounded by 'srv_active' label. */
static ulint		srv_main_active_loops;
/** Iterations of the loop bounded by the 'srv_idle' label. */
static ulint		srv_main_idle_loops;
/** Iterations of the loop bounded by the 'srv_shutdown' label. */
static ulint		srv_main_shutdown_loops;
/** Log writes involving flush. */
static ulint		srv_log_writes_and_flush;

/* This is only ever touched by the master thread. It records the
time when the last flush of log file has happened. The master
thread ensures that we flush the log files at least once per
second. */
static time_t	srv_last_log_flush_time;

/* Interval in seconds at which various tasks are performed by the
master thread when server is active. In order to balance the workload,
we should try to keep intervals such that they are not multiple of
each other. For example, if we have intervals for various tasks
defined as 5, 10, 15, 60 then all tasks will be performed when
current_time % 60 == 0 and no tasks will be performed when
current_time % 5 != 0. */

# define	SRV_MASTER_CHECKPOINT_INTERVAL		(7)
#ifdef MEM_PERIODIC_CHECK
# define	SRV_MASTER_MEM_VALIDATE_INTERVAL	(13)
#endif /* MEM_PERIODIC_CHECK */
# define	SRV_MASTER_DICT_LRU_INTERVAL		(47)

/** Simulate compression failures. */
UNIV_INTERN uint srv_simulate_comp_failures;

/** Buffer pool dump status frequence in percentages */
UNIV_INTERN ulong srv_buf_dump_status_frequency;

/** Acquire the system_mutex. */
#define srv_sys_mutex_enter() do {			\
	mutex_enter(&srv_sys.mutex);			\
} while (0)

/** Release the system mutex. */
#define srv_sys_mutex_exit() do {			\
	mutex_exit(&srv_sys.mutex);			\
} while (0)

/*
	IMPLEMENTATION OF THE SERVER MAIN PROGRAM
	=========================================

There is the following analogue between this database
server and an operating system kernel:

DB concept			equivalent OS concept
----------			---------------------
transaction		--	process;

query thread		--	thread;

lock			--	semaphore;

kernel			--	kernel;

query thread execution:
(a) without lock mutex
reserved		--	process executing in user mode;
(b) with lock mutex reserved
			--	process executing in kernel mode;

The server has several backgroind threads all running at the same
priority as user threads. It periodically checks if here is anything
happening in the server which requires intervention of the master
thread. Such situations may be, for example, when flushing of dirty
blocks is needed in the buffer pool or old version of database rows
have to be cleaned away (purged). The user can configure a separate
dedicated purge thread(s) too, in which case the master thread does not
do any purging.

The threads which we call user threads serve the queries of the MySQL
server. They run at normal priority.

When there is no activity in the system, also the master thread
suspends itself to wait for an event making the server totally silent.

There is still one complication in our server design. If a
background utility thread obtains a resource (e.g., mutex) needed by a user
thread, and there is also some other user activity in the system,
the user thread may have to wait indefinitely long for the
resource, as the OS does not schedule a background thread if
there is some other runnable user thread. This problem is called
priority inversion in real-time programming.

One solution to the priority inversion problem would be to keep record
of which thread owns which resource and in the above case boost the
priority of the background thread so that it will be scheduled and it
can release the resource.  This solution is called priority inheritance
in real-time programming.  A drawback of this solution is that the overhead
of acquiring a mutex increases slightly, maybe 0.2 microseconds on a 100
MHz Pentium, because the thread has to call os_thread_get_curr_id.  This may
be compared to 0.5 microsecond overhead for a mutex lock-unlock pair. Note
that the thread cannot store the information in the resource , say mutex,
itself, because competing threads could wipe out the information if it is
stored before acquiring the mutex, and if it stored afterwards, the
information is outdated for the time of one machine instruction, at least.
(To be precise, the information could be stored to lock_word in mutex if
the machine supports atomic swap.)

The above solution with priority inheritance may become actual in the
future, currently we do not implement any priority twiddling solution.
Our general aim is to reduce the contention of all mutexes by making
them more fine grained.

The thread table contains information of the current status of each
thread existing in the system, and also the event semaphores used in
suspending the master thread and utility threads when they have nothing
to do.  The thread table can be seen as an analogue to the process table
in a traditional Unix implementation. */

/** The server system struct */
struct srv_sys_t{
	ib_mutex_t	tasks_mutex;		/*!< variable protecting the
						tasks queue */
	UT_LIST_BASE_NODE_T(que_thr_t)
			tasks;			/*!< task queue */

	ib_mutex_t	mutex;			/*!< variable protecting the
						fields below. */
	ulint		n_sys_threads;		/*!< size of the sys_threads
						array */

	srv_slot_t
	sys_threads[srv_max_purge_threads + 1];	/*!< server thread table;
						os_event_set() and
						os_event_reset() on
						sys_threads[]->event are
						covered by srv_sys_t::mutex */

	Atomic_counter<ulint>
			n_threads_active[SRV_MASTER + 1];
						/*!< number of threads active
						in a thread class; protected
						by both std::atomic and
						mutex */

	srv_stats_t::ulint_ctr_1_t
			activity_count;		/*!< For tracking server
						activity */
};

static srv_sys_t	srv_sys;

/** @return whether the purge coordinator thread is active */
bool purge_sys_t::running()
{
  return srv_sys.n_threads_active[SRV_PURGE];
}

/** Event to signal srv_monitor_thread. Not protected by a mutex.
Set after setting srv_print_innodb_monitor. */
os_event_t	srv_monitor_event;

/** Event to signal the shutdown of srv_error_monitor_thread.
Not protected by a mutex. */
os_event_t	srv_error_event;

/** Event for waking up buf_dump_thread. Not protected by a mutex.
Set on shutdown or by buf_dump_start() or buf_load_start(). */
os_event_t	srv_buf_dump_event;

/** Event to signal the buffer pool resize thread */
os_event_t	srv_buf_resize_event;

/** The buffer pool dump/load file name */
char*	srv_buf_dump_filename;

/** Boolean config knobs that tell InnoDB to dump the buffer pool at shutdown
and/or load it during startup. */
char	srv_buffer_pool_dump_at_shutdown = TRUE;
char	srv_buffer_pool_load_at_startup = TRUE;

/** Slot index in the srv_sys.sys_threads array for the master thread. */
#define SRV_MASTER_SLOT 0

/** Slot index in the srv_sys.sys_threads array for the purge thread. */
#define SRV_PURGE_SLOT 1

/** Slot index in the srv_sys.sys_threads array from which purge workers start.
  */
#define SRV_WORKER_SLOTS_START 2

#ifdef HAVE_PSI_STAGE_INTERFACE
/** Performance schema stage event for monitoring ALTER TABLE progress
everything after flush log_make_checkpoint(). */
PSI_stage_info	srv_stage_alter_table_end
	= {0, "alter table (end)", PSI_FLAG_STAGE_PROGRESS};

/** Performance schema stage event for monitoring ALTER TABLE progress
log_make_checkpoint(). */
PSI_stage_info	srv_stage_alter_table_flush
	= {0, "alter table (flush)", PSI_FLAG_STAGE_PROGRESS};

/** Performance schema stage event for monitoring ALTER TABLE progress
row_merge_insert_index_tuples(). */
PSI_stage_info	srv_stage_alter_table_insert
	= {0, "alter table (insert)", PSI_FLAG_STAGE_PROGRESS};

/** Performance schema stage event for monitoring ALTER TABLE progress
row_log_apply(). */
PSI_stage_info	srv_stage_alter_table_log_index
	= {0, "alter table (log apply index)", PSI_FLAG_STAGE_PROGRESS};

/** Performance schema stage event for monitoring ALTER TABLE progress
row_log_table_apply(). */
PSI_stage_info	srv_stage_alter_table_log_table
	= {0, "alter table (log apply table)", PSI_FLAG_STAGE_PROGRESS};

/** Performance schema stage event for monitoring ALTER TABLE progress
row_merge_sort(). */
PSI_stage_info	srv_stage_alter_table_merge_sort
	= {0, "alter table (merge sort)", PSI_FLAG_STAGE_PROGRESS};

/** Performance schema stage event for monitoring ALTER TABLE progress
row_merge_read_clustered_index(). */
PSI_stage_info	srv_stage_alter_table_read_pk_internal_sort
	= {0, "alter table (read PK and internal sort)", PSI_FLAG_STAGE_PROGRESS};

/** Performance schema stage event for monitoring buffer pool load progress. */
PSI_stage_info	srv_stage_buffer_pool_load
	= {0, "buffer pool load", PSI_FLAG_STAGE_PROGRESS};
#endif /* HAVE_PSI_STAGE_INTERFACE */

/*********************************************************************//**
Prints counters for work done by srv_master_thread. */
static
void
srv_print_master_thread_info(
/*=========================*/
	FILE  *file)    /* in: output stream */
{
	fprintf(file, "srv_master_thread loops: " ULINTPF " srv_active, "
		ULINTPF " srv_shutdown, " ULINTPF " srv_idle\n"
		"srv_master_thread log flush and writes: " ULINTPF "\n",
		srv_main_active_loops,
		srv_main_shutdown_loops,
		srv_main_idle_loops,
		srv_log_writes_and_flush);
}

/*********************************************************************//**
Sets the info describing an i/o thread current state. */
void
srv_set_io_thread_op_info(
/*======================*/
	ulint		i,	/*!< in: the 'segment' of the i/o thread */
	const char*	str)	/*!< in: constant char string describing the
				state */
{
	ut_a(i < SRV_MAX_N_IO_THREADS);

	srv_io_thread_op_info[i] = str;
}

/*********************************************************************//**
Resets the info describing an i/o thread current state. */
void
srv_reset_io_thread_op_info()
/*=========================*/
{
	for (ulint i = 0; i < UT_ARR_SIZE(srv_io_thread_op_info); ++i) {
		srv_io_thread_op_info[i] = "not started yet";
	}
}

#ifdef UNIV_DEBUG
/*********************************************************************//**
Validates the type of a thread table slot.
@return TRUE if ok */
static
ibool
srv_thread_type_validate(
/*=====================*/
	srv_thread_type	type)	/*!< in: thread type */
{
	switch (type) {
	case SRV_NONE:
		break;
	case SRV_WORKER:
	case SRV_PURGE:
	case SRV_MASTER:
		return(TRUE);
	}
	ut_error;
	return(FALSE);
}
#endif /* UNIV_DEBUG */

/*********************************************************************//**
Gets the type of a thread table slot.
@return thread type */
static
srv_thread_type
srv_slot_get_type(
/*==============*/
	const srv_slot_t*	slot)	/*!< in: thread slot */
{
	srv_thread_type	type = slot->type;
	ut_ad(srv_thread_type_validate(type));
	return(type);
}

/*********************************************************************//**
Reserves a slot in the thread table for the current thread.
@return reserved slot */
static
srv_slot_t*
srv_reserve_slot(
/*=============*/
	srv_thread_type	type)	/*!< in: type of the thread */
{
	srv_slot_t*	slot = 0;

	srv_sys_mutex_enter();

	ut_ad(srv_thread_type_validate(type));

	switch (type) {
	case SRV_MASTER:
		slot = &srv_sys.sys_threads[SRV_MASTER_SLOT];
		break;

	case SRV_PURGE:
		slot = &srv_sys.sys_threads[SRV_PURGE_SLOT];
		break;

	case SRV_WORKER:
		/* Find an empty slot, skip the master and purge slots. */
		for (slot = &srv_sys.sys_threads[SRV_WORKER_SLOTS_START];
		     slot->in_use;
		     ++slot) {

			ut_a(slot < &srv_sys.sys_threads[
				     srv_sys.n_sys_threads]);
		}
		break;

	case SRV_NONE:
		ut_error;
	}

	ut_a(!slot->in_use);

	slot->in_use = TRUE;
	slot->suspended = FALSE;
	slot->type = type;

	ut_ad(srv_slot_get_type(slot) == type);

	srv_sys.n_threads_active[type]++;

	srv_sys_mutex_exit();

	return(slot);
}

/*********************************************************************//**
Suspends the calling thread to wait for the event in its thread slot.
@return the current signal count of the event. */
static
int64_t
srv_suspend_thread_low(
/*===================*/
	srv_slot_t*	slot)	/*!< in/out: thread slot */
{
	ut_ad(!srv_read_only_mode);
	ut_ad(mutex_own(&srv_sys.mutex));

	ut_ad(slot->in_use);

	srv_thread_type	type = srv_slot_get_type(slot);

	switch (type) {
	case SRV_NONE:
		ut_error;

	case SRV_MASTER:
		/* We have only one master thread and it
		should be the first entry always. */
		ut_a(srv_sys.n_threads_active[type] == 1);
		break;

	case SRV_PURGE:
		/* We have only one purge coordinator thread
		and it should be the second entry always. */
		ut_a(srv_sys.n_threads_active[type] == 1);
		break;

	case SRV_WORKER:
		ut_a(srv_n_purge_threads > 1);
		break;
	}

	ut_a(!slot->suspended);
	slot->suspended = TRUE;

	if (srv_sys.n_threads_active[type]-- == 0) {
		ut_error;
	}

	return(os_event_reset(slot->event));
}

/*********************************************************************//**
Suspends the calling thread to wait for the event in its thread slot.
@return the current signal count of the event. */
static
int64_t
srv_suspend_thread(
/*===============*/
	srv_slot_t*	slot)	/*!< in/out: thread slot */
{
	srv_sys_mutex_enter();

	int64_t		sig_count = srv_suspend_thread_low(slot);

	srv_sys_mutex_exit();

	return(sig_count);
}

/** Resume the calling thread.
@param[in,out]	slot		thread slot
@param[in]	sig_count	signal count (if wait)
@param[in]	wait		whether to wait for the event
@param[in]	timeout_usec	timeout in microseconds (0=infinite)
@return	whether the wait timed out */
static
bool
srv_resume_thread(srv_slot_t* slot, int64_t sig_count = 0, bool wait = true,
		  ulint timeout_usec = 0)
{
	bool	timeout;

	ut_ad(!srv_read_only_mode);
	ut_ad(slot->in_use);
	ut_ad(slot->suspended);

	if (!wait) {
		timeout = false;
	} else if (timeout_usec) {
		timeout = OS_SYNC_TIME_EXCEEDED == os_event_wait_time_low(
			slot->event, timeout_usec, sig_count);
	} else {
		timeout = false;
		os_event_wait_low(slot->event, sig_count);
	}

	srv_sys_mutex_enter();
	ut_ad(slot->in_use);
	ut_ad(slot->suspended);

	slot->suspended = FALSE;
	srv_sys.n_threads_active[slot->type]++;
	srv_sys_mutex_exit();
	return(timeout);
}

/** Ensure that a given number of threads of the type given are running
(or are already terminated).
@param[in]	type	thread type
@param[in]	n	number of threads that have to run */
void
srv_release_threads(enum srv_thread_type type, ulint n)
{
	ulint	running;

	ut_ad(srv_thread_type_validate(type));
	ut_ad(n > 0);

	do {
		running = 0;

		srv_sys_mutex_enter();

		for (ulint i = 0; i < srv_sys.n_sys_threads; i++) {
			srv_slot_t*	slot = &srv_sys.sys_threads[i];

			if (!slot->in_use || srv_slot_get_type(slot) != type) {
				continue;
			} else if (!slot->suspended) {
				if (++running >= n) {
					break;
				}
				continue;
			}

			switch (type) {
			case SRV_NONE:
				ut_error;

			case SRV_MASTER:
				/* We have only one master thread and it
				should be the first entry always. */
				ut_a(n == 1);
				ut_a(i == SRV_MASTER_SLOT);
				ut_a(srv_sys.n_threads_active[type] == 0);
				break;

			case SRV_PURGE:
				/* We have only one purge coordinator thread
				and it should be the second entry always. */
				ut_a(n == 1);
				ut_a(i == SRV_PURGE_SLOT);
				ut_a(srv_n_purge_threads > 0);
				ut_a(srv_sys.n_threads_active[type] == 0);
				break;

			case SRV_WORKER:
				ut_a(srv_n_purge_threads > 1);
				ut_a(srv_sys.n_threads_active[type]
				     < srv_n_purge_threads - 1);
				break;
			}

			os_event_set(slot->event);
		}

		srv_sys_mutex_exit();
	} while (running && running < n);
}

/*********************************************************************//**
Release a thread's slot. */
static
void
srv_free_slot(
/*==========*/
	srv_slot_t*	slot)	/*!< in/out: thread slot */
{
	srv_sys_mutex_enter();

	/* Mark the thread as inactive. */
	srv_suspend_thread_low(slot);
	/* Free the slot for reuse. */
	ut_ad(slot->in_use);
	slot->in_use = FALSE;

	srv_sys_mutex_exit();
}

/** Initialize the server. */
static
void
srv_init()
{
	mutex_create(LATCH_ID_SRV_INNODB_MONITOR, &srv_innodb_monitor_mutex);

	srv_sys.n_sys_threads = srv_read_only_mode
		? 0
		: srv_n_purge_threads + 1/* purge coordinator */;

	if (!srv_read_only_mode) {
		mutex_create(LATCH_ID_SRV_SYS, &srv_sys.mutex);

		mutex_create(LATCH_ID_SRV_SYS_TASKS, &srv_sys.tasks_mutex);

		for (ulint i = 0; i < srv_sys.n_sys_threads; ++i) {
			srv_slot_t*	slot = &srv_sys.sys_threads[i];

			slot->event = os_event_create(0);

			ut_a(slot->event);
		}

		srv_error_event = os_event_create(0);

		srv_monitor_event = os_event_create(0);

		srv_buf_dump_event = os_event_create(0);

		buf_flush_event = os_event_create("buf_flush_event");

		UT_LIST_INIT(srv_sys.tasks, &que_thr_t::queue);
	}

	srv_buf_resize_event = os_event_create(0);

	ut_d(srv_master_thread_disabled_event = os_event_create(0));

	/* page_zip_stat_per_index_mutex is acquired from:
	1. page_zip_compress() (after SYNC_FSP)
	2. page_zip_decompress()
	3. i_s_cmp_per_index_fill_low() (where SYNC_DICT is acquired)
	4. innodb_cmp_per_index_update(), no other latches
	since we do not acquire any other latches while holding this mutex,
	it can have very low level. We pick SYNC_ANY_LATCH for it. */
	mutex_create(LATCH_ID_PAGE_ZIP_STAT_PER_INDEX,
		     &page_zip_stat_per_index_mutex);

	/* Create dummy indexes for infimum and supremum records */

	dict_ind_init();

#ifdef WITH_INNODB_DISALLOW_WRITES
	/* Writes have to be enabled on init or else we hang. Thus, we
	always set the event here regardless of innobase_disallow_writes.
	That flag will always be 0 at this point because it isn't settable
	via my.cnf or command line arg. */
	srv_allow_writes_event = os_event_create(0);
	os_event_set(srv_allow_writes_event);
#endif /* WITH_INNODB_DISALLOW_WRITES */

	/* Initialize some INFORMATION SCHEMA internal structures */
	trx_i_s_cache_init(trx_i_s_cache);

	ut_crc32_init();
}

/*********************************************************************//**
Frees the data structures created in srv_init(). */
void
srv_free(void)
/*==========*/
{
	if (!srv_buf_resize_event) {
		return;
	}

	mutex_free(&srv_innodb_monitor_mutex);
	mutex_free(&page_zip_stat_per_index_mutex);

	if (!srv_read_only_mode) {
		mutex_free(&srv_sys.mutex);
		mutex_free(&srv_sys.tasks_mutex);

		for (ulint i = 0; i < srv_sys.n_sys_threads; ++i) {
			os_event_destroy(srv_sys.sys_threads[i].event);
		}

		os_event_destroy(srv_error_event);
		os_event_destroy(srv_monitor_event);
		os_event_destroy(srv_buf_dump_event);
		os_event_destroy(buf_flush_event);
	}

	os_event_destroy(srv_buf_resize_event);

	ut_d(os_event_destroy(srv_master_thread_disabled_event));

	dict_ind_free();

	trx_i_s_cache_free(trx_i_s_cache);
}

/*********************************************************************//**
Boots the InnoDB server. */
void
srv_boot(void)
/*==========*/
{
	sync_check_init();
	recv_sys_var_init();
	trx_pool_init();
	row_mysql_init();
	srv_init();
}

/******************************************************************//**
Refreshes the values used to calculate per-second averages. */
static
void
srv_refresh_innodb_monitor_stats(void)
/*==================================*/
{
	mutex_enter(&srv_innodb_monitor_mutex);

	time_t current_time = time(NULL);

	if (difftime(current_time, srv_last_monitor_time) <= 60) {
		/* We referesh InnoDB Monitor values so that averages are
		printed from at most 60 last seconds */
		mutex_exit(&srv_innodb_monitor_mutex);
		return;
	}

	srv_last_monitor_time = current_time;

	os_aio_refresh_stats();

#ifdef BTR_CUR_HASH_ADAPT
	btr_cur_n_sea_old = btr_cur_n_sea;
#endif /* BTR_CUR_HASH_ADAPT */
	btr_cur_n_non_sea_old = btr_cur_n_non_sea;

	log_refresh_stats();

	buf_refresh_io_stats_all();

	srv_n_rows_inserted_old = srv_stats.n_rows_inserted;
	srv_n_rows_updated_old = srv_stats.n_rows_updated;
	srv_n_rows_deleted_old = srv_stats.n_rows_deleted;
	srv_n_rows_read_old = srv_stats.n_rows_read;

	srv_n_system_rows_inserted_old = srv_stats.n_system_rows_inserted;
	srv_n_system_rows_updated_old = srv_stats.n_system_rows_updated;
	srv_n_system_rows_deleted_old = srv_stats.n_system_rows_deleted;
	srv_n_system_rows_read_old = srv_stats.n_system_rows_read;

	mutex_exit(&srv_innodb_monitor_mutex);
}

/******************************************************************//**
Outputs to a file the output of the InnoDB Monitor.
@return FALSE if not all information printed
due to failure to obtain necessary mutex */
ibool
srv_printf_innodb_monitor(
/*======================*/
	FILE*	file,		/*!< in: output stream */
	ibool	nowait,		/*!< in: whether to wait for the
				lock_sys_t:: mutex */
	ulint*	trx_start_pos,	/*!< out: file position of the start of
				the list of active transactions */
	ulint*	trx_end)	/*!< out: file position of the end of
				the list of active transactions */
{
	double	time_elapsed;
	time_t	current_time;
	ibool	ret;

	mutex_enter(&srv_innodb_monitor_mutex);

	current_time = time(NULL);

	/* We add 0.001 seconds to time_elapsed to prevent division
	by zero if two users happen to call SHOW ENGINE INNODB STATUS at the
	same time */

	time_elapsed = difftime(current_time, srv_last_monitor_time)
		+ 0.001;

	srv_last_monitor_time = time(NULL);

	fputs("\n=====================================\n", file);

	ut_print_timestamp(file);
	fprintf(file,
		" INNODB MONITOR OUTPUT\n"
		"=====================================\n"
		"Per second averages calculated from the last %lu seconds\n",
		(ulong) time_elapsed);

	fputs("-----------------\n"
	      "BACKGROUND THREAD\n"
	      "-----------------\n", file);
	srv_print_master_thread_info(file);

	fputs("----------\n"
	      "SEMAPHORES\n"
	      "----------\n", file);

	sync_print(file);

	/* Conceptually, srv_innodb_monitor_mutex has a very high latching
	order level in sync0sync.h, while dict_foreign_err_mutex has a very
	low level 135. Therefore we can reserve the latter mutex here without
	a danger of a deadlock of threads. */

	mutex_enter(&dict_foreign_err_mutex);

	if (!srv_read_only_mode && ftell(dict_foreign_err_file) != 0L) {
		fputs("------------------------\n"
		      "LATEST FOREIGN KEY ERROR\n"
		      "------------------------\n", file);
		ut_copy_file(file, dict_foreign_err_file);
	}

	mutex_exit(&dict_foreign_err_mutex);

	/* Only if lock_print_info_summary proceeds correctly,
	before we call the lock_print_info_all_transactions
	to print all the lock information. IMPORTANT NOTE: This
	function acquires the lock mutex on success. */
	ret = lock_print_info_summary(file, nowait);

	if (ret) {
		if (trx_start_pos) {
			long	t = ftell(file);
			if (t < 0) {
				*trx_start_pos = ULINT_UNDEFINED;
			} else {
				*trx_start_pos = (ulint) t;
			}
		}

		/* NOTE: If we get here then we have the lock mutex. This
		function will release the lock mutex that we acquired when
		we called the lock_print_info_summary() function earlier. */

		lock_print_info_all_transactions(file);

		if (trx_end) {
			long	t = ftell(file);
			if (t < 0) {
				*trx_end = ULINT_UNDEFINED;
			} else {
				*trx_end = (ulint) t;
			}
		}
	}

	fputs("--------\n"
	      "FILE I/O\n"
	      "--------\n", file);
	os_aio_print(file);

	fputs("-------------------------------------\n"
	      "INSERT BUFFER AND ADAPTIVE HASH INDEX\n"
	      "-------------------------------------\n", file);
	ibuf_print(file);

#ifdef BTR_CUR_HASH_ADAPT
	for (ulint i = 0; i < btr_ahi_parts; ++i) {
		const hash_table_t* table = btr_search_sys->hash_tables[i];

		ut_ad(table->magic_n == HASH_TABLE_MAGIC_N);
		/* this is only used for buf_pool->page_hash */
		ut_ad(!table->heaps);
		/* this is used for the adaptive hash index */
		ut_ad(table->heap);

		const mem_heap_t* heap = table->heap;
		/* The heap may change during the following call,
		so the data displayed may be garbage. We intentionally
		avoid acquiring btr_search_latches[] so that the
		diagnostic output will not stop here even in case another
		thread hangs while holding btr_search_latches[].

		This should be safe from crashes, because
		table->heap will be pointing to the same object
		for the full lifetime of the server. Even during
		btr_search_disable() the heap will stay valid. */
		fprintf(file, "Hash table size " ULINTPF
			", node heap has " ULINTPF " buffer(s)\n",
			table->n_cells, heap->base.count - !heap->free_block);
	}

	fprintf(file,
		"%.2f hash searches/s, %.2f non-hash searches/s\n",
		(btr_cur_n_sea - btr_cur_n_sea_old)
		/ time_elapsed,
		(btr_cur_n_non_sea - btr_cur_n_non_sea_old)
		/ time_elapsed);
	btr_cur_n_sea_old = btr_cur_n_sea;
#else /* BTR_CUR_HASH_ADAPT */
	fprintf(file,
		"%.2f non-hash searches/s\n",
		(btr_cur_n_non_sea - btr_cur_n_non_sea_old)
		/ time_elapsed);
#endif /* BTR_CUR_HASH_ADAPT */
	btr_cur_n_non_sea_old = btr_cur_n_non_sea;

	fputs("---\n"
	      "LOG\n"
	      "---\n", file);
	log_print(file);

	fputs("----------------------\n"
	      "BUFFER POOL AND MEMORY\n"
	      "----------------------\n", file);
	fprintf(file,
		"Total large memory allocated " ULINTPF "\n"
		"Dictionary memory allocated " ULINTPF "\n",
		ulint{os_total_large_mem_allocated},
		dict_sys_get_size());

	buf_print_io(file);

	fputs("--------------\n"
	      "ROW OPERATIONS\n"
	      "--------------\n", file);
	fprintf(file,
		ULINTPF " queries inside InnoDB, "
		ULINTPF " queries in queue\n",
		srv_conc_get_active_threads(),
		srv_conc_get_waiting_threads());

	fprintf(file, ULINTPF " read views open inside InnoDB\n",
		trx_sys.view_count());

	if (ulint n_reserved = fil_system.sys_space->n_reserved_extents) {
		fprintf(file,
			ULINTPF " tablespace extents now reserved for"
			" B-tree split operations\n",
			n_reserved);
	}

	fprintf(file,
		"Process ID=" ULINTPF
		", Main thread ID=" ULINTPF
		", state: %s\n",
		srv_main_thread_process_no,
		srv_main_thread_id,
		srv_main_thread_op_info);
	fprintf(file,
		"Number of rows inserted " ULINTPF
		", updated " ULINTPF
		", deleted " ULINTPF
		", read " ULINTPF "\n",
		(ulint) srv_stats.n_rows_inserted,
		(ulint) srv_stats.n_rows_updated,
		(ulint) srv_stats.n_rows_deleted,
		(ulint) srv_stats.n_rows_read);
	fprintf(file,
		"%.2f inserts/s, %.2f updates/s,"
		" %.2f deletes/s, %.2f reads/s\n",
		((ulint) srv_stats.n_rows_inserted - srv_n_rows_inserted_old)
		/ time_elapsed,
		((ulint) srv_stats.n_rows_updated - srv_n_rows_updated_old)
		/ time_elapsed,
		((ulint) srv_stats.n_rows_deleted - srv_n_rows_deleted_old)
		/ time_elapsed,
		((ulint) srv_stats.n_rows_read - srv_n_rows_read_old)
		/ time_elapsed);
	fprintf(file,
		"Number of system rows inserted " ULINTPF
		", updated " ULINTPF ", deleted " ULINTPF
		", read " ULINTPF "\n",
		(ulint) srv_stats.n_system_rows_inserted,
		(ulint) srv_stats.n_system_rows_updated,
		(ulint) srv_stats.n_system_rows_deleted,
		(ulint) srv_stats.n_system_rows_read);
	fprintf(file,
		"%.2f inserts/s, %.2f updates/s,"
		" %.2f deletes/s, %.2f reads/s\n",
		((ulint) srv_stats.n_system_rows_inserted
		 - srv_n_system_rows_inserted_old) / time_elapsed,
		((ulint) srv_stats.n_system_rows_updated
		 - srv_n_system_rows_updated_old) / time_elapsed,
		((ulint) srv_stats.n_system_rows_deleted
		 - srv_n_system_rows_deleted_old) / time_elapsed,
		((ulint) srv_stats.n_system_rows_read
		 - srv_n_system_rows_read_old) / time_elapsed);
	srv_n_rows_inserted_old = srv_stats.n_rows_inserted;
	srv_n_rows_updated_old = srv_stats.n_rows_updated;
	srv_n_rows_deleted_old = srv_stats.n_rows_deleted;
	srv_n_rows_read_old = srv_stats.n_rows_read;
	srv_n_system_rows_inserted_old = srv_stats.n_system_rows_inserted;
	srv_n_system_rows_updated_old = srv_stats.n_system_rows_updated;
	srv_n_system_rows_deleted_old = srv_stats.n_system_rows_deleted;
	srv_n_system_rows_read_old = srv_stats.n_system_rows_read;

	fputs("----------------------------\n"
	      "END OF INNODB MONITOR OUTPUT\n"
	      "============================\n", file);
	mutex_exit(&srv_innodb_monitor_mutex);
	fflush(file);

	return(ret);
}

/******************************************************************//**
Function to pass InnoDB status variables to MySQL */
void
srv_export_innodb_status(void)
/*==========================*/
{
	buf_pool_stat_t		stat;
	buf_pools_list_size_t	buf_pools_list_size;
	ulint			LRU_len;
	ulint			free_len;
	ulint			flush_list_len;
	fil_crypt_stat_t	crypt_stat;
	btr_scrub_stat_t	scrub_stat;

	buf_get_total_stat(&stat);
	buf_get_total_list_len(&LRU_len, &free_len, &flush_list_len);
	buf_get_total_list_size_in_bytes(&buf_pools_list_size);
	if (!srv_read_only_mode) {
		fil_crypt_total_stat(&crypt_stat);
		btr_scrub_total_stat(&scrub_stat);
	}

	mutex_enter(&srv_innodb_monitor_mutex);

	export_vars.innodb_data_pending_reads =
		ulint(MONITOR_VALUE(MONITOR_OS_PENDING_READS));

	export_vars.innodb_data_pending_writes =
		ulint(MONITOR_VALUE(MONITOR_OS_PENDING_WRITES));

	export_vars.innodb_data_pending_fsyncs =
		fil_n_pending_log_flushes
		+ fil_n_pending_tablespace_flushes;

	export_vars.innodb_data_fsyncs = os_n_fsyncs;

	export_vars.innodb_data_read = srv_stats.data_read;

	export_vars.innodb_data_reads = os_n_file_reads;

	export_vars.innodb_data_writes = os_n_file_writes;

	export_vars.innodb_data_written = srv_stats.data_written;

	export_vars.innodb_buffer_pool_read_requests = stat.n_page_gets;

	export_vars.innodb_buffer_pool_write_requests =
		srv_stats.buf_pool_write_requests;

	export_vars.innodb_buffer_pool_wait_free =
		srv_stats.buf_pool_wait_free;

	export_vars.innodb_buffer_pool_pages_flushed =
		srv_stats.buf_pool_flushed;

	export_vars.innodb_buffer_pool_reads = srv_stats.buf_pool_reads;

	export_vars.innodb_buffer_pool_read_ahead_rnd =
		stat.n_ra_pages_read_rnd;

	export_vars.innodb_buffer_pool_read_ahead =
		stat.n_ra_pages_read;

	export_vars.innodb_buffer_pool_read_ahead_evicted =
		stat.n_ra_pages_evicted;

	export_vars.innodb_buffer_pool_pages_data = LRU_len;

	export_vars.innodb_buffer_pool_bytes_data =
		buf_pools_list_size.LRU_bytes
		+ buf_pools_list_size.unzip_LRU_bytes;

	export_vars.innodb_buffer_pool_pages_dirty = flush_list_len;

	export_vars.innodb_buffer_pool_bytes_dirty =
		buf_pools_list_size.flush_list_bytes;

	export_vars.innodb_buffer_pool_pages_free = free_len;

#ifdef UNIV_DEBUG
	export_vars.innodb_buffer_pool_pages_latched =
		buf_get_latched_pages_number();
#endif /* UNIV_DEBUG */
	export_vars.innodb_buffer_pool_pages_total = buf_pool_get_n_pages();

	export_vars.innodb_buffer_pool_pages_misc =
		buf_pool_get_n_pages() - LRU_len - free_len;

#ifdef HAVE_ATOMIC_BUILTINS
	export_vars.innodb_have_atomic_builtins = 1;
#else
	export_vars.innodb_have_atomic_builtins = 0;
#endif

	export_vars.innodb_page_size = srv_page_size;

	export_vars.innodb_log_waits = srv_stats.log_waits;

	export_vars.innodb_os_log_written = srv_stats.os_log_written;

	export_vars.innodb_os_log_fsyncs = fil_n_log_flushes;

	export_vars.innodb_os_log_pending_fsyncs = fil_n_pending_log_flushes;

	export_vars.innodb_os_log_pending_writes =
		srv_stats.os_log_pending_writes;

	export_vars.innodb_log_write_requests = srv_stats.log_write_requests;

	export_vars.innodb_log_writes = srv_stats.log_writes;

	export_vars.innodb_dblwr_pages_written =
		srv_stats.dblwr_pages_written;

	export_vars.innodb_dblwr_writes = srv_stats.dblwr_writes;

	export_vars.innodb_pages_created = stat.n_pages_created;

	export_vars.innodb_pages_read = stat.n_pages_read;

	export_vars.innodb_pages_written = stat.n_pages_written;

	export_vars.innodb_row_lock_waits = srv_stats.n_lock_wait_count;

	export_vars.innodb_row_lock_current_waits =
		srv_stats.n_lock_wait_current_count;

	export_vars.innodb_row_lock_time = srv_stats.n_lock_wait_time / 1000;

	if (srv_stats.n_lock_wait_count > 0) {

		export_vars.innodb_row_lock_time_avg = (ulint)
			(srv_stats.n_lock_wait_time
			 / 1000 / srv_stats.n_lock_wait_count);

	} else {
		export_vars.innodb_row_lock_time_avg = 0;
	}

	export_vars.innodb_row_lock_time_max =
		lock_sys.n_lock_max_wait_time / 1000;

	export_vars.innodb_rows_read = srv_stats.n_rows_read;

	export_vars.innodb_rows_inserted = srv_stats.n_rows_inserted;

	export_vars.innodb_rows_updated = srv_stats.n_rows_updated;

	export_vars.innodb_rows_deleted = srv_stats.n_rows_deleted;

	export_vars.innodb_system_rows_read = srv_stats.n_system_rows_read;

	export_vars.innodb_system_rows_inserted =
		srv_stats.n_system_rows_inserted;

	export_vars.innodb_system_rows_updated =
		srv_stats.n_system_rows_updated;

	export_vars.innodb_system_rows_deleted =
		srv_stats.n_system_rows_deleted;

	export_vars.innodb_num_open_files = fil_system.n_open;

	export_vars.innodb_truncated_status_writes =
		srv_truncated_status_writes;

	export_vars.innodb_available_undo_logs = srv_available_undo_logs;
	export_vars.innodb_page_compression_saved = srv_stats.page_compression_saved;
	export_vars.innodb_index_pages_written = srv_stats.index_pages_written;
	export_vars.innodb_non_index_pages_written = srv_stats.non_index_pages_written;
	export_vars.innodb_pages_page_compressed = srv_stats.pages_page_compressed;
	export_vars.innodb_page_compressed_trim_op = srv_stats.page_compressed_trim_op;
	export_vars.innodb_pages_page_decompressed = srv_stats.pages_page_decompressed;
	export_vars.innodb_pages_page_compression_error = srv_stats.pages_page_compression_error;
	export_vars.innodb_pages_decrypted = srv_stats.pages_decrypted;
	export_vars.innodb_pages_encrypted = srv_stats.pages_encrypted;
	export_vars.innodb_n_merge_blocks_encrypted = srv_stats.n_merge_blocks_encrypted;
	export_vars.innodb_n_merge_blocks_decrypted = srv_stats.n_merge_blocks_decrypted;
	export_vars.innodb_n_rowlog_blocks_encrypted = srv_stats.n_rowlog_blocks_encrypted;
	export_vars.innodb_n_rowlog_blocks_decrypted = srv_stats.n_rowlog_blocks_decrypted;

	export_vars.innodb_n_temp_blocks_encrypted =
		srv_stats.n_temp_blocks_encrypted;

	export_vars.innodb_n_temp_blocks_decrypted =
		srv_stats.n_temp_blocks_decrypted;

	export_vars.innodb_defragment_compression_failures =
		btr_defragment_compression_failures;
	export_vars.innodb_defragment_failures = btr_defragment_failures;
	export_vars.innodb_defragment_count = btr_defragment_count;

	export_vars.innodb_onlineddl_rowlog_rows = onlineddl_rowlog_rows;
	export_vars.innodb_onlineddl_rowlog_pct_used = onlineddl_rowlog_pct_used;
	export_vars.innodb_onlineddl_pct_progress = onlineddl_pct_progress;

	export_vars.innodb_sec_rec_cluster_reads =
		srv_stats.n_sec_rec_cluster_reads;
	export_vars.innodb_sec_rec_cluster_reads_avoided =
		srv_stats.n_sec_rec_cluster_reads_avoided;

	if (!srv_read_only_mode) {
	export_vars.innodb_encryption_rotation_pages_read_from_cache =
		crypt_stat.pages_read_from_cache;
	export_vars.innodb_encryption_rotation_pages_read_from_disk =
		crypt_stat.pages_read_from_disk;
	export_vars.innodb_encryption_rotation_pages_modified =
		crypt_stat.pages_modified;
	export_vars.innodb_encryption_rotation_pages_flushed =
		crypt_stat.pages_flushed;
	export_vars.innodb_encryption_rotation_estimated_iops =
		crypt_stat.estimated_iops;
	export_vars.innodb_encryption_key_requests =
		srv_stats.n_key_requests;
	export_vars.innodb_key_rotation_list_length =
		srv_stats.key_rotation_list_length;

	export_vars.innodb_scrub_page_reorganizations =
		scrub_stat.page_reorganizations;
	export_vars.innodb_scrub_page_splits =
		scrub_stat.page_splits;
	export_vars.innodb_scrub_page_split_failures_underflow =
		scrub_stat.page_split_failures_underflow;
	export_vars.innodb_scrub_page_split_failures_out_of_filespace =
		scrub_stat.page_split_failures_out_of_filespace;
	export_vars.innodb_scrub_page_split_failures_missing_index =
		scrub_stat.page_split_failures_missing_index;
	export_vars.innodb_scrub_page_split_failures_unknown =
		scrub_stat.page_split_failures_unknown;
	export_vars.innodb_scrub_log = srv_stats.n_log_scrubs;
	}

	mutex_exit(&srv_innodb_monitor_mutex);
}

/*********************************************************************//**
A thread which prints the info output by various InnoDB monitors.
@return a dummy parameter */
extern "C"
os_thread_ret_t
DECLARE_THREAD(srv_monitor_thread)(void*)
{
	int64_t		sig_count;
	double		time_elapsed;
	time_t		current_time;
	time_t		last_monitor_time;
	ulint		mutex_skipped;
	ibool		last_srv_print_monitor;

	ut_ad(!srv_read_only_mode);

#ifdef UNIV_DEBUG_THREAD_CREATION
	ib::info() << "Lock timeout thread starts, id "
		<< os_thread_pf(os_thread_get_curr_id());
#endif /* UNIV_DEBUG_THREAD_CREATION */

#ifdef UNIV_PFS_THREAD
	pfs_register_thread(srv_monitor_thread_key);
#endif /* UNIV_PFS_THREAD */

	current_time = time(NULL);
	srv_last_monitor_time = current_time;
	last_monitor_time = current_time;
	mutex_skipped = 0;
	last_srv_print_monitor = srv_print_innodb_monitor;
loop:
	/* Wake up every 5 seconds to see if we need to print
	monitor information or if signalled at shutdown. */

	sig_count = os_event_reset(srv_monitor_event);

	os_event_wait_time_low(srv_monitor_event, 5000000, sig_count);

	current_time = time(NULL);

	time_elapsed = difftime(current_time, last_monitor_time);

	if (time_elapsed > 15) {
		last_monitor_time = current_time;

		if (srv_print_innodb_monitor) {
			/* Reset mutex_skipped counter everytime
			srv_print_innodb_monitor changes. This is to
			ensure we will not be blocked by lock_sys.mutex
			for short duration information printing,
			such as requested by sync_array_print_long_waits() */
			if (!last_srv_print_monitor) {
				mutex_skipped = 0;
				last_srv_print_monitor = TRUE;
			}

			if (!srv_printf_innodb_monitor(stderr,
						MUTEX_NOWAIT(mutex_skipped),
						NULL, NULL)) {
				mutex_skipped++;
			} else {
				/* Reset the counter */
				mutex_skipped = 0;
			}
		} else {
			last_srv_print_monitor = FALSE;
		}


		/* We don't create the temp files or associated
		mutexes in read-only-mode */

		if (!srv_read_only_mode && srv_innodb_status) {
			mutex_enter(&srv_monitor_file_mutex);
			rewind(srv_monitor_file);
			if (!srv_printf_innodb_monitor(srv_monitor_file,
						MUTEX_NOWAIT(mutex_skipped),
						NULL, NULL)) {
				mutex_skipped++;
			} else {
				mutex_skipped = 0;
			}

			os_file_set_eof(srv_monitor_file);
			mutex_exit(&srv_monitor_file_mutex);
		}
	}

	srv_refresh_innodb_monitor_stats();

	if (srv_shutdown_state != SRV_SHUTDOWN_NONE) {
		goto exit_func;
	}

	if (srv_print_innodb_monitor
	    || srv_print_innodb_lock_monitor) {
		goto loop;
	}

	goto loop;

exit_func:
	srv_monitor_active = false;

	/* We count the number of threads in os_thread_exit(). A created
	thread should always use that to exit and not use return() to exit. */

	os_thread_exit();

	OS_THREAD_DUMMY_RETURN;
}

/*********************************************************************//**
A thread which prints warnings about semaphore waits which have lasted
too long. These can be used to track bugs which cause hangs.
@return a dummy parameter */
extern "C"
os_thread_ret_t
DECLARE_THREAD(srv_error_monitor_thread)(void*)
{
	/* number of successive fatal timeouts observed */
	ulint		fatal_cnt	= 0;
	lsn_t		old_lsn;
	lsn_t		new_lsn;
	int64_t		sig_count;
	/* longest waiting thread for a semaphore */
	os_thread_id_t	waiter		= os_thread_get_curr_id();
	os_thread_id_t	old_waiter	= waiter;
	/* the semaphore that is being waited for */
	const void*	sema		= NULL;
	const void*	old_sema	= NULL;

	ut_ad(!srv_read_only_mode);

	old_lsn = srv_start_lsn;

#ifdef UNIV_DEBUG_THREAD_CREATION
	ib::info() << "Error monitor thread starts, id "
		<< os_thread_pf(os_thread_get_curr_id());
#endif /* UNIV_DEBUG_THREAD_CREATION */

#ifdef UNIV_PFS_THREAD
	pfs_register_thread(srv_error_monitor_thread_key);
#endif /* UNIV_PFS_THREAD */

loop:
	/* Try to track a strange bug reported by Harald Fuchs and others,
	where the lsn seems to decrease at times */

	if (log_peek_lsn(&new_lsn)) {
		if (new_lsn < old_lsn) {
		ib::error() << "Old log sequence number " << old_lsn << " was"
			<< " greater than the new log sequence number "
			<< new_lsn << ". Please submit a bug report to"
			" https://jira.mariadb.org/";
			ut_ad(0);
		}

		old_lsn = new_lsn;
	}

	/* Update the statistics collected for deciding LRU
	eviction policy. */
	buf_LRU_stat_update();

	if (sync_array_print_long_waits(&waiter, &sema)
	    && sema == old_sema && os_thread_eq(waiter, old_waiter)) {
#if defined(WITH_WSREP) && defined(WITH_INNODB_DISALLOW_WRITES)
	  if (os_event_is_set(srv_allow_writes_event)) {
#endif /* WITH_WSREP */
		fatal_cnt++;
#if defined(WITH_WSREP) && defined(WITH_INNODB_DISALLOW_WRITES)
	  } else {
		fprintf(stderr,
			"WSREP: avoiding InnoDB self crash due to long "
			"semaphore wait of  > %lu seconds\n"
			"Server is processing SST donor operation, "
			"fatal_cnt now: " ULINTPF,
			srv_fatal_semaphore_wait_threshold, fatal_cnt);
	  }
#endif /* WITH_WSREP */
		if (fatal_cnt > 10) {
			ib::fatal() << "Semaphore wait has lasted > "
				<< srv_fatal_semaphore_wait_threshold
				<< " seconds. We intentionally crash the"
				" server because it appears to be hung.";
		}
	} else {
		fatal_cnt = 0;
		old_waiter = waiter;
		old_sema = sema;
	}

	/* Flush stderr so that a database user gets the output
	to possible MySQL error file */

	fflush(stderr);

	sig_count = os_event_reset(srv_error_event);

	os_event_wait_time_low(srv_error_event, 1000000, sig_count);

	if (srv_shutdown_state == SRV_SHUTDOWN_NONE) {

		goto loop;
	}

	srv_error_monitor_active = false;

	/* We count the number of threads in os_thread_exit(). A created
	thread should always use that to exit and not use return() to exit. */

	os_thread_exit();

	OS_THREAD_DUMMY_RETURN;
}

/******************************************************************//**
Increment the server activity count. */
void
srv_inc_activity_count(void)
/*========================*/
{
	srv_sys.activity_count.inc();
}

/**********************************************************************//**
Check whether any background thread is active. If so return the thread
type.
@return SRV_NONE if all are suspended or have exited, thread
type if any are still active. */
srv_thread_type
srv_get_active_thread_type(void)
/*============================*/
{
	srv_thread_type ret = SRV_NONE;

	if (srv_read_only_mode) {
		return(SRV_NONE);
	}

	srv_sys_mutex_enter();

	for (ulint i = SRV_WORKER; i <= SRV_MASTER; ++i) {
		if (srv_sys.n_threads_active[i] != 0) {
			ret = static_cast<srv_thread_type>(i);
			break;
		}
	}

	srv_sys_mutex_exit();

	if (ret == SRV_NONE && purge_sys.enabled()) {
		ret = SRV_PURGE;
	}

	return(ret);
}

/** Wake up the InnoDB master thread if it was suspended (not sleeping). */
void
srv_active_wake_master_thread_low()
{
	ut_ad(!srv_read_only_mode);
	ut_ad(!mutex_own(&srv_sys.mutex));

	srv_inc_activity_count();

	if (srv_sys.n_threads_active[SRV_MASTER] == 0) {
		srv_slot_t*	slot;

		srv_sys_mutex_enter();

		slot = &srv_sys.sys_threads[SRV_MASTER_SLOT];

		/* Only if the master thread has been started. */

		if (slot->in_use) {
			ut_a(srv_slot_get_type(slot) == SRV_MASTER);
			os_event_set(slot->event);
		}

		srv_sys_mutex_exit();
	}
}

/** Wake up the purge threads if there is work to do. */
void
srv_wake_purge_thread_if_not_active()
{
	ut_ad(!srv_read_only_mode);
	ut_ad(!mutex_own(&srv_sys.mutex));

	if (purge_sys.enabled() && !purge_sys.paused()
	    && !srv_sys.n_threads_active[SRV_PURGE]
	    && trx_sys.rseg_history_len) {

		srv_release_threads(SRV_PURGE, 1);
	}
}

/** Wake up the master thread if it is suspended or being suspended. */
void
srv_wake_master_thread()
{
	srv_inc_activity_count();
	srv_release_threads(SRV_MASTER, 1);
}

/*******************************************************************//**
Get current server activity count. We don't hold srv_sys::mutex while
reading this value as it is only used in heuristics.
@return activity count. */
ulint
srv_get_activity_count(void)
/*========================*/
{
	return(srv_sys.activity_count);
}

/*******************************************************************//**
Check if there has been any activity.
@return FALSE if no change in activity counter. */
ibool
srv_check_activity(
/*===============*/
	ulint		old_activity_count)	/*!< in: old activity count */
{
	return(srv_sys.activity_count != old_activity_count);
}

/********************************************************************//**
The master thread is tasked to ensure that flush of log file happens
once every second in the background. This is to ensure that not more
than one second of trxs are lost in case of crash when
innodb_flush_logs_at_trx_commit != 1 */
static
void
srv_sync_log_buffer_in_background(void)
/*===================================*/
{
	time_t	current_time = time(NULL);

	srv_main_thread_op_info = "flushing log";
	if (difftime(current_time, srv_last_log_flush_time)
	    >= srv_flush_log_at_timeout) {
		log_buffer_sync_in_background(true);
		srv_last_log_flush_time = current_time;
		srv_log_writes_and_flush++;
	}
}

/********************************************************************//**
Make room in the table cache by evicting an unused table.
@return number of tables evicted. */
static
ulint
srv_master_evict_from_table_cache(
/*==============================*/
	ulint	pct_check)	/*!< in: max percent to check */
{
	ulint	n_tables_evicted = 0;

	dict_sys_lock();

	n_tables_evicted = dict_make_room_in_cache(
		innobase_get_table_cache_size(), pct_check);

	dict_sys_unlock();

	return(n_tables_evicted);
}

/*********************************************************************//**
This function prints progress message every 60 seconds during server
shutdown, for any activities that master thread is pending on. */
static
void
srv_shutdown_print_master_pending(
/*==============================*/
	time_t*		last_print_time,	/*!< last time the function
						print the message */
	ulint		n_tables_to_drop,	/*!< number of tables to
						be dropped */
	ulint		n_bytes_merged)		/*!< number of change buffer
						just merged */
{
	time_t current_time = time(NULL);

	if (difftime(current_time, *last_print_time) > 60) {
		*last_print_time = current_time;

		if (n_tables_to_drop) {
			ib::info() << "Waiting for " << n_tables_to_drop
				<< " table(s) to be dropped";
		}

		/* Check change buffer merge, we only wait for change buffer
		merge if it is a slow shutdown */
		if (!srv_fast_shutdown && n_bytes_merged) {
			ib::info() << "Waiting for change buffer merge to"
				" complete number of bytes of change buffer"
				" just merged: " << n_bytes_merged;
		}
	}
}

#ifdef UNIV_DEBUG
/** Waits in loop as long as master thread is disabled (debug) */
static
void
srv_master_do_disabled_loop(void)
{
	if (!srv_master_thread_disabled_debug) {
		/* We return here to avoid changing op_info. */
		return;
	}

	srv_main_thread_op_info = "disabled";

	while (srv_master_thread_disabled_debug) {
		os_event_set(srv_master_thread_disabled_event);
		if (srv_shutdown_state != SRV_SHUTDOWN_NONE) {
			break;
		}
		os_thread_sleep(100000);
	}

	srv_main_thread_op_info = "";
}

/** Disables master thread. It's used by:
	SET GLOBAL innodb_master_thread_disabled_debug = 1 (0).
@param[in]	save		immediate result from check function */
void
srv_master_thread_disabled_debug_update(THD*, st_mysql_sys_var*, void*,
					const void* save)
{
	/* This method is protected by mutex, as every SET GLOBAL .. */
	ut_ad(srv_master_thread_disabled_event != NULL);

	const bool disable = *static_cast<const my_bool*>(save);

	const int64_t sig_count = os_event_reset(
		srv_master_thread_disabled_event);

	srv_master_thread_disabled_debug = disable;

	if (disable) {
		os_event_wait_low(
			srv_master_thread_disabled_event, sig_count);
	}
}
#endif /* UNIV_DEBUG */

/*********************************************************************//**
Perform the tasks that the master thread is supposed to do when the
server is active. There are two types of tasks. The first category is
of such tasks which are performed at each inovcation of this function.
We assume that this function is called roughly every second when the
server is active. The second category is of such tasks which are
performed at some interval e.g.: purge, dict_LRU cleanup etc. */
static
void
srv_master_do_active_tasks(void)
/*============================*/
{
	time_t		cur_time = time(NULL);
	ulonglong	counter_time = microsecond_interval_timer();

	/* First do the tasks that we are suppose to do at each
	invocation of this function. */

	++srv_main_active_loops;

	MONITOR_INC(MONITOR_MASTER_ACTIVE_LOOPS);

	/* ALTER TABLE in MySQL requires on Unix that the table handler
	can drop tables lazily after there no longer are SELECT
	queries to them. */
	srv_main_thread_op_info = "doing background drop tables";
	row_drop_tables_for_mysql_in_background();
	MONITOR_INC_TIME_IN_MICRO_SECS(
		MONITOR_SRV_BACKGROUND_DROP_TABLE_MICROSECOND, counter_time);

	ut_d(srv_master_do_disabled_loop());

	if (srv_shutdown_state != SRV_SHUTDOWN_NONE) {
		return;
	}

	/* make sure that there is enough reusable space in the redo
	log files */
	srv_main_thread_op_info = "checking free log space";
	log_free_check();

	/* Do an ibuf merge */
	srv_main_thread_op_info = "doing insert buffer merge";
	counter_time = microsecond_interval_timer();
	ibuf_merge_in_background(false);
	MONITOR_INC_TIME_IN_MICRO_SECS(
		MONITOR_SRV_IBUF_MERGE_MICROSECOND, counter_time);

	/* Flush logs if needed */
	srv_main_thread_op_info = "flushing log";
	srv_sync_log_buffer_in_background();
	MONITOR_INC_TIME_IN_MICRO_SECS(
		MONITOR_SRV_LOG_FLUSH_MICROSECOND, counter_time);

	/* Now see if various tasks that are performed at defined
	intervals need to be performed. */

	if (srv_shutdown_state != SRV_SHUTDOWN_NONE) {
		return;
	}

	if (cur_time % SRV_MASTER_DICT_LRU_INTERVAL == 0) {
		srv_main_thread_op_info = "enforcing dict cache limit";
		ulint	n_evicted = srv_master_evict_from_table_cache(50);
		if (n_evicted != 0) {
			MONITOR_INC_VALUE(
				MONITOR_SRV_DICT_LRU_EVICT_COUNT_ACTIVE, n_evicted);
		}
		MONITOR_INC_TIME_IN_MICRO_SECS(
			MONITOR_SRV_DICT_LRU_MICROSECOND, counter_time);
	}

	/* The periodic log_checkpoint() call here makes it harder to
	reproduce bugs in crash recovery or mariabackup --prepare, or
	in code that writes the redo log records. Omitting the call
	here should not affect correctness, because log_free_check()
	should still be invoking checkpoints when needed. In a
	production server, those calls could cause "furious flushing"
	and stall the server. Normally we want to perform checkpoints
	early and often to avoid those situations. */
	DBUG_EXECUTE_IF("ib_log_checkpoint_avoid", return;);

	if (srv_shutdown_state != SRV_SHUTDOWN_NONE) {
		return;
	}

	/* Make a new checkpoint */
	if (cur_time % SRV_MASTER_CHECKPOINT_INTERVAL == 0) {
		srv_main_thread_op_info = "making checkpoint";
		log_checkpoint(true);
		MONITOR_INC_TIME_IN_MICRO_SECS(
			MONITOR_SRV_CHECKPOINT_MICROSECOND, counter_time);
	}
}

/*********************************************************************//**
Perform the tasks that the master thread is supposed to do whenever the
server is idle. We do check for the server state during this function
and if the server has entered the shutdown phase we may return from
the function without completing the required tasks.
Note that the server can move to active state when we are executing this
function but we don't check for that as we are suppose to perform more
or less same tasks when server is active. */
static
void
srv_master_do_idle_tasks(void)
/*==========================*/
{
	++srv_main_idle_loops;

	MONITOR_INC(MONITOR_MASTER_IDLE_LOOPS);


	/* ALTER TABLE in MySQL requires on Unix that the table handler
	can drop tables lazily after there no longer are SELECT
	queries to them. */
	ulonglong counter_time = microsecond_interval_timer();
	srv_main_thread_op_info = "doing background drop tables";
	row_drop_tables_for_mysql_in_background();
	MONITOR_INC_TIME_IN_MICRO_SECS(
		MONITOR_SRV_BACKGROUND_DROP_TABLE_MICROSECOND,
			 counter_time);

	ut_d(srv_master_do_disabled_loop());

	if (srv_shutdown_state != SRV_SHUTDOWN_NONE) {
		return;
	}

	/* make sure that there is enough reusable space in the redo
	log files */
	srv_main_thread_op_info = "checking free log space";
	log_free_check();

	/* Do an ibuf merge */
	counter_time = microsecond_interval_timer();
	srv_main_thread_op_info = "doing insert buffer merge";
	ibuf_merge_in_background(true);
	MONITOR_INC_TIME_IN_MICRO_SECS(
		MONITOR_SRV_IBUF_MERGE_MICROSECOND, counter_time);

	if (srv_shutdown_state != SRV_SHUTDOWN_NONE) {
		return;
	}

	srv_main_thread_op_info = "enforcing dict cache limit";
	ulint	n_evicted = srv_master_evict_from_table_cache(100);
	if (n_evicted != 0) {
		MONITOR_INC_VALUE(
			MONITOR_SRV_DICT_LRU_EVICT_COUNT_IDLE, n_evicted);
	}
	MONITOR_INC_TIME_IN_MICRO_SECS(
		MONITOR_SRV_DICT_LRU_MICROSECOND, counter_time);

	/* Flush logs if needed */
	srv_sync_log_buffer_in_background();
	MONITOR_INC_TIME_IN_MICRO_SECS(
		MONITOR_SRV_LOG_FLUSH_MICROSECOND, counter_time);

	/* The periodic log_checkpoint() call here makes it harder to
	reproduce bugs in crash recovery or mariabackup --prepare, or
	in code that writes the redo log records. Omitting the call
	here should not affect correctness, because log_free_check()
	should still be invoking checkpoints when needed. In a
	production server, those calls could cause "furious flushing"
	and stall the server. Normally we want to perform checkpoints
	early and often to avoid those situations. */
	DBUG_EXECUTE_IF("ib_log_checkpoint_avoid", return;);

	if (srv_shutdown_state != SRV_SHUTDOWN_NONE) {
		return;
	}

	/* Make a new checkpoint */
	srv_main_thread_op_info = "making checkpoint";
	log_checkpoint(true);
	MONITOR_INC_TIME_IN_MICRO_SECS(MONITOR_SRV_CHECKPOINT_MICROSECOND,
				       counter_time);
}

/** Perform shutdown tasks.
@param[in]	ibuf_merge	whether to complete the change buffer merge */
static
void
srv_shutdown(bool ibuf_merge)
{
	ulint		n_bytes_merged	= 0;
	ulint		n_tables_to_drop;
	time_t		now = time(NULL);

	do {
		ut_ad(!srv_read_only_mode);
		ut_ad(srv_shutdown_state == SRV_SHUTDOWN_CLEANUP);
		++srv_main_shutdown_loops;

		/* FIXME: Remove the background DROP TABLE queue; it is not
		crash-safe and breaks ACID. */
		srv_main_thread_op_info = "doing background drop tables";
		n_tables_to_drop = row_drop_tables_for_mysql_in_background();

		if (ibuf_merge) {
			srv_main_thread_op_info = "checking free log space";
			log_free_check();
			srv_main_thread_op_info = "doing insert buffer merge";
			n_bytes_merged = ibuf_merge_in_background(true);

			/* Flush logs if needed */
			srv_sync_log_buffer_in_background();
		}

		/* Print progress message every 60 seconds during shutdown */
		if (srv_print_verbose_log) {
			srv_shutdown_print_master_pending(
				&now, n_tables_to_drop, n_bytes_merged);
		}
	} while (n_bytes_merged || n_tables_to_drop);
}

/*********************************************************************//**
Puts master thread to sleep. At this point we are using polling to
service various activities. Master thread sleeps for one second before
checking the state of the server again */
static
void
srv_master_sleep(void)
/*==================*/
{
	srv_main_thread_op_info = "sleeping";
	os_thread_sleep(1000000);
	srv_main_thread_op_info = "";
}

/*********************************************************************//**
The master thread controlling the server.
@return a dummy parameter */
extern "C"
os_thread_ret_t
DECLARE_THREAD(srv_master_thread)(
/*==============================*/
	void*	arg MY_ATTRIBUTE((unused)))
			/*!< in: a dummy parameter required by
			os_thread_create */
{
	my_thread_init();
	DBUG_ENTER("srv_master_thread");

	srv_slot_t*	slot;
	ulint		old_activity_count = srv_get_activity_count();

	ut_ad(!srv_read_only_mode);

#ifdef UNIV_DEBUG_THREAD_CREATION
	ib::info() << "Master thread starts, id "
		<< os_thread_pf(os_thread_get_curr_id());
#endif /* UNIV_DEBUG_THREAD_CREATION */

#ifdef UNIV_PFS_THREAD
	pfs_register_thread(srv_master_thread_key);
#endif /* UNIV_PFS_THREAD */

	srv_main_thread_process_no = os_proc_get_number();
	srv_main_thread_id = os_thread_pf(os_thread_get_curr_id());

	slot = srv_reserve_slot(SRV_MASTER);
	ut_a(slot == srv_sys.sys_threads);

loop:
	while (srv_shutdown_state == SRV_SHUTDOWN_NONE) {

		srv_master_sleep();

		MONITOR_INC(MONITOR_MASTER_THREAD_SLEEP);

		if (srv_check_activity(old_activity_count)) {
			old_activity_count = srv_get_activity_count();
			srv_master_do_active_tasks();
		} else {
			srv_master_do_idle_tasks();
		}
	}

	switch (srv_shutdown_state) {
	case SRV_SHUTDOWN_NONE:
		break;
	case SRV_SHUTDOWN_FLUSH_PHASE:
	case SRV_SHUTDOWN_LAST_PHASE:
		ut_ad(0);
		/* fall through */
	case SRV_SHUTDOWN_EXIT_THREADS:
		/* srv_init_abort() must have been invoked */
	case SRV_SHUTDOWN_CLEANUP:
		if (srv_shutdown_state == SRV_SHUTDOWN_CLEANUP
		    && srv_fast_shutdown < 2) {
			srv_shutdown(srv_fast_shutdown == 0);
		}
		srv_suspend_thread(slot);
		my_thread_end();
		os_thread_exit();
	}

	srv_main_thread_op_info = "suspending";

	srv_suspend_thread(slot);

	srv_main_thread_op_info = "waiting for server activity";

	srv_resume_thread(slot);
	goto loop;
}

/** @return whether purge should exit due to shutdown */
static bool srv_purge_should_exit()
{
	ut_ad(srv_shutdown_state == SRV_SHUTDOWN_NONE
	      || srv_shutdown_state == SRV_SHUTDOWN_CLEANUP);

	if (srv_undo_sources) {
		return(false);
	}
	if (srv_fast_shutdown) {
		return(true);
	}
	/* Slow shutdown was requested. */
	uint32_t history_size = trx_sys.rseg_history_len;
	if (history_size) {
#if defined HAVE_SYSTEMD && !defined EMBEDDED_LIBRARY
		static time_t progress_time;
		time_t now = time(NULL);
		if (now - progress_time >= 15) {
			progress_time = now;
			service_manager_extend_timeout(
				INNODB_EXTEND_TIMEOUT_INTERVAL,
				"InnoDB: to purge %u transactions",
				history_size);
		}
#endif
		return false;
	}

	return !trx_sys.any_active_transactions();
}

/*********************************************************************//**
Fetch and execute a task from the work queue.
@param [in,out]	slot	purge worker thread slot
@return true if a task was executed */
static bool srv_task_execute(ut_d(srv_slot_t *slot))
{
	ut_ad(!srv_read_only_mode);
	ut_ad(srv_force_recovery < SRV_FORCE_NO_BACKGROUND);

	mutex_enter(&srv_sys.tasks_mutex);

	if (que_thr_t* thr = UT_LIST_GET_FIRST(srv_sys.tasks)) {
		ut_a(que_node_get_type(thr->child) == QUE_NODE_PURGE);
		UT_LIST_REMOVE(srv_sys.tasks, thr);
		mutex_exit(&srv_sys.tasks_mutex);
		ut_d(thr->thread_slot = slot);
		que_run_threads(thr);
	        purge_sys.n_tasks.fetch_sub(1, std::memory_order_release);
		return true;
	}

	ut_ad(UT_LIST_GET_LEN(srv_sys.tasks) == 0);
	mutex_exit(&srv_sys.tasks_mutex);
	return false;
}

/*********************************************************************//**
Worker thread that reads tasks from the work queue and executes them.
@return a dummy parameter */
extern "C"
os_thread_ret_t
DECLARE_THREAD(srv_worker_thread)(
/*==============================*/
	void*	arg MY_ATTRIBUTE((unused)))	/*!< in: a dummy parameter
						required by os_thread_create */
{
	my_thread_init();

	srv_slot_t*	slot;

	ut_ad(!srv_read_only_mode);
	ut_a(srv_force_recovery < SRV_FORCE_NO_BACKGROUND);
	my_thread_init();
	THD*		thd = innobase_create_background_thd("InnoDB purge worker");

#ifdef UNIV_DEBUG_THREAD_CREATION
	ib::info() << "Worker thread starting, id "
		<< os_thread_pf(os_thread_get_curr_id());
#endif /* UNIV_DEBUG_THREAD_CREATION */

	slot = srv_reserve_slot(SRV_WORKER);

	ut_a(srv_n_purge_threads > 1);
	ut_a(ulong(srv_sys.n_threads_active[SRV_WORKER])
	     < srv_n_purge_threads);

	/* We need to ensure that the worker threads exit after the
	purge coordinator thread. Otherwise the purge coordinator can
	end up waiting forever in trx_purge_wait_for_workers_to_complete() */

	do {
		srv_suspend_thread(slot);
		srv_resume_thread(slot);

		if (srv_task_execute(ut_d(slot))) {

			/* If there are tasks in the queue, wakeup
			the purge coordinator thread. */

			srv_wake_purge_thread_if_not_active();
		}
	} while (purge_sys.enabled());

	srv_free_slot(slot);

	ut_ad(!purge_sys.enabled());

#ifdef UNIV_DEBUG_THREAD_CREATION
	ib::info() << "Purge worker thread exiting, id "
		<< os_thread_pf(os_thread_get_curr_id());
#endif /* UNIV_DEBUG_THREAD_CREATION */

	innobase_destroy_background_thd(thd);
	my_thread_end();
	/* We count the number of threads in os_thread_exit(). A created
	thread should always use that to exit and not use return() to exit. */
	os_thread_exit();

	OS_THREAD_DUMMY_RETURN;	/* Not reached, avoid compiler warning */
}

/** Do the actual purge operation.
@param[in,out]	n_total_purged	total number of purged pages
@return length of history list before the last purge batch. */
static uint32_t srv_do_purge(ulint* n_total_purged
#ifdef UNIV_DEBUG
			     , srv_slot_t* slot /*!< purge coordinator */
#endif
			     )
{
	ulint		n_pages_purged;

	static ulint	count = 0;
	static ulint	n_use_threads = 0;
	static uint32_t	rseg_history_len = 0;
	ulint		old_activity_count = srv_get_activity_count();
	const ulint	n_threads = srv_n_purge_threads;

	ut_a(n_threads > 0);
	ut_ad(!srv_read_only_mode);

	/* Purge until there are no more records to purge and there is
	no change in configuration or server state. If the user has
	configured more than one purge thread then we treat that as a
	pool of threads and only use the extra threads if purge can't
	keep up with updates. */

	if (n_use_threads == 0) {
		n_use_threads = n_threads;
	}

	do {
		if (trx_sys.rseg_history_len > rseg_history_len
		    || (srv_max_purge_lag > 0
			&& rseg_history_len > srv_max_purge_lag)) {

			/* History length is now longer than what it was
			when we took the last snapshot. Use more threads. */

			if (n_use_threads < n_threads) {
				++n_use_threads;
			}

		} else if (srv_check_activity(old_activity_count)
			   && n_use_threads > 1) {

			/* History length same or smaller since last snapshot,
			use fewer threads. */

			--n_use_threads;

			old_activity_count = srv_get_activity_count();
		}

		/* Ensure that the purge threads are less than what
		was configured. */

		ut_a(n_use_threads > 0);
		ut_a(n_use_threads <= n_threads);

		/* Take a snapshot of the history list before purge. */
		if (!(rseg_history_len = trx_sys.rseg_history_len)) {
			break;
		}

		n_pages_purged = trx_purge(
			n_use_threads,
			!(++count % srv_purge_rseg_truncate_frequency)
			|| purge_sys.truncate.current
#ifdef UNIV_DEBUG
			, slot
#endif
					   );

		*n_total_purged += n_pages_purged;
	} while (n_pages_purged > 0 && !purge_sys.paused()
		 && !srv_purge_should_exit());

	return(rseg_history_len);
}
#ifndef UNIV_DEBUG
# define srv_do_purge(n_total_purged, slot) srv_do_purge(n_total_purged)
#endif

/*********************************************************************//**
Suspend the purge coordinator thread. */
static
void
srv_purge_coordinator_suspend(
/*==========================*/
	srv_slot_t*	slot,			/*!< in/out: Purge coordinator
						thread slot */
	uint32_t	rseg_history_len)	/*!< in: history list length
						before last purge */
{
	ut_ad(!srv_read_only_mode);
	ut_a(slot->type == SRV_PURGE);

	bool		stop = false;

	/** Maximum wait time on the purge event, in micro-seconds. */
	static const ulint SRV_PURGE_MAX_TIMEOUT = 10000;

	int64_t		sig_count = srv_suspend_thread(slot);

	do {
		/* We don't wait right away on the the non-timed wait because
		we want to signal the thread that wants to suspend purge. */
		const bool wait = stop
			|| rseg_history_len <= trx_sys.rseg_history_len;
		const bool timeout = srv_resume_thread(
			slot, sig_count, wait,
			stop ? 0 : SRV_PURGE_MAX_TIMEOUT);

		sig_count = srv_suspend_thread(slot);

		rw_lock_x_lock(&purge_sys.latch);

		stop = srv_shutdown_state == SRV_SHUTDOWN_NONE
			&& purge_sys.paused();

		if (!stop) {
			if (timeout
			    && rseg_history_len < 5000
			    && rseg_history_len == trx_sys.rseg_history_len) {
				/* No new records were added since the
				wait started. Simply wait for new
				records. The magic number 5000 is an
				approximation for the case where we
				have cached UNDO log records which
				prevent truncate of the UNDO
				segments. */
				stop = true;
			}
		} else {
			/* Signal that we are suspended. */
			os_event_set(purge_sys.event);
		}

		rw_lock_x_unlock(&purge_sys.latch);
	} while (stop && srv_undo_sources);

	srv_resume_thread(slot, 0, false);
}

/*********************************************************************//**
Purge coordinator thread that schedules the purge tasks.
@return a dummy parameter */
extern "C"
os_thread_ret_t
DECLARE_THREAD(srv_purge_coordinator_thread)(
/*=========================================*/
	void*	arg MY_ATTRIBUTE((unused)))	/*!< in: a dummy parameter
						required by os_thread_create */
{
	my_thread_init();
	THD*		thd = innobase_create_background_thd("InnoDB purge coordinator");
	srv_slot_t*	slot;
	ulint           n_total_purged = ULINT_UNDEFINED;

	ut_ad(!srv_read_only_mode);
	ut_a(srv_n_purge_threads >= 1);
	ut_a(srv_force_recovery < SRV_FORCE_NO_BACKGROUND);

	purge_sys.coordinator_startup();

#ifdef UNIV_PFS_THREAD
	pfs_register_thread(srv_purge_thread_key);
#endif /* UNIV_PFS_THREAD */

#ifdef UNIV_DEBUG_THREAD_CREATION
	ib::info() << "Purge coordinator thread created, id "
		<< os_thread_pf(os_thread_get_curr_id());
#endif /* UNIV_DEBUG_THREAD_CREATION */

	slot = srv_reserve_slot(SRV_PURGE);

<<<<<<< HEAD
#ifdef UNIV_DEBUG
	UT_LIST_INIT(slot->debug_sync,
		     &srv_slot_t::debug_sync_t::debug_sync_list);
	rw_lock_create(PFS_NOT_INSTRUMENTED, &slot->debug_sync_lock,
		       SYNC_NO_ORDER_CHECK);
#endif
	uint32_t rseg_history_len = trx_sys.rseg_history_len;
=======
	ulint	rseg_history_len = trx_sys.history_size();
>>>>>>> 3d0bb2b7

	do {
		/* If there are no records to purge or the last
		purge didn't purge any records then wait for activity. */

		if (srv_shutdown_state == SRV_SHUTDOWN_NONE
		    && srv_undo_sources
		    && (n_total_purged == 0 || purge_sys.paused())) {

			srv_purge_coordinator_suspend(slot, rseg_history_len);
		}

		ut_ad(!slot->suspended);

		if (srv_purge_should_exit()) {
			break;
		}

		n_total_purged = 0;

		rseg_history_len = srv_do_purge(&n_total_purged, slot);
	} while (!srv_purge_should_exit());

	/* The task queue should always be empty, independent of fast
	shutdown state. */
	ut_a(srv_get_task_queue_length() == 0);

	srv_free_slot(slot);

	/* Note that we are shutting down. */
	rw_lock_x_lock(&purge_sys.latch);
	purge_sys.coordinator_shutdown();
	/* Ensure that the wait in purge_sys_t::stop() will terminate. */
	os_event_set(purge_sys.event);

	rw_lock_x_unlock(&purge_sys.latch);

#ifdef UNIV_DEBUG_THREAD_CREATION
	ib::info() << "Purge coordinator exiting, id "
		<< os_thread_pf(os_thread_get_curr_id());
#endif /* UNIV_DEBUG_THREAD_CREATION */

	/* Ensure that all the worker threads quit. */
	if (ulint n_workers = srv_n_purge_threads - 1) {
		const srv_slot_t* slot;
		const srv_slot_t* const end = &srv_sys.sys_threads[
			srv_sys.n_sys_threads];

		do {
			srv_release_threads(SRV_WORKER, n_workers);
			srv_sys_mutex_enter();
			for (slot = &srv_sys.sys_threads[2];
			     !slot++->in_use && slot < end; );
			srv_sys_mutex_exit();
		} while (slot < end);
	}

	innobase_destroy_background_thd(thd);
	my_thread_end();
	/* We count the number of threads in os_thread_exit(). A created
	thread should always use that to exit and not use return() to exit. */
	os_thread_exit();

	OS_THREAD_DUMMY_RETURN;	/* Not reached, avoid compiler warning */
}

/**********************************************************************//**
Enqueues a task to server task queue and releases a worker thread, if there
is a suspended one. */
void
srv_que_task_enqueue_low(
/*=====================*/
	que_thr_t*	thr)	/*!< in: query thread */
{
	ut_ad(!srv_read_only_mode);
	mutex_enter(&srv_sys.tasks_mutex);

	UT_LIST_ADD_LAST(srv_sys.tasks, thr);

	mutex_exit(&srv_sys.tasks_mutex);

	srv_release_threads(SRV_WORKER, 1);
}

/**********************************************************************//**
Get count of tasks in the queue.
@return number of tasks in queue */
ulint
srv_get_task_queue_length(void)
/*===========================*/
{
	ulint	n_tasks;

	ut_ad(!srv_read_only_mode);

	mutex_enter(&srv_sys.tasks_mutex);

	n_tasks = UT_LIST_GET_LEN(srv_sys.tasks);

	mutex_exit(&srv_sys.tasks_mutex);

	return(n_tasks);
}

/** Wake up the purge threads. */
void
srv_purge_wakeup()
{
	ut_ad(!srv_read_only_mode);
	ut_ad(!sync_check_iterate(sync_check()));

	if (srv_force_recovery >= SRV_FORCE_NO_BACKGROUND) {
		return;
	}

	do {
		srv_release_threads(SRV_PURGE, 1);

		if (srv_n_purge_threads > 1) {
			ulint	n_workers = srv_n_purge_threads - 1;

			srv_release_threads(SRV_WORKER, n_workers);
		}
	} while (!srv_running.load(std::memory_order_relaxed)
		 && (srv_sys.n_threads_active[SRV_WORKER]
		     || srv_sys.n_threads_active[SRV_PURGE]));
}

/** Shut down the purge threads. */
void srv_purge_shutdown()
{
	do {
		ut_ad(!srv_undo_sources);
		srv_purge_wakeup();
	} while (srv_sys.sys_threads[SRV_PURGE_SLOT].in_use);
}

#ifdef UNIV_DEBUG
static ulint get_first_slot(srv_thread_type type)
{
	switch (type) {
	case SRV_MASTER:
		return SRV_MASTER_SLOT;
	case SRV_PURGE:
		return SRV_PURGE_SLOT;
	case SRV_WORKER:
		/* Find an empty slot, skip the master and purge slots. */
		return SRV_WORKER_SLOTS_START;
	default:
		ut_error;
	}
}

void srv_for_each_thread(srv_thread_type type,
			 srv_slot_callback_t callback,
			 const void *arg)
{
	for (ulint slot_idx= get_first_slot(type);
	     slot_idx < srv_sys.n_sys_threads
		     && srv_sys.sys_threads[slot_idx].in_use
		     && srv_sys.sys_threads[slot_idx].type == type;
	     slot_idx++) {
		callback(&srv_sys.sys_threads[slot_idx], arg);
	}
}
#endif<|MERGE_RESOLUTION|>--- conflicted
+++ resolved
@@ -2714,17 +2714,7 @@
 
 	slot = srv_reserve_slot(SRV_PURGE);
 
-<<<<<<< HEAD
-#ifdef UNIV_DEBUG
-	UT_LIST_INIT(slot->debug_sync,
-		     &srv_slot_t::debug_sync_t::debug_sync_list);
-	rw_lock_create(PFS_NOT_INSTRUMENTED, &slot->debug_sync_lock,
-		       SYNC_NO_ORDER_CHECK);
-#endif
 	uint32_t rseg_history_len = trx_sys.rseg_history_len;
-=======
-	ulint	rseg_history_len = trx_sys.history_size();
->>>>>>> 3d0bb2b7
 
 	do {
 		/* If there are no records to purge or the last
