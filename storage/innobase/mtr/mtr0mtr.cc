/*****************************************************************************

<<<<<<< HEAD
Copyright (c) 1995, 2017, Oracle and/or its affiliates. All Rights Reserved.
Copyright (c) 2017, 2019, MariaDB Corporation.
=======
Copyright (c) 1995, 2016, Oracle and/or its affiliates. All Rights Reserved.
Copyright (c) 2020, MariaDB Corporation.
>>>>>>> 57ec42bc

This program is free software; you can redistribute it and/or modify it under
the terms of the GNU General Public License as published by the Free Software
Foundation; version 2 of the License.

This program is distributed in the hope that it will be useful, but WITHOUT
ANY WARRANTY; without even the implied warranty of MERCHANTABILITY or FITNESS
FOR A PARTICULAR PURPOSE. See the GNU General Public License for more details.

You should have received a copy of the GNU General Public License along with
this program; if not, write to the Free Software Foundation, Inc.,
51 Franklin Street, Fifth Floor, Boston, MA 02110-1335 USA

*****************************************************************************/

/**************************************************//**
@file mtr/mtr0mtr.cc
Mini-transaction buffer

Created 11/26/1995 Heikki Tuuri
*******************************************************/

#include "mtr0mtr.h"

#include "buf0buf.h"
#include "buf0flu.h"
#include "page0types.h"
#include "mtr0log.h"
#include "row0trunc.h"
#include "log0recv.h"

/** Iterate over a memo block in reverse. */
template <typename Functor>
struct CIterate {
	CIterate() : functor() {}

	CIterate(const Functor& functor) : functor(functor) {}

	/** @return false if the functor returns false. */
	bool operator()(mtr_buf_t::block_t* block) const
	{
		const mtr_memo_slot_t*	start =
			reinterpret_cast<const mtr_memo_slot_t*>(
				block->begin());

		mtr_memo_slot_t*	slot =
			reinterpret_cast<mtr_memo_slot_t*>(
				block->end());

		ut_ad(!(block->used() % sizeof(*slot)));

		while (slot-- != start) {

			if (!functor(slot)) {
				return(false);
			}
		}

		return(true);
	}

	Functor functor;
};

template <typename Functor>
struct Iterate {
	Iterate() : functor() {}

	Iterate(const Functor& functor) : functor(functor) {}

	/** @return false if the functor returns false. */
	bool operator()(mtr_buf_t::block_t* block)
	{
		const mtr_memo_slot_t*	start =
			reinterpret_cast<const mtr_memo_slot_t*>(
				block->begin());

		mtr_memo_slot_t*	slot =
			reinterpret_cast<mtr_memo_slot_t*>(
				block->end());

		ut_ad(!(block->used() % sizeof(*slot)));

		while (slot-- != start) {

			if (!functor(slot)) {
				return(false);
			}
		}

		return(true);
	}

	Functor functor;
};

/** Find specific object */
struct Find {

	/** Constructor */
	Find(const void* object, ulint type)
		:
		m_slot(),
		m_type(type),
		m_object(object)
	{
		ut_a(object != NULL);
	}

	/** @return false if the object was found. */
	bool operator()(mtr_memo_slot_t* slot)
	{
		if (m_object == slot->object && m_type == slot->type) {
			m_slot = slot;
			return(false);
		}

		return(true);
	}

	/** Slot if found */
	mtr_memo_slot_t*m_slot;

	/** Type of the object to look for */
	ulint		m_type;

	/** The object instance to look for */
	const void*	m_object;
};

/** Find a page frame */
struct FindPage
{
	/** Constructor
	@param[in]	ptr	pointer to within a page frame
	@param[in]	flags	MTR_MEMO flags to look for */
	FindPage(const void* ptr, ulint flags)
		: m_ptr(ptr), m_flags(flags), m_slot(NULL)
	{
		/* There must be some flags to look for. */
		ut_ad(flags);
		/* We can only look for page-related flags. */
		ut_ad(!(flags & ulint(~(MTR_MEMO_PAGE_S_FIX
					| MTR_MEMO_PAGE_X_FIX
					| MTR_MEMO_PAGE_SX_FIX
					| MTR_MEMO_BUF_FIX
					| MTR_MEMO_MODIFY))));
	}

	/** Visit a memo entry.
	@param[in]	slot	memo entry to visit
	@retval	false	if a page was found
	@retval	true	if the iteration should continue */
	bool operator()(mtr_memo_slot_t* slot)
	{
		ut_ad(m_slot == NULL);

		if (!(m_flags & slot->type) || slot->object == NULL) {
			return(true);
		}

		buf_block_t* block = reinterpret_cast<buf_block_t*>(
			slot->object);

		if (m_ptr < block->frame
		    || m_ptr >= block->frame + block->page.size.logical()) {
			return(true);
		}

		ut_ad(!(m_flags & (MTR_MEMO_PAGE_S_FIX
				   | MTR_MEMO_PAGE_SX_FIX
				   | MTR_MEMO_PAGE_X_FIX))
		      || rw_lock_own_flagged(&block->lock, m_flags));

		m_slot = slot;
		return(false);
	}

	/** @return the slot that was found */
	mtr_memo_slot_t* get_slot() const
	{
		ut_ad(m_slot != NULL);
		return(m_slot);
	}
	/** @return the block that was found */
	buf_block_t* get_block() const
	{
		return(reinterpret_cast<buf_block_t*>(get_slot()->object));
	}
private:
	/** Pointer inside a page frame to look for */
	const void*const	m_ptr;
	/** MTR_MEMO flags to look for */
	const ulint		m_flags;
	/** The slot corresponding to m_ptr */
	mtr_memo_slot_t*	m_slot;
};

/** Release latches and decrement the buffer fix count.
@param slot	memo slot */
static void memo_slot_release(mtr_memo_slot_t *slot)
{
  switch (slot->type) {
#ifdef UNIV_DEBUG
  default:
    ut_ad(!"invalid type");
    break;
  case MTR_MEMO_MODIFY:
    break;
#endif /* UNIV_DEBUG */
  case MTR_MEMO_S_LOCK:
    rw_lock_s_unlock(reinterpret_cast<rw_lock_t*>(slot->object));
    break;
  case MTR_MEMO_SX_LOCK:
    rw_lock_sx_unlock(reinterpret_cast<rw_lock_t*>(slot->object));
    break;
  case MTR_MEMO_X_LOCK:
    rw_lock_x_unlock(reinterpret_cast<rw_lock_t*>(slot->object));
    break;
  case MTR_MEMO_BUF_FIX:
  case MTR_MEMO_PAGE_S_FIX:
  case MTR_MEMO_PAGE_SX_FIX:
  case MTR_MEMO_PAGE_X_FIX:
    buf_block_t *block= reinterpret_cast<buf_block_t*>(slot->object);
    buf_block_unfix(block);
    buf_page_release_latch(block, slot->type);
    break;
  }
  slot->object= NULL;
}

/** Release the latches acquired by the mini-transaction. */
struct ReleaseLatches {
  /** @return true always. */
  bool operator()(mtr_memo_slot_t *slot) const
  {
    if (!slot->object)
      return true;
    switch (slot->type) {
#ifdef UNIV_DEBUG
    default:
      ut_ad(!"invalid type");
      break;
    case MTR_MEMO_MODIFY:
      break;
#endif /* UNIV_DEBUG */
    case MTR_MEMO_S_LOCK:
      rw_lock_s_unlock(reinterpret_cast<rw_lock_t*>(slot->object));
      break;
    case MTR_MEMO_X_LOCK:
      rw_lock_x_unlock(reinterpret_cast<rw_lock_t*>(slot->object));
      break;
    case MTR_MEMO_SX_LOCK:
      rw_lock_sx_unlock(reinterpret_cast<rw_lock_t*>(slot->object));
      break;
    case MTR_MEMO_BUF_FIX:
    case MTR_MEMO_PAGE_S_FIX:
    case MTR_MEMO_PAGE_SX_FIX:
    case MTR_MEMO_PAGE_X_FIX:
      buf_block_t *block= reinterpret_cast<buf_block_t*>(slot->object);
      buf_block_unfix(block);
      buf_page_release_latch(block, slot->type);
      break;
    }
    slot->object= NULL;
    return true;
  }
};

/** Release the latches and blocks acquired by the mini-transaction. */
struct ReleaseAll {
  /** @return true always. */
  bool operator()(mtr_memo_slot_t *slot) const
  {
    if (slot->object)
      memo_slot_release(slot);
    return true;
  }
};

#ifdef UNIV_DEBUG
/** Check that all slots have been handled. */
struct DebugCheck {
	/** @return true always. */
	bool operator()(const mtr_memo_slot_t* slot) const
	{
		ut_ad(!slot->object);
		return(true);
	}
};
#endif

/** Release a resource acquired by the mini-transaction. */
struct ReleaseBlocks {
	/** Release specific object */
	ReleaseBlocks(lsn_t start_lsn, lsn_t end_lsn, FlushObserver* observer)
		:
		m_end_lsn(end_lsn),
		m_start_lsn(start_lsn),
		m_flush_observer(observer)
	{
		/* Do nothing */
	}

	/** Add the modified page to the buffer flush list. */
	void add_dirty_page_to_flush_list(mtr_memo_slot_t* slot) const
	{
		ut_ad(m_end_lsn > 0);
		ut_ad(m_start_lsn > 0);

		buf_block_t*	block;

		block = reinterpret_cast<buf_block_t*>(slot->object);

		buf_flush_note_modification(block, m_start_lsn,
					    m_end_lsn, m_flush_observer);
	}

	/** @return true always. */
	bool operator()(mtr_memo_slot_t* slot) const
	{
		if (slot->object != NULL) {

			if (slot->type == MTR_MEMO_PAGE_X_FIX
			    || slot->type == MTR_MEMO_PAGE_SX_FIX) {

				add_dirty_page_to_flush_list(slot);
			}
		}

		return(true);
	}

	/** Mini-transaction REDO start LSN */
	lsn_t		m_end_lsn;

	/** Mini-transaction REDO end LSN */
	lsn_t		m_start_lsn;

	/** Flush observer */
	FlushObserver*	m_flush_observer;
};

/** Write the block contents to the REDO log */
struct mtr_write_log_t {
	/** Append a block to the redo log buffer.
	@return whether the appending should continue */
	bool operator()(const mtr_buf_t::block_t* block) const
	{
		log_write_low(block->begin(), block->used());
		return(true);
	}
};

/** Append records to the system-wide redo log buffer.
@param[in]	log	redo log records */
void
mtr_write_log(
	const mtr_buf_t*	log)
{
	const ulint	len = log->size();
	mtr_write_log_t	write_log;

	ut_ad(!recv_no_log_write);
	DBUG_PRINT("ib_log",
		   (ULINTPF " extra bytes written at " LSN_PF,
		    len, log_sys->lsn));

	log_reserve_and_open(len);
	log->for_each_block(write_log);
	log_close();
}

/** Start a mini-transaction. */
void mtr_t::start()
{
  MEM_UNDEFINED(this, sizeof *this);

  new(&m_memo) mtr_buf_t();
  new(&m_log) mtr_buf_t();

  m_made_dirty= false;
  m_inside_ibuf= false;
  m_modifications= false;
  m_n_log_recs= 0;
  m_log_mode= MTR_LOG_ALL;
  ut_d(m_user_space_id= TRX_SYS_SPACE);
  m_user_space= NULL;
  m_undo_space= NULL;
  m_sys_space= NULL;
  m_state= MTR_STATE_ACTIVE;
  m_flush_observer= NULL;
  m_commit_lsn= 0;
}

/** Release the resources */
inline void mtr_t::release_resources()
{
  ut_d(m_memo.for_each_block_in_reverse(CIterate<DebugCheck>()));
  m_log.erase();
  m_memo.erase();
  m_state= MTR_STATE_COMMITTED;
}

/** Commit a mini-transaction. */
void
mtr_t::commit()
{
  ut_ad(is_active());
  ut_ad(!is_inside_ibuf());

  /* This is a dirty read, for debugging. */
  ut_ad(!m_modifications || !recv_no_log_write);
  ut_ad(!m_modifications || m_log_mode != MTR_LOG_NONE);

  if (m_modifications
      && (m_n_log_recs || m_log_mode == MTR_LOG_NO_REDO))
  {
    ut_ad(!srv_read_only_mode || m_log_mode == MTR_LOG_NO_REDO);

    lsn_t start_lsn;

    if (const ulint len= prepare_write())
      start_lsn= finish_write(len);
    else
      start_lsn= m_commit_lsn;

    if (m_made_dirty)
      log_flush_order_mutex_enter();

    /* It is now safe to release the log mutex because the
    flush_order mutex will ensure that we are the first one
    to insert into the flush list. */
    log_mutex_exit();

    m_memo.for_each_block_in_reverse(CIterate<const ReleaseBlocks>
                                     (ReleaseBlocks(start_lsn, m_commit_lsn,
                                                    m_flush_observer)));
    if (m_made_dirty)
      log_flush_order_mutex_exit();

    m_memo.for_each_block_in_reverse(CIterate<ReleaseLatches>());
  }
  else
    m_memo.for_each_block_in_reverse(CIterate<ReleaseAll>());

  release_resources();
}

/** Commit a mini-transaction that did not modify any pages,
but generated some redo log on a higher level, such as
MLOG_FILE_NAME records and a MLOG_CHECKPOINT marker.
The caller must invoke log_mutex_enter() and log_mutex_exit().
This is to be used at log_checkpoint().
@param[in]	checkpoint_lsn		the LSN of the log checkpoint
@param[in]	write_mlog_checkpoint	Write MLOG_CHECKPOINT marker
					if it is enabled. */
void
mtr_t::commit_checkpoint(
	lsn_t	checkpoint_lsn,
	bool	write_mlog_checkpoint)
{
	ut_ad(log_mutex_own());
	ut_ad(is_active());
	ut_ad(!is_inside_ibuf());
	ut_ad(get_log_mode() == MTR_LOG_ALL);
	ut_ad(!m_made_dirty);
	ut_ad(m_memo.size() == 0);
	ut_ad(!srv_read_only_mode);
	ut_ad(write_mlog_checkpoint || m_n_log_recs > 1);

	switch (m_n_log_recs) {
	case 0:
		break;
	case 1:
		*m_log.front()->begin() |= MLOG_SINGLE_REC_FLAG;
		break;
<<<<<<< HEAD
=======
	case MTR_MEMO_SPACE_X_LOCK:
		{
			fil_space_t* space = reinterpret_cast<fil_space_t*>(
				static_cast<char*>(object)
				- reinterpret_cast<char*>(
					&static_cast<fil_space_t*>(0)->latch));
			space->committed_size = space->size;
			rw_lock_x_unlock(&space->latch);
		}
		break;
#ifdef UNIV_DEBUG
>>>>>>> 57ec42bc
	default:
		mlog_catenate_ulint(&m_log, MLOG_MULTI_REC_END, MLOG_1BYTE);
	}

	if (write_mlog_checkpoint) {
		byte*	ptr = m_log.push<byte*>(SIZE_OF_MLOG_CHECKPOINT);
		compile_time_assert(SIZE_OF_MLOG_CHECKPOINT == 1 + 8);
		*ptr = MLOG_CHECKPOINT;
		mach_write_to_8(ptr + 1, checkpoint_lsn);
	}

	finish_write(m_log.size());
	release_resources();

	if (write_mlog_checkpoint) {
		DBUG_PRINT("ib_log",
			   ("MLOG_CHECKPOINT(" LSN_PF ") written at " LSN_PF,
			    checkpoint_lsn, log_sys->lsn));
	}
}

#ifdef UNIV_DEBUG
/** Check if a tablespace is associated with the mini-transaction
(needed for generating a MLOG_FILE_NAME record)
@param[in]	space	tablespace
@return whether the mini-transaction is associated with the space */
bool
mtr_t::is_named_space(ulint space) const
{
	ut_ad(!m_sys_space || m_sys_space->id == TRX_SYS_SPACE);
	ut_ad(!m_undo_space || m_undo_space->id != TRX_SYS_SPACE);
	ut_ad(!m_user_space || m_user_space->id != TRX_SYS_SPACE);
	ut_ad(!m_sys_space || m_sys_space != m_user_space);
	ut_ad(!m_sys_space || m_sys_space != m_undo_space);
	ut_ad(!m_user_space || m_user_space != m_undo_space);

	switch (get_log_mode()) {
	case MTR_LOG_NONE:
	case MTR_LOG_NO_REDO:
		return(true);
	case MTR_LOG_ALL:
	case MTR_LOG_SHORT_INSERTS:
		return(m_user_space_id == space
		       || is_predefined_tablespace(space));
	}

	ut_error;
	return(false);
}
#endif /* UNIV_DEBUG */

/** Acquire a tablespace X-latch.
NOTE: use mtr_x_lock_space().
@param[in]	space_id	tablespace ID
@param[in]	file		file name from where called
@param[in]	line		line number in file
@return the tablespace object (never NULL) */
fil_space_t*
mtr_t::x_lock_space(ulint space_id, const char* file, unsigned line)
{
	fil_space_t*	space;

	ut_ad(is_active());

	if (space_id == TRX_SYS_SPACE) {
		space = m_sys_space;

		if (!space) {
			space = m_sys_space = fil_space_get(space_id);
		}
	} else if ((space = m_user_space) && space_id == space->id) {
	} else if ((space = m_undo_space) && space_id == space->id) {
	} else if (get_log_mode() == MTR_LOG_NO_REDO) {
		space = fil_space_get(space_id);
		ut_ad(space->purpose == FIL_TYPE_TEMPORARY
		      || space->purpose == FIL_TYPE_IMPORT
		      || space->redo_skipped_count > 0
		      || srv_is_tablespace_truncated(space->id));
	} else {
		/* called from trx_rseg_create() */
		space = m_undo_space = fil_space_get(space_id);
	}

	ut_ad(space);
	ut_ad(space->id == space_id);
	x_lock(&space->latch, file, line);
	ut_ad(space->purpose == FIL_TYPE_TEMPORARY
	      || space->purpose == FIL_TYPE_IMPORT
	      || space->purpose == FIL_TYPE_TABLESPACE);
	return(space);
}

/** Look up the system tablespace. */
void
mtr_t::lookup_sys_space()
{
	ut_ad(!m_sys_space);
	m_sys_space = fil_space_get(TRX_SYS_SPACE);
	ut_ad(m_sys_space);
}

/** Look up the user tablespace.
@param[in]	space_id	tablespace ID */
void
mtr_t::lookup_user_space(ulint space_id)
{
	ut_ad(space_id != TRX_SYS_SPACE);
	ut_ad(m_user_space_id == space_id);
	ut_ad(!m_user_space);
	m_user_space = fil_space_get(space_id);
	ut_ad(m_user_space);
}

/** Set the tablespace associated with the mini-transaction
(needed for generating a MLOG_FILE_NAME record)
@param[in]	space	user or system tablespace */
void
mtr_t::set_named_space(fil_space_t* space)
{
	ut_ad(m_user_space_id == TRX_SYS_SPACE);
	ut_d(m_user_space_id = space->id);
	if (space->id == TRX_SYS_SPACE) {
		ut_ad(!m_sys_space || m_sys_space == space);
		m_sys_space = space;
	} else {
		m_user_space = space;
	}
}

/** Release an object in the memo stack.
@return true if released */
bool
mtr_t::memo_release(const void* object, ulint type)
{
	ut_ad(is_active());

	/* We cannot release a page that has been written to in the
	middle of a mini-transaction. */
	ut_ad(!m_modifications || type != MTR_MEMO_PAGE_X_FIX);

	Iterate<Find> iteration(Find(object, type));

	if (!m_memo.for_each_block_in_reverse(iteration)) {
		memo_slot_release(iteration.functor.m_slot);
		return(true);
	}

	return(false);
}

/** Release a page latch.
@param[in]	ptr	pointer to within a page frame
@param[in]	type	object type: MTR_MEMO_PAGE_X_FIX, ... */
void
mtr_t::release_page(const void* ptr, mtr_memo_type_t type)
{
	ut_ad(is_active());

	/* We cannot release a page that has been written to in the
	middle of a mini-transaction. */
	ut_ad(!m_modifications || type != MTR_MEMO_PAGE_X_FIX);

	Iterate<FindPage> iteration(FindPage(ptr, type));

	if (!m_memo.for_each_block_in_reverse(iteration)) {
		memo_slot_release(iteration.functor.get_slot());
		return;
	}

	/* The page was not found! */
	ut_ad(0);
}

/** Prepare to write the mini-transaction log to the redo log buffer.
@return number of bytes to write in finish_write() */
inline ulint mtr_t::prepare_write()
{
	ut_ad(!recv_no_log_write);

	if (UNIV_UNLIKELY(m_log_mode != MTR_LOG_ALL)) {
		ut_ad(m_log_mode == MTR_LOG_NO_REDO);
		ut_ad(m_log.size() == 0);
		log_mutex_enter();
		m_commit_lsn = log_sys->lsn;
		return 0;
	}

	ulint	len	= m_log.size();
	ulint	n_recs	= m_n_log_recs;
	ut_ad(len > 0);
	ut_ad(n_recs > 0);

	if (len > log_sys->buf_size / 2) {
		log_buffer_extend((len + 1) * 2);
	}

	ut_ad(m_n_log_recs == n_recs);

	fil_space_t*	space = m_user_space;

	if (space != NULL && is_predefined_tablespace(space->id)) {
		/* Omit MLOG_FILE_NAME for predefined tablespaces. */
		space = NULL;
	}

	log_mutex_enter();

	if (fil_names_write_if_was_clean(space, this)) {
		/* This mini-transaction was the first one to modify
		this tablespace since the latest checkpoint, so
		some MLOG_FILE_NAME records were appended to m_log. */
		ut_ad(m_n_log_recs > n_recs);
		mlog_catenate_ulint(&m_log, MLOG_MULTI_REC_END, MLOG_1BYTE);
		len = m_log.size();
	} else {
		/* This was not the first time of dirtying a
		tablespace since the latest checkpoint. */

		ut_ad(n_recs == m_n_log_recs);

		if (n_recs <= 1) {
			ut_ad(n_recs == 1);

			/* Flag the single log record as the
			only record in this mini-transaction. */
			*m_log.front()->begin() |= MLOG_SINGLE_REC_FLAG;
		} else {
			/* Because this mini-transaction comprises
			multiple log records, append MLOG_MULTI_REC_END
			at the end. */

			mlog_catenate_ulint(&m_log, MLOG_MULTI_REC_END,
					    MLOG_1BYTE);
			len++;
		}
	}

	/* check and attempt a checkpoint if exceeding capacity */
	log_margin_checkpoint_age(len);

	return(len);
}

/** Append the redo log records to the redo log buffer
@param[in] len	number of bytes to write
@return start_lsn */
inline lsn_t mtr_t::finish_write(ulint len)
{
	ut_ad(m_log_mode == MTR_LOG_ALL);
	ut_ad(log_mutex_own());
	ut_ad(m_log.size() == len);
	ut_ad(len > 0);

	lsn_t start_lsn;

	if (m_log.is_small()) {
		const mtr_buf_t::block_t* front = m_log.front();
		ut_ad(len <= front->used());

		m_commit_lsn = log_reserve_and_write_fast(front->begin(), len,
							  &start_lsn);

		if (m_commit_lsn) {
			return start_lsn;
		}
	}

	/* Open the database log for log_write_low */
	start_lsn = log_reserve_and_open(len);

	mtr_write_log_t	write_log;
	m_log.for_each_block(write_log);

	m_commit_lsn = log_close();
	return start_lsn;
}

/** Release the free extents that was reserved using
fsp_reserve_free_extents().  This is equivalent to calling
fil_space_release_free_extents().  This is intended for use
with index pages.
@param[in]	n_reserved	number of reserved extents */
void
mtr_t::release_free_extents(ulint n_reserved)
{
	fil_space_t*	space;

	ut_ad(!m_undo_space);

	if (m_user_space) {

		ut_ad(m_user_space->id == m_user_space_id);
		ut_ad(memo_contains(get_memo(), &m_user_space->latch,
				    MTR_MEMO_X_LOCK));

		space = m_user_space;
	} else {

		ut_ad(m_sys_space->id == TRX_SYS_SPACE);
		ut_ad(memo_contains(get_memo(), &m_sys_space->latch,
				    MTR_MEMO_X_LOCK));

		space = m_sys_space;
	}

	space->release_free_extents(n_reserved);
}

#ifdef UNIV_DEBUG
/** Check if memo contains the given item.
@return	true if contains */
bool
mtr_t::memo_contains(
	const mtr_buf_t*	memo,
	const void*		object,
	ulint			type)
{
	Iterate<Find> iteration(Find(object, type));
	if (memo->for_each_block_in_reverse(iteration)) {
		return(false);
	}

	switch (type) {
	case MTR_MEMO_X_LOCK:
		ut_ad(rw_lock_own((rw_lock_t*) object, RW_LOCK_X));
		break;
	case MTR_MEMO_SX_LOCK:
		ut_ad(rw_lock_own((rw_lock_t*) object, RW_LOCK_SX));
		break;
	case MTR_MEMO_S_LOCK:
		ut_ad(rw_lock_own((rw_lock_t*) object, RW_LOCK_S));
		break;
	}

	return(true);
}

/** Debug check for flags */
struct FlaggedCheck {
	FlaggedCheck(const void* ptr, ulint flags)
		:
		m_ptr(ptr),
		m_flags(flags)
	{
		/* There must be some flags to look for. */
		ut_ad(flags);
		/* Look for rw-lock-related and page-related flags. */
		ut_ad(!(flags & ulint(~(MTR_MEMO_PAGE_S_FIX
					| MTR_MEMO_PAGE_X_FIX
					| MTR_MEMO_PAGE_SX_FIX
					| MTR_MEMO_BUF_FIX
					| MTR_MEMO_MODIFY
					| MTR_MEMO_X_LOCK
					| MTR_MEMO_SX_LOCK
					| MTR_MEMO_S_LOCK))));
		/* Either some rw-lock-related or page-related flags
		must be specified, but not both at the same time. */
		ut_ad(!(flags & (MTR_MEMO_PAGE_S_FIX
				 | MTR_MEMO_PAGE_X_FIX
				 | MTR_MEMO_PAGE_SX_FIX
				 | MTR_MEMO_BUF_FIX
				 | MTR_MEMO_MODIFY))
		      == !!(flags & (MTR_MEMO_X_LOCK
				     | MTR_MEMO_SX_LOCK
				     | MTR_MEMO_S_LOCK)));
	}

	/** Visit a memo entry.
	@param[in]	slot	memo entry to visit
	@retval	false	if m_ptr was found
	@retval	true	if the iteration should continue */
	bool operator()(const mtr_memo_slot_t* slot) const
	{
		if (m_ptr != slot->object || !(m_flags & slot->type)) {
			return(true);
		}

		if (ulint flags = m_flags & (MTR_MEMO_PAGE_S_FIX
					     | MTR_MEMO_PAGE_SX_FIX
					     | MTR_MEMO_PAGE_X_FIX)) {
			rw_lock_t* lock = &static_cast<buf_block_t*>(
				const_cast<void*>(m_ptr))->lock;
			ut_ad(rw_lock_own_flagged(lock, flags));
		} else {
			rw_lock_t* lock = static_cast<rw_lock_t*>(
				const_cast<void*>(m_ptr));
			ut_ad(rw_lock_own_flagged(lock, m_flags >> 5));
		}

		return(false);
	}

	const void*const	m_ptr;
	const ulint		m_flags;
};

/** Check if memo contains the given item.
@param object		object to search
@param flags		specify types of object (can be ORred) of
			MTR_MEMO_PAGE_S_FIX ... values
@return true if contains */
bool
mtr_t::memo_contains_flagged(const void* ptr, ulint flags) const
{
	ut_ad(is_active());

	return !m_memo.for_each_block_in_reverse(
		CIterate<FlaggedCheck>(FlaggedCheck(ptr, flags)));
}

/** Check if memo contains the given page.
@param[in]	ptr	pointer to within buffer frame
@param[in]	flags	specify types of object with OR of
			MTR_MEMO_PAGE_S_FIX... values
@return	the block
@retval	NULL	if not found */
buf_block_t*
mtr_t::memo_contains_page_flagged(
	const byte*	ptr,
	ulint		flags) const
{
	Iterate<FindPage> iteration(FindPage(ptr, flags));
	return m_memo.for_each_block_in_reverse(iteration)
		? NULL : iteration.functor.get_block();
}

/** Mark the given latched page as modified.
@param[in]	ptr	pointer to within buffer frame */
void
mtr_t::memo_modify_page(const byte* ptr)
{
	buf_block_t*	block = memo_contains_page_flagged(
		ptr, MTR_MEMO_PAGE_X_FIX | MTR_MEMO_PAGE_SX_FIX);
	ut_ad(block != NULL);

	if (!memo_contains(get_memo(), block, MTR_MEMO_MODIFY)) {
		memo_push(block, MTR_MEMO_MODIFY);
	}
}

/** Print info of an mtr handle. */
void
mtr_t::print() const
{
	ib::info() << "Mini-transaction handle: memo size "
		<< m_memo.size() << " bytes log size "
		<< get_log()->size() << " bytes";
}

#endif /* UNIV_DEBUG */<|MERGE_RESOLUTION|>--- conflicted
+++ resolved
@@ -1,12 +1,7 @@
 /*****************************************************************************
 
-<<<<<<< HEAD
 Copyright (c) 1995, 2017, Oracle and/or its affiliates. All Rights Reserved.
-Copyright (c) 2017, 2019, MariaDB Corporation.
-=======
-Copyright (c) 1995, 2016, Oracle and/or its affiliates. All Rights Reserved.
-Copyright (c) 2020, MariaDB Corporation.
->>>>>>> 57ec42bc
+Copyright (c) 2017, 2020, MariaDB Corporation.
 
 This program is free software; you can redistribute it and/or modify it under
 the terms of the GNU General Public License as published by the Free Software
@@ -222,6 +217,13 @@
     break;
   case MTR_MEMO_SX_LOCK:
     rw_lock_sx_unlock(reinterpret_cast<rw_lock_t*>(slot->object));
+    break;
+  case MTR_MEMO_SPACE_X_LOCK:
+    {
+      fil_space_t *space= static_cast<fil_space_t*>(slot->object);
+      space->committed_size= space->size;
+      rw_lock_x_unlock(&space->latch);
+    }
     break;
   case MTR_MEMO_X_LOCK:
     rw_lock_x_unlock(reinterpret_cast<rw_lock_t*>(slot->object));
@@ -255,6 +257,13 @@
 #endif /* UNIV_DEBUG */
     case MTR_MEMO_S_LOCK:
       rw_lock_s_unlock(reinterpret_cast<rw_lock_t*>(slot->object));
+      break;
+    case MTR_MEMO_SPACE_X_LOCK:
+      {
+        fil_space_t *space= static_cast<fil_space_t*>(slot->object);
+        space->committed_size= space->size;
+        rw_lock_x_unlock(&space->latch);
+      }
       break;
     case MTR_MEMO_X_LOCK:
       rw_lock_x_unlock(reinterpret_cast<rw_lock_t*>(slot->object));
@@ -484,20 +493,6 @@
 	case 1:
 		*m_log.front()->begin() |= MLOG_SINGLE_REC_FLAG;
 		break;
-<<<<<<< HEAD
-=======
-	case MTR_MEMO_SPACE_X_LOCK:
-		{
-			fil_space_t* space = reinterpret_cast<fil_space_t*>(
-				static_cast<char*>(object)
-				- reinterpret_cast<char*>(
-					&static_cast<fil_space_t*>(0)->latch));
-			space->committed_size = space->size;
-			rw_lock_x_unlock(&space->latch);
-		}
-		break;
-#ifdef UNIV_DEBUG
->>>>>>> 57ec42bc
 	default:
 		mlog_catenate_ulint(&m_log, MLOG_MULTI_REC_END, MLOG_1BYTE);
 	}
@@ -583,11 +578,21 @@
 
 	ut_ad(space);
 	ut_ad(space->id == space_id);
-	x_lock(&space->latch, file, line);
+	x_lock_space(space, file, line);
 	ut_ad(space->purpose == FIL_TYPE_TEMPORARY
 	      || space->purpose == FIL_TYPE_IMPORT
 	      || space->purpose == FIL_TYPE_TABLESPACE);
 	return(space);
+}
+
+/** Exclusively aqcuire a tablespace latch.
+@param space  tablespace
+@param file   source code file name of the caller
+@param line   source code line number */
+void mtr_t::x_lock_space(fil_space_t *space, const char *file, unsigned line)
+{
+  rw_lock_x_lock_inline(&space->latch, 0, file, line);
+  memo_push(space, MTR_MEMO_SPACE_X_LOCK);
 }
 
 /** Look up the system tablespace. */
@@ -783,27 +788,20 @@
 void
 mtr_t::release_free_extents(ulint n_reserved)
 {
-	fil_space_t*	space;
-
-	ut_ad(!m_undo_space);
-
-	if (m_user_space) {
-
-		ut_ad(m_user_space->id == m_user_space_id);
-		ut_ad(memo_contains(get_memo(), &m_user_space->latch,
-				    MTR_MEMO_X_LOCK));
-
-		space = m_user_space;
-	} else {
-
-		ut_ad(m_sys_space->id == TRX_SYS_SPACE);
-		ut_ad(memo_contains(get_memo(), &m_sys_space->latch,
-				    MTR_MEMO_X_LOCK));
-
-		space = m_sys_space;
-	}
-
-	space->release_free_extents(n_reserved);
+  fil_space_t *space= m_user_space;
+
+  ut_ad(!m_undo_space);
+
+  if (space)
+    ut_ad(m_user_space->id == m_user_space_id);
+  else
+  {
+    ut_ad(m_sys_space->id == TRX_SYS_SPACE);
+    space= m_sys_space;
+  }
+
+  ut_ad(memo_contains(get_memo(), space, MTR_MEMO_SPACE_X_LOCK));
+  space->release_free_extents(n_reserved);
 }
 
 #ifdef UNIV_DEBUG
