--- conflicted
+++ resolved
@@ -6429,13 +6429,8 @@
 			fields[TABLESPACES_ENCRYPTION_NAME]->set_notnull();
 		} else if (srv_is_undo_tablespace(space->id)) {
 			char undo_name[sizeof "innodb_undo000"];
-<<<<<<< HEAD
 			snprintf(undo_name, sizeof undo_name,
 				 "innodb_undo%03" PRIu32, space->id);
-=======
-			snprintf(undo_name, sizeof(undo_name),
-			         "innodb_undo%03" PRIu32, space->id);
->>>>>>> c982a143
 			OK(fields[TABLESPACES_ENCRYPTION_NAME]->store(
 				   undo_name, strlen(undo_name),
 				   system_charset_info));
