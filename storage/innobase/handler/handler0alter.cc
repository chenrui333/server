--- conflicted
+++ resolved
@@ -11123,20 +11123,6 @@
 		DBUG_ASSERT(ctx0->old_table->get_ref_count() == 1);
 
 		trx_commit_for_mysql(m_prebuilt->trx);
-<<<<<<< HEAD
-#ifdef BTR_CUR_HASH_ADAPT
-		if (btr_search_enabled) {
-			btr_search_disable(false);
-			btr_search_enable();
-		}
-#endif /* BTR_CUR_HASH_ADAPT */
-
-		char	tb_name[FN_REFLEN];
-		strcpy(tb_name, m_prebuilt->table->name.m_name);
-
-		tb_name[strlen(m_prebuilt->table->name.m_name)] = 0;
-=======
->>>>>>> faf6d0ef
 
 		char	tb_name[NAME_LEN * 2 + 1 + 1];
 		strcpy(tb_name, m_prebuilt->table->name.m_name);
