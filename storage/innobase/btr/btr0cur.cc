/*****************************************************************************

Copyright (c) 1994, 2019, Oracle and/or its affiliates. All Rights Reserved.
Copyright (c) 2012, Facebook Inc.
Copyright (c) 2015, 2023, MariaDB Corporation.

This program is free software; you can redistribute it and/or modify it under
the terms of the GNU General Public License as published by the Free Software
Foundation; version 2 of the License.

This program is distributed in the hope that it will be useful, but WITHOUT
ANY WARRANTY; without even the implied warranty of MERCHANTABILITY or FITNESS
FOR A PARTICULAR PURPOSE. See the GNU General Public License for more details.

You should have received a copy of the GNU General Public License along with
this program; if not, write to the Free Software Foundation, Inc.,
51 Franklin Street, Fifth Floor, Boston, MA 02110-1335 USA

*****************************************************************************/

/**************************************************//**
@file btr/btr0cur.cc
The index tree cursor

All changes that row operations make to a B-tree or the records
there must go through this module! Undo log records are written here
of every modify or insert of a clustered index record.

			NOTE!!!
To make sure we do not run out of disk space during a pessimistic
insert or update, we have to reserve 2 x the height of the index tree
many pages in the tablespace before we start the operation, because
if leaf splitting has been started, it is difficult to undo, except
by crashing the database and doing a roll-forward.

Created 10/16/1994 Heikki Tuuri
*******************************************************/

#include "btr0cur.h"
#include "row0upd.h"
#include "mtr0log.h"
#include "page0page.h"
#include "page0zip.h"
#include "rem0rec.h"
#include "rem0cmp.h"
#include "buf0lru.h"
#include "buf0rea.h"
#include "btr0btr.h"
#include "btr0sea.h"
#include "row0log.h"
#include "row0purge.h"
#include "row0upd.h"
#include "trx0rec.h"
#include "trx0roll.h"
#include "que0que.h"
#include "row0row.h"
#include "srv0srv.h"
#include "lock0lock.h"
#include "zlib.h"
#include "srv0start.h"
#include "mysql_com.h"
#include "dict0stats.h"
#include "row0ins.h"
#ifdef WITH_WSREP
#include "mysql/service_wsrep.h"
#endif /* WITH_WSREP */
#include "log.h"

/** Modification types for the B-tree operation.
    Note that the order must be DELETE, BOTH, INSERT !!
 */
enum btr_intention_t {
	BTR_INTENTION_DELETE,
	BTR_INTENTION_BOTH,
	BTR_INTENTION_INSERT
};

/** For the index->lock scalability improvement, only possibility of clear
performance regression observed was caused by grown huge history list length.
That is because the exclusive use of index->lock also worked as reserving
free blocks and read IO bandwidth with priority. To avoid huge glowing history
list as same level with previous implementation, prioritizes pessimistic tree
operations by purge as the previous, when it seems to be growing huge.

 Experimentally, the history list length starts to affect to performance
throughput clearly from about 100000. */
#define BTR_CUR_FINE_HISTORY_LENGTH	100000

#ifdef BTR_CUR_HASH_ADAPT
/** Number of searches down the B-tree in btr_cur_t::search_leaf(). */
ib_counter_t<ulint, ib_counter_element_t>	btr_cur_n_non_sea;
/** Old value of btr_cur_n_non_sea.  Copied by
srv_refresh_innodb_monitor_stats().  Referenced by
srv_printf_innodb_monitor(). */
ulint	btr_cur_n_non_sea_old;
/** Number of successful adaptive hash index lookups in
btr_cur_t::search_leaf(). */
ib_counter_t<ulint, ib_counter_element_t>	btr_cur_n_sea;
/** Old value of btr_cur_n_sea.  Copied by
srv_refresh_innodb_monitor_stats().  Referenced by
srv_printf_innodb_monitor(). */
ulint	btr_cur_n_sea_old;
#endif /* BTR_CUR_HASH_ADAPT */

#ifdef UNIV_DEBUG
/* Flag to limit optimistic insert records */
uint	btr_cur_limit_optimistic_insert_debug;
#endif /* UNIV_DEBUG */

/** In the optimistic insert, if the insert does not fit, but this much space
can be released by page reorganize, then it is reorganized */
#define BTR_CUR_PAGE_REORGANIZE_LIMIT	(srv_page_size / 32)

/** The structure of a BLOB part header */
/* @{ */
/*--------------------------------------*/
#define BTR_BLOB_HDR_PART_LEN		0	/*!< BLOB part len on this
						page */
#define BTR_BLOB_HDR_NEXT_PAGE_NO	4	/*!< next BLOB part page no,
						FIL_NULL if none */
/*--------------------------------------*/
#define BTR_BLOB_HDR_SIZE		8	/*!< Size of a BLOB
						part header, in bytes */

/* @} */

/*******************************************************************//**
Marks all extern fields in a record as owned by the record. This function
should be called if the delete mark of a record is removed: a not delete
marked record always owns all its extern fields. */
static
void
btr_cur_unmark_extern_fields(
/*=========================*/
	buf_block_t*	block,	/*!< in/out: index page */
	rec_t*		rec,	/*!< in/out: record in a clustered index */
	dict_index_t*	index,	/*!< in: index of the page */
	const rec_offs*	offsets,/*!< in: array returned by rec_get_offsets() */
	mtr_t*		mtr);	/*!< in: mtr, or NULL if not logged */
/***********************************************************//**
Frees the externally stored fields for a record, if the field is mentioned
in the update vector. */
static
void
btr_rec_free_updated_extern_fields(
/*===============================*/
	dict_index_t*	index,	/*!< in: index of rec; the index tree MUST be
				X-latched */
	rec_t*		rec,	/*!< in: record */
	buf_block_t*	block,	/*!< in: index page of rec */
	const rec_offs*	offsets,/*!< in: rec_get_offsets(rec, index) */
	const upd_t*	update,	/*!< in: update vector */
	bool		rollback,/*!< in: performing rollback? */
	mtr_t*		mtr);	/*!< in: mini-transaction handle which contains
				an X-latch to record page and to the tree */
/***********************************************************//**
Frees the externally stored fields for a record. */
static
void
btr_rec_free_externally_stored_fields(
/*==================================*/
	dict_index_t*	index,	/*!< in: index of the data, the index
				tree MUST be X-latched */
	rec_t*		rec,	/*!< in: record */
	const rec_offs*	offsets,/*!< in: rec_get_offsets(rec, index) */
	buf_block_t*	block,	/*!< in: index page of rec */
	bool		rollback,/*!< in: performing rollback? */
	mtr_t*		mtr);	/*!< in: mini-transaction handle which contains
				an X-latch to record page and to the index
				tree */

/*==================== B-TREE SEARCH =========================*/

/** Load the instant ALTER TABLE metadata from the clustered index
when loading a table definition.
@param[in,out]	index	clustered index definition
@param[in,out]	mtr	mini-transaction
@return	error code
@retval	DB_SUCCESS	if no error occurred
@retval	DB_CORRUPTION	if any corruption was noticed */
static dberr_t btr_cur_instant_init_low(dict_index_t* index, mtr_t* mtr)
{
	ut_ad(index->is_primary());
	ut_ad(index->table->is_readable());

	if (!index->table->supports_instant()) {
		return DB_SUCCESS;
	}

	ut_ad(index->n_core_null_bytes == dict_index_t::NO_CORE_NULL_BYTES);

	dberr_t err;
	const fil_space_t* space = index->table->space;
	if (!space) {
corrupted:
		err = DB_CORRUPTION;
unreadable:
		ib::error() << "Table " << index->table->name
			    << " has an unreadable root page";
		index->table->corrupted = true;
		index->table->file_unreadable = true;
		return err;
	}

	buf_block_t* root = btr_root_block_get(index, RW_SX_LATCH, mtr, &err);
	if (!root) {
		goto unreadable;
	}

	if (btr_cur_instant_root_init(index, root->page.frame)) {
		goto corrupted;
	}

	ut_ad(index->n_core_null_bytes != dict_index_t::NO_CORE_NULL_BYTES);

	if (fil_page_get_type(root->page.frame) == FIL_PAGE_INDEX) {
		ut_ad(!index->is_instant());
		return DB_SUCCESS;
	}

	btr_cur_t cur;
	/* Relax the assertion in rec_init_offsets(). */
	ut_ad(!index->in_instant_init);
	ut_d(index->in_instant_init = true);
	err = cur.open_leaf(true, index, BTR_SEARCH_LEAF, mtr);
	ut_d(index->in_instant_init = false);
	if (err != DB_SUCCESS) {
		index->table->file_unreadable = true;
		index->table->corrupted = true;
		return err;
	}

	ut_ad(page_cur_is_before_first(&cur.page_cur));
	ut_ad(page_is_leaf(cur.page_cur.block->page.frame));

	const rec_t* rec = page_cur_move_to_next(&cur.page_cur);
	const ulint comp = dict_table_is_comp(index->table);
	const ulint info_bits = rec ? rec_get_info_bits(rec, comp) : 0;

	if (page_rec_is_supremum(rec)
	    || !(info_bits & REC_INFO_MIN_REC_FLAG)) {
		if (rec && !index->is_instant()) {
			/* The FIL_PAGE_TYPE_INSTANT and PAGE_INSTANT may be
			assigned even if instant ADD COLUMN was not
			committed. Changes to these page header fields are not
			undo-logged, but changes to the hidden metadata record
			are. If the server is killed and restarted, the page
			header fields could remain set even though no metadata
			record is present. */
			return DB_SUCCESS;
		}

		ib::error() << "Table " << index->table->name
			    << " is missing instant ALTER metadata";
		index->table->corrupted = true;
		return DB_CORRUPTION;
	}

	if ((info_bits & ~REC_INFO_DELETED_FLAG) != REC_INFO_MIN_REC_FLAG
	    || (comp && rec_get_status(rec) != REC_STATUS_INSTANT)) {
incompatible:
		ib::error() << "Table " << index->table->name
			<< " contains unrecognizable instant ALTER metadata";
		index->table->corrupted = true;
		return DB_CORRUPTION;
	}

	/* Read the metadata. We can get here on server restart
	or when the table was evicted from the data dictionary cache
	and is now being accessed again.

	Here, READ COMMITTED and REPEATABLE READ should be equivalent.
	Committing the ADD COLUMN operation would acquire
	MDL_EXCLUSIVE and LOCK_X|LOCK_TABLE, which would prevent any
	concurrent operations on the table, including table eviction
	from the cache. */

	if (info_bits & REC_INFO_DELETED_FLAG) {
		/* This metadata record includes a BLOB that identifies
		any dropped or reordered columns. */
		ulint trx_id_offset = index->trx_id_offset;
		/* If !index->trx_id_offset, the PRIMARY KEY contains
		variable-length columns. For the metadata record,
		variable-length columns should be written with zero
		length. However, before MDEV-21088 was fixed, for
		variable-length encoded PRIMARY KEY column of type
		CHAR, we wrote more than zero bytes. That is why we
		must determine the actual length of each PRIMARY KEY
		column.  The DB_TRX_ID will start right after any
		PRIMARY KEY columns. */
		ut_ad(index->n_uniq);

		/* We cannot invoke rec_get_offsets() before
		index->table->deserialise_columns(). Therefore,
		we must duplicate some logic here. */
		if (trx_id_offset) {
		} else if (index->table->not_redundant()) {
			/* The PRIMARY KEY contains variable-length columns.
			For the metadata record, variable-length columns are
			always written with zero length. The DB_TRX_ID will
			start right after any fixed-length columns. */

			/* OK, before MDEV-21088 was fixed, for
			variable-length encoded PRIMARY KEY column of
			type CHAR, we wrote more than zero bytes. In
			order to allow affected tables to be accessed,
			it would be nice to determine the actual
			length of each PRIMARY KEY column. However, to
			be able to do that, we should determine the
			size of the null-bit bitmap in the metadata
			record. And we cannot know that before reading
			the metadata BLOB, whose starting point we are
			trying to find here. (Although the PRIMARY KEY
			columns cannot be NULL, we would have to know
			where the lengths of variable-length PRIMARY KEY
			columns start.)

			So, unfortunately we cannot help users who
			were affected by MDEV-21088 on a ROW_FORMAT=COMPACT
			or ROW_FORMAT=DYNAMIC table. */

			for (uint i = index->n_uniq; i--; ) {
				trx_id_offset += index->fields[i].fixed_len;
			}
		} else if (rec_get_1byte_offs_flag(rec)) {
			trx_id_offset = rec_1_get_field_end_info(
				rec, index->n_uniq - 1);
			ut_ad(!(trx_id_offset & REC_1BYTE_SQL_NULL_MASK));
			trx_id_offset &= ~REC_1BYTE_SQL_NULL_MASK;
		} else {
			trx_id_offset = rec_2_get_field_end_info(
				rec, index->n_uniq - 1);
			ut_ad(!(trx_id_offset & REC_2BYTE_SQL_NULL_MASK));
			trx_id_offset &= ~REC_2BYTE_SQL_NULL_MASK;
		}

		const byte* ptr = rec + trx_id_offset
			+ (DATA_TRX_ID_LEN + DATA_ROLL_PTR_LEN);

		if (mach_read_from_4(ptr + BTR_EXTERN_LEN)) {
			goto incompatible;
		}

		uint len = mach_read_from_4(ptr + BTR_EXTERN_LEN + 4);
		if (!len
		    || mach_read_from_4(ptr + BTR_EXTERN_OFFSET)
		    != FIL_PAGE_DATA
		    || mach_read_from_4(ptr + BTR_EXTERN_SPACE_ID)
		    != space->id) {
			goto incompatible;
		}

		buf_block_t* block = buf_page_get(
			page_id_t(space->id,
				  mach_read_from_4(ptr + BTR_EXTERN_PAGE_NO)),
			0, RW_S_LATCH, mtr);
		if (!block) {
			goto incompatible;
		}

		if (fil_page_get_type(block->page.frame) != FIL_PAGE_TYPE_BLOB
		    || mach_read_from_4(&block->page.frame
					[FIL_PAGE_DATA
					 + BTR_BLOB_HDR_NEXT_PAGE_NO])
		    != FIL_NULL
		    || mach_read_from_4(&block->page.frame
					[FIL_PAGE_DATA
					 + BTR_BLOB_HDR_PART_LEN])
		    != len) {
			goto incompatible;
		}

		/* The unused part of the BLOB page should be zero-filled. */
		for (const byte* b = block->page.frame
		       + (FIL_PAGE_DATA + BTR_BLOB_HDR_SIZE) + len,
		       * const end = block->page.frame + srv_page_size
		       - BTR_EXTERN_LEN;
		     b < end; ) {
			if (*b++) {
				goto incompatible;
			}
		}

		if (index->table->deserialise_columns(
			    &block->page.frame
			    [FIL_PAGE_DATA + BTR_BLOB_HDR_SIZE], len)) {
			goto incompatible;
		}

		/* Proceed to initialize the default values of
		any instantly added columns. */
	}

	mem_heap_t* heap = NULL;
	rec_offs* offsets = rec_get_offsets(rec, index, NULL,
					    index->n_core_fields,
					    ULINT_UNDEFINED, &heap);
	if (rec_offs_any_default(offsets)) {
inconsistent:
		mem_heap_free(heap);
		goto incompatible;
	}

	/* In fact, because we only ever append fields to the metadata
	record, it is also OK to perform READ UNCOMMITTED and
	then ignore any extra fields, provided that
	trx_sys.is_registered(DB_TRX_ID). */
	if (rec_offs_n_fields(offsets)
	    > ulint(index->n_fields) + !!index->table->instant
	    && !trx_sys.is_registered(current_trx(),
				      row_get_rec_trx_id(rec, index,
							 offsets))) {
		goto inconsistent;
	}

	for (unsigned i = index->n_core_fields; i < index->n_fields; i++) {
		dict_col_t* col = index->fields[i].col;
		const unsigned o = i + !!index->table->instant;
		ulint len;
		const byte* data = rec_get_nth_field(rec, offsets, o, &len);
		ut_ad(!col->is_added());
		ut_ad(!col->def_val.data);
		col->def_val.len = len;
		switch (len) {
		case UNIV_SQL_NULL:
			continue;
		case 0:
			col->def_val.data = field_ref_zero;
			continue;
		}
		ut_ad(len != UNIV_SQL_DEFAULT);
		if (!rec_offs_nth_extern(offsets, o)) {
			col->def_val.data = mem_heap_dup(
				index->table->heap, data, len);
		} else if (len < BTR_EXTERN_FIELD_REF_SIZE
			   || !memcmp(data + len - BTR_EXTERN_FIELD_REF_SIZE,
				      field_ref_zero,
				      BTR_EXTERN_FIELD_REF_SIZE)) {
			col->def_val.len = UNIV_SQL_DEFAULT;
			goto inconsistent;
		} else {
			col->def_val.data = btr_copy_externally_stored_field(
				&col->def_val.len, data,
				cur.page_cur.block->zip_size(),
				len, index->table->heap);
		}
	}

	mem_heap_free(heap);
	return DB_SUCCESS;
}

/** Load the instant ALTER TABLE metadata from the clustered index
when loading a table definition.
@param[in,out]	table	table definition from the data dictionary
@return	error code
@retval	DB_SUCCESS	if no error occurred */
dberr_t btr_cur_instant_init(dict_table_t *table)
{
  mtr_t mtr;
  dict_index_t *index= dict_table_get_first_index(table);
  mtr.start();
  dberr_t err = index ? btr_cur_instant_init_low(index, &mtr) : DB_CORRUPTION;
  mtr.commit();
  if (err == DB_SUCCESS && index->is_gen_clust())
  {
    btr_cur_t cur;
    mtr.start();
    err= cur.open_leaf(false, index, BTR_SEARCH_LEAF, &mtr);
    if (err != DB_SUCCESS);
    else if (const rec_t *rec= page_rec_get_prev(btr_cur_get_rec(&cur)))
      if (page_rec_is_user_rec(rec))
        table->row_id= mach_read_from_6(rec);
    mtr.commit();
  }
  return(err);
}

/** Initialize the n_core_null_bytes on first access to a clustered
index root page.
@param[in]	index	clustered index that is on its first access
@param[in]	page	clustered index root page
@return	whether the page is corrupted */
bool btr_cur_instant_root_init(dict_index_t* index, const page_t* page)
{
	ut_ad(!index->is_dummy);
	ut_ad(index->is_primary());
	ut_ad(!index->is_instant());
	ut_ad(index->table->supports_instant());

	if (page_has_siblings(page)) {
		return true;
	}

	/* This is normally executed as part of btr_cur_instant_init()
	when dict_load_table_one() is loading a table definition.
	Other threads should not access or modify the n_core_null_bytes,
	n_core_fields before dict_load_table_one() returns.

	This can also be executed during IMPORT TABLESPACE, where the
	table definition is exclusively locked. */

	switch (fil_page_get_type(page)) {
	default:
		return true;
	case FIL_PAGE_INDEX:
		/* The field PAGE_INSTANT is guaranteed 0 on clustered
		index root pages of ROW_FORMAT=COMPACT or
		ROW_FORMAT=DYNAMIC when instant ADD COLUMN is not used. */
		if (page_is_comp(page) && page_get_instant(page)) {
			return true;
		}
		index->n_core_null_bytes = static_cast<uint8_t>(
			UT_BITS_IN_BYTES(unsigned(index->n_nullable)));
		return false;
	case FIL_PAGE_TYPE_INSTANT:
		break;
	}

	const uint16_t n = page_get_instant(page);

	if (n < index->n_uniq + DATA_ROLL_PTR) {
		/* The PRIMARY KEY (or hidden DB_ROW_ID) and
		DB_TRX_ID,DB_ROLL_PTR columns must always be present
		as 'core' fields. */
		return true;
	}

	if (n > REC_MAX_N_FIELDS) {
		return true;
	}

	index->n_core_fields = n & dict_index_t::MAX_N_FIELDS;

	const rec_t* infimum = page_get_infimum_rec(page);
	const rec_t* supremum = page_get_supremum_rec(page);

	if (!memcmp(infimum, "infimum", 8)
	    && !memcmp(supremum, "supremum", 8)) {
		if (n > index->n_fields) {
			/* All fields, including those for instantly
			added columns, must be present in the
			data dictionary. */
			return true;
		}

		ut_ad(!index->is_dummy);
		ut_d(index->is_dummy = true);
		index->n_core_null_bytes = static_cast<uint8_t>(
			UT_BITS_IN_BYTES(index->get_n_nullable(n)));
		ut_d(index->is_dummy = false);
		return false;
	}

	if (memcmp(infimum, field_ref_zero, 8)
	    || memcmp(supremum, field_ref_zero, 7)) {
		/* The infimum and supremum records must either contain
		the original strings, or they must be filled with zero
		bytes, except for the bytes that we have repurposed. */
		return true;
	}

	index->n_core_null_bytes = supremum[7];
	return index->n_core_null_bytes > 128;
}

/**
Gets intention in btr_intention_t from latch_mode, and cleares the intention
at the latch_mode.
@param latch_mode	in/out: pointer to latch_mode
@return intention for latching tree */
static
btr_intention_t btr_cur_get_and_clear_intention(btr_latch_mode *latch_mode)
{
	btr_intention_t	intention;

	switch (*latch_mode & (BTR_LATCH_FOR_INSERT | BTR_LATCH_FOR_DELETE)) {
	case BTR_LATCH_FOR_INSERT:
		intention = BTR_INTENTION_INSERT;
		break;
	case BTR_LATCH_FOR_DELETE:
		intention = BTR_INTENTION_DELETE;
		break;
	default:
		/* both or unknown */
		intention = BTR_INTENTION_BOTH;
	}
	*latch_mode = btr_latch_mode(
		*latch_mode & ~(BTR_LATCH_FOR_INSERT | BTR_LATCH_FOR_DELETE));

	return(intention);
}

/** @return whether the distance between two records is at most the
specified value */
static bool
page_rec_distance_is_at_most(const rec_t *left, const rec_t *right, ulint val)
{
  do
  {
    if (left == right)
      return true;
    left= page_rec_get_next_const(left);
  }
  while (left && val--);
  return false;
}

/** Detects whether the modifying record might need a modifying tree structure.
@param[in]	index		index
@param[in]	page		page
@param[in]	lock_intention	lock intention for the tree operation
@param[in]	rec		record (current node_ptr)
@param[in]	rec_size	size of the record or max size of node_ptr
@param[in]	zip_size	ROW_FORMAT=COMPRESSED page size, or 0
@param[in]	mtr		mtr
@return true if tree modification is needed */
static
bool
btr_cur_will_modify_tree(
	dict_index_t*	index,
	const page_t*	page,
	btr_intention_t	lock_intention,
	const rec_t*	rec,
	ulint		rec_size,
	ulint		zip_size,
	mtr_t*		mtr)
{
	ut_ad(!page_is_leaf(page));
	ut_ad(mtr->memo_contains_flagged(&index->lock, MTR_MEMO_X_LOCK
					 | MTR_MEMO_SX_LOCK));

	/* Pessimistic delete of the first record causes delete & insert
	of node_ptr at upper level. And a subsequent page shrink is
	possible. It causes delete of node_ptr at the upper level.
	So we should pay attention also to 2nd record not only
	first record and last record. Because if the "delete & insert" are
	done for the different page, the 2nd record become
	first record and following compress might delete the record and causes
	the uppper level node_ptr modification. */

	const ulint n_recs = page_get_n_recs(page);

	if (lock_intention <= BTR_INTENTION_BOTH) {
		compile_time_assert(BTR_INTENTION_DELETE < BTR_INTENTION_BOTH);
		compile_time_assert(BTR_INTENTION_BOTH < BTR_INTENTION_INSERT);

		if (!page_has_siblings(page)) {
			return true;
		}

		ulint margin = rec_size;

		if (lock_intention == BTR_INTENTION_BOTH) {
			ulint	level = btr_page_get_level(page);

			/* This value is the worst expectation for the node_ptr
			records to be deleted from this page. It is used to
			expect whether the cursor position can be the left_most
			record in this page or not. */
			ulint   max_nodes_deleted = 0;

			/* By modifying tree operations from the under of this
			level, logically (2 ^ (level - 1)) opportunities to
			deleting records in maximum even unreally rare case. */
			if (level > 7) {
				/* TODO: adjust this practical limit. */
				max_nodes_deleted = 64;
			} else if (level > 0) {
				max_nodes_deleted = (ulint)1 << (level - 1);
			}
			/* check delete will cause. (BTR_INTENTION_BOTH
			or BTR_INTENTION_DELETE) */
			if (n_recs <= max_nodes_deleted * 2
			    || page_rec_is_first(rec, page)) {
				/* The cursor record can be the left most record
				in this page. */
				return true;
			}

			if (page_has_prev(page)
			    && page_rec_distance_is_at_most(
				    page_get_infimum_rec(page), rec,
				    max_nodes_deleted)) {
				return true;
			}

			if (page_has_next(page)
			    && page_rec_distance_is_at_most(
				    rec, page_get_supremum_rec(page),
				    max_nodes_deleted)) {
				return true;
			}

			/* Delete at leftmost record in a page causes delete
			& insert at its parent page. After that, the delete
			might cause btr_compress() and delete record at its
			parent page. Thus we should consider max deletes. */
			margin *= max_nodes_deleted;
		}

		/* Safe because we already have SX latch of the index tree */
		if (page_get_data_size(page)
		    < margin + BTR_CUR_PAGE_COMPRESS_LIMIT(index)) {
			return(true);
		}
	}

	if (lock_intention >= BTR_INTENTION_BOTH) {
		/* check insert will cause. BTR_INTENTION_BOTH
		or BTR_INTENTION_INSERT*/

		/* Once we invoke the btr_cur_limit_optimistic_insert_debug,
		we should check it here in advance, since the max allowable
		records in a page is limited. */
		LIMIT_OPTIMISTIC_INSERT_DEBUG(n_recs, return true);

		/* needs 2 records' space for the case the single split and
		insert cannot fit.
		page_get_max_insert_size_after_reorganize() includes space
		for page directory already */
		ulint	max_size
			= page_get_max_insert_size_after_reorganize(page, 2);

		if (max_size < BTR_CUR_PAGE_REORGANIZE_LIMIT + rec_size
		    || max_size < rec_size * 2) {
			return(true);
		}

		/* TODO: optimize this condition for ROW_FORMAT=COMPRESSED.
		This is based on the worst case, and we could invoke
		page_zip_available() on the block->page.zip. */
		/* needs 2 records' space also for worst compress rate. */
		if (zip_size
		    && page_zip_empty_size(index->n_fields, zip_size)
		    <= rec_size * 2 + page_get_data_size(page)
		    + page_dir_calc_reserved_space(n_recs + 2)) {
			return(true);
		}
	}

	return(false);
}

/** Detects whether the modifying record might need a opposite modification
to the intention.
@param bpage             buffer pool page
@param is_clust          whether this is a clustered index
@param lock_intention    lock intention for the tree operation
@param node_ptr_max_size the maximum size of a node pointer
@param compress_limit    BTR_CUR_PAGE_COMPRESS_LIMIT(index)
@param rec               record (current node_ptr)
@return true if tree modification is needed */
static bool btr_cur_need_opposite_intention(const buf_page_t &bpage,
                                            bool is_clust,
                                            btr_intention_t lock_intention,
                                            ulint node_ptr_max_size,
                                            ulint compress_limit,
                                            const rec_t *rec)
{
  ut_ad(bpage.frame == page_align(rec));
  if (UNIV_LIKELY_NULL(bpage.zip.data) &&
      !page_zip_available(&bpage.zip, is_clust, node_ptr_max_size, 1))
    return true;
  const page_t *const page= bpage.frame;
  if (lock_intention != BTR_INTENTION_INSERT)
  {
    /* We compensate also for btr_cur_compress_recommendation() */
    if (!page_has_siblings(page) ||
        page_rec_is_first(rec, page) || page_rec_is_last(rec, page) ||
        page_get_data_size(page) < node_ptr_max_size + compress_limit)
      return true;
    if (lock_intention == BTR_INTENTION_DELETE)
      return false;
  }
  else if (page_has_next(page) && page_rec_is_last(rec, page))
    return true;
  LIMIT_OPTIMISTIC_INSERT_DEBUG(page_get_n_recs(page), return true);
  const ulint max_size= page_get_max_insert_size_after_reorganize(page, 2);
  return max_size < BTR_CUR_PAGE_REORGANIZE_LIMIT + node_ptr_max_size ||
    max_size < node_ptr_max_size * 2;
}

/**
@param[in]	index b-tree
@return maximum size of a node pointer record in bytes */
static ulint btr_node_ptr_max_size(const dict_index_t* index)
{
	/* Each record has page_no, length of page_no and header. */
	ulint comp = dict_table_is_comp(index->table);
	ulint rec_max_size = comp
		? REC_NODE_PTR_SIZE + 1 + REC_N_NEW_EXTRA_BYTES
		+ UT_BITS_IN_BYTES(index->n_nullable)
		: REC_NODE_PTR_SIZE + 2 + REC_N_OLD_EXTRA_BYTES
		+ 2 * index->n_fields;

	/* Compute the maximum possible record size. */
	for (ulint i = 0; i < dict_index_get_n_unique_in_tree(index); i++) {
		const dict_field_t*	field
			= dict_index_get_nth_field(index, i);
		const dict_col_t*	col
			= dict_field_get_col(field);
		ulint			field_max_size;
		ulint			field_ext_max_size;

		/* Determine the maximum length of the index field. */

		field_max_size = dict_col_get_fixed_size(col, comp);
		if (field_max_size && field->fixed_len) {
			/* dict_index_add_col() should guarantee this */
			ut_ad(!field->prefix_len
			      || field->fixed_len == field->prefix_len);
			/* Fixed lengths are not encoded
			in ROW_FORMAT=COMPACT. */
			rec_max_size += field_max_size;
			continue;
		}

		field_max_size = dict_col_get_max_size(col);
		if (UNIV_UNLIKELY(!field_max_size)) {
			switch (col->mtype) {
			case DATA_VARCHAR:
				if (!comp
				    && (!strcmp(index->table->name.m_name,
						"SYS_FOREIGN")
					|| !strcmp(index->table->name.m_name,
						   "SYS_FOREIGN_COLS"))) {
					break;
				}
				/* fall through */
			case DATA_FIXBINARY:
			case DATA_BINARY:
			case DATA_VARMYSQL:
			case DATA_CHAR:
			case DATA_MYSQL:
				/* BINARY(0), VARBINARY(0),
				CHAR(0) and VARCHAR(0) are possible
				data type definitions in MariaDB.
				The InnoDB internal SQL parser maps
				CHAR to DATA_VARCHAR, so DATA_CHAR (or
				DATA_MYSQL) is only coming from the
				MariaDB SQL layer. */
				if (comp) {
					/* Add a length byte, because
					fixed-length empty field are
					encoded as variable-length.
					For ROW_FORMAT=REDUNDANT,
					these bytes were added to
					rec_max_size before this loop. */
					rec_max_size++;
				}
				continue;
			}

			/* SYS_FOREIGN.ID is defined as CHAR in the
			InnoDB internal SQL parser, which translates
			into the incorrect VARCHAR(0).  InnoDB does
			not enforce maximum lengths of columns, so
			that is why any data can be inserted in the
			first place.

			Likewise, SYS_FOREIGN.FOR_NAME,
			SYS_FOREIGN.REF_NAME, SYS_FOREIGN_COLS.ID, are
			defined as CHAR, and also they are part of a key. */

			ut_ad(!strcmp(index->table->name.m_name,
				      "SYS_FOREIGN")
			      || !strcmp(index->table->name.m_name,
					 "SYS_FOREIGN_COLS"));
			ut_ad(!comp);
			ut_ad(col->mtype == DATA_VARCHAR);

			rec_max_size += (srv_page_size == UNIV_PAGE_SIZE_MAX)
				? REDUNDANT_REC_MAX_DATA_SIZE
				: page_get_free_space_of_empty(FALSE) / 2;
		} else if (field_max_size == NAME_LEN && i == 1
			   && (!strcmp(index->table->name.m_name,
				       TABLE_STATS_NAME)
			       || !strcmp(index->table->name.m_name,
					  INDEX_STATS_NAME))) {
			/* Interpret "table_name" as VARCHAR(199) even
			if it was incorrectly defined as VARCHAR(64).
			While the caller of ha_innobase enforces the
			maximum length on any data written, the InnoDB
			internal SQL parser will happily write as much
			data as is provided. The purpose of this hack
			is to avoid InnoDB hangs after persistent
			statistics on partitioned tables are
			deleted. */
			field_max_size = 199 * SYSTEM_CHARSET_MBMAXLEN;
		}
		field_ext_max_size = field_max_size < 256 ? 1 : 2;

		if (field->prefix_len
		    && field->prefix_len < field_max_size) {
			field_max_size = field->prefix_len;
		}

		if (comp) {
			/* Add the extra size for ROW_FORMAT=COMPACT.
			For ROW_FORMAT=REDUNDANT, these bytes were
			added to rec_max_size before this loop. */
			rec_max_size += field_ext_max_size;
		}

		rec_max_size += field_max_size;
	}

	return rec_max_size;
}

/** @return a B-tree search mode suitable for non-leaf pages
@param mode  leaf page search mode */
static inline page_cur_mode_t btr_cur_nonleaf_mode(page_cur_mode_t mode)
{
  if (mode > PAGE_CUR_GE)
  {
    ut_ad(mode == PAGE_CUR_L || mode == PAGE_CUR_LE);
    return mode;
  }
  if (mode == PAGE_CUR_GE)
    return PAGE_CUR_L;
  ut_ad(mode == PAGE_CUR_G);
  return PAGE_CUR_LE;
}

MY_ATTRIBUTE((nonnull,warn_unused_result))
/** Acquire a latch on the previous page without violating the latching order.
@param rw_latch the latch on block (RW_S_LATCH or RW_X_LATCH)
@param page_id  page identifier with valid space identifier
@param err      error code
@param mtr      mini-transaction
@retval 0  if an error occurred
@retval 1  if the page could be latched in the wrong order
@retval -1 if the latch on block was temporarily released */
static int btr_latch_prev(rw_lock_type_t rw_latch,
                          page_id_t page_id, dberr_t *err, mtr_t *mtr)
{
  ut_ad(rw_latch == RW_S_LATCH || rw_latch == RW_X_LATCH);

  buf_block_t *block= mtr->at_savepoint(mtr->get_savepoint() - 1);

  ut_ad(page_id.space() == block->page.id().space());

  const page_t *const page= block->page.frame;
  page_id.set_page_no(btr_page_get_prev(page));
  /* We are holding a latch on the current page.

  We will start by buffer-fixing the left sibling. Waiting for a latch
  on it while holding a latch on the current page could lead to a
  deadlock, because another thread could hold that latch and wait for
  a right sibling page latch (the current page).

  If there is a conflict, we will temporarily release our latch on the
  current block while waiting for a latch on the left sibling.  The
  buffer-fixes on both blocks will prevent eviction. */

 retry:
  int ret= 1;
<<<<<<< HEAD

  buf_block_t *prev= buf_page_get_gen(page_id, zip_size, RW_NO_LATCH, nullptr,
                                      BUF_GET, mtr, err,  &no_wait);
=======
  buf_block_t *prev= buf_pool.page_fix(page_id, err, buf_pool_t::FIX_NOWAIT);
>>>>>>> f9f92b48
  if (UNIV_UNLIKELY(!prev))
    return 0;
  if (prev == reinterpret_cast<buf_block_t*>(-1))
  {
    /* The block existed in buf_pool.page_hash, but not in a state that is
    safe to access without waiting for some pending operation, such as
    buf_page_t::read_complete() or buf_pool_t::unzip().

    Retry while temporarily releasing the successor block->page.lock
    (but retaining a buffer-fix so that the block cannot be evicted. */

    if (rw_latch == RW_S_LATCH)
      block->page.lock.s_unlock();
    else
      block->page.lock.x_unlock();

    prev= buf_pool.page_fix(page_id, err, buf_pool_t::FIX_WAIT_READ);

    if (!prev)
    {
      ut_ad(*err != DB_SUCCESS);
      if (rw_latch == RW_S_LATCH)
        block->page.lock.s_lock();
      else
        block->page.lock.x_lock();
      return 0;
    }
    else if (rw_latch == RW_S_LATCH)
      goto wait_for_s;
    else
      goto wait_for_x;
  }

  static_assert(MTR_MEMO_PAGE_S_FIX == mtr_memo_type_t(BTR_SEARCH_LEAF), "");
  static_assert(MTR_MEMO_PAGE_X_FIX == mtr_memo_type_t(BTR_MODIFY_LEAF), "");

  if (rw_latch == RW_S_LATCH
      ? prev->page.lock.s_lock_try()
      : prev->page.lock.x_lock_try())
    mtr->memo_push(prev, mtr_memo_type_t(rw_latch));
  else
  {
    if (rw_latch == RW_S_LATCH)
    {
      block->page.lock.s_unlock();
    wait_for_s:
      prev->page.lock.s_lock();
      block->page.lock.s_lock();
    }
    else
    {
      block->page.lock.x_unlock();
    wait_for_x:
      prev->page.lock.x_lock();
      block->page.lock.x_lock();
    }

    ut_ad(block == mtr->at_savepoint(mtr->get_savepoint() - 1));
    mtr->memo_push(prev, mtr_memo_type_t(rw_latch));
    const page_id_t prev_page_id= page_id;
    page_id.set_page_no(btr_page_get_prev(page));
    ret= -1;

    if (UNIV_UNLIKELY(page_id != prev_page_id))
    {
      mtr->release_last_page();
      if (page_id.page_no() == FIL_NULL)
        return ret;
      goto retry;
    }
  }

  const page_t *const p= prev->page.frame;
  if (memcmp_aligned<4>(FIL_PAGE_NEXT + p, FIL_PAGE_OFFSET + page, 4) ||
      memcmp_aligned<2>(FIL_PAGE_TYPE + p, FIL_PAGE_TYPE + page, 2) ||
      memcmp_aligned<2>(PAGE_HEADER + PAGE_INDEX_ID + p,
                        PAGE_HEADER + PAGE_INDEX_ID + page, 8) ||
      page_is_comp(p) != page_is_comp(page))
  {
    ut_ad("corrupted" == 0); // FIXME: remove this
    *err= DB_CORRUPTION;
    ret= 0;
  }

  return ret;
}

dberr_t btr_cur_t::search_leaf(const dtuple_t *tuple, page_cur_mode_t mode,
                               btr_latch_mode latch_mode, mtr_t *mtr)
{
  ut_ad(index()->is_btree());

  buf_block_t *guess;
  btr_intention_t lock_intention;
  bool detected_same_key_root= false;

  mem_heap_t *heap= nullptr;
  rec_offs offsets_[REC_OFFS_NORMAL_SIZE];
  rec_offs *offsets= offsets_;
  rec_offs offsets2_[REC_OFFS_NORMAL_SIZE];
  rec_offs *offsets2= offsets2_;
  rec_offs_init(offsets_);
  rec_offs_init(offsets2_);

  ut_ad(dict_index_check_search_tuple(index(), tuple));
  ut_ad(dtuple_check_typed(tuple));
  ut_ad(index()->page != FIL_NULL);

  MEM_UNDEFINED(&up_match, sizeof up_match);
  MEM_UNDEFINED(&up_bytes, sizeof up_bytes);
  MEM_UNDEFINED(&low_match, sizeof low_match);
  MEM_UNDEFINED(&low_bytes, sizeof low_bytes);
  ut_d(up_match= ULINT_UNDEFINED);
  ut_d(low_match= ULINT_UNDEFINED);

  ut_ad(!(latch_mode & BTR_ALREADY_S_LATCHED) ||
        mtr->memo_contains_flagged(&index()->lock,
                                   MTR_MEMO_S_LOCK | MTR_MEMO_SX_LOCK |
                                   MTR_MEMO_X_LOCK));

  const bool latch_by_caller= latch_mode & BTR_ALREADY_S_LATCHED;
  lock_intention= btr_cur_get_and_clear_intention(&latch_mode);
  latch_mode= BTR_LATCH_MODE_WITHOUT_FLAGS(latch_mode);

  ut_ad(!latch_by_caller
        || latch_mode == BTR_SEARCH_LEAF
        || latch_mode == BTR_MODIFY_LEAF
        || latch_mode == BTR_MODIFY_TREE
        || latch_mode == BTR_MODIFY_ROOT_AND_LEAF);

  flag= BTR_CUR_BINARY;
#ifndef BTR_CUR_ADAPT
  guess= nullptr;
#else
  btr_search_t *info= btr_search_get_info(index());
  guess= info->root_guess;

# ifdef BTR_CUR_HASH_ADAPT
#  ifdef UNIV_SEARCH_PERF_STAT
  info->n_searches++;
#  endif
  bool ahi_enabled= btr_search_enabled;
  /* We do a dirty read of btr_search_enabled below,
     and btr_search_guess_on_hash() will have to check it again. */
  if (!ahi_enabled);
  else if (btr_search_guess_on_hash(index(), info, tuple, mode,
                                    latch_mode, this, mtr))
  {
    /* Search using the hash index succeeded */
    ut_ad(up_match != ULINT_UNDEFINED || mode != PAGE_CUR_GE);
    ut_ad(up_match != ULINT_UNDEFINED || mode != PAGE_CUR_LE);
    ut_ad(low_match != ULINT_UNDEFINED || mode != PAGE_CUR_LE);
    ++btr_cur_n_sea;

    return DB_SUCCESS;
  }
  else
    ++btr_cur_n_non_sea;
# endif
#endif

  /* If the hash search did not succeed, do binary search down the
     tree */

  /* Store the position of the tree latch we push to mtr so that we
     know how to release it when we have latched leaf node(s) */

  const ulint savepoint= mtr->get_savepoint();

  ulint node_ptr_max_size= 0, compress_limit= 0;
  rw_lock_type_t rw_latch= RW_S_LATCH;

  switch (latch_mode) {
  case BTR_MODIFY_TREE:
    rw_latch= RW_X_LATCH;
    node_ptr_max_size= btr_node_ptr_max_size(index());
    if (latch_by_caller)
    {
      ut_ad(mtr->memo_contains_flagged(&index()->lock, MTR_MEMO_X_LOCK));
      break;
    }
    if (lock_intention == BTR_INTENTION_DELETE)
    {
      compress_limit= BTR_CUR_PAGE_COMPRESS_LIMIT(index());
      if (os_aio_pending_reads_approx() &&
          trx_sys.history_size_approx() > BTR_CUR_FINE_HISTORY_LENGTH)
      {
        /* Most delete-intended operations are due to the purge of history.
        Prioritize them when the history list is growing huge. */
        mtr_x_lock_index(index(), mtr);
        break;
      }
    }
    mtr_sx_lock_index(index(), mtr);
    break;
#ifdef UNIV_DEBUG
  case BTR_CONT_MODIFY_TREE:
    ut_ad("invalid mode" == 0);
    break;
#endif
  case BTR_MODIFY_ROOT_AND_LEAF:
    rw_latch= RW_SX_LATCH;
    /* fall through */
  default:
    if (!latch_by_caller)
      mtr_s_lock_index(index(), mtr);
  }

  dberr_t err;

  if (!index()->table->space)
  {
  corrupted:
    ut_ad("corrupted" == 0); // FIXME: remove this
    err= DB_CORRUPTION;
  func_exit:
    if (UNIV_LIKELY_NULL(heap))
      mem_heap_free(heap);
    return err;
  }

  const ulint zip_size= index()->table->space->zip_size();

  /* Start with the root page. */
  page_id_t page_id(index()->table->space_id, index()->page);

  const page_cur_mode_t page_mode= btr_cur_nonleaf_mode(mode);
  ulint height= ULINT_UNDEFINED;
  up_match= 0;
  up_bytes= 0;
  low_match= 0;
  low_bytes= 0;
 search_loop:
  auto block_savepoint= mtr->get_savepoint();
  buf_block_t *block=
    buf_page_get_gen(page_id, zip_size, rw_latch, guess, BUF_GET, mtr, &err);
  if (!block)
  {
    if (err == DB_DECRYPTION_FAILED)
      btr_decryption_failed(*index());
    goto func_exit;
  }

  if (!!page_is_comp(block->page.frame) != index()->table->not_redundant() ||
      btr_page_get_index_id(block->page.frame) != index()->id ||
      fil_page_get_type(block->page.frame) == FIL_PAGE_RTREE ||
      !fil_page_index_page_check(block->page.frame))
    goto corrupted;

  page_cur.block= block;
  ut_ad(block == mtr->at_savepoint(block_savepoint));
  const bool not_first_access{buf_page_make_young_if_needed(&block->page)};
#ifdef UNIV_ZIP_DEBUG
  if (const page_zip_des_t *page_zip= buf_block_get_page_zip(block))
    ut_a(page_zip_validate(page_zip, block->page.frame, index()));
#endif /* UNIV_ZIP_DEBUG */

  uint32_t page_level= btr_page_get_level(block->page.frame);

  if (height == ULINT_UNDEFINED)
  {
    /* We are in the B-tree index root page. */
#ifdef BTR_CUR_ADAPT
    info->root_guess= block;
#endif
  reached_root:
    height= page_level;
    tree_height= height + 1;

    if (!height)
    {
      /* The root page is also a leaf page.
      We may have to reacquire the page latch in a different mode. */
      switch (rw_latch) {
      case RW_S_LATCH:
        if (!(latch_mode & BTR_SEARCH_LEAF))
        {
          rw_latch= RW_X_LATCH;
          ut_ad(rw_lock_type_t(latch_mode & ~12) == RW_X_LATCH);
<<<<<<< HEAD
          goto relatch_x;
        }
        else
        {
          if (!latch_by_caller)
            /* Release the tree s-latch */
            mtr->rollback_to_savepoint(savepoint, savepoint + 1);
          goto reached_latched_leaf;
=======
          mtr->lock_register(block_savepoint, MTR_MEMO_PAGE_X_FIX);
          if (!block->page.lock.s_x_upgrade_try())
          {
            block->page.lock.s_unlock();
            block->page.lock.x_lock();
            /* Dropping the index tree (and freeing the root page)
            should be impossible while we hold index()->lock. */
            ut_ad(!block->page.is_freed());
            page_level= btr_page_get_level(block->page.frame);
            if (UNIV_UNLIKELY(page_level != 0))
            {
              /* btr_root_raise_and_insert() was executed meanwhile */
              ut_ad(mtr->memo_contains_flagged(&index()->lock,
                                               MTR_MEMO_S_LOCK));
              block->page.lock.x_u_downgrade();
              block->page.lock.u_s_downgrade();
              rw_latch= RW_S_LATCH;
              mtr->lock_register(block_savepoint, MTR_MEMO_PAGE_S_FIX);
              goto reached_root;
            }
          }
>>>>>>> f9f92b48
        }
        if (latch_mode == BTR_MODIFY_PREV)
          goto reached_leaf;
        if (rw_latch != RW_S_LATCH)
          break;
        if (!latch_by_caller)
          /* Release the tree s-latch */
          mtr->rollback_to_savepoint(savepoint, savepoint + 1);
        goto reached_latched_leaf;
      case RW_SX_LATCH:
        ut_ad(latch_mode == BTR_MODIFY_ROOT_AND_LEAF);
        static_assert(int{BTR_MODIFY_ROOT_AND_LEAF} == int{RW_SX_LATCH}, "");
        rw_latch= RW_X_LATCH;
        mtr->lock_register(block_savepoint, MTR_MEMO_PAGE_X_FIX);
        block->page.lock.u_x_upgrade();
        break;
      case RW_X_LATCH:
        if (latch_mode == BTR_MODIFY_TREE)
          goto reached_index_root_and_leaf;
        break;
      case RW_NO_LATCH:
        ut_ad(0);
      }
      goto reached_root_and_leaf;
    }
  }
  else if (UNIV_UNLIKELY(height != page_level))
    goto corrupted;
  else
    switch (latch_mode) {
    case BTR_MODIFY_TREE:
      break;
    case BTR_MODIFY_ROOT_AND_LEAF:
      ut_ad((mtr->at_savepoint(block_savepoint - 1)->page.id().page_no() ==
             index()->page) == (tree_height <= height + 2));
      if (tree_height <= height + 2)
        /* Retain the root page latch. */
        break;
      /* fall through */
    default:
      ut_ad(block_savepoint > savepoint);
      mtr->rollback_to_savepoint(block_savepoint - 1, block_savepoint);
      block_savepoint--;
    }

  if (!height)
  {
  reached_leaf:
    /* We reached the leaf level. */
    ut_ad(block == mtr->at_savepoint(block_savepoint));

    if (latch_mode == BTR_MODIFY_ROOT_AND_LEAF)
    {
    reached_root_and_leaf:
      if (!latch_by_caller)
        mtr->rollback_to_savepoint(savepoint, savepoint + 1);
    reached_index_root_and_leaf:
      ut_ad(rw_latch == RW_X_LATCH);
#ifdef BTR_CUR_HASH_ADAPT
      btr_search_drop_page_hash_index(block, true);
#endif
      if (page_cur_search_with_match(tuple, mode, &up_match, &low_match,
                                     &page_cur, nullptr))
        goto corrupted;
      ut_ad(up_match != ULINT_UNDEFINED || mode != PAGE_CUR_GE);
      ut_ad(up_match != ULINT_UNDEFINED || mode != PAGE_CUR_LE);
      ut_ad(low_match != ULINT_UNDEFINED || mode != PAGE_CUR_LE);
      goto func_exit;
    }

    switch (latch_mode) {
    case BTR_SEARCH_PREV: /* btr_pcur_move_to_prev() */
      ut_ad(!latch_by_caller);
      ut_ad(rw_latch == RW_S_LATCH);

      /* latch also siblings from left to right */
      if (page_has_prev(block->page.frame) &&
          !btr_latch_prev(rw_latch, page_id, &err, mtr))
        goto func_exit;
      if (page_has_next(block->page.frame) &&
          !btr_block_get(*index(), btr_page_get_next(block->page.frame),
                         rw_latch, mtr, &err))
        goto func_exit;
      goto release_tree;
    case BTR_SEARCH_LEAF:
    case BTR_MODIFY_LEAF:
      ut_ad(rw_latch == rw_lock_type_t(latch_mode));
      if (!latch_by_caller)
      {
release_tree:
        /* Release the tree s-latch */
        block_savepoint--;
        mtr->rollback_to_savepoint(savepoint, savepoint + 1);
      }
      /* release upper blocks */
      if (savepoint < block_savepoint)
        mtr->rollback_to_savepoint(savepoint, block_savepoint);
      break;
    default:
      ut_ad(latch_mode == BTR_MODIFY_TREE);
      ut_ad(rw_latch == RW_X_LATCH);
      /* x-latch also siblings from left to right */
      if (page_has_prev(block->page.frame) &&
          !btr_latch_prev(rw_latch, page_id, &err, mtr))
        goto func_exit;
      if (page_has_next(block->page.frame) &&
          !btr_block_get(*index(), btr_page_get_next(block->page.frame),
                         RW_X_LATCH, mtr, &err))
        goto func_exit;
    }

  reached_latched_leaf:
#ifdef BTR_CUR_HASH_ADAPT
    if (ahi_enabled && !(tuple->info_bits & REC_INFO_MIN_REC_FLAG))
    {
      if (page_cur_search_with_match_bytes(tuple, mode,
                                           &up_match, &up_bytes,
                                           &low_match, &low_bytes, &page_cur))
        goto corrupted;
    }
    else
#endif /* BTR_CUR_HASH_ADAPT */
    if (page_cur_search_with_match(tuple, mode, &up_match, &low_match,
                                   &page_cur, nullptr))
      goto corrupted;

    ut_ad(up_match != ULINT_UNDEFINED || mode != PAGE_CUR_GE);
    ut_ad(up_match != ULINT_UNDEFINED || mode != PAGE_CUR_LE);
    ut_ad(low_match != ULINT_UNDEFINED || mode != PAGE_CUR_LE);

    if (latch_mode == BTR_MODIFY_TREE &&
        btr_cur_need_opposite_intention(block->page, index()->is_clust(),
                                        lock_intention,
                                        node_ptr_max_size, compress_limit,
                                        page_cur.rec))
        goto need_opposite_intention;

#ifdef BTR_CUR_HASH_ADAPT
    /* We do a dirty read of btr_search_enabled here.  We will
    properly check btr_search_enabled again in
    btr_search_build_page_hash_index() before building a page hash
    index, while holding search latch. */
    if (!btr_search_enabled);
    else if (tuple->info_bits & REC_INFO_MIN_REC_FLAG)
      /* This may be a search tuple for btr_pcur_t::restore_position(). */
      ut_ad(tuple->is_metadata() ||
            (tuple->is_metadata(tuple->info_bits ^ REC_STATUS_INSTANT)));
    else if (index()->table->is_temporary());
    else if (!rec_is_metadata(page_cur.rec, *index()))
      btr_search_info_update(index(), this);
#endif /* BTR_CUR_HASH_ADAPT */

    goto func_exit;
  }

  guess= nullptr;
  if (page_cur_search_with_match(tuple, page_mode, &up_match, &low_match,
                                 &page_cur, nullptr))
    goto corrupted;
  offsets= rec_get_offsets(page_cur.rec, index(), offsets, 0, ULINT_UNDEFINED,
                           &heap);

  ut_ad(block == mtr->at_savepoint(block_savepoint));

  switch (latch_mode) {
  default:
    break;
  case BTR_MODIFY_TREE:
    if (btr_cur_need_opposite_intention(block->page, index()->is_clust(),
                                        lock_intention,
                                        node_ptr_max_size, compress_limit,
                                        page_cur.rec))
      /* If the rec is the first or last in the page for pessimistic
      delete intention, it might cause node_ptr insert for the upper
      level. We should change the intention and retry. */
    need_opposite_intention:
      return pessimistic_search_leaf(tuple, mode, mtr);

    if (detected_same_key_root || lock_intention != BTR_INTENTION_BOTH ||
        index()->is_unique() ||
        (up_match <= rec_offs_n_fields(offsets) &&
         low_match <= rec_offs_n_fields(offsets)))
      break;

    /* If the first or the last record of the page or the same key
    value to the first record or last record, then another page might
    be chosen when BTR_CONT_MODIFY_TREE.  So, the parent page should
    not released to avoiding deadlock with blocking the another search
    with the same key value. */
    const rec_t *first=
      page_rec_get_next_const(page_get_infimum_rec(block->page.frame));
    ulint matched_fields;

    if (UNIV_UNLIKELY(!first))
      goto corrupted;
    if (page_cur.rec == first ||
        page_rec_is_last(page_cur.rec, block->page.frame))
    {
    same_key_root:
      detected_same_key_root= true;
      break;
    }

    matched_fields= 0;
    offsets2= rec_get_offsets(first, index(), offsets2, 0, ULINT_UNDEFINED,
                              &heap);
    cmp_rec_rec(page_cur.rec, first, offsets, offsets2, index(), false,
                &matched_fields);
    if (matched_fields >= rec_offs_n_fields(offsets) - 1)
      goto same_key_root;
    if (const rec_t* last=
        page_rec_get_prev_const(page_get_supremum_rec(block->page.frame)))
    {
      matched_fields= 0;
      offsets2= rec_get_offsets(last, index(), offsets2, 0, ULINT_UNDEFINED,
                                &heap);
      cmp_rec_rec(page_cur.rec, last, offsets, offsets2, index(), false,
                  &matched_fields);
      if (matched_fields >= rec_offs_n_fields(offsets) - 1)
        goto same_key_root;
    }
    else
      goto corrupted;

    /* Release the non-root parent page unless it may need to be modified. */
    if (tree_height > height + 1 &&
        !btr_cur_will_modify_tree(index(), block->page.frame, lock_intention,
                                  page_cur.rec, node_ptr_max_size,
                                  zip_size, mtr))
    {
      mtr->rollback_to_savepoint(block_savepoint - 1, block_savepoint);
      block_savepoint--;
    }
  }

  /* Go to the child node */
  page_id.set_page_no(btr_node_ptr_get_child_page_no(page_cur.rec, offsets));

  if (!--height)
  {
    /* We are about to access the leaf level. */

    switch (latch_mode) {
    case BTR_MODIFY_ROOT_AND_LEAF:
      rw_latch= RW_X_LATCH;
      break;
    case BTR_SEARCH_PREV: /* btr_pcur_move_to_prev() */
      ut_ad(rw_latch == RW_S_LATCH);

      if (!not_first_access)
<<<<<<< HEAD
        buf_read_ahead_linear(page_id, zip_size);
=======
        buf_read_ahead_linear(page_id, false);
>>>>>>> f9f92b48

      if (page_has_prev(block->page.frame) &&
          page_rec_is_first(page_cur.rec, block->page.frame))
      {
        ut_ad(block_savepoint + 1 == mtr->get_savepoint());

        /* Latch the previous page if the node pointer is the leftmost
        of the current page. */
        int ret= btr_latch_prev(rw_latch, page_id, &err, mtr);
        if (!ret)
          goto func_exit;
        ut_ad(block_savepoint + 2 == mtr->get_savepoint());
        if (ret < 0)
        {
          /* While our latch on the level-2 page prevents splits or
          merges of this level-1 block, other threads may have
          modified it due to splitting or merging some level-0 (leaf)
          pages underneath it. Thus, we must search again. */
          if (page_cur_search_with_match(tuple, page_mode,
                                         &up_match, &low_match,
                                         &page_cur, nullptr))
            goto corrupted;
          offsets= rec_get_offsets(page_cur.rec, index(), offsets, 0,
                                   ULINT_UNDEFINED, &heap);
          page_id.set_page_no(btr_node_ptr_get_child_page_no(page_cur.rec,
                                                             offsets));
        }
      }
      rw_latch= rw_lock_type_t(latch_mode & (RW_X_LATCH | RW_S_LATCH));
      break;
    case BTR_MODIFY_LEAF:
    case BTR_SEARCH_LEAF:
      rw_latch= rw_lock_type_t(latch_mode);
<<<<<<< HEAD
      if (!not_first_access)
        buf_read_ahead_linear(page_id, zip_size);
=======
      if (btr_op != BTR_NO_OP && !index()->is_ibuf() &&
          ibuf_should_try(index(), btr_op != BTR_INSERT_OP))
        /* Try to buffer the operation if the leaf page
        is not in the buffer pool. */
        buf_mode= btr_op == BTR_DELETE_OP
          ? BUF_GET_IF_IN_POOL_OR_WATCH
          : BUF_GET_IF_IN_POOL;
      else if (!not_first_access)
        buf_read_ahead_linear(page_id, false);
>>>>>>> f9f92b48
      break;
    case BTR_MODIFY_TREE:
      ut_ad(rw_latch == RW_X_LATCH);

      if (lock_intention == BTR_INTENTION_INSERT &&
          page_has_next(block->page.frame) &&
          page_rec_is_last(page_cur.rec, block->page.frame))
      {
        /* btr_insert_into_right_sibling() might cause deleting node_ptr
        at upper level */
        mtr->rollback_to_savepoint(block_savepoint);
        goto need_opposite_intention;
      }
      break;
    default:
      ut_ad(rw_latch == RW_X_LATCH);
    }
  }

  goto search_loop;
}

ATTRIBUTE_COLD void mtr_t::index_lock_upgrade()
{
  auto &slot= m_memo[get_savepoint() - 1];
  if (slot.type == MTR_MEMO_X_LOCK)
    return;
  ut_ad(slot.type == MTR_MEMO_SX_LOCK);
  index_lock *lock= static_cast<index_lock*>(slot.object);
  lock->u_x_upgrade(SRW_LOCK_CALL);
  slot.type= MTR_MEMO_X_LOCK;
}

/** Mark a non-leaf page "least recently used", but avoid invoking
buf_page_t::set_accessed(), because we do not want linear read-ahead */
static void btr_cur_nonleaf_make_young(buf_page_t *bpage)
{
  if (UNIV_UNLIKELY(buf_page_peek_if_too_old(bpage)))
    buf_page_make_young(bpage);
}

ATTRIBUTE_COLD
dberr_t btr_cur_t::pessimistic_search_leaf(const dtuple_t *tuple,
                                           page_cur_mode_t mode, mtr_t *mtr)
{
  ut_ad(index()->is_btree());

  rec_offs offsets_[REC_OFFS_NORMAL_SIZE];
  rec_offs* offsets= offsets_;
  rec_offs_init(offsets_);

  ut_ad(flag == BTR_CUR_BINARY);
  ut_ad(dict_index_check_search_tuple(index(), tuple));
  ut_ad(dtuple_check_typed(tuple));
  buf_block_t *block= mtr->at_savepoint(1);
  ut_ad(block->page.id().page_no() == index()->page);
  block->page.fix();
  mtr->rollback_to_savepoint(1);
  mtr->index_lock_upgrade();

  const page_cur_mode_t page_mode{btr_cur_nonleaf_mode(mode)};

  mtr->page_lock(block, RW_X_LATCH);

  up_match= 0;
  up_bytes= 0;
  low_match= 0;
  low_bytes= 0;
  ulint height= btr_page_get_level(block->page.frame);
  tree_height= height + 1;
  mem_heap_t *heap= nullptr;

 search_loop:
  dberr_t err;
  page_cur.block= block;

  if (UNIV_UNLIKELY(!height))
  {
    if (page_cur_search_with_match(tuple, mode, &up_match, &low_match,
                                   &page_cur, nullptr))
    corrupted:
      err= DB_CORRUPTION;
    else
    {
      ut_ad(up_match != ULINT_UNDEFINED || mode != PAGE_CUR_GE);
      ut_ad(up_match != ULINT_UNDEFINED || mode != PAGE_CUR_LE);
      ut_ad(low_match != ULINT_UNDEFINED || mode != PAGE_CUR_LE);

#ifdef BTR_CUR_HASH_ADAPT
      /* We do a dirty read of btr_search_enabled here.  We will
      properly check btr_search_enabled again in
      btr_search_build_page_hash_index() before building a page hash
      index, while holding search latch. */
      if (!btr_search_enabled);
      else if (tuple->info_bits & REC_INFO_MIN_REC_FLAG)
        /* This may be a search tuple for btr_pcur_t::restore_position(). */
        ut_ad(tuple->is_metadata() ||
              (tuple->is_metadata(tuple->info_bits ^ REC_STATUS_INSTANT)));
      else if (index()->table->is_temporary());
      else if (!rec_is_metadata(page_cur.rec, *index()))
        btr_search_info_update(index(), this);
#endif /* BTR_CUR_HASH_ADAPT */
      err= DB_SUCCESS;
    }

  func_exit:
    if (UNIV_LIKELY_NULL(heap))
      mem_heap_free(heap);
    return err;
  }

  if (page_cur_search_with_match(tuple, page_mode, &up_match, &low_match,
                                 &page_cur, nullptr))
    goto corrupted;

  page_id_t page_id{block->page.id()};

  offsets= rec_get_offsets(page_cur.rec, index(), offsets, 0, ULINT_UNDEFINED,
                           &heap);
  /* Go to the child node */
  page_id.set_page_no(btr_node_ptr_get_child_page_no(page_cur.rec, offsets));

  block=
    buf_page_get_gen(page_id, block->zip_size(), RW_X_LATCH, nullptr, BUF_GET,
                     mtr, &err);

  if (!block)
  {
    if (err == DB_DECRYPTION_FAILED)
      btr_decryption_failed(*index());
    goto func_exit;
  }

  if (!!page_is_comp(block->page.frame) != index()->table->not_redundant() ||
      btr_page_get_index_id(block->page.frame) != index()->id ||
      fil_page_get_type(block->page.frame) == FIL_PAGE_RTREE ||
      !fil_page_index_page_check(block->page.frame))
    goto corrupted;

  if (--height != btr_page_get_level(block->page.frame))
    goto corrupted;

  btr_cur_nonleaf_make_young(&block->page);

#ifdef UNIV_ZIP_DEBUG
  const page_zip_des_t *page_zip= buf_block_get_page_zip(block);
  ut_a(!page_zip || page_zip_validate(page_zip, block->page.frame, index()));
#endif /* UNIV_ZIP_DEBUG */

  if (page_has_prev(block->page.frame) &&
      !btr_latch_prev(RW_X_LATCH, page_id, &err, mtr))
    goto func_exit;
  if (page_has_next(block->page.frame) &&
      !btr_block_get(*index(), btr_page_get_next(block->page.frame),
                     RW_X_LATCH, mtr, &err))
    goto func_exit;
  goto search_loop;
}

/********************************************************************//**
Searches an index tree and positions a tree cursor on a given non-leaf level.
NOTE: n_fields_cmp in tuple must be set so that it cannot be compared
to node pointer page number fields on the upper levels of the tree!
cursor->up_match and cursor->low_match both will have sensible values.
Cursor is left at the place where an insert of the
search tuple should be performed in the B-tree. InnoDB does an insert
immediately after the cursor. Thus, the cursor may end up on a user record,
or on a page infimum record.
@param level      the tree level of search
@param tuple      data tuple; NOTE: n_fields_cmp in tuple must be set so that
                  it cannot get compared to the node ptr page number field!
@param latch      RW_S_LATCH or RW_X_LATCH
@param cursor     tree cursor; the cursor page is s- or x-latched, but see also
                  above!
@param mtr        mini-transaction
@return DB_SUCCESS on success or error code otherwise */
TRANSACTIONAL_TARGET
dberr_t btr_cur_search_to_nth_level(ulint level,
                                    const dtuple_t *tuple,
                                    rw_lock_type_t rw_latch,
                                    btr_cur_t *cursor, mtr_t *mtr)
{
  dict_index_t *const index= cursor->index();

  ut_ad(index->is_btree());
  mem_heap_t *heap= nullptr;
  rec_offs offsets_[REC_OFFS_NORMAL_SIZE];
  rec_offs *offsets= offsets_;
  rec_offs_init(offsets_);
  ut_ad(level);
  ut_ad(dict_index_check_search_tuple(index, tuple));
  ut_ad(index->is_btree());
  ut_ad(dtuple_check_typed(tuple));
  ut_ad(index->page != FIL_NULL);

  MEM_UNDEFINED(&cursor->up_bytes, sizeof cursor->up_bytes);
  MEM_UNDEFINED(&cursor->low_bytes, sizeof cursor->low_bytes);
  cursor->up_match= 0;
  cursor->low_match= 0;
  cursor->flag= BTR_CUR_BINARY;

#ifndef BTR_CUR_ADAPT
  buf_block_t *block= nullptr;
#else
  btr_search_t *info= btr_search_get_info(index);
  buf_block_t *block= info->root_guess;
#endif /* BTR_CUR_ADAPT */

  ut_ad(mtr->memo_contains_flagged(&index->lock,
                                   MTR_MEMO_X_LOCK | MTR_MEMO_SX_LOCK));

  dberr_t err;

  if (!index->table->space)
  {
  corrupted:
    err= DB_CORRUPTION;
  func_exit:
    if (UNIV_LIKELY_NULL(heap))
      mem_heap_free(heap);
    return err;
  }

  const ulint zip_size= index->table->space->zip_size();

  /* Start with the root page. */
  page_id_t page_id(index->table->space_id, index->page);
  ulint height= ULINT_UNDEFINED;

search_loop:
  err= DB_SUCCESS;
  if (buf_block_t *b=
      mtr->get_already_latched(page_id, mtr_memo_type_t(rw_latch)))
    block= b;
  else if (!(block= buf_page_get_gen(page_id, zip_size, rw_latch,
                                     block, BUF_GET, mtr, &err)))
  {
    if (err == DB_DECRYPTION_FAILED)
      btr_decryption_failed(*index);
    goto func_exit;
  }
  else
    btr_cur_nonleaf_make_young(&block->page);

#ifdef UNIV_ZIP_DEBUG
  if (const page_zip_des_t *page_zip= buf_block_get_page_zip(block))
    ut_a(page_zip_validate(page_zip, block->page.frame, index));
#endif /* UNIV_ZIP_DEBUG */

  if (!!page_is_comp(block->page.frame) != index->table->not_redundant() ||
      btr_page_get_index_id(block->page.frame) != index->id ||
      fil_page_get_type(block->page.frame) == FIL_PAGE_RTREE ||
      !fil_page_index_page_check(block->page.frame))
    goto corrupted;

  const uint32_t page_level= btr_page_get_level(block->page.frame);

  if (height == ULINT_UNDEFINED)
  {
    /* We are in the root node */
    height= page_level;
    if (!height)
      goto corrupted;
    cursor->tree_height= height + 1;
  }
  else if (height != ulint{page_level})
    goto corrupted;

  cursor->page_cur.block= block;

  /* Search for complete index fields. */
  if (page_cur_search_with_match(tuple, PAGE_CUR_LE, &cursor->up_match,
                                 &cursor->low_match, &cursor->page_cur,
                                 nullptr))
    goto corrupted;

  /* If this is the desired level, leave the loop */
  if (level == height)
    goto func_exit;

  ut_ad(height > level);
  height--;

  offsets = rec_get_offsets(cursor->page_cur.rec, index, offsets, 0,
                            ULINT_UNDEFINED, &heap);
  /* Go to the child node */
  page_id.set_page_no(btr_node_ptr_get_child_page_no(cursor->page_cur.rec,
                                                     offsets));
  block= nullptr;
  goto search_loop;
}

dberr_t btr_cur_t::open_leaf(bool first, dict_index_t *index,
                             btr_latch_mode latch_mode, mtr_t *mtr)
{
  ulint n_blocks= 0;
  mem_heap_t *heap= nullptr;
  rec_offs offsets_[REC_OFFS_NORMAL_SIZE];
  rec_offs *offsets= offsets_;
  dberr_t err;

  rec_offs_init(offsets_);

  const bool latch_by_caller= latch_mode & BTR_ALREADY_S_LATCHED;
  latch_mode= btr_latch_mode(latch_mode & ~BTR_ALREADY_S_LATCHED);

  btr_intention_t lock_intention= btr_cur_get_and_clear_intention(&latch_mode);

  /* Store the position of the tree latch we push to mtr so that we
  know how to release it when we have latched the leaf node */

  auto savepoint= mtr->get_savepoint();

  rw_lock_type_t upper_rw_latch= RW_X_LATCH;
  ulint node_ptr_max_size= 0, compress_limit= 0;

  if (latch_mode == BTR_MODIFY_TREE)
  {
    node_ptr_max_size= btr_node_ptr_max_size(index);
    /* Most of delete-intended operations are purging. Free blocks
    and read IO bandwidth should be prioritized for them, when the
    history list is growing huge. */
    savepoint++;
    if (lock_intention == BTR_INTENTION_DELETE)
    {
      compress_limit= BTR_CUR_PAGE_COMPRESS_LIMIT(index);

      if (os_aio_pending_reads_approx() &&
          trx_sys.history_size_approx() > BTR_CUR_FINE_HISTORY_LENGTH)
      {
        mtr_x_lock_index(index, mtr);
        goto index_locked;
      }
    }
    mtr_sx_lock_index(index, mtr);
  }
  else
  {
    static_assert(int{BTR_CONT_MODIFY_TREE} == (12 | BTR_MODIFY_LEAF), "");
    ut_ad(!(latch_mode & 8));
    /* This function doesn't need to lock left page of the leaf page */
    static_assert(int{BTR_SEARCH_PREV} == (4 | BTR_SEARCH_LEAF), "");
    latch_mode= btr_latch_mode(latch_mode & (RW_S_LATCH | RW_X_LATCH));
    ut_ad(!latch_by_caller ||
          mtr->memo_contains_flagged(&index->lock,
                                     MTR_MEMO_SX_LOCK | MTR_MEMO_S_LOCK));
    upper_rw_latch= RW_S_LATCH;
    if (!latch_by_caller)
    {
      savepoint++;
      mtr_s_lock_index(index, mtr);
    }
  }

index_locked:
  ut_ad(savepoint == mtr->get_savepoint());

  const rw_lock_type_t root_leaf_rw_latch=
    rw_lock_type_t(latch_mode & (RW_S_LATCH | RW_X_LATCH));

  page_cur.index = index;

  uint32_t page= index->page;

  for (ulint height= ULINT_UNDEFINED;;)
  {
    ut_ad(n_blocks < BTR_MAX_LEVELS);
    ut_ad(savepoint + n_blocks == mtr->get_savepoint());

    bool first_access= false;
    buf_block_t* block=
      btr_block_get(*index, page,
                    height ? upper_rw_latch : root_leaf_rw_latch,
                    mtr, &err, &first_access);
    ut_ad(!block == (err != DB_SUCCESS));

    if (!block)
      break;

    if (first)
      page_cur_set_before_first(block, &page_cur);
    else
      page_cur_set_after_last(block, &page_cur);

    const uint32_t l= btr_page_get_level(block->page.frame);

    if (height == ULINT_UNDEFINED)
    {
      /* We are in the root node */
      height= l;
      if (height);
      else if (upper_rw_latch != root_leaf_rw_latch)
      {
        /* We should retry to get the page, because the root page
        is latched with different level as a leaf page. */
        ut_ad(n_blocks == 0);
        ut_ad(root_leaf_rw_latch != RW_NO_LATCH);
        upper_rw_latch= root_leaf_rw_latch;
        mtr->rollback_to_savepoint(savepoint);
        height= ULINT_UNDEFINED;
        continue;
      }
      else
      {
      reached_leaf:
        const auto leaf_savepoint= mtr->get_savepoint();
        ut_ad(leaf_savepoint);
        ut_ad(block == mtr->at_savepoint(leaf_savepoint - 1));

        if (latch_mode == BTR_MODIFY_TREE)
        {
          /* x-latch also siblings from left to right */
          if (page_has_prev(block->page.frame) &&
              !btr_latch_prev(RW_X_LATCH, block->page.id(), &err, mtr))
            break;
          if (page_has_next(block->page.frame) &&
              !btr_block_get(*index, btr_page_get_next(block->page.frame),
                             RW_X_LATCH, mtr, &err))
            break;

          if (!index->lock.have_x() &&
              btr_cur_need_opposite_intention(block->page, index->is_clust(),
                                              lock_intention,
                                              node_ptr_max_size,
                                              compress_limit, page_cur.rec))
            goto need_opposite_intention;
        }
        else
        {
          if (latch_mode != BTR_CONT_MODIFY_TREE)
          {
            ut_ad(latch_mode == BTR_MODIFY_LEAF ||
                  latch_mode == BTR_SEARCH_LEAF);
            /* Release index->lock if needed, and the non-leaf pages. */
            mtr->rollback_to_savepoint(savepoint - !latch_by_caller,
                                       leaf_savepoint - 1);
          }
        }
        break;
      }
    }
    else if (UNIV_UNLIKELY(height != l))
    {
    corrupted:
      err= DB_CORRUPTION;
      break;
    }

    if (!height)
      goto reached_leaf;

    height--;

    if (first
        ? !page_cur_move_to_next(&page_cur)
        : !page_cur_move_to_prev(&page_cur))
      goto corrupted;

    offsets= rec_get_offsets(page_cur.rec, index, offsets, 0, ULINT_UNDEFINED,
                             &heap);
    page= btr_node_ptr_get_child_page_no(page_cur.rec, offsets);

    ut_ad(latch_mode != BTR_MODIFY_TREE || upper_rw_latch == RW_X_LATCH);

    if (latch_mode != BTR_MODIFY_TREE)
    {
      if (!height && first && first_access)
<<<<<<< HEAD
        buf_read_ahead_linear(page_id_t(block->page.id().space(), page),
                              block->page.zip_size());
=======
        buf_read_ahead_linear({block->page.id().space(), page}, false);
>>>>>>> f9f92b48
    }
    else if (btr_cur_need_opposite_intention(block->page, index->is_clust(),
                                             lock_intention,
                                             node_ptr_max_size, compress_limit,
                                             page_cur.rec))
    {
    need_opposite_intention:
      /* If the rec is the first or last in the page for pessimistic
      delete intention, it might cause node_ptr insert for the upper
      level. We should change the intention and retry. */

      mtr->rollback_to_savepoint(savepoint);
      mtr->index_lock_upgrade();
      /* X-latch all pages from now on */
      latch_mode= BTR_CONT_MODIFY_TREE;
      page= index->page;
      height= ULINT_UNDEFINED;
      n_blocks= 0;
      continue;
    }
    else
    {
      if (!btr_cur_will_modify_tree(index, block->page.frame,
                                    lock_intention, page_cur.rec,
                                    node_ptr_max_size,
                                    index->table->space->zip_size(), mtr))
      {
        ut_ad(n_blocks);
        /* release buffer-fixes on pages that will not be modified
        (except the root) */
        if (n_blocks > 1)
        {
          mtr->rollback_to_savepoint(savepoint + 1, savepoint + n_blocks - 1);
          n_blocks= 1;
        }
      }
    }

    /* Go to the child node */
    n_blocks++;
  }

  if (UNIV_LIKELY_NULL(heap))
    mem_heap_free(heap);

  return err;
}

/*==================== B-TREE INSERT =========================*/

/*************************************************************//**
Inserts a record if there is enough space, or if enough space can
be freed by reorganizing. Differs from btr_cur_optimistic_insert because
no heuristics is applied to whether it pays to use CPU time for
reorganizing the page or not.

@return pointer to inserted record if succeed, else NULL */
static MY_ATTRIBUTE((nonnull, warn_unused_result))
rec_t*
btr_cur_insert_if_possible(
/*=======================*/
	btr_cur_t*	cursor,	/*!< in: cursor on page after which to insert;
				cursor stays valid */
	const dtuple_t*	tuple,	/*!< in: tuple to insert; the size info need not
				have been stored to tuple */
	rec_offs**	offsets,/*!< out: offsets on *rec */
	mem_heap_t**	heap,	/*!< in/out: pointer to memory heap, or NULL */
	ulint		n_ext,	/*!< in: number of externally stored columns */
	mtr_t*		mtr)	/*!< in/out: mini-transaction */
{
	page_cur_t*	page_cursor;
	rec_t*		rec;

	ut_ad(dtuple_check_typed(tuple));

	ut_ad(mtr->memo_contains_flagged(btr_cur_get_block(cursor),
					 MTR_MEMO_PAGE_X_FIX));
	page_cursor = btr_cur_get_page_cur(cursor);

	/* Now, try the insert */
	rec = page_cur_tuple_insert(page_cursor, tuple, offsets, heap, n_ext,
				    mtr);

	/* If the record did not fit, reorganize.
	For compressed pages, page_cur_tuple_insert()
	attempted this already. */
	if (!rec && !page_cur_get_page_zip(page_cursor)
	    && btr_page_reorganize(page_cursor, mtr) == DB_SUCCESS) {
		rec = page_cur_tuple_insert(page_cursor, tuple, offsets, heap,
					    n_ext, mtr);
	}

	ut_ad(!rec || rec_offs_validate(rec, page_cursor->index, *offsets));
	return(rec);
}

/*************************************************************//**
For an insert, checks the locks and does the undo logging if desired.
@return DB_SUCCESS, DB_LOCK_WAIT, DB_FAIL, or error number */
UNIV_INLINE MY_ATTRIBUTE((warn_unused_result, nonnull(2,3,5,6)))
dberr_t
btr_cur_ins_lock_and_undo(
/*======================*/
	ulint		flags,	/*!< in: undo logging and locking flags: if
				not zero, the parameters index and thr
				should be specified */
	btr_cur_t*	cursor,	/*!< in: cursor on page after which to insert */
	dtuple_t*	entry,	/*!< in/out: entry to insert */
	que_thr_t*	thr,	/*!< in: query thread or NULL */
	mtr_t*		mtr,	/*!< in/out: mini-transaction */
	bool*		inherit)/*!< out: true if the inserted new record maybe
				should inherit LOCK_GAP type locks from the
				successor record */
{
	if (!(~flags | (BTR_NO_UNDO_LOG_FLAG | BTR_KEEP_SYS_FLAG))) {
		return DB_SUCCESS;
	}

	/* Check if we have to wait for a lock: enqueue an explicit lock
	request if yes */

	rec_t* rec = btr_cur_get_rec(cursor);
	dict_index_t* index = cursor->index();

	ut_ad(!dict_index_is_online_ddl(index)
	      || dict_index_is_clust(index)
	      || (flags & BTR_CREATE_FLAG));
	ut_ad((flags & BTR_NO_UNDO_LOG_FLAG)
	      || !index->table->skip_alter_undo);

	ut_ad(mtr->is_named_space(index->table->space));

	/* Check if there is predicate or GAP lock preventing the insertion */
	if (!(flags & BTR_NO_LOCKING_FLAG)) {
		const unsigned type = index->type;
		if (UNIV_UNLIKELY(type & DICT_SPATIAL)) {
			lock_prdt_t	prdt;
			rtr_mbr_t	mbr;

			rtr_get_mbr_from_tuple(entry, &mbr);

			/* Use on stack MBR variable to test if a lock is
			needed. If so, the predicate (MBR) will be allocated
			from lock heap in lock_prdt_insert_check_and_lock() */
			lock_init_prdt_from_mbr(&prdt, &mbr, 0, nullptr);

			if (dberr_t err = lock_prdt_insert_check_and_lock(
				    rec, btr_cur_get_block(cursor),
				    index, thr, mtr, &prdt)) {
				return err;
			}
			*inherit = false;
		} else {
			ut_ad(!dict_index_is_online_ddl(index)
			      || index->is_primary()
			      || (flags & BTR_CREATE_FLAG));
#ifdef WITH_WSREP
			trx_t* trx= thr_get_trx(thr);
			/* If transaction scanning an unique secondary
			key is wsrep high priority thread (brute
			force) this scanning may involve GAP-locking
			in the index. As this locking happens also
			when applying replication events in high
			priority applier threads, there is a
			probability for lock conflicts between two
			wsrep high priority threads. To avoid this
			GAP-locking we mark that this transaction
			is using unique key scan here. */
			if ((type & (DICT_CLUSTERED | DICT_UNIQUE)) == DICT_UNIQUE
			    && trx->is_wsrep()
			    && wsrep_thd_is_BF(trx->mysql_thd, false)) {
				trx->wsrep = 3;
			}
#endif /* WITH_WSREP */
			if (dberr_t err = lock_rec_insert_check_and_lock(
				    rec, btr_cur_get_block(cursor),
				    index, thr, mtr, inherit)) {
				return err;
			}
		}
	}

	if (!index->is_primary() || !page_is_leaf(page_align(rec))) {
		return DB_SUCCESS;
	}

	constexpr roll_ptr_t dummy_roll_ptr = roll_ptr_t{1}
		<< ROLL_PTR_INSERT_FLAG_POS;
	roll_ptr_t roll_ptr = dummy_roll_ptr;

	if (!(flags & BTR_NO_UNDO_LOG_FLAG)) {
		if (dberr_t err = trx_undo_report_row_operation(
			    thr, index, entry, NULL, 0, NULL, NULL,
			    &roll_ptr)) {
			return err;
		}

		if (roll_ptr != dummy_roll_ptr) {
			dfield_t* r = dtuple_get_nth_field(entry,
							   index->db_trx_id());
			trx_write_trx_id(static_cast<byte*>(r->data),
					 thr_get_trx(thr)->id);
		}
	}

	if (!(flags & BTR_KEEP_SYS_FLAG)) {
		dfield_t* r = dtuple_get_nth_field(
			entry, index->db_roll_ptr());
		ut_ad(r->len == DATA_ROLL_PTR_LEN);
		trx_write_roll_ptr(static_cast<byte*>(r->data), roll_ptr);
	}

	return DB_SUCCESS;
}

/**
Prefetch siblings of the leaf for the pessimistic operation.
@param block	leaf page
@param index    index of the page */
static void btr_cur_prefetch_siblings(const buf_block_t *block,
                                      const dict_index_t *index)
{
  ut_ad(page_is_leaf(block->page.frame));

  const page_t *page= block->page.frame;
  uint32_t prev= mach_read_from_4(my_assume_aligned<4>(page + FIL_PAGE_PREV));
  uint32_t next= mach_read_from_4(my_assume_aligned<4>(page + FIL_PAGE_NEXT));

  fil_space_t *space= index->table->space;

  if (prev == FIL_NULL);
  else if (space->acquire())
    buf_read_page_background(space, page_id_t(space->id, prev),
                             block->zip_size());
  if (next == FIL_NULL);
  else if (space->acquire())
    buf_read_page_background(space, page_id_t(space->id, next),
                             block->zip_size());
}

/*************************************************************//**
Tries to perform an insert to a page in an index tree, next to cursor.
It is assumed that mtr holds an x-latch on the page. The operation does
not succeed if there is too little space on the page. If there is just
one record on the page, the insert will always succeed; this is to
prevent trying to split a page with just one record.
@return DB_SUCCESS, DB_LOCK_WAIT, DB_FAIL, or error number */
dberr_t
btr_cur_optimistic_insert(
/*======================*/
	ulint		flags,	/*!< in: undo logging and locking flags: if not
				zero, the parameters index and thr should be
				specified */
	btr_cur_t*	cursor,	/*!< in: cursor on page after which to insert;
				cursor stays valid */
	rec_offs**	offsets,/*!< out: offsets on *rec */
	mem_heap_t**	heap,	/*!< in/out: pointer to memory heap */
	dtuple_t*	entry,	/*!< in/out: entry to insert */
	rec_t**		rec,	/*!< out: pointer to inserted record if
				succeed */
	big_rec_t**	big_rec,/*!< out: big rec vector whose fields have to
				be stored externally by the caller */
	ulint		n_ext,	/*!< in: number of externally stored columns */
	que_thr_t*	thr,	/*!< in/out: query thread; can be NULL if
				!(~flags
				& (BTR_NO_LOCKING_FLAG
				| BTR_NO_UNDO_LOG_FLAG)) */
	mtr_t*		mtr)	/*!< in/out: mini-transaction;
				if this function returns DB_SUCCESS on
				a leaf page of a secondary index in a
				compressed tablespace, the caller must
				mtr_commit(mtr) before latching
				any further pages */
{
	big_rec_t*	big_rec_vec	= NULL;
	dict_index_t*	index;
	page_cur_t*	page_cursor;
	buf_block_t*	block;
	page_t*		page;
	rec_t*		dummy;
	bool		leaf;
	bool		reorg __attribute__((unused));
	bool		inherit = true;
	ulint		rec_size;
	dberr_t		err;

	ut_ad(thr || !(~flags & (BTR_NO_LOCKING_FLAG | BTR_NO_UNDO_LOG_FLAG)));
	*big_rec = NULL;

	block = btr_cur_get_block(cursor);
	page = buf_block_get_frame(block);
	index = cursor->index();

	ut_ad(mtr->memo_contains_flagged(block, MTR_MEMO_PAGE_X_FIX));
	ut_ad(!dict_index_is_online_ddl(index)
	      || dict_index_is_clust(index)
	      || (flags & BTR_CREATE_FLAG));
	ut_ad(dtuple_check_typed(entry));

#ifdef HAVE_valgrind
	if (block->page.zip.data) {
		MEM_CHECK_DEFINED(page, srv_page_size);
		MEM_CHECK_DEFINED(block->page.zip.data, block->zip_size());
	}
#endif /* HAVE_valgrind */

	leaf = page_is_leaf(page);

	if (UNIV_UNLIKELY(entry->is_alter_metadata())) {
		ut_ad(leaf);
		goto convert_big_rec;
	}

	/* Calculate the record size when entry is converted to a record */
	rec_size = rec_get_converted_size(index, entry, n_ext);

	if (page_zip_rec_needs_ext(rec_size, page_is_comp(page),
				   dtuple_get_n_fields(entry),
				   block->zip_size())) {
convert_big_rec:
		/* The record is so big that we have to store some fields
		externally on separate database pages */
		big_rec_vec = dtuple_convert_big_rec(index, 0, entry, &n_ext);

		if (UNIV_UNLIKELY(big_rec_vec == NULL)) {

			return(DB_TOO_BIG_RECORD);
		}

		rec_size = rec_get_converted_size(index, entry, n_ext);
	}

	if (block->page.zip.data && page_zip_is_too_big(index, entry)) {
		if (big_rec_vec != NULL) {
			dtuple_convert_back_big_rec(index, entry, big_rec_vec);
		}

		return(DB_TOO_BIG_RECORD);
	}

	LIMIT_OPTIMISTIC_INSERT_DEBUG(page_get_n_recs(page), goto fail);

	if (block->page.zip.data && leaf
	    && (page_get_data_size(page) + rec_size
		>= dict_index_zip_pad_optimal_page_size(index))) {
		/* If compression padding tells us that insertion will
		result in too packed up page i.e.: which is likely to
		cause compression failure then don't do an optimistic
		insertion. */
fail:
		err = DB_FAIL;

		/* prefetch siblings of the leaf for the pessimistic
		operation, if the page is leaf. */
		if (leaf) {
			btr_cur_prefetch_siblings(block, index);
		}
fail_err:

		if (big_rec_vec) {
			dtuple_convert_back_big_rec(index, entry, big_rec_vec);
		}

		return(err);
	}

	ulint	max_size = page_get_max_insert_size_after_reorganize(page, 1);
	if (max_size < rec_size) {
		goto fail;
	}

	const ulint n_recs = page_get_n_recs(page);
	if (UNIV_UNLIKELY(n_recs >= 8189)) {
		ut_ad(srv_page_size == 65536);
		goto fail;
	}

	if (page_has_garbage(page)) {
		if (max_size < BTR_CUR_PAGE_REORGANIZE_LIMIT
		    && n_recs > 1
		    && page_get_max_insert_size(page, 1) < rec_size) {

			goto fail;
		}
	}

	/* If there have been many consecutive inserts to the
	clustered index leaf page of an uncompressed table, check if
	we have to split the page to reserve enough free space for
	future updates of records. */

	if (leaf && !block->page.zip.data && dict_index_is_clust(index)
	    && page_get_n_recs(page) >= 2
	    && dict_index_get_space_reserve() + rec_size > max_size
	    && (btr_page_get_split_rec_to_right(cursor, &dummy)
		|| btr_page_get_split_rec_to_left(cursor))) {
		goto fail;
	}

	page_cursor = btr_cur_get_page_cur(cursor);

	DBUG_LOG("ib_cur",
		 "insert " << index->name << " (" << index->id << ") by "
		 << ib::hex(thr ? thr->graph->trx->id : 0)
		 << ' ' << rec_printer(entry).str());
	DBUG_EXECUTE_IF("do_page_reorganize",
			ut_a(!n_recs || btr_page_reorganize(page_cursor, mtr)
			     == DB_SUCCESS););

	/* Now, try the insert */
	{
		const rec_t*	page_cursor_rec = page_cur_get_rec(page_cursor);

		/* Check locks and write to the undo log,
		if specified */
		err = btr_cur_ins_lock_and_undo(flags, cursor, entry,
						thr, mtr, &inherit);
		if (err != DB_SUCCESS) {
			goto fail_err;
		}

#ifdef UNIV_DEBUG
		if (!(flags & BTR_CREATE_FLAG)
		    && leaf && index->is_primary()) {
			const dfield_t* trx_id = dtuple_get_nth_field(
				entry, dict_col_get_clust_pos(
					dict_table_get_sys_col(index->table,
							       DATA_TRX_ID),
					index));

			ut_ad(trx_id->len == DATA_TRX_ID_LEN);
			ut_ad(trx_id[1].len == DATA_ROLL_PTR_LEN);
			ut_ad(*static_cast<const byte*>
			      (trx_id[1].data) & 0x80);
			if (flags & BTR_NO_UNDO_LOG_FLAG) {
				ut_ad(!memcmp(trx_id->data, reset_trx_id,
					      DATA_TRX_ID_LEN));
			} else {
				ut_ad(thr->graph->trx->id);
				ut_ad(thr->graph->trx->bulk_insert
				      || thr->graph->trx->id
				      == trx_read_trx_id(
					      static_cast<const byte*>(
							trx_id->data))
				      || index->table->is_temporary());
			}
		}
#endif

		*rec = page_cur_tuple_insert(page_cursor, entry, offsets, heap,
					     n_ext, mtr);

		reorg = page_cursor_rec != page_cur_get_rec(page_cursor);
	}

	if (*rec) {
	} else if (block->page.zip.data) {
		ut_ad(!index->table->is_temporary());
		goto fail;
	} else {
		ut_ad(!reorg);
		reorg = true;

		/* If the record did not fit, reorganize */
		err = btr_page_reorganize(page_cursor, mtr);
		if (err != DB_SUCCESS
		    || page_get_max_insert_size(page, 1) != max_size
		    || !(*rec = page_cur_tuple_insert(page_cursor, entry,
						      offsets, heap, n_ext,
						      mtr))) {
			err = DB_CORRUPTION;
			goto fail_err;
		}
	}

#ifdef BTR_CUR_HASH_ADAPT
	if (!leaf) {
	} else if (entry->info_bits & REC_INFO_MIN_REC_FLAG) {
		ut_ad(entry->is_metadata());
		ut_ad(index->is_instant());
		ut_ad(flags == BTR_NO_LOCKING_FLAG);
	} else if (index->table->is_temporary()) {
	} else {
		srw_spin_lock* ahi_latch = btr_search_sys.get_latch(*index);
		if (!reorg && cursor->flag == BTR_CUR_HASH) {
			btr_search_update_hash_node_on_insert(
				cursor, ahi_latch);
		} else {
			btr_search_update_hash_on_insert(cursor, ahi_latch);
		}
	}
#endif /* BTR_CUR_HASH_ADAPT */

	if (!(flags & BTR_NO_LOCKING_FLAG) && inherit) {

		lock_update_insert(block, *rec);
	}

	*big_rec = big_rec_vec;

	return(DB_SUCCESS);
}

/*************************************************************//**
Performs an insert on a page of an index tree. It is assumed that mtr
holds an x-latch on the tree and on the cursor page. If the insert is
made on the leaf level, to avoid deadlocks, mtr must also own x-latches
to brothers of page, if those brothers exist.
@return DB_SUCCESS or error number */
dberr_t
btr_cur_pessimistic_insert(
/*=======================*/
	ulint		flags,	/*!< in: undo logging and locking flags: if not
				zero, the parameter thr should be
				specified; if no undo logging is specified,
				then the caller must have reserved enough
				free extents in the file space so that the
				insertion will certainly succeed */
	btr_cur_t*	cursor,	/*!< in: cursor after which to insert;
				cursor stays valid */
	rec_offs**	offsets,/*!< out: offsets on *rec */
	mem_heap_t**	heap,	/*!< in/out: pointer to memory heap
				that can be emptied */
	dtuple_t*	entry,	/*!< in/out: entry to insert */
	rec_t**		rec,	/*!< out: pointer to inserted record if
				succeed */
	big_rec_t**	big_rec,/*!< out: big rec vector whose fields have to
				be stored externally by the caller */
	ulint		n_ext,	/*!< in: number of externally stored columns */
	que_thr_t*	thr,	/*!< in/out: query thread; can be NULL if
				!(~flags
				& (BTR_NO_LOCKING_FLAG
				| BTR_NO_UNDO_LOG_FLAG)) */
	mtr_t*		mtr)	/*!< in/out: mini-transaction */
{
	dict_index_t*	index		= cursor->index();
	big_rec_t*	big_rec_vec	= NULL;
	bool		inherit = false;
	uint32_t	n_reserved	= 0;

	ut_ad(dtuple_check_typed(entry));
	ut_ad(thr || !(~flags & (BTR_NO_LOCKING_FLAG | BTR_NO_UNDO_LOG_FLAG)));

	*big_rec = NULL;

	ut_ad(mtr->memo_contains_flagged(&index->lock, MTR_MEMO_X_LOCK
					 | MTR_MEMO_SX_LOCK));
	ut_ad(mtr->memo_contains_flagged(btr_cur_get_block(cursor),
					 MTR_MEMO_PAGE_X_FIX));
	ut_ad(!dict_index_is_online_ddl(index)
	      || dict_index_is_clust(index)
	      || (flags & BTR_CREATE_FLAG));

	cursor->flag = BTR_CUR_BINARY;

	/* Check locks and write to undo log, if specified */

	dberr_t err = btr_cur_ins_lock_and_undo(flags, cursor, entry,
						thr, mtr, &inherit);

	if (err != DB_SUCCESS) {
		return(err);
	}

	/* First reserve enough free space for the file segments of
	the index tree, so that the insert will not fail because of
	lack of space */

	err = fsp_reserve_free_extents(&n_reserved, index->table->space,
				       uint32_t(cursor->tree_height / 16 + 3),
				       FSP_NORMAL, mtr);
	if (err != DB_SUCCESS) {
		return err;
	}

	if (page_zip_rec_needs_ext(rec_get_converted_size(index, entry, n_ext),
				   index->table->not_redundant(),
				   dtuple_get_n_fields(entry),
				   btr_cur_get_block(cursor)->zip_size())
	    || UNIV_UNLIKELY(entry->is_alter_metadata()
			     && !dfield_is_ext(
				     dtuple_get_nth_field(
					     entry,
					     index->first_user_field())))) {
		/* The record is so big that we have to store some fields
		externally on separate database pages */

		if (UNIV_LIKELY_NULL(big_rec_vec)) {
			/* This should never happen, but we handle
			the situation in a robust manner. */
			ut_ad(0);
			dtuple_convert_back_big_rec(index, entry, big_rec_vec);
		}

		big_rec_vec = dtuple_convert_big_rec(index, 0, entry, &n_ext);

		if (big_rec_vec == NULL) {

			index->table->space->release_free_extents(n_reserved);
			return(DB_TOO_BIG_RECORD);
		}
	}

	if (index->page == btr_cur_get_block(cursor)->page.id().page_no()) {
		*rec = index->is_spatial()
			? rtr_root_raise_and_insert(flags, cursor, offsets,
						    heap, entry, n_ext, mtr,
						    &err, thr)
			: btr_root_raise_and_insert(flags, cursor, offsets,
						    heap, entry, n_ext, mtr,
						    &err);
	} else if (index->is_spatial()) {
		*rec = rtr_page_split_and_insert(flags, cursor, offsets, heap,
						 entry, n_ext, mtr, &err, thr);
	} else {
		*rec = btr_page_split_and_insert(flags, cursor, offsets, heap,
						 entry, n_ext, mtr, &err);
	}

	if (!*rec) {
		goto func_exit;
	}

	ut_ad(page_rec_get_next(btr_cur_get_rec(cursor)) == *rec
	      || dict_index_is_spatial(index));

	if (!(flags & BTR_NO_LOCKING_FLAG)) {
		ut_ad(!index->table->is_temporary());
		if (dict_index_is_spatial(index)) {
			/* Do nothing */
		} else {
			/* The cursor might be moved to the other page
			and the max trx id field should be updated after
			the cursor was fixed. */
			if (!dict_index_is_clust(index)) {
				page_update_max_trx_id(
					btr_cur_get_block(cursor),
					btr_cur_get_page_zip(cursor),
					thr_get_trx(thr)->id, mtr);
			}

			if (!page_rec_is_infimum(btr_cur_get_rec(cursor))
			    || !page_has_prev(btr_cur_get_page(cursor))) {
				/* split and inserted need to call
				lock_update_insert() always. */
				inherit = true;
			}
		}
	}

	if (!page_is_leaf(btr_cur_get_page(cursor))) {
		ut_ad(!big_rec_vec);
	} else {
#ifdef BTR_CUR_HASH_ADAPT
		if (entry->info_bits & REC_INFO_MIN_REC_FLAG) {
			ut_ad(entry->is_metadata());
			ut_ad(index->is_instant());
			ut_ad(flags & BTR_NO_LOCKING_FLAG);
			ut_ad(!(flags & BTR_CREATE_FLAG));
		} else if (index->table->is_temporary()) {
		} else {
			btr_search_update_hash_on_insert(
				cursor, btr_search_sys.get_latch(*index));
		}
#endif /* BTR_CUR_HASH_ADAPT */
		if (inherit && !(flags & BTR_NO_LOCKING_FLAG)) {

			lock_update_insert(btr_cur_get_block(cursor), *rec);
		}
	}

	err = DB_SUCCESS;
func_exit:
	index->table->space->release_free_extents(n_reserved);
	*big_rec = big_rec_vec;

	return err;
}

/*==================== B-TREE UPDATE =========================*/

/*************************************************************//**
For an update, checks the locks and does the undo logging.
@return DB_SUCCESS, DB_LOCK_WAIT, or error number */
UNIV_INLINE MY_ATTRIBUTE((warn_unused_result))
dberr_t
btr_cur_upd_lock_and_undo(
/*======================*/
	ulint		flags,	/*!< in: undo logging and locking flags */
	btr_cur_t*	cursor,	/*!< in: cursor on record to update */
	const rec_offs*	offsets,/*!< in: rec_get_offsets() on cursor */
	const upd_t*	update,	/*!< in: update vector */
	ulint		cmpl_info,/*!< in: compiler info on secondary index
				updates */
	que_thr_t*	thr,	/*!< in: query thread
				(can be NULL if BTR_NO_LOCKING_FLAG) */
	mtr_t*		mtr,	/*!< in/out: mini-transaction */
	roll_ptr_t*	roll_ptr)/*!< out: roll pointer */
{
	dict_index_t*	index;
	const rec_t*	rec;
	dberr_t		err;

	ut_ad((thr != NULL) || (flags & BTR_NO_LOCKING_FLAG));

	rec = btr_cur_get_rec(cursor);
	index = cursor->index();

	ut_ad(rec_offs_validate(rec, index, offsets));
	ut_ad(mtr->is_named_space(index->table->space));

	if (!dict_index_is_clust(index)) {
		ut_ad(dict_index_is_online_ddl(index)
		      == !!(flags & BTR_CREATE_FLAG));

		/* We do undo logging only when we update a clustered index
		record */
		return(lock_sec_rec_modify_check_and_lock(
			       flags, btr_cur_get_block(cursor), rec,
			       index, thr, mtr));
	}

	/* Check if we have to wait for a lock: enqueue an explicit lock
	request if yes */

	if (!(flags & BTR_NO_LOCKING_FLAG)) {
		err = lock_clust_rec_modify_check_and_lock(
			btr_cur_get_block(cursor), rec, index,
			offsets, thr);
		if (err != DB_SUCCESS) {
			return(err);
		}
	}

	/* Append the info about the update in the undo log */

	return((flags & BTR_NO_UNDO_LOG_FLAG)
	       ? DB_SUCCESS
	       : trx_undo_report_row_operation(
		       thr, index, NULL, update,
		       cmpl_info, rec, offsets, roll_ptr));
}

/** Write DB_TRX_ID,DB_ROLL_PTR to a clustered index entry.
@param[in,out]	entry		clustered index entry
@param[in]	index		clustered index
@param[in]	trx_id		DB_TRX_ID
@param[in]	roll_ptr	DB_ROLL_PTR */
static void btr_cur_write_sys(
	dtuple_t*		entry,
	const dict_index_t*	index,
	trx_id_t		trx_id,
	roll_ptr_t		roll_ptr)
{
	dfield_t* t = dtuple_get_nth_field(entry, index->db_trx_id());
	ut_ad(t->len == DATA_TRX_ID_LEN);
	trx_write_trx_id(static_cast<byte*>(t->data), trx_id);
	dfield_t* r = dtuple_get_nth_field(entry, index->db_roll_ptr());
	ut_ad(r->len == DATA_ROLL_PTR_LEN);
	trx_write_roll_ptr(static_cast<byte*>(r->data), roll_ptr);
}

MY_ATTRIBUTE((warn_unused_result))
/** Update DB_TRX_ID, DB_ROLL_PTR in a clustered index record.
@param[in,out]  block           clustered index leaf page
@param[in,out]  rec             clustered index record
@param[in]      index           clustered index
@param[in]      offsets         rec_get_offsets(rec, index)
@param[in]      trx             transaction
@param[in]      roll_ptr        DB_ROLL_PTR value
@param[in,out]  mtr             mini-transaction
@return error code */
static dberr_t btr_cur_upd_rec_sys(buf_block_t *block, rec_t *rec,
                                   dict_index_t *index, const rec_offs *offsets,
                                   const trx_t *trx, roll_ptr_t roll_ptr,
                                   mtr_t *mtr)
{
  ut_ad(index->is_primary());
  ut_ad(rec_offs_validate(rec, index, offsets));

  if (UNIV_LIKELY_NULL(block->page.zip.data))
  {
    page_zip_write_trx_id_and_roll_ptr(block, rec, offsets, index->db_trx_id(),
                                       trx->id, roll_ptr, mtr);
    return DB_SUCCESS;
  }

  ulint offset= index->trx_id_offset;

  if (!offset)
    offset= row_get_trx_id_offset(index, offsets);

  compile_time_assert(DATA_TRX_ID + 1 == DATA_ROLL_PTR);

  /* During IMPORT the trx id in the record can be in the future, if
  the .ibd file is being imported from another instance. During IMPORT
  roll_ptr will be 0. */
  ut_ad(roll_ptr == 0 ||
        lock_check_trx_id_sanity(trx_read_trx_id(rec + offset),
                                 rec, index, offsets));

  byte sys[DATA_TRX_ID_LEN + DATA_ROLL_PTR_LEN];

  trx_write_trx_id(sys, trx->id);
  trx_write_roll_ptr(sys + DATA_TRX_ID_LEN, roll_ptr);

  ulint d= 0;
  const byte *src= nullptr;
  byte *dest= rec + offset;
  ulint len= DATA_TRX_ID_LEN + DATA_ROLL_PTR_LEN;

  if (UNIV_LIKELY(index->trx_id_offset))
  {
    const rec_t *prev= page_rec_get_prev_const(rec);
    if (UNIV_UNLIKELY(!prev || prev == rec))
      return DB_CORRUPTION;
    else if (page_rec_is_infimum(prev));
    else
      for (src= prev + offset; d < DATA_TRX_ID_LEN + DATA_ROLL_PTR_LEN; d++)
        if (src[d] != sys[d])
          break;
    if (d > 6 && memcmp(dest, sys, d))
    {
      /* We save space by replacing a single record

      WRITE,page_offset(dest),byte[13]

      with two records:

      MEMMOVE,page_offset(dest),d(1 byte),offset(1..3 bytes),
      WRITE|0x80,0,byte[13-d]

      The single WRITE record would be x+13 bytes long, with x>2.
      The MEMMOVE record would be up to x+1+3 = x+4 bytes, and the
      second WRITE would be 1+1+13-d = 15-d bytes.

      The total size is: x+13 versus x+4+15-d = x+19-d bytes.
      To save space, we must have d>6, that is, the complete DB_TRX_ID and
      the first byte(s) of DB_ROLL_PTR must match the previous record. */
      memcpy(dest, src, d);
      mtr->memmove(*block, page_offset(dest), page_offset(src), d);
      dest+= d;
      len-= d;
      /* DB_TRX_ID,DB_ROLL_PTR must be unique in each record when
      DB_TRX_ID refers to an active transaction. */
      ut_ad(len);
    }
    else
      d= 0;
  }

  if (UNIV_LIKELY(len)) /* extra safety, to avoid corrupting the log */
    mtr->memcpy<mtr_t::MAYBE_NOP>(*block, dest, sys + d, len);

  return DB_SUCCESS;
}

/*************************************************************//**
See if there is enough place in the page modification log to log
an update-in-place.

@retval false if out of space
@retval true if enough place */
bool
btr_cur_update_alloc_zip_func(
/*==========================*/
	page_zip_des_t*	page_zip,/*!< in/out: compressed page */
	page_cur_t*	cursor,	/*!< in/out: B-tree page cursor */
#ifdef UNIV_DEBUG
	rec_offs*	offsets,/*!< in/out: offsets of the cursor record */
#endif /* UNIV_DEBUG */
	ulint		length,	/*!< in: size needed */
	bool		create,	/*!< in: true=delete-and-insert,
				false=update-in-place */
	mtr_t*		mtr)	/*!< in/out: mini-transaction */
{
	dict_index_t*	index = cursor->index;

	/* Have a local copy of the variables as these can change
	dynamically. */
	const page_t*	page = page_cur_get_page(cursor);

	ut_ad(page_zip == page_cur_get_page_zip(cursor));
	ut_ad(rec_offs_validate(page_cur_get_rec(cursor), index, offsets));

	if (page_zip_available(page_zip, dict_index_is_clust(index),
			       length, create)) {
		return(true);
	}

	if (!page_zip->m_nonempty && !page_has_garbage(page)) {
		/* The page has been freshly compressed, so
		reorganizing it will not help. */
		return(false);
	}

	if (create && page_is_leaf(page)
	    && (length + page_get_data_size(page)
		>= dict_index_zip_pad_optimal_page_size(index))) {
		return(false);
	}

	if (btr_page_reorganize(cursor, mtr) == DB_SUCCESS) {
		rec_offs_make_valid(page_cur_get_rec(cursor), index,
				    page_is_leaf(page), offsets);

		return page_zip_available(page_zip, dict_index_is_clust(index),
					  length, create);
	}

	return(false);
}

/** Apply an update vector to a record. No field size changes are allowed.

This is usually invoked on a clustered index. The only use case for a
secondary index is row_ins_sec_index_entry_by_modify() or its
counterpart in ibuf_insert_to_index_page().
@param[in,out]  rec     index record
@param[in]      index   the index of the record
@param[in]      offsets rec_get_offsets(rec, index)
@param[in]      update  update vector
@param[in,out]  block   index page
@param[in,out]  mtr     mini-transaction */
void btr_cur_upd_rec_in_place(rec_t *rec, const dict_index_t *index,
                              const rec_offs *offsets, const upd_t *update,
                              buf_block_t *block, mtr_t *mtr)
{
	ut_ad(rec_offs_validate(rec, index, offsets));
	ut_ad(!index->table->skip_alter_undo);
	ut_ad(!block->page.zip.data || index->table->not_redundant());

#ifdef UNIV_DEBUG
	if (rec_offs_comp(offsets)) {
		switch (rec_get_status(rec)) {
		case REC_STATUS_ORDINARY:
			break;
		case REC_STATUS_INSTANT:
			ut_ad(index->is_instant());
			break;
		case REC_STATUS_NODE_PTR:
		case REC_STATUS_INFIMUM:
		case REC_STATUS_SUPREMUM:
			ut_ad("wrong record status in update" == 0);
		}
	}
#endif /* UNIV_DEBUG */

	static_assert(REC_INFO_BITS_SHIFT == 0, "compatibility");
	if (UNIV_LIKELY_NULL(block->page.zip.data)) {
		ut_ad(rec_offs_comp(offsets));
		byte* info_bits = &rec[-REC_NEW_INFO_BITS];
		const bool flip_del_mark = (*info_bits ^ update->info_bits)
			& REC_INFO_DELETED_FLAG;
		*info_bits &= byte(~REC_INFO_BITS_MASK);
		*info_bits |= update->info_bits;

		if (flip_del_mark) {
			page_zip_rec_set_deleted(block, rec, update->info_bits
						 & REC_INFO_DELETED_FLAG, mtr);
		}
	} else {
		byte* info_bits = &rec[rec_offs_comp(offsets)
				       ? -REC_NEW_INFO_BITS
				       : -REC_OLD_INFO_BITS];

		mtr->write<1,mtr_t::MAYBE_NOP>(*block, info_bits,
					       (*info_bits
						& ~REC_INFO_BITS_MASK)
					       | update->info_bits);
	}

	for (ulint i = 0; i < update->n_fields; i++) {
		const upd_field_t* uf = upd_get_nth_field(update, i);
		if (upd_fld_is_virtual_col(uf) && !index->has_virtual()) {
			continue;
		}
		const ulint n = uf->field_no;

		ut_ad(!dfield_is_ext(&uf->new_val)
		      == !rec_offs_nth_extern(offsets, n));
		ut_ad(!rec_offs_nth_default(offsets, n));

		if (UNIV_UNLIKELY(dfield_is_null(&uf->new_val))) {
			if (rec_offs_nth_sql_null(offsets, n)) {
				ut_ad(index->table->is_instant());
				ut_ad(n >= index->n_core_fields);
				continue;
			}

			ut_ad(!index->table->not_redundant());
			switch (ulint size = rec_get_nth_field_size(rec, n)) {
			case 0:
				break;
			case 1:
				mtr->write<1,mtr_t::MAYBE_NOP>(
					*block,
					rec_get_field_start_offs(rec, n) + rec,
					0U);
				break;
			default:
				mtr->memset(
					block,
					page_offset(rec_get_field_start_offs(
							    rec, n) + rec),
					size, 0);
			}
			ulint l = rec_get_1byte_offs_flag(rec)
				? (n + 1) : (n + 1) * 2;
			byte* b = rec - REC_N_OLD_EXTRA_BYTES - l;
			compile_time_assert(REC_1BYTE_SQL_NULL_MASK << 8
					    == REC_2BYTE_SQL_NULL_MASK);
			mtr->write<1>(*block, b,
				      byte(*b | REC_1BYTE_SQL_NULL_MASK));
			continue;
		}

		ulint len;
		byte* data = rec_get_nth_field(rec, offsets, n, &len);
		if (UNIV_LIKELY_NULL(block->page.zip.data)) {
			ut_ad(len == uf->new_val.len);
			memcpy(data, uf->new_val.data, len);
			continue;
		}

		if (UNIV_UNLIKELY(len != uf->new_val.len)) {
			ut_ad(len == UNIV_SQL_NULL);
			ut_ad(!rec_offs_comp(offsets));
			len = uf->new_val.len;
			ut_ad(len == rec_get_nth_field_size(rec, n));
			ulint l = rec_get_1byte_offs_flag(rec)
				? (n + 1) : (n + 1) * 2;
			byte* b = rec - REC_N_OLD_EXTRA_BYTES - l;
			compile_time_assert(REC_1BYTE_SQL_NULL_MASK << 8
					    == REC_2BYTE_SQL_NULL_MASK);
			mtr->write<1>(*block, b,
				      byte(*b & ~REC_1BYTE_SQL_NULL_MASK));
		}

		if (len) {
			mtr->memcpy<mtr_t::MAYBE_NOP>(*block, data,
						      uf->new_val.data, len);
		}
	}

	if (UNIV_LIKELY(!block->page.zip.data)) {
		return;
	}

	switch (update->n_fields) {
	case 0:
		/* We only changed the delete-mark flag. */
		return;
	case 1:
		if (!index->is_clust()
		    || update->fields[0].field_no != index->db_roll_ptr()) {
			break;
		}
		goto update_sys;
	case 2:
		if (!index->is_clust()
		    || update->fields[0].field_no != index->db_trx_id()
		    || update->fields[1].field_no != index->db_roll_ptr()) {
			break;
		}
	update_sys:
		ulint len;
		const byte* sys = rec_get_nth_field(rec, offsets,
						    index->db_trx_id(), &len);
		ut_ad(len == DATA_TRX_ID_LEN);
		page_zip_write_trx_id_and_roll_ptr(
			block, rec, offsets, index->db_trx_id(),
			trx_read_trx_id(sys),
			trx_read_roll_ptr(sys + DATA_TRX_ID_LEN), mtr);
		return;
	}

	page_zip_write_rec(block, rec, index, offsets, 0, mtr);
}

/** Check if a ROW_FORMAT=COMPRESSED page can be updated in place
@param cur     cursor pointing to ROW_FORMAT=COMPRESSED page
@param offsets rec_get_offsets(btr_cur_get_rec(cur))
@param update  index fields being updated
@param mtr     mini-transaction
@return the record in the ROW_FORMAT=COMPRESSED page
@retval nullptr if the page cannot be updated in place */
ATTRIBUTE_COLD static
rec_t *btr_cur_update_in_place_zip_check(btr_cur_t *cur, rec_offs *offsets,
                                         const upd_t& update, mtr_t *mtr)
{
  dict_index_t *index= cur->index();
  ut_ad(!index->table->is_temporary());

  switch (update.n_fields) {
  case 0:
    /* We are only changing the delete-mark flag. */
    break;
  case 1:
    if (!index->is_clust() ||
        update.fields[0].field_no != index->db_roll_ptr())
      goto check_for_overflow;
    /* We are only changing the delete-mark flag and DB_ROLL_PTR. */
    break;
  case 2:
    if (!index->is_clust() ||
        update.fields[0].field_no != index->db_trx_id() ||
        update.fields[1].field_no != index->db_roll_ptr())
      goto check_for_overflow;
    /* We are only changing DB_TRX_ID, DB_ROLL_PTR, and the delete-mark.
    They can be updated in place in the uncompressed part of the
    ROW_FORMAT=COMPRESSED page. */
    break;
  check_for_overflow:
  default:
    if (!btr_cur_update_alloc_zip(btr_cur_get_page_zip(cur),
                                  btr_cur_get_page_cur(cur),
                                  offsets, rec_offs_size(offsets),
                                  false, mtr))
      return nullptr;
  }

  return btr_cur_get_rec(cur);
}

/*************************************************************//**
Updates a record when the update causes no size changes in its fields.
We assume here that the ordering fields of the record do not change.
@return locking or undo log related error code, or
@retval DB_SUCCESS on success
@retval DB_ZIP_OVERFLOW if there is not enough space left
on a ROW_FORMAT=COMPRESSED page */
dberr_t
btr_cur_update_in_place(
/*====================*/
	ulint		flags,	/*!< in: undo logging and locking flags */
	btr_cur_t*	cursor,	/*!< in: cursor on the record to update;
				cursor stays valid and positioned on the
				same record */
	rec_offs*	offsets,/*!< in/out: offsets on cursor->page_cur.rec */
	const upd_t*	update,	/*!< in: update vector */
	ulint		cmpl_info,/*!< in: compiler info on secondary index
				updates */
	que_thr_t*	thr,	/*!< in: query thread */
	trx_id_t	trx_id,	/*!< in: transaction id */
	mtr_t*		mtr)	/*!< in/out: mini-transaction; if this
				is a secondary index, the caller must
				mtr_commit(mtr) before latching any
				further pages */
{
	dict_index_t*	index;
	rec_t*		rec;
	roll_ptr_t	roll_ptr	= 0;
	ulint		was_delete_marked;

	ut_ad(page_is_leaf(cursor->page_cur.block->page.frame));
	rec = btr_cur_get_rec(cursor);
	index = cursor->index();
	ut_ad(rec_offs_validate(rec, index, offsets));
	ut_ad(!!page_rec_is_comp(rec) == dict_table_is_comp(index->table));
	ut_ad(trx_id > 0 || (flags & BTR_KEEP_SYS_FLAG)
	      || index->table->is_temporary());
	ut_ad(dict_index_is_online_ddl(index) == !!(flags & BTR_CREATE_FLAG)
	      || index->is_primary());
	ut_ad(thr_get_trx(thr)->id == trx_id
	      || (flags & ulint(~BTR_KEEP_POS_FLAG))
	      == (BTR_NO_UNDO_LOG_FLAG | BTR_NO_LOCKING_FLAG
		  | BTR_CREATE_FLAG | BTR_KEEP_SYS_FLAG));
	ut_ad(fil_page_index_page_check(btr_cur_get_page(cursor)));
	ut_ad(btr_page_get_index_id(btr_cur_get_page(cursor)) == index->id);
	ut_ad(!(update->info_bits & REC_INFO_MIN_REC_FLAG));

	DBUG_LOG("ib_cur",
		 "update-in-place " << index->name << " (" << index->id
		 << ") by " << ib::hex(trx_id) << ": "
		 << rec_printer(rec, offsets).str());

	buf_block_t* block = btr_cur_get_block(cursor);
	page_zip_des_t*	page_zip = buf_block_get_page_zip(block);

	/* Check that enough space is available on the compressed page. */
	if (UNIV_LIKELY_NULL(page_zip)
	    && !(rec = btr_cur_update_in_place_zip_check(
			 cursor, offsets, *update, mtr))) {
		return DB_ZIP_OVERFLOW;
	}

	/* Do lock checking and undo logging */
	if (dberr_t err = btr_cur_upd_lock_and_undo(flags, cursor, offsets,
						    update, cmpl_info,
						    thr, mtr, &roll_ptr)) {
		return err;
	}

	if (flags & BTR_KEEP_SYS_FLAG) {
	} else if (dberr_t err = btr_cur_upd_rec_sys(block, rec, index, offsets,
						     thr_get_trx(thr),
						     roll_ptr, mtr)) {
		return err;
	}

	was_delete_marked = rec_get_deleted_flag(
		rec, page_is_comp(buf_block_get_frame(block)));
	/* In delete-marked records, DB_TRX_ID must always refer to an
	existing undo log record. */
	ut_ad(!was_delete_marked
	      || !dict_index_is_clust(index)
	      || row_get_rec_trx_id(rec, index, offsets));

#ifdef BTR_CUR_HASH_ADAPT
	{
		srw_spin_lock* ahi_latch = block->index
			? btr_search_sys.get_latch(*index) : NULL;
		if (ahi_latch) {
			/* TO DO: Can we skip this if none of the fields
			index->search_info->curr_n_fields
			are being updated? */

			/* The function row_upd_changes_ord_field_binary
			does not work on a secondary index. */

			if (!dict_index_is_clust(index)
			    || row_upd_changes_ord_field_binary(
				    index, update, thr, NULL, NULL)) {
				ut_ad(!(update->info_bits
					& REC_INFO_MIN_REC_FLAG));
				/* Remove possible hash index pointer
				to this record */
				btr_search_update_hash_on_delete(cursor);
			}

			ahi_latch->wr_lock(SRW_LOCK_CALL);
		}

		assert_block_ahi_valid(block);
#endif /* BTR_CUR_HASH_ADAPT */

		btr_cur_upd_rec_in_place(rec, index, offsets, update, block,
					 mtr);

#ifdef BTR_CUR_HASH_ADAPT
		if (ahi_latch) {
			ahi_latch->wr_unlock();
		}
	}
#endif /* BTR_CUR_HASH_ADAPT */

	if (was_delete_marked
	    && !rec_get_deleted_flag(
		    rec, page_is_comp(buf_block_get_frame(block)))) {
		/* The new updated record owns its possible externally
		stored fields */

		btr_cur_unmark_extern_fields(block, rec, index, offsets, mtr);
	}

	return DB_SUCCESS;
}

/** Trim a metadata record during the rollback of instant ALTER TABLE.
@param[in]	entry	metadata tuple
@param[in]	index	primary key
@param[in]	update	update vector for the rollback */
ATTRIBUTE_COLD
static void btr_cur_trim_alter_metadata(dtuple_t* entry,
					const dict_index_t* index,
					const upd_t* update)
{
	ut_ad(index->is_instant());
	ut_ad(update->is_alter_metadata());
	ut_ad(entry->is_alter_metadata());

	ut_ad(update->fields[0].field_no == index->first_user_field());
	ut_ad(update->fields[0].new_val.ext);
	ut_ad(update->fields[0].new_val.len == FIELD_REF_SIZE);
	ut_ad(entry->n_fields - 1 == index->n_fields);

	const byte* ptr = static_cast<const byte*>(
		update->fields[0].new_val.data);
	ut_ad(!mach_read_from_4(ptr + BTR_EXTERN_LEN));
	ut_ad(mach_read_from_4(ptr + BTR_EXTERN_LEN + 4) > 4);
	ut_ad(mach_read_from_4(ptr + BTR_EXTERN_OFFSET) == FIL_PAGE_DATA);
	ut_ad(mach_read_from_4(ptr + BTR_EXTERN_SPACE_ID)
	      == index->table->space->id);

	ulint n_fields = update->fields[1].field_no;
	ut_ad(n_fields <= index->n_fields);
	if (n_fields != index->n_uniq) {
		ut_ad(n_fields
		      >= index->n_core_fields);
		entry->n_fields = n_fields;
		return;
	}

	/* This is based on dict_table_t::deserialise_columns()
	and btr_cur_instant_init_low(). */
	mtr_t mtr;
	mtr.start();
	buf_block_t* block = buf_page_get(
		page_id_t(index->table->space->id,
			  mach_read_from_4(ptr + BTR_EXTERN_PAGE_NO)),
		0, RW_S_LATCH, &mtr);
	if (!block) {
		ut_ad("corruption" == 0);
		mtr.commit();
		return;
	}
	ut_ad(fil_page_get_type(block->page.frame) == FIL_PAGE_TYPE_BLOB);
	ut_ad(mach_read_from_4(&block->page.frame
			       [FIL_PAGE_DATA + BTR_BLOB_HDR_NEXT_PAGE_NO])
	      == FIL_NULL);
	ut_ad(mach_read_from_4(&block->page.frame
			       [FIL_PAGE_DATA + BTR_BLOB_HDR_PART_LEN])
	      == mach_read_from_4(ptr + BTR_EXTERN_LEN + 4));
	n_fields = mach_read_from_4(
		&block->page.frame[FIL_PAGE_DATA + BTR_BLOB_HDR_SIZE])
		+ index->first_user_field();
	/* Rollback should not increase the number of fields. */
	ut_ad(n_fields <= index->n_fields);
	ut_ad(n_fields + 1 <= entry->n_fields);
	/* dict_index_t::clear_instant_alter() cannot be invoked while
	rollback of an instant ALTER TABLE transaction is in progress
	for an is_alter_metadata() record. */
	ut_ad(n_fields >= index->n_core_fields);

	mtr.commit();
	entry->n_fields = n_fields + 1;
}

/** Trim an update tuple due to instant ADD COLUMN, if needed.
For normal records, the trailing instantly added fields that match
the initial default values are omitted.

For the special metadata record on a table on which instant
ADD COLUMN has already been executed, both ADD COLUMN and the
rollback of ADD COLUMN need to be handled specially.

@param[in,out]	entry	index entry
@param[in]	index	index
@param[in]	update	update vector
@param[in]	thr	execution thread */
static inline
void
btr_cur_trim(
	dtuple_t*		entry,
	const dict_index_t*	index,
	const upd_t*		update,
	const que_thr_t*	thr)
{
	if (!index->is_instant()) {
	} else if (UNIV_UNLIKELY(update->is_metadata())) {
		/* We are either updating a metadata record
		(instant ALTER TABLE on a table where instant ALTER was
		already executed) or rolling back such an operation. */
		ut_ad(!upd_get_nth_field(update, 0)->orig_len);
		ut_ad(entry->is_metadata());

		if (thr->graph->trx->in_rollback) {
			/* This rollback can occur either as part of
			ha_innobase::commit_inplace_alter_table() rolling
			back after a failed innobase_add_instant_try(),
			or as part of crash recovery. Either way, the
			table will be in the data dictionary cache, with
			the instantly added columns going to be removed
			later in the rollback. */
			ut_ad(index->table->cached);
			/* The DB_TRX_ID,DB_ROLL_PTR are always last,
			and there should be some change to roll back.
			The first field in the update vector is the
			first instantly added column logged by
			innobase_add_instant_try(). */
			ut_ad(update->n_fields > 2);
			if (update->is_alter_metadata()) {
				btr_cur_trim_alter_metadata(
					entry, index, update);
				return;
			}
			ut_ad(!entry->is_alter_metadata());

			ulint n_fields = upd_get_nth_field(update, 0)
				->field_no;
			ut_ad(n_fields + 1 >= entry->n_fields);
			entry->n_fields = n_fields;
		}
	} else {
		entry->trim(*index);
	}
}

/*************************************************************//**
Tries to update a record on a page in an index tree. It is assumed that mtr
holds an x-latch on the page. The operation does not succeed if there is too
little space on the page or if the update would result in too empty a page,
so that tree compression is recommended. We assume here that the ordering
fields of the record do not change.
@return error code, including
@retval DB_SUCCESS on success
@retval DB_OVERFLOW if the updated record does not fit
@retval DB_UNDERFLOW if the page would become too empty
@retval DB_ZIP_OVERFLOW if there is not enough space left
on a ROW_FORMAT=COMPRESSED page */
dberr_t
btr_cur_optimistic_update(
/*======================*/
	ulint		flags,	/*!< in: undo logging and locking flags */
	btr_cur_t*	cursor,	/*!< in: cursor on the record to update;
				cursor stays valid and positioned on the
				same record */
	rec_offs**	offsets,/*!< out: offsets on cursor->page_cur.rec */
	mem_heap_t**	heap,	/*!< in/out: pointer to NULL or memory heap */
	const upd_t*	update,	/*!< in: update vector; this must also
				contain trx id and roll ptr fields */
	ulint		cmpl_info,/*!< in: compiler info on secondary index
				updates */
	que_thr_t*	thr,	/*!< in: query thread */
	trx_id_t	trx_id,	/*!< in: transaction id */
	mtr_t*		mtr)	/*!< in/out: mini-transaction; if this
				is a secondary index, the caller must
				mtr_commit(mtr) before latching any
				further pages */
{
	dict_index_t*	index;
	page_cur_t*	page_cursor;
	dberr_t		err;
	buf_block_t*	block;
	page_t*		page;
	page_zip_des_t*	page_zip;
	rec_t*		rec;
	ulint		max_size;
	ulint		new_rec_size;
	ulint		old_rec_size;
	dtuple_t*	new_entry;
	roll_ptr_t	roll_ptr;
	ulint		i;

	block = btr_cur_get_block(cursor);
	page = buf_block_get_frame(block);
	rec = btr_cur_get_rec(cursor);
	index = cursor->index();
	ut_ad(trx_id > 0 || (flags & BTR_KEEP_SYS_FLAG)
	      || index->table->is_temporary());
	ut_ad(!!page_rec_is_comp(rec) == dict_table_is_comp(index->table));
	ut_ad(mtr->memo_contains_flagged(block, MTR_MEMO_PAGE_X_FIX));
	/* This is intended only for leaf page updates */
	ut_ad(page_is_leaf(page));
	ut_ad(dict_index_is_online_ddl(index) == !!(flags & BTR_CREATE_FLAG)
	      || dict_index_is_clust(index));
	ut_ad(thr_get_trx(thr)->id == trx_id
	      || (flags & ulint(~BTR_KEEP_POS_FLAG))
	      == (BTR_NO_UNDO_LOG_FLAG | BTR_NO_LOCKING_FLAG
		  | BTR_CREATE_FLAG | BTR_KEEP_SYS_FLAG));
	ut_ad(fil_page_index_page_check(page));
	ut_ad(btr_page_get_index_id(page) == index->id);

	*offsets = rec_get_offsets(rec, index, *offsets, index->n_core_fields,
				   ULINT_UNDEFINED, heap);
#if defined UNIV_DEBUG || defined UNIV_BLOB_LIGHT_DEBUG
	ut_a(!rec_offs_any_null_extern(rec, *offsets)
	     || thr_get_trx(thr) == trx_roll_crash_recv_trx);
#endif /* UNIV_DEBUG || UNIV_BLOB_LIGHT_DEBUG */

	if (UNIV_LIKELY(!update->is_metadata())
	    && !row_upd_changes_field_size_or_external(index, *offsets,
						       update)) {

		/* The simplest and the most common case: the update does not
		change the size of any field and none of the updated fields is
		externally stored in rec or update, and there is enough space
		on the compressed page to log the update. */

		return(btr_cur_update_in_place(
			       flags, cursor, *offsets, update,
			       cmpl_info, thr, trx_id, mtr));
	}

	if (rec_offs_any_extern(*offsets)) {
any_extern:
		/* Externally stored fields are treated in pessimistic
		update */

		/* prefetch siblings of the leaf for the pessimistic
		operation. */
		btr_cur_prefetch_siblings(block, index);

		return(DB_OVERFLOW);
	}

	if (rec_is_metadata(rec, *index) && index->table->instant) {
		goto any_extern;
	}

	for (i = 0; i < upd_get_n_fields(update); i++) {
		if (dfield_is_ext(&upd_get_nth_field(update, i)->new_val)) {

			goto any_extern;
		}
	}

	DBUG_LOG("ib_cur",
		 "update " << index->name << " (" << index->id << ") by "
		 << ib::hex(trx_id) << ": "
		 << rec_printer(rec, *offsets).str());

	page_cursor = btr_cur_get_page_cur(cursor);

	if (!*heap) {
		*heap = mem_heap_create(
			rec_offs_size(*offsets)
			+ DTUPLE_EST_ALLOC(rec_offs_n_fields(*offsets)));
	}

	new_entry = row_rec_to_index_entry(rec, index, *offsets, *heap);
	ut_ad(!dtuple_get_n_ext(new_entry));

	/* The page containing the clustered index record
	corresponding to new_entry is latched in mtr.
	Thus the following call is safe. */
	row_upd_index_replace_new_col_vals_index_pos(new_entry, index, update,
						     *heap);
	btr_cur_trim(new_entry, index, update, thr);
	old_rec_size = rec_offs_size(*offsets);
	new_rec_size = rec_get_converted_size(index, new_entry, 0);

	page_zip = buf_block_get_page_zip(block);
#ifdef UNIV_ZIP_DEBUG
	ut_a(!page_zip || page_zip_validate(page_zip, page, index));
#endif /* UNIV_ZIP_DEBUG */

	if (page_zip) {
		ut_ad(!index->table->is_temporary());

		if (page_zip_rec_needs_ext(new_rec_size, page_is_comp(page),
					   dict_index_get_n_fields(index),
					   block->zip_size())) {
			goto any_extern;
		}

		if (!btr_cur_update_alloc_zip(
			    page_zip, page_cursor, *offsets,
			    new_rec_size, true, mtr)) {
			return(DB_ZIP_OVERFLOW);
		}

		rec = page_cur_get_rec(page_cursor);
	}

	/* We limit max record size to 16k even for 64k page size. */
	if (new_rec_size >= COMPRESSED_REC_MAX_DATA_SIZE ||
			(!dict_table_is_comp(index->table)
			 && new_rec_size >= REDUNDANT_REC_MAX_DATA_SIZE)) {
		err = DB_OVERFLOW;
		goto func_exit;
	}

	if (UNIV_UNLIKELY(new_rec_size
			  >= (page_get_free_space_of_empty(page_is_comp(page))
			      / 2))) {
		err = DB_OVERFLOW;
		goto func_exit;
	}

	if (UNIV_UNLIKELY(page_get_data_size(page)
			  - old_rec_size + new_rec_size
			  < BTR_CUR_PAGE_COMPRESS_LIMIT(index))) {
		/* The page would become too empty */
		err = DB_UNDERFLOW;
		goto func_exit;
	}

	/* We do not attempt to reorganize if the page is compressed.
	This is because the page may fail to compress after reorganization. */
	max_size = page_zip
		? page_get_max_insert_size(page, 1)
		: (old_rec_size
		   + page_get_max_insert_size_after_reorganize(page, 1));

	if (!(((max_size >= BTR_CUR_PAGE_REORGANIZE_LIMIT)
	       && (max_size >= new_rec_size))
	      || (page_get_n_recs(page) <= 1))) {
		/* There was not enough space, or it did not pay to
		reorganize: for simplicity, we decide what to do assuming a
		reorganization is needed, though it might not be necessary */

		err = DB_OVERFLOW;
		goto func_exit;
	}

	/* Do lock checking and undo logging */
	err = btr_cur_upd_lock_and_undo(flags, cursor, *offsets,
					update, cmpl_info,
					thr, mtr, &roll_ptr);
	if (err != DB_SUCCESS) {
		goto func_exit;
	}

	/* Ok, we may do the replacement. Store on the page infimum the
	explicit locks on rec, before deleting rec (see the comment in
	btr_cur_pessimistic_update). */
	if (index->has_locking()) {
		lock_rec_store_on_page_infimum(block, rec);
	}

	if (UNIV_UNLIKELY(update->is_metadata())) {
		ut_ad(new_entry->is_metadata());
		ut_ad(index->is_instant());
		/* This can be innobase_add_instant_try() performing a
		subsequent instant ADD COLUMN, or its rollback by
		row_undo_mod_clust_low(). */
		ut_ad(flags & BTR_NO_LOCKING_FLAG);
	} else {
		btr_search_update_hash_on_delete(cursor);
	}

	page_cur_delete_rec(page_cursor, *offsets, mtr);

	if (!page_cur_move_to_prev(page_cursor)) {
		return DB_CORRUPTION;
	}

	if (!(flags & BTR_KEEP_SYS_FLAG)) {
		btr_cur_write_sys(new_entry, index, trx_id, roll_ptr);
	}

	rec = btr_cur_insert_if_possible(cursor, new_entry, offsets, heap,
					 0/*n_ext*/, mtr);
	if (UNIV_UNLIKELY(!rec)) {
		goto corrupted;
	}

	if (UNIV_UNLIKELY(update->is_metadata())) {
		/* We must empty the PAGE_FREE list, because if this
		was a rollback, the shortened metadata record
		would have too many fields, and we would be unable to
		know the size of the freed record. */
		err = btr_page_reorganize(page_cursor, mtr);
		if (err != DB_SUCCESS) {
			goto func_exit;
		}
	} else {
		/* Restore the old explicit lock state on the record */
		lock_rec_restore_from_page_infimum(*block, rec,
						   block->page.id());
	}

	ut_ad(err == DB_SUCCESS);
	if (!page_cur_move_to_next(page_cursor)) {
corrupted:
		return DB_CORRUPTION;
	}

	if (err != DB_SUCCESS) {
func_exit:
		/* prefetch siblings of the leaf for the pessimistic
		operation. */
		btr_cur_prefetch_siblings(block, index);
	}

	return(err);
}

/*************************************************************//**
If, in a split, a new supremum record was created as the predecessor of the
updated record, the supremum record must inherit exactly the locks on the
updated record. In the split it may have inherited locks from the successor
of the updated record, which is not correct. This function restores the
right locks for the new supremum. */
static
dberr_t
btr_cur_pess_upd_restore_supremum(
/*==============================*/
	buf_block_t*	block,	/*!< in: buffer block of rec */
	const rec_t*	rec,	/*!< in: updated record */
	mtr_t*		mtr)	/*!< in: mtr */
{
	page_t*		page;

	page = buf_block_get_frame(block);

	if (page_rec_get_next(page_get_infimum_rec(page)) != rec) {
		/* Updated record is not the first user record on its page */
		return DB_SUCCESS;
	}

	const uint32_t	prev_page_no = btr_page_get_prev(page);

	const page_id_t block_id{block->page.id()};
	const page_id_t	prev_id(block_id.space(), prev_page_no);
	buf_block_t* prev_block
		= mtr->get_already_latched(prev_id, MTR_MEMO_PAGE_X_FIX);
	if (UNIV_UNLIKELY(!prev_block)) {
		return DB_CORRUPTION;
	}
	ut_ad(!memcmp_aligned<4>(prev_block->page.frame + FIL_PAGE_NEXT,
				 block->page.frame + FIL_PAGE_OFFSET, 4));

	lock_rec_reset_and_inherit_gap_locks(*prev_block, block_id,
					     PAGE_HEAP_NO_SUPREMUM,
					     page_rec_get_heap_no(rec));
	return DB_SUCCESS;
}

/*************************************************************//**
Performs an update of a record on a page of a tree. It is assumed
that mtr holds an x-latch on the tree and on the cursor page. If the
update is made on the leaf level, to avoid deadlocks, mtr must also
own x-latches to brothers of page, if those brothers exist. We assume
here that the ordering fields of the record do not change.
@return DB_SUCCESS or error code */
dberr_t
btr_cur_pessimistic_update(
/*=======================*/
	ulint		flags,	/*!< in: undo logging, locking, and rollback
				flags */
	btr_cur_t*	cursor,	/*!< in/out: cursor on the record to update;
				cursor may become invalid if *big_rec == NULL
				|| !(flags & BTR_KEEP_POS_FLAG) */
	rec_offs**	offsets,/*!< out: offsets on cursor->page_cur.rec */
	mem_heap_t**	offsets_heap,
				/*!< in/out: pointer to memory heap
				that can be emptied */
	mem_heap_t*	entry_heap,
				/*!< in/out: memory heap for allocating
				big_rec and the index tuple */
	big_rec_t**	big_rec,/*!< out: big rec vector whose fields have to
				be stored externally by the caller */
	upd_t*		update,	/*!< in/out: update vector; this is allowed to
				also contain trx id and roll ptr fields.
				Non-updated columns that are moved offpage will
				be appended to this. */
	ulint		cmpl_info,/*!< in: compiler info on secondary index
				updates */
	que_thr_t*	thr,	/*!< in: query thread */
	trx_id_t	trx_id,	/*!< in: transaction id */
	mtr_t*		mtr)	/*!< in/out: mini-transaction; must be
				committed before latching any further pages */
{
	big_rec_t*	big_rec_vec	= NULL;
	big_rec_t*	dummy_big_rec;
	dict_index_t*	index;
	buf_block_t*	block;
	rec_t*		rec;
	page_cur_t*	page_cursor;
	dberr_t		err;
	dberr_t		optim_err;
	roll_ptr_t	roll_ptr;
	bool		was_first;
	uint32_t	n_reserved	= 0;

	*offsets = NULL;
	*big_rec = NULL;

	block = btr_cur_get_block(cursor);
	index = cursor->index();

	ut_ad(mtr->memo_contains_flagged(&index->lock, MTR_MEMO_X_LOCK |
					 MTR_MEMO_SX_LOCK));
	ut_ad(mtr->memo_contains_flagged(block, MTR_MEMO_PAGE_X_FIX));
#if defined UNIV_ZIP_DEBUG || defined UNIV_DEBUG
	page_zip_des_t*	page_zip = buf_block_get_page_zip(block);
#endif
#ifdef UNIV_ZIP_DEBUG
	ut_a(!page_zip
	     || page_zip_validate(page_zip, block->page.frame, index));
#endif /* UNIV_ZIP_DEBUG */
	ut_ad(!page_zip || !index->table->is_temporary());
	ut_ad(trx_id > 0 || (flags & BTR_KEEP_SYS_FLAG)
	      || index->table->is_temporary());
	ut_ad(dict_index_is_online_ddl(index) == !!(flags & BTR_CREATE_FLAG)
	      || dict_index_is_clust(index));
	ut_ad(thr_get_trx(thr)->id == trx_id
	      || (flags & ulint(~BTR_KEEP_POS_FLAG))
	      == (BTR_NO_UNDO_LOG_FLAG | BTR_NO_LOCKING_FLAG
		  | BTR_CREATE_FLAG | BTR_KEEP_SYS_FLAG));

	err = optim_err = btr_cur_optimistic_update(
		flags,
		cursor, offsets, offsets_heap, update,
		cmpl_info, thr, trx_id, mtr);

	switch (err) {
	case DB_ZIP_OVERFLOW:
	case DB_UNDERFLOW:
	case DB_OVERFLOW:
		break;
	default:
	err_exit:
		if (big_rec_vec != NULL) {
			dtuple_big_rec_free(big_rec_vec);
		}

		return(err);
	}

	rec = btr_cur_get_rec(cursor);
	ut_ad(rec_offs_validate(rec, index, *offsets));

	dtuple_t* new_entry;

	const bool is_metadata = rec_is_metadata(rec, *index);

	if (UNIV_UNLIKELY(is_metadata)) {
		ut_ad(update->is_metadata());
		ut_ad(flags & BTR_NO_LOCKING_FLAG);
		ut_ad(index->is_instant());
		new_entry = row_metadata_to_tuple(
			rec, index, *offsets, entry_heap,
			update->info_bits, !thr_get_trx(thr)->in_rollback);
		ut_ad(new_entry->n_fields
		      == ulint(index->n_fields)
		      + update->is_alter_metadata());
	} else {
		new_entry = row_rec_to_index_entry(rec, index, *offsets,
						   entry_heap);
	}

	/* The page containing the clustered index record
	corresponding to new_entry is latched in mtr.  If the
	clustered index record is delete-marked, then its externally
	stored fields cannot have been purged yet, because then the
	purge would also have removed the clustered index record
	itself.  Thus the following call is safe. */
	row_upd_index_replace_new_col_vals_index_pos(new_entry, index, update,
						     entry_heap);
	btr_cur_trim(new_entry, index, update, thr);

	/* We have to set appropriate extern storage bits in the new
	record to be inserted: we have to remember which fields were such */

	ut_ad(!page_is_comp(block->page.frame) || !rec_get_node_ptr_flag(rec));
	ut_ad(rec_offs_validate(rec, index, *offsets));

	if ((flags & BTR_NO_UNDO_LOG_FLAG)
	    && rec_offs_any_extern(*offsets)) {
		/* We are in a transaction rollback undoing a row
		update: we must free possible externally stored fields
		which got new values in the update, if they are not
		inherited values. They can be inherited if we have
		updated the primary key to another value, and then
		update it back again. */

		ut_ad(big_rec_vec == NULL);
		ut_ad(dict_index_is_clust(index));
		ut_ad(thr_get_trx(thr)->in_rollback);

		DEBUG_SYNC_C("blob_rollback_middle");

		btr_rec_free_updated_extern_fields(
			index, rec, block, *offsets, update, true, mtr);
	}

	ulint n_ext = index->is_primary() ? dtuple_get_n_ext(new_entry) : 0;

	if (page_zip_rec_needs_ext(
		    rec_get_converted_size(index, new_entry, n_ext),
		    page_is_comp(block->page.frame),
		    dict_index_get_n_fields(index),
		    block->zip_size())
	    || (UNIV_UNLIKELY(update->is_alter_metadata())
		&& !dfield_is_ext(dtuple_get_nth_field(
					  new_entry,
					  index->first_user_field())))) {
		big_rec_vec = dtuple_convert_big_rec(index, update, new_entry, &n_ext);
		if (UNIV_UNLIKELY(big_rec_vec == NULL)) {
#ifdef UNIV_ZIP_DEBUG
			ut_a(!page_zip
			     || page_zip_validate(page_zip, block->page.frame,
						  index));
#endif /* UNIV_ZIP_DEBUG */
			index->table->space->release_free_extents(n_reserved);
			err = DB_TOO_BIG_RECORD;
			goto err_exit;
		}

		ut_ad(page_is_leaf(block->page.frame));
		ut_ad(dict_index_is_clust(index));
		if (UNIV_UNLIKELY(!(flags & BTR_KEEP_POS_FLAG))) {
			ut_ad(page_zip != NULL);
			dtuple_convert_back_big_rec(index, new_entry,
						    big_rec_vec);
			big_rec_vec = NULL;
			n_ext = dtuple_get_n_ext(new_entry);
		}
	}

	/* Do lock checking and undo logging */
	err = btr_cur_upd_lock_and_undo(flags, cursor, *offsets,
					update, cmpl_info,
					thr, mtr, &roll_ptr);
	if (err != DB_SUCCESS) {
		goto err_exit;
	}

	if (optim_err == DB_OVERFLOW) {
		/* First reserve enough free space for the file segments
		of the index tree, so that the update will not fail because
		of lack of space */

		err = fsp_reserve_free_extents(
			&n_reserved, index->table->space,
			uint32_t(cursor->tree_height / 16 + 3),
			flags & BTR_NO_UNDO_LOG_FLAG
			? FSP_CLEANING : FSP_NORMAL,
			mtr);
                if (UNIV_UNLIKELY(err != DB_SUCCESS)) {
			err = DB_OUT_OF_FILE_SPACE;
			goto err_exit;
		}
	}

	if (!(flags & BTR_KEEP_SYS_FLAG)) {
		btr_cur_write_sys(new_entry, index, trx_id, roll_ptr);
	}

	if (UNIV_UNLIKELY(is_metadata)) {
		ut_ad(new_entry->is_metadata());
		ut_ad(index->is_instant());
		/* This can be innobase_add_instant_try() performing a
		subsequent instant ALTER TABLE, or its rollback by
		row_undo_mod_clust_low(). */
		ut_ad(flags & BTR_NO_LOCKING_FLAG);
	} else {
		btr_search_update_hash_on_delete(cursor);

		/* Store state of explicit locks on rec on the page
		infimum record, before deleting rec. The page infimum
		acts as a dummy carrier of the locks, taking care also
		of lock releases, before we can move the locks back on
		the actual record. There is a special case: if we are
		inserting on the root page and the insert causes a
		call of btr_root_raise_and_insert. Therefore we cannot
		in the lock system delete the lock structs set on the
		root page even if the root page carries just node
		pointers. */
		lock_rec_store_on_page_infimum(block, rec);
	}

#ifdef UNIV_ZIP_DEBUG
	ut_a(!page_zip
	     || page_zip_validate(page_zip, block->page.frame, index));
#endif /* UNIV_ZIP_DEBUG */
	page_cursor = btr_cur_get_page_cur(cursor);

	page_cur_delete_rec(page_cursor, *offsets, mtr);

	if (!page_cur_move_to_prev(page_cursor)) {
		err = DB_CORRUPTION;
		goto return_after_reservations;
	}

	rec = btr_cur_insert_if_possible(cursor, new_entry,
					 offsets, offsets_heap, n_ext, mtr);

	if (rec) {
		page_cursor->rec = rec;

		if (UNIV_UNLIKELY(is_metadata)) {
			/* We must empty the PAGE_FREE list, because if this
			was a rollback, the shortened metadata record
			would have too many fields, and we would be unable to
			know the size of the freed record. */
			err = btr_page_reorganize(page_cursor, mtr);
			if (err != DB_SUCCESS) {
				goto return_after_reservations;
			}
			rec = page_cursor->rec;
			rec_offs_make_valid(rec, index, true, *offsets);
			if (page_cursor->block->page.id().page_no()
			    == index->page) {
				btr_set_instant(page_cursor->block, *index,
						mtr);
			}
		} else {
			lock_rec_restore_from_page_infimum(
				*btr_cur_get_block(cursor), rec,
				block->page.id());
		}

		if (!rec_get_deleted_flag(rec, rec_offs_comp(*offsets))
		    || rec_is_alter_metadata(rec, *index)) {
			/* The new inserted record owns its possible externally
			stored fields */
			btr_cur_unmark_extern_fields(btr_cur_get_block(cursor),
						     rec, index, *offsets, mtr);
		} else {
			/* In delete-marked records, DB_TRX_ID must
			always refer to an existing undo log record. */
			ut_ad(row_get_rec_trx_id(rec, index, *offsets));
		}

		bool adjust = big_rec_vec && (flags & BTR_KEEP_POS_FLAG);
		ut_ad(!adjust || page_is_leaf(block->page.frame));

		if (btr_cur_compress_if_useful(cursor, adjust, mtr)) {
			if (adjust) {
				rec_offs_make_valid(page_cursor->rec, index,
						    true, *offsets);
			}
		}

#if 0 // FIXME: this used to be a no-op, and will cause trouble if enabled
		if (!big_rec_vec
		    && page_is_leaf(block->page.frame)
		    && !dict_index_is_online_ddl(index)) {
			mtr->release(index->lock);
			/* NOTE: We cannot release root block latch here, because it
			has segment header and already modified in most of cases.*/
		}
#endif

		err = DB_SUCCESS;
		goto return_after_reservations;
	} else {
		/* If the page is compressed and it initially
		compresses very well, and there is a subsequent insert
		of a badly-compressing record, it is possible for
		btr_cur_optimistic_update() to return DB_UNDERFLOW and
		btr_cur_insert_if_possible() to return FALSE. */
		ut_ad(page_zip || optim_err != DB_UNDERFLOW);
	}

	if (big_rec_vec != NULL) {
		ut_ad(page_is_leaf(block->page.frame));
		ut_ad(dict_index_is_clust(index));
		ut_ad(flags & BTR_KEEP_POS_FLAG);

		/* btr_page_split_and_insert() in
		btr_cur_pessimistic_insert() invokes
		mtr->release(index->lock).
		We must keep the index->lock when we created a
		big_rec, so that row_upd_clust_rec() can store the
		big_rec in the same mini-transaction. */

		ut_ad(mtr->memo_contains_flagged(&index->lock, MTR_MEMO_X_LOCK
						 | MTR_MEMO_SX_LOCK));
		mtr_sx_lock_index(index, mtr);
	}

	/* Was the record to be updated positioned as the first user
	record on its page? */
	was_first = page_cur_is_before_first(page_cursor);

	/* Lock checks and undo logging were already performed by
	btr_cur_upd_lock_and_undo(). We do not try
	btr_cur_optimistic_insert() because
	btr_cur_insert_if_possible() already failed above. */

	err = btr_cur_pessimistic_insert(BTR_NO_UNDO_LOG_FLAG
					 | BTR_NO_LOCKING_FLAG
					 | BTR_KEEP_SYS_FLAG,
					 cursor, offsets, offsets_heap,
					 new_entry, &rec,
					 &dummy_big_rec, n_ext, NULL, mtr);
	ut_a(err == DB_SUCCESS);
	ut_a(rec);
	ut_a(dummy_big_rec == NULL);
	ut_ad(rec_offs_validate(rec, cursor->index(), *offsets));
	page_cursor->rec = rec;

	/* Multiple transactions cannot simultaneously operate on the
	same temp-table in parallel.
	max_trx_id is ignored for temp tables because it not required
	for MVCC. */
	if (!index->is_primary() && !index->table->is_temporary()) {
		/* Update PAGE_MAX_TRX_ID in the index page header.
		It was not updated by btr_cur_pessimistic_insert()
		because of BTR_NO_LOCKING_FLAG. */
		page_update_max_trx_id(btr_cur_get_block(cursor),
				       btr_cur_get_page_zip(cursor),
				       trx_id, mtr);
	}

	if (!rec_get_deleted_flag(rec, rec_offs_comp(*offsets))) {
		/* The new inserted record owns its possible externally
		stored fields */
#ifdef UNIV_ZIP_DEBUG
		ut_a(!page_zip
		     || page_zip_validate(page_zip, block->page.frame, index));
#endif /* UNIV_ZIP_DEBUG */
		btr_cur_unmark_extern_fields(btr_cur_get_block(cursor), rec,
					     index, *offsets, mtr);
	} else {
		/* In delete-marked records, DB_TRX_ID must
		always refer to an existing undo log record. */
		ut_ad(row_get_rec_trx_id(rec, index, *offsets));
	}

	if (UNIV_UNLIKELY(is_metadata)) {
		/* We must empty the PAGE_FREE list, because if this
		was a rollback, the shortened metadata record
		would have too many fields, and we would be unable to
		know the size of the freed record. */
		err = btr_page_reorganize(page_cursor, mtr);
		if (err != DB_SUCCESS) {
			goto return_after_reservations;
		}
		rec = page_cursor->rec;
	} else {
		lock_rec_restore_from_page_infimum(
			*btr_cur_get_block(cursor), rec, block->page.id());
	}

	/* If necessary, restore also the correct lock state for a new,
	preceding supremum record created in a page split. While the old
	record was nonexistent, the supremum might have inherited its locks
	from a wrong record. */

	if (!was_first) {
		err = btr_cur_pess_upd_restore_supremum(
			btr_cur_get_block(cursor), rec, mtr);
	}

return_after_reservations:
#ifdef UNIV_ZIP_DEBUG
	ut_a(err ||
	     !page_zip || page_zip_validate(btr_cur_get_page_zip(cursor),
					    btr_cur_get_page(cursor), index));
#endif /* UNIV_ZIP_DEBUG */

	index->table->space->release_free_extents(n_reserved);
	*big_rec = big_rec_vec;
	return(err);
}

/*==================== B-TREE DELETE MARK AND UNMARK ===============*/

/** Modify the delete-mark flag of a record.
@tparam         flag    the value of the delete-mark flag
@param[in,out]  block   buffer block
@param[in,out]  rec     record on a physical index page
@param[in,out]  mtr     mini-transaction  */
template<bool flag>
void btr_rec_set_deleted(buf_block_t *block, rec_t *rec, mtr_t *mtr)
{
  if (page_rec_is_comp(rec))
  {
    byte *b= &rec[-REC_NEW_INFO_BITS];
    const byte v= flag
      ? (*b | REC_INFO_DELETED_FLAG)
      : (*b & byte(~REC_INFO_DELETED_FLAG));
    if (*b == v);
    else if (UNIV_LIKELY_NULL(block->page.zip.data))
    {
      *b= v;
      page_zip_rec_set_deleted(block, rec, flag, mtr);
    }
    else
      mtr->write<1>(*block, b, v);
  }
  else
  {
    ut_ad(!block->page.zip.data);
    byte *b= &rec[-REC_OLD_INFO_BITS];
    const byte v = flag
      ? (*b | REC_INFO_DELETED_FLAG)
      : (*b & byte(~REC_INFO_DELETED_FLAG));
    mtr->write<1,mtr_t::MAYBE_NOP>(*block, b, v);
  }
}

template void btr_rec_set_deleted<false>(buf_block_t *, rec_t *, mtr_t *);
template void btr_rec_set_deleted<true>(buf_block_t *, rec_t *, mtr_t *);

/***********************************************************//**
Marks a clustered index record deleted. Writes an undo log record to
undo log on this delete marking. Writes in the trx id field the id
of the deleting transaction, and in the roll ptr field pointer to the
undo log record created.
@return DB_SUCCESS, DB_LOCK_WAIT, or error number */
dberr_t
btr_cur_del_mark_set_clust_rec(
/*===========================*/
	buf_block_t*	block,	/*!< in/out: buffer block of the record */
	rec_t*		rec,	/*!< in/out: record */
	dict_index_t*	index,	/*!< in: clustered index of the record */
	const rec_offs*	offsets,/*!< in: rec_get_offsets(rec) */
	que_thr_t*	thr,	/*!< in: query thread */
	const dtuple_t*	entry,	/*!< in: dtuple for the deleting record, also
				contains the virtual cols if there are any */
	mtr_t*		mtr)	/*!< in/out: mini-transaction */
{
	roll_ptr_t	roll_ptr;
	dberr_t		err;
	trx_t*		trx;

	ut_ad(dict_index_is_clust(index));
	ut_ad(rec_offs_validate(rec, index, offsets));
	ut_ad(!!page_rec_is_comp(rec) == dict_table_is_comp(index->table));
	ut_ad(buf_block_get_frame(block) == page_align(rec));
	ut_ad(page_rec_is_leaf(rec));
	ut_ad(mtr->is_named_space(index->table->space));

	if (rec_get_deleted_flag(rec, rec_offs_comp(offsets))) {
		/* We may already have delete-marked this record
		when executing an ON DELETE CASCADE operation. */
		ut_ad(row_get_rec_trx_id(rec, index, offsets)
		      == thr_get_trx(thr)->id);
		return(DB_SUCCESS);
	}

	err = trx_undo_report_row_operation(thr, index,
					    entry, NULL, 0, rec, offsets,
					    &roll_ptr);
	if (err != DB_SUCCESS) {

		return(err);
	}

	/* The search latch is not needed here, because
	the adaptive hash index does not depend on the delete-mark
	and the delete-mark is being updated in place. */

	btr_rec_set_deleted<true>(block, rec, mtr);

	trx = thr_get_trx(thr);

	DBUG_LOG("ib_cur",
		 "delete-mark clust " << index->table->name
		 << " (" << index->id << ") by "
		 << ib::hex(trx->id) << ": "
		 << rec_printer(rec, offsets).str());

	return btr_cur_upd_rec_sys(block, rec, index, offsets, trx, roll_ptr,
				   mtr);
}

/*==================== B-TREE RECORD REMOVE =========================*/

/*************************************************************//**
Tries to compress a page of the tree if it seems useful. It is assumed
that mtr holds an x-latch on the tree and on the cursor page. To avoid
deadlocks, mtr must also own x-latches to brothers of page, if those
brothers exist. NOTE: it is assumed that the caller has reserved enough
free extents so that the compression will always succeed if done!
@return whether compression occurred */
bool
btr_cur_compress_if_useful(
/*=======================*/
	btr_cur_t*	cursor,	/*!< in/out: cursor on the page to compress;
				cursor does not stay valid if !adjust and
				compression occurs */
	bool		adjust,	/*!< in: whether the cursor position should be
				adjusted even when compression occurs */
	mtr_t*		mtr)	/*!< in/out: mini-transaction */
{
	ut_ad(mtr->memo_contains_flagged(&cursor->index()->lock,
					 MTR_MEMO_X_LOCK | MTR_MEMO_SX_LOCK));
	ut_ad(mtr->memo_contains_flagged(btr_cur_get_block(cursor),
					 MTR_MEMO_PAGE_X_FIX));

	if (cursor->index()->is_spatial()) {
		const trx_t*	trx = cursor->rtr_info->thr
			? thr_get_trx(cursor->rtr_info->thr)
			: NULL;
		const buf_block_t* block = btr_cur_get_block(cursor);

		/* Check whether page lock prevents the compression */
		if (!lock_test_prdt_page_lock(trx, block->page.id())) {
			return(false);
		}
	}

	return btr_cur_compress_recommendation(cursor, mtr)
		&& btr_compress(cursor, adjust, mtr) == DB_SUCCESS;
}

/*******************************************************//**
Removes the record on which the tree cursor is positioned on a leaf page.
It is assumed that the mtr has an x-latch on the page where the cursor is
positioned, but no latch on the whole tree.
@return error code
@retval DB_FAIL if the page would become too empty */
dberr_t
btr_cur_optimistic_delete(
/*======================*/
	btr_cur_t*	cursor,	/*!< in: cursor on leaf page, on the record to
				delete; cursor stays valid: if deletion
				succeeds, on function exit it points to the
				successor of the deleted record */
	ulint		flags,	/*!< in: BTR_CREATE_FLAG or 0 */
	mtr_t*		mtr)	/*!< in: mtr; if this function returns
				TRUE on a leaf page of a secondary
				index, the mtr must be committed
				before latching any further pages */
{
	buf_block_t*	block;
	rec_t*		rec;
	mem_heap_t*	heap		= NULL;
	rec_offs	offsets_[REC_OFFS_NORMAL_SIZE];
	rec_offs*	offsets		= offsets_;
	rec_offs_init(offsets_);

	ut_ad(flags == 0 || flags == BTR_CREATE_FLAG);
	ut_ad(mtr->memo_contains_flagged(btr_cur_get_block(cursor),
					 MTR_MEMO_PAGE_X_FIX));
	ut_ad(mtr->is_named_space(cursor->index()->table->space));
	ut_ad(!cursor->index()->is_dummy);

	/* This is intended only for leaf page deletions */

	block = btr_cur_get_block(cursor);

	ut_ad(block->page.id().space() == cursor->index()->table->space->id);
	ut_ad(page_is_leaf(buf_block_get_frame(block)));
	ut_ad(!dict_index_is_online_ddl(cursor->index())
	      || cursor->index()->is_clust()
	      || (flags & BTR_CREATE_FLAG));

	rec = btr_cur_get_rec(cursor);

	offsets = rec_get_offsets(rec, cursor->index(), offsets,
				  cursor->index()->n_core_fields,
				  ULINT_UNDEFINED, &heap);

	dberr_t err = DB_SUCCESS;
	if (rec_offs_any_extern(offsets)
	    || !btr_cur_can_delete_without_compress(cursor,
						    rec_offs_size(offsets),
						    mtr)) {
		/* prefetch siblings of the leaf for the pessimistic
		operation. */
		btr_cur_prefetch_siblings(block, cursor->index());
		err = DB_FAIL;
		goto func_exit;
	}

	if (UNIV_UNLIKELY(block->page.id().page_no() == cursor->index()->page
			  && page_get_n_recs(block->page.frame) == 1
			  + (cursor->index()->is_instant()
			     && !rec_is_metadata(rec, *cursor->index()))
			  && !cursor->index()
			  ->must_avoid_clear_instant_add())) {
		/* The whole index (and table) becomes logically empty.
		Empty the whole page. That is, if we are deleting the
		only user record, also delete the metadata record
		if one exists for instant ADD COLUMN (not generic ALTER TABLE).
		If we are deleting the metadata record and the
		table becomes empty, clean up the whole page. */
		dict_index_t* index = cursor->index();
		const rec_t* first_rec = page_rec_get_next_const(
			page_get_infimum_rec(block->page.frame));
		if (UNIV_UNLIKELY(!first_rec)) {
			err = DB_CORRUPTION;
			goto func_exit;
		}
		ut_ad(!index->is_instant()
		      || rec_is_metadata(first_rec, *index));
		const bool is_metadata = rec_is_metadata(rec, *index);
		/* We can remove the metadata when rolling back an
		instant ALTER TABLE operation, or when deleting the
		last user record on the page such that only metadata for
		instant ADD COLUMN (not generic ALTER TABLE) remains. */
		const bool empty_table = is_metadata
			|| !index->is_instant()
			|| (first_rec != rec
			    && rec_is_add_metadata(first_rec, *index));
		if (UNIV_LIKELY(empty_table)) {
			if (UNIV_LIKELY(!is_metadata && !flags)) {
				lock_update_delete(block, rec);
			}
			btr_page_empty(block, buf_block_get_page_zip(block),
				       index, 0, mtr);
			if (index->is_instant()) {
				/* MDEV-17383: free metadata BLOBs! */
				index->clear_instant_alter();
			}

			page_cur_set_after_last(block,
						btr_cur_get_page_cur(cursor));
			goto func_exit;
		}
	}

	{
		if (UNIV_UNLIKELY(rec_get_info_bits(rec, page_rec_is_comp(rec))
				  & REC_INFO_MIN_REC_FLAG)) {
			/* This should be rolling back instant ADD COLUMN.
			If this is a recovered transaction, then
			index->is_instant() will hold until the
			insert into SYS_COLUMNS is rolled back. */
			ut_ad(cursor->index()->table->supports_instant());
			ut_ad(cursor->index()->is_primary());
			ut_ad(!buf_block_get_page_zip(block));
			page_cur_delete_rec(btr_cur_get_page_cur(cursor),
					    offsets, mtr);
			/* We must empty the PAGE_FREE list, because
			after rollback, this deleted metadata record
			would have too many fields, and we would be
			unable to know the size of the freed record. */
			err = btr_page_reorganize(btr_cur_get_page_cur(cursor),
						  mtr);
			goto func_exit;
		} else {
			if (!flags) {
				lock_update_delete(block, rec);
			}

			btr_search_update_hash_on_delete(cursor);
		}

		page_cur_delete_rec(btr_cur_get_page_cur(cursor),
				    offsets, mtr);
	}

func_exit:
	if (UNIV_LIKELY_NULL(heap)) {
		mem_heap_free(heap);
	}

	return err;
}

/*************************************************************//**
Removes the record on which the tree cursor is positioned. Tries
to compress the page if its fillfactor drops below a threshold
or if it is the only page on the level. It is assumed that mtr holds
an x-latch on the tree and on the cursor page. To avoid deadlocks,
mtr must also own x-latches to brothers of page, if those brothers
exist.
@return TRUE if compression occurred and FALSE if not or something
wrong. */
ibool
btr_cur_pessimistic_delete(
/*=======================*/
	dberr_t*	err,	/*!< out: DB_SUCCESS or DB_OUT_OF_FILE_SPACE;
				the latter may occur because we may have
				to update node pointers on upper levels,
				and in the case of variable length keys
				these may actually grow in size */
	ibool		has_reserved_extents, /*!< in: TRUE if the
				caller has already reserved enough free
				extents so that he knows that the operation
				will succeed */
	btr_cur_t*	cursor,	/*!< in: cursor on the record to delete;
				if compression does not occur, the cursor
				stays valid: it points to successor of
				deleted record on function exit */
	ulint		flags,	/*!< in: BTR_CREATE_FLAG or 0 */
	bool		rollback,/*!< in: performing rollback? */
	mtr_t*		mtr)	/*!< in: mtr */
{
	buf_block_t*	block;
	page_t*		page;
	page_zip_des_t*	page_zip;
	dict_index_t*	index;
	rec_t*		rec;
	uint32_t	n_reserved	= 0;
	ibool		ret		= FALSE;
	mem_heap_t*	heap;
	rec_offs*	offsets;
#ifdef UNIV_DEBUG
	bool		parent_latched	= false;
#endif /* UNIV_DEBUG */

	block = btr_cur_get_block(cursor);
	page = buf_block_get_frame(block);
	index = btr_cur_get_index(cursor);

	ut_ad(flags == 0 || flags == BTR_CREATE_FLAG);
	ut_ad(!dict_index_is_online_ddl(index)
	      || dict_index_is_clust(index)
	      || (flags & BTR_CREATE_FLAG));
	ut_ad(mtr->memo_contains_flagged(&index->lock, MTR_MEMO_X_LOCK
					 | MTR_MEMO_SX_LOCK));
	ut_ad(mtr->memo_contains_flagged(block, MTR_MEMO_PAGE_X_FIX));
	ut_ad(mtr->is_named_space(index->table->space));
	ut_ad(!index->is_dummy);
	ut_ad(block->page.id().space() == index->table->space->id);

	if (!has_reserved_extents) {
		/* First reserve enough free space for the file segments
		of the index tree, so that the node pointer updates will
		not fail because of lack of space */

		uint32_t n_extents = uint32_t(cursor->tree_height / 32 + 1);

		*err = fsp_reserve_free_extents(&n_reserved,
						index->table->space,
						n_extents,
						FSP_CLEANING, mtr);
		if (UNIV_UNLIKELY(*err != DB_SUCCESS)) {
			return(FALSE);
		}
	}

	heap = mem_heap_create(1024);
	rec = btr_cur_get_rec(cursor);
	page_zip = buf_block_get_page_zip(block);
#ifdef UNIV_ZIP_DEBUG
	ut_a(!page_zip || page_zip_validate(page_zip, page, index));
#endif /* UNIV_ZIP_DEBUG */

	offsets = rec_get_offsets(rec, index, NULL, page_is_leaf(page)
				  ? index->n_core_fields : 0,
				  ULINT_UNDEFINED, &heap);

	if (rec_offs_any_extern(offsets)) {
		btr_rec_free_externally_stored_fields(index,
						      rec, offsets, block,
						      rollback, mtr);
#ifdef UNIV_ZIP_DEBUG
		ut_a(!page_zip || page_zip_validate(page_zip, page, index));
#endif /* UNIV_ZIP_DEBUG */
	}

	rec_t* next_rec = NULL;
	bool min_mark_next_rec = false;

	if (page_is_leaf(page)) {
		const bool is_metadata = rec_is_metadata(
			rec, page_rec_is_comp(rec));
		if (UNIV_UNLIKELY(is_metadata)) {
			/* This should be rolling back instant ALTER TABLE.
			If this is a recovered transaction, then
			index->is_instant() will hold until the
			insert into SYS_COLUMNS is rolled back. */
			ut_ad(rollback);
			ut_ad(index->table->supports_instant());
			ut_ad(index->is_primary());
		} else if (flags == 0) {
			lock_update_delete(block, rec);
		}

		if (block->page.id().page_no() != index->page) {
			if (page_get_n_recs(page) < 2) {
				goto discard_page;
			}
		} else if (page_get_n_recs(page) == 1
			   + (index->is_instant() && !is_metadata)
			   && !index->must_avoid_clear_instant_add()) {
			/* The whole index (and table) becomes logically empty.
			Empty the whole page. That is, if we are deleting the
			only user record, also delete the metadata record
			if one exists for instant ADD COLUMN
			(not generic ALTER TABLE).
			If we are deleting the metadata record
			(in the rollback of instant ALTER TABLE) and the
			table becomes empty, clean up the whole page. */

			const rec_t* first_rec = page_rec_get_next_const(
				page_get_infimum_rec(page));
			if (UNIV_UNLIKELY(!first_rec)) {
				*err = DB_CORRUPTION;
				goto err_exit;
			}
			ut_ad(!index->is_instant()
			      || rec_is_metadata(first_rec, *index));
			if (is_metadata || !index->is_instant()
			    || (first_rec != rec
				&& rec_is_add_metadata(first_rec, *index))) {
				btr_page_empty(block, page_zip, index, 0, mtr);
				if (index->is_instant()) {
					/* MDEV-17383: free metadata BLOBs! */
					index->clear_instant_alter();
				}

				page_cur_set_after_last(
					block,
					btr_cur_get_page_cur(cursor));
				ret = TRUE;
				goto return_after_reservations;
			}
		}

		if (UNIV_LIKELY(!is_metadata)) {
			btr_search_update_hash_on_delete(cursor);
		} else {
			page_cur_delete_rec(btr_cur_get_page_cur(cursor),
					    offsets, mtr);
			/* We must empty the PAGE_FREE list, because
			after rollback, this deleted metadata record
			would carry too many fields, and we would be
			unable to know the size of the freed record. */
			*err = btr_page_reorganize(btr_cur_get_page_cur(cursor),
						   mtr);
			ut_ad(!ret);
			goto err_exit;
		}
	} else if (UNIV_UNLIKELY(page_rec_is_first(rec, page))) {
		if (page_rec_is_last(rec, page)) {
discard_page:
			ut_ad(page_get_n_recs(page) == 1);
			/* If there is only one record, drop
			the whole page. */

			btr_discard_page(cursor, mtr);

			ret = TRUE;
			goto return_after_reservations;
		}

		if (UNIV_UNLIKELY(!(next_rec = page_rec_get_next(rec)))) {
			ut_ad(!ret);
			*err = DB_CORRUPTION;
			goto err_exit;
		}

		btr_cur_t cur;
		cur.page_cur.index = index;
		cur.page_cur.block = block;

		if (!page_has_prev(page)) {
			/* If we delete the leftmost node pointer on a
			non-leaf level, we must mark the new leftmost node
			pointer as the predefined minimum record */

			min_mark_next_rec = true;
		} else if (index->is_spatial()) {
			/* For rtree, if delete the leftmost node pointer,
			we need to update parent page. */
			rtr_mbr_t	father_mbr;
			rec_t*		father_rec;
			rec_offs*	offsets;
			ulint		len;

			rtr_page_get_father_block(nullptr, heap, nullptr,
						  &cur,
						  cursor->rtr_info->thr, mtr);
			father_rec = btr_cur_get_rec(&cur);
			offsets = rec_get_offsets(father_rec, index, NULL,
						  0, ULINT_UNDEFINED, &heap);

			rtr_read_mbr(rec_get_nth_field(
				father_rec, offsets, 0, &len), &father_mbr);

			rtr_update_mbr_field(&cur, offsets, NULL,
					     page, &father_mbr, next_rec, mtr);
			ut_d(parent_latched = true);
		} else {
			/* Otherwise, if we delete the leftmost node pointer
			on a page, we have to change the parent node pointer
			so that it is equal to the new leftmost node pointer
			on the page */
			ret = btr_page_get_father(mtr, &cur);
			if (!ret) {
				*err = DB_CORRUPTION;
				goto err_exit;
			}
			*err = btr_cur_node_ptr_delete(&cur, mtr);
			if (*err != DB_SUCCESS) {
got_err:
				ret = FALSE;
				goto err_exit;
			}

			const ulint	level = btr_page_get_level(page);
			// FIXME: reuse the node_ptr from above
			dtuple_t*	node_ptr = dict_index_build_node_ptr(
				index, next_rec, block->page.id().page_no(),
				heap, level);

			*err = btr_insert_on_non_leaf_level(
				flags, index, level + 1, node_ptr, mtr);
			if (*err != DB_SUCCESS) {
				ret = FALSE;
				goto got_err;
			}

			ut_d(parent_latched = true);
		}
	}

	/* SPATIAL INDEX never use U locks; we can allow page merges
	while holding X lock on the spatial index tree.
	Do not allow merges of non-leaf B-tree pages unless it is
	safe to do so. */
	{
		const bool allow_merge = page_is_leaf(page)
			|| dict_index_is_spatial(index)
			|| btr_cur_will_modify_tree(
				index, page, BTR_INTENTION_DELETE, rec,
				btr_node_ptr_max_size(index),
				block->zip_size(), mtr);
		page_cur_delete_rec(btr_cur_get_page_cur(cursor),
				    offsets, mtr);

		if (min_mark_next_rec) {
			btr_set_min_rec_mark(next_rec, *block, mtr);
		}

#ifdef UNIV_ZIP_DEBUG
		ut_a(!page_zip || page_zip_validate(page_zip, page, index));
#endif /* UNIV_ZIP_DEBUG */

		ut_ad(!parent_latched
		      || btr_check_node_ptr(index, block,
					    cursor->rtr_info
					    ? cursor->rtr_info->thr
					    : nullptr, mtr));

		if (!ret && btr_cur_compress_recommendation(cursor, mtr)) {
			if (UNIV_LIKELY(allow_merge)) {
				ret = btr_cur_compress_if_useful(
					cursor, FALSE, mtr);
			} else {
				ib::warn() << "Not merging page "
					   << block->page.id()
					   << " in index " << index->name
					   << " of " << index->table->name;
				ut_ad("MDEV-14637" == 0);
			}
		}
	}

return_after_reservations:
	*err = DB_SUCCESS;
err_exit:
	mem_heap_free(heap);

#if 0 // FIXME: this used to be a no-op, and will cause trouble if enabled
	if (page_is_leaf(page)
	    && !dict_index_is_online_ddl(index)) {
		mtr->release(index->lock);
		/* NOTE: We cannot release root block latch here, because it
		has segment header and already modified in most of cases.*/
	}
#endif

	index->table->space->release_free_extents(n_reserved);
	return(ret);
}

/** Delete the node pointer in a parent page.
@param[in,out]	parent	cursor pointing to parent record
@param[in,out]	mtr	mini-transaction */
dberr_t btr_cur_node_ptr_delete(btr_cur_t* parent, mtr_t* mtr)
{
	ut_ad(mtr->memo_contains_flagged(btr_cur_get_block(parent),
					 MTR_MEMO_PAGE_X_FIX));
	dberr_t err;
	ibool compressed = btr_cur_pessimistic_delete(&err, TRUE, parent,
						      BTR_CREATE_FLAG, false,
						      mtr);
	if (err == DB_SUCCESS && !compressed) {
		btr_cur_compress_if_useful(parent, FALSE, mtr);
	}

	return err;
}

/** Represents the cursor for the number of rows estimation. The
content is used for level-by-level diving and estimation the number of rows
on each level. */
class btr_est_cur_t
{
  /* Assume a page like:
  records:             (inf, a, b, c, d, sup)
  index of the record:    0, 1, 2, 3, 4, 5
  */

  /** Index of the record where the page cursor stopped on this level
  (index in alphabetical order). In the above example, if the search stopped on
  record 'c', then nth_rec will be 3. */
  ulint m_nth_rec;

  /** Number of the records on the page, not counting inf and sup.
  In the above example n_recs will be 4. */
  ulint m_n_recs;

  /** Search tuple */
  const dtuple_t &m_tuple;
  /** Cursor search mode */
  page_cur_mode_t m_mode;
  /** Page cursor which is used for search */
  page_cur_t m_page_cur;
  /** Page id of the page to get on level down, can differ from
  m_block->page.id at the moment when the child's page id is already found, but
  the child's block has not fetched yet */
  page_id_t m_page_id;
  /** Current block */
  buf_block_t *m_block;
  /** Page search mode, can differ from m_mode for non-leaf pages, see c-tor
  comments for details */
  page_cur_mode_t m_page_mode;

  /** Matched fields and bytes which are used for on-page search, see
  btr_cur_t::(up|low)_(match|bytes) comments for details */
  ulint m_up_match= 0;
  ulint m_up_bytes= 0;
  ulint m_low_match= 0;
  ulint m_low_bytes= 0;

public:
  btr_est_cur_t(dict_index_t *index, const dtuple_t &tuple,
                page_cur_mode_t mode)
      : m_tuple(tuple), m_mode(mode),
        m_page_id(index->table->space_id, index->page), m_block(nullptr)
  {

    ut_ad(dict_index_check_search_tuple(index, &tuple));
    ut_ad(dtuple_check_typed(&tuple));

    m_page_cur.index = index;
    /* We use these modified search modes on non-leaf levels of the B-tree.
    These let us end up in the right B-tree leaf. In that leaf we use the
    original search mode. */
    switch (mode) {
    case PAGE_CUR_GE:
      m_page_mode= PAGE_CUR_L;
      break;
    case PAGE_CUR_G:
      m_page_mode= PAGE_CUR_LE;
      break;
    default:
#ifdef PAGE_CUR_LE_OR_EXTENDS
      ut_ad(mode == PAGE_CUR_L || mode == PAGE_CUR_LE ||
            mode == PAGE_CUR_LE_OR_EXTENDS);
#else  /* PAGE_CUR_LE_OR_EXTENDS */
      ut_ad(mode == PAGE_CUR_L || mode == PAGE_CUR_LE);
#endif /* PAGE_CUR_LE_OR_EXTENDS */
      m_page_mode= mode;
      break;
    }
  }

  /** Retrieve block with m_page_id, release the previously gotten block
  if necessary. If this is a left border block cursor and both left and right
  border blocks have the same parent, don't unlatch the parent, as it must be
  latched to get the right block, and will be unlatched after the right block
  is fetched.
  @param  level distance from the leaf page level; ULINT_UNDEFINED when
          fetching the root page
  @param  mtr mtr
  @param  right_parent right border block parent, nullptr if the function
          is called for the right block itself
  @return true on success or false otherwise. */
  bool fetch_child(ulint level, mtr_t &mtr, const buf_block_t *right_parent)
  {
    buf_block_t *parent_block= m_block;

    m_block= btr_block_get(*index(), m_page_id.page_no(), RW_S_LATCH,
                           &mtr, nullptr);
    if (!m_block)
      return false;

    if (parent_block && parent_block != right_parent)
    {
      ut_ad(mtr.get_savepoint() >= 2);
      mtr.rollback_to_savepoint(1, 2);
    }

    return level == ULINT_UNDEFINED ||
      btr_page_get_level(m_block->page.frame) == level;
  }

  /** Sets page mode for leaves */
  void set_page_mode_for_leaves() { m_page_mode= m_mode; }

  /** Does search on the current page. If there is no border in m_tuple, then
  just move the cursor to the most left or right record.
  @param level current level on tree.
  @param root_height root height
  @param left true if this is left border, false otherwise.
  @return true on success, false otherwise. */
  bool search_on_page(ulint level, ulint root_height, bool left)
  {
    if (level != btr_page_get_level(m_block->page.frame))
      return false;

    m_n_recs= page_get_n_recs(m_block->page.frame);

    if (dtuple_get_n_fields(&m_tuple) > 0)
    {
      m_up_bytes= m_low_bytes= 0;
      m_page_cur.block= m_block;
      if (page_cur_search_with_match(&m_tuple, m_page_mode,
                                     &m_up_match, &m_low_match, &m_page_cur,
                                     nullptr))
        return false;
      m_nth_rec= page_rec_get_n_recs_before(page_cur_get_rec(&m_page_cur));
    }
    else if (left)
    {
      page_cur_set_before_first(m_block, &m_page_cur);
      if (level)
      {
        if (!page_cur_move_to_next(&m_page_cur))
          return false;
        m_nth_rec= 1;
      }
      else
        m_nth_rec= 0;
    }
    else
    {
      m_nth_rec= m_n_recs;
      if (!level)
      {
        page_cur_set_after_last(m_block, &m_page_cur);
        ++m_nth_rec;
      }
      else
      {
        m_page_cur.block= m_block;
        m_page_cur.rec= page_rec_get_nth(m_block->page.frame, m_nth_rec);
      }
    }

    return true;
  }

  /** Read page id of the current record child.
  @param offsets offsets array.
  @param heap heap for offsets array */
  void read_child_page_id(rec_offs **offsets, mem_heap_t **heap)
  {
    const rec_t *node_ptr= page_cur_get_rec(&m_page_cur);

    /* FIXME: get the child page number directly without computing offsets */
    *offsets= rec_get_offsets(node_ptr, index(), *offsets, 0, ULINT_UNDEFINED,
                              heap);

    /* Go to the child node */
    m_page_id.set_page_no(btr_node_ptr_get_child_page_no(node_ptr, *offsets));
  }

  /** @return true if left border should be counted */
  bool should_count_the_left_border() const
  {
    if (dtuple_get_n_fields(&m_tuple) > 0)
    {
      ut_ad(!page_rec_is_infimum(page_cur_get_rec(&m_page_cur)));
      return !page_rec_is_supremum(page_cur_get_rec(&m_page_cur));
    }
    ut_ad(page_rec_is_infimum(page_cur_get_rec(&m_page_cur)));
    return false;
  }

  /** @return true if right border should be counted */
  bool should_count_the_right_border() const
  {
    if (dtuple_get_n_fields(&m_tuple) > 0)
    {
      const rec_t *rec= page_cur_get_rec(&m_page_cur);
      ut_ad(!(m_mode == PAGE_CUR_L && page_rec_is_supremum(rec)));

      return (m_mode == PAGE_CUR_LE /* if the range is '<=' */
              /* and the record was found */
              && m_low_match >= dtuple_get_n_fields(&m_tuple)) ||
             (m_mode == PAGE_CUR_L /* or if the range is '<' */
              /* and there are any records to match the criteria, i.e. if the
              minimum record on the tree is 5 and x < 7 is specified then the
              cursor will be positioned at 5 and we should count the border,
              but if x < 2 is specified, then the cursor will be positioned at
              'inf' and we should not count the border */
              && !page_rec_is_infimum(rec));
      /* Notice that for "WHERE col <= 'foo'" the server passes to
      ha_innobase::records_in_range(): min_key=NULL (left-unbounded) which is
      expected max_key='foo' flag=HA_READ_AFTER_KEY (PAGE_CUR_G), which is
      unexpected - one would expect flag=HA_READ_KEY_OR_PREV (PAGE_CUR_LE). In
      this case the cursor will be positioned on the first record to the right
      of the requested one (can also be positioned on the 'sup') and we should
      not count the right border. */
    }
    ut_ad(page_rec_is_supremum(page_cur_get_rec(&m_page_cur)));

    /* The range specified is without a right border, just 'x > 123'
    or 'x >= 123' and search_on_page() positioned the cursor on the
    supremum record on the rightmost page, which must not be counted. */
    return false;
  }

  /** @return index */
  const dict_index_t *index() const { return m_page_cur.index; }

  /** @return current block */
  const buf_block_t *block() const { return m_block; }

  /** @return current page id */
  page_id_t page_id() const { return m_page_id; }

  /** Copies block pointer and savepoint from another btr_est_cur_t in the case
  if both left and right border cursors point to the same block.
  @param o reference to the other btr_est_cur_t object. */
  void set_block(const btr_est_cur_t &o) { m_block= o.m_block; }

  /** @return current record number. */
  ulint nth_rec() const { return m_nth_rec; }

  /** @return number of records in the current page. */
  ulint n_recs() const { return m_n_recs; }
};

/** Estimate the number of rows between the left record of the path and the
right one(non-inclusive) for the certain level on a B-tree. This function
starts from the page next to the left page and reads a few pages to the right,
counting their records. If we reach the right page quickly then we know exactly
how many records there are between left and right records and we set
is_n_rows_exact to true. After some page is latched, the previous page is
unlatched. If we cannot reach the right page quickly then we calculate the
average number of records in the pages scanned so far and assume that all pages
that we did not scan up to the right page contain the same number of records,
then we multiply that average to the number of pages between right and left
records (which is n_rows_on_prev_level). In this case we set is_n_rows_exact to
false.
@param level current level.
@param left_cur the cursor of the left page.
@param right_page_no right page number.
@param n_rows_on_prev_level number of rows on the previous level.
@param[out] is_n_rows_exact true if exact rows number is returned.
@param[in,out] mtr mtr,
@return number of rows, not including the borders (exact or estimated). */
static ha_rows btr_estimate_n_rows_in_range_on_level(
    ulint level, btr_est_cur_t &left_cur, uint32_t right_page_no,
    ha_rows n_rows_on_prev_level, bool &is_n_rows_exact, mtr_t &mtr)
{
  ha_rows n_rows= 0;
  uint n_pages_read= 0;
  /* Do not read more than this number of pages in order not to hurt
  performance with this code which is just an estimation. If we read this many
  pages before reaching right_page_no, then we estimate the average from the
  pages scanned so far. */
  static constexpr uint n_pages_read_limit= 9;
  buf_block_t *block= nullptr;
  const dict_index_t *index= left_cur.index();

  /* Assume by default that we will scan all pages between left and right(non
  inclusive) pages */
  is_n_rows_exact= true;

  /* Add records from the left page which are to the right of the record which
  serves as a left border of the range, if any (we don't include the record
  itself in this count). */
  if (left_cur.nth_rec() <= left_cur.n_recs())
  {
    n_rows+= left_cur.n_recs() - left_cur.nth_rec();
  }

  /* Count the records in the pages between left and right (non inclusive)
  pages */

  const fil_space_t *space= index->table->space;
  page_id_t page_id(space->id,
                    btr_page_get_next(buf_block_get_frame(left_cur.block())));

  if (page_id.page_no() == FIL_NULL)
    goto inexact;

  do
  {
    page_t *page;
    buf_block_t *prev_block= block;

    /* Fetch the page. */
    block= btr_block_get(*index, page_id.page_no(), RW_S_LATCH, &mtr, nullptr);

    if (prev_block)
    {
      ulint savepoint = mtr.get_savepoint();
      /* Index s-lock, p1, p2 latches, can also be p1 and p2 parent latch if
      they are not diverged */
      ut_ad(savepoint >= 3);
      mtr.rollback_to_savepoint(savepoint - 2, savepoint - 1);
    }

    if (!block || btr_page_get_level(buf_block_get_frame(block)) != level)
      goto inexact;

    page= buf_block_get_frame(block);

    /* It is possible but highly unlikely that the page was originally written
    by an old version of InnoDB that did not initialize FIL_PAGE_TYPE on other
    than B-tree pages. For example, this could be an almost-empty BLOB page
    that happens to contain the magic values in the fields
    that we checked above. */

    n_pages_read++;

    n_rows+= page_get_n_recs(page);

    page_id.set_page_no(btr_page_get_next(page));

    if (n_pages_read == n_pages_read_limit)
    {
      /* We read too many pages or we reached the end of the level
      without passing through right_page_no. */
      goto inexact;
    }

  } while (page_id.page_no() != right_page_no);

  if (block)
  {
    ut_ad(block == mtr.at_savepoint(mtr.get_savepoint() - 1));
    mtr.rollback_to_savepoint(mtr.get_savepoint() - 1);
  }

  return (n_rows);

inexact:

  if (block)
  {
    ut_ad(block == mtr.at_savepoint(mtr.get_savepoint() - 1));
    mtr.rollback_to_savepoint(mtr.get_savepoint() - 1);
  }

  is_n_rows_exact= false;

  /* We did interrupt before reaching right page */

  if (n_pages_read > 0)
  {
    /* The number of pages on this level is
    n_rows_on_prev_level, multiply it by the
    average number of recs per page so far */
    n_rows= n_rows_on_prev_level * n_rows / n_pages_read;
  }
  else
  {
    n_rows= 10;
  }

  return (n_rows);
}

/** Estimates the number of rows in a given index range. Do search in the left
page, then if there are pages between left and right ones, read a few pages to
the right, if the right page is reached, count the exact number of rows without
fetching the right page, the right page will be fetched in the caller of this
function and the amount of its rows will be added. If the right page is not
reached, count the estimated(see btr_estimate_n_rows_in_range_on_level() for
details) rows number, and fetch the right page. If leaves are reached, unlatch
non-leaf pages except the right leaf parent. After the right leaf page is
fetched, commit mtr.
@param[in]  index index
@param[in]  range_start range start
@param[in]  range_end   range end
@return estimated number of rows; */
ha_rows btr_estimate_n_rows_in_range(dict_index_t *index,
                                     btr_pos_t *range_start,
                                     btr_pos_t *range_end)
{
  DBUG_ENTER("btr_estimate_n_rows_in_range");

  if (UNIV_UNLIKELY(index->page == FIL_NULL || index->is_corrupted()))
    DBUG_RETURN(0);

  ut_ad(index->is_btree());

  btr_est_cur_t p1(index, *range_start->tuple, range_start->mode);
  btr_est_cur_t p2(index, *range_end->tuple, range_end->mode);
  mtr_t mtr;

  ulint height;
  ulint root_height= 0; /* remove warning */

  mem_heap_t *heap= NULL;
  rec_offs offsets_[REC_OFFS_NORMAL_SIZE];
  rec_offs *offsets= offsets_;
  rec_offs_init(offsets_);

  mtr.start();

  ut_ad(mtr.get_savepoint() == 0);
  mtr_s_lock_index(index, &mtr);

  ha_rows table_n_rows= dict_table_get_n_rows(index->table);

  height= ULINT_UNDEFINED;

  /* This becomes true when the two paths do not pass through the same pages
  anymore. */
  bool diverged= false;
  /* This is the height, i.e. the number of levels from the root, where paths
   are not the same or adjacent any more. */
  ulint divergence_height= ULINT_UNDEFINED;
  bool should_count_the_left_border= true;
  bool should_count_the_right_border= true;
  bool is_n_rows_exact= true;
  ha_rows n_rows= 0;

  /* Loop and search until we arrive at the desired level. */
search_loop:
  if (!p1.fetch_child(height, mtr, p2.block()))
    goto error;

  if (height == ULINT_UNDEFINED)
  {
    /* We are in the root node */
    height= btr_page_get_level(buf_block_get_frame(p1.block()));
    root_height= height;
  }

  if (!height)
  {
    p1.set_page_mode_for_leaves();
    p2.set_page_mode_for_leaves();
  }

  if (p1.page_id() == p2.page_id())
    p2.set_block(p1);
  else
  {
    ut_ad(diverged);
    if (divergence_height != ULINT_UNDEFINED) {
      /* We need to call p1.search_on_page() here as
      btr_estimate_n_rows_in_range_on_level() uses p1.m_n_recs and
      p1.m_nth_rec. */
      if (!p1.search_on_page(height, root_height, true))
        goto error;
      n_rows= btr_estimate_n_rows_in_range_on_level(
          height, p1, p2.page_id().page_no(), n_rows, is_n_rows_exact, mtr);
    }
    if (!p2.fetch_child(height, mtr, nullptr))
      goto error;
  }

  if (height == 0)
    /* There is no need to release non-leaf pages here as they must already be
    unlatched in btr_est_cur_t::fetch_child(). Try to search on pages after
    releasing the index latch, to decrease contention. */
    mtr.rollback_to_savepoint(0, 1);

  /* There is no need to search on left page if
  divergence_height != ULINT_UNDEFINED, as it was already searched before
  btr_estimate_n_rows_in_range_on_level() call */
  if (divergence_height == ULINT_UNDEFINED &&
      !p1.search_on_page(height, root_height, true))
    goto error;

  if (!p2.search_on_page(height, root_height, false))
    goto error;

  if (!diverged && (p1.nth_rec() != p2.nth_rec()))
  {
    ut_ad(p1.page_id() == p2.page_id());
    diverged= true;
    if (p1.nth_rec() < p2.nth_rec())
    {
      /* We do not count the borders (nor the left nor the right one), thus
      "- 1". */
      n_rows= p2.nth_rec() - p1.nth_rec() - 1;

      if (n_rows > 0)
      {
        /* There is at least one row between the two borders pointed to by p1
        and p2, so on the level below the slots will point to non-adjacent
        pages. */
        divergence_height= root_height - height;
      }
    }
    else
    {
      /* It is possible that p1->nth_rec > p2->nth_rec if, for example, we have
      a single page tree which contains (inf, 5, 6, supr) and we select where x
      > 20 and x < 30; in this case p1->nth_rec will point to the supr record
      and p2->nth_rec will point to 6. */
      n_rows= 0;
      should_count_the_left_border= false;
      should_count_the_right_border= false;
    }
  }
  else if (diverged && divergence_height == ULINT_UNDEFINED)
  {

    if (p1.nth_rec() < p1.n_recs() || p2.nth_rec() > 1)
    {
      ut_ad(p1.page_id() != p2.page_id());
      divergence_height= root_height - height;

      n_rows= 0;

      if (p1.nth_rec() < p1.n_recs())
      {
        n_rows+= p1.n_recs() - p1.nth_rec();
      }

      if (p2.nth_rec() > 1)
      {
        n_rows+= p2.nth_rec() - 1;
      }
    }
  }
  else if (divergence_height != ULINT_UNDEFINED)
  {
    /* All records before the right page was already counted. Add records from
    p2->page_no which are to the left of the record which servers as a right
    border of the range, if any (we don't include the record itself in this
    count). */
    if (p2.nth_rec() > 1)
      n_rows+= p2.nth_rec() - 1;
  }

  if (height)
  {
    ut_ad(height > 0);
    height--;
    ut_ad(mtr.memo_contains(p1.index()->lock, MTR_MEMO_S_LOCK));
    ut_ad(mtr.memo_contains_flagged(p1.block(), MTR_MEMO_PAGE_S_FIX));
    p1.read_child_page_id(&offsets, &heap);
    ut_ad(mtr.memo_contains(p2.index()->lock, MTR_MEMO_S_LOCK));
    ut_ad(mtr.memo_contains_flagged(p2.block(), MTR_MEMO_PAGE_S_FIX));
    p2.read_child_page_id(&offsets, &heap);
    goto search_loop;
  }

  should_count_the_left_border=
      should_count_the_left_border && p1.should_count_the_left_border();
  should_count_the_right_border=
      should_count_the_right_border && p2.should_count_the_right_border();

  mtr.commit();
  if (UNIV_LIKELY_NULL(heap))
    mem_heap_free(heap);


  range_start->page_id= p1.page_id();
  range_end->page_id= p2.page_id();

  /* Here none of the borders were counted. For example, if on the leaf level
  we descended to:
  (inf, a, b, c, d, e, f, sup)
           ^        ^
         path1    path2
  then n_rows will be 2 (c and d). */

  if (is_n_rows_exact)
  {
    /* Only fiddle to adjust this off-by-one if the number is exact, otherwise
    we do much grosser adjustments below. */

    /* If both paths end up on the same record on the leaf level. */
    if (p1.page_id() == p2.page_id() && p1.nth_rec() == p2.nth_rec())
    {

      /* n_rows can be > 0 here if the paths were first different and then
      converged to the same record on the leaf level.
      For example:
      SELECT ... LIKE 'wait/synch/rwlock%'
      mode1=PAGE_CUR_GE,
      tuple1="wait/synch/rwlock"
      path1[0]={nth_rec=58, n_recs=58,
                page_no=3, page_level=1}
      path1[1]={nth_rec=56, n_recs=55,
                page_no=119, page_level=0}

      mode2=PAGE_CUR_G
      tuple2="wait/synch/rwlock"
      path2[0]={nth_rec=57, n_recs=57,
                page_no=3, page_level=1}
      path2[1]={nth_rec=56, n_recs=55,
                page_no=119, page_level=0} */

      /* If the range is such that we should count both borders, then avoid
      counting that record twice - once as a left border and once as a right
      border. Some of the borders should not be counted, e.g. [3,3). */
      n_rows= should_count_the_left_border && should_count_the_right_border;
    }
    else
      n_rows+= should_count_the_left_border + should_count_the_right_border;
  }

  if (root_height > divergence_height && !is_n_rows_exact)
    /* In trees whose height is > 1 our algorithm tends to underestimate:
    multiply the estimate by 2: */
    n_rows*= 2;

  DBUG_EXECUTE_IF("bug14007649", DBUG_RETURN(n_rows););

#ifdef NOT_USED
  /* Do not estimate the number of rows in the range to over 1 / 2 of the
  estimated rows in the whole table */

  if (n_rows > table_n_rows / 2 && !is_n_rows_exact)
  {

    n_rows= table_n_rows / 2;

    /* If there are just 0 or 1 rows in the table, then we estimate all rows
    are in the range */

    if (n_rows == 0)
      n_rows= table_n_rows;
  }
#else
                        if (n_rows > table_n_rows)
                          n_rows= table_n_rows;
#endif

  DBUG_RETURN(n_rows);

error:
  mtr.commit();
  if (UNIV_LIKELY_NULL(heap))
    mem_heap_free(heap);

  DBUG_RETURN(0);
}

/*================== EXTERNAL STORAGE OF BIG FIELDS ===================*/

/***********************************************************//**
Gets the offset of the pointer to the externally stored part of a field.
@return offset of the pointer to the externally stored part */
static
ulint
btr_rec_get_field_ref_offs(
/*=======================*/
	const rec_offs*	offsets,/*!< in: array returned by rec_get_offsets() */
	ulint		n)	/*!< in: index of the external field */
{
	ulint	field_ref_offs;
	ulint	local_len;

	ut_a(rec_offs_nth_extern(offsets, n));
	field_ref_offs = rec_get_nth_field_offs(offsets, n, &local_len);
	ut_a(len_is_stored(local_len));
	ut_a(local_len >= BTR_EXTERN_FIELD_REF_SIZE);

	return(field_ref_offs + local_len - BTR_EXTERN_FIELD_REF_SIZE);
}

/** Gets a pointer to the externally stored part of a field.
@param rec record
@param offsets rec_get_offsets(rec)
@param n index of the externally stored field
@return pointer to the externally stored part */
#define btr_rec_get_field_ref(rec, offsets, n)			\
	((rec) + btr_rec_get_field_ref_offs(offsets, n))

/** Gets the externally stored size of a record, in units of a database page.
@param[in]	rec	record
@param[in]	offsets	array returned by rec_get_offsets()
@return externally stored part, in units of a database page */
ulint
btr_rec_get_externally_stored_len(
	const rec_t*	rec,
	const rec_offs*	offsets)
{
	ulint	n_fields;
	ulint	total_extern_len = 0;
	ulint	i;

	ut_ad(!rec_offs_comp(offsets) || !rec_get_node_ptr_flag(rec));

	if (!rec_offs_any_extern(offsets)) {
		return(0);
	}

	n_fields = rec_offs_n_fields(offsets);

	for (i = 0; i < n_fields; i++) {
		if (rec_offs_nth_extern(offsets, i)) {

			ulint	extern_len = mach_read_from_4(
				btr_rec_get_field_ref(rec, offsets, i)
				+ BTR_EXTERN_LEN + 4);

			total_extern_len += ut_calc_align(
				extern_len, ulint(srv_page_size));
		}
	}

	return total_extern_len >> srv_page_size_shift;
}

/*******************************************************************//**
Sets the ownership bit of an externally stored field in a record. */
static
void
btr_cur_set_ownership_of_extern_field(
/*==================================*/
	buf_block_t*	block,	/*!< in/out: index page */
	rec_t*		rec,	/*!< in/out: clustered index record */
	dict_index_t*	index,	/*!< in: index of the page */
	const rec_offs*	offsets,/*!< in: array returned by rec_get_offsets() */
	ulint		i,	/*!< in: field number */
	bool		val,	/*!< in: value to set */
	mtr_t*		mtr)	/*!< in: mtr, or NULL if not logged */
{
	byte*	data;
	ulint	local_len;
	ulint	byte_val;

	data = rec_get_nth_field(rec, offsets, i, &local_len);
	ut_ad(rec_offs_nth_extern(offsets, i));
	ut_a(local_len >= BTR_EXTERN_FIELD_REF_SIZE);

	local_len -= BTR_EXTERN_FIELD_REF_SIZE;

	byte_val = mach_read_from_1(data + local_len + BTR_EXTERN_LEN);

	if (val) {
		byte_val &= ~BTR_EXTERN_OWNER_FLAG;
	} else {
#if defined UNIV_DEBUG || defined UNIV_BLOB_LIGHT_DEBUG
		ut_a(!(byte_val & BTR_EXTERN_OWNER_FLAG));
#endif /* UNIV_DEBUG || UNIV_BLOB_LIGHT_DEBUG */
		byte_val |= BTR_EXTERN_OWNER_FLAG;
	}

	if (UNIV_LIKELY_NULL(block->page.zip.data)) {
		mach_write_to_1(data + local_len + BTR_EXTERN_LEN, byte_val);
		page_zip_write_blob_ptr(block, rec, index, offsets, i, mtr);
	} else {
		mtr->write<1,mtr_t::MAYBE_NOP>(*block, data + local_len
					       + BTR_EXTERN_LEN, byte_val);
	}
}

/*******************************************************************//**
Marks non-updated off-page fields as disowned by this record. The ownership
must be transferred to the updated record which is inserted elsewhere in the
index tree. In purge only the owner of externally stored field is allowed
to free the field. */
void
btr_cur_disown_inherited_fields(
/*============================*/
	buf_block_t*	block,	/*!< in/out: index page */
	rec_t*		rec,	/*!< in/out: record in a clustered index */
	dict_index_t*	index,	/*!< in: index of the page */
	const rec_offs*	offsets,/*!< in: array returned by rec_get_offsets() */
	const upd_t*	update,	/*!< in: update vector */
	mtr_t*		mtr)	/*!< in/out: mini-transaction */
{
	ut_ad(rec_offs_validate(rec, index, offsets));
	ut_ad(!rec_offs_comp(offsets) || !rec_get_node_ptr_flag(rec));
	ut_ad(rec_offs_any_extern(offsets));

	for (uint16_t i = 0; i < rec_offs_n_fields(offsets); i++) {
		if (rec_offs_nth_extern(offsets, i)
		    && !upd_get_field_by_field_no(update, i, false)) {
			btr_cur_set_ownership_of_extern_field(
				block, rec, index, offsets, i, false, mtr);
		}
	}
}

/*******************************************************************//**
Marks all extern fields in a record as owned by the record. This function
should be called if the delete mark of a record is removed: a not delete
marked record always owns all its extern fields. */
static
void
btr_cur_unmark_extern_fields(
/*=========================*/
	buf_block_t*	block,	/*!< in/out: index page */
	rec_t*		rec,	/*!< in/out: record in a clustered index */
	dict_index_t*	index,	/*!< in: index of the page */
	const rec_offs*	offsets,/*!< in: array returned by rec_get_offsets() */
	mtr_t*		mtr)	/*!< in: mtr, or NULL if not logged */
{
	ut_ad(!rec_offs_comp(offsets) || !rec_get_node_ptr_flag(rec));
	if (!rec_offs_any_extern(offsets)) {
		return;
	}

	const ulint n = rec_offs_n_fields(offsets);

	for (ulint i = 0; i < n; i++) {
		if (rec_offs_nth_extern(offsets, i)) {
			btr_cur_set_ownership_of_extern_field(
				block, rec, index, offsets, i, true, mtr);
		}
	}
}

/*******************************************************************//**
Returns the length of a BLOB part stored on the header page.
@return part length */
static
uint32_t
btr_blob_get_part_len(
/*==================*/
	const byte*	blob_header)	/*!< in: blob header */
{
	return(mach_read_from_4(blob_header + BTR_BLOB_HDR_PART_LEN));
}

/*******************************************************************//**
Returns the page number where the next BLOB part is stored.
@return page number or FIL_NULL if no more pages */
static
uint32_t
btr_blob_get_next_page_no(
/*======================*/
	const byte*	blob_header)	/*!< in: blob header */
{
	return(mach_read_from_4(blob_header + BTR_BLOB_HDR_NEXT_PAGE_NO));
}

/** Deallocate a buffer block that was reserved for a BLOB part.
@param block   buffer block
@param all     flag whether to remove a ROW_FORMAT=COMPRESSED page
@param mtr     mini-transaction to commit */
static void btr_blob_free(buf_block_t *block, bool all, mtr_t *mtr)
{
  const page_id_t page_id(block->page.id());
  ut_ad(mtr->memo_contains_flagged(block, MTR_MEMO_PAGE_X_FIX));
  mtr->commit();

  buf_pool_t::hash_chain &chain= buf_pool.page_hash.cell_get(page_id.fold());
  mysql_mutex_lock(&buf_pool.mutex);

  if (buf_page_t *bpage= buf_pool.page_hash.get(page_id, chain))
    if (!buf_LRU_free_page(bpage, all) && all && bpage->zip.data)
      /* Attempt to deallocate the redundant copy of the uncompressed page
      if the whole ROW_FORMAT=COMPRESSED block cannot be deallocted. */
      buf_LRU_free_page(bpage, false);

  mysql_mutex_unlock(&buf_pool.mutex);
}

/** Helper class used while writing blob pages, during insert or update. */
struct btr_blob_log_check_t {
	/** Persistent cursor on a clusterex index record with blobs. */
	btr_pcur_t*	m_pcur;
	/** Mini transaction holding the latches for m_pcur */
	mtr_t*		m_mtr;
	/** rec_get_offsets(rec, index); offset of clust_rec */
	const rec_offs*	m_offsets;
	/** The block containing clustered record */
	buf_block_t**	m_block;
	/** The clustered record pointer */
	rec_t**		m_rec;
	/** The blob operation code */
	enum blob_op	m_op;

	/** Constructor
	@param[in]	pcur		persistent cursor on a clustered
					index record with blobs.
	@param[in]	mtr		mini-transaction holding latches for
					pcur.
	@param[in]	offsets		offsets of the clust_rec
	@param[in,out]	block		record block containing pcur record
	@param[in,out]	rec		the clustered record pointer
	@param[in]	op		the blob operation code */
	btr_blob_log_check_t(
		btr_pcur_t*	pcur,
		mtr_t*		mtr,
		const rec_offs*	offsets,
		buf_block_t**	block,
		rec_t**		rec,
		enum blob_op	op)
		: m_pcur(pcur),
		  m_mtr(mtr),
		  m_offsets(offsets),
		  m_block(block),
		  m_rec(rec),
		  m_op(op)
	{
		ut_ad(rec_offs_validate(*m_rec, m_pcur->index(), m_offsets));
		ut_ad((*m_block)->page.frame == page_align(*m_rec));
		ut_ad(*m_rec == btr_pcur_get_rec(m_pcur));
	}

	/** Check if there is enough space in log file. Commit and re-start the
	mini transaction. */
	void check()
	{
		dict_index_t*	index = m_pcur->index();
		ulint		offs = 0;
		uint32_t	page_no = FIL_NULL;

		if (UNIV_UNLIKELY(m_op == BTR_STORE_INSERT_BULK)) {
			offs = page_offset(*m_rec);
			page_no = (*m_block)->page.id().page_no();
			(*m_block)->page.fix();
			ut_ad(page_no != FIL_NULL);
		} else {
			btr_pcur_store_position(m_pcur, m_mtr);
		}
		m_mtr->commit();

		DEBUG_SYNC_C("blob_write_middle");

		const mtr_log_t log_mode = m_mtr->get_log_mode();
		m_mtr->start();
		m_mtr->set_log_mode(log_mode);
		index->set_modified(*m_mtr);

		log_free_check();

		DEBUG_SYNC_C("blob_write_middle_after_check");

		if (UNIV_UNLIKELY(page_no != FIL_NULL)) {
			dberr_t err;
			if (UNIV_LIKELY(index->page != page_no)) {
				ut_a(btr_root_block_get(index, RW_SX_LATCH,
							m_mtr, &err));
			}
			m_pcur->btr_cur.page_cur.block = btr_block_get(
				*index, page_no, RW_X_LATCH, m_mtr);
			/* The page should not be evicted or corrupted while
			we are holding a buffer-fix on it. */
			m_pcur->btr_cur.page_cur.block->page.unfix();
			m_pcur->btr_cur.page_cur.rec
				= m_pcur->btr_cur.page_cur.block->page.frame
				+ offs;
		} else {
			ut_ad(m_pcur->rel_pos == BTR_PCUR_ON);
			mtr_sx_lock_index(index, m_mtr);
			ut_a(m_pcur->restore_position(
			      BTR_MODIFY_ROOT_AND_LEAF_ALREADY_LATCHED,
			      m_mtr) == btr_pcur_t::SAME_ALL);
		}

		*m_block	= btr_pcur_get_block(m_pcur);
		*m_rec		= btr_pcur_get_rec(m_pcur);

		rec_offs_make_valid(*m_rec, index, true,
				    const_cast<rec_offs*>(m_offsets));

		ut_ad(m_mtr->memo_contains_page_flagged(
		      *m_rec,
		      MTR_MEMO_PAGE_X_FIX | MTR_MEMO_PAGE_SX_FIX));

		ut_ad((m_op == BTR_STORE_INSERT_BULK)
		      == !m_mtr->memo_contains_flagged(&index->lock,
						       MTR_MEMO_SX_LOCK
						       | MTR_MEMO_X_LOCK));
	}
};

/*******************************************************************//**
Stores the fields in big_rec_vec to the tablespace and puts pointers to
them in rec.  The extern flags in rec will have to be set beforehand.
The fields are stored on pages allocated from leaf node
file segment of the index tree.

TODO: If the allocation extends the tablespace, it will not be redo logged, in
any mini-transaction.  Tablespace extension should be redo-logged, so that
recovery will not fail when the big_rec was written to the extended portion of
the file, in case the file was somehow truncated in the crash.

@return DB_SUCCESS or DB_OUT_OF_FILE_SPACE */
dberr_t
btr_store_big_rec_extern_fields(
/*============================*/
	btr_pcur_t*	pcur,		/*!< in: a persistent cursor */
	rec_offs*	offsets,	/*!< in/out: rec_get_offsets() on
					pcur. the "external storage" flags
					in offsets will correctly correspond
					to rec when this function returns */
	const big_rec_t*big_rec_vec,	/*!< in: vector containing fields
					to be stored externally */
	mtr_t*		btr_mtr,	/*!< in/out: mtr containing the
					latches to the clustered index. can be
					committed and restarted. */
	enum blob_op	op)		/*! in: operation code */
{
	byte*		field_ref;
	ulint		extern_len;
	ulint		store_len;
	ulint		i;
	mtr_t		mtr;
	mem_heap_t*	heap = NULL;
	page_zip_des_t*	page_zip;
	z_stream	c_stream;
	dberr_t		error		= DB_SUCCESS;
	dict_index_t*	index		= pcur->index();
	buf_block_t*	rec_block	= btr_pcur_get_block(pcur);
	rec_t*		rec		= btr_pcur_get_rec(pcur);

	ut_ad(rec_offs_validate(rec, index, offsets));
	ut_ad(rec_offs_any_extern(offsets));
	ut_ad(op == BTR_STORE_INSERT_BULK
	      || btr_mtr->memo_contains_flagged(&index->lock, MTR_MEMO_X_LOCK
						| MTR_MEMO_SX_LOCK));
	ut_ad(btr_mtr->memo_contains_flagged(rec_block, MTR_MEMO_PAGE_X_FIX));
	ut_ad(buf_block_get_frame(rec_block) == page_align(rec));
	ut_a(dict_index_is_clust(index));

	if (!fil_page_index_page_check(page_align(rec))) {
		if (op != BTR_STORE_INSERT_BULK) {
			return DB_PAGE_CORRUPTED;
		}
	}

	btr_blob_log_check_t redo_log(pcur, btr_mtr, offsets, &rec_block,
				      &rec, op);
	page_zip = buf_block_get_page_zip(rec_block);

	if (page_zip) {
		int	err;

		/* Zlib deflate needs 128 kilobytes for the default
		window size, plus 512 << memLevel, plus a few
		kilobytes for small objects.  We use reduced memLevel
		to limit the memory consumption, and preallocate the
		heap, hoping to avoid memory fragmentation. */
		heap = mem_heap_create(250000);
		page_zip_set_alloc(&c_stream, heap);

		err = deflateInit2(&c_stream, int(page_zip_level),
				   Z_DEFLATED, 15, 7, Z_DEFAULT_STRATEGY);
		ut_a(err == Z_OK);
	}

#if defined UNIV_DEBUG || defined UNIV_BLOB_LIGHT_DEBUG
	/* All pointers to externally stored columns in the record
	must either be zero or they must be pointers to inherited
	columns, owned by this record or an earlier record version. */
	for (i = 0; i < big_rec_vec->n_fields; i++) {
		field_ref = btr_rec_get_field_ref(
			rec, offsets, big_rec_vec->fields[i].field_no);

		ut_a(!(field_ref[BTR_EXTERN_LEN] & BTR_EXTERN_OWNER_FLAG));
		/* Either this must be an update in place,
		or the BLOB must be inherited, or the BLOB pointer
		must be zero (will be written in this function). */
		ut_a(op == BTR_STORE_UPDATE
		     || (field_ref[BTR_EXTERN_LEN] & BTR_EXTERN_INHERITED_FLAG)
		     || !memcmp(field_ref, field_ref_zero,
				BTR_EXTERN_FIELD_REF_SIZE));
	}
#endif /* UNIV_DEBUG || UNIV_BLOB_LIGHT_DEBUG */

	/* Space available in compressed page to carry blob data */
	const ulint	payload_size_zip = rec_block->physical_size()
		- FIL_PAGE_DATA;

	/* Space available in uncompressed page to carry blob data */
	const ulint	payload_size = payload_size_zip
		- (BTR_BLOB_HDR_SIZE + FIL_PAGE_DATA_END);

	/* We have to create a file segment to the tablespace
	for each field and put the pointer to the field in rec */

	for (i = 0; i < big_rec_vec->n_fields; i++) {
		const ulint field_no = big_rec_vec->fields[i].field_no;

		field_ref = btr_rec_get_field_ref(rec, offsets, field_no);
#if defined UNIV_DEBUG || defined UNIV_BLOB_LIGHT_DEBUG
		/* A zero BLOB pointer should have been initially inserted. */
		ut_a(!memcmp(field_ref, field_ref_zero,
			     BTR_EXTERN_FIELD_REF_SIZE));
#endif /* UNIV_DEBUG || UNIV_BLOB_LIGHT_DEBUG */
		extern_len = big_rec_vec->fields[i].len;
		MEM_CHECK_DEFINED(big_rec_vec->fields[i].data, extern_len);
		ut_a(extern_len > 0);

		uint32_t prev_page_no = FIL_NULL;

		if (page_zip) {
			int	err = deflateReset(&c_stream);
			ut_a(err == Z_OK);

			c_stream.next_in = (Bytef*)
				big_rec_vec->fields[i].data;
			c_stream.avail_in = static_cast<uInt>(extern_len);
		}

		for (ulint blob_npages = 0;; ++blob_npages) {
			buf_block_t*	block;
			const ulint	commit_freq = 4;

			ut_ad(page_align(field_ref) == page_align(rec));

			if (!(blob_npages % commit_freq)) {

				redo_log.check();

				field_ref = btr_rec_get_field_ref(
					rec, offsets, field_no);

				page_zip = buf_block_get_page_zip(rec_block);
			}

			ut_ad(btr_mtr->get_already_latched(
				      page_id_t{index->table->space_id, index->page},
				      MTR_MEMO_PAGE_SX_FIX));

			mtr.start();
			index->set_modified(mtr);
			mtr.set_log_mode_sub(*btr_mtr);

			rec_block->page.fix();
			rec_block->page.lock.x_lock();

			mtr.memo_push(rec_block, MTR_MEMO_PAGE_X_FIX);
#ifdef BTR_CUR_HASH_ADAPT
			ut_ad(!btr_search_check_marked_free_index(rec_block));
#endif

			uint32_t hint_prev = prev_page_no;
			if (hint_prev == FIL_NULL) {
				hint_prev = rec_block->page.id().page_no();
			}

			block = btr_page_alloc(index, hint_prev + 1,
					       FSP_NO_DIR, 0, &mtr, &mtr,
					       &error);

			if (!block) {
alloc_fail:
                                mtr.commit();
				goto func_exit;
			}

			const uint32_t space_id = block->page.id().space();
			const uint32_t page_no = block->page.id().page_no();

			if (prev_page_no == FIL_NULL) {
			} else if (buf_block_t* prev_block =
				   buf_page_get_gen(page_id_t(space_id,
							  prev_page_no),
                                                    rec_block->zip_size(),
                                                    RW_X_LATCH, nullptr,
                                                    BUF_GET, &mtr, &error)) {
				if (page_zip) {
					mtr.write<4>(*prev_block,
						     prev_block->page.frame
						     + FIL_PAGE_NEXT,
						     page_no);
					memcpy_aligned<4>(
						buf_block_get_page_zip(
							prev_block)
						->data + FIL_PAGE_NEXT,
						prev_block->page.frame
						+ FIL_PAGE_NEXT, 4);
				} else {
					mtr.write<4>(*prev_block,
						     BTR_BLOB_HDR_NEXT_PAGE_NO
						     + FIL_PAGE_DATA
						     + prev_block->page.frame,
						     page_no);
				}
			} else {
				goto alloc_fail;
			}

			ut_ad(!page_has_siblings(block->page.frame));
			ut_ad(!fil_page_get_type(block->page.frame));

			if (page_zip) {
				int		err;
				page_zip_des_t*	blob_page_zip;

				mtr.write<1>(*block,
					     FIL_PAGE_TYPE + 1
					     + block->page.frame,
					     prev_page_no == FIL_NULL
					     ? FIL_PAGE_TYPE_ZBLOB
					     : FIL_PAGE_TYPE_ZBLOB2);
				block->page.zip.data[FIL_PAGE_TYPE + 1]
					= block->page.frame[FIL_PAGE_TYPE + 1];

				c_stream.next_out = block->page.frame
					+ FIL_PAGE_DATA;
				c_stream.avail_out = static_cast<uInt>(
					payload_size_zip);

				err = deflate(&c_stream, Z_FINISH);
				ut_a(err == Z_OK || err == Z_STREAM_END);
				ut_a(err == Z_STREAM_END
				     || c_stream.avail_out == 0);

				mtr.memcpy(*block,
					   FIL_PAGE_DATA,
					   page_zip_get_size(page_zip)
					   - FIL_PAGE_DATA
					   - c_stream.avail_out);
				/* Copy the page to compressed storage,
				because it will be flushed to disk
				from there. */
				blob_page_zip = buf_block_get_page_zip(block);
				ut_ad(blob_page_zip);
				ut_ad(page_zip_get_size(blob_page_zip)
				      == page_zip_get_size(page_zip));
				memcpy(blob_page_zip->data, block->page.frame,
				       page_zip_get_size(page_zip));

				if (err == Z_OK && prev_page_no != FIL_NULL) {

					goto next_zip_page;
				}

				if (err == Z_STREAM_END) {
					mach_write_to_4(field_ref
							+ BTR_EXTERN_LEN, 0);
					mach_write_to_4(field_ref
							+ BTR_EXTERN_LEN + 4,
							c_stream.total_in);
				} else {
					memset(field_ref + BTR_EXTERN_LEN,
					       0, 8);
				}

				if (prev_page_no == FIL_NULL) {
					ut_ad(blob_npages == 0);
					mach_write_to_4(field_ref
							+ BTR_EXTERN_SPACE_ID,
							space_id);

					mach_write_to_4(field_ref
							+ BTR_EXTERN_PAGE_NO,
							page_no);

					mach_write_to_4(field_ref
							+ BTR_EXTERN_OFFSET,
							FIL_PAGE_NEXT);
				}

				/* We compress a page when finish bulk insert.*/
				if (UNIV_LIKELY(op != BTR_STORE_INSERT_BULK)) {
					page_zip_write_blob_ptr(
						rec_block, rec, index, offsets,
						field_no, &mtr);
				}

next_zip_page:
				prev_page_no = page_no;

				/* Commit mtr and release the
				uncompressed page frame to save memory. */
				btr_blob_free(block, FALSE, &mtr);

				if (err == Z_STREAM_END) {
					break;
				}
			} else {
				mtr.write<1>(*block, FIL_PAGE_TYPE + 1
					     + block->page.frame,
					     FIL_PAGE_TYPE_BLOB);

				if (extern_len > payload_size) {
					store_len = payload_size;
				} else {
					store_len = extern_len;
				}

				mtr.memcpy<mtr_t::MAYBE_NOP>(
					*block,
					FIL_PAGE_DATA + BTR_BLOB_HDR_SIZE
					+ block->page.frame,
					static_cast<const byte*>
					(big_rec_vec->fields[i].data)
					+ big_rec_vec->fields[i].len
					- extern_len, store_len);
				mtr.write<4>(*block, BTR_BLOB_HDR_PART_LEN
					     + FIL_PAGE_DATA
					     + block->page.frame,
					     store_len);
				compile_time_assert(FIL_NULL == 0xffffffff);
				mtr.memset(block, BTR_BLOB_HDR_NEXT_PAGE_NO
					   + FIL_PAGE_DATA, 4, 0xff);

				extern_len -= store_len;

				ut_ad(!mach_read_from_4(BTR_EXTERN_LEN
							+ field_ref));
				mtr.write<4>(*rec_block,
					     BTR_EXTERN_LEN + 4 + field_ref,
					     big_rec_vec->fields[i].len
					     - extern_len);

				if (prev_page_no == FIL_NULL) {
					ut_ad(blob_npages == 0);
					mtr.write<4,mtr_t::MAYBE_NOP>(
						*rec_block,
						field_ref + BTR_EXTERN_SPACE_ID,
						space_id);

					mtr.write<4>(*rec_block, field_ref
						     + BTR_EXTERN_PAGE_NO,
						     page_no);

					mtr.write<4>(*rec_block, field_ref
						     + BTR_EXTERN_OFFSET,
						     FIL_PAGE_DATA);
				}

				prev_page_no = page_no;

				mtr.commit();

				if (extern_len == 0) {
					break;
				}
			}
		}

		DBUG_EXECUTE_IF("btr_store_big_rec_extern",
				error = DB_OUT_OF_FILE_SPACE;
				goto func_exit;);

		rec_offs_make_nth_extern(offsets, field_no);
	}

func_exit:
	if (page_zip) {
		deflateEnd(&c_stream);
	}

	if (heap != NULL) {
		mem_heap_free(heap);
	}

#if defined UNIV_DEBUG || defined UNIV_BLOB_LIGHT_DEBUG
	/* All pointers to externally stored columns in the record
	must be valid. */
	for (i = 0; i < rec_offs_n_fields(offsets); i++) {
		if (!rec_offs_nth_extern(offsets, i)) {
			continue;
		}

		field_ref = btr_rec_get_field_ref(rec, offsets, i);

		/* The pointer must not be zero if the operation
		succeeded. */
		ut_a(0 != memcmp(field_ref, field_ref_zero,
				 BTR_EXTERN_FIELD_REF_SIZE)
		     || error != DB_SUCCESS);
		/* The column must not be disowned by this record. */
		ut_a(!(field_ref[BTR_EXTERN_LEN] & BTR_EXTERN_OWNER_FLAG));
	}
#endif /* UNIV_DEBUG || UNIV_BLOB_LIGHT_DEBUG */
	return(error);
}

/** Check the FIL_PAGE_TYPE on an uncompressed BLOB page.
@param block   uncompressed BLOB page
@param op      operation
@return whether the type is invalid */
static bool btr_check_blob_fil_page_type(const buf_block_t& block,
                                         const char *op)
{
  uint16_t type= fil_page_get_type(block.page.frame);

  if (UNIV_LIKELY(type == FIL_PAGE_TYPE_BLOB));
  else if (fil_space_t *space= fil_space_t::get(block.page.id().space()))
  {
    /* Old versions of InnoDB did not initialize FIL_PAGE_TYPE on BLOB
    pages.  Do not print anything about the type mismatch when reading
    a BLOB page that may be from old versions. */
    bool fail= space->full_crc32() || DICT_TF_HAS_ATOMIC_BLOBS(space->flags);
    if (fail)
      sql_print_error("InnoDB: FIL_PAGE_TYPE=%u on BLOB %s file %s page %u",
                      type, op, space->chain.start->name,
                      block.page.id().page_no());
    space->release();
    return fail;
  }
  return false;
}

/*******************************************************************//**
Frees the space in an externally stored field to the file space
management if the field in data is owned by the externally stored field,
in a rollback we may have the additional condition that the field must
not be inherited. */
void
btr_free_externally_stored_field(
/*=============================*/
	dict_index_t*	index,		/*!< in: index of the data, the index
					tree MUST be X-latched; if the tree
					height is 1, then also the root page
					must be X-latched! (this is relevant
					in the case this function is called
					from purge where 'data' is located on
					an undo log page, not an index
					page) */
	byte*		field_ref,	/*!< in/out: field reference */
	const rec_t*	rec,		/*!< in: record containing field_ref, for
					page_zip_write_blob_ptr(), or NULL */
	const rec_offs*	offsets,	/*!< in: rec_get_offsets(rec, index),
					or NULL */
	buf_block_t*	block,		/*!< in/out: page of field_ref */
	ulint		i,		/*!< in: field number of field_ref;
					ignored if rec == NULL */
	bool		rollback,	/*!< in: performing rollback? */
	mtr_t*		local_mtr)	/*!< in: mtr
					containing the latch to data an an
					X-latch to the index tree */
{
	const uint32_t	space_id	= mach_read_from_4(
		field_ref + BTR_EXTERN_SPACE_ID);

	ut_ad(index->is_primary());
	ut_ad(block->page.lock.have_x());
	ut_ad(local_mtr->memo_contains_flagged(&index->lock, MTR_MEMO_X_LOCK
					       | MTR_MEMO_SX_LOCK));
	ut_ad(local_mtr->memo_contains_page_flagged(field_ref,
						    MTR_MEMO_PAGE_X_FIX));
	ut_ad(!rec || rec_offs_validate(rec, index, offsets));
	ut_ad(!rec || field_ref == btr_rec_get_field_ref(rec, offsets, i));
	ut_ad(index->table->space_id == index->table->space->id);
	ut_ad(local_mtr->is_named_space(index->table->space));

	if (UNIV_UNLIKELY(!memcmp(field_ref, field_ref_zero,
				  BTR_EXTERN_FIELD_REF_SIZE))) {
		/* In the rollback, we may encounter a clustered index
		record with some unwritten off-page columns. There is
		nothing to free then. */
		ut_a(rollback);
		return;
	}

	ut_ad(!(mach_read_from_4(field_ref + BTR_EXTERN_LEN)
	        & ~((BTR_EXTERN_OWNER_FLAG
	             | BTR_EXTERN_INHERITED_FLAG) << 24)));
	ut_ad(space_id == index->table->space_id);

	const ulint ext_zip_size = index->table->space->zip_size();
	/* !rec holds in a call from purge when field_ref is in an undo page */
	ut_ad(rec || !block->page.zip.data);

	for (;;) {
		mtr_t mtr;

		mtr.start();
		mtr.set_spaces(*local_mtr);
		mtr.set_log_mode_sub(*local_mtr);

		ut_ad(!index->table->is_temporary()
		      || local_mtr->get_log_mode() == MTR_LOG_NO_REDO);

		const uint32_t page_no = mach_read_from_4(
			field_ref + BTR_EXTERN_PAGE_NO);
		buf_block_t* ext_block;

		if (/* There is no external storage data */
		    page_no == FIL_NULL
		    /* This field does not own the externally stored field */
		    || (mach_read_from_1(field_ref + BTR_EXTERN_LEN)
			& BTR_EXTERN_OWNER_FLAG)
		    /* Rollback and inherited field */
		    || (rollback
			&& (mach_read_from_1(field_ref + BTR_EXTERN_LEN)
			    & BTR_EXTERN_INHERITED_FLAG))) {
skip_free:
			/* Do not free */
			mtr.commit();

			return;
		}

		ext_block = buf_page_get(page_id_t(space_id, page_no),
					 ext_zip_size, RW_X_LATCH, &mtr);

		if (!ext_block) {
			goto skip_free;
		}

		/* The buffer pool block containing the BLOB pointer is
		exclusively latched by local_mtr. To satisfy some design
		constraints, we must recursively latch it in mtr as well. */
		block->fix();
		block->page.lock.x_lock();

		mtr.memo_push(block, MTR_MEMO_PAGE_X_FIX);
#ifdef BTR_CUR_HASH_ADAPT
		ut_ad(!btr_search_check_marked_free_index(block));
#endif

		const page_t* page = buf_block_get_frame(ext_block);

		if (ext_zip_size) {
			/* Note that page_zip will be NULL
			in row_purge_upd_exist_or_extern(). */
			switch (fil_page_get_type(page)) {
			case FIL_PAGE_TYPE_ZBLOB:
			case FIL_PAGE_TYPE_ZBLOB2:
				break;
			default:
				MY_ASSERT_UNREACHABLE();
			}
			const uint32_t next_page_no = mach_read_from_4(
				page + FIL_PAGE_NEXT);

			btr_page_free(index, ext_block, &mtr, true,
				      local_mtr->memo_contains(
					      *index->table->space));

			if (UNIV_LIKELY_NULL(block->page.zip.data)) {
				mach_write_to_4(field_ref + BTR_EXTERN_PAGE_NO,
						next_page_no);
				memset(field_ref + BTR_EXTERN_LEN + 4, 0, 4);
				page_zip_write_blob_ptr(block, rec, index,
							offsets, i, &mtr);
			} else {
				mtr.write<4>(*block,
					     BTR_EXTERN_PAGE_NO + field_ref,
					     next_page_no);
				mtr.write<4,mtr_t::MAYBE_NOP>(*block,
							      BTR_EXTERN_LEN
							      + 4 + field_ref,
							      0U);
			}
		} else {
			ut_ad(!block->page.zip.data);
			btr_check_blob_fil_page_type(*ext_block, "purge");

			const uint32_t next_page_no = mach_read_from_4(
				page + FIL_PAGE_DATA
				+ BTR_BLOB_HDR_NEXT_PAGE_NO);
			btr_page_free(index, ext_block, &mtr, true,
				      local_mtr->memo_contains(
					      *index->table->space));

			mtr.write<4>(*block, BTR_EXTERN_PAGE_NO + field_ref,
				     next_page_no);
			/* Zero out the BLOB length.  If the server
			crashes during the execution of this function,
			trx_rollback_all_recovered() could
			dereference the half-deleted BLOB, fetching a
			wrong prefix for the BLOB. */
			mtr.write<4,mtr_t::MAYBE_NOP>(*block,
						      BTR_EXTERN_LEN + 4
						      + field_ref, 0U);
		}

		/* Commit mtr and release the BLOB block to save memory. */
		btr_blob_free(ext_block, TRUE, &mtr);
	}
}

/***********************************************************//**
Frees the externally stored fields for a record. */
static
void
btr_rec_free_externally_stored_fields(
/*==================================*/
	dict_index_t*	index,	/*!< in: index of the data, the index
				tree MUST be X-latched */
	rec_t*		rec,	/*!< in/out: record */
	const rec_offs*	offsets,/*!< in: rec_get_offsets(rec, index) */
	buf_block_t*	block,	/*!< in: index page of rec */
	bool		rollback,/*!< in: performing rollback? */
	mtr_t*		mtr)	/*!< in: mini-transaction handle which contains
				an X-latch to record page and to the index
				tree */
{
	ulint	n_fields;
	ulint	i;

	ut_ad(rec_offs_validate(rec, index, offsets));
	ut_ad(mtr->memo_contains_page_flagged(rec, MTR_MEMO_PAGE_X_FIX));
	ut_ad(index->is_primary());
	ut_ad(page_rec_is_leaf(rec));
	/* Free possible externally stored fields in the record */

	ut_ad(dict_table_is_comp(index->table) == !!rec_offs_comp(offsets));
	n_fields = rec_offs_n_fields(offsets);

	for (i = 0; i < n_fields; i++) {
		if (rec_offs_nth_extern(offsets, i)) {
			btr_free_externally_stored_field(
				index, btr_rec_get_field_ref(rec, offsets, i),
				rec, offsets, block, i, rollback, mtr);
		}
	}
}

/***********************************************************//**
Frees the externally stored fields for a record, if the field is mentioned
in the update vector. */
static
void
btr_rec_free_updated_extern_fields(
/*===============================*/
	dict_index_t*	index,	/*!< in: index of rec; the index tree MUST be
				X-latched */
	rec_t*		rec,	/*!< in/out: record */
	buf_block_t*	block,	/*!< in: index page of rec */
	const rec_offs*	offsets,/*!< in: rec_get_offsets(rec, index) */
	const upd_t*	update,	/*!< in: update vector */
	bool		rollback,/*!< in: performing rollback? */
	mtr_t*		mtr)	/*!< in: mini-transaction handle which contains
				an X-latch to record page and to the tree */
{
	ulint	n_fields;
	ulint	i;

	ut_ad(rec_offs_validate(rec, index, offsets));
	ut_ad(mtr->memo_contains_page_flagged(rec, MTR_MEMO_PAGE_X_FIX));

	/* Free possible externally stored fields in the record */

	n_fields = upd_get_n_fields(update);

	for (i = 0; i < n_fields; i++) {
		const upd_field_t* ufield = upd_get_nth_field(update, i);

		if (rec_offs_nth_extern(offsets, ufield->field_no)) {
			ulint	len;
			byte*	data = rec_get_nth_field(
				rec, offsets, ufield->field_no, &len);
			ut_a(len >= BTR_EXTERN_FIELD_REF_SIZE);

			btr_free_externally_stored_field(
				index, data + len - BTR_EXTERN_FIELD_REF_SIZE,
				rec, offsets, block,
				ufield->field_no, rollback, mtr);
		}
	}
}

/*******************************************************************//**
Copies the prefix of an uncompressed BLOB.  The clustered index record
that points to this BLOB must be protected by a lock or a page latch.
@return number of bytes written to buf */
static
ulint
btr_copy_blob_prefix(
/*=================*/
	byte*		buf,	/*!< out: the externally stored part of
				the field, or a prefix of it */
	uint32_t	len,	/*!< in: length of buf, in bytes */
	page_id_t	id,	/*!< in: page identifier of the first BLOB page */
	uint32_t	offset)	/*!< in: offset on the first BLOB page */
{
	ulint	copied_len	= 0;

	for (;;) {
		mtr_t		mtr;
		buf_block_t*	block;
		const page_t*	page;
		const byte*	blob_header;
		ulint		part_len;
		ulint		copy_len;

		mtr_start(&mtr);

		block = buf_page_get(id, 0, RW_S_LATCH, &mtr);
		if (!block || btr_check_blob_fil_page_type(*block, "read")) {
			mtr.commit();
			return copied_len;
		}
		if (!buf_page_make_young_if_needed(&block->page)) {
<<<<<<< HEAD
			buf_read_ahead_linear(id, 0);
=======
			buf_read_ahead_linear(id, false);
>>>>>>> f9f92b48
		}

		page = buf_block_get_frame(block);

		blob_header = page + offset;
		part_len = btr_blob_get_part_len(blob_header);
		copy_len = ut_min(part_len, len - copied_len);

		memcpy(buf + copied_len,
		       blob_header + BTR_BLOB_HDR_SIZE, copy_len);
		copied_len += copy_len;

		id.set_page_no(btr_blob_get_next_page_no(blob_header));

		mtr_commit(&mtr);

		if (id.page_no() == FIL_NULL || copy_len != part_len) {
			MEM_CHECK_DEFINED(buf, copied_len);
			return(copied_len);
		}

		/* On other BLOB pages except the first the BLOB header
		always is at the page data start: */

		offset = FIL_PAGE_DATA;

		ut_ad(copied_len <= len);
	}
}

/** Copies the prefix of a compressed BLOB.
The clustered index record that points to this BLOB must be protected
by a lock or a page latch.
@param[out]	buf		the externally stored part of the field,
or a prefix of it
@param[in]	len		length of buf, in bytes
@param[in]	zip_size	ROW_FORMAT=COMPRESSED page size
@param[in]	id		page identifier of the BLOB pages
@return number of bytes written to buf */
static
ulint
btr_copy_zblob_prefix(
	byte*			buf,
	uint32_t		len,
	ulint			zip_size,
	page_id_t		id,
	uint32_t		offset)
{
	ulint		page_type = FIL_PAGE_TYPE_ZBLOB;
	mem_heap_t*	heap;
	int		err;
	z_stream	d_stream;

	d_stream.next_out = buf;
	d_stream.avail_out = static_cast<uInt>(len);
	d_stream.next_in = Z_NULL;
	d_stream.avail_in = 0;

	/* Zlib inflate needs 32 kilobytes for the default
	window size, plus a few kilobytes for small objects. */
	heap = mem_heap_create(40000);
	page_zip_set_alloc(&d_stream, heap);

	ut_ad(zip_size);
	ut_ad(ut_is_2pow(zip_size));
	ut_ad(id.space());

	err = inflateInit(&d_stream);
	ut_a(err == Z_OK);

	for (;;) {
		buf_page_t*	bpage;
		uint32_t	next_page_no;

		/* There is no latch on bpage directly.  Instead,
		bpage is protected by the B-tree page latch that
		is being held on the clustered index record, or,
		in row_merge_copy_blobs(), by an exclusive table lock. */
		bpage = buf_page_get_zip(id);

		if (UNIV_UNLIKELY(!bpage)) {
			ib::error() << "Cannot load compressed BLOB " << id;
			goto func_exit;
		}

		if (UNIV_UNLIKELY
		    (fil_page_get_type(bpage->zip.data) != page_type)) {

			ib::error() << "Unexpected type "
				<< fil_page_get_type(bpage->zip.data)
				<< " of compressed BLOB page " << id;

			ut_ad(0);
			goto end_of_blob;
		}

		next_page_no = mach_read_from_4(bpage->zip.data + offset);

		if (UNIV_LIKELY(offset == FIL_PAGE_NEXT)) {
			/* When the BLOB begins at page header,
			the compressed data payload does not
			immediately follow the next page pointer. */
			offset = FIL_PAGE_DATA;
		} else {
			offset += 4;
		}

		d_stream.next_in = bpage->zip.data + offset;
		d_stream.avail_in = uInt(zip_size - offset);

		err = inflate(&d_stream, Z_NO_FLUSH);
		switch (err) {
		case Z_OK:
			if (!d_stream.avail_out) {
				goto end_of_blob;
			}
			break;
		case Z_STREAM_END:
			if (next_page_no == FIL_NULL) {
				goto end_of_blob;
			}
			/* fall through */
		default:
inflate_error:
			ib::error() << "inflate() of compressed BLOB page "
				<< id
				<< " returned " << err
				<< " (" << d_stream.msg << ")";

		case Z_BUF_ERROR:
			goto end_of_blob;
		}

		if (next_page_no == FIL_NULL) {
			if (!d_stream.avail_in) {
				ib::error()
					<< "Unexpected end of compressed "
					<< "BLOB page " << id;
			} else {
				err = inflate(&d_stream, Z_FINISH);
				switch (err) {
				case Z_STREAM_END:
				case Z_BUF_ERROR:
					break;
				default:
					goto inflate_error;
				}
			}

end_of_blob:
			bpage->lock.s_unlock();
			bpage->unfix();
			goto func_exit;
		}

		bpage->lock.s_unlock();
		bpage->unfix();

		/* On other BLOB pages except the first
		the BLOB header always is at the page header: */

		id.set_page_no(next_page_no);
		offset = FIL_PAGE_NEXT;
		page_type = FIL_PAGE_TYPE_ZBLOB2;
	}

func_exit:
	inflateEnd(&d_stream);
	mem_heap_free(heap);
	MEM_CHECK_DEFINED(buf, d_stream.total_out);
	return(d_stream.total_out);
}

/** Copies the prefix of an externally stored field of a record.
The clustered index record that points to this BLOB must be protected
by a lock or a page latch.
@param[out]	buf		the externally stored part of the
field, or a prefix of it
@param[in]	len		length of buf, in bytes
@param[in]	zip_size	ROW_FORMAT=COMPRESSED page size, or 0
@param[in]	id		page identifier of the first BLOB page
@param[in]	offset		offset on the first BLOB page
@return number of bytes written to buf */
static
ulint
btr_copy_externally_stored_field_prefix_low(
	byte*			buf,
	uint32_t		len,
	ulint			zip_size,
	page_id_t		id,
	uint32_t		offset)
{
  if (len == 0)
    return 0;

  return zip_size
    ? btr_copy_zblob_prefix(buf, len, zip_size, id, offset)
    : btr_copy_blob_prefix(buf, len, id, offset);
}

/** Copies the prefix of an externally stored field of a record.
The clustered index record must be protected by a lock or a page latch.
@param[out]	buf		the field, or a prefix of it
@param[in]	len		length of buf, in bytes
@param[in]	zip_size	ROW_FORMAT=COMPRESSED page size, or 0
@param[in]	data		'internally' stored part of the field
containing also the reference to the external part; must be protected by
a lock or a page latch
@param[in]	local_len	length of data, in bytes
@return the length of the copied field, or 0 if the column was being
or has been deleted */
ulint
btr_copy_externally_stored_field_prefix(
	byte*			buf,
	ulint			len,
	ulint			zip_size,
	const byte*		data,
	ulint			local_len)
{
	ut_a(local_len >= BTR_EXTERN_FIELD_REF_SIZE);

	local_len -= BTR_EXTERN_FIELD_REF_SIZE;

	if (UNIV_UNLIKELY(local_len >= len)) {
		memcpy(buf, data, len);
		return(len);
	}

	memcpy(buf, data, local_len);
	data += local_len;

	ut_a(memcmp(data, field_ref_zero, BTR_EXTERN_FIELD_REF_SIZE));

	if (!mach_read_from_4(data + BTR_EXTERN_LEN + 4)) {
		/* The externally stored part of the column has been
		(partially) deleted.  Signal the half-deleted BLOB
		to the caller. */

		return(0);
	}

	uint32_t space_id = mach_read_from_4(data + BTR_EXTERN_SPACE_ID);
	uint32_t page_no = mach_read_from_4(data + BTR_EXTERN_PAGE_NO);
	uint32_t offset = mach_read_from_4(data + BTR_EXTERN_OFFSET);
	len -= local_len;

	return(local_len
	       + btr_copy_externally_stored_field_prefix_low(buf + local_len,
							     uint32_t(len),
							     zip_size,
							     page_id_t(
								     space_id,
								     page_no),
							     offset));
}

/** Copies an externally stored field of a record to mem heap.
The clustered index record must be protected by a lock or a page latch.
@param[out]	len		length of the whole field
@param[in]	data		'internally' stored part of the field
containing also the reference to the external part; must be protected by
a lock or a page latch
@param[in]	zip_size	ROW_FORMAT=COMPRESSED page size, or 0
@param[in]	local_len	length of data
@param[in,out]	heap		mem heap
@return the whole field copied to heap */
byte*
btr_copy_externally_stored_field(
	ulint*			len,
	const byte*		data,
	ulint			zip_size,
	ulint			local_len,
	mem_heap_t*		heap)
{
	byte*	buf;

	ut_a(local_len >= BTR_EXTERN_FIELD_REF_SIZE);

	local_len -= BTR_EXTERN_FIELD_REF_SIZE;

	uint32_t space_id = mach_read_from_4(data + local_len
					     + BTR_EXTERN_SPACE_ID);
	uint32_t page_no = mach_read_from_4(data + local_len
					    + BTR_EXTERN_PAGE_NO);
	uint32_t offset = mach_read_from_4(data + local_len
					   + BTR_EXTERN_OFFSET);

	/* Currently a BLOB cannot be bigger than 4 GB; we
	leave the 4 upper bytes in the length field unused */

	uint32_t extern_len = mach_read_from_4(data + local_len
					       + BTR_EXTERN_LEN + 4);

	buf = (byte*) mem_heap_alloc(heap, local_len + extern_len);

	memcpy(buf, data, local_len);
	*len = local_len
		+ btr_copy_externally_stored_field_prefix_low(buf + local_len,
							      extern_len,
							      zip_size,
							      page_id_t(
								      space_id,
								      page_no),
							      offset);

	return(buf);
}

/** Copies an externally stored field of a record to mem heap.
@param[in]	rec		record in a clustered index; must be
protected by a lock or a page latch
@param[in]	offset		array returned by rec_get_offsets()
@param[in]	zip_size	ROW_FORMAT=COMPRESSED page size, or 0
@param[in]	no		field number
@param[out]	len		length of the field
@param[in,out]	heap		mem heap
@return the field copied to heap, or NULL if the field is incomplete */
byte*
btr_rec_copy_externally_stored_field(
	const rec_t*		rec,
	const rec_offs*		offsets,
	ulint			zip_size,
	ulint			no,
	ulint*			len,
	mem_heap_t*		heap)
{
	ulint		local_len;
	const byte*	data;

	ut_a(rec_offs_nth_extern(offsets, no));

	/* An externally stored field can contain some initial
	data from the field, and in the last 20 bytes it has the
	space id, page number, and offset where the rest of the
	field data is stored, and the data length in addition to
	the data stored locally. We may need to store some data
	locally to get the local record length above the 128 byte
	limit so that field offsets are stored in two bytes, and
	the extern bit is available in those two bytes. */

	data = rec_get_nth_field(rec, offsets, no, &local_len);

	ut_a(local_len >= BTR_EXTERN_FIELD_REF_SIZE);

	if (UNIV_UNLIKELY
	    (!memcmp(data + local_len - BTR_EXTERN_FIELD_REF_SIZE,
		     field_ref_zero, BTR_EXTERN_FIELD_REF_SIZE))) {
		/* The externally stored field was not written yet.
		This record should only be seen by
		trx_rollback_recovered() or any
		TRX_ISO_READ_UNCOMMITTED transactions. */
		return(NULL);
	}

	return(btr_copy_externally_stored_field(len, data,
						zip_size, local_len, heap));
}<|MERGE_RESOLUTION|>--- conflicted
+++ resolved
@@ -957,13 +957,7 @@
 
  retry:
   int ret= 1;
-<<<<<<< HEAD
-
-  buf_block_t *prev= buf_page_get_gen(page_id, zip_size, RW_NO_LATCH, nullptr,
-                                      BUF_GET, mtr, err,  &no_wait);
-=======
   buf_block_t *prev= buf_pool.page_fix(page_id, err, buf_pool_t::FIX_NOWAIT);
->>>>>>> f9f92b48
   if (UNIV_UNLIKELY(!prev))
     return 0;
   if (prev == reinterpret_cast<buf_block_t*>(-1))
@@ -1243,16 +1237,6 @@
         {
           rw_latch= RW_X_LATCH;
           ut_ad(rw_lock_type_t(latch_mode & ~12) == RW_X_LATCH);
-<<<<<<< HEAD
-          goto relatch_x;
-        }
-        else
-        {
-          if (!latch_by_caller)
-            /* Release the tree s-latch */
-            mtr->rollback_to_savepoint(savepoint, savepoint + 1);
-          goto reached_latched_leaf;
-=======
           mtr->lock_register(block_savepoint, MTR_MEMO_PAGE_X_FIX);
           if (!block->page.lock.s_x_upgrade_try())
           {
@@ -1274,10 +1258,7 @@
               goto reached_root;
             }
           }
->>>>>>> f9f92b48
         }
-        if (latch_mode == BTR_MODIFY_PREV)
-          goto reached_leaf;
         if (rw_latch != RW_S_LATCH)
           break;
         if (!latch_by_caller)
@@ -1322,7 +1303,6 @@
 
   if (!height)
   {
-  reached_leaf:
     /* We reached the leaf level. */
     ut_ad(block == mtr->at_savepoint(block_savepoint));
 
@@ -1525,11 +1505,7 @@
       ut_ad(rw_latch == RW_S_LATCH);
 
       if (!not_first_access)
-<<<<<<< HEAD
-        buf_read_ahead_linear(page_id, zip_size);
-=======
-        buf_read_ahead_linear(page_id, false);
->>>>>>> f9f92b48
+        buf_read_ahead_linear(page_id);
 
       if (page_has_prev(block->page.frame) &&
           page_rec_is_first(page_cur.rec, block->page.frame))
@@ -1563,20 +1539,8 @@
     case BTR_MODIFY_LEAF:
     case BTR_SEARCH_LEAF:
       rw_latch= rw_lock_type_t(latch_mode);
-<<<<<<< HEAD
       if (!not_first_access)
-        buf_read_ahead_linear(page_id, zip_size);
-=======
-      if (btr_op != BTR_NO_OP && !index()->is_ibuf() &&
-          ibuf_should_try(index(), btr_op != BTR_INSERT_OP))
-        /* Try to buffer the operation if the leaf page
-        is not in the buffer pool. */
-        buf_mode= btr_op == BTR_DELETE_OP
-          ? BUF_GET_IF_IN_POOL_OR_WATCH
-          : BUF_GET_IF_IN_POOL;
-      else if (!not_first_access)
-        buf_read_ahead_linear(page_id, false);
->>>>>>> f9f92b48
+        buf_read_ahead_linear(page_id);
       break;
     case BTR_MODIFY_TREE:
       ut_ad(rw_latch == RW_X_LATCH);
@@ -2044,12 +2008,7 @@
     if (latch_mode != BTR_MODIFY_TREE)
     {
       if (!height && first && first_access)
-<<<<<<< HEAD
-        buf_read_ahead_linear(page_id_t(block->page.id().space(), page),
-                              block->page.zip_size());
-=======
-        buf_read_ahead_linear({block->page.id().space(), page}, false);
->>>>>>> f9f92b48
+        buf_read_ahead_linear(page_id_t(block->page.id().space(), page));
     }
     else if (btr_cur_need_opposite_intention(block->page, index->is_clust(),
                                              lock_intention,
@@ -6471,11 +6430,7 @@
 			return copied_len;
 		}
 		if (!buf_page_make_young_if_needed(&block->page)) {
-<<<<<<< HEAD
-			buf_read_ahead_linear(id, 0);
-=======
-			buf_read_ahead_linear(id, false);
->>>>>>> f9f92b48
+			buf_read_ahead_linear(id);
 		}
 
 		page = buf_block_get_frame(block);
