/*****************************************************************************

Copyright (c) 1994, 2016, Oracle and/or its affiliates. All Rights Reserved.
Copyright (c) 2012, Facebook Inc.
Copyright (c) 2014, 2021, MariaDB Corporation.

This program is free software; you can redistribute it and/or modify it under
the terms of the GNU General Public License as published by the Free Software
Foundation; version 2 of the License.

This program is distributed in the hope that it will be useful, but WITHOUT
ANY WARRANTY; without even the implied warranty of MERCHANTABILITY or FITNESS
FOR A PARTICULAR PURPOSE. See the GNU General Public License for more details.

You should have received a copy of the GNU General Public License along with
this program; if not, write to the Free Software Foundation, Inc.,
51 Franklin Street, Fifth Floor, Boston, MA 02110-1335 USA

*****************************************************************************/

/**************************************************//**
@file btr/btr0btr.cc
The B-tree

Created 6/2/1994 Heikki Tuuri
*******************************************************/

#include "btr0btr.h"

#include "page0page.h"
#include "page0zip.h"
#include "gis0rtree.h"

#include "btr0cur.h"
#include "btr0sea.h"
#include "btr0pcur.h"
#include "btr0defragment.h"
#include "rem0cmp.h"
#include "lock0lock.h"
#include "ibuf0ibuf.h"
#include "trx0trx.h"
#include "srv0mon.h"
#include "gis0geo.h"
#include "dict0boot.h"
#include "row0sel.h" /* row_search_max_autoinc() */

/**************************************************************//**
Checks if the page in the cursor can be merged with given page.
If necessary, re-organize the merge_page.
@return	true if possible to merge. */
static
bool
btr_can_merge_with_page(
/*====================*/
	btr_cur_t*	cursor,		/*!< in: cursor on the page to merge */
	ulint		page_no,	/*!< in: a sibling page */
	buf_block_t**	merge_block,	/*!< out: the merge block */
	mtr_t*		mtr);		/*!< in: mini-transaction */

/**************************************************************//**
Report that an index page is corrupted. */
void
btr_corruption_report(
/*==================*/
	const buf_block_t*	block,	/*!< in: corrupted block */
	const dict_index_t*	index)	/*!< in: index tree */
{
	ib::error()
		<< "Flag mismatch in page " << block->page.id
		<< " index " << index->name
		<< " of table " << index->table->name;
}

/*
Latching strategy of the InnoDB B-tree
--------------------------------------

Node pointer page latches acquisition is protected by index->lock latch.

Before MariaDB 10.2.2, all node pointer pages were protected by index->lock
either in S (shared) or X (exclusive) mode and block->lock was not acquired on
node pointer pages.

After MariaDB 10.2.2, block->lock S-latch or X-latch is used to protect
node pointer pages and obtaiment of node pointer page latches is protected by
index->lock.

(0) Definition: B-tree level.

(0.1) The leaf pages of the B-tree are at level 0.

(0.2) The parent of a page at level L has level L+1. (The level of the
root page is equal to the tree height.)

(0.3) The B-tree lock (index->lock) is the parent of the root page and
has a level = tree height + 1.

Index->lock has 3 possible locking modes:

(1) S-latch:

(1.1) All latches for pages must be obtained in descending order of tree level.

(1.2) Before obtaining the first node pointer page latch at a given B-tree
level, parent latch must be held (at level +1 ).

(1.3) If a node pointer page is already latched at the same level
we can only obtain latch to its right sibling page latch at the same level.

(1.4) Release of the node pointer page latches must be done in
child-to-parent order. (Prevents deadlocks when obtained index->lock
in SX mode).

(1.4.1) Level L node pointer page latch can be released only when
no latches at children level i.e. level < L are hold.

(1.4.2) All latches from node pointer pages must be released so
that no latches are obtained between.

(1.5) [implied by (1.1), (1.2)] Root page latch must be first node pointer
latch obtained.

(2) SX-latch:

In this case rules (1.2) and (1.3) from S-latch case are relaxed and
merged into (2.2) and rule (1.4) is removed. Thus, latch acquisition
can be skipped at some tree levels and latches can be obtained in
a less restricted order.

(2.1) [identical to (1.1)]: All latches for pages must be obtained in descending
order of tree level.

(2.2) When a node pointer latch at level L is obtained,
the left sibling page latch in the same level or some ancestor
page latch (at level > L) must be hold.

(2.3) [implied by (2.1), (2.2)] The first node pointer page latch obtained can
be any node pointer page.

(3) X-latch:

Node pointer latches can be obtained in any order.

NOTE: New rules after MariaDB 10.2.2 does not affect the latching rules of leaf pages:

index->lock S-latch is needed in read for the node pointer traversal. When the leaf
level is reached, index-lock can be released (and with the MariaDB 10.2.2 changes, all
node pointer latches). Left to right index travelsal in leaf page level can be safely done
by obtaining right sibling leaf page latch and then releasing the old page latch.

Single leaf page modifications (BTR_MODIFY_LEAF) are protected by index->lock
S-latch.

B-tree operations involving page splits or merges (BTR_MODIFY_TREE) and page
allocations are protected by index->lock X-latch.

Node pointers
-------------
Leaf pages of a B-tree contain the index records stored in the
tree. On levels n > 0 we store 'node pointers' to pages on level
n - 1. For each page there is exactly one node pointer stored:
thus the our tree is an ordinary B-tree, not a B-link tree.

A node pointer contains a prefix P of an index record. The prefix
is long enough so that it determines an index record uniquely.
The file page number of the child page is added as the last
field. To the child page we can store node pointers or index records
which are >= P in the alphabetical order, but < P1 if there is
a next node pointer on the level, and P1 is its prefix.

If a node pointer with a prefix P points to a non-leaf child,
then the leftmost record in the child must have the same
prefix P. If it points to a leaf node, the child is not required
to contain any record with a prefix equal to P. The leaf case
is decided this way to allow arbitrary deletions in a leaf node
without touching upper levels of the tree.

We have predefined a special minimum record which we
define as the smallest record in any alphabetical order.
A minimum record is denoted by setting a bit in the record
header. A minimum record acts as the prefix of a node pointer
which points to a leftmost node on any level of the tree.

File page allocation
--------------------
In the root node of a B-tree there are two file segment headers.
The leaf pages of a tree are allocated from one file segment, to
make them consecutive on disk if possible. From the other file segment
we allocate pages for the non-leaf levels of the tree.
*/

#ifdef UNIV_BTR_DEBUG
/**************************************************************//**
Checks a file segment header within a B-tree root page.
@return TRUE if valid */
static
ibool
btr_root_fseg_validate(
/*===================*/
	const fseg_header_t*	seg_header,	/*!< in: segment header */
	ulint			space)		/*!< in: tablespace identifier */
{
	ulint	offset = mach_read_from_2(seg_header + FSEG_HDR_OFFSET);

	ut_a(mach_read_from_4(seg_header + FSEG_HDR_SPACE) == space);
	ut_a(offset >= FIL_PAGE_DATA);
	ut_a(offset <= srv_page_size - FIL_PAGE_DATA_END);
	return(TRUE);
}
#endif /* UNIV_BTR_DEBUG */

/**************************************************************//**
Gets the root node of a tree and x- or s-latches it.
@return root page, x- or s-latched */
buf_block_t*
btr_root_block_get(
/*===============*/
	const dict_index_t*	index,	/*!< in: index tree */
	ulint			mode,	/*!< in: either RW_S_LATCH
					or RW_X_LATCH */
	mtr_t*			mtr)	/*!< in: mtr */
{
	if (!index->table || !index->table->space) {
		return NULL;
	}

	buf_block_t*	block = btr_block_get(
		page_id_t(index->table->space_id, index->page),
		page_size_t(index->table->space->flags), mode,
		index, mtr);

	if (!block) {
		index->table->file_unreadable = true;

		ib_push_warning(
			static_cast<THD*>(NULL), DB_DECRYPTION_FAILED,
			"Table %s in file %s is encrypted but encryption service or"
			" used key_id is not available. "
			" Can't continue reading table.",
			index->table->name.m_name,
			UT_LIST_GET_FIRST(index->table->space->chain)->name);

		return NULL;
	}

	btr_assert_not_corrupted(block, index);

#ifdef UNIV_BTR_DEBUG
	if (!dict_index_is_ibuf(index)) {
		const page_t*	root = buf_block_get_frame(block);

		ut_a(btr_root_fseg_validate(FIL_PAGE_DATA + PAGE_BTR_SEG_LEAF
					    + root, index->table->space_id));
		ut_a(btr_root_fseg_validate(FIL_PAGE_DATA + PAGE_BTR_SEG_TOP
					    + root, index->table->space_id));
	}
#endif /* UNIV_BTR_DEBUG */

	return(block);
}

/**************************************************************//**
Gets the root node of a tree and sx-latches it for segment access.
@return root page, sx-latched */
page_t*
btr_root_get(
/*=========*/
	const dict_index_t*	index,	/*!< in: index tree */
	mtr_t*			mtr)	/*!< in: mtr */
{
	/* Intended to be used for segment list access.
	SX lock doesn't block reading user data by other threads.
	And block the segment list access by others.*/
	buf_block_t* root = btr_root_block_get(index, RW_SX_LATCH,
					       mtr);
	return(root ? buf_block_get_frame(root) : NULL);
}

/**************************************************************//**
Gets the height of the B-tree (the level of the root, when the leaf
level is assumed to be 0). The caller must hold an S or X latch on
the index.
@return tree height (level of the root) */
ulint
btr_height_get(
/*===========*/
	const dict_index_t*	index,	/*!< in: index tree */
	mtr_t*		mtr)	/*!< in/out: mini-transaction */
{
	ulint		height=0;
	buf_block_t*	root_block;

	ut_ad(srv_read_only_mode
	      || mtr_memo_contains_flagged(mtr, dict_index_get_lock(index),
					   MTR_MEMO_S_LOCK
					   | MTR_MEMO_X_LOCK
					   | MTR_MEMO_SX_LOCK));

	/* S latches the page */
	root_block = btr_root_block_get(index, RW_S_LATCH, mtr);

	if (root_block) {
		height = btr_page_get_level(buf_block_get_frame(root_block));

		/* Release the S latch on the root page. */
		mtr->memo_release(root_block, MTR_MEMO_PAGE_S_FIX);

		ut_d(sync_check_unlock(&root_block->lock));
	}

	return(height);
}

/**************************************************************//**
Checks a file segment header within a B-tree root page and updates
the segment header space id.
@return TRUE if valid */
static
bool
btr_root_fseg_adjust_on_import(
/*===========================*/
	fseg_header_t*	seg_header,	/*!< in/out: segment header */
	page_zip_des_t*	page_zip,	/*!< in/out: compressed page,
					or NULL */
	ulint		space)		/*!< in: tablespace identifier */
{
	ulint	offset = mach_read_from_2(seg_header + FSEG_HDR_OFFSET);

	if (offset < FIL_PAGE_DATA
	    || offset > srv_page_size - FIL_PAGE_DATA_END) {
		return false;
	}

	seg_header += FSEG_HDR_SPACE;

	mach_write_to_4(seg_header, space);
	if (UNIV_LIKELY_NULL(page_zip)) {
		memcpy(page_zip->data + page_offset(seg_header), seg_header,
		       4);
	}

	return true;
}

/**************************************************************//**
Checks and adjusts the root node of a tree during IMPORT TABLESPACE.
@return error code, or DB_SUCCESS */
dberr_t
btr_root_adjust_on_import(
/*======================*/
	const dict_index_t*	index)	/*!< in: index tree */
{
	dberr_t			err;
	mtr_t			mtr;
	page_t*			page;
	buf_block_t*		block;
	page_zip_des_t*		page_zip;
	dict_table_t*		table = index->table;
	const page_id_t		page_id(table->space_id, index->page);
	const page_size_t	page_size(table->space->flags);

	DBUG_EXECUTE_IF("ib_import_trigger_corruption_3",
			return(DB_CORRUPTION););

	mtr_start(&mtr);

	mtr_set_log_mode(&mtr, MTR_LOG_NO_REDO);

	block = btr_block_get(page_id, page_size, RW_X_LATCH, index, &mtr);

	page = buf_block_get_frame(block);
	page_zip = buf_block_get_page_zip(block);

	if (!fil_page_index_page_check(page) || page_has_siblings(page)) {
		err = DB_CORRUPTION;

	} else if (dict_index_is_clust(index)) {
		bool	page_is_compact_format;

		page_is_compact_format = page_is_comp(page) > 0;

		/* Check if the page format and table format agree. */
		if (page_is_compact_format != dict_table_is_comp(table)) {
			err = DB_CORRUPTION;
		} else {
			/* Check that the table flags and the tablespace
			flags match. */
			err = (dict_tf_to_fsp_flags(table->flags)
			       == table->space->flags)
				? DB_SUCCESS : DB_CORRUPTION;
		}
	} else {
		err = DB_SUCCESS;
	}

	/* Check and adjust the file segment headers, if all OK so far. */
	if (err == DB_SUCCESS
	    && (!btr_root_fseg_adjust_on_import(
			FIL_PAGE_DATA + PAGE_BTR_SEG_LEAF
			+ page, page_zip, table->space_id)
		|| !btr_root_fseg_adjust_on_import(
			FIL_PAGE_DATA + PAGE_BTR_SEG_TOP
			+ page, page_zip, table->space_id))) {

		err = DB_CORRUPTION;
	}

	mtr_commit(&mtr);

	return(err);
}

/**************************************************************//**
Creates a new index page (not the root, and also not
used in page reorganization).  @see btr_page_empty(). */
void
btr_page_create(
/*============*/
	buf_block_t*	block,	/*!< in/out: page to be created */
	page_zip_des_t*	page_zip,/*!< in/out: compressed page, or NULL */
	dict_index_t*	index,	/*!< in: index */
	ulint		level,	/*!< in: the B-tree level of the page */
	mtr_t*		mtr)	/*!< in: mtr */
{
	page_t*		page = buf_block_get_frame(block);

	ut_ad(mtr_memo_contains(mtr, block, MTR_MEMO_PAGE_X_FIX));

	if (page_zip) {
		page_create_zip(block, index, level, 0, NULL, mtr);
	} else {
		page_create(block, mtr, dict_table_is_comp(index->table),
			    dict_index_is_spatial(index));
		/* Set the level of the new index page */
		btr_page_set_level(page, NULL, level, mtr);
	}

	/* For Spatial Index, initialize the Split Sequence Number */
	if (dict_index_is_spatial(index)) {
		page_set_ssn_id(block, page_zip, 0, mtr);
	}

	btr_page_set_index_id(page, page_zip, index->id, mtr);
}

/**************************************************************//**
Allocates a new file page to be used in an ibuf tree. Takes the page from
the free list of the tree, which must contain pages!
@return new allocated block, x-latched */
static
buf_block_t*
btr_page_alloc_for_ibuf(
/*====================*/
	dict_index_t*	index,	/*!< in: index tree */
	mtr_t*		mtr)	/*!< in: mtr */
{
	fil_addr_t	node_addr;
	page_t*		root;
	page_t*		new_page;
	buf_block_t*	new_block;

	root = btr_root_get(index, mtr);

	node_addr = flst_get_first(root + PAGE_HEADER
				   + PAGE_BTR_IBUF_FREE_LIST, mtr);
	ut_a(node_addr.page != FIL_NULL);

	new_block = buf_page_get(
		page_id_t(index->table->space_id, node_addr.page),
		page_size_t(index->table->space->flags),
		RW_X_LATCH, mtr);

	new_page = buf_block_get_frame(new_block);
	buf_block_dbg_add_level(new_block, SYNC_IBUF_TREE_NODE_NEW);

	flst_remove(root + PAGE_HEADER + PAGE_BTR_IBUF_FREE_LIST,
		    new_page + PAGE_HEADER + PAGE_BTR_IBUF_FREE_LIST_NODE,
		    mtr);
	ut_ad(flst_validate(root + PAGE_HEADER + PAGE_BTR_IBUF_FREE_LIST,
			    mtr));

	return(new_block);
}

/**************************************************************//**
Allocates a new file page to be used in an index tree. NOTE: we assume
that the caller has made the reservation for free extents!
@retval NULL if no page could be allocated
@retval block, rw_lock_x_lock_count(&block->lock) == 1 if allocation succeeded
(init_mtr == mtr, or the page was not previously freed in mtr)
@retval block (not allocated or initialized) otherwise */
static MY_ATTRIBUTE((nonnull, warn_unused_result))
buf_block_t*
btr_page_alloc_low(
/*===============*/
	dict_index_t*	index,		/*!< in: index */
	ulint		hint_page_no,	/*!< in: hint of a good page */
	byte		file_direction,	/*!< in: direction where a possible
					page split is made */
	ulint		level,		/*!< in: level where the page is placed
					in the tree */
	mtr_t*		mtr,		/*!< in/out: mini-transaction
					for the allocation */
	mtr_t*		init_mtr)	/*!< in/out: mtr or another
					mini-transaction in which the
					page should be initialized.
					If init_mtr!=mtr, but the page
					is already X-latched in mtr, do
					not initialize the page. */
{
	fseg_header_t*	seg_header;
	page_t*		root;

	root = btr_root_get(index, mtr);

	if (level == 0) {
		seg_header = root + PAGE_HEADER + PAGE_BTR_SEG_LEAF;
	} else {
		seg_header = root + PAGE_HEADER + PAGE_BTR_SEG_TOP;
	}

	/* Parameter TRUE below states that the caller has made the
	reservation for free extents, and thus we know that a page can
	be allocated: */

	buf_block_t* block = fseg_alloc_free_page_general(
		seg_header, hint_page_no, file_direction,
		TRUE, mtr, init_mtr);

#ifdef UNIV_DEBUG_SCRUBBING
	if (block != NULL) {
		fprintf(stderr,
			"alloc %lu:%lu to index: %lu root: %lu\n",
			buf_block_get_page_no(block),
			buf_block_get_space(block),
			index->id,
			dict_index_get_page(index));
	} else {
		fprintf(stderr,
			"failed alloc index: %lu root: %lu\n",
			index->id,
			dict_index_get_page(index));
	}
#endif /* UNIV_DEBUG_SCRUBBING */

	return block;
}

/**************************************************************//**
Allocates a new file page to be used in an index tree. NOTE: we assume
that the caller has made the reservation for free extents!
@retval NULL if no page could be allocated
@retval block, rw_lock_x_lock_count(&block->lock) == 1 if allocation succeeded
(init_mtr == mtr, or the page was not previously freed in mtr)
@retval block (not allocated or initialized) otherwise */
buf_block_t*
btr_page_alloc(
/*===========*/
	dict_index_t*	index,		/*!< in: index */
	ulint		hint_page_no,	/*!< in: hint of a good page */
	byte		file_direction,	/*!< in: direction where a possible
					page split is made */
	ulint		level,		/*!< in: level where the page is placed
					in the tree */
	mtr_t*		mtr,		/*!< in/out: mini-transaction
					for the allocation */
	mtr_t*		init_mtr)	/*!< in/out: mini-transaction
					for x-latching and initializing
					the page */
{
	buf_block_t*	new_block;

	if (dict_index_is_ibuf(index)) {

		return(btr_page_alloc_for_ibuf(index, mtr));
	}

	new_block = btr_page_alloc_low(
		index, hint_page_no, file_direction, level, mtr, init_mtr);

	if (new_block) {
		buf_block_dbg_add_level(new_block, SYNC_TREE_NODE_NEW);
	}

	return(new_block);
}

/**************************************************************//**
Gets the number of pages in a B-tree.
@return number of pages, or ULINT_UNDEFINED if the index is unavailable */
ulint
btr_get_size(
/*=========*/
	const dict_index_t*	index,	/*!< in: index */
	ulint		flag,	/*!< in: BTR_N_LEAF_PAGES or BTR_TOTAL_SIZE */
	mtr_t*		mtr)	/*!< in/out: mini-transaction where index
				is s-latched */
{
	fseg_header_t*	seg_header;
	page_t*		root;
	ulint		n=0;
	ulint		dummy;

	ut_ad(srv_read_only_mode
	      || mtr_memo_contains(mtr, dict_index_get_lock(index),
				   MTR_MEMO_S_LOCK));

	if (index->page == FIL_NULL
	    || dict_index_is_online_ddl(index)
	    || !index->is_committed()) {
		return(ULINT_UNDEFINED);
	}

	root = btr_root_get(index, mtr);

	if (root) {
		if (flag == BTR_N_LEAF_PAGES) {
			seg_header = root + PAGE_HEADER + PAGE_BTR_SEG_LEAF;

			fseg_n_reserved_pages(seg_header, &n, mtr);

		} else if (flag == BTR_TOTAL_SIZE) {
			seg_header = root + PAGE_HEADER + PAGE_BTR_SEG_TOP;

			n = fseg_n_reserved_pages(seg_header, &dummy, mtr);

			seg_header = root + PAGE_HEADER + PAGE_BTR_SEG_LEAF;

			n += fseg_n_reserved_pages(seg_header, &dummy, mtr);
		} else {
			ut_error;
		}
	} else {
		n = ULINT_UNDEFINED;
	}

	return(n);
}

/**************************************************************//**
Gets the number of reserved and used pages in a B-tree.
@return	number of pages reserved, or ULINT_UNDEFINED if the index
is unavailable */
UNIV_INTERN
ulint
btr_get_size_and_reserved(
/*======================*/
	dict_index_t*	index,	/*!< in: index */
	ulint		flag,	/*!< in: BTR_N_LEAF_PAGES or BTR_TOTAL_SIZE */
	ulint*		used,	/*!< out: number of pages used (<= reserved) */
	mtr_t*		mtr)	/*!< in/out: mini-transaction where index
				is s-latched */
{
	fseg_header_t*	seg_header;
	page_t*		root;
	ulint		n=ULINT_UNDEFINED;
	ulint		dummy;

	ut_ad(mtr_memo_contains(mtr, dict_index_get_lock(index),
				MTR_MEMO_S_LOCK));

	ut_a(flag == BTR_N_LEAF_PAGES || flag == BTR_TOTAL_SIZE);

	if (index->page == FIL_NULL
	    || dict_index_is_online_ddl(index)
	    || !index->is_committed()) {
		return(ULINT_UNDEFINED);
	}

	root = btr_root_get(index, mtr);
	*used = 0;

	if (root) {

		seg_header = root + PAGE_HEADER + PAGE_BTR_SEG_LEAF;

		n = fseg_n_reserved_pages(seg_header, used, mtr);

		if (flag == BTR_TOTAL_SIZE) {
			seg_header = root + PAGE_HEADER + PAGE_BTR_SEG_TOP;

			n += fseg_n_reserved_pages(seg_header, &dummy, mtr);
			*used += dummy;

		}
	}

	return(n);
}

/**************************************************************//**
Frees a page used in an ibuf tree. Puts the page to the free list of the
ibuf tree. */
static
void
btr_page_free_for_ibuf(
/*===================*/
	dict_index_t*	index,	/*!< in: index tree */
	buf_block_t*	block,	/*!< in: block to be freed, x-latched */
	mtr_t*		mtr)	/*!< in: mtr */
{
	page_t*		root;

	ut_ad(mtr_memo_contains(mtr, block, MTR_MEMO_PAGE_X_FIX));
	root = btr_root_get(index, mtr);

	flst_add_first(root + PAGE_HEADER + PAGE_BTR_IBUF_FREE_LIST,
		       buf_block_get_frame(block)
		       + PAGE_HEADER + PAGE_BTR_IBUF_FREE_LIST_NODE, mtr);

	ut_ad(flst_validate(root + PAGE_HEADER + PAGE_BTR_IBUF_FREE_LIST,
			    mtr));
}

/** Free an index page.
@param[in,out]	index	index tree
@param[in,out]	block	block to be freed
@param[in,out]	mtr	mini-transaction
@param[in]	blob	whether this is freeing a BLOB page */
void btr_page_free(dict_index_t* index, buf_block_t* block, mtr_t* mtr,
		   bool blob)
{
	ut_ad(mtr_memo_contains(mtr, block, MTR_MEMO_PAGE_X_FIX));
#ifdef BTR_CUR_HASH_ADAPT
	if (block->index && !block->index->freed()) {
		ut_ad(!blob);
		ut_ad(page_is_leaf(block->frame));
	}
#endif
	ut_ad(index->table->space_id == block->page.id.space());
	/* The root page is freed by btr_free_root(). */
	ut_ad(block->page.id.page_no() != index->page);
	ut_ad(mtr->is_named_space(index->table->space));

	/* The page gets invalid for optimistic searches: increment the frame
	modify clock */

	buf_block_modify_clock_inc(block);

	if (dict_index_is_ibuf(index)) {
		btr_page_free_for_ibuf(index, block, mtr);
		return;
	}

	/* TODO: Discard any operations for block from mtr->log.
	The page will be freed, so previous changes to it by this
	mini-transaction should not matter. */
	page_t* root = btr_root_get(index, mtr);
	fseg_header_t* seg_header = &root[blob || page_is_leaf(block->frame)
					  ? PAGE_HEADER + PAGE_BTR_SEG_LEAF
					  : PAGE_HEADER + PAGE_BTR_SEG_TOP];
	fseg_free_page(seg_header,
		       index->table->space, block->page.id.page_no(), mtr);

	/* The page was marked free in the allocation bitmap, but it
	should remain exclusively latched until mtr_t::commit() or until it
	is explicitly freed from the mini-transaction. */
	ut_ad(mtr_memo_contains(mtr, block, MTR_MEMO_PAGE_X_FIX));

	if (srv_immediate_scrub_data_uncompressed) {
		/* In MDEV-15528 this code must be removed and the
		check in buf_flush_init_for_writing() re-enabled.  We
		should zero out the page after the redo log for this
		mini-transaction has been durably written. The log
		would include the 10.4 MLOG_INIT_FREE_PAGE record. */
		fsp_init_file_page(index->table->space, block, mtr);
	}
}

/**************************************************************//**
Sets the child node file address in a node pointer. */
UNIV_INLINE
void
btr_node_ptr_set_child_page_no(
/*===========================*/
	rec_t*		rec,	/*!< in: node pointer record */
	page_zip_des_t*	page_zip,/*!< in/out: compressed page whose uncompressed
				part will be updated, or NULL */
	const rec_offs*	offsets,/*!< in: array returned by rec_get_offsets() */
	ulint		page_no,/*!< in: child node address */
	mtr_t*		mtr)	/*!< in: mtr */
{
	byte*	field;
	ulint	len;

	ut_ad(rec_offs_validate(rec, NULL, offsets));
	ut_ad(!page_rec_is_leaf(rec));
	ut_ad(!rec_offs_comp(offsets) || rec_get_node_ptr_flag(rec));

	/* The child address is in the last field */
	field = rec_get_nth_field(rec, offsets,
				  rec_offs_n_fields(offsets) - 1, &len);

	ut_ad(len == REC_NODE_PTR_SIZE);

	if (page_zip) {
		page_zip_write_node_ptr(page_zip, rec,
					rec_offs_data_size(offsets),
					page_no, mtr);
	} else {
		mlog_write_ulint(field, page_no, MLOG_4BYTES, mtr);
	}
}

/************************************************************//**
Returns the child page of a node pointer and sx-latches it.
@return child page, sx-latched */
static
buf_block_t*
btr_node_ptr_get_child(
/*===================*/
	const rec_t*	node_ptr,/*!< in: node pointer */
	dict_index_t*	index,	/*!< in: index */
	const rec_offs*	offsets,/*!< in: array returned by rec_get_offsets() */
	mtr_t*		mtr)	/*!< in: mtr */
{
	ut_ad(rec_offs_validate(node_ptr, index, offsets));
	ut_ad(index->table->space_id
	      == page_get_space_id(page_align(node_ptr)));

	return btr_block_get(
		page_id_t(index->table->space_id,
			  btr_node_ptr_get_child_page_no(node_ptr, offsets)),
		page_size_t(index->table->space->flags),
		RW_SX_LATCH, index, mtr);
}

/************************************************************//**
Returns the upper level node pointer to a page. It is assumed that mtr holds
an sx-latch on the tree.
@return rec_get_offsets() of the node pointer record */
static
rec_offs*
btr_page_get_father_node_ptr_func(
/*==============================*/
	rec_offs*	offsets,/*!< in: work area for the return value */
	mem_heap_t*	heap,	/*!< in: memory heap to use */
	btr_cur_t*	cursor,	/*!< in: cursor pointing to user record,
				out: cursor on node pointer record,
				its page x-latched */
	ulint		latch_mode,/*!< in: BTR_CONT_MODIFY_TREE
				or BTR_CONT_SEARCH_TREE */
	const char*	file,	/*!< in: file name */
	unsigned	line,	/*!< in: line where called */
	mtr_t*		mtr)	/*!< in: mtr */
{
	dtuple_t*	tuple;
	rec_t*		user_rec;
	rec_t*		node_ptr;
	ulint		level;
	ulint		page_no;
	dict_index_t*	index;

	ut_ad(latch_mode == BTR_CONT_MODIFY_TREE
	      || latch_mode == BTR_CONT_SEARCH_TREE);

	page_no = btr_cur_get_block(cursor)->page.id.page_no();
	index = btr_cur_get_index(cursor);
	ut_ad(!dict_index_is_spatial(index));

	ut_ad(srv_read_only_mode
	      || mtr_memo_contains_flagged(mtr, dict_index_get_lock(index),
					   MTR_MEMO_X_LOCK
					   | MTR_MEMO_SX_LOCK));

	ut_ad(dict_index_get_page(index) != page_no);

	level = btr_page_get_level(btr_cur_get_page(cursor));

	user_rec = btr_cur_get_rec(cursor);
	ut_a(page_rec_is_user_rec(user_rec));

	tuple = dict_index_build_node_ptr(index, user_rec, 0, heap, level);
	dberr_t err = DB_SUCCESS;

	err = btr_cur_search_to_nth_level(
		index, level + 1, tuple,
		PAGE_CUR_LE, latch_mode, cursor, 0,
		file, line, mtr);

	if (err != DB_SUCCESS) {
		ib::warn() << " Error code: " << err
			<< " btr_page_get_father_node_ptr_func "
			<< " level: " << level + 1
			<< " called from file: "
			<< file << " line: " << line
			<< " table: " << index->table->name
			<< " index: " << index->name();
	}

	node_ptr = btr_cur_get_rec(cursor);

	offsets = rec_get_offsets(node_ptr, index, offsets, 0,
				  ULINT_UNDEFINED, &heap);

	if (btr_node_ptr_get_child_page_no(node_ptr, offsets) != page_no) {
		rec_t*	print_rec;

		ib::error()
			<< "Corruption of an index tree: table "
			<< index->table->name
			<< " index " << index->name
			<< ", father ptr page no "
			<< btr_node_ptr_get_child_page_no(node_ptr, offsets)
			<< ", child page no " << page_no;

		print_rec = page_rec_get_next(
			page_get_infimum_rec(page_align(user_rec)));
		offsets = rec_get_offsets(print_rec, index, offsets,
					  page_rec_is_leaf(user_rec)
					  ? index->n_core_fields : 0,
					  ULINT_UNDEFINED, &heap);
		page_rec_print(print_rec, offsets);
		offsets = rec_get_offsets(node_ptr, index, offsets, 0,
					  ULINT_UNDEFINED, &heap);
		page_rec_print(node_ptr, offsets);

		ib::fatal()
			<< "You should dump + drop + reimport the table to"
			<< " fix the corruption. If the crash happens at"
			<< " database startup. " << FORCE_RECOVERY_MSG
			<< " Then dump + drop + reimport.";
	}

	return(offsets);
}

#define btr_page_get_father_node_ptr(of,heap,cur,mtr)			\
	btr_page_get_father_node_ptr_func(				\
		of,heap,cur,BTR_CONT_MODIFY_TREE,__FILE__,__LINE__,mtr)

#define btr_page_get_father_node_ptr_for_validate(of,heap,cur,mtr)	\
	btr_page_get_father_node_ptr_func(				\
		of,heap,cur,BTR_CONT_SEARCH_TREE,__FILE__,__LINE__,mtr)

/************************************************************//**
Returns the upper level node pointer to a page. It is assumed that mtr holds
an x-latch on the tree.
@return rec_get_offsets() of the node pointer record */
static
rec_offs*
btr_page_get_father_block(
/*======================*/
	rec_offs*	offsets,/*!< in: work area for the return value */
	mem_heap_t*	heap,	/*!< in: memory heap to use */
	dict_index_t*	index,	/*!< in: b-tree index */
	buf_block_t*	block,	/*!< in: child page in the index */
	mtr_t*		mtr,	/*!< in: mtr */
	btr_cur_t*	cursor)	/*!< out: cursor on node pointer record,
				its page x-latched */
{
	rec_t*	rec
		= page_rec_get_next(page_get_infimum_rec(buf_block_get_frame(
								 block)));
	btr_cur_position(index, rec, block, cursor);
	return(btr_page_get_father_node_ptr(offsets, heap, cursor, mtr));
}

/** Seek to the parent page of a B-tree page.
@param[in,out]	index	b-tree
@param[in]	block	child page
@param[in,out]	mtr	mini-transaction
@param[out]	cursor	cursor pointing to the x-latched parent page */
void btr_page_get_father(dict_index_t* index, buf_block_t* block, mtr_t* mtr,
			 btr_cur_t* cursor)
{
	mem_heap_t*	heap;
	rec_t*		rec
		= page_rec_get_next(page_get_infimum_rec(buf_block_get_frame(
								 block)));
	btr_cur_position(index, rec, block, cursor);

	heap = mem_heap_create(100);
	btr_page_get_father_node_ptr(NULL, heap, cursor, mtr);
	mem_heap_free(heap);
}

/** PAGE_INDEX_ID value for freed index B-trees */
static const index_id_t	BTR_FREED_INDEX_ID = 0;

/** Free a B-tree root page. btr_free_but_not_root() must already
have been called.
In a persistent tablespace, the caller must invoke fsp_init_file_page()
before mtr.commit().
@param[in,out]	block		index root page
@param[in,out]	mtr		mini-transaction
@param[in]	invalidate	whether to invalidate PAGE_INDEX_ID */
static void btr_free_root(buf_block_t* block, mtr_t* mtr, bool invalidate)
{
	fseg_header_t*	header;

	ut_ad(mtr_memo_contains_flagged(mtr, block, MTR_MEMO_PAGE_X_FIX
					| MTR_MEMO_PAGE_SX_FIX));
	ut_ad(mtr->is_named_space(block->page.id.space()));

	btr_search_drop_page_hash_index(block);

	header = buf_block_get_frame(block) + PAGE_HEADER + PAGE_BTR_SEG_TOP;
#ifdef UNIV_BTR_DEBUG
	ut_a(btr_root_fseg_validate(header, block->page.id.space()));
#endif /* UNIV_BTR_DEBUG */
	if (invalidate) {
		btr_page_set_index_id(
			buf_block_get_frame(block),
			buf_block_get_page_zip(block),
			BTR_FREED_INDEX_ID, mtr);
	}

	while (!fseg_free_step(header, mtr)) {
		/* Free the entire segment in small steps. */
	}
}

/** Prepare to free a B-tree.
@param[in]	page_id		page id
@param[in]	page_size	page size
@param[in]	index_id	PAGE_INDEX_ID contents
@param[in,out]	mtr		mini-transaction
@return root block, to invoke btr_free_but_not_root() and btr_free_root()
@retval NULL if the page is no longer a matching B-tree page */
static MY_ATTRIBUTE((warn_unused_result))
buf_block_t*
btr_free_root_check(
	const page_id_t		page_id,
	const page_size_t&	page_size,
	index_id_t		index_id,
	mtr_t*			mtr)
{
	ut_ad(page_id.space() != SRV_TMP_SPACE_ID);
	ut_ad(index_id != BTR_FREED_INDEX_ID);

	buf_block_t*	block = buf_page_get(
		page_id, page_size, RW_X_LATCH, mtr);

	if (block) {
		buf_block_dbg_add_level(block, SYNC_TREE_NODE);

		if (fil_page_index_page_check(block->frame)
		    && index_id == btr_page_get_index_id(block->frame)) {
			/* This should be a root page.
			It should not be possible to reassign the same
			index_id for some other index in the tablespace. */
			ut_ad(!page_has_siblings(block->frame));
		} else {
			block = NULL;
		}
	}

	return(block);
}

/** Create the root node for a new index tree.
@param[in]	type			type of the index
@param[in,out]	space			tablespace where created
@param[in]	index_id		index id
@param[in]	index			index, or NULL when applying TRUNCATE
log record during recovery
@param[in]	btr_redo_create_info	used for applying TRUNCATE log
@param[in]	mtr			mini-transaction handle
record during recovery
@return page number of the created root, FIL_NULL if did not succeed */
ulint
btr_create(
	ulint			type,
	fil_space_t*		space,
	index_id_t		index_id,
	dict_index_t*		index,
	const btr_create_t*	btr_redo_create_info,
	mtr_t*			mtr)
{
	buf_block_t*		block;
	page_t*			page;
	page_zip_des_t*		page_zip;

	ut_ad(mtr->is_named_space(space));
	ut_ad(index_id != BTR_FREED_INDEX_ID);

	/* Create the two new segments (one, in the case of an ibuf tree) for
	the index tree; the segment headers are put on the allocated root page
	(for an ibuf tree, not in the root, but on a separate ibuf header
	page) */

	if (type & DICT_IBUF) {
		/* Allocate first the ibuf header page */
		buf_block_t*	ibuf_hdr_block = fseg_create(
			space, IBUF_HEADER + IBUF_TREE_SEG_HEADER, mtr);

		if (ibuf_hdr_block == NULL) {
			return(FIL_NULL);
		}

		buf_block_dbg_add_level(
			ibuf_hdr_block, SYNC_IBUF_TREE_NODE_NEW);

		ut_ad(ibuf_hdr_block->page.id.page_no()
		      == IBUF_HEADER_PAGE_NO);
		/* Allocate then the next page to the segment: it will be the
		tree root page */

		block = fseg_alloc_free_page(
			buf_block_get_frame(ibuf_hdr_block)
			+ IBUF_HEADER + IBUF_TREE_SEG_HEADER,
			IBUF_TREE_ROOT_PAGE_NO,
			FSP_UP, mtr);

		if (block == NULL) {
			return(FIL_NULL);
		}

		ut_ad(block->page.id.page_no() == IBUF_TREE_ROOT_PAGE_NO);

		buf_block_dbg_add_level(block, SYNC_IBUF_TREE_NODE_NEW);

		flst_init(block->frame + PAGE_HEADER + PAGE_BTR_IBUF_FREE_LIST,
			  mtr);
	} else {
		block = fseg_create(space,
				    PAGE_HEADER + PAGE_BTR_SEG_TOP, mtr);

		if (block == NULL) {
			return(FIL_NULL);
		}

		buf_block_dbg_add_level(block, SYNC_TREE_NODE_NEW);

		if (!fseg_create(space,
				 PAGE_HEADER + PAGE_BTR_SEG_LEAF, mtr,
				 false, block)) {
			/* Not enough space for new segment, free root
			segment before return. */
			btr_free_root(block, mtr,
				      !index->table->is_temporary());
			return(FIL_NULL);
		}

		/* The fseg create acquires a second latch on the page,
		therefore we must declare it: */
		buf_block_dbg_add_level(block, SYNC_TREE_NODE_NEW);
	}

	/* Create a new index page on the allocated segment page */
	page_zip = buf_block_get_page_zip(block);

	if (page_zip) {
		if (index != NULL) {
			page = page_create_zip(block, index, 0, 0, NULL, mtr);
		} else {
			/* Create a compressed index page when applying
			TRUNCATE log record during recovery */
			ut_ad(btr_redo_create_info != NULL);

			redo_page_compress_t	page_comp_info;

			page_comp_info.type = type;

			page_comp_info.index_id = index_id;

			page_comp_info.n_fields =
				btr_redo_create_info->n_fields;

			page_comp_info.field_len =
				btr_redo_create_info->field_len;

			page_comp_info.fields = btr_redo_create_info->fields;

			page_comp_info.trx_id_pos =
				btr_redo_create_info->trx_id_pos;

			page = page_create_zip(block, NULL, 0, 0,
					       &page_comp_info, mtr);
		}
	} else {
		if (index != NULL) {
			page = page_create(block, mtr,
					   dict_table_is_comp(index->table),
					   dict_index_is_spatial(index));
		} else {
			ut_ad(btr_redo_create_info != NULL);
			page = page_create(
				block, mtr, btr_redo_create_info->format_flags,
				type == DICT_SPATIAL);
		}
		/* Set the level of the new index page */
		btr_page_set_level(page, NULL, 0, mtr);
	}

	/* Set the index id of the page */
	btr_page_set_index_id(page, page_zip, index_id, mtr);

	/* Set the next node and previous node fields */
	btr_page_set_next(page, page_zip, FIL_NULL, mtr);
	btr_page_set_prev(page, page_zip, FIL_NULL, mtr);

	/* We reset the free bits for the page to allow creation of several
	trees in the same mtr, otherwise the latch on a bitmap page would
	prevent it because of the latching order.

	index will be NULL if we are recreating the table during recovery
	on behalf of TRUNCATE.

	Note: Insert Buffering is disabled for temporary tables given that
	most temporary tables are smaller in size and short-lived. */
	if (!(type & DICT_CLUSTERED)
	    && (index == NULL || !index->table->is_temporary())) {

		ibuf_reset_free_bits(block);
	}

	/* In the following assertion we test that two records of maximum
	allowed size fit on the root page: this fact is needed to ensure
	correctness of split algorithms */

	ut_ad(page_get_max_insert_size(page, 2) > 2 * BTR_PAGE_MAX_REC_SIZE);

	return(block->page.id.page_no());
}

/** Free a B-tree except the root page. The root page MUST be freed after
this by calling btr_free_root.
@param[in,out]	block		root page
@param[in]	log_mode	mtr logging mode */
static
void
btr_free_but_not_root(
	buf_block_t*	block,
	mtr_log_t	log_mode)
{
	ibool	finished;
	mtr_t	mtr;

	ut_ad(fil_page_index_page_check(block->frame));
	ut_ad(!page_has_siblings(block->frame));
leaf_loop:
	mtr_start(&mtr);
	mtr_set_log_mode(&mtr, log_mode);
	mtr.set_named_space_id(block->page.id.space());

	page_t*	root = block->frame;

	if (!root) {
		mtr_commit(&mtr);
		return;
	}

#ifdef UNIV_BTR_DEBUG
	ut_a(btr_root_fseg_validate(FIL_PAGE_DATA + PAGE_BTR_SEG_LEAF
				    + root, block->page.id.space()));
	ut_a(btr_root_fseg_validate(FIL_PAGE_DATA + PAGE_BTR_SEG_TOP
				    + root, block->page.id.space()));
#endif /* UNIV_BTR_DEBUG */

	/* NOTE: page hash indexes are dropped when a page is freed inside
	fsp0fsp. */

	finished = fseg_free_step(root + PAGE_HEADER + PAGE_BTR_SEG_LEAF,
				  &mtr);
	mtr_commit(&mtr);

	if (!finished) {

		goto leaf_loop;
	}
top_loop:
	mtr_start(&mtr);
	mtr_set_log_mode(&mtr, log_mode);
	mtr.set_named_space_id(block->page.id.space());

	root = block->frame;

#ifdef UNIV_BTR_DEBUG
	ut_a(btr_root_fseg_validate(FIL_PAGE_DATA + PAGE_BTR_SEG_TOP
				    + root, block->page.id.space()));
#endif /* UNIV_BTR_DEBUG */

	finished = fseg_free_step_not_header(
		root + PAGE_HEADER + PAGE_BTR_SEG_TOP, &mtr);
	mtr_commit(&mtr);

	if (!finished) {
		goto top_loop;
	}
}

/** Free a persistent index tree if it exists.
@param[in]	page_id		root page id
@param[in]	page_size	page size
@param[in]	index_id	PAGE_INDEX_ID contents
@param[in,out]	mtr		mini-transaction */
void
btr_free_if_exists(
	const page_id_t		page_id,
	const page_size_t&	page_size,
	index_id_t		index_id,
	mtr_t*			mtr)
{
	buf_block_t* root = btr_free_root_check(
		page_id, page_size, index_id, mtr);

	if (root == NULL) {
		return;
	}

	btr_free_but_not_root(root, mtr->get_log_mode());
	mtr->set_named_space_id(page_id.space());
	btr_free_root(root, mtr, true);
}

/** Free an index tree in a temporary tablespace or during TRUNCATE TABLE.
@param[in]	page_id		root page id
@param[in]	page_size	page size */
void
btr_free(
	const page_id_t		page_id,
	const page_size_t&	page_size)
{
	mtr_t		mtr;
	mtr.start();
	mtr.set_log_mode(MTR_LOG_NO_REDO);

	buf_block_t*	block = buf_page_get(
		page_id, page_size, RW_X_LATCH, &mtr);

	if (block) {
		btr_free_but_not_root(block, MTR_LOG_NO_REDO);
		btr_free_root(block, &mtr, false);
	}
	mtr.commit();
}

/** Read the last used AUTO_INCREMENT value from PAGE_ROOT_AUTO_INC.
@param[in,out]	index	clustered index
@return	the last used AUTO_INCREMENT value
@retval	0 on error or if no AUTO_INCREMENT value was used yet */
ib_uint64_t
btr_read_autoinc(dict_index_t* index)
{
	ut_ad(index->is_primary());
	ut_ad(index->table->persistent_autoinc);
	ut_ad(!index->table->is_temporary());
	mtr_t		mtr;
	mtr.start();
	ib_uint64_t	autoinc;
	if (buf_block_t* block = buf_page_get(
		    page_id_t(index->table->space_id, index->page),
		    page_size_t(index->table->space->flags),
		    RW_S_LATCH, &mtr)) {
		autoinc = page_get_autoinc(block->frame);
	} else {
		autoinc = 0;
	}
	mtr.commit();
	return autoinc;
}

/** Read the last used AUTO_INCREMENT value from PAGE_ROOT_AUTO_INC,
or fall back to MAX(auto_increment_column).
@param[in]	table	table containing an AUTO_INCREMENT column
@param[in]	col_no	index of the AUTO_INCREMENT column
@return	the AUTO_INCREMENT value
@retval	0 on error or if no AUTO_INCREMENT value was used yet */
ib_uint64_t
btr_read_autoinc_with_fallback(const dict_table_t* table, unsigned col_no)
{
	ut_ad(table->persistent_autoinc);
	ut_ad(!table->is_temporary());

	dict_index_t*	index = dict_table_get_first_index(table);

	if (index == NULL) {
		return 0;
	}

	mtr_t		mtr;
	mtr.start();
	buf_block_t*	block = buf_page_get(
		page_id_t(index->table->space_id, index->page),
		page_size_t(index->table->space->flags),
		RW_S_LATCH, &mtr);

	ib_uint64_t	autoinc	= block ? page_get_autoinc(block->frame) : 0;
	const bool	retry	= block && autoinc == 0
		&& !page_is_empty(block->frame);
	mtr.commit();

	if (retry) {
		/* This should be an old data file where
		PAGE_ROOT_AUTO_INC was initialized to 0.
		Fall back to reading MAX(autoinc_col).
		There should be an index on it. */
		const dict_col_t*	autoinc_col
			= dict_table_get_nth_col(table, col_no);
		while (index && index->fields[0].col != autoinc_col) {
			index = dict_table_get_next_index(index);
		}

		if (index) {
			autoinc = row_search_max_autoinc(index);
		}
	}

	return autoinc;
}

/** Write the next available AUTO_INCREMENT value to PAGE_ROOT_AUTO_INC.
@param[in,out]	index	clustered index
@param[in]	autoinc	the AUTO_INCREMENT value
@param[in]	reset	whether to reset the AUTO_INCREMENT
			to a possibly smaller value than currently
			exists in the page */
void
btr_write_autoinc(dict_index_t* index, ib_uint64_t autoinc, bool reset)
{
	ut_ad(index->is_primary());
	ut_ad(index->table->persistent_autoinc);
	ut_ad(!index->table->is_temporary());

	mtr_t		mtr;
	mtr.start();
	fil_space_t* space = index->table->space;
	mtr.set_named_space(space);
	page_set_autoinc(buf_page_get(page_id_t(space->id, index->page),
				      page_size_t(space->flags),
				      RW_SX_LATCH, &mtr),
			 index, autoinc, &mtr, reset);
	mtr.commit();
}

/*************************************************************//**
Reorganizes an index page.

IMPORTANT: On success, the caller will have to update IBUF_BITMAP_FREE
if this is a compressed leaf page in a secondary index. This has to
be done either within the same mini-transaction, or by invoking
ibuf_reset_free_bits() before mtr_commit(). On uncompressed pages,
IBUF_BITMAP_FREE is unaffected by reorganization.

@retval true if the operation was successful
@retval false if it is a compressed page, and recompression failed */
bool
btr_page_reorganize_low(
/*====================*/
	bool		recovery,/*!< in: true if called in recovery:
				locks should not be updated, i.e.,
				there cannot exist locks on the
				page, and a hash index should not be
				dropped: it cannot exist */
	ulint		z_level,/*!< in: compression level to be used
				if dealing with compressed page */
	page_cur_t*	cursor,	/*!< in/out: page cursor */
	dict_index_t*	index,	/*!< in: the index tree of the page */
	mtr_t*		mtr)	/*!< in/out: mini-transaction */
{
	buf_block_t*	block		= page_cur_get_block(cursor);
	buf_pool_t*	buf_pool	= buf_pool_from_bpage(&block->page);
	page_t*		page		= buf_block_get_frame(block);
	page_zip_des_t*	page_zip	= buf_block_get_page_zip(block);
	buf_block_t*	temp_block;
	page_t*		temp_page;
	ulint		data_size1;
	ulint		data_size2;
	ulint		max_ins_size1;
	ulint		max_ins_size2;
	bool		success		= false;
	ulint		pos;
	bool		log_compressed;
	bool		is_spatial;

	ut_ad(mtr_memo_contains(mtr, block, MTR_MEMO_PAGE_X_FIX));
	btr_assert_not_corrupted(block, index);
	ut_ad(fil_page_index_page_check(block->frame));
	ut_ad(index->is_dummy
	      || block->page.id.space() == index->table->space->id);
	ut_ad(index->is_dummy
	      || block->page.id.page_no() != index->page
	      || !page_has_siblings(page));
#ifdef UNIV_ZIP_DEBUG
	ut_a(!page_zip || page_zip_validate(page_zip, page, index));
#endif /* UNIV_ZIP_DEBUG */
	data_size1 = page_get_data_size(page);
	max_ins_size1 = page_get_max_insert_size_after_reorganize(page, 1);
	/* Turn logging off */
	mtr_log_t	log_mode = mtr_set_log_mode(mtr, MTR_LOG_NONE);

	temp_block = buf_block_alloc(buf_pool);
	temp_page = temp_block->frame;

	MONITOR_INC(MONITOR_INDEX_REORG_ATTEMPTS);

	/* This function can be called by log redo with a "dummy" index.
	So we would trust more on the original page's type */
	is_spatial = (fil_page_get_type(page) == FIL_PAGE_RTREE
		      || dict_index_is_spatial(index));

	/* Copy the old page to temporary space */
	buf_frame_copy(temp_page, page);

	if (!recovery) {
		btr_search_drop_page_hash_index(block);
	}

	/* Save the cursor position. */
	pos = page_rec_get_n_recs_before(page_cur_get_rec(cursor));

	/* Recreate the page: note that global data on page (possible
	segment headers, next page-field, etc.) is preserved intact */

	page_create(block, mtr, dict_table_is_comp(index->table), is_spatial);

	/* Copy the records from the temporary space to the recreated page;
	do not copy the lock bits yet */

	page_copy_rec_list_end_no_locks(block, temp_block,
					page_get_infimum_rec(temp_page),
					index, mtr);

	/* Copy the PAGE_MAX_TRX_ID or PAGE_ROOT_AUTO_INC. */
	memcpy(page + (PAGE_HEADER + PAGE_MAX_TRX_ID),
	       temp_page + (PAGE_HEADER + PAGE_MAX_TRX_ID), 8);
	/* PAGE_MAX_TRX_ID is unused in clustered index pages
	(other than the root where it is repurposed as PAGE_ROOT_AUTO_INC),
	non-leaf pages, and in temporary tables. It was always
	zero-initialized in page_create() in all InnoDB versions.
	PAGE_MAX_TRX_ID must be nonzero on dict_index_is_sec_or_ibuf()
	leaf pages.

	During redo log apply, dict_index_is_sec_or_ibuf() always
	holds, even for clustered indexes. */
	ut_ad(recovery || index->table->is_temporary()
	      || !page_is_leaf(temp_page)
	      || !dict_index_is_sec_or_ibuf(index)
	      || page_get_max_trx_id(page) != 0);
	/* PAGE_MAX_TRX_ID must be zero on non-leaf pages other than
	clustered index root pages. */
	ut_ad(recovery
	      || page_get_max_trx_id(page) == 0
	      || (dict_index_is_sec_or_ibuf(index)
		  ? page_is_leaf(temp_page)
		  : block->page.id.page_no() == index->page));

	/* If innodb_log_compressed_pages is ON, page reorganize should log the
	compressed page image.*/
	log_compressed = page_zip && page_zip_log_pages;

	if (log_compressed) {
		mtr_set_log_mode(mtr, log_mode);
	}

	if (page_zip
	    && !page_zip_compress(page_zip, page, index, z_level, NULL, mtr)) {

		/* Restore the old page and exit. */
#if defined UNIV_DEBUG || defined UNIV_ZIP_DEBUG
		/* Check that the bytes that we skip are identical. */
		ut_a(!memcmp(page, temp_page, PAGE_HEADER));
		ut_a(!memcmp(PAGE_HEADER + PAGE_N_RECS + page,
			     PAGE_HEADER + PAGE_N_RECS + temp_page,
			     PAGE_DATA - (PAGE_HEADER + PAGE_N_RECS)));
		ut_a(!memcmp(srv_page_size - FIL_PAGE_DATA_END + page,
			     srv_page_size - FIL_PAGE_DATA_END + temp_page,
			     FIL_PAGE_DATA_END));
#endif /* UNIV_DEBUG || UNIV_ZIP_DEBUG */

		memcpy(PAGE_HEADER + page, PAGE_HEADER + temp_page,
		       PAGE_N_RECS - PAGE_N_DIR_SLOTS);
		memcpy(PAGE_DATA + page, PAGE_DATA + temp_page,
		       srv_page_size - PAGE_DATA - FIL_PAGE_DATA_END);

#if defined UNIV_DEBUG || defined UNIV_ZIP_DEBUG
		ut_a(!memcmp(page, temp_page, srv_page_size));
#endif /* UNIV_DEBUG || UNIV_ZIP_DEBUG */

		goto func_exit;
	}

	if (!recovery && !dict_table_is_locking_disabled(index->table)) {
		/* Update the record lock bitmaps */
		lock_move_reorganize_page(block, temp_block);
	}

	data_size2 = page_get_data_size(page);
	max_ins_size2 = page_get_max_insert_size_after_reorganize(page, 1);

	if (data_size1 != data_size2 || max_ins_size1 != max_ins_size2) {
		ib::error()
			<< "Page old data size " << data_size1
			<< " new data size " << data_size2
			<< ", page old max ins size " << max_ins_size1
			<< " new max ins size " << max_ins_size2;

		ib::error() << BUG_REPORT_MSG;
		ut_ad(0);
	} else {
		success = true;
	}

	/* Restore the cursor position. */
	if (pos > 0) {
		cursor->rec = page_rec_get_nth(page, pos);
	} else {
		ut_ad(cursor->rec == page_get_infimum_rec(page));
	}

func_exit:
#ifdef UNIV_ZIP_DEBUG
	ut_a(!page_zip || page_zip_validate(page_zip, page, index));
#endif /* UNIV_ZIP_DEBUG */

	if (!recovery && block->page.id.page_no() == index->page
	    && fil_page_get_type(temp_page) == FIL_PAGE_TYPE_INSTANT) {
		/* Preserve the PAGE_INSTANT information. */
		ut_ad(!page_zip);
		ut_ad(index->is_instant());
		memcpy(FIL_PAGE_TYPE + page, FIL_PAGE_TYPE + temp_page, 2);
		memcpy(PAGE_HEADER + PAGE_INSTANT + page,
		       PAGE_HEADER + PAGE_INSTANT + temp_page, 2);
	}

	buf_block_free(temp_block);

	/* Restore logging mode */
	mtr_set_log_mode(mtr, log_mode);

	if (success) {
		mlog_id_t	type;
		byte*		log_ptr;

		/* Write the log record */
		if (page_zip) {
			ut_ad(page_is_comp(page));
			type = MLOG_ZIP_PAGE_REORGANIZE;
		} else if (page_is_comp(page)) {
			type = MLOG_COMP_PAGE_REORGANIZE;
		} else {
			type = MLOG_PAGE_REORGANIZE;
		}

		log_ptr = log_compressed
			? NULL
			: mlog_open_and_write_index(
				mtr, page, index, type,
				page_zip ? 1 : 0);

		/* For compressed pages write the compression level. */
		if (log_ptr && page_zip) {
			mach_write_to_1(log_ptr, z_level);
			mlog_close(mtr, log_ptr + 1);
		}

		MONITOR_INC(MONITOR_INDEX_REORG_SUCCESSFUL);
	}

	if (UNIV_UNLIKELY(fil_page_get_type(page) == FIL_PAGE_TYPE_INSTANT)) {
		/* Log the PAGE_INSTANT information. */
		ut_ad(!page_zip);
		ut_ad(index->is_instant());
		ut_ad(!recovery);
		mlog_write_ulint(FIL_PAGE_TYPE + page, FIL_PAGE_TYPE_INSTANT,
				 MLOG_2BYTES, mtr);
		mlog_write_ulint(PAGE_HEADER + PAGE_INSTANT + page,
				 mach_read_from_2(PAGE_HEADER + PAGE_INSTANT
						  + page),
				 MLOG_2BYTES, mtr);
	}

	return(success);
}

/*************************************************************//**
Reorganizes an index page.

IMPORTANT: On success, the caller will have to update IBUF_BITMAP_FREE
if this is a compressed leaf page in a secondary index. This has to
be done either within the same mini-transaction, or by invoking
ibuf_reset_free_bits() before mtr_commit(). On uncompressed pages,
IBUF_BITMAP_FREE is unaffected by reorganization.

@retval true if the operation was successful
@retval false if it is a compressed page, and recompression failed */
bool
btr_page_reorganize_block(
/*======================*/
	bool		recovery,/*!< in: true if called in recovery:
				locks should not be updated, i.e.,
				there cannot exist locks on the
				page, and a hash index should not be
				dropped: it cannot exist */
	ulint		z_level,/*!< in: compression level to be used
				if dealing with compressed page */
	buf_block_t*	block,	/*!< in/out: B-tree page */
	dict_index_t*	index,	/*!< in: the index tree of the page */
	mtr_t*		mtr)	/*!< in/out: mini-transaction */
{
	page_cur_t	cur;
	page_cur_set_before_first(block, &cur);

	return(btr_page_reorganize_low(recovery, z_level, &cur, index, mtr));
}

/*************************************************************//**
Reorganizes an index page.

IMPORTANT: On success, the caller will have to update IBUF_BITMAP_FREE
if this is a compressed leaf page in a secondary index. This has to
be done either within the same mini-transaction, or by invoking
ibuf_reset_free_bits() before mtr_commit(). On uncompressed pages,
IBUF_BITMAP_FREE is unaffected by reorganization.

@retval true if the operation was successful
@retval false if it is a compressed page, and recompression failed */
bool
btr_page_reorganize(
/*================*/
	page_cur_t*	cursor,	/*!< in/out: page cursor */
	dict_index_t*	index,	/*!< in: the index tree of the page */
	mtr_t*		mtr)	/*!< in/out: mini-transaction */
{
	return(btr_page_reorganize_low(false, page_zip_level,
				       cursor, index, mtr));
}

/***********************************************************//**
Parses a redo log record of reorganizing a page.
@return end of log record or NULL */
byte*
btr_parse_page_reorganize(
/*======================*/
	byte*		ptr,	/*!< in: buffer */
	byte*		end_ptr,/*!< in: buffer end */
	dict_index_t*	index,	/*!< in: record descriptor */
	bool		compressed,/*!< in: true if compressed page */
	buf_block_t*	block,	/*!< in: page to be reorganized, or NULL */
	mtr_t*		mtr)	/*!< in: mtr or NULL */
{
	ulint	level = page_zip_level;

	ut_ad(ptr != NULL);
	ut_ad(end_ptr != NULL);
	ut_ad(index != NULL);

	/* If dealing with a compressed page the record has the
	compression level used during original compression written in
	one byte. Otherwise record is empty. */
	if (compressed) {
		if (ptr == end_ptr) {
			return(NULL);
		}

		level = mach_read_from_1(ptr);

		ut_a(level <= 9);
		++ptr;
	} else {
		level = page_zip_level;
	}

	if (block != NULL) {
		btr_page_reorganize_block(true, level, block, index, mtr);
	}

	return(ptr);
}

/** Empty an index page (possibly the root page). @see btr_page_create().
@param[in,out]	block		page to be emptied
@param[in,out]	page_zip	compressed page frame, or NULL
@param[in]	index		index of the page
@param[in]	level		B-tree level of the page (0=leaf)
@param[in,out]	mtr		mini-transaction */
void
btr_page_empty(
	buf_block_t*	block,
	page_zip_des_t*	page_zip,
	dict_index_t*	index,
	ulint		level,
	mtr_t*		mtr)
{
	page_t*	page = buf_block_get_frame(block);

	ut_ad(mtr_memo_contains(mtr, block, MTR_MEMO_PAGE_X_FIX));
	ut_ad(page_zip == buf_block_get_page_zip(block));
	ut_ad(!index->is_dummy);
	ut_ad(index->table->space->id == block->page.id.space());
#ifdef UNIV_ZIP_DEBUG
	ut_a(!page_zip || page_zip_validate(page_zip, page, index));
#endif /* UNIV_ZIP_DEBUG */

	btr_search_drop_page_hash_index(block);

	/* Recreate the page: note that global data on page (possible
	segment headers, next page-field, etc.) is preserved intact */

	/* Preserve PAGE_ROOT_AUTO_INC when creating a clustered index
	root page. */
	const ib_uint64_t	autoinc
		= dict_index_is_clust(index)
		&& index->page == block->page.id.page_no()
		? page_get_autoinc(page)
		: 0;

	if (page_zip) {
		page_create_zip(block, index, level, autoinc, NULL, mtr);
	} else {
		page_create(block, mtr, dict_table_is_comp(index->table),
			    dict_index_is_spatial(index));
		btr_page_set_level(page, NULL, level, mtr);
		if (autoinc) {
			mlog_write_ull(PAGE_HEADER + PAGE_MAX_TRX_ID + page,
				       autoinc, mtr);
		}
	}
}

/*************************************************************//**
Makes tree one level higher by splitting the root, and inserts
the tuple. It is assumed that mtr contains an x-latch on the tree.
NOTE that the operation of this function must always succeed,
we cannot reverse it: therefore enough free disk space must be
guaranteed to be available before this function is called.
@return inserted record */
rec_t*
btr_root_raise_and_insert(
/*======================*/
	ulint		flags,	/*!< in: undo logging and locking flags */
	btr_cur_t*	cursor,	/*!< in: cursor at which to insert: must be
				on the root page; when the function returns,
				the cursor is positioned on the predecessor
				of the inserted record */
	rec_offs**	offsets,/*!< out: offsets on inserted record */
	mem_heap_t**	heap,	/*!< in/out: pointer to memory heap, or NULL */
	const dtuple_t*	tuple,	/*!< in: tuple to insert */
	ulint		n_ext,	/*!< in: number of externally stored columns */
	mtr_t*		mtr)	/*!< in: mtr */
{
	dict_index_t*	index;
	page_t*		root;
	page_t*		new_page;
	ulint		new_page_no;
	rec_t*		rec;
	dtuple_t*	node_ptr;
	ulint		level;
	rec_t*		node_ptr_rec;
	page_cur_t*	page_cursor;
	page_zip_des_t*	root_page_zip;
	page_zip_des_t*	new_page_zip;
	buf_block_t*	root_block;
	buf_block_t*	new_block;

	root = btr_cur_get_page(cursor);
	root_block = btr_cur_get_block(cursor);
	root_page_zip = buf_block_get_page_zip(root_block);
	ut_ad(!page_is_empty(root));
	index = btr_cur_get_index(cursor);
	ut_ad(index->n_core_null_bytes <= UT_BITS_IN_BYTES(index->n_nullable));
#ifdef UNIV_ZIP_DEBUG
	ut_a(!root_page_zip || page_zip_validate(root_page_zip, root, index));
#endif /* UNIV_ZIP_DEBUG */
#ifdef UNIV_BTR_DEBUG
	if (!dict_index_is_ibuf(index)) {
		ulint	space = index->table->space_id;

		ut_a(btr_root_fseg_validate(FIL_PAGE_DATA + PAGE_BTR_SEG_LEAF
					    + root, space));
		ut_a(btr_root_fseg_validate(FIL_PAGE_DATA + PAGE_BTR_SEG_TOP
					    + root, space));
	}

	ut_a(dict_index_get_page(index) == page_get_page_no(root));
#endif /* UNIV_BTR_DEBUG */
	ut_ad(mtr_memo_contains_flagged(mtr, dict_index_get_lock(index),
					MTR_MEMO_X_LOCK
					| MTR_MEMO_SX_LOCK));
	ut_ad(mtr_memo_contains(mtr, root_block, MTR_MEMO_PAGE_X_FIX));

	/* Allocate a new page to the tree. Root splitting is done by first
	moving the root records to the new page, emptying the root, putting
	a node pointer to the new page, and then splitting the new page. */

	level = btr_page_get_level(root);

	new_block = btr_page_alloc(index, 0, FSP_NO_DIR, level, mtr, mtr);

	if (new_block == NULL && os_has_said_disk_full) {
		return(NULL);
	}

	new_page = buf_block_get_frame(new_block);
	new_page_zip = buf_block_get_page_zip(new_block);
	ut_a(!new_page_zip == !root_page_zip);
	ut_a(!new_page_zip
	     || page_zip_get_size(new_page_zip)
	     == page_zip_get_size(root_page_zip));

	btr_page_create(new_block, new_page_zip, index, level, mtr);

	/* Set the next node and previous node fields of new page */
	btr_page_set_next(new_page, new_page_zip, FIL_NULL, mtr);
	btr_page_set_prev(new_page, new_page_zip, FIL_NULL, mtr);

	/* Copy the records from root to the new page one by one. */

	if (0
#ifdef UNIV_ZIP_COPY
	    || new_page_zip
#endif /* UNIV_ZIP_COPY */
	    || !page_copy_rec_list_end(new_block, root_block,
				       page_get_infimum_rec(root),
				       index, mtr)) {
		ut_a(new_page_zip);

		/* Copy the page byte for byte. */
		page_zip_copy_recs(new_page_zip, new_page,
				   root_page_zip, root, index, mtr);

		/* Update the lock table and possible hash index. */
		lock_move_rec_list_end(new_block, root_block,
				       page_get_infimum_rec(root));

		/* Move any existing predicate locks */
		if (dict_index_is_spatial(index)) {
			lock_prdt_rec_move(new_block, root_block);
		} else {
			btr_search_move_or_delete_hash_entries(
				new_block, root_block);
		}
	}

	if (dict_index_is_sec_or_ibuf(index)) {
		/* In secondary indexes and the change buffer,
		PAGE_MAX_TRX_ID can be reset on the root page, because
		the field only matters on leaf pages, and the root no
		longer is a leaf page. (Older versions of InnoDB did
		set PAGE_MAX_TRX_ID on all secondary index pages.) */
		if (root_page_zip) {
			byte* p = PAGE_HEADER + PAGE_MAX_TRX_ID + root;
			memset(p, 0, 8);
			page_zip_write_header(root_page_zip, p, 8, mtr);
		} else {
			mlog_write_ull(PAGE_HEADER + PAGE_MAX_TRX_ID
				       + root, 0, mtr);
		}
	} else {
		/* PAGE_ROOT_AUTO_INC is only present in the clustered index
		root page; on other clustered index pages, we want to reserve
		the field PAGE_MAX_TRX_ID for future use. */
		if (new_page_zip) {
			byte* p = PAGE_HEADER + PAGE_MAX_TRX_ID + new_page;
			memset(p, 0, 8);
			page_zip_write_header(new_page_zip, p, 8, mtr);
		} else {
			mlog_write_ull(PAGE_HEADER + PAGE_MAX_TRX_ID
				       + new_page, 0, mtr);
		}
	}

	/* If this is a pessimistic insert which is actually done to
	perform a pessimistic update then we have stored the lock
	information of the record to be inserted on the infimum of the
	root page: we cannot discard the lock structs on the root page */

	if (!dict_table_is_locking_disabled(index->table)) {
		lock_update_root_raise(new_block, root_block);
	}

	/* Create a memory heap where the node pointer is stored */
	if (!*heap) {
		*heap = mem_heap_create(1000);
	}

	rec = page_rec_get_next(page_get_infimum_rec(new_page));
	new_page_no = new_block->page.id.page_no();

	/* Build the node pointer (= node key and page address) for the
	child */
	if (dict_index_is_spatial(index)) {
		rtr_mbr_t		new_mbr;

		rtr_page_cal_mbr(index, new_block, &new_mbr, *heap);
		node_ptr = rtr_index_build_node_ptr(
			index, &new_mbr, rec, new_page_no, *heap);
	} else {
		node_ptr = dict_index_build_node_ptr(
			index, rec, new_page_no, *heap, level);
	}
	/* The node pointer must be marked as the predefined minimum record,
	as there is no lower alphabetical limit to records in the leftmost
	node of a level: */
	dtuple_set_info_bits(node_ptr,
			     dtuple_get_info_bits(node_ptr)
			     | REC_INFO_MIN_REC_FLAG);

	/* Rebuild the root page to get free space */
	btr_page_empty(root_block, root_page_zip, index, level + 1, mtr);
	/* btr_page_empty() is supposed to zero-initialize the field. */
	ut_ad(!page_get_instant(root_block->frame));

	if (index->is_instant()) {
		ut_ad(!root_page_zip);
		byte* page_type = root_block->frame + FIL_PAGE_TYPE;
		ut_ad(mach_read_from_2(page_type) == FIL_PAGE_INDEX);
		mlog_write_ulint(page_type, FIL_PAGE_TYPE_INSTANT,
				 MLOG_2BYTES, mtr);
		page_set_instant(root_block->frame, index->n_core_fields, mtr);
	}

	ut_ad(!page_has_siblings(root));

	page_cursor = btr_cur_get_page_cur(cursor);

	/* Insert node pointer to the root */

	page_cur_set_before_first(root_block, page_cursor);

	node_ptr_rec = page_cur_tuple_insert(page_cursor, node_ptr,
					     index, offsets, heap, 0, mtr);

	/* The root page should only contain the node pointer
	to new_page at this point.  Thus, the data should fit. */
	ut_a(node_ptr_rec);

	/* We play safe and reset the free bits for the new page */

	if (!dict_index_is_clust(index)
	    && !index->table->is_temporary()) {
		ibuf_reset_free_bits(new_block);
	}

	if (tuple != NULL) {
		/* Reposition the cursor to the child node */
		page_cur_search(new_block, index, tuple, page_cursor);
	} else {
		/* Set cursor to first record on child node */
		page_cur_set_before_first(new_block, page_cursor);
	}

	/* Split the child and insert tuple */
	if (dict_index_is_spatial(index)) {
		/* Split rtree page and insert tuple */
		return(rtr_page_split_and_insert(flags, cursor, offsets, heap,
						 tuple, n_ext, mtr));
	} else {
		return(btr_page_split_and_insert(flags, cursor, offsets, heap,
						 tuple, n_ext, mtr));
	}
}

/** Decide if the page should be split at the convergence point of inserts
converging to the left.
@param[in]	cursor	insert position
@return the first record to be moved to the right half page
@retval	NULL if no split is recommended */
rec_t* btr_page_get_split_rec_to_left(const btr_cur_t* cursor)
{
	rec_t* split_rec = btr_cur_get_rec(cursor);
	const page_t* page = page_align(split_rec);

	if (page_header_get_ptr(page, PAGE_LAST_INSERT)
	    != page_rec_get_next(split_rec)) {
		return NULL;
	}

	/* The metadata record must be present in the leftmost leaf page
	of the clustered index, if and only if index->is_instant().
	However, during innobase_instant_try(), index->is_instant()
	would already hold when row_ins_clust_index_entry_low()
	is being invoked to insert the the metadata record.
	So, we can only assert that when the metadata record exists,
	index->is_instant() must hold. */
	ut_ad(!page_is_leaf(page) || page_has_prev(page)
	      || cursor->index->is_instant()
	      || !(rec_get_info_bits(page_rec_get_next_const(
					     page_get_infimum_rec(page)),
				     dict_table_is_comp(cursor->index->table))
		   & REC_INFO_MIN_REC_FLAG));

	const rec_t* infimum = page_get_infimum_rec(page);

	/* If the convergence is in the middle of a page, include also
	the record immediately before the new insert to the upper
	page. Otherwise, we could repeatedly move from page to page
	lots of records smaller than the convergence point. */

	if (split_rec == infimum
	    || split_rec == page_rec_get_next_const(infimum)) {
		split_rec = page_rec_get_next(split_rec);
	}

	return split_rec;
}

/** Decide if the page should be split at the convergence point of inserts
converging to the right.
@param[in]	cursor		insert position
@param[out]	split_rec	if split recommended, the first record
				on the right half page, or
				NULL if the to-be-inserted record
				should be first
@return whether split is recommended */
bool
btr_page_get_split_rec_to_right(const btr_cur_t* cursor, rec_t** split_rec)
{
	rec_t* insert_point = btr_cur_get_rec(cursor);
	const page_t* page = page_align(insert_point);

	/* We use eager heuristics: if the new insert would be right after
	the previous insert on the same page, we assume that there is a
	pattern of sequential inserts here. */

	if (page_header_get_ptr(page, PAGE_LAST_INSERT) != insert_point) {
		return false;
	}

	insert_point = page_rec_get_next(insert_point);

	if (page_rec_is_supremum(insert_point)) {
		insert_point = NULL;
	} else {
		insert_point = page_rec_get_next(insert_point);
		if (page_rec_is_supremum(insert_point)) {
			insert_point = NULL;
		}

		/* If there are >= 2 user records up from the insert
		point, split all but 1 off. We want to keep one because
		then sequential inserts can use the adaptive hash
		index, as they can do the necessary checks of the right
		search position just by looking at the records on this
		page. */
	}

	*split_rec = insert_point;
	return true;
}

/*************************************************************//**
Calculates a split record such that the tuple will certainly fit on
its half-page when the split is performed. We assume in this function
only that the cursor page has at least one user record.
@return split record, or NULL if tuple will be the first record on
the lower or upper half-page (determined by btr_page_tuple_smaller()) */
static
rec_t*
btr_page_get_split_rec(
/*===================*/
	btr_cur_t*	cursor,	/*!< in: cursor at which insert should be made */
	const dtuple_t*	tuple,	/*!< in: tuple to insert */
	ulint		n_ext)	/*!< in: number of externally stored columns */
{
	page_t*		page;
	page_zip_des_t*	page_zip;
	ulint		insert_size;
	ulint		free_space;
	ulint		total_data;
	ulint		total_n_recs;
	ulint		total_space;
	ulint		incl_data;
	rec_t*		ins_rec;
	rec_t*		rec;
	rec_t*		next_rec;
	ulint		n;
	mem_heap_t*	heap;
	rec_offs*	offsets;

	page = btr_cur_get_page(cursor);

	insert_size = rec_get_converted_size(cursor->index, tuple, n_ext);
	free_space  = page_get_free_space_of_empty(page_is_comp(page));

	page_zip = btr_cur_get_page_zip(cursor);
	if (page_zip) {
		/* Estimate the free space of an empty compressed page. */
		ulint	free_space_zip = page_zip_empty_size(
			cursor->index->n_fields,
			page_zip_get_size(page_zip));

		if (free_space > (ulint) free_space_zip) {
			free_space = (ulint) free_space_zip;
		}
	}

	/* free_space is now the free space of a created new page */

	total_data   = page_get_data_size(page) + insert_size;
	total_n_recs = ulint(page_get_n_recs(page)) + 1;
	ut_ad(total_n_recs >= 2);
	total_space  = total_data + page_dir_calc_reserved_space(total_n_recs);

	n = 0;
	incl_data = 0;
	ins_rec = btr_cur_get_rec(cursor);
	rec = page_get_infimum_rec(page);

	heap = NULL;
	offsets = NULL;

	/* We start to include records to the left half, and when the
	space reserved by them exceeds half of total_space, then if
	the included records fit on the left page, they will be put there
	if something was left over also for the right page,
	otherwise the last included record will be the first on the right
	half page */

	do {
		/* Decide the next record to include */
		if (rec == ins_rec) {
			rec = NULL;	/* NULL denotes that tuple is
					now included */
		} else if (rec == NULL) {
			rec = page_rec_get_next(ins_rec);
		} else {
			rec = page_rec_get_next(rec);
		}

		if (rec == NULL) {
			/* Include tuple */
			incl_data += insert_size;
		} else {
			offsets = rec_get_offsets(rec, cursor->index, offsets,
						  page_is_leaf(page)
						  ? cursor->index->n_core_fields
						  : 0,
						  ULINT_UNDEFINED, &heap);
			incl_data += rec_offs_size(offsets);
		}

		n++;
	} while (incl_data + page_dir_calc_reserved_space(n)
		 < total_space / 2);

	if (incl_data + page_dir_calc_reserved_space(n) <= free_space) {
		/* The next record will be the first on
		the right half page if it is not the
		supremum record of page */

		if (rec == ins_rec) {
			rec = NULL;

			goto func_exit;
		} else if (rec == NULL) {
			next_rec = page_rec_get_next(ins_rec);
		} else {
			next_rec = page_rec_get_next(rec);
		}
		ut_ad(next_rec);
		if (!page_rec_is_supremum(next_rec)) {
			rec = next_rec;
		}
	}

func_exit:
	if (heap) {
		mem_heap_free(heap);
	}
	return(rec);
}

/*************************************************************//**
Returns TRUE if the insert fits on the appropriate half-page with the
chosen split_rec.
@return true if fits */
static MY_ATTRIBUTE((nonnull(1,3,4,6), warn_unused_result))
bool
btr_page_insert_fits(
/*=================*/
	btr_cur_t*	cursor,	/*!< in: cursor at which insert
				should be made */
	const rec_t*	split_rec,/*!< in: suggestion for first record
				on upper half-page, or NULL if
				tuple to be inserted should be first */
	rec_offs**	offsets,/*!< in: rec_get_offsets(
				split_rec, cursor->index); out: garbage */
	const dtuple_t*	tuple,	/*!< in: tuple to insert */
	ulint		n_ext,	/*!< in: number of externally stored columns */
	mem_heap_t**	heap)	/*!< in: temporary memory heap */
{
	page_t*		page;
	ulint		insert_size;
	ulint		free_space;
	ulint		total_data;
	ulint		total_n_recs;
	const rec_t*	rec;
	const rec_t*	end_rec;

	page = btr_cur_get_page(cursor);

	ut_ad(!split_rec
	      || !page_is_comp(page) == !rec_offs_comp(*offsets));
	ut_ad(!split_rec
	      || rec_offs_validate(split_rec, cursor->index, *offsets));

	insert_size = rec_get_converted_size(cursor->index, tuple, n_ext);
	free_space  = page_get_free_space_of_empty(page_is_comp(page));

	/* free_space is now the free space of a created new page */

	total_data   = page_get_data_size(page) + insert_size;
	total_n_recs = ulint(page_get_n_recs(page)) + 1;

	/* We determine which records (from rec to end_rec, not including
	end_rec) will end up on the other half page from tuple when it is
	inserted. */

	if (split_rec == NULL) {
		rec = page_rec_get_next(page_get_infimum_rec(page));
		end_rec = page_rec_get_next(btr_cur_get_rec(cursor));

	} else if (cmp_dtuple_rec(tuple, split_rec, *offsets) >= 0) {

		rec = page_rec_get_next(page_get_infimum_rec(page));
		end_rec = split_rec;
	} else {
		rec = split_rec;
		end_rec = page_get_supremum_rec(page);
	}

	if (total_data + page_dir_calc_reserved_space(total_n_recs)
	    <= free_space) {

		/* Ok, there will be enough available space on the
		half page where the tuple is inserted */

		return(true);
	}

	while (rec != end_rec) {
		/* In this loop we calculate the amount of reserved
		space after rec is removed from page. */

		*offsets = rec_get_offsets(rec, cursor->index, *offsets,
					   page_is_leaf(page)
					   ? cursor->index->n_core_fields
					   : 0,
					   ULINT_UNDEFINED, heap);

		total_data -= rec_offs_size(*offsets);
		total_n_recs--;

		if (total_data + page_dir_calc_reserved_space(total_n_recs)
		    <= free_space) {

			/* Ok, there will be enough available space on the
			half page where the tuple is inserted */

			return(true);
		}

		rec = page_rec_get_next_const(rec);
	}

	return(false);
}

/*******************************************************//**
Inserts a data tuple to a tree on a non-leaf level. It is assumed
that mtr holds an x-latch on the tree. */
void
btr_insert_on_non_leaf_level_func(
/*==============================*/
	ulint		flags,	/*!< in: undo logging and locking flags */
	dict_index_t*	index,	/*!< in: index */
	ulint		level,	/*!< in: level, must be > 0 */
	dtuple_t*	tuple,	/*!< in: the record to be inserted */
	const char*	file,	/*!< in: file name */
	unsigned	line,	/*!< in: line where called */
	mtr_t*		mtr)	/*!< in: mtr */
{
	big_rec_t*	dummy_big_rec;
	btr_cur_t	cursor;
	dberr_t		err;
	rec_t*		rec;
	mem_heap_t*	heap = NULL;
	rec_offs	offsets_[REC_OFFS_NORMAL_SIZE];
	rec_offs*	offsets         = offsets_;
	rec_offs_init(offsets_);
	rtr_info_t	rtr_info;

	ut_ad(level > 0);

	if (!dict_index_is_spatial(index)) {
		dberr_t err = btr_cur_search_to_nth_level(
			index, level, tuple, PAGE_CUR_LE,
			BTR_CONT_MODIFY_TREE,
			&cursor, 0, file, line, mtr);

		if (err != DB_SUCCESS) {
			ib::warn() << " Error code: " << err
				   << " btr_page_get_father_node_ptr_func "
				   << " level: " << level
				   << " called from file: "
				   << file << " line: " << line
				   << " table: " << index->table->name
				   << " index: " << index->name;
		}
	} else {
		/* For spatial index, initialize structures to track
		its parents etc. */
		rtr_init_rtr_info(&rtr_info, false, &cursor, index, false);

		rtr_info_update_btr(&cursor, &rtr_info);

		btr_cur_search_to_nth_level(index, level, tuple,
					    PAGE_CUR_RTREE_INSERT,
					    BTR_CONT_MODIFY_TREE,
					    &cursor, 0, file, line, mtr);
	}

	ut_ad(cursor.flag == BTR_CUR_BINARY);

	err = btr_cur_optimistic_insert(
		flags
		| BTR_NO_LOCKING_FLAG
		| BTR_KEEP_SYS_FLAG
		| BTR_NO_UNDO_LOG_FLAG,
		&cursor, &offsets, &heap,
		tuple, &rec, &dummy_big_rec, 0, NULL, mtr);

	if (err == DB_FAIL) {
		err = btr_cur_pessimistic_insert(flags
						 | BTR_NO_LOCKING_FLAG
						 | BTR_KEEP_SYS_FLAG
						 | BTR_NO_UNDO_LOG_FLAG,
						 &cursor, &offsets, &heap,
						 tuple, &rec,
						 &dummy_big_rec, 0, NULL, mtr);
		ut_a(err == DB_SUCCESS);
	}

	if (heap != NULL) {
		mem_heap_free(heap);
	}

	if (dict_index_is_spatial(index)) {
		ut_ad(cursor.rtr_info);

		rtr_clean_rtr_info(&rtr_info, true);
	}
}

/**************************************************************//**
Attaches the halves of an index page on the appropriate level in an
index tree. */
static MY_ATTRIBUTE((nonnull))
void
btr_attach_half_pages(
/*==================*/
	ulint		flags,		/*!< in: undo logging and
					locking flags */
	dict_index_t*	index,		/*!< in: the index tree */
	buf_block_t*	block,		/*!< in/out: page to be split */
	const rec_t*	split_rec,	/*!< in: first record on upper
					half page */
	buf_block_t*	new_block,	/*!< in/out: the new half page */
	ulint		direction,	/*!< in: FSP_UP or FSP_DOWN */
	mtr_t*		mtr)		/*!< in: mtr */
{
	ulint		prev_page_no;
	ulint		next_page_no;
	ulint		level;
	page_t*		page		= buf_block_get_frame(block);
	page_t*		lower_page;
	page_t*		upper_page;
	ulint		lower_page_no;
	ulint		upper_page_no;
	page_zip_des_t*	lower_page_zip;
	page_zip_des_t*	upper_page_zip;
	dtuple_t*	node_ptr_upper;
	mem_heap_t*	heap;
	buf_block_t*	prev_block = NULL;
	buf_block_t*	next_block = NULL;

	ut_ad(mtr_memo_contains(mtr, block, MTR_MEMO_PAGE_X_FIX));
	ut_ad(mtr_memo_contains(mtr, new_block, MTR_MEMO_PAGE_X_FIX));

	/* Create a memory heap where the data tuple is stored */
	heap = mem_heap_create(1024);

	/* Based on split direction, decide upper and lower pages */
	if (direction == FSP_DOWN) {

		btr_cur_t	cursor;
		rec_offs*	offsets;

		lower_page = buf_block_get_frame(new_block);
		lower_page_no = new_block->page.id.page_no();
		lower_page_zip = buf_block_get_page_zip(new_block);
		upper_page = buf_block_get_frame(block);
		upper_page_no = block->page.id.page_no();
		upper_page_zip = buf_block_get_page_zip(block);

		/* Look up the index for the node pointer to page */
		offsets = btr_page_get_father_block(NULL, heap, index,
						    block, mtr, &cursor);

		/* Replace the address of the old child node (= page) with the
		address of the new lower half */

		btr_node_ptr_set_child_page_no(
			btr_cur_get_rec(&cursor),
			btr_cur_get_page_zip(&cursor),
			offsets, lower_page_no, mtr);
		mem_heap_empty(heap);
	} else {
		lower_page = buf_block_get_frame(block);
		lower_page_no = block->page.id.page_no();
		lower_page_zip = buf_block_get_page_zip(block);
		upper_page = buf_block_get_frame(new_block);
		upper_page_no = new_block->page.id.page_no();
		upper_page_zip = buf_block_get_page_zip(new_block);
	}

	/* Get the previous and next pages of page */
	prev_page_no = btr_page_get_prev(page);
	next_page_no = btr_page_get_next(page);

	const ulint	space = block->page.id.space();

	/* for consistency, both blocks should be locked, before change */
	if (prev_page_no != FIL_NULL && direction == FSP_DOWN) {
		prev_block = btr_block_get(
			page_id_t(space, prev_page_no), block->page.size,
			RW_X_LATCH, index, mtr);
	}
	if (next_page_no != FIL_NULL && direction != FSP_DOWN) {
		next_block = btr_block_get(
			page_id_t(space, next_page_no), block->page.size,
			RW_X_LATCH, index, mtr);
	}

	/* Get the level of the split pages */
	level = btr_page_get_level(buf_block_get_frame(block));
	ut_ad(level == btr_page_get_level(buf_block_get_frame(new_block)));

	/* Build the node pointer (= node key and page address) for the upper
	half */

	node_ptr_upper = dict_index_build_node_ptr(index, split_rec,
						   upper_page_no, heap, level);

	/* Insert it next to the pointer to the lower half. Note that this
	may generate recursion leading to a split on the higher level. */

	btr_insert_on_non_leaf_level(flags, index, level + 1,
				     node_ptr_upper, mtr);

	/* Free the memory heap */
	mem_heap_free(heap);

	/* Update page links of the level */

	if (prev_block) {
#ifdef UNIV_BTR_DEBUG
		ut_a(page_is_comp(prev_block->frame) == page_is_comp(page));
		ut_a(btr_page_get_next(prev_block->frame)
		     == block->page.id.page_no());
#endif /* UNIV_BTR_DEBUG */

		btr_page_set_next(buf_block_get_frame(prev_block),
				  buf_block_get_page_zip(prev_block),
				  lower_page_no, mtr);
	}

	if (next_block) {
#ifdef UNIV_BTR_DEBUG
		ut_a(page_is_comp(next_block->frame) == page_is_comp(page));
		ut_a(btr_page_get_prev(next_block->frame)
		     == page_get_page_no(page));
#endif /* UNIV_BTR_DEBUG */

		btr_page_set_prev(buf_block_get_frame(next_block),
				  buf_block_get_page_zip(next_block),
				  upper_page_no, mtr);
	}

	if (direction == FSP_DOWN) {
		/* lower_page is new */
		btr_page_set_prev(lower_page, lower_page_zip,
				  prev_page_no, mtr);
	} else {
		ut_ad(btr_page_get_prev(lower_page) == prev_page_no);
	}

	btr_page_set_next(lower_page, lower_page_zip, upper_page_no, mtr);
	btr_page_set_prev(upper_page, upper_page_zip, lower_page_no, mtr);

	if (direction != FSP_DOWN) {
		/* upper_page is new */
		btr_page_set_next(upper_page, upper_page_zip,
				  next_page_no, mtr);
	} else {
		ut_ad(btr_page_get_next(upper_page) == next_page_no);
	}
}

/*************************************************************//**
Determine if a tuple is smaller than any record on the page.
@return TRUE if smaller */
static MY_ATTRIBUTE((nonnull, warn_unused_result))
bool
btr_page_tuple_smaller(
/*===================*/
	btr_cur_t*	cursor,	/*!< in: b-tree cursor */
	const dtuple_t*	tuple,	/*!< in: tuple to consider */
	rec_offs**	offsets,/*!< in/out: temporary storage */
	ulint		n_uniq,	/*!< in: number of unique fields
				in the index page records */
	mem_heap_t**	heap)	/*!< in/out: heap for offsets */
{
	buf_block_t*	block;
	const rec_t*	first_rec;
	page_cur_t	pcur;

	/* Read the first user record in the page. */
	block = btr_cur_get_block(cursor);
	page_cur_set_before_first(block, &pcur);
	page_cur_move_to_next(&pcur);
	first_rec = page_cur_get_rec(&pcur);

	*offsets = rec_get_offsets(
		first_rec, cursor->index, *offsets,
		page_is_leaf(block->frame) ? cursor->index->n_core_fields : 0,
		n_uniq, heap);

	return(cmp_dtuple_rec(tuple, first_rec, *offsets) < 0);
}

/** Insert the tuple into the right sibling page, if the cursor is at the end
of a page.
@param[in]	flags	undo logging and locking flags
@param[in,out]	cursor	cursor at which to insert; when the function succeeds,
			the cursor is positioned before the insert point.
@param[out]	offsets	offsets on inserted record
@param[in,out]	heap	memory heap for allocating offsets
@param[in]	tuple	tuple to insert
@param[in]	n_ext	number of externally stored columns
@param[in,out]	mtr	mini-transaction
@return	inserted record (first record on the right sibling page);
	the cursor will be positioned on the page infimum
@retval	NULL if the operation was not performed */
static
rec_t*
btr_insert_into_right_sibling(
	ulint		flags,
	btr_cur_t*	cursor,
	rec_offs**	offsets,
	mem_heap_t*	heap,
	const dtuple_t*	tuple,
	ulint		n_ext,
	mtr_t*		mtr)
{
	buf_block_t*	block = btr_cur_get_block(cursor);
	page_t*		page = buf_block_get_frame(block);
	const uint32_t	next_page_no = btr_page_get_next(page);

	ut_ad(mtr_memo_contains_flagged(
		      mtr, dict_index_get_lock(cursor->index),
		      MTR_MEMO_X_LOCK | MTR_MEMO_SX_LOCK));
	ut_ad(mtr_memo_contains(mtr, block, MTR_MEMO_PAGE_X_FIX));
	ut_ad(heap);

	if (next_page_no == FIL_NULL || !page_rec_is_supremum(
			page_rec_get_next(btr_cur_get_rec(cursor)))) {

		return(NULL);
	}

	page_cur_t	next_page_cursor;
	buf_block_t*	next_block;
	page_t*		next_page;
	btr_cur_t	next_father_cursor;
	rec_t*		rec = NULL;
	ulint		max_size;

	const ulint	space = block->page.id.space();

	next_block = btr_block_get(
		page_id_t(space, next_page_no), block->page.size,
		RW_X_LATCH, cursor->index, mtr);
	next_page = buf_block_get_frame(next_block);

	bool	is_leaf = page_is_leaf(next_page);

	btr_page_get_father(
		cursor->index, next_block, mtr, &next_father_cursor);

	page_cur_search(
		next_block, cursor->index, tuple, PAGE_CUR_LE,
		&next_page_cursor);

	max_size = page_get_max_insert_size_after_reorganize(next_page, 1);

	/* Extends gap lock for the next page */
	if (!dict_table_is_locking_disabled(cursor->index->table)) {
		lock_update_split_left(next_block, block);
	}

	rec = page_cur_tuple_insert(
		&next_page_cursor, tuple, cursor->index, offsets, &heap,
		n_ext, mtr);

	if (rec == NULL) {
		if (is_leaf
		    && next_block->page.size.is_compressed()
		    && !dict_index_is_clust(cursor->index)
		    && !cursor->index->table->is_temporary()) {
			/* Reset the IBUF_BITMAP_FREE bits, because
			page_cur_tuple_insert() will have attempted page
			reorganize before failing. */
			ibuf_reset_free_bits(next_block);
		}
		return(NULL);
	}

	ibool	compressed;
	dberr_t	err;
	ulint	level = btr_page_get_level(next_page);

	/* adjust cursor position */
	*btr_cur_get_page_cur(cursor) = next_page_cursor;

	ut_ad(btr_cur_get_rec(cursor) == page_get_infimum_rec(next_page));
	ut_ad(page_rec_get_next(page_get_infimum_rec(next_page)) == rec);

	/* We have to change the parent node pointer */

	compressed = btr_cur_pessimistic_delete(
		&err, TRUE, &next_father_cursor,
		BTR_CREATE_FLAG, false, mtr);

	ut_a(err == DB_SUCCESS);

	if (!compressed) {
		btr_cur_compress_if_useful(&next_father_cursor, FALSE, mtr);
	}

	dtuple_t*	node_ptr = dict_index_build_node_ptr(
		cursor->index, rec, next_block->page.id.page_no(),
		heap, level);

	btr_insert_on_non_leaf_level(
		flags, cursor->index, level + 1, node_ptr, mtr);

	ut_ad(rec_offs_validate(rec, cursor->index, *offsets));

	if (is_leaf
	    && !dict_index_is_clust(cursor->index)
	    && !cursor->index->table->is_temporary()) {
		/* Update the free bits of the B-tree page in the
		insert buffer bitmap. */

		if (next_block->page.size.is_compressed()) {
			ibuf_update_free_bits_zip(next_block, mtr);
		} else {
			ibuf_update_free_bits_if_full(
				next_block, max_size,
				rec_offs_size(*offsets) + PAGE_DIR_SLOT_SIZE);
		}
	}

	return(rec);
}

/*************************************************************//**
Splits an index page to halves and inserts the tuple. It is assumed
that mtr holds an x-latch to the index tree. NOTE: the tree x-latch is
released within this function! NOTE that the operation of this
function must always succeed, we cannot reverse it: therefore enough
free disk space (2 pages) must be guaranteed to be available before
this function is called.
NOTE: jonaso added support for calling function with tuple == NULL
which cause it to only split a page.

@return inserted record or NULL if run out of space */
rec_t*
btr_page_split_and_insert(
/*======================*/
	ulint		flags,	/*!< in: undo logging and locking flags */
	btr_cur_t*	cursor,	/*!< in: cursor at which to insert; when the
				function returns, the cursor is positioned
				on the predecessor of the inserted record */
	rec_offs**	offsets,/*!< out: offsets on inserted record */
	mem_heap_t**	heap,	/*!< in/out: pointer to memory heap, or NULL */
	const dtuple_t*	tuple,	/*!< in: tuple to insert */
	ulint		n_ext,	/*!< in: number of externally stored columns */
	mtr_t*		mtr)	/*!< in: mtr */
{
	buf_block_t*	block;
	page_t*		page;
	page_zip_des_t*	page_zip;
	buf_block_t*	new_block;
	page_t*		new_page;
	page_zip_des_t*	new_page_zip;
	rec_t*		split_rec;
	buf_block_t*	left_block;
	buf_block_t*	right_block;
	page_cur_t*	page_cursor;
	rec_t*		first_rec;
	byte*		buf = 0; /* remove warning */
	rec_t*		move_limit;
	ulint		n_iterations = 0;
	ulint		n_uniq;

	if (cursor->index->is_spatial()) {
		/* Split rtree page and update parent */
		return(rtr_page_split_and_insert(flags, cursor, offsets, heap,
						 tuple, n_ext, mtr));
	}

	if (!*heap) {
		*heap = mem_heap_create(1024);
	}
	n_uniq = dict_index_get_n_unique_in_tree(cursor->index);
func_start:
	mem_heap_empty(*heap);
	*offsets = NULL;

	ut_ad(mtr_memo_contains_flagged(mtr,
					dict_index_get_lock(cursor->index),
					MTR_MEMO_X_LOCK | MTR_MEMO_SX_LOCK));
	ut_ad(!dict_index_is_online_ddl(cursor->index)
	      || (flags & BTR_CREATE_FLAG)
	      || dict_index_is_clust(cursor->index));
	ut_ad(rw_lock_own_flagged(dict_index_get_lock(cursor->index),
				  RW_LOCK_FLAG_X | RW_LOCK_FLAG_SX));

	block = btr_cur_get_block(cursor);
	page = buf_block_get_frame(block);
	page_zip = buf_block_get_page_zip(block);

	ut_ad(mtr_memo_contains(mtr, block, MTR_MEMO_PAGE_X_FIX));
	ut_ad(!page_is_empty(page));

	/* try to insert to the next page if possible before split */
	if (rec_t* rec = btr_insert_into_right_sibling(
		    flags, cursor, offsets, *heap, tuple, n_ext, mtr)) {
		return(rec);
	}

	/* 1. Decide the split record; split_rec == NULL means that the
	tuple to be inserted should be the first record on the upper
	half-page */
	bool insert_left = false;
	ulint hint_page_no = block->page.id.page_no() + 1;
	byte direction = FSP_UP;

	if (tuple && n_iterations > 0) {
		split_rec = btr_page_get_split_rec(cursor, tuple, n_ext);

		if (split_rec == NULL) {
			insert_left = btr_page_tuple_smaller(
				cursor, tuple, offsets, n_uniq, heap);
		}
	} else if (btr_page_get_split_rec_to_right(cursor, &split_rec)) {
	} else if ((split_rec = btr_page_get_split_rec_to_left(cursor))) {
		direction = FSP_DOWN;
		hint_page_no -= 2;
	} else {
		/* If there is only one record in the index page, we
		can't split the node in the middle by default. We need
		to determine whether the new record will be inserted
		to the left or right. */

		if (page_get_n_recs(page) > 1) {
			split_rec = page_get_middle_rec(page);
		} else if (btr_page_tuple_smaller(cursor, tuple,
						  offsets, n_uniq, heap)) {
			split_rec = page_rec_get_next(
				page_get_infimum_rec(page));
		} else {
			split_rec = NULL;
		}
	}

	DBUG_EXECUTE_IF("disk_is_full",
			os_has_said_disk_full = true;
			return(NULL););

	/* 2. Allocate a new page to the index */
	new_block = btr_page_alloc(cursor->index, hint_page_no, direction,
				   btr_page_get_level(page), mtr, mtr);

	if (!new_block) {
		return(NULL);
	}

	new_page = buf_block_get_frame(new_block);
	new_page_zip = buf_block_get_page_zip(new_block);
	btr_page_create(new_block, new_page_zip, cursor->index,
			btr_page_get_level(page), mtr);
	/* Only record the leaf level page splits. */
	if (page_is_leaf(page)) {
		cursor->index->stat_defrag_n_page_split ++;
		cursor->index->stat_defrag_modified_counter ++;
		btr_defragment_save_defrag_stats_if_needed(cursor->index);
	}

	/* 3. Calculate the first record on the upper half-page, and the
	first record (move_limit) on original page which ends up on the
	upper half */

	if (split_rec) {
		first_rec = move_limit = split_rec;

		*offsets = rec_get_offsets(split_rec, cursor->index, *offsets,
					   page_is_leaf(page)
					   ? cursor->index->n_core_fields : 0,
					   n_uniq, heap);

		insert_left = !tuple
			|| cmp_dtuple_rec(tuple, split_rec, *offsets) < 0;

		if (!insert_left && new_page_zip && n_iterations > 0) {
			/* If a compressed page has already been split,
			avoid further splits by inserting the record
			to an empty page. */
			split_rec = NULL;
			goto insert_empty;
		}
	} else if (insert_left) {
		ut_a(n_iterations > 0);
		first_rec = page_rec_get_next(page_get_infimum_rec(page));
		move_limit = page_rec_get_next(btr_cur_get_rec(cursor));
	} else {
insert_empty:
		ut_ad(!split_rec);
		ut_ad(!insert_left);
		buf = UT_NEW_ARRAY_NOKEY(
			byte,
			rec_get_converted_size(cursor->index, tuple, n_ext));

		first_rec = rec_convert_dtuple_to_rec(buf, cursor->index,
						      tuple, n_ext);
		move_limit = page_rec_get_next(btr_cur_get_rec(cursor));
	}

	/* 4. Do first the modifications in the tree structure */

	btr_attach_half_pages(flags, cursor->index, block,
			      first_rec, new_block, direction, mtr);

	/* If the split is made on the leaf level and the insert will fit
	on the appropriate half-page, we may release the tree x-latch.
	We can then move the records after releasing the tree latch,
	thus reducing the tree latch contention. */
	bool insert_will_fit;
	if (tuple == NULL) {
		insert_will_fit = true;
	} else if (split_rec) {
		insert_will_fit = !new_page_zip
			&& btr_page_insert_fits(cursor, split_rec,
						offsets, tuple, n_ext, heap);
	} else {
		if (!insert_left) {
			UT_DELETE_ARRAY(buf);
			buf = NULL;
		}

		insert_will_fit = !new_page_zip
			&& btr_page_insert_fits(cursor, NULL,
						offsets, tuple, n_ext, heap);
	}

	if (!srv_read_only_mode
	    && insert_will_fit
	    && page_is_leaf(page)
	    && !dict_index_is_online_ddl(cursor->index)) {

		mtr->memo_release(
			dict_index_get_lock(cursor->index),
			MTR_MEMO_X_LOCK | MTR_MEMO_SX_LOCK);

		/* NOTE: We cannot release root block latch here, because it
		has segment header and already modified in most of cases.*/
	}

	/* 5. Move then the records to the new page */
	if (direction == FSP_DOWN) {
		/*		fputs("Split left\n", stderr); */

		if (0
#ifdef UNIV_ZIP_COPY
		    || page_zip
#endif /* UNIV_ZIP_COPY */
		    || !page_move_rec_list_start(new_block, block, move_limit,
						 cursor->index, mtr)) {
			/* For some reason, compressing new_page failed,
			even though it should contain fewer records than
			the original page.  Copy the page byte for byte
			and then delete the records from both pages
			as appropriate.  Deleting will always succeed. */
			ut_a(new_page_zip);

			page_zip_copy_recs(new_page_zip, new_page,
					   page_zip, page, cursor->index, mtr);
			page_delete_rec_list_end(move_limit - page + new_page,
						 new_block, cursor->index,
						 ULINT_UNDEFINED,
						 ULINT_UNDEFINED, mtr);

			/* Update the lock table and possible hash index. */
			lock_move_rec_list_start(
				new_block, block, move_limit,
				new_page + PAGE_NEW_INFIMUM);

			btr_search_move_or_delete_hash_entries(
				new_block, block);

			/* Delete the records from the source page. */

			page_delete_rec_list_start(move_limit, block,
						   cursor->index, mtr);
		}

		left_block = new_block;
		right_block = block;

		if (!dict_table_is_locking_disabled(cursor->index->table)) {
			lock_update_split_left(right_block, left_block);
		}
	} else {
		/*		fputs("Split right\n", stderr); */

		if (0
#ifdef UNIV_ZIP_COPY
		    || page_zip
#endif /* UNIV_ZIP_COPY */
		    || !page_move_rec_list_end(new_block, block, move_limit,
					       cursor->index, mtr)) {
			/* For some reason, compressing new_page failed,
			even though it should contain fewer records than
			the original page.  Copy the page byte for byte
			and then delete the records from both pages
			as appropriate.  Deleting will always succeed. */
			ut_a(new_page_zip);

			page_zip_copy_recs(new_page_zip, new_page,
					   page_zip, page, cursor->index, mtr);
			page_delete_rec_list_start(move_limit - page
						   + new_page, new_block,
						   cursor->index, mtr);

			/* Update the lock table and possible hash index. */
			lock_move_rec_list_end(new_block, block, move_limit);

			btr_search_move_or_delete_hash_entries(
				new_block, block);

			/* Delete the records from the source page. */

			page_delete_rec_list_end(move_limit, block,
						 cursor->index,
						 ULINT_UNDEFINED,
						 ULINT_UNDEFINED, mtr);
		}

		left_block = block;
		right_block = new_block;

		if (!dict_table_is_locking_disabled(cursor->index->table)) {
			lock_update_split_right(right_block, left_block);
		}
	}

#ifdef UNIV_ZIP_DEBUG
	if (page_zip) {
		ut_a(page_zip_validate(page_zip, page, cursor->index));
		ut_a(page_zip_validate(new_page_zip, new_page, cursor->index));
	}
#endif /* UNIV_ZIP_DEBUG */

	/* At this point, split_rec, move_limit and first_rec may point
	to garbage on the old page. */

	/* 6. The split and the tree modification is now completed. Decide the
	page where the tuple should be inserted */
	rec_t* rec;
	buf_block_t* const insert_block = insert_left
		? left_block : right_block;

	if (UNIV_UNLIKELY(!tuple)) {
		rec = NULL;
		goto func_exit;
	}

	/* 7. Reposition the cursor for insert and try insertion */
	page_cursor = btr_cur_get_page_cur(cursor);

	page_cur_search(insert_block, cursor->index, tuple, page_cursor);

	rec = page_cur_tuple_insert(page_cursor, tuple, cursor->index,
				    offsets, heap, n_ext, mtr);

#ifdef UNIV_ZIP_DEBUG
	{
		page_t*		insert_page
			= buf_block_get_frame(insert_block);

		page_zip_des_t*	insert_page_zip
			= buf_block_get_page_zip(insert_block);

		ut_a(!insert_page_zip
		     || page_zip_validate(insert_page_zip, insert_page,
					  cursor->index));
	}
#endif /* UNIV_ZIP_DEBUG */

	if (rec != NULL) {

		goto func_exit;
	}

	/* 8. If insert did not fit, try page reorganization.
	For compressed pages, page_cur_tuple_insert() will have
	attempted this already. */

	if (page_cur_get_page_zip(page_cursor)
	    || !btr_page_reorganize(page_cursor, cursor->index, mtr)) {

		goto insert_failed;
	}

	rec = page_cur_tuple_insert(page_cursor, tuple, cursor->index,
				    offsets, heap, n_ext, mtr);

	if (rec == NULL) {
		/* The insert did not fit on the page: loop back to the
		start of the function for a new split */
insert_failed:
		/* We play safe and reset the free bits for new_page */
		if (!dict_index_is_clust(cursor->index)
		    && !cursor->index->table->is_temporary()) {
			ibuf_reset_free_bits(new_block);
			ibuf_reset_free_bits(block);
		}

		n_iterations++;
		ut_ad(n_iterations < 2
		      || buf_block_get_page_zip(insert_block));
		ut_ad(!insert_will_fit);

		goto func_start;
	}

func_exit:
	/* Insert fit on the page: update the free bits for the
	left and right pages in the same mtr */

	if (!dict_index_is_clust(cursor->index)
	    && !cursor->index->table->is_temporary()
	    && page_is_leaf(page)) {

		ibuf_update_free_bits_for_two_pages_low(
			left_block, right_block, mtr);
	}

	MONITOR_INC(MONITOR_INDEX_SPLIT);

	ut_ad(page_validate(buf_block_get_frame(left_block), cursor->index));
	ut_ad(page_validate(buf_block_get_frame(right_block), cursor->index));

	ut_ad(tuple || !rec);
	ut_ad(!rec || rec_offs_validate(rec, cursor->index, *offsets));
	return(rec);
}

/** Removes a page from the level list of pages.
@param[in]	space		space where removed
@param[in]	page_size	page size
@param[in,out]	page		page to remove
@param[in]	index		index tree
@param[in,out]	mtr		mini-transaction */
dberr_t
btr_level_list_remove_func(
	ulint			space,
	const page_size_t&	page_size,
	page_t*			page,
	dict_index_t*		index,
	mtr_t*			mtr)
{
	ut_ad(page != NULL);
	ut_ad(mtr != NULL);
	ut_ad(mtr_memo_contains_page(mtr, page, MTR_MEMO_PAGE_X_FIX));
	ut_ad(space == page_get_space_id(page));
	/* Get the previous and next page numbers of page */

	const uint32_t	prev_page_no = btr_page_get_prev(page);
	const uint32_t	next_page_no = btr_page_get_next(page);

	/* Update page links of the level */

	if (prev_page_no != FIL_NULL) {
		buf_block_t*	prev_block
			= btr_block_get(page_id_t(space, prev_page_no),
					page_size, RW_X_LATCH, index, mtr);

		page_t*		prev_page
			= buf_block_get_frame(prev_block);
#ifdef UNIV_BTR_DEBUG
		ut_a(page_is_comp(prev_page) == page_is_comp(page));
		ut_a(!memcmp(prev_page + FIL_PAGE_NEXT, page + FIL_PAGE_OFFSET,
			     4));
#endif /* UNIV_BTR_DEBUG */

		btr_page_set_next(prev_page,
				  buf_block_get_page_zip(prev_block),
				  next_page_no, mtr);
	}

	if (next_page_no != FIL_NULL) {
		buf_block_t*	next_block
			= btr_block_get(
				page_id_t(space, next_page_no), page_size,
				RW_X_LATCH, index, mtr);

		if (!next_block) {
			return DB_ERROR;
		}

		page_t*		next_page
			= buf_block_get_frame(next_block);
#ifdef UNIV_BTR_DEBUG
		ut_a(page_is_comp(next_page) == page_is_comp(page));
		ut_a(!memcmp(next_page + FIL_PAGE_PREV, page + FIL_PAGE_OFFSET,
			     4));
#endif /* UNIV_BTR_DEBUG */

		btr_page_set_prev(next_page,
				  buf_block_get_page_zip(next_block),
				  prev_page_no, mtr);
	}

	return DB_SUCCESS;
}

/****************************************************************//**
Writes the redo log record for setting an index record as the predefined
minimum record. */
UNIV_INLINE
void
btr_set_min_rec_mark_log(
/*=====================*/
	rec_t*		rec,	/*!< in: record */
	mlog_id_t	type,	/*!< in: MLOG_COMP_REC_MIN_MARK or
				MLOG_REC_MIN_MARK */
	mtr_t*		mtr)	/*!< in: mtr */
{
	mlog_write_initial_log_record(rec, type, mtr);

	/* Write rec offset as a 2-byte ulint */
	mlog_catenate_ulint(mtr, page_offset(rec), MLOG_2BYTES);
}

/****************************************************************//**
Parses the redo log record for setting an index record as the predefined
minimum record.
@return end of log record or NULL */
byte*
btr_parse_set_min_rec_mark(
/*=======================*/
	byte*	ptr,	/*!< in: buffer */
	byte*	end_ptr,/*!< in: buffer end */
	ulint	comp,	/*!< in: nonzero=compact page format */
	page_t*	page,	/*!< in: page or NULL */
	mtr_t*	mtr)	/*!< in: mtr or NULL */
{
	rec_t*	rec;

	if (end_ptr < ptr + 2) {

		return(NULL);
	}

	if (page) {
		ut_a(!page_is_comp(page) == !comp);

		rec = page + mach_read_from_2(ptr);

		btr_set_min_rec_mark(rec, mtr);
	}

	return(ptr + 2);
}

/** Sets a record as the predefined minimum record. */
void btr_set_min_rec_mark(rec_t* rec, mtr_t* mtr)
{
	const bool comp = page_rec_is_comp(rec);

	ut_ad(rec == page_rec_get_next_const(page_get_infimum_rec(
						     page_align(rec))));
	ut_ad(!(rec_get_info_bits(page_rec_get_next(rec), comp)
		& REC_INFO_MIN_REC_FLAG));

	size_t info_bits = rec_get_info_bits(rec, comp);
	if (comp) {
		rec_set_info_bits_new(rec, info_bits | REC_INFO_MIN_REC_FLAG);

		btr_set_min_rec_mark_log(rec, MLOG_COMP_REC_MIN_MARK, mtr);
	} else {
		rec_set_info_bits_old(rec, info_bits | REC_INFO_MIN_REC_FLAG);

		btr_set_min_rec_mark_log(rec, MLOG_REC_MIN_MARK, mtr);
	}
}

/*************************************************************//**
If page is the only on its level, this function moves its records to the
father page, thus reducing the tree height.
@return father block */
UNIV_INTERN
buf_block_t*
btr_lift_page_up(
/*=============*/
	dict_index_t*	index,	/*!< in: index tree */
	buf_block_t*	block,	/*!< in: page which is the only on its level;
				must not be empty: use
				btr_discard_only_page_on_level if the last
				record from the page should be removed */
	mtr_t*		mtr)	/*!< in: mtr */
{
	buf_block_t*	father_block;
	page_t*		father_page;
	ulint		page_level;
	page_zip_des_t*	father_page_zip;
	page_t*		page		= buf_block_get_frame(block);
	ulint		root_page_no;
	buf_block_t*	blocks[BTR_MAX_LEVELS];
	ulint		n_blocks;	/*!< last used index in blocks[] */
	ulint		i;
	bool		lift_father_up;
	buf_block_t*	block_orig	= block;

	ut_ad(!page_has_siblings(page));
	ut_ad(mtr_memo_contains(mtr, block, MTR_MEMO_PAGE_X_FIX));

	page_level = btr_page_get_level(page);
	root_page_no = dict_index_get_page(index);

	{
		btr_cur_t	cursor;
		rec_offs*	offsets	= NULL;
		mem_heap_t*	heap	= mem_heap_create(
			sizeof(*offsets)
			* (REC_OFFS_HEADER_SIZE + 1 + 1
			   + unsigned(index->n_fields)));
		buf_block_t*	b;

		if (dict_index_is_spatial(index)) {
			offsets = rtr_page_get_father_block(
				NULL, heap, index, block, mtr,
				NULL, &cursor);
		} else {
			offsets = btr_page_get_father_block(offsets, heap,
							    index, block,
							    mtr, &cursor);
		}
		father_block = btr_cur_get_block(&cursor);
		father_page_zip = buf_block_get_page_zip(father_block);
		father_page = buf_block_get_frame(father_block);

		n_blocks = 0;

		/* Store all ancestor pages so we can reset their
		levels later on.  We have to do all the searches on
		the tree now because later on, after we've replaced
		the first level, the tree is in an inconsistent state
		and can not be searched. */
		for (b = father_block;
		     b->page.id.page_no() != root_page_no; ) {
			ut_a(n_blocks < BTR_MAX_LEVELS);

			if (dict_index_is_spatial(index)) {
				offsets = rtr_page_get_father_block(
					NULL, heap, index, b, mtr,
					NULL, &cursor);
			} else {
				offsets = btr_page_get_father_block(offsets,
								    heap,
								    index, b,
								    mtr,
								    &cursor);
			}

			blocks[n_blocks++] = b = btr_cur_get_block(&cursor);
		}

		lift_father_up = (n_blocks && page_level == 0);
		if (lift_father_up) {
			/* The father page also should be the only on its level (not
			root). We should lift up the father page at first.
			Because the leaf page should be lifted up only for root page.
			The freeing page is based on page_level (==0 or !=0)
			to choose segment. If the page_level is changed ==0 from !=0,
			later freeing of the page doesn't find the page allocation
			to be freed.*/

			block = father_block;
			page = buf_block_get_frame(block);
			page_level = btr_page_get_level(page);

			ut_ad(!page_has_siblings(page));
			ut_ad(mtr_memo_contains(
				      mtr, block, MTR_MEMO_PAGE_X_FIX));

			father_block = blocks[0];
			father_page_zip = buf_block_get_page_zip(father_block);
			father_page = buf_block_get_frame(father_block);
		}

		mem_heap_free(heap);
	}

	btr_search_drop_page_hash_index(block);

	/* Make the father empty */
	btr_page_empty(father_block, father_page_zip, index, page_level, mtr);
	/* btr_page_empty() is supposed to zero-initialize the field. */
	ut_ad(!page_get_instant(father_block->frame));

	if (index->is_instant()
	    && father_block->page.id.page_no() == root_page_no) {
		ut_ad(!father_page_zip);
		byte* page_type = father_block->frame + FIL_PAGE_TYPE;
		ut_ad(mach_read_from_2(page_type) == FIL_PAGE_INDEX);
		mlog_write_ulint(page_type, FIL_PAGE_TYPE_INSTANT,
				 MLOG_2BYTES, mtr);
		page_set_instant(father_block->frame,
				 index->n_core_fields, mtr);
	}

	page_level++;

	/* Copy the records to the father page one by one. */
	if (0
#ifdef UNIV_ZIP_COPY
	    || father_page_zip
#endif /* UNIV_ZIP_COPY */
	    || !page_copy_rec_list_end(father_block, block,
				       page_get_infimum_rec(page),
				       index, mtr)) {
		const page_zip_des_t*	page_zip
			= buf_block_get_page_zip(block);
		ut_a(father_page_zip);
		ut_a(page_zip);

		/* Copy the page byte for byte. */
		page_zip_copy_recs(father_page_zip, father_page,
				   page_zip, page, index, mtr);

		/* Update the lock table and possible hash index. */

		lock_move_rec_list_end(father_block, block,
				       page_get_infimum_rec(page));

		/* Also update the predicate locks */
		if (dict_index_is_spatial(index)) {
			lock_prdt_rec_move(father_block, block);
		} else {
			btr_search_move_or_delete_hash_entries(
				father_block, block);
		}
	}

	if (!dict_table_is_locking_disabled(index->table)) {
		/* Free predicate page locks on the block */
		if (dict_index_is_spatial(index)) {
			lock_mutex_enter();
			lock_prdt_page_free_from_discard(
				block, lock_sys.prdt_page_hash);
			lock_mutex_exit();
		}
		lock_update_copy_and_discard(father_block, block);
	}

	/* Go upward to root page, decrementing levels by one. */
	for (i = lift_father_up ? 1 : 0; i < n_blocks; i++, page_level++) {
		page_t*		page	= buf_block_get_frame(blocks[i]);
		page_zip_des_t*	page_zip= buf_block_get_page_zip(blocks[i]);

		ut_ad(btr_page_get_level(page) == page_level + 1);

		btr_page_set_level(page, page_zip, page_level, mtr);
#ifdef UNIV_ZIP_DEBUG
		ut_a(!page_zip || page_zip_validate(page_zip, page, index));
#endif /* UNIV_ZIP_DEBUG */
	}

	if (dict_index_is_spatial(index)) {
		rtr_check_discard_page(index, NULL, block);
	}

	/* Free the file page */
	btr_page_free(index, block, mtr);

	/* We play it safe and reset the free bits for the father */
	if (!dict_index_is_clust(index)
	    && !index->table->is_temporary()) {
		ibuf_reset_free_bits(father_block);
	}
	ut_ad(page_validate(father_page, index));
	ut_ad(btr_check_node_ptr(index, father_block, mtr));

	return(lift_father_up ? block_orig : father_block);
}

/*************************************************************//**
Tries to merge the page first to the left immediate brother if such a
brother exists, and the node pointers to the current page and to the brother
reside on the same page. If the left brother does not satisfy these
conditions, looks at the right brother. If the page is the only one on that
level lifts the records of the page to the father page, thus reducing the
tree height. It is assumed that mtr holds an x-latch on the tree and on the
page. If cursor is on the leaf level, mtr must also hold x-latches to the
brothers, if they exist.
@return TRUE on success */
ibool
btr_compress(
/*=========*/
	btr_cur_t*	cursor,	/*!< in/out: cursor on the page to merge
				or lift; the page must not be empty:
				when deleting records, use btr_discard_page()
				if the page would become empty */
	ibool		adjust,	/*!< in: TRUE if should adjust the
				cursor position even if compression occurs */
	mtr_t*		mtr)	/*!< in/out: mini-transaction */
{
	dict_index_t*	index;
	ulint		left_page_no;
	ulint		right_page_no;
	buf_block_t*	merge_block;
	page_t*		merge_page = NULL;
	page_zip_des_t*	merge_page_zip;
	ibool		is_left;
	buf_block_t*	block;
	page_t*		page;
	btr_cur_t	father_cursor;
	mem_heap_t*	heap;
	rec_offs*	offsets;
	ulint		nth_rec = 0; /* remove bogus warning */
	bool		mbr_changed = false;
#ifdef UNIV_DEBUG
	bool		leftmost_child;
#endif
	DBUG_ENTER("btr_compress");

	block = btr_cur_get_block(cursor);
	page = btr_cur_get_page(cursor);
	index = btr_cur_get_index(cursor);

	btr_assert_not_corrupted(block, index);

#ifdef UNIV_DEBUG
	if (dict_index_is_spatial(index)) {
		ut_ad(mtr_memo_contains_flagged(mtr, dict_index_get_lock(index),
						MTR_MEMO_X_LOCK));
	} else {
		ut_ad(mtr_memo_contains_flagged(mtr, dict_index_get_lock(index),
						MTR_MEMO_X_LOCK
						| MTR_MEMO_SX_LOCK));
	}
#endif /* UNIV_DEBUG */

	ut_ad(mtr_memo_contains(mtr, block, MTR_MEMO_PAGE_X_FIX));

	const page_size_t	page_size(index->table->space->flags);

	MONITOR_INC(MONITOR_INDEX_MERGE_ATTEMPTS);

	left_page_no = btr_page_get_prev(page);
	right_page_no = btr_page_get_next(page);

#ifdef UNIV_DEBUG
	if (!page_is_leaf(page) && left_page_no == FIL_NULL) {
		ut_a(REC_INFO_MIN_REC_FLAG & rec_get_info_bits(
			page_rec_get_next(page_get_infimum_rec(page)),
			page_is_comp(page)));
	}
#endif /* UNIV_DEBUG */

	heap = mem_heap_create(100);

	if (dict_index_is_spatial(index)) {
		offsets = rtr_page_get_father_block(
			NULL, heap, index, block, mtr, cursor, &father_cursor);
		ut_ad(cursor->page_cur.block->page.id.page_no()
		      == block->page.id.page_no());
		rec_t*  my_rec = father_cursor.page_cur.rec;

		ulint page_no = btr_node_ptr_get_child_page_no(my_rec, offsets);

		if (page_no != block->page.id.page_no()) {
			ib::info() << "father positioned on page "
				<< page_no << "instead of "
				<< block->page.id.page_no();
			offsets = btr_page_get_father_block(
				NULL, heap, index, block, mtr, &father_cursor);
		}
	} else {
		offsets = btr_page_get_father_block(
			NULL, heap, index, block, mtr, &father_cursor);
	}

	if (adjust) {
		nth_rec = page_rec_get_n_recs_before(btr_cur_get_rec(cursor));
		ut_ad(nth_rec > 0);
	}

	if (left_page_no == FIL_NULL && right_page_no == FIL_NULL) {
		/* The page is the only one on the level, lift the records
		to the father */

		merge_block = btr_lift_page_up(index, block, mtr);
		goto func_exit;
	}

	ut_d(leftmost_child =
		left_page_no != FIL_NULL
		&& (page_rec_get_next(
			page_get_infimum_rec(
				btr_cur_get_page(&father_cursor)))
		    == btr_cur_get_rec(&father_cursor)));

	/* Decide the page to which we try to merge and which will inherit
	the locks */

	is_left = btr_can_merge_with_page(cursor, left_page_no,
					  &merge_block, mtr);

	DBUG_EXECUTE_IF("ib_always_merge_right", is_left = FALSE;);
retry:
	if (!is_left
	   && !btr_can_merge_with_page(cursor, right_page_no, &merge_block,
				       mtr)) {
		if (!merge_block) {
			merge_page = NULL;
		}
		goto err_exit;
	}

	merge_page = buf_block_get_frame(merge_block);

#ifdef UNIV_BTR_DEBUG
	if (is_left) {
		ut_a(btr_page_get_next(merge_page)
		     == block->page.id.page_no());
	} else {
		ut_a(btr_page_get_prev(merge_page)
		     == block->page.id.page_no());
	}
#endif /* UNIV_BTR_DEBUG */

#ifdef UNIV_GIS_DEBUG
	if (dict_index_is_spatial(index)) {
		if (is_left) {
			fprintf(stderr, "GIS_DIAG: merge left  %ld to %ld \n",
				(long) block->page.id.page_no(), left_page_no);
		} else {
			fprintf(stderr, "GIS_DIAG: merge right %ld to %ld\n",
				(long) block->page.id.page_no(), right_page_no);
		}
	}
#endif /* UNIV_GIS_DEBUG */

	ut_ad(page_validate(merge_page, index));

	merge_page_zip = buf_block_get_page_zip(merge_block);
#ifdef UNIV_ZIP_DEBUG
	if (merge_page_zip) {
		const page_zip_des_t*	page_zip
			= buf_block_get_page_zip(block);
		ut_a(page_zip);
		ut_a(page_zip_validate(merge_page_zip, merge_page, index));
		ut_a(page_zip_validate(page_zip, page, index));
	}
#endif /* UNIV_ZIP_DEBUG */

	/* Move records to the merge page */
	if (is_left) {
		btr_cur_t	cursor2;
		rtr_mbr_t	new_mbr;
		rec_offs*	offsets2 = NULL;

		/* For rtree, we need to update father's mbr. */
		if (index->is_spatial()) {
			/* We only support merge pages with the same parent
			page */
			if (!rtr_check_same_block(
				index, &cursor2,
				btr_cur_get_block(&father_cursor),
				merge_block, heap)) {
				is_left = false;
				goto retry;
			}

			/* Set rtr_info for cursor2, since it is
			necessary in recursive page merge. */
			cursor2.rtr_info = cursor->rtr_info;
			cursor2.tree_height = cursor->tree_height;

			offsets2 = rec_get_offsets(
				btr_cur_get_rec(&cursor2), index, NULL,
				page_is_leaf(cursor2.page_cur.block->frame)
				? index->n_fields : 0,
				ULINT_UNDEFINED, &heap);

			/* Check if parent entry needs to be updated */
			mbr_changed = rtr_merge_mbr_changed(
				&cursor2, &father_cursor,
				offsets2, offsets, &new_mbr);
		}

		rec_t*	orig_pred = page_copy_rec_list_start(
			merge_block, block, page_get_supremum_rec(page),
			index, mtr);

		if (!orig_pred) {
			goto err_exit;
		}

		btr_search_drop_page_hash_index(block);

		/* Remove the page from the level list */
<<<<<<< HEAD
		btr_level_list_remove(index->table->space_id,
				      page_size, page, index, mtr);
=======
		if (DB_SUCCESS != btr_level_list_remove(space, page_size,
							page, index, mtr)) {
			goto err_exit;
		}
>>>>>>> f73eea49

		if (dict_index_is_spatial(index)) {
			rec_t*  my_rec = father_cursor.page_cur.rec;

			ulint page_no = btr_node_ptr_get_child_page_no(
						my_rec, offsets);

			if (page_no != block->page.id.page_no()) {

				ib::fatal() << "father positioned on "
					<< page_no << " instead of "
					<< block->page.id.page_no();

				ut_ad(0);
			}

			if (mbr_changed) {
#ifdef UNIV_DEBUG
				bool	success = rtr_update_mbr_field(
					&cursor2, offsets2, &father_cursor,
					merge_page, &new_mbr, NULL, mtr);

				ut_ad(success);
#else
				rtr_update_mbr_field(
					&cursor2, offsets2, &father_cursor,
					merge_page, &new_mbr, NULL, mtr);
#endif
			} else {
				rtr_node_ptr_delete(&father_cursor, mtr);
			}

			/* No GAP lock needs to be worrying about */
			lock_mutex_enter();
			lock_prdt_page_free_from_discard(
				block, lock_sys.prdt_page_hash);
			lock_rec_free_all_from_discard_page(block);
			lock_mutex_exit();
		} else {
			btr_cur_node_ptr_delete(&father_cursor, mtr);
			if (!dict_table_is_locking_disabled(index->table)) {
				lock_update_merge_left(
					merge_block, orig_pred, block);
			}
		}

		if (adjust) {
			nth_rec += page_rec_get_n_recs_before(orig_pred);
		}
	} else {
		rec_t*		orig_succ;
		ibool		compressed;
		dberr_t		err;
		btr_cur_t	cursor2;
					/* father cursor pointing to node ptr
					of the right sibling */
#ifdef UNIV_BTR_DEBUG
		byte		fil_page_prev[4];
#endif /* UNIV_BTR_DEBUG */

		if (dict_index_is_spatial(index)) {
			cursor2.rtr_info = NULL;

			/* For spatial index, we disallow merge of blocks
			with different parents, since the merge would need
			to update entry (for MBR and Primary key) in the
			parent of block being merged */
			if (!rtr_check_same_block(
				index, &cursor2,
				btr_cur_get_block(&father_cursor),
				merge_block, heap)) {
				goto err_exit;
			}

			/* Set rtr_info for cursor2, since it is
			necessary in recursive page merge. */
			cursor2.rtr_info = cursor->rtr_info;
			cursor2.tree_height = cursor->tree_height;
		} else {
			btr_page_get_father(index, merge_block, mtr, &cursor2);
		}

		if (merge_page_zip && left_page_no == FIL_NULL) {

			/* The function page_zip_compress(), which will be
			invoked by page_copy_rec_list_end() below,
			requires that FIL_PAGE_PREV be FIL_NULL.
			Clear the field, but prepare to restore it. */
#ifdef UNIV_BTR_DEBUG
			memcpy(fil_page_prev, merge_page + FIL_PAGE_PREV, 4);
#endif /* UNIV_BTR_DEBUG */
			compile_time_assert(FIL_NULL == 0xffffffffU);
			memset(merge_page + FIL_PAGE_PREV, 0xff, 4);
		}

		orig_succ = page_copy_rec_list_end(merge_block, block,
						   page_get_infimum_rec(page),
						   cursor->index, mtr);

		if (!orig_succ) {
			ut_a(merge_page_zip);
#ifdef UNIV_BTR_DEBUG
			if (left_page_no == FIL_NULL) {
				/* FIL_PAGE_PREV was restored from
				merge_page_zip. */
				ut_a(!memcmp(fil_page_prev,
					     merge_page + FIL_PAGE_PREV, 4));
			}
#endif /* UNIV_BTR_DEBUG */
			goto err_exit;
		}

		btr_search_drop_page_hash_index(block);

#ifdef UNIV_BTR_DEBUG
		if (merge_page_zip && left_page_no == FIL_NULL) {

			/* Restore FIL_PAGE_PREV in order to avoid an assertion
			failure in btr_level_list_remove(), which will set
			the field again to FIL_NULL.  Even though this makes
			merge_page and merge_page_zip inconsistent for a
			split second, it is harmless, because the pages
			are X-latched. */
			memcpy(merge_page + FIL_PAGE_PREV, fil_page_prev, 4);
		}
#endif /* UNIV_BTR_DEBUG */

		/* Remove the page from the level list */
<<<<<<< HEAD
		btr_level_list_remove(index->table->space_id,
				      page_size, page, index, mtr);
=======
		if (DB_SUCCESS != btr_level_list_remove(space, page_size,
							(page_t*)page,
							index, mtr)) {
			goto err_exit;
		}
>>>>>>> f73eea49

		ut_ad(btr_node_ptr_get_child_page_no(
			btr_cur_get_rec(&father_cursor), offsets)
			== block->page.id.page_no());

		/* Replace the address of the old child node (= page) with the
		address of the merge page to the right */
		btr_node_ptr_set_child_page_no(
			btr_cur_get_rec(&father_cursor),
			btr_cur_get_page_zip(&father_cursor),
			offsets, right_page_no, mtr);

#ifdef UNIV_DEBUG
		if (!page_is_leaf(page) && left_page_no == FIL_NULL) {
			ut_ad(REC_INFO_MIN_REC_FLAG & rec_get_info_bits(
				page_rec_get_next(page_get_infimum_rec(
					buf_block_get_frame(merge_block))),
				page_is_comp(page)));
		}
#endif /* UNIV_DEBUG */

		/* For rtree, we need to update father's mbr. */
		if (index->is_spatial()) {
			rec_offs* offsets2;
			ulint	rec_info;

			offsets2 = rec_get_offsets(
				btr_cur_get_rec(&cursor2), index, NULL,
				page_is_leaf(cursor2.page_cur.block->frame)
				? index->n_fields : 0,
				ULINT_UNDEFINED, &heap);

			ut_ad(btr_node_ptr_get_child_page_no(
				btr_cur_get_rec(&cursor2), offsets2)
				== right_page_no);

			rec_info = rec_get_info_bits(
				btr_cur_get_rec(&father_cursor),
				rec_offs_comp(offsets));
			if (rec_info & REC_INFO_MIN_REC_FLAG) {
				/* When the father node ptr is minimal rec,
				we will keep it and delete the node ptr of
				merge page. */
				rtr_merge_and_update_mbr(&father_cursor,
							 &cursor2,
							 offsets, offsets2,
							 merge_page, mtr);
			} else {
				/* Otherwise, we will keep the node ptr of
				merge page and delete the father node ptr.
				This is for keeping the rec order in upper
				level. */
				rtr_merge_and_update_mbr(&cursor2,
							 &father_cursor,
							 offsets2, offsets,
							 merge_page, mtr);
			}
			lock_mutex_enter();
			lock_prdt_page_free_from_discard(
				block, lock_sys.prdt_page_hash);
			lock_rec_free_all_from_discard_page(block);
			lock_mutex_exit();
		} else {

			compressed = btr_cur_pessimistic_delete(&err, TRUE,
								&cursor2,
								BTR_CREATE_FLAG,
								false, mtr);
			ut_a(err == DB_SUCCESS);

			if (!compressed) {
				btr_cur_compress_if_useful(&cursor2,
							   FALSE,
							   mtr);
			}

			if (!dict_table_is_locking_disabled(index->table)) {
				lock_update_merge_right(
					merge_block, orig_succ, block);
			}
		}
	}

	if (!dict_index_is_clust(index)
	    && !index->table->is_temporary()
	    && page_is_leaf(merge_page)) {
		/* Update the free bits of the B-tree page in the
		insert buffer bitmap.  This has to be done in a
		separate mini-transaction that is committed before the
		main mini-transaction.  We cannot update the insert
		buffer bitmap in this mini-transaction, because
		btr_compress() can be invoked recursively without
		committing the mini-transaction in between.  Since
		insert buffer bitmap pages have a lower rank than
		B-tree pages, we must not access other pages in the
		same mini-transaction after accessing an insert buffer
		bitmap page. */

		/* The free bits in the insert buffer bitmap must
		never exceed the free space on a page.  It is safe to
		decrement or reset the bits in the bitmap in a
		mini-transaction that is committed before the
		mini-transaction that affects the free space. */

		/* It is unsafe to increment the bits in a separately
		committed mini-transaction, because in crash recovery,
		the free bits could momentarily be set too high. */

		if (page_size.is_compressed()) {
			/* Because the free bits may be incremented
			and we cannot update the insert buffer bitmap
			in the same mini-transaction, the only safe
			thing we can do here is the pessimistic
			approach: reset the free bits. */
			ibuf_reset_free_bits(merge_block);
		} else {
			/* On uncompressed pages, the free bits will
			never increase here.  Thus, it is safe to
			write the bits accurately in a separate
			mini-transaction. */
			ibuf_update_free_bits_if_full(merge_block,
						      srv_page_size,
						      ULINT_UNDEFINED);
		}
	}

	ut_ad(page_validate(merge_page, index));
#ifdef UNIV_ZIP_DEBUG
	ut_a(!merge_page_zip || page_zip_validate(merge_page_zip, merge_page,
						  index));
#endif /* UNIV_ZIP_DEBUG */

	if (dict_index_is_spatial(index)) {
#ifdef UNIV_GIS_DEBUG
		fprintf(stderr, "GIS_DIAG: compressed away  %ld\n",
			(long) block->page.id.page_no());
		fprintf(stderr, "GIS_DIAG: merged to %ld\n",
			(long) merge_block->page.id.page_no());
#endif

		rtr_check_discard_page(index, NULL, block);
	}

	/* Free the file page */
	btr_page_free(index, block, mtr);

	/* btr_check_node_ptr() needs parent block latched.
	If the merge_block's parent block is not same,
	we cannot use btr_check_node_ptr() */
	ut_ad(leftmost_child
	      || btr_check_node_ptr(index, merge_block, mtr));
func_exit:
	mem_heap_free(heap);

	if (adjust) {
		ut_ad(nth_rec > 0);
		btr_cur_position(
			index,
			page_rec_get_nth(merge_block->frame, nth_rec),
			merge_block, cursor);
	}

	MONITOR_INC(MONITOR_INDEX_MERGE_SUCCESSFUL);

	DBUG_RETURN(TRUE);

err_exit:
	/* We play it safe and reset the free bits. */
	if (page_size.is_compressed()
	    && merge_page
	    && page_is_leaf(merge_page)
	    && !dict_index_is_clust(index)) {

		ibuf_reset_free_bits(merge_block);
	}

	mem_heap_free(heap);
	DBUG_RETURN(FALSE);
}

/*************************************************************//**
Discards a page that is the only page on its level.  This will empty
the whole B-tree, leaving just an empty root page.  This function
should almost never be reached, because btr_compress(), which is invoked in
delete operations, calls btr_lift_page_up() to flatten the B-tree. */
ATTRIBUTE_COLD
static
void
btr_discard_only_page_on_level(
/*===========================*/
	dict_index_t*	index,	/*!< in: index tree */
	buf_block_t*	block,	/*!< in: page which is the only on its level */
	mtr_t*		mtr)	/*!< in: mtr */
{
	ulint		page_level = 0;
	trx_id_t	max_trx_id;

	ut_ad(!index->is_dummy);

	/* Save the PAGE_MAX_TRX_ID from the leaf page. */
	max_trx_id = page_get_max_trx_id(buf_block_get_frame(block));

	while (block->page.id.page_no() != dict_index_get_page(index)) {
		btr_cur_t	cursor;
		buf_block_t*	father;
		const page_t*	page	= buf_block_get_frame(block);

		ut_a(page_get_n_recs(page) == 1);
		ut_a(page_level == btr_page_get_level(page));
		ut_a(!page_has_siblings(page));
		ut_ad(fil_page_index_page_check(page));
		ut_ad(block->page.id.space() == index->table->space->id);
		ut_ad(mtr_memo_contains(mtr, block, MTR_MEMO_PAGE_X_FIX));
		btr_search_drop_page_hash_index(block);

		if (dict_index_is_spatial(index)) {
			/* Check any concurrent search having this page */
			rtr_check_discard_page(index, NULL, block);
			rtr_page_get_father(index, block, mtr, NULL, &cursor);
		} else {
			btr_page_get_father(index, block, mtr, &cursor);
		}
		father = btr_cur_get_block(&cursor);

		if (!dict_table_is_locking_disabled(index->table)) {
			lock_update_discard(
				father, PAGE_HEAP_NO_SUPREMUM, block);
		}

		/* Free the file page */
		btr_page_free(index, block, mtr);

		block = father;
		page_level++;
	}

	/* block is the root page, which must be empty, except
	for the node pointer to the (now discarded) block(s). */
	ut_ad(!page_has_siblings(block->frame));

#ifdef UNIV_BTR_DEBUG
	if (!dict_index_is_ibuf(index)) {
		const page_t*	root	= buf_block_get_frame(block);
		const ulint	space	= index->table->space_id;
		ut_a(btr_root_fseg_validate(FIL_PAGE_DATA + PAGE_BTR_SEG_LEAF
					    + root, space));
		ut_a(btr_root_fseg_validate(FIL_PAGE_DATA + PAGE_BTR_SEG_TOP
					    + root, space));
	}
#endif /* UNIV_BTR_DEBUG */

	btr_page_empty(block, buf_block_get_page_zip(block), index, 0, mtr);
	ut_ad(page_is_leaf(buf_block_get_frame(block)));
	/* btr_page_empty() is supposed to zero-initialize the field. */
	ut_ad(!page_get_instant(block->frame));

	if (index->is_primary()) {
		/* Concurrent access is prevented by the root_block->lock
		X-latch, so this should be safe. */
		index->remove_instant();
	} else if (!index->table->is_temporary()) {
		/* We play it safe and reset the free bits for the root */
		ibuf_reset_free_bits(block);

		ut_a(max_trx_id);
		page_set_max_trx_id(block,
				    buf_block_get_page_zip(block),
				    max_trx_id, mtr);
	}
}

/*************************************************************//**
Discards a page from a B-tree. This is used to remove the last record from
a B-tree page: the whole page must be removed at the same time. This cannot
be used for the root page, which is allowed to be empty. */
void
btr_discard_page(
/*=============*/
	btr_cur_t*	cursor,	/*!< in: cursor on the page to discard: not on
				the root page */
	mtr_t*		mtr)	/*!< in: mtr */
{
	dict_index_t*	index;
	ulint		left_page_no;
	ulint		right_page_no;
	buf_block_t*	merge_block;
	page_t*		merge_page;
	buf_block_t*	block;
	page_t*		page;
	rec_t*		node_ptr;
	btr_cur_t	parent_cursor;

	block = btr_cur_get_block(cursor);
	index = btr_cur_get_index(cursor);

	ut_ad(dict_index_get_page(index) != block->page.id.page_no());

	ut_ad(mtr_memo_contains_flagged(mtr, dict_index_get_lock(index),
					MTR_MEMO_X_LOCK | MTR_MEMO_SX_LOCK));

	ut_ad(mtr_memo_contains(mtr, block, MTR_MEMO_PAGE_X_FIX));

	MONITOR_INC(MONITOR_INDEX_DISCARD);

	if (dict_index_is_spatial(index)) {
		rtr_page_get_father(index, block, mtr, cursor, &parent_cursor);
	} else {
		btr_page_get_father(index, block, mtr, &parent_cursor);
	}

	/* Decide the page which will inherit the locks */

	left_page_no = btr_page_get_prev(buf_block_get_frame(block));
	right_page_no = btr_page_get_next(buf_block_get_frame(block));

	const page_size_t	page_size(index->table->space->flags);
	ut_d(bool parent_is_different = false);
	if (left_page_no != FIL_NULL) {
		merge_block = btr_block_get(
			page_id_t(index->table->space_id, left_page_no),
			page_size, RW_X_LATCH, index, mtr);

		merge_page = buf_block_get_frame(merge_block);
#ifdef UNIV_BTR_DEBUG
		ut_a(btr_page_get_next(merge_page)
		     == block->page.id.page_no());
#endif /* UNIV_BTR_DEBUG */
		ut_d(parent_is_different =
			(page_rec_get_next(
				page_get_infimum_rec(
					btr_cur_get_page(
						&parent_cursor)))
			 == btr_cur_get_rec(&parent_cursor)));
	} else if (right_page_no != FIL_NULL) {
		merge_block = btr_block_get(
			page_id_t(index->table->space_id, right_page_no),
			page_size, RW_X_LATCH, index, mtr);

		merge_page = buf_block_get_frame(merge_block);
#ifdef UNIV_BTR_DEBUG
		ut_a(btr_page_get_prev(merge_page)
		     == block->page.id.page_no());
#endif /* UNIV_BTR_DEBUG */
		ut_d(parent_is_different = page_rec_is_supremum(
			page_rec_get_next(btr_cur_get_rec(&parent_cursor))));
	} else {
		btr_discard_only_page_on_level(index, block, mtr);

		return;
	}

	page = buf_block_get_frame(block);
	ut_a(page_is_comp(merge_page) == page_is_comp(page));
	btr_search_drop_page_hash_index(block);

	if (left_page_no == FIL_NULL && !page_is_leaf(page)) {

		/* We have to mark the leftmost node pointer on the right
		side page as the predefined minimum record */
		node_ptr = page_rec_get_next(page_get_infimum_rec(merge_page));

		ut_ad(page_rec_is_user_rec(node_ptr));

		/* This will make page_zip_validate() fail on merge_page
		until btr_level_list_remove() completes.  This is harmless,
		because everything will take place within a single
		mini-transaction and because writing to the redo log
		is an atomic operation (performed by mtr_commit()). */
		btr_set_min_rec_mark(node_ptr, mtr);
	}

	if (dict_index_is_spatial(index)) {
		rtr_node_ptr_delete(&parent_cursor, mtr);
	} else {
		btr_cur_node_ptr_delete(&parent_cursor, mtr);
	}

	/* Remove the page from the level list */
<<<<<<< HEAD
	btr_level_list_remove(index->table->space_id, page_size,
			      page, index, mtr);
=======
	ut_a(DB_SUCCESS == btr_level_list_remove(space, page_size, page,
						 index, mtr));
>>>>>>> f73eea49

#ifdef UNIV_ZIP_DEBUG
	{
		page_zip_des_t*	merge_page_zip
			= buf_block_get_page_zip(merge_block);
		ut_a(!merge_page_zip
		     || page_zip_validate(merge_page_zip, merge_page, index));
	}
#endif /* UNIV_ZIP_DEBUG */

	if (!dict_table_is_locking_disabled(index->table)) {
		if (left_page_no != FIL_NULL) {
			lock_update_discard(merge_block, PAGE_HEAP_NO_SUPREMUM,
					    block);
		} else {
			lock_update_discard(merge_block,
					    lock_get_min_heap_no(merge_block),
					    block);
		}
	}

	if (dict_index_is_spatial(index)) {
		rtr_check_discard_page(index, cursor, block);
	}

	/* Free the file page */
	btr_page_free(index, block, mtr);

	/* btr_check_node_ptr() needs parent block latched.
	If the merge_block's parent block is not same,
	we cannot use btr_check_node_ptr() */
	ut_ad(parent_is_different
	      || btr_check_node_ptr(index, merge_block, mtr));

	if (btr_cur_get_block(&parent_cursor)->page.id.page_no() == index->page
	    && !page_has_siblings(btr_cur_get_page(&parent_cursor))
	    && page_get_n_recs(btr_cur_get_page(&parent_cursor)) == 1) {
		btr_lift_page_up(index, merge_block, mtr);
	}
}

#ifdef UNIV_BTR_PRINT
/*************************************************************//**
Prints size info of a B-tree. */
void
btr_print_size(
/*===========*/
	dict_index_t*	index)	/*!< in: index tree */
{
	page_t*		root;
	fseg_header_t*	seg;
	mtr_t		mtr;

	if (dict_index_is_ibuf(index)) {
		fputs("Sorry, cannot print info of an ibuf tree:"
		      " use ibuf functions\n", stderr);

		return;
	}

	mtr_start(&mtr);

	root = btr_root_get(index, &mtr);

	seg = root + PAGE_HEADER + PAGE_BTR_SEG_TOP;

	fputs("INFO OF THE NON-LEAF PAGE SEGMENT\n", stderr);
	fseg_print(seg, &mtr);

	if (!dict_index_is_ibuf(index)) {

		seg = root + PAGE_HEADER + PAGE_BTR_SEG_LEAF;

		fputs("INFO OF THE LEAF PAGE SEGMENT\n", stderr);
		fseg_print(seg, &mtr);
	}

	mtr_commit(&mtr);
}

/************************************************************//**
Prints recursively index tree pages. */
static
void
btr_print_recursive(
/*================*/
	dict_index_t*	index,	/*!< in: index tree */
	buf_block_t*	block,	/*!< in: index page */
	ulint		width,	/*!< in: print this many entries from start
				and end */
	mem_heap_t**	heap,	/*!< in/out: heap for rec_get_offsets() */
	rec_offs**	offsets,/*!< in/out: buffer for rec_get_offsets() */
	mtr_t*		mtr)	/*!< in: mtr */
{
	const page_t*	page	= buf_block_get_frame(block);
	page_cur_t	cursor;
	ulint		n_recs;
	ulint		i	= 0;
	mtr_t		mtr2;

	ut_ad(mtr_memo_contains(mtr, block, MTR_MEMO_PAGE_SX_FIX));

	ib::info() << "NODE ON LEVEL " << btr_page_get_level(page)
		<< " page " << block->page.id;

	page_print(block, index, width, width);

	n_recs = page_get_n_recs(page);

	page_cur_set_before_first(block, &cursor);
	page_cur_move_to_next(&cursor);

	while (!page_cur_is_after_last(&cursor)) {

		if (page_is_leaf(page)) {

			/* If this is the leaf level, do nothing */

		} else if ((i <= width) || (i >= n_recs - width)) {

			const rec_t*	node_ptr;

			mtr_start(&mtr2);

			node_ptr = page_cur_get_rec(&cursor);

			*offsets = rec_get_offsets(
				node_ptr, index, *offsets, 0,
				ULINT_UNDEFINED, heap);
			btr_print_recursive(index,
					    btr_node_ptr_get_child(node_ptr,
								   index,
								   *offsets,
								   &mtr2),
					    width, heap, offsets, &mtr2);
			mtr_commit(&mtr2);
		}

		page_cur_move_to_next(&cursor);
		i++;
	}
}

/**************************************************************//**
Prints directories and other info of all nodes in the tree. */
void
btr_print_index(
/*============*/
	dict_index_t*	index,	/*!< in: index */
	ulint		width)	/*!< in: print this many entries from start
				and end */
{
	mtr_t		mtr;
	buf_block_t*	root;
	mem_heap_t*	heap	= NULL;
	rec_offs	offsets_[REC_OFFS_NORMAL_SIZE];
	rec_offs*	offsets	= offsets_;
	rec_offs_init(offsets_);

	fputs("--------------------------\n"
	      "INDEX TREE PRINT\n", stderr);

	mtr_start(&mtr);

	root = btr_root_block_get(index, RW_SX_LATCH, &mtr);

	btr_print_recursive(index, root, width, &heap, &offsets, &mtr);
	if (heap) {
		mem_heap_free(heap);
	}

	mtr_commit(&mtr);

	ut_ad(btr_validate_index(index, 0, false));
}
#endif /* UNIV_BTR_PRINT */

#ifdef UNIV_DEBUG
/************************************************************//**
Checks that the node pointer to a page is appropriate.
@return TRUE */
ibool
btr_check_node_ptr(
/*===============*/
	dict_index_t*	index,	/*!< in: index tree */
	buf_block_t*	block,	/*!< in: index page */
	mtr_t*		mtr)	/*!< in: mtr */
{
	mem_heap_t*	heap;
	dtuple_t*	tuple;
	rec_offs*	offsets;
	btr_cur_t	cursor;
	page_t*		page = buf_block_get_frame(block);

	ut_ad(mtr_memo_contains(mtr, block, MTR_MEMO_PAGE_X_FIX));

	if (dict_index_get_page(index) == block->page.id.page_no()) {

		return(TRUE);
	}

	heap = mem_heap_create(256);

	if (dict_index_is_spatial(index)) {
		offsets = rtr_page_get_father_block(NULL, heap, index, block, mtr,
						    NULL, &cursor);
	} else {
		offsets = btr_page_get_father_block(NULL, heap, index, block, mtr,
						    &cursor);
	}

	if (page_is_leaf(page)) {

		goto func_exit;
	}

	tuple = dict_index_build_node_ptr(
		index, page_rec_get_next(page_get_infimum_rec(page)), 0, heap,
		btr_page_get_level(page));

	/* For spatial index, the MBR in the parent rec could be different
	with that of first rec of child, their relationship should be
	"WITHIN" relationship */
	if (dict_index_is_spatial(index)) {
		ut_a(!cmp_dtuple_rec_with_gis(
			tuple, btr_cur_get_rec(&cursor),
			offsets, PAGE_CUR_WITHIN));
	} else {
		ut_a(!cmp_dtuple_rec(tuple, btr_cur_get_rec(&cursor), offsets));
	}
func_exit:
	mem_heap_free(heap);

	return(TRUE);
}
#endif /* UNIV_DEBUG */

/************************************************************//**
Display identification information for a record. */
static
void
btr_index_rec_validate_report(
/*==========================*/
	const page_t*		page,	/*!< in: index page */
	const rec_t*		rec,	/*!< in: index record */
	const dict_index_t*	index)	/*!< in: index */
{
	ib::info() << "Record in index " << index->name
		<< " of table " << index->table->name
		<< ", page " << page_id_t(page_get_space_id(page),
					  page_get_page_no(page))
		<< ", at offset " << page_offset(rec);
}

/************************************************************//**
Checks the size and number of fields in a record based on the definition of
the index.
@return TRUE if ok */
ibool
btr_index_rec_validate(
/*===================*/
	const rec_t*		rec,		/*!< in: index record */
	const dict_index_t*	index,		/*!< in: index */
	ibool			dump_on_error)	/*!< in: TRUE if the function
						should print hex dump of record
						and page on error */
{
	ulint		len;
	const page_t*	page;
	mem_heap_t*	heap	= NULL;
	rec_offs	offsets_[REC_OFFS_NORMAL_SIZE];
	rec_offs*	offsets	= offsets_;
	rec_offs_init(offsets_);

	page = page_align(rec);

	ut_ad(index->n_core_fields);

	if (index->is_ibuf()) {
		/* The insert buffer index tree can contain records from any
		other index: we cannot check the number of fields or
		their length */

		return(TRUE);
	}

#ifdef VIRTUAL_INDEX_DEBUG
	if (dict_index_has_virtual(index)) {
		fprintf(stderr, "index name is %s\n", index->name());
	}
#endif
	if ((ibool)!!page_is_comp(page) != dict_table_is_comp(index->table)) {
		btr_index_rec_validate_report(page, rec, index);

		ib::error() << "Compact flag=" << !!page_is_comp(page)
			<< ", should be " << dict_table_is_comp(index->table);

		return(FALSE);
	}

	if (!page_is_comp(page)) {
		const ulint n_rec_fields = rec_get_n_fields_old(rec);
		if (n_rec_fields == DICT_FLD__SYS_INDEXES__MERGE_THRESHOLD
		    && index->id == DICT_INDEXES_ID) {
			/* A record for older SYS_INDEXES table
			(missing merge_threshold column) is acceptable. */
		} else if (n_rec_fields < index->n_core_fields
			   || n_rec_fields > index->n_fields) {
			btr_index_rec_validate_report(page, rec, index);

			ib::error() << "Has " << rec_get_n_fields_old(rec)
				    << " fields, should have "
				    << index->n_core_fields << ".."
				    << index->n_fields;

			if (dump_on_error) {
				fputs("InnoDB: corrupt record ", stderr);
				rec_print_old(stderr, rec);
				putc('\n', stderr);
			}
			return(FALSE);
		}
	}

	offsets = rec_get_offsets(rec, index, offsets, page_is_leaf(page)
				  ? index->n_core_fields : 0,
				  ULINT_UNDEFINED, &heap);

	for (unsigned i = 0; i < index->n_fields; i++) {
		dict_field_t*	field = dict_index_get_nth_field(index, i);
		ulint		fixed_size = dict_col_get_fixed_size(
						dict_field_get_col(field),
						page_is_comp(page));

		rec_get_nth_field_offs(offsets, i, &len);

		if (rec_offs_nth_extern(offsets, i)) {

			const byte* data = rec_get_nth_field(
				rec, offsets, i, &len);
			len -= BTR_EXTERN_FIELD_REF_SIZE;
			ulint extern_len = mach_read_from_4(
				data + len + BTR_EXTERN_LEN + 4);
			if (fixed_size == extern_len) {
				continue;
			}
		}

		/* Note that if fixed_size != 0, it equals the
		length of a fixed-size column in the clustered index.
		We should adjust it here.
		A prefix index of the column is of fixed, but different
		length.  When fixed_size == 0, prefix_len is the maximum
		length of the prefix index column. */

		if (len_is_stored(len)
		    && (field->prefix_len
			? len > field->prefix_len
			: (fixed_size && len != fixed_size))) {
			btr_index_rec_validate_report(page, rec, index);

			ib::error	error;

			error << "Field " << i << " len is " << len
				<< ", should be " << fixed_size;

			if (dump_on_error) {
				error << "; ";
				rec_print(error.m_oss, rec,
					  rec_get_info_bits(
						  rec, rec_offs_comp(offsets)),
					  offsets);
			}
			if (heap) {
				mem_heap_free(heap);
			}
			return(FALSE);
		}
	}

#ifdef VIRTUAL_INDEX_DEBUG
	if (dict_index_has_virtual(index)) {
		rec_print_new(stderr, rec, offsets);
	}
#endif

	if (heap) {
		mem_heap_free(heap);
	}
	return(TRUE);
}

/************************************************************//**
Checks the size and number of fields in records based on the definition of
the index.
@return TRUE if ok */
static
ibool
btr_index_page_validate(
/*====================*/
	buf_block_t*	block,	/*!< in: index page */
	dict_index_t*	index)	/*!< in: index */
{
	page_cur_t	cur;
	ibool		ret	= TRUE;
#ifndef DBUG_OFF
	ulint		nth	= 1;
#endif /* !DBUG_OFF */

	page_cur_set_before_first(block, &cur);

	/* Directory slot 0 should only contain the infimum record. */
	DBUG_EXECUTE_IF("check_table_rec_next",
			ut_a(page_rec_get_nth_const(
				     page_cur_get_page(&cur), 0)
			     == cur.rec);
			ut_a(page_dir_slot_get_n_owned(
				     page_dir_get_nth_slot(
					     page_cur_get_page(&cur), 0))
			     == 1););

	page_cur_move_to_next(&cur);

	for (;;) {
		if (page_cur_is_after_last(&cur)) {

			break;
		}

		if (!btr_index_rec_validate(cur.rec, index, TRUE)) {

			return(FALSE);
		}

		/* Verify that page_rec_get_nth_const() is correctly
		retrieving each record. */
		DBUG_EXECUTE_IF("check_table_rec_next",
				ut_a(cur.rec == page_rec_get_nth_const(
					     page_cur_get_page(&cur),
					     page_rec_get_n_recs_before(
						     cur.rec)));
				ut_a(nth++ == page_rec_get_n_recs_before(
					     cur.rec)););

		page_cur_move_to_next(&cur);
	}

	return(ret);
}

/************************************************************//**
Report an error on one page of an index tree. */
static
void
btr_validate_report1(
/*=================*/
	dict_index_t*		index,	/*!< in: index */
	ulint			level,	/*!< in: B-tree level */
	const buf_block_t*	block)	/*!< in: index page */
{
	ib::error	error;
	error << "In page " << block->page.id.page_no()
		<< " of index " << index->name
		<< " of table " << index->table->name;

	if (level > 0) {
		error << ", index tree level " << level;
	}
}

/************************************************************//**
Report an error on two pages of an index tree. */
static
void
btr_validate_report2(
/*=================*/
	const dict_index_t*	index,	/*!< in: index */
	ulint			level,	/*!< in: B-tree level */
	const buf_block_t*	block1,	/*!< in: first index page */
	const buf_block_t*	block2)	/*!< in: second index page */
{
	ib::error	error;
	error << "In pages " << block1->page.id
		<< " and " << block2->page.id << " of index " << index->name
		<< " of table " << index->table->name;

	if (level > 0) {
		error << ", index tree level " << level;
	}
}

/************************************************************//**
Validates index tree level.
@return TRUE if ok */
static
bool
btr_validate_level(
/*===============*/
	dict_index_t*	index,	/*!< in: index tree */
	const trx_t*	trx,	/*!< in: transaction or NULL */
	ulint		level,	/*!< in: level number */
	bool		lockout)/*!< in: true if X-latch index is intended */
{
	buf_block_t*	block;
	page_t*		page;
	buf_block_t*	right_block = 0; /* remove warning */
	page_t*		right_page = 0; /* remove warning */
	page_t*		father_page;
	btr_cur_t	node_cur;
	btr_cur_t	right_node_cur;
	rec_t*		rec;
	ulint		right_page_no;
	ulint		left_page_no;
	page_cur_t	cursor;
	dtuple_t*	node_ptr_tuple;
	bool		ret	= true;
	mtr_t		mtr;
	mem_heap_t*	heap	= mem_heap_create(256);
	rec_offs*	offsets	= NULL;
	rec_offs*	offsets2= NULL;
#ifdef UNIV_ZIP_DEBUG
	page_zip_des_t*	page_zip;
#endif /* UNIV_ZIP_DEBUG */
	ulint		savepoint = 0;
	ulint		savepoint2 = 0;
	ulint		parent_page_no = FIL_NULL;
	ulint		parent_right_page_no = FIL_NULL;
	bool		rightmost_child = false;

	mtr.start();

	if (!srv_read_only_mode) {
		if (lockout) {
			mtr_x_lock_index(index, &mtr);
		} else {
			mtr_sx_lock_index(index, &mtr);
		}
	}

	block = btr_root_block_get(index, RW_SX_LATCH, &mtr);
	page = buf_block_get_frame(block);

	fil_space_t*		space	= index->table->space;
	const page_size_t	table_page_size(
		dict_table_page_size(index->table));
	const page_size_t	space_page_size(space->flags);

	if (!table_page_size.equals_to(space_page_size)) {

		ib::warn() << "Flags mismatch: table=" << index->table->flags
			<< ", tablespace=" << space->flags;

		mtr_commit(&mtr);

		return(false);
	}

	while (level != btr_page_get_level(page)) {
		const rec_t*	node_ptr;

		if (fseg_page_is_free(space, block->page.id.page_no())) {

			btr_validate_report1(index, level, block);

			ib::warn() << "Page is free";

			ret = false;
		}

		ut_a(index->table->space_id == block->page.id.space());
		ut_a(block->page.id.space() == page_get_space_id(page));
#ifdef UNIV_ZIP_DEBUG
		page_zip = buf_block_get_page_zip(block);
		ut_a(!page_zip || page_zip_validate(page_zip, page, index));
#endif /* UNIV_ZIP_DEBUG */
		ut_a(!page_is_leaf(page));

		page_cur_set_before_first(block, &cursor);
		page_cur_move_to_next(&cursor);

		node_ptr = page_cur_get_rec(&cursor);
		offsets = rec_get_offsets(node_ptr, index, offsets, 0,
					  ULINT_UNDEFINED, &heap);

		savepoint2 = mtr_set_savepoint(&mtr);
		block = btr_node_ptr_get_child(node_ptr, index, offsets, &mtr);
		page = buf_block_get_frame(block);

		/* For R-Tree, since record order might not be the same as
		linked index page in the lower level, we need to travers
		backwards to get the first page rec in this level.
		This is only used for index validation. Spatial index
		does not use such scan for any of its DML or query
		operations  */
		if (dict_index_is_spatial(index)) {
			left_page_no = btr_page_get_prev(page);

			while (left_page_no != FIL_NULL) {
				/* To obey latch order of tree blocks,
				we should release the right_block once to
				obtain lock of the uncle block. */
				mtr_release_block_at_savepoint(
					&mtr, savepoint2, block);

				savepoint2 = mtr_set_savepoint(&mtr);
				block = btr_block_get(
					page_id_t(index->table->space_id,
						  left_page_no),
					table_page_size,
					RW_SX_LATCH, index, &mtr);
				page = buf_block_get_frame(block);
				left_page_no = btr_page_get_prev(page);
			}
		}
	}

	/* Now we are on the desired level. Loop through the pages on that
	level. */

loop:
	mem_heap_empty(heap);
	offsets = offsets2 = NULL;
	if (!srv_read_only_mode) {
		if (lockout) {
			mtr_x_lock_index(index, &mtr);
		} else {
			mtr_sx_lock_index(index, &mtr);
		}
	}

#ifdef UNIV_ZIP_DEBUG
	page_zip = buf_block_get_page_zip(block);
	ut_a(!page_zip || page_zip_validate(page_zip, page, index));
#endif /* UNIV_ZIP_DEBUG */

	ut_a(block->page.id.space() == index->table->space_id);

	if (fseg_page_is_free(space, block->page.id.page_no())) {

		btr_validate_report1(index, level, block);

		ib::warn() << "Page is marked as free";
		ret = false;

	} else if (btr_page_get_index_id(page) != index->id) {

		ib::error() << "Page index id " << btr_page_get_index_id(page)
			<< " != data dictionary index id " << index->id;

		ret = false;

	} else if (!page_validate(page, index)) {

		btr_validate_report1(index, level, block);
		ret = false;

	} else if (level == 0 && !btr_index_page_validate(block, index)) {

		/* We are on level 0. Check that the records have the right
		number of fields, and field lengths are right. */

		ret = false;
	}

	ut_a(btr_page_get_level(page) == level);

	right_page_no = btr_page_get_next(page);
	left_page_no = btr_page_get_prev(page);

	ut_a(!page_is_empty(page)
	     || (level == 0
		 && page_get_page_no(page) == dict_index_get_page(index)));

	if (right_page_no != FIL_NULL) {
		const rec_t*	right_rec;
		savepoint = mtr_set_savepoint(&mtr);

		right_block = btr_block_get(
			page_id_t(index->table->space_id, right_page_no),
			table_page_size,
			RW_SX_LATCH, index, &mtr);

		right_page = buf_block_get_frame(right_block);

		if (btr_page_get_prev(right_page) != page_get_page_no(page)) {
			btr_validate_report2(index, level, block, right_block);
			fputs("InnoDB: broken FIL_PAGE_NEXT"
			      " or FIL_PAGE_PREV links\n", stderr);

			ret = false;
		}

		if (page_is_comp(right_page) != page_is_comp(page)) {
			btr_validate_report2(index, level, block, right_block);
			fputs("InnoDB: 'compact' flag mismatch\n", stderr);

			ret = false;

			goto node_ptr_fails;
		}

		rec = page_rec_get_prev(page_get_supremum_rec(page));
		right_rec = page_rec_get_next(page_get_infimum_rec(
						      right_page));
		offsets = rec_get_offsets(rec, index, offsets,
					  page_is_leaf(page)
					  ? index->n_core_fields : 0,
					  ULINT_UNDEFINED, &heap);
		offsets2 = rec_get_offsets(right_rec, index, offsets2,
					   page_is_leaf(right_page)
					   ? index->n_core_fields : 0,
					   ULINT_UNDEFINED, &heap);

		/* For spatial index, we cannot guarantee the key ordering
		across pages, so skip the record compare verification for
		now. Will enhanced in special R-Tree index validation scheme */
		if (!dict_index_is_spatial(index)
		    && cmp_rec_rec(rec, right_rec,
				   offsets, offsets2, index) >= 0) {

			btr_validate_report2(index, level, block, right_block);

			fputs("InnoDB: records in wrong order"
			      " on adjacent pages\n", stderr);

			fputs("InnoDB: record ", stderr);
			rec = page_rec_get_prev(page_get_supremum_rec(page));
			rec_print(stderr, rec, index);
			putc('\n', stderr);
			fputs("InnoDB: record ", stderr);
			rec = page_rec_get_next(
				page_get_infimum_rec(right_page));
			rec_print(stderr, rec, index);
			putc('\n', stderr);

			ret = false;
		}
	}

	if (level > 0 && left_page_no == FIL_NULL) {
		ut_a(REC_INFO_MIN_REC_FLAG & rec_get_info_bits(
			     page_rec_get_next(page_get_infimum_rec(page)),
			     page_is_comp(page)));
	}

	/* Similarly skip the father node check for spatial index for now,
	for a couple of reasons:
	1) As mentioned, there is no ordering relationship between records
	in parent level and linked pages in the child level.
	2) Search parent from root is very costly for R-tree.
	We will add special validation mechanism for R-tree later (WL #7520) */
	if (!dict_index_is_spatial(index)
	    && block->page.id.page_no() != dict_index_get_page(index)) {

		/* Check father node pointers */
		rec_t*	node_ptr;

		btr_cur_position(
			index, page_rec_get_next(page_get_infimum_rec(page)),
			block, &node_cur);
		offsets = btr_page_get_father_node_ptr_for_validate(
			offsets, heap, &node_cur, &mtr);

		father_page = btr_cur_get_page(&node_cur);
		node_ptr = btr_cur_get_rec(&node_cur);

		parent_page_no = page_get_page_no(father_page);
		parent_right_page_no = btr_page_get_next(father_page);
		rightmost_child = page_rec_is_supremum(
					page_rec_get_next(node_ptr));

		btr_cur_position(
			index,
			page_rec_get_prev(page_get_supremum_rec(page)),
			block, &node_cur);

		offsets = btr_page_get_father_node_ptr_for_validate(
				offsets, heap, &node_cur, &mtr);

		if (node_ptr != btr_cur_get_rec(&node_cur)
		    || btr_node_ptr_get_child_page_no(node_ptr, offsets)
				     != block->page.id.page_no()) {

			btr_validate_report1(index, level, block);

			fputs("InnoDB: node pointer to the page is wrong\n",
			      stderr);

			fputs("InnoDB: node ptr ", stderr);
			rec_print(stderr, node_ptr, index);

			rec = btr_cur_get_rec(&node_cur);
			fprintf(stderr, "\n"
				"InnoDB: node ptr child page n:o "
				ULINTPF "\n",
				btr_node_ptr_get_child_page_no(rec, offsets));

			fputs("InnoDB: record on page ", stderr);
			rec_print_new(stderr, rec, offsets);
			putc('\n', stderr);
			ret = false;

			goto node_ptr_fails;
		}

		if (!page_is_leaf(page)) {
			node_ptr_tuple = dict_index_build_node_ptr(
				index,
				page_rec_get_next(page_get_infimum_rec(page)),
				0, heap, btr_page_get_level(page));

			if (cmp_dtuple_rec(node_ptr_tuple, node_ptr,
					   offsets)) {
				const rec_t* first_rec = page_rec_get_next(
					page_get_infimum_rec(page));

				btr_validate_report1(index, level, block);

				ib::error() << "Node ptrs differ on levels > 0";

				fputs("InnoDB: node ptr ",stderr);
				rec_print_new(stderr, node_ptr, offsets);
				fputs("InnoDB: first rec ", stderr);
				rec_print(stderr, first_rec, index);
				putc('\n', stderr);
				ret = false;

				goto node_ptr_fails;
			}
		}

		if (left_page_no == FIL_NULL) {
			ut_a(node_ptr == page_rec_get_next(
				     page_get_infimum_rec(father_page)));
			ut_a(!page_has_prev(father_page));
		}

		if (right_page_no == FIL_NULL) {
			ut_a(node_ptr == page_rec_get_prev(
				     page_get_supremum_rec(father_page)));
			ut_a(!page_has_next(father_page));
		} else {
			const rec_t*	right_node_ptr;

			right_node_ptr = page_rec_get_next(node_ptr);

			if (!lockout && rightmost_child) {

				/* To obey latch order of tree blocks,
				we should release the right_block once to
				obtain lock of the uncle block. */
				mtr_release_block_at_savepoint(
					&mtr, savepoint, right_block);

				if (parent_right_page_no != FIL_NULL) {
					btr_block_get(
						page_id_t(index->table
							  ->space_id,
							  parent_right_page_no),
						table_page_size,
						RW_SX_LATCH, index, &mtr);
				}

				right_block = btr_block_get(
					page_id_t(index->table->space_id,
						  right_page_no),
					table_page_size,
					RW_SX_LATCH, index, &mtr);
			}

			btr_cur_position(
				index, page_rec_get_next(
					page_get_infimum_rec(
						buf_block_get_frame(
							right_block))),
				right_block, &right_node_cur);

			offsets = btr_page_get_father_node_ptr_for_validate(
					offsets, heap, &right_node_cur, &mtr);

			if (right_node_ptr
			    != page_get_supremum_rec(father_page)) {

				if (btr_cur_get_rec(&right_node_cur)
				    != right_node_ptr) {
					ret = false;
					fputs("InnoDB: node pointer to"
					      " the right page is wrong\n",
					      stderr);

					btr_validate_report1(index, level,
							     block);
				}
			} else {
				page_t*	right_father_page
					= btr_cur_get_page(&right_node_cur);

				if (btr_cur_get_rec(&right_node_cur)
				    != page_rec_get_next(
					    page_get_infimum_rec(
						    right_father_page))) {
					ret = false;
					fputs("InnoDB: node pointer 2 to"
					      " the right page is wrong\n",
					      stderr);

					btr_validate_report1(index, level,
							     block);
				}

				if (page_get_page_no(right_father_page)
				    != btr_page_get_next(father_page)) {

					ret = false;
					fputs("InnoDB: node pointer 3 to"
					      " the right page is wrong\n",
					      stderr);

					btr_validate_report1(index, level,
							     block);
				}
			}
		}
	}

node_ptr_fails:
	/* Commit the mini-transaction to release the latch on 'page'.
	Re-acquire the latch on right_page, which will become 'page'
	on the next loop.  The page has already been checked. */
	mtr.commit();

	if (trx_is_interrupted(trx)) {
		/* On interrupt, return the current status. */
	} else if (right_page_no != FIL_NULL) {

		mtr.start();

		if (!lockout) {
			if (rightmost_child) {
				if (parent_right_page_no != FIL_NULL) {
					btr_block_get(
						page_id_t(
							index->table->space_id,
							parent_right_page_no),
						table_page_size,
						RW_SX_LATCH, index, &mtr);
				}
			} else if (parent_page_no != FIL_NULL) {
				btr_block_get(
					page_id_t(index->table->space_id,
						  parent_page_no),
					table_page_size,
					RW_SX_LATCH, index, &mtr);
			}
		}

		block = btr_block_get(
			page_id_t(index->table->space_id, right_page_no),
			table_page_size,
			RW_SX_LATCH, index, &mtr);

		page = buf_block_get_frame(block);

		goto loop;
	}

	mem_heap_free(heap);

	return(ret);
}

/**************************************************************//**
Do an index level validation of spaital index tree.
@return	true if no error found */
static
bool
btr_validate_spatial_index(
/*=======================*/
	dict_index_t*	index,	/*!< in: index */
	const trx_t*	trx)	/*!< in: transaction or NULL */
{

	mtr_t	mtr;
	bool	ok = true;

	mtr.start();

	mtr_x_lock_index(index, &mtr);

	page_t*	root = btr_root_get(index, &mtr);
	ulint	n = btr_page_get_level(root);

#ifdef UNIV_RTR_DEBUG
	fprintf(stderr, "R-tree level is %lu\n", n);
#endif /* UNIV_RTR_DEBUG */

	for (ulint i = 0; i <= n; ++i) {
#ifdef UNIV_RTR_DEBUG
		fprintf(stderr, "Level %lu:\n", n - i);
#endif /* UNIV_RTR_DEBUG */

		if (!btr_validate_level(index, trx, n - i, true)) {
			ok = false;
			break;
		}
	}

	mtr.commit();

	return(ok);
}

/**************************************************************//**
Checks the consistency of an index tree.
@return	DB_SUCCESS if ok, error code if not */
dberr_t
btr_validate_index(
/*===============*/
	dict_index_t*	index,	/*!< in: index */
	const trx_t*	trx,	/*!< in: transaction or NULL */
	bool		lockout)/*!< in: true if X-latch index is intended */
{
	dberr_t err = DB_SUCCESS;

	/* Full Text index are implemented by auxiliary tables,
	not the B-tree */
	if (dict_index_is_online_ddl(index) || (index->type & DICT_FTS)) {
		return(err);
	}

	if (dict_index_is_spatial(index)) {
		if(!btr_validate_spatial_index(index, trx)) {
			err = DB_ERROR;
		}
		return(err);
	}

	mtr_t		mtr;

	mtr_start(&mtr);

	if (!srv_read_only_mode) {
		if (lockout) {
			mtr_x_lock_index(index, &mtr);
		} else {
			mtr_sx_lock_index(index, &mtr);
		}
	}

	page_t*	root = btr_root_get(index, &mtr);

	if (!root) {
		err = DB_CORRUPTION;
		mtr_commit(&mtr);
		return err;
	}

	ulint	n = btr_page_get_level(root);

	for (ulint i = 0; i <= n; ++i) {

		if (!btr_validate_level(index, trx, n - i, lockout)) {
			err = DB_CORRUPTION;
		}
	}

	mtr_commit(&mtr);

	return(err);
}

/**************************************************************//**
Checks if the page in the cursor can be merged with given page.
If necessary, re-organize the merge_page.
@return	true if possible to merge. */
static
bool
btr_can_merge_with_page(
/*====================*/
	btr_cur_t*	cursor,		/*!< in: cursor on the page to merge */
	ulint		page_no,	/*!< in: a sibling page */
	buf_block_t**	merge_block,	/*!< out: the merge block */
	mtr_t*		mtr)		/*!< in: mini-transaction */
{
	dict_index_t*	index;
	page_t*		page;
	ulint		n_recs;
	ulint		data_size;
	ulint		max_ins_size_reorg;
	ulint		max_ins_size;
	buf_block_t*	mblock;
	page_t*		mpage;
	DBUG_ENTER("btr_can_merge_with_page");

	if (page_no == FIL_NULL) {
		*merge_block = NULL;
		DBUG_RETURN(false);
	}

	index = btr_cur_get_index(cursor);
	page = btr_cur_get_page(cursor);

	const page_id_t		page_id(index->table->space_id, page_no);
	const page_size_t	page_size(index->table->space->flags);

	mblock = btr_block_get(page_id, page_size, RW_X_LATCH, index, mtr);
	mpage = buf_block_get_frame(mblock);

	n_recs = page_get_n_recs(page);
	data_size = page_get_data_size(page);

	max_ins_size_reorg = page_get_max_insert_size_after_reorganize(
		mpage, n_recs);

	if (data_size > max_ins_size_reorg) {
		goto error;
	}

	/* If compression padding tells us that merging will result in
	too packed up page i.e.: which is likely to cause compression
	failure then don't merge the pages. */
	if (page_size.is_compressed() && page_is_leaf(mpage)
	    && (page_get_data_size(mpage) + data_size
		>= dict_index_zip_pad_optimal_page_size(index))) {

		goto error;
	}

	max_ins_size = page_get_max_insert_size(mpage, n_recs);

	if (data_size > max_ins_size) {

		/* We have to reorganize mpage */

		if (!btr_page_reorganize_block(
			    false, page_zip_level, mblock, index, mtr)) {

			goto error;
		}

		max_ins_size = page_get_max_insert_size(mpage, n_recs);

		ut_ad(page_validate(mpage, index));
		ut_ad(max_ins_size == max_ins_size_reorg);

		if (data_size > max_ins_size) {

			/* Add fault tolerance, though this should
			never happen */

			goto error;
		}
	}

	*merge_block = mblock;
	DBUG_RETURN(true);

error:
	*merge_block = NULL;
	DBUG_RETURN(false);
}<|MERGE_RESOLUTION|>--- conflicted
+++ resolved
@@ -3718,15 +3718,11 @@
 		btr_search_drop_page_hash_index(block);
 
 		/* Remove the page from the level list */
-<<<<<<< HEAD
-		btr_level_list_remove(index->table->space_id,
-				      page_size, page, index, mtr);
-=======
-		if (DB_SUCCESS != btr_level_list_remove(space, page_size,
-							page, index, mtr)) {
+		if (DB_SUCCESS != btr_level_list_remove(index->table->space_id,
+							page_size, page, index,
+							mtr)) {
 			goto err_exit;
 		}
->>>>>>> f73eea49
 
 		if (dict_index_is_spatial(index)) {
 			rec_t*  my_rec = father_cursor.page_cur.rec;
@@ -3855,16 +3851,10 @@
 #endif /* UNIV_BTR_DEBUG */
 
 		/* Remove the page from the level list */
-<<<<<<< HEAD
-		btr_level_list_remove(index->table->space_id,
-				      page_size, page, index, mtr);
-=======
-		if (DB_SUCCESS != btr_level_list_remove(space, page_size,
-							(page_t*)page,
-							index, mtr)) {
+		if (DB_SUCCESS != btr_level_list_remove(index->table->space_id,
+						page_size, page, index, mtr)) {
 			goto err_exit;
 		}
->>>>>>> f73eea49
 
 		ut_ad(btr_node_ptr_get_child_page_no(
 			btr_cur_get_rec(&father_cursor), offsets)
@@ -4243,13 +4233,8 @@
 	}
 
 	/* Remove the page from the level list */
-<<<<<<< HEAD
-	btr_level_list_remove(index->table->space_id, page_size,
-			      page, index, mtr);
-=======
-	ut_a(DB_SUCCESS == btr_level_list_remove(space, page_size, page,
-						 index, mtr));
->>>>>>> f73eea49
+	ut_a(DB_SUCCESS == btr_level_list_remove(index->table->space_id,
+						 page_size, page, index, mtr));
 
 #ifdef UNIV_ZIP_DEBUG
 	{
