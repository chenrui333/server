--- conflicted
+++ resolved
@@ -745,12 +745,7 @@
 					  ? PAGE_HEADER + PAGE_BTR_SEG_LEAF
 					  : PAGE_HEADER + PAGE_BTR_SEG_TOP];
 	fseg_free_page(seg_header,
-		       index->table->space, block->page.id.page_no(),
-<<<<<<< HEAD
-		       block->index != NULL, mtr);
-=======
-		       !block->page.flush_observer, mtr);
->>>>>>> faf6d0ef
+		       index->table->space, block->page.id.page_no(), mtr);
 
 	/* The page was marked free in the allocation bitmap, but it
 	should remain exclusively latched until mtr_t::commit() or until it
@@ -981,7 +976,6 @@
   ut_a(btr_root_fseg_validate(PAGE_HEADER + PAGE_BTR_SEG_TOP + block->frame,
 			      block->page.id.space()));
 #endif /* UNIV_BTR_DEBUG */
-<<<<<<< HEAD
   if (invalidate)
   {
     constexpr uint16_t field= PAGE_HEADER + PAGE_INDEX_ID;
@@ -994,20 +988,7 @@
   }
 
   /* Free the entire segment in small steps. */
-  while (!fseg_free_step(PAGE_HEADER + PAGE_BTR_SEG_TOP + block->frame,
-			 true, mtr));
-=======
-	if (invalidate) {
-		btr_page_set_index_id(
-			buf_block_get_frame(block),
-			buf_block_get_page_zip(block),
-			BTR_FREED_INDEX_ID, mtr);
-	}
-
-	while (!fseg_free_step(header, mtr)) {
-		/* Free the entire segment in small steps. */
-	}
->>>>>>> faf6d0ef
+  while (!fseg_free_step(PAGE_HEADER + PAGE_BTR_SEG_TOP + block->frame, mtr));
 }
 
 /** Prepare to free a B-tree.
@@ -1222,13 +1203,8 @@
 	/* NOTE: page hash indexes are dropped when a page is freed inside
 	fsp0fsp. */
 
-<<<<<<< HEAD
 	bool finished = fseg_free_step(root + PAGE_HEADER + PAGE_BTR_SEG_LEAF,
-				       true, &mtr);
-=======
-	finished = fseg_free_step(root + PAGE_HEADER + PAGE_BTR_SEG_LEAF,
-				  &mtr);
->>>>>>> faf6d0ef
+				       &mtr);
 	mtr_commit(&mtr);
 
 	if (!finished) {
