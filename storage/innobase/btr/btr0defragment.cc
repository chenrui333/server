/*****************************************************************************

Copyright (C) 2013, 2014 Facebook, Inc. All Rights Reserved.
Copyright (C) 2014, 2019, MariaDB Corporation.

This program is free software; you can redistribute it and/or modify it under
the terms of the GNU General Public License as published by the Free Software
Foundation; version 2 of the License.

This program is distributed in the hope that it will be useful, but WITHOUT
ANY WARRANTY; without even the implied warranty of MERCHANTABILITY or FITNESS
FOR A PARTICULAR PURPOSE. See the GNU General Public License for more details.

You should have received a copy of the GNU General Public License along with
this program; if not, write to the Free Software Foundation, Inc.,
51 Franklin Street, Suite 500, Boston, MA 02110-1335 USA

*****************************************************************************/
/**************************************************//**
@file btr/btr0defragment.cc
Index defragmentation.

Created  05/29/2014 Rongrong Zhong
Modified 16/07/2014 Sunguck Lee
Modified 30/07/2014 Jan Lindström jan.lindstrom@mariadb.com
*******************************************************/

#include "btr0defragment.h"
#include "btr0btr.h"
#include "btr0cur.h"
#include "btr0sea.h"
#include "btr0pcur.h"
#include "dict0stats.h"
#include "dict0stats_bg.h"
#include "dict0defrag_bg.h"
#include "ibuf0ibuf.h"
#include "lock0lock.h"
#include "srv0start.h"
#include "ut0timer.h"

#include <list>

/* When there's no work, either because defragment is disabled, or because no
query is submitted, thread checks state every BTR_DEFRAGMENT_SLEEP_IN_USECS.*/
#define BTR_DEFRAGMENT_SLEEP_IN_USECS		1000000
/* Reduce the target page size by this amount when compression failure happens
during defragmentaiton. 512 is chosen because it's a power of 2 and it is about
3% of the page size. When there are compression failures in defragmentation,
our goal is to get a decent defrag ratio with as few compression failure as
possible. From experimentation it seems that reduce the target size by 512 every
time will make sure the page is compressible within a couple of iterations. */
#define BTR_DEFRAGMENT_PAGE_REDUCTION_STEP_SIZE	512

/* Work queue for defragmentation. */
typedef std::list<btr_defragment_item_t*>	btr_defragment_wq_t;
static btr_defragment_wq_t	btr_defragment_wq;

/* Mutex protecting the defragmentation work queue.*/
ib_mutex_t		btr_defragment_mutex;
#ifdef UNIV_PFS_MUTEX
UNIV_INTERN mysql_pfs_key_t	btr_defragment_mutex_key;
#endif /* UNIV_PFS_MUTEX */

/* Number of compression failures caused by defragmentation since server
start. */
ulint btr_defragment_compression_failures = 0;
/* Number of btr_defragment_n_pages calls that altered page but didn't
manage to release any page. */
ulint btr_defragment_failures = 0;
/* Total number of btr_defragment_n_pages calls that altered page.
The difference between btr_defragment_count and btr_defragment_failures shows
the amount of effort wasted. */
ulint btr_defragment_count = 0;

/******************************************************************//**
Constructor for btr_defragment_item_t. */
btr_defragment_item_t::btr_defragment_item_t(
	btr_pcur_t* pcur,
	os_event_t event)
{
	this->pcur = pcur;
	this->event = event;
	this->removed = false;
	this->last_processed = 0;
}

/******************************************************************//**
Destructor for btr_defragment_item_t. */
btr_defragment_item_t::~btr_defragment_item_t() {
	if (this->pcur) {
		btr_pcur_free_for_mysql(this->pcur);
	}
	if (this->event) {
		os_event_set(this->event);
	}
}

/******************************************************************//**
Initialize defragmentation. */
void
btr_defragment_init()
{
	srv_defragment_interval = ut_microseconds_to_timer(
		(ulonglong) (1000000.0 / srv_defragment_frequency));
	mutex_create(LATCH_ID_BTR_DEFRAGMENT_MUTEX, &btr_defragment_mutex);
}

/******************************************************************//**
Shutdown defragmentation. Release all resources. */
void
btr_defragment_shutdown()
{
	mutex_enter(&btr_defragment_mutex);
	std::list< btr_defragment_item_t* >::iterator iter = btr_defragment_wq.begin();
	while(iter != btr_defragment_wq.end()) {
		btr_defragment_item_t* item = *iter;
		iter = btr_defragment_wq.erase(iter);
		delete item;
	}
	mutex_exit(&btr_defragment_mutex);
	mutex_free(&btr_defragment_mutex);
}


/******************************************************************//**
Functions used by the query threads: btr_defragment_xxx_index
Query threads find/add/remove index. */
/******************************************************************//**
Check whether the given index is in btr_defragment_wq. We use index->id
to identify indices. */
bool
btr_defragment_find_index(
	dict_index_t*	index)	/*!< Index to find. */
{
	mutex_enter(&btr_defragment_mutex);
	for (std::list< btr_defragment_item_t* >::iterator iter = btr_defragment_wq.begin();
	     iter != btr_defragment_wq.end();
	     ++iter) {
		btr_defragment_item_t* item = *iter;
		btr_pcur_t* pcur = item->pcur;
		btr_cur_t* cursor = btr_pcur_get_btr_cur(pcur);
		dict_index_t* idx = btr_cur_get_index(cursor);
		if (index->id == idx->id) {
			mutex_exit(&btr_defragment_mutex);
			return true;
		}
	}
	mutex_exit(&btr_defragment_mutex);
	return false;
}

/******************************************************************//**
Query thread uses this function to add an index to btr_defragment_wq.
Return a pointer to os_event for the query thread to wait on if this is a
synchronized defragmentation. */
os_event_t
btr_defragment_add_index(
	dict_index_t*	index,	/*!< index to be added  */
	bool		async,	/*!< whether this is an async
				defragmentation */
	dberr_t*	err)	/*!< out: error code */
{
	mtr_t mtr;
	*err = DB_SUCCESS;

	mtr_start(&mtr);
	// Load index rood page.
	buf_block_t* block = btr_block_get(
		page_id_t(index->table->space_id, index->page),
		page_size_t(index->table->space->flags),
		RW_NO_LATCH, index, &mtr);
	page_t* page = NULL;

	if (block) {
		page = buf_block_get_frame(block);
	}

	if (page == NULL && !index->is_readable()) {
		mtr_commit(&mtr);
		*err = DB_DECRYPTION_FAILED;
		return NULL;
	}

	ut_ad(fil_page_index_page_check(page));
	ut_ad(!page_has_siblings(page));

	if (page_is_leaf(page)) {
		// Index root is a leaf page, no need to defragment.
		mtr_commit(&mtr);
		return NULL;
	}
	btr_pcur_t* pcur = btr_pcur_create_for_mysql();
	os_event_t event = NULL;
	if (!async) {
		event = os_event_create(0);
	}
	btr_pcur_open_at_index_side(true, index, BTR_SEARCH_LEAF, pcur,
				    true, 0, &mtr);
	btr_pcur_move_to_next(pcur, &mtr);
	btr_pcur_store_position(pcur, &mtr);
	mtr_commit(&mtr);
	dict_stats_empty_defrag_summary(index);
	btr_defragment_item_t*	item = new btr_defragment_item_t(pcur, event);
	mutex_enter(&btr_defragment_mutex);
	btr_defragment_wq.push_back(item);
	mutex_exit(&btr_defragment_mutex);
	return event;
}

/******************************************************************//**
When table is dropped, this function is called to mark a table as removed in
btr_efragment_wq. The difference between this function and the remove_index
function is this will not NULL the event. */
void
btr_defragment_remove_table(
	dict_table_t*	table)	/*!< Index to be removed. */
{
	mutex_enter(&btr_defragment_mutex);
	for (std::list< btr_defragment_item_t* >::iterator iter = btr_defragment_wq.begin();
	     iter != btr_defragment_wq.end();
	     ++iter) {
		btr_defragment_item_t* item = *iter;
		btr_pcur_t* pcur = item->pcur;
		btr_cur_t* cursor = btr_pcur_get_btr_cur(pcur);
		dict_index_t* idx = btr_cur_get_index(cursor);
		if (table->id == idx->table->id) {
			item->removed = true;
		}
	}
	mutex_exit(&btr_defragment_mutex);
}

/******************************************************************//**
Query thread uses this function to mark an index as removed in
btr_efragment_wq. */
void
btr_defragment_remove_index(
	dict_index_t*	index)	/*!< Index to be removed. */
{
	mutex_enter(&btr_defragment_mutex);
	for (std::list< btr_defragment_item_t* >::iterator iter = btr_defragment_wq.begin();
	     iter != btr_defragment_wq.end();
	     ++iter) {
		btr_defragment_item_t* item = *iter;
		btr_pcur_t* pcur = item->pcur;
		btr_cur_t* cursor = btr_pcur_get_btr_cur(pcur);
		dict_index_t* idx = btr_cur_get_index(cursor);
		if (index->id == idx->id) {
			item->removed = true;
			item->event = NULL;
			break;
		}
	}
	mutex_exit(&btr_defragment_mutex);
}

/******************************************************************//**
Functions used by defragmentation thread: btr_defragment_xxx_item.
Defragmentation thread operates on the work *item*. It gets/removes
item from the work queue. */
/******************************************************************//**
Defragment thread uses this to remove an item from btr_defragment_wq.
When an item is removed from the work queue, all resources associated with it
are free as well. */
void
btr_defragment_remove_item(
	btr_defragment_item_t*	item) /*!< Item to be removed. */
{
	mutex_enter(&btr_defragment_mutex);
	for (std::list< btr_defragment_item_t* >::iterator iter = btr_defragment_wq.begin();
	     iter != btr_defragment_wq.end();
	     ++iter) {
		if (item == *iter) {
			btr_defragment_wq.erase(iter);
			delete item;
			break;
		}
	}
	mutex_exit(&btr_defragment_mutex);
}

/******************************************************************//**
Defragment thread uses this to get an item from btr_defragment_wq to work on.
The item is not removed from the work queue so query threads can still access
this item. We keep it this way so query threads can find and kill a
defragmentation even if that index is being worked on. Be aware that while you
work on this item you have no lock protection on it whatsoever. This is OK as
long as the query threads and defragment thread won't modify the same fields
without lock protection.
*/
btr_defragment_item_t*
btr_defragment_get_item()
{
	if (btr_defragment_wq.empty()) {
		return NULL;
		//return nullptr;
	}
	mutex_enter(&btr_defragment_mutex);
	std::list< btr_defragment_item_t* >::iterator iter = btr_defragment_wq.begin();
	if (iter == btr_defragment_wq.end()) {
		iter = btr_defragment_wq.begin();
	}
	btr_defragment_item_t* item = *iter;
	iter++;
	mutex_exit(&btr_defragment_mutex);
	return item;
}

/*********************************************************************//**
Check whether we should save defragmentation statistics to persistent storage.
Currently we save the stats to persistent storage every 100 updates. */
UNIV_INTERN
void
btr_defragment_save_defrag_stats_if_needed(
	dict_index_t*	index)	/*!< in: index */
{
	if (srv_defragment_stats_accuracy != 0 // stats tracking disabled
	    && index->table->space_id != 0 // do not track system tables
	    && index->stat_defrag_modified_counter
	       >= srv_defragment_stats_accuracy) {
		dict_stats_defrag_pool_add(index);
		index->stat_defrag_modified_counter = 0;
	}
}

/*********************************************************************//**
Main defragment functionalities used by defragment thread.*/
/*************************************************************//**
Calculate number of records from beginning of block that can
fit into size_limit
@return number of records */
UNIV_INTERN
ulint
btr_defragment_calc_n_recs_for_size(
	buf_block_t* block,	/*!< in: B-tree page */
	dict_index_t* index,	/*!< in: index of the page */
	ulint size_limit,	/*!< in: size limit to fit records in */
	ulint* n_recs_size)	/*!< out: actual size of the records that fit
				in size_limit. */
{
	page_t* page = buf_block_get_frame(block);
	ulint n_recs = 0;
	ulint offsets_[REC_OFFS_NORMAL_SIZE];
	ulint* offsets = offsets_;
	rec_offs_init(offsets_);
	mem_heap_t* heap = NULL;
	ulint size = 0;
	page_cur_t cur;

	page_cur_set_before_first(block, &cur);
	page_cur_move_to_next(&cur);
	while (page_cur_get_rec(&cur) != page_get_supremum_rec(page)) {
		rec_t* cur_rec = page_cur_get_rec(&cur);
		offsets = rec_get_offsets(cur_rec, index, offsets,
					  page_is_leaf(page),
					  ULINT_UNDEFINED, &heap);
		ulint rec_size = rec_offs_size(offsets);
		size += rec_size;
		if (size > size_limit) {
			size = size - rec_size;
			break;
		}
		n_recs ++;
		page_cur_move_to_next(&cur);
	}
	*n_recs_size = size;
	return n_recs;
}

/*************************************************************//**
Merge as many records from the from_block to the to_block. Delete
the from_block if all records are successfully merged to to_block.
@return the to_block to target for next merge operation. */
UNIV_INTERN
buf_block_t*
btr_defragment_merge_pages(
	dict_index_t*	index,		/*!< in: index tree */
	buf_block_t*	from_block,	/*!< in: origin of merge */
	buf_block_t*	to_block,	/*!< in: destination of merge */
	const page_size_t	page_size,	/*!< in: page size of the block */
	ulint		reserved_space,	/*!< in: space reserved for future
					insert to avoid immediate page split */
	ulint*		max_data_size,	/*!< in/out: max data size to
					fit in a single compressed page. */
	mem_heap_t*	heap,		/*!< in/out: pointer to memory heap */
	mtr_t*		mtr)		/*!< in/out: mini-transaction */
{
	page_t* from_page = buf_block_get_frame(from_block);
	page_t* to_page = buf_block_get_frame(to_block);
	ulint level = btr_page_get_level(from_page);
	ulint n_recs = page_get_n_recs(from_page);
	ulint new_data_size = page_get_data_size(to_page);
	ulint max_ins_size =
		page_get_max_insert_size(to_page, n_recs);
	ulint max_ins_size_reorg =
		page_get_max_insert_size_after_reorganize(
			to_page, n_recs);
	ulint max_ins_size_to_use = max_ins_size_reorg > reserved_space
				    ? max_ins_size_reorg - reserved_space : 0;
	ulint move_size = 0;
	ulint n_recs_to_move = 0;
	rec_t* rec = NULL;
	ulint target_n_recs = 0;
	rec_t* orig_pred;

	// Estimate how many records can be moved from the from_page to
	// the to_page.
	if (page_size.is_compressed()) {
		ulint page_diff = srv_page_size - *max_data_size;
		max_ins_size_to_use = (max_ins_size_to_use > page_diff)
			       ? max_ins_size_to_use - page_diff : 0;
	}
	n_recs_to_move = btr_defragment_calc_n_recs_for_size(
		from_block, index, max_ins_size_to_use, &move_size);

	// If max_ins_size >= move_size, we can move the records without
	// reorganizing the page, otherwise we need to reorganize the page
	// first to release more space.
	if (move_size > max_ins_size) {
		if (!btr_page_reorganize_block(false, page_zip_level,
					       to_block, index,
					       mtr)) {
			if (!dict_index_is_clust(index)
			    && page_is_leaf(to_page)) {
				ibuf_reset_free_bits(to_block);
			}
			// If reorganization fails, that means page is
			// not compressable. There's no point to try
			// merging into this page. Continue to the
			// next page.
			return from_block;
		}
		ut_ad(page_validate(to_page, index));
		max_ins_size = page_get_max_insert_size(to_page, n_recs);
		ut_a(max_ins_size >= move_size);
	}

	// Move records to pack to_page more full.
	orig_pred = NULL;
	target_n_recs = n_recs_to_move;
	while (n_recs_to_move > 0) {
		rec = page_rec_get_nth(from_page,
					n_recs_to_move + 1);
		orig_pred = page_copy_rec_list_start(
			to_block, from_block, rec, index, mtr);
		if (orig_pred)
			break;
		// If we reach here, that means compression failed after packing
		// n_recs_to_move number of records to to_page. We try to reduce
		// the targeted data size on the to_page by
		// BTR_DEFRAGMENT_PAGE_REDUCTION_STEP_SIZE and try again.
		my_atomic_addlint(
			&btr_defragment_compression_failures, 1);
		max_ins_size_to_use =
			move_size > BTR_DEFRAGMENT_PAGE_REDUCTION_STEP_SIZE
			? move_size - BTR_DEFRAGMENT_PAGE_REDUCTION_STEP_SIZE
			: 0;
		if (max_ins_size_to_use == 0) {
			n_recs_to_move = 0;
			move_size = 0;
			break;
		}
		n_recs_to_move = btr_defragment_calc_n_recs_for_size(
			from_block, index, max_ins_size_to_use, &move_size);
	}
	// If less than target_n_recs are moved, it means there are
	// compression failures during page_copy_rec_list_start. Adjust
	// the max_data_size estimation to reduce compression failures
	// in the following runs.
	if (target_n_recs > n_recs_to_move
	    && *max_data_size > new_data_size + move_size) {
		*max_data_size = new_data_size + move_size;
	}
	// Set ibuf free bits if necessary.
	if (!dict_index_is_clust(index)
	    && page_is_leaf(to_page)) {
		if (page_size.is_compressed()) {
			ibuf_reset_free_bits(to_block);
		} else {
			ibuf_update_free_bits_if_full(
				to_block,
				srv_page_size,
				ULINT_UNDEFINED);
		}
	}
	btr_cur_t parent;
	if (n_recs_to_move == n_recs) {
		/* The whole page is merged with the previous page,
		free it. */
		lock_update_merge_left(to_block, orig_pred,
				       from_block);
		btr_search_drop_page_hash_index(from_block);
<<<<<<< HEAD
		btr_level_list_remove(
			index->table->space_id,
			page_size, from_page, index, mtr);
		btr_node_ptr_delete(index, from_block, mtr);
=======
		btr_level_list_remove(space, page_size, (page_t*)from_page, index, mtr);
		btr_page_get_father(index, from_block, mtr, &parent);
		btr_cur_node_ptr_delete(&parent, mtr);
>>>>>>> 525e79b0
		/* btr_blob_dbg_remove(from_page, index,
		"btr_defragment_n_pages"); */
		btr_page_free(index, from_block, mtr);
	} else {
		// There are still records left on the page, so
		// increment n_defragmented. Node pointer will be changed
		// so remove the old node pointer.
		if (n_recs_to_move > 0) {
			// Part of the page is merged to left, remove
			// the merged records, update record locks and
			// node pointer.
			dtuple_t* node_ptr;
			page_delete_rec_list_start(rec, from_block,
						   index, mtr);
			lock_update_split_and_merge(to_block,
						    orig_pred,
						    from_block);
			// FIXME: reuse the node_ptr!
			btr_page_get_father(index, from_block, mtr, &parent);
			btr_cur_node_ptr_delete(&parent, mtr);
			rec = page_rec_get_next(
				page_get_infimum_rec(from_page));
			node_ptr = dict_index_build_node_ptr(
				index, rec, page_get_page_no(from_page),
				heap, level);
			btr_insert_on_non_leaf_level(0, index, level+1,
						     node_ptr, mtr);
		}
		to_block = from_block;
	}
	return to_block;
}

/*************************************************************//**
Tries to merge N consecutive pages, starting from the page pointed by the
cursor. Skip space 0. Only consider leaf pages.
This function first loads all N pages into memory, then for each of
the pages other than the first page, it tries to move as many records
as possible to the left sibling to keep the left sibling full. During
the process, if any page becomes empty, that page will be removed from
the level list. Record locks, hash, and node pointers are updated after
page reorganization.
@return pointer to the last block processed, or NULL if reaching end of index */
UNIV_INTERN
buf_block_t*
btr_defragment_n_pages(
	buf_block_t*	block,	/*!< in: starting block for defragmentation */
	dict_index_t*	index,	/*!< in: index tree */
	uint		n_pages,/*!< in: number of pages to defragment */
	mtr_t*		mtr)	/*!< in/out: mini-transaction */
{
	/* We will need to load the n+1 block because if the last page is freed
	and we need to modify the prev_page_no of that block. */
	buf_block_t*	blocks[BTR_DEFRAGMENT_MAX_N_PAGES + 1];
	page_t*		first_page;
	buf_block_t*	current_block;
	ulint		total_data_size = 0;
	ulint		total_n_recs = 0;
	ulint		data_size_per_rec;
	ulint		optimal_page_size;
	ulint		reserved_space;
	ulint		max_data_size = 0;
	uint		n_defragmented = 0;
	uint		n_new_slots;
	mem_heap_t*	heap;
	ibool		end_of_index = FALSE;

	/* It doesn't make sense to call this function with n_pages = 1. */
	ut_ad(n_pages > 1);

	if (!page_is_leaf(block->frame)) {
		return NULL;
	}

	if (!index->table->space || !index->table->space_id) {
		/* Ignore space 0. */
		return NULL;
	}

	if (n_pages > BTR_DEFRAGMENT_MAX_N_PAGES) {
		n_pages = BTR_DEFRAGMENT_MAX_N_PAGES;
	}

	first_page = buf_block_get_frame(block);
	const page_size_t page_size(index->table->space->flags);

	/* 1. Load the pages and calculate the total data size. */
	blocks[0] = block;
	for (uint i = 1; i <= n_pages; i++) {
		page_t* page = buf_block_get_frame(blocks[i-1]);
		ulint page_no = btr_page_get_next(page, mtr);
		total_data_size += page_get_data_size(page);
		total_n_recs += page_get_n_recs(page);
		if (page_no == FIL_NULL) {
			n_pages = i;
			end_of_index = TRUE;
			break;
		}

		blocks[i] = btr_block_get(page_id_t(index->table->space_id,
						    page_no), page_size,
					  RW_X_LATCH, index, mtr);
	}

	if (n_pages == 1) {
		if (!page_has_prev(first_page)) {
			/* last page in the index */
			if (dict_index_get_page(index)
			    == page_get_page_no(first_page))
				return NULL;
			/* given page is the last page.
			Lift the records to father. */
			btr_lift_page_up(index, block, mtr);
		}
		return NULL;
	}

	/* 2. Calculate how many pages data can fit in. If not compressable,
	return early. */
	ut_a(total_n_recs != 0);
	data_size_per_rec = total_data_size / total_n_recs;
	// For uncompressed pages, the optimal data size if the free space of a
	// empty page.
	optimal_page_size = page_get_free_space_of_empty(
		page_is_comp(first_page));
	// For compressed pages, we take compression failures into account.
	if (page_size.is_compressed()) {
		ulint size = 0;
		uint i = 0;
		// We estimate the optimal data size of the index use samples of
		// data size. These samples are taken when pages failed to
		// compress due to insertion on the page. We use the average
		// of all samples we have as the estimation. Different pages of
		// the same index vary in compressibility. Average gives a good
		// enough estimation.
		for (;i < STAT_DEFRAG_DATA_SIZE_N_SAMPLE; i++) {
			if (index->stat_defrag_data_size_sample[i] == 0) {
				break;
			}
			size += index->stat_defrag_data_size_sample[i];
		}
		if (i != 0) {
			size /= i;
			optimal_page_size = ut_min(optimal_page_size, size);
		}
		max_data_size = optimal_page_size;
	}

	reserved_space = ut_min((ulint)(optimal_page_size
			      * (1 - srv_defragment_fill_factor)),
			     (data_size_per_rec
			      * srv_defragment_fill_factor_n_recs));
	optimal_page_size -= reserved_space;
	n_new_slots = uint((total_data_size + optimal_page_size - 1)
			   / optimal_page_size);
	if (n_new_slots >= n_pages) {
		/* Can't defragment. */
		if (end_of_index)
			return NULL;
		return blocks[n_pages-1];
	}

	/* 3. Defragment pages. */
	heap = mem_heap_create(256);
	// First defragmented page will be the first page.
	current_block = blocks[0];
	// Start from the second page.
	for (uint i = 1; i < n_pages; i ++) {
		buf_block_t* new_block = btr_defragment_merge_pages(
			index, blocks[i], current_block, page_size,
			reserved_space, &max_data_size, heap, mtr);
		if (new_block != current_block) {
			n_defragmented ++;
			current_block = new_block;
		}
	}
	mem_heap_free(heap);
	n_defragmented ++;
	my_atomic_addlint(
		&btr_defragment_count, 1);
	if (n_pages == n_defragmented) {
		my_atomic_addlint(
			&btr_defragment_failures, 1);
	} else {
		index->stat_defrag_n_pages_freed += (n_pages - n_defragmented);
	}
	if (end_of_index)
		return NULL;
	return current_block;
}

/** Whether btr_defragment_thread is active */
bool btr_defragment_thread_active;

/** Merge consecutive b-tree pages into fewer pages to defragment indexes */
extern "C" UNIV_INTERN
os_thread_ret_t
DECLARE_THREAD(btr_defragment_thread)(void*)
{
	btr_pcur_t*	pcur;
	btr_cur_t*	cursor;
	dict_index_t*	index;
	mtr_t		mtr;
	buf_block_t*	first_block;
	buf_block_t*	last_block;

	while (srv_shutdown_state == SRV_SHUTDOWN_NONE) {
		ut_ad(btr_defragment_thread_active);

		/* If defragmentation is disabled, sleep before
		checking whether it's enabled. */
		if (!srv_defragment) {
			os_thread_sleep(BTR_DEFRAGMENT_SLEEP_IN_USECS);
			continue;
		}
		/* The following call won't remove the item from work queue.
		We only get a pointer to it to work on. This will make sure
		when user issue a kill command, all indices are in the work
		queue to be searched. This also means that the user thread
		cannot directly remove the item from queue (since we might be
		using it). So user thread only marks index as removed. */
		btr_defragment_item_t* item = btr_defragment_get_item();
		/* If work queue is empty, sleep and check later. */
		if (!item) {
			os_thread_sleep(BTR_DEFRAGMENT_SLEEP_IN_USECS);
			continue;
		}
		/* If an index is marked as removed, we remove it from the work
		queue. No other thread could be using this item at this point so
		it's safe to remove now. */
		if (item->removed) {
			btr_defragment_remove_item(item);
			continue;
		}

		pcur = item->pcur;
		ulonglong now = ut_timer_now();
		ulonglong elapsed = now - item->last_processed;

		if (elapsed < srv_defragment_interval) {
			/* If we see an index again before the interval
			determined by the configured frequency is reached,
			we just sleep until the interval pass. Since
			defragmentation of all indices queue up on a single
			thread, it's likely other indices that follow this one
			don't need to sleep again. */
			os_thread_sleep(((ulint)ut_timer_to_microseconds(
						srv_defragment_interval - elapsed)));
		}

		now = ut_timer_now();
		mtr_start(&mtr);
		cursor = btr_pcur_get_btr_cur(pcur);
		index = btr_cur_get_index(cursor);
		index->set_modified(mtr);
		/* To follow the latching order defined in WL#6326, acquire index->lock X-latch.
		This entitles us to acquire page latches in any order for the index. */
		mtr_x_lock(&index->lock, &mtr);
		/* This will acquire index->lock SX-latch, which per WL#6363 is allowed
		when we are already holding the X-latch. */
		btr_pcur_restore_position(BTR_MODIFY_TREE, pcur, &mtr);
		first_block = btr_cur_get_block(cursor);

		last_block = btr_defragment_n_pages(first_block, index,
						    srv_defragment_n_pages,
						    &mtr);
		if (last_block) {
			/* If we haven't reached the end of the index,
			place the cursor on the last record of last page,
			store the cursor position, and put back in queue. */
			page_t* last_page = buf_block_get_frame(last_block);
			rec_t* rec = page_rec_get_prev(
				page_get_supremum_rec(last_page));
			ut_a(page_rec_is_user_rec(rec));
			page_cur_position(rec, last_block,
					  btr_cur_get_page_cur(cursor));
			btr_pcur_store_position(pcur, &mtr);
			mtr_commit(&mtr);
			/* Update the last_processed time of this index. */
			item->last_processed = now;
		} else {
			dberr_t err = DB_SUCCESS;
			mtr_commit(&mtr);
			/* Reaching the end of the index. */
			dict_stats_empty_defrag_stats(index);
			err = dict_stats_save_defrag_stats(index);
			if (err != DB_SUCCESS) {
				ib::error() << "Saving defragmentation stats for table "
					    << index->table->name
					    << " index " << index->name()
					    << " failed with error " << err;
			} else {
				err = dict_stats_save_defrag_summary(index);

				if (err != DB_SUCCESS) {
					ib::error() << "Saving defragmentation summary for table "
					    << index->table->name
					    << " index " << index->name()
					    << " failed with error " << err;
				}
			}

			btr_defragment_remove_item(item);
		}
	}

	btr_defragment_thread_active = false;
	os_thread_exit();
	OS_THREAD_DUMMY_RETURN;
}<|MERGE_RESOLUTION|>--- conflicted
+++ resolved
@@ -490,16 +490,11 @@
 		lock_update_merge_left(to_block, orig_pred,
 				       from_block);
 		btr_search_drop_page_hash_index(from_block);
-<<<<<<< HEAD
 		btr_level_list_remove(
 			index->table->space_id,
 			page_size, from_page, index, mtr);
-		btr_node_ptr_delete(index, from_block, mtr);
-=======
-		btr_level_list_remove(space, page_size, (page_t*)from_page, index, mtr);
 		btr_page_get_father(index, from_block, mtr, &parent);
 		btr_cur_node_ptr_delete(&parent, mtr);
->>>>>>> 525e79b0
 		/* btr_blob_dbg_remove(from_page, index,
 		"btr_defragment_n_pages"); */
 		btr_page_free(index, from_block, mtr);
