--- conflicted
+++ resolved
@@ -488,11 +488,7 @@
 
 		ut_a(DB_SUCCESS == btr_level_list_remove(
 			index->table->space_id,
-<<<<<<< HEAD
-			zip_size, from_page, index, mtr);
-=======
-			page_size, from_page, index, mtr));
->>>>>>> e4901d95
+			zip_size, from_page, index, mtr));
 		btr_page_get_father(index, from_block, mtr, &parent);
 		btr_cur_node_ptr_delete(&parent, mtr);
 		/* btr_blob_dbg_remove(from_page, index,
