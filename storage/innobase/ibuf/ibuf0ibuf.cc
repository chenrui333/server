/*****************************************************************************

Copyright (c) 1997, 2016, Oracle and/or its affiliates. All Rights Reserved.
Copyright (c) 2016, 2023, MariaDB Corporation.

This program is free software; you can redistribute it and/or modify it under
the terms of the GNU General Public License as published by the Free Software
Foundation; version 2 of the License.

This program is distributed in the hope that it will be useful, but WITHOUT
ANY WARRANTY; without even the implied warranty of MERCHANTABILITY or FITNESS
FOR A PARTICULAR PURPOSE. See the GNU General Public License for more details.

You should have received a copy of the GNU General Public License along with
this program; if not, write to the Free Software Foundation, Inc.,
51 Franklin Street, Fifth Floor, Boston, MA 02110-1335 USA

*****************************************************************************/

/**************************************************//**
@file ibuf/ibuf0ibuf.cc
Insert buffer

Created 7/19/1997 Heikki Tuuri
*******************************************************/

#include "ibuf0ibuf.h"
#include "btr0sea.h"

/** Number of bits describing a single page */
#define IBUF_BITS_PER_PAGE	4
/** The start address for an insert buffer bitmap page bitmap */
#define IBUF_BITMAP		PAGE_DATA

#include "buf0buf.h"
#include "buf0rea.h"
#include "fsp0fsp.h"
#include "trx0sys.h"
#include "fil0fil.h"
#include "rem0rec.h"
#include "btr0cur.h"
#include "btr0pcur.h"
#include "btr0btr.h"
#include "row0upd.h"
#include "dict0boot.h"
#include "fut0lst.h"
#include "lock0lock.h"
#include "log0recv.h"
#include "que0que.h"
#include "srv0start.h" /* srv_shutdown_state */
#include "rem0cmp.h"
#include "log.h"

/*	STRUCTURE OF AN INSERT BUFFER RECORD

In versions < 4.1.x:

1. The first field is the page number.
2. The second field is an array which stores type info for each subsequent
   field. We store the information which affects the ordering of records, and
   also the physical storage size of an SQL NULL value. E.g., for CHAR(10) it
   is 10 bytes.
3. Next we have the fields of the actual index record.

In versions >= 4.1.x:

Note that contary to what we planned in the 1990's, there will only be one
insert buffer tree, and that is in the system tablespace of InnoDB.

1. The first field is the space id.
2. The second field is a one-byte marker (0) which differentiates records from
   the < 4.1.x storage format.
3. The third field is the page number.
4. The fourth field contains the type info, where we have also added 2 bytes to
   store the charset. In the compressed table format of 5.0.x we must add more
   information here so that we can build a dummy 'index' struct which 5.0.x
   can use in the binary search on the index page in the ibuf merge phase.
5. The rest of the fields contain the fields of the actual index record.

In versions >= 5.0.3:

The first byte of the fourth field is an additional marker (0) if the record
is in the compact format.  The presence of this marker can be detected by
looking at the length of the field modulo DATA_NEW_ORDER_NULL_TYPE_BUF_SIZE.

The high-order bit of the character set field in the type info is the
"nullable" flag for the field.

In versions >= 5.5:

The optional marker byte at the start of the fourth field is replaced by
mandatory 3 fields, totaling 4 bytes:

 1. 2 bytes: Counter field, used to sort records within a (space id, page
    no) in the order they were added. This is needed so that for example the
    sequence of operations "INSERT x, DEL MARK x, INSERT x" is handled
    correctly.

 2. 1 byte: Operation type (see ibuf_op_t).

 3. 1 byte: Flags. Currently only one flag exists, IBUF_REC_COMPACT.

To ensure older records, which do not have counters to enforce correct
sorting, are merged before any new records, ibuf_insert checks if we're
trying to insert to a position that contains old-style records, and if so,
refuses the insert. Thus, ibuf pages are gradually converted to the new
format as their corresponding buffer pool pages are read into memory.
*/


/*	PREVENTING DEADLOCKS IN THE INSERT BUFFER SYSTEM

If an OS thread performs any operation that brings in disk pages from
non-system tablespaces into the buffer pool, or creates such a page there,
then the operation may have as a side effect an insert buffer index tree
compression. Thus, the tree latch of the insert buffer tree may be acquired
in the x-mode, and also the file space latch of the system tablespace may
be acquired in the x-mode.

Also, an insert to an index in a non-system tablespace can have the same
effect. How do we know this cannot lead to a deadlock of OS threads? There
is a problem with the i\o-handler threads: they break the latching order
because they own x-latches to pages which are on a lower level than the
insert buffer tree latch, its page latches, and the tablespace latch an
insert buffer operation can reserve.

The solution is the following: Let all the tree and page latches connected
with the insert buffer be later in the latching order than the fsp latch and
fsp page latches.

Insert buffer pages must be such that the insert buffer is never invoked
when these pages are accessed as this would result in a recursion violating
the latching order. We let a special i/o-handler thread take care of i/o to
the insert buffer pages and the ibuf bitmap pages, as well as the fsp bitmap
pages and the first inode page, which contains the inode of the ibuf tree: let
us call all these ibuf pages. To prevent deadlocks, we do not let a read-ahead
access both non-ibuf and ibuf pages.

Then an i/o-handler for the insert buffer never needs to access recursively the
insert buffer tree and thus obeys the latching order. On the other hand, other
i/o-handlers for other tablespaces may require access to the insert buffer,
but because all kinds of latches they need to access there are later in the
latching order, no violation of the latching order occurs in this case,
either.

A problem is how to grow and contract an insert buffer tree. As it is later
in the latching order than the fsp management, we have to reserve the fsp
latch first, before adding or removing pages from the insert buffer tree.
We let the insert buffer tree have its own file space management: a free
list of pages linked to the tree root. To prevent recursive using of the
insert buffer when adding pages to the tree, we must first load these pages
to memory, obtaining a latch on them, and only after that add them to the
free list of the insert buffer tree. More difficult is removing of pages
from the free list. If there is an excess of pages in the free list of the
ibuf tree, they might be needed if some thread reserves the fsp latch,
intending to allocate more file space. So we do the following: if a thread
reserves the fsp latch, we check the writer count field of the latch. If
this field has value 1, it means that the thread did not own the latch
before entering the fsp system, and the mtr of the thread contains no
modifications to the fsp pages. Now we are free to reserve the ibuf latch,
and check if there is an excess of pages in the free list. We can then, in a
separate mini-transaction, take them out of the free list and free them to
the fsp system.

To avoid deadlocks in the ibuf system, we divide file pages into three levels:

(1) non-ibuf pages,
(2) ibuf tree pages and the pages in the ibuf tree free list, and
(3) ibuf bitmap pages.

No OS thread is allowed to access higher level pages if it has latches to
lower level pages; even if the thread owns a B-tree latch it must not access
the B-tree non-leaf pages if it has latches on lower level pages. Read-ahead
is only allowed for level 1 and 2 pages. Dedicated i/o-handler threads handle
exclusively level 1 i/o. A dedicated i/o handler thread handles exclusively
level 2 i/o. However, if an OS thread does the i/o handling for itself, i.e.,
it uses synchronous aio, it can access any pages, as long as it obeys the
access order rules. */

/** Operations that can currently be buffered. */
ulong	innodb_change_buffering;

#if defined UNIV_DEBUG || defined UNIV_IBUF_DEBUG
/** Dump the change buffer at startup */
my_bool	ibuf_dump;
/** Flag to control insert buffer debugging. */
uint	ibuf_debug;
#endif /* UNIV_DEBUG || UNIV_IBUF_DEBUG */

/** The insert buffer control structure */
ibuf_t	ibuf;

/** @name Offsets to the per-page bits in the insert buffer bitmap */
/* @{ */
#define	IBUF_BITMAP_FREE	0	/*!< Bits indicating the
					amount of free space */
#define IBUF_BITMAP_BUFFERED	2	/*!< TRUE if there are buffered
					changes for the page */
#define IBUF_BITMAP_IBUF	3	/*!< TRUE if page is a part of
					the ibuf tree, excluding the
					root page, or is in the free
					list of the ibuf */
/* @} */

#define IBUF_REC_FIELD_SPACE	0	/*!< in the pre-4.1 format,
					the page number. later, the space_id */
#define IBUF_REC_FIELD_MARKER	1	/*!< starting with 4.1, a marker
					consisting of 1 byte that is 0 */
#define IBUF_REC_FIELD_PAGE	2	/*!< starting with 4.1, the
					page number */
#define IBUF_REC_FIELD_METADATA	3	/* the metadata field */
#define IBUF_REC_FIELD_USER	4	/* first user field */

/* Various constants for checking the type of an ibuf record and extracting
data from it. For details, see the description of the record format at the
top of this file. */

/** @name Format of the IBUF_REC_FIELD_METADATA of an insert buffer record
The fourth column in the MySQL 5.5 format contains an operation
type, counter, and some flags. */
/* @{ */
#define IBUF_REC_INFO_SIZE	4	/*!< Combined size of info fields at
					the beginning of the fourth field */

/* Offsets for the fields at the beginning of the fourth field */
#define IBUF_REC_OFFSET_COUNTER	0	/*!< Operation counter */
#define IBUF_REC_OFFSET_TYPE	2	/*!< Type of operation */
#define IBUF_REC_OFFSET_FLAGS	3	/*!< Additional flags */

/* Record flag masks */
#define IBUF_REC_COMPACT	0x1	/*!< Set in
					IBUF_REC_OFFSET_FLAGS if the
					user index is in COMPACT
					format or later */


#ifndef SAFE_MUTEX
static
#endif /* SAFE_MUTEX */
/** The mutex protecting the insert buffer */
mysql_mutex_t ibuf_mutex,
	/** The mutex covering pessimistic inserts into the change buffer */
	ibuf_pessimistic_insert_mutex;

/** The area in pages from which contract looks for page numbers for merge */
const ulint		IBUF_MERGE_AREA = 8;

/** Inside the merge area, pages which have at most 1 per this number less
buffered entries compared to maximum volume that can buffered for a single
page are merged along with the page whose buffer became full */
const ulint		IBUF_MERGE_THRESHOLD = 4;

/** In ibuf_contract at most this number of pages is read to memory in one
batch, in order to merge the entries for them in the insert buffer */
const ulint		IBUF_MAX_N_PAGES_MERGED = IBUF_MERGE_AREA;

/** If the combined size of the ibuf trees exceeds ibuf.max_size by
this many pages, we start to contract it synchronous contract, but do
not insert */
const ulint		IBUF_CONTRACT_DO_NOT_INSERT = 10;

/* TODO: how to cope with drop table if there are records in the insert
buffer for the indexes of the table? Is there actually any problem,
because ibuf merge is done to a page when it is read in, and it is
still physically like the index page even if the index would have been
dropped! So, there seems to be no problem. */

/******************************************************************//**
Sets the flag in the current mini-transaction record indicating we're
inside an insert buffer routine. */
UNIV_INLINE
void
ibuf_enter(
/*=======*/
	mtr_t*	mtr)	/*!< in/out: mini-transaction */
{
	ut_ad(!mtr->is_inside_ibuf());
	mtr->enter_ibuf();
}

/******************************************************************//**
Sets the flag in the current mini-transaction record indicating we're
exiting an insert buffer routine. */
UNIV_INLINE
void
ibuf_exit(
/*======*/
	mtr_t*	mtr)	/*!< in/out: mini-transaction */
{
	ut_ad(mtr->is_inside_ibuf());
	mtr->exit_ibuf();
}

/**************************************************************//**
Commits an insert buffer mini-transaction and sets the persistent
cursor latch mode to BTR_NO_LATCHES, that is, detaches the cursor. */
UNIV_INLINE
void
ibuf_btr_pcur_commit_specify_mtr(
/*=============================*/
	btr_pcur_t*	pcur,	/*!< in/out: persistent cursor */
	mtr_t*		mtr)	/*!< in/out: mini-transaction */
{
	ut_d(ibuf_exit(mtr));
	btr_pcur_commit_specify_mtr(pcur, mtr);
}

/******************************************************************//**
Gets the ibuf header page and x-latches it.
@return insert buffer header page */
static
page_t*
ibuf_header_page_get(
/*=================*/
	mtr_t*	mtr)	/*!< in/out: mini-transaction */
{
	ut_ad(!ibuf_inside(mtr));

	buf_block_t* block = buf_page_get(
		page_id_t(IBUF_SPACE_ID, FSP_IBUF_HEADER_PAGE_NO),
		0, RW_X_LATCH, mtr);

	return block ? block->page.frame : nullptr;
}

/** Acquire the change buffer root page.
@param[in,out]  mtr     mini-transaction
@return change buffer root page, SX-latched */
static buf_block_t *ibuf_tree_root_get(mtr_t *mtr, dberr_t *err= nullptr)
{
  ut_ad(ibuf_inside(mtr));
  mysql_mutex_assert_owner(&ibuf_mutex);

  mtr_sx_lock_index(ibuf.index, mtr);

  buf_block_t *block=
    buf_page_get_gen(page_id_t{IBUF_SPACE_ID, FSP_IBUF_TREE_ROOT_PAGE_NO},
                     0, RW_SX_LATCH, nullptr, BUF_GET, mtr, err);
  ut_ad(!block || ibuf.empty == page_is_empty(block->page.frame));
  return block;
}

/******************************************************************//**
Closes insert buffer and frees the data structures. */
void
ibuf_close(void)
/*============*/
{
	if (!ibuf.index) {
		return;
	}

	mysql_mutex_destroy(&ibuf_pessimistic_insert_mutex);
	mysql_mutex_destroy(&ibuf_mutex);

	dict_table_t*	ibuf_table = ibuf.index->table;
	ibuf.index->lock.free();
	dict_mem_index_free(ibuf.index);
	dict_mem_table_free(ibuf_table);
	ibuf.index = NULL;
}

/******************************************************************//**
Updates the size information of the ibuf, assuming the segment size has not
changed. */
static
void
ibuf_size_update(
/*=============*/
	const page_t*	root)	/*!< in: ibuf tree root */
{
	mysql_mutex_assert_owner(&ibuf_mutex);

	ibuf.free_list_len = flst_get_len(root + PAGE_HEADER
					   + PAGE_BTR_IBUF_FREE_LIST);

	ibuf.height = 1 + btr_page_get_level(root);

	/* the '1 +' is the ibuf header page */
	ibuf.size = ibuf.seg_size - (1 + ibuf.free_list_len);
}

/******************************************************************//**
Creates the insert buffer data structure at a database startup and initializes
the data structures for the insert buffer.
@return DB_SUCCESS or failure */
dberr_t
ibuf_init_at_db_start(void)
/*=======================*/
{
	page_t*		root;

	ut_ad(!ibuf.index);
	mtr_t mtr;
	mtr.start();
	compile_time_assert(IBUF_SPACE_ID == TRX_SYS_SPACE);
	compile_time_assert(IBUF_SPACE_ID == 0);
	mtr.x_lock_space(fil_system.sys_space);
	dberr_t err;
	buf_block_t* header_page = buf_page_get_gen(
		page_id_t(IBUF_SPACE_ID, FSP_IBUF_HEADER_PAGE_NO),
		0, RW_X_LATCH, nullptr, BUF_GET, &mtr, &err);

	if (!header_page) {
err_exit:
		sql_print_error("InnoDB: The change buffer is corrupted"
				" or has been removed on upgrade"
				" to MariaDB 11.0 or later");
		mtr.commit();
		if (innodb_change_buffering == IBUF_USE_NONE) {
			err = DB_SUCCESS;
		}
		return err;
	}

	fseg_n_reserved_pages(*header_page,
			      IBUF_HEADER + IBUF_TREE_SEG_HEADER
			      + header_page->page.frame, &ibuf.seg_size, &mtr);

	do {
		DBUG_EXECUTE_IF("intermittent_read_failure", continue;);
		ut_ad(ibuf.seg_size >= 2);
	} while (0);

	if (buf_block_t* block =
	    buf_page_get_gen(page_id_t(IBUF_SPACE_ID,
				       FSP_IBUF_TREE_ROOT_PAGE_NO),
			     0, RW_X_LATCH, nullptr, BUF_GET, &mtr, &err)) {
		root = buf_block_get_frame(block);
	} else {
		goto err_exit;
	}

	DBUG_EXECUTE_IF("ibuf_init_corrupt",
			err = DB_CORRUPTION;
			goto err_exit;);

	if (page_is_comp(root) || fil_page_get_type(root) != FIL_PAGE_INDEX
	    || btr_page_get_index_id(root) != DICT_IBUF_ID_MIN) {
		err = DB_CORRUPTION;
		goto err_exit;
	}

	/* At startup we intialize ibuf to have a maximum of
	CHANGE_BUFFER_DEFAULT_SIZE in terms of percentage of the
	buffer pool size. Once ibuf struct is initialized this
	value is updated with the user supplied size by calling
	ibuf_max_size_update(). */
	ibuf.max_size = ((buf_pool_get_curr_size() >> srv_page_size_shift)
			  * CHANGE_BUFFER_DEFAULT_SIZE) / 100;

	mysql_mutex_init(ibuf_mutex_key, &ibuf_mutex, nullptr);
	mysql_mutex_init(ibuf_pessimistic_insert_mutex_key,
			 &ibuf_pessimistic_insert_mutex, nullptr);

	mysql_mutex_lock(&ibuf_mutex);
	ibuf_size_update(root);
	mysql_mutex_unlock(&ibuf_mutex);

	ibuf.empty = page_is_empty(root);
	mtr.commit();

	ibuf.index = dict_mem_index_create(
		dict_table_t::create(
			{C_STRING_WITH_LEN("innodb_change_buffer")},
			fil_system.sys_space, 1, 0, 0, 0),
		"CLUST_IND",
		DICT_CLUSTERED | DICT_IBUF, 1);
	ibuf.index->id = DICT_IBUF_ID_MIN + IBUF_SPACE_ID;
	ibuf.index->n_uniq = REC_MAX_N_FIELDS;
	ibuf.index->lock.SRW_LOCK_INIT(index_tree_rw_lock_key);
#ifdef BTR_CUR_ADAPT
	ibuf.index->search_info = btr_search_info_create(ibuf.index->heap);
#endif /* BTR_CUR_ADAPT */
	ibuf.index->page = FSP_IBUF_TREE_ROOT_PAGE_NO;
	ut_d(ibuf.index->cached = TRUE);

#if defined UNIV_DEBUG || defined UNIV_IBUF_DEBUG
	if (!ibuf_dump) {
		return DB_SUCCESS;
	}
	ib::info() << "Dumping the change buffer";
	ibuf_mtr_start(&mtr);
	btr_pcur_t pcur;
	if (DB_SUCCESS
	    == pcur.open_leaf(true, ibuf.index, BTR_SEARCH_LEAF, &mtr)) {
		while (btr_pcur_move_to_next_user_rec(&pcur, &mtr)) {
			rec_print_old(stderr, btr_pcur_get_rec(&pcur));
		}
	}
	ibuf_mtr_commit(&mtr);
	ib::info() << "Dumped the change buffer";
#endif

	return DB_SUCCESS;
}

/*********************************************************************//**
Updates the max_size value for ibuf. */
void
ibuf_max_size_update(
/*=================*/
	ulint	new_val)	/*!< in: new value in terms of
				percentage of the buffer pool size */
{
	if (UNIV_UNLIKELY(!ibuf.index)) return;
	ulint	new_size = ((buf_pool_get_curr_size() >> srv_page_size_shift)
			    * new_val) / 100;
	mysql_mutex_lock(&ibuf_mutex);
	ibuf.max_size = new_size;
	mysql_mutex_unlock(&ibuf_mutex);
}

# ifdef UNIV_DEBUG
/** Gets the desired bits for a given page from a bitmap page.
@param[in]	page		bitmap page
@param[in]	page_id		page id whose bits to get
@param[in]	zip_size	ROW_FORMAT=COMPRESSED page size, or 0
@param[in]	bit		IBUF_BITMAP_FREE, IBUF_BITMAP_BUFFERED, ...
@param[in,out]	mtr		mini-transaction holding an x-latch on the
bitmap page
@return value of bits */
#  define ibuf_bitmap_page_get_bits(page, page_id, zip_size, bit, mtr)	\
	ibuf_bitmap_page_get_bits_low(page, page_id, zip_size,		\
				      MTR_MEMO_PAGE_X_FIX, mtr, bit)
# else /* UNIV_DEBUG */
/** Gets the desired bits for a given page from a bitmap page.
@param[in]	page		bitmap page
@param[in]	page_id		page id whose bits to get
@param[in]	zip_size	ROW_FORMAT=COMPRESSED page size, or 0
@param[in]	bit		IBUF_BITMAP_FREE, IBUF_BITMAP_BUFFERED, ...
@param[in,out]	mtr		mini-transaction holding an x-latch on the
bitmap page
@return value of bits */
#  define ibuf_bitmap_page_get_bits(page, page_id, zip_size, bit, mtr)	\
	ibuf_bitmap_page_get_bits_low(page, page_id, zip_size, bit)
# endif /* UNIV_DEBUG */

/** Gets the desired bits for a given page from a bitmap page.
@param[in]	page		bitmap page
@param[in]	page_id		page id whose bits to get
@param[in]	zip_size	ROW_FORMAT=COMPRESSED page size, or 0
@param[in]	latch_type	MTR_MEMO_PAGE_X_FIX, MTR_MEMO_BUF_FIX, ...
@param[in,out]	mtr		mini-transaction holding latch_type on the
bitmap page
@param[in]	bit		IBUF_BITMAP_FREE, IBUF_BITMAP_BUFFERED, ...
@return value of bits */
UNIV_INLINE
ulint
ibuf_bitmap_page_get_bits_low(
	const page_t*		page,
	const page_id_t		page_id,
	ulint			zip_size,
#ifdef UNIV_DEBUG
	ulint			latch_type,
	mtr_t*			mtr,
#endif /* UNIV_DEBUG */
	ulint			bit)
{
	ulint	byte_offset;
	ulint	bit_offset;
	ulint	map_byte;
	ulint	value;
	const ulint size = zip_size ? zip_size : srv_page_size;

	ut_ad(ut_is_2pow(zip_size));
	ut_ad(bit < IBUF_BITS_PER_PAGE);
	compile_time_assert(!(IBUF_BITS_PER_PAGE % 2));
	ut_ad(mtr->memo_contains_page_flagged(page, latch_type));

	bit_offset = (page_id.page_no() & (size - 1))
		* IBUF_BITS_PER_PAGE + bit;

	byte_offset = bit_offset / 8;
	bit_offset = bit_offset % 8;

	ut_ad(byte_offset + IBUF_BITMAP < srv_page_size);

	map_byte = mach_read_from_1(page + IBUF_BITMAP + byte_offset);

	value = ut_bit_get_nth(map_byte, bit_offset);

	if (bit == IBUF_BITMAP_FREE) {
		ut_ad(bit_offset + 1 < 8);

		value = value * 2 + ut_bit_get_nth(map_byte, bit_offset + 1);
	}

	return(value);
}

/** Sets the desired bit for a given page in a bitmap page.
@tparam bit	IBUF_BITMAP_FREE, IBUF_BITMAP_BUFFERED, ...
@param[in,out]	block		bitmap page
@param[in]	page_id		page id whose bits to set
@param[in]	physical_size	page size
@param[in]	val		value to set
@param[in,out]	mtr		mtr containing an x-latch to the bitmap page */
template<ulint bit>
static void
ibuf_bitmap_page_set_bits(
	buf_block_t*		block,
	const page_id_t		page_id,
	ulint			physical_size,
	ulint			val,
	mtr_t*			mtr)
{
	ulint	byte_offset;
	ulint	bit_offset;

	static_assert(bit < IBUF_BITS_PER_PAGE, "wrong bit");
	compile_time_assert(!(IBUF_BITS_PER_PAGE % 2));
	ut_ad(mtr->memo_contains_flagged(block, MTR_MEMO_PAGE_X_FIX));
	ut_ad(mtr->is_named_space(page_id.space()));

	bit_offset = (page_id.page_no() % physical_size)
		* IBUF_BITS_PER_PAGE + bit;

	byte_offset = bit_offset / 8;
	bit_offset = bit_offset % 8;

	ut_ad(byte_offset + IBUF_BITMAP < srv_page_size);

	byte* map_byte = &block->page.frame[IBUF_BITMAP + byte_offset];
	byte b = *map_byte;

	if (bit == IBUF_BITMAP_FREE) {
		ut_ad(bit_offset + 1 < 8);
		ut_ad(val <= 3);
		b &= static_cast<byte>(~(3U << bit_offset));
		b |= static_cast<byte>(((val & 2) >> 1) << bit_offset
				       | (val & 1) << (bit_offset + 1));
	} else {
		ut_ad(val <= 1);
		b &= static_cast<byte>(~(1U << bit_offset));
#if defined __GNUC__ && !defined __clang__ && __GNUC__ < 6
# pragma GCC diagnostic push
# pragma GCC diagnostic ignored "-Wconversion" /* GCC 5 may need this here */
#endif
		b |= static_cast<byte>(val << bit_offset);
#if defined __GNUC__ && !defined __clang__ && __GNUC__ < 6
# pragma GCC diagnostic pop
#endif
	}

	mtr->write<1,mtr_t::MAYBE_NOP>(*block, map_byte, b);
}

/** Calculates the bitmap page number for a given page number.
@param[in]	page_id		page id
@param[in]	size		page size
@return the bitmap page id where the file page is mapped */
inline page_id_t ibuf_bitmap_page_no_calc(const page_id_t page_id, ulint size)
{
  if (!size)
    size= srv_page_size;

  return page_id_t(page_id.space(), FSP_IBUF_BITMAP_OFFSET
		   + uint32_t(page_id.page_no() & ~(size - 1)));
}

/** Gets the ibuf bitmap page where the bits describing a given file page are
stored.
@param[in]	page_id		page id of the file page
@param[in]	zip_size	ROW_FORMAT=COMPRESSED page size, or 0
@param[in,out]	mtr		mini-transaction
@return bitmap page where the file page is mapped, that is, the bitmap
page containing the descriptor bits for the file page; the bitmap page
is x-latched */
static
buf_block_t*
ibuf_bitmap_get_map_page(
	const page_id_t		page_id,
	ulint			zip_size,
	mtr_t*			mtr)
{
  return buf_page_get_gen(ibuf_bitmap_page_no_calc(page_id, zip_size),
                          zip_size, RW_X_LATCH, nullptr,
                          BUF_GET_POSSIBLY_FREED, mtr);
}

/************************************************************************//**
Sets the free bits of the page in the ibuf bitmap. This is done in a separate
mini-transaction, hence this operation does not restrict further work to only
ibuf bitmap operations, which would result if the latch to the bitmap page
were kept. */
UNIV_INLINE
void
ibuf_set_free_bits_low(
/*===================*/
	const buf_block_t*	block,	/*!< in: index page; free bits are set if
					the index is non-clustered and page
					level is 0 */
	ulint			val,	/*!< in: value to set: < 4 */
	mtr_t*			mtr)	/*!< in/out: mtr */
{
	ut_ad(mtr->is_named_space(block->page.id().space()));
	if (!page_is_leaf(block->page.frame)) {
		return;
	}

#ifdef UNIV_IBUF_DEBUG
	ut_a(val <= ibuf_index_page_calc_free(block));
#endif /* UNIV_IBUF_DEBUG */
	const page_id_t id(block->page.id());

	if (buf_block_t* bitmap_page = ibuf_bitmap_get_map_page(
			id, block->zip_size(), mtr)) {
		ibuf_bitmap_page_set_bits<IBUF_BITMAP_FREE>(
			bitmap_page, id, block->physical_size(),
			val, mtr);
	}
}

/************************************************************************//**
Sets the free bit of the page in the ibuf bitmap. This is done in a separate
mini-transaction, hence this operation does not restrict further work to only
ibuf bitmap operations, which would result if the latch to the bitmap page
were kept. */
void
ibuf_set_free_bits_func(
/*====================*/
	buf_block_t*	block,	/*!< in: index page of a non-clustered index;
				free bit is reset if page level is 0 */
#ifdef UNIV_IBUF_DEBUG
	ulint		max_val,/*!< in: ULINT_UNDEFINED or a maximum
				value which the bits must have before
				setting; this is for debugging */
#endif /* UNIV_IBUF_DEBUG */
	ulint		val)	/*!< in: value to set: < 4 */
{
  if (!page_is_leaf(block->page.frame))
    return;

  mtr_t	mtr;
  mtr.start();
  const page_id_t id(block->page.id());
  const fil_space_t *space= mtr.set_named_space_id(id.space());

  if (buf_block_t *bitmap_page=
      ibuf_bitmap_get_map_page(id, block->zip_size(), &mtr))
  {
    if (space->purpose != FIL_TYPE_TABLESPACE)
      mtr.set_log_mode(MTR_LOG_NO_REDO);

#ifdef UNIV_IBUF_DEBUG
    if (max_val != ULINT_UNDEFINED)
    {
      ulint old_val= ibuf_bitmap_page_get_bits(bitmap_page, id,
                                               IBUF_BITMAP_FREE, &mtr);
      ut_a(old_val <= max_val);
    }

    ut_a(val <= ibuf_index_page_calc_free(block));
#endif /* UNIV_IBUF_DEBUG */

    ibuf_bitmap_page_set_bits<IBUF_BITMAP_FREE>
      (bitmap_page, id, block->physical_size(), val, &mtr);
  }

  mtr.commit();
}

/************************************************************************//**
Resets the free bits of the page in the ibuf bitmap. This is done in a
separate mini-transaction, hence this operation does not restrict
further work to only ibuf bitmap operations, which would result if the
latch to the bitmap page were kept.  NOTE: The free bits in the insert
buffer bitmap must never exceed the free space on a page.  It is safe
to decrement or reset the bits in the bitmap in a mini-transaction
that is committed before the mini-transaction that affects the free
space. */
void
ibuf_reset_free_bits(
/*=================*/
	buf_block_t*	block)	/*!< in: index page; free bits are set to 0
				if the index is a non-clustered
				non-unique, and page level is 0 */
{
	ibuf_set_free_bits(block, 0, ULINT_UNDEFINED);
}

/**********************************************************************//**
Updates the free bits for an uncompressed page to reflect the present
state.  Does this in the mtr given, which means that the latching
order rules virtually prevent any further operations for this OS
thread until mtr is committed.  NOTE: The free bits in the insert
buffer bitmap must never exceed the free space on a page.  It is safe
to set the free bits in the same mini-transaction that updated the
page. */
void
ibuf_update_free_bits_low(
/*======================*/
	const buf_block_t*	block,		/*!< in: index page */
	ulint			max_ins_size,	/*!< in: value of
						maximum insert size
						with reorganize before
						the latest operation
						performed to the page */
	mtr_t*			mtr)		/*!< in/out: mtr */
{
	ulint	before;
	ulint	after;

	ut_a(!is_buf_block_get_page_zip(block));
	ut_ad(mtr->is_named_space(block->page.id().space()));

	before = ibuf_index_page_calc_free_bits(srv_page_size,
						max_ins_size);

	after = ibuf_index_page_calc_free(block);

	/* This approach cannot be used on compressed pages, since the
	computed value of "before" often does not match the current
	state of the bitmap.  This is because the free space may
	increase or decrease when a compressed page is reorganized. */
	if (before != after) {
		ibuf_set_free_bits_low(block, after, mtr);
	}
}

/**********************************************************************//**
Updates the free bits for a compressed page to reflect the present
state.  Does this in the mtr given, which means that the latching
order rules virtually prevent any further operations for this OS
thread until mtr is committed.  NOTE: The free bits in the insert
buffer bitmap must never exceed the free space on a page.  It is safe
to set the free bits in the same mini-transaction that updated the
page. */
void
ibuf_update_free_bits_zip(
/*======================*/
	buf_block_t*	block,	/*!< in/out: index page */
	mtr_t*		mtr)	/*!< in/out: mtr */
{
	ut_ad(page_is_leaf(block->page.frame));
	ut_ad(block->zip_size());

	ulint after = ibuf_index_page_calc_free_zip(block);

	if (after == 0) {
		/* We move the page to the front of the buffer pool LRU list:
		the purpose of this is to prevent those pages to which we
		cannot make inserts using the insert buffer from slipping
		out of the buffer pool */

		buf_page_make_young(&block->page);
	}

	if (buf_block_t* bitmap_page = ibuf_bitmap_get_map_page(
		block->page.id(), block->zip_size(), mtr)) {

		ibuf_bitmap_page_set_bits<IBUF_BITMAP_FREE>(
			bitmap_page, block->page.id(),
			block->physical_size(), after, mtr);
	}
}

/**********************************************************************//**
Updates the free bits for the two pages to reflect the present state.
Does this in the mtr given, which means that the latching order rules
virtually prevent any further operations until mtr is committed.
NOTE: The free bits in the insert buffer bitmap must never exceed the
free space on a page.  It is safe to set the free bits in the same
mini-transaction that updated the pages. */
void
ibuf_update_free_bits_for_two_pages_low(
/*====================================*/
	buf_block_t*	block1,	/*!< in: index page */
	buf_block_t*	block2,	/*!< in: index page */
	mtr_t*		mtr)	/*!< in: mtr */
{
  ut_ad(mtr->is_named_space(block1->page.id().space()));
  ut_ad(block1->page.id().space() == block2->page.id().space());

  /* Avoid deadlocks by acquiring multiple bitmap page latches in
  a consistent order (smaller pointer first). */
  if (block1 > block2)
    std::swap(block1, block2);

  ibuf_set_free_bits_low(block1, ibuf_index_page_calc_free(block1), mtr);
  ibuf_set_free_bits_low(block2, ibuf_index_page_calc_free(block2), mtr);
}

/** Returns TRUE if the page is one of the fixed address ibuf pages.
@param[in]	page_id		page id
@param[in]	zip_size	ROW_FORMAT=COMPRESSED page size, or 0
@return TRUE if a fixed address ibuf i/o page */
inline bool ibuf_fixed_addr_page(const page_id_t page_id, ulint zip_size)
{
	return(page_id == page_id_t(IBUF_SPACE_ID, IBUF_TREE_ROOT_PAGE_NO)
	       || ibuf_bitmap_page(page_id, zip_size));
}

/** Checks if a page is a level 2 or 3 page in the ibuf hierarchy of pages.
Must not be called when recv_no_ibuf_operations==true.
@param[in]	page_id		page id
@param[in]	zip_size	ROW_FORMAT=COMPRESSED page size, or 0
@param[in]	x_latch		FALSE if relaxed check (avoid latching the
bitmap page)
@param[in,out]	mtr		mtr which will contain an x-latch to the
bitmap page if the page is not one of the fixed address ibuf pages, or NULL,
in which case a new transaction is created.
@return TRUE if level 2 or level 3 page */
bool
ibuf_page_low(
	const page_id_t		page_id,
	ulint			zip_size,
#ifdef UNIV_DEBUG
	bool			x_latch,
#endif /* UNIV_DEBUG */
	mtr_t*			mtr)
{
	ibool	ret;
	mtr_t	local_mtr;

	ut_ad(!recv_no_ibuf_operations);
	ut_ad(x_latch || mtr == NULL);

	if (ibuf_fixed_addr_page(page_id, zip_size)) {
		return(true);
	} else if (page_id.space() != IBUF_SPACE_ID) {
		return(false);
	}

	compile_time_assert(IBUF_SPACE_ID == 0);
	ut_ad(fil_system.sys_space->purpose == FIL_TYPE_TABLESPACE);

#ifdef UNIV_DEBUG
	if (!x_latch) {
		mtr_start(&local_mtr);

		/* Get the bitmap page without a page latch, so that
		we will not be violating the latching order when
		another bitmap page has already been latched by this
		thread. The page will be buffer-fixed, and thus it
		cannot be removed or relocated while we are looking at
		it. The contents of the page could change, but the
		IBUF_BITMAP_IBUF bit that we are interested in should
		not be modified by any other thread. Nobody should be
		calling ibuf_add_free_page() or ibuf_remove_free_page()
		while the page is linked to the insert buffer b-tree. */
		buf_block_t* block = buf_page_get_gen(
			ibuf_bitmap_page_no_calc(page_id, zip_size),
			zip_size, RW_NO_LATCH, nullptr, BUF_GET, &local_mtr);

		ret = block
			&& ibuf_bitmap_page_get_bits_low(
			block->page.frame, page_id, zip_size,
			MTR_MEMO_BUF_FIX, &local_mtr, IBUF_BITMAP_IBUF);

		mtr_commit(&local_mtr);
		return(ret);
	}
#endif /* UNIV_DEBUG */

	if (mtr == NULL) {
		mtr = &local_mtr;
		mtr_start(mtr);
	}

	buf_block_t *block = ibuf_bitmap_get_map_page(page_id, zip_size,
						      mtr);
	ret = block
		&& ibuf_bitmap_page_get_bits(block->page.frame,
					     page_id, zip_size,
					     IBUF_BITMAP_IBUF, mtr);

	if (mtr == &local_mtr) {
		mtr_commit(mtr);
	}

	return(ret);
}

#ifdef UNIV_DEBUG
# define ibuf_rec_get_page_no(mtr,rec) ibuf_rec_get_page_no_func(mtr,rec)
#else /* UNIV_DEBUG */
# define ibuf_rec_get_page_no(mtr,rec) ibuf_rec_get_page_no_func(rec)
#endif /* UNIV_DEBUG */

/********************************************************************//**
Returns the page number field of an ibuf record.
@return page number */
static
uint32_t
ibuf_rec_get_page_no_func(
/*======================*/
#ifdef UNIV_DEBUG
	mtr_t*		mtr,	/*!< in: mini-transaction owning rec */
#endif /* UNIV_DEBUG */
	const rec_t*	rec)	/*!< in: ibuf record */
{
	const byte*	field;
	ulint		len;

	ut_ad(mtr->memo_contains_page_flagged(rec, MTR_MEMO_PAGE_X_FIX
					      | MTR_MEMO_PAGE_S_FIX));
	ut_ad(ibuf_inside(mtr));
	ut_ad(rec_get_n_fields_old(rec) > 2);

	field = rec_get_nth_field_old(rec, IBUF_REC_FIELD_MARKER, &len);

	ut_a(len == 1);

	field = rec_get_nth_field_old(rec, IBUF_REC_FIELD_PAGE, &len);

	ut_a(len == 4);

	return(mach_read_from_4(field));
}

#ifdef UNIV_DEBUG
# define ibuf_rec_get_space(mtr,rec) ibuf_rec_get_space_func(mtr,rec)
#else /* UNIV_DEBUG */
# define ibuf_rec_get_space(mtr,rec) ibuf_rec_get_space_func(rec)
#endif /* UNIV_DEBUG */

/********************************************************************//**
Returns the space id field of an ibuf record. For < 4.1.x format records
returns 0.
@return space id */
static
uint32_t
ibuf_rec_get_space_func(
/*====================*/
#ifdef UNIV_DEBUG
	mtr_t*		mtr,	/*!< in: mini-transaction owning rec */
#endif /* UNIV_DEBUG */
	const rec_t*	rec)	/*!< in: ibuf record */
{
	const byte*	field;
	ulint		len;

	ut_ad(mtr->memo_contains_page_flagged(rec, MTR_MEMO_PAGE_X_FIX
					      | MTR_MEMO_PAGE_S_FIX));
	ut_ad(ibuf_inside(mtr));
	ut_ad(rec_get_n_fields_old(rec) > 2);

	field = rec_get_nth_field_old(rec, IBUF_REC_FIELD_MARKER, &len);

	ut_a(len == 1);

	field = rec_get_nth_field_old(rec, IBUF_REC_FIELD_SPACE, &len);

	ut_a(len == 4);

	return(mach_read_from_4(field));
}

#ifdef UNIV_DEBUG
# define ibuf_rec_get_info(mtr,rec,op,comp,info_len,counter)	\
	ibuf_rec_get_info_func(mtr,rec,op,comp,info_len,counter)
#else /* UNIV_DEBUG */
# define ibuf_rec_get_info(mtr,rec,op,comp,info_len,counter)	\
	ibuf_rec_get_info_func(rec,op,comp,info_len,counter)
#endif
/****************************************************************//**
Get various information about an ibuf record in >= 4.1.x format. */
static
void
ibuf_rec_get_info_func(
/*===================*/
#ifdef UNIV_DEBUG
	mtr_t*		mtr,	/*!< in: mini-transaction owning rec */
#endif /* UNIV_DEBUG */
	const rec_t*	rec,		/*!< in: ibuf record */
	ibuf_op_t*	op,		/*!< out: operation type, or NULL */
	ibool*		comp,		/*!< out: compact flag, or NULL */
	ulint*		info_len,	/*!< out: length of info fields at the
					start of the fourth field, or
					NULL */
	ulint*		counter)	/*!< in: counter value, or NULL */
{
	const byte*	types;
	ulint		fields;
	ulint		len;

	/* Local variables to shadow arguments. */
	ibuf_op_t	op_local;
	ibool		comp_local;
	ulint		info_len_local;
	ulint		counter_local;

	ut_ad(mtr->memo_contains_page_flagged(rec, MTR_MEMO_PAGE_X_FIX
					      | MTR_MEMO_PAGE_S_FIX));
	ut_ad(ibuf_inside(mtr));
	fields = rec_get_n_fields_old(rec);
	ut_a(fields > IBUF_REC_FIELD_USER);

	types = rec_get_nth_field_old(rec, IBUF_REC_FIELD_METADATA, &len);

	info_len_local = len % DATA_NEW_ORDER_NULL_TYPE_BUF_SIZE;
	compile_time_assert(IBUF_REC_INFO_SIZE
			    < DATA_NEW_ORDER_NULL_TYPE_BUF_SIZE);

	switch (info_len_local) {
	case 0:
	case 1:
		op_local = IBUF_OP_INSERT;
		comp_local = info_len_local;
		ut_ad(!counter);
		counter_local = ULINT_UNDEFINED;
		break;

	case IBUF_REC_INFO_SIZE:
		op_local = (ibuf_op_t) types[IBUF_REC_OFFSET_TYPE];
		comp_local = types[IBUF_REC_OFFSET_FLAGS] & IBUF_REC_COMPACT;
		counter_local = mach_read_from_2(
			types + IBUF_REC_OFFSET_COUNTER);
		break;

	default:
		ut_error;
	}

	ut_a(op_local < IBUF_OP_COUNT);
	ut_a((len - info_len_local) ==
	     (fields - IBUF_REC_FIELD_USER)
	     * DATA_NEW_ORDER_NULL_TYPE_BUF_SIZE);

	if (op) {
		*op = op_local;
	}

	if (comp) {
		*comp = comp_local;
	}

	if (info_len) {
		*info_len = info_len_local;
	}

	if (counter) {
		*counter = counter_local;
	}
}

#ifdef UNIV_DEBUG
# define ibuf_rec_get_op_type(mtr,rec) ibuf_rec_get_op_type_func(mtr,rec)
#else /* UNIV_DEBUG */
# define ibuf_rec_get_op_type(mtr,rec) ibuf_rec_get_op_type_func(rec)
#endif

/****************************************************************//**
Returns the operation type field of an ibuf record.
@return operation type */
static
ibuf_op_t
ibuf_rec_get_op_type_func(
/*======================*/
#ifdef UNIV_DEBUG
	mtr_t*		mtr,	/*!< in: mini-transaction owning rec */
#endif /* UNIV_DEBUG */
	const rec_t*	rec)	/*!< in: ibuf record */
{
	ulint		len;

	ut_ad(mtr->memo_contains_page_flagged(rec, MTR_MEMO_PAGE_X_FIX
					      | MTR_MEMO_PAGE_S_FIX));
	ut_ad(ibuf_inside(mtr));
	ut_ad(rec_get_n_fields_old(rec) > 2);

	(void) rec_get_nth_field_old(rec, IBUF_REC_FIELD_MARKER, &len);

	if (len > 1) {
		/* This is a < 4.1.x format record */

		return(IBUF_OP_INSERT);
	} else {
		ibuf_op_t	op;

		ibuf_rec_get_info(mtr, rec, &op, NULL, NULL, NULL);

		return(op);
	}
}

/****************************************************************//**
Read the first two bytes from a record's fourth field (counter field in new
records; something else in older records).
@return "counter" field, or ULINT_UNDEFINED if for some reason it
can't be read */
ulint
ibuf_rec_get_counter(
/*=================*/
	const rec_t*	rec)	/*!< in: ibuf record */
{
	const byte*	ptr;
	ulint		len;

	if (rec_get_n_fields_old(rec) <= IBUF_REC_FIELD_METADATA) {

		return(ULINT_UNDEFINED);
	}

	ptr = rec_get_nth_field_old(rec, IBUF_REC_FIELD_METADATA, &len);

	if (len >= 2) {

		return(mach_read_from_2(ptr));
	} else {

		return(ULINT_UNDEFINED);
	}
}


/**
  Add accumulated operation counts to a permanent array.
  Both arrays must be of size IBUF_OP_COUNT.
*/
static void ibuf_add_ops(Atomic_counter<ulint> *out, const ulint *in)
{
  for (auto i = 0; i < IBUF_OP_COUNT; i++)
    out[i]+= in[i];
}


/****************************************************************//**
Print operation counts. The array must be of size IBUF_OP_COUNT. */
static
void
ibuf_print_ops(
/*===========*/
	const Atomic_counter<ulint>*	ops,	/*!< in: operation counts */
	FILE*				file)	/*!< in: file where to print */
{
	static const char* op_names[] = {
		"insert",
		"delete mark",
		"delete"
	};
	ulint	i;

	ut_a(UT_ARR_SIZE(op_names) == IBUF_OP_COUNT);

	for (i = 0; i < IBUF_OP_COUNT; i++) {
		fprintf(file, "%s " ULINTPF "%s", op_names[i],
			ulint{ops[i]}, (i < (IBUF_OP_COUNT - 1)) ? ", " : "");
	}

	putc('\n', file);
}

/********************************************************************//**
Creates a dummy index for inserting a record to a non-clustered index.
@return dummy index */
static
dict_index_t*
ibuf_dummy_index_create(
/*====================*/
	ulint		n,	/*!< in: number of fields */
	ibool		comp)	/*!< in: TRUE=use compact record format */
{
	dict_table_t*	table;
	dict_index_t*	index;

	table = dict_table_t::create({C_STRING_WITH_LEN("IBUF_DUMMY")},
				     nullptr, n, 0,
				     comp ? DICT_TF_COMPACT : 0, 0);

	index = dict_mem_index_create(table, "IBUF_DUMMY", 0, n);

	/* avoid ut_ad(index->cached) in dict_index_get_n_unique_in_tree */
	index->cached = TRUE;
	ut_d(index->is_dummy = true);

	return(index);
}
/********************************************************************//**
Add a column to the dummy index */
static
void
ibuf_dummy_index_add_col(
/*=====================*/
	dict_index_t*	index,	/*!< in: dummy index */
	const dtype_t*	type,	/*!< in: the data type of the column */
	ulint		len)	/*!< in: length of the column */
{
	ulint	i	= index->table->n_def;
	dict_mem_table_add_col(index->table, NULL, NULL,
			       dtype_get_mtype(type),
			       dtype_get_prtype(type),
			       dtype_get_len(type));
	dict_index_add_col(index, index->table,
			   dict_table_get_nth_col(index->table, i), len);
}
/********************************************************************//**
Deallocates a dummy index for inserting a record to a non-clustered index. */
static
void
ibuf_dummy_index_free(
/*==================*/
	dict_index_t*	index)	/*!< in, own: dummy index */
{
	dict_table_t*	table = index->table;

	dict_mem_index_free(index);
	dict_mem_table_free(table);
}

#ifdef UNIV_DEBUG
# define ibuf_build_entry_from_ibuf_rec(mtr,ibuf_rec,heap,pindex)	\
	ibuf_build_entry_from_ibuf_rec_func(mtr,ibuf_rec,heap,pindex)
#else /* UNIV_DEBUG */
# define ibuf_build_entry_from_ibuf_rec(mtr,ibuf_rec,heap,pindex)	\
	ibuf_build_entry_from_ibuf_rec_func(ibuf_rec,heap,pindex)
#endif

/*********************************************************************//**
Builds the entry used to

1) IBUF_OP_INSERT: insert into a non-clustered index

2) IBUF_OP_DELETE_MARK: find the record whose delete-mark flag we need to
   activate

3) IBUF_OP_DELETE: find the record we need to delete

when we have the corresponding record in an ibuf index.

NOTE that as we copy pointers to fields in ibuf_rec, the caller must
hold a latch to the ibuf_rec page as long as the entry is used!

@return own: entry to insert to a non-clustered index */
static
dtuple_t*
ibuf_build_entry_from_ibuf_rec_func(
/*================================*/
#ifdef UNIV_DEBUG
	mtr_t*		mtr,	/*!< in: mini-transaction owning rec */
#endif /* UNIV_DEBUG */
	const rec_t*	ibuf_rec,	/*!< in: record in an insert buffer */
	mem_heap_t*	heap,		/*!< in: heap where built */
	dict_index_t**	pindex)		/*!< out, own: dummy index that
					describes the entry */
{
	dtuple_t*	tuple;
	dfield_t*	field;
	ulint		n_fields;
	const byte*	types;
	const byte*	data;
	ulint		len;
	ulint		info_len;
	ulint		i;
	ulint		comp;
	dict_index_t*	index;

	ut_ad(mtr->memo_contains_page_flagged(ibuf_rec, MTR_MEMO_PAGE_X_FIX
					      | MTR_MEMO_PAGE_S_FIX));
	ut_ad(ibuf_inside(mtr));

	data = rec_get_nth_field_old(ibuf_rec, IBUF_REC_FIELD_MARKER, &len);

	ut_a(len == 1);
	ut_a(*data == 0);
	ut_a(rec_get_n_fields_old(ibuf_rec) > IBUF_REC_FIELD_USER);

	n_fields = rec_get_n_fields_old(ibuf_rec) - IBUF_REC_FIELD_USER;

	tuple = dtuple_create(heap, n_fields);

	types = rec_get_nth_field_old(ibuf_rec, IBUF_REC_FIELD_METADATA, &len);

	ibuf_rec_get_info(mtr, ibuf_rec, NULL, &comp, &info_len, NULL);

	index = ibuf_dummy_index_create(n_fields, comp);

	len -= info_len;
	types += info_len;

	ut_a(len == n_fields * DATA_NEW_ORDER_NULL_TYPE_BUF_SIZE);

	for (i = 0; i < n_fields; i++) {
		field = dtuple_get_nth_field(tuple, i);

		data = rec_get_nth_field_old(
			ibuf_rec, i + IBUF_REC_FIELD_USER, &len);

		dfield_set_data(field, data, len);

		dtype_new_read_for_order_and_null_size(
			dfield_get_type(field),
			types + i * DATA_NEW_ORDER_NULL_TYPE_BUF_SIZE);

		ibuf_dummy_index_add_col(index, dfield_get_type(field), len);
	}

	index->n_core_null_bytes = static_cast<uint8_t>(
		UT_BITS_IN_BYTES(unsigned(index->n_nullable)));

	/* Prevent an ut_ad() failure in page_zip_write_rec() by
	adding system columns to the dummy table pointed to by the
	dummy secondary index.  The insert buffer is only used for
	secondary indexes, whose records never contain any system
	columns, such as DB_TRX_ID. */
	ut_d(dict_table_add_system_columns(index->table, index->table->heap));

	*pindex = index;

	return(tuple);
}

/******************************************************************//**
Get the data size.
@return size of fields */
UNIV_INLINE
ulint
ibuf_rec_get_size(
/*==============*/
	const rec_t*	rec,			/*!< in: ibuf record */
	const byte*	types,			/*!< in: fields */
	ulint		n_fields,		/*!< in: number of fields */
	ulint		comp)			/*!< in: 0=ROW_FORMAT=REDUNDANT,
						nonzero=ROW_FORMAT=COMPACT */
{
	ulint	i;
	ulint	field_offset;
	ulint	types_offset;
	ulint	size = 0;

	field_offset = IBUF_REC_FIELD_USER;
	types_offset = DATA_NEW_ORDER_NULL_TYPE_BUF_SIZE;

	for (i = 0; i < n_fields; i++) {
		ulint		len;
		dtype_t		dtype;

		rec_get_nth_field_offs_old(rec, i + field_offset, &len);

		if (len != UNIV_SQL_NULL) {
			size += len;
		} else {
			dtype_new_read_for_order_and_null_size(&dtype, types);

			size += dtype_get_sql_null_size(&dtype, comp);
		}

		types += types_offset;
	}

	return(size);
}

#ifdef UNIV_DEBUG
# define ibuf_rec_get_volume(mtr,rec) ibuf_rec_get_volume_func(mtr,rec)
#else /* UNIV_DEBUG */
# define ibuf_rec_get_volume(mtr,rec) ibuf_rec_get_volume_func(rec)
#endif

/********************************************************************//**
Returns the space taken by a stored non-clustered index entry if converted to
an index record.
@return size of index record in bytes + an upper limit of the space
taken in the page directory */
static
ulint
ibuf_rec_get_volume_func(
/*=====================*/
#ifdef UNIV_DEBUG
	mtr_t*		mtr,	/*!< in: mini-transaction owning rec */
#endif /* UNIV_DEBUG */
	const rec_t*	ibuf_rec)/*!< in: ibuf record */
{
	ulint		len;
	const byte*	data;
	const byte*	types;
	ulint		n_fields;
	ulint		data_size;
	ulint		comp;
	ibuf_op_t	op;
	ulint		info_len;

	ut_ad(mtr->memo_contains_page_flagged(ibuf_rec, MTR_MEMO_PAGE_X_FIX
					      | MTR_MEMO_PAGE_S_FIX));
	ut_ad(ibuf_inside(mtr));
	ut_ad(rec_get_n_fields_old(ibuf_rec) > 2);

	data = rec_get_nth_field_old(ibuf_rec, IBUF_REC_FIELD_MARKER, &len);
	ut_a(len == 1);
	ut_a(*data == 0);

	types = rec_get_nth_field_old(
		ibuf_rec, IBUF_REC_FIELD_METADATA, &len);

	ibuf_rec_get_info(mtr, ibuf_rec, &op, &comp, &info_len, NULL);

	if (op == IBUF_OP_DELETE_MARK || op == IBUF_OP_DELETE) {
		/* Delete-marking a record doesn't take any
		additional space, and while deleting a record
		actually frees up space, we have to play it safe and
		pretend it takes no additional space (the record
		might not exist, etc.).  */

		return(0);
	} else if (comp) {
		dtuple_t*	entry;
		ulint		volume;
		dict_index_t*	dummy_index;
		mem_heap_t*	heap = mem_heap_create(500);

		entry = ibuf_build_entry_from_ibuf_rec(mtr, ibuf_rec,
			heap, &dummy_index);

		volume = rec_get_converted_size(dummy_index, entry, 0);

		ibuf_dummy_index_free(dummy_index);
		mem_heap_free(heap);

		return(volume + page_dir_calc_reserved_space(1));
	}

	types += info_len;
	n_fields = rec_get_n_fields_old(ibuf_rec)
		- IBUF_REC_FIELD_USER;

	data_size = ibuf_rec_get_size(ibuf_rec, types, n_fields, comp);

	return(data_size + rec_get_converted_extra_size(data_size, n_fields, 0)
	       + page_dir_calc_reserved_space(1));
}

/*********************************************************************//**
Builds the tuple to insert to an ibuf tree when we have an entry for a
non-clustered index.

NOTE that the original entry must be kept because we copy pointers to
its fields.

@return own: entry to insert into an ibuf index tree */
static
dtuple_t*
ibuf_entry_build(
/*=============*/
	ibuf_op_t	op,	/*!< in: operation type */
	dict_index_t*	index,	/*!< in: non-clustered index */
	const dtuple_t*	entry,	/*!< in: entry for a non-clustered index */
	ulint		space,	/*!< in: space id */
	ulint		page_no,/*!< in: index page number where entry should
				be inserted */
	ulint		counter,/*!< in: counter value;
				ULINT_UNDEFINED=not used */
	mem_heap_t*	heap)	/*!< in: heap into which to build */
{
	dtuple_t*	tuple;
	dfield_t*	field;
	const dfield_t*	entry_field;
	ulint		n_fields;
	byte*		buf;
	byte*		ti;
	byte*		type_info;
	ulint		i;

	ut_ad(counter != ULINT_UNDEFINED || op == IBUF_OP_INSERT);
	ut_ad(counter == ULINT_UNDEFINED || counter <= 0xFFFF);
	ut_ad(op < IBUF_OP_COUNT);

	/* We have to build a tuple with the following fields:

	1-4) These are described at the top of this file.

	5) The rest of the fields are copied from the entry.

	All fields in the tuple are ordered like the type binary in our
	insert buffer tree. */

	n_fields = dtuple_get_n_fields(entry);

	tuple = dtuple_create(heap, n_fields + IBUF_REC_FIELD_USER);

	/* 1) Space Id */

	field = dtuple_get_nth_field(tuple, IBUF_REC_FIELD_SPACE);

	buf = static_cast<byte*>(mem_heap_alloc(heap, 4));

	mach_write_to_4(buf, space);

	dfield_set_data(field, buf, 4);

	/* 2) Marker byte */

	field = dtuple_get_nth_field(tuple, IBUF_REC_FIELD_MARKER);

	buf = static_cast<byte*>(mem_heap_alloc(heap, 1));

	/* We set the marker byte zero */

	mach_write_to_1(buf, 0);

	dfield_set_data(field, buf, 1);

	/* 3) Page number */

	field = dtuple_get_nth_field(tuple, IBUF_REC_FIELD_PAGE);

	buf = static_cast<byte*>(mem_heap_alloc(heap, 4));

	mach_write_to_4(buf, page_no);

	dfield_set_data(field, buf, 4);

	/* 4) Type info, part #1 */

	if (counter == ULINT_UNDEFINED) {
		i = dict_table_is_comp(index->table) ? 1 : 0;
	} else {
		ut_ad(counter <= 0xFFFF);
		i = IBUF_REC_INFO_SIZE;
	}

	ti = type_info = static_cast<byte*>(
		mem_heap_alloc(
			heap,
			i + n_fields * DATA_NEW_ORDER_NULL_TYPE_BUF_SIZE));

	switch (i) {
	default:
		ut_error;
		break;
	case 1:
		/* set the flag for ROW_FORMAT=COMPACT */
		*ti++ = 0;
		/* fall through */
	case 0:
		/* the old format does not allow delete buffering */
		ut_ad(op == IBUF_OP_INSERT);
		break;
	case IBUF_REC_INFO_SIZE:
		mach_write_to_2(ti + IBUF_REC_OFFSET_COUNTER, counter);

		ti[IBUF_REC_OFFSET_TYPE] = (byte) op;
		ti[IBUF_REC_OFFSET_FLAGS] = dict_table_is_comp(index->table)
			? IBUF_REC_COMPACT : 0;
		ti += IBUF_REC_INFO_SIZE;
		break;
	}

	/* 5+) Fields from the entry */

	for (i = 0; i < n_fields; i++) {
		ulint			fixed_len;
		const dict_field_t*	ifield;

		field = dtuple_get_nth_field(tuple, i + IBUF_REC_FIELD_USER);
		entry_field = dtuple_get_nth_field(entry, i);
		dfield_copy(field, entry_field);

		ifield = dict_index_get_nth_field(index, i);
		/* Prefix index columns of fixed-length columns are of
		fixed length.  However, in the function call below,
		dfield_get_type(entry_field) contains the fixed length
		of the column in the clustered index.  Replace it with
		the fixed length of the secondary index column. */
		fixed_len = ifield->fixed_len;

#ifdef UNIV_DEBUG
		if (fixed_len) {
			/* dict_index_add_col() should guarantee these */
			ut_ad(fixed_len <= (ulint)
			      dfield_get_type(entry_field)->len);
			if (ifield->prefix_len) {
				ut_ad(ifield->prefix_len == fixed_len);
			} else {
				ut_ad(fixed_len == (ulint)
				      dfield_get_type(entry_field)->len);
			}
		}
#endif /* UNIV_DEBUG */

		dtype_new_store_for_order_and_null_size(
			ti, dfield_get_type(entry_field), fixed_len);
		ti += DATA_NEW_ORDER_NULL_TYPE_BUF_SIZE;
	}

	/* 4) Type info, part #2 */

	field = dtuple_get_nth_field(tuple, IBUF_REC_FIELD_METADATA);

	dfield_set_data(field, type_info, ulint(ti - type_info));

	/* Set all the types in the new tuple binary */

	dtuple_set_types_binary(tuple, n_fields + IBUF_REC_FIELD_USER);

	return(tuple);
}

/*********************************************************************//**
Builds a search tuple used to search buffered inserts for an index page.
This is for >= 4.1.x format records.
@return own: search tuple */
static
dtuple_t*
ibuf_search_tuple_build(
/*====================*/
	ulint		space,	/*!< in: space id */
	ulint		page_no,/*!< in: index page number */
	mem_heap_t*	heap)	/*!< in: heap into which to build */
{
	dtuple_t*	tuple;
	dfield_t*	field;
	byte*		buf;

	tuple = dtuple_create(heap, IBUF_REC_FIELD_METADATA);

	/* Store the space id in tuple */

	field = dtuple_get_nth_field(tuple, IBUF_REC_FIELD_SPACE);

	buf = static_cast<byte*>(mem_heap_alloc(heap, 4));

	mach_write_to_4(buf, space);

	dfield_set_data(field, buf, 4);

	/* Store the new format record marker byte */

	field = dtuple_get_nth_field(tuple, IBUF_REC_FIELD_MARKER);

	buf = static_cast<byte*>(mem_heap_alloc(heap, 1));

	mach_write_to_1(buf, 0);

	dfield_set_data(field, buf, 1);

	/* Store the page number in tuple */

	field = dtuple_get_nth_field(tuple, IBUF_REC_FIELD_PAGE);

	buf = static_cast<byte*>(mem_heap_alloc(heap, 4));

	mach_write_to_4(buf, page_no);

	dfield_set_data(field, buf, 4);

	dtuple_set_types_binary(tuple, IBUF_REC_FIELD_METADATA);

	return(tuple);
}

/*********************************************************************//**
Checks if there are enough pages in the free list of the ibuf tree that we
dare to start a pessimistic insert to the insert buffer.
@return whether enough free pages in list */
static inline bool ibuf_data_enough_free_for_insert()
{
	mysql_mutex_assert_owner(&ibuf_mutex);

	/* We want a big margin of free pages, because a B-tree can sometimes
	grow in size also if records are deleted from it, as the node pointers
	can change, and we must make sure that we are able to delete the
	inserts buffered for pages that we read to the buffer pool, without
	any risk of running out of free space in the insert buffer. */

	return(ibuf.free_list_len >= (ibuf.size / 2) + 3 * ibuf.height);
}

/*********************************************************************//**
Checks if there are enough pages in the free list of the ibuf tree that we
should remove them and free to the file space management.
@return TRUE if enough free pages in list */
UNIV_INLINE
ibool
ibuf_data_too_much_free(void)
/*=========================*/
{
	mysql_mutex_assert_owner(&ibuf_mutex);

	return(ibuf.free_list_len >= 3 + (ibuf.size / 2) + 3 * ibuf.height);
}

/** Allocate a change buffer page.
@retval true on success
@retval false if no space left */
static bool ibuf_add_free_page()
{
	mtr_t		mtr;
	page_t*		header_page;
	buf_block_t*	block;

	mtr.start();
	/* Acquire the fsp latch before the ibuf header, obeying the latching
	order */
	mtr.x_lock_space(fil_system.sys_space);
	header_page = ibuf_header_page_get(&mtr);
	if (!header_page) {
		mtr.commit();
		return false;
	}

	/* Allocate a new page: NOTE that if the page has been a part of a
	non-clustered index which has subsequently been dropped, then the
	page may have buffered inserts in the insert buffer, and these
	should be deleted from there. These get deleted when the page
	allocation creates the page in buffer. Thus the call below may end
	up calling the insert buffer routines and, as we yet have no latches
	to insert buffer tree pages, these routines can run without a risk
	of a deadlock. This is the reason why we created a special ibuf
	header page apart from the ibuf tree. */

	dberr_t err;
	block = fseg_alloc_free_page_general(
		header_page + IBUF_HEADER + IBUF_TREE_SEG_HEADER, 0, FSP_UP,
		false, &mtr, &mtr, &err);

	if (!block) {
		mtr.commit();
		return false;
	}

	ut_ad(block->page.lock.not_recursive());
	ibuf_enter(&mtr);
	mysql_mutex_lock(&ibuf_mutex);

	mtr.write<2>(*block, block->page.frame + FIL_PAGE_TYPE,
		     FIL_PAGE_IBUF_FREE_LIST);
	buf_block_t* ibuf_root = ibuf_tree_root_get(&mtr);
	if (UNIV_UNLIKELY(!ibuf_root)) {
corrupted:
		/* Do not bother to try to free the allocated block, because
		the change buffer is seriously corrupted already. */
		mysql_mutex_unlock(&ibuf_mutex);
		ibuf_mtr_commit(&mtr);
		return false;
	}

	/* Add the page to the free list and update the ibuf size data */

	err = flst_add_last(ibuf_root, PAGE_HEADER + PAGE_BTR_IBUF_FREE_LIST,
			    block, PAGE_HEADER + PAGE_BTR_IBUF_FREE_LIST_NODE,
			    &mtr);
	if (UNIV_UNLIKELY(err != DB_SUCCESS)) {
		goto corrupted;
	}

	/* Set the bit indicating that this page is now an ibuf tree page
	(level 2 page) */

	const page_id_t page_id(block->page.id());
	buf_block_t* bitmap_page = ibuf_bitmap_get_map_page(page_id, 0, &mtr);

	if (UNIV_UNLIKELY(!bitmap_page)) {
		goto corrupted;
	}

	ibuf.seg_size++;
	ibuf.free_list_len++;

	mysql_mutex_unlock(&ibuf_mutex);

	ibuf_bitmap_page_set_bits<IBUF_BITMAP_IBUF>(bitmap_page, page_id,
						    srv_page_size, true, &mtr);
	ibuf_mtr_commit(&mtr);
	return true;
}

/*********************************************************************//**
Removes a page from the free list and frees it to the fsp system. */
static void ibuf_remove_free_page()
{
	mtr_t	mtr;
	mtr_t	mtr2;
	page_t*	header_page;

	log_free_check();

	mtr_start(&mtr);
	/* Acquire the fsp latch before the ibuf header, obeying the latching
	order */

	mtr.x_lock_space(fil_system.sys_space);
	header_page = ibuf_header_page_get(&mtr);

	/* Prevent pessimistic inserts to insert buffer trees for a while */
	ibuf_enter(&mtr);
	mysql_mutex_lock(&ibuf_pessimistic_insert_mutex);
	mysql_mutex_lock(&ibuf_mutex);

	if (!header_page || !ibuf_data_too_much_free()) {
early_exit:
		mysql_mutex_unlock(&ibuf_mutex);
		mysql_mutex_unlock(&ibuf_pessimistic_insert_mutex);

		ibuf_mtr_commit(&mtr);

		return;
	}

	ibuf_mtr_start(&mtr2);

	buf_block_t* root = ibuf_tree_root_get(&mtr2);

	if (UNIV_UNLIKELY(!root)) {
		ibuf_mtr_commit(&mtr2);
		goto early_exit;
	}

	mysql_mutex_unlock(&ibuf_mutex);

	const uint32_t page_no = flst_get_last(PAGE_HEADER
					       + PAGE_BTR_IBUF_FREE_LIST
					       + root->page.frame).page;

	/* NOTE that we must release the latch on the ibuf tree root
	because in fseg_free_page we access level 1 pages, and the root
	is a level 2 page. */

	ibuf_mtr_commit(&mtr2);
	ibuf_exit(&mtr);

	/* Since pessimistic inserts were prevented, we know that the
	page is still in the free list. NOTE that also deletes may take
	pages from the free list, but they take them from the start, and
	the free list was so long that they cannot have taken the last
	page from it. */

	compile_time_assert(IBUF_SPACE_ID == 0);
	const page_id_t	page_id{IBUF_SPACE_ID, page_no};
	buf_block_t* bitmap_page = nullptr;
	dberr_t err = fseg_free_page(
		header_page + IBUF_HEADER + IBUF_TREE_SEG_HEADER,
		fil_system.sys_space, page_no, &mtr);

	if (err != DB_SUCCESS) {
		goto func_exit;
	}

	ibuf_enter(&mtr);

	mysql_mutex_lock(&ibuf_mutex);

	root = ibuf_tree_root_get(&mtr, &err);
	if (UNIV_UNLIKELY(!root)) {
		mysql_mutex_unlock(&ibuf_pessimistic_insert_mutex);
		goto func_exit;
	}

	ut_ad(page_no == flst_get_last(PAGE_HEADER + PAGE_BTR_IBUF_FREE_LIST
				       + root->page.frame).page);

	/* Remove the page from the free list and update the ibuf size data */
	if (buf_block_t* block =
	    buf_page_get_gen(page_id, 0, RW_X_LATCH, nullptr, BUF_GET,
			     &mtr, &err)) {
		err = flst_remove(root, PAGE_HEADER + PAGE_BTR_IBUF_FREE_LIST,
				  block,
				  PAGE_HEADER + PAGE_BTR_IBUF_FREE_LIST_NODE,
				  &mtr);
	}

	mysql_mutex_unlock(&ibuf_pessimistic_insert_mutex);

	if (err == DB_SUCCESS) {
		ibuf.seg_size--;
		ibuf.free_list_len--;
		bitmap_page = ibuf_bitmap_get_map_page(page_id, 0, &mtr);
	}

func_exit:
	mysql_mutex_unlock(&ibuf_mutex);

	if (bitmap_page) {
		/* Set the bit indicating that this page is no more an
		ibuf tree page (level 2 page) */
		ibuf_bitmap_page_set_bits<IBUF_BITMAP_IBUF>(
			bitmap_page, page_id, srv_page_size, false, &mtr);
	}

	if (err == DB_SUCCESS) {
		buf_page_free(fil_system.sys_space, page_no, &mtr);
	}

	ibuf_mtr_commit(&mtr);
}

/***********************************************************************//**
Frees excess pages from the ibuf free list. This function is called when an OS
thread calls fsp services to allocate a new file segment, or a new page to a
file segment, and the thread did not own the fsp latch before this call. */
void
ibuf_free_excess_pages(void)
/*========================*/
{
	if (UNIV_UNLIKELY(!ibuf.index)) return;
	/* Free at most a few pages at a time, so that we do not delay the
	requested service too much */

	for (ulint i = 0; i < 4; i++) {

		ibool	too_much_free;

		mysql_mutex_lock(&ibuf_mutex);
		too_much_free = ibuf_data_too_much_free();
		mysql_mutex_unlock(&ibuf_mutex);

		if (!too_much_free) {
			return;
		}

		ibuf_remove_free_page();
	}
}

#ifdef UNIV_DEBUG
# define ibuf_get_merge_page_nos(contract,rec,mtr,ids,pages,n_stored) \
	ibuf_get_merge_page_nos_func(contract,rec,mtr,ids,pages,n_stored)
#else /* UNIV_DEBUG */
# define ibuf_get_merge_page_nos(contract,rec,mtr,ids,pages,n_stored) \
	ibuf_get_merge_page_nos_func(contract,rec,ids,pages,n_stored)
#endif /* UNIV_DEBUG */

/*********************************************************************//**
Reads page numbers from a leaf in an ibuf tree.
@return a lower limit for the combined volume of records which will be
merged */
static
ulint
ibuf_get_merge_page_nos_func(
/*=========================*/
	ibool		contract,/*!< in: TRUE if this function is called to
				contract the tree, FALSE if this is called
				when a single page becomes full and we look
				if it pays to read also nearby pages */
	const rec_t*	rec,	/*!< in: insert buffer record */
#ifdef UNIV_DEBUG
	mtr_t*		mtr,	/*!< in: mini-transaction holding rec */
#endif /* UNIV_DEBUG */
	uint32_t*	space_ids,/*!< in/out: space id's of the pages */
	uint32_t*	page_nos,/*!< in/out: buffer for at least
				IBUF_MAX_N_PAGES_MERGED many page numbers;
				the page numbers are in an ascending order */
	ulint*		n_stored)/*!< out: number of page numbers stored to
				page_nos in this function */
{
	uint32_t prev_page_no;
	uint32_t prev_space_id;
	uint32_t first_page_no;
	uint32_t first_space_id;
	uint32_t rec_page_no;
	uint32_t rec_space_id;
	ulint	sum_volumes;
	ulint	volume_for_page;
	ulint	rec_volume;
	ulint	limit;
	ulint	n_pages;

	ut_ad(mtr->memo_contains_page_flagged(rec, MTR_MEMO_PAGE_X_FIX
					      | MTR_MEMO_PAGE_S_FIX));
	ut_ad(ibuf_inside(mtr));

	*n_stored = 0;

	if (page_rec_is_supremum(rec)) {

		rec = page_rec_get_prev_const(rec);
		if (UNIV_UNLIKELY(!rec)) {
corruption:
			ut_ad("corrupted page" == 0);
			return 0;
		}
	}

	if (page_rec_is_infimum(rec)) {
		rec = page_rec_get_next_const(rec);
		if (!rec || page_rec_is_supremum(rec)) {
			return 0;
		}
	}

	limit = ut_min(IBUF_MAX_N_PAGES_MERGED,
		       buf_pool_get_curr_size() / 4);

	first_page_no = ibuf_rec_get_page_no(mtr, rec);
	first_space_id = ibuf_rec_get_space(mtr, rec);
	n_pages = 0;
	prev_page_no = 0;
	prev_space_id = 0;

	/* Go backwards from the first rec until we reach the border of the
	'merge area', or the page start or the limit of storeable pages is
	reached */

	while (!page_rec_is_infimum(rec) && UNIV_LIKELY(n_pages < limit)) {

		rec_page_no = ibuf_rec_get_page_no(mtr, rec);
		rec_space_id = ibuf_rec_get_space(mtr, rec);

		if (rec_space_id != first_space_id
		    || (rec_page_no / IBUF_MERGE_AREA)
		    != (first_page_no / IBUF_MERGE_AREA)) {

			break;
		}

		if (rec_page_no != prev_page_no
		    || rec_space_id != prev_space_id) {
			n_pages++;
		}

		prev_page_no = rec_page_no;
		prev_space_id = rec_space_id;

		if (UNIV_UNLIKELY(!(rec = page_rec_get_prev_const(rec)))) {
			goto corruption;
		}
	}

	rec = page_rec_get_next_const(rec);

	/* At the loop start there is no prev page; we mark this with a pair
	of space id, page no (0, 0) for which there can never be entries in
	the insert buffer */

	prev_page_no = 0;
	prev_space_id = 0;
	sum_volumes = 0;
	volume_for_page = 0;

	while (*n_stored < limit && rec) {
		if (page_rec_is_supremum(rec)) {
			/* When no more records available, mark this with
			another 'impossible' pair of space id, page no */
			rec_page_no = 1;
			rec_space_id = 0;
		} else {
			rec_page_no = ibuf_rec_get_page_no(mtr, rec);
			rec_space_id = ibuf_rec_get_space(mtr, rec);
			/* In the system tablespace the smallest
			possible secondary index leaf page number is
			bigger than FSP_DICT_HDR_PAGE_NO (7).
			In all tablespaces, pages 0 and 1 are reserved
			for the allocation bitmap and the change
			buffer bitmap. In file-per-table tablespaces,
			a file segment inode page will be created at
			page 2 and the clustered index tree is created
			at page 3.  So for file-per-table tablespaces,
			page 4 is the smallest possible secondary
			index leaf page. CREATE TABLESPACE also initially
			uses pages 2 and 3 for the first created table,
			but that table may be dropped, allowing page 2
			to be reused for a secondary index leaf page.
			To keep this assertion simple, just
			make sure the page is >= 2. */
			ut_ad(rec_page_no >= FSP_FIRST_INODE_PAGE_NO);
		}

#ifdef UNIV_IBUF_DEBUG
		ut_a(*n_stored < IBUF_MAX_N_PAGES_MERGED);
#endif
		if ((rec_space_id != prev_space_id
		     || rec_page_no != prev_page_no)
		    && (prev_space_id != 0 || prev_page_no != 0)) {

			if (contract
			    || (prev_page_no == first_page_no
				&& prev_space_id == first_space_id)
			    || (volume_for_page
				> ((IBUF_MERGE_THRESHOLD - 1)
				   * 4U << srv_page_size_shift
				   / IBUF_PAGE_SIZE_PER_FREE_SPACE)
				/ IBUF_MERGE_THRESHOLD)) {

				space_ids[*n_stored] = prev_space_id;
				page_nos[*n_stored] = prev_page_no;

				(*n_stored)++;

				sum_volumes += volume_for_page;
			}

			if (rec_space_id != first_space_id
			    || rec_page_no / IBUF_MERGE_AREA
			    != first_page_no / IBUF_MERGE_AREA) {

				break;
			}

			volume_for_page = 0;
		}

		if (rec_page_no == 1 && rec_space_id == 0) {
			/* Supremum record */

			break;
		}

		rec_volume = ibuf_rec_get_volume(mtr, rec);

		volume_for_page += rec_volume;

		prev_page_no = rec_page_no;
		prev_space_id = rec_space_id;

		rec = page_rec_get_next_const(rec);
	}

#ifdef UNIV_IBUF_DEBUG
	ut_a(*n_stored <= IBUF_MAX_N_PAGES_MERGED);
#endif
#if 0
	fprintf(stderr, "Ibuf merge batch %lu pages %lu volume\n",
		*n_stored, sum_volumes);
#endif
	return(sum_volumes);
}

/*******************************************************************//**
Get the matching records for space id.
@return current rec or NULL */
static	MY_ATTRIBUTE((nonnull, warn_unused_result))
const rec_t*
ibuf_get_user_rec(
/*===============*/
	btr_pcur_t*	pcur,		/*!< in: the current cursor */
	mtr_t*		mtr)		/*!< in: mini transaction */
{
	do {
		const rec_t* rec = btr_pcur_get_rec(pcur);

		if (page_rec_is_user_rec(rec)) {
			return(rec);
		}
	} while (btr_pcur_move_to_next(pcur, mtr));

	return(NULL);
}

/*********************************************************************//**
Reads page numbers for a space id from an ibuf tree.
@return a lower limit for the combined volume of records which will be
merged */
static	MY_ATTRIBUTE((nonnull, warn_unused_result))
ulint
ibuf_get_merge_pages(
/*=================*/
	btr_pcur_t*	pcur,	/*!< in/out: cursor */
	uint32_t	space,	/*!< in: space for which to merge */
	ulint		limit,	/*!< in: max page numbers to read */
	uint32_t*	pages,	/*!< out: pages read */
	uint32_t*	spaces,	/*!< out: spaces read */
	ulint*		n_pages,/*!< out: number of pages read */
	mtr_t*		mtr)	/*!< in: mini transaction */
{
	const rec_t*	rec;
	ulint		volume = 0;

	*n_pages = 0;

	while ((rec = ibuf_get_user_rec(pcur, mtr)) != 0
	       && ibuf_rec_get_space(mtr, rec) == space
	       && *n_pages < limit) {

		uint32_t page_no = ibuf_rec_get_page_no(mtr, rec);

		if (*n_pages == 0 || pages[*n_pages - 1] != page_no) {
			spaces[*n_pages] = space;
			pages[*n_pages] = page_no;
			++*n_pages;
		}

		volume += ibuf_rec_get_volume(mtr, rec);

		btr_pcur_move_to_next(pcur, mtr);
	}

	return(volume);
}

/**
Delete a change buffer record.
@param[in]	page_id		page identifier
@param[in,out]	pcur		persistent cursor positioned on the record
@param[in]	search_tuple	search key for (space,page_no)
@param[in,out]	mtr		mini-transaction
@return whether mtr was committed (due to pessimistic operation) */
static MY_ATTRIBUTE((warn_unused_result, nonnull))
bool ibuf_delete_rec(const page_id_t page_id, btr_pcur_t* pcur,
		     const dtuple_t* search_tuple, mtr_t* mtr);

/** Delete the change buffer records for the given page id
@param page_id page identifier */
static void ibuf_delete_recs(const page_id_t page_id)
{
  if (!ibuf.index || srv_read_only_mode)
    return;
  dfield_t dfield[IBUF_REC_FIELD_METADATA];
  dtuple_t tuple {0,IBUF_REC_FIELD_METADATA,IBUF_REC_FIELD_METADATA,
                  dfield,0,nullptr
#ifdef UNIV_DEBUG
                  ,DATA_TUPLE_MAGIC_N
#endif
  };
  byte space_id[4], page_no[4];

  mach_write_to_4(space_id, page_id.space());
  mach_write_to_4(page_no, page_id.page_no());

  dfield_set_data(&dfield[0], space_id, 4);
  dfield_set_data(&dfield[1], field_ref_zero, 1);
  dfield_set_data(&dfield[2], page_no, 4);
  dtuple_set_types_binary(&tuple, IBUF_REC_FIELD_METADATA);

  mtr_t mtr;
loop:
  btr_pcur_t pcur;
  pcur.btr_cur.page_cur.index= ibuf.index;
  ibuf_mtr_start(&mtr);
  if (btr_pcur_open(&tuple, PAGE_CUR_GE, BTR_MODIFY_LEAF, &pcur, &mtr))
    goto func_exit;
  if (!btr_pcur_is_on_user_rec(&pcur))
  {
    ut_ad(btr_pcur_is_after_last_on_page(&pcur));
    goto func_exit;
  }

  for (;;)
  {
    ut_ad(btr_pcur_is_on_user_rec(&pcur));
    const rec_t* ibuf_rec = btr_pcur_get_rec(&pcur);
    if (ibuf_rec_get_space(&mtr, ibuf_rec) != page_id.space()
        || ibuf_rec_get_page_no(&mtr, ibuf_rec) != page_id.page_no())
      break;
    /* Delete the record from ibuf */
    if (ibuf_delete_rec(page_id, &pcur, &tuple, &mtr))
    {
      /* Deletion was pessimistic and mtr was committed:
      we start from the beginning again */
      ut_ad(mtr.has_committed());
      goto loop;
    }

    if (btr_pcur_is_after_last_on_page(&pcur))
    {
      ibuf_mtr_commit(&mtr);
      btr_pcur_close(&pcur);
      goto loop;
    }
  }
func_exit:
  ibuf_mtr_commit(&mtr);
  btr_pcur_close(&pcur);
}

/** Merge the change buffer to some pages. */
static void ibuf_read_merge_pages(const uint32_t* space_ids,
				  const uint32_t* page_nos, ulint n_stored)
{
	for (ulint i = 0; i < n_stored; i++) {
		const ulint space_id = space_ids[i];
		fil_space_t* s = fil_space_t::get(space_id);
		if (!s) {
tablespace_deleted:
			/* The tablespace was not found: remove all
			entries for it */
			ibuf_delete_for_discarded_space(space_id);
			while (i + 1 < n_stored
			       && space_ids[i + 1] == space_id) {
				i++;
			}
			continue;
		}

		const ulint zip_size = s->zip_size(), size = s->size;
		s->release();
		mtr_t mtr;

		if (UNIV_LIKELY(page_nos[i] < size)) {
			mtr.start();
			dberr_t err;
			buf_block_t *block =
			buf_page_get_gen(page_id_t(space_id, page_nos[i]),
					 zip_size, RW_X_LATCH, nullptr,
					 BUF_GET_POSSIBLY_FREED,
					 &mtr, &err, true);
			bool remove = !block
				|| fil_page_get_type(block->page.frame)
				!= FIL_PAGE_INDEX
				|| !page_is_leaf(block->page.frame);
			mtr.commit();
			if (err == DB_TABLESPACE_DELETED) {
				goto tablespace_deleted;
			}
			if (!remove) {
				continue;
			}
		}

		if (srv_shutdown_state == SRV_SHUTDOWN_NONE
		    || srv_fast_shutdown) {
			continue;
		}

		/* The following code works around a hang when the
		change buffer is corrupted, likely due to the
		failure of ibuf_merge_or_delete_for_page() to
		invoke ibuf_delete_recs() if (!bitmap_bits).

		It also introduced corruption by itself in the
		following scenario:

		(1) We merged buffered changes in buf_page_get_gen()
		(2) We committed the mini-transaction
		(3) Redo log and the page with the merged changes is written
		(4) A write completion callback thread evicts the page.
		(5) Other threads buffer changes for that page.
		(6) We will wrongly discard those newly buffered changes below.

		To prevent this scenario, we will only invoke this code
		on shutdown. A call to ibuf_max_size_update(0) will cause
		ibuf_insert_low() to refuse to insert anything into the
		change buffer. */

		/* Prevent an infinite loop, by removing entries from
		the change buffer in the case the bitmap bits were
		wrongly clear even though buffered changes exist. */
		ibuf_delete_recs(page_id_t(space_ids[i], page_nos[i]));
	}
}

/** Contract the change buffer by reading pages to the buffer pool.
@return a lower limit for the combined size in bytes of entries which
will be merged from ibuf trees to the pages read
@retval 0 if ibuf.empty */
ulint ibuf_contract()
{
	if (UNIV_UNLIKELY(!ibuf.index)) return 0;
	mtr_t		mtr;
	btr_cur_t	cur;
	ulint		sum_sizes;
	uint32_t	page_nos[IBUF_MAX_N_PAGES_MERGED];
	uint32_t	space_ids[IBUF_MAX_N_PAGES_MERGED];

	ibuf_mtr_start(&mtr);

	if (cur.open_leaf(true, ibuf.index, BTR_SEARCH_LEAF, &mtr) !=
	    DB_SUCCESS) {
		return 0;
	}

	ut_ad(page_validate(btr_cur_get_page(&cur), ibuf.index));

	if (page_is_empty(btr_cur_get_page(&cur))) {
		/* If a B-tree page is empty, it must be the root page
		and the whole B-tree must be empty. InnoDB does not
		allow empty B-tree pages other than the root. */
		ut_ad(ibuf.empty);
		ut_ad(btr_cur_get_block(&cur)->page.id()
		      == page_id_t(IBUF_SPACE_ID, FSP_IBUF_TREE_ROOT_PAGE_NO));

		ibuf_mtr_commit(&mtr);

		return(0);
	}

	ulint n_pages = 0;
	sum_sizes = ibuf_get_merge_page_nos(TRUE,
					    btr_cur_get_rec(&cur), &mtr,
					    space_ids,
					    page_nos, &n_pages);
	ibuf_mtr_commit(&mtr);

	ibuf_read_merge_pages(space_ids, page_nos, n_pages);

	return(sum_sizes + 1);
}

/*********************************************************************//**
Contracts insert buffer trees by reading pages referring to space_id
to the buffer pool.
@returns number of pages merged.*/
ulint
ibuf_merge_space(
/*=============*/
	ulint		space)	/*!< in: tablespace id to merge */
{
	if (UNIV_UNLIKELY(!ibuf.index)) return 0;
	mtr_t		mtr;
	btr_pcur_t	pcur;

	dfield_t dfield[IBUF_REC_FIELD_METADATA];
	dtuple_t tuple {0, IBUF_REC_FIELD_METADATA,
			IBUF_REC_FIELD_METADATA,dfield,0,nullptr
#ifdef UNIV_DEBUG
			, DATA_TUPLE_MAGIC_N
#endif
	};
	byte space_id[4];

	mach_write_to_4(space_id, space);

	dfield_set_data(&dfield[0], space_id, 4);
	dfield_set_data(&dfield[1], field_ref_zero, 1);
	dfield_set_data(&dfield[2], field_ref_zero, 4);

	dtuple_set_types_binary(&tuple, IBUF_REC_FIELD_METADATA);
	ulint		n_pages = 0;

	ut_ad(space < SRV_SPACE_ID_UPPER_BOUND);

	log_free_check();
	ibuf_mtr_start(&mtr);

	/* Position the cursor on the first matching record. */

	pcur.btr_cur.page_cur.index = ibuf.index;
	dberr_t err = btr_pcur_open(&tuple, PAGE_CUR_GE, BTR_SEARCH_LEAF,
				    &pcur, &mtr);
	ut_ad(err != DB_SUCCESS || page_validate(btr_pcur_get_page(&pcur),
						 ibuf.index));

	ulint		sum_sizes = 0;
	uint32_t	pages[IBUF_MAX_N_PAGES_MERGED];
	uint32_t	spaces[IBUF_MAX_N_PAGES_MERGED];

	if (err != DB_SUCCESS) {
	} else if (page_is_empty(btr_pcur_get_page(&pcur))) {
		/* If a B-tree page is empty, it must be the root page
		and the whole B-tree must be empty. InnoDB does not
		allow empty B-tree pages other than the root. */
		ut_ad(ibuf.empty);
		ut_ad(btr_pcur_get_block(&pcur)->page.id()
		      == page_id_t(IBUF_SPACE_ID, FSP_IBUF_TREE_ROOT_PAGE_NO));
	} else {

		sum_sizes = ibuf_get_merge_pages(
			&pcur, uint32_t(space), IBUF_MAX_N_PAGES_MERGED,
			&pages[0], &spaces[0], &n_pages,
			&mtr);
		ib::info() << "Size of pages merged " << sum_sizes;
	}

	ibuf_mtr_commit(&mtr);

	if (n_pages > 0) {
		ut_ad(n_pages <= UT_ARR_SIZE(pages));

#ifdef UNIV_DEBUG
		for (ulint i = 0; i < n_pages; ++i) {
			ut_ad(spaces[i] == space);
		}
#endif /* UNIV_DEBUG */

		ibuf_read_merge_pages(spaces, pages, n_pages);
	}

	return(n_pages);
}

/*********************************************************************//**
Contract insert buffer trees after insert if they are too big. */
UNIV_INLINE
void
ibuf_contract_after_insert(
/*=======================*/
	ulint	entry_size)	/*!< in: size of a record which was inserted
				into an ibuf tree */
{
	/* dirty comparison, to avoid contention on ibuf_mutex */
	if (ibuf.size < ibuf.max_size) {
		return;
	}

	/* Contract at least entry_size many bytes */
	ulint sum_sizes = 0;
	ulint size;

	do {
		size = ibuf_contract();
		sum_sizes += size;
	} while (size > 0 && sum_sizes < entry_size);
}

/** Determine if a change buffer record has been encountered already.
@param rec   change buffer record in the MySQL 5.5 format
@param hash  hash table of encountered records
@param size  number of elements in hash
@retval true if a distinct record
@retval false if this may be duplicating an earlier record */
static bool ibuf_get_volume_buffered_hash(const rec_t *rec, ulint *hash,
                                          ulint size)
{
  ut_ad(rec_get_n_fields_old(rec) > IBUF_REC_FIELD_USER);
  const ulint start= rec_get_field_start_offs(rec, IBUF_REC_FIELD_USER);
  const ulint len= rec_get_data_size_old(rec) - start;
  const uint32_t fold= ut_crc32(rec + start, len);
  hash+= (fold / (CHAR_BIT * sizeof *hash)) % size;
  ulint bitmask= static_cast<ulint>(1) << (fold % (CHAR_BIT * sizeof(*hash)));

  if (*hash & bitmask)
    return false;

  /* We have not seen this record yet. Remember it. */
  *hash|= bitmask;
  return true;
}

#ifdef UNIV_DEBUG
# define ibuf_get_volume_buffered_count(mtr,rec,hash,size,n_recs)	\
	ibuf_get_volume_buffered_count_func(mtr,rec,hash,size,n_recs)
#else /* UNIV_DEBUG */
# define ibuf_get_volume_buffered_count(mtr,rec,hash,size,n_recs)	\
	ibuf_get_volume_buffered_count_func(rec,hash,size,n_recs)
#endif /* UNIV_DEBUG */

/*********************************************************************//**
Update the estimate of the number of records on a page, and
get the space taken by merging the buffered record to the index page.
@return size of index record in bytes + an upper limit of the space
taken in the page directory */
static
ulint
ibuf_get_volume_buffered_count_func(
/*================================*/
#ifdef UNIV_DEBUG
	mtr_t*		mtr,	/*!< in: mini-transaction owning rec */
#endif /* UNIV_DEBUG */
	const rec_t*	rec,	/*!< in: insert buffer record */
	ulint*		hash,	/*!< in/out: hash array */
	ulint		size,	/*!< in: number of elements in hash array */
	lint*		n_recs)	/*!< in/out: estimated number of records
				on the page that rec points to */
{
	ulint		len;
	ibuf_op_t	ibuf_op;
	const byte*	types;
	ulint		n_fields;

	ut_ad(mtr->memo_contains_page_flagged(rec, MTR_MEMO_PAGE_X_FIX
					      | MTR_MEMO_PAGE_S_FIX));
	ut_ad(ibuf_inside(mtr));

	n_fields = rec_get_n_fields_old(rec);
	ut_ad(n_fields > IBUF_REC_FIELD_USER);
	n_fields -= IBUF_REC_FIELD_USER;

	rec_get_nth_field_offs_old(rec, 1, &len);
	/* This function is only invoked when buffering new
	operations.  All pre-4.1 records should have been merged
	when the database was started up. */
	ut_a(len == 1);

	if (rec_get_deleted_flag(rec, 0)) {
		/* This record has been merged already,
		but apparently the system crashed before
		the change was discarded from the buffer.
		Pretend that the record does not exist. */
		return(0);
	}

	types = rec_get_nth_field_old(rec, IBUF_REC_FIELD_METADATA, &len);

	switch (UNIV_EXPECT(int(len % DATA_NEW_ORDER_NULL_TYPE_BUF_SIZE),
			    IBUF_REC_INFO_SIZE)) {
	default:
		ut_error;
	case 0:
		/* This ROW_TYPE=REDUNDANT record does not include an
		operation counter.  Exclude it from the *n_recs,
		because deletes cannot be buffered if there are
		old-style inserts buffered for the page. */

		len = ibuf_rec_get_size(rec, types, n_fields, 0);

		return(len
		       + rec_get_converted_extra_size(len, n_fields, 0)
		       + page_dir_calc_reserved_space(1));
	case 1:
		/* This ROW_TYPE=COMPACT record does not include an
		operation counter.  Exclude it from the *n_recs,
		because deletes cannot be buffered if there are
		old-style inserts buffered for the page. */
		goto get_volume_comp;

	case IBUF_REC_INFO_SIZE:
		ibuf_op = (ibuf_op_t) types[IBUF_REC_OFFSET_TYPE];
		break;
	}

	switch (ibuf_op) {
	case IBUF_OP_INSERT:
		/* Inserts can be done by updating a delete-marked record.
		Because delete-mark and insert operations can be pointing to
		the same records, we must not count duplicates. */
	case IBUF_OP_DELETE_MARK:
		/* There must be a record to delete-mark.
		See if this record has been already buffered. */
		if (n_recs && ibuf_get_volume_buffered_hash(rec, hash, size)) {
			(*n_recs)++;
		}

		if (ibuf_op == IBUF_OP_DELETE_MARK) {
			/* Setting the delete-mark flag does not
			affect the available space on the page. */
			return(0);
		}
		break;
	case IBUF_OP_DELETE:
		/* A record will be removed from the page. */
		if (n_recs) {
			(*n_recs)--;
		}
		/* While deleting a record actually frees up space,
		we have to play it safe and pretend that it takes no
		additional space (the record might not exist, etc.). */
		return(0);
	default:
		ut_error;
	}

	ut_ad(ibuf_op == IBUF_OP_INSERT);

get_volume_comp:
	{
		dtuple_t*	entry;
		ulint		volume;
		dict_index_t*	dummy_index;
		mem_heap_t*	heap = mem_heap_create(500);

		entry = ibuf_build_entry_from_ibuf_rec(
			mtr, rec, heap, &dummy_index);

		volume = rec_get_converted_size(dummy_index, entry, 0);

		ibuf_dummy_index_free(dummy_index);
		mem_heap_free(heap);

		return(volume + page_dir_calc_reserved_space(1));
	}
}

/*********************************************************************//**
Gets an upper limit for the combined size of entries buffered in the insert
buffer for a given page.
@return upper limit for the volume of buffered inserts for the index
page, in bytes; srv_page_size, if the entries for the index page span
several pages in the insert buffer */
static
ulint
ibuf_get_volume_buffered(
/*=====================*/
	const btr_pcur_t*pcur,	/*!< in: pcur positioned at a place in an
				insert buffer tree where we would insert an
				entry for the index page whose number is
				page_no, latch mode has to be BTR_MODIFY_PREV
				or BTR_MODIFY_TREE */
	ulint		space,	/*!< in: space id */
	ulint		page_no,/*!< in: page number of an index page */
	lint*		n_recs,	/*!< in/out: minimum number of records on the
				page after the buffered changes have been
				applied, or NULL to disable the counting */
	mtr_t*		mtr)	/*!< in: mini-transaction of pcur */
{
	ulint		volume;
	const rec_t*	rec;
	const page_t*	page;
	const page_t*	prev_page;
	const page_t*	next_page;
	/* bitmap of buffered recs */
	ulint		hash_bitmap[128 / sizeof(ulint)];

	ut_ad((pcur->latch_mode == BTR_MODIFY_PREV)
	      || (pcur->latch_mode == BTR_MODIFY_TREE));

	/* Count the volume of inserts earlier in the alphabetical order than
	pcur */

	volume = 0;

	if (n_recs) {
		memset(hash_bitmap, 0, sizeof hash_bitmap);
	}

	rec = btr_pcur_get_rec(pcur);
	page = page_align(rec);
	ut_ad(page_validate(page, ibuf.index));

	if (page_rec_is_supremum(rec)
	    && UNIV_UNLIKELY(!(rec = page_rec_get_prev_const(rec)))) {
corruption:
		ut_ad("corrupted page" == 0);
		return srv_page_size;
	}

	uint32_t prev_page_no;

	for (; !page_rec_is_infimum(rec); ) {
		ut_ad(page_align(rec) == page);

		if (page_no != ibuf_rec_get_page_no(mtr, rec)
		    || space != ibuf_rec_get_space(mtr, rec)) {

			goto count_later;
		}

		volume += ibuf_get_volume_buffered_count(
			mtr, rec,
			hash_bitmap, UT_ARR_SIZE(hash_bitmap), n_recs);

		if (UNIV_UNLIKELY(!(rec = page_rec_get_prev_const(rec)))) {
			goto corruption;
		}
	}

	/* Look at the previous page */

	prev_page_no = btr_page_get_prev(page);

	if (prev_page_no == FIL_NULL) {

		goto count_later;
	}

	if (buf_block_t* block =
	    buf_page_get(page_id_t(IBUF_SPACE_ID, prev_page_no),
			 0, RW_X_LATCH, mtr)) {
		prev_page = buf_block_get_frame(block);
		ut_ad(page_validate(prev_page, ibuf.index));
	} else {
		return srv_page_size;
	}

	static_assert(FIL_PAGE_NEXT % 4 == 0, "alignment");
	static_assert(FIL_PAGE_OFFSET % 4 == 0, "alignment");

	if (UNIV_UNLIKELY(memcmp_aligned<4>(prev_page + FIL_PAGE_NEXT,
					    page + FIL_PAGE_OFFSET, 4))) {
		return srv_page_size;
	}

	rec = page_rec_get_prev_const(page_get_supremum_rec(prev_page));

	if (UNIV_UNLIKELY(!rec)) {
		goto corruption;
	}

	for (;;) {
		ut_ad(page_align(rec) == prev_page);

		if (page_rec_is_infimum(rec)) {

			/* We cannot go to yet a previous page, because we
			do not have the x-latch on it, and cannot acquire one
			because of the latching order: we have to give up */

			return(srv_page_size);
		}

		if (page_no != ibuf_rec_get_page_no(mtr, rec)
		    || space != ibuf_rec_get_space(mtr, rec)) {

			goto count_later;
		}

		volume += ibuf_get_volume_buffered_count(
			mtr, rec,
			hash_bitmap, UT_ARR_SIZE(hash_bitmap), n_recs);

		if (UNIV_UNLIKELY(!(rec = page_rec_get_prev_const(rec)))) {
			goto corruption;
		}
	}

count_later:
	rec = btr_pcur_get_rec(pcur);

	if (!page_rec_is_supremum(rec)) {
		rec = page_rec_get_next_const(rec);
	}

	for (; !page_rec_is_supremum(rec);
	     rec = page_rec_get_next_const(rec)) {
		if (UNIV_UNLIKELY(!rec)) {
			return srv_page_size;
		}
		if (page_no != ibuf_rec_get_page_no(mtr, rec)
		    || space != ibuf_rec_get_space(mtr, rec)) {

			return(volume);
		}

		volume += ibuf_get_volume_buffered_count(
			mtr, rec,
			hash_bitmap, UT_ARR_SIZE(hash_bitmap), n_recs);
	}

	/* Look at the next page */

	uint32_t next_page_no = btr_page_get_next(page);

	if (next_page_no == FIL_NULL) {

		return(volume);
	}

	if (buf_block_t* block =
	    buf_page_get(page_id_t(IBUF_SPACE_ID, next_page_no),
			 0, RW_X_LATCH, mtr)) {
		next_page = buf_block_get_frame(block);
		ut_ad(page_validate(next_page, ibuf.index));
	} else {
		return srv_page_size;
	}

	static_assert(FIL_PAGE_PREV % 4 == 0, "alignment");
	static_assert(FIL_PAGE_OFFSET % 4 == 0, "alignment");

	if (UNIV_UNLIKELY(memcmp_aligned<4>(next_page + FIL_PAGE_PREV,
					    page + FIL_PAGE_OFFSET, 4))) {
		return 0;
	}

	rec = page_get_infimum_rec(next_page);
	rec = page_rec_get_next_const(rec);

	for (; ; rec = page_rec_get_next_const(rec)) {
		if (!rec || page_rec_is_supremum(rec)) {
			/* We give up */
			return(srv_page_size);
		}

		ut_ad(page_align(rec) == next_page);

		if (page_no != ibuf_rec_get_page_no(mtr, rec)
		    || space != ibuf_rec_get_space(mtr, rec)) {

			return(volume);
		}

		volume += ibuf_get_volume_buffered_count(
			mtr, rec,
			hash_bitmap, UT_ARR_SIZE(hash_bitmap), n_recs);
	}
}

/*********************************************************************//**
Reads the biggest tablespace id from the high end of the insert buffer
tree and updates the counter in fil_system. */
void
ibuf_update_max_tablespace_id(void)
/*===============================*/
{
<<<<<<< HEAD
=======
	if (UNIV_UNLIKELY(!ibuf.index)) return;
	ulint		max_space_id;
>>>>>>> 08267ba0
	const rec_t*	rec;
	const byte*	field;
	ulint		len;
	btr_pcur_t	pcur;
	mtr_t		mtr;

	ut_ad(!ibuf.index->table->not_redundant());

	ibuf_mtr_start(&mtr);

	if (pcur.open_leaf(false, ibuf.index, BTR_SEARCH_LEAF, &mtr)
	    != DB_SUCCESS) {
func_exit:
		ibuf_mtr_commit(&mtr);
		return;
	}

	ut_ad(page_validate(btr_pcur_get_page(&pcur), ibuf.index));

	if (!btr_pcur_move_to_prev(&pcur, &mtr)
	    || btr_pcur_is_before_first_on_page(&pcur)) {
		goto func_exit;
	}

	rec = btr_pcur_get_rec(&pcur);

	field = rec_get_nth_field_old(rec, IBUF_REC_FIELD_SPACE, &len);

	ut_a(len == 4);

	const uint32_t max_space_id = mach_read_from_4(field);

	ibuf_mtr_commit(&mtr);

	/* printf("Maximum space id in insert buffer %lu\n", max_space_id); */

	fil_set_max_space_id_if_bigger(max_space_id);
}

#ifdef UNIV_DEBUG
# define ibuf_get_entry_counter_low(mtr,rec,space,page_no)	\
	ibuf_get_entry_counter_low_func(mtr,rec,space,page_no)
#else /* UNIV_DEBUG */
# define ibuf_get_entry_counter_low(mtr,rec,space,page_no)	\
	ibuf_get_entry_counter_low_func(rec,space,page_no)
#endif
/****************************************************************//**
Helper function for ibuf_get_entry_counter_func. Checks if rec is for
(space, page_no), and if so, reads counter value from it and returns
that + 1.
@retval ULINT_UNDEFINED if the record does not contain any counter
@retval 0 if the record is not for (space, page_no)
@retval 1 + previous counter value, otherwise */
static
ulint
ibuf_get_entry_counter_low_func(
/*============================*/
#ifdef UNIV_DEBUG
	mtr_t*		mtr,		/*!< in: mini-transaction of rec */
#endif /* UNIV_DEBUG */
	const rec_t*	rec,		/*!< in: insert buffer record */
	ulint		space,		/*!< in: space id */
	ulint		page_no)	/*!< in: page number */
{
	ulint		counter;
	const byte*	field;
	ulint		len;

	ut_ad(ibuf_inside(mtr));
	ut_ad(mtr->memo_contains_page_flagged(rec, MTR_MEMO_PAGE_X_FIX
					      | MTR_MEMO_PAGE_S_FIX));
	ut_ad(rec_get_n_fields_old(rec) > 2);

	field = rec_get_nth_field_old(rec, IBUF_REC_FIELD_MARKER, &len);

	ut_a(len == 1);

	/* Check the tablespace identifier. */
	field = rec_get_nth_field_old(rec, IBUF_REC_FIELD_SPACE, &len);

	ut_a(len == 4);

	if (mach_read_from_4(field) != space) {

		return(0);
	}

	/* Check the page offset. */
	field = rec_get_nth_field_old(rec, IBUF_REC_FIELD_PAGE, &len);
	ut_a(len == 4);

	if (mach_read_from_4(field) != page_no) {

		return(0);
	}

	/* Check if the record contains a counter field. */
	field = rec_get_nth_field_old(rec, IBUF_REC_FIELD_METADATA, &len);

	switch (len % DATA_NEW_ORDER_NULL_TYPE_BUF_SIZE) {
	default:
		ut_error;
	case 0: /* ROW_FORMAT=REDUNDANT */
	case 1: /* ROW_FORMAT=COMPACT */
		return(ULINT_UNDEFINED);

	case IBUF_REC_INFO_SIZE:
		counter = mach_read_from_2(field + IBUF_REC_OFFSET_COUNTER);
		ut_a(counter < 0xFFFF);
		return(counter + 1);
	}
}

#ifdef UNIV_DEBUG
# define ibuf_get_entry_counter(space,page_no,rec,mtr,exact_leaf) \
	ibuf_get_entry_counter_func(space,page_no,rec,mtr,exact_leaf)
#else /* UNIV_DEBUG */
# define ibuf_get_entry_counter(space,page_no,rec,mtr,exact_leaf) \
	ibuf_get_entry_counter_func(space,page_no,rec,exact_leaf)
#endif /* UNIV_DEBUG */

/****************************************************************//**
Calculate the counter field for an entry based on the current
last record in ibuf for (space, page_no).
@return the counter field, or ULINT_UNDEFINED
if we should abort this insertion to ibuf */
static
ulint
ibuf_get_entry_counter_func(
/*========================*/
	ulint		space,		/*!< in: space id of entry */
	ulint		page_no,	/*!< in: page number of entry */
	const rec_t*	rec,		/*!< in: the record preceding the
					insertion point */
#ifdef UNIV_DEBUG
	mtr_t*		mtr,		/*!< in: mini-transaction */
#endif /* UNIV_DEBUG */
	ibool		only_leaf)	/*!< in: TRUE if this is the only
					leaf page that can contain entries
					for (space,page_no), that is, there
					was no exact match for (space,page_no)
					in the node pointer */
{
	ut_ad(ibuf_inside(mtr));
	ut_ad(mtr->memo_contains_page_flagged(rec, MTR_MEMO_PAGE_X_FIX));
	ut_ad(page_validate(page_align(rec), ibuf.index));

	if (page_rec_is_supremum(rec)) {
		/* This is just for safety. The record should be a
		page infimum or a user record. */
		ut_ad(0);
		return(ULINT_UNDEFINED);
	} else if (!page_rec_is_infimum(rec)) {
		return(ibuf_get_entry_counter_low(mtr, rec, space, page_no));
	} else if (only_leaf || !page_has_prev(page_align(rec))) {
		/* The parent node pointer did not contain the
		searched for (space, page_no), which means that the
		search ended on the correct page regardless of the
		counter value, and since we're at the infimum record,
		there are no existing records. */
		return(0);
	} else {
		/* We used to read the previous page here. It would
		break the latching order, because the caller has
		buffer-fixed an insert buffer bitmap page. */
		return(ULINT_UNDEFINED);
	}
}


/** Translates the ibuf free bits to the free space on a page in bytes.
@param[in]	physical_size	page_size
@param[in]	bits		value for ibuf bitmap bits
@return maximum insert size after reorganize for the page */
inline ulint
ibuf_index_page_calc_free_from_bits(ulint physical_size, ulint bits)
{
	ut_ad(bits < 4);
	ut_ad(physical_size > IBUF_PAGE_SIZE_PER_FREE_SPACE);

	if (bits == 3) {
		bits = 4;
	}

	return bits * physical_size / IBUF_PAGE_SIZE_PER_FREE_SPACE;
}

/** Buffer an operation in the insert/delete buffer, instead of doing it
directly to the disk page, if this is possible.
@param[in]	mode		BTR_MODIFY_PREV or BTR_INSERT_TREE
@param[in]	op		operation type
@param[in]	no_counter	TRUE=use 5.0.3 format; FALSE=allow delete
buffering
@param[in]	entry		index entry to insert
@param[in]	entry_size	rec_get_converted_size(index, entry)
@param[in,out]	index		index where to insert; must not be unique
or clustered
@param[in]	page_id		page id where to insert
@param[in]	zip_size	ROW_FORMAT=COMPRESSED page size, or 0
@param[in,out]	thr		query thread
@return DB_SUCCESS, DB_STRONG_FAIL or other error */
static TRANSACTIONAL_TARGET MY_ATTRIBUTE((warn_unused_result))
dberr_t
ibuf_insert_low(
	btr_latch_mode		mode,
	ibuf_op_t		op,
	ibool			no_counter,
	const dtuple_t*		entry,
	ulint			entry_size,
	dict_index_t*		index,
	const page_id_t		page_id,
	ulint			zip_size,
	que_thr_t*		thr)
{
	big_rec_t*	dummy_big_rec;
	btr_pcur_t	pcur;
	btr_cur_t*	cursor;
	dtuple_t*	ibuf_entry;
	mem_heap_t*	offsets_heap	= NULL;
	mem_heap_t*	heap;
	rec_offs*	offsets		= NULL;
	ulint		buffered;
	lint		min_n_recs;
	rec_t*		ins_rec;
	buf_block_t*	bitmap_page;
	buf_block_t*	block		= NULL;
	page_t*		root;
	dberr_t		err;
	ibool		do_merge;
	uint32_t	space_ids[IBUF_MAX_N_PAGES_MERGED];
	uint32_t	page_nos[IBUF_MAX_N_PAGES_MERGED];
	ulint		n_stored;
	mtr_t		mtr;
	mtr_t		bitmap_mtr;

	ut_a(!dict_index_is_clust(index));
	ut_ad(!dict_index_is_spatial(index));
	ut_ad(dtuple_check_typed(entry));
	ut_ad(!no_counter || op == IBUF_OP_INSERT);
	ut_ad(page_id.space() == index->table->space_id);
	ut_a(op < IBUF_OP_COUNT);

	do_merge = FALSE;

	/* Perform dirty comparison of ibuf.max_size and ibuf.size to
	reduce ibuf_mutex contention. This should be OK; at worst we
	are doing some excessive ibuf_contract() or occasionally
	skipping an ibuf_contract(). */
	const ulint max_size = ibuf.max_size;

	if (max_size == 0) {
		return(DB_STRONG_FAIL);
	}

	if (ibuf.size >= max_size + IBUF_CONTRACT_DO_NOT_INSERT) {
		/* Insert buffer is now too big, contract it but do not try
		to insert */


#ifdef UNIV_IBUF_DEBUG
		fputs("Ibuf too big\n", stderr);
#endif
		ibuf_contract();

		return(DB_STRONG_FAIL);
	}

	heap = mem_heap_create(1024);

	/* Build the entry which contains the space id and the page number
	as the first fields and the type information for other fields, and
	which will be inserted to the insert buffer. Using a counter value
	of 0xFFFF we find the last record for (space, page_no), from which
	we can then read the counter value N and use N + 1 in the record we
	insert. (We patch the ibuf_entry's counter field to the correct
	value just before actually inserting the entry.) */

	ibuf_entry = ibuf_entry_build(
		op, index, entry, page_id.space(), page_id.page_no(),
		no_counter ? ULINT_UNDEFINED : 0xFFFF, heap);

	/* Open a cursor to the insert buffer tree to calculate if we can add
	the new entry to it without exceeding the free space limit for the
	page. */

	if (mode == BTR_INSERT_TREE) {
		for (;;) {
			mysql_mutex_lock(&ibuf_pessimistic_insert_mutex);
			mysql_mutex_lock(&ibuf_mutex);

			if (UNIV_LIKELY(ibuf_data_enough_free_for_insert())) {

				break;
			}

			mysql_mutex_unlock(&ibuf_mutex);
			mysql_mutex_unlock(&ibuf_pessimistic_insert_mutex);

			if (!ibuf_add_free_page()) {

				mem_heap_free(heap);
				return(DB_STRONG_FAIL);
			}
		}
	}

	ibuf_mtr_start(&mtr);
	pcur.btr_cur.page_cur.index = ibuf.index;

	err = btr_pcur_open(ibuf_entry, PAGE_CUR_LE, mode, &pcur, &mtr);
	if (err != DB_SUCCESS) {
func_exit:
		ibuf_mtr_commit(&mtr);
		ut_free(pcur.old_rec_buf);
		mem_heap_free(heap);

		if (err == DB_SUCCESS && mode == BTR_INSERT_TREE) {
			ibuf_contract_after_insert(entry_size);
		}

		if (do_merge) {
#ifdef UNIV_IBUF_DEBUG
			ut_a(n_stored <= IBUF_MAX_N_PAGES_MERGED);
#endif
			ibuf_read_merge_pages(space_ids, page_nos, n_stored);
		}
		return err;
	}

	ut_ad(page_validate(btr_pcur_get_page(&pcur), ibuf.index));

	/* Find out the volume of already buffered inserts for the same index
	page */
	min_n_recs = 0;
	buffered = ibuf_get_volume_buffered(&pcur,
					    page_id.space(),
					    page_id.page_no(),
					    op == IBUF_OP_DELETE
					    ? &min_n_recs
					    : NULL, &mtr);

	const ulint physical_size = zip_size ? zip_size : srv_page_size;

	if (op == IBUF_OP_DELETE
	    && (min_n_recs < 2 || buf_pool.watch_occurred(page_id))) {
		/* The page could become empty after the record is
		deleted, or the page has been read in to the buffer
		pool.  Refuse to buffer the operation. */

		/* The buffer pool watch is needed for IBUF_OP_DELETE
		because of latching order considerations.  We can
		check buf_pool_watch_occurred() only after latching
		the insert buffer B-tree pages that contain buffered
		changes for the page.  We never buffer IBUF_OP_DELETE,
		unless some IBUF_OP_INSERT or IBUF_OP_DELETE_MARK have
		been previously buffered for the page.  Because there
		are buffered operations for the page, the insert
		buffer B-tree page latches held by mtr will guarantee
		that no changes for the user page will be merged
		before mtr_commit(&mtr).  We must not mtr_commit(&mtr)
		until after the IBUF_OP_DELETE has been buffered. */

fail_exit:
		if (mode == BTR_INSERT_TREE) {
			mysql_mutex_unlock(&ibuf_mutex);
			mysql_mutex_unlock(&ibuf_pessimistic_insert_mutex);
		}

		err = DB_STRONG_FAIL;
		goto func_exit;
	}

	/* After this point, the page could still be loaded to the
	buffer pool, but we do not have to care about it, since we are
	holding a latch on the insert buffer leaf page that contains
	buffered changes for (space, page_no).  If the page enters the
	buffer pool, buf_page_t::read_complete() for (space, page_no) will
	have to acquire a latch on the same insert buffer leaf page,
	which it cannot do until we have buffered the IBUF_OP_DELETE
	and done mtr_commit(&mtr) to release the latch. */

	ibuf_mtr_start(&bitmap_mtr);

	bitmap_page = ibuf_bitmap_get_map_page(page_id, zip_size, &bitmap_mtr);

	/* We check if the index page is suitable for buffered entries */

	if (!bitmap_page || buf_pool.page_hash_contains(
		    page_id, buf_pool.page_hash.cell_get(page_id.fold()))) {
commit_exit:
		ibuf_mtr_commit(&bitmap_mtr);
		goto fail_exit;
	} else if (!lock_sys.rd_lock_try()) {
		goto commit_exit;
	} else {
		hash_cell_t* cell = lock_sys.rec_hash.cell_get(page_id.fold());
		lock_sys.rec_hash.latch(cell)->acquire();
		const lock_t* lock = lock_sys_t::get_first(*cell, page_id);
		lock_sys.rec_hash.latch(cell)->release();
		lock_sys.rd_unlock();
		if (lock) {
			goto commit_exit;
		}
	}

	if (op == IBUF_OP_INSERT) {
		ulint	bits = ibuf_bitmap_page_get_bits(
			bitmap_page->page.frame, page_id, physical_size,
			IBUF_BITMAP_FREE, &bitmap_mtr);

		if (buffered + entry_size + page_dir_calc_reserved_space(1)
		    > ibuf_index_page_calc_free_from_bits(physical_size,
							  bits)) {
			/* Release the bitmap page latch early. */
			ibuf_mtr_commit(&bitmap_mtr);

			/* It may not fit */
			do_merge = TRUE;

			ibuf_get_merge_page_nos(FALSE,
						btr_pcur_get_rec(&pcur), &mtr,
						space_ids,
						page_nos, &n_stored);

			goto fail_exit;
		}
	}

	if (!no_counter) {
		/* Patch correct counter value to the entry to
		insert. This can change the insert position, which can
		result in the need to abort in some cases. */
		ulint		counter = ibuf_get_entry_counter(
			page_id.space(), page_id.page_no(),
			btr_pcur_get_rec(&pcur), &mtr,
			btr_pcur_get_btr_cur(&pcur)->low_match
			< IBUF_REC_FIELD_METADATA);
		dfield_t*	field;

		if (counter == ULINT_UNDEFINED) {
			goto commit_exit;
		}

		field = dtuple_get_nth_field(
			ibuf_entry, IBUF_REC_FIELD_METADATA);
		mach_write_to_2(
			(byte*) dfield_get_data(field)
			+ IBUF_REC_OFFSET_COUNTER, counter);
	}

	/* Set the bitmap bit denoting that the insert buffer contains
	buffered entries for this index page, if the bit is not set yet */
	index->set_modified(bitmap_mtr);
	ibuf_bitmap_page_set_bits<IBUF_BITMAP_BUFFERED>(
		bitmap_page, page_id, physical_size, true, &bitmap_mtr);
	ibuf_mtr_commit(&bitmap_mtr);

	cursor = btr_pcur_get_btr_cur(&pcur);

	if (mode == BTR_MODIFY_PREV) {
		err = btr_cur_optimistic_insert(
			BTR_NO_LOCKING_FLAG | BTR_NO_UNDO_LOG_FLAG,
			cursor, &offsets, &offsets_heap,
			ibuf_entry, &ins_rec,
			&dummy_big_rec, 0, thr, &mtr);
		block = btr_cur_get_block(cursor);
		ut_ad(block->page.id().space() == IBUF_SPACE_ID);

		/* If this is the root page, update ibuf.empty. */
		if (block->page.id().page_no() == FSP_IBUF_TREE_ROOT_PAGE_NO) {
			const page_t*	root = buf_block_get_frame(block);

			ut_ad(page_get_space_id(root) == IBUF_SPACE_ID);
			ut_ad(page_get_page_no(root)
			      == FSP_IBUF_TREE_ROOT_PAGE_NO);

			ibuf.empty = page_is_empty(root);
		}
	} else {
		ut_ad(mode == BTR_INSERT_TREE);

		/* We acquire an sx-latch to the root page before the insert,
		because a pessimistic insert releases the tree x-latch,
		which would cause the sx-latching of the root after that to
		break the latching order. */
		if (buf_block_t* ibuf_root = ibuf_tree_root_get(&mtr)) {
			root = ibuf_root->page.frame;
		} else {
			err = DB_CORRUPTION;
			mysql_mutex_unlock(&ibuf_pessimistic_insert_mutex);
			mysql_mutex_unlock(&ibuf_mutex);
			goto ibuf_insert_done;
		}

		err = btr_cur_optimistic_insert(
			BTR_NO_LOCKING_FLAG | BTR_NO_UNDO_LOG_FLAG,
			cursor, &offsets, &offsets_heap,
			ibuf_entry, &ins_rec,
			&dummy_big_rec, 0, thr, &mtr);

		if (err == DB_FAIL) {
			err = btr_cur_pessimistic_insert(
				BTR_NO_LOCKING_FLAG | BTR_NO_UNDO_LOG_FLAG,
				cursor, &offsets, &offsets_heap,
				ibuf_entry, &ins_rec,
				&dummy_big_rec, 0, thr, &mtr);
		}

		mysql_mutex_unlock(&ibuf_pessimistic_insert_mutex);
		ibuf_size_update(root);
		mysql_mutex_unlock(&ibuf_mutex);
		ibuf.empty = page_is_empty(root);

		block = btr_cur_get_block(cursor);
		ut_ad(block->page.id().space() == IBUF_SPACE_ID);
	}

ibuf_insert_done:
	if (offsets_heap) {
		mem_heap_free(offsets_heap);
	}

	if (err == DB_SUCCESS && op != IBUF_OP_DELETE) {
		/* Update the page max trx id field */
		page_update_max_trx_id(block, NULL,
				       thr_get_trx(thr)->id, &mtr);
	}

	goto func_exit;
}

/** Buffer an operation in the change buffer, instead of applying it
directly to the file page, if this is possible. Does not do it if the index
is clustered or unique.
@param[in]	op		operation type
@param[in]	entry		index entry to insert
@param[in,out]	index		index where to insert
@param[in]	page_id		page id where to insert
@param[in]	zip_size	ROW_FORMAT=COMPRESSED page size, or 0
@param[in,out]	thr		query thread
@return true if success */
TRANSACTIONAL_TARGET
bool
ibuf_insert(
	ibuf_op_t		op,
	const dtuple_t*		entry,
	dict_index_t*		index,
	const page_id_t		page_id,
	ulint			zip_size,
	que_thr_t*		thr)
{
	dberr_t		err;
	ulint		entry_size;
	ibool		no_counter;
	/* Read the settable global variable only once in
	this function, so that we will have a consistent view of it. */
	ibuf_use_t	use		= ibuf_use_t(innodb_change_buffering);
	DBUG_ENTER("ibuf_insert");

	DBUG_PRINT("ibuf", ("op: %d, space: " UINT32PF ", page_no: " UINT32PF,
			    op, page_id.space(), page_id.page_no()));

	ut_ad(dtuple_check_typed(entry));
	ut_ad(page_id.space() != SRV_TMP_SPACE_ID);

	ut_a(!dict_index_is_clust(index));
	ut_ad(!index->table->is_temporary());

	no_counter = use <= IBUF_USE_INSERT;

	switch (op) {
	case IBUF_OP_INSERT:
		switch (use) {
		case IBUF_USE_NONE:
		case IBUF_USE_DELETE:
		case IBUF_USE_DELETE_MARK:
			DBUG_RETURN(false);
		case IBUF_USE_INSERT:
		case IBUF_USE_INSERT_DELETE_MARK:
		case IBUF_USE_ALL:
			goto check_watch;
		}
		break;
	case IBUF_OP_DELETE_MARK:
		switch (use) {
		case IBUF_USE_NONE:
		case IBUF_USE_INSERT:
			DBUG_RETURN(false);
		case IBUF_USE_DELETE_MARK:
		case IBUF_USE_DELETE:
		case IBUF_USE_INSERT_DELETE_MARK:
		case IBUF_USE_ALL:
			ut_ad(!no_counter);
			goto check_watch;
		}
		break;
	case IBUF_OP_DELETE:
		switch (use) {
		case IBUF_USE_NONE:
		case IBUF_USE_INSERT:
		case IBUF_USE_INSERT_DELETE_MARK:
			DBUG_RETURN(false);
		case IBUF_USE_DELETE_MARK:
		case IBUF_USE_DELETE:
		case IBUF_USE_ALL:
			ut_ad(!no_counter);
			goto skip_watch;
		}
		break;
	case IBUF_OP_COUNT:
		break;
	}

	/* unknown op or use */
	ut_error;

check_watch:
	/* If a thread attempts to buffer an insert on a page while a
	purge is in progress on the same page, the purge must not be
	buffered, because it could remove a record that was
	re-inserted later.  For simplicity, we block the buffering of
	all operations on a page that has a purge pending.

	We do not check this in the IBUF_OP_DELETE case, because that
	would always trigger the buffer pool watch during purge and
	thus prevent the buffering of delete operations.  We assume
	that the issuer of IBUF_OP_DELETE has called
	buf_pool_t::watch_set(). */

	if (buf_pool.page_hash_contains<true>(
		    page_id, buf_pool.page_hash.cell_get(page_id.fold()))) {
		/* A buffer pool watch has been set or the
		page has been read into the buffer pool.
		Do not buffer the request.  If a purge operation
		is being buffered, have this request executed
		directly on the page in the buffer pool after the
		buffered entries for this page have been merged. */
		DBUG_RETURN(false);
	}

skip_watch:
	entry_size = rec_get_converted_size(index, entry, 0);

	if (entry_size
	    >= page_get_free_space_of_empty(dict_table_is_comp(index->table))
	    / 2) {

		DBUG_RETURN(false);
	}

	err = ibuf_insert_low(BTR_MODIFY_PREV, op, no_counter,
			      entry, entry_size,
			      index, page_id, zip_size, thr);
	if (err == DB_FAIL) {
		err = ibuf_insert_low(BTR_INSERT_TREE,
				      op, no_counter, entry, entry_size,
				      index, page_id, zip_size, thr);
	}

	ut_a(err == DB_SUCCESS || err == DB_STRONG_FAIL
	     || err == DB_TOO_BIG_RECORD);

	DBUG_RETURN(err == DB_SUCCESS);
}

MY_ATTRIBUTE((nonnull, warn_unused_result))
/********************************************************************//**
During merge, inserts to an index page a secondary index entry extracted
from the insert buffer.
@return	error code */
static
dberr_t
ibuf_insert_to_index_page_low(
/*==========================*/
	const dtuple_t*	entry,	/*!< in: buffered entry to insert */
	rec_offs**	offsets,/*!< out: offsets on *rec */
	mem_heap_t*	heap,	/*!< in/out: memory heap */
	mtr_t*		mtr,	/*!< in/out: mtr */
	page_cur_t*	page_cur)/*!< in/out: cursor positioned on the record
				after which to insert the buffered entry */
{
  if (page_cur_tuple_insert(page_cur, entry, offsets, &heap, 0, mtr))
    return DB_SUCCESS;

  /* Page reorganization or recompression should already have been
  attempted by page_cur_tuple_insert(). Besides, per
  ibuf_index_page_calc_free_zip() the page should not have been
  recompressed or reorganized. */
  ut_ad(!is_buf_block_get_page_zip(page_cur->block));

  /* If the record did not fit, reorganize */
  if (dberr_t err= btr_page_reorganize(page_cur, mtr))
    return err;

  /* This time the record must fit */
  if (page_cur_tuple_insert(page_cur, entry, offsets, &heap, 0, mtr))
    return DB_SUCCESS;

  return DB_CORRUPTION;
}

/************************************************************************
During merge, inserts to an index page a secondary index entry extracted
from the insert buffer. */
static
dberr_t
ibuf_insert_to_index_page(
/*======================*/
	const dtuple_t*	entry,	/*!< in: buffered entry to insert */
	buf_block_t*	block,	/*!< in/out: index page where the buffered entry
				should be placed */
	dict_index_t*	index,	/*!< in: record descriptor */
	mtr_t*		mtr)	/*!< in: mtr */
{
	page_cur_t	page_cur;
	page_t*		page		= buf_block_get_frame(block);
	rec_t*		rec;
	rec_offs*	offsets;
	mem_heap_t*	heap;

	DBUG_PRINT("ibuf", ("page " UINT32PF ":" UINT32PF,
			    block->page.id().space(),
			    block->page.id().page_no()));

	ut_ad(!dict_index_is_online_ddl(index));// this is an ibuf_dummy index
	ut_ad(ibuf_inside(mtr));
	ut_ad(dtuple_check_typed(entry));
#ifdef BTR_CUR_HASH_ADAPT
	/* A change buffer merge must occur before users are granted
	any access to the page. No adaptive hash index entries may
	point to a freshly read page. */
	ut_ad(!block->index);
	assert_block_ahi_empty(block);
#endif /* BTR_CUR_HASH_ADAPT */
	ut_ad(mtr->is_named_space(block->page.id().space()));

	if (UNIV_UNLIKELY(dict_table_is_comp(index->table)
			  != (ibool)!!page_is_comp(page))) {
		return DB_CORRUPTION;
	}

	rec = page_rec_get_next(page_get_infimum_rec(page));

	if (!rec || page_rec_is_supremum(rec)) {
		return DB_CORRUPTION;
	}

	if (!rec_n_fields_is_sane(index, rec, entry)) {
		return DB_CORRUPTION;
	}

	ulint up_match = 0, low_match = 0;
	page_cur.index = index;
	page_cur.block = block;

	if (page_cur_search_with_match(entry, PAGE_CUR_LE,
				       &up_match, &low_match, &page_cur,
				       nullptr)) {
		return DB_CORRUPTION;
	}

	dberr_t err = DB_SUCCESS;

	heap = mem_heap_create(
		sizeof(upd_t)
		+ REC_OFFS_HEADER_SIZE * sizeof(*offsets)
		+ dtuple_get_n_fields(entry)
		* (sizeof(upd_field_t) + sizeof *offsets));

	if (UNIV_UNLIKELY(low_match == dtuple_get_n_fields(entry))) {
		upd_t*		update;

		rec = page_cur_get_rec(&page_cur);

		/* This is based on
		row_ins_sec_index_entry_by_modify(BTR_MODIFY_LEAF). */
		ut_ad(rec_get_deleted_flag(rec, page_is_comp(page)));

		offsets = rec_get_offsets(rec, index, NULL, index->n_fields,
					  ULINT_UNDEFINED, &heap);
		update = row_upd_build_sec_rec_difference_binary(
			rec, index, offsets, entry, heap);

		if (update->n_fields == 0) {
			/* The records only differ in the delete-mark.
			Clear the delete-mark, like we did before
			Bug #56680 was fixed. */
			btr_rec_set_deleted<false>(block, rec, mtr);
			goto updated_in_place;
		}

		/* Copy the info bits. Clear the delete-mark. */
		update->info_bits = rec_get_info_bits(rec, page_is_comp(page));
		update->info_bits &= byte(~REC_INFO_DELETED_FLAG);
		page_zip_des_t* page_zip = buf_block_get_page_zip(block);

		/* We cannot invoke btr_cur_optimistic_update() here,
		because we do not have a btr_cur_t or que_thr_t,
		as the insert buffer merge occurs at a very low level. */
		if (!row_upd_changes_field_size_or_external(index, offsets,
							    update)
		    && (!page_zip || btr_cur_update_alloc_zip(
				page_zip, &page_cur, offsets,
				rec_offs_size(offsets), false, mtr))) {
			/* This is the easy case. Do something similar
			to btr_cur_update_in_place(). */
			rec = page_cur_get_rec(&page_cur);
			btr_cur_upd_rec_in_place(rec, index, offsets,
						 update, block, mtr);

			DBUG_EXECUTE_IF(
				"crash_after_log_ibuf_upd_inplace",
				log_buffer_flush_to_disk();
				ib::info() << "Wrote log record for ibuf"
					" update in place operation";
				DBUG_SUICIDE();
			);

			goto updated_in_place;
		}

		/* btr_cur_update_alloc_zip() may have changed this */
		rec = page_cur_get_rec(&page_cur);

		/* A collation may identify values that differ in
		storage length.
		Some examples (1 or 2 bytes):
		utf8_turkish_ci: I = U+0131 LATIN SMALL LETTER DOTLESS I
		utf8_general_ci: S = U+00DF LATIN SMALL LETTER SHARP S
		utf8_general_ci: A = U+00E4 LATIN SMALL LETTER A WITH DIAERESIS

		latin1_german2_ci: SS = U+00DF LATIN SMALL LETTER SHARP S

		Examples of a character (3-byte UTF-8 sequence)
		identified with 2 or 4 characters (1-byte UTF-8 sequences):

		utf8_unicode_ci: 'II' = U+2171 SMALL ROMAN NUMERAL TWO
		utf8_unicode_ci: '(10)' = U+247D PARENTHESIZED NUMBER TEN
		*/

		/* Delete the different-length record, and insert the
		buffered one. */

		page_cur_delete_rec(&page_cur, offsets, mtr);
		if (!(page_cur_move_to_prev(&page_cur))) {
			err = DB_CORRUPTION;
			goto updated_in_place;
		}
	} else {
		offsets = NULL;
	}

	err = ibuf_insert_to_index_page_low(entry, &offsets, heap, mtr,
                                            &page_cur);
updated_in_place:
	mem_heap_free(heap);

	return err;
}

/****************************************************************//**
During merge, sets the delete mark on a record for a secondary index
entry. */
static
void
ibuf_set_del_mark(
/*==============*/
	const dtuple_t*		entry,	/*!< in: entry */
	buf_block_t*		block,	/*!< in/out: block */
	dict_index_t*		index,	/*!< in: record descriptor */
	mtr_t*			mtr)	/*!< in: mtr */
{
	page_cur_t	page_cur;
	page_cur.block = block;
	page_cur.index = index;
	ulint		up_match = 0, low_match = 0;

	ut_ad(ibuf_inside(mtr));
	ut_ad(dtuple_check_typed(entry));

	if (!page_cur_search_with_match(entry, PAGE_CUR_LE,
					&up_match, &low_match, &page_cur,
					nullptr)
	    && low_match == dtuple_get_n_fields(entry)) {
		rec_t* rec = page_cur_get_rec(&page_cur);

		/* Delete mark the old index record. According to a
		comment in row_upd_sec_index_entry(), it can already
		have been delete marked if a lock wait occurred in
		row_ins_sec_index_entry() in a previous invocation of
		row_upd_sec_index_entry(). */

		if (UNIV_LIKELY
		    (!rec_get_deleted_flag(
			    rec, dict_table_is_comp(index->table)))) {
			btr_rec_set_deleted<true>(block, rec, mtr);
		}
	} else {
		const page_t*		page
			= page_cur_get_page(&page_cur);
		const buf_block_t*	block
			= page_cur_get_block(&page_cur);

		ib::error() << "Unable to find a record to delete-mark";
		fputs("InnoDB: tuple ", stderr);
		dtuple_print(stderr, entry);
		fputs("\n"
		      "InnoDB: record ", stderr);
		rec_print(stderr, page_cur_get_rec(&page_cur), index);

		ib::error() << "page " << block->page.id() << " ("
			<< page_get_n_recs(page) << " records, index id "
			<< btr_page_get_index_id(page) << ").";

		ib::error() << BUG_REPORT_MSG;
		ut_ad(0);
	}
}

/****************************************************************//**
During merge, delete a record for a secondary index entry. */
static
void
ibuf_delete(
/*========*/
	const dtuple_t*	entry,	/*!< in: entry */
	buf_block_t*	block,	/*!< in/out: block */
	dict_index_t*	index,	/*!< in: record descriptor */
	mtr_t*		mtr)	/*!< in/out: mtr; must be committed
				before latching any further pages */
{
	page_cur_t	page_cur;
	page_cur.block = block;
	page_cur.index = index;
	ulint		up_match = 0, low_match = 0;

	ut_ad(ibuf_inside(mtr));
	ut_ad(dtuple_check_typed(entry));
	ut_ad(!index->is_spatial());
	ut_ad(!index->is_clust());

	if (!page_cur_search_with_match(entry, PAGE_CUR_LE,
					&up_match, &low_match, &page_cur,
					nullptr)
	    && low_match == dtuple_get_n_fields(entry)) {
		page_zip_des_t*	page_zip= buf_block_get_page_zip(block);
		page_t*		page	= buf_block_get_frame(block);
		rec_t*		rec	= page_cur_get_rec(&page_cur);

		/* TODO: the below should probably be a separate function,
		it's a bastardized version of btr_cur_optimistic_delete. */

		rec_offs	offsets_[REC_OFFS_NORMAL_SIZE];
		rec_offs*	offsets	= offsets_;
		mem_heap_t*	heap = NULL;
		ulint		max_ins_size = 0;

		rec_offs_init(offsets_);

		offsets = rec_get_offsets(rec, index, offsets, index->n_fields,
					  ULINT_UNDEFINED, &heap);

		if (page_get_n_recs(page) <= 1
		    || !(REC_INFO_DELETED_FLAG
			 & rec_get_info_bits(rec, page_is_comp(page)))) {
			/* Refuse to purge the last record or a
			record that has not been marked for deletion. */
			ib::error() << "Unable to purge a record";
			fputs("InnoDB: tuple ", stderr);
			dtuple_print(stderr, entry);
			fputs("\n"
			      "InnoDB: record ", stderr);
			rec_print_new(stderr, rec, offsets);
			fprintf(stderr, "\nspace " UINT32PF " offset " UINT32PF
				" (%u records, index id %llu)\n"
				"InnoDB: Submit a detailed bug report"
				" to https://jira.mariadb.org/\n",
				block->page.id().space(),
				block->page.id().page_no(),
				(unsigned) page_get_n_recs(page),
				(ulonglong) btr_page_get_index_id(page));

			ut_ad(0);
			return;
		}

		if (!page_zip) {
			max_ins_size
				= page_get_max_insert_size_after_reorganize(
					page, 1);
		}
#ifdef UNIV_ZIP_DEBUG
		ut_a(!page_zip || page_zip_validate(page_zip, page, index));
#endif /* UNIV_ZIP_DEBUG */
		page_cur_delete_rec(&page_cur, offsets, mtr);
#ifdef UNIV_ZIP_DEBUG
		ut_a(!page_zip || page_zip_validate(page_zip, page, index));
#endif /* UNIV_ZIP_DEBUG */

		if (page_zip) {
			ibuf_update_free_bits_zip(block, mtr);
		} else {
			ibuf_update_free_bits_low(block, max_ins_size, mtr);
		}

		if (UNIV_LIKELY_NULL(heap)) {
			mem_heap_free(heap);
		}
	}
}

/*********************************************************************//**
Restores insert buffer tree cursor position
@return whether the position was restored */
static MY_ATTRIBUTE((nonnull))
bool
ibuf_restore_pos(
/*=============*/
	const page_id_t	page_id,/*!< in: page identifier */
	const dtuple_t*	search_tuple,
				/*!< in: search tuple for entries of page_no */
	btr_latch_mode	mode,	/*!< in: BTR_MODIFY_LEAF or BTR_PURGE_TREE */
	btr_pcur_t*	pcur,	/*!< in/out: persistent cursor whose
				position is to be restored */
	mtr_t*		mtr)	/*!< in/out: mini-transaction */
{
	if (UNIV_LIKELY(pcur->restore_position(mode, mtr) ==
	      btr_pcur_t::SAME_ALL)) {
		return true;
	}

	if (fil_space_t* s = fil_space_t::get(page_id.space())) {
		ib::error() << "ibuf cursor restoration fails!"
			" ibuf record inserted to page "
			<< page_id
			<< " in file " << s->chain.start->name;
		s->release();

		ib::error() << BUG_REPORT_MSG;

		rec_print_old(stderr, btr_pcur_get_rec(pcur));
		rec_print_old(stderr, pcur->old_rec);
		dtuple_print(stderr, search_tuple);
	}

	ibuf_btr_pcur_commit_specify_mtr(pcur, mtr);
	return false;
}

/**
Delete a change buffer record.
@param[in]	page_id		page identifier
@param[in,out]	pcur		persistent cursor positioned on the record
@param[in]	search_tuple	search key for (space,page_no)
@param[in,out]	mtr		mini-transaction
@return whether mtr was committed (due to pessimistic operation) */
static MY_ATTRIBUTE((warn_unused_result, nonnull))
bool ibuf_delete_rec(const page_id_t page_id, btr_pcur_t* pcur,
		     const dtuple_t* search_tuple, mtr_t* mtr)
{
	dberr_t		err;

	ut_ad(ibuf_inside(mtr));
	ut_ad(page_rec_is_user_rec(btr_pcur_get_rec(pcur)));
	ut_ad(ibuf_rec_get_page_no(mtr, btr_pcur_get_rec(pcur))
	      == page_id.page_no());
	ut_ad(ibuf_rec_get_space(mtr, btr_pcur_get_rec(pcur))
	      == page_id.space());

	switch (btr_cur_optimistic_delete(btr_pcur_get_btr_cur(pcur),
					  BTR_CREATE_FLAG, mtr)) {
	case DB_FAIL:
		break;
	case DB_SUCCESS:
		if (page_is_empty(btr_pcur_get_page(pcur))) {
			/* If a B-tree page is empty, it must be the root page
			and the whole B-tree must be empty. InnoDB does not
			allow empty B-tree pages other than the root. */
			ut_d(const page_t* root = btr_pcur_get_page(pcur));

			ut_ad(page_get_space_id(root) == IBUF_SPACE_ID);
			ut_ad(page_get_page_no(root)
			      == FSP_IBUF_TREE_ROOT_PAGE_NO);

			/* ibuf.empty is protected by the root page latch.
			Before the deletion, it had to be FALSE. */
			ut_ad(!ibuf.empty);
			ibuf.empty = true;
		}
		/* fall through */
	default:
		return(FALSE);
	}

	/* We have to resort to a pessimistic delete from ibuf.
	Delete-mark the record so that it will not be applied again,
	in case the server crashes before the pessimistic delete is
	made persistent. */
	btr_rec_set_deleted<true>(btr_pcur_get_block(pcur),
				  btr_pcur_get_rec(pcur), mtr);

	btr_pcur_store_position(pcur, mtr);
	ibuf_btr_pcur_commit_specify_mtr(pcur, mtr);

	ibuf_mtr_start(mtr);
	mysql_mutex_lock(&ibuf_mutex);
	mtr_x_lock_index(ibuf.index, mtr);

	if (!ibuf_restore_pos(page_id, search_tuple,
			      BTR_PURGE_TREE_ALREADY_LATCHED, pcur, mtr)) {
		mysql_mutex_unlock(&ibuf_mutex);
		goto func_exit;
	}

	if (buf_block_t* ibuf_root = ibuf_tree_root_get(mtr)) {
		btr_cur_pessimistic_delete(&err, TRUE,
					   btr_pcur_get_btr_cur(pcur),
					   BTR_CREATE_FLAG, false, mtr);
		ut_a(err == DB_SUCCESS);

		ibuf_size_update(ibuf_root->page.frame);
		ibuf.empty = page_is_empty(ibuf_root->page.frame);
	}

	mysql_mutex_unlock(&ibuf_mutex);
	ibuf_btr_pcur_commit_specify_mtr(pcur, mtr);

func_exit:
	ut_ad(mtr->has_committed());
	btr_pcur_close(pcur);

	return(TRUE);
}

/** Check whether buffered changes exist for a page.
@param[in]	id		page identifier
@param[in]	zip_size	ROW_FORMAT=COMPRESSED page size, or 0
@return whether buffered changes exist */
bool ibuf_page_exists(const page_id_t id, ulint zip_size)
{
	ut_ad(!fsp_is_system_temporary(id.space()));

	const ulint physical_size = zip_size ? zip_size : srv_page_size;

	if (ibuf_fixed_addr_page(id, physical_size)
	    || fsp_descr_page(id, physical_size)) {
		return false;
	}

	mtr_t mtr;
	bool bitmap_bits = false;

	ibuf_mtr_start(&mtr);
	if (const buf_block_t* bitmap_page = ibuf_bitmap_get_map_page(
		    id, zip_size, &mtr)) {
		bitmap_bits = ibuf_bitmap_page_get_bits(
			bitmap_page->page.frame, id, zip_size,
			IBUF_BITMAP_BUFFERED, &mtr) != 0;
	}
	ibuf_mtr_commit(&mtr);
	return bitmap_bits;
}

/** Reset the bits in the bitmap page for the given block and page id.
@param b        X-latched secondary index page (nullptr to discard changes)
@param page_id  page identifier
@param zip_size ROW_FORMAT=COMPRESSED page size, or 0
@param mtr      mini-transaction */
static void ibuf_reset_bitmap(buf_block_t *b, page_id_t page_id,
                              ulint zip_size, mtr_t *mtr)
{
 buf_block_t *bitmap= ibuf_bitmap_get_map_page(page_id, zip_size, mtr);
 if (!bitmap)
   return;

 const ulint physical_size = zip_size ? zip_size : srv_page_size;
 /* FIXME: update the bitmap byte only once! */
 ibuf_bitmap_page_set_bits<IBUF_BITMAP_BUFFERED>(bitmap, page_id,
                                                 physical_size, false, mtr);

 if (b)
   ibuf_bitmap_page_set_bits<IBUF_BITMAP_FREE>(bitmap, page_id, physical_size,
                                               ibuf_index_page_calc_free(b),
                                               mtr);
}

/** When an index page is read from a disk to the buffer pool, this function
applies any buffered operations to the page and deletes the entries from the
insert buffer. If the page is not read, but created in the buffer pool, this
function deletes its buffered entries from the insert buffer; there can
exist entries for such a page if the page belonged to an index which
subsequently was dropped.
@param block    X-latched page to try to apply changes to, or NULL to discard
@param page_id  page identifier
@param zip_size ROW_FORMAT=COMPRESSED page size, or 0
@return error code */
dberr_t ibuf_merge_or_delete_for_page(buf_block_t *block,
                                      const page_id_t page_id,
                                      ulint zip_size)
{
	if (trx_sys_hdr_page(page_id)) {
		return DB_SUCCESS;
	}

	ut_ad(!block || page_id == block->page.id());
	ut_ad(!block || block->page.frame);
	ut_ad(!block || !block->page.is_ibuf_exist());
	ut_ad(!block || !block->page.is_reinit());
	ut_ad(!trx_sys_hdr_page(page_id));
	ut_ad(page_id < page_id_t(SRV_SPACE_ID_UPPER_BOUND, 0));

	const ulint physical_size = zip_size ? zip_size : srv_page_size;

	if (ibuf_fixed_addr_page(page_id, physical_size)
	    || fsp_descr_page(page_id, physical_size)) {
		return DB_SUCCESS;
	}

	btr_pcur_t	pcur;
#ifdef UNIV_IBUF_DEBUG
	ulint		volume			= 0;
#endif /* UNIV_IBUF_DEBUG */
	dberr_t		err = DB_SUCCESS;
	mtr_t		mtr;

	fil_space_t* space = fil_space_t::get(page_id.space());

	if (UNIV_UNLIKELY(!space)) {
		block = nullptr;
	} else {
		ulint	bitmap_bits = 0;

		ibuf_mtr_start(&mtr);

		buf_block_t* bitmap_page = ibuf_bitmap_get_map_page(
			page_id, zip_size, &mtr);

		if (bitmap_page
		    && fil_page_get_type(bitmap_page->page.frame)
		    != FIL_PAGE_TYPE_ALLOCATED) {
			bitmap_bits = ibuf_bitmap_page_get_bits(
				bitmap_page->page.frame, page_id, zip_size,
				IBUF_BITMAP_BUFFERED, &mtr);
		}

		ibuf_mtr_commit(&mtr);

		if (bitmap_bits
		    && DB_SUCCESS
		    == fseg_page_is_allocated(space, page_id.page_no())) {
			ibuf_mtr_start(&mtr);
			mtr.set_named_space(space);
			ibuf_reset_bitmap(block, page_id, zip_size, &mtr);
			ibuf_mtr_commit(&mtr);
			bitmap_bits = 0;
			if (!block
			    || btr_page_get_index_id(block->page.frame)
			    != DICT_IBUF_ID_MIN + IBUF_SPACE_ID) {
				ibuf_delete_recs(page_id);
			}
		}

		if (!bitmap_bits) {
			/* No changes are buffered for this page. */
			space->release();
			return DB_SUCCESS;
		}
	}

	if (!block) {
	} else if (!fil_page_index_page_check(block->page.frame)
		   || !page_is_leaf(block->page.frame)) {
		space->set_corrupted();
		err = DB_CORRUPTION;
		block = nullptr;
	} else {
		/* Move the ownership of the x-latch on the page to this OS
		thread, so that we can acquire a second x-latch on it. This
		is needed for the insert operations to the index page to pass
		the debug checks. */

		block->page.lock.claim_ownership();
	}

	mem_heap_t* heap = mem_heap_create(512);

	const dtuple_t* search_tuple = ibuf_search_tuple_build(
		page_id.space(), page_id.page_no(), heap);

	/* Counts for merged & discarded operations. */
	ulint mops[IBUF_OP_COUNT];
	ulint dops[IBUF_OP_COUNT];

	memset(mops, 0, sizeof(mops));
	memset(dops, 0, sizeof(dops));
	pcur.btr_cur.page_cur.index = ibuf.index;

loop:
	ibuf_mtr_start(&mtr);

	/* Position pcur in the insert buffer at the first entry for this
	index page */
	if (btr_pcur_open_on_user_rec(search_tuple,
				      BTR_MODIFY_LEAF, &pcur, &mtr)
	    != DB_SUCCESS) {
		err = DB_CORRUPTION;
		goto reset_bit;
	}

	if (block) {
		block->page.fix();
		block->page.lock.x_lock_recursive();
		mtr.memo_push(block, MTR_MEMO_PAGE_X_FIX);
	}

	if (space) {
		mtr.set_named_space(space);
	}

	if (!btr_pcur_is_on_user_rec(&pcur)) {
		ut_ad(btr_pcur_is_after_last_on_page(&pcur));
		goto reset_bit;
	}

	for (;;) {
		rec_t*	rec;

		ut_ad(btr_pcur_is_on_user_rec(&pcur));

		rec = btr_pcur_get_rec(&pcur);

		/* Check if the entry is for this index page */
		if (ibuf_rec_get_page_no(&mtr, rec) != page_id.page_no()
		    || ibuf_rec_get_space(&mtr, rec) != page_id.space()) {

			if (block != NULL) {
				page_header_reset_last_insert(block, &mtr);
			}

			goto reset_bit;
		}

		if (err) {
			fputs("InnoDB: Discarding record\n ", stderr);
			rec_print_old(stderr, rec);
			fputs("\nInnoDB: from the insert buffer!\n\n", stderr);
		} else if (block != NULL && !rec_get_deleted_flag(rec, 0)) {
			/* Now we have at pcur a record which should be
			applied on the index page; NOTE that the call below
			copies pointers to fields in rec, and we must
			keep the latch to the rec page until the
			insertion is finished! */
			dtuple_t*	entry;
			trx_id_t	max_trx_id;
			dict_index_t*	dummy_index;
			ibuf_op_t	op = ibuf_rec_get_op_type(&mtr, rec);

			max_trx_id = page_get_max_trx_id(page_align(rec));
			page_update_max_trx_id(block,
					       buf_block_get_page_zip(block),
					       max_trx_id, &mtr);

			ut_ad(page_validate(page_align(rec), ibuf.index));

			entry = ibuf_build_entry_from_ibuf_rec(
				&mtr, rec, heap, &dummy_index);
			ut_ad(!dummy_index->table->space);
			dummy_index->table->space = space;
			dummy_index->table->space_id = space->id;

			ut_ad(page_validate(block->page.frame, dummy_index));

			switch (op) {
			case IBUF_OP_INSERT:
#ifdef UNIV_IBUF_DEBUG
				volume += rec_get_converted_size(
					dummy_index, entry, 0);

				volume += page_dir_calc_reserved_space(1);

				ut_a(volume <= (4U << srv_page_size_shift)
				     / IBUF_PAGE_SIZE_PER_FREE_SPACE);
#endif
				ibuf_insert_to_index_page(
					entry, block, dummy_index, &mtr);
				break;

			case IBUF_OP_DELETE_MARK:
				ibuf_set_del_mark(
					entry, block, dummy_index, &mtr);
				break;

			case IBUF_OP_DELETE:
				ibuf_delete(entry, block, dummy_index, &mtr);
				/* Because ibuf_delete() will latch an
				insert buffer bitmap page, commit mtr
				before latching any further pages.
				Store and restore the cursor position. */
				ut_ad(rec == btr_pcur_get_rec(&pcur));
				ut_ad(page_rec_is_user_rec(rec));
				ut_ad(ibuf_rec_get_page_no(&mtr, rec)
				      == page_id.page_no());
				ut_ad(ibuf_rec_get_space(&mtr, rec)
				      == page_id.space());

				/* Mark the change buffer record processed,
				so that it will not be merged again in case
				the server crashes between the following
				mtr_commit() and the subsequent mtr_commit()
				of deleting the change buffer record. */
				btr_rec_set_deleted<true>(
					btr_pcur_get_block(&pcur),
					btr_pcur_get_rec(&pcur), &mtr);

				btr_pcur_store_position(&pcur, &mtr);
				ibuf_btr_pcur_commit_specify_mtr(&pcur, &mtr);

				ibuf_mtr_start(&mtr);
				mtr.set_named_space(space);

				block->page.lock.x_lock_recursive();
				block->fix();
				mtr.memo_push(block, MTR_MEMO_PAGE_X_FIX);

				if (!ibuf_restore_pos(page_id, search_tuple,
						      BTR_MODIFY_LEAF,
						      &pcur, &mtr)) {

					ut_ad(mtr.has_committed());
					mops[op]++;
					ibuf_dummy_index_free(dummy_index);
					goto loop;
				}

				break;
			default:
				ut_error;
			}

			mops[op]++;

			ibuf_dummy_index_free(dummy_index);
		} else {
			dops[ibuf_rec_get_op_type(&mtr, rec)]++;
		}

		/* Delete the record from ibuf */
		if (ibuf_delete_rec(page_id, &pcur, search_tuple, &mtr)) {
			/* Deletion was pessimistic and mtr was committed:
			we start from the beginning again */

			ut_ad(mtr.has_committed());
			goto loop;
		} else if (btr_pcur_is_after_last_on_page(&pcur)) {
			ibuf_mtr_commit(&mtr);
			goto loop;
		}
	}

reset_bit:
	if (space) {
		ibuf_reset_bitmap(block, page_id, zip_size, &mtr);
	}

	ibuf_mtr_commit(&mtr);
	ut_free(pcur.old_rec_buf);

	if (space) {
		space->release();
	}

	mem_heap_free(heap);

	ibuf.n_merges++;
	ibuf_add_ops(ibuf.n_merged_ops, mops);
	ibuf_add_ops(ibuf.n_discarded_ops, dops);

	return err;
}

/** Delete all change buffer entries for a tablespace,
in DISCARD TABLESPACE, IMPORT TABLESPACE, or read-ahead.
@param[in]	space		missing or to-be-discarded tablespace */
void ibuf_delete_for_discarded_space(ulint space)
{
	if (UNIV_UNLIKELY(!ibuf.index)) return;

	btr_pcur_t	pcur;
	const rec_t*	ibuf_rec;
	mtr_t		mtr;

	/* Counts for discarded operations. */
	ulint		dops[IBUF_OP_COUNT];

	dfield_t	dfield[IBUF_REC_FIELD_METADATA];
	dtuple_t	search_tuple {0,IBUF_REC_FIELD_METADATA,
				      IBUF_REC_FIELD_METADATA,dfield,0
				      ,nullptr
#ifdef UNIV_DEBUG
				      ,DATA_TUPLE_MAGIC_N
#endif /* UNIV_DEBUG */
	};
	byte space_id[4];
	mach_write_to_4(space_id, space);

	dfield_set_data(&dfield[0], space_id, 4);
	dfield_set_data(&dfield[1], field_ref_zero, 1);
	dfield_set_data(&dfield[2], field_ref_zero, 4);
	dtuple_set_types_binary(&search_tuple, IBUF_REC_FIELD_METADATA);
	/* Use page number 0 to build the search tuple so that we get the
	cursor positioned at the first entry for this space id */

	memset(dops, 0, sizeof(dops));
	pcur.btr_cur.page_cur.index = ibuf.index;

loop:
	log_free_check();
	ibuf_mtr_start(&mtr);

	/* Position pcur in the insert buffer at the first entry for the
	space */
	if (btr_pcur_open_on_user_rec(&search_tuple,
				      BTR_MODIFY_LEAF, &pcur, &mtr)
	    != DB_SUCCESS) {
		goto leave_loop;
	}

	if (!btr_pcur_is_on_user_rec(&pcur)) {
		ut_ad(btr_pcur_is_after_last_on_page(&pcur));
		goto leave_loop;
	}

	for (;;) {
		ut_ad(btr_pcur_is_on_user_rec(&pcur));

		ibuf_rec = btr_pcur_get_rec(&pcur);

		/* Check if the entry is for this space */
		if (ibuf_rec_get_space(&mtr, ibuf_rec) != space) {

			goto leave_loop;
		}

		uint32_t page_no = ibuf_rec_get_page_no(&mtr, ibuf_rec);

		dops[ibuf_rec_get_op_type(&mtr, ibuf_rec)]++;

		/* Delete the record from ibuf */
		if (ibuf_delete_rec(page_id_t(space, page_no),
				    &pcur, &search_tuple, &mtr)) {
			/* Deletion was pessimistic and mtr was committed:
			we start from the beginning again */

			ut_ad(mtr.has_committed());
clear:
			ut_free(pcur.old_rec_buf);
			goto loop;
		}

		if (btr_pcur_is_after_last_on_page(&pcur)) {
			ibuf_mtr_commit(&mtr);
			goto clear;
		}
	}

leave_loop:
	ibuf_mtr_commit(&mtr);
	ut_free(pcur.old_rec_buf);

	ibuf_add_ops(ibuf.n_discarded_ops, dops);
}

/******************************************************************//**
Looks if the insert buffer is empty.
@return true if empty */
bool
ibuf_is_empty(void)
/*===============*/
{
	mtr_t		mtr;

	ibuf_mtr_start(&mtr);

	ut_d(mysql_mutex_lock(&ibuf_mutex));
	const buf_block_t* root = ibuf_tree_root_get(&mtr);
	bool is_empty = root && page_is_empty(root->page.frame);
	ut_ad(!root || is_empty == ibuf.empty);
	ut_d(mysql_mutex_unlock(&ibuf_mutex));
	ibuf_mtr_commit(&mtr);

	return(is_empty);
}

/******************************************************************//**
Prints info of ibuf. */
void
ibuf_print(
/*=======*/
	FILE*	file)	/*!< in: file where to print */
{
<<<<<<< HEAD
	mysql_mutex_lock(&ibuf_mutex);
=======
	if (UNIV_UNLIKELY(!ibuf.index)) return;
	mutex_enter(&ibuf_mutex);
>>>>>>> 08267ba0

	fprintf(file,
		"Ibuf: size " ULINTPF ", free list len " ULINTPF ","
		" seg size " ULINTPF ", " ULINTPF " merges\n",
		ulint{ibuf.size},
		ibuf.free_list_len,
		ibuf.seg_size,
		ulint{ibuf.n_merges});

	fputs("merged operations:\n ", file);
	ibuf_print_ops(ibuf.n_merged_ops, file);

	fputs("discarded operations:\n ", file);
	ibuf_print_ops(ibuf.n_discarded_ops, file);

	mysql_mutex_unlock(&ibuf_mutex);
}

/** Check the insert buffer bitmaps on IMPORT TABLESPACE.
@param[in]	trx	transaction
@param[in,out]	space	tablespace being imported
@return DB_SUCCESS or error code */
dberr_t ibuf_check_bitmap_on_import(const trx_t* trx, fil_space_t* space)
{
	ut_ad(trx->mysql_thd);
	ut_ad(space->purpose == FIL_TYPE_IMPORT);

	const unsigned zip_size = space->zip_size();
	const unsigned physical_size = space->physical_size();

	uint32_t size= std::min(space->free_limit, space->size);

	if (size == 0) {
		return(DB_TABLE_NOT_FOUND);
	}

	mtr_t mtr;

<<<<<<< HEAD
	mysql_mutex_lock(&ibuf_mutex);

=======
>>>>>>> 08267ba0
	/* The two bitmap pages (allocation bitmap and ibuf bitmap) repeat
	every page_size pages. For example if page_size is 16 KiB, then the
	two bitmap pages repeat every 16 KiB * 16384 = 256 MiB. In the loop
	below page_no is measured in number of pages since the beginning of
	the space, as usual. */

	for (uint32_t page_no = 0; page_no < size; page_no += physical_size) {
		if (trx_is_interrupted(trx)) {
<<<<<<< HEAD
			mysql_mutex_unlock(&ibuf_mutex);
=======
>>>>>>> 08267ba0
			return(DB_INTERRUPTED);
		}

		mtr_start(&mtr);

		buf_block_t* bitmap_page = ibuf_bitmap_get_map_page(
			page_id_t(space->id, page_no), zip_size, &mtr);
		if (!bitmap_page) {
<<<<<<< HEAD
			mysql_mutex_unlock(&ibuf_mutex);
			ibuf_exit(&mtr);
=======
>>>>>>> 08267ba0
			mtr.commit();
			return DB_CORRUPTION;
		}

		if (buf_is_zeroes(span<const byte>(bitmap_page->page.frame,
						   physical_size))) {
			/* This means we got all-zero page instead of
			ibuf bitmap page. The subsequent page should be
			all-zero pages. */
#ifdef UNIV_DEBUG
			for (uint32_t curr_page = page_no + 1;
			     curr_page < physical_size; curr_page++) {

				buf_block_t* block = buf_page_get(
					page_id_t(space->id, curr_page),
					zip_size, RW_S_LATCH, &mtr);
				page_t*	page = buf_block_get_frame(block);
				ut_ad(buf_is_zeroes(span<const byte>(
							    page,
							    physical_size)));
			}
#endif /* UNIV_DEBUG */
			mtr_commit(&mtr);
			continue;
		}

		for (uint32_t i = FSP_IBUF_BITMAP_OFFSET + 1; i < physical_size;
		     i++) {
			const uint32_t offset = page_no + i;
			const page_id_t	cur_page_id(space->id, offset);

			if (ibuf_bitmap_page_get_bits(
				    bitmap_page->page.frame,
				    cur_page_id, zip_size,
				    IBUF_BITMAP_IBUF, &mtr)) {

<<<<<<< HEAD
				mysql_mutex_unlock(&ibuf_mutex);
				ibuf_exit(&mtr);
=======
>>>>>>> 08267ba0
				mtr_commit(&mtr);

				ib_errf(trx->mysql_thd,
					IB_LOG_LEVEL_ERROR,
					 ER_INNODB_INDEX_CORRUPT,
					 "File %s page %u"
					 " is wrongly flagged to belong to the"
					 " insert buffer",
					space->chain.start->name, offset);
				return(DB_CORRUPTION);
			}

			if (ibuf_bitmap_page_get_bits(
				    bitmap_page->page.frame,
				    cur_page_id, zip_size,
				    IBUF_BITMAP_BUFFERED, &mtr)) {

				ib_errf(trx->mysql_thd,
					IB_LOG_LEVEL_WARN,
					ER_INNODB_INDEX_CORRUPT,
					"Buffered changes"
					" for file %s page %u are lost",
					space->chain.start->name, offset);

				/* Tolerate this error, so that
				slightly corrupted tables can be
				imported and dumped.  Clear the bit. */
				ibuf_bitmap_page_set_bits<IBUF_BITMAP_BUFFERED>(
					bitmap_page, cur_page_id,
					physical_size, false, &mtr);
			}
		}

		mtr_commit(&mtr);
	}

<<<<<<< HEAD
	mysql_mutex_unlock(&ibuf_mutex);
=======
>>>>>>> 08267ba0
	return(DB_SUCCESS);
}

void ibuf_set_bitmap_for_bulk_load(buf_block_t *block, mtr_t *mtr, bool reset)
{
  ut_a(page_is_leaf(block->page.frame));
  const page_id_t id{block->page.id()};
  const auto zip_size= block->zip_size();

  if (buf_block_t *bitmap_page= ibuf_bitmap_get_map_page(id, zip_size, mtr))
  {
    if (ibuf_bitmap_page_get_bits(bitmap_page->page.frame, id, zip_size,
                                  IBUF_BITMAP_BUFFERED, mtr))
      ibuf_delete_recs(id);

    ulint free_val= reset ? 0 : ibuf_index_page_calc_free(block);
    /* FIXME: update the bitmap byte only once! */
    ibuf_bitmap_page_set_bits<IBUF_BITMAP_FREE>
      (bitmap_page, id, block->physical_size(), free_val, mtr);
    ibuf_bitmap_page_set_bits<IBUF_BITMAP_BUFFERED>
      (bitmap_page, id, block->physical_size(), false, mtr);
  }
}<|MERGE_RESOLUTION|>--- conflicted
+++ resolved
@@ -2941,11 +2941,7 @@
 ibuf_update_max_tablespace_id(void)
 /*===============================*/
 {
-<<<<<<< HEAD
-=======
 	if (UNIV_UNLIKELY(!ibuf.index)) return;
-	ulint		max_space_id;
->>>>>>> 08267ba0
 	const rec_t*	rec;
 	const byte*	field;
 	ulint		len;
@@ -4546,12 +4542,8 @@
 /*=======*/
 	FILE*	file)	/*!< in: file where to print */
 {
-<<<<<<< HEAD
+	if (UNIV_UNLIKELY(!ibuf.index)) return;
 	mysql_mutex_lock(&ibuf_mutex);
-=======
-	if (UNIV_UNLIKELY(!ibuf.index)) return;
-	mutex_enter(&ibuf_mutex);
->>>>>>> 08267ba0
 
 	fprintf(file,
 		"Ibuf: size " ULINTPF ", free list len " ULINTPF ","
@@ -4590,11 +4582,6 @@
 
 	mtr_t mtr;
 
-<<<<<<< HEAD
-	mysql_mutex_lock(&ibuf_mutex);
-
-=======
->>>>>>> 08267ba0
 	/* The two bitmap pages (allocation bitmap and ibuf bitmap) repeat
 	every page_size pages. For example if page_size is 16 KiB, then the
 	two bitmap pages repeat every 16 KiB * 16384 = 256 MiB. In the loop
@@ -4603,10 +4590,6 @@
 
 	for (uint32_t page_no = 0; page_no < size; page_no += physical_size) {
 		if (trx_is_interrupted(trx)) {
-<<<<<<< HEAD
-			mysql_mutex_unlock(&ibuf_mutex);
-=======
->>>>>>> 08267ba0
 			return(DB_INTERRUPTED);
 		}
 
@@ -4615,11 +4598,6 @@
 		buf_block_t* bitmap_page = ibuf_bitmap_get_map_page(
 			page_id_t(space->id, page_no), zip_size, &mtr);
 		if (!bitmap_page) {
-<<<<<<< HEAD
-			mysql_mutex_unlock(&ibuf_mutex);
-			ibuf_exit(&mtr);
-=======
->>>>>>> 08267ba0
 			mtr.commit();
 			return DB_CORRUPTION;
 		}
@@ -4656,11 +4634,6 @@
 				    cur_page_id, zip_size,
 				    IBUF_BITMAP_IBUF, &mtr)) {
 
-<<<<<<< HEAD
-				mysql_mutex_unlock(&ibuf_mutex);
-				ibuf_exit(&mtr);
-=======
->>>>>>> 08267ba0
 				mtr_commit(&mtr);
 
 				ib_errf(trx->mysql_thd,
@@ -4697,10 +4670,6 @@
 		mtr_commit(&mtr);
 	}
 
-<<<<<<< HEAD
-	mysql_mutex_unlock(&ibuf_mutex);
-=======
->>>>>>> 08267ba0
 	return(DB_SUCCESS);
 }
 
