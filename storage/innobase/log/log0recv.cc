--- conflicted
+++ resolved
@@ -4497,16 +4497,12 @@
 			contiguous_lsn = end_lsn;
 			break;
 		}
-<<<<<<< HEAD
 		recv_sys.set_corrupt_log();
-=======
-		recv_sys.found_corrupt_log = true;
 	err_exit:
 		err = DB_ERROR;
 		/* fall through */
 	func_exit:
 	case 0:
->>>>>>> 1ff6b6f0
 		mysql_mutex_unlock(&log_sys.mutex);
 		return err;
 	}
@@ -4530,31 +4526,18 @@
 		goto func_exit;
 	}
 
-<<<<<<< HEAD
 	if (recv_sys.is_corrupt_log() && !srv_force_recovery) {
-		mysql_mutex_unlock(&log_sys.mutex);
-		ib::warn() << "Log scan aborted at LSN " << contiguous_lsn;
-		return(DB_ERROR);
-=======
-	if (recv_sys.found_corrupt_log && !srv_force_recovery) {
 		sql_print_warning("InnoDB: Log scan aborted at LSN " LSN_PF,
 				  contiguous_lsn);
 		goto err_exit;
->>>>>>> 1ff6b6f0
 	}
 
 	/* If we fail to open a tablespace while looking for FILE_CHECKPOINT, we
 	set the corruption flag. Specifically, if encryption key is missing, we
 	would not be able to open an encrypted tablespace and the flag could be
 	set. */
-<<<<<<< HEAD
 	if (recv_sys.is_corrupt_fs()) {
-		mysql_mutex_unlock(&log_sys.mutex);
-		return DB_ERROR;
-=======
-	if (recv_sys.found_corrupt_fs) {
 		goto err_exit;
->>>>>>> 1ff6b6f0
 	}
 
 	if (recv_sys.mlog_checkpoint_lsn == 0) {
@@ -4576,16 +4559,9 @@
 		rescan = recv_group_scan_log_recs(
 			checkpoint_lsn, &contiguous_lsn, false);
 
-<<<<<<< HEAD
 		if ((recv_sys.is_corrupt_log() && !srv_force_recovery)
 		    || recv_sys.is_corrupt_fs()) {
-			mysql_mutex_unlock(&log_sys.mutex);
-			return(DB_ERROR);
-=======
-		if ((recv_sys.found_corrupt_log && !srv_force_recovery)
-		    || recv_sys.found_corrupt_fs) {
 			goto err_exit;
->>>>>>> 1ff6b6f0
 		}
 	}
 
@@ -4698,14 +4674,8 @@
 
 			if ((recv_sys.is_corrupt_log()
 			     && !srv_force_recovery)
-<<<<<<< HEAD
 			    || recv_sys.is_corrupt_fs()) {
-				mysql_mutex_unlock(&log_sys.mutex);
-				return(DB_ERROR);
-=======
-			    || recv_sys.found_corrupt_fs) {
 				goto err_exit;
->>>>>>> 1ff6b6f0
 			}
 
 			ut_ad(contiguous_lsn <= recv_sys.recovered_lsn);
@@ -4774,46 +4744,28 @@
 
 	log_sys.next_checkpoint_no = ++checkpoint_no;
 
-<<<<<<< HEAD
-	DBUG_EXECUTE_IF("before_final_redo_apply",
-			mysql_mutex_unlock(&log_sys.mutex);
-			return DB_ERROR;);
+	DBUG_EXECUTE_IF("before_final_redo_apply", goto err_exit;);
 	mysql_mutex_lock(&recv_sys.mutex);
-=======
-	DBUG_EXECUTE_IF("before_final_redo_apply", goto err_exit;);
-	mutex_enter(&recv_sys.mutex);
-
->>>>>>> 1ff6b6f0
 	recv_sys.apply_log_recs = true;
 	recv_no_ibuf_operations = false;
 	ut_d(recv_no_log_write = srv_operation == SRV_OPERATION_RESTORE
 	     || srv_operation == SRV_OPERATION_RESTORE_EXPORT);
-<<<<<<< HEAD
+
 	if (srv_operation == SRV_OPERATION_NORMAL) {
 		err = recv_rename_files();
 	}
+
+	recv_lsn_checks_on = true;
 	mysql_mutex_unlock(&recv_sys.mutex);
-=======
->>>>>>> 1ff6b6f0
-
-	recv_lsn_checks_on = true;
-	mutex_exit(&recv_sys.mutex);
 
 	/* The database is now ready to start almost normal processing of user
 	transactions: transaction rollbacks and the application of the log
 	records in the hash table can be run in background. */
-<<<<<<< HEAD
 	if (err == DB_SUCCESS && deferred_spaces.reinit_all()
 	    && !srv_force_recovery) {
 		err = DB_CORRUPTION;
 	}
-
-	mysql_mutex_unlock(&log_sys.mutex);
-	return err;
-=======
-	ut_ad(err == DB_SUCCESS);
 	goto func_exit;
->>>>>>> 1ff6b6f0
 }
 
 bool recv_dblwr_t::validate_page(const page_id_t page_id,
