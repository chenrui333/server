--- conflicted
+++ resolved
@@ -345,17 +345,7 @@
           if (UNIV_UNLIKELY(rlen <= 3))
             goto record_corrupted;
           if (undo_append(block, ++l, --rlen) && !srv_force_recovery)
-<<<<<<< HEAD
-          {
-page_corrupted:
-            sql_print_error("InnoDB: Set innodb_force_recovery=1"
-                            " to ignore corruption.");
-            recv_sys.set_corrupt_log();
-            return applied;
-          }
-=======
             goto page_corrupted;
->>>>>>> 4179f93d
           break;
         case INSERT_HEAP_REDUNDANT:
         case INSERT_REUSE_REDUNDANT:
