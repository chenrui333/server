/*****************************************************************************

Copyright (c) 1997, 2017, Oracle and/or its affiliates. All Rights Reserved.
Copyright (c) 2013, 2022, MariaDB Corporation.

This program is free software; you can redistribute it and/or modify it under
the terms of the GNU General Public License as published by the Free Software
Foundation; version 2 of the License.

This program is distributed in the hope that it will be useful, but WITHOUT
ANY WARRANTY; without even the implied warranty of MERCHANTABILITY or FITNESS
FOR A PARTICULAR PURPOSE. See the GNU General Public License for more details.

You should have received a copy of the GNU General Public License along with
this program; if not, write to the Free Software Foundation, Inc.,
51 Franklin Street, Fifth Floor, Boston, MA 02110-1335 USA

*****************************************************************************/

/**************************************************//**
@file log/log0recv.cc
Recovery

Created 9/20/1997 Heikki Tuuri
*******************************************************/

#include "univ.i"

#include <map>
#include <string>
#include <my_service_manager.h>

#include "log0recv.h"

#ifdef HAVE_MY_AES_H
#include <my_aes.h>
#endif

#include "log0crypt.h"
#include "mem0mem.h"
#include "buf0buf.h"
#include "buf0dblwr.h"
#include "buf0flu.h"
#include "mtr0mtr.h"
#include "mtr0log.h"
#include "page0page.h"
#include "page0cur.h"
#include "trx0undo.h"
#include "ibuf0ibuf.h"
#include "trx0undo.h"
#include "trx0rec.h"
#include "fil0fil.h"
#include "buf0rea.h"
#include "srv0srv.h"
#include "srv0start.h"
#include "fil0pagecompress.h"
#include "log.h"

/** The recovery system */
recv_sys_t	recv_sys;
/** TRUE when recv_init_crash_recovery() has been called. */
bool	recv_needed_recovery;
#ifdef UNIV_DEBUG
/** TRUE if writing to the redo log (mtr_commit) is forbidden.
Protected by log_sys.latch. */
bool	recv_no_log_write = false;
#endif /* UNIV_DEBUG */

/** If the following is TRUE, the buffer pool file pages must be invalidated
after recovery and no ibuf operations are allowed; this becomes TRUE if
the log record hash table becomes too full, and log records must be merged
to file pages already before the recovery is finished: in this case no
ibuf operations are allowed, as they could modify the pages read in the
buffer pool before the pages have been recovered to the up-to-date state.

true means that recovery is running and no operations on the log file
are allowed yet: the variable name is misleading. */
bool	recv_no_ibuf_operations;

/** Stored physical log record */
struct log_phys_t : public log_rec_t
{
  /** start LSN of the mini-transaction (not necessarily of this record) */
  const lsn_t start_lsn;
private:
  /** @return the start of length and data */
  const byte *start() const
  {
    return my_assume_aligned<sizeof(size_t)>
      (reinterpret_cast<const byte*>(&start_lsn + 1));
  }
  /** @return the start of length and data */
  byte *start()
  { return const_cast<byte*>(const_cast<const log_phys_t*>(this)->start()); }
  /** @return the length of the following record */
  uint16_t len() const { uint16_t i; memcpy(&i, start(), 2); return i; }

  /** @return start of the log records */
  byte *begin() { return start() + 2; }
  /** @return end of the log records */
  byte *end() { byte *e= begin() + len(); ut_ad(!*e); return e; }
public:
  /** @return start of the log records */
  const byte *begin() const { return const_cast<log_phys_t*>(this)->begin(); }
  /** @return end of the log records */
  const byte *end() const { return const_cast<log_phys_t*>(this)->end(); }

  /** Determine the allocated size of the object.
  @param len  length of recs, excluding terminating NUL byte
  @return the total allocation size */
  static inline size_t alloc_size(size_t len);

  /** Constructor.
  @param start_lsn start LSN of the mini-transaction
  @param lsn  mtr_t::commit_lsn() of the mini-transaction
  @param recs the first log record for the page in the mini-transaction
  @param size length of recs, in bytes, excluding terminating NUL byte */
  log_phys_t(lsn_t start_lsn, lsn_t lsn, const byte *recs, size_t size) :
    log_rec_t(lsn), start_lsn(start_lsn)
  {
    ut_ad(start_lsn);
    ut_ad(start_lsn < lsn);
    const uint16_t len= static_cast<uint16_t>(size);
    ut_ad(len == size);
    memcpy(start(), &len, 2);
    reinterpret_cast<byte*>(memcpy(begin(), recs, size))[size]= 0;
  }

  /** Append a record to the log.
  @param recs  log to append
  @param size  size of the log, in bytes */
  void append(const byte *recs, size_t size)
  {
    ut_ad(start_lsn < lsn);
    uint16_t l= len();
    reinterpret_cast<byte*>(memcpy(end(), recs, size))[size]= 0;
    l= static_cast<uint16_t>(l + size);
    memcpy(start(), &l, 2);
  }

  /** Apply an UNDO_APPEND record.
  @see mtr_t::undo_append()
  @param block   undo log page
  @param data    undo log record
  @param len     length of the undo log record
  @return whether the operation failed (inconcistency was noticed) */
  static bool undo_append(const buf_block_t &block, const byte *data,
                          size_t len)
  {
    ut_ad(len > 2);
    byte *free_p= my_assume_aligned<2>
      (TRX_UNDO_PAGE_HDR + TRX_UNDO_PAGE_FREE + block.page.frame);
    const uint16_t free= mach_read_from_2(free_p);
    if (UNIV_UNLIKELY(free < TRX_UNDO_PAGE_HDR + TRX_UNDO_PAGE_HDR_SIZE ||
                      free + len + 6 >= srv_page_size - FIL_PAGE_DATA_END))
    {
      ib::error() << "Not applying UNDO_APPEND due to corruption on "
                  << block.page.id();
      return true;
    }

    byte *p= block.page.frame + free;
    mach_write_to_2(free_p, free + 4 + len);
    memcpy(p, free_p, 2);
    p+= 2;
    memcpy(p, data, len);
    p+= len;
    mach_write_to_2(p, free);
    return false;
  }

  /** Check an OPT_PAGE_CHECKSUM record.
  @see mtr_t::page_checksum()
  @param block   buffer page
  @param l       pointer to checksum
  @return whether an unrecoverable mismatch was found */
  static bool page_checksum(const buf_block_t &block, const byte *l)
  {
    size_t size;
    const byte *page= block.page.zip.data;
    if (UNIV_LIKELY_NULL(page))
      size= (UNIV_ZIP_SIZE_MIN >> 1) << block.page.zip.ssize;
    else
    {
      page= block.page.frame;
      size= srv_page_size;
    }
    if (UNIV_LIKELY(my_crc32c(my_crc32c(my_crc32c(0, page + FIL_PAGE_OFFSET,
                                                  FIL_PAGE_LSN -
                                                  FIL_PAGE_OFFSET),
                                        page + FIL_PAGE_TYPE, 2),
                              page + FIL_PAGE_SPACE_ID,
                              size - (FIL_PAGE_SPACE_ID + 8)) ==
                    mach_read_from_4(l)))
      return false;

    ib::error() << "OPT_PAGE_CHECKSUM mismatch on " << block.page.id();
    return !srv_force_recovery;
  }

  /** The status of apply() */
  enum apply_status {
    /** The page was not affected */
    APPLIED_NO= 0,
    /** The page was modified */
    APPLIED_YES,
    /** The page was modified, affecting the encryption parameters */
    APPLIED_TO_ENCRYPTION,
    /** The page was modified, affecting the tablespace header */
    APPLIED_TO_FSP_HEADER,
    /** The page was found to be corrupted */
    APPLIED_CORRUPTED,
  };

  /** Apply log to a page frame.
  @param[in,out] block         buffer block
  @param[in,out] last_offset   last byte offset, for same_page records
  @return whether any log was applied to the page */
  apply_status apply(const buf_block_t &block, uint16_t &last_offset) const
  {
    const byte * const recs= begin();
    byte *const frame= block.page.zip.data
      ? block.page.zip.data : block.page.frame;
    const size_t size= block.physical_size();
    apply_status applied= APPLIED_NO;

    for (const byte *l= recs;;)
    {
      const byte b= *l++;
      if (!b)
        return applied;
      ut_ad((b & 0x70) != RESERVED);
      size_t rlen= b & 0xf;
      if (!rlen)
      {
        const size_t lenlen= mlog_decode_varint_length(*l);
        const uint32_t addlen= mlog_decode_varint(l);
        ut_ad(addlen != MLOG_DECODE_ERROR);
        rlen= addlen + 15 - lenlen;
        l+= lenlen;
      }
      if (!(b & 0x80))
      {
        /* Skip the page identifier. It has already been validated. */
        size_t idlen= mlog_decode_varint_length(*l);
        ut_ad(idlen <= 5);
        ut_ad(idlen < rlen);
        ut_ad(mlog_decode_varint(l) == block.page.id().space());
        l+= idlen;
        rlen-= idlen;
        idlen= mlog_decode_varint_length(*l);
        ut_ad(idlen <= 5);
        ut_ad(idlen <= rlen);
        ut_ad(mlog_decode_varint(l) == block.page.id().page_no());
        l+= idlen;
        rlen-= idlen;
        last_offset= 0;
      }

      switch (b & 0x70) {
      case FREE_PAGE:
        ut_ad(last_offset == 0);
        goto next_not_same_page;
      case INIT_PAGE:
        if (UNIV_LIKELY(rlen == 0))
        {
          memset_aligned<UNIV_ZIP_SIZE_MIN>(frame, 0, size);
          mach_write_to_4(frame + FIL_PAGE_OFFSET, block.page.id().page_no());
          memset_aligned<8>(FIL_PAGE_PREV + frame, 0xff, 8);
          mach_write_to_4(frame + FIL_PAGE_SPACE_ID, block.page.id().space());
          last_offset= FIL_PAGE_TYPE;
        next_after_applying:
          if (applied == APPLIED_NO)
            applied= APPLIED_YES;
        }
        else
        {
        record_corrupted:
          if (!srv_force_recovery)
          {
            recv_sys.set_corrupt_log();
            return applied;
          }
        next_not_same_page:
          last_offset= 1; /* the next record must not be same_page  */
        }
        l+= rlen;
        continue;
      case OPTION:
        ut_ad(rlen == 5);
        ut_ad(*l == OPT_PAGE_CHECKSUM);
        if (page_checksum(block, l + 1))
        {
page_corrupted:
          sql_print_error("InnoDB: Set innodb_force_recovery=1"
                          " to ignore corruption.");
          return APPLIED_CORRUPTED;
        }
        goto next_after_applying;
      }

      ut_ad(mach_read_from_4(frame + FIL_PAGE_OFFSET) ==
            block.page.id().page_no());
      ut_ad(mach_read_from_4(frame + FIL_PAGE_SPACE_ID) ==
            block.page.id().space());
      ut_ad(last_offset <= 1 || last_offset > 8);
      ut_ad(last_offset <= size);

      switch (b & 0x70) {
      case EXTENDED:
        if (UNIV_UNLIKELY(block.page.id().page_no() < 3 ||
                          block.page.zip.ssize))
          goto record_corrupted;
        static_assert(INIT_ROW_FORMAT_REDUNDANT == 0, "compatiblity");
        static_assert(INIT_ROW_FORMAT_DYNAMIC == 1, "compatibility");
        if (UNIV_UNLIKELY(!rlen))
          goto record_corrupted;
        switch (const byte subtype= *l) {
          uint8_t ll;
          size_t prev_rec, hdr_size;
        default:
          goto record_corrupted;
        case INIT_ROW_FORMAT_REDUNDANT:
        case INIT_ROW_FORMAT_DYNAMIC:
          if (UNIV_UNLIKELY(rlen != 1))
            goto record_corrupted;
          page_create_low(&block, *l != INIT_ROW_FORMAT_REDUNDANT);
          break;
        case UNDO_INIT:
          if (UNIV_UNLIKELY(rlen != 1))
            goto record_corrupted;
          trx_undo_page_init(block);
          break;
        case UNDO_APPEND:
          if (UNIV_UNLIKELY(rlen <= 3))
            goto record_corrupted;
          if (undo_append(block, ++l, --rlen) && !srv_force_recovery)
            goto page_corrupted;
          break;
        case INSERT_HEAP_REDUNDANT:
        case INSERT_REUSE_REDUNDANT:
        case INSERT_HEAP_DYNAMIC:
        case INSERT_REUSE_DYNAMIC:
          if (UNIV_UNLIKELY(rlen < 2))
            goto record_corrupted;
          rlen--;
          ll= mlog_decode_varint_length(*++l);
          if (UNIV_UNLIKELY(ll > 3 || ll >= rlen))
            goto record_corrupted;
          prev_rec= mlog_decode_varint(l);
          ut_ad(prev_rec != MLOG_DECODE_ERROR);
          rlen-= ll;
          l+= ll;
          ll= mlog_decode_varint_length(*l);
          static_assert(INSERT_HEAP_REDUNDANT == 4, "compatibility");
          static_assert(INSERT_REUSE_REDUNDANT == 5, "compatibility");
          static_assert(INSERT_HEAP_DYNAMIC == 6, "compatibility");
          static_assert(INSERT_REUSE_DYNAMIC == 7, "compatibility");
          if (subtype & 2)
          {
            size_t shift= 0;
            if (subtype & 1)
            {
              if (UNIV_UNLIKELY(ll > 3 || ll >= rlen))
                goto record_corrupted;
              shift= mlog_decode_varint(l);
              ut_ad(shift != MLOG_DECODE_ERROR);
              rlen-= ll;
              l+= ll;
              ll= mlog_decode_varint_length(*l);
            }
            if (UNIV_UNLIKELY(ll > 3 || ll >= rlen))
              goto record_corrupted;
            size_t enc_hdr_l= mlog_decode_varint(l);
            ut_ad(enc_hdr_l != MLOG_DECODE_ERROR);
            rlen-= ll;
            l+= ll;
            ll= mlog_decode_varint_length(*l);
            if (UNIV_UNLIKELY(ll > 2 || ll >= rlen))
              goto record_corrupted;
            size_t hdr_c= mlog_decode_varint(l);
            ut_ad(hdr_c != MLOG_DECODE_ERROR);
            rlen-= ll;
            l+= ll;
            ll= mlog_decode_varint_length(*l);
            if (UNIV_UNLIKELY(ll > 3 || ll > rlen))
              goto record_corrupted;
            size_t data_c= mlog_decode_varint(l);
            ut_ad(data_c != MLOG_DECODE_ERROR);
            rlen-= ll;
            l+= ll;
            if (page_apply_insert_dynamic(block, subtype & 1, prev_rec,
                                          shift, enc_hdr_l, hdr_c, data_c,
                                          l, rlen) && !srv_force_recovery)
              goto page_corrupted;
          }
          else
          {
            if (UNIV_UNLIKELY(ll > 2 || ll >= rlen))
              goto record_corrupted;
            size_t header= mlog_decode_varint(l);
            ut_ad(header != MLOG_DECODE_ERROR);
            rlen-= ll;
            l+= ll;
            ll= mlog_decode_varint_length(*l);
            if (UNIV_UNLIKELY(ll > 2 || ll >= rlen))
              goto record_corrupted;
            size_t hdr_c= mlog_decode_varint(l);
            ut_ad(hdr_c != MLOG_DECODE_ERROR);
            rlen-= ll;
            l+= ll;
            ll= mlog_decode_varint_length(*l);
            if (UNIV_UNLIKELY(ll > 2 || ll > rlen))
              goto record_corrupted;
            size_t data_c= mlog_decode_varint(l);
            rlen-= ll;
            l+= ll;
            if (page_apply_insert_redundant(block, subtype & 1, prev_rec,
                                            header, hdr_c, data_c,
                                            l, rlen) && !srv_force_recovery)
              goto page_corrupted;
          }
          break;
        case DELETE_ROW_FORMAT_REDUNDANT:
          if (UNIV_UNLIKELY(rlen < 2 || rlen > 4))
            goto record_corrupted;
          rlen--;
          ll= mlog_decode_varint_length(*++l);
          if (UNIV_UNLIKELY(ll != rlen))
            goto record_corrupted;
          if (page_apply_delete_redundant(block, mlog_decode_varint(l)) &&
              !srv_force_recovery)
            goto page_corrupted;
          break;
        case DELETE_ROW_FORMAT_DYNAMIC:
          if (UNIV_UNLIKELY(rlen < 2))
            goto record_corrupted;
          rlen--;
          ll= mlog_decode_varint_length(*++l);
          if (UNIV_UNLIKELY(ll > 3 || ll >= rlen))
            goto record_corrupted;
          prev_rec= mlog_decode_varint(l);
          ut_ad(prev_rec != MLOG_DECODE_ERROR);
          rlen-= ll;
          l+= ll;
          ll= mlog_decode_varint_length(*l);
          if (UNIV_UNLIKELY(ll > 2 || ll >= rlen))
            goto record_corrupted;
          hdr_size= mlog_decode_varint(l);
          ut_ad(hdr_size != MLOG_DECODE_ERROR);
          rlen-= ll;
          l+= ll;
          ll= mlog_decode_varint_length(*l);
          if (UNIV_UNLIKELY(ll > 3 || ll != rlen))
            goto record_corrupted;
          if (page_apply_delete_dynamic(block, prev_rec, hdr_size,
                                        mlog_decode_varint(l)) &&
              !srv_force_recovery)
            goto page_corrupted;
          break;
        }
        last_offset= FIL_PAGE_TYPE;
        goto next_after_applying;
      case WRITE:
      case MEMSET:
      case MEMMOVE:
        if (UNIV_UNLIKELY(last_offset == 1))
          goto record_corrupted;
        const size_t olen= mlog_decode_varint_length(*l);
        if (UNIV_UNLIKELY(olen >= rlen) || UNIV_UNLIKELY(olen > 3))
          goto record_corrupted;
        const uint32_t offset= mlog_decode_varint(l);
        ut_ad(offset != MLOG_DECODE_ERROR);
        static_assert(FIL_PAGE_OFFSET == 4, "compatibility");
        if (UNIV_UNLIKELY(offset >= size))
          goto record_corrupted;
        if (UNIV_UNLIKELY(offset + last_offset < 8 ||
                          offset + last_offset >= size))
          goto record_corrupted;
        last_offset= static_cast<uint16_t>(last_offset + offset);
        l+= olen;
        rlen-= olen;
        size_t llen= rlen;
        if ((b & 0x70) == WRITE)
        {
          if (UNIV_UNLIKELY(rlen + last_offset > size))
            goto record_corrupted;
          memcpy(frame + last_offset, l, llen);
          if (UNIV_LIKELY(block.page.id().page_no()));
          else if (llen == 11 + MY_AES_BLOCK_SIZE &&
                   last_offset == FSP_HEADER_OFFSET + MAGIC_SZ +
                   fsp_header_get_encryption_offset(block.zip_size()))
            applied= APPLIED_TO_ENCRYPTION;
          else if (last_offset < FSP_HEADER_OFFSET + FSP_FREE + FLST_LEN + 4 &&
                   last_offset + llen >= FSP_HEADER_OFFSET + FSP_SIZE)
            applied= APPLIED_TO_FSP_HEADER;
        next_after_applying_write:
          ut_ad(llen + last_offset <= size);
          last_offset= static_cast<uint16_t>(last_offset + llen);
          goto next_after_applying;
        }
        llen= mlog_decode_varint_length(*l);
        if (UNIV_UNLIKELY(llen > rlen || llen > 3))
          goto record_corrupted;
        const uint32_t len= mlog_decode_varint(l);
        ut_ad(len != MLOG_DECODE_ERROR);
        if (UNIV_UNLIKELY(len + last_offset > size))
          goto record_corrupted;
        l+= llen;
        rlen-= llen;
        llen= len;
        if ((b & 0x70) == MEMSET)
        {
          ut_ad(rlen <= llen);
          if (UNIV_UNLIKELY(rlen != 1))
          {
            size_t s;
            for (s= 0; s < llen; s+= rlen)
              memcpy(frame + last_offset + s, l, rlen);
            memcpy(frame + last_offset + s, l, llen - s);
          }
          else
            memset(frame + last_offset, *l, llen);
          goto next_after_applying_write;
        }
        const size_t slen= mlog_decode_varint_length(*l);
        if (UNIV_UNLIKELY(slen != rlen || slen > 3))
          goto record_corrupted;
        uint32_t s= mlog_decode_varint(l);
        ut_ad(slen != MLOG_DECODE_ERROR);
        if (s & 1)
          s= last_offset - (s >> 1) - 1;
        else
          s= last_offset + (s >> 1) + 1;
        if (UNIV_LIKELY(s >= 8 && s + llen <= size))
        {
          memmove(frame + last_offset, frame + s, llen);
          goto next_after_applying_write;
        }
      }
      goto record_corrupted;
    }
  }
};


inline size_t log_phys_t::alloc_size(size_t len)
{
  return len + (1 + 2 + sizeof(log_phys_t));
}


/** Tablespace item during recovery */
struct file_name_t {
	/** Tablespace file name (FILE_MODIFY) */
	std::string	name;
	/** Tablespace object (NULL if not valid or not found) */
	fil_space_t*	space = nullptr;

	/** Tablespace status. */
	enum fil_status {
		/** Normal tablespace */
		NORMAL,
		/** Deleted tablespace */
		DELETED,
		/** Missing tablespace */
		MISSING
	};

	/** Status of the tablespace */
	fil_status	status;

	/** FSP_SIZE of tablespace */
	uint32_t	size = 0;

	/** Freed pages of tablespace */
	range_set	freed_ranges;

	/** Dummy flags before they have been read from the .ibd file */
	static constexpr uint32_t initial_flags = FSP_FLAGS_FCRC32_MASK_MARKER;
	/** FSP_SPACE_FLAGS of tablespace */
	uint32_t	flags = initial_flags;

	/** Constructor */
	file_name_t(std::string name_, bool deleted)
		: name(std::move(name_)), status(deleted ? DELETED: NORMAL) {}

  /** Add the freed pages */
  void add_freed_page(uint32_t page_no) { freed_ranges.add_value(page_no); }

  /** Remove the freed pages */
  void remove_freed_page(uint32_t page_no)
  {
    if (freed_ranges.empty()) return;
    freed_ranges.remove_value(page_no);
  }
};

/** Map of dirty tablespaces during recovery */
typedef std::map<
	uint32_t,
	file_name_t,
<<<<<<< HEAD
	std::less<uint32_t>,
=======
	std::less<ulint>,
>>>>>>> c982a143
	ut_allocator<std::pair<const uint32_t, file_name_t> > >	recv_spaces_t;

static recv_spaces_t	recv_spaces;

/** The last parsed FILE_RENAME records */
static std::map<uint32_t,std::string> renamed_spaces;

/** Files for which fil_ibd_load() returned FIL_LOAD_DEFER */
static struct
{
  /** Maintains the last opened defer file name along with lsn */
  struct item
  {
    /** Log sequence number of latest add() called by fil_name_process() */
    lsn_t lsn;
    /** File name from the FILE_ record */
    std::string file_name;
    /** whether a FILE_DELETE record was encountered */
    mutable bool deleted;
  };

  using map= std::map<const uint32_t, item, std::less<const uint32_t>,
                      ut_allocator<std::pair<const uint32_t, item> > >;

  /** Map of defer tablespaces */
  map defers;

  /** Add the deferred space only if it is latest one
  @param space  space identifier
  @param f_name file name
  @param lsn    log sequence number of the FILE_ record */
  void add(uint32_t space, const std::string &f_name, lsn_t lsn)
  {
    mysql_mutex_assert_owner(&recv_sys.mutex);
    const char *filename= f_name.c_str();

    if (srv_operation == SRV_OPERATION_RESTORE)
    {
      /* Replace absolute DATA DIRECTORY file paths with
      short names relative to the backup directory. */
      if (const char *name= strrchr(filename, '/'))
      {
        while (--name > filename && *name != '/');
        if (name > filename)
          filename= name + 1;
      }
    }

    char *fil_path= fil_make_filepath(nullptr, {filename, strlen(filename)},
                                      IBD, false);
    const item defer{lsn, fil_path, false};
    ut_free(fil_path);

    /* The file name must be unique. Keep the one with the latest LSN. */
    auto d= defers.begin();

    while (d != defers.end())
    {
      if (d->second.file_name != defer.file_name)
        ++d;
      else if (d->first == space)
      {
        /* Neither the file name nor the tablespace ID changed.
        Update the LSN if needed. */
        if (d->second.lsn < lsn)
          d->second.lsn= lsn;
        return;
      }
      else if (d->second.lsn < lsn)
      {
        /* Reset the old tablespace name in recovered spaces list */
        recv_spaces_t::iterator it{recv_spaces.find(d->first)};
        if (it != recv_spaces.end() &&
            it->second.name == d->second.file_name)
          it->second.name = "";
        defers.erase(d++);
      }
      else
      {
        ut_ad(d->second.lsn != lsn);
        return; /* A later tablespace already has this name. */
      }
    }

    auto p= defers.emplace(space, defer);
    if (!p.second && p.first->second.lsn <= lsn)
    {
      p.first->second.lsn= lsn;
      p.first->second.file_name= defer.file_name;
    }
    /* Add the newly added defered space and change the file name */
    recv_spaces_t::iterator it{recv_spaces.find(space)};
    if (it != recv_spaces.end())
      it->second.name = defer.file_name;
  }

  void remove(uint32_t space)
  {
    mysql_mutex_assert_owner(&recv_sys.mutex);
    defers.erase(space);
  }

  /** Look up a tablespace that was found corrupted during recovery.
  @param id   tablespace id
  @return tablespace whose creation was deferred
  @retval nullptr if no such tablespace was found */
  item *find(uint32_t id)
  {
    mysql_mutex_assert_owner(&recv_sys.mutex);
    auto it= defers.find(id);
    if (it != defers.end())
      return &it->second;
    return nullptr;
  }

  void clear()
  {
    mysql_mutex_assert_owner(&recv_sys.mutex);
    defers.clear();
  }

  /** Initialize all deferred tablespaces.
  @return whether any deferred initialization failed */
  bool reinit_all()
  {
retry:
    log_sys.latch.wr_unlock();
    fil_space_t *space= fil_system.sys_space;
    buf_block_t *free_block= buf_LRU_get_free_block(false);
    log_sys.latch.wr_lock(SRW_LOCK_CALL);
    mysql_mutex_lock(&recv_sys.mutex);

    for (auto d= defers.begin(); d != defers.end(); )
    {
      const uint32_t space_id{d->first};
      recv_sys_t::map::iterator p{recv_sys.pages.lower_bound({space_id,0})};

      if (d->second.deleted ||
          p == recv_sys.pages.end() || p->first.space() != space_id)
      {
        /* We found a FILE_DELETE record for the tablespace, or
        there were no buffered records. Either way, we must create a
        dummy tablespace with the latest known name,
        for dict_drop_index_tree(). */
        recv_sys.pages_it_invalidate(space_id);
        while (p != recv_sys.pages.end() && p->first.space() == space_id)
        {
          ut_ad(!p->second.being_processed);
          recv_sys_t::map::iterator r= p++;
          recv_sys.erase(r);
        }
        recv_spaces_t::iterator it{recv_spaces.find(space_id)};
        if (it != recv_spaces.end())
        {
          const std::string *name= &d->second.file_name;
          if (d->second.deleted)
          {
            const auto r= renamed_spaces.find(space_id);
            if (r != renamed_spaces.end())
              name= &r->second;
            bool exists;
            os_file_type_t ftype;
            if (!os_file_status(name->c_str(), &exists, &ftype) || !exists)
              goto processed;
          }
          if (create(it, *name, static_cast<uint32_t>
                     (1U << FSP_FLAGS_FCRC32_POS_MARKER |
                      FSP_FLAGS_FCRC32_PAGE_SSIZE()), nullptr, 0))
            mysql_mutex_unlock(&fil_system.mutex);
        }
      }
      else
        space= recv_sys.recover_deferred(p, d->second.file_name, free_block);
processed:
      auto e= d++;
      defers.erase(e);
      if (!space)
        break;
      if (space != fil_system.sys_space)
        space->release();
      if (free_block)
        continue;
      mysql_mutex_unlock(&recv_sys.mutex);
      goto retry;
    }

    clear();
    mysql_mutex_unlock(&recv_sys.mutex);
    if (free_block)
      buf_pool.free_block(free_block);
    return !space;
  }

  /** Create tablespace metadata for a data file that was initially
  found corrupted during recovery.
  @param it         tablespace iterator
  @param name       latest file name
  @param flags      FSP_SPACE_FLAGS
  @param crypt_data encryption metadata
  @param size       tablespace size in pages
  @return tablespace; the caller must release fil_system.mutex
  @retval nullptr   if crypt_data is invalid */
  static fil_space_t *create(const recv_spaces_t::const_iterator &it,
                             const std::string &name, uint32_t flags,
                             fil_space_crypt_t *crypt_data, uint32_t size)
  {
    if (crypt_data && !fil_crypt_check(crypt_data, name.c_str()))
      return nullptr;
    mysql_mutex_lock(&fil_system.mutex);
    fil_space_t *space= fil_space_t::create(it->first, flags, false,
                                            crypt_data);
    ut_ad(space);
    const char *filename= name.c_str();
    if (srv_operation == SRV_OPERATION_RESTORE)
    {
      if (const char *tbl_name= strrchr(filename, '/'))
      {
        while (--tbl_name > filename && *tbl_name != '/');
        if (tbl_name > filename)
          filename= tbl_name + 1;
      }
    }
    pfs_os_file_t handle= OS_FILE_CLOSED;
    if (srv_operation == SRV_OPERATION_RESTORE)
    {
      /* During mariadb-backup --backup, a table could be renamed,
      created and dropped, and we may be missing the file at this
      point of --prepare. Try to create the file if it does not exist
      already. If the file exists, we'll pass handle=OS_FILE_CLOSED
      and the file will be opened normally in fil_space_t::acquire()
      inside recv_sys_t::recover_deferred(). */
      bool success;
      handle= os_file_create(innodb_data_file_key, filename,
                             OS_FILE_CREATE_SILENT,
                             OS_DATA_FILE, false, &success);
    }
    space->add(filename, handle, size, false, false);
    space->recv_size= it->second.size;
    space->size_in_header= size;
    return space;
  }

  /** Attempt to recover pages from the doublewrite buffer.
  This is invoked if we found neither a valid first page in the
  data file nor redo log records that would initialize the first
  page. */
  void deferred_dblwr(lsn_t max_lsn)
  {
    for (auto d= defers.begin(); d != defers.end(); )
    {
      if (d->second.deleted)
      {
      next_item:
        d++;
        continue;
      }
      const page_id_t page_id{d->first, 0};
      const byte *page= recv_sys.dblwr.find_page(page_id, max_lsn);
      if (!page)
        goto next_item;
      const uint32_t space_id= mach_read_from_4(page + FIL_PAGE_SPACE_ID);
      const uint32_t flags= fsp_header_get_flags(page);
      const uint32_t page_no= mach_read_from_4(page + FIL_PAGE_OFFSET);
      const uint32_t size= fsp_header_get_field(page, FSP_SIZE);

      if (page_no == 0 && space_id == d->first && size >= 4 &&
          fil_space_t::is_valid_flags(flags, space_id) &&
          fil_space_t::logical_size(flags) == srv_page_size)
      {
        recv_spaces_t::iterator it {recv_spaces.find(d->first)};
        ut_ad(it != recv_spaces.end());

        fil_space_t *space= create(
          it, d->second.file_name.c_str(), flags,
          fil_space_read_crypt_data(fil_space_t::zip_size(flags), page),
          size);

        if (!space)
          goto next_item;

        space->free_limit= fsp_header_get_field(page, FSP_FREE_LIMIT);
        space->free_len= flst_get_len(FSP_HEADER_OFFSET + FSP_FREE + page);
        fil_node_t *node= UT_LIST_GET_FIRST(space->chain);
        mysql_mutex_unlock(&fil_system.mutex);
        if (!space->acquire())
        {
free_space:
          fil_space_free(it->first, false);
          goto next_item;
        }
        if (os_file_write(IORequestWrite, node->name, node->handle,
                          page, 0, fil_space_t::physical_size(flags)) !=
            DB_SUCCESS)
        {
          space->release();
          goto free_space;
        }
        space->release();
        it->second.space= space;
        defers.erase(d++);
        continue;
      }
      goto next_item;
    }
  }
}
deferred_spaces;

/** Report an operation to create, delete, or rename a file during backup.
@param[in]	space_id	tablespace identifier
@param[in]	type		redo log type
@param[in]	name		file name (not NUL-terminated)
@param[in]	len		length of name, in bytes
@param[in]	new_name	new file name (NULL if not rename)
@param[in]	new_len		length of new_name, in bytes (0 if NULL) */
void (*log_file_op)(uint32_t space_id, int type,
<<<<<<< HEAD
		    const byte* name, ulint len,
		    const byte* new_name, ulint new_len);
=======
		    const byte* name, size_t len,
		    const byte* new_name, size_t new_len);
>>>>>>> c982a143

void (*undo_space_trunc)(uint32_t space_id);

void (*first_page_init)(uint32_t space_id);

/** Information about initializing page contents during redo log processing.
FIXME: Rely on recv_sys.pages! */
class mlog_init_t
{
  using map= std::map<const page_id_t, recv_init,
                      std::less<const page_id_t>,
                      ut_allocator<std::pair<const page_id_t, recv_init>>>;
  /** Map of page initialization operations.
  FIXME: Merge this to recv_sys.pages! */
  map inits;

  /** Iterator to the last add() or will_avoid_read(), for speeding up
  will_avoid_read(). */
  map::iterator i;
public:
  /** Constructor */
  mlog_init_t() : i(inits.end()) {}

  /** Record that a page will be initialized by the redo log.
  @param page_id     page identifier
  @param lsn         log sequence number
  @return whether the state was changed */
  bool add(const page_id_t page_id, lsn_t lsn)
  {
    mysql_mutex_assert_owner(&recv_sys.mutex);
    const recv_init init = { lsn, false };
    std::pair<map::iterator, bool> p=
      inits.insert(map::value_type(page_id, init));
    ut_ad(!p.first->second.created);
    if (p.second) return true;
    if (p.first->second.lsn >= lsn) return false;
    p.first->second = init;
    i = p.first;
    return true;
  }

  /** Get the last stored lsn of the page id and its respective
  init/load operation.
  @param page_id    page identifier
  @return the latest page initialization;
  not valid after releasing recv_sys.mutex. */
  recv_init &last(page_id_t page_id)
  {
    mysql_mutex_assert_owner(&recv_sys.mutex);
    return inits.find(page_id)->second;
  }

  /** Determine if a page will be initialized or freed after a time.
  @param page_id      page identifier
  @param lsn          log sequence number
  @return whether page_id will be freed or initialized after lsn */
  bool will_avoid_read(page_id_t page_id, lsn_t lsn)
  {
    mysql_mutex_assert_owner(&recv_sys.mutex);
    if (i != inits.end() && i->first == page_id)
      return i->second.lsn > lsn;
    i = inits.lower_bound(page_id);
    return i != inits.end() && i->first == page_id && i->second.lsn > lsn;
  }

  /** At the end of each recovery batch, reset the 'created' flags. */
  void reset()
  {
    mysql_mutex_assert_owner(&recv_sys.mutex);
    ut_ad(recv_no_ibuf_operations);
    for (map::value_type &i : inits)
      i.second.created= false;
  }

  /** During the last recovery batch, mark whether there exist
  buffered changes for the pages that were initialized
  by buf_page_create() and still reside in the buffer pool. */
  void mark_ibuf_exist()
  {
    mysql_mutex_assert_owner(&recv_sys.mutex);

    for (const map::value_type &i : inits)
      if (i.second.created)
      {
        auto &chain= buf_pool.page_hash.cell_get(i.first.fold());
        page_hash_latch &hash_lock= buf_pool.page_hash.lock_get(chain);

        hash_lock.lock_shared();
        buf_block_t *block= reinterpret_cast<buf_block_t*>
          (buf_pool.page_hash.get(i.first, chain));
        bool got_latch= block && block->page.lock.x_lock_try();
        hash_lock.unlock_shared();

        if (!block)
          continue;

        uint32_t state;

        if (!got_latch)
        {
          mysql_mutex_lock(&buf_pool.mutex);
          block= reinterpret_cast<buf_block_t*>
            (buf_pool.page_hash.get(i.first, chain));
          if (!block)
          {
            mysql_mutex_unlock(&buf_pool.mutex);
            continue;
          }

          state= block->page.fix();
          mysql_mutex_unlock(&buf_pool.mutex);
          if (state < buf_page_t::UNFIXED)
          {
            block->page.unfix();
            continue;
          }
          block->page.lock.x_lock();
          state= block->page.unfix();
          ut_ad(state < buf_page_t::READ_FIX);
          if (state >= buf_page_t::UNFIXED && block->page.id() == i.first)
            goto check_ibuf;
        }
        else
        {
          state= block->page.state();
          ut_ad(state >= buf_page_t::FREED);
          ut_ad(state < buf_page_t::READ_FIX);

          if (state >= buf_page_t::UNFIXED)
          {
          check_ibuf:
            mysql_mutex_unlock(&recv_sys.mutex);
            if (ibuf_page_exists(block->page.id(), block->zip_size()))
              block->page.set_ibuf_exist();
            mysql_mutex_lock(&recv_sys.mutex);
          }
        }

        block->page.lock.x_unlock();
      }
  }

  /** Clear the data structure */
  void clear() { inits.clear(); i = inits.end(); }
};

static mlog_init_t mlog_init;

/** Try to recover a tablespace that was not readable earlier
@param p          iterator to the page
@param name       tablespace file name
@param free_block spare buffer block
@return recovered tablespace
@retval nullptr if recovery failed */
fil_space_t *recv_sys_t::recover_deferred(const recv_sys_t::map::iterator &p,
                                          const std::string &name,
                                          buf_block_t *&free_block)
{
  mysql_mutex_assert_owner(&mutex);

  ut_ad(p->first.space());

  recv_spaces_t::iterator it{recv_spaces.find(p->first.space())};
  ut_ad(it != recv_spaces.end());

  if (!p->first.page_no() && p->second.skip_read)
  {
    mtr_t mtr;
    ut_ad(!p->second.being_processed);
    p->second.being_processed= 1;
    init &init= mlog_init.last(p->first);
    mysql_mutex_unlock(&mutex);
    buf_block_t *block= recover_low(p, mtr, free_block, init);
    mysql_mutex_lock(&mutex);
    p->second.being_processed= -1;
    ut_ad(block == free_block || block == reinterpret_cast<buf_block_t*>(-1));
    free_block= nullptr;
    if (UNIV_UNLIKELY(!block || block == reinterpret_cast<buf_block_t*>(-1)))
      goto fail;
    const byte *page= UNIV_LIKELY_NULL(block->page.zip.data)
      ? block->page.zip.data
      : block->page.frame;
    const uint32_t space_id= mach_read_from_4(page + FIL_PAGE_SPACE_ID);
    const uint32_t flags= fsp_header_get_flags(page);
    const uint32_t page_no= mach_read_from_4(page + FIL_PAGE_OFFSET);
    const uint32_t size= fsp_header_get_field(page, FSP_SIZE);

    if (page_id_t{space_id, page_no} == p->first && size >= 4 &&
        fil_space_t::is_valid_flags(flags, space_id) &&
        fil_space_t::logical_size(flags) == srv_page_size)
    {
      fil_space_t *space= deferred_spaces.create(it, name, flags,
                                                 fil_space_read_crypt_data
                                                 (fil_space_t::zip_size(flags),
                                                  page), size);
      if (!space)
        goto release_and_fail;
      space->free_limit= fsp_header_get_field(page, FSP_FREE_LIMIT);
      space->free_len= flst_get_len(FSP_HEADER_OFFSET + FSP_FREE + page);
      fil_node_t *node= UT_LIST_GET_FIRST(space->chain);
      node->deferred= true;
      mysql_mutex_unlock(&fil_system.mutex);
      if (!space->acquire())
        goto release_and_fail;
      fil_names_dirty(space);
      const bool is_compressed= fil_space_t::is_compressed(flags);
#ifdef _WIN32
      const bool is_sparse= is_compressed;
      if (is_compressed)
        os_file_set_sparse_win32(node->handle);
#else
      const bool is_sparse= is_compressed &&
        DB_SUCCESS == os_file_punch_hole(node->handle, 0, 4096) &&
        !my_test_if_thinly_provisioned(node->handle);
#endif
      /* Mimic fil_node_t::read_page0() in case the file exists and
      has already been extended to a larger size. */
      ut_ad(node->size == size);
      const os_offset_t file_size= os_file_get_size(node->handle);
      if (file_size != os_offset_t(-1))
      {
        const uint32_t n_pages=
          uint32_t(file_size / fil_space_t::physical_size(flags));
        if (n_pages > size)
        {
          mysql_mutex_lock(&fil_system.mutex);
          space->size= node->size= n_pages;
          space->set_committed_size();
          mysql_mutex_unlock(&fil_system.mutex);
          goto size_set;
        }
      }
      if (!os_file_set_size(node->name, node->handle,
                            (size * fil_space_t::physical_size(flags)) &
                            ~4095ULL, is_sparse))
      {
        space->release();
        goto release_and_fail;
      }
    size_set:
      node->deferred= false;
      it->second.space= space;
      block->page.lock.x_unlock();
      p->second.being_processed= -1;
      return space;
    }

  release_and_fail:
    block->page.lock.x_unlock();
  }

fail:
  ib::error() << "Cannot apply log to " << p->first
              << " of corrupted file '" << name << "'";
  return nullptr;
}

/** Process a record that indicates that a tablespace is
being shrunk in size.
@param page_id	first page identifier that is not in the file
@param lsn	log sequence number of the shrink operation */
inline void recv_sys_t::trim(const page_id_t page_id, lsn_t lsn)
{
  DBUG_ENTER("recv_sys_t::trim");
  DBUG_LOG("ib_log", "discarding log beyond end of tablespace "
           << page_id << " before LSN " << lsn);
  mysql_mutex_assert_owner(&mutex);
  if (pages_it != pages.end() && pages_it->first.space() == page_id.space())
    pages_it= pages.end();
  for (recv_sys_t::map::iterator p = pages.lower_bound(page_id);
       p != pages.end() && p->first.space() == page_id.space();)
  {
    recv_sys_t::map::iterator r = p++;
    if (r->second.trim(lsn))
    {
      ut_ad(!r->second.being_processed);
      pages.erase(r);
    }
  }
  DBUG_VOID_RETURN;
}

inline dberr_t recv_sys_t::read(os_offset_t total_offset, span<byte> buf)
{
  size_t file_idx= static_cast<size_t>(total_offset / log_sys.file_size);
  os_offset_t offset= total_offset % log_sys.file_size;
  return file_idx
    ? recv_sys.files[file_idx].read(offset, buf)
    : log_sys.log.read(offset, buf);
}

inline size_t recv_sys_t::files_size()
{
  ut_ad(!files.empty());
  return files.size();
}

/** Process a file name from a FILE_* record.
@param[in]	name		file name
@param[in]	len		length of the file name
@param[in]	space_id	the tablespace ID
@param[in]	ftype		FILE_MODIFY, FILE_DELETE, or FILE_RENAME
@param[in]	lsn		lsn of the redo log
@param[in]	if_exists	whether to check if the tablespace exists */
static void fil_name_process(const char *name, ulint len, uint32_t space_id,
                             mfile_type_t ftype, lsn_t lsn, bool if_exists)
{
	ut_ad(srv_operation <= SRV_OPERATION_EXPORT_RESTORED
	      || srv_operation == SRV_OPERATION_RESTORE
	      || srv_operation == SRV_OPERATION_RESTORE_EXPORT);

	/* We will also insert space=NULL into the map, so that
	further checks can ensure that a FILE_MODIFY record was
	scanned before applying any page records for the space_id. */

	const bool deleted{ftype == FILE_DELETE};
	const file_name_t fname(std::string(name, len), deleted);
	std::pair<recv_spaces_t::iterator,bool> p = recv_spaces.emplace(
		space_id, fname);
	ut_ad(p.first->first == space_id);

	file_name_t&	f = p.first->second;

	auto d = deferred_spaces.find(space_id);
	if (d) {
		if (deleted) {
			d->deleted = true;
			goto got_deleted;
		}
		goto reload;
	}

	if (deleted) {
got_deleted:
		/* Got FILE_DELETE */
		if (!p.second && f.status != file_name_t::DELETED) {
			f.status = file_name_t::DELETED;
			if (f.space != NULL) {
				fil_space_free(space_id, false);
				f.space = NULL;
			}
		}

		ut_ad(f.space == NULL);
	} else if (p.second // the first FILE_MODIFY or FILE_RENAME
		   || f.name != fname.name) {
reload:
		fil_space_t*	space;

		/* Check if the tablespace file exists and contains
		the space_id. If not, ignore the file after displaying
		a note. Abort if there are multiple files with the
		same space_id. */
		switch (fil_ibd_load(space_id, fname.name.c_str(), space)) {
		case FIL_LOAD_OK:
			ut_ad(space != NULL);

			deferred_spaces.remove(space_id);
			if (!f.space) {
				if (f.size
				    || f.flags != f.initial_flags) {
					fil_space_set_recv_size_and_flags(
						space->id, f.size, f.flags);
				}

				f.space = space;
				goto same_space;
			} else if (f.space == space) {
same_space:
				f.name = fname.name;
				f.status = file_name_t::NORMAL;
			} else {
				sql_print_error("InnoDB: Tablespace " UINT32PF
						" has been found"
						" in two places:"
						" '%.*s' and '%.*s'."
						" You must delete"
						" one of them.",
						space_id,
						int(f.name.size()),
						f.name.data(),
						int(fname.name.size()),
						fname.name.data());
				recv_sys.set_corrupt_fs();
			}
			break;

		case FIL_LOAD_ID_CHANGED:
			ut_ad(space == NULL);
			break;

		case FIL_LOAD_NOT_FOUND:
			/* No matching tablespace was found; maybe it
			was renamed, and we will find a subsequent
			FILE_* record. */
			ut_ad(space == NULL);

			if (srv_operation == SRV_OPERATION_RESTORE && d
			    && ftype == FILE_RENAME) {
rename:
				d->file_name = fname.name;
				f.name = fname.name;
				break;
			}

			if (srv_force_recovery
			    || srv_operation == SRV_OPERATION_RESTORE) {
				/* Without innodb_force_recovery,
				missing tablespaces will only be
				reported in
				recv_init_crash_recovery_spaces().
				Enable some more diagnostics when
				forcing recovery. */

				sql_print_information(
					"InnoDB: At LSN: " LSN_PF
					": unable to open file %.*s"
					" for tablespace " UINT32PF,
					recv_sys.lsn,
					int(fname.name.size()),
					fname.name.data(), space_id);
			}
			break;

		case FIL_LOAD_DEFER:
			if (d && ftype == FILE_RENAME
			    && srv_operation == SRV_OPERATION_RESTORE) {
				goto rename;
			}
			/* Skip the deferred spaces
			when lsn is already processed */
			if (!if_exists) {
				deferred_spaces.add(
					space_id, fname.name.c_str(), lsn);
			}
			break;
		case FIL_LOAD_INVALID:
			ut_ad(space == NULL);
			if (srv_force_recovery == 0) {
				sql_print_error("InnoDB: Recovery cannot access"
						" file %.*s (tablespace "
						UINT32PF ")", int(len), name,
						space_id);
				sql_print_information("InnoDB: You may set "
						      "innodb_force_recovery=1"
						      " to ignore this and"
						      " possibly get a"
						      " corrupted database.");
				recv_sys.set_corrupt_fs();
				break;
			}

			sql_print_warning("InnoDB: Ignoring changes to"
					  " file %.*s (tablespace "
					  UINT32PF ")"
					  " due to innodb_force_recovery",
					  int(len), name, space_id);
		}
	}
}

void recv_sys_t::close_files()
{
  for (auto &file : files)
    if (file.is_opened())
      file.close();
  files.clear();
  files.shrink_to_fit();
}

/** Clean up after recv_sys_t::create() */
void recv_sys_t::close()
{
  ut_ad(this == &recv_sys);

  if (is_initialised())
  {
    dblwr.pages.clear();
    ut_d(mysql_mutex_lock(&mutex));
    clear();
    deferred_spaces.clear();
    ut_d(mysql_mutex_unlock(&mutex));

    scanned_lsn= 0;
    mysql_mutex_destroy(&mutex);
  }

  recv_spaces.clear();
  renamed_spaces.clear();
  mlog_init.clear();
  close_files();
}

/** Initialize the redo log recovery subsystem. */
void recv_sys_t::create()
{
	ut_ad(this == &recv_sys);
	ut_ad(!is_initialised());
	mysql_mutex_init(recv_sys_mutex_key, &mutex, nullptr);

	apply_log_recs = false;

	len = 0;
	offset = 0;
	lsn = 0;
	scanned_lsn = 1;
	found_corrupt_log = false;
	found_corrupt_fs = false;
	file_checkpoint = 0;

	progress_time = time(NULL);
	ut_ad(pages.empty());
	pages_it = pages.end();

	memset(truncated_undo_spaces, 0, sizeof truncated_undo_spaces);
	UT_LIST_INIT(blocks, &buf_block_t::unzip_LRU);
}

/** Clear a fully processed set of stored redo log records. */
void recv_sys_t::clear()
{
  mysql_mutex_assert_owner(&mutex);
  apply_log_recs= false;
  ut_ad(!after_apply || found_corrupt_fs || !UT_LIST_GET_LAST(blocks));
  pages.clear();
  pages_it= pages.end();

  for (buf_block_t *block= UT_LIST_GET_LAST(blocks); block; )
  {
    buf_block_t *prev_block= UT_LIST_GET_PREV(unzip_LRU, block);
    ut_ad(block->page.state() == buf_page_t::MEMORY);
    block->page.hash= nullptr;
    UT_LIST_REMOVE(blocks, block);
    MEM_MAKE_ADDRESSABLE(block->page.frame, srv_page_size);
    buf_block_free(block);
    block= prev_block;
  }
}

/** Free most recovery data structures. */
void recv_sys_t::debug_free()
{
  ut_ad(this == &recv_sys);
  ut_ad(is_initialised());
  mysql_mutex_lock(&mutex);

  recovery_on= false;
  pages.clear();
  pages_it= pages.end();

  mysql_mutex_unlock(&mutex);
  log_sys.clear_mmap();
}


/** Free a redo log snippet.
@param data buffer allocated in add() */
inline void recv_sys_t::free(const void *data)
{
  ut_ad(!ut_align_offset(data, ALIGNMENT));
  mysql_mutex_assert_owner(&mutex);

  /* MDEV-14481 FIXME: To prevent race condition with buf_pool.resize(),
  we must acquire and hold the buffer pool mutex here. */
  ut_ad(!buf_pool.resize_in_progress());

  auto *chunk= buf_pool.chunks;
  for (auto i= buf_pool.n_chunks; i--; chunk++)
  {
    if (data < chunk->blocks->page.frame)
      continue;
    const size_t offs= (reinterpret_cast<const byte*>(data) -
                        chunk->blocks->page.frame) >> srv_page_size_shift;
    if (offs >= chunk->size)
      continue;
    buf_block_t *block= &chunk->blocks[offs];
    ut_ad(block->page.frame == page_align(data));
    ut_ad(block->page.state() == buf_page_t::MEMORY);
    ut_ad(uint16_t(block->page.free_offset - 1) < srv_page_size);
    ut_ad(block->page.used_records);
    if (!--block->page.used_records)
    {
      block->page.hash= nullptr;
      UT_LIST_REMOVE(blocks, block);
      MEM_MAKE_ADDRESSABLE(block->page.frame, srv_page_size);
      buf_block_free(block);
    }
    return;
  }
  ut_ad(0);
}


/** @return whether a log_t::FORMAT_10_5 log block checksum matches */
static bool recv_check_log_block(const byte *buf)
{
  return mach_read_from_4(my_assume_aligned<4>(508 + buf)) ==
    my_crc32c(0, buf, 508);
}

/** Calculate the checksum for a log block using the pre-10.2.2 algorithm. */
inline uint32_t log_block_calc_checksum_format_0(const byte *b)
{
  uint32_t sum= 1;
  const byte *const end= &b[512 - 4];

  for (uint32_t sh= 0; b < end; )
  {
    sum&= 0x7FFFFFFFUL;
    sum+= uint32_t{*b} << sh++;
    sum+= *b++;
    if (sh > 24)
      sh= 0;
  }

  return sum;
}

/** Determine if a redo log from before MariaDB 10.2.2 is clean.
@return error code
@retval DB_SUCCESS      if the redo log is clean
@retval DB_CORRUPTION   if the redo log is corrupted
@retval DB_ERROR        if the redo log is not empty */
ATTRIBUTE_COLD static dberr_t recv_log_recover_pre_10_2()
{
  uint64_t max_no= 0;

  ut_ad(log_sys.format == 0);

  /** Offset of the first checkpoint checksum */
  constexpr uint CHECKSUM_1= 288;
  /** Offset of the second checkpoint checksum */
  constexpr uint CHECKSUM_2= CHECKSUM_1 + 4;
  /** the checkpoint LSN field */
  constexpr uint CHECKPOINT_LSN= 8;
  /** Most significant bits of the checkpoint offset */
  constexpr uint OFFS_HI= CHECKSUM_2 + 12;
  /** Least significant bits of the checkpoint offset */
  constexpr uint OFFS_LO= 16;

  lsn_t source_offset= 0;
  const lsn_t log_size{(log_sys.file_size - 2048) * recv_sys.files_size()};
  for (size_t field= 512; field < 2048; field+= 1024)
  {
    const byte *buf= log_sys.buf + field;

    if (static_cast<uint32_t>(ut_fold_binary(buf, CHECKSUM_1)) !=
        mach_read_from_4(buf + CHECKSUM_1) ||
        static_cast<uint32_t>(ut_fold_binary(buf + CHECKPOINT_LSN,
                                             CHECKSUM_2 - CHECKPOINT_LSN)) !=
        mach_read_from_4(buf + CHECKSUM_2))
    {
      DBUG_PRINT("ib_log", ("invalid pre-10.2.2 checkpoint %zu", field));
      continue;
    }

    if (!log_crypt_101_read_checkpoint(buf))
    {
      sql_print_error("InnoDB: Decrypting checkpoint failed");
      continue;
    }

    const uint64_t checkpoint_no= mach_read_from_8(buf);

    DBUG_PRINT("ib_log", ("checkpoint " UINT64PF " at " LSN_PF " found",
                          checkpoint_no,
                          mach_read_from_8(buf + CHECKPOINT_LSN)));

    if (checkpoint_no < max_no)
      continue;

    const lsn_t o= lsn_t{mach_read_from_4(buf + OFFS_HI)} << 32 |
      mach_read_from_4(buf + OFFS_LO);
    if (o >= 0x80c && (o & ~511) + 512 < log_size)
    {
      max_no= checkpoint_no;
      log_sys.next_checkpoint_lsn= mach_read_from_8(buf + CHECKPOINT_LSN);
      source_offset= o;
    }
  }

  const char *uag= srv_operation == SRV_OPERATION_NORMAL
    ? "InnoDB: Upgrade after a crash is not supported."
    : "mariadb-backup --prepare is not possible.";

  if (!log_sys.next_checkpoint_lsn)
  {
    sql_print_error("%s"
                    " This redo log was created before MariaDB 10.2.2,"
                    " and we did not find a valid checkpoint."
                    " Please follow the instructions at"
                    " https://mariadb.com/kb/en/library/upgrading/", uag);
    return DB_ERROR;
  }

  static const char pre_10_2[]=
    " This redo log was created before MariaDB 10.2.2";

  byte *buf= const_cast<byte*>(field_ref_zero);

  if (source_offset < (log_sys.is_mmap() ? log_sys.file_size : 4096))
    memcpy_aligned<512>(buf, &log_sys.buf[source_offset & ~511], 512);
  else
    if (dberr_t err= recv_sys.read(source_offset & ~511, {buf, 512}))
      return err;

  if (log_block_calc_checksum_format_0(buf) !=
      mach_read_from_4(my_assume_aligned<4>(buf + 508)) &&
      !log_crypt_101_read_block(buf, log_sys.next_checkpoint_lsn))
  {
    sql_print_error("%s%s, and it appears corrupted.", uag, pre_10_2);
    return DB_CORRUPTION;
  }

  if (mach_read_from_2(buf + 4) == (source_offset & 511))
    return DB_SUCCESS;

  if (buf[20 + 32 * 9] == 2)
    sql_print_error("InnoDB: Cannot decrypt log for upgrading."
                    " The encrypted log was created before MariaDB 10.2.2.");
  else
    sql_print_error("%s%s. You must start up and shut down"
                    " MariaDB 10.1 or MySQL 5.6 or earlier"
                    " on the data directory.",
                    uag, pre_10_2);

  return DB_ERROR;
}

/** Determine if a redo log from MariaDB 10.2.2, 10.3, 10.4, or 10.5 is clean.
@param lsn_offset  checkpoint LSN offset
@return	error code
@retval	DB_SUCCESS	if the redo log is clean
@retval	DB_CORRUPTION	if the redo log is corrupted
@retval	DB_ERROR	if the redo log is not empty */
static dberr_t recv_log_recover_10_5(lsn_t lsn_offset)
{
  byte *buf= const_cast<byte*>(field_ref_zero);

  if (lsn_offset < (log_sys.is_mmap() ? log_sys.file_size : 4096))
    memcpy_aligned<512>(buf, &log_sys.buf[lsn_offset & ~511], 512);
  else
  {
    if (dberr_t err= recv_sys.read(lsn_offset & ~lsn_t{4095}, {buf, 4096}))
      return err;
    buf+= lsn_offset & 0xe00;
  }

  if (!recv_check_log_block(buf))
  {
    sql_print_error("InnoDB: Invalid log header checksum");
    return DB_CORRUPTION;
  }

  if (log_sys.is_encrypted() &&
      !log_decrypt(buf, log_sys.next_checkpoint_lsn & ~511, 512))
    return DB_ERROR;

  /* On a clean shutdown, the redo log will be logically empty
  after the checkpoint lsn. */

  if (mach_read_from_2(my_assume_aligned<2>(buf + 4)) != (lsn_offset & 511))
    return DB_ERROR;

  return DB_SUCCESS;
}

dberr_t recv_sys_t::find_checkpoint()
{
  bool wrong_size= false;
  byte *buf;

  ut_ad(pages.empty());
  pages_it= pages.end();

  if (files.empty())
  {
    file_checkpoint= 0;
    std::string path{get_log_file_path()};
    bool success;
    os_file_t file{os_file_create_func(path.c_str(),
                                       OS_FILE_OPEN,
                                       OS_LOG_FILE,
                                       srv_read_only_mode, &success)};
    if (file == OS_FILE_CLOSED)
      return DB_ERROR;
    const os_offset_t size{os_file_get_size(file)};
    if (!size)
    {
      if (srv_operation != SRV_OPERATION_NORMAL)
        goto too_small;
    }
    else if (size < log_t::START_OFFSET + SIZE_OF_FILE_CHECKPOINT)
    {
    too_small:
      sql_print_error("InnoDB: File %.*s is too small",
                      int(path.size()), path.data());
    err_exit:
      os_file_close(file);
      return DB_ERROR;
    }
    else if (!log_sys.attach(file, size))
      goto err_exit;
    else
      file= OS_FILE_CLOSED;

    recv_sys.files.emplace_back(file);
    for (int i= 1; i < 101; i++)
    {
      path= get_log_file_path(LOG_FILE_NAME_PREFIX).append(std::to_string(i));
      file= os_file_create_func(path.c_str(),
                                OS_FILE_OPEN_SILENT,
                                OS_LOG_FILE, true, &success);
      if (file == OS_FILE_CLOSED)
        break;
      const os_offset_t sz{os_file_get_size(file)};
      if (size != sz)
      {
        sql_print_error("InnoDB: Log file %.*s is of different size " UINT64PF
                        " bytes than other log files " UINT64PF " bytes!",
                        int(path.size()), path.data(), sz, size);
        wrong_size= true;
      }
      recv_sys.files.emplace_back(file);
    }

    if (!size)
    {
      if (wrong_size)
        return DB_CORRUPTION;
      lsn= log_sys.next_checkpoint_lsn;
      log_sys.format= log_t::FORMAT_3_23;
      goto upgrade;
    }
  }
  else
    ut_ad(srv_operation == SRV_OPERATION_BACKUP);
  log_sys.next_checkpoint_lsn= 0;
  lsn= 0;
  buf= my_assume_aligned<4096>(log_sys.buf);
  if (!log_sys.is_mmap())
    if (dberr_t err= log_sys.log.read(0, {buf, log_sys.START_OFFSET}))
      return err;
  /* Check the header page checksum. There was no
  checksum in the first redo log format (version 0). */
  log_sys.format= mach_read_from_4(buf + LOG_HEADER_FORMAT);
  if (log_sys.format == log_t::FORMAT_3_23)
  {
    if (wrong_size)
      return DB_CORRUPTION;
    if (dberr_t err= recv_log_recover_pre_10_2())
      return err;
  upgrade:
    memset_aligned<4096>(const_cast<byte*>(field_ref_zero), 0, 4096);
    /* Mark the redo log for upgrading. */
    log_sys.last_checkpoint_lsn= log_sys.next_checkpoint_lsn;
    log_sys.set_recovered_lsn(log_sys.next_checkpoint_lsn);
    lsn= file_checkpoint= log_sys.next_checkpoint_lsn;
    if (UNIV_LIKELY(lsn != 0))
      scanned_lsn= lsn;
    log_sys.next_checkpoint_no= 0;
    return DB_SUCCESS;
  }

  if (!recv_check_log_block(buf))
  {
    sql_print_error("InnoDB: Invalid log header checksum");
    return DB_CORRUPTION;
  }

  const lsn_t first_lsn{mach_read_from_8(buf + LOG_HEADER_START_LSN)};
  log_sys.set_first_lsn(first_lsn);
  char creator[LOG_HEADER_CREATOR_END - LOG_HEADER_CREATOR + 1];
  memcpy(creator, buf + LOG_HEADER_CREATOR, sizeof creator);
  /* Ensure that the string is NUL-terminated. */
  creator[LOG_HEADER_CREATOR_END - LOG_HEADER_CREATOR]= 0;

  lsn_t lsn_offset= 0;

  switch (log_sys.format) {
  default:
    sql_print_error("InnoDB: Unsupported redo log format."
                    " The redo log was created with %s.", creator);
    return DB_ERROR;
  case log_t::FORMAT_10_8:
    if (files.size() != 1)
    {
      sql_print_error("InnoDB: Expecting only ib_logfile0");
      return DB_CORRUPTION;
    }

    if (*reinterpret_cast<const uint32_t*>(buf + LOG_HEADER_FORMAT + 4) ||
        first_lsn < log_t::FIRST_LSN)
    {
      sql_print_error("InnoDB: Invalid ib_logfile0 header block;"
                      " the log was created with %s.", creator);
      return DB_CORRUPTION;
    }

    if (!mach_read_from_4(buf + LOG_HEADER_CREATOR_END));
    else if (!log_crypt_read_header(buf + LOG_HEADER_CREATOR_END))
    {
      sql_print_error("InnoDB: Reading log encryption info failed;"
                      " the log was created with %s.", creator);
      return DB_ERROR;
    }
    else
      log_sys.format= log_t::FORMAT_ENC_10_8;

    for (size_t field= log_t::CHECKPOINT_1; field <= log_t::CHECKPOINT_2;
         field+= log_t::CHECKPOINT_2 - log_t::CHECKPOINT_1)
    {
      buf= log_sys.buf + field;
      const lsn_t checkpoint_lsn{mach_read_from_8(buf)};
      const lsn_t end_lsn{mach_read_from_8(buf + 8)};
      if (checkpoint_lsn < first_lsn || end_lsn < checkpoint_lsn ||
          memcmp(buf + 16, field_ref_zero, 60 - 16) ||
          my_crc32c(0, buf, 60) != mach_read_from_4(buf + 60))
      {
        DBUG_PRINT("ib_log", ("invalid checkpoint at %zu", field));
        continue;
      }

      if (checkpoint_lsn >= log_sys.next_checkpoint_lsn)
      {
        log_sys.next_checkpoint_lsn= checkpoint_lsn;
        log_sys.next_checkpoint_no= field == log_t::CHECKPOINT_1;
        lsn= end_lsn;
      }
    }
    if (!log_sys.next_checkpoint_lsn)
      goto got_no_checkpoint;
    if (!memcmp(creator, "Backup ", 7))
      srv_start_after_restore= true;
    return DB_SUCCESS;
  case log_t::FORMAT_10_5:
  case log_t::FORMAT_10_5 | log_t::FORMAT_ENCRYPTED:
    if (files.size() != 1)
    {
      sql_print_error("InnoDB: Expecting only ib_logfile0");
      return DB_CORRUPTION;
    }
    /* fall through */
  case log_t::FORMAT_10_2:
  case log_t::FORMAT_10_2 | log_t::FORMAT_ENCRYPTED:
  case log_t::FORMAT_10_3:
  case log_t::FORMAT_10_3 | log_t::FORMAT_ENCRYPTED:
  case log_t::FORMAT_10_4:
  case log_t::FORMAT_10_4 | log_t::FORMAT_ENCRYPTED:
    uint64_t max_no= 0;
    const lsn_t log_size{(log_sys.file_size - 2048) * files.size()};
    for (size_t field= 512; field < 2048; field += 1024)
    {
      const byte *b = buf + field;

      if (!recv_check_log_block(b))
      {
        DBUG_PRINT("ib_log", ("invalid checkpoint checksum at %zu", field));
        continue;
      }

      if (log_sys.is_encrypted() && !log_crypt_read_checkpoint_buf(b))
      {
        sql_print_error("InnoDB: Reading checkpoint encryption info failed.");
        continue;
      }

      const uint64_t checkpoint_no= mach_read_from_8(b);
      const lsn_t checkpoint_lsn= mach_read_from_8(b + 8);
      DBUG_PRINT("ib_log", ("checkpoint " UINT64PF " at " LSN_PF " found",
                            checkpoint_no, checkpoint_lsn));
      const lsn_t o{mach_read_from_8(b + 16)};
      if (checkpoint_no >= max_no && o >= 0x80c && (o & ~511) + 512 < log_size)
      {
        max_no= checkpoint_no;
        log_sys.next_checkpoint_lsn= checkpoint_lsn;
        log_sys.next_checkpoint_no= field == 512;
        lsn_offset= mach_read_from_8(b + 16);
      }
    }
  }

  if (!log_sys.next_checkpoint_lsn)
  {
  got_no_checkpoint:
    sql_print_error("InnoDB: No valid checkpoint was found;"
                    " the log was created with %s.", creator);
    return DB_ERROR;
  }

  if (wrong_size)
    return DB_CORRUPTION;

  if (dberr_t err= recv_log_recover_10_5(lsn_offset))
  {
    const char *msg1, *msg2, *msg3;
    msg1= srv_operation == SRV_OPERATION_NORMAL
      ? "InnoDB: Upgrade after a crash is not supported."
      : "mariadb-backup --prepare is not possible.";

    if (err == DB_ERROR)
    {
      msg2= srv_operation == SRV_OPERATION_NORMAL
        ? ". You must start up and shut down MariaDB "
        : ". You must use mariadb-backup ";
      msg3= (log_sys.format & ~log_t::FORMAT_ENCRYPTED) == log_t::FORMAT_10_5
        ? "10.7 or earlier." : "10.4 or earlier.";
    }
    else
      msg2= ", and it appears corrupted.", msg3= "";

    sql_print_error("%s The redo log was created with %s%s%s",
                    msg1, creator, msg2, msg3);
    return err;
  }

  goto upgrade;
}

/** Trim old log records for a page.
@param start_lsn oldest log sequence number to preserve
@return whether all the log for the page was trimmed */
inline bool page_recv_t::trim(lsn_t start_lsn)
{
  while (log.head)
  {
    if (log.head->lsn > start_lsn) return false;
    last_offset= 1; /* the next record must not be same_page */
    log_rec_t *next= log.head->next;
    recv_sys.free(log.head);
    log.head= next;
  }
  log.tail= nullptr;
  return true;
}


void page_recv_t::recs_t::rewind(lsn_t start_lsn)
{
  mysql_mutex_assert_owner(&recv_sys.mutex);
  log_phys_t *trim= static_cast<log_phys_t*>(head);
  ut_ad(trim);
  while (log_phys_t *next= static_cast<log_phys_t*>(trim->next))
  {
    ut_ad(trim->start_lsn < start_lsn);
    if (next->start_lsn == start_lsn)
      break;
    trim= next;
  }
  tail= trim;
  log_rec_t *l= tail->next;
  tail->next= nullptr;
  while (l)
  {
    log_rec_t *next= l->next;
    recv_sys.free(l);
    l= next;
  }
}


void page_recv_t::recs_t::clear()
{
  mysql_mutex_assert_owner(&recv_sys.mutex);
  for (const log_rec_t *l= head; l; )
  {
    const log_rec_t *next= l->next;
    recv_sys.free(l);
    l= next;
  }
  head= tail= nullptr;
}

/** Ignore any earlier redo log records for this page. */
inline void page_recv_t::will_not_read()
{
  ut_ad(!being_processed);
  skip_read= true;
  log.clear();
}

void recv_sys_t::erase(map::iterator p)
{
  ut_ad(p->second.being_processed <= 0);
  p->second.log.clear();
  pages.erase(p);
}

/** Free log for processed pages. */
void recv_sys_t::garbage_collect()
{
  mysql_mutex_assert_owner(&mutex);

  if (pages_it != pages.end() && pages_it->second.being_processed < 0)
    pages_it= pages.end();

  for (map::iterator p= pages.begin(); p != pages.end(); )
  {
    if (p->second.being_processed < 0)
    {
      map::iterator r= p++;
      erase(r);
    }
    else
      p++;
  }
}

/** Allocate a block from the buffer pool for recv_sys.pages */
ATTRIBUTE_COLD buf_block_t *recv_sys_t::add_block()
{
  for (bool freed= false;;)
  {
    const auto rs= UT_LIST_GET_LEN(blocks) * 2;
    mysql_mutex_lock(&buf_pool.mutex);
    const auto bs=
      UT_LIST_GET_LEN(buf_pool.free) + UT_LIST_GET_LEN(buf_pool.LRU);
    if (UNIV_LIKELY(bs > BUF_LRU_MIN_LEN || rs < bs))
    {
      buf_block_t *block= buf_LRU_get_free_block(true);
      mysql_mutex_unlock(&buf_pool.mutex);
      return block;
    }
    /* out of memory: redo log occupies more than 1/3 of buf_pool
    and there are fewer than BUF_LRU_MIN_LEN pages left */
    mysql_mutex_unlock(&buf_pool.mutex);
    if (freed)
      return nullptr;
    freed= true;
    garbage_collect();
  }
}

/** Wait for buffer pool to become available. */
ATTRIBUTE_COLD void recv_sys_t::wait_for_pool(size_t pages)
{
  mysql_mutex_unlock(&mutex);
  os_aio_wait_until_no_pending_reads(false);
  mysql_mutex_lock(&mutex);
  garbage_collect();
  mysql_mutex_lock(&buf_pool.mutex);
  bool need_more= UT_LIST_GET_LEN(buf_pool.free) < pages;
  mysql_mutex_unlock(&buf_pool.mutex);
  if (need_more)
    buf_flush_sync_batch(lsn);
}

/** Register a redo log snippet for a page.
@param it       page iterator
@param start_lsn start LSN of the mini-transaction
@param lsn      @see mtr_t::commit_lsn()
@param l        redo log snippet
@param len      length of l, in bytes
@return whether we ran out of memory */
ATTRIBUTE_NOINLINE
bool recv_sys_t::add(map::iterator it, lsn_t start_lsn, lsn_t lsn,
                     const byte *l, size_t len)
{
  mysql_mutex_assert_owner(&mutex);
  page_recv_t &recs= it->second;
  buf_block_t *block;

  switch (*l & 0x70) {
  case FREE_PAGE: case INIT_PAGE:
    recs.will_not_read();
    mlog_init.add(it->first, start_lsn); /* FIXME: remove this! */
    /* fall through */
  default:
    log_phys_t *tail= static_cast<log_phys_t*>(recs.log.last());
    if (!tail)
      break;
    if (tail->start_lsn != start_lsn)
      break;
    ut_ad(tail->lsn == lsn);
    block= UT_LIST_GET_LAST(blocks);
    ut_ad(block);
    const size_t used= uint16_t(block->page.free_offset - 1) + 1;
    ut_ad(used >= ALIGNMENT);
    const byte *end= const_cast<const log_phys_t*>(tail)->end();
    if (!((reinterpret_cast<size_t>(end + len) ^
           reinterpret_cast<size_t>(end)) & ~(ALIGNMENT - 1)))
    {
      /* Use already allocated 'padding' bytes */
append:
      MEM_MAKE_ADDRESSABLE(end + 1, len);
      /* Append to the preceding record for the page */
      tail->append(l, len);
      return false;
    }
    if (end <= &block->page.frame[used - ALIGNMENT] ||
        &block->page.frame[used] >= end)
      break; /* Not the last allocated record in the page */
    const size_t new_used= static_cast<size_t>
      (end - block->page.frame + len + 1);
    ut_ad(new_used > used);
    if (new_used > srv_page_size)
      break;
    block->page.free_offset=
      ut_calc_align<uint16_t>(static_cast<uint16_t>(new_used), ALIGNMENT);
    goto append;
  }

  const size_t size{log_phys_t::alloc_size(len)};
  ut_ad(size <= srv_page_size);
  void *buf;
  block= UT_LIST_GET_FIRST(blocks);
  if (UNIV_UNLIKELY(!block))
  {
  create_block:
    block= add_block();
    if (UNIV_UNLIKELY(!block))
      return true;
    block->page.used_records= 1;
    block->page.free_offset=
      ut_calc_align<uint16_t>(static_cast<uint16_t>(size), ALIGNMENT);
    static_assert(ut_is_2pow(ALIGNMENT), "ALIGNMENT must be a power of 2");
    UT_LIST_ADD_FIRST(blocks, block);
    MEM_MAKE_ADDRESSABLE(block->page.frame, size);
    MEM_NOACCESS(block->page.frame + size, srv_page_size - size);
    buf= block->page.frame;
  }
  else
  {
    size_t free_offset= block->page.free_offset;
    ut_ad(!ut_2pow_remainder(free_offset, ALIGNMENT));
    if (UNIV_UNLIKELY(!free_offset))
    {
      ut_ad(srv_page_size == 65536);
      goto create_block;
    }
    ut_ad(free_offset <= srv_page_size);
    free_offset+= size;

    if (free_offset > srv_page_size)
      goto create_block;

    block->page.used_records++;
    block->page.free_offset=
      ut_calc_align<uint16_t>(static_cast<uint16_t>(free_offset), ALIGNMENT);
    MEM_MAKE_ADDRESSABLE(block->page.frame + free_offset - size, size);
    buf= block->page.frame + free_offset - size;
  }

  recs.log.append(new (my_assume_aligned<ALIGNMENT>(buf))
                  log_phys_t{start_lsn, lsn, l, len});
  return false;
}

/** Store/remove the freed pages in fil_name_t of recv_spaces.
@param[in]	page_id		freed or init page_id
@param[in]	freed		TRUE if page is freed */
static void store_freed_or_init_rec(page_id_t page_id, bool freed)
{
  uint32_t space_id= page_id.space();
  uint32_t page_no= page_id.page_no();
  if (space_id == TRX_SYS_SPACE || srv_is_undo_tablespace(space_id))
  {
    if (srv_immediate_scrub_data_uncompressed)
      fil_space_get(space_id)->free_page(page_no, freed);
    return;
  }

  recv_spaces_t::iterator i= recv_spaces.lower_bound(space_id);
  if (i != recv_spaces.end() && i->first == space_id)
  {
    if (freed)
      i->second.add_freed_page(page_no);
    else
      i->second.remove_freed_page(page_no);
  }
}

/** Wrapper for log_sys.buf[] between recv_sys.offset and recv_sys.len */
struct recv_buf
{
  bool is_mmap() const noexcept { return log_sys.is_mmap(); }

  const byte *ptr;

  constexpr recv_buf(const byte *ptr) : ptr(ptr) {}
  constexpr bool operator==(const recv_buf other) const
  { return ptr == other.ptr; }

  static const byte *end() { return &log_sys.buf[recv_sys.len]; }

  const char *get_filename(byte*, size_t) const noexcept
  { return reinterpret_cast<const char*>(ptr); }

  bool is_eof(size_t len= 0) const noexcept { return ptr + len >= end(); }

  byte operator*() const noexcept
  {
    ut_ad(ptr >= log_sys.buf);
    ut_ad(ptr < end());
    return *ptr;
  }
  byte operator[](size_t size) const noexcept { return *(*this + size); }
  recv_buf operator+(size_t len) const noexcept
  { recv_buf r{*this}; return r+= len; }
  recv_buf &operator++() noexcept { return *this+= 1; }
  recv_buf &operator+=(size_t len) noexcept { ptr+= len; return *this; }

  size_t operator-(const recv_buf start) const noexcept
  {
    ut_ad(ptr >= start.ptr);
    return size_t(ptr - start.ptr);
  }

  uint32_t crc32c(const recv_buf start) const noexcept
  {
    return my_crc32c(0, start.ptr, ptr - start.ptr);
  }

  void *memcpy(void *buf, size_t size) const noexcept
  {
    ut_ad(size);
    ut_ad(!is_eof(size - 1));
    return ::memcpy(buf, ptr, size);
  }

  bool is_zero(size_t size) const noexcept
  {
    ut_ad(!is_eof(size));
    return !memcmp(ptr, field_ref_zero, size);
  }

  uint64_t read8() const noexcept
  { ut_ad(!is_eof(7)); return mach_read_from_8(ptr); }
  uint32_t read4() const noexcept
  { ut_ad(!is_eof(3)); return mach_read_from_4(ptr); }

  /** Update the pointer if the new pointer is within the buffer. */
  bool set_if_contains(const byte *pos) noexcept
  {
    if (pos > end() || pos < ptr)
      return false;
    ptr= pos;
    return true;
  }

  /** Get the contiguous, unencrypted buffer.
  @param buf         return value of copy_if_needed()
  @param start       start of the mini-transaction
  @param decrypt_buf possibly, a copy of the mini-transaction
  @return contiguous, non-encrypted buffer */
  const byte *get_buf(const byte *buf, const recv_buf start,
                      const byte *decrypt_buf) const noexcept
  { return ptr == buf ? start.ptr : decrypt_buf; }

  /** Copy and decrypt a log record if needed.
  @param iv    initialization vector
  @param tmp   buffer for the decrypted log record
  @param start un-encrypted start of the log record
  @param len   length of the possibly encrypted part, in bytes */
  const byte *copy_if_needed(const byte *iv, byte *tmp, recv_buf start,
                             size_t len)
  {
    ut_ad(*this - start + len <= srv_page_size);
    if (!len || !log_sys.is_encrypted())
      return ptr;
    const size_t s(*this - start);
    start.memcpy(tmp, s);
    return log_decrypt_buf(iv, tmp + s, ptr, static_cast<uint>(len));
  }
};

#ifdef HAVE_INNODB_MMAP
/** Ring buffer wrapper for log_sys.buf[]; recv_sys.len == log_sys.file_size */
struct recv_ring : public recv_buf
{
  static constexpr bool is_mmap() { return true; }

  constexpr recv_ring(const byte *ptr) : recv_buf(ptr) {}

  constexpr static bool is_eof() { return false; }
  constexpr static bool is_eof(size_t) { return false; }

  byte operator*() const noexcept
  {
    ut_ad(ptr >= &log_sys.buf[log_sys.START_OFFSET]);
    ut_ad(ptr < end());
    return *ptr;
  }
  byte operator[](size_t size) const noexcept { return *(*this + size); }
  recv_ring operator+(size_t len) const noexcept
  { recv_ring r{*this}; return r+= len; }
  recv_ring &operator++() noexcept { return *this+= 1; }
  recv_ring &operator+=(size_t len) noexcept
  {
    ut_ad(ptr < end());
    ut_ad(ptr >= &log_sys.buf[log_sys.START_OFFSET]);
    ut_ad(len < recv_sys.MTR_SIZE_MAX * 2);
    ptr+= len;
    if (ptr >= end())
    {
      ptr-= recv_sys.len - log_sys.START_OFFSET;
      ut_ad(ptr >= &log_sys.buf[log_sys.START_OFFSET]);
      ut_ad(ptr < end());
    }
    return *this;
  }
  size_t operator-(const recv_ring start) const noexcept
  {
    auto s= ptr - start.ptr;
    return s >= 0
      ? size_t(s)
      : size_t(s + recv_sys.len - log_sys.START_OFFSET);
  }

  uint32_t crc32c(const recv_ring start) const noexcept
  {
    return ptr >= start.ptr
      ? my_crc32c(0, start.ptr, ptr - start.ptr)
      : my_crc32c(my_crc32c(0, start.ptr, end() - start.ptr),
                  &log_sys.buf[log_sys.START_OFFSET],
                  ptr - &log_sys.buf[log_sys.START_OFFSET]);
  }

  void *memcpy(void *buf, size_t size) const noexcept
  {
    ut_ad(size);
    ut_ad(size < srv_page_size);

    auto s= ptr + size - end();
    if (s <= 0)
      return ::memcpy(buf, ptr, size);
    ::memcpy(buf, ptr, size - s);
    ::memcpy(static_cast<byte*>(buf) + size - s,
             &log_sys.buf[log_sys.START_OFFSET], s);
    return buf;
  }

  bool is_zero(size_t size) const noexcept
  {
    auto s= ptr + size - end();
    if (s <= 0)
      return !memcmp(ptr, field_ref_zero, size);
    return !memcmp(ptr, field_ref_zero, size - s) &&
      !memcmp(&log_sys.buf[log_sys.START_OFFSET], field_ref_zero, s);
  }

  uint64_t read8() const noexcept
  {
    if (UNIV_LIKELY(ptr + 8 <= end()))
      return mach_read_from_8(ptr);
    byte b[8];
    return mach_read_from_8(static_cast<const byte*>(memcpy(b, 8)));
  }
  uint32_t read4() const noexcept
  {
    if (UNIV_LIKELY(ptr + 4 <= end()))
      return mach_read_from_4(ptr);
    byte b[4];
    return mach_read_from_4(static_cast<const byte*>(memcpy(b, 4)));
  }

  /** Get the contiguous, unencrypted buffer.
  @param buf         return value of copy_if_needed()
  @param start       start of the mini-transaction
  @param decrypt_buf possibly, a copy of the mini-transaction
  @return contiguous, non-encrypted buffer */
  const byte *get_buf(const byte *buf, const recv_ring start,
                      const byte *decrypt_buf) const noexcept
  { return ptr == buf && start.ptr < ptr ? start.ptr : decrypt_buf; }

  const char *get_filename(byte* buf, size_t rlen) const noexcept
  {
    return UNIV_LIKELY(ptr + rlen <= end())
      ? reinterpret_cast<const char*>(ptr)
      : static_cast<const char*>(memcpy(buf, rlen));
  }

  /** Copy and decrypt a log record if needed.
  @param iv    initialization vector
  @param tmp   buffer for the decrypted log record
  @param start un-encrypted start of the log record
  @param len   length of the possibly encrypted part, in bytes */
  const byte *copy_if_needed(const byte *iv, byte *tmp, recv_ring start,
                             size_t len)
  {
    const size_t s(*this - start);
    ut_ad(s + len <= srv_page_size);
    if (!len || !log_sys.is_encrypted())
    {
      if (start.ptr + s == ptr && ptr + len <= end())
        return ptr;
      start.memcpy(tmp, s + len);
      return tmp + s;
    }

    start.memcpy(tmp, s);

    const byte *b= ptr;
    if (ptr + len > end())
      b= static_cast<byte*>(memcpy(alloca(len), len));
    return log_decrypt_buf(iv, tmp + s, b, static_cast<uint>(len));
  }
};
#endif

template<typename source>
void recv_sys_t::rewind(source &l, source &begin) noexcept
{
  ut_ad(srv_operation != SRV_OPERATION_BACKUP);
  mysql_mutex_assert_owner(&mutex);

  const source end= l;
  uint32_t rlen;
  for (l= begin; !(l == end); l+= rlen)
  {
    const source recs{l};
    ++l;
    const byte b= *recs;

    ut_ad(b > 1);
    ut_ad(UNIV_LIKELY((b & 0x70) != RESERVED) || srv_force_recovery);

    rlen= b & 0xf;
    if (!rlen)
    {
      const uint32_t lenlen= mlog_decode_varint_length(*l);
      const uint32_t addlen= mlog_decode_varint(l);
      ut_ad(addlen != MLOG_DECODE_ERROR);
      rlen= addlen + 15 - lenlen;
      l+= lenlen;
    }
    ut_ad(!l.is_eof(rlen));
    if (b & 0x80)
      continue;

    uint32_t idlen= mlog_decode_varint_length(*l);
    if (UNIV_UNLIKELY(idlen > 5 || idlen >= rlen))
      continue;
    const uint32_t space_id= mlog_decode_varint(l);
    if (UNIV_UNLIKELY(space_id == MLOG_DECODE_ERROR))
      continue;
    l+= idlen;
    rlen-= idlen;
    idlen= mlog_decode_varint_length(*l);
    if (UNIV_UNLIKELY(idlen > 5 || idlen > rlen))
      continue;
    const uint32_t page_no= mlog_decode_varint(l);
    if (UNIV_UNLIKELY(page_no == MLOG_DECODE_ERROR))
      continue;
    const page_id_t id{space_id, page_no};
    if (pages_it == pages.end() || pages_it->first != id)
    {
      pages_it= pages.find(id);
      if (pages_it == pages.end())
        continue;
    }

    ut_ad(!pages_it->second.being_processed);
    const log_phys_t *head=
      static_cast<log_phys_t*>(*pages_it->second.log.begin());
    if (!head || head->start_lsn == lsn)
    {
      erase(pages_it);
      pages_it= pages.end();
    }
    else
      pages_it->second.log.rewind(lsn);
  }

  l= begin;
  pages_it= pages.end();
}

/** Parse and register one log_t::FORMAT_10_8 mini-transaction.
@tparam storing   whether to store the records
@param  l         log data source
@param  if_exists if store: whether to check if the tablespace exists */
template<typename source,recv_sys_t::store storing>
inline
recv_sys_t::parse_mtr_result recv_sys_t::parse(source &l, bool if_exists)
  noexcept
{
restart:
  ut_ad(storing == BACKUP || log_sys.latch_have_wr());
  ut_ad(storing == BACKUP || !undo_space_trunc);
  ut_ad(storing == BACKUP || !log_file_op);
  ut_ad(storing == YES || !if_exists);
  ut_ad((storing == BACKUP) ==
        (srv_operation == SRV_OPERATION_BACKUP ||
         srv_operation == SRV_OPERATION_BACKUP_NO_DEFER));
  mysql_mutex_assert_owner(&mutex);
  ut_ad(log_sys.next_checkpoint_lsn);
  ut_ad(log_sys.is_latest());

  alignas(8) byte iv[MY_AES_BLOCK_SIZE];
  byte *decrypt_buf= storing == YES
    ? static_cast<byte*>(alloca(srv_page_size)) : nullptr;

  const lsn_t start_lsn{lsn};

  /* Check that the entire mini-transaction is included within the buffer */
  if (l.is_eof(0))
    return PREMATURE_EOF;

  if (*l <= 1)
    return GOT_EOF; /* We should never write an empty mini-transaction. */

  source begin{l};
  uint32_t rlen;
  for (uint32_t total_len= 0; !l.is_eof(); l+= rlen, total_len+= rlen)
  {
    if (total_len >= MTR_SIZE_MAX)
      return GOT_EOF;
    if (*l <= 1)
      goto eom_found;
    rlen= *l & 0xf;
    ++l;
    if (!rlen)
    {
      if (l.is_eof(0))
        break;
      rlen= mlog_decode_varint_length(*l);
      if (l.is_eof(rlen))
        break;
      const uint32_t addlen= mlog_decode_varint(l);
      if (UNIV_UNLIKELY(addlen >= MTR_SIZE_MAX))
        return GOT_EOF;
      rlen= addlen + 15;
    }
  }

  /* Not the entire mini-transaction was present. */
  return PREMATURE_EOF;

 eom_found:
  if (*l != log_sys.get_sequence_bit((l - begin) + lsn))
    return GOT_EOF;

  if (l.is_eof(4))
    return PREMATURE_EOF;

  uint32_t crc{l.crc32c(begin)};

  if (log_sys.is_encrypted())
  {
    if (l.is_eof(8 + 4))
      return PREMATURE_EOF;
    (l + 1).memcpy(iv, 8);
    l+= 8;
    crc= my_crc32c(crc, iv, 8);
  }

  if (storing == BACKUP)
    DBUG_EXECUTE_IF("log_intermittent_checksum_mismatch",
                    {
                      static int c;
                      if (!c++)
                      {
                        sql_print_information("Invalid log block checksum");
                        return GOT_EOF;
                      }
                    });

  if (crc != (l + 1).read4())
    return GOT_EOF;

  l+= 5;
  ut_d(const source el{l});
  lsn+= l - begin;
  offset= l.ptr - log_sys.buf;
  if (!l.is_mmap());
  else if (offset == log_sys.file_size)
    offset= log_sys.START_OFFSET;
  else
    ut_ad(offset < log_sys.file_size);

  ut_d(std::set<page_id_t> freed);
#if 0 && defined UNIV_DEBUG /* MDEV-21727 FIXME: enable this */
  /* Pages that have been modified in this mini-transaction.
  If a mini-transaction writes INIT_PAGE for a page, it should not have
  written any log records for the page. Unfortunately, this does not
  hold for ROW_FORMAT=COMPRESSED pages, because page_zip_compress()
  can be invoked in a pessimistic operation, even after log has
  been written for other pages. */
  ut_d(std::set<page_id_t> modified);
#endif

  uint32_t space_id= 0, page_no= 0, last_offset= 0;
  bool got_page_op= false;

  for (l= begin;; l+= rlen)
  {
    const source recs{l};
    ++l;
    const byte b= *recs;

    if (b <= 1)
      break;

    if (UNIV_LIKELY((b & 0x70) != RESERVED));
    else if (srv_force_recovery)
      sql_print_warning("InnoDB: Ignoring unknown log record at LSN " LSN_PF,
                        lsn);
    else
    {
      sql_print_error("InnoDB: Unknown log record at LSN " LSN_PF, lsn);
    corrupted:
      found_corrupt_log= true;
      return GOT_EOF;
    }

    rlen= b & 0xf;
    if (!rlen)
    {
      const uint32_t lenlen= mlog_decode_varint_length(*l);
      const uint32_t addlen= mlog_decode_varint(l);
      ut_ad(addlen != MLOG_DECODE_ERROR);
      rlen= addlen + 15 - lenlen;
      l+= lenlen;
    }
    ut_ad(!l.is_eof(rlen));

    uint32_t idlen;
    if ((b & 0x80) && got_page_op)
    {
      /* This record is for the same page as the previous one. */
      if (UNIV_UNLIKELY((b & 0x70) <= INIT_PAGE))
      {
      record_corrupted:
        /* FREE_PAGE,INIT_PAGE cannot be with same_page flag */
        if (!srv_force_recovery)
        {
        malformed:
          sql_print_error("InnoDB: Malformed log record at LSN " LSN_PF
                          "; set innodb_force_recovery=1 to ignore.", lsn);
          goto corrupted;
        }
        sql_print_warning("InnoDB: Ignoring malformed log record at LSN "
                          LSN_PF, lsn);
        /* the next record must not be same_page */
        if (storing == YES) last_offset= 1;
        continue;
      }
      if (srv_operation == SRV_OPERATION_BACKUP)
        continue;
      DBUG_PRINT("ib_log",
                 ("scan " LSN_PF ": rec %x len %zu page %u:%u",
                  lsn, b, l - recs + rlen, space_id, page_no));
      goto same_page;
    }
    if (storing == YES) last_offset= 0;
    idlen= mlog_decode_varint_length(*l);
    if (UNIV_UNLIKELY(idlen > 5 || idlen >= rlen))
    {
      if (!*l && b == FILE_CHECKPOINT + 1)
        continue;
    page_id_corrupted:
      if (!srv_force_recovery)
      {
        sql_print_error("InnoDB: Corrupted page identifier at " LSN_PF
                        "; set innodb_force_recovery=1 to ignore the record.",
                        lsn);
        goto corrupted;
      }
      sql_print_warning("InnoDB: Ignoring corrupted page identifier at LSN "
                        LSN_PF, lsn);
      continue;
    }
    space_id= mlog_decode_varint(l);
    if (UNIV_UNLIKELY(space_id == MLOG_DECODE_ERROR))
      goto page_id_corrupted;
    l+= idlen;
    rlen-= idlen;
    idlen= mlog_decode_varint_length(*l);
    if (UNIV_UNLIKELY(idlen > 5 || idlen > rlen))
      goto page_id_corrupted;
    page_no= mlog_decode_varint(l);
    if (UNIV_UNLIKELY(page_no == MLOG_DECODE_ERROR))
      goto page_id_corrupted;
    l+= idlen;
    rlen-= idlen;
    if (storing == YES)
    {
      mach_write_to_4(iv + 8, space_id);
      mach_write_to_4(iv + 12, page_no);
    }
    got_page_op= !(b & 0x80);
    if (!got_page_op);
    else if (storing == BACKUP && srv_operation == SRV_OPERATION_BACKUP)
    {
      if (page_no == 0 && (b & 0xf0) == INIT_PAGE && first_page_init)
        first_page_init(space_id);
      continue;
    }
    else if (storing == YES && file_checkpoint &&
             space_id != TRX_SYS_SPACE && !srv_is_undo_tablespace(space_id))
    {
      recv_spaces_t::iterator i= recv_spaces.lower_bound(space_id);
      if (i != recv_spaces.end() && i->first == space_id);
      else if (lsn < file_checkpoint)
        /* We have not seen all records between the checkpoint and
        FILE_CHECKPOINT. There should be a FILE_DELETE for this
        tablespace later. */
        recv_spaces.emplace_hint(i, space_id, file_name_t("", false));
      else
      {
        const page_id_t id(space_id, page_no);
        if (!srv_force_recovery)
        {
          ib::error() << "Missing FILE_DELETE or FILE_MODIFY for " << id
                      << " at " << lsn
                      << "; set innodb_force_recovery=1 to ignore the record.";
          goto corrupted;
        }
        ib::warn() << "Ignoring record for " << id << " at " << lsn;
        continue;
      }
    }
    DBUG_PRINT("ib_log",
               ("scan " LSN_PF ": rec %x len %zu page %u:%u",
                lsn, b, l - recs + rlen, space_id, page_no));
    if (got_page_op)
    {
    same_page:
      if (!rlen);
      else if (UNIV_UNLIKELY(l - recs + rlen > srv_page_size))
        goto record_corrupted;
      const page_id_t id{space_id, page_no};
      ut_d(if ((b & 0x70) == INIT_PAGE || (b & 0x70) == OPTION)
             freed.erase(id));
      ut_ad(freed.find(id) == freed.end());
      const byte *cl= storing == NO ? nullptr : l.ptr;
      switch (b & 0x70) {
      case FREE_PAGE:
        ut_ad(freed.emplace(id).second);
        /* the next record must not be same_page */
        if (storing == YES) last_offset= 1;
        goto free_or_init_page;
      case INIT_PAGE:
        if (storing == YES) last_offset= FIL_PAGE_TYPE;
      free_or_init_page:
        if (storing == BACKUP)
          continue;
        if (UNIV_UNLIKELY(rlen != 0))
          goto record_corrupted;
        store_freed_or_init_rec(id, (b & 0x70) == FREE_PAGE);

        if (storing == NO)
        {
          /* We must update mlog_init for the correct operation of
          multi-batch recovery, for example to avoid occasional
          failures of the test innodb.recovery_memory.

          For storing == YES, this will be invoked in recv_sys_t::add(). */
          mlog_init.add(id, start_lsn);

          /* recv_scan_log() may have stored some log for this page
          before entering the skip_the_rest: loop. Such records must
          be discarded, because reading an INIT_PAGE or FREE_PAGE
          record implies that the page can be recovered based on log
          records, without reading it from a data file. */

          if (pages_it == pages.end() || pages_it->first != id)
          {
            pages_it= pages.find(id);
            if (pages_it == pages.end())
              continue;
          }
          map::iterator r= pages_it++;
          ut_ad(!r->second.being_processed);
          erase(r);
          continue;
        }
      copy_if_needed:
        cl= l.copy_if_needed(iv, decrypt_buf, recs, rlen);
        break;
      case EXTENDED:
        if (storing != YES)
          continue;
        if (UNIV_UNLIKELY(!rlen))
          goto record_corrupted;
        cl= l.copy_if_needed(iv, decrypt_buf, recs, rlen);
        if (rlen == 1 && *cl == TRIM_PAGES)
        {
          if (!srv_is_undo_tablespace(space_id) ||
              page_no != SRV_UNDO_TABLESPACE_SIZE_IN_PAGES)
            goto record_corrupted;
          static_assert(UT_ARR_SIZE(truncated_undo_spaces) ==
                        TRX_SYS_MAX_UNDO_SPACES, "compatibility");
          /* The entire undo tablespace will be reinitialized by
          innodb_undo_log_truncate=ON. Discard old log for all pages. */
          trim({space_id, 0}, start_lsn);
          truncated_undo_spaces[space_id - srv_undo_space_id_start]=
            { start_lsn, page_no };
          if (storing == BACKUP && undo_space_trunc)
            undo_space_trunc(space_id);
          /* the next record must not be same_page */
          if (storing == YES) last_offset= 1;
          continue;
        }
        if (storing == YES) last_offset= FIL_PAGE_TYPE;
        break;
      case OPTION:
        if (storing == YES && rlen == 5 && *l == OPT_PAGE_CHECKSUM)
          goto copy_if_needed;
        /* fall through */
      case RESERVED:
        continue;
      case WRITE:
      case MEMMOVE:
      case MEMSET:
        if (storing != YES)
          continue;
        if (UNIV_UNLIKELY(rlen == 0 || last_offset == 1))
          goto record_corrupted;
        ut_d(const source payload{l});
        cl= l.copy_if_needed(iv, decrypt_buf, recs, rlen);
        const uint32_t olen= mlog_decode_varint_length(*cl);
        if (UNIV_UNLIKELY(olen >= rlen) || UNIV_UNLIKELY(olen > 3))
          goto record_corrupted;
        const uint32_t offset= mlog_decode_varint(cl);
        ut_ad(offset != MLOG_DECODE_ERROR);
        static_assert(FIL_PAGE_OFFSET == 4, "compatibility");
        if (UNIV_UNLIKELY(offset >= srv_page_size))
          goto record_corrupted;
        last_offset+= offset;
        if (UNIV_UNLIKELY(last_offset < 8 || last_offset >= srv_page_size))
          goto record_corrupted;
        cl+= olen;
        rlen-= olen;
        if ((b & 0x70) == WRITE)
        {
          if (UNIV_UNLIKELY(rlen + last_offset > srv_page_size))
            goto record_corrupted;
          if (UNIV_UNLIKELY(!page_no) && file_checkpoint)
          {
            const bool has_size= last_offset <= FSP_HEADER_OFFSET + FSP_SIZE &&
              last_offset + rlen >= FSP_HEADER_OFFSET + FSP_SIZE + 4;
            const bool has_flags= last_offset <=
              FSP_HEADER_OFFSET + FSP_SPACE_FLAGS &&
              last_offset + rlen >= FSP_HEADER_OFFSET + FSP_SPACE_FLAGS + 4;
            if (has_size || has_flags)
            {
              recv_spaces_t::iterator it= recv_spaces.find(space_id);
              const uint32_t size= has_size
                ? mach_read_from_4(FSP_HEADER_OFFSET + FSP_SIZE + cl -
                                   last_offset)
                : 0;
              const uint32_t flags= has_flags
                ? mach_read_from_4(FSP_HEADER_OFFSET + FSP_SPACE_FLAGS + cl -
                                   last_offset)
                : file_name_t::initial_flags;
              if (it == recv_spaces.end())
                ut_ad(space_id == TRX_SYS_SPACE ||
                      srv_is_undo_tablespace(space_id));
              else if (!it->second.space)
              {
                if (has_size)
                  it->second.size= size;
                if (has_flags)
                  it->second.flags= flags;
              }
              fil_space_set_recv_size_and_flags(space_id, size, flags);
            }
          }
        parsed_ok:
          last_offset+= rlen;
          ut_ad(l == payload);
          if (!l.set_if_contains(cl))
            (l= recs)+= cl - decrypt_buf;
          break;
        }
        uint32_t llen= mlog_decode_varint_length(*cl);
        if (UNIV_UNLIKELY(llen > rlen || llen > 3))
          goto record_corrupted;
        const uint32_t len= mlog_decode_varint(cl);
        ut_ad(len != MLOG_DECODE_ERROR);
        if (UNIV_UNLIKELY(last_offset + len > srv_page_size))
          goto record_corrupted;
        cl+= llen;
        rlen-= llen;
        llen= len;
        if ((b & 0x70) == MEMSET)
        {
          if (UNIV_UNLIKELY(rlen > llen))
            goto record_corrupted;
          goto parsed_ok;
        }
        const uint32_t slen= mlog_decode_varint_length(*cl);
        if (UNIV_UNLIKELY(slen != rlen || slen > 3))
          goto record_corrupted;
        uint32_t s= mlog_decode_varint(cl);
        ut_ad(slen != MLOG_DECODE_ERROR);
        if (s & 1)
          s= last_offset - (s >> 1) - 1;
        else
          s= last_offset + (s >> 1) + 1;
        if (UNIV_UNLIKELY(s < 8 || s + llen > srv_page_size))
          goto record_corrupted;
        goto parsed_ok;
      }
#if 0 && defined UNIV_DEBUG
      switch (b & 0x70) {
      case RESERVED:
        ut_ad(0); /* we did "continue" earlier */
        break;
      case OPTION:
      case FREE_PAGE:
        break;
      default:
        ut_ad(modified.emplace(id).second || (b & 0x70) != INIT_PAGE);
      }
#endif
      if (storing == YES)
      {
        if (if_exists)
        {
          if (fil_space_t *space= fil_space_t::get(space_id))
          {
            const auto size= space->get_size();
            space->release();
            if (!size)
              continue;
          }
          else if (!deferred_spaces.find(space_id))
            continue;
        }
        if (!mlog_init.will_avoid_read(id, start_lsn))
        {
          if (pages_it == pages.end() || pages_it->first != id)
            pages_it= pages.emplace(id, page_recv_t{}).first;
          if (UNIV_UNLIKELY(add(pages_it, start_lsn, lsn,
                                l.get_buf(cl, recs, decrypt_buf),
                                l - recs + rlen)))
          {
            lsn= start_lsn;
            if (lsn > log_sys.get_lsn())
              log_sys.set_recovered_lsn(start_lsn);
            l+= rlen;
            offset= begin.ptr - log_sys.buf;
            rewind(l, begin);
            if (if_exists)
            {
              apply(false);
              if (is_corrupt_fs())
                return GOT_EOF;
              goto restart;
            }
            sql_print_information("InnoDB: Multi-batch recovery needed at LSN "
                                  LSN_PF, start_lsn);
            return GOT_OOM;
          }
        }
      }
    }
    else if (rlen)
    {
      switch (b & 0xf0) {
      case FILE_CHECKPOINT:
        if (space_id || page_no || l[rlen] > 1);
        else if (rlen != 8)
        {
          if (rlen < UNIV_PAGE_SIZE_MAX && !l.is_zero(rlen))
            continue;
        }
        else if (storing == YES)
        {
          ut_ad(file_checkpoint);
          continue;
        }
        else if (const lsn_t c= l.read8())
        {
          if (UNIV_UNLIKELY(srv_print_verbose_log == 2))
            fprintf(stderr, "FILE_CHECKPOINT(" LSN_PF ") %s at " LSN_PF "\n",
                    c, c != log_sys.next_checkpoint_lsn
                    ? "ignored" : file_checkpoint ? "reread" : "read", lsn);

          DBUG_PRINT("ib_log",
                     ("FILE_CHECKPOINT(" LSN_PF ") %s at " LSN_PF,
                      c, c != log_sys.next_checkpoint_lsn
                      ? "ignored" : file_checkpoint ? "reread" : "read", lsn));

          if (c == log_sys.next_checkpoint_lsn)
          {
            /* There can be multiple FILE_CHECKPOINT for the same LSN. */
            if (file_checkpoint)
              continue;
            file_checkpoint= lsn;
            return GOT_EOF;
          }
          continue;
        }
        else
          continue;
        /* fall through */
      default:
        if (!srv_force_recovery)
          goto malformed;
        sql_print_warning("InnoDB: Ignoring malformed log record at LSN "
                          LSN_PF, lsn);
        continue;
      case FILE_DELETE:
      case FILE_MODIFY:
      case FILE_RENAME:
        if (UNIV_UNLIKELY(page_no != 0))
        {
        file_rec_error:
          if (!srv_force_recovery)
          {
            sql_print_error("InnoDB: Corrupted file-level record;"
                            " set innodb_force_recovery=1 to ignore.");
            goto corrupted;
          }

          sql_print_warning("InnoDB: Ignoring corrupted file-level record"
                            " at LSN " LSN_PF, lsn);
          continue;
        }
        /* fall through */
      case FILE_CREATE:
        if (UNIV_UNLIKELY(!space_id || page_no))
          goto file_rec_error;
        /* There is no terminating NUL character. Names must end in .ibd.
        For FILE_RENAME, there is a NUL between the two file names. */

        const char * const fn= l.get_filename(decrypt_buf, rlen);
        const char *fn2= static_cast<const char*>(memchr(fn, 0, rlen));

        if (UNIV_UNLIKELY((fn2 == nullptr) == ((b & 0xf0) == FILE_RENAME)))
          goto file_rec_error;

        const char * const fnend= fn2 ? fn2 : fn + rlen;
        const char * const fn2end= fn2 ? fn + rlen : nullptr;

        if (fn2)
        {
          fn2++;
          if (memchr(fn2, 0, fn2end - fn2))
            goto file_rec_error;
          if (fn2end - fn2 < 4 || memcmp(fn2end - 4, DOT_IBD, 4))
            goto file_rec_error;
        }

        if (space_id == TRX_SYS_SPACE || srv_is_undo_tablespace(space_id))
          goto file_rec_error;
        if (fnend - fn < 4 || memcmp(fnend - 4, DOT_IBD, 4))
          goto file_rec_error;

        if (UNIV_UNLIKELY(!recv_needed_recovery && srv_read_only_mode))
          continue;

        if (storing == BACKUP)
        {
          if ((b & 0xf0) < FILE_CHECKPOINT && log_file_op)
            log_file_op(space_id, b & 0xf0,
                        reinterpret_cast<const byte*>(fn),
                        static_cast<ulint>(fnend - fn),
                        reinterpret_cast<const byte*>(fn2),
                        fn2 ? static_cast<ulint>(fn2end - fn2) : 0);
          continue;
        }

        fil_name_process(fn, fnend - fn, space_id,
                         (b & 0xf0) == FILE_DELETE ? FILE_DELETE : FILE_MODIFY,
                         start_lsn, if_exists);

        if (fn2)
        {
          fil_name_process(fn2, fn2end - fn2, space_id,
                           FILE_RENAME, start_lsn, if_exists);
          if (file_checkpoint)
          {
            const size_t len= fn2end - fn2;
            auto r= renamed_spaces.emplace(space_id, std::string{fn2, len});
            if (!r.second)
              r.first->second= std::string{fn2, len};
          }
        }

        if (is_corrupt_fs())
          return GOT_EOF;
      }
    }
    else if (b == FILE_CHECKPOINT + 2 && !space_id && !page_no);
    else
      goto malformed;
  }

  l+= log_sys.is_encrypted() ? 4U + 8U : 4U;
  ut_ad(l == el);
  return OK;
}

template<recv_sys_t::store storing>
recv_sys_t::parse_mtr_result recv_sys_t::parse_mtr(bool if_exists) noexcept
{
  recv_buf s{&log_sys.buf[recv_sys.offset]};
  return recv_sys.parse<recv_buf,storing>(s, if_exists);
}

/** for mariadb-backup; @see xtrabackup_copy_logfile() */
template
recv_sys_t::parse_mtr_result
recv_sys_t::parse_mtr<recv_sys_t::store::BACKUP>(bool) noexcept;

#ifdef HAVE_INNODB_MMAP
template<recv_sys_t::store storing>
recv_sys_t::parse_mtr_result recv_sys_t::parse_mmap(bool if_exists) noexcept
{
  recv_sys_t::parse_mtr_result r{parse_mtr<storing>(if_exists)};
  if (UNIV_LIKELY(r != PREMATURE_EOF) || !log_sys.is_mmap())
    return r;
  ut_ad(recv_sys.len == log_sys.file_size);
  ut_ad(recv_sys.offset >= log_sys.START_OFFSET);
  ut_ad(recv_sys.offset <= recv_sys.len);
  recv_ring s
    {recv_sys.offset == recv_sys.len
     ? &log_sys.buf[log_sys.START_OFFSET]
     : &log_sys.buf[recv_sys.offset]};
  return recv_sys.parse<recv_ring,storing>(s, if_exists);
}

/** for mariadb-backup; @see xtrabackup_copy_mmap_logfile() */
template
recv_sys_t::parse_mtr_result
recv_sys_t::parse_mmap<recv_sys_t::store::BACKUP>(bool) noexcept;
#endif

/** Apply the hashed log records to the page, if the page lsn is less than the
lsn of a log record.
@param[in,out]	block		buffer pool page
@param[in,out]	mtr		mini-transaction
@param[in,out]	recs		log records to apply
@param[in,out]	space		tablespace, or NULL if not looked up yet
@param[in,out]	init		page initialization operation, or NULL
@return the recovered page
@retval nullptr on failure */
static buf_block_t *recv_recover_page(buf_block_t *block, mtr_t &mtr,
                                      page_recv_t &recs,
                                      fil_space_t *space,
                                      recv_init *init)
{
	mysql_mutex_assert_not_owner(&recv_sys.mutex);
	ut_ad(recv_sys.apply_log_recs);
	ut_ad(recv_needed_recovery);
	ut_ad(!init || init->created);
	ut_ad(!init || init->lsn);
	ut_ad(recs.being_processed == 1);
	ut_ad(!space || space->id == block->page.id().space());
	ut_ad(log_sys.is_latest());

	if (UNIV_UNLIKELY(srv_print_verbose_log == 2)) {
		ib::info() << "Applying log to page " << block->page.id();
	}

	DBUG_PRINT("ib_log", ("Applying log to page %u:%u",
			      block->page.id().space(),
			      block->page.id().page_no()));

	byte *frame = UNIV_LIKELY_NULL(block->page.zip.data)
		? block->page.zip.data
		: block->page.frame;
	const lsn_t page_lsn = init
		? 0
		: mach_read_from_8(frame + FIL_PAGE_LSN);
	bool free_page = false;
	lsn_t start_lsn = 0, end_lsn = 0;
	ut_d(lsn_t recv_start_lsn = 0);
	const lsn_t init_lsn = init ? init->lsn : 0;

	bool skipped_after_init = false;

	for (const log_rec_t* recv : recs.log) {
		const log_phys_t* l = static_cast<const log_phys_t*>(recv);
		ut_ad(l->lsn);
		ut_ad(end_lsn <= l->lsn);
		ut_ad(l->lsn <= recv_sys.lsn);

		ut_ad(l->start_lsn);
		ut_ad(recv_start_lsn <= l->start_lsn);
		ut_d(recv_start_lsn = l->start_lsn);

		if (l->start_lsn < page_lsn) {
			/* This record has already been applied. */
			DBUG_PRINT("ib_log", ("apply skip %u:%u LSN " LSN_PF
					      " < " LSN_PF,
					      block->page.id().space(),
					      block->page.id().page_no(),
					      l->start_lsn, page_lsn));
			skipped_after_init = true;
			end_lsn = l->lsn;
			continue;
		}

		if (l->start_lsn < init_lsn) {
			DBUG_PRINT("ib_log", ("init skip %u:%u LSN " LSN_PF
					      " < " LSN_PF,
					      block->page.id().space(),
					      block->page.id().page_no(),
					      l->start_lsn, init_lsn));
			skipped_after_init = false;
			end_lsn = l->lsn;
			continue;
		}

		/* There is no need to check LSN for just initialized pages. */
		if (skipped_after_init) {
			skipped_after_init = false;
			ut_ad(end_lsn == page_lsn);
			if (end_lsn != page_lsn) {
				sql_print_information(
					"InnoDB: The last skipped log record"
					" LSN " LSN_PF
					" is not equal to page LSN " LSN_PF,
					end_lsn, page_lsn);
			}
		}

		end_lsn = l->lsn;

		if (UNIV_UNLIKELY(srv_print_verbose_log == 2)) {
			ib::info() << "apply " << l->start_lsn
				   << ": " << block->page.id();
		}

		DBUG_PRINT("ib_log", ("apply " LSN_PF ": %u:%u",
				      l->start_lsn,
				      block->page.id().space(),
				      block->page.id().page_no()));

		log_phys_t::apply_status a= l->apply(*block, recs.last_offset);

		switch (a) {
		case log_phys_t::APPLIED_NO:
			ut_ad(!mtr.has_modifications());
			free_page = true;
			start_lsn = 0;
			continue;
		case log_phys_t::APPLIED_YES:
		case log_phys_t::APPLIED_CORRUPTED:
			goto set_start_lsn;
		case log_phys_t::APPLIED_TO_FSP_HEADER:
		case log_phys_t::APPLIED_TO_ENCRYPTION:
			break;
		}

		if (fil_space_t* s = space
		    ? space
		    : fil_space_t::get(block->page.id().space())) {
			switch (a) {
			case log_phys_t::APPLIED_TO_FSP_HEADER:
				s->flags = mach_read_from_4(
					FSP_HEADER_OFFSET
					+ FSP_SPACE_FLAGS + frame);
				s->size_in_header = mach_read_from_4(
					FSP_HEADER_OFFSET + FSP_SIZE
					+ frame);
				s->free_limit = mach_read_from_4(
					FSP_HEADER_OFFSET
					+ FSP_FREE_LIMIT + frame);
				s->free_len = mach_read_from_4(
					FSP_HEADER_OFFSET + FSP_FREE
					+ FLST_LEN + frame);
				break;
			default:
				byte* b= frame
					+ fsp_header_get_encryption_offset(
						block->zip_size())
					+ FSP_HEADER_OFFSET;
				if (memcmp(b, CRYPT_MAGIC, MAGIC_SZ)) {
					break;
				}
				b += MAGIC_SZ;
				if (*b != CRYPT_SCHEME_UNENCRYPTED
				    && *b != CRYPT_SCHEME_1) {
					break;
				}
				if (b[1] != MY_AES_BLOCK_SIZE) {
					break;
				}
				if (b[2 + MY_AES_BLOCK_SIZE + 4 + 4]
				    > FIL_ENCRYPTION_OFF) {
					break;
				}
				fil_crypt_parse(s, b);
			}

			if (!space) {
				s->release();
			}
		}

set_start_lsn:
		if ((a == log_phys_t::APPLIED_CORRUPTED
		     || recv_sys.is_corrupt_log()) && !srv_force_recovery) {
			if (init) {
				init->created = false;
			}

			mtr.discard_modifications();
			mtr.commit();

			fil_space_t* s = space
				? space
				: fil_space_t::get(block->page.id().space());

			buf_pool.corrupted_evict(&block->page,
						 block->page.state() &
						 buf_page_t::LRU_MASK);
			if (!space) {
				s->release();
			}

			return nullptr;
		}

		if (!start_lsn) {
			start_lsn = l->start_lsn;
		}
	}

	if (start_lsn) {
		ut_ad(end_lsn >= start_lsn);
		ut_ad(!block->page.oldest_modification());
		mach_write_to_8(FIL_PAGE_LSN + frame, end_lsn);
		if (UNIV_LIKELY(!block->page.zip.data)) {
			mach_write_to_8(srv_page_size
					- FIL_PAGE_END_LSN_OLD_CHKSUM
					+ frame, end_lsn);
		} else {
			buf_zip_decompress(block, false);
		}
		/* The following is adapted from
		buf_pool_t::insert_into_flush_list() */
		mysql_mutex_lock(&buf_pool.flush_list_mutex);
		buf_pool.flush_list_bytes+= block->physical_size();
		block->page.set_oldest_modification(start_lsn);
		UT_LIST_ADD_FIRST(buf_pool.flush_list, &block->page);
		buf_pool.page_cleaner_wakeup();
		mysql_mutex_unlock(&buf_pool.flush_list_mutex);
	} else if (free_page && init) {
		/* There have been no operations that modify the page.
		Any buffered changes must not be merged. A subsequent
		buf_page_create() from a user thread should discard
		any buffered changes. */
		init->created = false;
		ut_ad(!mtr.has_modifications());
		block->page.set_freed(block->page.state());
	}

	/* Make sure that committing mtr does not change the modification
	lsn values of page */

	mtr.discard_modifications();
	mtr.commit();

	return block;
}

/** Remove records for a corrupted page.
@param page_id  corrupted page identifier
@param node     file for which an error is to be reported
@return whether an error message was reported */
ATTRIBUTE_COLD
bool recv_sys_t::free_corrupted_page(page_id_t page_id,
                                     const fil_node_t &node) noexcept
{
  if (!recovery_on)
    return false;

  mysql_mutex_lock(&mutex);
  map::iterator p= pages.find(page_id);
  if (p == pages.end())
  {
    mysql_mutex_unlock(&mutex);
    return false;
  }

  p->second.being_processed= -1;
  if (!srv_force_recovery)
    set_corrupt_fs();
  mysql_mutex_unlock(&mutex);

  (srv_force_recovery ? sql_print_warning : sql_print_error)
    ("InnoDB: Unable to apply log to corrupted page " UINT32PF
     " in file %s", page_id.page_no(), node.name);
  return true;
}

ATTRIBUTE_COLD void recv_sys_t::set_corrupt_log() noexcept
{
  mysql_mutex_lock(&mutex);
  found_corrupt_log= true;
  mysql_mutex_unlock(&mutex);
}

ATTRIBUTE_COLD void recv_sys_t::set_corrupt_fs() noexcept
{
  mysql_mutex_assert_owner(&mutex);
  if (!srv_force_recovery)
    sql_print_information("InnoDB: Set innodb_force_recovery=1"
                          " to ignore corrupted pages.");
  found_corrupt_fs= true;
}

/** Apply any buffered redo log to a page.
@param space     tablespace
@param bpage     buffer pool page
@return whether the page was recovered correctly */
bool recv_recover_page(fil_space_t* space, buf_page_t* bpage)
{
  mtr_t mtr;
  mtr.start();
  mtr.set_log_mode(MTR_LOG_NO_REDO);

  ut_ad(bpage->frame);
  /* Move the ownership of the x-latch on the page to this OS thread,
  so that we can acquire a second x-latch on it. This is needed for
  the operations to the page to pass the debug checks. */
  bpage->lock.claim_ownership();
  bpage->lock.x_lock_recursive();
  bpage->fix_on_recovery();
  mtr.memo_push(reinterpret_cast<buf_block_t*>(bpage), MTR_MEMO_PAGE_X_FIX);

  buf_block_t *success= reinterpret_cast<buf_block_t*>(bpage);

  mysql_mutex_lock(&recv_sys.mutex);
  if (recv_sys.apply_log_recs)
  {
    const page_id_t id{bpage->id()};
    recv_sys_t::map::iterator p= recv_sys.pages.find(id);
    if (p == recv_sys.pages.end());
    else if (p->second.being_processed < 0)
    {
      recv_sys.pages_it_invalidate(p);
      recv_sys.erase(p);
    }
    else
    {
      p->second.being_processed= 1;
      recv_sys_t::init *init= nullptr;
      if (p->second.skip_read)
        (init= &mlog_init.last(id))->created= true;
      mysql_mutex_unlock(&recv_sys.mutex);
      success= recv_recover_page(success, mtr, p->second, space, init);
      p->second.being_processed= -1;
      goto func_exit;
    }
  }

  mysql_mutex_unlock(&recv_sys.mutex);
  mtr.commit();
func_exit:
  ut_ad(mtr.has_committed());
  return success;
}

void IORequest::fake_read_complete(os_offset_t offset) const
{
  ut_ad(node);
  ut_ad(is_read());
  ut_ad(bpage);
  ut_ad(bpage->frame);
  ut_ad(recv_recovery_is_on());
  ut_ad(offset);

  mtr_t mtr;
  mtr.start();
  mtr.set_log_mode(MTR_LOG_NO_REDO);

  ut_ad(bpage->frame);
  /* Move the ownership of the x-latch on the page to this OS thread,
  so that we can acquire a second x-latch on it. This is needed for
  the operations to the page to pass the debug checks. */
  bpage->lock.claim_ownership();
  bpage->lock.x_lock_recursive();
  bpage->fix_on_recovery();
  mtr.memo_push(reinterpret_cast<buf_block_t*>(bpage), MTR_MEMO_PAGE_X_FIX);

  page_recv_t &recs= *reinterpret_cast<page_recv_t*>(slot);
  ut_ad(recs.being_processed == 1);
  recv_init &init= *reinterpret_cast<recv_init*>(offset);
  ut_ad(init.lsn > 1);
  init.created= true;

  if (recv_recover_page(reinterpret_cast<buf_block_t*>(bpage),
                        mtr, recs, node->space, &init))
  {
    ut_ad(bpage->oldest_modification() || bpage->is_freed());
    bpage->lock.x_unlock(true);
  }
  recs.being_processed= -1;
  ut_ad(mtr.has_committed());

  node->space->release();
}

/** @return whether a page has been freed */
inline bool fil_space_t::is_freed(uint32_t page)
{
  std::lock_guard<std::mutex> freed_lock(freed_range_mutex);
  return freed_ranges.contains(page);
}

bool recv_sys_t::report(time_t time)
{
  if (time - progress_time < 15)
    return false;
  progress_time= time;
  return true;
}

ATTRIBUTE_COLD
void recv_sys_t::report_progress() const
{
  mysql_mutex_assert_owner(&mutex);
  const size_t n{pages.size()};
  if (recv_sys.scanned_lsn == recv_sys.lsn)
  {
    sql_print_information("InnoDB: To recover: %zu pages", n);
    service_manager_extend_timeout(INNODB_EXTEND_TIMEOUT_INTERVAL,
                                   "To recover: %zu pages", n);
  }
  else
  {
    sql_print_information("InnoDB: To recover: LSN " LSN_PF
                          "/" LSN_PF "; %zu pages",
                          recv_sys.lsn, recv_sys.scanned_lsn, n);
    service_manager_extend_timeout(INNODB_EXTEND_TIMEOUT_INTERVAL,
                                   "To recover: LSN " LSN_PF
                                   "/" LSN_PF "; %zu pages",
                                   recv_sys.lsn, recv_sys.scanned_lsn, n);
  }
}

/** Apply a recovery batch.
@param space_id       current tablespace identifier
@param space          current tablespace
@param free_block     spare buffer block
@param last_batch     whether it is possible to write more redo log
@return whether the caller must provide a new free_block */
bool recv_sys_t::apply_batch(uint32_t space_id, fil_space_t *&space,
                             buf_block_t *&free_block, bool last_batch)
{
  mysql_mutex_assert_owner(&mutex);
  ut_ad(pages_it != pages.end());
  ut_ad(!pages_it->second.log.empty());

  mysql_mutex_lock(&buf_pool.mutex);
  size_t n= 0, max_n= std::min<size_t>(BUF_LRU_MIN_LEN,
                                       UT_LIST_GET_LEN(buf_pool.LRU) +
                                       UT_LIST_GET_LEN(buf_pool.free));
  mysql_mutex_unlock(&buf_pool.mutex);

  map::iterator begin= pages.end();
  page_id_t begin_id{~0ULL};

  while (pages_it != pages.end() && n < max_n)
  {
    ut_ad(!buf_dblwr.is_inside(pages_it->first));
    if (!pages_it->second.being_processed)
    {
      if (space_id != pages_it->first.space())
      {
        space_id= pages_it->first.space();
        if (space)
          space->release();
        space= fil_space_t::get(space_id);
        if (!space)
        {
          auto d= deferred_spaces.defers.find(space_id);
          if (d == deferred_spaces.defers.end() || d->second.deleted)
            /* For deleted files we preserve the deferred_spaces entry */;
          else if (!free_block)
            return true;
          else
          {
            space= recover_deferred(pages_it, d->second.file_name, free_block);
            deferred_spaces.defers.erase(d);
            if (!space && !srv_force_recovery)
            {
              set_corrupt_fs();
              return false;
            }
          }
        }
      }
      if (!space || space->is_freed(pages_it->first.page_no()))
        pages_it->second.being_processed= -1;
      else if (!n++)
      {
        begin= pages_it;
        begin_id= pages_it->first;
      }
    }
    pages_it++;
  }

  if (!last_batch)
    log_sys.latch.wr_unlock();

  pages_it= begin;

  if (report(time(nullptr)))
    report_progress();

  if (!n)
    goto wait;

  mysql_mutex_lock(&buf_pool.mutex);

  if (UNIV_UNLIKELY(UT_LIST_GET_LEN(buf_pool.free) < n))
  {
    mysql_mutex_unlock(&buf_pool.mutex);
  wait:
    wait_for_pool(n);
    if (n);
    else if (!last_batch)
      goto unlock_relock;
    else
      goto get_last;
    pages_it= pages.lower_bound(begin_id);
    ut_ad(pages_it != pages.end());
  }
  else
    mysql_mutex_unlock(&buf_pool.mutex);

  while (pages_it != pages.end())
  {
    ut_ad(!buf_dblwr.is_inside(pages_it->first));
    if (!pages_it->second.being_processed)
    {
      const page_id_t id{pages_it->first};

      if (space_id != id.space())
      {
        space_id= id.space();
        if (space)
          space->release();
        space= fil_space_t::get(space_id);
      }
      if (!space)
      {
	const auto it= deferred_spaces.defers.find(space_id);
	if (it != deferred_spaces.defers.end() && !it->second.deleted)
          /* The records must be processed after recover_deferred(). */
	  goto next;
        goto space_not_found;
      }
      else if (space->is_freed(id.page_no()))
      {
      space_not_found:
        pages_it->second.being_processed= -1;
        goto next;
      }
      else
      {
        page_recv_t &recs= pages_it->second;
        ut_ad(!recs.log.empty());
        recs.being_processed= 1;
        init *init= recs.skip_read ? &mlog_init.last(id) : nullptr;
        mysql_mutex_unlock(&mutex);
        buf_read_recover(space, id, recs, init);
      }

      if (!--n)
      {
        if (last_batch)
          goto relock_last;
        goto relock;
      }
      mysql_mutex_lock(&mutex);
      pages_it= pages.lower_bound(id);
    }
    else
    next:
      pages_it++;
  }

  if (!last_batch)
  {
  unlock_relock:
    mysql_mutex_unlock(&mutex);
  relock:
    log_sys.latch.wr_lock(SRW_LOCK_CALL);
  relock_last:
    mysql_mutex_lock(&mutex);
  get_last:
    pages_it= pages.lower_bound(begin_id);
  }

  return false;
}

/** Attempt to initialize a page based on redo log records.
@param p        iterator
@param mtr      mini-transaction
@param b        pre-allocated buffer pool block
@param init     page initialization
@return the recovered block
@retval nullptr if the page cannot be initialized based on log records
@retval -1      if the page cannot be recovered due to corruption */
inline buf_block_t *recv_sys_t::recover_low(const map::iterator &p, mtr_t &mtr,
                                            buf_block_t *b, init &init)
{
  mysql_mutex_assert_not_owner(&mutex);
  page_recv_t &recs= p->second;
  ut_ad(recs.skip_read);
  ut_ad(recs.being_processed == 1);
  buf_block_t* block= nullptr;
  const lsn_t end_lsn= recs.log.last()->lsn;
  if (end_lsn < init.lsn)
    DBUG_LOG("ib_log", "skip log for page " << p->first
             << " LSN " << end_lsn << " < " << init.lsn);
  fil_space_t *space= fil_space_t::get(p->first.space());

  mtr.start();
  mtr.set_log_mode(MTR_LOG_NO_REDO);

  ulint zip_size= space ? space->zip_size() : 0;

  if (!space)
  {
    if (p->first.page_no() != 0)
    {
    nothing_recoverable:
      mtr.commit();
      return nullptr;
    }
    auto it= recv_spaces.find(p->first.space());
    ut_ad(it != recv_spaces.end());
    uint32_t flags= it->second.flags;
    zip_size= fil_space_t::zip_size(flags);
    block= buf_page_create_deferred(p->first.space(), zip_size, &mtr, b);
    ut_ad(block == b);
    block->page.lock.x_lock_recursive();
  }
  else
  {
    block= buf_page_create(space, p->first.page_no(), zip_size, &mtr, b);

    if (UNIV_UNLIKELY(block != b))
    {
      /* The page happened to exist in the buffer pool, or it
      was just being read in. Before the exclusive page latch was acquired by
      buf_page_create(), all changes to the page must have been applied. */
      ut_d(mysql_mutex_lock(&mutex));
      ut_ad(pages.find(p->first) == pages.end());
      ut_d(mysql_mutex_unlock(&mutex));
      space->release();
      goto nothing_recoverable;
    }
  }

  ut_d(mysql_mutex_lock(&mutex));
  ut_ad(&recs == &pages.find(p->first)->second);
  ut_d(mysql_mutex_unlock(&mutex));
  init.created= true;
  block= recv_recover_page(block, mtr, recs, space, &init);
  ut_ad(mtr.has_committed());

  if (space)
    space->release();

  return block ? block : reinterpret_cast<buf_block_t*>(-1);
}

/** Attempt to initialize a page based on redo log records.
@param page_id  page identifier
@return recovered block
@retval nullptr if the page cannot be initialized based on log records */
ATTRIBUTE_COLD buf_block_t *recv_sys_t::recover_low(const page_id_t page_id)
{
  mysql_mutex_lock(&mutex);
  map::iterator p= pages.find(page_id);

  if (p != pages.end() && !p->second.being_processed && p->second.skip_read)
  {
    p->second.being_processed= 1;
    init &init= mlog_init.last(page_id);
    mysql_mutex_unlock(&mutex);
    buf_block_t *free_block= buf_LRU_get_free_block(false);
    mtr_t mtr;
    buf_block_t *block= recover_low(p, mtr, free_block, init);
    p->second.being_processed= -1;
    ut_ad(!block || block == reinterpret_cast<buf_block_t*>(-1) ||
          block == free_block);
    if (UNIV_UNLIKELY(!block))
      buf_pool.free_block(free_block);
    return block;
  }

  mysql_mutex_unlock(&mutex);
  return nullptr;
}

inline fil_space_t *fil_system_t::find(const char *path) const
{
  mysql_mutex_assert_owner(&mutex);
  for (fil_space_t &space : fil_system.space_list)
    if (space.chain.start && !strcmp(space.chain.start->name, path))
      return &space;
  return nullptr;
}

/** Thread-safe function which sorts flush_list by oldest_modification */
static void log_sort_flush_list()
{
  /* Ensure that oldest_modification() cannot change during std::sort() */
  {
    const double pct_lwm= srv_max_dirty_pages_pct_lwm;
    /* Disable "idle" flushing in order to minimize the wait time below. */
    srv_max_dirty_pages_pct_lwm= 0.0;

    for (;;)
    {
      os_aio_wait_until_no_pending_writes(false);
      mysql_mutex_lock(&buf_pool.flush_list_mutex);
      if (buf_pool.page_cleaner_active())
        my_cond_wait(&buf_pool.done_flush_list,
                     &buf_pool.flush_list_mutex.m_mutex);
      else if (!os_aio_pending_writes())
        break;
      mysql_mutex_unlock(&buf_pool.flush_list_mutex);
    }

    srv_max_dirty_pages_pct_lwm= pct_lwm;
  }

  const size_t size= UT_LIST_GET_LEN(buf_pool.flush_list);
  std::unique_ptr<buf_page_t *[]> list(new buf_page_t *[size]);

  /* Copy the dirty blocks from buf_pool.flush_list to an array for sorting. */
  size_t idx= 0;
  for (buf_page_t *p= UT_LIST_GET_FIRST(buf_pool.flush_list); p; )
  {
    const lsn_t lsn{p->oldest_modification()};
    ut_ad(lsn > 2 || lsn == 1);
    buf_page_t *n= UT_LIST_GET_NEXT(list, p);
    if (lsn > 1)
      list.get()[idx++]= p;
    else
      buf_pool.delete_from_flush_list(p);
    p= n;
  }

  std::sort(list.get(), list.get() + idx,
            [](const buf_page_t *lhs, const buf_page_t *rhs) {
              const lsn_t l{lhs->oldest_modification()};
              const lsn_t r{rhs->oldest_modification()};
              DBUG_ASSERT(l == 1 || l > 2); DBUG_ASSERT(r == 1 || r > 2);
              return r < l;
            });

  UT_LIST_INIT(buf_pool.flush_list, &buf_page_t::list);

  for (size_t i= 0; i < idx; i++)
  {
    buf_page_t *b= list[i];
    const lsn_t lsn{b->oldest_modification()};
    if (lsn == 1)
      continue;
    DBUG_ASSERT(lsn > 2);
    UT_LIST_ADD_LAST(buf_pool.flush_list, b);
  }

  mysql_mutex_unlock(&buf_pool.flush_list_mutex);
}

/** Apply buffered log to persistent data pages.
@param last_batch     whether it is possible to write more redo log */
void recv_sys_t::apply(bool last_batch)
{
  ut_ad(srv_operation <= SRV_OPERATION_EXPORT_RESTORED ||
        srv_operation == SRV_OPERATION_RESTORE ||
        srv_operation == SRV_OPERATION_RESTORE_EXPORT);

  mysql_mutex_assert_owner(&mutex);

  garbage_collect();

  for (auto id= srv_undo_tablespaces_open; id--;)
  {
    const trunc& t= truncated_undo_spaces[id];
    if (t.lsn)
    {
      /* The entire undo tablespace will be reinitialized by
      innodb_undo_log_truncate=ON. Discard old log for all pages.
      Even though we recv_sys_t::parse() already invoked trim(),
      this will be needed in case recovery consists of multiple batches
      (there was an invocation with !last_batch). */
      trim({id + srv_undo_space_id_start, 0}, t.lsn);
      if (fil_space_t *space = fil_space_get(id + srv_undo_space_id_start))
      {
        ut_ad(UT_LIST_GET_LEN(space->chain) == 1);
        ut_ad(space->recv_size >= t.pages);
        fil_node_t *file= UT_LIST_GET_FIRST(space->chain);
        ut_ad(file->is_open());
        os_file_truncate(file->name, file->handle,
                         os_offset_t{space->recv_size} <<
                         srv_page_size_shift, true);
      }
    }
  }

  if (!pages.empty())
  {
    recv_no_ibuf_operations = !last_batch ||
      srv_operation == SRV_OPERATION_RESTORE ||
      srv_operation == SRV_OPERATION_RESTORE_EXPORT;
    ut_ad(!last_batch || lsn == scanned_lsn);
    progress_time= time(nullptr);
    report_progress();

    apply_log_recs= true;

    fil_system.extend_to_recv_size();

    fil_space_t *space= nullptr;
    uint32_t space_id= ~0;
    buf_block_t *free_block= nullptr;

    for (pages_it= pages.begin(); pages_it != pages.end();
         pages_it= pages.begin())
    {
      if (!free_block)
      {
        if (!last_batch)
          log_sys.latch.wr_unlock();
        wait_for_pool(1);
        pages_it= pages.begin();
        mysql_mutex_unlock(&mutex);
        /* We must release log_sys.latch and recv_sys.mutex before
        invoking buf_LRU_get_free_block(). Allocating a block may initiate
        a redo log write and therefore acquire log_sys.latch. To avoid
        deadlocks, log_sys.latch must not be acquired while holding
        recv_sys.mutex. */
        free_block= buf_LRU_get_free_block(false);
        if (!last_batch)
          log_sys.latch.wr_lock(SRW_LOCK_CALL);
        mysql_mutex_lock(&mutex);
        pages_it= pages.begin();
      }

      while (pages_it != pages.end())
      {
        if (is_corrupt_fs() || is_corrupt_log())
        {
          if (space)
            space->release();
          if (free_block)
          {
            mysql_mutex_unlock(&mutex);
            mysql_mutex_lock(&buf_pool.mutex);
            buf_LRU_block_free_non_file_page(free_block);
            mysql_mutex_unlock(&buf_pool.mutex);
            mysql_mutex_lock(&mutex);
          }
          return;
        }
        if (apply_batch(space_id, space, free_block, last_batch))
          break;
      }
    }

    if (space)
      space->release();

    if (free_block)
    {
      mysql_mutex_lock(&buf_pool.mutex);
      buf_LRU_block_free_non_file_page(free_block);
      mysql_mutex_unlock(&buf_pool.mutex);
    }
  }

  if (last_batch)
  {
    if (!recv_no_ibuf_operations)
      /* We skipped this in buf_page_create(). */
      mlog_init.mark_ibuf_exist();
    mlog_init.clear();
  }
  else
  {
    mlog_init.reset();
    log_sys.latch.wr_unlock();
  }

  mysql_mutex_unlock(&mutex);

  if (!last_batch)
  {
    buf_flush_sync_batch(lsn);
    buf_pool_invalidate();
    log_sys.latch.wr_lock(SRW_LOCK_CALL);
  }
  else if (srv_operation == SRV_OPERATION_RESTORE ||
           srv_operation == SRV_OPERATION_RESTORE_EXPORT)
    buf_flush_sync_batch(lsn);
  else
    /* Instead of flushing, last_batch sorts the buf_pool.flush_list
    in ascending order of buf_page_t::oldest_modification. */
    log_sort_flush_list();

#ifdef HAVE_PMEM
  if (last_batch && log_sys.is_mmap() && !log_sys.is_opened())
    mprotect(log_sys.buf, len, PROT_READ | PROT_WRITE);
#endif

  mysql_mutex_lock(&mutex);

  ut_d(after_apply= true);
  clear();
}

/** Scan log_t::FORMAT_10_8 log store records to the parsing buffer.
@param last_phase     whether changes can be applied to the tablespaces
@return whether rescan is needed (not everything was stored) */
static bool recv_scan_log(bool last_phase)
{
  DBUG_ENTER("recv_scan_log");

  ut_ad(log_sys.is_latest());
  const size_t block_size_1{log_sys.write_size - 1};

  mysql_mutex_lock(&recv_sys.mutex);
  if (!last_phase)
    recv_sys.clear();
  else
    ut_ad(recv_sys.file_checkpoint);

  bool store{recv_sys.file_checkpoint != 0};
  size_t buf_size= log_sys.buf_size;
  if (log_sys.is_mmap())
  {
    recv_sys.offset= size_t(log_sys.calc_lsn_offset(recv_sys.lsn));
    buf_size= size_t(log_sys.file_size);
    recv_sys.len= size_t(log_sys.file_size);
  }
  else
  {
    recv_sys.offset= size_t(recv_sys.lsn - log_sys.get_first_lsn()) &
      block_size_1;
    recv_sys.len= 0;
  }

  lsn_t rewound_lsn= 0;
  for (ut_d(lsn_t source_offset= 0);;)
  {
    ut_ad(log_sys.latch_have_wr());
#ifdef UNIV_DEBUG
    const bool wrap{source_offset + recv_sys.len == log_sys.file_size};
#endif
    if (size_t size= buf_size - recv_sys.len)
    {
#ifndef UNIV_DEBUG
      lsn_t
#endif
      source_offset=
        log_sys.calc_lsn_offset(recv_sys.lsn + recv_sys.len - recv_sys.offset);
      ut_ad(!wrap || source_offset == log_t::START_OFFSET);
      source_offset&= ~block_size_1;

      if (source_offset + size > log_sys.file_size)
        size= static_cast<size_t>(log_sys.file_size - source_offset);

      if (dberr_t err= log_sys.log.read(source_offset,
                                        {log_sys.buf + recv_sys.len, size}))
      {
        mysql_mutex_unlock(&recv_sys.mutex);
        ib::error() << "Failed to read log at " << source_offset
                    << ": " << err;
        recv_sys.set_corrupt_log();
        mysql_mutex_lock(&recv_sys.mutex);
      }
      else
        recv_sys.len+= size;
    }

    if (recv_sys.report(time(nullptr)))
    {
      sql_print_information("InnoDB: Read redo log up to LSN=" LSN_PF,
                            recv_sys.lsn);
      service_manager_extend_timeout(INNODB_EXTEND_TIMEOUT_INTERVAL,
                                     "Read redo log up to LSN=" LSN_PF,
                                     recv_sys.lsn);
    }

    recv_sys_t::parse_mtr_result r;

    if (UNIV_UNLIKELY(!recv_needed_recovery))
    {
      ut_ad(!last_phase);
      ut_ad(recv_sys.lsn >= log_sys.next_checkpoint_lsn);

      if (!store)
      {
        ut_ad(!recv_sys.file_checkpoint);
        for (;;)
        {
          const byte& b{log_sys.buf[recv_sys.offset]};
          r= recv_sys.parse_mmap<recv_sys_t::store::NO>(false);
          switch (r) {
          case recv_sys_t::PREMATURE_EOF:
            goto read_more;
          default:
            ut_ad(r == recv_sys_t::GOT_EOF);
            break;
          case recv_sys_t::OK:
            if (b == FILE_CHECKPOINT + 2 + 8 || (b & 0xf0) == FILE_MODIFY)
              continue;
          }

          const lsn_t end{recv_sys.file_checkpoint};
          ut_ad(!end || end == recv_sys.lsn);
          bool corrupt_fs= recv_sys.is_corrupt_fs();
          mysql_mutex_unlock(&recv_sys.mutex);

          if (!end && !corrupt_fs)
          {
            recv_sys.set_corrupt_log();
            sql_print_error("InnoDB: Missing FILE_CHECKPOINT(" LSN_PF
                            ") at " LSN_PF, log_sys.next_checkpoint_lsn,
                            recv_sys.lsn);
          }
          DBUG_RETURN(true);
        }
      }
      else
      {
        ut_ad(recv_sys.file_checkpoint != 0);
        switch ((r= recv_sys.parse_mmap<recv_sys_t::store::YES>(false))) {
        case recv_sys_t::PREMATURE_EOF:
          goto read_more;
        case recv_sys_t::GOT_EOF:
          break;
        default:
          ut_ad(r == recv_sys_t::OK);
          recv_needed_recovery= true;
          if (srv_read_only_mode)
          {
            mysql_mutex_unlock(&recv_sys.mutex);
            DBUG_RETURN(false);
          }
          sql_print_information("InnoDB: Starting crash recovery from"
                                " checkpoint LSN="  LSN_PF,
                                log_sys.next_checkpoint_lsn);
        }
      }
    }

    if (!store)
    skip_the_rest:
      while ((r= recv_sys.parse_mmap<recv_sys_t::store::NO>(false)) ==
             recv_sys_t::OK);
    else
    {
      uint16_t count= 0;
      while ((r= recv_sys.parse_mmap<recv_sys_t::store::YES>(last_phase)) ==
             recv_sys_t::OK)
        if (!++count && recv_sys.report(time(nullptr)))
        {
          const size_t n= recv_sys.pages.size();
          sql_print_information("InnoDB: Parsed redo log up to LSN=" LSN_PF
                                "; to recover: %zu pages", recv_sys.lsn, n);
          service_manager_extend_timeout(INNODB_EXTEND_TIMEOUT_INTERVAL,
                                         "Parsed redo log up to LSN=" LSN_PF
                                         "; to recover: %zu pages",
                                         recv_sys.lsn, n);
        }
      if (r == recv_sys_t::GOT_OOM)
      {
        ut_ad(!last_phase);
        rewound_lsn= recv_sys.lsn;
        store= false;
        if (recv_sys.scanned_lsn <= 1)
          goto skip_the_rest;
        ut_ad(recv_sys.file_checkpoint);
        goto func_exit;
      }
    }

    if (r != recv_sys_t::PREMATURE_EOF)
    {
      ut_ad(r == recv_sys_t::GOT_EOF);
    got_eof:
      ut_ad(recv_sys.is_initialised());
      if (recv_sys.scanned_lsn > 1)
      {
        ut_ad(recv_sys.is_corrupt_fs() ||
              recv_sys.scanned_lsn == recv_sys.lsn);
        break;
      }
      recv_sys.scanned_lsn= recv_sys.lsn;
      sql_print_information("InnoDB: End of log at LSN=" LSN_PF, recv_sys.lsn);
      break;
    }

  read_more:
    if (log_sys.is_mmap())
      break;

    if (recv_sys.is_corrupt_log())
      break;

    if (recv_sys.offset < log_sys.write_size &&
        recv_sys.lsn == recv_sys.scanned_lsn)
      goto got_eof;

    if (recv_sys.offset > buf_size / 4 ||
        (recv_sys.offset > block_size_1 &&
         recv_sys.len >= buf_size - recv_sys.MTR_SIZE_MAX))
    {
      const size_t ofs{recv_sys.offset & ~block_size_1};
      memmove_aligned<64>(log_sys.buf, log_sys.buf + ofs, recv_sys.len - ofs);
      recv_sys.len-= ofs;
      recv_sys.offset&= block_size_1;
    }
  }

  if (last_phase)
  {
    ut_ad(!rewound_lsn);
    ut_ad(recv_sys.lsn >= recv_sys.file_checkpoint);
    log_sys.set_recovered_lsn(recv_sys.lsn);
  }
  else if (rewound_lsn)
  {
    ut_ad(!store);
    ut_ad(recv_sys.file_checkpoint);
    recv_sys.lsn= rewound_lsn;
  }
func_exit:
  ut_d(recv_sys.after_apply= last_phase);
  mysql_mutex_unlock(&recv_sys.mutex);
  DBUG_RETURN(!store);
}

/** Report a missing tablespace for which page-redo log exists.
@param[in]	err	previous error code
@param[in]	i	tablespace descriptor
@return new error code */
static
dberr_t
recv_init_missing_space(dberr_t err, const recv_spaces_t::const_iterator& i)
{
	switch (srv_operation) {
	default:
		break;
	case SRV_OPERATION_RESTORE:
	case SRV_OPERATION_RESTORE_EXPORT:
		if (i->second.name.find("/#sql") != std::string::npos) {
			sql_print_warning("InnoDB: Tablespace " UINT32PF
					  " was not found at %.*s when"
					  " restoring a (partial?) backup."
					  " All redo log"
					  " for this file will be ignored!",
					  i->first, int(i->second.name.size()),
					  i->second.name.data());
		}
		return(err);
	}

	if (srv_force_recovery == 0) {
		sql_print_error("InnoDB: Tablespace " UINT32PF " was not"
				" found at %.*s.", i->first,
				int(i->second.name.size()),
				i->second.name.data());

		if (err == DB_SUCCESS) {
			sql_print_information(
				"InnoDB: Set innodb_force_recovery=1 to"
				" ignore this and to permanently lose"
				" all changes to the tablespace.");
			err = DB_TABLESPACE_NOT_FOUND;
		}
	} else {
		sql_print_warning("InnoDB: Tablespace " UINT32PF
				  " was not found at %.*s"
				  ", and innodb_force_recovery was set."
				  " All redo log for this tablespace"
				  " will be ignored!",
				  i->first, int(i->second.name.size()),
				  i->second.name.data());
	}

	return(err);
}

/** Report the missing tablespace and discard the redo logs for the deleted
tablespace.
@param[in]	rescan			rescan of redo logs is needed
					if hash table ran out of memory
@param[out]	missing_tablespace	missing tablespace exists or not
@return error code or DB_SUCCESS. */
static MY_ATTRIBUTE((warn_unused_result))
dberr_t
recv_validate_tablespace(bool rescan, bool& missing_tablespace)
{
	dberr_t err = DB_SUCCESS;

	mysql_mutex_lock(&recv_sys.mutex);

	for (recv_sys_t::map::iterator p = recv_sys.pages.begin();
	     p != recv_sys.pages.end();) {
		ut_ad(!p->second.log.empty());
		const uint32_t space = p->first.space();
<<<<<<< HEAD
		if (space == TRX_SYS_SPACE || srv_is_undo_tablespace(space)) {
=======
		if (is_predefined_tablespace(space)) {
>>>>>>> c982a143
next:
			p++;
			continue;
		}

		recv_spaces_t::iterator i = recv_spaces.find(space);
		ut_ad(i != recv_spaces.end());

		if (deferred_spaces.find(space)) {
			/* Skip redo logs belonging to
			incomplete tablespaces */
			goto next;
		}

		switch (i->second.status) {
		case file_name_t::NORMAL:
			goto next;
		case file_name_t::MISSING:
			err = recv_init_missing_space(err, i);
			i->second.status = file_name_t::DELETED;
			/* fall through */
		case file_name_t::DELETED:
			recv_sys_t::map::iterator r = p++;
			recv_sys.pages_it_invalidate(r);
			recv_sys.erase(r);
			continue;
		}
		ut_ad(0);
	}

	if (err != DB_SUCCESS) {
func_exit:
		mysql_mutex_unlock(&recv_sys.mutex);
		return(err);
	}

	/* When rescan is not needed, recv_sys.pages will contain the
	entire redo log. If rescan is needed or innodb_force_recovery
	is set, we can ignore missing tablespaces. */
	for (const recv_spaces_t::value_type& rs : recv_spaces) {
		if (UNIV_LIKELY(rs.second.status != file_name_t::MISSING)) {
			continue;
		}

		if (deferred_spaces.find(static_cast<uint32_t>(rs.first))) {
			continue;
		}

		if (srv_force_recovery) {
			sql_print_warning("InnoDB: Tablespace " UINT32PF
					  " was not found at %.*s,"
					  " and innodb_force_recovery was set."
					  " All redo log for this tablespace"
					  " will be ignored!",
					  rs.first, int(rs.second.name.size()),
					  rs.second.name.data());
			continue;
		}

		if (!rescan) {
			sql_print_information("InnoDB: Tablespace " UINT32PF
					      " was not found at '%.*s',"
					      " but there were"
					      " no modifications either.",
					      rs.first,
					      int(rs.second.name.size()),
					      rs.second.name.data());
		} else {
			missing_tablespace = true;
		}
	}

	goto func_exit;
}

/** Check if all tablespaces were found for crash recovery.
@param[in]	rescan			rescan of redo logs is needed
@param[out]	missing_tablespace	missing table exists
@return error code or DB_SUCCESS */
static MY_ATTRIBUTE((warn_unused_result))
dberr_t
recv_init_crash_recovery_spaces(bool rescan, bool& missing_tablespace)
{
	bool		flag_deleted	= false;

	ut_ad(!srv_read_only_mode);
	ut_ad(recv_needed_recovery);

	for (recv_spaces_t::value_type& rs : recv_spaces) {
		ut_ad(!is_predefined_tablespace(rs.first));
		ut_ad(rs.second.status != file_name_t::DELETED
		      || !rs.second.space);

		if (rs.second.status == file_name_t::DELETED) {
			/* The tablespace was deleted,
			so we can ignore any redo log for it. */
			flag_deleted = true;
		} else if (rs.second.space != NULL) {
			/* The tablespace was found, and there
			are some redo log records for it. */
			fil_names_dirty(rs.second.space);

			/* Add the freed page ranges in the respective
			tablespace */
			if (!rs.second.freed_ranges.empty()
			    && (srv_immediate_scrub_data_uncompressed
				|| rs.second.space->is_compressed())) {

				rs.second.space->add_free_ranges(
					std::move(rs.second.freed_ranges));
			}
		} else if (rs.second.name == "") {
			sql_print_error("InnoDB: Missing FILE_CREATE,"
					" FILE_DELETE or FILE_MODIFY"
					" before FILE_CHECKPOINT"
					" for tablespace " UINT32PF, rs.first);
			recv_sys.set_corrupt_log();
			return(DB_CORRUPTION);
		} else {
			rs.second.status = file_name_t::MISSING;
			flag_deleted = true;
		}

		ut_ad(rs.second.status == file_name_t::DELETED
		      || rs.second.name != "");
	}

	if (flag_deleted) {
		return recv_validate_tablespace(rescan, missing_tablespace);
	}

	return DB_SUCCESS;
}

/** Apply any FILE_RENAME records */
static dberr_t recv_rename_files()
{
  mysql_mutex_assert_owner(&recv_sys.mutex);
  ut_ad(log_sys.latch_have_wr());

  dberr_t err= DB_SUCCESS;

  for (auto i= renamed_spaces.begin(); i != renamed_spaces.end(); )
  {
    const auto &r= *i;
    const uint32_t id= r.first;
    fil_space_t *space= fil_space_t::get(id);
    if (!space)
    {
      i++;
      continue;
    }
    ut_ad(UT_LIST_GET_LEN(space->chain) == 1);
    char *old= space->chain.start->name;
    if (r.second != old)
    {
      bool exists;
      os_file_type_t ftype;
      const char *new_name= r.second.c_str();
      mysql_mutex_lock(&fil_system.mutex);
      const fil_space_t *other= nullptr;
      if (!space->chain.start->is_open() && space->chain.start->deferred &&
          (other= fil_system.find(new_name)) &&
          (other->chain.start->is_open() || !other->chain.start->deferred))
        other= nullptr;

      if (other)
      {
        /* Multiple tablespaces use the same file name. This should
        only be possible if the recovery of both files was deferred
        (no valid page 0 is contained in either file). We shall not
        rename the file, just rename the metadata. */
        sql_print_information("InnoDB: Renaming tablespace metadata " UINT32PF
                              " from '%s' to '%s' that is also associated"
                              " with tablespace " UINT32PF,
                              id, old, new_name, other->id);
        space->chain.start->name= mem_strdup(new_name);
        ut_free(old);
      }
      else if (!os_file_status(new_name, &exists, &ftype) || exists)
      {
        sql_print_error("InnoDB: Cannot replay rename of tablespace " UINT32PF
                        " from '%s' to '%s'%s",
                        id, old, new_name, exists ?
                        " because the target file exists" : "");
        err= DB_TABLESPACE_EXISTS;
      }
      else
      {
        mysql_mutex_unlock(&fil_system.mutex);
        err= space->rename(new_name, false);
        if (err != DB_SUCCESS)
          sql_print_error("InnoDB: Cannot replay rename of tablespace "
                          UINT32PF " to '%s': %s", id, new_name, ut_strerr(err));
        goto done;
      }
      mysql_mutex_unlock(&fil_system.mutex);
    }
done:
    space->release();
    if (err != DB_SUCCESS)
    {
      recv_sys.set_corrupt_fs();
      break;
    }
    renamed_spaces.erase(i++);
  }
  return err;
}

dberr_t recv_recovery_read_checkpoint()
{
  ut_ad(srv_operation <= SRV_OPERATION_EXPORT_RESTORED ||
        srv_operation == SRV_OPERATION_RESTORE ||
        srv_operation == SRV_OPERATION_RESTORE_EXPORT);
  ut_d(mysql_mutex_lock(&buf_pool.mutex));
  ut_ad(UT_LIST_GET_LEN(buf_pool.LRU) == 0);
  ut_ad(UT_LIST_GET_LEN(buf_pool.unzip_LRU) == 0);
  ut_d(mysql_mutex_unlock(&buf_pool.mutex));

  if (srv_force_recovery >= SRV_FORCE_NO_LOG_REDO)
  {
    sql_print_information("InnoDB: innodb_force_recovery=6"
                          " skips redo log apply");
    return DB_SUCCESS;
  }

  log_sys.latch.wr_lock(SRW_LOCK_CALL);
  dberr_t err= recv_sys.find_checkpoint();
  log_sys.latch.wr_unlock();
  return err;
}

inline void log_t::set_recovered() noexcept
{
  ut_ad(get_flushed_lsn() == get_lsn());
  ut_ad(recv_sys.lsn == get_lsn());
  size_t offset{recv_sys.offset};
  if (!is_mmap())
  {
    const size_t bs{log_sys.write_size}, bs_1{bs - 1};
    memmove_aligned<512>(buf, buf + (offset & ~bs_1), bs);
    offset&= bs_1;
  }
#ifndef _WIN32
  else
    mprotect(buf, size_t(file_size), PROT_READ | PROT_WRITE);
#endif
  set_buf_free(offset);
}

inline bool recv_sys_t::validate_checkpoint() const noexcept
{
  if (lsn >= file_checkpoint && lsn >= log_sys.next_checkpoint_lsn)
    return false;
  sql_print_error("InnoDB: The log was only scanned up to "
                  LSN_PF ", while the current LSN at the "
                  "time of the latest checkpoint " LSN_PF
                  " was " LSN_PF "!",
                  lsn, log_sys.next_checkpoint_lsn, file_checkpoint);
  return true;
}

/** Start recovering from a redo log checkpoint.
of first system tablespace page
@return error code or DB_SUCCESS */
dberr_t recv_recovery_from_checkpoint_start()
{
	bool rescan = false;
	dberr_t err = DB_SUCCESS;

	ut_ad(srv_operation <= SRV_OPERATION_EXPORT_RESTORED
	      || srv_operation == SRV_OPERATION_RESTORE
	      || srv_operation == SRV_OPERATION_RESTORE_EXPORT);
	ut_d(mysql_mutex_lock(&buf_pool.flush_list_mutex));
	ut_ad(UT_LIST_GET_LEN(buf_pool.LRU) == 0);
	ut_ad(UT_LIST_GET_LEN(buf_pool.unzip_LRU) == 0);
	ut_d(mysql_mutex_unlock(&buf_pool.flush_list_mutex));

	if (srv_force_recovery >= SRV_FORCE_NO_LOG_REDO) {
		sql_print_information("InnoDB: innodb_force_recovery=6"
				      " skips redo log apply");
		return err;
	}

	recv_sys.recovery_on = true;

	log_sys.latch.wr_lock(SRW_LOCK_CALL);
	log_sys.set_capacity();

	/* Start reading the log from the checkpoint lsn. */

	ut_ad(recv_sys.pages.empty());

	if (log_sys.format == log_t::FORMAT_3_23) {
func_exit:
		log_sys.latch.wr_unlock();
		return err;
	}

	if (log_sys.is_latest()) {
		const bool rewind = recv_sys.lsn
			!= log_sys.next_checkpoint_lsn;
		log_sys.last_checkpoint_lsn = log_sys.next_checkpoint_lsn;

		recv_scan_log(false);
		if (recv_needed_recovery) {
read_only_recovery:
			sql_print_warning("InnoDB: innodb_read_only"
					  " prevents crash recovery");
			err = DB_READ_ONLY;
			goto func_exit;
		}
		if (recv_sys.is_corrupt_log()) {
			sql_print_error("InnoDB: Log scan aborted at LSN "
					LSN_PF, recv_sys.lsn);
                        goto err_exit;
		}
		if (recv_sys.is_corrupt_fs()) {
			goto err_exit;
		}
		ut_ad(recv_sys.file_checkpoint);
		ut_ad(log_sys.get_lsn() >= recv_sys.scanned_lsn);
		if (rewind) {
			recv_sys.lsn = log_sys.next_checkpoint_lsn;
			recv_sys.offset = 0;
			recv_sys.len = 0;
		}
		rescan = recv_scan_log(false);

		if (srv_read_only_mode && recv_needed_recovery) {
			goto read_only_recovery;
		}

		if ((recv_sys.is_corrupt_log() && !srv_force_recovery)
		    || recv_sys.is_corrupt_fs()) {
			goto err_exit;
		}
	}

	log_sys.set_recovered_lsn(recv_sys.scanned_lsn);

	if (recv_needed_recovery) {
		bool missing_tablespace = false;

		err = recv_init_crash_recovery_spaces(
			rescan, missing_tablespace);

		if (err != DB_SUCCESS) {
			goto func_exit;
		}

		if (missing_tablespace) {
			ut_ad(rescan);
			/* If any tablespaces seem to be missing,
			validate the remaining log records. */

			do {
				rescan = recv_scan_log(false);

				if (recv_sys.is_corrupt_log() ||
				    recv_sys.is_corrupt_fs()) {
					goto err_exit;
				}

				missing_tablespace = false;

				err = recv_validate_tablespace(
					rescan, missing_tablespace);

				if (err != DB_SUCCESS) {
					goto func_exit;
				}
			} while (missing_tablespace);

			rescan = true;
			/* Because in the loop above we overwrote the
			initially stored recv_sys.pages, we must
			restart parsing the log from the very beginning. */

			/* FIXME: Use a separate loop for checking for
			tablespaces (not individual pages), while retaining
			the initial recv_sys.pages. */
			mysql_mutex_lock(&recv_sys.mutex);
			ut_ad(log_sys.get_lsn() >= recv_sys.lsn);
			recv_sys.clear();
			recv_sys.lsn = log_sys.next_checkpoint_lsn;
			mysql_mutex_unlock(&recv_sys.mutex);
		}

		if (srv_operation <= SRV_OPERATION_EXPORT_RESTORED) {
			mysql_mutex_lock(&recv_sys.mutex);
			deferred_spaces.deferred_dblwr(log_sys.get_lsn());
			buf_dblwr.recover();
			mysql_mutex_unlock(&recv_sys.mutex);
		}

		ut_ad(srv_force_recovery <= SRV_FORCE_NO_UNDO_LOG_SCAN);

		if (rescan) {
			recv_scan_log(true);
			if ((recv_sys.is_corrupt_log()
			     && !srv_force_recovery)
			    || recv_sys.is_corrupt_fs()) {
				goto err_exit;
			}

			/* In case of multi-batch recovery,
			redo log for the last batch is not
			applied yet. */
			ut_d(recv_sys.after_apply = false);
		}
	} else {
		ut_ad(recv_sys.pages.empty());
	}

	if (!log_sys.is_latest()) {
	} else if (recv_sys.validate_checkpoint()) {
err_exit:
		err = DB_ERROR;
		goto func_exit;
	}

	if (!srv_read_only_mode && log_sys.is_latest()) {
		log_sys.set_recovered();
		if (recv_needed_recovery
		    && srv_operation <= SRV_OPERATION_EXPORT_RESTORED
		    && recv_sys.lsn - log_sys.next_checkpoint_lsn
		    < log_sys.log_capacity) {
			/* Write a FILE_CHECKPOINT marker as the first thing,
			before generating any other redo log. This ensures
			that subsequent crash recovery will be possible even
			if the server were killed soon after this. */
			fil_names_clear(log_sys.next_checkpoint_lsn);
		}
	}

	DBUG_EXECUTE_IF("before_final_redo_apply", goto err_exit;);
	mysql_mutex_lock(&recv_sys.mutex);
	if (UNIV_UNLIKELY(recv_sys.scanned_lsn != recv_sys.lsn)
	    && log_sys.is_latest()) {
		ut_ad("log parsing error" == 0);
		mysql_mutex_unlock(&recv_sys.mutex);
		err = DB_CORRUPTION;
		goto func_exit;
	}
	recv_sys.apply_log_recs = true;
	recv_no_ibuf_operations = false;
	ut_d(recv_no_log_write = srv_operation == SRV_OPERATION_RESTORE
	     || srv_operation == SRV_OPERATION_RESTORE_EXPORT);
	if (srv_operation == SRV_OPERATION_NORMAL) {
		err = recv_rename_files();
	}

	mysql_mutex_unlock(&recv_sys.mutex);

	/* The database is now ready to start almost normal processing of user
	transactions: transaction rollbacks and the application of the log
	records in the hash table can be run in background. */
	if (err == DB_SUCCESS && deferred_spaces.reinit_all()
	    && !srv_force_recovery) {
		err = DB_CORRUPTION;
	}

	goto func_exit;
}

bool recv_dblwr_t::validate_page(const page_id_t page_id, lsn_t max_lsn,
                                 const fil_space_t *space,
                                 const byte *page, byte *tmp_buf)
  const noexcept
{
  mysql_mutex_assert_owner(&recv_sys.mutex);
  uint32_t flags;

  if (page_id.page_no() == 0)
  {
    flags= fsp_header_get_flags(page);
    if (!fil_space_t::is_valid_flags(flags, page_id.space()))
    {
      uint32_t cflags= fsp_flags_convert_from_101(flags);
      if (cflags == UINT32_MAX)
      {
        ib::warn() << "Ignoring a doublewrite copy of page " << page_id
                   << "due to invalid flags " << ib::hex(flags);
        return false;
      }

      flags= cflags;
    }

    /* Page 0 is never page_compressed or encrypted. */
    goto check_if_corrupted;
  }

  flags= space->flags;

  if (space->full_crc32())
  check_if_corrupted:
    return !buf_page_is_corrupted(max_lsn < LSN_MAX, page, flags);

  ut_ad(tmp_buf);
  byte *tmp_frame= tmp_buf;
  byte *tmp_page= tmp_buf + srv_page_size;
  const uint16_t page_type= mach_read_from_2(page + FIL_PAGE_TYPE);
  const bool expect_encrypted= space->crypt_data &&
    space->crypt_data->type != CRYPT_SCHEME_UNENCRYPTED;

  if (expect_encrypted &&
      mach_read_from_4(page + FIL_PAGE_FILE_FLUSH_LSN_OR_KEY_VERSION))
  {
    if (!fil_space_verify_crypt_checksum(page, space->zip_size()))
      return false;
    if (page_type != FIL_PAGE_PAGE_COMPRESSED_ENCRYPTED)
      return true;
    if (space->zip_size())
      return false;
    memcpy(tmp_page, page, space->physical_size());
    if (!fil_space_decrypt(space, tmp_frame, tmp_page))
      return false;
  }

  switch (page_type) {
  case FIL_PAGE_PAGE_COMPRESSED:
    memcpy(tmp_page, page, space->physical_size());
    /* fall through */
  case FIL_PAGE_PAGE_COMPRESSED_ENCRYPTED:
    if (space->zip_size())
      return false; /* ROW_FORMAT=COMPRESSED cannot be page_compressed */
    ulint decomp= fil_page_decompress(tmp_frame, tmp_page, space->flags);
    if (!decomp)
      return false; /* decompression failed */
    if (decomp == srv_page_size)
      return false; /* the page was not compressed (invalid page type) */
    page= tmp_page;
  }

  goto check_if_corrupted;
}

const byte *recv_dblwr_t::find_page(const page_id_t page_id, lsn_t max_lsn,
                                    const fil_space_t *space, byte *tmp_buf)
  const noexcept
{
  mysql_mutex_assert_owner(&recv_sys.mutex);

  for (byte *page : pages)
  {
    if (page_get_page_no(page) != page_id.page_no() ||
        page_get_space_id(page) != page_id.space())
      continue;
    const lsn_t lsn= mach_read_from_8(page + FIL_PAGE_LSN);
    if (page_id.page_no() == 0)
    {
      if (!lsn)
        continue;
      uint32_t flags= mach_read_from_4(
        FSP_HEADER_OFFSET + FSP_SPACE_FLAGS + page);
      if (!fil_space_t::is_valid_flags(flags, page_id.space()))
        continue;
    }

    if (lsn > max_lsn || lsn < log_sys.next_checkpoint_lsn ||
        !validate_page(page_id, max_lsn, space, page, tmp_buf))
    {
      /* Mark processed for subsequent iterations in buf_dblwr_t::recover() */
      memset_aligned<8>(page + FIL_PAGE_LSN, 0, 8);
      continue;
    }

    return page;
  }

  return nullptr;
}<|MERGE_RESOLUTION|>--- conflicted
+++ resolved
@@ -600,11 +600,7 @@
 typedef std::map<
 	uint32_t,
 	file_name_t,
-<<<<<<< HEAD
 	std::less<uint32_t>,
-=======
-	std::less<ulint>,
->>>>>>> c982a143
 	ut_allocator<std::pair<const uint32_t, file_name_t> > >	recv_spaces_t;
 
 static recv_spaces_t	recv_spaces;
@@ -921,13 +917,8 @@
 @param[in]	new_name	new file name (NULL if not rename)
 @param[in]	new_len		length of new_name, in bytes (0 if NULL) */
 void (*log_file_op)(uint32_t space_id, int type,
-<<<<<<< HEAD
-		    const byte* name, ulint len,
-		    const byte* new_name, ulint new_len);
-=======
 		    const byte* name, size_t len,
 		    const byte* new_name, size_t new_len);
->>>>>>> c982a143
 
 void (*undo_space_trunc)(uint32_t space_id);
 
@@ -4331,11 +4322,7 @@
 	     p != recv_sys.pages.end();) {
 		ut_ad(!p->second.log.empty());
 		const uint32_t space = p->first.space();
-<<<<<<< HEAD
 		if (space == TRX_SYS_SPACE || srv_is_undo_tablespace(space)) {
-=======
-		if (is_predefined_tablespace(space)) {
->>>>>>> c982a143
 next:
 			p++;
 			continue;
