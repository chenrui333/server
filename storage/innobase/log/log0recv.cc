--- conflicted
+++ resolved
@@ -2724,46 +2724,28 @@
         cl= l.copy_if_needed(iv, decrypt_buf, recs, rlen);
         if (rlen == 1 && *cl == TRIM_PAGES)
         {
-          if (storing == BACKUP)
+          if (srv_is_undo_tablespace(space_id))
           {
-            if (space_id && undo_space_trunc)
-              undo_space_trunc(space_id);
-          }
-          else if (srv_is_undo_tablespace(space_id))
-	  {
-	    if (page_no != SRV_UNDO_TABLESPACE_SIZE_IN_PAGES)
+            if (page_no != SRV_UNDO_TABLESPACE_SIZE_IN_PAGES)
               goto record_corrupted;
             /* The entire undo tablespace will be reinitialized by
             innodb_undo_log_truncate=ON. Discard old log for all
-	    pages. */
-	    trim({space_id, 0}, start_lsn);
-	    truncated_undo_spaces[space_id - srv_undo_space_id_start]=
+            pages. */
+            trim({space_id, 0}, start_lsn);
+            truncated_undo_spaces[space_id - srv_undo_space_id_start]=
               { start_lsn, page_no};
-	  }
-	  else if (space_id != 0) goto record_corrupted;
-	  else
-	  {
-	    /* Shrink the system tablespace */
+          }
+          else if (space_id != 0) goto record_corrupted;
+          else
+          {
+            /* Shrink the system tablespace */
             trim({space_id, page_no}, start_lsn);
             truncated_sys_space= {start_lsn, page_no};
-	  }
+          }
           static_assert(UT_ARR_SIZE(truncated_undo_spaces) ==
                         TRX_SYS_MAX_UNDO_SPACES, "compatibility");
-<<<<<<< HEAD
           /* the next record must not be same_page */
-          if (storing == YES) last_offset= 1;
-=======
-          /* The entire undo tablespace will be reinitialized by
-          innodb_undo_log_truncate=ON. Discard old log for all pages. */
-          trim({space_id, 0}, start_lsn);
-          truncated_undo_spaces[space_id - srv_undo_space_id_start]=
-            { start_lsn, page_no };
-          if (storing != BACKUP)
-            /* the next record must not be same_page */
-            last_offset= 1;
-          else if (undo_space_trunc)
-            undo_space_trunc(space_id);
->>>>>>> 81633f47
+          last_offset= 1;
           continue;
         }
         /* This record applies to an undo log or index page, and it
