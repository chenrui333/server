/*****************************************************************************

Copyright (c) 1997, 2017, Oracle and/or its affiliates. All Rights Reserved.
Copyright (c) 2012, Facebook Inc.
Copyright (c) 2013, 2020, MariaDB Corporation.

This program is free software; you can redistribute it and/or modify it under
the terms of the GNU General Public License as published by the Free Software
Foundation; version 2 of the License.

This program is distributed in the hope that it will be useful, but WITHOUT
ANY WARRANTY; without even the implied warranty of MERCHANTABILITY or FITNESS
FOR A PARTICULAR PURPOSE. See the GNU General Public License for more details.

You should have received a copy of the GNU General Public License along with
this program; if not, write to the Free Software Foundation, Inc.,
51 Franklin Street, Fifth Floor, Boston, MA 02110-1335 USA

*****************************************************************************/

/**************************************************//**
@file log/log0recv.cc
Recovery

Created 9/20/1997 Heikki Tuuri
*******************************************************/

#include "univ.i"

#include <map>
#include <string>
#include <my_service_manager.h>

#include "log0recv.h"

#ifdef HAVE_MY_AES_H
#include <my_aes.h>
#endif

#include "log0crypt.h"
#include "mem0mem.h"
#include "buf0buf.h"
#include "buf0flu.h"
#include "mtr0mtr.h"
#include "mtr0log.h"
#include "page0cur.h"
#include "page0zip.h"
#include "btr0btr.h"
#include "btr0cur.h"
#include "ibuf0ibuf.h"
#include "trx0undo.h"
#include "trx0rec.h"
#include "fil0fil.h"
#include "buf0rea.h"
#include "srv0srv.h"
#include "srv0start.h"
#include "trx0roll.h"
#include "row0merge.h"

/** Log records are stored in the hash table in chunks at most of this size;
this must be less than srv_page_size as it is stored in the buffer pool */
#define RECV_DATA_BLOCK_SIZE	(MEM_MAX_ALLOC_IN_BUF - sizeof(recv_data_t) - REDZONE_SIZE)

/** Read-ahead area in applying log records to file pages */
#define RECV_READ_AHEAD_AREA	32

/** The recovery system */
recv_sys_t	recv_sys;
/** TRUE when applying redo log records during crash recovery; FALSE
otherwise.  Note that this is FALSE while a background thread is
rolling back incomplete transactions. */
volatile bool	recv_recovery_on;

/** TRUE when recv_init_crash_recovery() has been called. */
bool	recv_needed_recovery;
#ifdef UNIV_DEBUG
/** TRUE if writing to the redo log (mtr_commit) is forbidden.
Protected by log_sys.mutex. */
bool	recv_no_log_write = false;
#endif /* UNIV_DEBUG */

/** TRUE if buf_page_is_corrupted() should check if the log sequence
number (FIL_PAGE_LSN) is in the future.  Initially FALSE, and set by
recv_recovery_from_checkpoint_start(). */
bool	recv_lsn_checks_on;

/** If the following is TRUE, the buffer pool file pages must be invalidated
after recovery and no ibuf operations are allowed; this becomes TRUE if
the log record hash table becomes too full, and log records must be merged
to file pages already before the recovery is finished: in this case no
ibuf operations are allowed, as they could modify the pages read in the
buffer pool before the pages have been recovered to the up-to-date state.

TRUE means that recovery is running and no operations on the log files
are allowed yet: the variable name is misleading. */
bool	recv_no_ibuf_operations;

/** The type of the previous parsed redo log record */
static mlog_id_t	recv_previous_parsed_rec_type;
/** The offset of the previous parsed redo log record */
static ulint	recv_previous_parsed_rec_offset;
/** The 'multi' flag of the previous parsed redo log record */
static ulint	recv_previous_parsed_rec_is_multi;

/** The maximum lsn we see for a page during the recovery process. If this
is bigger than the lsn we are able to scan up to, that is an indication that
the recovery failed and the database may be corrupt. */
static lsn_t	recv_max_page_lsn;

#ifdef UNIV_PFS_THREAD
mysql_pfs_key_t	trx_rollback_clean_thread_key;
mysql_pfs_key_t	recv_writer_thread_key;
#endif /* UNIV_PFS_THREAD */

/** Is recv_writer_thread active? */
bool	recv_writer_thread_active;

#ifndef	DBUG_OFF
/** Return string name of the redo log record type.
@param[in]	type	record log record enum
@return string name of record log record */
static const char* get_mlog_string(mlog_id_t type);
#endif /* !DBUG_OFF */

/** Tablespace item during recovery */
struct file_name_t {
	/** Tablespace file name (MLOG_FILE_NAME) */
	std::string	name;
	/** Tablespace object (NULL if not valid or not found) */
	fil_space_t*	space;

	/** Tablespace status. */
	enum fil_status {
		/** Normal tablespace */
		NORMAL,
		/** Deleted tablespace */
		DELETED,
		/** Missing tablespace */
		MISSING
	};

	/** Status of the tablespace */
	fil_status	status;

	/** FSP_SIZE of tablespace */
	ulint		size;

	/** the log sequence number of the last observed MLOG_INDEX_LOAD
	record for the tablespace */
	lsn_t		enable_lsn;

	/** Constructor */
	file_name_t(std::string name_, bool deleted)
		: name(std::move(name_)), space(NULL),
		status(deleted ? DELETED: NORMAL),
		size(0), enable_lsn(0) {}

	/** Report a MLOG_INDEX_LOAD operation, meaning that
	mlog_init for any earlier LSN must be skipped.
	@param lsn	log sequence number of the MLOG_INDEX_LOAD */
	void mlog_index_load(lsn_t lsn)
	{
		if (enable_lsn < lsn) enable_lsn = lsn;
	}
};

/** Map of dirty tablespaces during recovery */
typedef std::map<
	ulint,
	file_name_t,
	std::less<ulint>,
	ut_allocator<std::pair<const ulint, file_name_t> > >	recv_spaces_t;

static recv_spaces_t	recv_spaces;

/** States of recv_addr_t */
enum recv_addr_state {
	/** not yet processed */
	RECV_NOT_PROCESSED,
	/** not processed; the page will be reinitialized */
	RECV_WILL_NOT_READ,
	/** page is being read */
	RECV_BEING_READ,
	/** log records are being applied on the page */
	RECV_BEING_PROCESSED,
	/** log records have been applied on the page */
	RECV_PROCESSED,
	/** log records have been discarded because the tablespace
	does not exist */
	RECV_DISCARDED
};

/** Hashed page file address struct */
struct recv_addr_t{
	/** recovery state of the page */
	recv_addr_state	state;
	/** tablespace identifier */
	unsigned	space:32;
	/** page number */
	unsigned	page_no:32;
	/** list of log records for this page */
	UT_LIST_BASE_NODE_T(recv_t) rec_list;
	/** hash node in the hash bucket chain */
	hash_node_t	addr_hash;
};

/** Report optimized DDL operation (without redo log),
corresponding to MLOG_INDEX_LOAD.
@param[in]	space_id	tablespace identifier
*/
void (*log_optimized_ddl_op)(ulint space_id);

/** Report an operation to create, delete, or rename a file during backup.
@param[in]	space_id	tablespace identifier
@param[in]	flags		tablespace flags (NULL if not create)
@param[in]	name		file name (not NUL-terminated)
@param[in]	len		length of name, in bytes
@param[in]	new_name	new file name (NULL if not rename)
@param[in]	new_len		length of new_name, in bytes (0 if NULL) */
void (*log_file_op)(ulint space_id, const byte* flags,
		    const byte* name, ulint len,
		    const byte* new_name, ulint new_len);

/** Information about initializing page contents during redo log processing */
class mlog_init_t
{
public:
	/** A page initialization operation that was parsed from
	the redo log */
	struct init {
		/** log sequence number of the page initialization */
		lsn_t lsn;
		/** Whether btr_page_create() avoided a read of the page.

		At the end of the last recovery batch, ibuf_merge()
		will invoke change buffer merge for pages that reside
		in the buffer pool. (In the last batch, loading pages
		would trigger change buffer merge.) */
		bool created;
	};

private:
	typedef std::map<const page_id_t, init,
			 std::less<const page_id_t>,
			 ut_allocator<std::pair<const page_id_t, init> > >
		map;
	/** Map of page initialization operations.
	FIXME: Merge this to recv_sys.addr_hash! */
	map inits;
public:
	/** Record that a page will be initialized by the redo log.
	@param[in]	space		tablespace identifier
	@param[in]	page_no		page number
	@param[in]	lsn		log sequence number */
	void add(ulint space, ulint page_no, lsn_t lsn)
	{
		ut_ad(mutex_own(&recv_sys.mutex));
		const init init = { lsn, false };
		std::pair<map::iterator, bool> p = inits.insert(
			map::value_type(page_id_t(space, page_no), init));
		ut_ad(!p.first->second.created);
		if (!p.second && p.first->second.lsn < init.lsn) {
			p.first->second = init;
		}
	}

	/** Get the last stored lsn of the page id and its respective
	init/load operation.
	@param[in]	page_id	page id
	@param[in,out]	init	initialize log or load log
	@return the latest page initialization;
	not valid after releasing recv_sys.mutex. */
	init& last(page_id_t page_id)
	{
		ut_ad(mutex_own(&recv_sys.mutex));
		return inits.find(page_id)->second;
	}

	/** At the end of each recovery batch, reset the 'created' flags. */
	void reset()
	{
		ut_ad(mutex_own(&recv_sys.mutex));
		ut_ad(recv_no_ibuf_operations);
		for (map::value_type& i : inits) {
			i.second.created = false;
		}
	}

	/** On the last recovery batch, merge buffered changes to those
	pages that were initialized by buf_page_create() and still reside
	in the buffer pool. Stale pages are not allowed in the buffer pool.

	Note: When MDEV-14481 implements redo log apply in the
	background, we will have to ensure that buf_page_get_gen()
	will not deliver stale pages to users (pages on which the
	change buffer was not merged yet).  Normally, the change
	buffer merge is performed on I/O completion. Maybe, add a
	flag to buf_page_t and perform the change buffer merge on
	the first actual access?
	@param[in,out]	mtr	dummy mini-transaction */
	void ibuf_merge(mtr_t& mtr)
	{
		ut_ad(mutex_own(&recv_sys.mutex));
		ut_ad(!recv_no_ibuf_operations);
		mtr.start();

		for (const map::value_type& i : inits) {
			if (!i.second.created) {
				continue;
			}
			if (buf_block_t* block = buf_page_get_low(
				    i.first, 0, RW_X_LATCH, NULL,
				    BUF_GET_IF_IN_POOL, __FILE__, __LINE__,
				    &mtr, NULL)) {
				mutex_exit(&recv_sys.mutex);
				ibuf_merge_or_delete_for_page(
					block, i.first,
					block->zip_size(), true);
				mtr.commit();
				mtr.start();
				mutex_enter(&recv_sys.mutex);
			}
		}

		mtr.commit();
	}

	/** Clear the data structure */
	void clear() { inits.clear(); }
};

static mlog_init_t mlog_init;

/** Process a MLOG_CREATE2 record that indicates that a tablespace
is being shrunk in size.
@param[in]	space_id	tablespace identifier
@param[in]	pages		trimmed size of the file, in pages
@param[in]	lsn		log sequence number of the operation */
static void recv_addr_trim(ulint space_id, unsigned pages, lsn_t lsn)
{
	DBUG_ENTER("recv_addr_trim");
	DBUG_LOG("ib_log",
		 "discarding log beyond end of tablespace "
		 << page_id_t(space_id, pages) << " before LSN " << lsn);
	ut_ad(mutex_own(&recv_sys.mutex));
	for (ulint i = recv_sys.addr_hash->n_cells; i--; ) {
		hash_cell_t* const cell = hash_get_nth_cell(
			recv_sys.addr_hash, i);
		for (recv_addr_t* addr = static_cast<recv_addr_t*>(cell->node),
			     *next;
		     addr; addr = next) {
			next = static_cast<recv_addr_t*>(addr->addr_hash);

			if (addr->space != space_id || addr->page_no < pages) {
				continue;
			}

			for (recv_t* recv = UT_LIST_GET_FIRST(addr->rec_list);
			     recv; ) {
				recv_t* n = UT_LIST_GET_NEXT(rec_list, recv);
				if (recv->start_lsn < lsn) {
					DBUG_PRINT("ib_log",
						   ("Discarding %s for"
						    " page %u:%u at " LSN_PF,
						    get_mlog_string(
							    recv->type),
						    addr->space, addr->page_no,
						    recv->start_lsn));
					UT_LIST_REMOVE(addr->rec_list, recv);
				}
				recv = n;
			}
		}
	}
	if (fil_space_t* space = fil_space_get(space_id)) {
		ut_ad(UT_LIST_GET_LEN(space->chain) == 1);
		fil_node_t* file = UT_LIST_GET_FIRST(space->chain);
		ut_ad(file->is_open());
		os_file_truncate(file->name, file->handle,
				 os_offset_t(pages) << srv_page_size_shift,
				 true);
	}
	DBUG_VOID_RETURN;
}

/** Process a file name from a MLOG_FILE_* record.
@param[in,out]	name		file name
@param[in]	len		length of the file name
@param[in]	space_id	the tablespace ID
@param[in]	deleted		whether this is a MLOG_FILE_DELETE record */
static
void
fil_name_process(
	char*	name,
	ulint	len,
	ulint	space_id,
	bool	deleted)
{
	if (srv_operation == SRV_OPERATION_BACKUP) {
		return;
	}

	ut_ad(srv_operation == SRV_OPERATION_NORMAL
	      || is_mariabackup_restore_or_export());

	/* We will also insert space=NULL into the map, so that
	further checks can ensure that a MLOG_FILE_NAME record was
	scanned before applying any page records for the space_id. */

	os_normalize_path(name);
	file_name_t	fname(std::string(name, len - 1), deleted);
	std::pair<recv_spaces_t::iterator,bool> p = recv_spaces.insert(
		std::make_pair(space_id, fname));
	ut_ad(p.first->first == space_id);

	file_name_t&	f = p.first->second;

	if (deleted) {
		/* Got MLOG_FILE_DELETE */

		if (!p.second && f.status != file_name_t::DELETED) {
			f.status = file_name_t::DELETED;
			if (f.space != NULL) {
				fil_space_free(space_id, false);
				f.space = NULL;
			}
		}

		ut_ad(f.space == NULL);
	} else if (p.second // the first MLOG_FILE_NAME or MLOG_FILE_RENAME2
		   || f.name != fname.name) {
		fil_space_t*	space;

		/* Check if the tablespace file exists and contains
		the space_id. If not, ignore the file after displaying
		a note. Abort if there are multiple files with the
		same space_id. */
		switch (fil_ibd_load(space_id, name, space)) {
		case FIL_LOAD_OK:
			ut_ad(space != NULL);

			if (f.space == NULL || f.space == space) {

				if (f.size && f.space == NULL) {
					fil_space_set_recv_size(space->id, f.size);
				}

				f.name = fname.name;
				f.space = space;
				f.status = file_name_t::NORMAL;
			} else {
				ib::error() << "Tablespace " << space_id
					<< " has been found in two places: '"
					<< f.name << "' and '" << name << "'."
					" You must delete one of them.";
				recv_sys.found_corrupt_fs = true;
			}
			break;

		case FIL_LOAD_ID_CHANGED:
			ut_ad(space == NULL);
			break;

		case FIL_LOAD_NOT_FOUND:
			/* No matching tablespace was found; maybe it
			was renamed, and we will find a subsequent
			MLOG_FILE_* record. */
			ut_ad(space == NULL);

			if (srv_force_recovery) {
				/* Without innodb_force_recovery,
				missing tablespaces will only be
				reported in
				recv_init_crash_recovery_spaces().
				Enable some more diagnostics when
				forcing recovery. */

				ib::info()
					<< "At LSN: " << recv_sys.recovered_lsn
					<< ": unable to open file " << name
					<< " for tablespace " << space_id;
			}
			break;

		case FIL_LOAD_INVALID:
			ut_ad(space == NULL);
			if (srv_force_recovery == 0) {
				ib::warn() << "We do not continue the crash"
					" recovery, because the table may"
					" become corrupt if we cannot apply"
					" the log records in the InnoDB log to"
					" it. To fix the problem and start"
					" mysqld:";
				ib::info() << "1) If there is a permission"
					" problem in the file and mysqld"
					" cannot open the file, you should"
					" modify the permissions.";
				ib::info() << "2) If the tablespace is not"
					" needed, or you can restore an older"
					" version from a backup, then you can"
					" remove the .ibd file, and use"
					" --innodb_force_recovery=1 to force"
					" startup without this file.";
				ib::info() << "3) If the file system or the"
					" disk is broken, and you cannot"
					" remove the .ibd file, you can set"
					" --innodb_force_recovery.";
				recv_sys.found_corrupt_fs = true;
				break;
			}

			ib::info() << "innodb_force_recovery was set to "
				<< srv_force_recovery << ". Continuing crash"
				" recovery even though we cannot access the"
				" files for tablespace " << space_id << ".";
			break;
		}
	}
}

/** Parse or process a MLOG_FILE_* record.
@param[in]	ptr		redo log record
@param[in]	end		end of the redo log buffer
@param[in]	page_id		first page number in the file
@param[in]	type		MLOG_FILE_NAME or MLOG_FILE_DELETE
or MLOG_FILE_CREATE2 or MLOG_FILE_RENAME2
@param[in]	apply		whether to apply the record
@return pointer to next redo log record
@retval NULL if this log record was truncated */
static
byte*
fil_name_parse(
	byte*		ptr,
	const byte*	end,
	const page_id_t	page_id,
	mlog_id_t	type,
	bool		apply)
{
	if (type == MLOG_FILE_CREATE2) {
		if (end < ptr + 4) {
			return(NULL);
		}
		ptr += 4;
	}

	if (end < ptr + 2) {
		return(NULL);
	}

	ulint	len = mach_read_from_2(ptr);
	ptr += 2;
	if (end < ptr + len) {
		return(NULL);
	}

	/* MLOG_FILE_* records should only be written for
	user-created tablespaces. The name must be long enough
	and end in .ibd. */
	bool corrupt = is_predefined_tablespace(page_id.space())
		|| len < sizeof "/a.ibd\0"
		|| (!page_id.page_no() != !memcmp(ptr + len - 5, DOT_IBD, 5));

	if (!corrupt && !memchr(ptr, OS_PATH_SEPARATOR, len)) {
		if (byte* c = static_cast<byte*>
		    (memchr(ptr, OS_PATH_SEPARATOR_ALT, len))) {
			ut_ad(c >= ptr);
			ut_ad(c < ptr + len);
			do {
				*c = OS_PATH_SEPARATOR;
			} while ((c = static_cast<byte*>
				  (memchr(ptr, OS_PATH_SEPARATOR_ALT,
					  len - ulint(c - ptr)))) != NULL);
		} else {
			corrupt = true;
		}
	}

	byte*	end_ptr	= ptr + len;

	switch (type) {
	default:
		ut_ad(0); // the caller checked this
		/* fall through */
	case MLOG_FILE_NAME:
		if (UNIV_UNLIKELY(corrupt)) {
			ib::error() << "MLOG_FILE_NAME incorrect:" << ptr;
			recv_sys.found_corrupt_log = true;
			break;
		}

		fil_name_process(
			reinterpret_cast<char*>(ptr), len, page_id.space(),
			false);
		break;
	case MLOG_FILE_DELETE:
		if (UNIV_UNLIKELY(corrupt)) {
			ib::error() << "MLOG_FILE_DELETE incorrect:" << ptr;
			recv_sys.found_corrupt_log = true;
			break;
		}

		fil_name_process(reinterpret_cast<char*>(ptr), len,
				 page_id.space(), true);
		/* fall through */
	case MLOG_FILE_CREATE2:
		if (page_id.page_no()) {
			ut_ad(page_id.page_no()
			      == SRV_UNDO_TABLESPACE_SIZE_IN_PAGES);
			ut_a(srv_is_undo_tablespace(page_id.space()));
			compile_time_assert(
				UT_ARR_SIZE(recv_sys.truncated_undo_spaces)
				== TRX_SYS_MAX_UNDO_SPACES);
			recv_sys_t::trunc& t = recv_sys.truncated_undo_spaces[
				page_id.space() - srv_undo_space_id_start];
			t.lsn = recv_sys.recovered_lsn;
			t.pages = uint32_t(page_id.page_no());
		} else if (log_file_op) {
			log_file_op(page_id.space(),
				    type == MLOG_FILE_CREATE2 ? ptr - 4 : NULL,
				    ptr, len, NULL, 0);
		}
		break;
	case MLOG_FILE_RENAME2:
		if (UNIV_UNLIKELY(corrupt)) {
			ib::error() << "MLOG_FILE_RENAME2 incorrect:" << ptr;
			recv_sys.found_corrupt_log = true;
		}

		/* The new name follows the old name. */
		byte*	new_name = end_ptr + 2;
		if (end < new_name) {
			return(NULL);
		}

		ulint	new_len = mach_read_from_2(end_ptr);

		if (end < end_ptr + 2 + new_len) {
			return(NULL);
		}

		end_ptr += 2 + new_len;

		corrupt = corrupt
			|| new_len < sizeof "/a.ibd\0"
			|| memcmp(new_name + new_len - 5, DOT_IBD, 5) != 0;

		if (!corrupt && !memchr(new_name, OS_PATH_SEPARATOR, new_len)) {
			if (byte* c = static_cast<byte*>
			    (memchr(new_name, OS_PATH_SEPARATOR_ALT,
				    new_len))) {
				ut_ad(c >= new_name);
				ut_ad(c < new_name + new_len);
				do {
					*c = OS_PATH_SEPARATOR;
				} while ((c = static_cast<byte*>
					  (memchr(ptr, OS_PATH_SEPARATOR_ALT,
						  new_len
						  - ulint(c - new_name))))
					 != NULL);
			} else {
				corrupt = true;
			}
		}

		if (UNIV_UNLIKELY(corrupt)) {
			ib::error() << "MLOG_FILE_RENAME2 new_name incorrect:" << ptr
				    << " new_name: " << new_name;
			recv_sys.found_corrupt_log = true;
			break;
		}

		fil_name_process(
			reinterpret_cast<char*>(ptr), len,
			page_id.space(), false);
		fil_name_process(
			reinterpret_cast<char*>(new_name), new_len,
			page_id.space(), false);

		if (log_file_op) {
			log_file_op(page_id.space(), NULL,
				    ptr, len, new_name, new_len);
		}

		if (!apply) {
			break;
		}
		if (!fil_op_replay_rename(
			    page_id.space(), page_id.page_no(),
			    reinterpret_cast<const char*>(ptr),
			    reinterpret_cast<const char*>(new_name))) {
			recv_sys.found_corrupt_fs = true;
		}
	}

	return(end_ptr);
}

/** Clean up after recv_sys_t::create() */
void recv_sys_t::close()
{
	ut_ad(this == &recv_sys);
	ut_ad(!recv_writer_thread_active);

	if (is_initialised()) {
		dblwr.pages.clear();

		if (addr_hash) {
			hash_table_free(addr_hash);
			addr_hash = NULL;
		}

		if (heap) {
			mem_heap_free(heap);
			heap = NULL;
		}

		if (flush_start) {
			os_event_destroy(flush_start);
		}

		if (flush_end) {
			os_event_destroy(flush_end);
		}

		if (buf) {
			ut_free_dodump(buf, buf_size);
			buf = NULL;
		}

		buf_size = 0;
		mutex_free(&writer_mutex);
		mutex_free(&mutex);
	}

	recv_spaces.clear();
	mlog_init.clear();
}

/************************************************************
Reset the state of the recovery system variables. */
void
recv_sys_var_init(void)
/*===================*/
{
	recv_recovery_on = false;
	recv_needed_recovery = false;
	recv_lsn_checks_on = false;
	recv_no_ibuf_operations = false;
	recv_previous_parsed_rec_type = MLOG_SINGLE_REC_FLAG;
	recv_previous_parsed_rec_offset	= 0;
	recv_previous_parsed_rec_is_multi = 0;
	recv_max_page_lsn = 0;
}

/******************************************************************//**
recv_writer thread tasked with flushing dirty pages from the buffer
pools.
@return a dummy parameter */
extern "C"
os_thread_ret_t
DECLARE_THREAD(recv_writer_thread)(
/*===============================*/
	void*	arg MY_ATTRIBUTE((unused)))
			/*!< in: a dummy parameter required by
			os_thread_create */
{
	my_thread_init();
	ut_ad(!srv_read_only_mode);

#ifdef UNIV_PFS_THREAD
	pfs_register_thread(recv_writer_thread_key);
#endif /* UNIV_PFS_THREAD */

#ifdef UNIV_DEBUG_THREAD_CREATION
	ib::info() << "recv_writer thread running, id "
		<< os_thread_pf(os_thread_get_curr_id());
#endif /* UNIV_DEBUG_THREAD_CREATION */

	while (srv_shutdown_state == SRV_SHUTDOWN_NONE) {

		/* Wait till we get a signal to clean the LRU list.
		Bounded by max wait time of 100ms. */
		int64_t      sig_count = os_event_reset(buf_flush_event);
		os_event_wait_time_low(buf_flush_event, 100000, sig_count);

		mutex_enter(&recv_sys.writer_mutex);

		if (!recv_recovery_is_on()) {
			mutex_exit(&recv_sys.writer_mutex);
			break;
		}

		/* Flush pages from end of LRU if required */
		os_event_reset(recv_sys.flush_end);
		recv_sys.flush_type = BUF_FLUSH_LRU;
		os_event_set(recv_sys.flush_start);
		os_event_wait(recv_sys.flush_end);

		mutex_exit(&recv_sys.writer_mutex);
	}

	recv_writer_thread_active = false;

	my_thread_end();
	/* We count the number of threads in os_thread_exit().
	A created thread should always use that to exit and not
	use return() to exit. */
	os_thread_exit();

	OS_THREAD_DUMMY_RETURN;
}

/** Initialize the redo log recovery subsystem. */
void recv_sys_t::create()
{
	ut_ad(this == &recv_sys);
	ut_ad(!is_initialised());
	ut_ad(!flush_start);
	ut_ad(!flush_end);
	mutex_create(LATCH_ID_RECV_SYS, &mutex);
	mutex_create(LATCH_ID_RECV_WRITER, &writer_mutex);

	heap = mem_heap_create_typed(256, MEM_HEAP_FOR_RECV_SYS);

	if (!srv_read_only_mode) {
		flush_start = os_event_create(0);
		flush_end = os_event_create(0);
	}

	flush_type = BUF_FLUSH_LRU;
	apply_log_recs = false;
	apply_batch_on = false;

	buf = static_cast<byte*>(ut_malloc_dontdump(RECV_PARSING_BUF_SIZE));
	buf_size = RECV_PARSING_BUF_SIZE;
	len = 0;
	parse_start_lsn = 0;
	scanned_lsn = 0;
	scanned_checkpoint_no = 0;
	recovered_offset = 0;
	recovered_lsn = 0;
	found_corrupt_log = false;
	found_corrupt_fs = false;
	mlog_checkpoint_lsn = 0;

	addr_hash = hash_create(buf_pool_get_curr_size() / 512);
	n_addrs = 0;
	progress_time = time(NULL);
	recv_max_page_lsn = 0;

	memset(truncated_undo_spaces, 0, sizeof truncated_undo_spaces);
	last_stored_lsn = 0;
}

/** Empty a fully processed set of stored redo log records. */
inline void recv_sys_t::empty()
{
	ut_ad(mutex_own(&mutex));
	ut_a(n_addrs == 0);

	hash_table_free(addr_hash);
	mem_heap_empty(heap);

	addr_hash = hash_create(buf_pool_get_curr_size() / 512);
}

/** Free most recovery data structures. */
void recv_sys_t::debug_free()
{
	ut_ad(this == &recv_sys);
	ut_ad(is_initialised());
	mutex_enter(&mutex);

	hash_table_free(addr_hash);
	mem_heap_free(heap);
	ut_free_dodump(buf, buf_size);

	buf = NULL;
	heap = NULL;
	addr_hash = NULL;

	/* wake page cleaner up to progress */
	if (!srv_read_only_mode) {
		ut_ad(!recv_recovery_is_on());
		ut_ad(!recv_writer_thread_active);
		os_event_reset(buf_flush_event);
		os_event_set(flush_start);
	}

	mutex_exit(&mutex);
}

/** Read a log segment to log_sys.buf.
@param[in,out]	start_lsn	in: read area start,
out: the last read valid lsn
@param[in]	end_lsn		read area end
@return	whether no invalid blocks (e.g checksum mismatch) were found */
bool log_t::files::read_log_seg(lsn_t* start_lsn, lsn_t end_lsn)
{
	ulint	len;
	bool success = true;
	ut_ad(log_sys.mutex.is_owned());
	ut_ad(!(*start_lsn % OS_FILE_LOG_BLOCK_SIZE));
	ut_ad(!(end_lsn % OS_FILE_LOG_BLOCK_SIZE));
	byte* buf = log_sys.buf;
loop:
	lsn_t source_offset = calc_lsn_offset(*start_lsn);

	ut_a(end_lsn - *start_lsn <= ULINT_MAX);
	len = (ulint) (end_lsn - *start_lsn);

	ut_ad(len != 0);

	const bool at_eof = (source_offset % file_size) + len > file_size;
	if (at_eof) {
		/* If the above condition is true then len (which is ulint)
		is > the expression below, so the typecast is ok */
		len = ulint(file_size - (source_offset % file_size));
	}

	log_sys.n_log_ios++;

	MONITOR_INC(MONITOR_LOG_IO);

	ut_a((source_offset >> srv_page_size_shift) <= ULINT_MAX);

	const ulint	page_no = ulint(source_offset >> srv_page_size_shift);

	fil_io(IORequestLogRead, true,
	       page_id_t(SRV_LOG_SPACE_FIRST_ID, page_no),
	       0,
	       ulint(source_offset & (srv_page_size - 1)),
	       len, buf, NULL);

	for (ulint l = 0; l < len; l += OS_FILE_LOG_BLOCK_SIZE,
		     buf += OS_FILE_LOG_BLOCK_SIZE,
		     (*start_lsn) += OS_FILE_LOG_BLOCK_SIZE) {
		const ulint block_number = log_block_get_hdr_no(buf);

		if (block_number != log_block_convert_lsn_to_no(*start_lsn)) {
			/* Garbage or an incompletely written log block.
			We will not report any error, because this can
			happen when InnoDB was killed while it was
			writing redo log. We simply treat this as an
			abrupt end of the redo log. */
fail:
			end_lsn = *start_lsn;
			success = false;
			break;
		}

		if (innodb_log_checksums || is_encrypted()) {
			ulint crc = log_block_calc_checksum_crc32(buf);
			ulint cksum = log_block_get_checksum(buf);

			DBUG_EXECUTE_IF("log_intermittent_checksum_mismatch", {
					 static int block_counter;
					 if (block_counter++ == 0) {
						 cksum = crc + 1;
					 }
			 });

			if (crc != cksum) {
				ib::error() << "Invalid log block checksum."
					    << " block: " << block_number
					    << " checkpoint no: "
					    << log_block_get_checkpoint_no(buf)
					    << " expected: " << crc
					    << " found: " << cksum;
				goto fail;
			}

			if (is_encrypted()
			    && !log_crypt(buf, *start_lsn,
					  OS_FILE_LOG_BLOCK_SIZE,
					  LOG_DECRYPT)) {
				goto fail;
			}
		}

		ulint dl = log_block_get_data_len(buf);
		if (dl < LOG_BLOCK_HDR_SIZE
		    || (dl != OS_FILE_LOG_BLOCK_SIZE
			&& dl > log_sys.trailer_offset())) {
			recv_sys.found_corrupt_log = true;
			goto fail;
		}
	}

	if (recv_sys.report(time(NULL))) {
		ib::info() << "Read redo log up to LSN=" << *start_lsn;
		service_manager_extend_timeout(INNODB_EXTEND_TIMEOUT_INTERVAL,
			"Read redo log up to LSN=" LSN_PF,
			*start_lsn);
	}

	if (*start_lsn != end_lsn) {
		goto loop;
	}

	return(success);
}



/********************************************************//**
Copies a log segment from the most up-to-date log group to the other log
groups, so that they all contain the latest log data. Also writes the info
about the latest checkpoint to the groups, and inits the fields in the group
memory structs to up-to-date values. */
static
void
recv_synchronize_groups()
{
	const lsn_t recovered_lsn = recv_sys.recovered_lsn;

	/* Read the last recovered log block to the recovery system buffer:
	the block is always incomplete */

	lsn_t start_lsn = ut_uint64_align_down(recovered_lsn,
					       OS_FILE_LOG_BLOCK_SIZE);
	log_sys.log.read_log_seg(&start_lsn,
				 start_lsn + OS_FILE_LOG_BLOCK_SIZE);
	log_sys.log.set_fields(recovered_lsn);

	/* Copy the checkpoint info to the log; remember that we have
	incremented checkpoint_no by one, and the info will not be written
	over the max checkpoint info, thus making the preservation of max
	checkpoint info on disk certain */

	if (!srv_read_only_mode) {
		log_write_checkpoint_info(true, 0);
		log_mutex_enter();
	}
}

/** Check the consistency of a log header block.
@param[in]	log header block
@return true if ok */
static
bool
recv_check_log_header_checksum(
	const byte*	buf)
{
	return(log_block_get_checksum(buf)
	       == log_block_calc_checksum_crc32(buf));
}

/** Find the latest checkpoint in the format-0 log header.
@param[out]	max_field	LOG_CHECKPOINT_1 or LOG_CHECKPOINT_2
@return error code or DB_SUCCESS */
static MY_ATTRIBUTE((warn_unused_result))
dberr_t
recv_find_max_checkpoint_0(ulint* max_field)
{
	ib_uint64_t	max_no = 0;
	ib_uint64_t	checkpoint_no;
	byte*		buf	= log_sys.checkpoint_buf;

	ut_ad(log_sys.log.format == 0);

	/** Offset of the first checkpoint checksum */
	static const uint CHECKSUM_1 = 288;
	/** Offset of the second checkpoint checksum */
	static const uint CHECKSUM_2 = CHECKSUM_1 + 4;
	/** Most significant bits of the checkpoint offset */
	static const uint OFFSET_HIGH32 = CHECKSUM_2 + 12;
	/** Least significant bits of the checkpoint offset */
	static const uint OFFSET_LOW32 = 16;

	bool found = false;

	for (ulint field = LOG_CHECKPOINT_1; field <= LOG_CHECKPOINT_2;
	     field += LOG_CHECKPOINT_2 - LOG_CHECKPOINT_1) {
		log_header_read(field);

		if (static_cast<uint32_t>(ut_fold_binary(buf, CHECKSUM_1))
		    != mach_read_from_4(buf + CHECKSUM_1)
		    || static_cast<uint32_t>(
			    ut_fold_binary(buf + LOG_CHECKPOINT_LSN,
					   CHECKSUM_2 - LOG_CHECKPOINT_LSN))
		    != mach_read_from_4(buf + CHECKSUM_2)) {
			DBUG_LOG("ib_log",
				 "invalid pre-10.2.2 checkpoint " << field);
			continue;
		}

		checkpoint_no = mach_read_from_8(
			buf + LOG_CHECKPOINT_NO);

		if (!log_crypt_101_read_checkpoint(buf)) {
			ib::error() << "Decrypting checkpoint failed";
			continue;
		}

		DBUG_PRINT("ib_log",
			   ("checkpoint " UINT64PF " at " LSN_PF " found",
			    checkpoint_no,
			    mach_read_from_8(buf + LOG_CHECKPOINT_LSN)));

		if (checkpoint_no >= max_no) {
			found = true;
			*max_field = field;
			max_no = checkpoint_no;

			log_sys.log.set_lsn(mach_read_from_8(
				buf + LOG_CHECKPOINT_LSN));
			log_sys.log.set_lsn_offset(
				lsn_t(mach_read_from_4(buf + OFFSET_HIGH32))
				<< 32
				| mach_read_from_4(buf + OFFSET_LOW32));
		}
	}

	if (found) {
		return(DB_SUCCESS);
	}

	ib::error() << "Upgrade after a crash is not supported."
		" This redo log was created before MariaDB 10.2.2,"
		" and we did not find a valid checkpoint."
		" Please follow the instructions at"
		" https://mariadb.com/kb/en/library/upgrading/";
	return(DB_ERROR);
}

/** Determine if a pre-MySQL 5.7.9/MariaDB 10.2.2 redo log is clean.
@param[in]	lsn	checkpoint LSN
@param[in]	crypt	whether the log might be encrypted
@return error code
@retval	DB_SUCCESS	if the redo log is clean
@retval DB_ERROR	if the redo log is corrupted or dirty */
static dberr_t recv_log_format_0_recover(lsn_t lsn, bool crypt)
{
	log_mutex_enter();
	const lsn_t	source_offset = log_sys.log.calc_lsn_offset(lsn);
	log_mutex_exit();
	const ulint	page_no = ulint(source_offset >> srv_page_size_shift);
	byte*		buf = log_sys.buf;

	static const char* NO_UPGRADE_RECOVERY_MSG =
		"Upgrade after a crash is not supported."
		" This redo log was created before MariaDB 10.2.2";

	fil_io(IORequestLogRead, true,
	       page_id_t(SRV_LOG_SPACE_FIRST_ID, page_no),
	       0,
	       ulint((source_offset & ~(OS_FILE_LOG_BLOCK_SIZE - 1))
		     & (srv_page_size - 1)),
	       OS_FILE_LOG_BLOCK_SIZE, buf, NULL);

	if (log_block_calc_checksum_format_0(buf)
	    != log_block_get_checksum(buf)
	    && !log_crypt_101_read_block(buf)) {
		ib::error() << NO_UPGRADE_RECOVERY_MSG
			<< ", and it appears corrupted.";
		return(DB_CORRUPTION);
	}

	if (log_block_get_data_len(buf)
	    == (source_offset & (OS_FILE_LOG_BLOCK_SIZE - 1))) {
	} else if (crypt) {
		ib::error() << "Cannot decrypt log for upgrading."
			" The encrypted log was created"
			" before MariaDB 10.2.2.";
		return DB_ERROR;
	} else {
		ib::error() << NO_UPGRADE_RECOVERY_MSG << ".";
		return(DB_ERROR);
	}

	/* Mark the redo log for upgrading. */
	srv_log_file_size = 0;
	recv_sys.parse_start_lsn = recv_sys.recovered_lsn
		= recv_sys.scanned_lsn
		= recv_sys.mlog_checkpoint_lsn = lsn;
	log_sys.last_checkpoint_lsn = log_sys.next_checkpoint_lsn
		= log_sys.lsn = log_sys.write_lsn
		= log_sys.current_flush_lsn = log_sys.flushed_to_disk_lsn
		= lsn;
	log_sys.next_checkpoint_no = 0;
	return(DB_SUCCESS);
}

/** Find the latest checkpoint in the log header.
@param[out]	max_field	LOG_CHECKPOINT_1 or LOG_CHECKPOINT_2
@return error code or DB_SUCCESS */
dberr_t
recv_find_max_checkpoint(ulint* max_field)
{
	ib_uint64_t	max_no;
	ib_uint64_t	checkpoint_no;
	ulint		field;
	byte*		buf;

	max_no = 0;
	*max_field = 0;

	buf = log_sys.checkpoint_buf;

	log_header_read(0);
	/* Check the header page checksum. There was no
	checksum in the first redo log format (version 0). */
	log_sys.log.format = mach_read_from_4(buf + LOG_HEADER_FORMAT);
	log_sys.log.subformat = log_sys.log.format != log_t::FORMAT_3_23
		? mach_read_from_4(buf + LOG_HEADER_SUBFORMAT)
		: 0;
	if (log_sys.log.format != log_t::FORMAT_3_23
	    && !recv_check_log_header_checksum(buf)) {
		ib::error() << "Invalid redo log header checksum.";
		return(DB_CORRUPTION);
	}

	char creator[LOG_HEADER_CREATOR_END - LOG_HEADER_CREATOR + 1];

	memcpy(creator, buf + LOG_HEADER_CREATOR, sizeof creator);
	/* Ensure that the string is NUL-terminated. */
	creator[LOG_HEADER_CREATOR_END - LOG_HEADER_CREATOR] = 0;

	switch (log_sys.log.format) {
	case log_t::FORMAT_3_23:
		return(recv_find_max_checkpoint_0(max_field));
	case log_t::FORMAT_10_2:
	case log_t::FORMAT_10_2 | log_t::FORMAT_ENCRYPTED:
	case log_t::FORMAT_10_3:
	case log_t::FORMAT_10_3 | log_t::FORMAT_ENCRYPTED:
	case log_t::FORMAT_10_4:
	case log_t::FORMAT_10_4 | log_t::FORMAT_ENCRYPTED:
		break;
	default:
		ib::error() << "Unsupported redo log format."
			" The redo log was created with " << creator << ".";
		return(DB_ERROR);
	}

	for (field = LOG_CHECKPOINT_1; field <= LOG_CHECKPOINT_2;
	     field += LOG_CHECKPOINT_2 - LOG_CHECKPOINT_1) {

		log_header_read(field);

		const ulint crc32 = log_block_calc_checksum_crc32(buf);
		const ulint cksum = log_block_get_checksum(buf);

		if (crc32 != cksum) {
			DBUG_PRINT("ib_log",
				   ("invalid checkpoint,"
				    " at " ULINTPF
				    ", checksum " ULINTPFx
				    " expected " ULINTPFx,
				    field, cksum, crc32));
			continue;
		}

		if (log_sys.is_encrypted()
		    && !log_crypt_read_checkpoint_buf(buf)) {
			ib::error() << "Reading checkpoint"
				" encryption info failed.";
			continue;
		}

		checkpoint_no = mach_read_from_8(
			buf + LOG_CHECKPOINT_NO);

		DBUG_PRINT("ib_log",
			   ("checkpoint " UINT64PF " at " LSN_PF " found",
			    checkpoint_no, mach_read_from_8(
				    buf + LOG_CHECKPOINT_LSN)));

		if (checkpoint_no >= max_no) {
			*max_field = field;
			max_no = checkpoint_no;
			log_sys.log.set_lsn(mach_read_from_8(
				buf + LOG_CHECKPOINT_LSN));
			log_sys.log.set_lsn_offset(mach_read_from_8(
				buf + LOG_CHECKPOINT_OFFSET));
			log_sys.next_checkpoint_no = checkpoint_no;
		}
	}

	if (*max_field == 0) {
		/* Before 10.2.2, we could get here during database
		initialization if we created an ib_logfile0 file that
		was filled with zeroes, and were killed. After
		10.2.2, we would reject such a file already earlier,
		when checking the file header. */
		ib::error() << "No valid checkpoint found"
			" (corrupted redo log)."
			" You can try --innodb-force-recovery=6"
			" as a last resort.";
		return(DB_ERROR);
	}

	return(DB_SUCCESS);
}

/** Try to parse a single log record body and also applies it if
specified.
@param[in]	type		redo log entry type
@param[in]	ptr		redo log record body
@param[in]	end_ptr		end of buffer
@param[in]	page_id		page identifier
@param[in]	apply		whether to apply the record
@param[in,out]	block		buffer block, or NULL if
a page log record should not be applied
or if it is a MLOG_FILE_ operation
@param[in,out]	mtr		mini-transaction, or NULL if
a page log record should not be applied
@return log record end, NULL if not a complete record */
static
byte*
recv_parse_or_apply_log_rec_body(
	mlog_id_t	type,
	byte*		ptr,
	byte*		end_ptr,
	const page_id_t	page_id,
	bool		apply,
	buf_block_t*	block,
	mtr_t*		mtr)
{
	ut_ad(!block == !mtr);
	ut_ad(!apply || recv_sys.mlog_checkpoint_lsn);

	switch (type) {
	case MLOG_FILE_NAME:
	case MLOG_FILE_DELETE:
	case MLOG_FILE_CREATE2:
	case MLOG_FILE_RENAME2:
		ut_ad(block == NULL);
		/* Collect the file names when parsing the log,
		before applying any log records. */
		return fil_name_parse(ptr, end_ptr, page_id, type, apply);
	case MLOG_INDEX_LOAD:
		if (end_ptr < ptr + 8) {
			return(NULL);
		}
		return(ptr + 8);
	case MLOG_TRUNCATE:
		ib::error() << "Cannot crash-upgrade from "
			"old-style TRUNCATE TABLE";
		recv_sys.found_corrupt_log = true;
		return NULL;
	default:
		break;
	}

	dict_index_t*	index	= NULL;
	page_t*		page;
	page_zip_des_t*	page_zip;
#ifdef UNIV_DEBUG
	ulint		page_type;
#endif /* UNIV_DEBUG */

	if (block) {
		/* Applying a page log record. */
		ut_ad(apply);
		page = block->frame;
		page_zip = buf_block_get_page_zip(block);
		ut_d(page_type = fil_page_get_type(page));
	} else if (apply
		   && !is_predefined_tablespace(page_id.space())
		   && recv_spaces.find(page_id.space()) == recv_spaces.end()) {
		if (recv_sys.recovered_lsn < recv_sys.mlog_checkpoint_lsn) {
			/* We have not seen all records between the
			checkpoint and MLOG_CHECKPOINT. There should be
			a MLOG_FILE_DELETE for this tablespace later. */
			recv_spaces.insert(
				std::make_pair(page_id.space(),
					       file_name_t("", false)));
			goto parse_log;
		}

		ib::error() << "Missing MLOG_FILE_NAME or MLOG_FILE_DELETE"
			" for redo log record " << type << page_id << " at "
			    << recv_sys.recovered_lsn << ".";
		recv_sys.found_corrupt_log = true;
		return(NULL);
	} else {
parse_log:
		/* Parsing a page log record. */
		page = NULL;
		page_zip = NULL;
		ut_d(page_type = FIL_PAGE_TYPE_ALLOCATED);
	}

	const byte*	old_ptr = ptr;

	switch (type) {
#ifdef UNIV_LOG_LSN_DEBUG
	case MLOG_LSN:
		/* The LSN is checked in recv_parse_log_rec(). */
		break;
#endif /* UNIV_LOG_LSN_DEBUG */
	case MLOG_1BYTE: case MLOG_2BYTES: case MLOG_4BYTES: case MLOG_8BYTES:
	case MLOG_MEMSET:
#ifdef UNIV_DEBUG
		if (page && page_type == FIL_PAGE_TYPE_ALLOCATED
		    && end_ptr >= ptr + 2) {
			/* It is OK to set FIL_PAGE_TYPE and certain
			list node fields on an empty page.  Any other
			write is not OK. */

			/* NOTE: There may be bogus assertion failures for
			dict_hdr_create(), trx_rseg_header_create(),
			trx_sys_create_doublewrite_buf(), and
			trx_sysf_create().
			These are only called during database creation. */
			ulint	offs = mach_read_from_2(ptr);

			switch (type) {
			default:
				ut_error;
			case MLOG_2BYTES:
				/* Note that this can fail when the
				redo log been written with something
				older than InnoDB Plugin 1.0.4. */
				ut_ad(offs == FIL_PAGE_TYPE
				      || srv_is_undo_tablespace(
					      page_id.space())
				      || offs == IBUF_TREE_SEG_HEADER
				      + IBUF_HEADER + FSEG_HDR_OFFSET
				      || offs == PAGE_BTR_IBUF_FREE_LIST
				      + PAGE_HEADER + FIL_ADDR_BYTE
				      || offs == PAGE_BTR_IBUF_FREE_LIST
				      + PAGE_HEADER + FIL_ADDR_BYTE
				      + FIL_ADDR_SIZE
				      || offs == PAGE_BTR_SEG_LEAF
				      + PAGE_HEADER + FSEG_HDR_OFFSET
				      || offs == PAGE_BTR_SEG_TOP
				      + PAGE_HEADER + FSEG_HDR_OFFSET
				      || offs == PAGE_BTR_IBUF_FREE_LIST_NODE
				      + PAGE_HEADER + FIL_ADDR_BYTE
				      + 0 /*FLST_PREV*/
				      || offs == PAGE_BTR_IBUF_FREE_LIST_NODE
				      + PAGE_HEADER + FIL_ADDR_BYTE
				      + FIL_ADDR_SIZE /*FLST_NEXT*/);
				break;
			case MLOG_4BYTES:
				/* Note that this can fail when the
				redo log been written with something
				older than InnoDB Plugin 1.0.4. */
				ut_ad(0
				      /* fil_crypt_rotate_page() writes this */
				      || offs == FIL_PAGE_SPACE_ID
				      || srv_is_undo_tablespace(
					      page_id.space())
				      || offs == IBUF_TREE_SEG_HEADER
				      + IBUF_HEADER + FSEG_HDR_SPACE
				      || offs == IBUF_TREE_SEG_HEADER
				      + IBUF_HEADER + FSEG_HDR_PAGE_NO
				      || offs == PAGE_BTR_IBUF_FREE_LIST
				      + PAGE_HEADER/* flst_init */
				      || offs == PAGE_BTR_IBUF_FREE_LIST
				      + PAGE_HEADER + FIL_ADDR_PAGE
				      || offs == PAGE_BTR_IBUF_FREE_LIST
				      + PAGE_HEADER + FIL_ADDR_PAGE
				      + FIL_ADDR_SIZE
				      || offs == PAGE_BTR_SEG_LEAF
				      + PAGE_HEADER + FSEG_HDR_PAGE_NO
				      || offs == PAGE_BTR_SEG_LEAF
				      + PAGE_HEADER + FSEG_HDR_SPACE
				      || offs == PAGE_BTR_SEG_TOP
				      + PAGE_HEADER + FSEG_HDR_PAGE_NO
				      || offs == PAGE_BTR_SEG_TOP
				      + PAGE_HEADER + FSEG_HDR_SPACE
				      || offs == PAGE_BTR_IBUF_FREE_LIST_NODE
				      + PAGE_HEADER + FIL_ADDR_PAGE
				      + 0 /*FLST_PREV*/
				      || offs == PAGE_BTR_IBUF_FREE_LIST_NODE
				      + PAGE_HEADER + FIL_ADDR_PAGE
				      + FIL_ADDR_SIZE /*FLST_NEXT*/);
				break;
			}
		}
#endif /* UNIV_DEBUG */
		ptr = mlog_parse_nbytes(type, ptr, end_ptr, page, page_zip);
		if (ptr != NULL && page != NULL
		    && page_id.page_no() == 0 && type == MLOG_4BYTES) {
			ulint	offs = mach_read_from_2(old_ptr);
			switch (offs) {
				fil_space_t*	space;
				ulint		val;
			default:
				break;
			case FSP_HEADER_OFFSET + FSP_SPACE_FLAGS:
			case FSP_HEADER_OFFSET + FSP_SIZE:
			case FSP_HEADER_OFFSET + FSP_FREE_LIMIT:
			case FSP_HEADER_OFFSET + FSP_FREE + FLST_LEN:
				space = fil_space_get(page_id.space());
				ut_a(space != NULL);
				val = mach_read_from_4(page + offs);

				switch (offs) {
				case FSP_HEADER_OFFSET + FSP_SPACE_FLAGS:
					space->flags = val;
					break;
				case FSP_HEADER_OFFSET + FSP_SIZE:
					space->size_in_header = val;
					break;
				case FSP_HEADER_OFFSET + FSP_FREE_LIMIT:
					space->free_limit = val;
					break;
				case FSP_HEADER_OFFSET + FSP_FREE + FLST_LEN:
					space->free_len = val;
					ut_ad(val == flst_get_len(
						      page + offs));
					break;
				}
			}
		}
		break;
	case MLOG_REC_INSERT: case MLOG_COMP_REC_INSERT:
		ut_ad(!page || fil_page_type_is_index(page_type));

		if (NULL != (ptr = mlog_parse_index(
				     ptr, end_ptr,
				     type == MLOG_COMP_REC_INSERT,
				     &index))) {
			ut_a(!page
			     || (ibool)!!page_is_comp(page)
			     == dict_table_is_comp(index->table));
			ptr = page_cur_parse_insert_rec(FALSE, ptr, end_ptr,
							block, index, mtr);
		}
		break;
	case MLOG_REC_CLUST_DELETE_MARK: case MLOG_COMP_REC_CLUST_DELETE_MARK:
		ut_ad(!page || fil_page_type_is_index(page_type));

		if (NULL != (ptr = mlog_parse_index(
				     ptr, end_ptr,
				     type == MLOG_COMP_REC_CLUST_DELETE_MARK,
				     &index))) {
			ut_a(!page
			     || (ibool)!!page_is_comp(page)
			     == dict_table_is_comp(index->table));
			ptr = btr_cur_parse_del_mark_set_clust_rec(
				ptr, end_ptr, page, page_zip, index);
		}
		break;
	case MLOG_REC_SEC_DELETE_MARK:
		ut_ad(!page || fil_page_type_is_index(page_type));
		ptr = btr_cur_parse_del_mark_set_sec_rec(ptr, end_ptr,
							 page, page_zip);
		break;
	case MLOG_REC_UPDATE_IN_PLACE: case MLOG_COMP_REC_UPDATE_IN_PLACE:
		ut_ad(!page || fil_page_type_is_index(page_type));

		if (NULL != (ptr = mlog_parse_index(
				     ptr, end_ptr,
				     type == MLOG_COMP_REC_UPDATE_IN_PLACE,
				     &index))) {
			ut_a(!page
			     || (ibool)!!page_is_comp(page)
			     == dict_table_is_comp(index->table));
			ptr = btr_cur_parse_update_in_place(ptr, end_ptr, page,
							    page_zip, index);
		}
		break;
	case MLOG_LIST_END_DELETE: case MLOG_COMP_LIST_END_DELETE:
	case MLOG_LIST_START_DELETE: case MLOG_COMP_LIST_START_DELETE:
		ut_ad(!page || fil_page_type_is_index(page_type));

		if (NULL != (ptr = mlog_parse_index(
				     ptr, end_ptr,
				     type == MLOG_COMP_LIST_END_DELETE
				     || type == MLOG_COMP_LIST_START_DELETE,
				     &index))) {
			ut_a(!page
			     || (ibool)!!page_is_comp(page)
			     == dict_table_is_comp(index->table));
			ptr = page_parse_delete_rec_list(type, ptr, end_ptr,
							 block, index, mtr);
		}
		break;
	case MLOG_LIST_END_COPY_CREATED: case MLOG_COMP_LIST_END_COPY_CREATED:
		ut_ad(!page || fil_page_type_is_index(page_type));

		if (NULL != (ptr = mlog_parse_index(
				     ptr, end_ptr,
				     type == MLOG_COMP_LIST_END_COPY_CREATED,
				     &index))) {
			ut_a(!page
			     || (ibool)!!page_is_comp(page)
			     == dict_table_is_comp(index->table));
			ptr = page_parse_copy_rec_list_to_created_page(
				ptr, end_ptr, block, index, mtr);
		}
		break;
	case MLOG_PAGE_REORGANIZE:
	case MLOG_COMP_PAGE_REORGANIZE:
	case MLOG_ZIP_PAGE_REORGANIZE:
		ut_ad(!page || fil_page_type_is_index(page_type));

		if (NULL != (ptr = mlog_parse_index(
				     ptr, end_ptr,
				     type != MLOG_PAGE_REORGANIZE,
				     &index))) {
			ut_a(!page
			     || (ibool)!!page_is_comp(page)
			     == dict_table_is_comp(index->table));
			ptr = btr_parse_page_reorganize(
				ptr, end_ptr, index,
				type == MLOG_ZIP_PAGE_REORGANIZE,
				block, mtr);
		}
		break;
	case MLOG_PAGE_CREATE: case MLOG_COMP_PAGE_CREATE:
		/* Allow anything in page_type when creating a page. */
		ut_a(!page_zip);
		page_parse_create(block, type == MLOG_COMP_PAGE_CREATE, false);
		break;
	case MLOG_PAGE_CREATE_RTREE: case MLOG_COMP_PAGE_CREATE_RTREE:
		page_parse_create(block, type == MLOG_COMP_PAGE_CREATE_RTREE,
				  true);
		break;
	case MLOG_UNDO_INSERT:
		ut_ad(!page || page_type == FIL_PAGE_UNDO_LOG);
		ptr = trx_undo_parse_add_undo_rec(ptr, end_ptr, page);
		break;
	case MLOG_UNDO_ERASE_END:
		if (page) {
			ut_ad(page_type == FIL_PAGE_UNDO_LOG);
			trx_undo_erase_page_end(page);
		}
		break;
	case MLOG_UNDO_INIT:
		/* Allow anything in page_type when creating a page. */
		ptr = trx_undo_parse_page_init(ptr, end_ptr, page);
		break;
	case MLOG_UNDO_HDR_REUSE:
		ut_ad(!page || page_type == FIL_PAGE_UNDO_LOG);
		ptr = trx_undo_parse_page_header_reuse(ptr, end_ptr, page);
		break;
	case MLOG_UNDO_HDR_CREATE:
		ut_ad(!page || page_type == FIL_PAGE_UNDO_LOG);
		ptr = trx_undo_parse_page_header(ptr, end_ptr, page, mtr);
		break;
	case MLOG_REC_MIN_MARK: case MLOG_COMP_REC_MIN_MARK:
		ut_ad(!page || fil_page_type_is_index(page_type));
		/* On a compressed page, MLOG_COMP_REC_MIN_MARK
		will be followed by MLOG_COMP_REC_DELETE
		or MLOG_ZIP_WRITE_HEADER(FIL_PAGE_PREV, FIL_NULL)
		in the same mini-transaction. */
		ut_a(type == MLOG_COMP_REC_MIN_MARK || !page_zip);
		ptr = btr_parse_set_min_rec_mark(
			ptr, end_ptr, type == MLOG_COMP_REC_MIN_MARK,
			page, mtr);
		break;
	case MLOG_REC_DELETE: case MLOG_COMP_REC_DELETE:
		ut_ad(!page || fil_page_type_is_index(page_type));

		if (NULL != (ptr = mlog_parse_index(
				     ptr, end_ptr,
				     type == MLOG_COMP_REC_DELETE,
				     &index))) {
			ut_a(!page
			     || (ibool)!!page_is_comp(page)
			     == dict_table_is_comp(index->table));
			ptr = page_cur_parse_delete_rec(ptr, end_ptr,
							block, index, mtr);
		}
		break;
	case MLOG_IBUF_BITMAP_INIT:
		/* Allow anything in page_type when creating a page. */
		if (block) ibuf_bitmap_init_apply(block);
		break;
	case MLOG_INIT_FILE_PAGE2:
		/* Allow anything in page_type when creating a page. */
		if (block) fsp_apply_init_file_page(block);
		break;
	case MLOG_INIT_FREE_PAGE:
		/* The page can be zero-filled and its previous
		contents can be ignored. We do not write or apply
		this record yet. */
		break;
	case MLOG_WRITE_STRING:
		ptr = mlog_parse_string(ptr, end_ptr, page, page_zip);
		break;
	case MLOG_ZIP_WRITE_NODE_PTR:
		ut_ad(!page || fil_page_type_is_index(page_type));
		ptr = page_zip_parse_write_node_ptr(ptr, end_ptr,
						    page, page_zip);
		break;
	case MLOG_ZIP_WRITE_BLOB_PTR:
		ut_ad(!page || fil_page_type_is_index(page_type));
		ptr = page_zip_parse_write_blob_ptr(ptr, end_ptr,
						    page, page_zip);
		break;
	case MLOG_ZIP_WRITE_HEADER:
		ut_ad(!page || fil_page_type_is_index(page_type));
		ptr = page_zip_parse_write_header(ptr, end_ptr,
						  page, page_zip);
		break;
	case MLOG_ZIP_PAGE_COMPRESS:
		/* Allow anything in page_type when creating a page. */
		ptr = page_zip_parse_compress(ptr, end_ptr, block);
		break;
	case MLOG_ZIP_PAGE_COMPRESS_NO_DATA:
		if (NULL != (ptr = mlog_parse_index(
				ptr, end_ptr, TRUE, &index))) {

			ut_a(!page || ((ibool)!!page_is_comp(page)
				== dict_table_is_comp(index->table)));
			ptr = page_zip_parse_compress_no_data(
				ptr, end_ptr, page, page_zip, index);
		}
		break;
	case MLOG_ZIP_WRITE_TRX_ID:
		/* This must be a clustered index leaf page. */
		ut_ad(!page || page_type == FIL_PAGE_INDEX);
		ptr = page_zip_parse_write_trx_id(ptr, end_ptr,
						  page, page_zip);
		break;
	case MLOG_FILE_WRITE_CRYPT_DATA:
		dberr_t err;
		ptr = const_cast<byte*>(fil_parse_write_crypt_data(ptr, end_ptr, &err));

		if (err != DB_SUCCESS) {
			recv_sys.found_corrupt_log = TRUE;
		}
		break;
	default:
		ptr = NULL;
		ib::error() << "Incorrect log record type "
			<< ib::hex(unsigned(type));

		recv_sys.found_corrupt_log = true;
	}

	if (index) {
		dict_table_t*	table = index->table;

		dict_mem_index_free(index);
		dict_mem_table_free(table);
	}

	return(ptr);
}

/*********************************************************************//**
Calculates the fold value of a page file address: used in inserting or
searching for a log record in the hash table.
@return folded value */
UNIV_INLINE
ulint
recv_fold(
/*======*/
	ulint	space,	/*!< in: space */
	ulint	page_no)/*!< in: page number */
{
	return(ut_fold_ulint_pair(space, page_no));
}

/*********************************************************************//**
Calculates the hash value of a page file address: used in inserting or
searching for a log record in the hash table.
@return folded value */
UNIV_INLINE
ulint
recv_hash(
/*======*/
	ulint	space,	/*!< in: space */
	ulint	page_no)/*!< in: page number */
{
	return(hash_calc_hash(recv_fold(space, page_no), recv_sys.addr_hash));
}

/*********************************************************************//**
Gets the hashed file address struct for a page.
@return file address struct, NULL if not found from the hash table */
static
recv_addr_t*
recv_get_fil_addr_struct(
/*=====================*/
	ulint	space,	/*!< in: space id */
	ulint	page_no)/*!< in: page number */
{
	ut_ad(mutex_own(&recv_sys.mutex));

	recv_addr_t*	recv_addr;

	for (recv_addr = static_cast<recv_addr_t*>(
			HASH_GET_FIRST(recv_sys.addr_hash,
				       recv_hash(space, page_no)));
	     recv_addr != 0;
	     recv_addr = static_cast<recv_addr_t*>(
		     HASH_GET_NEXT(addr_hash, recv_addr))) {

		if (recv_addr->space == space
		    && recv_addr->page_no == page_no) {

			return(recv_addr);
		}
	}

	return(NULL);
}

/** Store a redo log record for applying.
@param type	record type
@param space	tablespace identifier
@param page_no	page number
@param body	record body
@param rec_end	end of record
@param lsn	start LSN of the mini-transaction
@param end_lsn	end LSN of the mini-transaction */
inline void recv_sys_t::add(mlog_id_t type, ulint space, ulint page_no,
			    byte* body, byte* rec_end, lsn_t lsn,
			    lsn_t end_lsn)
{
	ut_ad(type != MLOG_FILE_DELETE);
	ut_ad(type != MLOG_FILE_CREATE2);
	ut_ad(type != MLOG_FILE_RENAME2);
	ut_ad(type != MLOG_FILE_NAME);
	ut_ad(type != MLOG_DUMMY_RECORD);
	ut_ad(type != MLOG_CHECKPOINT);
	ut_ad(type != MLOG_INDEX_LOAD);
	ut_ad(type != MLOG_TRUNCATE);

	recv_t* recv= static_cast<recv_t*>(mem_heap_alloc(heap, sizeof *recv));

	recv->type = type;
	recv->len = ulint(rec_end - body);
	recv->start_lsn = lsn;
	recv->end_lsn = end_lsn;

	recv_addr_t* recv_addr = recv_get_fil_addr_struct(space, page_no);

	if (recv_addr == NULL) {
		recv_addr = static_cast<recv_addr_t*>(
			mem_heap_alloc(heap, sizeof(recv_addr_t)));

		recv_addr->space = space;
		recv_addr->page_no = page_no;
		recv_addr->state = RECV_NOT_PROCESSED;

		UT_LIST_INIT(recv_addr->rec_list, &recv_t::rec_list);

		HASH_INSERT(recv_addr_t, addr_hash, addr_hash,
			    recv_fold(space, page_no), recv_addr);
		n_addrs++;
	}

	switch (type) {
	case MLOG_INIT_FILE_PAGE2:
	case MLOG_ZIP_PAGE_COMPRESS:
	case MLOG_INIT_FREE_PAGE:
		/* Ignore any earlier redo log records for this page. */
		ut_ad(recv_addr->state == RECV_NOT_PROCESSED
		      || recv_addr->state == RECV_WILL_NOT_READ);
		recv_addr->state = RECV_WILL_NOT_READ;
		mlog_init.add(space, page_no, lsn);
	default:
		break;
	}

	UT_LIST_ADD_LAST(recv_addr->rec_list, recv);

	recv_data_t** prev_field = &recv->data;

	/* Store the log record body in chunks of less than srv_page_size:
	heap grows into the buffer pool, and bigger chunks could not
	be allocated */

	while (rec_end > body) {
		ulint rec_len = ulint(rec_end - body);

		if (rec_len > RECV_DATA_BLOCK_SIZE) {
			rec_len = RECV_DATA_BLOCK_SIZE;
		}

		recv_data_t* recv_data = static_cast<recv_data_t*>(
			mem_heap_alloc(heap, sizeof(recv_data_t) + rec_len));

		*prev_field = recv_data;

		memcpy(recv_data + 1, body, rec_len);

		prev_field = &recv_data->next;

		body += rec_len;
	}

	*prev_field = NULL;
}

/*********************************************************************//**
Copies the log record body from recv to buf. */
static
void
recv_data_copy_to_buf(
/*==================*/
	byte*	buf,	/*!< in: buffer of length at least recv->len */
	recv_t*	recv)	/*!< in: log record */
{
	recv_data_t*	recv_data;
	ulint		part_len;
	ulint		len;

	len = recv->len;
	recv_data = recv->data;

	while (len > 0) {
		if (len > RECV_DATA_BLOCK_SIZE) {
			part_len = RECV_DATA_BLOCK_SIZE;
		} else {
			part_len = len;
		}

		ut_memcpy(buf, ((byte*) recv_data) + sizeof(recv_data_t),
			  part_len);
		buf += part_len;
		len -= part_len;

		recv_data = recv_data->next;
	}
}

/** Apply the hashed log records to the page, if the page lsn is less than the
lsn of a log record.
@param[in,out]	block		buffer pool page
@param[in,out]	mtr		mini-transaction
@param[in,out]	recv_addr	recovery address
@param[in,out]	init		page initialization operation, or NULL */
static void recv_recover_page(buf_block_t* block, mtr_t& mtr,
			      recv_addr_t* recv_addr,
			      mlog_init_t::init* init = NULL)
{
	page_t*		page;
	page_zip_des_t*	page_zip;

	ut_ad(mutex_own(&recv_sys.mutex));
	ut_ad(recv_sys.apply_log_recs);
	ut_ad(recv_needed_recovery);
	ut_ad(recv_addr->state != RECV_BEING_PROCESSED);
	ut_ad(recv_addr->state != RECV_PROCESSED);
	ut_ad(!init || init->created);
	ut_ad(!init || init->lsn);

	if (UNIV_UNLIKELY(srv_print_verbose_log == 2)) {
		fprintf(stderr, "Applying log to page %u:%u\n",
			recv_addr->space, recv_addr->page_no);
	}

	DBUG_LOG("ib_log", "Applying log to page " << block->page.id);

	recv_addr->state = RECV_BEING_PROCESSED;
	mutex_exit(&recv_sys.mutex);

	page = block->frame;
	page_zip = buf_block_get_page_zip(block);

	/* The page may have been modified in the buffer pool.
	FIL_PAGE_LSN would only be updated right before flushing. */
	lsn_t page_lsn = buf_page_get_newest_modification(&block->page);
	if (!page_lsn) {
		page_lsn = mach_read_from_8(page + FIL_PAGE_LSN);
	}

	bool free_page = false;
	lsn_t start_lsn = 0, end_lsn = 0;
	const lsn_t init_lsn = init ? init->lsn : 0;

	for (recv_t* recv = UT_LIST_GET_FIRST(recv_addr->rec_list);
	     recv; recv = UT_LIST_GET_NEXT(rec_list, recv)) {
		ut_ad(recv->start_lsn);
		end_lsn = recv->end_lsn;
		ut_ad(end_lsn <= log_sys.log.scanned_lsn);

		if (recv->start_lsn < page_lsn) {
			/* Ignore this record, because there are later changes
			for this page. */
			DBUG_LOG("ib_log", "apply skip "
				 << get_mlog_string(recv->type)
				 << " LSN " << recv->start_lsn << " < "
				 << page_lsn);
		} else if (recv->start_lsn < init_lsn) {
			DBUG_LOG("ib_log", "init skip "
				 << get_mlog_string(recv->type)
				 << " LSN " << recv->start_lsn << " < "
				 << init_lsn);
		} else {
			if (recv->type == MLOG_INIT_FREE_PAGE) {
				/* This does not really modify the page. */
				free_page = true;
			} else if (!start_lsn) {
				start_lsn = recv->start_lsn;
			}

			if (UNIV_UNLIKELY(srv_print_verbose_log == 2)) {
				fprintf(stderr, "apply " LSN_PF ":"
					" %d len " ULINTPF " page %u:%u\n",
					recv->start_lsn, recv->type, recv->len,
					recv_addr->space, recv_addr->page_no);
			}

			DBUG_LOG("ib_log", "apply " << recv->start_lsn << ": "
				 << get_mlog_string(recv->type)
				 << " len " << recv->len
				 << " page " << block->page.id);

			byte* buf;

			if (recv->len > RECV_DATA_BLOCK_SIZE) {
				/* We have to copy the record body to
				a separate buffer */
				buf = static_cast<byte*>
					(ut_malloc_nokey(recv->len));
				recv_data_copy_to_buf(buf, recv);
			} else {
				buf = reinterpret_cast<byte*>(recv->data)
					+ sizeof *recv->data;
			}

			recv_parse_or_apply_log_rec_body(
				recv->type, buf, buf + recv->len,
				block->page.id, true, block, &mtr);

			end_lsn = recv->start_lsn + recv->len;
			mach_write_to_8(FIL_PAGE_LSN + page, end_lsn);
			mach_write_to_8(srv_page_size
					- FIL_PAGE_END_LSN_OLD_CHKSUM
					+ page, end_lsn);

			if (page_zip) {
				mach_write_to_8(FIL_PAGE_LSN + page_zip->data,
						end_lsn);
			}

			if (recv->len > RECV_DATA_BLOCK_SIZE) {
				ut_free(buf);
			}
		}
	}

#ifdef UNIV_ZIP_DEBUG
	ut_ad(!fil_page_index_page_check(page)
	      || !page_zip
	      || page_zip_validate_low(page_zip, page, NULL, FALSE));
#endif /* UNIV_ZIP_DEBUG */

	if (start_lsn) {
		log_flush_order_mutex_enter();
		buf_flush_note_modification(block, start_lsn, end_lsn, NULL);
		log_flush_order_mutex_exit();
	} else if (free_page && init) {
		/* There have been no operations than MLOG_INIT_FREE_PAGE.
		Any buffered changes must not be merged. A subsequent
		buf_page_create() from a user thread should discard
		any buffered changes. */
		init->created = false;
		ut_ad(!mtr.has_modifications());
	}

	/* Make sure that committing mtr does not change the modification
	lsn values of page */

	mtr.discard_modifications();
	mtr.commit();

	time_t now = time(NULL);

	mutex_enter(&recv_sys.mutex);

	if (recv_max_page_lsn < page_lsn) {
		recv_max_page_lsn = page_lsn;
	}

	ut_ad(recv_addr->state == RECV_BEING_PROCESSED);
	recv_addr->state = RECV_PROCESSED;

	ut_a(recv_sys.n_addrs > 0);
	if (ulint n = --recv_sys.n_addrs) {
		if (recv_sys.report(now)) {
			ib::info() << "To recover: " << n << " pages from log";
			service_manager_extend_timeout(
				INNODB_EXTEND_TIMEOUT_INTERVAL, "To recover: " ULINTPF " pages from log", n);
		}
	}
}

/** Reduces recv_sys.n_addrs for the corrupted page.
This function should called when srv_force_recovery > 0.
@param[in]	page_id	page id of the corrupted page */
void recv_recover_corrupt_page(page_id_t page_id)
{
	ut_ad(srv_force_recovery);
	mutex_enter(&recv_sys.mutex);

	if (!recv_sys.apply_log_recs) {
	} else if (recv_addr_t* recv_addr = recv_get_fil_addr_struct(
			   page_id.space(), page_id.page_no())) {
		switch (recv_addr->state) {
		case RECV_WILL_NOT_READ:
			ut_ad(!"wrong state");
			break;
		case RECV_BEING_PROCESSED:
		case RECV_PROCESSED:
			break;
		default:
			recv_addr->state = RECV_PROCESSED;
			ut_ad(recv_sys.n_addrs);
			recv_sys.n_addrs--;
		}
	}

	mutex_exit(&recv_sys.mutex);
}

/** Apply any buffered redo log to a page that was just read from a data file.
@param[in,out]	bpage	buffer pool page */
void recv_recover_page(buf_page_t* bpage)
{
	mtr_t mtr;
	mtr.start();
	mtr.set_log_mode(MTR_LOG_NONE);

	ut_ad(buf_page_get_state(bpage) == BUF_BLOCK_FILE_PAGE);
	buf_block_t* block = reinterpret_cast<buf_block_t*>(bpage);

	/* Move the ownership of the x-latch on the page to
	this OS thread, so that we can acquire a second
	x-latch on it.  This is needed for the operations to
	the page to pass the debug checks. */
	rw_lock_x_lock_move_ownership(&block->lock);
	buf_block_dbg_add_level(block, SYNC_NO_ORDER_CHECK);
	ibool	success = buf_page_get_known_nowait(
		RW_X_LATCH, block, BUF_KEEP_OLD,
		__FILE__, __LINE__, &mtr);
	ut_a(success);

	mutex_enter(&recv_sys.mutex);
	if (!recv_sys.apply_log_recs) {
	} else if (recv_addr_t* recv_addr = recv_get_fil_addr_struct(
			   bpage->id.space(), bpage->id.page_no())) {
		switch (recv_addr->state) {
		case RECV_BEING_PROCESSED:
		case RECV_PROCESSED:
			break;
		default:
			recv_recover_page(block, mtr, recv_addr);
			goto func_exit;
		}
	}

	mtr.commit();
func_exit:
	mutex_exit(&recv_sys.mutex);
	ut_ad(mtr.has_committed());
}

/** Reads in pages which have hashed log records, from an area around a given
page number.
@param[in]	page_id	page id */
static void recv_read_in_area(const page_id_t page_id)
{
	ulint	page_nos[RECV_READ_AHEAD_AREA];
	ulint	page_no = page_id.page_no()
		- (page_id.page_no() % RECV_READ_AHEAD_AREA);
	ulint*	p = page_nos;

	for (const ulint up_limit = page_no + RECV_READ_AHEAD_AREA;
	     page_no < up_limit; page_no++) {
		recv_addr_t* recv_addr = recv_get_fil_addr_struct(
			page_id.space(), page_no);
		if (recv_addr
		    && recv_addr->state == RECV_NOT_PROCESSED
		    && !buf_page_peek(page_id_t(page_id.space(), page_no))) {
			recv_addr->state = RECV_BEING_READ;
			*p++ = page_no;
		}
	}

	mutex_exit(&recv_sys.mutex);
	buf_read_recv_pages(FALSE, page_id.space(), page_nos,
			    ulint(p - page_nos));
	mutex_enter(&recv_sys.mutex);
}

/** This is another low level function for the recovery system
to create a page which has buffered page intialization redo log records.
@param[in]	page_id		page to be created using redo logs
@param[in,out]	recv_addr	Hashed redo logs for the given page id
@return whether the page creation successfully */
static buf_block_t* recv_recovery_create_page_low(const page_id_t page_id,
                                                  recv_addr_t* recv_addr)
{
  mtr_t mtr;
  mlog_init_t::init &i= mlog_init.last(page_id);
  const lsn_t end_lsn= UT_LIST_GET_LAST(recv_addr->rec_list)->end_lsn;

  if (end_lsn < i.lsn)
  {
    DBUG_LOG("ib_log", "skip log for page "
             << page_id
             << " LSN " << end_lsn
             << " < " << i.lsn);
    recv_addr->state= RECV_PROCESSED;
ignore:
    ut_a(recv_sys.n_addrs);
    recv_sys.n_addrs--;
    return NULL;
  }

  fil_space_t *space= fil_space_acquire_for_io(recv_addr->space);
  if (!space)
  {
    recv_addr->state= RECV_PROCESSED;
    goto ignore;
  }

  if (space->enable_lsn)
  {
init_fail:
    space->release_for_io();
    recv_addr->state= RECV_NOT_PROCESSED;
    return NULL;
  }

  /* Determine if a tablespace could be for an internal table
  for FULLTEXT INDEX. For those tables, no MLOG_INDEX_LOAD record
  used to be written when redo logging was disabled. Hence, we
  cannot optimize away page reads, because all the redo
  log records for initializing and modifying the page in the
  past could be older than the page in the data file.

  The check is too broad, causing all
  tables whose names start with FTS_ to skip the optimization. */

  if (strstr(space->name, "/FTS_"))
    goto init_fail;

  mtr.start();
  mtr.set_log_mode(MTR_LOG_NONE);
  buf_block_t *block= buf_page_create(page_id, space->zip_size(), &mtr);
  if (recv_addr->state == RECV_PROCESSED)
    /* The page happened to exist in the buffer pool, or it was
    just being read in. Before buf_page_get_with_no_latch() returned,
    all changes must have been applied to the page already. */
    mtr.commit();
  else
  {
    i.created= true;
    buf_block_dbg_add_level(block, SYNC_NO_ORDER_CHECK);
    mtr.x_latch_at_savepoint(0, block);
    recv_recover_page(block, mtr, recv_addr, &i);
    ut_ad(mtr.has_committed());
  }

  space->release_for_io();
  return block;
}

/** This is a low level function for the recovery system
to create a page which has buffered intialized redo log records.
@param[in]      page_id page to be created using redo logs
@return whether the page creation successfully */
buf_block_t* recv_recovery_create_page_low(const page_id_t page_id)
{
  buf_block_t* block= nullptr;
  mutex_enter(&recv_sys.mutex);
  recv_addr_t* recv_addr= recv_get_fil_addr_struct(page_id.space(),
                                                   page_id.page_no());
  if (recv_addr && recv_addr->state == RECV_WILL_NOT_READ)
    block= recv_recovery_create_page_low(page_id, recv_addr);
  mutex_exit(&recv_sys.mutex);
  return block;
}

/** Apply the hash table of stored log records to persistent data pages.
@param[in]	last_batch	whether the change buffer merge will be
				performed as part of the operation */
void recv_apply_hashed_log_recs(bool last_batch)
{
	ut_ad(srv_operation == SRV_OPERATION_NORMAL
	      || is_mariabackup_restore_or_export());

	mutex_enter(&recv_sys.mutex);

	while (recv_sys.apply_batch_on) {
		bool abort = recv_sys.found_corrupt_log;
		mutex_exit(&recv_sys.mutex);

		if (abort) {
			return;
		}

		os_thread_sleep(500000);
		mutex_enter(&recv_sys.mutex);
	}

	ut_ad(!last_batch == log_mutex_own());

	recv_no_ibuf_operations
		= !last_batch || is_mariabackup_restore_or_export();

	ut_d(recv_no_log_write = recv_no_ibuf_operations);

	if (ulint n = recv_sys.n_addrs) {
		if (!log_sys.log.subformat && !srv_force_recovery
		    && srv_undo_tablespaces_open) {
			ib::error() << "Recovery of separately logged"
				" TRUNCATE operations is no longer supported."
				" Set innodb_force_recovery=1"
				" if no *trunc.log files exist";
			recv_sys.found_corrupt_log = true;
			mutex_exit(&recv_sys.mutex);
			return;
		}

		const char* msg = last_batch
			? "Starting final batch to recover "
			: "Starting a batch to recover ";
		ib::info() << msg << n << " pages from redo log.";
		sd_notifyf(0, "STATUS=%s" ULINTPF " pages from redo log",
			   msg, n);
	}
	recv_sys.apply_log_recs = true;
	recv_sys.apply_batch_on = true;

	for (ulint id = srv_undo_tablespaces_open; id--; ) {
		recv_sys_t::trunc& t = recv_sys.truncated_undo_spaces[id];
		if (t.lsn) {
			recv_addr_trim(id + srv_undo_space_id_start, t.pages,
				       t.lsn);
		}
	}

	mtr_t mtr;

	for (ulint i = 0; i < hash_get_n_cells(recv_sys.addr_hash); i++) {
		for (recv_addr_t* recv_addr = static_cast<recv_addr_t*>(
			     HASH_GET_FIRST(recv_sys.addr_hash, i));
		     recv_addr;
		     recv_addr = static_cast<recv_addr_t*>(
				HASH_GET_NEXT(addr_hash, recv_addr))) {
			if (!UT_LIST_GET_LEN(recv_addr->rec_list)) {
ignore:
				ut_a(recv_sys.n_addrs);
				recv_sys.n_addrs--;
				continue;
			}

			switch (recv_addr->state) {
			case RECV_BEING_READ:
			case RECV_BEING_PROCESSED:
			case RECV_PROCESSED:
				continue;
			case RECV_DISCARDED:
				goto ignore;
			case RECV_NOT_PROCESSED:
			case RECV_WILL_NOT_READ:
				break;
			}

			const page_id_t page_id(recv_addr->space,
						recv_addr->page_no);

			if (recv_addr->state == RECV_NOT_PROCESSED) {
apply:
				mtr.start();
				mtr.set_log_mode(MTR_LOG_NONE);
				if (buf_block_t* block = buf_page_get_low(
					    page_id, 0, RW_X_LATCH, NULL,
					    BUF_GET_IF_IN_POOL,
					    __FILE__, __LINE__, &mtr, NULL)) {
					buf_block_dbg_add_level(
						block, SYNC_NO_ORDER_CHECK);
					recv_recover_page(block, mtr,
							  recv_addr);
					ut_ad(mtr.has_committed());
				} else {
					mtr.commit();
					recv_read_in_area(page_id);
				}
			} else if (!recv_recovery_create_page_low(
					page_id, recv_addr)) {
				goto apply;
			}
		}
	}

	/* Wait until all the pages have been processed */

	while (recv_sys.n_addrs != 0) {
		const bool abort = recv_sys.found_corrupt_log
			|| recv_sys.found_corrupt_fs;

		if (recv_sys.found_corrupt_fs && !srv_force_recovery) {
			ib::info() << "Set innodb_force_recovery=1"
				" to ignore corrupted pages.";
		}

		mutex_exit(&(recv_sys.mutex));

		if (abort) {
			return;
		}

		os_thread_sleep(500000);

		mutex_enter(&(recv_sys.mutex));
	}

	if (!last_batch) {
		/* Flush all the file pages to disk and invalidate them in
		the buffer pool */

		mutex_exit(&(recv_sys.mutex));
		log_mutex_exit();

		/* Stop the recv_writer thread from issuing any LRU
		flush batches. */
		mutex_enter(&recv_sys.writer_mutex);

		/* Wait for any currently run batch to end. */
		buf_flush_wait_LRU_batch_end();

		os_event_reset(recv_sys.flush_end);
		recv_sys.flush_type = BUF_FLUSH_LIST;
		os_event_set(recv_sys.flush_start);
		os_event_wait(recv_sys.flush_end);

		buf_pool_invalidate();

		/* Allow batches from recv_writer thread. */
		mutex_exit(&recv_sys.writer_mutex);

		log_mutex_enter();
		mutex_enter(&(recv_sys.mutex));
		mlog_init.reset();
	} else if (!recv_no_ibuf_operations) {
		/* We skipped this in buf_page_create(). */
		mlog_init.ibuf_merge(mtr);
	}

	recv_sys.apply_log_recs = false;
	recv_sys.apply_batch_on = false;

	recv_sys.empty();

	mutex_exit(&recv_sys.mutex);
}

/** Tries to parse a single log record.
@param[out]	type		log record type
@param[in]	ptr		pointer to a buffer
@param[in]	end_ptr		end of the buffer
@param[out]	space_id	tablespace identifier
@param[out]	page_no		page number
@param[in]	apply		whether to apply MLOG_FILE_* records
@param[out]	body		start of log record body
@return length of the record, or 0 if the record was not complete */
static
ulint
recv_parse_log_rec(
	mlog_id_t*	type,
	byte*		ptr,
	byte*		end_ptr,
	ulint*		space,
	ulint*		page_no,
	bool		apply,
	byte**		body)
{
	byte*	new_ptr;

	*body = NULL;

	UNIV_MEM_INVALID(type, sizeof *type);
	UNIV_MEM_INVALID(space, sizeof *space);
	UNIV_MEM_INVALID(page_no, sizeof *page_no);
	UNIV_MEM_INVALID(body, sizeof *body);

	if (ptr == end_ptr) {

		return(0);
	}

	switch (*ptr) {
#ifdef UNIV_LOG_LSN_DEBUG
	case MLOG_LSN | MLOG_SINGLE_REC_FLAG:
	case MLOG_LSN:
		new_ptr = mlog_parse_initial_log_record(
			ptr, end_ptr, type, space, page_no);
		if (new_ptr != NULL) {
			const lsn_t	lsn = static_cast<lsn_t>(
				*space) << 32 | *page_no;
			ut_a(lsn == recv_sys.recovered_lsn);
		}

		*type = MLOG_LSN;
		return(new_ptr - ptr);
#endif /* UNIV_LOG_LSN_DEBUG */
	case MLOG_MULTI_REC_END:
	case MLOG_DUMMY_RECORD:
		*type = static_cast<mlog_id_t>(*ptr);
		return(1);
	case MLOG_CHECKPOINT:
		if (end_ptr < ptr + SIZE_OF_MLOG_CHECKPOINT) {
			return(0);
		}
		*type = static_cast<mlog_id_t>(*ptr);
		return(SIZE_OF_MLOG_CHECKPOINT);
	case MLOG_MULTI_REC_END | MLOG_SINGLE_REC_FLAG:
	case MLOG_DUMMY_RECORD | MLOG_SINGLE_REC_FLAG:
	case MLOG_CHECKPOINT | MLOG_SINGLE_REC_FLAG:
		ib::error() << "Incorrect log record type "
			<< ib::hex(unsigned(*ptr));
		recv_sys.found_corrupt_log = true;
		return(0);
	}

	new_ptr = mlog_parse_initial_log_record(ptr, end_ptr, type, space,
						page_no);
	*body = new_ptr;

	if (UNIV_UNLIKELY(!new_ptr)) {

		return(0);
	}

	const byte*	old_ptr = new_ptr;
	new_ptr = recv_parse_or_apply_log_rec_body(
		*type, new_ptr, end_ptr, page_id_t(*space, *page_no), apply,
		NULL, NULL);

	if (UNIV_UNLIKELY(new_ptr == NULL)) {
		return(0);
	}

	if (*page_no == 0 && *type == MLOG_4BYTES
	    && apply
	    && mach_read_from_2(old_ptr) == FSP_HEADER_OFFSET + FSP_SIZE) {
		old_ptr += 2;

		ulint size = mach_parse_compressed(&old_ptr, end_ptr);

		recv_spaces_t::iterator it = recv_spaces.find(*space);

		ut_ad(!recv_sys.mlog_checkpoint_lsn
		      || *space == TRX_SYS_SPACE
		      || srv_is_undo_tablespace(*space)
		      || it != recv_spaces.end());

		if (it != recv_spaces.end() && !it->second.space) {
			it->second.size = size;
		}

		fil_space_set_recv_size(*space, size);
	}

	return ulint(new_ptr - ptr);
}

/*******************************************************//**
Calculates the new value for lsn when more data is added to the log. */
static
lsn_t
recv_calc_lsn_on_data_add(
/*======================*/
	lsn_t		lsn,	/*!< in: old lsn */
	ib_uint64_t	len)	/*!< in: this many bytes of data is
				added, log block headers not included */
{
	unsigned frag_len = (lsn % OS_FILE_LOG_BLOCK_SIZE) - LOG_BLOCK_HDR_SIZE;
	unsigned payload_size = log_sys.payload_size();
	ut_ad(frag_len < payload_size);
	lsn_t lsn_len = len;
	lsn_len += (lsn_len + frag_len) / payload_size
		* (OS_FILE_LOG_BLOCK_SIZE - payload_size);

	return(lsn + lsn_len);
}

/** Prints diagnostic info of corrupt log.
@param[in]	ptr	pointer to corrupt log record
@param[in]	type	type of the log record (could be garbage)
@param[in]	space	tablespace ID (could be garbage)
@param[in]	page_no	page number (could be garbage)
@return whether processing should continue */
ATTRIBUTE_COLD
static
bool
recv_report_corrupt_log(
	const byte*	ptr,
	int		type,
	ulint		space,
	ulint		page_no)
{
	ib::error() <<
		"############### CORRUPT LOG RECORD FOUND ##################";

	const ulint ptr_offset = ulint(ptr - recv_sys.buf);

	ib::info() << "Log record type " << type << ", page " << space << ":"
		<< page_no << ". Log parsing proceeded successfully up to "
<<<<<<< HEAD
		<< recv_sys.recovered_lsn << ". Previous log record type "
		<< recv_previous_parsed_rec_type << ", is multi "
=======
		<< recv_sys->recovered_lsn << ". Previous log record type "
		<< recv_previous_parsed_rec_type
		<< ", is multi "
>>>>>>> 286e52e9
		<< recv_previous_parsed_rec_is_multi << " Recv offset "
		<< ptr_offset << ", prev "
		<< recv_previous_parsed_rec_offset;

	ut_ad(ptr <= recv_sys.buf + recv_sys.len);

	const ulint	limit	= 100;
	const ulint	prev_offset = std::min(recv_previous_parsed_rec_offset,
					       ptr_offset);
	const ulint	before = std::min(prev_offset, limit);
	const ulint	after = std::min(recv_sys.len - ptr_offset, limit);

	ib::info() << "Hex dump starting " << before << " bytes before and"
		" ending " << after << " bytes after the corrupted record:";

	const byte* start = recv_sys.buf + prev_offset - before;

	ut_print_buf(stderr, start, ulint(ptr - start) + after);
	putc('\n', stderr);

	if (!srv_force_recovery) {
		ib::info() << "Set innodb_force_recovery to ignore this error.";
		return(false);
	}

	ib::warn() << "The log file may have been corrupt and it is possible"
		" that the log scan did not proceed far enough in recovery!"
		" Please run CHECK TABLE on your InnoDB tables to check"
		" that they are ok! If mysqld crashes after this recovery; "
		<< FORCE_RECOVERY_MSG;
	return(true);
}

/** Report a MLOG_INDEX_LOAD operation.
@param[in]	space_id	tablespace id
@param[in]	page_no		page number
@param[in]	lsn		log sequence number */
ATTRIBUTE_COLD static void
recv_mlog_index_load(ulint space_id, ulint page_no, lsn_t lsn)
{
	recv_spaces_t::iterator it = recv_spaces.find(space_id);
	if (it != recv_spaces.end()) {
		it->second.mlog_index_load(lsn);
	}

	if (log_optimized_ddl_op) {
		log_optimized_ddl_op(space_id);
	}
}

/** Check whether read redo log memory exceeds the available memory
of buffer pool. Store last_stored_lsn if it is not in last phase
@param[in]	store		whether to store page operations
@param[in]	available_mem	Available memory in buffer pool to
				read redo logs. */
static bool recv_sys_heap_check(store_t* store, ulint available_mem)
{
  if (*store != STORE_NO && mem_heap_get_size(recv_sys.heap) >= available_mem)
  {
    if (*store == STORE_YES)
      recv_sys.last_stored_lsn= recv_sys.recovered_lsn;

    *store= STORE_NO;
    DBUG_PRINT("ib_log",("Ran out of memory and last "
			 "stored lsn " LSN_PF " last stored offset "
			 ULINTPF "\n",
			 recv_sys.recovered_lsn, recv_sys.recovered_offset));
    return true;
  }

  return false;
}

/** Parse log records from a buffer and optionally store them to a
hash table to wait merging to file pages.
@param[in]	checkpoint_lsn		the LSN of the latest checkpoint
@param[in]	store			whether to store page operations
@param[in]	available_mem		memory to read the redo logs
@param[in]	apply			whether to apply the records
@return whether MLOG_CHECKPOINT record was seen the first time,
or corruption was noticed */
bool recv_parse_log_recs(lsn_t checkpoint_lsn, store_t* store,
			 ulint available_mem, bool apply)
{
	byte*		ptr;
	byte*		end_ptr;
	bool		single_rec;
	ulint		len;
	lsn_t		new_recovered_lsn;
	lsn_t		old_lsn;
	mlog_id_t	type;
	ulint		space;
	ulint		page_no;
	byte*		body;
	const bool	last_phase = (*store == STORE_IF_EXISTS);

	ut_ad(log_mutex_own());
	ut_ad(mutex_own(&recv_sys.mutex));
	ut_ad(recv_sys.parse_start_lsn != 0);
loop:
	ptr = recv_sys.buf + recv_sys.recovered_offset;

	end_ptr = recv_sys.buf + recv_sys.len;

	if (ptr == end_ptr) {

		return(false);
	}

	/* Check for memory overflow and ignore the parsing of remaining
	redo log records if InnoDB ran out of memory */
	if (recv_sys_heap_check(store, available_mem) && last_phase) {
		return false;
	}

	switch (*ptr) {
	case MLOG_CHECKPOINT:
#ifdef UNIV_LOG_LSN_DEBUG
	case MLOG_LSN:
#endif /* UNIV_LOG_LSN_DEBUG */
	case MLOG_DUMMY_RECORD:
		single_rec = true;
		break;
	default:
		single_rec = !!(*ptr & MLOG_SINGLE_REC_FLAG);
	}

	if (single_rec) {
		/* The mtr did not modify multiple pages */

		old_lsn = recv_sys.recovered_lsn;

		/* Try to parse a log record, fetching its type, space id,
		page no, and a pointer to the body of the log record */

		len = recv_parse_log_rec(&type, ptr, end_ptr, &space,
					 &page_no, apply, &body);

<<<<<<< HEAD
		if (recv_sys.found_corrupt_log) {
=======
		if (UNIV_UNLIKELY(recv_sys->found_corrupt_log)) {
>>>>>>> 286e52e9
			recv_report_corrupt_log(ptr, type, space, page_no);
			return(true);
		}

<<<<<<< HEAD
		if (recv_sys.found_corrupt_fs) {
=======
		if (UNIV_UNLIKELY(recv_sys->found_corrupt_fs)) {
>>>>>>> 286e52e9
			return(true);
		}

		if (len == 0) {
			return(false);
		}

		new_recovered_lsn = recv_calc_lsn_on_data_add(old_lsn, len);

		if (new_recovered_lsn > recv_sys.scanned_lsn) {
			/* The log record filled a log block, and we require
			that also the next log block should have been scanned
			in */

			return(false);
		}

		recv_previous_parsed_rec_type = type;
		recv_previous_parsed_rec_offset = recv_sys.recovered_offset;
		recv_previous_parsed_rec_is_multi = 0;

		recv_sys.recovered_offset += len;
		recv_sys.recovered_lsn = new_recovered_lsn;

		switch (type) {
			lsn_t	lsn;
		case MLOG_DUMMY_RECORD:
			/* Do nothing */
			break;
		case MLOG_CHECKPOINT:
			compile_time_assert(SIZE_OF_MLOG_CHECKPOINT == 1 + 8);
			lsn = mach_read_from_8(ptr + 1);

			if (UNIV_UNLIKELY(srv_print_verbose_log == 2)) {
				fprintf(stderr,
					"MLOG_CHECKPOINT(" LSN_PF ") %s at "
					LSN_PF "\n", lsn,
					lsn != checkpoint_lsn ? "ignored"
					: recv_sys.mlog_checkpoint_lsn
					? "reread" : "read",
					recv_sys.recovered_lsn);
			}

			DBUG_PRINT("ib_log",
				   ("MLOG_CHECKPOINT(" LSN_PF ") %s at "
				    LSN_PF,
				    lsn,
				    lsn != checkpoint_lsn ? "ignored"
				    : recv_sys.mlog_checkpoint_lsn
				    ? "reread" : "read",
				    recv_sys.recovered_lsn));

			if (lsn == checkpoint_lsn) {
				if (recv_sys.mlog_checkpoint_lsn) {
					ut_ad(recv_sys.mlog_checkpoint_lsn
					      <= recv_sys.recovered_lsn);
					break;
				}
				recv_sys.mlog_checkpoint_lsn
					= recv_sys.recovered_lsn;
				return(true);
			}
			break;
#ifdef UNIV_LOG_LSN_DEBUG
		case MLOG_LSN:
			/* Do not add these records to the hash table.
			The page number and space id fields are misused
			for something else. */
			break;
#endif /* UNIV_LOG_LSN_DEBUG */
		default:
			switch (*store) {
			case STORE_NO:
				break;
			case STORE_IF_EXISTS:
				if (fil_space_get_flags(space)
				    == ULINT_UNDEFINED) {
					break;
				}
				/* fall through */
			case STORE_YES:
				recv_sys.add(
					type, space, page_no, body,
					ptr + len, old_lsn,
					recv_sys.recovered_lsn);
			}
			/* fall through */
		case MLOG_INDEX_LOAD:
			if (type == MLOG_INDEX_LOAD) {
				recv_mlog_index_load(space, page_no, old_lsn);
			}
			/* fall through */
		case MLOG_FILE_NAME:
		case MLOG_FILE_DELETE:
		case MLOG_FILE_CREATE2:
		case MLOG_FILE_RENAME2:
		case MLOG_TRUNCATE:
			/* These were already handled by
			recv_parse_log_rec() and
			recv_parse_or_apply_log_rec_body(). */
			DBUG_PRINT("ib_log",
				("scan " LSN_PF ": log rec %s"
				" len " ULINTPF
				" page " ULINTPF ":" ULINTPF,
				old_lsn, get_mlog_string(type),
				len, space, page_no));
		}
	} else {
		/* Check that all the records associated with the single mtr
		are included within the buffer */

		ulint	total_len	= 0;
		ulint	n_recs		= 0;
		bool	only_mlog_file	= true;
		ulint	mlog_rec_len	= 0;

		for (;;) {
			len = recv_parse_log_rec(
				&type, ptr, end_ptr, &space, &page_no,
				false, &body);

<<<<<<< HEAD
			if (recv_sys.found_corrupt_log) {
=======
			if (UNIV_UNLIKELY(recv_sys->found_corrupt_log)) {
>>>>>>> 286e52e9
corrupted_log:
				recv_report_corrupt_log(
					ptr, type, space, page_no);
				return(true);
			}

			if (ptr == end_ptr) {
			} else if (type == MLOG_CHECKPOINT
				   || (*ptr & MLOG_SINGLE_REC_FLAG)) {
				recv_sys.found_corrupt_log = true;
				goto corrupted_log;
			}

			if (recv_sys.found_corrupt_fs) {
				return(true);
			}

			if (len == 0) {
				return(false);
			}

			recv_previous_parsed_rec_type = type;
			recv_previous_parsed_rec_offset
				= recv_sys.recovered_offset + total_len;
			recv_previous_parsed_rec_is_multi = 1;

			/* MLOG_FILE_NAME redo log records doesn't make changes
			to persistent data. If only MLOG_FILE_NAME redo
			log record exists then reset the parsing buffer pointer
			by changing recovered_lsn and recovered_offset. */
			if (type != MLOG_FILE_NAME && only_mlog_file == true) {
				only_mlog_file = false;
			}

			if (only_mlog_file) {
				new_recovered_lsn = recv_calc_lsn_on_data_add(
					recv_sys.recovered_lsn, len);
				mlog_rec_len += len;
				recv_sys.recovered_offset += len;
				recv_sys.recovered_lsn = new_recovered_lsn;
			}

			total_len += len;
			n_recs++;

			ptr += len;

			if (type == MLOG_MULTI_REC_END) {
				DBUG_PRINT("ib_log",
					   ("scan " LSN_PF
					    ": multi-log end"
					    " total_len " ULINTPF
					    " n=" ULINTPF,
					    recv_sys.recovered_lsn,
					    total_len, n_recs));
				total_len -= mlog_rec_len;
				break;
			}

			DBUG_PRINT("ib_log",
				   ("scan " LSN_PF ": multi-log rec %s"
				    " len " ULINTPF
				    " page " ULINTPF ":" ULINTPF,
				    recv_sys.recovered_lsn,
				    get_mlog_string(type), len, space, page_no));
		}

		new_recovered_lsn = recv_calc_lsn_on_data_add(
			recv_sys.recovered_lsn, total_len);

		if (new_recovered_lsn > recv_sys.scanned_lsn) {
			/* The log record filled a log block, and we require
			that also the next log block should have been scanned
			in */

			return(false);
		}

		/* Add all the records to the hash table */

		ptr = recv_sys.buf + recv_sys.recovered_offset;

		for (;;) {
			old_lsn = recv_sys.recovered_lsn;
			/* This will apply MLOG_FILE_ records. We
			had to skip them in the first scan, because we
			did not know if the mini-transaction was
			completely recovered (until MLOG_MULTI_REC_END). */
			len = recv_parse_log_rec(
				&type, ptr, end_ptr, &space, &page_no,
				apply, &body);

<<<<<<< HEAD
			if (recv_sys.found_corrupt_log
=======
			if (UNIV_UNLIKELY(recv_sys->found_corrupt_log)
>>>>>>> 286e52e9
			    && !recv_report_corrupt_log(
				    ptr, type, space, page_no)) {
				return(true);
			}

<<<<<<< HEAD
			if (recv_sys.found_corrupt_fs) {
=======
			if (UNIV_UNLIKELY(recv_sys->found_corrupt_fs)) {
>>>>>>> 286e52e9
				return(true);
			}

			ut_a(len != 0);
			ut_a(!(*ptr & MLOG_SINGLE_REC_FLAG));

			recv_sys.recovered_offset += len;
			recv_sys.recovered_lsn
				= recv_calc_lsn_on_data_add(old_lsn, len);

			switch (type) {
			case MLOG_MULTI_REC_END:
				/* Found the end mark for the records */
				goto loop;
#ifdef UNIV_LOG_LSN_DEBUG
			case MLOG_LSN:
				/* Do not add these records to the hash table.
				The page number and space id fields are misused
				for something else. */
				break;
#endif /* UNIV_LOG_LSN_DEBUG */
			case MLOG_INDEX_LOAD:
				recv_mlog_index_load(space, page_no, old_lsn);
				break;
			case MLOG_FILE_NAME:
			case MLOG_FILE_DELETE:
			case MLOG_FILE_CREATE2:
			case MLOG_FILE_RENAME2:
			case MLOG_TRUNCATE:
				/* These were already handled by
				recv_parse_log_rec() and
				recv_parse_or_apply_log_rec_body(). */
				break;
			default:
				switch (*store) {
				case STORE_NO:
					break;
				case STORE_IF_EXISTS:
					if (fil_space_get_flags(space)
					    == ULINT_UNDEFINED) {
						break;
					}
					/* fall through */
				case STORE_YES:
					recv_sys.add(
						type, space, page_no,
						body, ptr + len,
						old_lsn,
						new_recovered_lsn);
				}
			}

			ptr += len;
		}
	}

	goto loop;
}

/** Adds data from a new log block to the parsing buffer of recv_sys if
recv_sys.parse_start_lsn is non-zero.
@param[in]	log_block	log block to add
@param[in]	scanned_lsn	lsn of how far we were able to find
				data in this log block
@return true if more data added */
bool recv_sys_add_to_parsing_buf(const byte* log_block, lsn_t scanned_lsn)
{
	ulint	more_len;
	ulint	data_len;
	ulint	start_offset;
	ulint	end_offset;

	ut_ad(scanned_lsn >= recv_sys.scanned_lsn);

	if (!recv_sys.parse_start_lsn) {
		/* Cannot start parsing yet because no start point for
		it found */
		return(false);
	}

	data_len = log_block_get_data_len(log_block);

	if (recv_sys.parse_start_lsn >= scanned_lsn) {

		return(false);

	} else if (recv_sys.scanned_lsn >= scanned_lsn) {

		return(false);

	} else if (recv_sys.parse_start_lsn > recv_sys.scanned_lsn) {
		more_len = (ulint) (scanned_lsn - recv_sys.parse_start_lsn);
	} else {
		more_len = (ulint) (scanned_lsn - recv_sys.scanned_lsn);
	}

	if (more_len == 0) {
		return(false);
	}

	ut_ad(data_len >= more_len);

	start_offset = data_len - more_len;

	if (start_offset < LOG_BLOCK_HDR_SIZE) {
		start_offset = LOG_BLOCK_HDR_SIZE;
	}

	end_offset = std::min<ulint>(data_len, log_sys.trailer_offset());

	ut_ad(start_offset <= end_offset);

	if (start_offset < end_offset) {
		ut_memcpy(recv_sys.buf + recv_sys.len,
			  log_block + start_offset, end_offset - start_offset);

		recv_sys.len += end_offset - start_offset;

		ut_a(recv_sys.len <= RECV_PARSING_BUF_SIZE);
	}

	return(true);
}

/** Moves the parsing buffer data left to the buffer start. */
void recv_sys_justify_left_parsing_buf()
{
	memmove(recv_sys.buf, recv_sys.buf + recv_sys.recovered_offset,
		recv_sys.len - recv_sys.recovered_offset);

	recv_sys.len -= recv_sys.recovered_offset;

	recv_sys.recovered_offset = 0;
}

/** Scan redo log from a buffer and stores new log data to the parsing buffer.
Parse and hash the log records if new data found.
Apply log records automatically when the hash table becomes full.
@param[in]	available_mem		we let the hash table of recs to
					grow to this size, at the maximum
@param[in,out]	store_to_hash		whether the records should be
					stored to the hash table; this is
					reset if just debug checking is
					needed, or when the available_mem
					runs out
@param[in]	log_block		log segment
@param[in]	checkpoint_lsn		latest checkpoint LSN
@param[in]	start_lsn		buffer start LSN
@param[in]	end_lsn			buffer end LSN
@param[in,out]	contiguous_lsn		it is known that all groups contain
					contiguous log data upto this lsn
@param[out]	group_scanned_lsn	scanning succeeded upto this lsn
@return true if not able to scan any more in this log group */
static bool recv_scan_log_recs(
	ulint		available_mem,
	store_t*	store_to_hash,
	const byte*	log_block,
	lsn_t		checkpoint_lsn,
	lsn_t		start_lsn,
	lsn_t		end_lsn,
	lsn_t*		contiguous_lsn,
	lsn_t*		group_scanned_lsn)
{
	lsn_t		scanned_lsn	= start_lsn;
	bool		finished	= false;
	ulint		data_len;
	bool		more_data	= false;
	bool		apply		= recv_sys.mlog_checkpoint_lsn != 0;
	ulint		recv_parsing_buf_size = RECV_PARSING_BUF_SIZE;
	const bool	last_phase = (*store_to_hash == STORE_IF_EXISTS);
	ut_ad(start_lsn % OS_FILE_LOG_BLOCK_SIZE == 0);
	ut_ad(end_lsn % OS_FILE_LOG_BLOCK_SIZE == 0);
	ut_ad(end_lsn >= start_lsn + OS_FILE_LOG_BLOCK_SIZE);

	const byte* const	log_end = log_block
		+ ulint(end_lsn - start_lsn);
	do {
		ut_ad(!finished);

		if (log_block_get_flush_bit(log_block)) {
			/* This block was a start of a log flush operation:
			we know that the previous flush operation must have
			been completed for all log groups before this block
			can have been flushed to any of the groups. Therefore,
			we know that log data is contiguous up to scanned_lsn
			in all non-corrupt log groups. */

			if (scanned_lsn > *contiguous_lsn) {
				*contiguous_lsn = scanned_lsn;
			}
		}

		data_len = log_block_get_data_len(log_block);

		if (scanned_lsn + data_len > recv_sys.scanned_lsn
		    && log_block_get_checkpoint_no(log_block)
		    < recv_sys.scanned_checkpoint_no
		    && (recv_sys.scanned_checkpoint_no
			- log_block_get_checkpoint_no(log_block)
			> 0x80000000UL)) {

			/* Garbage from a log buffer flush which was made
			before the most recent database recovery */
			finished = true;
			break;
		}

		if (!recv_sys.parse_start_lsn
		    && (log_block_get_first_rec_group(log_block) > 0)) {

			/* We found a point from which to start the parsing
			of log records */

			recv_sys.parse_start_lsn = scanned_lsn
				+ log_block_get_first_rec_group(log_block);
			recv_sys.scanned_lsn = recv_sys.parse_start_lsn;
			recv_sys.recovered_lsn = recv_sys.parse_start_lsn;
		}

		scanned_lsn += data_len;

		if (data_len == LOG_BLOCK_HDR_SIZE + SIZE_OF_MLOG_CHECKPOINT
		    && scanned_lsn == checkpoint_lsn + SIZE_OF_MLOG_CHECKPOINT
		    && log_block[LOG_BLOCK_HDR_SIZE] == MLOG_CHECKPOINT
		    && checkpoint_lsn == mach_read_from_8(LOG_BLOCK_HDR_SIZE
							  + 1 + log_block)) {
			/* The redo log is logically empty. */
			ut_ad(recv_sys.mlog_checkpoint_lsn == 0
			      || recv_sys.mlog_checkpoint_lsn
			      == checkpoint_lsn);
			recv_sys.mlog_checkpoint_lsn = checkpoint_lsn;
			DBUG_PRINT("ib_log", ("found empty log; LSN=" LSN_PF,
					      scanned_lsn));
			finished = true;
			break;
		}

		if (scanned_lsn > recv_sys.scanned_lsn) {
			ut_ad(!srv_log_files_created);
			if (!recv_needed_recovery) {
				recv_needed_recovery = true;

				if (srv_read_only_mode) {
					ib::warn() << "innodb_read_only"
						" prevents crash recovery";
					return(true);
				}

				ib::info() << "Starting crash recovery from"
					" checkpoint LSN="
					<< recv_sys.scanned_lsn;
			}

			/* We were able to find more log data: add it to the
			parsing buffer if parse_start_lsn is already
			non-zero */

			DBUG_EXECUTE_IF(
				"reduce_recv_parsing_buf",
				recv_parsing_buf_size
					= (70 * 1024);
				);

			if (recv_sys.len + 4 * OS_FILE_LOG_BLOCK_SIZE
			    >= recv_parsing_buf_size) {
				ib::error() << "Log parsing buffer overflow."
					" Recovery may have failed!";

				recv_sys.found_corrupt_log = true;

				if (!srv_force_recovery) {
					ib::error()
						<< "Set innodb_force_recovery"
						" to ignore this error.";
					return(true);
				}
			} else if (!recv_sys.found_corrupt_log) {
				more_data = recv_sys_add_to_parsing_buf(
					log_block, scanned_lsn);
			}

			recv_sys.scanned_lsn = scanned_lsn;
			recv_sys.scanned_checkpoint_no
				= log_block_get_checkpoint_no(log_block);
		}

		/* During last phase of scanning, there can be redo logs
		left in recv_sys.buf to parse & store it in recv_sys.heap */
		if (last_phase
		    && recv_sys.recovered_lsn < recv_sys.scanned_lsn) {
			more_data = true;
		}

		if (data_len < OS_FILE_LOG_BLOCK_SIZE) {
			/* Log data for this group ends here */
			finished = true;
			break;
		} else {
			log_block += OS_FILE_LOG_BLOCK_SIZE;
		}
	} while (log_block < log_end);

	*group_scanned_lsn = scanned_lsn;

	mutex_enter(&recv_sys.mutex);

	if (more_data && !recv_sys.found_corrupt_log) {
		/* Try to parse more log records */

		if (recv_parse_log_recs(checkpoint_lsn,
					store_to_hash, available_mem,
					apply)) {
			ut_ad(recv_sys.found_corrupt_log
			      || recv_sys.found_corrupt_fs
			      || recv_sys.mlog_checkpoint_lsn
			      == recv_sys.recovered_lsn);
			finished = true;
			goto func_exit;
		}

		recv_sys_heap_check(store_to_hash, available_mem);

		if (recv_sys.recovered_offset > recv_parsing_buf_size / 4) {
			/* Move parsing buffer data to the buffer start */
			recv_sys_justify_left_parsing_buf();
		}

		/* Need to re-parse the redo log which're stored
		in recv_sys.buf */
		if (last_phase && *store_to_hash == STORE_NO) {
			finished = false;
		}
	}

func_exit:
	mutex_exit(&recv_sys.mutex);
	return(finished);
}

/** Scans log from a buffer and stores new log data to the parsing buffer.
Parses and hashes the log records if new data found.
@param[in]	checkpoint_lsn		latest checkpoint log sequence number
@param[in,out]	contiguous_lsn		log sequence number
until which all redo log has been scanned
@param[in]	last_phase		whether changes
can be applied to the tablespaces
@return whether rescan is needed (not everything was stored) */
static
bool
recv_group_scan_log_recs(
	lsn_t		checkpoint_lsn,
	lsn_t*		contiguous_lsn,
	bool		last_phase)
{
	DBUG_ENTER("recv_group_scan_log_recs");
	DBUG_ASSERT(!last_phase || recv_sys.mlog_checkpoint_lsn > 0);

	mutex_enter(&recv_sys.mutex);
	recv_sys.len = 0;
	recv_sys.recovered_offset = 0;
	recv_sys.n_addrs = 0;
	recv_sys.empty();
	srv_start_lsn = *contiguous_lsn;
	recv_sys.parse_start_lsn = *contiguous_lsn;
	recv_sys.scanned_lsn = *contiguous_lsn;
	recv_sys.recovered_lsn = *contiguous_lsn;
	recv_sys.scanned_checkpoint_no = 0;
	recv_previous_parsed_rec_type = MLOG_SINGLE_REC_FLAG;
	recv_previous_parsed_rec_offset	= 0;
	recv_previous_parsed_rec_is_multi = 0;
	ut_ad(recv_max_page_lsn == 0);
	ut_ad(last_phase || !recv_writer_thread_active);
	mutex_exit(&recv_sys.mutex);

	lsn_t	start_lsn;
	lsn_t	end_lsn;
	store_t	store_to_hash	= recv_sys.mlog_checkpoint_lsn == 0
		? STORE_NO : (last_phase ? STORE_IF_EXISTS : STORE_YES);
	ulint	available_mem = (buf_pool_get_n_pages() * 2 / 3)
		<< srv_page_size_shift;

	log_sys.log.scanned_lsn = end_lsn = *contiguous_lsn =
		ut_uint64_align_down(*contiguous_lsn, OS_FILE_LOG_BLOCK_SIZE);

	do {
		if (last_phase && store_to_hash == STORE_NO) {
			store_to_hash = STORE_IF_EXISTS;
			/* We must not allow change buffer
			merge here, because it would generate
			redo log records before we have
			finished the redo log scan. */
			recv_apply_hashed_log_recs(false);
			/* Rescan the redo logs from last stored lsn */
			end_lsn = recv_sys.recovered_lsn;
		}

		start_lsn = ut_uint64_align_down(end_lsn,
						 OS_FILE_LOG_BLOCK_SIZE);
		end_lsn = start_lsn;
		log_sys.log.read_log_seg(&end_lsn, start_lsn + RECV_SCAN_SIZE);
	} while (end_lsn != start_lsn
		 && !recv_scan_log_recs(
			 available_mem, &store_to_hash, log_sys.buf,
			 checkpoint_lsn,
			 start_lsn, end_lsn,
			 contiguous_lsn, &log_sys.log.scanned_lsn));

	if (recv_sys.found_corrupt_log || recv_sys.found_corrupt_fs) {
		DBUG_RETURN(false);
	}

	DBUG_PRINT("ib_log", ("%s " LSN_PF " completed",
			      last_phase ? "rescan" : "scan",
			      log_sys.log.scanned_lsn));

	DBUG_RETURN(store_to_hash == STORE_NO);
}

/** Report a missing tablespace for which page-redo log exists.
@param[in]	err	previous error code
@param[in]	i	tablespace descriptor
@return new error code */
static
dberr_t
recv_init_missing_space(dberr_t err, const recv_spaces_t::const_iterator& i)
{
	if (is_mariabackup_restore_or_export()) {
		if (i->second.name.find(TEMP_TABLE_PATH_PREFIX)
		    != std::string::npos) {
			ib::warn() << "Tablespace " << i->first << " was not"
				" found at " << i->second.name << " when"
				" restoring a (partial?) backup. All redo log"
				" for this file will be ignored!";
		}
		return(err);
	}

	if (srv_force_recovery == 0) {
		ib::error() << "Tablespace " << i->first << " was not"
			" found at " << i->second.name << ".";

		if (err == DB_SUCCESS) {
			ib::error() << "Set innodb_force_recovery=1 to"
				" ignore this and to permanently lose"
				" all changes to the tablespace.";
			err = DB_TABLESPACE_NOT_FOUND;
		}
	} else {
		ib::warn() << "Tablespace " << i->first << " was not"
			" found at " << i->second.name << ", and"
			" innodb_force_recovery was set. All redo log"
			" for this tablespace will be ignored!";
	}

	return(err);
}

/** Report the missing tablespace and discard the redo logs for the deleted
tablespace.
@param[in]	rescan			rescan of redo logs is needed
					if hash table ran out of memory
@param[out]	missing_tablespace	missing tablespace exists or not
@return error code or DB_SUCCESS. */
static MY_ATTRIBUTE((warn_unused_result))
dberr_t
recv_validate_tablespace(bool rescan, bool& missing_tablespace)
{
	dberr_t err = DB_SUCCESS;

	for (ulint h = 0; h < hash_get_n_cells(recv_sys.addr_hash); h++) {
		for (recv_addr_t* recv_addr = static_cast<recv_addr_t*>(
			     HASH_GET_FIRST(recv_sys.addr_hash, h));
		     recv_addr != 0;
		     recv_addr = static_cast<recv_addr_t*>(
			     HASH_GET_NEXT(addr_hash, recv_addr))) {

			const ulint space = recv_addr->space;

			if (is_predefined_tablespace(space)) {
				continue;
			}

			recv_spaces_t::iterator i = recv_spaces.find(space);
			ut_ad(i != recv_spaces.end());

			switch (i->second.status) {
			case file_name_t::MISSING:
				err = recv_init_missing_space(err, i);
				i->second.status = file_name_t::DELETED;
				/* fall through */
			case file_name_t::DELETED:
				recv_addr->state = RECV_DISCARDED;
				/* fall through */
			case file_name_t::NORMAL:
				continue;
			}
			ut_ad(0);
		}
	}

	if (err != DB_SUCCESS) {
		return(err);
	}

<<<<<<< HEAD
	/* When rescan is not needed, recv_sys.addr_hash will contain the
	entire redo log. If rescan is needed or innodb_force_recovery
	is set, we can ignore missing tablespaces. */
	for (const recv_spaces_t::value_type& rs : recv_spaces) {
		if (rs.second.status != file_name_t::MISSING) {
=======
	/* When rescan is not needed then recv_sys->addr_hash will have
	all space id belongs to redo log. If rescan is needed and
	innodb_force_recovery > 0 then InnoDB can ignore missing tablespace. */
	for (recv_spaces_t::iterator i = recv_spaces.begin();
	     i != recv_spaces.end(); i++) {

		if (UNIV_LIKELY(i->second.status != file_name_t::MISSING)) {
>>>>>>> 286e52e9
			continue;
		}

		missing_tablespace = true;

		if (srv_force_recovery > 0) {
			ib::warn() << "Tablespace " << rs.first
				<<" was not found at " << rs.second.name
				<<", and innodb_force_recovery was set."
				<<" All redo log for this tablespace"
				<<" will be ignored!";
			continue;
		}

		if (!rescan) {
			ib::info() << "Tablespace " << rs.first
				<< " was not found at '"
				<< rs.second.name << "', but there"
				<<" were no modifications either.";
		}
	}

	if (!rescan || srv_force_recovery > 0) {
		missing_tablespace = false;
	}

	return DB_SUCCESS;
}

/** Check if all tablespaces were found for crash recovery.
@param[in]	rescan			rescan of redo logs is needed
@param[out]	missing_tablespace	missing table exists
@return error code or DB_SUCCESS */
static MY_ATTRIBUTE((warn_unused_result))
dberr_t
recv_init_crash_recovery_spaces(bool rescan, bool& missing_tablespace)
{
	bool		flag_deleted	= false;

	ut_ad(!srv_read_only_mode);
	ut_ad(recv_needed_recovery);

	for (recv_spaces_t::value_type& rs : recv_spaces) {
		ut_ad(!is_predefined_tablespace(rs.first));
		ut_ad(rs.second.status != file_name_t::DELETED
		      || !rs.second.space);

		if (rs.second.status == file_name_t::DELETED) {
			/* The tablespace was deleted,
			so we can ignore any redo log for it. */
			flag_deleted = true;
		} else if (rs.second.space != NULL) {
			/* The tablespace was found, and there
			are some redo log records for it. */
			fil_names_dirty(rs.second.space);
			rs.second.space->enable_lsn = rs.second.enable_lsn;
		} else if (rs.second.name == "") {
			ib::error() << "Missing MLOG_FILE_NAME"
				" or MLOG_FILE_DELETE"
				" before MLOG_CHECKPOINT for tablespace "
				<< rs.first;
			recv_sys.found_corrupt_log = true;
			return(DB_CORRUPTION);
		} else {
			rs.second.status = file_name_t::MISSING;
			flag_deleted = true;
		}

		ut_ad(rs.second.status == file_name_t::DELETED
		      || rs.second.name != "");
	}

	if (flag_deleted) {
		return recv_validate_tablespace(rescan, missing_tablespace);
	}

	return DB_SUCCESS;
}

/** Start recovering from a redo log checkpoint.
@see recv_recovery_from_checkpoint_finish
@param[in]	flush_lsn	FIL_PAGE_FILE_FLUSH_LSN
of first system tablespace page
@return error code or DB_SUCCESS */
dberr_t
recv_recovery_from_checkpoint_start(lsn_t flush_lsn)
{
	ulint		max_cp_field;
	lsn_t		checkpoint_lsn;
	bool		rescan;
	ib_uint64_t	checkpoint_no;
	lsn_t		contiguous_lsn;
	byte*		buf;
	dberr_t		err = DB_SUCCESS;

	ut_ad(srv_operation == SRV_OPERATION_NORMAL
	      || is_mariabackup_restore_or_export());

	/* Initialize red-black tree for fast insertions into the
	flush_list during recovery process. */
	buf_flush_init_flush_rbt();

	if (srv_force_recovery >= SRV_FORCE_NO_LOG_REDO) {

		ib::info() << "innodb_force_recovery=6 skips redo log apply";

		return(DB_SUCCESS);
	}

	recv_recovery_on = true;

	log_mutex_enter();

	err = recv_find_max_checkpoint(&max_cp_field);

	if (err != DB_SUCCESS) {

		srv_start_lsn = recv_sys.recovered_lsn = log_sys.lsn;
		log_mutex_exit();
		return(err);
	}

	log_header_read(max_cp_field);

	buf = log_sys.checkpoint_buf;

	checkpoint_lsn = mach_read_from_8(buf + LOG_CHECKPOINT_LSN);
	checkpoint_no = mach_read_from_8(buf + LOG_CHECKPOINT_NO);

	/* Start reading the log from the checkpoint lsn. The variable
	contiguous_lsn contains an lsn up to which the log is known to
	be contiguously written. */
	recv_sys.mlog_checkpoint_lsn = 0;

	ut_ad(RECV_SCAN_SIZE <= srv_log_buffer_size);

	const lsn_t	end_lsn = mach_read_from_8(
		buf + LOG_CHECKPOINT_END_LSN);

	ut_ad(recv_sys.n_addrs == 0);
	contiguous_lsn = checkpoint_lsn;
	switch (log_sys.log.format) {
	case 0:
		log_mutex_exit();
		return recv_log_format_0_recover(checkpoint_lsn,
						 buf[20 + 32 * 9] == 2);
	default:
		if (end_lsn == 0) {
			break;
		}
		if (end_lsn >= checkpoint_lsn) {
			contiguous_lsn = end_lsn;
			break;
		}
		recv_sys.found_corrupt_log = true;
		log_mutex_exit();
		return(DB_ERROR);
	}

	/* Look for MLOG_CHECKPOINT. */
	recv_group_scan_log_recs(checkpoint_lsn, &contiguous_lsn, false);
	/* The first scan should not have stored or applied any records. */
	ut_ad(recv_sys.n_addrs == 0);
	ut_ad(!recv_sys.found_corrupt_fs);

	if (srv_read_only_mode && recv_needed_recovery) {
		log_mutex_exit();
		return(DB_READ_ONLY);
	}

	if (recv_sys.found_corrupt_log && !srv_force_recovery) {
		log_mutex_exit();
		ib::warn() << "Log scan aborted at LSN " << contiguous_lsn;
		return(DB_ERROR);
	}

	if (recv_sys.mlog_checkpoint_lsn == 0) {
		lsn_t scan_lsn = log_sys.log.scanned_lsn;
		if (!srv_read_only_mode && scan_lsn != checkpoint_lsn) {
			log_mutex_exit();
			ib::error err;
			err << "Missing MLOG_CHECKPOINT";
			if (end_lsn) {
				err << " at " << end_lsn;
			}
			err << " between the checkpoint " << checkpoint_lsn
			    << " and the end " << scan_lsn << ".";
			return(DB_ERROR);
		}

		log_sys.log.scanned_lsn = checkpoint_lsn;
		rescan = false;
	} else {
		contiguous_lsn = checkpoint_lsn;
		rescan = recv_group_scan_log_recs(
			checkpoint_lsn, &contiguous_lsn, false);

		if ((recv_sys.found_corrupt_log && !srv_force_recovery)
		    || recv_sys.found_corrupt_fs) {
			log_mutex_exit();
			return(DB_ERROR);
		}
	}

	/* NOTE: we always do a 'recovery' at startup, but only if
	there is something wrong we will print a message to the
	user about recovery: */

	if (flush_lsn == checkpoint_lsn + SIZE_OF_MLOG_CHECKPOINT
	    && recv_sys.mlog_checkpoint_lsn == checkpoint_lsn) {
		/* The redo log is logically empty. */
	} else if (checkpoint_lsn != flush_lsn) {
		ut_ad(!srv_log_files_created);

		if (checkpoint_lsn + SIZE_OF_MLOG_CHECKPOINT < flush_lsn) {
			ib::warn() << "Are you sure you are using the"
				" right ib_logfiles to start up the database?"
				" Log sequence number in the ib_logfiles is "
				<< checkpoint_lsn << ", less than the"
				" log sequence number in the first system"
				" tablespace file header, " << flush_lsn << ".";
		}

		if (!recv_needed_recovery) {

			ib::info() << "The log sequence number " << flush_lsn
				<< " in the system tablespace does not match"
				" the log sequence number " << checkpoint_lsn
				<< " in the ib_logfiles!";

			if (srv_read_only_mode) {
				ib::error() << "innodb_read_only"
					" prevents crash recovery";
				log_mutex_exit();
				return(DB_READ_ONLY);
			}

			recv_needed_recovery = true;
		}
	}

	log_sys.lsn = recv_sys.recovered_lsn;

	if (recv_needed_recovery) {
		bool missing_tablespace = false;

		err = recv_init_crash_recovery_spaces(
			rescan, missing_tablespace);

		if (err != DB_SUCCESS) {
			log_mutex_exit();
			return(err);
		}

		/* If there is any missing tablespace and rescan is needed
		then there is a possiblity that hash table will not contain
		all space ids redo logs. Rescan the remaining unstored
		redo logs for the validation of missing tablespace. */
		ut_ad(rescan || !missing_tablespace);

		while (missing_tablespace) {
			DBUG_PRINT("ib_log", ("Rescan of redo log to validate "
					      "the missing tablespace. Scan "
					      "from last stored LSN " LSN_PF,
					      recv_sys.last_stored_lsn));

			lsn_t recent_stored_lsn = recv_sys.last_stored_lsn;
			rescan = recv_group_scan_log_recs(
				checkpoint_lsn, &recent_stored_lsn, false);

			ut_ad(!recv_sys.found_corrupt_fs);

			missing_tablespace = false;

			err = recv_sys.found_corrupt_log
				? DB_ERROR
				: recv_validate_tablespace(
					rescan, missing_tablespace);

			if (err != DB_SUCCESS) {
				log_mutex_exit();
				return err;
			}

			rescan = true;
		}

		if (srv_operation == SRV_OPERATION_NORMAL) {
			buf_dblwr_process();
		}

		ut_ad(srv_force_recovery <= SRV_FORCE_NO_UNDO_LOG_SCAN);

		/* Spawn the background thread to flush dirty pages
		from the buffer pools. */
		recv_writer_thread_active = true;
		os_thread_create(recv_writer_thread, 0, 0);

		if (rescan) {
			contiguous_lsn = checkpoint_lsn;

			recv_group_scan_log_recs(
				checkpoint_lsn, &contiguous_lsn, true);

			if ((recv_sys.found_corrupt_log
			     && !srv_force_recovery)
			    || recv_sys.found_corrupt_fs) {
				log_mutex_exit();
				return(DB_ERROR);
			}
		}
	} else {
		ut_ad(!rescan || recv_sys.n_addrs == 0);
	}

	if (log_sys.log.scanned_lsn < checkpoint_lsn
	    || log_sys.log.scanned_lsn < recv_max_page_lsn) {

		ib::error() << "We scanned the log up to "
			<< log_sys.log.scanned_lsn
			<< ". A checkpoint was at " << checkpoint_lsn << " and"
			" the maximum LSN on a database page was "
			<< recv_max_page_lsn << ". It is possible that the"
			" database is now corrupt!";
	}

	if (recv_sys.recovered_lsn < checkpoint_lsn) {
		log_mutex_exit();

		ib::error() << "Recovered only to lsn:"
			    << recv_sys.recovered_lsn << " checkpoint_lsn: " << checkpoint_lsn;

		return(DB_ERROR);
	}

	log_sys.next_checkpoint_lsn = checkpoint_lsn;
	log_sys.next_checkpoint_no = checkpoint_no + 1;

	recv_synchronize_groups();

	if (!recv_needed_recovery) {
		ut_a(checkpoint_lsn == recv_sys.recovered_lsn);
	} else {
		srv_start_lsn = recv_sys.recovered_lsn;
	}

	log_sys.buf_free = ulong(log_sys.lsn % OS_FILE_LOG_BLOCK_SIZE);
	log_sys.buf_next_to_write = log_sys.buf_free;
	log_sys.write_lsn = log_sys.lsn;

	log_sys.last_checkpoint_lsn = checkpoint_lsn;

	if (!srv_read_only_mode && srv_operation == SRV_OPERATION_NORMAL) {
		/* Write a MLOG_CHECKPOINT marker as the first thing,
		before generating any other redo log. This ensures
		that subsequent crash recovery will be possible even
		if the server were killed soon after this. */
		fil_names_clear(log_sys.last_checkpoint_lsn, true);
	}

	MONITOR_SET(MONITOR_LSN_CHECKPOINT_AGE,
		    log_sys.lsn - log_sys.last_checkpoint_lsn);

	log_sys.next_checkpoint_no = ++checkpoint_no;

	mutex_enter(&recv_sys.mutex);

	recv_sys.apply_log_recs = true;

	mutex_exit(&recv_sys.mutex);

	log_mutex_exit();

	recv_lsn_checks_on = true;

	/* The database is now ready to start almost normal processing of user
	transactions: transaction rollbacks and the application of the log
	records in the hash table can be run in background. */

	return(DB_SUCCESS);
}

/** Complete recovery from a checkpoint. */
void
recv_recovery_from_checkpoint_finish(void)
{
	/* Make sure that the recv_writer thread is done. This is
	required because it grabs various mutexes and we want to
	ensure that when we enable sync_order_checks there is no
	mutex currently held by any thread. */
	mutex_enter(&recv_sys.writer_mutex);

	/* Free the resources of the recovery system */
	recv_recovery_on = false;

	/* By acquring the mutex we ensure that the recv_writer thread
	won't trigger any more LRU batches. Now wait for currently
	in progress batches to finish. */
	buf_flush_wait_LRU_batch_end();

	mutex_exit(&recv_sys.writer_mutex);

	ulint count = 0;
	while (recv_writer_thread_active) {
		++count;
		os_thread_sleep(100000);
		if (srv_print_verbose_log && count > 600) {
			ib::info() << "Waiting for recv_writer to"
				" finish flushing of buffer pool";
			count = 0;
		}
	}

	recv_sys.debug_free();

	/* Free up the flush_rbt. */
	buf_flush_free_flush_rbt();
}

/********************************************************//**
Initiates the rollback of active transactions. */
void
recv_recovery_rollback_active(void)
/*===============================*/
{
	ut_ad(!recv_writer_thread_active);

	/* Switch latching order checks on in sync0debug.cc, if
	--innodb-sync-debug=true (default) */
	ut_d(sync_check_enable());

	/* We can't start any (DDL) transactions if UNDO logging
	has been disabled, additionally disable ROLLBACK of recovered
	user transactions. */
	if (srv_force_recovery < SRV_FORCE_NO_TRX_UNDO
	    && !srv_read_only_mode) {

		/* Drop partially created indexes. */
		row_merge_drop_temp_indexes();
		/* Drop garbage tables. */
		row_mysql_drop_garbage_tables();

		/* Drop any auxiliary tables that were not dropped when the
		parent table was dropped. This can happen if the parent table
		was dropped but the server crashed before the auxiliary tables
		were dropped. */
		fts_drop_orphaned_tables();

		/* Rollback the uncommitted transactions which have no user
		session */

		trx_rollback_is_active = true;
		os_thread_create(trx_rollback_all_recovered, 0, 0);
	}
}

/** Find a doublewrite copy of a page.
@param[in]	space_id	tablespace identifier
@param[in]	page_no		page number
@return	page frame
@retval NULL if no page was found */
const byte*
recv_dblwr_t::find_page(ulint space_id, ulint page_no)
{
  const byte *result= NULL;
  lsn_t max_lsn= 0;

  for (const byte *page : pages)
  {
    if (page_get_page_no(page) != page_no ||
        page_get_space_id(page) != space_id)
      continue;
    const lsn_t lsn= mach_read_from_8(page + FIL_PAGE_LSN);
    if (lsn <= max_lsn)
      continue;
    max_lsn= lsn;
    result= page;
  }

  return result;
}

#ifndef DBUG_OFF
/** Return string name of the redo log record type.
@param[in]	type	record log record enum
@return string name of record log record */
static const char* get_mlog_string(mlog_id_t type)
{
	switch (type) {
	case MLOG_SINGLE_REC_FLAG:
		return("MLOG_SINGLE_REC_FLAG");

	case MLOG_1BYTE:
		return("MLOG_1BYTE");

	case MLOG_2BYTES:
		return("MLOG_2BYTES");

	case MLOG_4BYTES:
		return("MLOG_4BYTES");

	case MLOG_8BYTES:
		return("MLOG_8BYTES");

	case MLOG_REC_INSERT:
		return("MLOG_REC_INSERT");

	case MLOG_REC_CLUST_DELETE_MARK:
		return("MLOG_REC_CLUST_DELETE_MARK");

	case MLOG_REC_SEC_DELETE_MARK:
		return("MLOG_REC_SEC_DELETE_MARK");

	case MLOG_REC_UPDATE_IN_PLACE:
		return("MLOG_REC_UPDATE_IN_PLACE");

	case MLOG_REC_DELETE:
		return("MLOG_REC_DELETE");

	case MLOG_LIST_END_DELETE:
		return("MLOG_LIST_END_DELETE");

	case MLOG_LIST_START_DELETE:
		return("MLOG_LIST_START_DELETE");

	case MLOG_LIST_END_COPY_CREATED:
		return("MLOG_LIST_END_COPY_CREATED");

	case MLOG_PAGE_REORGANIZE:
		return("MLOG_PAGE_REORGANIZE");

	case MLOG_PAGE_CREATE:
		return("MLOG_PAGE_CREATE");

	case MLOG_UNDO_INSERT:
		return("MLOG_UNDO_INSERT");

	case MLOG_UNDO_ERASE_END:
		return("MLOG_UNDO_ERASE_END");

	case MLOG_UNDO_INIT:
		return("MLOG_UNDO_INIT");

	case MLOG_UNDO_HDR_REUSE:
		return("MLOG_UNDO_HDR_REUSE");

	case MLOG_UNDO_HDR_CREATE:
		return("MLOG_UNDO_HDR_CREATE");

	case MLOG_REC_MIN_MARK:
		return("MLOG_REC_MIN_MARK");

	case MLOG_IBUF_BITMAP_INIT:
		return("MLOG_IBUF_BITMAP_INIT");

#ifdef UNIV_LOG_LSN_DEBUG
	case MLOG_LSN:
		return("MLOG_LSN");
#endif /* UNIV_LOG_LSN_DEBUG */

	case MLOG_WRITE_STRING:
		return("MLOG_WRITE_STRING");

	case MLOG_MULTI_REC_END:
		return("MLOG_MULTI_REC_END");

	case MLOG_DUMMY_RECORD:
		return("MLOG_DUMMY_RECORD");

	case MLOG_FILE_DELETE:
		return("MLOG_FILE_DELETE");

	case MLOG_COMP_REC_MIN_MARK:
		return("MLOG_COMP_REC_MIN_MARK");

	case MLOG_COMP_PAGE_CREATE:
		return("MLOG_COMP_PAGE_CREATE");

	case MLOG_COMP_REC_INSERT:
		return("MLOG_COMP_REC_INSERT");

	case MLOG_COMP_REC_CLUST_DELETE_MARK:
		return("MLOG_COMP_REC_CLUST_DELETE_MARK");

	case MLOG_COMP_REC_UPDATE_IN_PLACE:
		return("MLOG_COMP_REC_UPDATE_IN_PLACE");

	case MLOG_COMP_REC_DELETE:
		return("MLOG_COMP_REC_DELETE");

	case MLOG_COMP_LIST_END_DELETE:
		return("MLOG_COMP_LIST_END_DELETE");

	case MLOG_COMP_LIST_START_DELETE:
		return("MLOG_COMP_LIST_START_DELETE");

	case MLOG_COMP_LIST_END_COPY_CREATED:
		return("MLOG_COMP_LIST_END_COPY_CREATED");

	case MLOG_COMP_PAGE_REORGANIZE:
		return("MLOG_COMP_PAGE_REORGANIZE");

	case MLOG_FILE_CREATE2:
		return("MLOG_FILE_CREATE2");

	case MLOG_ZIP_WRITE_NODE_PTR:
		return("MLOG_ZIP_WRITE_NODE_PTR");

	case MLOG_ZIP_WRITE_BLOB_PTR:
		return("MLOG_ZIP_WRITE_BLOB_PTR");

	case MLOG_ZIP_WRITE_HEADER:
		return("MLOG_ZIP_WRITE_HEADER");

	case MLOG_ZIP_PAGE_COMPRESS:
		return("MLOG_ZIP_PAGE_COMPRESS");

	case MLOG_ZIP_PAGE_COMPRESS_NO_DATA:
		return("MLOG_ZIP_PAGE_COMPRESS_NO_DATA");

	case MLOG_ZIP_PAGE_REORGANIZE:
		return("MLOG_ZIP_PAGE_REORGANIZE");

	case MLOG_ZIP_WRITE_TRX_ID:
		return("MLOG_ZIP_WRITE_TRX_ID");

	case MLOG_FILE_RENAME2:
		return("MLOG_FILE_RENAME2");

	case MLOG_FILE_NAME:
		return("MLOG_FILE_NAME");

	case MLOG_CHECKPOINT:
		return("MLOG_CHECKPOINT");

	case MLOG_PAGE_CREATE_RTREE:
		return("MLOG_PAGE_CREATE_RTREE");

	case MLOG_COMP_PAGE_CREATE_RTREE:
		return("MLOG_COMP_PAGE_CREATE_RTREE");

	case MLOG_INIT_FILE_PAGE2:
		return("MLOG_INIT_FILE_PAGE2");

	case MLOG_INDEX_LOAD:
		return("MLOG_INDEX_LOAD");

	case MLOG_TRUNCATE:
		return("MLOG_TRUNCATE");

	case MLOG_MEMSET:
		return("MLOG_MEMSET");

	case MLOG_INIT_FREE_PAGE:
		return("MLOG_INIT_FREE_PAGE");

	case MLOG_FILE_WRITE_CRYPT_DATA:
		return("MLOG_FILE_WRITE_CRYPT_DATA");
	}
	DBUG_ASSERT(0);
	return(NULL);
}
#endif /* !DBUG_OFF */<|MERGE_RESOLUTION|>--- conflicted
+++ resolved
@@ -2593,14 +2593,8 @@
 
 	ib::info() << "Log record type " << type << ", page " << space << ":"
 		<< page_no << ". Log parsing proceeded successfully up to "
-<<<<<<< HEAD
 		<< recv_sys.recovered_lsn << ". Previous log record type "
 		<< recv_previous_parsed_rec_type << ", is multi "
-=======
-		<< recv_sys->recovered_lsn << ". Previous log record type "
-		<< recv_previous_parsed_rec_type
-		<< ", is multi "
->>>>>>> 286e52e9
 		<< recv_previous_parsed_rec_is_multi << " Recv offset "
 		<< ptr_offset << ", prev "
 		<< recv_previous_parsed_rec_offset;
@@ -2739,20 +2733,12 @@
 		len = recv_parse_log_rec(&type, ptr, end_ptr, &space,
 					 &page_no, apply, &body);
 
-<<<<<<< HEAD
-		if (recv_sys.found_corrupt_log) {
-=======
-		if (UNIV_UNLIKELY(recv_sys->found_corrupt_log)) {
->>>>>>> 286e52e9
+		if (UNIV_UNLIKELY(recv_sys.found_corrupt_log)) {
 			recv_report_corrupt_log(ptr, type, space, page_no);
 			return(true);
 		}
 
-<<<<<<< HEAD
-		if (recv_sys.found_corrupt_fs) {
-=======
-		if (UNIV_UNLIKELY(recv_sys->found_corrupt_fs)) {
->>>>>>> 286e52e9
+		if (UNIV_UNLIKELY(recv_sys.found_corrupt_fs)) {
 			return(true);
 		}
 
@@ -2874,11 +2860,7 @@
 				&type, ptr, end_ptr, &space, &page_no,
 				false, &body);
 
-<<<<<<< HEAD
-			if (recv_sys.found_corrupt_log) {
-=======
-			if (UNIV_UNLIKELY(recv_sys->found_corrupt_log)) {
->>>>>>> 286e52e9
+			if (UNIV_UNLIKELY(recv_sys.found_corrupt_log)) {
 corrupted_log:
 				recv_report_corrupt_log(
 					ptr, type, space, page_no);
@@ -2971,21 +2953,13 @@
 				&type, ptr, end_ptr, &space, &page_no,
 				apply, &body);
 
-<<<<<<< HEAD
-			if (recv_sys.found_corrupt_log
-=======
-			if (UNIV_UNLIKELY(recv_sys->found_corrupt_log)
->>>>>>> 286e52e9
+			if (UNIV_UNLIKELY(recv_sys.found_corrupt_log)
 			    && !recv_report_corrupt_log(
 				    ptr, type, space, page_no)) {
 				return(true);
 			}
 
-<<<<<<< HEAD
-			if (recv_sys.found_corrupt_fs) {
-=======
-			if (UNIV_UNLIKELY(recv_sys->found_corrupt_fs)) {
->>>>>>> 286e52e9
+			if (UNIV_UNLIKELY(recv_sys.found_corrupt_fs)) {
 				return(true);
 			}
 
@@ -3490,21 +3464,11 @@
 		return(err);
 	}
 
-<<<<<<< HEAD
 	/* When rescan is not needed, recv_sys.addr_hash will contain the
 	entire redo log. If rescan is needed or innodb_force_recovery
 	is set, we can ignore missing tablespaces. */
 	for (const recv_spaces_t::value_type& rs : recv_spaces) {
-		if (rs.second.status != file_name_t::MISSING) {
-=======
-	/* When rescan is not needed then recv_sys->addr_hash will have
-	all space id belongs to redo log. If rescan is needed and
-	innodb_force_recovery > 0 then InnoDB can ignore missing tablespace. */
-	for (recv_spaces_t::iterator i = recv_spaces.begin();
-	     i != recv_spaces.end(); i++) {
-
-		if (UNIV_LIKELY(i->second.status != file_name_t::MISSING)) {
->>>>>>> 286e52e9
+		if (UNIV_LIKELY(rs.second.status != file_name_t::MISSING)) {
 			continue;
 		}
 
