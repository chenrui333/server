--- conflicted
+++ resolved
@@ -957,19 +957,7 @@
 {
   ut_ad(!srv_read_only_mode || (log_sys.buf_free < log_sys.max_buf_free));
   ut_ad(lsn != LSN_MAX);
-<<<<<<< HEAD
-=======
   ut_ad(lsn != 0);
-
-  if (UNIV_UNLIKELY(recv_no_ibuf_operations))
-  {
-    /* A non-final batch of recovery is active no writes to the log
-    are allowed yet. */
-    ut_a(!callback);
-    return;
-  }
-
->>>>>>> a48c1b89
   ut_ad(lsn <= log_sys.get_lsn());
 
 #ifdef HAVE_PMEM
