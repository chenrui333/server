/*****************************************************************************

Copyright (c) 1995, 2017, Oracle and/or its affiliates. All Rights Reserved.
Copyright (c) 2009, Google Inc.
Copyright (c) 2014, 2022, MariaDB Corporation.

Portions of this file contain modifications contributed and copyrighted by
Google, Inc. Those modifications are gratefully acknowledged and are described
briefly in the InnoDB documentation. The contributions by Google are
incorporated with their permission, and subject to the conditions contained in
the file COPYING.Google.

This program is free software; you can redistribute it and/or modify it under
the terms of the GNU General Public License as published by the Free Software
Foundation; version 2 of the License.

This program is distributed in the hope that it will be useful, but WITHOUT
ANY WARRANTY; without even the implied warranty of MERCHANTABILITY or FITNESS
FOR A PARTICULAR PURPOSE. See the GNU General Public License for more details.

You should have received a copy of the GNU General Public License along with
this program; if not, write to the Free Software Foundation, Inc.,
51 Franklin Street, Fifth Floor, Boston, MA 02110-1335 USA

*****************************************************************************/

/**************************************************//**
@file log/log0log.cc
Database log

Created 12/9/1995 Heikki Tuuri
*******************************************************/

#include "univ.i"
#include <debug_sync.h>
#include <my_service_manager.h>

#include "log0log.h"
#include "log0crypt.h"
#include "buf0buf.h"
#include "buf0flu.h"
#include "lock0lock.h"
#include "log0recv.h"
#include "fil0fil.h"
#include "dict0stats_bg.h"
#include "btr0defragment.h"
#include "srv0srv.h"
#include "srv0start.h"
#include "trx0sys.h"
#include "trx0trx.h"
#include "trx0roll.h"
#include "srv0mon.h"
#include "buf0dump.h"
#include "log0sync.h"
#include "log.h"

/*
General philosophy of InnoDB redo-logs:

Every change to a contents of a data page must be done
through mtr_t, and mtr_t::commit() will write log records
to the InnoDB redo log. */

MY_ALIGNED(CPU_LEVEL1_DCACHE_LINESIZE)
static group_commit_lock flush_lock;
MY_ALIGNED(CPU_LEVEL1_DCACHE_LINESIZE)
static group_commit_lock write_lock;

/** Redo log system */
log_t	log_sys;

/* Margins for free space in the log buffer after a log entry is catenated */
#define LOG_BUF_FLUSH_RATIO	2
#define LOG_BUF_FLUSH_MARGIN	((4 * 4096) /* cf. log_t::append_prepare() */ \
				 + (4U << srv_page_size_shift))

void log_t::set_capacity()
{
#ifndef SUX_LOCK_GENERIC
	ut_ad(log_sys.latch.is_write_locked());
#endif
	/* Margin for the free space in the smallest log, before a new query
	step which modifies the database, is started */

	lsn_t smallest_capacity = srv_log_file_size - log_t::START_OFFSET;
	/* Add extra safety */
	smallest_capacity -= smallest_capacity / 10;

	lsn_t margin = smallest_capacity - (48 << srv_page_size_shift);
	margin -= margin / 10;	/* Add still some extra safety */

	log_sys.log_capacity = smallest_capacity;

	log_sys.max_modified_age_async = margin - margin / 8;
	log_sys.max_checkpoint_age = margin;
}

/** Initialize the redo log subsystem. */
void log_t::create()
{
  ut_ad(this == &log_sys);
  ut_ad(!is_initialised());

  latch.SRW_LOCK_INIT(log_latch_key);
  init_lsn_lock();

  /* LSN 0 and 1 are reserved; @see buf_page_t::oldest_modification_ */
  lsn.store(FIRST_LSN, std::memory_order_relaxed);
  flushed_to_disk_lsn.store(FIRST_LSN, std::memory_order_relaxed);
  write_lsn= FIRST_LSN;

#ifndef HAVE_PMEM
  buf= static_cast<byte*>(ut_malloc_dontdump(buf_size, PSI_INSTRUMENT_ME));
  TRASH_ALLOC(buf, buf_size);
  flush_buf= static_cast<byte*>(ut_malloc_dontdump(buf_size,
                                                   PSI_INSTRUMENT_ME));
  TRASH_ALLOC(flush_buf, buf_size);
  checkpoint_buf= static_cast<byte*>(aligned_malloc(4096, 4096));
  memset_aligned<4096>(checkpoint_buf, 0, 4096);
#else
  ut_ad(!checkpoint_buf);
  ut_ad(!buf);
  ut_ad(!flush_buf);
#endif

  max_buf_free= buf_size / LOG_BUF_FLUSH_RATIO - LOG_BUF_FLUSH_MARGIN;
  set_check_flush_or_checkpoint();

  last_checkpoint_lsn= FIRST_LSN;
  log_capacity= 0;
  max_modified_age_async= 0;
  max_checkpoint_age= 0;
  next_checkpoint_lsn= 0;
  checkpoint_pending= false;

  buf_free= 0;

  ut_ad(is_initialised());
}

dberr_t log_file_t::close() noexcept
{
  ut_a(is_opened());

  if (!os_file_close_func(m_file))
    return DB_ERROR;

  m_file= OS_FILE_CLOSED;
  return DB_SUCCESS;
}

dberr_t log_file_t::read(os_offset_t offset, span<byte> buf) noexcept
{
  ut_ad(is_opened());
  return os_file_read(IORequestRead, m_file, buf.data(), offset, buf.size());
}

void log_file_t::write(os_offset_t offset, span<const byte> buf) noexcept
{
  ut_ad(is_opened());
  if (dberr_t err= os_file_write(IORequestWrite, "ib_logfile0", m_file,
                                 buf.data(), offset, buf.size()))
    ib::fatal() << "write(\"ib_logfile0\") returned " << err;
}

#ifdef HAVE_PMEM
# include <libpmem.h>
#endif

void log_t::attach(log_file_t file, os_offset_t size)
{
  log= file;
  ut_ad(!size || size >= START_OFFSET + SIZE_OF_FILE_CHECKPOINT);
  file_size= size;

#ifdef HAVE_PMEM
  ut_ad(!buf);
  ut_ad(!flush_buf);
  if (size && !(size_t(size) & 4095))
  {
    void *ptr=
      my_mmap(0, size_t(size),
              srv_read_only_mode ? PROT_READ : PROT_READ | PROT_WRITE,
              MAP_SHARED_VALIDATE | MAP_SYNC, log.m_file, 0);
#ifdef __linux__
    if (ptr == MAP_FAILED)
    {
      struct stat st;
      if (!fstat(log.m_file, &st))
      {
        MSAN_STAT_WORKAROUND(&st);
        const auto st_dev= st.st_dev;
        if (!stat("/dev/shm", &st))
        {
          MSAN_STAT_WORKAROUND(&st);
          if (st.st_dev == st_dev)
            ptr= my_mmap(0, size_t(size), srv_read_only_mode
                         ? PROT_READ : PROT_READ | PROT_WRITE,
                         MAP_SHARED, log.m_file, 0);
        }
      }
    }
#endif /* __linux__ */
    if (ptr != MAP_FAILED)
    {
      log.close();
      mprotect(ptr, size_t(size), PROT_READ);
      buf= static_cast<byte*>(ptr);
#if defined __linux__ || defined _WIN32
      set_block_size(CPU_LEVEL1_DCACHE_LINESIZE);
#endif
      return;
    }
  }
  buf= static_cast<byte*>(ut_malloc_dontdump(buf_size, PSI_INSTRUMENT_ME));
  TRASH_ALLOC(buf, buf_size);
  flush_buf= static_cast<byte*>(ut_malloc_dontdump(buf_size,
                                                   PSI_INSTRUMENT_ME));
  TRASH_ALLOC(flush_buf, buf_size);
#endif

#if defined __linux__ || defined _WIN32
  if (!block_size)
    set_block_size(512);
# ifdef __linux__
  else if (srv_file_flush_method != SRV_O_DSYNC &&
           srv_file_flush_method != SRV_O_DIRECT &&
           srv_file_flush_method != SRV_O_DIRECT_NO_FSYNC)
    sql_print_information("InnoDB: Buffered log writes (block size=%u bytes)",
                          block_size);
#endif
  else
    sql_print_information("InnoDB: File system buffers for log"
                          " disabled (block size=%u bytes)", block_size);
#endif

#ifdef HAVE_PMEM
  checkpoint_buf= static_cast<byte*>(aligned_malloc(block_size, block_size));
  memset_aligned<64>(checkpoint_buf, 0, block_size);
#endif
}

void log_t::create(lsn_t lsn) noexcept
{
#ifndef SUX_LOCK_GENERIC
  ut_ad(latch.is_write_locked());
#endif
  ut_ad(!recv_no_log_write);
  ut_ad(is_latest());
  ut_ad(this == &log_sys);

  this->lsn.store(lsn, std::memory_order_relaxed);
  this->flushed_to_disk_lsn.store(lsn, std::memory_order_relaxed);
  first_lsn= lsn;
  write_lsn= lsn;

  last_checkpoint_lsn= 0;

#ifdef HAVE_PMEM
  if (is_pmem())
  {
    mprotect(buf, size_t(file_size), PROT_READ | PROT_WRITE);
    memset_aligned<4096>(buf, 0, 4096);
    buf_free= START_OFFSET;
  }
  else
#endif
  {
    buf_free= 0;
    memset_aligned<4096>(flush_buf, 0, buf_size);
    memset_aligned<4096>(buf, 0, buf_size);
  }

  mach_write_to_4(buf + LOG_HEADER_FORMAT, FORMAT_10_8);
  mach_write_to_8(buf + LOG_HEADER_START_LSN, lsn);
  static constexpr const char LOG_HEADER_CREATOR_CURRENT[]=
    "MariaDB "
    IB_TO_STR(MYSQL_VERSION_MAJOR) "."
    IB_TO_STR(MYSQL_VERSION_MINOR) "."
    IB_TO_STR(MYSQL_VERSION_PATCH);

  strcpy(reinterpret_cast<char*>(buf) + LOG_HEADER_CREATOR,
         LOG_HEADER_CREATOR_CURRENT);
  static_assert(LOG_HEADER_CREATOR_END - LOG_HEADER_CREATOR >=
                sizeof LOG_HEADER_CREATOR_CURRENT, "compatibility");
  if (is_encrypted())
    log_crypt_write_header(buf + LOG_HEADER_CREATOR_END);
  mach_write_to_4(my_assume_aligned<4>(508 + buf), my_crc32c(0, buf, 508));

  DBUG_PRINT("ib_log", ("write header " LSN_PF, lsn));

#ifdef HAVE_PMEM
  if (is_pmem())
    pmem_persist(buf, 512);
  else
#endif
  {
    log.write(0, {buf, 4096});
    memset_aligned<512>(buf, 0, 512);
  }
}

void log_t::close_file()
{
#ifdef HAVE_PMEM
  if (is_pmem())
  {
    ut_ad(!is_opened());
    ut_ad(!checkpoint_buf);
    if (buf)
    {
      my_munmap(buf, file_size);
      buf= nullptr;
    }
    return;
  }

  ut_free_dodump(buf, buf_size);
  buf= nullptr;
  ut_free_dodump(flush_buf, buf_size);
  flush_buf= nullptr;
  aligned_free(checkpoint_buf);
  checkpoint_buf= nullptr;
#endif
  if (is_opened())
    if (const dberr_t err= log.close())
      ib::fatal() << "closing ib_logfile0 failed: " << err;
}

/** Write an aligned buffer to ib_logfile0.
@param buf    buffer to be written
@param len    length of data to be written
@param offset log file offset */
static void log_write_buf(const byte *buf, size_t len, lsn_t offset)
{
  ut_ad(write_lock.is_owner());
  ut_ad(!recv_no_log_write);
  ut_d(const size_t block_size_1= log_sys.get_block_size() - 1);
  ut_ad(!(offset & block_size_1));
  ut_ad(!(len & block_size_1));
  ut_ad(!(size_t(buf) & block_size_1));
  ut_ad(len);

  if (UNIV_LIKELY(offset + len <= log_sys.file_size))
  {
write:
    log_sys.log.write(offset, {buf, len});
    return;
  }

  const size_t write_len= size_t(log_sys.file_size - offset);
  log_sys.log.write(offset, {buf, write_len});
  len-= write_len;
  buf+= write_len;
  ut_ad(log_sys.START_OFFSET + len < offset);
  offset= log_sys.START_OFFSET;
  goto write;
}

/** Invoke commit_checkpoint_notify_ha() to notify that outstanding
log writes have been completed. */
void log_flush_notify(lsn_t flush_lsn);

#if 0 // Currently we overwrite the last log block until it is complete.
/** CRC-32C of pad messages using between 1 and 15 bytes of NUL bytes
in the payload */
static const unsigned char pad_crc[15][4]= {
  {0xA6,0x59,0xC1,0xDB}, {0xF2,0xAF,0x80,0x73}, {0xED,0x02,0xF1,0x90},
  {0x68,0x4E,0xA3,0xF3}, {0x5D,0x1B,0xEA,0x6A}, {0xE0,0x01,0x86,0xB9},
  {0xD1,0x06,0x86,0xF5}, {0xEB,0x20,0x12,0x33}, {0xBA,0x73,0xB2,0xA3},
  {0x5F,0xA2,0x08,0x03}, {0x70,0x03,0xD6,0x9D}, {0xED,0xB3,0x49,0x78},
  {0xFD,0xD6,0xB9,0x9C}, {0x25,0xF8,0xB1,0x2C}, {0xCD,0xAA,0xE7,0x10}
};

/** Pad the log with some dummy bytes
@param lsn    desired log sequence number
@param pad    number of bytes to append to the log
@param begin  buffer to write 'pad' bytes to
@param extra  buffer for additional pad bytes (up to 15 bytes)
@return additional bytes used in extra[] */
ATTRIBUTE_NOINLINE
static size_t log_pad(lsn_t lsn, size_t pad, byte *begin, byte *extra)
{
  ut_ad(!(size_t(begin + pad) & (log_sys.get_block_size() - 1)));
  byte *b= begin;
  const byte seq{log_sys.get_sequence_bit(lsn)};
  /* The caller should never request padding such that the
  file would wrap around to the beginning. That is, the sequence
  bit must be the same for all records. */
  ut_ad(seq == log_sys.get_sequence_bit(lsn + pad));

  if (log_sys.is_encrypted())
  {
    /* The lengths of our pad messages vary between 15 and 29 bytes
    (FILE_CHECKPOINT byte, 1 to 15 NUL bytes, sequence byte,
    4 bytes checksum, 8 NUL bytes nonce). */
    if (pad < 15)
    {
      extra[0]= FILE_CHECKPOINT | 1;
      extra[1]= 0;
      extra[2]= seq;
      memcpy(extra + 3, pad_crc[0], 4);
      memset(extra + 7, 0, 8);
      memcpy(b, extra, pad);
      memmove(extra, extra + pad, 15 - pad);
      return 15 - pad;
    }

    /* Pad first with 29-byte messages until the remaining size is
    less than 29+15 bytes, and then write 1 or 2 shorter messages. */
    const byte *const end= begin + pad;
    for (; b + (29 + 15) < end; b+= 29)
    {
      b[0]= FILE_CHECKPOINT | 15;
      memset(b + 1, 0, 15);
      b[16]= seq;
      memcpy(b + 17, pad_crc[14], 4);
      memset(b + 21, 0, 8);
    }
    if (b + 29 < end)
    {
      b[0]= FILE_CHECKPOINT | 1;
      b[1]= 0;
      b[2]= seq;
      memcpy(b + 3, pad_crc[0], 4);
      memset(b + 7, 0, 8);
      b+= 15;
    }
    const size_t last_pad(end - b);
    ut_ad(last_pad >= 15);
    ut_ad(last_pad <= 29);
    b[0]= FILE_CHECKPOINT | byte(last_pad - 14);
    memset(b + 1, 0, last_pad - 14);
    b[last_pad - 13]= seq;
    memcpy(b + last_pad - 12, pad_crc[last_pad - 15], 4);
    memset(b + last_pad - 8, 0, 8);
  }
  else
  {
    /* The lengths of our pad messages vary between 7 and 21 bytes
    (FILE_CHECKPOINT byte, 1 to 15 NUL bytes, sequence byte,
    4 bytes checksum). */
    if (pad < 7)
    {
      extra[0]= FILE_CHECKPOINT | 1;
      extra[1]= 0;
      extra[2]= seq;
      memcpy(extra + 3, pad_crc[0], 4);
      memcpy(b, extra, pad);
      memmove(extra, extra + pad, 7 - pad);
      return 7 - pad;
    }

    /* Pad first with 21-byte messages until the remaining size is
    less than 21+7 bytes, and then write 1 or 2 shorter messages. */
    const byte *const end= begin + pad;
    for (; b + (21 + 7) < end; b+= 21)
    {
      b[0]= FILE_CHECKPOINT | 15;
      memset(b + 1, 0, 15);
      b[16]= seq;
      memcpy(b + 17, pad_crc[14], 4);
    }
    if (b + 21 < end)
    {
      b[0]= FILE_CHECKPOINT | 1;
      b[1]= 0;
      b[2]= seq;
      memcpy(b + 3, pad_crc[0], 4);
      b+= 7;
    }
    const size_t last_pad(end - b);
    ut_ad(last_pad >= 7);
    ut_ad(last_pad <= 21);
    b[0]= FILE_CHECKPOINT | byte(last_pad - 6);
    memset(b + 1, 0, last_pad - 6);
    b[last_pad - 5]= seq;
    memcpy(b + last_pad - 4, pad_crc[last_pad - 7], 4);
  }

  return 0;
}
#endif

#ifdef HAVE_PMEM
/** Persist the log.
@param lsn    desired new value of flushed_to_disk_lsn */
inline void log_t::persist(lsn_t lsn) noexcept
{
  ut_ad(is_pmem());
  ut_ad(!write_lock.is_owner());
  ut_ad(!flush_lock.is_owner());

  lsn_t old= flushed_to_disk_lsn.load(std::memory_order_relaxed);

  if (old >= lsn)
    return;

  const size_t start(calc_lsn_offset(old));
  const size_t end(calc_lsn_offset(lsn));
  if (UNIV_UNLIKELY(end < start))
  {
    pmem_persist(log_sys.buf + start, log_sys.file_size - start);
    pmem_persist(log_sys.buf + log_sys.START_OFFSET,
                 end - log_sys.START_OFFSET);
  }
  else
    pmem_persist(log_sys.buf + start, end - start);

  old= flushed_to_disk_lsn.load(std::memory_order_relaxed);

  if (old >= lsn)
    return;

  while (!flushed_to_disk_lsn.compare_exchange_weak
         (old, lsn, std::memory_order_release, std::memory_order_relaxed))
    if (old >= lsn)
      break;

  log_flush_notify(lsn);
  DBUG_EXECUTE_IF("crash_after_log_write_upto", DBUG_SUICIDE(););
}
#endif

/** Write buf to ib_logfile0.
@tparam release_latch whether to invoke latch.wr_unlock()
@return lsn of a callback pending on write_lock
@retval 0 if everything was written
*/
template<bool release_latch> inline lsn_t log_t::write_buf() noexcept
{
#ifndef SUX_LOCK_GENERIC
  ut_ad(latch.is_write_locked());
#endif
  ut_ad(!srv_read_only_mode);
  ut_ad(!is_pmem());

  const lsn_t lsn{get_lsn(std::memory_order_relaxed)};

  if (write_lsn >= lsn)
  {
    if (release_latch)
      latch.wr_unlock();
    ut_ad(write_lsn == lsn);
  }
  else
  {
    ut_ad(!recv_no_log_write);
    write_lock.set_pending(lsn);
    ut_ad(write_lsn >= get_flushed_lsn());
    const size_t block_size_1{get_block_size() - 1};
    const lsn_t offset{calc_lsn_offset(write_lsn) & ~lsn_t{block_size_1}};

    DBUG_PRINT("ib_log", ("write " LSN_PF " to " LSN_PF " at " LSN_PF,
                          write_lsn, lsn, offset));
    const byte *write_buf{buf};
    size_t length{buf_free};
    ut_ad(length >= (calc_lsn_offset(write_lsn) & block_size_1));
    const size_t new_buf_free{length & block_size_1};
    buf_free= new_buf_free;
    ut_ad(new_buf_free == ((lsn - first_lsn) & block_size_1));

    if (new_buf_free)
    {
#if 0 /* TODO: Pad the last log block with dummy records. */
      buf_free= log_pad(lsn, get_block_size() - new_buf_free,
                        buf + new_buf_free, flush_buf);
      ... /* TODO: Update the LSN and adjust other code. */
#else
      /* The rest of the block will be written as garbage.
      (We want to avoid memset() while holding mutex.)
      This block will be overwritten later, once records beyond
      the current LSN are generated. */
      MEM_MAKE_DEFINED(buf + length, get_block_size() - new_buf_free);
      buf[length]= 0; /* allow recovery to catch EOF faster */
      length&= ~block_size_1;
      memcpy_aligned<16>(flush_buf, buf + length, (new_buf_free + 15) & ~15);
      length+= get_block_size();
#endif
    }

    std::swap(buf, flush_buf);
    write_to_log++;
    if (release_latch)
      latch.wr_unlock();

    if (UNIV_UNLIKELY(srv_shutdown_state > SRV_SHUTDOWN_INITIATED))
    {
      service_manager_extend_timeout(INNODB_EXTEND_TIMEOUT_INTERVAL,
                                     "InnoDB log write: " LSN_PF, write_lsn);
    }

    /* Do the write to the log file */
    log_write_buf(write_buf, length, offset);
    write_lsn= lsn;
  }

  return write_lock.release(lsn);
}

inline bool log_t::flush(lsn_t lsn) noexcept
{
  ut_ad(lsn >= get_flushed_lsn());
  flush_lock.set_pending(lsn);
  const bool success{srv_file_flush_method == SRV_O_DSYNC || log.flush()};
  if (UNIV_LIKELY(success))
  {
    flushed_to_disk_lsn.store(lsn, std::memory_order_release);
    log_flush_notify(lsn);
  }
  return success;
}

/** Ensure that previous log writes are durable.
@param lsn  previously written LSN
@return new durable lsn target
@retval 0  if there are no pending callbacks on flush_lock
           or there is another group commit lead.
*/
static lsn_t log_flush(lsn_t lsn)
{
  ut_ad(!log_sys.is_pmem());
  ut_a(log_sys.flush(lsn));
  DBUG_EXECUTE_IF("crash_after_log_write_upto", DBUG_SUICIDE(););
  return flush_lock.release(lsn);
}

static const completion_callback dummy_callback{[](void *) {},nullptr};

/** Ensure that the log has been written to the log file up to a given
log entry (such as that of a transaction commit). Start a new write, or
wait and check if an already running write is covering the request.
@param lsn      log sequence number that should be included in the file write
@param durable  whether the write needs to be durable
@param callback log write completion callback */
void log_write_up_to(lsn_t lsn, bool durable,
                     const completion_callback *callback)
{
  ut_ad(!srv_read_only_mode);
  ut_ad(lsn != LSN_MAX);

  if (UNIV_UNLIKELY(recv_no_ibuf_operations))
  {
    /* A non-final batch of recovery is active no writes to the log
    are allowed yet. */
    ut_a(!callback);
    return;
  }

  ut_ad(lsn <= log_sys.get_lsn());

#ifdef HAVE_PMEM
  if (log_sys.is_pmem())
  {
    ut_ad(!callback);
    if (durable)
      log_sys.persist(lsn);
    return;
  }
#endif

repeat:
  if (durable)
  {
    if (flush_lock.acquire(lsn, callback) != group_commit_lock::ACQUIRED)
      return;
    flush_lock.set_pending(log_sys.get_lsn());
  }
 

  lsn_t pending_write_lsn= 0, pending_flush_lsn= 0;

  if (write_lock.acquire(lsn, durable ? nullptr : callback) ==
      group_commit_lock::ACQUIRED)
  {
    log_sys.latch.wr_lock(SRW_LOCK_CALL);
    pending_write_lsn= log_sys.write_buf<true>();
  }

  if (durable)
  {
    pending_flush_lsn= log_flush(write_lock.value());
  }

  if (pending_write_lsn || pending_flush_lsn)
  {
    /* There is no new group commit lead; some async waiters could stall. */
    callback= &dummy_callback;
    lsn= std::max(pending_write_lsn, pending_flush_lsn);
    goto repeat;
  }
}

/** Write to the log file up to the last log entry.
@param durable  whether to wait for a durable write to complete */
void log_buffer_flush_to_disk(bool durable)
{
  ut_ad(!srv_read_only_mode);
  log_write_up_to(log_sys.get_lsn(std::memory_order_acquire), durable);
}

/** Prepare to invoke log_write_and_flush(), before acquiring log_sys.latch. */
ATTRIBUTE_COLD void log_write_and_flush_prepare()
{
  if (log_sys.is_pmem())
    return;

  while (flush_lock.acquire(log_sys.get_lsn() + 1, nullptr) !=
         group_commit_lock::ACQUIRED);
  while (write_lock.acquire(log_sys.get_lsn() + 1, nullptr) !=
         group_commit_lock::ACQUIRED);
}

/** Durably write the log up to log_sys.get_lsn(). */
ATTRIBUTE_COLD void log_write_and_flush()
{
  ut_ad(!srv_read_only_mode);
  if (!log_sys.is_pmem())
  {
    log_sys.write_buf<false>();
    log_flush(write_lock.value());
  }
#ifdef HAVE_PMEM
  else
    log_sys.persist(log_sys.get_lsn());
#endif
}

/********************************************************************

Tries to establish a big enough margin of free space in the log buffer, such
that a new log entry can be catenated without an immediate need for a flush. */
ATTRIBUTE_COLD static void log_flush_margin()
{
<<<<<<< HEAD
  if (log_sys.buf_free > log_sys.max_buf_free)
    log_buffer_flush_to_disk(false);
=======
	lsn_t	lsn	= 0;

	mysql_mutex_lock(&log_sys.mutex);

	if (log_sys.buf_free > log_sys.max_buf_free) {
		/* We can write during flush */
		lsn = log_sys.get_lsn();
	}

	mysql_mutex_unlock(&log_sys.mutex);

	if (lsn) {
		log_write_up_to(lsn, false);
	}
}

/** Write checkpoint info to the log header and release log_sys.mutex.
@param[in]	end_lsn	start LSN of the FILE_CHECKPOINT mini-transaction */
ATTRIBUTE_COLD void log_write_checkpoint_info(lsn_t end_lsn)
{
	ut_ad(!srv_read_only_mode);
	ut_ad(end_lsn == 0 || end_lsn >= log_sys.next_checkpoint_lsn);
	ut_ad(end_lsn <= log_sys.get_lsn());
	ut_ad(end_lsn + SIZE_OF_FILE_CHECKPOINT <= log_sys.get_lsn()
	      || srv_shutdown_state > SRV_SHUTDOWN_INITIATED);

	DBUG_PRINT("ib_log", ("checkpoint " UINT64PF " at " LSN_PF
			      " written",
			      log_sys.next_checkpoint_no,
			      log_sys.next_checkpoint_lsn));

	byte* buf = log_sys.checkpoint_buf;
	memset_aligned<OS_FILE_LOG_BLOCK_SIZE>(buf, 0, OS_FILE_LOG_BLOCK_SIZE);

	mach_write_to_8(buf + LOG_CHECKPOINT_NO, log_sys.next_checkpoint_no);
	mach_write_to_8(buf + LOG_CHECKPOINT_LSN, log_sys.next_checkpoint_lsn);

	if (log_sys.is_encrypted()) {
		log_crypt_write_checkpoint_buf(buf);
	}

	lsn_t lsn_offset
		= log_sys.log.calc_lsn_offset(log_sys.next_checkpoint_lsn);
	mach_write_to_8(buf + LOG_CHECKPOINT_OFFSET, lsn_offset);
	mach_write_to_8(buf + LOG_CHECKPOINT_LOG_BUF_SIZE,
			srv_log_buffer_size);
	mach_write_to_8(buf + LOG_CHECKPOINT_END_LSN, end_lsn);

	log_block_store_checksum(buf);

	ut_ad(LOG_CHECKPOINT_1 < srv_page_size);
	ut_ad(LOG_CHECKPOINT_2 < srv_page_size);

	ut_ad(!log_sys.checkpoint_pending);
	log_sys.checkpoint_pending = true;

	mysql_mutex_unlock(&log_sys.mutex);

	/* Note: We alternate the physical place of the checkpoint info.
	See the (next_checkpoint_no & 1) below. */

	log_sys.log.write((log_sys.next_checkpoint_no & 1) ? LOG_CHECKPOINT_2
							   : LOG_CHECKPOINT_1,
			  {buf, OS_FILE_LOG_BLOCK_SIZE});

	log_sys.log.flush();

	mysql_mutex_lock(&log_sys.mutex);

	ut_ad(log_sys.checkpoint_pending);
	log_sys.checkpoint_pending = false;

	log_sys.next_checkpoint_no++;

	log_sys.last_checkpoint_lsn = log_sys.next_checkpoint_lsn;

	DBUG_PRINT("ib_log", ("checkpoint ended at " LSN_PF
			      ", flushed to " LSN_PF,
			      lsn_t{log_sys.last_checkpoint_lsn},
			      log_sys.get_flushed_lsn()));

	MONITOR_INC(MONITOR_NUM_CHECKPOINT);

	mysql_mutex_unlock(&log_sys.mutex);
>>>>>>> a4d75375
}

/****************************************************************//**
Tries to establish a big enough margin of free space in the log, such
that a new log entry can be catenated without an immediate need for a
checkpoint. NOTE: this function may only be called if the calling thread
owns no synchronization objects! */
ATTRIBUTE_COLD static void log_checkpoint_margin()
{
  while (log_sys.check_flush_or_checkpoint())
  {
    log_sys.latch.rd_lock(SRW_LOCK_CALL);
    ut_ad(!recv_no_log_write);

    if (!log_sys.check_flush_or_checkpoint())
    {
func_exit:
      log_sys.latch.rd_unlock();
      return;
    }

    const lsn_t lsn= log_sys.get_lsn();
    const lsn_t checkpoint= log_sys.last_checkpoint_lsn;
    const lsn_t sync_lsn= checkpoint + log_sys.max_checkpoint_age;

    if (lsn <= sync_lsn)
    {
      log_sys.set_check_flush_or_checkpoint(false);
      goto func_exit;
    }

    log_sys.latch.rd_unlock();

    /* We must wait to prevent the tail of the log overwriting the head. */
    buf_flush_wait_flushed(std::min(sync_lsn, checkpoint + (1U << 20)));
    /* Sleep to avoid a thundering herd */
    std::this_thread::sleep_for(std::chrono::milliseconds(10));
  }
}

/**
Checks that there is enough free space in the log to start a new query step.
Flushes the log buffer or makes a new checkpoint if necessary. NOTE: this
function may only be called if the calling thread owns no synchronization
objects! */
ATTRIBUTE_COLD void log_check_margins()
{
  do
  {
    log_flush_margin();
    log_checkpoint_margin();
    ut_ad(!recv_no_log_write);
  }
  while (log_sys.check_flush_or_checkpoint());
}

extern void buf_resize_shutdown();

/** Make a checkpoint at the latest lsn on shutdown. */
ATTRIBUTE_COLD void logs_empty_and_mark_files_at_shutdown()
{
	lsn_t			lsn;
	ulint			count = 0;

	ib::info() << "Starting shutdown...";

	/* Wait until the master thread and all other operations are idle: our
	algorithm only works if the server is idle at shutdown */
	bool do_srv_shutdown = false;
	if (srv_master_timer) {
		do_srv_shutdown = srv_fast_shutdown < 2;
		srv_master_timer.reset();
	}

	/* Wait for the end of the buffer resize task.*/
	buf_resize_shutdown();
	dict_stats_shutdown();
	btr_defragment_shutdown();

	srv_shutdown_state = SRV_SHUTDOWN_CLEANUP;

	if (srv_buffer_pool_dump_at_shutdown &&
		!srv_read_only_mode && srv_fast_shutdown < 2) {
		buf_dump_start();
	}
	srv_monitor_timer.reset();

	if (do_srv_shutdown) {
		srv_shutdown(srv_fast_shutdown == 0);
	}


loop:
	ut_ad(lock_sys.is_initialised() || !srv_was_started);
	ut_ad(log_sys.is_initialised() || !srv_was_started);
	ut_ad(fil_system.is_initialised() || !srv_was_started);

#define COUNT_INTERVAL 600U
#define CHECK_INTERVAL 100000U
	std::this_thread::sleep_for(std::chrono::microseconds(CHECK_INTERVAL));

	count++;

	/* Check that there are no longer transactions, except for
	PREPARED ones. We need this wait even for the 'very fast'
	shutdown, because the InnoDB layer may have committed or
	prepared transactions and we don't want to lose them. */

	if (ulint total_trx = srv_was_started && !srv_read_only_mode
	    && srv_force_recovery < SRV_FORCE_NO_TRX_UNDO
	    ? trx_sys.any_active_transactions() : 0) {

		if (srv_print_verbose_log && count > COUNT_INTERVAL) {
			service_manager_extend_timeout(
				COUNT_INTERVAL * CHECK_INTERVAL/1000000 * 2,
				"Waiting for %lu active transactions to finish",
				(ulong) total_trx);
			ib::info() << "Waiting for " << total_trx << " active"
				<< " transactions to finish";

			count = 0;
		}

		goto loop;
	}

	/* We need these threads to stop early in shutdown. */
	const char* thread_name;

   if (srv_fast_shutdown != 2 && trx_rollback_is_active) {
		thread_name = "rollback of recovered transactions";
	} else {
		thread_name = NULL;
	}

	if (thread_name) {
		ut_ad(!srv_read_only_mode);
wait_suspend_loop:
		service_manager_extend_timeout(
			COUNT_INTERVAL * CHECK_INTERVAL/1000000 * 2,
			"Waiting for %s to exit", thread_name);
		if (srv_print_verbose_log && count > COUNT_INTERVAL) {
			ib::info() << "Waiting for " << thread_name
				   << " to exit";
			count = 0;
		}
		goto loop;
	}

	/* Check that the background threads are suspended */

	ut_ad(!srv_any_background_activity());
	if (srv_n_fil_crypt_threads_started) {
		fil_crypt_threads_signal(true);
		thread_name = "fil_crypt_thread";
		goto wait_suspend_loop;
	}

	if (buf_page_cleaner_is_active) {
		thread_name = "page cleaner thread";
		pthread_cond_signal(&buf_pool.do_flush_list);
		goto wait_suspend_loop;
	}

	buf_load_dump_end();

	if (!buf_pool.is_initialised()) {
		ut_ad(!srv_was_started);
	} else if (ulint pending_io = buf_pool.io_pending()) {
		if (srv_print_verbose_log && count > 600) {
			ib::info() << "Waiting for " << pending_io << " buffer"
				" page I/Os to complete";
			count = 0;
		}

		goto loop;
	} else {
		buf_flush_buffer_pool();
	}

	if (log_sys.is_initialised()) {
<<<<<<< HEAD
		log_sys.latch.rd_lock(SRW_LOCK_CALL);
		const ulint	n_write	= log_sys.n_pending_checkpoint_writes;
		log_sys.latch.rd_unlock();
=======
		mysql_mutex_lock(&log_sys.mutex);
		const size_t n_write{log_sys.checkpoint_pending};
		const size_t n_flush{log_sys.get_pending_flushes()};
		mysql_mutex_unlock(&log_sys.mutex);
>>>>>>> a4d75375

		if (n_write) {
			if (srv_print_verbose_log && count > 600) {
				sql_print_information(
					"InnoDB: Pending checkpoint writes: "
					ULINTPF, n_write);
				count = 0;
			}
			goto loop;
		}
	}

	if (srv_fast_shutdown == 2 || !srv_was_started) {
		if (!srv_read_only_mode && srv_was_started) {
			ib::info() << "Executing innodb_fast_shutdown=2."
				" Next startup will execute crash recovery!";

			/* In this fastest shutdown we do not flush the
			buffer pool:

			it is essentially a 'crash' of the InnoDB server.
			Make sure that the log is all flushed to disk, so
			that we can recover all committed transactions in
			a crash recovery. */
			log_buffer_flush_to_disk();
		}

		srv_shutdown_state = SRV_SHUTDOWN_LAST_PHASE;
		return;
	}

	if (!srv_read_only_mode) {
		service_manager_extend_timeout(INNODB_EXTEND_TIMEOUT_INTERVAL,
			"ensuring dirty buffer pool are written to log");
		log_make_checkpoint();

                const auto sizeof_cp = log_sys.is_encrypted()
			? SIZE_OF_FILE_CHECKPOINT + 8
			: SIZE_OF_FILE_CHECKPOINT;

		log_sys.latch.rd_lock(SRW_LOCK_CALL);

		lsn = log_sys.get_lsn();

		const bool lsn_changed = lsn != log_sys.last_checkpoint_lsn
			&& lsn != log_sys.last_checkpoint_lsn + sizeof_cp;
		ut_ad(lsn >= log_sys.last_checkpoint_lsn);

		log_sys.latch.rd_unlock();

		if (lsn_changed) {
			goto loop;
		}
	} else {
		lsn = recv_sys.lsn;
	}

	srv_shutdown_state = SRV_SHUTDOWN_LAST_PHASE;

	/* Make some checks that the server really is quiet */
	ut_ad(!srv_any_background_activity());

	service_manager_extend_timeout(INNODB_EXTEND_TIMEOUT_INTERVAL,
				       "Free innodb buffer pool");
	ut_d(buf_pool.assert_all_freed());

	ut_a(lsn == log_sys.get_lsn()
	     || srv_force_recovery == SRV_FORCE_NO_LOG_REDO);

	if (UNIV_UNLIKELY(lsn < recv_sys.lsn)) {
		sql_print_error("InnoDB: Shutdown LSN=" LSN_PF
				" is less than start LSN=" LSN_PF,
				lsn, recv_sys.lsn);
	}

	srv_shutdown_lsn = lsn;

	/* Make some checks that the server really is quiet */
	ut_ad(!srv_any_background_activity());

	ut_a(lsn == log_sys.get_lsn()
	     || srv_force_recovery == SRV_FORCE_NO_LOG_REDO);
}

/******************************************************//**
Prints info of the log. */
void
log_print(
/*======*/
	FILE*	file)	/*!< in: file where to print */
{
	log_sys.latch.rd_lock(SRW_LOCK_CALL);

	const lsn_t lsn= log_sys.get_lsn();
	mysql_mutex_lock(&buf_pool.flush_list_mutex);
	const lsn_t pages_flushed = buf_pool.get_oldest_modification(lsn);
	mysql_mutex_unlock(&buf_pool.flush_list_mutex);

	fprintf(file,
		"Log sequence number " LSN_PF "\n"
		"Log flushed up to   " LSN_PF "\n"
		"Pages flushed up to " LSN_PF "\n"
		"Last checkpoint at  " LSN_PF "\n",
		lsn,
		log_sys.get_flushed_lsn(),
		pages_flushed,
		lsn_t{log_sys.last_checkpoint_lsn});

<<<<<<< HEAD
	log_sys.latch.rd_unlock();
=======
	current_time = time(NULL);

	time_elapsed = difftime(current_time,
				log_sys.last_printout_time);

	if (time_elapsed <= 0) {
		time_elapsed = 1;
	}

	fprintf(file,
		ULINTPF " pending log flushes, "
		ULINTPF " pending chkp writes\n"
		ULINTPF " log i/o's done, %.2f log i/o's/second\n",
		log_sys.pending_flushes.load(),
		ulint{log_sys.checkpoint_pending},
		log_sys.n_log_ios,
		static_cast<double>(
			log_sys.n_log_ios - log_sys.n_log_ios_old)
		/ time_elapsed);

	log_sys.n_log_ios_old = log_sys.n_log_ios;
	log_sys.last_printout_time = current_time;

	mysql_mutex_unlock(&log_sys.mutex);
}

/**********************************************************************//**
Refreshes the statistics used to print per-second averages. */
void
log_refresh_stats(void)
/*===================*/
{
	log_sys.n_log_ios_old = log_sys.n_log_ios;
	log_sys.last_printout_time = time(NULL);
>>>>>>> a4d75375
}

/** Shut down the redo log subsystem. */
void log_t::close()
{
  ut_ad(this == &log_sys);
  if (!is_initialised()) return;
  close_file();

#ifndef HAVE_PMEM
  ut_free_dodump(buf, buf_size);
  buf= nullptr;
  ut_free_dodump(flush_buf, buf_size);
  flush_buf= nullptr;
  aligned_free(checkpoint_buf);
  checkpoint_buf= nullptr;
#else
  ut_ad(!checkpoint_buf);
  ut_ad(!buf);
  ut_ad(!flush_buf);
#endif

  latch.destroy();
  destroy_lsn_lock();

  recv_sys.close();

  max_buf_free= 0;
}

std::string get_log_file_path(const char *filename)
{
  const size_t size= strlen(srv_log_group_home_dir) + /* path separator */ 1 +
                     strlen(filename) + /* longest suffix */ 3;
  std::string path;
  path.reserve(size);
  path.assign(srv_log_group_home_dir);

  switch (path.back()) {
#ifdef _WIN32
  case '\\':
#endif
  case '/':
    break;
  default:
    path.push_back('/');
  }
  path.append(filename);

  return path;
}<|MERGE_RESOLUTION|>--- conflicted
+++ resolved
@@ -732,95 +732,8 @@
 that a new log entry can be catenated without an immediate need for a flush. */
 ATTRIBUTE_COLD static void log_flush_margin()
 {
-<<<<<<< HEAD
   if (log_sys.buf_free > log_sys.max_buf_free)
     log_buffer_flush_to_disk(false);
-=======
-	lsn_t	lsn	= 0;
-
-	mysql_mutex_lock(&log_sys.mutex);
-
-	if (log_sys.buf_free > log_sys.max_buf_free) {
-		/* We can write during flush */
-		lsn = log_sys.get_lsn();
-	}
-
-	mysql_mutex_unlock(&log_sys.mutex);
-
-	if (lsn) {
-		log_write_up_to(lsn, false);
-	}
-}
-
-/** Write checkpoint info to the log header and release log_sys.mutex.
-@param[in]	end_lsn	start LSN of the FILE_CHECKPOINT mini-transaction */
-ATTRIBUTE_COLD void log_write_checkpoint_info(lsn_t end_lsn)
-{
-	ut_ad(!srv_read_only_mode);
-	ut_ad(end_lsn == 0 || end_lsn >= log_sys.next_checkpoint_lsn);
-	ut_ad(end_lsn <= log_sys.get_lsn());
-	ut_ad(end_lsn + SIZE_OF_FILE_CHECKPOINT <= log_sys.get_lsn()
-	      || srv_shutdown_state > SRV_SHUTDOWN_INITIATED);
-
-	DBUG_PRINT("ib_log", ("checkpoint " UINT64PF " at " LSN_PF
-			      " written",
-			      log_sys.next_checkpoint_no,
-			      log_sys.next_checkpoint_lsn));
-
-	byte* buf = log_sys.checkpoint_buf;
-	memset_aligned<OS_FILE_LOG_BLOCK_SIZE>(buf, 0, OS_FILE_LOG_BLOCK_SIZE);
-
-	mach_write_to_8(buf + LOG_CHECKPOINT_NO, log_sys.next_checkpoint_no);
-	mach_write_to_8(buf + LOG_CHECKPOINT_LSN, log_sys.next_checkpoint_lsn);
-
-	if (log_sys.is_encrypted()) {
-		log_crypt_write_checkpoint_buf(buf);
-	}
-
-	lsn_t lsn_offset
-		= log_sys.log.calc_lsn_offset(log_sys.next_checkpoint_lsn);
-	mach_write_to_8(buf + LOG_CHECKPOINT_OFFSET, lsn_offset);
-	mach_write_to_8(buf + LOG_CHECKPOINT_LOG_BUF_SIZE,
-			srv_log_buffer_size);
-	mach_write_to_8(buf + LOG_CHECKPOINT_END_LSN, end_lsn);
-
-	log_block_store_checksum(buf);
-
-	ut_ad(LOG_CHECKPOINT_1 < srv_page_size);
-	ut_ad(LOG_CHECKPOINT_2 < srv_page_size);
-
-	ut_ad(!log_sys.checkpoint_pending);
-	log_sys.checkpoint_pending = true;
-
-	mysql_mutex_unlock(&log_sys.mutex);
-
-	/* Note: We alternate the physical place of the checkpoint info.
-	See the (next_checkpoint_no & 1) below. */
-
-	log_sys.log.write((log_sys.next_checkpoint_no & 1) ? LOG_CHECKPOINT_2
-							   : LOG_CHECKPOINT_1,
-			  {buf, OS_FILE_LOG_BLOCK_SIZE});
-
-	log_sys.log.flush();
-
-	mysql_mutex_lock(&log_sys.mutex);
-
-	ut_ad(log_sys.checkpoint_pending);
-	log_sys.checkpoint_pending = false;
-
-	log_sys.next_checkpoint_no++;
-
-	log_sys.last_checkpoint_lsn = log_sys.next_checkpoint_lsn;
-
-	DBUG_PRINT("ib_log", ("checkpoint ended at " LSN_PF
-			      ", flushed to " LSN_PF,
-			      lsn_t{log_sys.last_checkpoint_lsn},
-			      log_sys.get_flushed_lsn()));
-
-	MONITOR_INC(MONITOR_NUM_CHECKPOINT);
-
-	mysql_mutex_unlock(&log_sys.mutex);
->>>>>>> a4d75375
 }
 
 /****************************************************************//**
@@ -1001,29 +914,6 @@
 		buf_flush_buffer_pool();
 	}
 
-	if (log_sys.is_initialised()) {
-<<<<<<< HEAD
-		log_sys.latch.rd_lock(SRW_LOCK_CALL);
-		const ulint	n_write	= log_sys.n_pending_checkpoint_writes;
-		log_sys.latch.rd_unlock();
-=======
-		mysql_mutex_lock(&log_sys.mutex);
-		const size_t n_write{log_sys.checkpoint_pending};
-		const size_t n_flush{log_sys.get_pending_flushes()};
-		mysql_mutex_unlock(&log_sys.mutex);
->>>>>>> a4d75375
-
-		if (n_write) {
-			if (srv_print_verbose_log && count > 600) {
-				sql_print_information(
-					"InnoDB: Pending checkpoint writes: "
-					ULINTPF, n_write);
-				count = 0;
-			}
-			goto loop;
-		}
-	}
-
 	if (srv_fast_shutdown == 2 || !srv_was_started) {
 		if (!srv_read_only_mode && srv_was_started) {
 			ib::info() << "Executing innodb_fast_shutdown=2."
@@ -1120,44 +1010,7 @@
 		pages_flushed,
 		lsn_t{log_sys.last_checkpoint_lsn});
 
-<<<<<<< HEAD
 	log_sys.latch.rd_unlock();
-=======
-	current_time = time(NULL);
-
-	time_elapsed = difftime(current_time,
-				log_sys.last_printout_time);
-
-	if (time_elapsed <= 0) {
-		time_elapsed = 1;
-	}
-
-	fprintf(file,
-		ULINTPF " pending log flushes, "
-		ULINTPF " pending chkp writes\n"
-		ULINTPF " log i/o's done, %.2f log i/o's/second\n",
-		log_sys.pending_flushes.load(),
-		ulint{log_sys.checkpoint_pending},
-		log_sys.n_log_ios,
-		static_cast<double>(
-			log_sys.n_log_ios - log_sys.n_log_ios_old)
-		/ time_elapsed);
-
-	log_sys.n_log_ios_old = log_sys.n_log_ios;
-	log_sys.last_printout_time = current_time;
-
-	mysql_mutex_unlock(&log_sys.mutex);
-}
-
-/**********************************************************************//**
-Refreshes the statistics used to print per-second averages. */
-void
-log_refresh_stats(void)
-/*===================*/
-{
-	log_sys.n_log_ios_old = log_sys.n_log_ios;
-	log_sys.last_printout_time = time(NULL);
->>>>>>> a4d75375
 }
 
 /** Shut down the redo log subsystem. */
