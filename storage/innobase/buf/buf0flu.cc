--- conflicted
+++ resolved
@@ -1798,13 +1798,9 @@
     if (srv_file_flush_method != SRV_O_DSYNC)
       ut_a(log.flush());
     latch.wr_lock(SRW_LOCK_CALL);
-<<<<<<< HEAD
-    n_pending_checkpoint_writes--;
-    resizing= resize_lsn.load(std::memory_order_relaxed);
-=======
     ut_ad(checkpoint_pending);
     checkpoint_pending= false;
->>>>>>> 5c69e936
+    resizing= resize_lsn.load(std::memory_order_relaxed);
   }
 
   ut_ad(!checkpoint_pending);
