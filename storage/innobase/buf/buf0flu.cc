--- conflicted
+++ resolved
@@ -1884,11 +1884,6 @@
 
 	buf_pool_mutex_enter(buf_pool);
 
-<<<<<<< HEAD
-	ulint	count __attribute__((unused))= 0;
-
-=======
->>>>>>> 79d28533
 	/* Note: The buffer pool mutex is released and reacquired within
 	the flush functions. */
 	switch (flush_type) {
