/*****************************************************************************

Copyright (c) 1995, 2018, Oracle and/or its affiliates. All Rights Reserved.
Copyright (c) 2008, Google Inc.
Copyright (c) 2013, 2020, MariaDB Corporation.

Portions of this file contain modifications contributed and copyrighted by
Google, Inc. Those modifications are gratefully acknowledged and are described
briefly in the InnoDB documentation. The contributions by Google are
incorporated with their permission, and subject to the conditions contained in
the file COPYING.Google.

This program is free software; you can redistribute it and/or modify it under
the terms of the GNU General Public License as published by the Free Software
Foundation; version 2 of the License.

This program is distributed in the hope that it will be useful, but WITHOUT
ANY WARRANTY; without even the implied warranty of MERCHANTABILITY or FITNESS
FOR A PARTICULAR PURPOSE. See the GNU General Public License for more details.

You should have received a copy of the GNU General Public License along with
this program; if not, write to the Free Software Foundation, Inc.,
51 Franklin Street, Fifth Floor, Boston, MA 02110-1335 USA

*****************************************************************************/

/**************************************************//**
@file buf/buf0buf.cc
The database buffer buf_pool

Created 11/5/1995 Heikki Tuuri
*******************************************************/

#include "mtr0types.h"
#include "mach0data.h"
#include "buf0buf.h"
#include "buf0checksum.h"
#include "ut0crc32.h"
#include <string.h>

#ifndef UNIV_INNOCHECKSUM
#include "mem0mem.h"
#include "btr0btr.h"
#include "fil0fil.h"
#include "fil0crypt.h"
#include "buf0buddy.h"
#include "lock0lock.h"
#include "sync0rw.h"
#include "btr0sea.h"
#include "ibuf0ibuf.h"
#include "trx0undo.h"
#include "trx0purge.h"
#include "log0log.h"
#include "dict0stats_bg.h"
#include "srv0srv.h"
#include "srv0start.h"
#include "dict0dict.h"
#include "log0recv.h"
#include "srv0mon.h"
#include "log0crypt.h"
#include "fil0pagecompress.h"
#include "fsp0pagecompress.h"
#endif /* !UNIV_INNOCHECKSUM */
#include "page0zip.h"
#include "sync0sync.h"
#include "buf0dump.h"
#include <map>
#include <sstream>

#ifdef UNIV_LINUX
#include <stdlib.h>
#endif

#ifdef HAVE_LZO
#include "lzo/lzo1x.h"
#endif

using st_::span;

#ifdef HAVE_LIBNUMA
#include <numa.h>
#include <numaif.h>
struct set_numa_interleave_t
{
	set_numa_interleave_t()
	{
		if (srv_numa_interleave) {

			struct bitmask *numa_mems_allowed = numa_get_mems_allowed();
			ib::info() << "Setting NUMA memory policy to"
				" MPOL_INTERLEAVE";
			if (set_mempolicy(MPOL_INTERLEAVE,
					  numa_mems_allowed->maskp,
					  numa_mems_allowed->size) != 0) {

				ib::warn() << "Failed to set NUMA memory"
					" policy to MPOL_INTERLEAVE: "
					<< strerror(errno);
			}
			numa_bitmask_free(numa_mems_allowed);
		}
	}

	~set_numa_interleave_t()
	{
		if (srv_numa_interleave) {

			ib::info() << "Setting NUMA memory policy to"
				" MPOL_DEFAULT";
			if (set_mempolicy(MPOL_DEFAULT, NULL, 0) != 0) {
				ib::warn() << "Failed to set NUMA memory"
					" policy to MPOL_DEFAULT: "
					<< strerror(errno);
			}
		}
	}
};

#define NUMA_MEMPOLICY_INTERLEAVE_IN_SCOPE set_numa_interleave_t scoped_numa
#else
#define NUMA_MEMPOLICY_INTERLEAVE_IN_SCOPE
#endif /* HAVE_LIBNUMA */

#ifdef HAVE_SNAPPY
#include "snappy-c.h"
#endif

#ifndef UNIV_INNOCHECKSUM
buf_pool_t::io_buf_t::~io_buf_t()
{
	for (buf_tmp_buffer_t* s = slots, *e = slots + n_slots; s != e; s++) {
		aligned_free(s->crypt_buf);
		aligned_free(s->comp_buf);
	}
	ut_free(slots);
}
#endif /* !UNIV_INNOCHECKSUM */

/*
		IMPLEMENTATION OF THE BUFFER POOL
		=================================

Performance improvement:
------------------------
Thread scheduling in NT may be so slow that the OS wait mechanism should
not be used even in waiting for disk reads to complete.
Rather, we should put waiting query threads to the queue of
waiting jobs, and let the OS thread do something useful while the i/o
is processed. In this way we could remove most OS thread switches in
an i/o-intensive benchmark like TPC-C.

A possibility is to put a user space thread library between the database
and NT. User space thread libraries might be very fast.

SQL Server 7.0 can be configured to use 'fibers' which are lightweight
threads in NT. These should be studied.

		Buffer frames and blocks
		------------------------
Following the terminology of Gray and Reuter, we call the memory
blocks where file pages are loaded buffer frames. For each buffer
frame there is a control block, or shortly, a block, in the buffer
control array. The control info which does not need to be stored
in the file along with the file page, resides in the control block.

		Buffer pool struct
		------------------
The buffer buf_pool contains a single mutex which protects all the
control data structures of the buf_pool. The content of a buffer frame is
protected by a separate read-write lock in its control block, though.
These locks can be locked and unlocked without owning the buf_pool->mutex.
The OS events in the buf_pool struct can be waited for without owning the
buf_pool->mutex.

The buf_pool->mutex is a hot-spot in main memory, causing a lot of
memory bus traffic on multiprocessor systems when processors
alternately access the mutex. On our Pentium, the mutex is accessed
maybe every 10 microseconds. We gave up the solution to have mutexes
for each control block, for instance, because it seemed to be
complicated.

A solution to reduce mutex contention of the buf_pool->mutex is to
create a separate mutex for the page hash table. On Pentium,
accessing the hash table takes 2 microseconds, about half
of the total buf_pool->mutex hold time.

		Control blocks
		--------------

The control block contains, for instance, the bufferfix count
which is incremented when a thread wants a file page to be fixed
in a buffer frame. The bufferfix operation does not lock the
contents of the frame, however. For this purpose, the control
block contains a read-write lock.

The buffer frames have to be aligned so that the start memory
address of a frame is divisible by the universal page size, which
is a power of two.

We intend to make the buffer buf_pool size on-line reconfigurable,
that is, the buf_pool size can be changed without closing the database.
Then the database administarator may adjust it to be bigger
at night, for example. The control block array must
contain enough control blocks for the maximum buffer buf_pool size
which is used in the particular database.
If the buf_pool size is cut, we exploit the virtual memory mechanism of
the OS, and just refrain from using frames at high addresses. Then the OS
can swap them to disk.

The control blocks containing file pages are put to a hash table
according to the file address of the page.
We could speed up the access to an individual page by using
"pointer swizzling": we could replace the page references on
non-leaf index pages by direct pointers to the page, if it exists
in the buf_pool. We could make a separate hash table where we could
chain all the page references in non-leaf pages residing in the buf_pool,
using the page reference as the hash key,
and at the time of reading of a page update the pointers accordingly.
Drawbacks of this solution are added complexity and,
possibly, extra space required on non-leaf pages for memory pointers.
A simpler solution is just to speed up the hash table mechanism
in the database, using tables whose size is a power of 2.

		Lists of blocks
		---------------

There are several lists of control blocks.

The free list (buf_pool->free) contains blocks which are currently not
used.

The common LRU list contains all the blocks holding a file page
except those for which the bufferfix count is non-zero.
The pages are in the LRU list roughly in the order of the last
access to the page, so that the oldest pages are at the end of the
list. We also keep a pointer to near the end of the LRU list,
which we can use when we want to artificially age a page in the
buf_pool. This is used if we know that some page is not needed
again for some time: we insert the block right after the pointer,
causing it to be replaced sooner than would normally be the case.
Currently this aging mechanism is used for read-ahead mechanism
of pages, and it can also be used when there is a scan of a full
table which cannot fit in the memory. Putting the pages near the
end of the LRU list, we make sure that most of the buf_pool stays
in the main memory, undisturbed.

The unzip_LRU list contains a subset of the common LRU list.  The
blocks on the unzip_LRU list hold a compressed file page and the
corresponding uncompressed page frame.  A block is in unzip_LRU if and
only if the predicate buf_page_belongs_to_unzip_LRU(&block->page)
holds.  The blocks in unzip_LRU will be in same order as they are in
the common LRU list.  That is, each manipulation of the common LRU
list will result in the same manipulation of the unzip_LRU list.

The chain of modified blocks (buf_pool->flush_list) contains the blocks
holding file pages that have been modified in the memory
but not written to disk yet. The block with the oldest modification
which has not yet been written to disk is at the end of the chain.
The access to this list is protected by buf_pool->flush_list_mutex.

The chain of unmodified compressed blocks (buf_pool->zip_clean)
contains the control blocks (buf_page_t) of those compressed pages
that are not in buf_pool->flush_list and for which no uncompressed
page has been allocated in the buffer pool.  The control blocks for
uncompressed pages are accessible via buf_block_t objects that are
reachable via buf_pool->chunks[].

The chains of free memory blocks (buf_pool->zip_free[]) are used by
the buddy allocator (buf0buddy.cc) to keep track of currently unused
memory blocks of size sizeof(buf_page_t)..srv_page_size / 2.  These
blocks are inside the srv_page_size-sized memory blocks of type
BUF_BLOCK_MEMORY that the buddy allocator requests from the buffer
pool.  The buddy allocator is solely used for allocating control
blocks for compressed pages (buf_page_t) and compressed page frames.

		Loading a file page
		-------------------

First, a victim block for replacement has to be found in the
buf_pool. It is taken from the free list or searched for from the
end of the LRU-list. An exclusive lock is reserved for the frame,
the io_fix field is set in the block fixing the block in buf_pool,
and the io-operation for loading the page is queued. The io-handler thread
releases the X-lock on the frame and resets the io_fix field
when the io operation completes.

A thread may request the above operation using the function
buf_page_get(). It may then continue to request a lock on the frame.
The lock is granted when the io-handler releases the x-lock.

		Read-ahead
		----------

The read-ahead mechanism is intended to be intelligent and
isolated from the semantically higher levels of the database
index management. From the higher level we only need the
information if a file page has a natural successor or
predecessor page. On the leaf level of a B-tree index,
these are the next and previous pages in the natural
order of the pages.

Let us first explain the read-ahead mechanism when the leafs
of a B-tree are scanned in an ascending or descending order.
When a read page is the first time referenced in the buf_pool,
the buffer manager checks if it is at the border of a so-called
linear read-ahead area. The tablespace is divided into these
areas of size 64 blocks, for example. So if the page is at the
border of such an area, the read-ahead mechanism checks if
all the other blocks in the area have been accessed in an
ascending or descending order. If this is the case, the system
looks at the natural successor or predecessor of the page,
checks if that is at the border of another area, and in this case
issues read-requests for all the pages in that area. Maybe
we could relax the condition that all the pages in the area
have to be accessed: if data is deleted from a table, there may
appear holes of unused pages in the area.

A different read-ahead mechanism is used when there appears
to be a random access pattern to a file.
If a new page is referenced in the buf_pool, and several pages
of its random access area (for instance, 32 consecutive pages
in a tablespace) have recently been referenced, we may predict
that the whole area may be needed in the near future, and issue
the read requests for the whole area.
*/

#ifndef UNIV_INNOCHECKSUM
/** Value in microseconds */
static const int WAIT_FOR_READ	= 100;
static const int WAIT_FOR_WRITE = 100;
/** Number of attempts made to read in a page in the buffer pool */
static const ulint	BUF_PAGE_READ_MAX_RETRIES = 100;
/** Number of pages to read ahead */
static const ulint	BUF_READ_AHEAD_PAGES = 64;
/** The maximum portion of the buffer pool that can be used for the
read-ahead buffer.  (Divide buf_pool size by this amount) */
static const ulint	BUF_READ_AHEAD_PORTION = 32;

/** The buffer pools of the database */
buf_pool_t*	buf_pool_ptr;

/** true when resizing buffer pool is in the critical path. */
volatile bool	buf_pool_resizing;

/** true when withdrawing buffer pool pages might cause page relocation */
volatile bool	buf_pool_withdrawing;

/** the clock is incremented every time a pointer to a page may become obsolete;
if the withdrwa clock has not changed, the pointer is still valid in buffer
pool. if changed, the pointer might not be in buffer pool any more. */
volatile ulint	buf_withdraw_clock;

/** Map of buffer pool chunks by its first frame address
This is newly made by initialization of buffer pool and buf_resize_thread.
Currently, no need mutex protection for update. */
typedef std::map<
	const byte*,
	buf_chunk_t*,
	std::less<const byte*>,
	ut_allocator<std::pair<const byte* const, buf_chunk_t*> > >
	buf_pool_chunk_map_t;

static buf_pool_chunk_map_t*			buf_chunk_map_reg;

/** Chunk map to be used to lookup.
The map pointed by this should not be updated */
static buf_pool_chunk_map_t*	buf_chunk_map_ref = NULL;

#ifdef UNIV_DEBUG
/** Disable resizing buffer pool to make assertion code not expensive. */
my_bool			buf_disable_resize_buffer_pool_debug = TRUE;
#endif /* UNIV_DEBUG */

#if defined UNIV_DEBUG || defined UNIV_BUF_DEBUG
/** This is used to insert validation operations in execution
in the debug version */
static ulint	buf_dbg_counter	= 0;
#endif /* UNIV_DEBUG || UNIV_BUF_DEBUG */

#if defined UNIV_PFS_MUTEX || defined UNIV_PFS_RWLOCK
# ifndef PFS_SKIP_BUFFER_MUTEX_RWLOCK

/* Buffer block mutexes and rwlocks can be registered
in one group rather than individually. If PFS_GROUP_BUFFER_SYNC
is defined, register buffer block mutex and rwlock
in one group after their initialization. */
#  define PFS_GROUP_BUFFER_SYNC

/* This define caps the number of mutexes/rwlocks can
be registered with performance schema. Developers can
modify this define if necessary. Please note, this would
be effective only if PFS_GROUP_BUFFER_SYNC is defined. */
#  define PFS_MAX_BUFFER_MUTEX_LOCK_REGISTER	ULINT_MAX

# endif /* !PFS_SKIP_BUFFER_MUTEX_RWLOCK */
#endif /* UNIV_PFS_MUTEX || UNIV_PFS_RWLOCK */

/** Macro to determine whether the read of write counter is used depending
on the io_type */
#define MONITOR_RW_COUNTER(io_type, counter)		\
	((io_type == BUF_IO_READ)			\
	 ? (counter##_READ)				\
	 : (counter##_WRITTEN))


/** Reserve a buffer slot for encryption, decryption or page compression.
@param[in,out]	buf_pool	buffer pool
@return reserved buffer slot */
static buf_tmp_buffer_t* buf_pool_reserve_tmp_slot(buf_pool_t* buf_pool)
{
	buf_tmp_buffer_t* slot = buf_pool->io_buf.reserve();
	ut_a(slot);
	return slot;
}

/** Reserve a buffer for encryption, decryption or decompression.
@param[in,out]	slot	reserved slot */
static void buf_tmp_reserve_crypt_buf(buf_tmp_buffer_t* slot)
{
	if (!slot->crypt_buf) {
		slot->crypt_buf = static_cast<byte*>(
			aligned_malloc(srv_page_size, srv_page_size));
	}
}

/** Reserve a buffer for compression.
@param[in,out]	slot	reserved slot */
static void buf_tmp_reserve_compression_buf(buf_tmp_buffer_t* slot)
{
	if (!slot->comp_buf) {
		/* Both snappy and lzo compression methods require that
		output buffer used for compression is bigger than input
		buffer. Increase the allocated buffer size accordingly. */
		ulint size = srv_page_size;
#ifdef HAVE_LZO
		size += LZO1X_1_15_MEM_COMPRESS;
#elif defined HAVE_SNAPPY
		size = snappy_max_compressed_length(size);
#endif
		slot->comp_buf = static_cast<byte*>(
			aligned_malloc(size, srv_page_size));
	}
}

/** Registers a chunk to buf_pool_chunk_map
@param[in]	chunk	chunk of buffers */
static
void
buf_pool_register_chunk(
	buf_chunk_t*	chunk)
{
	buf_chunk_map_reg->insert(buf_pool_chunk_map_t::value_type(
		chunk->blocks->frame, chunk));
}

/** Decrypt a page for temporary tablespace.
@param[in,out]	tmp_frame	Temporary buffer
@param[in]	src_frame	Page to decrypt
@return true if temporary tablespace decrypted, false if not */
static bool buf_tmp_page_decrypt(byte* tmp_frame, byte* src_frame)
{
	if (buf_is_zeroes(span<const byte>(src_frame, srv_page_size))) {
		return true;
	}

	/* read space & lsn */
	uint header_len = FIL_PAGE_FILE_FLUSH_LSN_OR_KEY_VERSION;

	/* Copy FIL page header, it is not encrypted */
	memcpy(tmp_frame, src_frame, header_len);

	/* Calculate the offset where decryption starts */
	const byte* src = src_frame + header_len;
	byte* dst = tmp_frame + header_len;
	uint srclen = uint(srv_page_size)
		- (header_len + FIL_PAGE_FCRC32_CHECKSUM);
	ulint offset = mach_read_from_4(src_frame + FIL_PAGE_OFFSET);

	if (!log_tmp_block_decrypt(src, srclen, dst,
				   (offset * srv_page_size))) {
		return false;
	}

	memcpy(tmp_frame + srv_page_size - FIL_PAGE_FCRC32_CHECKSUM,
	       src_frame + srv_page_size - FIL_PAGE_FCRC32_CHECKSUM,
	       FIL_PAGE_FCRC32_CHECKSUM);

	memcpy(src_frame, tmp_frame, srv_page_size);
	srv_stats.pages_decrypted.inc();
	srv_stats.n_temp_blocks_decrypted.inc();

	return true; /* page was decrypted */
}

/** Decrypt a page.
@param[in,out]	bpage	Page control block
@param[in,out]	space	tablespace
@return whether the operation was successful */
static bool buf_page_decrypt_after_read(buf_page_t* bpage, fil_space_t* space)
{
	ut_ad(space->pending_io());
	ut_ad(space->id == bpage->id.space());

	byte* dst_frame = bpage->zip.data ? bpage->zip.data :
		((buf_block_t*) bpage)->frame;
	bool page_compressed = space->is_compressed()
		&& buf_page_is_compressed(dst_frame, space->flags);
	buf_pool_t* buf_pool = buf_pool_from_bpage(bpage);

	if (bpage->id.page_no() == 0) {
		/* File header pages are not encrypted/compressed */
		return (true);
	}

	if (space->purpose == FIL_TYPE_TEMPORARY
	    && innodb_encrypt_temporary_tables) {
		buf_tmp_buffer_t* slot = buf_pool_reserve_tmp_slot(buf_pool);
		buf_tmp_reserve_crypt_buf(slot);

		if (!buf_tmp_page_decrypt(slot->crypt_buf, dst_frame)) {
			slot->release();
			ib::error() << "Encrypted page " << bpage->id
				    << " in file " << space->chain.start->name;
			return false;
		}

		slot->release();
		return true;
	}

	/* Page is encrypted if encryption information is found from
	tablespace and page contains used key_version. This is true
	also for pages first compressed and then encrypted. */

	buf_tmp_buffer_t* slot;
	uint key_version = buf_page_get_key_version(dst_frame, space->flags);

	if (page_compressed && !key_version) {
		/* the page we read is unencrypted */
		/* Find free slot from temporary memory array */
decompress:
		if (space->full_crc32()
		    && buf_page_is_corrupted(true, dst_frame, space->flags)) {
			return false;
		}

		slot = buf_pool_reserve_tmp_slot(buf_pool);
		/* For decompression, use crypt_buf. */
		buf_tmp_reserve_crypt_buf(slot);

decompress_with_slot:
		ut_d(fil_page_type_validate(space, dst_frame));

		ulint write_size = fil_page_decompress(
			slot->crypt_buf, dst_frame, space->flags);
		slot->release();

		ut_ad(!write_size || fil_page_type_validate(space, dst_frame));
		ut_ad(space->pending_io());
		return write_size != 0;
	}

	if (key_version && space->crypt_data) {
		/* Verify encryption checksum before we even try to
		decrypt. */
		if (!buf_page_verify_crypt_checksum(dst_frame, space->flags)) {
decrypt_failed:
			ib::error() << "Encrypted page " << bpage->id
				    << " in file " << space->chain.start->name
				    << " looks corrupted; key_version="
				    << key_version;
			return false;
		}

		/* Find free slot from temporary memory array */
		slot = buf_pool_reserve_tmp_slot(buf_pool);
		buf_tmp_reserve_crypt_buf(slot);

		ut_d(fil_page_type_validate(space, dst_frame));

		/* decrypt using crypt_buf to dst_frame */
		if (!fil_space_decrypt(space, slot->crypt_buf, dst_frame)) {
			slot->release();
			goto decrypt_failed;
		}

		ut_d(fil_page_type_validate(space, dst_frame));

		if ((space->full_crc32() && page_compressed)
		    || fil_page_is_compressed_encrypted(dst_frame)) {
			goto decompress_with_slot;
		}

		slot->release();
	} else if (fil_page_is_compressed_encrypted(dst_frame)) {
		goto decompress;
	}

	ut_ad(space->pending_io());
	return true;
}

/********************************************************************//**
Gets the smallest oldest_modification lsn for any page in the pool. Returns
zero if all modified pages have been flushed to disk.
@return oldest modification in pool, zero if none */
lsn_t
buf_pool_get_oldest_modification(void)
/*==================================*/
{
	lsn_t		lsn = 0;
	lsn_t		oldest_lsn = 0;

	/* When we traverse all the flush lists we don't want another
	thread to add a dirty page to any flush list. */
	log_flush_order_mutex_enter();

	for (ulint i = 0; i < srv_buf_pool_instances; i++) {
		buf_pool_t*	buf_pool;

		buf_pool = buf_pool_from_array(i);

		buf_flush_list_mutex_enter(buf_pool);

		buf_page_t*	bpage;

		/* We don't let log-checkpoint halt because pages from system
		temporary are not yet flushed to the disk. Anyway, object
		residing in system temporary doesn't generate REDO logging. */
		for (bpage = UT_LIST_GET_LAST(buf_pool->flush_list);
		     bpage != NULL
			&& fsp_is_system_temporary(bpage->id.space());
		     bpage = UT_LIST_GET_PREV(list, bpage)) {
			/* Do nothing. */
		}

		if (bpage != NULL) {
			ut_ad(bpage->in_flush_list);
			lsn = bpage->oldest_modification;
		}

		buf_flush_list_mutex_exit(buf_pool);

		if (!oldest_lsn || oldest_lsn > lsn) {
			oldest_lsn = lsn;
		}
	}

	log_flush_order_mutex_exit();

	/* The returned answer may be out of date: the flush_list can
	change after the mutex has been released. */

	return(oldest_lsn);
}

/********************************************************************//**
Get total buffer pool statistics. */
void
buf_get_total_list_len(
/*===================*/
	ulint*		LRU_len,	/*!< out: length of all LRU lists */
	ulint*		free_len,	/*!< out: length of all free lists */
	ulint*		flush_list_len)	/*!< out: length of all flush lists */
{
	ulint		i;

	*LRU_len = 0;
	*free_len = 0;
	*flush_list_len = 0;

	for (i = 0; i < srv_buf_pool_instances; i++) {
		buf_pool_t*	buf_pool;

		buf_pool = buf_pool_from_array(i);

		*LRU_len += UT_LIST_GET_LEN(buf_pool->LRU);
		*free_len += UT_LIST_GET_LEN(buf_pool->free);
		*flush_list_len += UT_LIST_GET_LEN(buf_pool->flush_list);
	}
}

/********************************************************************//**
Get total list size in bytes from all buffer pools. */
void
buf_get_total_list_size_in_bytes(
/*=============================*/
	buf_pools_list_size_t*	buf_pools_list_size)	/*!< out: list sizes
							in all buffer pools */
{
	ut_ad(buf_pools_list_size);
	memset(buf_pools_list_size, 0, sizeof(*buf_pools_list_size));

	for (ulint i = 0; i < srv_buf_pool_instances; i++) {
		buf_pool_t*	buf_pool;

		buf_pool = buf_pool_from_array(i);
		/* We don't need mutex protection since this is
		for statistics purpose */
		buf_pools_list_size->LRU_bytes += buf_pool->stat.LRU_bytes;
		buf_pools_list_size->unzip_LRU_bytes +=
			UT_LIST_GET_LEN(buf_pool->unzip_LRU)
			<< srv_page_size_shift;
		buf_pools_list_size->flush_list_bytes +=
			buf_pool->stat.flush_list_bytes;
	}
}

/********************************************************************//**
Get total buffer pool statistics. */
void
buf_get_total_stat(
/*===============*/
	buf_pool_stat_t*	tot_stat)	/*!< out: buffer pool stats */
{
	ulint			i;

	memset(tot_stat, 0, sizeof(*tot_stat));

	for (i = 0; i < srv_buf_pool_instances; i++) {
		buf_pool_stat_t*buf_stat;
		buf_pool_t*	buf_pool;

		buf_pool = buf_pool_from_array(i);

		buf_stat = &buf_pool->stat;
		tot_stat->n_page_gets += buf_stat->n_page_gets;
		tot_stat->n_pages_read += buf_stat->n_pages_read;
		tot_stat->n_pages_written += buf_stat->n_pages_written;
		tot_stat->n_pages_created += buf_stat->n_pages_created;
		tot_stat->n_ra_pages_read_rnd += buf_stat->n_ra_pages_read_rnd;
		tot_stat->n_ra_pages_read += buf_stat->n_ra_pages_read;
		tot_stat->n_ra_pages_evicted += buf_stat->n_ra_pages_evicted;
		tot_stat->n_pages_made_young += buf_stat->n_pages_made_young;

		tot_stat->n_pages_not_made_young +=
			buf_stat->n_pages_not_made_young;
	}
}

/********************************************************************//**
Allocates a buffer block.
@return own: the allocated block, in state BUF_BLOCK_MEMORY */
buf_block_t*
buf_block_alloc(
/*============*/
	buf_pool_t*	buf_pool)	/*!< in/out: buffer pool instance,
					or NULL for round-robin selection
					of the buffer pool */
{
	buf_block_t*	block;
	ulint		index;
	static ulint	buf_pool_index;

	if (buf_pool == NULL) {
		/* We are allocating memory from any buffer pool, ensure
		we spread the grace on all buffer pool instances. */
		index = buf_pool_index++ % srv_buf_pool_instances;
		buf_pool = buf_pool_from_array(index);
	}

	block = buf_LRU_get_free_block(buf_pool);

	buf_block_set_state(block, BUF_BLOCK_MEMORY);

	return(block);
}
#endif /* !UNIV_INNOCHECKSUM */

/** Checks if the page is in crc32 checksum format.
@param[in]	read_buf		database page
@param[in]	checksum_field1		new checksum field
@param[in]	checksum_field2		old checksum field
@return true if the page is in crc32 checksum format. */
bool
buf_page_is_checksum_valid_crc32(
	const byte*			read_buf,
	ulint				checksum_field1,
	ulint				checksum_field2)
{
	const uint32_t	crc32 = buf_calc_page_crc32(read_buf);

#ifdef UNIV_INNOCHECKSUM
	if (log_file
	    && srv_checksum_algorithm == SRV_CHECKSUM_ALGORITHM_STRICT_CRC32) {
		fprintf(log_file, "page::%llu;"
			" crc32 calculated = %u;"
			" recorded checksum field1 = " ULINTPF " recorded"
			" checksum field2 =" ULINTPF "\n", cur_page_num,
			crc32, checksum_field1, checksum_field2);
	}
#endif /* UNIV_INNOCHECKSUM */

	if (checksum_field1 != checksum_field2) {
		return false;
	}

	return checksum_field1 == crc32;
}

/** Checks if the page is in innodb checksum format.
@param[in]	read_buf	database page
@param[in]	checksum_field1	new checksum field
@param[in]	checksum_field2	old checksum field
@return true if the page is in innodb checksum format. */
bool
buf_page_is_checksum_valid_innodb(
	const byte*			read_buf,
	ulint				checksum_field1,
	ulint				checksum_field2)
{
	/* There are 2 valid formulas for
	checksum_field2 (old checksum field) which algo=innodb could have
	written to the page:

	1. Very old versions of InnoDB only stored 8 byte lsn to the
	start and the end of the page.

	2. Newer InnoDB versions store the old formula checksum
	(buf_calc_page_old_checksum()). */

	ulint	old_checksum = buf_calc_page_old_checksum(read_buf);
	ulint	new_checksum = buf_calc_page_new_checksum(read_buf);

#ifdef UNIV_INNOCHECKSUM
	if (log_file
	    && srv_checksum_algorithm == SRV_CHECKSUM_ALGORITHM_INNODB) {
		fprintf(log_file, "page::%llu;"
			" old style: calculated ="
			" " ULINTPF "; recorded = " ULINTPF "\n",
			cur_page_num, old_checksum,
			checksum_field2);
		fprintf(log_file, "page::%llu;"
			" new style: calculated ="
			" " ULINTPF "; crc32 = %u; recorded = " ULINTPF "\n",
			cur_page_num, new_checksum,
			buf_calc_page_crc32(read_buf), checksum_field1);
	}

	if (log_file
	    && srv_checksum_algorithm == SRV_CHECKSUM_ALGORITHM_STRICT_INNODB) {
		fprintf(log_file, "page::%llu;"
			" old style: calculated ="
			" " ULINTPF "; recorded checksum = " ULINTPF "\n",
			cur_page_num, old_checksum,
			checksum_field2);
		fprintf(log_file, "page::%llu;"
			" new style: calculated ="
			" " ULINTPF "; recorded checksum  = " ULINTPF "\n",
			cur_page_num, new_checksum,
			checksum_field1);
	}
#endif /* UNIV_INNOCHECKSUM */


	if (checksum_field2 != mach_read_from_4(read_buf + FIL_PAGE_LSN)
	    && checksum_field2 != old_checksum) {
		DBUG_LOG("checksum",
			 "Page checksum crc32 not valid"
			 << " field1 " << checksum_field1
			 << " field2 " << checksum_field2
			 << " crc32 " << buf_calc_page_old_checksum(read_buf)
			 << " lsn " << mach_read_from_4(
				 read_buf + FIL_PAGE_LSN));
		return(false);
	}

	/* old field is fine, check the new field */

	/* InnoDB versions < 4.0.14 and < 4.1.1 stored the space id
	(always equal to 0), to FIL_PAGE_SPACE_OR_CHKSUM */

	if (checksum_field1 != 0 && checksum_field1 != new_checksum) {
		DBUG_LOG("checksum",
			 "Page checksum crc32 not valid"
			 << " field1 " << checksum_field1
			 << " field2 " << checksum_field2
			 << " crc32 " << buf_calc_page_new_checksum(read_buf)
			 << " lsn " << mach_read_from_4(
				 read_buf + FIL_PAGE_LSN));
		return(false);
	}

	return(true);
}

/** Checks if the page is in none checksum format.
@param[in]	read_buf	database page
@param[in]	checksum_field1	new checksum field
@param[in]	checksum_field2	old checksum field
@return true if the page is in none checksum format. */
bool
buf_page_is_checksum_valid_none(
	const byte*			read_buf,
	ulint				checksum_field1,
	ulint				checksum_field2)
{
#ifndef DBUG_OFF
	if (checksum_field1 != checksum_field2
	    && checksum_field1 != BUF_NO_CHECKSUM_MAGIC) {
		DBUG_LOG("checksum",
			 "Page checksum crc32 not valid"
			 << " field1 " << checksum_field1
			 << " field2 " << checksum_field2
			 << " crc32 " << BUF_NO_CHECKSUM_MAGIC
			 << " lsn " << mach_read_from_4(read_buf
							+ FIL_PAGE_LSN));
	}
#endif /* DBUG_OFF */

#ifdef UNIV_INNOCHECKSUM
	if (log_file
	    && srv_checksum_algorithm == SRV_CHECKSUM_ALGORITHM_STRICT_NONE) {
		fprintf(log_file,
			"page::%llu; none checksum: calculated"
			" = %lu; recorded checksum_field1 = " ULINTPF
			" recorded checksum_field2 = " ULINTPF "\n",
			cur_page_num, BUF_NO_CHECKSUM_MAGIC,
			checksum_field1, checksum_field2);
	}
#endif /* UNIV_INNOCHECKSUM */

	return(checksum_field1 == checksum_field2
	       && checksum_field1 == BUF_NO_CHECKSUM_MAGIC);
}

/** Checks whether the lsn present in the page is lesser than the
peek current lsn.
@param[in]	check_lsn	lsn to check
@param[in]	read_buf	page. */
static void buf_page_check_lsn(bool check_lsn, const byte* read_buf)
{
#ifndef UNIV_INNOCHECKSUM
	if (check_lsn && recv_lsn_checks_on) {
		lsn_t		current_lsn;
		const lsn_t	page_lsn
			= mach_read_from_8(read_buf + FIL_PAGE_LSN);

		/* Since we are going to reset the page LSN during the import
		phase it makes no sense to spam the log with error messages. */

		if (log_peek_lsn(&current_lsn) && current_lsn < page_lsn) {

			const ulint	space_id = mach_read_from_4(
				read_buf + FIL_PAGE_SPACE_ID);
			const ulint	page_no = mach_read_from_4(
				read_buf + FIL_PAGE_OFFSET);

			ib::error() << "Page " << page_id_t(space_id, page_no)
				<< " log sequence number " << page_lsn
				<< " is in the future! Current system"
				<< " log sequence number "
				<< current_lsn << ".";

			ib::error() << "Your database may be corrupt or"
				" you may have copied the InnoDB"
				" tablespace but not the InnoDB"
				" log files. "
				<< FORCE_RECOVERY_MSG;

		}
	}
#endif /* !UNIV_INNOCHECKSUM */
}


/** Check if a buffer is all zeroes.
@param[in]	buf	data to check
@return whether the buffer is all zeroes */
bool buf_is_zeroes(span<const byte> buf)
{
  ut_ad(buf.size() <= sizeof field_ref_zero);
  return memcmp(buf.data(), field_ref_zero, buf.size()) == 0;
}

/** Check if a page is corrupt.
@param[in]	check_lsn	whether the LSN should be checked
@param[in]	read_buf	database page
@param[in]	zip_size	ROW_FORMAT=COMPRESSED page size, or 0
@param[in]	space		tablespace
@return whether the page is corrupted */
bool
buf_page_is_corrupted(
	bool			check_lsn,
	const byte*		read_buf,
	ulint			fsp_flags)
{
#ifndef UNIV_INNOCHECKSUM
	DBUG_EXECUTE_IF("buf_page_import_corrupt_failure", return(true); );
#endif
	if (fil_space_t::full_crc32(fsp_flags)) {
		bool compressed = false, corrupted = false;
		const uint size = buf_page_full_crc32_size(
			read_buf, &compressed, &corrupted);
		if (corrupted) {
			return true;
		}
		const byte* end = read_buf + (size - FIL_PAGE_FCRC32_CHECKSUM);
		uint crc32 = mach_read_from_4(end);

		if (!crc32 && size == srv_page_size
		    && buf_is_zeroes(span<const byte>(read_buf, size))) {
			return false;
		}

		DBUG_EXECUTE_IF(
			"page_intermittent_checksum_mismatch", {
			static int page_counter;
			if (page_counter++ == 2) {
				crc32++;
			}
		});

		if (crc32 != ut_crc32(read_buf,
				      size - FIL_PAGE_FCRC32_CHECKSUM)) {
			return true;
		}
		if (!compressed
		    && !mach_read_from_4(FIL_PAGE_FCRC32_KEY_VERSION
					 + read_buf)
		    && memcmp(read_buf + (FIL_PAGE_LSN + 4),
			      end - (FIL_PAGE_FCRC32_END_LSN
				     - FIL_PAGE_FCRC32_CHECKSUM), 4)) {
			return true;
		}

		buf_page_check_lsn(check_lsn, read_buf);
		return false;
	}

	size_t		checksum_field1 = 0;
	size_t		checksum_field2 = 0;
	uint32_t	crc32 = 0;
	bool		crc32_inited = false;
	bool		crc32_chksum = false;
	const ulint zip_size = fil_space_t::zip_size(fsp_flags);
	ulint page_type = mach_read_from_2(read_buf + FIL_PAGE_TYPE);

	/* We can trust page type if page compression is set on tablespace
	flags because page compression flag means file must have been
	created with 10.1 (later than 5.5 code base). In 10.1 page
	compressed tables do not contain post compression checksum and
	FIL_PAGE_END_LSN_OLD_CHKSUM field stored. Note that space can
	be null if we are in fil_check_first_page() and first page
	is not compressed or encrypted. Page checksum is verified
	after decompression (i.e. normally pages are already
	decompressed at this stage). */
	if ((page_type == FIL_PAGE_PAGE_COMPRESSED ||
	     page_type == FIL_PAGE_PAGE_COMPRESSED_ENCRYPTED)
#ifndef UNIV_INNOCHECKSUM
	    && FSP_FLAGS_HAS_PAGE_COMPRESSION(fsp_flags)
#endif
	) {
		return(false);
	}

	if (!zip_size && memcmp(read_buf + FIL_PAGE_LSN + 4,
				read_buf + srv_page_size
				- FIL_PAGE_END_LSN_OLD_CHKSUM + 4, 4)) {

		/* Stored log sequence numbers at the start and the end
		of page do not match */

		return(true);
	}

	buf_page_check_lsn(check_lsn, read_buf);

	/* Check whether the checksum fields have correct values */

	const srv_checksum_algorithm_t curr_algo =
		static_cast<srv_checksum_algorithm_t>(srv_checksum_algorithm);

	if (curr_algo == SRV_CHECKSUM_ALGORITHM_NONE) {
		return(false);
	}

	if (zip_size) {
		return !page_zip_verify_checksum(read_buf, zip_size);
	}

	checksum_field1 = mach_read_from_4(
		read_buf + FIL_PAGE_SPACE_OR_CHKSUM);

	checksum_field2 = mach_read_from_4(
		read_buf + srv_page_size - FIL_PAGE_END_LSN_OLD_CHKSUM);

	compile_time_assert(!(FIL_PAGE_LSN % 8));

	/* A page filled with NUL bytes is considered not corrupted.
	Before MariaDB Server 10.1.25 (MDEV-12113) or 10.2.2 (or MySQL 5.7),
	the FIL_PAGE_FILE_FLUSH_LSN field may have been written nonzero
	for the first page of each file of the system tablespace.
	We want to ignore it for the system tablespace, but because
	we do not know the expected tablespace here, we ignore the
	field for all data files, except for
	innodb_checksum_algorithm=full_crc32 which we handled above. */
	if (!checksum_field1 && !checksum_field2) {
		/* Checksum fields can have valid value as zero.
		If the page is not empty then do the checksum
		calculation for the page. */
		bool all_zeroes = true;
		for (size_t i = 0; i < srv_page_size; i++) {
#ifndef UNIV_INNOCHECKSUM
			if (i == FIL_PAGE_FILE_FLUSH_LSN_OR_KEY_VERSION) {
				i += 8;
			}
#endif
			if (read_buf[i]) {
				all_zeroes = false;
				break;
			}
		}

		if (all_zeroes) {
			return false;
		}
	}

	switch (curr_algo) {
	case SRV_CHECKSUM_ALGORITHM_STRICT_FULL_CRC32:
	case SRV_CHECKSUM_ALGORITHM_STRICT_CRC32:
		return !buf_page_is_checksum_valid_crc32(
			read_buf, checksum_field1, checksum_field2);
	case SRV_CHECKSUM_ALGORITHM_STRICT_INNODB:
		return !buf_page_is_checksum_valid_innodb(
			read_buf, checksum_field1, checksum_field2);
	case SRV_CHECKSUM_ALGORITHM_STRICT_NONE:
		return !buf_page_is_checksum_valid_none(
			read_buf, checksum_field1, checksum_field2);
	case SRV_CHECKSUM_ALGORITHM_FULL_CRC32:
	case SRV_CHECKSUM_ALGORITHM_CRC32:
	case SRV_CHECKSUM_ALGORITHM_INNODB:
		if (buf_page_is_checksum_valid_none(read_buf,
			checksum_field1, checksum_field2)) {
#ifdef UNIV_INNOCHECKSUM
			if (log_file) {
				fprintf(log_file, "page::%llu;"
					" old style: calculated = %u;"
					" recorded = " ULINTPF ";\n",
					cur_page_num,
					buf_calc_page_old_checksum(read_buf),
					checksum_field2);
				fprintf(log_file, "page::%llu;"
					" new style: calculated = %u;"
					" crc32 = %u; recorded = " ULINTPF ";\n",
					cur_page_num,
					buf_calc_page_new_checksum(read_buf),
					buf_calc_page_crc32(read_buf),
					checksum_field1);
			}
#endif /* UNIV_INNOCHECKSUM */
			return false;
		}

		crc32_chksum = curr_algo == SRV_CHECKSUM_ALGORITHM_CRC32
			|| curr_algo == SRV_CHECKSUM_ALGORITHM_FULL_CRC32;

		/* Very old versions of InnoDB only stored 8 byte lsn to the
		start and the end of the page. */

		/* Since innodb_checksum_algorithm is not strict_* allow
		any of the algos to match for the old field */

		if (checksum_field2
		    != mach_read_from_4(read_buf + FIL_PAGE_LSN)
		    && checksum_field2 != BUF_NO_CHECKSUM_MAGIC) {

			if (crc32_chksum) {
				crc32 = buf_calc_page_crc32(read_buf);
				crc32_inited = true;

				DBUG_EXECUTE_IF(
					"page_intermittent_checksum_mismatch", {
					static int page_counter;
					if (page_counter++ == 2) {
						crc32++;
					}
				});

				if (checksum_field2 != crc32
				    && checksum_field2
				       != buf_calc_page_old_checksum(read_buf)) {
					return true;
				}
			} else {
				ut_ad(curr_algo
				      == SRV_CHECKSUM_ALGORITHM_INNODB);

				if (checksum_field2
				    != buf_calc_page_old_checksum(read_buf)) {
					crc32 = buf_calc_page_crc32(read_buf);
					crc32_inited = true;

					if (checksum_field2 != crc32) {
						return true;
					}
				}
			}
		}

		if (checksum_field1 == 0
		    || checksum_field1 == BUF_NO_CHECKSUM_MAGIC) {
		} else if (crc32_chksum) {

			if (!crc32_inited) {
				crc32 = buf_calc_page_crc32(read_buf);
				crc32_inited = true;
			}

			if (checksum_field1 != crc32
			    && checksum_field1
			    != buf_calc_page_new_checksum(read_buf)) {
				return true;
			}
		} else {
			ut_ad(curr_algo == SRV_CHECKSUM_ALGORITHM_INNODB);

			if (checksum_field1
			    != buf_calc_page_new_checksum(read_buf)) {

				if (!crc32_inited) {
					crc32 = buf_calc_page_crc32(read_buf);
					crc32_inited = true;
				}

				if (checksum_field1 != crc32) {
					return true;
				}
			}
		}

		if (crc32_inited
		    && ((checksum_field1 == crc32
			 && checksum_field2 != crc32)
			|| (checksum_field1 != crc32
			    && checksum_field2 == crc32))) {
			return true;
		}

		break;
	case SRV_CHECKSUM_ALGORITHM_NONE:
		/* should have returned false earlier */
		break;
	}

	return false;
}

#ifndef UNIV_INNOCHECKSUM

#if defined(DBUG_OFF) && defined(HAVE_MADVISE) &&  defined(MADV_DODUMP)
/** Enable buffers to be dumped to core files

A convience function, not called anyhwere directly however
it is left available for gdb or any debugger to call
in the event that you want all of the memory to be dumped
to a core file.

Returns number of errors found in madvise calls. */
int
buf_madvise_do_dump()
{
	int ret= 0;
	buf_pool_t*	buf_pool;
	buf_chunk_t*	chunk;

	/* mirrors allocation in log_t::create() */
	if (log_sys.buf) {
		ret += madvise(log_sys.buf,
			       srv_log_buffer_size,
			       MADV_DODUMP);
		ret += madvise(log_sys.flush_buf,
			       srv_log_buffer_size,
			       MADV_DODUMP);
	}
	/* mirrors recv_sys_t::create() */
	if (recv_sys.buf)
	{
		ret+= madvise(recv_sys.buf, recv_sys.len, MADV_DODUMP);
	}

	buf_pool_mutex_enter_all();

	for (ulong i= 0; i < srv_buf_pool_instances; i++)
	{
		buf_pool = buf_pool_from_array(i);
		chunk = buf_pool->chunks;

		for (int n = buf_pool->n_chunks; n--; chunk++)
		{
			ret+= madvise(chunk->mem, chunk->mem_size(), MADV_DODUMP);
		}
	}

	buf_pool_mutex_exit_all();

	return ret;
}
#endif

/** Dump a page to stderr.
@param[in]	read_buf	database page
@param[in]	zip_size	compressed page size, or 0 */
void buf_page_print(const byte* read_buf, ulint zip_size)
{
	dict_index_t*	index;

#ifndef UNIV_DEBUG
	const ulint size = zip_size ? zip_size : srv_page_size;
	ib::info() << "Page dump in ascii and hex ("
		<< size << " bytes):";

	ut_print_buf(stderr, read_buf, size);
	fputs("\nInnoDB: End of page dump\n", stderr);
#endif

	if (zip_size) {
		/* Print compressed page. */
		ib::info() << "Compressed page type ("
			<< fil_page_get_type(read_buf)
			<< "); stored checksum in field1 "
			<< mach_read_from_4(
				read_buf + FIL_PAGE_SPACE_OR_CHKSUM)
			<< "; calculated checksums for field1: "
			<< buf_checksum_algorithm_name(
				SRV_CHECKSUM_ALGORITHM_CRC32)
			<< " "
			<< page_zip_calc_checksum(
				read_buf, zip_size,
				SRV_CHECKSUM_ALGORITHM_CRC32)
			<< ", "
			<< buf_checksum_algorithm_name(
				SRV_CHECKSUM_ALGORITHM_INNODB)
			<< " "
			<< page_zip_calc_checksum(
				read_buf, zip_size,
				SRV_CHECKSUM_ALGORITHM_INNODB)
			<< ", "
			<< buf_checksum_algorithm_name(
				SRV_CHECKSUM_ALGORITHM_NONE)
			<< " "
			<< page_zip_calc_checksum(
				read_buf, zip_size,
				SRV_CHECKSUM_ALGORITHM_NONE)
			<< "; page LSN "
			<< mach_read_from_8(read_buf + FIL_PAGE_LSN)
			<< "; page number (if stored to page"
			<< " already) "
			<< mach_read_from_4(read_buf + FIL_PAGE_OFFSET)
			<< "; space id (if stored to page already) "
			<< mach_read_from_4(
				read_buf + FIL_PAGE_ARCH_LOG_NO_OR_SPACE_ID);

	} else {
		const uint32_t	crc32 = buf_calc_page_crc32(read_buf);
		ulint page_type = fil_page_get_type(read_buf);

		ib::info() << "Uncompressed page, stored checksum in field1 "
			<< mach_read_from_4(
				read_buf + FIL_PAGE_SPACE_OR_CHKSUM)
			<< ", calculated checksums for field1: "
			<< buf_checksum_algorithm_name(
				SRV_CHECKSUM_ALGORITHM_CRC32) << " "
			<< crc32
			<< ", "
			<< buf_checksum_algorithm_name(
				SRV_CHECKSUM_ALGORITHM_INNODB) << " "
			<< buf_calc_page_new_checksum(read_buf)
			<< ", "
			<< " page type " << page_type << " == "
			<< fil_get_page_type_name(page_type) << "."
			<< buf_checksum_algorithm_name(
				SRV_CHECKSUM_ALGORITHM_NONE) << " "
			<< BUF_NO_CHECKSUM_MAGIC
			<< ", stored checksum in field2 "
			<< mach_read_from_4(read_buf + srv_page_size
					    - FIL_PAGE_END_LSN_OLD_CHKSUM)
			<< ", calculated checksums for field2: "
			<< buf_checksum_algorithm_name(
				SRV_CHECKSUM_ALGORITHM_CRC32) << " "
			<< crc32
			<< ", "
			<< buf_checksum_algorithm_name(
				SRV_CHECKSUM_ALGORITHM_INNODB) << " "
			<< buf_calc_page_old_checksum(read_buf)
			<< ", "
			<< buf_checksum_algorithm_name(
				SRV_CHECKSUM_ALGORITHM_NONE) << " "
			<< BUF_NO_CHECKSUM_MAGIC
			<< ",  page LSN "
			<< mach_read_from_4(read_buf + FIL_PAGE_LSN)
			<< " "
			<< mach_read_from_4(read_buf + FIL_PAGE_LSN + 4)
			<< ", low 4 bytes of LSN at page end "
			<< mach_read_from_4(read_buf + srv_page_size
					    - FIL_PAGE_END_LSN_OLD_CHKSUM + 4)
			<< ", page number (if stored to page already) "
			<< mach_read_from_4(read_buf + FIL_PAGE_OFFSET)
			<< ", space id (if created with >= MySQL-4.1.1"
			   " and stored already) "
			<< mach_read_from_4(
				read_buf + FIL_PAGE_ARCH_LOG_NO_OR_SPACE_ID);
	}

	switch (fil_page_get_type(read_buf)) {
		index_id_t	index_id;
	case FIL_PAGE_INDEX:
	case FIL_PAGE_TYPE_INSTANT:
	case FIL_PAGE_RTREE:
		index_id = btr_page_get_index_id(read_buf);
		ib::info() << "Page may be an index page where"
			" index id is " << index_id;

		index = dict_index_find_on_id_low(index_id);
		if (index) {
			ib::info()
				<< "Index " << index_id
				<< " is " << index->name
				<< " in table " << index->table->name;
		}
		break;
	case FIL_PAGE_UNDO_LOG:
		fputs("InnoDB: Page may be an undo log page\n", stderr);
		break;
	case FIL_PAGE_INODE:
		fputs("InnoDB: Page may be an 'inode' page\n", stderr);
		break;
	case FIL_PAGE_IBUF_FREE_LIST:
		fputs("InnoDB: Page may be an insert buffer free list page\n",
		      stderr);
		break;
	case FIL_PAGE_TYPE_ALLOCATED:
		fputs("InnoDB: Page may be a freshly allocated page\n",
		      stderr);
		break;
	case FIL_PAGE_IBUF_BITMAP:
		fputs("InnoDB: Page may be an insert buffer bitmap page\n",
		      stderr);
		break;
	case FIL_PAGE_TYPE_SYS:
		fputs("InnoDB: Page may be a system page\n",
		      stderr);
		break;
	case FIL_PAGE_TYPE_TRX_SYS:
		fputs("InnoDB: Page may be a transaction system page\n",
		      stderr);
		break;
	case FIL_PAGE_TYPE_FSP_HDR:
		fputs("InnoDB: Page may be a file space header page\n",
		      stderr);
		break;
	case FIL_PAGE_TYPE_XDES:
		fputs("InnoDB: Page may be an extent descriptor page\n",
		      stderr);
		break;
	case FIL_PAGE_TYPE_BLOB:
		fputs("InnoDB: Page may be a BLOB page\n",
		      stderr);
		break;
	case FIL_PAGE_TYPE_ZBLOB:
	case FIL_PAGE_TYPE_ZBLOB2:
		fputs("InnoDB: Page may be a compressed BLOB page\n",
		      stderr);
		break;
	}
}

# ifdef PFS_GROUP_BUFFER_SYNC
extern mysql_pfs_key_t	buffer_block_mutex_key;

/********************************************************************//**
This function registers mutexes and rwlocks in buffer blocks with
performance schema. If PFS_MAX_BUFFER_MUTEX_LOCK_REGISTER is
defined to be a value less than chunk->size, then only mutexes
and rwlocks in the first PFS_MAX_BUFFER_MUTEX_LOCK_REGISTER
blocks are registered. */
static
void
pfs_register_buffer_block(
/*======================*/
	buf_chunk_t*	chunk)		/*!< in/out: chunk of buffers */
{
	buf_block_t*    block;
	ulint		num_to_register;

	block = chunk->blocks;

	num_to_register = ut_min(
		chunk->size, PFS_MAX_BUFFER_MUTEX_LOCK_REGISTER);

	for (ulint i = 0; i < num_to_register; i++) {
#  ifdef UNIV_PFS_MUTEX
		BPageMutex*	mutex;

		mutex = &block->mutex;
		mutex->pfs_add(buffer_block_mutex_key);
#  endif /* UNIV_PFS_MUTEX */

		rw_lock_t*	rwlock;

#  ifdef UNIV_PFS_RWLOCK
		rwlock = &block->lock;
		ut_a(!rwlock->pfs_psi);
		rwlock->pfs_psi = (PSI_server)
			? PSI_server->init_rwlock(buf_block_lock_key, rwlock)
			: NULL;

#   ifdef UNIV_DEBUG
		rwlock = block->debug_latch;
		ut_a(!rwlock->pfs_psi);
		rwlock->pfs_psi = (PSI_server)
			? PSI_server->init_rwlock(buf_block_debug_latch_key,
						  rwlock)
			: NULL;
#   endif /* UNIV_DEBUG */

#  endif /* UNIV_PFS_RWLOCK */
		block++;
	}
}
# endif /* PFS_GROUP_BUFFER_SYNC */

/********************************************************************//**
Initializes a buffer control block when the buf_pool is created. */
static
void
buf_block_init(
/*===========*/
	buf_pool_t*	buf_pool,	/*!< in: buffer pool instance */
	buf_block_t*	block,		/*!< in: pointer to control block */
	byte*		frame)		/*!< in: pointer to buffer frame */
{
	/* This function should only be executed at database startup or by
	buf_pool_resize(). Either way, adaptive hash index must not exist. */
	assert_block_ahi_empty_on_init(block);

	block->frame = frame;

	block->page.buf_pool_index = buf_pool_index(buf_pool);
	block->page.flush_type = BUF_FLUSH_LRU;
	block->page.state = BUF_BLOCK_NOT_USED;
	block->page.buf_fix_count = 0;
	block->page.io_fix = BUF_IO_NONE;
	block->page.flush_observer = NULL;
	block->page.real_size = 0;
	block->modify_clock = 0;
	block->page.slot = NULL;

	ut_d(block->page.file_page_was_freed = FALSE);

#ifdef BTR_CUR_HASH_ADAPT
	block->index = NULL;
#endif /* BTR_CUR_HASH_ADAPT */
	ut_d(block->page.in_page_hash = FALSE);
	ut_d(block->page.in_zip_hash = FALSE);
	ut_d(block->page.in_flush_list = FALSE);
	ut_d(block->page.in_free_list = FALSE);
	ut_d(block->page.in_LRU_list = FALSE);
	ut_d(block->in_unzip_LRU_list = FALSE);
	ut_d(block->in_withdraw_list = FALSE);

	page_zip_des_init(&block->page.zip);

	mutex_create(LATCH_ID_BUF_BLOCK_MUTEX, &block->mutex);
	ut_d(block->debug_latch = (rw_lock_t *) ut_malloc_nokey(sizeof(rw_lock_t)));

#if defined PFS_SKIP_BUFFER_MUTEX_RWLOCK || defined PFS_GROUP_BUFFER_SYNC
	/* If PFS_SKIP_BUFFER_MUTEX_RWLOCK is defined, skip registration
	of buffer block rwlock with performance schema.

	If PFS_GROUP_BUFFER_SYNC is defined, skip the registration
	since buffer block rwlock will be registered later in
	pfs_register_buffer_block(). */

	rw_lock_create(PFS_NOT_INSTRUMENTED, &block->lock, SYNC_LEVEL_VARYING);

	ut_d(rw_lock_create(PFS_NOT_INSTRUMENTED, block->debug_latch,
			    SYNC_LEVEL_VARYING));

#else /* PFS_SKIP_BUFFER_MUTEX_RWLOCK || PFS_GROUP_BUFFER_SYNC */

	rw_lock_create(buf_block_lock_key, &block->lock, SYNC_LEVEL_VARYING);

	ut_d(rw_lock_create(buf_block_debug_latch_key,
			    block->debug_latch, SYNC_LEVEL_VARYING));

#endif /* PFS_SKIP_BUFFER_MUTEX_RWLOCK || PFS_GROUP_BUFFER_SYNC */

	block->lock.is_block_lock = 1;

	ut_ad(rw_lock_validate(&(block->lock)));
}

/********************************************************************//**
Allocates a chunk of buffer frames.
@return chunk, or NULL on failure */
static
buf_chunk_t*
buf_chunk_init(
/*===========*/
	buf_pool_t*	buf_pool,	/*!< in: buffer pool instance */
	buf_chunk_t*	chunk,		/*!< out: chunk of buffers */
	ulint		mem_size)	/*!< in: requested size in bytes */
{
	buf_block_t*	block;
	byte*		frame;
	ulint		i;

	/* Round down to a multiple of page size,
	although it already should be. */
	mem_size = ut_2pow_round<ulint>(mem_size, srv_page_size);

	DBUG_EXECUTE_IF("ib_buf_chunk_init_fails", return(NULL););

	chunk->mem = buf_pool->allocator.allocate_large_dontdump(mem_size, &chunk->mem_pfx);

	if (UNIV_UNLIKELY(chunk->mem == NULL)) {

		return(NULL);
	}

#ifdef HAVE_LIBNUMA
	if (srv_numa_interleave) {
		struct bitmask *numa_mems_allowed = numa_get_mems_allowed();
		int	st = mbind(chunk->mem, chunk->mem_size(),
				   MPOL_INTERLEAVE,
				   numa_mems_allowed->maskp,
				   numa_mems_allowed->size,
				   MPOL_MF_MOVE);
		if (st != 0) {
			ib::warn() << "Failed to set NUMA memory policy of"
				" buffer pool page frames to MPOL_INTERLEAVE"
				" (error: " << strerror(errno) << ").";
		}
		numa_bitmask_free(numa_mems_allowed);
	}
#endif /* HAVE_LIBNUMA */


	/* Allocate the block descriptors from
	the start of the memory block. */
	chunk->blocks = (buf_block_t*) chunk->mem;

	/* Align a pointer to the first frame.  Note that when
	opt_large_page_size is smaller than srv_page_size,
	we may allocate one fewer block than requested.  When
	it is bigger, we may allocate more blocks than requested. */

	frame = (byte*) ut_align(chunk->mem, srv_page_size);
	chunk->size = (chunk->mem_pfx.m_size >> srv_page_size_shift)
		- (frame != chunk->mem);

	/* Subtract the space needed for block descriptors. */
	{
		ulint	size = chunk->size;

		while (frame < (byte*) (chunk->blocks + size)) {
			frame += srv_page_size;
			size--;
		}

		chunk->size = size;
	}

	/* Init block structs and assign frames for them. Then we
	assign the frames to the first blocks (we already mapped the
	memory above). */

	block = chunk->blocks;

	for (i = chunk->size; i--; ) {

		buf_block_init(buf_pool, block, frame);
		MEM_UNDEFINED(block->frame, srv_page_size);

		/* Add the block to the free list */
		UT_LIST_ADD_LAST(buf_pool->free, &block->page);

		ut_d(block->page.in_free_list = TRUE);
		ut_ad(buf_pool_from_block(block) == buf_pool);

		block++;
		frame += srv_page_size;
	}

	buf_pool_register_chunk(chunk);

#ifdef PFS_GROUP_BUFFER_SYNC
	pfs_register_buffer_block(chunk);
#endif /* PFS_GROUP_BUFFER_SYNC */
	return(chunk);
}

#ifdef UNIV_DEBUG
/*********************************************************************//**
Finds a block in the given buffer chunk that points to a
given compressed page.
@return buffer block pointing to the compressed page, or NULL */
static
buf_block_t*
buf_chunk_contains_zip(
/*===================*/
	buf_chunk_t*	chunk,	/*!< in: chunk being checked */
	const void*	data)	/*!< in: pointer to compressed page */
{
	buf_block_t*	block;
	ulint		i;

	block = chunk->blocks;

	for (i = chunk->size; i--; block++) {
		if (block->page.zip.data == data) {

			return(block);
		}
	}

	return(NULL);
}

/*********************************************************************//**
Finds a block in the buffer pool that points to a
given compressed page.
@return buffer block pointing to the compressed page, or NULL */
buf_block_t*
buf_pool_contains_zip(
/*==================*/
	buf_pool_t*	buf_pool,	/*!< in: buffer pool instance */
	const void*	data)		/*!< in: pointer to compressed page */
{
	ulint		n;
	buf_chunk_t*	chunk = buf_pool->chunks;

	ut_ad(buf_pool);
	ut_ad(buf_pool_mutex_own(buf_pool));
	for (n = buf_pool->n_chunks; n--; chunk++) {

		buf_block_t* block = buf_chunk_contains_zip(chunk, data);

		if (block) {
			return(block);
		}
	}

	return(NULL);
}
#endif /* UNIV_DEBUG */

/*********************************************************************//**
Checks that all file pages in the buffer chunk are in a replaceable state.
@return address of a non-free block, or NULL if all freed */
static
const buf_block_t*
buf_chunk_not_freed(
/*================*/
	buf_chunk_t*	chunk)	/*!< in: chunk being checked */
{
	buf_block_t*	block;
	ulint		i;

	block = chunk->blocks;

	for (i = chunk->size; i--; block++) {
		ibool	ready;

		switch (buf_block_get_state(block)) {
		case BUF_BLOCK_POOL_WATCH:
		case BUF_BLOCK_ZIP_PAGE:
		case BUF_BLOCK_ZIP_DIRTY:
			/* The uncompressed buffer pool should never
			contain compressed block descriptors. */
			ut_error;
			break;
		case BUF_BLOCK_NOT_USED:
		case BUF_BLOCK_READY_FOR_USE:
		case BUF_BLOCK_MEMORY:
		case BUF_BLOCK_REMOVE_HASH:
			/* Skip blocks that are not being used for
			file pages. */
			break;
		case BUF_BLOCK_FILE_PAGE:
			if (srv_read_only_mode) {
				/* The page cleaner is disabled in
				read-only mode.  No pages can be
				dirtied, so all of them must be clean. */
				ut_ad(block->page.oldest_modification
				      == block->page.newest_modification);
				ut_ad(block->page.oldest_modification == 0
				      || block->page.oldest_modification
				      == recv_sys.recovered_lsn
				      || srv_force_recovery
				      == SRV_FORCE_NO_LOG_REDO);
				ut_ad(block->page.buf_fix_count == 0);
				ut_ad(block->page.io_fix == BUF_IO_NONE);
				break;
			}

			buf_page_mutex_enter(block);
			ready = buf_flush_ready_for_replace(&block->page);
			buf_page_mutex_exit(block);

			if (!ready) {
				return(block);
			}

			break;
		}
	}

	return(NULL);
}

/********************************************************************//**
Set buffer pool size variables after resizing it */
static
void
buf_pool_set_sizes(void)
/*====================*/
{
	ulint	i;
	ulint	curr_size = 0;

	buf_pool_mutex_enter_all();

	for (i = 0; i < srv_buf_pool_instances; i++) {
		buf_pool_t*	buf_pool;

		buf_pool = buf_pool_from_array(i);
		curr_size += buf_pool->curr_pool_size;
	}

	srv_buf_pool_curr_size = curr_size;
	srv_buf_pool_old_size = srv_buf_pool_size;
	srv_buf_pool_base_size = srv_buf_pool_size;

	buf_pool_mutex_exit_all();
}

/** Free the synchronization objects of a buffer pool block descriptor
@param[in,out]	block	buffer pool block descriptor */
static void buf_block_free_mutexes(buf_block_t* block)
{
	mutex_free(&block->mutex);
	rw_lock_free(&block->lock);
	ut_d(rw_lock_free(block->debug_latch));
	ut_d(ut_free(block->debug_latch));
}

/********************************************************************//**
Initialize a buffer pool instance.
@return DB_SUCCESS if all goes well. */
static
ulint
buf_pool_init_instance(
/*===================*/
	buf_pool_t*	buf_pool,	/*!< in: buffer pool instance */
	ulint		buf_pool_size,	/*!< in: size in bytes */
	ulint		instance_no)	/*!< in: id of the instance */
{
	ulint		i;
	ulint		chunk_size;
	buf_chunk_t*	chunk;

	ut_ad(buf_pool_size % srv_buf_pool_chunk_unit == 0);

	/* 1. Initialize general fields
	------------------------------- */
	mutex_create(LATCH_ID_BUF_POOL, &buf_pool->mutex);

	mutex_create(LATCH_ID_BUF_POOL_ZIP, &buf_pool->zip_mutex);

	new(&buf_pool->allocator)
		ut_allocator<unsigned char>(mem_key_buf_buf_pool);

	buf_pool_mutex_enter(buf_pool);

	if (buf_pool_size > 0) {
		buf_pool->n_chunks
			= buf_pool_size / srv_buf_pool_chunk_unit;
		chunk_size = srv_buf_pool_chunk_unit;

		buf_pool->chunks =
			reinterpret_cast<buf_chunk_t*>(ut_zalloc_nokey(
				buf_pool->n_chunks * sizeof(*chunk)));
		buf_pool->chunks_old = NULL;

		UT_LIST_INIT(buf_pool->LRU, &buf_page_t::LRU);
		UT_LIST_INIT(buf_pool->free, &buf_page_t::list);
		UT_LIST_INIT(buf_pool->withdraw, &buf_page_t::list);
		buf_pool->withdraw_target = 0;
		UT_LIST_INIT(buf_pool->flush_list, &buf_page_t::list);
		UT_LIST_INIT(buf_pool->unzip_LRU, &buf_block_t::unzip_LRU);

#if defined UNIV_DEBUG || defined UNIV_BUF_DEBUG
		UT_LIST_INIT(buf_pool->zip_clean, &buf_page_t::list);
#endif /* UNIV_DEBUG || UNIV_BUF_DEBUG */

		for (i = 0; i < UT_ARR_SIZE(buf_pool->zip_free); ++i) {
			UT_LIST_INIT(
				buf_pool->zip_free[i], &buf_buddy_free_t::list);
		}

		buf_pool->curr_size = 0;
		chunk = buf_pool->chunks;

		do {
			if (!buf_chunk_init(buf_pool, chunk, chunk_size)) {
				while (--chunk >= buf_pool->chunks) {
					buf_block_t*	block = chunk->blocks;

					for (i = chunk->size; i--; block++) {
						buf_block_free_mutexes(block);
					}

					buf_pool->allocator.deallocate_large_dodump(
						chunk->mem, &chunk->mem_pfx, chunk->mem_size());
				}
				ut_free(buf_pool->chunks);
				buf_pool_mutex_exit(buf_pool);

				return(DB_ERROR);
			}

			buf_pool->curr_size += chunk->size;
		} while (++chunk < buf_pool->chunks + buf_pool->n_chunks);

		buf_pool->instance_no = instance_no;
		buf_pool->read_ahead_area =
			ut_min(BUF_READ_AHEAD_PAGES,
			       ut_2_power_up(buf_pool->curr_size /
					     BUF_READ_AHEAD_PORTION));
		buf_pool->curr_pool_size = buf_pool_size;

		buf_pool->old_size = buf_pool->curr_size;
		buf_pool->n_chunks_new = buf_pool->n_chunks;

		/* Number of locks protecting page_hash must be a
		power of two */
		srv_n_page_hash_locks = static_cast<ulong>(
			 ut_2_power_up(srv_n_page_hash_locks));
		ut_a(srv_n_page_hash_locks != 0);
		ut_a(srv_n_page_hash_locks <= MAX_PAGE_HASH_LOCKS);

		buf_pool->page_hash = ib_create(
			2 * buf_pool->curr_size,
			LATCH_ID_HASH_TABLE_RW_LOCK,
			srv_n_page_hash_locks, MEM_HEAP_FOR_PAGE_HASH);

		buf_pool->page_hash_old = NULL;

		buf_pool->zip_hash = hash_create(2 * buf_pool->curr_size);

		buf_pool->last_printout_time = time(NULL);
	}
	/* 2. Initialize flushing fields
	-------------------------------- */

	mutex_create(LATCH_ID_FLUSH_LIST, &buf_pool->flush_list_mutex);

	for (i = BUF_FLUSH_LRU; i < BUF_FLUSH_N_TYPES; i++) {
		buf_pool->no_flush[i] = os_event_create(0);
	}

	buf_pool->watch = (buf_page_t*) ut_zalloc_nokey(
		sizeof(*buf_pool->watch) * BUF_POOL_WATCH_SIZE);
	for (i = 0; i < BUF_POOL_WATCH_SIZE; i++) {
		buf_pool->watch[i].buf_pool_index
			= unsigned(buf_pool->instance_no);
	}

	/* All fields are initialized by ut_zalloc_nokey(). */

	buf_pool->try_LRU_scan = TRUE;

	/* Initialize the hazard pointer for flush_list batches */
	new(&buf_pool->flush_hp)
		FlushHp(buf_pool, &buf_pool->flush_list_mutex);

	/* Initialize the hazard pointer for LRU batches */
	new(&buf_pool->lru_hp) LRUHp(buf_pool, &buf_pool->mutex);

	/* Initialize the iterator for LRU scan search */
	new(&buf_pool->lru_scan_itr) LRUItr(buf_pool, &buf_pool->mutex);

	/* Initialize the iterator for single page scan search */
	new(&buf_pool->single_scan_itr) LRUItr(buf_pool, &buf_pool->mutex);

	/* Initialize the temporal memory array and slots */
	new(&buf_pool->io_buf) buf_pool_t::io_buf_t(
		(srv_n_read_io_threads + srv_n_write_io_threads)
		* (8 * OS_AIO_N_PENDING_IOS_PER_THREAD));

	buf_pool_mutex_exit(buf_pool);

	DBUG_EXECUTE_IF("buf_pool_init_instance_force_oom",
		return(DB_ERROR); );

	return(DB_SUCCESS);
}

/********************************************************************//**
free one buffer pool instance */
static
void
buf_pool_free_instance(
/*===================*/
	buf_pool_t*	buf_pool)	/* in,own: buffer pool instance
					to free */
{
	buf_chunk_t*	chunk;
	buf_chunk_t*	chunks;
	buf_page_t*	bpage;
	buf_page_t*	prev_bpage = 0;

	mutex_free(&buf_pool->mutex);
	mutex_free(&buf_pool->zip_mutex);
	mutex_free(&buf_pool->flush_list_mutex);

	if (buf_pool->flush_rbt) {
		rbt_free(buf_pool->flush_rbt);
		buf_pool->flush_rbt = NULL;
	}

	for (bpage = UT_LIST_GET_LAST(buf_pool->LRU);
	     bpage != NULL;
	     bpage = prev_bpage) {

		prev_bpage = UT_LIST_GET_PREV(LRU, bpage);
		buf_page_state	state = buf_page_get_state(bpage);

		ut_ad(buf_page_in_file(bpage));
		ut_ad(bpage->in_LRU_list);

		if (state != BUF_BLOCK_FILE_PAGE) {
			/* We must not have any dirty block except
			when doing a fast shutdown. */
			ut_ad(state == BUF_BLOCK_ZIP_PAGE
			      || srv_fast_shutdown == 2);
			buf_page_free_descriptor(bpage);
		}
	}

	ut_free(buf_pool->watch);
	buf_pool->watch = NULL;

	chunks = buf_pool->chunks;
	chunk = chunks + buf_pool->n_chunks;

	while (--chunk >= chunks) {
		buf_block_t*	block = chunk->blocks;

		for (ulint i = chunk->size; i--; block++) {
			buf_block_free_mutexes(block);
		}

		buf_pool->allocator.deallocate_large_dodump(
			chunk->mem, &chunk->mem_pfx, chunk->mem_size());
	}

	for (ulint i = BUF_FLUSH_LRU; i < BUF_FLUSH_N_TYPES; ++i) {
		os_event_destroy(buf_pool->no_flush[i]);
	}

	ut_free(buf_pool->chunks);
	ha_clear(buf_pool->page_hash);
	hash_table_free(buf_pool->page_hash);
	hash_table_free(buf_pool->zip_hash);

	buf_pool->io_buf.~io_buf_t();
	buf_pool->allocator.~ut_allocator();
}

/********************************************************************//**
Creates the buffer pool.
@return DB_SUCCESS if success, DB_ERROR if not enough memory or error */
dberr_t
buf_pool_init(
/*==========*/
	ulint	total_size,	/*!< in: size of the total pool in bytes */
	ulint	n_instances)	/*!< in: number of instances */
{
	ulint		i;
	const ulint	size	= total_size / n_instances;

	ut_ad(n_instances > 0);
	ut_ad(n_instances <= MAX_BUFFER_POOLS);
	ut_ad(n_instances == srv_buf_pool_instances);

	NUMA_MEMPOLICY_INTERLEAVE_IN_SCOPE;

	buf_pool_resizing = false;
	buf_pool_withdrawing = false;
	buf_withdraw_clock = 0;

	buf_pool_ptr = (buf_pool_t*) ut_zalloc_nokey(
		n_instances * sizeof *buf_pool_ptr);

	buf_chunk_map_reg = UT_NEW_NOKEY(buf_pool_chunk_map_t());

	for (i = 0; i < n_instances; i++) {
		buf_pool_t*	ptr	= &buf_pool_ptr[i];

		if (buf_pool_init_instance(ptr, size, i) != DB_SUCCESS) {

			/* Free all the instances created so far. */
			buf_pool_free(i);

			return(DB_ERROR);
		}
	}

	buf_chunk_map_ref = buf_chunk_map_reg;

	buf_pool_set_sizes();
	buf_LRU_old_ratio_update(100 * 3/ 8, FALSE);

	btr_search_sys_create(buf_pool_get_curr_size() / sizeof(void*) / 64);

	return(DB_SUCCESS);
}

/********************************************************************//**
Frees the buffer pool at shutdown.  This must not be invoked before
freeing all mutexes. */
void
buf_pool_free(
/*==========*/
	ulint	n_instances)	/*!< in: numbere of instances to free */
{
	for (ulint i = 0; i < n_instances; i++) {
		buf_pool_free_instance(buf_pool_from_array(i));
	}

	UT_DELETE(buf_chunk_map_reg);
	buf_chunk_map_reg = buf_chunk_map_ref = NULL;

	ut_free(buf_pool_ptr);
	buf_pool_ptr = NULL;
}

/** Reallocate a control block.
@param[in]	buf_pool	buffer pool instance
@param[in]	block		pointer to control block
@retval false	if failed because of no free blocks. */
static
bool
buf_page_realloc(
	buf_pool_t*	buf_pool,
	buf_block_t*	block)
{
	buf_block_t*	new_block;

	ut_ad(buf_pool_withdrawing);
	ut_ad(buf_pool_mutex_own(buf_pool));
	ut_ad(buf_block_get_state(block) == BUF_BLOCK_FILE_PAGE);

	new_block = buf_LRU_get_free_only(buf_pool);

	if (new_block == NULL) {
		return(false); /* free_list was not enough */
	}

	rw_lock_t*	hash_lock = buf_page_hash_lock_get(buf_pool, block->page.id);

	rw_lock_x_lock(hash_lock);
	mutex_enter(&block->mutex);

	if (buf_page_can_relocate(&block->page)) {
		mutex_enter(&new_block->mutex);

		memcpy(new_block->frame, block->frame, srv_page_size);
		new (&new_block->page) buf_page_t(block->page);

		/* relocate LRU list */
		ut_ad(block->page.in_LRU_list);
		ut_ad(!block->page.in_zip_hash);
		ut_d(block->page.in_LRU_list = FALSE);

		buf_LRU_adjust_hp(buf_pool, &block->page);

		buf_page_t*	prev_b = UT_LIST_GET_PREV(LRU, &block->page);
		UT_LIST_REMOVE(buf_pool->LRU, &block->page);

		if (prev_b != NULL) {
			UT_LIST_INSERT_AFTER(buf_pool->LRU, prev_b, &new_block->page);
		} else {
			UT_LIST_ADD_FIRST(buf_pool->LRU, &new_block->page);
		}

		if (buf_pool->LRU_old == &block->page) {
			buf_pool->LRU_old = &new_block->page;
		}

		ut_ad(new_block->page.in_LRU_list);

		/* relocate unzip_LRU list */
		if (block->page.zip.data != NULL) {
			ut_ad(block->in_unzip_LRU_list);
			ut_d(new_block->in_unzip_LRU_list = TRUE);

			buf_block_t*	prev_block = UT_LIST_GET_PREV(unzip_LRU, block);
			UT_LIST_REMOVE(buf_pool->unzip_LRU, block);

			ut_d(block->in_unzip_LRU_list = FALSE);
			block->page.zip.data = NULL;
			page_zip_set_size(&block->page.zip, 0);

			if (prev_block != NULL) {
				UT_LIST_INSERT_AFTER(buf_pool->unzip_LRU, prev_block, new_block);
			} else {
				UT_LIST_ADD_FIRST(buf_pool->unzip_LRU, new_block);
			}
		} else {
			ut_ad(!block->in_unzip_LRU_list);
			ut_d(new_block->in_unzip_LRU_list = FALSE);
		}

		/* relocate buf_pool->page_hash */
		ut_ad(block->page.in_page_hash);
		ut_ad(&block->page == buf_page_hash_get_low(buf_pool,
							    block->page.id));
		ut_d(block->page.in_page_hash = FALSE);
		ulint	fold = block->page.id.fold();
		ut_ad(fold == new_block->page.id.fold());
		HASH_REPLACE(buf_page_t, hash, buf_pool->page_hash, fold,
			     &block->page, &new_block->page);

		ut_ad(new_block->page.in_page_hash);

		buf_block_modify_clock_inc(block);
		memset(block->frame + FIL_PAGE_OFFSET, 0xff, 4);
		memset(block->frame + FIL_PAGE_ARCH_LOG_NO_OR_SPACE_ID, 0xff, 4);
		MEM_UNDEFINED(block->frame, srv_page_size);
		buf_block_set_state(block, BUF_BLOCK_REMOVE_HASH);
		block->page.id
		    = page_id_t(ULINT32_UNDEFINED, ULINT32_UNDEFINED);

		/* Relocate buf_pool->flush_list. */
		if (block->page.oldest_modification) {
			buf_flush_relocate_on_flush_list(
				&block->page, &new_block->page);
		}

		/* set other flags of buf_block_t */

#ifdef BTR_CUR_HASH_ADAPT
		/* This code should only be executed by buf_pool_resize(),
		while the adaptive hash index is disabled. */
		assert_block_ahi_empty(block);
		assert_block_ahi_empty_on_init(new_block);
		ut_ad(!block->index);
		new_block->index	= NULL;
		new_block->n_hash_helps	= 0;
		new_block->n_fields	= 1;
		new_block->left_side	= TRUE;
#endif /* BTR_CUR_HASH_ADAPT */

		new_block->lock_hash_val = block->lock_hash_val;
		ut_ad(new_block->lock_hash_val == lock_rec_hash(
			new_block->page.id.space(),
			new_block->page.id.page_no()));

		rw_lock_x_unlock(hash_lock);
		mutex_exit(&new_block->mutex);

		/* free block */
		buf_block_set_state(block, BUF_BLOCK_MEMORY);
		buf_LRU_block_free_non_file_page(block);

		mutex_exit(&block->mutex);
	} else {
		rw_lock_x_unlock(hash_lock);
		mutex_exit(&block->mutex);

		/* free new_block */
		mutex_enter(&new_block->mutex);
		buf_LRU_block_free_non_file_page(new_block);
		mutex_exit(&new_block->mutex);
	}

	return(true); /* free_list was enough */
}

/** Sets the global variable that feeds MySQL's innodb_buffer_pool_resize_status
to the specified string. The format and the following parameters are the
same as the ones used for printf(3).
@param[in]	fmt	format
@param[in]	...	extra parameters according to fmt */
static
void
buf_resize_status(
	const char*	fmt,
	...)
{
	va_list	ap;

	va_start(ap, fmt);

	vsnprintf(
		export_vars.innodb_buffer_pool_resize_status,
		sizeof(export_vars.innodb_buffer_pool_resize_status),
		fmt, ap);

	va_end(ap);

	ib::info() << export_vars.innodb_buffer_pool_resize_status;
}

/** Determines if a block is intended to be withdrawn.
@param[in]	buf_pool	buffer pool instance
@param[in]	block		pointer to control block
@retval true	if will be withdrawn */
bool
buf_block_will_withdrawn(
	buf_pool_t*		buf_pool,
	const buf_block_t*	block)
{
	ut_ad(buf_pool->curr_size < buf_pool->old_size);
	ut_ad(!buf_pool_resizing || buf_pool_mutex_own(buf_pool));

	const buf_chunk_t*	chunk
		= buf_pool->chunks + buf_pool->n_chunks_new;
	const buf_chunk_t*	echunk
		= buf_pool->chunks + buf_pool->n_chunks;

	while (chunk < echunk) {
		if (block >= chunk->blocks
		    && block < chunk->blocks + chunk->size) {
			return(true);
		}
		++chunk;
	}

	return(false);
}

/** Determines if a frame is intended to be withdrawn.
@param[in]	buf_pool	buffer pool instance
@param[in]	ptr		pointer to a frame
@retval true	if will be withdrawn */
bool
buf_frame_will_withdrawn(
	buf_pool_t*	buf_pool,
	const byte*	ptr)
{
	ut_ad(buf_pool->curr_size < buf_pool->old_size);
	ut_ad(!buf_pool_resizing || buf_pool_mutex_own(buf_pool));

	const buf_chunk_t*	chunk
		= buf_pool->chunks + buf_pool->n_chunks_new;
	const buf_chunk_t*	echunk
		= buf_pool->chunks + buf_pool->n_chunks;

	while (chunk < echunk) {
		if (ptr >= chunk->blocks->frame
		    && ptr < (chunk->blocks + chunk->size - 1)->frame
			     + srv_page_size) {
			return(true);
		}
		++chunk;
	}

	return(false);
}

/** Withdraw the buffer pool blocks from end of the buffer pool instance
until withdrawn by buf_pool->withdraw_target.
@param[in]	buf_pool	buffer pool instance
@retval true	if retry is needed */
static
bool
buf_pool_withdraw_blocks(
	buf_pool_t*	buf_pool)
{
	buf_block_t*	block;
	ulint		loop_count = 0;
	ulint		i = buf_pool_index(buf_pool);

	ib::info() << "buffer pool " << i
		<< " : start to withdraw the last "
		<< buf_pool->withdraw_target << " blocks.";

	/* Minimize buf_pool->zip_free[i] lists */
	buf_pool_mutex_enter(buf_pool);
	buf_buddy_condense_free(buf_pool);
	buf_pool_mutex_exit(buf_pool);

	while (UT_LIST_GET_LEN(buf_pool->withdraw)
	       < buf_pool->withdraw_target) {

		/* try to withdraw from free_list */
		ulint	count1 = 0;

		buf_pool_mutex_enter(buf_pool);
		block = reinterpret_cast<buf_block_t*>(
			UT_LIST_GET_FIRST(buf_pool->free));
		while (block != NULL
		       && UT_LIST_GET_LEN(buf_pool->withdraw)
			  < buf_pool->withdraw_target) {
			ut_ad(block->page.in_free_list);
			ut_ad(!block->page.in_flush_list);
			ut_ad(!block->page.in_LRU_list);
			ut_a(!buf_page_in_file(&block->page));

			buf_block_t*	next_block;
			next_block = reinterpret_cast<buf_block_t*>(
				UT_LIST_GET_NEXT(
					list, &block->page));

			if (buf_block_will_withdrawn(buf_pool, block)) {
				/* This should be withdrawn */
				UT_LIST_REMOVE(
					buf_pool->free,
					&block->page);
				UT_LIST_ADD_LAST(
					buf_pool->withdraw,
					&block->page);
				ut_d(block->in_withdraw_list = TRUE);
				count1++;
			}

			block = next_block;
		}
		buf_pool_mutex_exit(buf_pool);

		/* reserve free_list length */
		if (UT_LIST_GET_LEN(buf_pool->withdraw)
		    < buf_pool->withdraw_target) {
			ulint	scan_depth;
			flush_counters_t n;

			/* cap scan_depth with current LRU size. */
			buf_pool_mutex_enter(buf_pool);
			scan_depth = UT_LIST_GET_LEN(buf_pool->LRU);
			buf_pool_mutex_exit(buf_pool);

			scan_depth = ut_min(
				ut_max(buf_pool->withdraw_target
				       - UT_LIST_GET_LEN(buf_pool->withdraw),
				       static_cast<ulint>(srv_LRU_scan_depth)),
				scan_depth);

			buf_flush_do_batch(buf_pool, BUF_FLUSH_LRU,
				scan_depth, 0, &n);
			buf_flush_wait_batch_end(buf_pool, BUF_FLUSH_LRU);

			if (n.flushed) {
				MONITOR_INC_VALUE_CUMULATIVE(
					MONITOR_LRU_BATCH_FLUSH_TOTAL_PAGE,
					MONITOR_LRU_BATCH_FLUSH_COUNT,
					MONITOR_LRU_BATCH_FLUSH_PAGES,
					n.flushed);
			}
		}

		/* relocate blocks/buddies in withdrawn area */
		ulint	count2 = 0;

		buf_pool_mutex_enter(buf_pool);
		buf_page_t*	bpage;
		bpage = UT_LIST_GET_FIRST(buf_pool->LRU);
		while (bpage != NULL) {
			BPageMutex*	block_mutex;
			buf_page_t*	next_bpage;

			block_mutex = buf_page_get_mutex(bpage);
			mutex_enter(block_mutex);

			next_bpage = UT_LIST_GET_NEXT(LRU, bpage);

			if (bpage->zip.data != NULL
			    && buf_frame_will_withdrawn(
				buf_pool,
				static_cast<byte*>(bpage->zip.data))) {

				if (buf_page_can_relocate(bpage)) {
					mutex_exit(block_mutex);
					buf_pool_mutex_exit_forbid(buf_pool);
					if(!buf_buddy_realloc(
						buf_pool, bpage->zip.data,
						page_zip_get_size(
							&bpage->zip))) {

						/* failed to allocate block */
						buf_pool_mutex_exit_allow(
							buf_pool);
						break;
					}
					buf_pool_mutex_exit_allow(buf_pool);
					mutex_enter(block_mutex);
					count2++;
				}
				/* NOTE: if the page is in use,
				not reallocated yet */
			}

			if (buf_page_get_state(bpage)
			    == BUF_BLOCK_FILE_PAGE
			    && buf_block_will_withdrawn(
				buf_pool,
				reinterpret_cast<buf_block_t*>(bpage))) {

				if (buf_page_can_relocate(bpage)) {
					mutex_exit(block_mutex);
					buf_pool_mutex_exit_forbid(buf_pool);
					if(!buf_page_realloc(
						buf_pool,
						reinterpret_cast<buf_block_t*>(
							bpage))) {
						/* failed to allocate block */
						buf_pool_mutex_exit_allow(
							buf_pool);
						break;
					}
					buf_pool_mutex_exit_allow(buf_pool);
					count2++;
				} else {
					mutex_exit(block_mutex);
				}
				/* NOTE: if the page is in use,
				not reallocated yet */
			} else {
				mutex_exit(block_mutex);
			}

			bpage = next_bpage;
		}
		buf_pool_mutex_exit(buf_pool);

		buf_resize_status(
			"buffer pool %lu : withdrawing blocks. (%lu/%lu)",
			i, UT_LIST_GET_LEN(buf_pool->withdraw),
			buf_pool->withdraw_target);

		ib::info() << "buffer pool " << i << " : withdrew "
			<< count1 << " blocks from free list."
			<< " Tried to relocate " << count2 << " pages ("
			<< UT_LIST_GET_LEN(buf_pool->withdraw) << "/"
			<< buf_pool->withdraw_target << ").";

		if (++loop_count >= 10) {
			/* give up for now.
			retried after user threads paused. */

			ib::info() << "buffer pool " << i
				<< " : will retry to withdraw later.";

			/* need retry later */
			return(true);
		}
	}

	/* confirm withdrawn enough */
	const buf_chunk_t*	chunk
		= buf_pool->chunks + buf_pool->n_chunks_new;
	const buf_chunk_t*	echunk
		= buf_pool->chunks + buf_pool->n_chunks;

	while (chunk < echunk) {
		block = chunk->blocks;
		for (ulint j = chunk->size; j--; block++) {
			/* If !=BUF_BLOCK_NOT_USED block in the
			withdrawn area, it means corruption
			something */
			ut_a(buf_block_get_state(block)
				== BUF_BLOCK_NOT_USED);
			ut_ad(block->in_withdraw_list);
		}
		++chunk;
	}

	ib::info() << "buffer pool " << i << " : withdrawn target "
		<< UT_LIST_GET_LEN(buf_pool->withdraw) << " blocks.";

	/* retry is not needed */
	++buf_withdraw_clock;

	return(false);
}

/** resize page_hash and zip_hash for a buffer pool instance.
@param[in]	buf_pool	buffer pool instance */
static
void
buf_pool_resize_hash(
	buf_pool_t*	buf_pool)
{
	hash_table_t*	new_hash_table;

	ut_ad(buf_pool->page_hash_old == NULL);

	/* recreate page_hash */
	new_hash_table = ib_recreate(
		buf_pool->page_hash, 2 * buf_pool->curr_size);

	for (ulint i = 0; i < hash_get_n_cells(buf_pool->page_hash); i++) {
		buf_page_t*	bpage;

		bpage = static_cast<buf_page_t*>(
			HASH_GET_FIRST(
				buf_pool->page_hash, i));

		while (bpage) {
			buf_page_t*	prev_bpage = bpage;
			ulint		fold;

			bpage = static_cast<buf_page_t*>(
				HASH_GET_NEXT(
					hash, prev_bpage));

			fold = prev_bpage->id.fold();

			HASH_DELETE(buf_page_t, hash,
				buf_pool->page_hash, fold,
				prev_bpage);

			HASH_INSERT(buf_page_t, hash,
				new_hash_table, fold,
				prev_bpage);
		}
	}

	buf_pool->page_hash_old = buf_pool->page_hash;
	buf_pool->page_hash = new_hash_table;

	/* recreate zip_hash */
	new_hash_table = hash_create(2 * buf_pool->curr_size);

	for (ulint i = 0; i < hash_get_n_cells(buf_pool->zip_hash); i++) {
		buf_page_t*	bpage;

		bpage = static_cast<buf_page_t*>(
			HASH_GET_FIRST(buf_pool->zip_hash, i));

		while (bpage) {
			buf_page_t*	prev_bpage = bpage;
			ulint		fold;

			bpage = static_cast<buf_page_t*>(
				HASH_GET_NEXT(
					hash, prev_bpage));

			fold = BUF_POOL_ZIP_FOLD(
				reinterpret_cast<buf_block_t*>(
					prev_bpage));

			HASH_DELETE(buf_page_t, hash,
				buf_pool->zip_hash, fold,
				prev_bpage);

			HASH_INSERT(buf_page_t, hash,
				new_hash_table, fold,
				prev_bpage);
		}
	}

	hash_table_free(buf_pool->zip_hash);
	buf_pool->zip_hash = new_hash_table;
}

/** Resize the buffer pool based on srv_buf_pool_size from
srv_buf_pool_old_size. */
static
void
buf_pool_resize()
{
	buf_pool_t*	buf_pool;
	ulint		new_instance_size;
	bool		warning = false;

	NUMA_MEMPOLICY_INTERLEAVE_IN_SCOPE;

	ut_ad(!buf_pool_resizing);
	ut_ad(!buf_pool_withdrawing);
	ut_ad(srv_buf_pool_chunk_unit > 0);

	new_instance_size = srv_buf_pool_size / srv_buf_pool_instances;
	new_instance_size >>= srv_page_size_shift;

	buf_resize_status("Resizing buffer pool from " ULINTPF " to "
			  ULINTPF " (unit=" ULINTPF ").",
			  srv_buf_pool_old_size, srv_buf_pool_size,
			  srv_buf_pool_chunk_unit);

	/* set new limit for all buffer pool for resizing */
	for (ulint i = 0; i < srv_buf_pool_instances; i++) {
		buf_pool = buf_pool_from_array(i);
		buf_pool_mutex_enter(buf_pool);

		ut_ad(buf_pool->curr_size == buf_pool->old_size);
		ut_ad(buf_pool->n_chunks_new == buf_pool->n_chunks);
		ut_ad(UT_LIST_GET_LEN(buf_pool->withdraw) == 0);
		ut_ad(buf_pool->flush_rbt == NULL);

		buf_pool->n_chunks_new =
			(new_instance_size << srv_page_size_shift)
			/ srv_buf_pool_chunk_unit;

		buf_pool->curr_size = buf_pool->n_chunks_new * buf_pool->chunks->size;

		buf_pool_mutex_exit(buf_pool);
	}
#ifdef BTR_CUR_HASH_ADAPT
	/* disable AHI if needed */
	bool	btr_search_disabled = false;

	buf_resize_status("Disabling adaptive hash index.");

	btr_search_s_lock_all();
	if (btr_search_enabled) {
		btr_search_s_unlock_all();
		btr_search_disabled = true;
	} else {
		btr_search_s_unlock_all();
	}

	btr_search_disable();

	if (btr_search_disabled) {
		ib::info() << "disabled adaptive hash index.";
	}
#endif /* BTR_CUR_HASH_ADAPT */

	/* set withdraw target */
	for (ulint i = 0; i < srv_buf_pool_instances; i++) {
		buf_pool = buf_pool_from_array(i);
		if (buf_pool->curr_size < buf_pool->old_size) {
			ulint	withdraw_target = 0;

			const buf_chunk_t*	chunk
				= buf_pool->chunks + buf_pool->n_chunks_new;
			const buf_chunk_t*	echunk
				= buf_pool->chunks + buf_pool->n_chunks;

			while (chunk < echunk) {
				withdraw_target += chunk->size;
				++chunk;
			}

			ut_ad(buf_pool->withdraw_target == 0);
			buf_pool->withdraw_target = withdraw_target;
			buf_pool_withdrawing = true;
		}
	}

	buf_resize_status("Withdrawing blocks to be shrunken.");

	time_t		withdraw_started = time(NULL);
	ulint		message_interval = 60;
	ulint		retry_interval = 1;

withdraw_retry:
	bool	should_retry_withdraw = false;

	/* wait for the number of blocks fit to the new size (if needed)*/
	for (ulint i = 0; i < srv_buf_pool_instances; i++) {
		buf_pool = buf_pool_from_array(i);
		if (buf_pool->curr_size < buf_pool->old_size) {

			should_retry_withdraw |=
				buf_pool_withdraw_blocks(buf_pool);
		}
	}

	if (srv_shutdown_state != SRV_SHUTDOWN_NONE) {
		/* abort to resize for shutdown. */
		buf_pool_withdrawing = false;
		return;
	}

	/* abort buffer pool load */
	buf_load_abort();

	const time_t current_time = time(NULL);

	if (should_retry_withdraw
	    && difftime(current_time, withdraw_started) >= message_interval) {

		if (message_interval > 900) {
			message_interval = 1800;
		} else {
			message_interval *= 2;
		}

		lock_mutex_enter();
		mutex_enter(&trx_sys.mutex);
		bool	found = false;
		for (trx_t* trx = UT_LIST_GET_FIRST(trx_sys.trx_list);
		     trx != NULL;
		     trx = UT_LIST_GET_NEXT(trx_list, trx)) {
			if (trx->state != TRX_STATE_NOT_STARTED
			    && trx->mysql_thd != NULL
			    && withdraw_started > trx->start_time) {
				if (!found) {
					ib::warn() <<
						"The following trx might hold"
						" the blocks in buffer pool to"
					        " be withdrawn. Buffer pool"
						" resizing can complete only"
						" after all the transactions"
						" below release the blocks.";
					found = true;
				}

				lock_trx_print_wait_and_mvcc_state(
					stderr, trx, current_time);
			}
		}
		mutex_exit(&trx_sys.mutex);
		lock_mutex_exit();

		withdraw_started = current_time;
	}

	if (should_retry_withdraw) {
		ib::info() << "Will retry to withdraw " << retry_interval
			<< " seconds later.";
		os_thread_sleep(retry_interval * 1000000);

		if (retry_interval > 5) {
			retry_interval = 10;
		} else {
			retry_interval *= 2;
		}

		goto withdraw_retry;
	}

	buf_pool_withdrawing = false;

	buf_resize_status("Latching whole of buffer pool.");

#ifndef DBUG_OFF
	{
		bool	should_wait = true;

		while (should_wait) {
			should_wait = false;
			DBUG_EXECUTE_IF(
				"ib_buf_pool_resize_wait_before_resize",
				should_wait = true; os_thread_sleep(10000););
		}
	}
#endif /* !DBUG_OFF */

	if (srv_shutdown_state != SRV_SHUTDOWN_NONE) {
		return;
	}

	/* Indicate critical path */
	buf_pool_resizing = true;

	/* Acquire all buf_pool_mutex/hash_lock */
	for (ulint i = 0; i < srv_buf_pool_instances; ++i) {
		buf_pool_t*	buf_pool = buf_pool_from_array(i);

		buf_pool_mutex_enter(buf_pool);
	}
	for (ulint i = 0; i < srv_buf_pool_instances; ++i) {
		buf_pool_t*	buf_pool = buf_pool_from_array(i);

		hash_lock_x_all(buf_pool->page_hash);
	}

	buf_chunk_map_reg = UT_NEW_NOKEY(buf_pool_chunk_map_t());

	/* add/delete chunks */
	for (ulint i = 0; i < srv_buf_pool_instances; ++i) {
		buf_pool_t*	buf_pool = buf_pool_from_array(i);
		buf_chunk_t*	chunk;
		buf_chunk_t*	echunk;

		buf_resize_status("buffer pool %lu :"
			" resizing with chunks %lu to %lu.",
			i, buf_pool->n_chunks, buf_pool->n_chunks_new);

		if (buf_pool->n_chunks_new < buf_pool->n_chunks) {
			/* delete chunks */
			chunk = buf_pool->chunks
				+ buf_pool->n_chunks_new;
			echunk = buf_pool->chunks + buf_pool->n_chunks;

			ulint	sum_freed = 0;

			while (chunk < echunk) {
				buf_block_t*	block = chunk->blocks;

				/* buf_LRU_block_free_non_file_page()
				invokes MEM_NOACCESS() on any blocks
				that are in free_list. We must
				cancel the effect of that. In MemorySanitizer,
				MEM_NOACCESS() is no-op, so we must not do
				anything special for it here. */
#ifdef HAVE_valgrind
# if !__has_feature(memory_sanitizer)
				MEM_MAKE_DEFINED(chunk->mem,
						 chunk->mem_size());
# endif
#else
				MEM_MAKE_ADDRESSABLE(chunk->mem,
						     chunk->mem_size());
#endif

				for (ulint j = chunk->size;
				     j--; block++) {
					buf_block_free_mutexes(block);
				}

				buf_pool->allocator.deallocate_large_dodump(
					chunk->mem, &chunk->mem_pfx, chunk->mem_size());

				sum_freed += chunk->size;

				++chunk;
			}

			/* discard withdraw list */
			UT_LIST_INIT(buf_pool->withdraw,
				     &buf_page_t::list);
			buf_pool->withdraw_target = 0;

			ib::info() << "buffer pool " << i << " : "
				<< buf_pool->n_chunks - buf_pool->n_chunks_new
				<< " chunks (" << sum_freed
				<< " blocks) were freed.";

			buf_pool->n_chunks = buf_pool->n_chunks_new;
		}

		{
			/* reallocate buf_pool->chunks */
			const ulint	new_chunks_size
				= buf_pool->n_chunks_new * sizeof(*chunk);

			buf_chunk_t*	new_chunks
				= reinterpret_cast<buf_chunk_t*>(
					ut_zalloc_nokey_nofatal(new_chunks_size));

			DBUG_EXECUTE_IF("buf_pool_resize_chunk_null",
					ut_free(new_chunks);
					new_chunks = NULL;);

			if (new_chunks == NULL) {
				ib::error() << "buffer pool " << i
					<< " : failed to allocate"
					" the chunk array.";
				buf_pool->n_chunks_new
					= buf_pool->n_chunks;
				warning = true;
				buf_pool->chunks_old = NULL;
				for (ulint j = 0; j < buf_pool->n_chunks_new; j++) {
					buf_pool_register_chunk(&(buf_pool->chunks[j]));
				}
				goto calc_buf_pool_size;
			}

			ulint	n_chunks_copy = ut_min(buf_pool->n_chunks_new,
						       buf_pool->n_chunks);

			memcpy(new_chunks, buf_pool->chunks,
			       n_chunks_copy * sizeof(*chunk));

			for (ulint j = 0; j < n_chunks_copy; j++) {
				buf_pool_register_chunk(&new_chunks[j]);
			}

			buf_pool->chunks_old = buf_pool->chunks;
			buf_pool->chunks = new_chunks;
		}


		if (buf_pool->n_chunks_new > buf_pool->n_chunks) {
			/* add chunks */
			chunk = buf_pool->chunks + buf_pool->n_chunks;
			echunk = buf_pool->chunks
				+ buf_pool->n_chunks_new;

			ulint	sum_added = 0;
			ulint	n_chunks = buf_pool->n_chunks;

			while (chunk < echunk) {
				ulong	unit = srv_buf_pool_chunk_unit;

				if (!buf_chunk_init(buf_pool, chunk, unit)) {

					ib::error() << "buffer pool " << i
						<< " : failed to allocate"
						" new memory.";

					warning = true;

					buf_pool->n_chunks_new
						= n_chunks;

					break;
				}

				sum_added += chunk->size;

				++n_chunks;
				++chunk;
			}

			ib::info() << "buffer pool " << i << " : "
				<< buf_pool->n_chunks_new - buf_pool->n_chunks
				<< " chunks (" << sum_added
				<< " blocks) were added.";

			buf_pool->n_chunks = n_chunks;
		}
calc_buf_pool_size:

		/* recalc buf_pool->curr_size */
		ulint	new_size = 0;

		chunk = buf_pool->chunks;
		do {
			new_size += chunk->size;
		} while (++chunk < buf_pool->chunks
				   + buf_pool->n_chunks);

		buf_pool->curr_size = new_size;
		buf_pool->n_chunks_new = buf_pool->n_chunks;

		if (buf_pool->chunks_old) {
			ut_free(buf_pool->chunks_old);
			buf_pool->chunks_old = NULL;
		}
	}

	buf_pool_chunk_map_t*	chunk_map_old = buf_chunk_map_ref;
	buf_chunk_map_ref = buf_chunk_map_reg;

	/* set instance sizes */
	{
		ulint	curr_size = 0;

		for (ulint i = 0; i < srv_buf_pool_instances; i++) {
			buf_pool = buf_pool_from_array(i);

			ut_ad(UT_LIST_GET_LEN(buf_pool->withdraw) == 0);

			buf_pool->read_ahead_area =
				ut_min(BUF_READ_AHEAD_PAGES,
				       ut_2_power_up(buf_pool->curr_size /
						      BUF_READ_AHEAD_PORTION));
			buf_pool->curr_pool_size
				= buf_pool->n_chunks * srv_buf_pool_chunk_unit;
			curr_size += buf_pool->curr_pool_size;
			buf_pool->old_size = buf_pool->curr_size;
		}
		srv_buf_pool_curr_size = curr_size;
		innodb_set_buf_pool_size(buf_pool_size_align(curr_size));
	}

	const bool	new_size_too_diff
		= srv_buf_pool_base_size > srv_buf_pool_size * 2
			|| srv_buf_pool_base_size * 2 < srv_buf_pool_size;

	/* Normalize page_hash and zip_hash,
	if the new size is too different */
	if (!warning && new_size_too_diff) {

		buf_resize_status("Resizing hash tables.");

		for (ulint i = 0; i < srv_buf_pool_instances; ++i) {
			buf_pool_t*	buf_pool = buf_pool_from_array(i);

			buf_pool_resize_hash(buf_pool);

			ib::info() << "buffer pool " << i
				<< " : hash tables were resized.";
		}
	}

	/* Release all buf_pool_mutex/page_hash */
	for (ulint i = 0; i < srv_buf_pool_instances; ++i) {
		buf_pool_t*	buf_pool = buf_pool_from_array(i);

		hash_unlock_x_all(buf_pool->page_hash);
		buf_pool_mutex_exit(buf_pool);

		if (buf_pool->page_hash_old != NULL) {
			hash_table_free(buf_pool->page_hash_old);
			buf_pool->page_hash_old = NULL;
		}
	}

	UT_DELETE(chunk_map_old);

	buf_pool_resizing = false;

	/* Normalize other components, if the new size is too different */
	if (!warning && new_size_too_diff) {
		srv_buf_pool_base_size = srv_buf_pool_size;

		buf_resize_status("Resizing also other hash tables.");

		srv_lock_table_size = 5
			* (srv_buf_pool_size >> srv_page_size_shift);
		lock_sys.resize(srv_lock_table_size);
		dict_sys.resize();

		ib::info() << "Resized hash tables at lock_sys,"
#ifdef BTR_CUR_HASH_ADAPT
			" adaptive hash index,"
#endif /* BTR_CUR_HASH_ADAPT */
			" dictionary.";
	}

	/* normalize ibuf->max_size */
	ibuf_max_size_update(srv_change_buffer_max_size);

	if (srv_buf_pool_old_size != srv_buf_pool_size) {

		ib::info() << "Completed to resize buffer pool from "
			<< srv_buf_pool_old_size
			<< " to " << srv_buf_pool_size << ".";
		srv_buf_pool_old_size = srv_buf_pool_size;
	}

#ifdef BTR_CUR_HASH_ADAPT
	/* enable AHI if needed */
	if (btr_search_disabled) {
		btr_search_enable(true);
		ib::info() << "Re-enabled adaptive hash index.";
	}
#endif /* BTR_CUR_HASH_ADAPT */

	char	now[32];

	ut_sprintf_timestamp(now);
	if (!warning) {
		buf_resize_status("Completed resizing buffer pool at %s.",
			now);
	} else {
		buf_resize_status("Resizing buffer pool failed,"
			" finished resizing at %s.", now);
	}

#if defined UNIV_DEBUG || defined UNIV_BUF_DEBUG
	ut_a(buf_validate());
#endif /* UNIV_DEBUG || UNIV_BUF_DEBUG */

	return;
}

/** This is the thread for resizing buffer pool. It waits for an event and
when waked up either performs a resizing and sleeps again.
@return	this function does not return, calls os_thread_exit()
*/
extern "C"
os_thread_ret_t
DECLARE_THREAD(buf_resize_thread)(void*)
{
	my_thread_init();

	while (srv_shutdown_state == SRV_SHUTDOWN_NONE) {
		os_event_wait(srv_buf_resize_event);
		os_event_reset(srv_buf_resize_event);

		if (srv_shutdown_state != SRV_SHUTDOWN_NONE) {
			break;
		}

		buf_pool_mutex_enter_all();
		if (srv_buf_pool_old_size == srv_buf_pool_size) {
			buf_pool_mutex_exit_all();
			std::ostringstream sout;
			sout << "Size did not change (old size = new size = "
				<< srv_buf_pool_size << ". Nothing to do.";
			buf_resize_status(sout.str().c_str());

			/* nothing to do */
			continue;
		}
		buf_pool_mutex_exit_all();

		buf_pool_resize();
	}

	srv_buf_resize_thread_active = false;

	my_thread_end();
	os_thread_exit();

	OS_THREAD_DUMMY_RETURN;
}

/********************************************************************//**
Relocate a buffer control block.  Relocates the block on the LRU list
and in buf_pool->page_hash.  Does not relocate bpage->list.
The caller must take care of relocating bpage->list. */
static
void
buf_relocate(
/*=========*/
	buf_page_t*	bpage,	/*!< in/out: control block being relocated;
				buf_page_get_state(bpage) must be
				BUF_BLOCK_ZIP_DIRTY or BUF_BLOCK_ZIP_PAGE */
	buf_page_t*	dpage)	/*!< in/out: destination control block */
{
	buf_page_t*	b;
	buf_pool_t*	buf_pool = buf_pool_from_bpage(bpage);

	ut_ad(buf_pool_mutex_own(buf_pool));
	ut_ad(buf_page_hash_lock_held_x(buf_pool, bpage));
	ut_ad(mutex_own(buf_page_get_mutex(bpage)));
	ut_a(buf_page_get_io_fix(bpage) == BUF_IO_NONE);
	ut_a(bpage->buf_fix_count == 0);
	ut_ad(bpage->in_LRU_list);
	ut_ad(!bpage->in_zip_hash);
	ut_ad(bpage->in_page_hash);
	ut_ad(bpage == buf_page_hash_get_low(buf_pool, bpage->id));

	ut_ad(!buf_pool_watch_is_sentinel(buf_pool, bpage));
#ifdef UNIV_DEBUG
	switch (buf_page_get_state(bpage)) {
	case BUF_BLOCK_POOL_WATCH:
	case BUF_BLOCK_NOT_USED:
	case BUF_BLOCK_READY_FOR_USE:
	case BUF_BLOCK_FILE_PAGE:
	case BUF_BLOCK_MEMORY:
	case BUF_BLOCK_REMOVE_HASH:
		ut_error;
	case BUF_BLOCK_ZIP_DIRTY:
	case BUF_BLOCK_ZIP_PAGE:
		break;
	}
#endif /* UNIV_DEBUG */

	new (dpage) buf_page_t(*bpage);

	/* Important that we adjust the hazard pointer before
	removing bpage from LRU list. */
	buf_LRU_adjust_hp(buf_pool, bpage);

	ut_d(bpage->in_LRU_list = FALSE);
	ut_d(bpage->in_page_hash = FALSE);

	/* relocate buf_pool->LRU */
	b = UT_LIST_GET_PREV(LRU, bpage);
	UT_LIST_REMOVE(buf_pool->LRU, bpage);

	if (b != NULL) {
		UT_LIST_INSERT_AFTER(buf_pool->LRU, b, dpage);
	} else {
		UT_LIST_ADD_FIRST(buf_pool->LRU, dpage);
	}

	if (UNIV_UNLIKELY(buf_pool->LRU_old == bpage)) {
		buf_pool->LRU_old = dpage;
#ifdef UNIV_LRU_DEBUG
		/* buf_pool->LRU_old must be the first item in the LRU list
		whose "old" flag is set. */
		ut_a(buf_pool->LRU_old->old);
		ut_a(!UT_LIST_GET_PREV(LRU, buf_pool->LRU_old)
		     || !UT_LIST_GET_PREV(LRU, buf_pool->LRU_old)->old);
		ut_a(!UT_LIST_GET_NEXT(LRU, buf_pool->LRU_old)
		     || UT_LIST_GET_NEXT(LRU, buf_pool->LRU_old)->old);
	} else {
		/* Check that the "old" flag is consistent in
		the block and its neighbours. */
		buf_page_set_old(dpage, buf_page_is_old(dpage));
#endif /* UNIV_LRU_DEBUG */
	}

        ut_d(CheckInLRUList::validate(buf_pool));

	/* relocate buf_pool->page_hash */
	ulint	fold = bpage->id.fold();
	ut_ad(fold == dpage->id.fold());
	HASH_REPLACE(buf_page_t, hash, buf_pool->page_hash, fold, bpage,
		     dpage);
}

/** Hazard Pointer implementation. */

/** Set current value
@param bpage	buffer block to be set as hp */
void
HazardPointer::set(buf_page_t* bpage)
{
	ut_ad(mutex_own(m_mutex));
	ut_ad(!bpage || buf_pool_from_bpage(bpage) == m_buf_pool);
	ut_ad(!bpage || buf_page_in_file(bpage));

	m_hp = bpage;
}

/** Checks if a bpage is the hp
@param bpage    buffer block to be compared
@return true if it is hp */

bool
HazardPointer::is_hp(const buf_page_t* bpage)
{
	ut_ad(mutex_own(m_mutex));
	ut_ad(!m_hp || buf_pool_from_bpage(m_hp) == m_buf_pool);
	ut_ad(!bpage || buf_pool_from_bpage(bpage) == m_buf_pool);

	return(bpage == m_hp);
}

/** Adjust the value of hp. This happens when some other thread working
on the same list attempts to remove the hp from the list.
@param bpage	buffer block to be compared */

void
FlushHp::adjust(const buf_page_t* bpage)
{
	ut_ad(bpage != NULL);

	/** We only support reverse traversal for now. */
	if (is_hp(bpage)) {
		m_hp = UT_LIST_GET_PREV(list, m_hp);
	}

	ut_ad(!m_hp || m_hp->in_flush_list);
}

/** Adjust the value of hp. This happens when some other thread working
on the same list attempts to remove the hp from the list.
@param bpage	buffer block to be compared */

void
LRUHp::adjust(const buf_page_t* bpage)
{
	ut_ad(bpage);

	/** We only support reverse traversal for now. */
	if (is_hp(bpage)) {
		m_hp = UT_LIST_GET_PREV(LRU, m_hp);
	}

	ut_ad(!m_hp || m_hp->in_LRU_list);
}

/** Selects from where to start a scan. If we have scanned too deep into
the LRU list it resets the value to the tail of the LRU list.
@return buf_page_t from where to start scan. */

buf_page_t*
LRUItr::start()
{
	ut_ad(mutex_own(m_mutex));

	if (!m_hp || m_hp->old) {
		m_hp = UT_LIST_GET_LAST(m_buf_pool->LRU);
	}

	return(m_hp);
}

/** Determine if a block is a sentinel for a buffer pool watch.
@param[in]	buf_pool	buffer pool instance
@param[in]	bpage		block
@return TRUE if a sentinel for a buffer pool watch, FALSE if not */
ibool
buf_pool_watch_is_sentinel(
	const buf_pool_t*	buf_pool,
	const buf_page_t*	bpage)
{
	/* We must also own the appropriate hash lock. */
	ut_ad(buf_page_hash_lock_held_s_or_x(buf_pool, bpage));
	ut_ad(buf_page_in_file(bpage));

	if (bpage < &buf_pool->watch[0]
	    || bpage >= &buf_pool->watch[BUF_POOL_WATCH_SIZE]) {

		ut_ad(buf_page_get_state(bpage) != BUF_BLOCK_ZIP_PAGE
		      || bpage->zip.data != NULL);

		return(FALSE);
	}

	ut_ad(buf_page_get_state(bpage) == BUF_BLOCK_ZIP_PAGE);
	ut_ad(!bpage->in_zip_hash);
	ut_ad(bpage->in_page_hash);
	ut_ad(bpage->zip.data == NULL);
	return(TRUE);
}

/** Add watch for the given page to be read in. Caller must have
appropriate hash_lock for the bpage. This function may release the
hash_lock and reacquire it.
@param[in]	page_id		page id
@param[in,out]	hash_lock	hash_lock currently latched
@return NULL if watch set, block if the page is in the buffer pool */
static
buf_page_t*
buf_pool_watch_set(
	const page_id_t		page_id,
	rw_lock_t**		hash_lock)
{
	buf_page_t*	bpage;
	ulint		i;
	buf_pool_t*	buf_pool = buf_pool_get(page_id);

	ut_ad(*hash_lock == buf_page_hash_lock_get(buf_pool, page_id));

	ut_ad(rw_lock_own(*hash_lock, RW_LOCK_X));

	bpage = buf_page_hash_get_low(buf_pool, page_id);

	if (bpage != NULL) {
page_found:
		if (!buf_pool_watch_is_sentinel(buf_pool, bpage)) {
			/* The page was loaded meanwhile. */
			return(bpage);
		}

		/* Add to an existing watch. */
		bpage->fix();
		return(NULL);
	}

	/* From this point this function becomes fairly heavy in terms
	of latching. We acquire the buf_pool mutex as well as all the
	hash_locks. buf_pool mutex is needed because any changes to
	the page_hash must be covered by it and hash_locks are needed
	because we don't want to read any stale information in
	buf_pool->watch[]. However, it is not in the critical code path
	as this function will be called only by the purge thread. */

	/* To obey latching order first release the hash_lock. */
	rw_lock_x_unlock(*hash_lock);

	buf_pool_mutex_enter(buf_pool);
	hash_lock_x_all(buf_pool->page_hash);

	/* If not own buf_pool_mutex, page_hash can be changed. */
	*hash_lock = buf_page_hash_lock_get(buf_pool, page_id);

	/* We have to recheck that the page
	was not loaded or a watch set by some other
	purge thread. This is because of the small
	time window between when we release the
	hash_lock to acquire buf_pool mutex above. */

	bpage = buf_page_hash_get_low(buf_pool, page_id);
	if (UNIV_LIKELY_NULL(bpage)) {
		buf_pool_mutex_exit(buf_pool);
		hash_unlock_x_all_but(buf_pool->page_hash, *hash_lock);
		goto page_found;
	}

	/* The maximum number of purge threads should never exceed
	BUF_POOL_WATCH_SIZE. So there is no way for purge thread
	instance to hold a watch when setting another watch. */
	for (i = 0; i < BUF_POOL_WATCH_SIZE; i++) {
		bpage = &buf_pool->watch[i];

		ut_ad(bpage->access_time == 0);
		ut_ad(bpage->newest_modification == 0);
		ut_ad(bpage->oldest_modification == 0);
		ut_ad(bpage->zip.data == NULL);
		ut_ad(!bpage->in_zip_hash);

		switch (bpage->state) {
		case BUF_BLOCK_POOL_WATCH:
			ut_ad(!bpage->in_page_hash);
			ut_ad(bpage->buf_fix_count == 0);

			/* bpage is pointing to buf_pool->watch[],
			which is protected by buf_pool->mutex.
			Normally, buf_page_t objects are protected by
			buf_block_t::mutex or buf_pool->zip_mutex or both. */

			bpage->state = BUF_BLOCK_ZIP_PAGE;
			bpage->id = page_id;
			bpage->buf_fix_count = 1;

			ut_d(bpage->in_page_hash = TRUE);
			HASH_INSERT(buf_page_t, hash, buf_pool->page_hash,
				    page_id.fold(), bpage);

			buf_pool_mutex_exit(buf_pool);
			/* Once the sentinel is in the page_hash we can
			safely release all locks except just the
			relevant hash_lock */
			hash_unlock_x_all_but(buf_pool->page_hash,
						*hash_lock);

			return(NULL);
		case BUF_BLOCK_ZIP_PAGE:
			ut_ad(bpage->in_page_hash);
			ut_ad(bpage->buf_fix_count > 0);
			break;
		default:
			ut_error;
		}
	}

	/* Allocation failed.  Either the maximum number of purge
	threads should never exceed BUF_POOL_WATCH_SIZE, or this code
	should be modified to return a special non-NULL value and the
	caller should purge the record directly. */
	ut_error;

	/* Fix compiler warning */
	return(NULL);
}

/** Remove the sentinel block for the watch before replacing it with a
real block. buf_page_watch_clear() or buf_page_watch_occurred() will notice
that the block has been replaced with the real block.
@param[in,out]	buf_pool	buffer pool instance
@param[in,out]	watch		sentinel for watch
@return reference count, to be added to the replacement block */
static
void
buf_pool_watch_remove(
	buf_pool_t*	buf_pool,
	buf_page_t*	watch)
{
#ifdef UNIV_DEBUG
	/* We must also own the appropriate hash_bucket mutex. */
	rw_lock_t* hash_lock = buf_page_hash_lock_get(buf_pool, watch->id);
	ut_ad(rw_lock_own(hash_lock, RW_LOCK_X));
#endif /* UNIV_DEBUG */

	ut_ad(buf_pool_mutex_own(buf_pool));

	HASH_DELETE(buf_page_t, hash, buf_pool->page_hash, watch->id.fold(),
		    watch);
	ut_d(watch->in_page_hash = FALSE);
	watch->buf_fix_count = 0;
	watch->state = BUF_BLOCK_POOL_WATCH;
}

/** Stop watching if the page has been read in.
buf_pool_watch_set(same_page_id) must have returned NULL before.
@param[in]	page_id	page id */
void buf_pool_watch_unset(const page_id_t page_id)
{
	buf_page_t*	bpage;
	buf_pool_t*	buf_pool = buf_pool_get(page_id);

	/* We only need to have buf_pool mutex in case where we end
	up calling buf_pool_watch_remove but to obey latching order
	we acquire it here before acquiring hash_lock. This should
	not cause too much grief as this function is only ever
	called from the purge thread. */
	buf_pool_mutex_enter(buf_pool);

	rw_lock_t*	hash_lock = buf_page_hash_lock_get(buf_pool, page_id);
	rw_lock_x_lock(hash_lock);

	/* The page must exist because buf_pool_watch_set()
	increments buf_fix_count. */
	bpage = buf_page_hash_get_low(buf_pool, page_id);

	if (bpage->unfix() == 0
	    && buf_pool_watch_is_sentinel(buf_pool, bpage)) {
		buf_pool_watch_remove(buf_pool, bpage);
	}

	buf_pool_mutex_exit(buf_pool);
	rw_lock_x_unlock(hash_lock);
}

/** Check if the page has been read in.
This may only be called after buf_pool_watch_set(same_page_id)
has returned NULL and before invoking buf_pool_watch_unset(same_page_id).
@param[in]	page_id	page id
@return false if the given page was not read in, true if it was */
bool buf_pool_watch_occurred(const page_id_t page_id)
{
	bool		ret;
	buf_page_t*	bpage;
	buf_pool_t*	buf_pool = buf_pool_get(page_id);
	rw_lock_t*	hash_lock = buf_page_hash_lock_get(buf_pool, page_id);

	rw_lock_s_lock(hash_lock);

	/* If not own buf_pool_mutex, page_hash can be changed. */
	hash_lock = buf_page_hash_lock_s_confirm(hash_lock, buf_pool, page_id);

	/* The page must exist because buf_pool_watch_set()
	increments buf_fix_count. */
	bpage = buf_page_hash_get_low(buf_pool, page_id);

	ret = !buf_pool_watch_is_sentinel(buf_pool, bpage);
	rw_lock_s_unlock(hash_lock);

	return(ret);
}

/********************************************************************//**
Moves a page to the start of the buffer pool LRU list. This high-level
function can be used to prevent an important page from slipping out of
the buffer pool. */
void
buf_page_make_young(
/*================*/
	buf_page_t*	bpage)	/*!< in: buffer block of a file page */
{
	buf_pool_t*	buf_pool = buf_pool_from_bpage(bpage);

	buf_pool_mutex_enter(buf_pool);

	ut_a(buf_page_in_file(bpage));

	buf_LRU_make_block_young(bpage);

	buf_pool_mutex_exit(buf_pool);
}

/********************************************************************//**
Moves a page to the start of the buffer pool LRU list if it is too old.
This high-level function can be used to prevent an important page from
slipping out of the buffer pool. */
static
void
buf_page_make_young_if_needed(
/*==========================*/
	buf_page_t*	bpage)		/*!< in/out: buffer block of a
					file page */
{
#ifdef UNIV_DEBUG
	buf_pool_t*	buf_pool = buf_pool_from_bpage(bpage);
	ut_ad(!buf_pool_mutex_own(buf_pool));
#endif /* UNIV_DEBUG */
	ut_a(buf_page_in_file(bpage));

	if (buf_page_peek_if_too_old(bpage)) {
		buf_page_make_young(bpage);
	}
}

#ifdef UNIV_DEBUG

/** Sets file_page_was_freed TRUE if the page is found in the buffer pool.
This function should be called when we free a file page and want the
debug version to check that it is not accessed any more unless
reallocated.
@param[in]	page_id	page id
@return control block if found in page hash table, otherwise NULL */
buf_page_t* buf_page_set_file_page_was_freed(const page_id_t page_id)
{
	buf_page_t*	bpage;
	buf_pool_t*	buf_pool = buf_pool_get(page_id);
	rw_lock_t*	hash_lock;

	bpage = buf_page_hash_get_s_locked(buf_pool, page_id, &hash_lock);

	if (bpage) {
		BPageMutex*	block_mutex = buf_page_get_mutex(bpage);
		ut_ad(!buf_pool_watch_is_sentinel(buf_pool, bpage));
		mutex_enter(block_mutex);
		rw_lock_s_unlock(hash_lock);
		/* bpage->file_page_was_freed can already hold
		when this code is invoked from dict_drop_index_tree() */
		bpage->file_page_was_freed = TRUE;
		mutex_exit(block_mutex);
	}

	return(bpage);
}

/** Sets file_page_was_freed FALSE if the page is found in the buffer pool.
This function should be called when we free a file page and want the
debug version to check that it is not accessed any more unless
reallocated.
@param[in]	page_id	page id
@return control block if found in page hash table, otherwise NULL */
buf_page_t* buf_page_reset_file_page_was_freed(const page_id_t page_id)
{
	buf_page_t*	bpage;
	buf_pool_t*	buf_pool = buf_pool_get(page_id);
	rw_lock_t*	hash_lock;

	bpage = buf_page_hash_get_s_locked(buf_pool, page_id, &hash_lock);
	if (bpage) {
		BPageMutex*	block_mutex = buf_page_get_mutex(bpage);
		ut_ad(!buf_pool_watch_is_sentinel(buf_pool, bpage));
		mutex_enter(block_mutex);
		rw_lock_s_unlock(hash_lock);
		bpage->file_page_was_freed = FALSE;
		mutex_exit(block_mutex);
	}

	return(bpage);
}
#endif /* UNIV_DEBUG */

/** Attempts to discard the uncompressed frame of a compressed page.
The caller should not be holding any mutexes when this function is called.
@param[in]	page_id	page id */
static void buf_block_try_discard_uncompressed(const page_id_t page_id)
{
	buf_page_t*	bpage;
	buf_pool_t*	buf_pool = buf_pool_get(page_id);

	/* Since we need to acquire buf_pool mutex to discard
	the uncompressed frame and because page_hash mutex resides
	below buf_pool mutex in sync ordering therefore we must
	first release the page_hash mutex. This means that the
	block in question can move out of page_hash. Therefore
	we need to check again if the block is still in page_hash. */
	buf_pool_mutex_enter(buf_pool);

	bpage = buf_page_hash_get(buf_pool, page_id);

	if (bpage) {
		buf_LRU_free_page(bpage, false);
	}

	buf_pool_mutex_exit(buf_pool);
}

/** Get read access to a compressed page (usually of type
FIL_PAGE_TYPE_ZBLOB or FIL_PAGE_TYPE_ZBLOB2).
The page must be released with buf_page_release_zip().
NOTE: the page is not protected by any latch.  Mutual exclusion has to
be implemented at a higher level.  In other words, all possible
accesses to a given page through this function must be protected by
the same set of mutexes or latches.
@param[in]	page_id		page id
@param[in]	zip_size	ROW_FORMAT=COMPRESSED page size
@return pointer to the block */
buf_page_t* buf_page_get_zip(const page_id_t page_id, ulint zip_size)
{
	buf_page_t*	bpage;
	BPageMutex*	block_mutex;
	rw_lock_t*	hash_lock;
	ibool		discard_attempted = FALSE;
	ibool		must_read;
	buf_pool_t*	buf_pool = buf_pool_get(page_id);

	ut_ad(zip_size);
	ut_ad(ut_is_2pow(zip_size));
	buf_pool->stat.n_page_gets++;

	for (;;) {
lookup:

		/* The following call will also grab the page_hash
		mutex if the page is found. */
		bpage = buf_page_hash_get_s_locked(buf_pool, page_id,
						   &hash_lock);
		if (bpage) {
			ut_ad(!buf_pool_watch_is_sentinel(buf_pool, bpage));
			break;
		}

		/* Page not in buf_pool: needs to be read from file */

		ut_ad(!hash_lock);
		dberr_t err = buf_read_page(page_id, zip_size);

		if (UNIV_UNLIKELY(err != DB_SUCCESS)) {
			ib::error() << "Reading compressed page " << page_id
				<< " failed with error: " << err;

			goto err_exit;
		}

#if defined UNIV_DEBUG || defined UNIV_BUF_DEBUG
		ut_a(++buf_dbg_counter % 5771 || buf_validate());
#endif /* UNIV_DEBUG || UNIV_BUF_DEBUG */
	}

	ut_ad(buf_page_hash_lock_held_s(buf_pool, bpage));

	if (!bpage->zip.data) {
		/* There is no compressed page. */
err_exit:
		rw_lock_s_unlock(hash_lock);
		return(NULL);
	}

	ut_ad(!buf_pool_watch_is_sentinel(buf_pool, bpage));

	switch (buf_page_get_state(bpage)) {
	case BUF_BLOCK_ZIP_PAGE:
	case BUF_BLOCK_ZIP_DIRTY:
		bpage->fix();
		block_mutex = &buf_pool->zip_mutex;
		goto got_block;
	case BUF_BLOCK_FILE_PAGE:
		/* Discard the uncompressed page frame if possible. */
		if (!discard_attempted) {
			rw_lock_s_unlock(hash_lock);
			buf_block_try_discard_uncompressed(page_id);
			discard_attempted = TRUE;
			goto lookup;
		}

		buf_block_buf_fix_inc((buf_block_t*) bpage,
				      __FILE__, __LINE__);

		block_mutex = &((buf_block_t*) bpage)->mutex;
		goto got_block;
	default:
		break;
	}

	ut_error;
	goto err_exit;

got_block:
	mutex_enter(block_mutex);
	must_read = buf_page_get_io_fix(bpage) == BUF_IO_READ;

	rw_lock_s_unlock(hash_lock);

	ut_ad(!bpage->file_page_was_freed);

	buf_page_set_accessed(bpage);

	mutex_exit(block_mutex);

	buf_page_make_young_if_needed(bpage);

#if defined UNIV_DEBUG || defined UNIV_BUF_DEBUG
	ut_a(++buf_dbg_counter % 5771 || buf_validate());
	ut_a(bpage->buf_fix_count > 0);
	ut_a(buf_page_in_file(bpage));
#endif /* UNIV_DEBUG || UNIV_BUF_DEBUG */

	if (must_read) {
		/* Let us wait until the read operation
		completes */

		for (;;) {
			enum buf_io_fix	io_fix;

			mutex_enter(block_mutex);
			io_fix = buf_page_get_io_fix(bpage);
			mutex_exit(block_mutex);

			if (io_fix == BUF_IO_READ) {

				os_thread_sleep(WAIT_FOR_READ);
			} else {
				break;
			}
		}
	}

	return(bpage);
}

/********************************************************************//**
Initialize some fields of a control block. */
UNIV_INLINE
void
buf_block_init_low(
/*===============*/
	buf_block_t*	block)	/*!< in: block to init */
{
#ifdef BTR_CUR_HASH_ADAPT
	/* No adaptive hash index entries may point to a previously
	unused (and now freshly allocated) block. */
	assert_block_ahi_empty_on_init(block);
	block->index		= NULL;

	block->n_hash_helps	= 0;
	block->n_fields		= 1;
	block->n_bytes		= 0;
	block->left_side	= TRUE;
#endif /* BTR_CUR_HASH_ADAPT */
}

/********************************************************************//**
Decompress a block.
@return TRUE if successful */
ibool
buf_zip_decompress(
/*===============*/
	buf_block_t*	block,	/*!< in/out: block */
	ibool		check)	/*!< in: TRUE=verify the page checksum */
{
	const byte*	frame = block->page.zip.data;
	ulint		size = page_zip_get_size(&block->page.zip);
	/* The tablespace will not be found if this function is called
	during IMPORT. */
	fil_space_t* space = fil_space_acquire_for_io(block->page.id.space());
	const unsigned key_version = mach_read_from_4(
		frame + FIL_PAGE_FILE_FLUSH_LSN_OR_KEY_VERSION);
	fil_space_crypt_t* crypt_data = space ? space->crypt_data : NULL;
	const bool encrypted = crypt_data
		&& crypt_data->type != CRYPT_SCHEME_UNENCRYPTED
		&& (!crypt_data->is_default_encryption()
		    || srv_encrypt_tables);

	ut_ad(block->zip_size());
	ut_a(block->page.id.space() != 0);

	if (UNIV_UNLIKELY(check && !page_zip_verify_checksum(frame, size))) {

		ib::error() << "Compressed page checksum mismatch for "
			<< (space ? space->chain.start->name : "")
			<< block->page.id << ": stored: "
			<< mach_read_from_4(frame + FIL_PAGE_SPACE_OR_CHKSUM)
			<< ", crc32: "
			<< page_zip_calc_checksum(
				frame, size, SRV_CHECKSUM_ALGORITHM_CRC32)
			<< " innodb: "
			<< page_zip_calc_checksum(
				frame, size, SRV_CHECKSUM_ALGORITHM_INNODB)
			<< ", none: "
			<< page_zip_calc_checksum(
				frame, size, SRV_CHECKSUM_ALGORITHM_NONE)
			<< " (algorithm: " << srv_checksum_algorithm << ")";
		goto err_exit;
	}

	switch (fil_page_get_type(frame)) {
	case FIL_PAGE_INDEX:
	case FIL_PAGE_RTREE:
		if (page_zip_decompress(&block->page.zip,
					block->frame, TRUE)) {
			if (space) {
				space->release_for_io();
			}
			return(TRUE);
		}

		ib::error() << "Unable to decompress "
			<< (space ? space->chain.start->name : "")
			<< block->page.id;
		goto err_exit;
	case FIL_PAGE_TYPE_ALLOCATED:
	case FIL_PAGE_INODE:
	case FIL_PAGE_IBUF_BITMAP:
	case FIL_PAGE_TYPE_FSP_HDR:
	case FIL_PAGE_TYPE_XDES:
	case FIL_PAGE_TYPE_ZBLOB:
	case FIL_PAGE_TYPE_ZBLOB2:
		/* Copy to uncompressed storage. */
		memcpy(block->frame, frame, block->zip_size());
		if (space) {
			space->release_for_io();
		}

		return(TRUE);
	}

	ib::error() << "Unknown compressed page type "
		<< fil_page_get_type(frame)
		<< " in " << (space ? space->chain.start->name : "")
		<< block->page.id;

err_exit:
	if (encrypted) {
		ib::info() << "Row compressed page could be encrypted"
			" with key_version " << key_version;
	}

	if (space) {
		if (encrypted) {
			dict_set_encrypted_by_space(space);
		} else {
			dict_set_corrupted_by_space(space);
		}

		space->release_for_io();
	}

	return(FALSE);
}

#ifdef BTR_CUR_HASH_ADAPT
/** Get a buffer block from an adaptive hash index pointer.
This function does not return if the block is not identified.
@param[in]	ptr	pointer to within a page frame
@return pointer to block, never NULL */
buf_block_t*
buf_block_from_ahi(const byte* ptr)
{
	buf_pool_chunk_map_t::iterator it;

	buf_pool_chunk_map_t*	chunk_map = buf_chunk_map_ref;
	ut_ad(buf_chunk_map_ref == buf_chunk_map_reg);
	ut_ad(!buf_pool_resizing);

	buf_chunk_t*	chunk;
	it = chunk_map->upper_bound(ptr);

	ut_a(it != chunk_map->begin());

	if (it == chunk_map->end()) {
		chunk = chunk_map->rbegin()->second;
	} else {
		chunk = (--it)->second;
	}

	ulint		offs = ulint(ptr - chunk->blocks->frame);

	offs >>= srv_page_size_shift;

	ut_a(offs < chunk->size);

	buf_block_t*	block = &chunk->blocks[offs];

	/* The function buf_chunk_init() invokes buf_block_init() so that
	block[n].frame == block->frame + n * srv_page_size.  Check it. */
	ut_ad(block->frame == page_align(ptr));
	/* Read the state of the block without holding a mutex.
	A state transition from BUF_BLOCK_FILE_PAGE to
	BUF_BLOCK_REMOVE_HASH is possible during this execution. */
	ut_d(const buf_page_state state = buf_block_get_state(block));
	ut_ad(state == BUF_BLOCK_FILE_PAGE || state == BUF_BLOCK_REMOVE_HASH);
	return(block);
}
#endif /* BTR_CUR_HASH_ADAPT */

/********************************************************************//**
Find out if a pointer belongs to a buf_block_t. It can be a pointer to
the buf_block_t itself or a member of it. This functions checks one of
the buffer pool instances.
@return TRUE if ptr belongs to a buf_block_t struct */
static
ibool
buf_pointer_is_block_field_instance(
/*================================*/
	buf_pool_t*	buf_pool,	/*!< in: buffer pool instance */
	const void*	ptr)		/*!< in: pointer not dereferenced */
{
	const buf_chunk_t*		chunk	= buf_pool->chunks;
	const buf_chunk_t* const	echunk	= chunk + ut_min(
		buf_pool->n_chunks, buf_pool->n_chunks_new);

	/* TODO: protect buf_pool->chunks with a mutex (the older pointer will
	currently remain while during buf_pool_resize()) */
	while (chunk < echunk) {
		if (ptr >= (void*) chunk->blocks
		    && ptr < (void*) (chunk->blocks + chunk->size)) {

			return(TRUE);
		}

		chunk++;
	}

	return(FALSE);
}

/********************************************************************//**
Find out if a pointer belongs to a buf_block_t. It can be a pointer to
the buf_block_t itself or a member of it
@return TRUE if ptr belongs to a buf_block_t struct */
ibool
buf_pointer_is_block_field(
/*=======================*/
	const void*	ptr)	/*!< in: pointer not dereferenced */
{
	ulint	i;

	for (i = 0; i < srv_buf_pool_instances; i++) {
		ibool	found;

		found = buf_pointer_is_block_field_instance(
			buf_pool_from_array(i), ptr);
		if (found) {
			return(TRUE);
		}
	}

	return(FALSE);
}

/********************************************************************//**
Find out if a buffer block was created by buf_chunk_init().
@return TRUE if "block" has been added to buf_pool->free by buf_chunk_init() */
static
ibool
buf_block_is_uncompressed(
/*======================*/
	buf_pool_t*		buf_pool,	/*!< in: buffer pool instance */
	const buf_block_t*	block)		/*!< in: pointer to block,
						not dereferenced */
{
	if ((((ulint) block) % sizeof *block) != 0) {
		/* The pointer should be aligned. */
		return(FALSE);
	}

	return(buf_pointer_is_block_field_instance(buf_pool, (void*) block));
}

#if defined UNIV_DEBUG || defined UNIV_IBUF_DEBUG
/********************************************************************//**
Return true if probe is enabled.
@return true if probe enabled. */
static
bool
buf_debug_execute_is_force_flush()
/*==============================*/
{
	DBUG_EXECUTE_IF("ib_buf_force_flush", return(true); );

	/* This is used during queisce testing, we want to ensure maximum
	buffering by the change buffer. */

	if (srv_ibuf_disable_background_merge) {
		return(true);
	}

	return(false);
}
#endif /* UNIV_DEBUG || UNIV_IBUF_DEBUG */

/** Wait for the block to be read in.
@param[in]	block	The block to check */
static
void
buf_wait_for_read(
	buf_block_t*	block)
{
	/* Note:

	We are using the block->lock to check for IO state (and a dirty read).
	We set the IO_READ state under the protection of the hash_lock
	(and block->mutex). This is safe because another thread can only
	access the block (and check for IO state) after the block has been
	added to the page hashtable. */

	if (buf_block_get_io_fix(block) == BUF_IO_READ) {

		/* Wait until the read operation completes */

		BPageMutex*	mutex = buf_page_get_mutex(&block->page);

		for (;;) {
			buf_io_fix	io_fix;

			mutex_enter(mutex);

			io_fix = buf_block_get_io_fix(block);

			mutex_exit(mutex);

			if (io_fix == BUF_IO_READ) {
				/* Wait by temporaly s-latch */
				rw_lock_s_lock(&block->lock);
				rw_lock_s_unlock(&block->lock);
			} else {
				break;
			}
		}
	}
}

#ifdef BTR_CUR_HASH_ADAPT
/** If a stale adaptive hash index exists on the block, drop it.
Multiple executions of btr_search_drop_page_hash_index() on the
same block must be prevented by exclusive page latch. */
ATTRIBUTE_COLD
static void buf_defer_drop_ahi(buf_block_t *block, mtr_memo_type_t fix_type)
{
  switch (fix_type) {
  case MTR_MEMO_BUF_FIX:
    /* We do not drop the adaptive hash index, because safely doing
    so would require acquiring block->lock, and that is not safe
    to acquire in some RW_NO_LATCH access paths. Those code paths
    should have no business accessing the adaptive hash index anyway. */
    break;
  case MTR_MEMO_PAGE_S_FIX:
    /* Temporarily release our S-latch. */
    rw_lock_s_unlock(&block->lock);
    rw_lock_x_lock(&block->lock);
    if (dict_index_t *index= block->index)
      if (index->freed())
        btr_search_drop_page_hash_index(block);
    rw_lock_x_unlock(&block->lock);
    rw_lock_s_lock(&block->lock);
    break;
  case MTR_MEMO_PAGE_SX_FIX:
    rw_lock_sx_unlock(&block->lock);
    rw_lock_x_lock(&block->lock);
    if (dict_index_t *index= block->index)
      if (index->freed())
        btr_search_drop_page_hash_index(block);
    rw_lock_x_unlock(&block->lock);
    rw_lock_sx_lock(&block->lock);
    break;
  default:
    ut_ad(fix_type == MTR_MEMO_PAGE_X_FIX);
    btr_search_drop_page_hash_index(block);
  }
}
#endif /* BTR_CUR_HASH_ADAPT */

/** Lock the page with the given latch type.
@param[in,out]	block		block to be locked
@param[in]	rw_latch	RW_S_LATCH, RW_X_LATCH, RW_NO_LATCH
@param[in]	mtr		mini-transaction
@param[in]	file		file name
@param[in]	line		line where called
@return pointer to locked block */
static buf_block_t* buf_page_mtr_lock(buf_block_t *block,
                                      ulint rw_latch,
                                      mtr_t* mtr,
                                      const char *file,
                                      unsigned line)
{
  mtr_memo_type_t fix_type;
  switch (rw_latch)
  {
  case RW_NO_LATCH:
    fix_type= MTR_MEMO_BUF_FIX;
    goto done;
  case RW_S_LATCH:
    rw_lock_s_lock_inline(&block->lock, 0, file, line);
    fix_type= MTR_MEMO_PAGE_S_FIX;
    break;
  case RW_SX_LATCH:
    rw_lock_sx_lock_inline(&block->lock, 0, file, line);
    fix_type= MTR_MEMO_PAGE_SX_FIX;
    break;
  default:
    ut_ad(rw_latch == RW_X_LATCH);
    rw_lock_x_lock_inline(&block->lock, 0, file, line);
    fix_type= MTR_MEMO_PAGE_X_FIX;
    break;
  }

#ifdef BTR_CUR_HASH_ADAPT
  {
    dict_index_t *index= block->index;
    if (index && index->freed())
      buf_defer_drop_ahi(block, fix_type);
  }
#endif /* BTR_CUR_HASH_ADAPT */

done:
  mtr_memo_push(mtr, block, fix_type);
  return block;
}

/** This is the low level function used to get access to a database page.
@param[in]	page_id		page id
@param[in]	zip_size	ROW_FORMAT=COMPRESSED page size, or 0
@param[in]	rw_latch	RW_S_LATCH, RW_X_LATCH, RW_NO_LATCH
@param[in]	guess		guessed block or NULL
@param[in]	mode		BUF_GET, BUF_GET_IF_IN_POOL,
BUF_PEEK_IF_IN_POOL, BUF_GET_NO_LATCH, or BUF_GET_IF_IN_POOL_OR_WATCH
@param[in]	file		file name
@param[in]	line		line where called
@param[in]	mtr		mini-transaction
@param[out]	err		DB_SUCCESS or error code
@return pointer to the block or NULL */
buf_block_t*
buf_page_get_low(
	const page_id_t		page_id,
	ulint			zip_size,
	ulint			rw_latch,
	buf_block_t*		guess,
	ulint			mode,
	const char*		file,
	unsigned		line,
	mtr_t*			mtr,
	dberr_t*		err)
{
	buf_block_t*	block;
	unsigned	access_time;
	rw_lock_t*	hash_lock;
	buf_block_t*	fix_block;
	ulint		retries = 0;
	buf_pool_t*	buf_pool = buf_pool_get(page_id);

	ut_ad((mtr == NULL) == (mode == BUF_EVICT_IF_IN_POOL));
	ut_ad(!mtr || mtr->is_active());
	ut_ad((rw_latch == RW_S_LATCH)
	      || (rw_latch == RW_X_LATCH)
	      || (rw_latch == RW_SX_LATCH)
	      || (rw_latch == RW_NO_LATCH));

	if (err) {
		*err = DB_SUCCESS;
	}

#ifdef UNIV_DEBUG
	switch (mode) {
	case BUF_EVICT_IF_IN_POOL:
		/* After DISCARD TABLESPACE, the tablespace would not exist,
		but in IMPORT TABLESPACE, PageConverter::operator() must
		replace any old pages, which were not evicted during DISCARD.
		Skip the assertion on space_page_size. */
		break;
	case BUF_PEEK_IF_IN_POOL:
	case BUF_GET_IF_IN_POOL:
		/* The caller may pass a dummy page size,
		because it does not really matter. */
		break;
	default:
		ut_error;
	case BUF_GET_NO_LATCH:
		ut_ad(rw_latch == RW_NO_LATCH);
		/* fall through */
	case BUF_GET:
	case BUF_GET_IF_IN_POOL_OR_WATCH:
	case BUF_GET_POSSIBLY_FREED:
		fil_space_t* s = fil_space_acquire_for_io(page_id.space());
		ut_ad(s);
		ut_ad(s->zip_size() == zip_size);
		s->release_for_io();
	}
#endif /* UNIV_DEBUG */

	ut_ad(!mtr || !ibuf_inside(mtr)
	      || ibuf_page_low(page_id, zip_size, FALSE, file, line, NULL));

	buf_pool->stat.n_page_gets++;
	hash_lock = buf_page_hash_lock_get(buf_pool, page_id);
loop:
	block = guess;

	rw_lock_s_lock(hash_lock);

	/* If not own buf_pool_mutex, page_hash can be changed. */
	hash_lock = buf_page_hash_lock_s_confirm(hash_lock, buf_pool, page_id);

	if (block != NULL) {

		/* If the guess is a compressed page descriptor that
		has been allocated by buf_page_alloc_descriptor(),
		it may have been freed by buf_relocate(). */

		if (!buf_block_is_uncompressed(buf_pool, block)
		    || page_id != block->page.id
		    || buf_block_get_state(block) != BUF_BLOCK_FILE_PAGE) {

			/* Our guess was bogus or things have changed
			since. */
			block = guess = NULL;
		} else {
			ut_ad(!block->page.in_zip_hash);
		}
	}

	if (block == NULL) {
		block = (buf_block_t*) buf_page_hash_get_low(buf_pool, page_id);
	}

	if (!block || buf_pool_watch_is_sentinel(buf_pool, &block->page)) {
		rw_lock_s_unlock(hash_lock);
		block = NULL;
	}

	if (block == NULL) {

		/* Page not in buf_pool: needs to be read from file */

		if (mode == BUF_GET_IF_IN_POOL_OR_WATCH) {
			rw_lock_x_lock(hash_lock);

			/* If not own buf_pool_mutex,
			page_hash can be changed. */
			hash_lock = buf_page_hash_lock_x_confirm(
				hash_lock, buf_pool, page_id);

			block = (buf_block_t*) buf_pool_watch_set(
				page_id, &hash_lock);

			if (block) {
				/* We can release hash_lock after we
				increment the fix count to make
				sure that no state change takes place. */
				fix_block = block;

				if (fsp_is_system_temporary(page_id.space())) {
					/* For temporary tablespace,
					the mutex is being used for
					synchronization between user
					thread and flush thread,
					instead of block->lock. See
					buf_flush_page() for the flush
					thread counterpart. */

					BPageMutex*	fix_mutex
						= buf_page_get_mutex(
							&fix_block->page);
					mutex_enter(fix_mutex);
					fix_block->fix();
					mutex_exit(fix_mutex);
				} else {
					fix_block->fix();
				}

				/* Now safe to release page_hash mutex */
				rw_lock_x_unlock(hash_lock);
				goto got_block;
			}

			rw_lock_x_unlock(hash_lock);
		}

		switch (mode) {
		case BUF_GET_IF_IN_POOL:
		case BUF_GET_IF_IN_POOL_OR_WATCH:
		case BUF_PEEK_IF_IN_POOL:
		case BUF_EVICT_IF_IN_POOL:
			ut_ad(!rw_lock_own_flagged(
				      hash_lock,
				      RW_LOCK_FLAG_X | RW_LOCK_FLAG_S));
			return(NULL);
		}

		/* The call path is buf_read_page() ->
		buf_read_page_low() (fil_io()) ->
		buf_page_io_complete() ->
		buf_decrypt_after_read(). Here fil_space_t* is used
		and we decrypt -> buf_page_check_corrupt() where page
		checksums are compared. Decryption, decompression as
		well as error handling takes place at a lower level.
		Here we only need to know whether the page really is
		corrupted, or if an encrypted page with a valid
		checksum cannot be decypted. */

		dberr_t local_err = buf_read_page(page_id, zip_size);

		if (local_err == DB_SUCCESS) {
			buf_read_ahead_random(page_id, zip_size,
					      ibuf_inside(mtr));

			retries = 0;
		} else if (mode == BUF_GET_POSSIBLY_FREED) {
			if (err) {
				*err = local_err;
			}
			return NULL;
		} else if (retries < BUF_PAGE_READ_MAX_RETRIES) {
			++retries;

			DBUG_EXECUTE_IF(
				"innodb_page_corruption_retries",
				retries = BUF_PAGE_READ_MAX_RETRIES;
			);
		} else {
			if (err) {
				*err = local_err;
			}

			/* Pages whose encryption key is unavailable or used
			key, encryption algorithm or encryption method is
			incorrect are marked as encrypted in
			buf_page_check_corrupt(). Unencrypted page could be
			corrupted in a way where the key_id field is
			nonzero. There is no checksum on field
			FIL_PAGE_FILE_FLUSH_LSN_OR_KEY_VERSION. */
			if (local_err == DB_DECRYPTION_FAILED) {
				return (NULL);
			}

			if (local_err == DB_PAGE_CORRUPTED
			    && srv_force_recovery) {
				return NULL;
			}

			/* Try to set table as corrupted instead of
			asserting. */
			if (page_id.space() == TRX_SYS_SPACE) {
			} else if (page_id.space() == SRV_TMP_SPACE_ID) {
			} else if (fil_space_t* space
				   = fil_space_acquire_for_io(
					   page_id.space())) {
				bool set = dict_set_corrupted_by_space(space);
				space->release_for_io();
				if (set) {
					return NULL;
				}
			}

			ib::fatal() << "Unable to read page " << page_id
				<< " into the buffer pool after "
				<< BUF_PAGE_READ_MAX_RETRIES
				<< ". The most probable cause"
				" of this error may be that the"
				" table has been corrupted."
				" See https://mariadb.com/kb/en/library/innodb-recovery-modes/";
		}

#if defined UNIV_DEBUG || defined UNIV_BUF_DEBUG
		ut_a(++buf_dbg_counter % 5771 || buf_validate());
#endif /* UNIV_DEBUG || UNIV_BUF_DEBUG */
		goto loop;
	} else {
		fix_block = block;
	}

	if (fsp_is_system_temporary(page_id.space())) {
		/* For temporary tablespace, the mutex is being used
		for synchronization between user thread and flush
		thread, instead of block->lock. See buf_flush_page()
		for the flush thread counterpart. */
		BPageMutex*	fix_mutex = buf_page_get_mutex(
			&fix_block->page);
		mutex_enter(fix_mutex);
		fix_block->fix();
		mutex_exit(fix_mutex);
	} else {
		fix_block->fix();
	}

	/* Now safe to release page_hash mutex */
	rw_lock_s_unlock(hash_lock);

got_block:
	switch (mode) {
	default:
		ut_ad(block->zip_size() == zip_size);
		break;
	case BUF_GET_IF_IN_POOL:
	case BUF_PEEK_IF_IN_POOL:
	case BUF_EVICT_IF_IN_POOL:
		buf_page_t*	fix_page = &fix_block->page;
		BPageMutex*	fix_mutex = buf_page_get_mutex(fix_page);
		mutex_enter(fix_mutex);
		const bool	must_read
			= (buf_page_get_io_fix(fix_page) == BUF_IO_READ);
		mutex_exit(fix_mutex);

		if (must_read) {
			/* The page is being read to buffer pool,
			but we cannot wait around for the read to
			complete. */
			fix_block->unfix();

			return(NULL);
		}
	}

	switch (buf_block_get_state(fix_block)) {
		buf_page_t*	bpage;

	case BUF_BLOCK_FILE_PAGE:
		bpage = &block->page;
		if (fsp_is_system_temporary(page_id.space())
		    && buf_page_get_io_fix(bpage) != BUF_IO_NONE) {
			/* This suggests that the page is being flushed.
			Avoid returning reference to this page.
			Instead wait for the flush action to complete. */
			fix_block->unfix();
			os_thread_sleep(WAIT_FOR_WRITE);
			goto loop;
		}

		if (UNIV_UNLIKELY(mode == BUF_EVICT_IF_IN_POOL)) {
evict_from_pool:
			ut_ad(!fix_block->page.oldest_modification);
			buf_pool_mutex_enter(buf_pool);
			fix_block->unfix();

			if (!buf_LRU_free_page(&fix_block->page, true)) {
				ut_ad(0);
			}

			buf_pool_mutex_exit(buf_pool);
			return(NULL);
		}

		break;

	case BUF_BLOCK_ZIP_PAGE:
	case BUF_BLOCK_ZIP_DIRTY:
		if (mode == BUF_PEEK_IF_IN_POOL) {
			/* This mode is only used for dropping an
			adaptive hash index.  There cannot be an
			adaptive hash index for a compressed-only
			page, so do not bother decompressing the page. */
			fix_block->unfix();

			return(NULL);
		}

		bpage = &block->page;

		/* Note: We have already buffer fixed this block. */
		if (bpage->buf_fix_count > 1
		    || buf_page_get_io_fix(bpage) != BUF_IO_NONE) {

			/* This condition often occurs when the buffer
			is not buffer-fixed, but I/O-fixed by
			buf_page_init_for_read(). */
			fix_block->unfix();

			/* The block is buffer-fixed or I/O-fixed.
			Try again later. */
			os_thread_sleep(WAIT_FOR_READ);

			goto loop;
		}

		if (UNIV_UNLIKELY(mode == BUF_EVICT_IF_IN_POOL)) {
			goto evict_from_pool;
		}

		/* Buffer-fix the block so that it cannot be evicted
		or relocated while we are attempting to allocate an
		uncompressed page. */

		block = buf_LRU_get_free_block(buf_pool);

		buf_pool_mutex_enter(buf_pool);

		/* If not own buf_pool_mutex, page_hash can be changed. */
		hash_lock = buf_page_hash_lock_get(buf_pool, page_id);

		rw_lock_x_lock(hash_lock);

		/* Buffer-fixing prevents the page_hash from changing. */
		ut_ad(bpage == buf_page_hash_get_low(buf_pool, page_id));

		fix_block->unfix();

		buf_page_mutex_enter(block);
		mutex_enter(&buf_pool->zip_mutex);

		fix_block = block;

		if (bpage->buf_fix_count > 0
		    || buf_page_get_io_fix(bpage) != BUF_IO_NONE) {

			mutex_exit(&buf_pool->zip_mutex);
			/* The block was buffer-fixed or I/O-fixed while
			buf_pool->mutex was not held by this thread.
			Free the block that was allocated and retry.
			This should be extremely unlikely, for example,
			if buf_page_get_zip() was invoked. */

			buf_LRU_block_free_non_file_page(block);
			buf_pool_mutex_exit(buf_pool);
			rw_lock_x_unlock(hash_lock);
			buf_page_mutex_exit(block);

			/* Try again */
			goto loop;
		}

		/* Move the compressed page from bpage to block,
		and uncompress it. */

		/* Note: this is the uncompressed block and it is not
		accessible by other threads yet because it is not in
		any list or hash table */
		buf_relocate(bpage, &block->page);

		buf_block_init_low(block);

		/* Set after buf_relocate(). */
		block->page.buf_fix_count = 1;

		block->lock_hash_val = lock_rec_hash(page_id.space(),
						     page_id.page_no());

		if (buf_page_get_state(&block->page) == BUF_BLOCK_ZIP_PAGE) {
#if defined UNIV_DEBUG || defined UNIV_BUF_DEBUG
			UT_LIST_REMOVE(buf_pool->zip_clean, &block->page);
#endif /* UNIV_DEBUG || UNIV_BUF_DEBUG */
			ut_ad(!block->page.in_flush_list);
		} else {
			/* Relocate buf_pool->flush_list. */
			buf_flush_relocate_on_flush_list(bpage, &block->page);
		}

		/* Buffer-fix, I/O-fix, and X-latch the block
		for the duration of the decompression.
		Also add the block to the unzip_LRU list. */
		block->page.state = BUF_BLOCK_FILE_PAGE;

		/* Insert at the front of unzip_LRU list */
		buf_unzip_LRU_add_block(block, FALSE);

		buf_block_set_io_fix(block, BUF_IO_READ);
		rw_lock_x_lock_inline(&block->lock, 0, file, line);

		MEM_UNDEFINED(bpage, sizeof *bpage);

		rw_lock_x_unlock(hash_lock);
		buf_pool->n_pend_unzip++;
		mutex_exit(&buf_pool->zip_mutex);
		buf_pool_mutex_exit(buf_pool);

		access_time = buf_page_is_accessed(&block->page);

		buf_page_mutex_exit(block);

		buf_page_free_descriptor(bpage);

		/* Decompress the page while not holding
		buf_pool->mutex or block->mutex. */

		{
			bool	success = buf_zip_decompress(block, false);

			if (!success) {
				buf_pool_mutex_enter(buf_pool);
				buf_page_mutex_enter(fix_block);
				buf_block_set_io_fix(fix_block, BUF_IO_NONE);
				buf_page_mutex_exit(fix_block);

				--buf_pool->n_pend_unzip;
				fix_block->unfix();
				buf_pool_mutex_exit(buf_pool);
				rw_lock_x_unlock(&fix_block->lock);

				if (err) {
					*err = DB_PAGE_CORRUPTED;
				}
				return NULL;
			}
		}

		if (!access_time && !recv_no_ibuf_operations) {
			ibuf_merge_or_delete_for_page(
				block, block->page.id, zip_size, true);
		}

		buf_pool_mutex_enter(buf_pool);

		buf_page_mutex_enter(fix_block);

		buf_block_set_io_fix(fix_block, BUF_IO_NONE);

		buf_page_mutex_exit(fix_block);

		--buf_pool->n_pend_unzip;

		buf_pool_mutex_exit(buf_pool);

		rw_lock_x_unlock(&block->lock);

		break;

	case BUF_BLOCK_POOL_WATCH:
	case BUF_BLOCK_NOT_USED:
	case BUF_BLOCK_READY_FOR_USE:
	case BUF_BLOCK_MEMORY:
	case BUF_BLOCK_REMOVE_HASH:
		ut_error;
		break;
	}

	ut_ad(block == fix_block);
	ut_ad(fix_block->page.buf_fix_count > 0);

	ut_ad(!rw_lock_own_flagged(hash_lock,
				   RW_LOCK_FLAG_X | RW_LOCK_FLAG_S));

	ut_ad(buf_block_get_state(fix_block) == BUF_BLOCK_FILE_PAGE);

#if defined UNIV_DEBUG || defined UNIV_IBUF_DEBUG

	if ((mode == BUF_GET_IF_IN_POOL || mode == BUF_GET_IF_IN_POOL_OR_WATCH)
	    && (ibuf_debug || buf_debug_execute_is_force_flush())) {

		/* Try to evict the block from the buffer pool, to use the
		insert buffer (change buffer) as much as possible. */

		buf_pool_mutex_enter(buf_pool);

		fix_block->unfix();

		/* Now we are only holding the buf_pool->mutex,
		not block->mutex or hash_lock. Blocks cannot be
		relocated or enter or exit the buf_pool while we
		are holding the buf_pool->mutex. */

		if (buf_LRU_free_page(&fix_block->page, true)) {

			buf_pool_mutex_exit(buf_pool);

			/* If not own buf_pool_mutex,
			page_hash can be changed. */
			hash_lock = buf_page_hash_lock_get(buf_pool, page_id);

			rw_lock_x_lock(hash_lock);

			/* If not own buf_pool_mutex,
			page_hash can be changed. */
			hash_lock = buf_page_hash_lock_x_confirm(
				hash_lock, buf_pool, page_id);

			if (mode == BUF_GET_IF_IN_POOL_OR_WATCH) {
				/* Set the watch, as it would have
				been set if the page were not in the
				buffer pool in the first place. */
				block = (buf_block_t*) buf_pool_watch_set(
					page_id, &hash_lock);
			} else {
				block = (buf_block_t*) buf_page_hash_get_low(
					buf_pool, page_id);
			}

			rw_lock_x_unlock(hash_lock);

			if (block != NULL) {
				/* Either the page has been read in or
				a watch was set on that in the window
				where we released the buf_pool::mutex
				and before we acquire the hash_lock
				above. Try again. */
				guess = block;

				goto loop;
			}

			return(NULL);
		}

		buf_page_mutex_enter(fix_block);

		if (buf_flush_page_try(buf_pool, fix_block)) {
			guess = fix_block;

			goto loop;
		}

		buf_page_mutex_exit(fix_block);

		fix_block->fix();

		/* Failed to evict the page; change it directly */

		buf_pool_mutex_exit(buf_pool);
	}
#endif /* UNIV_DEBUG || UNIV_IBUF_DEBUG */

	ut_ad(fix_block->page.buf_fix_count > 0);

#ifdef UNIV_DEBUG
	/* We have already buffer fixed the page, and we are committed to
	returning this page to the caller. Register for debugging.
	Avoid debug latching if page/block belongs to system temporary
	tablespace (Not much needed for table with single threaded access.). */
	if (!fsp_is_system_temporary(page_id.space())) {
		ibool   ret;
		ret = rw_lock_s_lock_nowait(
			fix_block->debug_latch, file, line);
		ut_a(ret);
	}
#endif /* UNIV_DEBUG */

	/* While tablespace is reinited the indexes are already freed but the
	blocks related to it still resides in buffer pool. Trying to remove
	such blocks from buffer pool would invoke removal of AHI entries
	associated with these blocks. Logic to remove AHI entry will try to
	load the block but block is already in free state. Handle the said case
	with mode = BUF_PEEK_IF_IN_POOL that is invoked from
	"btr_search_drop_page_hash_when_freed". */
	ut_ad(mode == BUF_GET_POSSIBLY_FREED
	      || mode == BUF_PEEK_IF_IN_POOL
	      || !fix_block->page.file_page_was_freed);

	/* Check if this is the first access to the page */
	access_time = buf_page_is_accessed(&fix_block->page);

	/* This is a heuristic and we don't care about ordering issues. */
	if (access_time == 0) {
		buf_page_mutex_enter(fix_block);

		buf_page_set_accessed(&fix_block->page);

		buf_page_mutex_exit(fix_block);
	}

	if (mode != BUF_PEEK_IF_IN_POOL) {
		buf_page_make_young_if_needed(&fix_block->page);
	}

#if defined UNIV_DEBUG || defined UNIV_BUF_DEBUG
	ut_a(++buf_dbg_counter % 5771 || buf_validate());
	ut_a(buf_block_get_state(fix_block) == BUF_BLOCK_FILE_PAGE);
#endif /* UNIV_DEBUG || UNIV_BUF_DEBUG */

	/* We have to wait here because the IO_READ state was set
	under the protection of the hash_lock and not the block->mutex
	and block->lock. */
	buf_wait_for_read(fix_block);

	if (fix_block->page.id != page_id) {
		fix_block->unfix();

#ifdef UNIV_DEBUG
		if (!fsp_is_system_temporary(page_id.space())) {
			rw_lock_s_unlock(fix_block->debug_latch);
		}
#endif /* UNIV_DEBUG */

		if (err) {
			*err = DB_PAGE_CORRUPTED;
		}

		return NULL;
	}

	fix_block = buf_page_mtr_lock(fix_block, rw_latch, mtr, file, line);

	if (mode != BUF_PEEK_IF_IN_POOL && !access_time) {
		/* In the case of a first access, try to apply linear
		read-ahead */

		buf_read_ahead_linear(page_id, zip_size, ibuf_inside(mtr));
	}

	ut_ad(!rw_lock_own_flagged(hash_lock,
				   RW_LOCK_FLAG_X | RW_LOCK_FLAG_S));

	return(fix_block);
}

/** This is the general function used to get access to a database page.
It does page initialization and applies the buffered redo logs.
@param[in]	page_id		page id
@param[in]	zip_size	ROW_FORMAT=COMPRESSED page size, or 0
@param[in]	rw_latch	RW_S_LATCH, RW_X_LATCH, RW_NO_LATCH
@param[in]	guess		guessed block or NULL
@param[in]	mode		BUF_GET, BUF_GET_IF_IN_POOL,
BUF_PEEK_IF_IN_POOL, BUF_GET_NO_LATCH, or BUF_GET_IF_IN_POOL_OR_WATCH
@param[in]	file		file name
@param[in]	line		line where called
@param[in]	mtr		mini-transaction
@param[out]	err		DB_SUCCESS or error code
@return pointer to the block or NULL */
buf_block_t*
buf_page_get_gen(
	const page_id_t		page_id,
	ulint			zip_size,
	ulint			rw_latch,
	buf_block_t*		guess,
	ulint			mode,
	const char*		file,
	unsigned		line,
	mtr_t*			mtr,
	dberr_t*		err)
{
  if (buf_block_t *block= recv_recovery_create_page(page_id))
  {
    block->fix();
    ut_ad(rw_lock_s_lock_nowait(block->debug_latch, file, line));
    block= buf_page_mtr_lock(block, rw_latch, mtr, file, line);
    return block;
  }

  return buf_page_get_low(page_id, zip_size, rw_latch,
                          guess, mode, file, line, mtr, err);
}

/********************************************************************//**
This is the general function used to get optimistic access to a database
page.
@return TRUE if success */
ibool
buf_page_optimistic_get(
/*====================*/
	ulint		rw_latch,/*!< in: RW_S_LATCH, RW_X_LATCH */
	buf_block_t*	block,	/*!< in: guessed buffer block */
	ib_uint64_t	modify_clock,/*!< in: modify clock value */
	const char*	file,	/*!< in: file name */
	unsigned	line,	/*!< in: line where called */
	mtr_t*		mtr)	/*!< in: mini-transaction */
{
	buf_pool_t*	buf_pool;
	unsigned	access_time;
	ibool		success;

	ut_ad(block);
	ut_ad(mtr);
	ut_ad(mtr->is_active());
	ut_ad((rw_latch == RW_S_LATCH) || (rw_latch == RW_X_LATCH));

	buf_page_mutex_enter(block);

	if (UNIV_UNLIKELY(buf_block_get_state(block) != BUF_BLOCK_FILE_PAGE)) {

		buf_page_mutex_exit(block);

		return(FALSE);
	}

	buf_block_buf_fix_inc(block, file, line);

	access_time = buf_page_is_accessed(&block->page);

	buf_page_set_accessed(&block->page);

	buf_page_mutex_exit(block);

	buf_page_make_young_if_needed(&block->page);

	ut_ad(!ibuf_inside(mtr)
	      || ibuf_page(block->page.id, block->zip_size(), NULL));

	mtr_memo_type_t	fix_type;

	switch (rw_latch) {
	case RW_S_LATCH:
		success = rw_lock_s_lock_nowait(&block->lock, file, line);

		fix_type = MTR_MEMO_PAGE_S_FIX;
		break;
	case RW_X_LATCH:
		success = rw_lock_x_lock_func_nowait_inline(
			&block->lock, file, line);

		fix_type = MTR_MEMO_PAGE_X_FIX;
		break;
	default:
		ut_error; /* RW_SX_LATCH is not implemented yet */
	}

	if (!success) {
		buf_block_buf_fix_dec(block);
		return(FALSE);
	}

	if (modify_clock != block->modify_clock) {

		buf_block_dbg_add_level(block, SYNC_NO_ORDER_CHECK);

		if (rw_latch == RW_S_LATCH) {
			rw_lock_s_unlock(&block->lock);
		} else {
			rw_lock_x_unlock(&block->lock);
		}

		buf_block_buf_fix_dec(block);
		return(FALSE);
	}

	mtr_memo_push(mtr, block, fix_type);

#if defined UNIV_DEBUG || defined UNIV_BUF_DEBUG
	ut_a(++buf_dbg_counter % 5771 || buf_validate());
	ut_a(block->page.buf_fix_count > 0);
	ut_a(buf_block_get_state(block) == BUF_BLOCK_FILE_PAGE);
#endif /* UNIV_DEBUG || UNIV_BUF_DEBUG */

	ut_d(buf_page_mutex_enter(block));
	ut_ad(!block->page.file_page_was_freed);
	ut_d(buf_page_mutex_exit(block));

	if (!access_time) {
		/* In the case of a first access, try to apply linear
		read-ahead */
		buf_read_ahead_linear(block->page.id, block->zip_size(),
				      ibuf_inside(mtr));
	}

	buf_pool = buf_pool_from_block(block);
	buf_pool->stat.n_page_gets++;

	return(TRUE);
}

/********************************************************************//**
This is used to get access to a known database page, when no waiting can be
done. For example, if a search in an adaptive hash index leads us to this
frame.
@return TRUE if success */
ibool
buf_page_get_known_nowait(
/*======================*/
	ulint		rw_latch,/*!< in: RW_S_LATCH, RW_X_LATCH */
	buf_block_t*	block,	/*!< in: the known page */
	ulint		mode,	/*!< in: BUF_MAKE_YOUNG or BUF_KEEP_OLD */
	const char*	file,	/*!< in: file name */
	unsigned	line,	/*!< in: line where called */
	mtr_t*		mtr)	/*!< in: mini-transaction */
{
	buf_pool_t*	buf_pool;
	ibool		success;

	ut_ad(mtr->is_active());
	ut_ad((rw_latch == RW_S_LATCH) || (rw_latch == RW_X_LATCH));

	buf_page_mutex_enter(block);

	if (buf_block_get_state(block) == BUF_BLOCK_REMOVE_HASH) {
		/* Another thread is just freeing the block from the LRU list
		of the buffer pool: do not try to access this page; this
		attempt to access the page can only come through the hash
		index because when the buffer block state is ..._REMOVE_HASH,
		we have already removed it from the page address hash table
		of the buffer pool. */

		buf_page_mutex_exit(block);

		return(FALSE);
	}

	ut_a(buf_block_get_state(block) == BUF_BLOCK_FILE_PAGE);

	buf_block_buf_fix_inc(block, file, line);

	buf_page_set_accessed(&block->page);

	buf_page_mutex_exit(block);

	buf_pool = buf_pool_from_block(block);

#ifdef BTR_CUR_HASH_ADAPT
	if (mode == BUF_MAKE_YOUNG) {
		buf_page_make_young_if_needed(&block->page);
	}
#endif /* BTR_CUR_HASH_ADAPT */

	ut_ad(!ibuf_inside(mtr) || mode == BUF_KEEP_OLD);

	mtr_memo_type_t	fix_type;

	switch (rw_latch) {
	case RW_S_LATCH:
		success = rw_lock_s_lock_nowait(&block->lock, file, line);
		fix_type = MTR_MEMO_PAGE_S_FIX;
		break;
	case RW_X_LATCH:
		success = rw_lock_x_lock_func_nowait_inline(
			&block->lock, file, line);

		fix_type = MTR_MEMO_PAGE_X_FIX;
		break;
	default:
		ut_error; /* RW_SX_LATCH is not implemented yet */
	}

	if (!success) {
		buf_block_buf_fix_dec(block);
		return(FALSE);
	}

	mtr_memo_push(mtr, block, fix_type);

#if defined UNIV_DEBUG || defined UNIV_BUF_DEBUG
	ut_a(++buf_dbg_counter % 5771 || buf_validate());
	ut_a(block->page.buf_fix_count > 0);
	ut_a(buf_block_get_state(block) == BUF_BLOCK_FILE_PAGE);
#endif /* UNIV_DEBUG || UNIV_BUF_DEBUG */

#ifdef UNIV_DEBUG
	if (mode != BUF_KEEP_OLD) {
		/* If mode == BUF_KEEP_OLD, we are executing an I/O
		completion routine.  Avoid a bogus assertion failure
		when ibuf_merge_or_delete_for_page() is processing a
		page that was just freed due to DROP INDEX, or
		deleting a record from SYS_INDEXES. This check will be
		skipped in recv_recover_page() as well. */

# ifdef BTR_CUR_HASH_ADAPT
		ut_ad(!block->page.file_page_was_freed
		      || (block->index && block->index->freed()));
# else /* BTR_CUR_HASH_ADAPT */
		ut_ad(!block->page.file_page_was_freed);
# endif /* BTR_CUR_HASH_ADAPT */
	}
#endif /* UNIV_DEBUG */

	buf_pool->stat.n_page_gets++;

	return(TRUE);
}

/** Given a tablespace id and page number tries to get that page. If the
page is not in the buffer pool it is not loaded and NULL is returned.
Suitable for using when holding the lock_sys_t::mutex.
@param[in]	page_id	page id
@param[in]	file	file name
@param[in]	line	line where called
@param[in]	mtr	mini-transaction
@return pointer to a page or NULL */
buf_block_t*
buf_page_try_get_func(
	const page_id_t		page_id,
	const char*		file,
	unsigned		line,
	mtr_t*			mtr)
{
	buf_block_t*	block;
	ibool		success;
	buf_pool_t*	buf_pool = buf_pool_get(page_id);
	rw_lock_t*	hash_lock;

	ut_ad(mtr);
	ut_ad(mtr->is_active());

	block = buf_block_hash_get_s_locked(buf_pool, page_id, &hash_lock);

	if (!block || buf_block_get_state(block) != BUF_BLOCK_FILE_PAGE) {
		if (block) {
			rw_lock_s_unlock(hash_lock);
		}
		return(NULL);
	}

	ut_ad(!buf_pool_watch_is_sentinel(buf_pool, &block->page));

	buf_page_mutex_enter(block);
	rw_lock_s_unlock(hash_lock);

#if defined UNIV_DEBUG || defined UNIV_BUF_DEBUG
	ut_a(buf_block_get_state(block) == BUF_BLOCK_FILE_PAGE);
	ut_a(page_id == block->page.id);
#endif /* UNIV_DEBUG || UNIV_BUF_DEBUG */

	buf_block_buf_fix_inc(block, file, line);
	buf_page_mutex_exit(block);

	mtr_memo_type_t	fix_type = MTR_MEMO_PAGE_S_FIX;
	success = rw_lock_s_lock_nowait(&block->lock, file, line);

	if (!success) {
		/* Let us try to get an X-latch. If the current thread
		is holding an X-latch on the page, we cannot get an
		S-latch. */

		fix_type = MTR_MEMO_PAGE_X_FIX;
		success = rw_lock_x_lock_func_nowait_inline(&block->lock,
							    file, line);
	}

	if (!success) {
		buf_block_buf_fix_dec(block);
		return(NULL);
	}

	mtr_memo_push(mtr, block, fix_type);

#if defined UNIV_DEBUG || defined UNIV_BUF_DEBUG
	ut_a(++buf_dbg_counter % 5771 || buf_validate());
	ut_a(block->page.buf_fix_count > 0);
	ut_a(buf_block_get_state(block) == BUF_BLOCK_FILE_PAGE);
#endif /* UNIV_DEBUG || UNIV_BUF_DEBUG */

	ut_d(buf_page_mutex_enter(block));
	ut_d(ut_a(!block->page.file_page_was_freed));
	ut_d(buf_page_mutex_exit(block));

	buf_block_dbg_add_level(block, SYNC_NO_ORDER_CHECK);

	buf_pool->stat.n_page_gets++;

	return(block);
}

/********************************************************************//**
Initialize some fields of a control block. */
UNIV_INLINE
void
buf_page_init_low(
/*==============*/
	buf_page_t*	bpage)	/*!< in: block to init */
{
	bpage->flush_type = BUF_FLUSH_LRU;
	bpage->io_fix = BUF_IO_NONE;
	bpage->buf_fix_count = 0;
	bpage->old = 0;
	bpage->freed_page_clock = 0;
	bpage->access_time = 0;
	bpage->newest_modification = 0;
	bpage->oldest_modification = 0;
	bpage->real_size = 0;
	bpage->slot = NULL;

	HASH_INVALIDATE(bpage, hash);

	ut_d(bpage->file_page_was_freed = FALSE);
}

/** Inits a page to the buffer buf_pool.
@param[in,out]	buf_pool	buffer pool
@param[in]	page_id		page id
@param[in]	zip_size	ROW_FORMAT=COMPRESSED page size, or 0
@param[in,out]	block		block to init */
static
void
buf_page_init(
	buf_pool_t*		buf_pool,
	const page_id_t		page_id,
	ulint			zip_size,
	buf_block_t*		block)
{
	buf_page_t*	hash_page;

	ut_ad(buf_pool == buf_pool_get(page_id));
	ut_ad(buf_pool_mutex_own(buf_pool));

	ut_ad(buf_page_mutex_own(block));
	ut_a(buf_block_get_state(block) != BUF_BLOCK_FILE_PAGE);

	ut_ad(rw_lock_own(buf_page_hash_lock_get(buf_pool, page_id),
			  RW_LOCK_X));

	/* Set the state of the block */
	buf_block_set_file_page(block, page_id);

	buf_block_init_low(block);

	block->lock_hash_val = lock_rec_hash(page_id.space(),
					     page_id.page_no());

	buf_page_init_low(&block->page);

	/* Insert into the hash table of file pages */

	hash_page = buf_page_hash_get_low(buf_pool, page_id);

	if (hash_page == NULL) {
		/* Block not found in hash table */
	} else if (UNIV_LIKELY(buf_pool_watch_is_sentinel(buf_pool,
							  hash_page))) {
		/* Preserve the reference count. */
		ib_uint32_t	buf_fix_count = hash_page->buf_fix_count;

		ut_a(buf_fix_count > 0);

		block->page.buf_fix_count += buf_fix_count;

		buf_pool_watch_remove(buf_pool, hash_page);
	} else {
		ib::fatal() << "Page already foudn in the hash table: "
			    << page_id;
	}

	ut_ad(!block->page.in_zip_hash);
	ut_ad(!block->page.in_page_hash);
	ut_d(block->page.in_page_hash = TRUE);

	block->page.id = page_id;

	HASH_INSERT(buf_page_t, hash, buf_pool->page_hash,
		    page_id.fold(), &block->page);

	page_zip_set_size(&block->page.zip, zip_size);
}

/** Initialize a page for read to the buffer buf_pool. If the page is
(1) already in buf_pool, or
(2) if we specify to read only ibuf pages and the page is not an ibuf page, or
(3) if the space is deleted or being deleted,
then this function does nothing.
Sets the io_fix flag to BUF_IO_READ and sets a non-recursive exclusive lock
on the buffer frame. The io-handler must take care that the flag is cleared
and the lock released later.
@param[out]	err			DB_SUCCESS or DB_TABLESPACE_DELETED
@param[in]	mode			BUF_READ_IBUF_PAGES_ONLY, ...
@param[in]	page_id			page id
@param[in]	zip_size		ROW_FORMAT=COMPRESSED page size, or 0
@param[in]	unzip			whether the uncompressed page is
					requested (for ROW_FORMAT=COMPRESSED)
@return pointer to the block
@retval	NULL	in case of an error */
buf_page_t*
buf_page_init_for_read(
	dberr_t*		err,
	ulint			mode,
	const page_id_t		page_id,
	ulint			zip_size,
	bool			unzip)
{
	buf_block_t*	block;
	buf_page_t*	bpage	= NULL;
	buf_page_t*	watch_page;
	rw_lock_t*	hash_lock;
	mtr_t		mtr;
	bool		lru	= false;
	void*		data;
	buf_pool_t*	buf_pool = buf_pool_get(page_id);

	ut_ad(buf_pool);

	*err = DB_SUCCESS;

	if (mode == BUF_READ_IBUF_PAGES_ONLY) {
		/* It is a read-ahead within an ibuf routine */

		ut_ad(!ibuf_bitmap_page(page_id, zip_size));

		ibuf_mtr_start(&mtr);

		if (!recv_no_ibuf_operations
		    && !ibuf_page(page_id, zip_size, &mtr)) {

			ibuf_mtr_commit(&mtr);

			return(NULL);
		}
	} else {
		ut_ad(mode == BUF_READ_ANY_PAGE);
	}

	if (zip_size && !unzip && !recv_recovery_is_on()) {
		block = NULL;
	} else {
		block = buf_LRU_get_free_block(buf_pool);
		ut_ad(block);
		ut_ad(buf_pool_from_block(block) == buf_pool);
	}

	buf_pool_mutex_enter(buf_pool);

	hash_lock = buf_page_hash_lock_get(buf_pool, page_id);
	rw_lock_x_lock(hash_lock);

	watch_page = buf_page_hash_get_low(buf_pool, page_id);
	if (watch_page && !buf_pool_watch_is_sentinel(buf_pool, watch_page)) {
		/* The page is already in the buffer pool. */
		watch_page = NULL;
		rw_lock_x_unlock(hash_lock);
		if (block) {
			buf_page_mutex_enter(block);
			buf_LRU_block_free_non_file_page(block);
			buf_page_mutex_exit(block);
		}

		bpage = NULL;
		goto func_exit;
	}

	if (block) {
		bpage = &block->page;

		buf_page_mutex_enter(block);

		ut_ad(buf_pool_from_bpage(bpage) == buf_pool);

		buf_page_init(buf_pool, page_id, zip_size, block);

		/* Note: We are using the hash_lock for protection. This is
		safe because no other thread can lookup the block from the
		page hashtable yet. */

		buf_page_set_io_fix(bpage, BUF_IO_READ);

		rw_lock_x_unlock(hash_lock);

		/* The block must be put to the LRU list, to the old blocks */
		buf_LRU_add_block(bpage, TRUE/* to old blocks */);

		/* We set a pass-type x-lock on the frame because then
		the same thread which called for the read operation
		(and is running now at this point of code) can wait
		for the read to complete by waiting for the x-lock on
		the frame; if the x-lock were recursive, the same
		thread would illegally get the x-lock before the page
		read is completed.  The x-lock is cleared by the
		io-handler thread. */

		rw_lock_x_lock_gen(&block->lock, BUF_IO_READ);

		if (zip_size) {
			/* buf_pool->mutex may be released and
			reacquired by buf_buddy_alloc().  Thus, we
			must release block->mutex in order not to
			break the latching order in the reacquisition
			of buf_pool->mutex.  We also must defer this
			operation until after the block descriptor has
			been added to buf_pool->LRU and
			buf_pool->page_hash. */
			buf_page_mutex_exit(block);
			data = buf_buddy_alloc(buf_pool, zip_size, &lru);
			buf_page_mutex_enter(block);
			block->page.zip.data = (page_zip_t*) data;

			/* To maintain the invariant
			block->in_unzip_LRU_list
			== buf_page_belongs_to_unzip_LRU(&block->page)
			we have to add this block to unzip_LRU
			after block->page.zip.data is set. */
			ut_ad(buf_page_belongs_to_unzip_LRU(&block->page));
			buf_unzip_LRU_add_block(block, TRUE);
		}

		buf_page_mutex_exit(block);
	} else {
		rw_lock_x_unlock(hash_lock);

		/* The compressed page must be allocated before the
		control block (bpage), in order to avoid the
		invocation of buf_buddy_relocate_block() on
		uninitialized data. */
		data = buf_buddy_alloc(buf_pool, zip_size, &lru);

		rw_lock_x_lock(hash_lock);

		/* If buf_buddy_alloc() allocated storage from the LRU list,
		it released and reacquired buf_pool->mutex.  Thus, we must
		check the page_hash again, as it may have been modified. */
		if (UNIV_UNLIKELY(lru)) {

			watch_page = buf_page_hash_get_low(buf_pool, page_id);

			if (UNIV_UNLIKELY(watch_page
			    && !buf_pool_watch_is_sentinel(buf_pool,
							   watch_page))) {

				/* The block was added by some other thread. */
				rw_lock_x_unlock(hash_lock);
				watch_page = NULL;
				buf_buddy_free(buf_pool, data, zip_size);

				bpage = NULL;
				goto func_exit;
			}
		}

		bpage = buf_page_alloc_descriptor();

		/* Initialize the buf_pool pointer. */
		bpage->buf_pool_index = buf_pool_index(buf_pool);

		page_zip_des_init(&bpage->zip);
		page_zip_set_size(&bpage->zip, zip_size);
		bpage->zip.data = (page_zip_t*) data;

		mutex_enter(&buf_pool->zip_mutex);

		buf_page_init_low(bpage);

		bpage->state = BUF_BLOCK_ZIP_PAGE;
		bpage->id = page_id;
		bpage->flush_observer = NULL;

		ut_d(bpage->in_page_hash = FALSE);
		ut_d(bpage->in_zip_hash = FALSE);
		ut_d(bpage->in_flush_list = FALSE);
		ut_d(bpage->in_free_list = FALSE);
		ut_d(bpage->in_LRU_list = FALSE);

		ut_d(bpage->in_page_hash = TRUE);

		if (watch_page != NULL) {

			/* Preserve the reference count. */
			ib_uint32_t	buf_fix_count;

			buf_fix_count = watch_page->buf_fix_count;

			ut_a(buf_fix_count > 0);

			bpage->buf_fix_count += buf_fix_count;

			ut_ad(buf_pool_watch_is_sentinel(buf_pool, watch_page));
			buf_pool_watch_remove(buf_pool, watch_page);
		}

		HASH_INSERT(buf_page_t, hash, buf_pool->page_hash,
			    bpage->id.fold(), bpage);

		rw_lock_x_unlock(hash_lock);

		/* The block must be put to the LRU list, to the old blocks.
		The zip size is already set into the page zip */
		buf_LRU_add_block(bpage, TRUE/* to old blocks */);
#if defined UNIV_DEBUG || defined UNIV_BUF_DEBUG
		buf_LRU_insert_zip_clean(bpage);
#endif /* UNIV_DEBUG || UNIV_BUF_DEBUG */

		buf_page_set_io_fix(bpage, BUF_IO_READ);

		mutex_exit(&buf_pool->zip_mutex);
	}

	buf_pool->n_pend_reads++;
func_exit:
	buf_pool_mutex_exit(buf_pool);

	if (mode == BUF_READ_IBUF_PAGES_ONLY) {

		ibuf_mtr_commit(&mtr);
	}

	ut_ad(!rw_lock_own_flagged(hash_lock,
				   RW_LOCK_FLAG_X | RW_LOCK_FLAG_S));
	ut_ad(!bpage || buf_page_in_file(bpage));

	return(bpage);
}

/** Initialize a page in the buffer pool. The page is usually not read
from a file even if it cannot be found in the buffer buf_pool. This is one
of the functions which perform to a block a state transition NOT_USED =>
FILE_PAGE (the other is buf_page_get_gen).
@param[in]	page_id		page id
@param[in]	zip_size	ROW_FORMAT=COMPRESSED page size, or 0
@param[in,out]	mtr		mini-transaction
@return pointer to the block, page bufferfixed */
buf_block_t*
buf_page_create(
	const page_id_t		page_id,
	ulint			zip_size,
	mtr_t*			mtr)
{
	buf_frame_t*	frame;
	buf_block_t*	block;
	buf_block_t*	free_block	= NULL;
	buf_pool_t*	buf_pool= buf_pool_get(page_id);
	rw_lock_t*	hash_lock;

	ut_ad(mtr->is_active());
<<<<<<< HEAD
	ut_ad(page_id.space() != 0 || !zip_size);

=======
	ut_ad(page_id.space() != 0 || !page_size.is_compressed());
loop:
>>>>>>> 7e07e38c
	free_block = buf_LRU_get_free_block(buf_pool);
	buf_pool_mutex_enter(buf_pool);

	hash_lock = buf_page_hash_lock_get(buf_pool, page_id);
	rw_lock_x_lock(hash_lock);

	block = (buf_block_t*) buf_page_hash_get_low(buf_pool, page_id);

	if (block
	    && buf_page_in_file(&block->page)
	    && !buf_pool_watch_is_sentinel(buf_pool, &block->page)) {
		ut_d(block->page.file_page_was_freed = FALSE);
		buf_page_state page_state = buf_block_get_state(block);
#ifdef BTR_CUR_HASH_ADAPT
		const dict_index_t *drop_hash_entry= NULL;
#endif
		switch (page_state) {
		default:
			ut_ad(0);
			break;
		case BUF_BLOCK_ZIP_PAGE:
		case BUF_BLOCK_ZIP_DIRTY:
			buf_block_init_low(free_block);
			mutex_enter(&buf_pool->zip_mutex);

<<<<<<< HEAD
		if (drop_hash_entry) {
			/* Avoid a hang if I/O is going on. Release
			the buffer pool mutex and page hash lock
			and wait for I/O to complete */
			while (buf_block_get_io_fix(block) != BUF_IO_NONE) {
				block->fix();
=======
			buf_page_mutex_enter(free_block);
			if (buf_page_get_io_fix(&block->page) != BUF_IO_NONE) {
				mutex_exit(&buf_pool->zip_mutex);
				rw_lock_x_unlock(hash_lock);
				buf_LRU_block_free_non_file_page(free_block);
				buf_pool_mutex_exit(buf_pool);
				buf_page_mutex_exit(free_block);

				goto loop;
			}

			rw_lock_x_lock(&free_block->lock);

			buf_relocate(&block->page, &free_block->page);
			if (page_state == BUF_BLOCK_ZIP_DIRTY) {
				ut_ad(block->page.in_flush_list);
				ut_ad(block->page.oldest_modification > 0);
				buf_flush_relocate_on_flush_list(
					&block->page, &free_block->page);
			} else {
				ut_ad(block->page.oldest_modification == 0);
				ut_ad(!block->page.in_flush_list);
#ifdef UNIV_DEBUG
				UT_LIST_REMOVE(
					buf_pool->zip_clean, &block->page);
#endif
			}

			free_block->page.state = BUF_BLOCK_FILE_PAGE;
			mutex_exit(&buf_pool->zip_mutex);
			free_block->lock_hash_val = lock_rec_hash(
					page_id.space(), page_id.page_no());
			buf_unzip_LRU_add_block(free_block, false);
			buf_page_free_descriptor(&block->page);
			block = free_block;
			buf_block_fix(block);
			buf_page_mutex_exit(free_block);
			free_block = NULL;
			break;
		case BUF_BLOCK_FILE_PAGE:
			buf_block_fix(block);
			const int32_t num_fix_count =
				mtr->get_fix_count(block) + 1;
			buf_page_mutex_enter(block);
			while (buf_block_get_io_fix(block) != BUF_IO_NONE
			       || (num_fix_count
				   != block->page.buf_fix_count)) {
				buf_page_mutex_exit(block);
>>>>>>> 7e07e38c
				buf_pool_mutex_exit(buf_pool);
				rw_lock_x_unlock(hash_lock);

				os_thread_yield();

				buf_pool_mutex_enter(buf_pool);
				rw_lock_x_lock(hash_lock);
<<<<<<< HEAD
				block->unfix();
=======
				buf_page_mutex_enter(block);
>>>>>>> 7e07e38c
			}

			rw_lock_x_lock(&block->lock);
<<<<<<< HEAD
		}
=======
			buf_page_mutex_exit(block);
#ifdef BTR_CUR_HASH_ADAPT
			drop_hash_entry = block->index;
>>>>>>> 7e07e38c
#endif
			break;
		}
		/* Page can be found in buf_pool */
		buf_pool_mutex_exit(buf_pool);
		rw_lock_x_unlock(hash_lock);

		if (free_block) {
			buf_block_free(free_block);
		}
#ifdef BTR_CUR_HASH_ADAPT
		if (drop_hash_entry) {
			btr_search_drop_page_hash_index(block);
		}
#endif /* BTR_CUR_HASH_ADAPT */

<<<<<<< HEAD
		if (!recv_recovery_is_on()) {
			return buf_page_get_with_no_latch(page_id, zip_size,
							  mtr);
=======
#ifdef UNIV_DEBUG
		if (!fsp_is_system_temporary(page_id.space())) {
			rw_lock_s_lock_nowait(
				&block->debug_latch,
				__FILE__, __LINE__);
>>>>>>> 7e07e38c
		}
#endif /* UNIV_DEBUG */

		mtr_memo_push(mtr, block, MTR_MEMO_PAGE_X_FIX);

<<<<<<< HEAD
		mutex_exit(&recv_sys.mutex);
		block = buf_page_get_with_no_latch(page_id, zip_size, mtr);
		mutex_enter(&recv_sys.mutex);
=======
>>>>>>> 7e07e38c
		return block;
	}

	/* If we get here, the page was not in buf_pool: init it there */

	DBUG_PRINT("ib_buf", ("create page %u:%u",
			      page_id.space(), page_id.page_no()));

	block = free_block;

	buf_page_mutex_enter(block);

	buf_page_init(buf_pool, page_id, zip_size, block);

	rw_lock_x_lock(&block->lock);

	rw_lock_x_unlock(hash_lock);

	/* The block must be put to the LRU list */
	buf_LRU_add_block(&block->page, FALSE);

	buf_block_buf_fix_inc(block, __FILE__, __LINE__);
	buf_pool->stat.n_pages_created++;

	if (zip_size) {
		void*	data;
		bool	lru;

		/* Prevent race conditions during buf_buddy_alloc(),
		which may release and reacquire buf_pool->mutex,
		by IO-fixing and X-latching the block. */

		buf_page_set_io_fix(&block->page, BUF_IO_READ);

		buf_page_mutex_exit(block);
		/* buf_pool->mutex may be released and reacquired by
		buf_buddy_alloc().  Thus, we must release block->mutex
		in order not to break the latching order in
		the reacquisition of buf_pool->mutex.  We also must
		defer this operation until after the block descriptor
		has been added to buf_pool->LRU and buf_pool->page_hash. */
		data = buf_buddy_alloc(buf_pool, zip_size, &lru);
		buf_page_mutex_enter(block);
		block->page.zip.data = (page_zip_t*) data;

		/* To maintain the invariant
		block->in_unzip_LRU_list
		== buf_page_belongs_to_unzip_LRU(&block->page)
		we have to add this block to unzip_LRU after
		block->page.zip.data is set. */
		ut_ad(buf_page_belongs_to_unzip_LRU(&block->page));
		buf_unzip_LRU_add_block(block, FALSE);

		buf_page_set_io_fix(&block->page, BUF_IO_NONE);
	}

	buf_pool_mutex_exit(buf_pool);

	mtr_memo_push(mtr, block, MTR_MEMO_PAGE_X_FIX);

	buf_page_set_accessed(&block->page);

	buf_page_mutex_exit(block);

	/* Delete possible entries for the page from the insert buffer:
	such can exist if the page belonged to an index which was dropped */
	if (!recv_recovery_is_on()) {
		ibuf_merge_or_delete_for_page(NULL, page_id, zip_size, true);
	}

	frame = block->frame;

	memset(frame + FIL_PAGE_PREV, 0xff, 4);
	memset(frame + FIL_PAGE_NEXT, 0xff, 4);
	mach_write_to_2(frame + FIL_PAGE_TYPE, FIL_PAGE_TYPE_ALLOCATED);

	/* FIL_PAGE_FILE_FLUSH_LSN_OR_KEY_VERSION is only used on the
	following pages:
	(1) The first page of the InnoDB system tablespace (page 0:0)
	(2) FIL_RTREE_SPLIT_SEQ_NUM on R-tree pages
	(3) key_version on encrypted pages (not page 0:0) */

	memset(frame + FIL_PAGE_FILE_FLUSH_LSN_OR_KEY_VERSION, 0, 8);
	memset(frame + FIL_PAGE_LSN, 0, 8);

#if defined UNIV_DEBUG || defined UNIV_BUF_DEBUG
	ut_a(++buf_dbg_counter % 5771 || buf_validate());
#endif /* UNIV_DEBUG || UNIV_BUF_DEBUG */
	return(block);
}

/********************************************************************//**
Monitor the buffer page read/write activity, and increment corresponding
counter value if MONITOR_MODULE_BUF_PAGE (module_buf_page) module is
enabled. */
static
void
buf_page_monitor(
/*=============*/
	const buf_page_t*	bpage,	/*!< in: pointer to the block */
	enum buf_io_fix		io_type)/*!< in: io_fix types */
{
	const byte*	frame;
	monitor_id_t	counter;

	/* If the counter module is not turned on, just return */
	if (!MONITOR_IS_ON(MONITOR_MODULE_BUF_PAGE)) {
		return;
	}

	ut_a(io_type == BUF_IO_READ || io_type == BUF_IO_WRITE);

	frame = bpage->zip.data
		? bpage->zip.data
		: ((buf_block_t*) bpage)->frame;

	switch (fil_page_get_type(frame)) {
		ulint	level;
	case FIL_PAGE_TYPE_INSTANT:
	case FIL_PAGE_INDEX:
	case FIL_PAGE_RTREE:
		level = btr_page_get_level(frame);

		/* Check if it is an index page for insert buffer */
		if (fil_page_get_type(frame) == FIL_PAGE_INDEX
		    && btr_page_get_index_id(frame)
		    == (index_id_t)(DICT_IBUF_ID_MIN + IBUF_SPACE_ID)) {
			if (level == 0) {
				counter = MONITOR_RW_COUNTER(
					io_type, MONITOR_INDEX_IBUF_LEAF_PAGE);
			} else {
				counter = MONITOR_RW_COUNTER(
					io_type,
					MONITOR_INDEX_IBUF_NON_LEAF_PAGE);
			}
		} else {
			if (level == 0) {
				counter = MONITOR_RW_COUNTER(
					io_type, MONITOR_INDEX_LEAF_PAGE);
			} else {
				counter = MONITOR_RW_COUNTER(
					io_type, MONITOR_INDEX_NON_LEAF_PAGE);
			}
		}
		break;

	case FIL_PAGE_UNDO_LOG:
		counter = MONITOR_RW_COUNTER(io_type, MONITOR_UNDO_LOG_PAGE);
		break;

	case FIL_PAGE_INODE:
		counter = MONITOR_RW_COUNTER(io_type, MONITOR_INODE_PAGE);
		break;

	case FIL_PAGE_IBUF_FREE_LIST:
		counter = MONITOR_RW_COUNTER(io_type,
					     MONITOR_IBUF_FREELIST_PAGE);
		break;

	case FIL_PAGE_IBUF_BITMAP:
		counter = MONITOR_RW_COUNTER(io_type,
					     MONITOR_IBUF_BITMAP_PAGE);
		break;

	case FIL_PAGE_TYPE_SYS:
		counter = MONITOR_RW_COUNTER(io_type, MONITOR_SYSTEM_PAGE);
		break;

	case FIL_PAGE_TYPE_TRX_SYS:
		counter = MONITOR_RW_COUNTER(io_type, MONITOR_TRX_SYSTEM_PAGE);
		break;

	case FIL_PAGE_TYPE_FSP_HDR:
		counter = MONITOR_RW_COUNTER(io_type, MONITOR_FSP_HDR_PAGE);
		break;

	case FIL_PAGE_TYPE_XDES:
		counter = MONITOR_RW_COUNTER(io_type, MONITOR_XDES_PAGE);
		break;

	case FIL_PAGE_TYPE_BLOB:
		counter = MONITOR_RW_COUNTER(io_type, MONITOR_BLOB_PAGE);
		break;

	case FIL_PAGE_TYPE_ZBLOB:
		counter = MONITOR_RW_COUNTER(io_type, MONITOR_ZBLOB_PAGE);
		break;

	case FIL_PAGE_TYPE_ZBLOB2:
		counter = MONITOR_RW_COUNTER(io_type, MONITOR_ZBLOB2_PAGE);
		break;

	default:
		counter = MONITOR_RW_COUNTER(io_type, MONITOR_OTHER_PAGE);
	}

	MONITOR_INC_NOCHECK(counter);
}

/** Mark a table corrupted.
@param[in]	bpage	corrupted page
@param[in]	space	tablespace of the corrupted page */
ATTRIBUTE_COLD
static void buf_mark_space_corrupt(buf_page_t* bpage, const fil_space_t& space)
{
	/* If block is not encrypted find the table with specified
	space id, and mark it corrupted. Encrypted tables
	are marked unusable later e.g. in ::open(). */
	if (!space.crypt_data
	    || space.crypt_data->type == CRYPT_SCHEME_UNENCRYPTED) {
		dict_set_corrupted_by_space(&space);
	} else {
		dict_set_encrypted_by_space(&space);
	}
}

/** Mark a table corrupted.
@param[in]	bpage	Corrupted page
@param[in]	space	Corrupted page belongs to tablespace
Also remove the bpage from LRU list. */
static
void
buf_corrupt_page_release(buf_page_t* bpage, const fil_space_t* space)
{
	buf_pool_t*	buf_pool = buf_pool_from_bpage(bpage);
	const ibool	uncompressed = (buf_page_get_state(bpage)
					== BUF_BLOCK_FILE_PAGE);
	page_id_t	old_page_id = bpage->id;

	/* First unfix and release lock on the bpage */
	buf_pool_mutex_enter(buf_pool);
	mutex_enter(buf_page_get_mutex(bpage));
	ut_ad(buf_page_get_io_fix(bpage) == BUF_IO_READ);
	ut_ad(bpage->id.space() == space->id);

	/* buf_fix_count can be greater than zero. Because other thread
	can wait in buf_page_wait_read() for the page to be read. */

	bpage->id.set_corrupt_id();
	/* Set BUF_IO_NONE before we remove the block from LRU list */
	buf_page_set_io_fix(bpage, BUF_IO_NONE);

	if (uncompressed) {
		rw_lock_x_unlock_gen(
			&((buf_block_t*) bpage)->lock,
			BUF_IO_READ);
	}

	mutex_exit(buf_page_get_mutex(bpage));

	if (!srv_force_recovery) {
		buf_mark_space_corrupt(bpage, *space);
	}

	/* After this point bpage can't be referenced. */
	buf_LRU_free_one_page(bpage, old_page_id);

	ut_ad(buf_pool->n_pend_reads > 0);
	buf_pool->n_pend_reads--;

	buf_pool_mutex_exit(buf_pool);
}

/** Check if the encrypted page is corrupted for the full crc32 format.
@param[in]	space_id	page belongs to space id
@param[in]	dst_frame	page
@param[in]	is_compressed	compressed page
@return true if page is corrupted or false if it isn't */
static bool buf_page_full_crc32_is_corrupted(
	ulint		space_id,
	const byte*	dst_frame,
	bool		is_compressed)
{
	if (!is_compressed
	    && memcmp(dst_frame + FIL_PAGE_LSN + 4,
		      dst_frame + srv_page_size - FIL_PAGE_FCRC32_END_LSN, 4)) {
		return true;
	}

	if (space_id != mach_read_from_4(dst_frame + FIL_PAGE_SPACE_ID)) {
		return true;
	}

	return false;
}

/** Check if page is maybe compressed, encrypted or both when we encounter
corrupted page. Note that we can't be 100% sure if page is corrupted
or decrypt/decompress just failed.
@param[in,out]	bpage		page
@param[in,out]	space		tablespace from fil_space_acquire_for_io()
@return	whether the operation succeeded
@retval	DB_SUCCESS		if page has been read and is not corrupted
@retval	DB_PAGE_CORRUPTED	if page based on checksum check is corrupted
@retval	DB_DECRYPTION_FAILED	if page post encryption checksum matches but
after decryption normal page checksum does not match.
@retval	DB_TABLESPACE_DELETED	if accessed tablespace is not found */
static dberr_t buf_page_check_corrupt(buf_page_t* bpage, fil_space_t* space)
{
	ut_ad(space->pending_io());

	byte* dst_frame = (bpage->zip.data) ? bpage->zip.data :
		((buf_block_t*) bpage)->frame;
	dberr_t err = DB_SUCCESS;
	uint key_version = buf_page_get_key_version(dst_frame, space->flags);

	/* In buf_decrypt_after_read we have either decrypted the page if
	page post encryption checksum matches and used key_id is found
	from the encryption plugin. If checksum did not match page was
	not decrypted and it could be either encrypted and corrupted
	or corrupted or good page. If we decrypted, there page could
	still be corrupted if used key does not match. */
	const bool seems_encrypted = !space->full_crc32() && key_version
		&& space->crypt_data
		&& space->crypt_data->type != CRYPT_SCHEME_UNENCRYPTED;
	ut_ad(space->purpose != FIL_TYPE_TEMPORARY || space->full_crc32());

	/* If traditional checksums match, we assume that page is
	not anymore encrypted. */
	if (space->full_crc32()
	    && !buf_is_zeroes(span<const byte>(dst_frame,
					       space->physical_size()))
	    && (key_version || space->is_compressed()
		|| space->purpose == FIL_TYPE_TEMPORARY)) {
		if (buf_page_full_crc32_is_corrupted(
			    space->id, dst_frame, space->is_compressed())) {
			err = DB_PAGE_CORRUPTED;
		}
	} else if (buf_page_is_corrupted(true, dst_frame, space->flags)) {
		err = DB_PAGE_CORRUPTED;
	}

	if (seems_encrypted && err == DB_PAGE_CORRUPTED
	    && bpage->id.page_no() != 0) {
		err = DB_DECRYPTION_FAILED;

		ib::error()
			<< "The page " << bpage->id << " in file '"
			<< space->chain.start->name
			<< "' cannot be decrypted.";

		ib::info()
			<< "However key management plugin or used key_version "
			<< key_version
			<< " is not found or"
			" used encryption algorithm or method does not match.";

		if (bpage->id.space() != TRX_SYS_SPACE) {
			ib::info()
				<< "Marking tablespace as missing."
				" You may drop this table or"
				" install correct key management plugin"
				" and key file.";
		}
	}

	return (err);
}

/** Complete a read or write request of a file page to or from the buffer pool.
@param[in,out]	bpage	page to complete
@param[in]	dblwr	whether the doublewrite buffer was used (on write)
@param[in]	evict	whether or not to evict the page from LRU list
@return whether the operation succeeded
@retval	DB_SUCCESS		always when writing, or if a read page was OK
@retval	DB_TABLESPACE_DELETED	if the tablespace does not exist
@retval	DB_PAGE_CORRUPTED	if the checksum fails on a page read
@retval	DB_DECRYPTION_FAILED	if page post encryption checksum matches but
				after decryption normal page checksum does
				not match */
UNIV_INTERN
dberr_t
buf_page_io_complete(buf_page_t* bpage, bool dblwr, bool evict)
{
	enum buf_io_fix	io_type;
	buf_pool_t*	buf_pool = buf_pool_from_bpage(bpage);
	const bool	uncompressed = (buf_page_get_state(bpage)
					== BUF_BLOCK_FILE_PAGE);
	ut_a(buf_page_in_file(bpage));

	/* We do not need protect io_fix here by mutex to read
	it because this is the only function where we can change the value
	from BUF_IO_READ or BUF_IO_WRITE to some other value, and our code
	ensures that this is the only thread that handles the i/o for this
	block. */

	io_type = buf_page_get_io_fix(bpage);
	ut_ad(io_type == BUF_IO_READ || io_type == BUF_IO_WRITE);
	ut_ad(!!bpage->zip.ssize == (bpage->zip.data != NULL));
	ut_ad(uncompressed || bpage->zip.data);

	if (io_type == BUF_IO_READ) {
		ulint	read_page_no = 0;
		ulint	read_space_id = 0;
		byte*	frame = bpage->zip.data
			? bpage->zip.data
			: reinterpret_cast<buf_block_t*>(bpage)->frame;
		ut_ad(frame);
		fil_space_t* space = fil_space_acquire_for_io(
			bpage->id.space());
		if (!space) {
			return DB_TABLESPACE_DELETED;
		}

		dberr_t	err;

		if (!buf_page_decrypt_after_read(bpage, space)) {
			err = DB_DECRYPTION_FAILED;
			goto database_corrupted;
		}

		if (bpage->zip.data && uncompressed) {
			buf_pool->n_pend_unzip++;
			ibool ok = buf_zip_decompress((buf_block_t*) bpage,
						      FALSE);
			buf_pool->n_pend_unzip--;

			if (!ok) {
				ib::info() << "Page "
					   << bpage->id
					   << " zip_decompress failure.";

				err = DB_PAGE_CORRUPTED;
				goto database_corrupted;
			}
		}

		/* If this page is not uninitialized and not in the
		doublewrite buffer, then the page number and space id
		should be the same as in block. */
		read_page_no = mach_read_from_4(frame + FIL_PAGE_OFFSET);
		read_space_id = mach_read_from_4(
			frame + FIL_PAGE_ARCH_LOG_NO_OR_SPACE_ID);

		if (bpage->id.space() == TRX_SYS_SPACE
		    && buf_dblwr_page_inside(bpage->id.page_no())) {

			ib::error() << "Reading page " << bpage->id
				<< ", which is in the doublewrite buffer!";

		} else if (read_space_id == 0 && read_page_no == 0) {
			/* This is likely an uninitialized page. */
		} else if (((!space->full_crc32()
			     || bpage->id.space() != TRX_SYS_SPACE)
			    && bpage->id.space() != read_space_id)
			   || bpage->id.page_no() != read_page_no) {
			/* We do not compare space_id to read_space_id
			in the system tablespace unless space->full_crc32(),
			because the field was written as garbage before
			MySQL 4.1.1, which introduced support for
			innodb_file_per_table. */

			if (space->full_crc32()
			    && *reinterpret_cast<uint32_t*>
			    (&frame[FIL_PAGE_FCRC32_KEY_VERSION])
			    && space->crypt_data
			    && space->crypt_data->type
			    != CRYPT_SCHEME_UNENCRYPTED) {
				ib::error() << "Cannot decrypt " << bpage->id;
				err = DB_DECRYPTION_FAILED;
				goto release_page;
			}

			ib::error() << "Space id and page no stored in "
				"the page, read in are "
				<< page_id_t(read_space_id, read_page_no)
				<< ", should be " << bpage->id;
		}

		err = buf_page_check_corrupt(bpage, space);

		if (err != DB_SUCCESS) {
database_corrupted:
			/* Not a real corruption if it was triggered by
			error injection */
			DBUG_EXECUTE_IF(
				"buf_page_import_corrupt_failure",
				if (!is_predefined_tablespace(
					    bpage->id.space())) {
					buf_corrupt_page_release(bpage, space);
					ib::info() << "Simulated IMPORT "
						"corruption";
					space->release_for_io();
					return(err);
				}
				err = DB_SUCCESS;
				goto page_not_corrupt;
			);

			if (uncompressed && bpage->zip.data) {
				memset(reinterpret_cast<buf_block_t*>(bpage)
				       ->frame, 0, srv_page_size);
			}

			if (err == DB_PAGE_CORRUPTED) {
				ib::error()
					<< "Database page corruption on disk"
					" or a failed file read of tablespace "
					<< space->name << " page " << bpage->id
					<< ". You may have to recover from "
					<< "a backup.";

				buf_page_print(frame, bpage->zip_size());

				ib::info()
					<< "It is also possible that your"
					" operating system has corrupted"
					" its own file cache and rebooting"
					" your computer removes the error."
					" If the corrupt page is an index page."
					" You can also try to fix the"
					" corruption by dumping, dropping,"
					" and reimporting the corrupt table."
					" You can use CHECK TABLE to scan"
					" your table for corruption. "
					<< FORCE_RECOVERY_MSG;
			}

			if (!srv_force_recovery) {

				/* If page space id is larger than TRX_SYS_SPACE
				(0), we will attempt to mark the corresponding
				table as corrupted instead of crashing server */
				if (bpage->id.space() == TRX_SYS_SPACE) {
					ib::fatal() << "Aborting because of"
						" a corrupt database page.";
				}

				buf_corrupt_page_release(bpage, space);
				space->release_for_io();
				return(err);
			}
		}

		DBUG_EXECUTE_IF("buf_page_import_corrupt_failure",
				page_not_corrupt: bpage = bpage; );

		if (err == DB_PAGE_CORRUPTED
		    || err == DB_DECRYPTION_FAILED) {
release_page:
			const page_id_t corrupt_page_id = bpage->id;

			buf_corrupt_page_release(bpage, space);

			if (recv_recovery_is_on()) {
				recv_recover_corrupt_page(corrupt_page_id);
			}

			space->release_for_io();
			return err;
		}

		if (recv_recovery_is_on()) {
			recv_recover_page(bpage);
		}

		if (uncompressed
		    && !recv_no_ibuf_operations
		    && (bpage->id.space() == 0
			|| !is_predefined_tablespace(bpage->id.space()))
		    && fil_page_get_type(frame) == FIL_PAGE_INDEX
		    && page_is_leaf(frame)) {
			ibuf_merge_or_delete_for_page(
				reinterpret_cast<buf_block_t*>(bpage),
				bpage->id, bpage->zip_size(), true);
		}

		space->release_for_io();
	} else {
		/* io_type == BUF_IO_WRITE */
		if (bpage->slot) {
			/* Mark slot free */
			bpage->slot->release();
			bpage->slot = NULL;
		}
	}

	BPageMutex* block_mutex = buf_page_get_mutex(bpage);
	buf_pool_mutex_enter(buf_pool);
	mutex_enter(block_mutex);

	/* Because this thread which does the unlocking is not the same that
	did the locking, we use a pass value != 0 in unlock, which simply
	removes the newest lock debug record, without checking the thread
	id. */

	buf_page_set_io_fix(bpage, BUF_IO_NONE);
	buf_page_monitor(bpage, io_type);

	if (io_type == BUF_IO_READ) {
		/* NOTE that the call to ibuf may have moved the ownership of
		the x-latch to this OS thread: do not let this confuse you in
		debugging! */

		ut_ad(buf_pool->n_pend_reads > 0);
		buf_pool->n_pend_reads--;
		buf_pool->stat.n_pages_read++;

		if (uncompressed) {
			rw_lock_x_unlock_gen(&((buf_block_t*) bpage)->lock,
					     BUF_IO_READ);
		}

		mutex_exit(block_mutex);
	} else {
		/* Write means a flush operation: call the completion
		routine in the flush system */

		buf_flush_write_complete(bpage, dblwr);

		if (uncompressed) {
			rw_lock_sx_unlock_gen(&((buf_block_t*) bpage)->lock,
					      BUF_IO_WRITE);
		}

		buf_pool->stat.n_pages_written++;

		/* We decide whether or not to evict the page from the
		LRU list based on the flush_type.
		* BUF_FLUSH_LIST: don't evict
		* BUF_FLUSH_LRU: always evict
		* BUF_FLUSH_SINGLE_PAGE: eviction preference is passed
		by the caller explicitly. */
		if (buf_page_get_flush_type(bpage) == BUF_FLUSH_LRU) {
			evict = true;
		}

		mutex_exit(block_mutex);

		if (evict) {
			buf_LRU_free_page(bpage, true);
		}
	}

	DBUG_PRINT("ib_buf", ("%s page %u:%u",
			      io_type == BUF_IO_READ ? "read" : "wrote",
			      bpage->id.space(), bpage->id.page_no()));

	buf_pool_mutex_exit(buf_pool);

	return DB_SUCCESS;
}

/*********************************************************************//**
Asserts that all file pages in the buffer are in a replaceable state.
@return TRUE */
static
ibool
buf_all_freed_instance(
/*===================*/
	buf_pool_t*	buf_pool)	/*!< in: buffer pool instancce */
{
	ulint		i;
	buf_chunk_t*	chunk;

	ut_ad(buf_pool);

	buf_pool_mutex_enter(buf_pool);

	chunk = buf_pool->chunks;

	for (i = buf_pool->n_chunks; i--; chunk++) {

		if (const buf_block_t* block = buf_chunk_not_freed(chunk)) {
			ib::fatal() << "Page " << block->page.id
				<< " still fixed or dirty";
		}
	}

	buf_pool_mutex_exit(buf_pool);

	return(TRUE);
}

/** Refreshes the statistics used to print per-second averages.
@param[in,out]	buf_pool	buffer pool instance */
static
void
buf_refresh_io_stats(
	buf_pool_t*	buf_pool)
{
	buf_pool->last_printout_time = time(NULL);
	buf_pool->old_stat = buf_pool->stat;
}

/*********************************************************************//**
Invalidates file pages in one buffer pool instance */
static
void
buf_pool_invalidate_instance(
/*=========================*/
	buf_pool_t*	buf_pool)	/*!< in: buffer pool instance */
{
	ulint		i;

	buf_pool_mutex_enter(buf_pool);

	for (i = BUF_FLUSH_LRU; i < BUF_FLUSH_N_TYPES; i++) {

		/* As this function is called during startup and
		during redo application phase during recovery, InnoDB
		is single threaded (apart from IO helper threads) at
		this stage. No new write batch can be in intialization
		stage at this point. */
		ut_ad(buf_pool->init_flush[i] == FALSE);

		/* However, it is possible that a write batch that has
		been posted earlier is still not complete. For buffer
		pool invalidation to proceed we must ensure there is NO
		write activity happening. */
		if (buf_pool->n_flush[i] > 0) {
			buf_flush_t	type = static_cast<buf_flush_t>(i);

			buf_pool_mutex_exit(buf_pool);
			buf_flush_wait_batch_end(buf_pool, type);
			buf_pool_mutex_enter(buf_pool);
		}
	}

	buf_pool_mutex_exit(buf_pool);

	ut_ad(buf_all_freed_instance(buf_pool));

	buf_pool_mutex_enter(buf_pool);

	while (buf_LRU_scan_and_free_block(buf_pool, true)) {
	}

	ut_ad(UT_LIST_GET_LEN(buf_pool->LRU) == 0);
	ut_ad(UT_LIST_GET_LEN(buf_pool->unzip_LRU) == 0);

	buf_pool->freed_page_clock = 0;
	buf_pool->LRU_old = NULL;
	buf_pool->LRU_old_len = 0;

	memset(&buf_pool->stat, 0x00, sizeof(buf_pool->stat));
	buf_refresh_io_stats(buf_pool);

	buf_pool_mutex_exit(buf_pool);
}

/*********************************************************************//**
Invalidates the file pages in the buffer pool when an archive recovery is
completed. All the file pages buffered must be in a replaceable state when
this function is called: not latched and not modified. */
void
buf_pool_invalidate(void)
/*=====================*/
{
	ulint   i;

	for (i = 0; i < srv_buf_pool_instances; i++) {
		buf_pool_invalidate_instance(buf_pool_from_array(i));
	}
}

#if defined UNIV_DEBUG || defined UNIV_BUF_DEBUG
/*********************************************************************//**
Validates data in one buffer pool instance
@return TRUE */
static
ibool
buf_pool_validate_instance(
/*=======================*/
	buf_pool_t*	buf_pool)	/*!< in: buffer pool instance */
{
	buf_page_t*	b;
	buf_chunk_t*	chunk;
	ulint		i;
	ulint		n_lru_flush	= 0;
	ulint		n_page_flush	= 0;
	ulint		n_list_flush	= 0;
	ulint		n_lru		= 0;
	ulint		n_flush		= 0;
	ulint		n_free		= 0;
	ulint		n_zip		= 0;

	ut_ad(buf_pool);

	buf_pool_mutex_enter(buf_pool);
	hash_lock_x_all(buf_pool->page_hash);

	chunk = buf_pool->chunks;

	/* Check the uncompressed blocks. */

	for (i = buf_pool->n_chunks; i--; chunk++) {

		ulint		j;
		buf_block_t*	block = chunk->blocks;

		for (j = chunk->size; j--; block++) {

			buf_page_mutex_enter(block);

			switch (buf_block_get_state(block)) {
			case BUF_BLOCK_POOL_WATCH:
			case BUF_BLOCK_ZIP_PAGE:
			case BUF_BLOCK_ZIP_DIRTY:
				/* These should only occur on
				zip_clean, zip_free[], or flush_list. */
				ut_error;
				break;

			case BUF_BLOCK_FILE_PAGE:
				ut_a(buf_page_hash_get_low(
						buf_pool, block->page.id)
				     == &block->page);

				switch (buf_page_get_io_fix(&block->page)) {
				case BUF_IO_NONE:
					break;

				case BUF_IO_WRITE:
					switch (buf_page_get_flush_type(
							&block->page)) {
					case BUF_FLUSH_LRU:
						n_lru_flush++;
						goto assert_s_latched;
					case BUF_FLUSH_SINGLE_PAGE:
						n_page_flush++;
assert_s_latched:
						ut_a(rw_lock_is_locked(
							     &block->lock,
								     RW_LOCK_S)
						     || rw_lock_is_locked(
								&block->lock,
								RW_LOCK_SX));
						break;
					case BUF_FLUSH_LIST:
						n_list_flush++;
						break;
					default:
						ut_error;
					}

					break;

				case BUF_IO_READ:

					ut_a(rw_lock_is_locked(&block->lock,
							       RW_LOCK_X));
					break;

				case BUF_IO_PIN:
					break;
				}

				n_lru++;
				break;

			case BUF_BLOCK_NOT_USED:
				n_free++;
				break;

			case BUF_BLOCK_READY_FOR_USE:
			case BUF_BLOCK_MEMORY:
			case BUF_BLOCK_REMOVE_HASH:
				/* do nothing */
				break;
			}

			buf_page_mutex_exit(block);
		}
	}

	mutex_enter(&buf_pool->zip_mutex);

	/* Check clean compressed-only blocks. */

	for (b = UT_LIST_GET_FIRST(buf_pool->zip_clean); b;
	     b = UT_LIST_GET_NEXT(list, b)) {
		ut_a(buf_page_get_state(b) == BUF_BLOCK_ZIP_PAGE);
		switch (buf_page_get_io_fix(b)) {
		case BUF_IO_NONE:
		case BUF_IO_PIN:
			/* All clean blocks should be I/O-unfixed. */
			break;
		case BUF_IO_READ:
			/* In buf_LRU_free_page(), we temporarily set
			b->io_fix = BUF_IO_READ for a newly allocated
			control block in order to prevent
			buf_page_get_gen() from decompressing the block. */
			break;
		default:
			ut_error;
			break;
		}

		/* It is OK to read oldest_modification here because
		we have acquired buf_pool->zip_mutex above which acts
		as the 'block->mutex' for these bpages. */
		ut_a(!b->oldest_modification);
		ut_a(buf_page_hash_get_low(buf_pool, b->id) == b);
		n_lru++;
		n_zip++;
	}

	/* Check dirty blocks. */

	buf_flush_list_mutex_enter(buf_pool);
	for (b = UT_LIST_GET_FIRST(buf_pool->flush_list); b;
	     b = UT_LIST_GET_NEXT(list, b)) {
		ut_ad(b->in_flush_list);
		ut_a(b->oldest_modification);
		n_flush++;

		switch (buf_page_get_state(b)) {
		case BUF_BLOCK_ZIP_DIRTY:
			n_lru++;
			n_zip++;
			switch (buf_page_get_io_fix(b)) {
			case BUF_IO_NONE:
			case BUF_IO_READ:
			case BUF_IO_PIN:
				break;
			case BUF_IO_WRITE:
				switch (buf_page_get_flush_type(b)) {
				case BUF_FLUSH_LRU:
					n_lru_flush++;
					break;
				case BUF_FLUSH_SINGLE_PAGE:
					n_page_flush++;
					break;
				case BUF_FLUSH_LIST:
					n_list_flush++;
					break;
				default:
					ut_error;
				}
				break;
			}
			break;
		case BUF_BLOCK_FILE_PAGE:
			/* uncompressed page */
			break;
		case BUF_BLOCK_POOL_WATCH:
		case BUF_BLOCK_ZIP_PAGE:
		case BUF_BLOCK_NOT_USED:
		case BUF_BLOCK_READY_FOR_USE:
		case BUF_BLOCK_MEMORY:
		case BUF_BLOCK_REMOVE_HASH:
			ut_error;
			break;
		}
		ut_a(buf_page_hash_get_low(buf_pool, b->id) == b);
	}

	ut_a(UT_LIST_GET_LEN(buf_pool->flush_list) == n_flush);

	hash_unlock_x_all(buf_pool->page_hash);
	buf_flush_list_mutex_exit(buf_pool);

	mutex_exit(&buf_pool->zip_mutex);

	if (buf_pool->curr_size == buf_pool->old_size
	    && n_lru + n_free > buf_pool->curr_size + n_zip) {

		ib::fatal() << "n_LRU " << n_lru << ", n_free " << n_free
			<< ", pool " << buf_pool->curr_size
			<< " zip " << n_zip << ". Aborting...";
	}

	ut_a(UT_LIST_GET_LEN(buf_pool->LRU) == n_lru);
	if (buf_pool->curr_size == buf_pool->old_size
	    && UT_LIST_GET_LEN(buf_pool->free) != n_free) {

		ib::fatal() << "Free list len "
			<< UT_LIST_GET_LEN(buf_pool->free)
			<< ", free blocks " << n_free << ". Aborting...";
	}

	ut_a(buf_pool->n_flush[BUF_FLUSH_LIST] == n_list_flush);
	ut_a(buf_pool->n_flush[BUF_FLUSH_LRU] == n_lru_flush);
	ut_a(buf_pool->n_flush[BUF_FLUSH_SINGLE_PAGE] == n_page_flush);

	buf_pool_mutex_exit(buf_pool);

	ut_a(buf_LRU_validate());
	ut_a(buf_flush_validate(buf_pool));

	return(TRUE);
}

/*********************************************************************//**
Validates the buffer buf_pool data structure.
@return TRUE */
ibool
buf_validate(void)
/*==============*/
{
	ulint	i;

	for (i = 0; i < srv_buf_pool_instances; i++) {
		buf_pool_t*	buf_pool;

		buf_pool = buf_pool_from_array(i);

		buf_pool_validate_instance(buf_pool);
	}
	return(TRUE);
}

#endif /* UNIV_DEBUG || UNIV_BUF_DEBUG */

#if defined UNIV_DEBUG_PRINT || defined UNIV_DEBUG || defined UNIV_BUF_DEBUG
/*********************************************************************//**
Prints info of the buffer buf_pool data structure for one instance. */
static
void
buf_print_instance(
/*===============*/
	buf_pool_t*	buf_pool)
{
	index_id_t*	index_ids;
	ulint*		counts;
	ulint		size;
	ulint		i;
	ulint		j;
	index_id_t	id;
	ulint		n_found;
	buf_chunk_t*	chunk;
	dict_index_t*	index;

	ut_ad(buf_pool);

	size = buf_pool->curr_size;

	index_ids = static_cast<index_id_t*>(
		ut_malloc_nokey(size * sizeof *index_ids));

	counts = static_cast<ulint*>(ut_malloc_nokey(sizeof(ulint) * size));

	buf_pool_mutex_enter(buf_pool);
	buf_flush_list_mutex_enter(buf_pool);

	ib::info() << *buf_pool;

	buf_flush_list_mutex_exit(buf_pool);

	/* Count the number of blocks belonging to each index in the buffer */

	n_found = 0;

	chunk = buf_pool->chunks;

	for (i = buf_pool->n_chunks; i--; chunk++) {
		buf_block_t*	block		= chunk->blocks;
		ulint		n_blocks	= chunk->size;

		for (; n_blocks--; block++) {
			const buf_frame_t* frame = block->frame;

			if (fil_page_index_page_check(frame)) {

				id = btr_page_get_index_id(frame);

				/* Look for the id in the index_ids array */
				j = 0;

				while (j < n_found) {

					if (index_ids[j] == id) {
						counts[j]++;

						break;
					}
					j++;
				}

				if (j == n_found) {
					n_found++;
					index_ids[j] = id;
					counts[j] = 1;
				}
			}
		}
	}

	buf_pool_mutex_exit(buf_pool);

	for (i = 0; i < n_found; i++) {
		index = dict_index_get_if_in_cache(index_ids[i]);

		if (!index) {
			ib::info() << "Block count for index "
				<< index_ids[i] << " in buffer is about "
				<< counts[i];
		} else {
			ib::info() << "Block count for index " << index_ids[i]
				<< " in buffer is about " << counts[i]
				<< ", index " << index->name
				<< " of table " << index->table->name;
		}
	}

	ut_free(index_ids);
	ut_free(counts);

	ut_a(buf_pool_validate_instance(buf_pool));
}

/*********************************************************************//**
Prints info of the buffer buf_pool data structure. */
void
buf_print(void)
/*===========*/
{
	ulint   i;

	for (i = 0; i < srv_buf_pool_instances; i++) {
		buf_pool_t*	buf_pool;

		buf_pool = buf_pool_from_array(i);
		buf_print_instance(buf_pool);
	}
}
#endif /* UNIV_DEBUG_PRINT || UNIV_DEBUG || UNIV_BUF_DEBUG */

#ifdef UNIV_DEBUG
/*********************************************************************//**
Returns the number of latched pages in the buffer pool.
@return number of latched pages */
static
ulint
buf_get_latched_pages_number_instance(
/*==================================*/
	buf_pool_t*	buf_pool)	/*!< in: buffer pool instance */
{
	buf_page_t*	b;
	ulint		i;
	buf_chunk_t*	chunk;
	ulint		fixed_pages_number = 0;

	buf_pool_mutex_enter(buf_pool);

	chunk = buf_pool->chunks;

	for (i = buf_pool->n_chunks; i--; chunk++) {
		buf_block_t*	block;
		ulint		j;

		block = chunk->blocks;

		for (j = chunk->size; j--; block++) {
			if (buf_block_get_state(block)
			    != BUF_BLOCK_FILE_PAGE) {

				continue;
			}

			buf_page_mutex_enter(block);

			if (block->page.buf_fix_count != 0
			    || buf_page_get_io_fix(&block->page)
			    != BUF_IO_NONE) {
				fixed_pages_number++;
			}

			buf_page_mutex_exit(block);
		}
	}

	mutex_enter(&buf_pool->zip_mutex);

	/* Traverse the lists of clean and dirty compressed-only blocks. */

	for (b = UT_LIST_GET_FIRST(buf_pool->zip_clean); b;
	     b = UT_LIST_GET_NEXT(list, b)) {
		ut_a(buf_page_get_state(b) == BUF_BLOCK_ZIP_PAGE);
		ut_a(buf_page_get_io_fix(b) != BUF_IO_WRITE);

		if (b->buf_fix_count != 0
		    || buf_page_get_io_fix(b) != BUF_IO_NONE) {
			fixed_pages_number++;
		}
	}

	buf_flush_list_mutex_enter(buf_pool);
	for (b = UT_LIST_GET_FIRST(buf_pool->flush_list); b;
	     b = UT_LIST_GET_NEXT(list, b)) {
		ut_ad(b->in_flush_list);

		switch (buf_page_get_state(b)) {
		case BUF_BLOCK_ZIP_DIRTY:
			if (b->buf_fix_count != 0
			    || buf_page_get_io_fix(b) != BUF_IO_NONE) {
				fixed_pages_number++;
			}
			break;
		case BUF_BLOCK_FILE_PAGE:
			/* uncompressed page */
			break;
		case BUF_BLOCK_POOL_WATCH:
		case BUF_BLOCK_ZIP_PAGE:
		case BUF_BLOCK_NOT_USED:
		case BUF_BLOCK_READY_FOR_USE:
		case BUF_BLOCK_MEMORY:
		case BUF_BLOCK_REMOVE_HASH:
			ut_error;
			break;
		}
	}

	buf_flush_list_mutex_exit(buf_pool);
	mutex_exit(&buf_pool->zip_mutex);
	buf_pool_mutex_exit(buf_pool);

	return(fixed_pages_number);
}

/*********************************************************************//**
Returns the number of latched pages in all the buffer pools.
@return number of latched pages */
ulint
buf_get_latched_pages_number(void)
/*==============================*/
{
	ulint	i;
	ulint	total_latched_pages = 0;

	for (i = 0; i < srv_buf_pool_instances; i++) {
		buf_pool_t*	buf_pool;

		buf_pool = buf_pool_from_array(i);

		total_latched_pages += buf_get_latched_pages_number_instance(
			buf_pool);
	}

	return(total_latched_pages);
}

#endif /* UNIV_DEBUG */

/*********************************************************************//**
Returns the number of pending buf pool read ios.
@return number of pending read I/O operations */
ulint
buf_get_n_pending_read_ios(void)
/*============================*/
{
	ulint	pend_ios = 0;

	for (ulint i = 0; i < srv_buf_pool_instances; i++) {
		pend_ios += buf_pool_from_array(i)->n_pend_reads;
	}

	return(pend_ios);
}

/*********************************************************************//**
Returns the ratio in percents of modified pages in the buffer pool /
database pages in the buffer pool.
@return modified page percentage ratio */
double
buf_get_modified_ratio_pct(void)
/*============================*/
{
	double		ratio;
	ulint		lru_len = 0;
	ulint		free_len = 0;
	ulint		flush_list_len = 0;

	buf_get_total_list_len(&lru_len, &free_len, &flush_list_len);

	ratio = static_cast<double>(100 * flush_list_len)
		/ (1 + lru_len + free_len);

	/* 1 + is there to avoid division by zero */

	return(ratio);
}

/*******************************************************************//**
Aggregates a pool stats information with the total buffer pool stats  */
static
void
buf_stats_aggregate_pool_info(
/*==========================*/
	buf_pool_info_t*	total_info,	/*!< in/out: the buffer pool
						info to store aggregated
						result */
	const buf_pool_info_t*	pool_info)	/*!< in: individual buffer pool
						stats info */
{
	ut_a(total_info && pool_info);

	/* Nothing to copy if total_info is the same as pool_info */
	if (total_info == pool_info) {
		return;
	}

	total_info->pool_size += pool_info->pool_size;
	total_info->lru_len += pool_info->lru_len;
	total_info->old_lru_len += pool_info->old_lru_len;
	total_info->free_list_len += pool_info->free_list_len;
	total_info->flush_list_len += pool_info->flush_list_len;
	total_info->n_pend_unzip += pool_info->n_pend_unzip;
	total_info->n_pend_reads += pool_info->n_pend_reads;
	total_info->n_pending_flush_lru += pool_info->n_pending_flush_lru;
	total_info->n_pending_flush_list += pool_info->n_pending_flush_list;
	total_info->n_pages_made_young += pool_info->n_pages_made_young;
	total_info->n_pages_not_made_young += pool_info->n_pages_not_made_young;
	total_info->n_pages_read += pool_info->n_pages_read;
	total_info->n_pages_created += pool_info->n_pages_created;
	total_info->n_pages_written += pool_info->n_pages_written;
	total_info->n_page_gets += pool_info->n_page_gets;
	total_info->n_ra_pages_read_rnd += pool_info->n_ra_pages_read_rnd;
	total_info->n_ra_pages_read += pool_info->n_ra_pages_read;
	total_info->n_ra_pages_evicted += pool_info->n_ra_pages_evicted;
	total_info->page_made_young_rate += pool_info->page_made_young_rate;
	total_info->page_not_made_young_rate +=
		pool_info->page_not_made_young_rate;
	total_info->pages_read_rate += pool_info->pages_read_rate;
	total_info->pages_created_rate += pool_info->pages_created_rate;
	total_info->pages_written_rate += pool_info->pages_written_rate;
	total_info->n_page_get_delta += pool_info->n_page_get_delta;
	total_info->page_read_delta += pool_info->page_read_delta;
	total_info->young_making_delta += pool_info->young_making_delta;
	total_info->not_young_making_delta += pool_info->not_young_making_delta;
	total_info->pages_readahead_rnd_rate += pool_info->pages_readahead_rnd_rate;
	total_info->pages_readahead_rate += pool_info->pages_readahead_rate;
	total_info->pages_evicted_rate += pool_info->pages_evicted_rate;
	total_info->unzip_lru_len += pool_info->unzip_lru_len;
	total_info->io_sum += pool_info->io_sum;
	total_info->io_cur += pool_info->io_cur;
	total_info->unzip_sum += pool_info->unzip_sum;
	total_info->unzip_cur += pool_info->unzip_cur;
}
/*******************************************************************//**
Collect buffer pool stats information for a buffer pool. Also
record aggregated stats if there are more than one buffer pool
in the server */
void
buf_stats_get_pool_info(
/*====================*/
	buf_pool_t*		buf_pool,	/*!< in: buffer pool */
	ulint			pool_id,	/*!< in: buffer pool ID */
	buf_pool_info_t*	all_pool_info)	/*!< in/out: buffer pool info
						to fill */
{
	buf_pool_info_t*	pool_info;
	time_t			current_time;
	double			time_elapsed;

	/* Find appropriate pool_info to store stats for this buffer pool */
	pool_info = &all_pool_info[pool_id];

	buf_pool_mutex_enter(buf_pool);
	buf_flush_list_mutex_enter(buf_pool);

	pool_info->pool_unique_id = pool_id;

	pool_info->pool_size = buf_pool->curr_size;

	pool_info->lru_len = UT_LIST_GET_LEN(buf_pool->LRU);

	pool_info->old_lru_len = buf_pool->LRU_old_len;

	pool_info->free_list_len = UT_LIST_GET_LEN(buf_pool->free);

	pool_info->flush_list_len = UT_LIST_GET_LEN(buf_pool->flush_list);

	pool_info->n_pend_unzip = UT_LIST_GET_LEN(buf_pool->unzip_LRU);

	pool_info->n_pend_reads = buf_pool->n_pend_reads;

	pool_info->n_pending_flush_lru =
		 (buf_pool->n_flush[BUF_FLUSH_LRU]
		  + buf_pool->init_flush[BUF_FLUSH_LRU]);

	pool_info->n_pending_flush_list =
		 (buf_pool->n_flush[BUF_FLUSH_LIST]
		  + buf_pool->init_flush[BUF_FLUSH_LIST]);

	pool_info->n_pending_flush_single_page =
		 (buf_pool->n_flush[BUF_FLUSH_SINGLE_PAGE]
		  + buf_pool->init_flush[BUF_FLUSH_SINGLE_PAGE]);

	buf_flush_list_mutex_exit(buf_pool);

	current_time = time(NULL);
	time_elapsed = 0.001 + difftime(current_time,
					buf_pool->last_printout_time);

	pool_info->n_pages_made_young = buf_pool->stat.n_pages_made_young;

	pool_info->n_pages_not_made_young =
		buf_pool->stat.n_pages_not_made_young;

	pool_info->n_pages_read = buf_pool->stat.n_pages_read;

	pool_info->n_pages_created = buf_pool->stat.n_pages_created;

	pool_info->n_pages_written = buf_pool->stat.n_pages_written;

	pool_info->n_page_gets = buf_pool->stat.n_page_gets;

	pool_info->n_ra_pages_read_rnd = buf_pool->stat.n_ra_pages_read_rnd;
	pool_info->n_ra_pages_read = buf_pool->stat.n_ra_pages_read;

	pool_info->n_ra_pages_evicted = buf_pool->stat.n_ra_pages_evicted;

	pool_info->page_made_young_rate =
		 (buf_pool->stat.n_pages_made_young
		  - buf_pool->old_stat.n_pages_made_young) / time_elapsed;

	pool_info->page_not_made_young_rate =
		 (buf_pool->stat.n_pages_not_made_young
		  - buf_pool->old_stat.n_pages_not_made_young) / time_elapsed;

	pool_info->pages_read_rate =
		(buf_pool->stat.n_pages_read
		  - buf_pool->old_stat.n_pages_read) / time_elapsed;

	pool_info->pages_created_rate =
		(buf_pool->stat.n_pages_created
		 - buf_pool->old_stat.n_pages_created) / time_elapsed;

	pool_info->pages_written_rate =
		(buf_pool->stat.n_pages_written
		 - buf_pool->old_stat.n_pages_written) / time_elapsed;

	pool_info->n_page_get_delta = buf_pool->stat.n_page_gets
				      - buf_pool->old_stat.n_page_gets;

	if (pool_info->n_page_get_delta) {
		pool_info->page_read_delta = buf_pool->stat.n_pages_read
					     - buf_pool->old_stat.n_pages_read;

		pool_info->young_making_delta =
			buf_pool->stat.n_pages_made_young
			- buf_pool->old_stat.n_pages_made_young;

		pool_info->not_young_making_delta =
			buf_pool->stat.n_pages_not_made_young
			- buf_pool->old_stat.n_pages_not_made_young;
	}
	pool_info->pages_readahead_rnd_rate =
		 (buf_pool->stat.n_ra_pages_read_rnd
		  - buf_pool->old_stat.n_ra_pages_read_rnd) / time_elapsed;


	pool_info->pages_readahead_rate =
		 (buf_pool->stat.n_ra_pages_read
		  - buf_pool->old_stat.n_ra_pages_read) / time_elapsed;

	pool_info->pages_evicted_rate =
		(buf_pool->stat.n_ra_pages_evicted
		 - buf_pool->old_stat.n_ra_pages_evicted) / time_elapsed;

	pool_info->unzip_lru_len = UT_LIST_GET_LEN(buf_pool->unzip_LRU);

	pool_info->io_sum = buf_LRU_stat_sum.io;

	pool_info->io_cur = buf_LRU_stat_cur.io;

	pool_info->unzip_sum = buf_LRU_stat_sum.unzip;

	pool_info->unzip_cur = buf_LRU_stat_cur.unzip;

	buf_refresh_io_stats(buf_pool);
	buf_pool_mutex_exit(buf_pool);
}

/*********************************************************************//**
Prints info of the buffer i/o. */
static
void
buf_print_io_instance(
/*==================*/
	buf_pool_info_t*pool_info,	/*!< in: buffer pool info */
	FILE*		file)		/*!< in/out: buffer where to print */
{
	ut_ad(pool_info);

	fprintf(file,
		"Buffer pool size   " ULINTPF "\n"
		"Free buffers       " ULINTPF "\n"
		"Database pages     " ULINTPF "\n"
		"Old database pages " ULINTPF "\n"
		"Modified db pages  " ULINTPF "\n"
		"Percent of dirty pages(LRU & free pages): %.3f\n"
		"Max dirty pages percent: %.3f\n"
		"Pending reads " ULINTPF "\n"
		"Pending writes: LRU " ULINTPF ", flush list " ULINTPF
		", single page " ULINTPF "\n",
		pool_info->pool_size,
		pool_info->free_list_len,
		pool_info->lru_len,
		pool_info->old_lru_len,
		pool_info->flush_list_len,
		(((double) pool_info->flush_list_len) /
		  (pool_info->lru_len + pool_info->free_list_len + 1.0)) * 100.0,
		srv_max_buf_pool_modified_pct,
		pool_info->n_pend_reads,
		pool_info->n_pending_flush_lru,
		pool_info->n_pending_flush_list,
		pool_info->n_pending_flush_single_page);

	fprintf(file,
		"Pages made young " ULINTPF ", not young " ULINTPF "\n"
		"%.2f youngs/s, %.2f non-youngs/s\n"
		"Pages read " ULINTPF ", created " ULINTPF
		", written " ULINTPF "\n"
		"%.2f reads/s, %.2f creates/s, %.2f writes/s\n",
		pool_info->n_pages_made_young,
		pool_info->n_pages_not_made_young,
		pool_info->page_made_young_rate,
		pool_info->page_not_made_young_rate,
		pool_info->n_pages_read,
		pool_info->n_pages_created,
		pool_info->n_pages_written,
		pool_info->pages_read_rate,
		pool_info->pages_created_rate,
		pool_info->pages_written_rate);

	if (pool_info->n_page_get_delta) {
		double hit_rate = double(pool_info->page_read_delta)
			/ pool_info->n_page_get_delta;

		if (hit_rate > 1) {
			hit_rate = 1;
		}

		fprintf(file,
			"Buffer pool hit rate " ULINTPF " / 1000,"
			" young-making rate " ULINTPF " / 1000 not "
			ULINTPF " / 1000\n",
			ulint(1000 * (1 - hit_rate)),
			ulint(1000 * double(pool_info->young_making_delta)
			      / pool_info->n_page_get_delta),
			ulint(1000 * double(pool_info->not_young_making_delta)
			      / pool_info->n_page_get_delta));
	} else {
		fputs("No buffer pool page gets since the last printout\n",
		      file);
	}

	/* Statistics about read ahead algorithm */
	fprintf(file, "Pages read ahead %.2f/s,"
		" evicted without access %.2f/s,"
		" Random read ahead %.2f/s\n",

		pool_info->pages_readahead_rate,
		pool_info->pages_evicted_rate,
		pool_info->pages_readahead_rnd_rate);

	/* Print some values to help us with visualizing what is
	happening with LRU eviction. */
	fprintf(file,
		"LRU len: " ULINTPF ", unzip_LRU len: " ULINTPF "\n"
		"I/O sum[" ULINTPF "]:cur[" ULINTPF "], "
		"unzip sum[" ULINTPF "]:cur[" ULINTPF "]\n",
		pool_info->lru_len, pool_info->unzip_lru_len,
		pool_info->io_sum, pool_info->io_cur,
		pool_info->unzip_sum, pool_info->unzip_cur);
}

/*********************************************************************//**
Prints info of the buffer i/o. */
void
buf_print_io(
/*=========*/
	FILE*	file)	/*!< in/out: buffer where to print */
{
	ulint			i;
	buf_pool_info_t*	pool_info;
	buf_pool_info_t*	pool_info_total;

	/* If srv_buf_pool_instances is greater than 1, allocate
	one extra buf_pool_info_t, the last one stores
	aggregated/total values from all pools */
	if (srv_buf_pool_instances > 1) {
		pool_info = (buf_pool_info_t*) ut_zalloc_nokey((
			srv_buf_pool_instances + 1) * sizeof *pool_info);

		pool_info_total = &pool_info[srv_buf_pool_instances];
	} else {
		ut_a(srv_buf_pool_instances == 1);

		pool_info_total = pool_info =
			static_cast<buf_pool_info_t*>(
				ut_zalloc_nokey(sizeof *pool_info));
	}

	for (i = 0; i < srv_buf_pool_instances; i++) {
		buf_pool_t*	buf_pool;

		buf_pool = buf_pool_from_array(i);

		/* Fetch individual buffer pool info and calculate
		aggregated stats along the way */
		buf_stats_get_pool_info(buf_pool, i, pool_info);

		/* If we have more than one buffer pool, store
		the aggregated stats  */
		if (srv_buf_pool_instances > 1) {
			buf_stats_aggregate_pool_info(pool_info_total,
						      &pool_info[i]);
		}
	}

	/* Print the aggreate buffer pool info */
	buf_print_io_instance(pool_info_total, file);

	/* If there are more than one buffer pool, print each individual pool
	info */
	if (srv_buf_pool_instances > 1) {
		fputs("----------------------\n"
		"INDIVIDUAL BUFFER POOL INFO\n"
		"----------------------\n", file);

		for (i = 0; i < srv_buf_pool_instances; i++) {
			fprintf(file, "---BUFFER POOL " ULINTPF "\n", i);
			buf_print_io_instance(&pool_info[i], file);
		}
	}

	ut_free(pool_info);
}

/**********************************************************************//**
Refreshes the statistics used to print per-second averages. */
void
buf_refresh_io_stats_all(void)
/*==========================*/
{
	for (ulint i = 0; i < srv_buf_pool_instances; i++) {
		buf_pool_t*	buf_pool;

		buf_pool = buf_pool_from_array(i);

		buf_refresh_io_stats(buf_pool);
	}
}

/**********************************************************************//**
Check if all pages in all buffer pools are in a replacable state.
@return FALSE if not */
ibool
buf_all_freed(void)
/*===============*/
{
	for (ulint i = 0; i < srv_buf_pool_instances; i++) {
		buf_pool_t*	buf_pool;

		buf_pool = buf_pool_from_array(i);

		if (!buf_all_freed_instance(buf_pool)) {
			return(FALSE);
		}
	}

	return(TRUE);
}

/** Verify that post encryption checksum match with the calculated checksum.
This function should be called only if tablespace contains crypt data metadata.
@param[in]	page		page frame
@param[in]	fsp_flags	tablespace flags
@return true if true if page is encrypted and OK, false otherwise */
bool buf_page_verify_crypt_checksum(const byte* page, ulint fsp_flags)
{
	if (!fil_space_t::full_crc32(fsp_flags)) {
		return fil_space_verify_crypt_checksum(
			page, fil_space_t::zip_size(fsp_flags));
	}

	return !buf_page_is_corrupted(true, page, fsp_flags);
}

/*********************************************************************//**
Checks that there currently are no pending i/o-operations for the buffer
pool.
@return number of pending i/o */
ulint
buf_pool_check_no_pending_io(void)
/*==============================*/
{
	ulint		i;
	ulint		pending_io = 0;

	buf_pool_mutex_enter_all();

	for (i = 0; i < srv_buf_pool_instances; i++) {
		const buf_pool_t*	buf_pool;

		buf_pool = buf_pool_from_array(i);

		pending_io += buf_pool->n_pend_reads
			      + buf_pool->n_flush[BUF_FLUSH_LRU]
			      + buf_pool->n_flush[BUF_FLUSH_SINGLE_PAGE]
			      + buf_pool->n_flush[BUF_FLUSH_LIST];

	}

	buf_pool_mutex_exit_all();

	return(pending_io);
}

/** Print the given page_id_t object.
@param[in,out]	out	the output stream
@param[in]	page_id	the page_id_t object to be printed
@return the output stream */
std::ostream&
operator<<(
	std::ostream&		out,
	const page_id_t		page_id)
{
	out << "[page id: space=" << page_id.m_space
		<< ", page number=" << page_id.m_page_no << "]";
	return(out);
}

#if defined UNIV_DEBUG_PRINT || defined UNIV_DEBUG || defined UNIV_BUF_DEBUG
/** Print the given buf_pool_t object.
@param[in,out]	out		the output stream
@param[in]	buf_pool	the buf_pool_t object to be printed
@return the output stream */
std::ostream&
operator<<(
	std::ostream&		out,
	const buf_pool_t&	buf_pool)
{
	out << "[buffer pool instance: "
		<< "buf_pool size=" << buf_pool.curr_size
		<< ", database pages=" << UT_LIST_GET_LEN(buf_pool.LRU)
		<< ", free pages=" << UT_LIST_GET_LEN(buf_pool.free)
		<< ", modified database pages="
		<< UT_LIST_GET_LEN(buf_pool.flush_list)
		<< ", n pending decompressions=" << buf_pool.n_pend_unzip
		<< ", n pending reads=" << buf_pool.n_pend_reads
		<< ", n pending flush LRU=" << buf_pool.n_flush[BUF_FLUSH_LRU]
		<< " list=" << buf_pool.n_flush[BUF_FLUSH_LIST]
		<< " single page=" << buf_pool.n_flush[BUF_FLUSH_SINGLE_PAGE]
		<< ", pages made young=" << buf_pool.stat.n_pages_made_young
		<< ", not young=" << buf_pool.stat.n_pages_not_made_young
		<< ", pages read=" << buf_pool.stat.n_pages_read
		<< ", created=" << buf_pool.stat.n_pages_created
		<< ", written=" << buf_pool.stat.n_pages_written << "]";
	return(out);
}
#endif /* UNIV_DEBUG_PRINT || UNIV_DEBUG || UNIV_BUF_DEBUG */

/** Encrypt a buffer of temporary tablespace
@param[in]	offset		Page offset
@param[in]	src_frame	Page to encrypt
@param[in,out]	dst_frame	Output buffer
@return encrypted buffer or NULL */
static byte* buf_tmp_page_encrypt(
	ulint	offset,
	byte*	src_frame,
	byte*	dst_frame)
{
	/* Calculate the start offset in a page */
	uint srclen = srv_page_size - (FIL_PAGE_FILE_FLUSH_LSN_OR_KEY_VERSION
				       + FIL_PAGE_FCRC32_CHECKSUM);
	const byte* src = src_frame + FIL_PAGE_FILE_FLUSH_LSN_OR_KEY_VERSION;
	byte* dst = dst_frame + FIL_PAGE_FILE_FLUSH_LSN_OR_KEY_VERSION;

	memcpy(dst_frame, src_frame, FIL_PAGE_FILE_FLUSH_LSN_OR_KEY_VERSION);

	if (!log_tmp_block_encrypt(src, srclen, dst, (offset * srv_page_size),
				   true)) {
		return NULL;
	}

	const ulint payload = srv_page_size - FIL_PAGE_FCRC32_CHECKSUM;
	mach_write_to_4(dst_frame + payload, ut_crc32(dst_frame, payload));

	srv_stats.pages_encrypted.inc();
	srv_stats.n_temp_blocks_encrypted.inc();
	return dst_frame;
}

/** Encryption and page_compression hook that is called just before
a page is written to disk.
@param[in,out]	space		tablespace
@param[in,out]	bpage		buffer page
@param[in]	src_frame	physical page frame that is being encrypted
@return	page frame to be written to file
(may be src_frame or an encrypted/compressed copy of it) */
UNIV_INTERN
byte*
buf_page_encrypt(
	fil_space_t*	space,
	buf_page_t*	bpage,
	byte*		src_frame)
{
	ut_ad(space->id == bpage->id.space());
	bpage->real_size = srv_page_size;

	ut_d(fil_page_type_validate(space, src_frame));

	switch (bpage->id.page_no()) {
	case 0:
		/* Page 0 of a tablespace is not encrypted/compressed */
		return src_frame;
	case TRX_SYS_PAGE_NO:
		if (bpage->id.space() == TRX_SYS_SPACE) {
			/* don't encrypt/compress page as it contains
			address to dblwr buffer */
			return src_frame;
		}
	}

	fil_space_crypt_t* crypt_data = space->crypt_data;

	bool encrypted, page_compressed;

	if (space->purpose == FIL_TYPE_TEMPORARY) {
		ut_ad(!crypt_data);
		encrypted = innodb_encrypt_temporary_tables;
		page_compressed = false;
	} else {
		encrypted = crypt_data
			&& !crypt_data->not_encrypted()
			&& crypt_data->type != CRYPT_SCHEME_UNENCRYPTED
			&& (!crypt_data->is_default_encryption()
			    || srv_encrypt_tables);
		page_compressed = space->is_compressed();
	}

	if (!encrypted && !page_compressed) {
		/* No need to encrypt or page compress the page.
		Clear key-version & crypt-checksum. */
		if (space->full_crc32()) {
			memset(src_frame + FIL_PAGE_FCRC32_KEY_VERSION, 0, 4);
		} else {
			memset(src_frame + FIL_PAGE_FILE_FLUSH_LSN_OR_KEY_VERSION,
			       0, 8);
		}

		return src_frame;
	}

	ut_ad(!bpage->zip_size() || !page_compressed);
	buf_pool_t* buf_pool = buf_pool_from_bpage(bpage);
	/* Find free slot from temporary memory array */
	buf_tmp_buffer_t* slot = buf_pool_reserve_tmp_slot(buf_pool);
	slot->out_buf = NULL;
	bpage->slot = slot;

	buf_tmp_reserve_crypt_buf(slot);
	byte *dst_frame = slot->crypt_buf;
	const bool full_crc32 = space->full_crc32();

	if (full_crc32) {
		/* Write LSN for the full crc32 checksum before
		encryption. Because lsn is one of the input for encryption. */
		mach_write_to_8(src_frame + FIL_PAGE_LSN,
				bpage->newest_modification);
		if (!page_compressed) {
			mach_write_to_4(
				src_frame + srv_page_size - FIL_PAGE_FCRC32_END_LSN,
				(ulint) bpage->newest_modification);
		}
	}

	if (!page_compressed) {
not_compressed:
		byte* tmp;
		if (space->purpose == FIL_TYPE_TEMPORARY) {
			/* Encrypt temporary tablespace page content */
			tmp = buf_tmp_page_encrypt(bpage->id.page_no(),
						   src_frame, dst_frame);
		} else {
			/* Encrypt page content */
			tmp = fil_space_encrypt(
					space, bpage->id.page_no(),
					bpage->newest_modification,
					src_frame, dst_frame);
		}

		bpage->real_size = srv_page_size;
		slot->out_buf = dst_frame = tmp;

		ut_d(fil_page_type_validate(space, tmp));
	} else {
		ut_ad(space->purpose != FIL_TYPE_TEMPORARY);
		/* First we compress the page content */
		buf_tmp_reserve_compression_buf(slot);
		byte* tmp = slot->comp_buf;
		ulint out_len = fil_page_compress(
			src_frame, tmp, space->flags,
			fil_space_get_block_size(space, bpage->id.page_no()),
			encrypted);

		if (!out_len) {
			goto not_compressed;
		}

		bpage->real_size = out_len;

		if (full_crc32) {
			ut_d(bool compressed = false);
			out_len = buf_page_full_crc32_size(tmp,
#ifdef UNIV_DEBUG
							   &compressed,
#else
							   NULL,
#endif
							   NULL);
			ut_ad(compressed);
		}

		/* Workaround for MDEV-15527. */
		memset(tmp + out_len, 0 , srv_page_size - out_len);
		ut_d(fil_page_type_validate(space, tmp));

		if (encrypted) {
			/* And then we encrypt the page content */
			tmp = fil_space_encrypt(space,
						bpage->id.page_no(),
						bpage->newest_modification,
						tmp,
						dst_frame);
		}

		if (full_crc32) {
			compile_time_assert(FIL_PAGE_FCRC32_CHECKSUM == 4);
			mach_write_to_4(tmp + out_len - 4,
					ut_crc32(tmp, out_len - 4));
			ut_ad(!buf_page_is_corrupted(true, tmp, space->flags));
		}

		slot->out_buf = dst_frame = tmp;
	}

	ut_d(fil_page_type_validate(space, dst_frame));

	// return dst_frame which will be written
	return dst_frame;
}

/**
Should we punch hole to deallocate unused portion of the page.
@param[in]	bpage		Page control block
@return true if punch hole should be used, false if not */
bool
buf_page_should_punch_hole(
	const buf_page_t* bpage)
{
	return bpage->real_size != bpage->physical_size();
}

/**
Calculate the length of trim (punch_hole) operation.
@param[in]	bpage		Page control block
@param[in]	write_length	Write length
@return length of the trim or zero. */
ulint
buf_page_get_trim_length(
	const buf_page_t*	bpage,
	ulint			write_length)
{
	return bpage->physical_size() - write_length;
}
#endif /* !UNIV_INNOCHECKSUM */<|MERGE_RESOLUTION|>--- conflicted
+++ resolved
@@ -5588,19 +5588,14 @@
 {
 	buf_frame_t*	frame;
 	buf_block_t*	block;
-	buf_block_t*	free_block	= NULL;
-	buf_pool_t*	buf_pool= buf_pool_get(page_id);
+	buf_pool_t*	buf_pool = buf_pool_get(page_id);
 	rw_lock_t*	hash_lock;
 
 	ut_ad(mtr->is_active());
-<<<<<<< HEAD
 	ut_ad(page_id.space() != 0 || !zip_size);
-
-=======
-	ut_ad(page_id.space() != 0 || !page_size.is_compressed());
 loop:
->>>>>>> 7e07e38c
-	free_block = buf_LRU_get_free_block(buf_pool);
+	buf_block_t *free_block = buf_LRU_get_free_block(buf_pool);
+
 	buf_pool_mutex_enter(buf_pool);
 
 	hash_lock = buf_page_hash_lock_get(buf_pool, page_id);
@@ -5608,15 +5603,14 @@
 
 	block = (buf_block_t*) buf_page_hash_get_low(buf_pool, page_id);
 
-	if (block
+	if (UNIV_LIKELY_NULL(block)
 	    && buf_page_in_file(&block->page)
 	    && !buf_pool_watch_is_sentinel(buf_pool, &block->page)) {
 		ut_d(block->page.file_page_was_freed = FALSE);
-		buf_page_state page_state = buf_block_get_state(block);
 #ifdef BTR_CUR_HASH_ADAPT
-		const dict_index_t *drop_hash_entry= NULL;
+		const dict_index_t *drop_hash_entry= nullptr;
 #endif
-		switch (page_state) {
+		switch (const auto page_state= buf_block_get_state(block)) {
 		default:
 			ut_ad(0);
 			break;
@@ -5625,14 +5619,6 @@
 			buf_block_init_low(free_block);
 			mutex_enter(&buf_pool->zip_mutex);
 
-<<<<<<< HEAD
-		if (drop_hash_entry) {
-			/* Avoid a hang if I/O is going on. Release
-			the buffer pool mutex and page hash lock
-			and wait for I/O to complete */
-			while (buf_block_get_io_fix(block) != BUF_IO_NONE) {
-				block->fix();
-=======
 			buf_page_mutex_enter(free_block);
 			if (buf_page_get_io_fix(&block->page) != BUF_IO_NONE) {
 				mutex_exit(&buf_pool->zip_mutex);
@@ -5664,24 +5650,21 @@
 			free_block->page.state = BUF_BLOCK_FILE_PAGE;
 			mutex_exit(&buf_pool->zip_mutex);
 			free_block->lock_hash_val = lock_rec_hash(
-					page_id.space(), page_id.page_no());
+				page_id.space(), page_id.page_no());
 			buf_unzip_LRU_add_block(free_block, false);
 			buf_page_free_descriptor(&block->page);
 			block = free_block;
-			buf_block_fix(block);
+			buf_block_buf_fix_inc(block, __FILE__, __LINE__);
 			buf_page_mutex_exit(free_block);
-			free_block = NULL;
+			free_block = nullptr;
 			break;
 		case BUF_BLOCK_FILE_PAGE:
-			buf_block_fix(block);
-			const int32_t num_fix_count =
-				mtr->get_fix_count(block) + 1;
-			buf_page_mutex_enter(block);
+			buf_block_buf_fix_inc(block, __FILE__, __LINE__);
+			const uint32_t num_fix_count= mtr->get_fix_count(block)
+				+ 1;
 			while (buf_block_get_io_fix(block) != BUF_IO_NONE
 			       || (num_fix_count
 				   != block->page.buf_fix_count)) {
-				buf_page_mutex_exit(block);
->>>>>>> 7e07e38c
 				buf_pool_mutex_exit(buf_pool);
 				rw_lock_x_unlock(hash_lock);
 
@@ -5689,21 +5672,11 @@
 
 				buf_pool_mutex_enter(buf_pool);
 				rw_lock_x_lock(hash_lock);
-<<<<<<< HEAD
-				block->unfix();
-=======
-				buf_page_mutex_enter(block);
->>>>>>> 7e07e38c
 			}
 
 			rw_lock_x_lock(&block->lock);
-<<<<<<< HEAD
-		}
-=======
-			buf_page_mutex_exit(block);
 #ifdef BTR_CUR_HASH_ADAPT
 			drop_hash_entry = block->index;
->>>>>>> 7e07e38c
 #endif
 			break;
 		}
@@ -5714,34 +5687,15 @@
 		if (free_block) {
 			buf_block_free(free_block);
 		}
+
 #ifdef BTR_CUR_HASH_ADAPT
-		if (drop_hash_entry) {
+		if (UNIV_LIKELY_NULL(drop_hash_entry)) {
 			btr_search_drop_page_hash_index(block);
 		}
 #endif /* BTR_CUR_HASH_ADAPT */
 
-<<<<<<< HEAD
-		if (!recv_recovery_is_on()) {
-			return buf_page_get_with_no_latch(page_id, zip_size,
-							  mtr);
-=======
-#ifdef UNIV_DEBUG
-		if (!fsp_is_system_temporary(page_id.space())) {
-			rw_lock_s_lock_nowait(
-				&block->debug_latch,
-				__FILE__, __LINE__);
->>>>>>> 7e07e38c
-		}
-#endif /* UNIV_DEBUG */
-
 		mtr_memo_push(mtr, block, MTR_MEMO_PAGE_X_FIX);
 
-<<<<<<< HEAD
-		mutex_exit(&recv_sys.mutex);
-		block = buf_page_get_with_no_latch(page_id, zip_size, mtr);
-		mutex_enter(&recv_sys.mutex);
-=======
->>>>>>> 7e07e38c
 		return block;
 	}
 
