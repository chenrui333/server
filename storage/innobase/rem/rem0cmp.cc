/*****************************************************************************

Copyright (c) 1994, 2019, Oracle and/or its affiliates. All Rights Reserved.
Copyright (c) 2020, 2022, MariaDB Corporation.

This program is free software; you can redistribute it and/or modify it under
the terms of the GNU General Public License as published by the Free Software
Foundation; version 2 of the License.

This program is distributed in the hope that it will be useful, but WITHOUT
ANY WARRANTY; without even the implied warranty of MERCHANTABILITY or FITNESS
FOR A PARTICULAR PURPOSE. See the GNU General Public License for more details.

You should have received a copy of the GNU General Public License along with
this program; if not, write to the Free Software Foundation, Inc.,
51 Franklin Street, Fifth Floor, Boston, MA 02110-1335 USA

*****************************************************************************/

/*******************************************************************//**
@file rem/rem0cmp.cc
Comparison services for records

Created 7/1/1994 Heikki Tuuri
************************************************************************/

#include "rem0cmp.h"
#include "rem0rec.h"
#include "page0page.h"
#include "dict0mem.h"
#include "handler0alter.h"

/*		ALPHABETICAL ORDER
		==================

The records are put into alphabetical order in the following
way: let F be the first field where two records disagree.
If there is a character in some position n where the
records disagree, the order is determined by comparison of
the characters at position n, possibly after
collating transformation. If there is no such character,
but the corresponding fields have different lengths, then
if the data type of the fields is paddable,
shorter field is padded with a padding character. If the
data type is not paddable, longer field is considered greater.
Finally, the SQL null is bigger than any other value.

At the present, the comparison functions return 0 in the case,
where two records disagree only in the way that one
has more fields than the other. */

#ifndef DBUG_OFF
/** @return whether a data type is compatible with strnncoll() functions */
static bool is_strnncoll_compatible(ulint type)
{
  switch (type) {
  case MYSQL_TYPE_BIT:
  case MYSQL_TYPE_STRING:
  case MYSQL_TYPE_VAR_STRING:
  case MYSQL_TYPE_TINY_BLOB:
  case MYSQL_TYPE_MEDIUM_BLOB:
  case MYSQL_TYPE_BLOB:
  case MYSQL_TYPE_LONG_BLOB:
  case MYSQL_TYPE_VARCHAR:
    return true;
  default:
    return false;
  }
}
#endif /* DBUG_OFF */

/*************************************************************//**
Returns TRUE if two columns are equal for comparison purposes.
@return TRUE if the columns are considered equal in comparisons */
ibool
cmp_cols_are_equal(
/*===============*/
	const dict_col_t*	col1,	/*!< in: column 1 */
	const dict_col_t*	col2,	/*!< in: column 2 */
	ibool			check_charsets)
					/*!< in: whether to check charsets */
{
	if (dtype_is_non_binary_string_type(col1->mtype, col1->prtype)
	    && dtype_is_non_binary_string_type(col2->mtype, col2->prtype)) {

		/* Both are non-binary string types: they can be compared if
		and only if the charset-collation is the same */

		if (check_charsets) {
			return(dtype_get_charset_coll(col1->prtype)
			       == dtype_get_charset_coll(col2->prtype));
		} else {
			return(TRUE);
		}
	}

	if (dtype_is_binary_string_type(col1->mtype, col1->prtype)
	    && dtype_is_binary_string_type(col2->mtype, col2->prtype)) {

		/* Both are binary string types: they can be compared */

		return(TRUE);
	}

	if (col1->mtype != col2->mtype) {

		return(FALSE);
	}

	if (col1->mtype == DATA_INT
	    && (col1->prtype & DATA_UNSIGNED)
	    != (col2->prtype & DATA_UNSIGNED)) {

		/* The storage format of an unsigned integer is different
		from a signed integer: in a signed integer we OR
		0x8000... to the value of positive integers. */

		return(FALSE);
	}

	return(col1->mtype != DATA_INT || col1->len == col2->len);
}

/** Compare two DATA_DECIMAL (MYSQL_TYPE_DECIMAL) fields.
TODO: Remove this function. Everything should use MYSQL_TYPE_NEWDECIMAL.
@param[in] a data field
@param[in] a_length length of a, in bytes (not UNIV_SQL_NULL)
@param[in] b data field
@param[in] b_length length of b, in bytes (not UNIV_SQL_NULL)
@return positive, 0, negative, if a is greater, equal, less than b,
respectively */
static ATTRIBUTE_COLD
int
cmp_decimal(const byte*	a, ulint a_length, const byte* b, ulint b_length)
{
	int	swap_flag;

	/* Remove preceding spaces */
	for (; a_length && *a == ' '; a++, a_length--) { }
	for (; b_length && *b == ' '; b++, b_length--) { }

	if (*a == '-') {
		swap_flag = -1;

		if (*b != '-') {
			return(swap_flag);
		}

		a++; b++;
		a_length--;
		b_length--;
	} else {
		swap_flag = 1;

		if (*b == '-') {
			return(swap_flag);
		}
	}

	while (a_length > 0 && (*a == '+' || *a == '0')) {
		a++; a_length--;
	}

	while (b_length > 0 && (*b == '+' || *b == '0')) {
		b++; b_length--;
	}

	if (a_length != b_length) {
		if (a_length < b_length) {
			return(-swap_flag);
		}

		return(swap_flag);
	}

	while (a_length > 0 && *a == *b) {

		a++; b++; a_length--;
	}

	if (a_length == 0) {
		return(0);
	}

	if (*a <= *b) {
		swap_flag = -swap_flag;
	}

	return(swap_flag);
}

<<<<<<< HEAD
/** Compare two data fields.
@param mtype          main type
@param prtype         precise type
@param descending     whether to use descending order
@param data1          data field
@param len1           length of data1 in bytes, or UNIV_SQL_NULL
@param data2          data field
@param len2           length of data2 in bytes, or UNIV_SQL_NULL
@return the comparison result of data1 and data2
@retval 0 if data1 is equal to data2
@retval negative if data1 is less than data2
@retval positive if data1 is greater than data2 */
int cmp_data(ulint mtype, ulint prtype, bool descending,
             const byte *data1, size_t len1, const byte *data2, size_t len2)
=======
int cmp_data_data(ulint mtype, ulint prtype, const byte *data1, ulint len1,
                  const byte *data2, ulint len2) noexcept
>>>>>>> d287b4da
{
  ut_ad(len1 != UNIV_SQL_DEFAULT);
  ut_ad(len2 != UNIV_SQL_DEFAULT);

  int cmp= 0;

  if (len1 == UNIV_SQL_NULL || len2 == UNIV_SQL_NULL)
  {
    if (len1 == len2)
      return 0;

    /* We define the SQL null to be the smallest possible value of a field. */
    cmp= len1 == UNIV_SQL_NULL ? -1 : 1;
  func_exit:
    return UNIV_UNLIKELY(descending) ? -cmp : cmp;
  }

  switch (mtype) {
  default:
    ib::fatal() << "Unknown data type number " << mtype;
  case DATA_DECIMAL:
    cmp= cmp_decimal(data1, len1, data2, len2);
    goto func_exit;
  case DATA_DOUBLE:
    {
      const double af= mach_double_read(data1), bf= mach_double_read(data2);
      cmp= af > bf ? 1 : bf > af ? -1 : 0;
    }
    goto func_exit;
  case DATA_FLOAT:
    {
      const float af= mach_float_read(data1), bf= mach_float_read(data2);
      cmp= af > bf ? 1 : bf > af ? -1 : 0;
    }
    goto func_exit;
  case DATA_FIXBINARY:
  case DATA_BINARY:
    if (dtype_get_charset_coll(prtype) != DATA_MYSQL_BINARY_CHARSET_COLL)
    {
      if (ulint len= std::min(len1, len2))
      {
        cmp= memcmp(data1, data2, len);
        if (cmp)
          goto func_exit;
        data1+= len;
        data2+= len;
        len1-= len;
        len2-= len;
      }
      if (len1)
      {
        const byte *end= &data1[len1];
        do
          cmp= static_cast<int>(*data1++ - byte{0x20});
        while (cmp == 0 && data1 < end);
      }
      else if (len2)
      {
        const byte *end= &data2[len2];
        do
          cmp= static_cast<int>(byte{0x20} - *data2++);
        while (cmp == 0 && data2 < end);
      }
      goto func_exit;
    }
    /* fall through */
  case DATA_INT:
  case DATA_SYS_CHILD:
  case DATA_SYS:
    break;
  case DATA_GEOMETRY:
    ut_ad(prtype & DATA_BINARY_TYPE);
    if (prtype & DATA_GIS_MBR)
    {
      ut_ad(len1 == DATA_MBR_LEN);
      ut_ad(len2 == DATA_MBR_LEN);
      cmp= cmp_geometry_field(data1, data2);
      goto func_exit;
    }
    break;
  case DATA_BLOB:
    if (prtype & DATA_BINARY_TYPE)
      break;
    /* fall through */
  case DATA_VARMYSQL:
    DBUG_ASSERT(is_strnncoll_compatible(prtype & DATA_MYSQL_TYPE_MASK));
    if (CHARSET_INFO *cs= all_charsets[dtype_get_charset_coll(prtype)])
    {
      cmp= cs->coll->strnncollsp(cs, data1, len1, data2, len2);
      goto func_exit;
    }
  no_collation:
    ib::fatal() << "Unable to find charset-collation for " << prtype;
  case DATA_MYSQL:
    DBUG_ASSERT(is_strnncoll_compatible(prtype & DATA_MYSQL_TYPE_MASK));
    if (CHARSET_INFO *cs= all_charsets[dtype_get_charset_coll(prtype)])
    {
      cmp= cs->coll->
        strnncollsp_nchars(cs, data1, len1, data2, len2, std::max(len1, len2),
                           MY_STRNNCOLLSP_NCHARS_EMULATE_TRIMMED_TRAILING_SPACES);
      goto func_exit;
    }
    goto no_collation;
  case DATA_VARCHAR:
  case DATA_CHAR:
    /* latin1_swedish_ci is treated as a special case in InnoDB.
    Because it is a fixed-length encoding (mbminlen=mbmaxlen=1),
    non-NULL CHAR(n) values will always occupy n bytes and we
    can invoke strnncollsp() instead of strnncollsp_nchars(). */
    cmp= my_charset_latin1.strnncollsp(data1, len1, data2, len2);
    goto func_exit;
  }

  if (ulint len= std::min(len1, len2))
  {
    cmp= memcmp(data1, data2, len);
    if (cmp)
      goto func_exit;
  }

<<<<<<< HEAD
  cmp= int(len1 - len2);
  goto func_exit;
}

=======
>>>>>>> d287b4da
/** Compare a data tuple to a physical record.
@param dtuple          data tuple
@param rec             B-tree index record
@param index           B-tree index
@param offsets         rec_get_offsets(rec,index)
@param n_cmp           number of fields to compare
@param matched_fields  number of completely matched fields
@return the comparison result of dtuple and rec
@retval 0 if dtuple is equal to rec
@retval negative if dtuple is less than rec
@retval positive if dtuple is greater than rec */
<<<<<<< HEAD
int cmp_dtuple_rec_with_match_low(const dtuple_t *dtuple, const rec_t *rec,
                                  const dict_index_t *index,
                                  const rec_offs *offsets,
                                  ulint n_cmp, ulint *matched_fields)
{
	ulint		cur_field;	/* current field number */
=======
int
cmp_dtuple_rec_with_match_low(
	const dtuple_t*	dtuple,
	const rec_t*	rec,
	const rec_offs*	offsets,
	ulint		n_cmp,
	uint16_t*	matched_fields)
{
>>>>>>> d287b4da
	int		ret = 0;	/* return value */

	ut_ad(dtuple_check_typed(dtuple));
	ut_ad(rec_offs_validate(rec, index, offsets));

	auto cur_field = *matched_fields;

	ut_ad(n_cmp > 0);
	ut_ad(n_cmp <= dtuple_get_n_fields(dtuple));
	ut_ad(cur_field <= n_cmp);
	ut_ad(cur_field <= rec_offs_n_fields(offsets));

	if (cur_field == 0) {
		ulint	rec_info = rec_get_info_bits(rec,
						     rec_offs_comp(offsets));
		ulint	tup_info = dtuple_get_info_bits(dtuple);

		/* The "infimum node pointer" is always first. */
		if (UNIV_UNLIKELY(rec_info & REC_INFO_MIN_REC_FLAG)) {
			return !(tup_info & REC_INFO_MIN_REC_FLAG);
		} else if (UNIV_UNLIKELY(tup_info & REC_INFO_MIN_REC_FLAG)) {
			return -1;
		}
	}

	/* Match fields in a loop */

	for (; cur_field < n_cmp; cur_field++) {
		const byte*	rec_b_ptr;
		const dfield_t*	dtuple_field
			= dtuple_get_nth_field(dtuple, cur_field);
		const byte*	dtuple_b_ptr
			= static_cast<const byte*>(
				dfield_get_data(dtuple_field));
		const dtype_t*	type
			= dfield_get_type(dtuple_field);
		ulint		dtuple_f_len
			= dfield_get_len(dtuple_field);
		ulint		rec_f_len;

		/* We should never compare against an externally
		stored field.  Only clustered index records can
		contain externally stored fields, and the first fields
		(primary key fields) should already differ. */
		ut_ad(!rec_offs_nth_extern(offsets, cur_field));
		/* We should never compare against instantly added columns.
		Columns can only be instantly added to clustered index
		leaf page records, and the first fields (primary key fields)
		should already differ. */
		ut_ad(!rec_offs_nth_default(offsets, cur_field));

		rec_b_ptr = rec_get_nth_field(rec, offsets, cur_field,
					      &rec_f_len);

		ut_ad(!dfield_is_ext(dtuple_field));

<<<<<<< HEAD
		ret = cmp_data(type->mtype, type->prtype, !index->is_ibuf()
			       && index->fields[cur_field].descending,
			       dtuple_b_ptr, dtuple_f_len,
			       rec_b_ptr, rec_f_len);
		if (ret) {
			goto order_resolved;
		}
	}

order_resolved:
	*matched_fields = cur_field;
	return(ret);
}

/** Get the pad character code point for a type.
@param[in]	type
@return		pad character code point
@retval		ULINT_UNDEFINED if no padding is specified */
UNIV_INLINE
ulint
cmp_get_pad_char(
	const dtype_t*	type)
{
	switch (type->mtype) {
	case DATA_FIXBINARY:
	case DATA_BINARY:
		if (dtype_get_charset_coll(type->prtype)
		    == DATA_MYSQL_BINARY_CHARSET_COLL) {
			/* Starting from 5.0.18, do not pad
			VARBINARY or BINARY columns. */
			return(ULINT_UNDEFINED);
		}
		/* Fall through */
	case DATA_CHAR:
	case DATA_VARCHAR:
	case DATA_MYSQL:
	case DATA_VARMYSQL:
		/* Space is the padding character for all char and binary
		strings, and starting from 5.0.3, also for TEXT strings. */
		return(0x20);
	case DATA_GEOMETRY:
                /* DATA_GEOMETRY is binary data, not ASCII-based. */
	        return(ULINT_UNDEFINED);
	case DATA_BLOB:
		if (!(type->prtype & DATA_BINARY_TYPE)) {
			return(0x20);
		}
		/* Fall through */
	default:
		/* No padding specified */
		return(ULINT_UNDEFINED);
	}
}

/** Compare a data tuple to a physical record.
@param[in]	dtuple		data tuple
@param[in]	rec		B-tree or R-tree index record
@param[in]	index		index tree
@param[in]	offsets		rec_get_offsets(rec)
@param[in,out]	matched_fields	number of completely matched fields
@param[in,out]	matched_bytes	number of matched bytes in the first
field that is not matched
@return the comparison result of dtuple and rec
@retval 0 if dtuple is equal to rec
@retval negative if dtuple is less than rec
@retval positive if dtuple is greater than rec */
int
cmp_dtuple_rec_with_match_bytes(
	const dtuple_t*		dtuple,
	const rec_t*		rec,
	const dict_index_t*	index,
	const rec_offs*		offsets,
	ulint*			matched_fields,
	ulint*			matched_bytes)
{
	ut_ad(dtuple_check_typed(dtuple));
	ut_ad(rec_offs_validate(rec, index, offsets));
	ut_ad(!(REC_INFO_MIN_REC_FLAG
		& dtuple_get_info_bits(dtuple)));
	ut_ad(!index->is_ibuf());

	if (UNIV_UNLIKELY(REC_INFO_MIN_REC_FLAG
			  & rec_get_info_bits(rec, rec_offs_comp(offsets)))) {
		ut_ad(page_rec_is_first(rec, page_align(rec)));
		ut_ad(!page_has_prev(page_align(rec)));
		ut_ad(rec_is_metadata(rec, *index));
		return 1;
	}

	ulint cur_field = *matched_fields;
	ulint cur_bytes = *matched_bytes;
	ulint n_cmp = dtuple_get_n_fields_cmp(dtuple);
	int ret = 0;

	ut_ad(n_cmp <= dtuple_get_n_fields(dtuple));
	ut_ad(cur_field <= n_cmp);
	ut_ad(cur_field + (cur_bytes > 0) <= rec_offs_n_fields(offsets));

	/* Match fields in a loop; stop if we run out of fields in dtuple
	or find an externally stored field */

	while (cur_field < n_cmp) {
		const dfield_t*	dfield		= dtuple_get_nth_field(
			dtuple, cur_field);
		const dtype_t*	type		= dfield_get_type(dfield);
		ulint		dtuple_f_len	= dfield_get_len(dfield);
		const byte*	dtuple_b_ptr;
		const byte*	rec_b_ptr;
		ulint		rec_f_len;

		dtuple_b_ptr = static_cast<const byte*>(
			dfield_get_data(dfield));

		ut_ad(!rec_offs_nth_default(offsets, cur_field));
		rec_b_ptr = rec_get_nth_field(rec, offsets,
					      cur_field, &rec_f_len);
		ut_ad(!rec_offs_nth_extern(offsets, cur_field));

		/* If we have matched yet 0 bytes, it may be that one or
		both the fields are SQL null, or the record or dtuple may be
		the predefined minimum record. */
		if (cur_bytes == 0) {
			if (dtuple_f_len == UNIV_SQL_NULL) {
				if (rec_f_len == UNIV_SQL_NULL) {

					goto next_field;
				}

				ret = -1;
				goto order_resolved;
			} else if (rec_f_len == UNIV_SQL_NULL) {
				/* We define the SQL null to be the
				smallest possible value of a field
				in the alphabetical order */

				ret = 1;
				goto order_resolved;
			}
		}

		switch (type->mtype) {
		case DATA_FIXBINARY:
		case DATA_BINARY:
		case DATA_INT:
		case DATA_SYS_CHILD:
		case DATA_SYS:
			break;
		case DATA_BLOB:
			if (type->prtype & DATA_BINARY_TYPE) {
				break;
			}
			/* fall through */
		default:
			ret = cmp_data(type->mtype, type->prtype, false,
				       dtuple_b_ptr, dtuple_f_len,
				       rec_b_ptr, rec_f_len);

			if (!ret) {
				goto next_field;
			}

			cur_bytes = 0;
			goto order_resolved;
		}

		/* Set the pointers at the current byte */

		rec_b_ptr += cur_bytes;
		dtuple_b_ptr += cur_bytes;
		/* Compare then the fields */

		for (const ulint pad = cmp_get_pad_char(type);;
		     cur_bytes++) {
			ulint	rec_byte = pad;
			ulint	dtuple_byte = pad;

			if (rec_f_len <= cur_bytes) {
				if (dtuple_f_len <= cur_bytes) {

					goto next_field;
				}

				if (rec_byte == ULINT_UNDEFINED) {
					ret = 1;

					goto order_resolved;
				}
			} else {
				rec_byte = *rec_b_ptr++;
			}

			if (dtuple_f_len <= cur_bytes) {
				if (dtuple_byte == ULINT_UNDEFINED) {
					ret = -1;

					goto order_resolved;
				}
			} else {
				dtuple_byte = *dtuple_b_ptr++;
			}

			if (dtuple_byte < rec_byte) {
				ret = -1;
				goto order_resolved;
			} else if (dtuple_byte > rec_byte) {
				ret = 1;
				goto order_resolved;
			}
=======
		ret = cmp_data_data(type->mtype, type->prtype,
				    dtuple_b_ptr, dtuple_f_len,
				    rec_b_ptr, rec_f_len);
		if (ret) {
			break;
>>>>>>> d287b4da
		}
	}

<<<<<<< HEAD
	ut_ad(cur_bytes == 0);

order_resolved:
	*matched_fields = cur_field;
	*matched_bytes = cur_bytes;

	return !ret || UNIV_LIKELY(!index->fields[cur_field].descending)
		? ret : -ret;
=======
	*matched_fields = cur_field;
	return(ret);
>>>>>>> d287b4da
}

/** Check if a dtuple is a prefix of a record.
@param dtuple  data tuple
@param rec     index record
@param index   index
@param offsets rec_get_offsets(rec)
@return whether dtuple is a prefix of rec */
bool cmp_dtuple_is_prefix_of_rec(const dtuple_t *dtuple, const rec_t *rec,
                                 const dict_index_t *index,
                                 const rec_offs *offsets)
{
<<<<<<< HEAD
  ulint	matched_fields= 0;
  ulint n_fields= dtuple_get_n_fields(dtuple);
  ut_ad(n_fields <= rec_offs_n_fields(offsets));
  cmp_dtuple_rec_with_match(dtuple, rec, index, offsets, &matched_fields);
  return matched_fields == n_fields;
=======
  uint16_t matched_fields= 0;
  return cmp_dtuple_rec_with_match(dtuple, rec, offsets, &matched_fields);
}

/**************************************************************//**
Checks if a dtuple is a prefix of a record. The last field in dtuple
is allowed to be a prefix of the corresponding field in the record.
@return TRUE if prefix */
ibool
cmp_dtuple_is_prefix_of_rec(
/*========================*/
	const dtuple_t*	dtuple,	/*!< in: data tuple */
	const rec_t*	rec,	/*!< in: physical record */
	const rec_offs*	offsets)/*!< in: array returned by rec_get_offsets() */
{
	uint16_t matched_fields	= 0;

	ut_ad(rec_offs_validate(rec, NULL, offsets));
	uint16_t n_fields = dtuple_get_n_fields(dtuple);

	if (n_fields > rec_offs_n_fields(offsets)) {
		ut_ad(0);
		return(FALSE);
	}

	cmp_dtuple_rec_with_match(dtuple, rec, offsets, &matched_fields);
	return(matched_fields == n_fields);
>>>>>>> d287b4da
}

/*************************************************************//**
Compare two physical record fields.
@retval positive if rec1 field is greater than rec2
@retval negative if rec1 field is less than rec2
@retval 0 if rec1 field equals to rec2 */
static MY_ATTRIBUTE((nonnull, warn_unused_result))
int
cmp_rec_rec_simple_field(
/*=====================*/
	const rec_t*		rec1,	/*!< in: physical record */
	const rec_t*		rec2,	/*!< in: physical record */
	const rec_offs*		offsets1,/*!< in: rec_get_offsets(rec1, ...) */
	const rec_offs*		offsets2,/*!< in: rec_get_offsets(rec2, ...) */
	const dict_index_t*	index,	/*!< in: data dictionary index */
	ulint			n)	/*!< in: field to compare */
{
	const byte*	rec1_b_ptr;
	const byte*	rec2_b_ptr;
	ulint		rec1_f_len;
	ulint		rec2_f_len;
	const dict_field_t* field = dict_index_get_nth_field(index, n);

	ut_ad(!rec_offs_nth_extern(offsets1, n));
	ut_ad(!rec_offs_nth_extern(offsets2, n));

	rec1_b_ptr = rec_get_nth_field(rec1, offsets1, n, &rec1_f_len);
	rec2_b_ptr = rec_get_nth_field(rec2, offsets2, n, &rec2_f_len);

<<<<<<< HEAD
	return cmp_data(field->col->mtype, field->col->prtype,
			field->descending,
			rec1_b_ptr, rec1_f_len, rec2_b_ptr, rec2_f_len);
=======
	return cmp_data_data(col->mtype, col->prtype, rec1_b_ptr, rec1_f_len,
			     rec2_b_ptr, rec2_f_len);
>>>>>>> d287b4da
}

/** Compare two physical records that contain the same number of columns,
none of which are stored externally.
@retval positive if rec1 (including non-ordering columns) is greater than rec2
@retval negative if rec1 (including non-ordering columns) is less than rec2
@retval 0 if rec1 is a duplicate of rec2 */
int
cmp_rec_rec_simple(
/*===============*/
	const rec_t*		rec1,	/*!< in: physical record */
	const rec_t*		rec2,	/*!< in: physical record */
	const rec_offs*		offsets1,/*!< in: rec_get_offsets(rec1, ...) */
	const rec_offs*		offsets2,/*!< in: rec_get_offsets(rec2, ...) */
	const dict_index_t*	index,	/*!< in: data dictionary index */
	struct TABLE*		table)	/*!< in: MySQL table, for reporting
					duplicate key value if applicable,
					or NULL */
{
	ulint		n;
	ulint		n_uniq	= dict_index_get_n_unique(index);
	bool		null_eq	= false;

	ut_ad(rec_offs_n_fields(offsets1) >= n_uniq);
	ut_ad(rec_offs_n_fields(offsets2) == rec_offs_n_fields(offsets2));

	ut_ad(rec_offs_comp(offsets1) == rec_offs_comp(offsets2));

	for (n = 0; n < n_uniq; n++) {
		int cmp = cmp_rec_rec_simple_field(
			rec1, rec2, offsets1, offsets2, index, n);

		if (cmp) {
			return(cmp);
		}

		/* If the fields are internally equal, they must both
		be NULL or non-NULL. */
		ut_ad(rec_offs_nth_sql_null(offsets1, n)
		      == rec_offs_nth_sql_null(offsets2, n));

		if (rec_offs_nth_sql_null(offsets1, n)) {
			ut_ad(!(dict_index_get_nth_col(index, n)->prtype
				& DATA_NOT_NULL));
			null_eq = true;
		}
	}

	/* If we ran out of fields, the ordering columns of rec1 were
	equal to rec2. Issue a duplicate key error if needed. */

	if (!null_eq && index->is_unique()) {
		if (table) {
			/* Report erroneous row using new version
			of table. */
			innobase_rec_to_mysql(table, rec1, index, offsets1);
		}
		return(0);
	}

	/* Else, keep comparing so that we have the full internal
	order. */
	for (; n < dict_index_get_n_fields(index); n++) {
		int cmp = cmp_rec_rec_simple_field(
			rec1, rec2, offsets1, offsets2, index, n);

		if (cmp) {
			return(cmp);
		}

		/* If the fields are internally equal, they must both
		be NULL or non-NULL. */
		ut_ad(rec_offs_nth_sql_null(offsets1, n)
		      == rec_offs_nth_sql_null(offsets2, n));
	}

	/* This should never be reached. Internally, an index must
	never contain duplicate entries. */
	ut_ad(0);
	return(0);
}

/** Compare two B-tree or R-tree records.
Only the common first fields are compared, and externally stored field
are treated as equal.
@param[in]	rec1		record (possibly not on an index page)
@param[in]	rec2		B-tree or R-tree record in an index page
@param[in]	offsets1	rec_get_offsets(rec1, index)
@param[in]	offsets2	rec_get_offsets(rec2, index)
@param[in]	nulls_unequal	true if this is for index cardinality
				statistics estimation with
				innodb_stats_method=nulls_unequal
				or innodb_stats_method=nulls_ignored
@param[out]	matched_fields	number of completely matched fields
				within the first field not completely matched
@retval 0 if rec1 is equal to rec2
@retval negative if rec1 is less than rec2
@retval positive if rec1 is greater than rec2 */
int
cmp_rec_rec(
	const rec_t*		rec1,
	const rec_t*		rec2,
	const rec_offs*		offsets1,
	const rec_offs*		offsets2,
	const dict_index_t*	index,
	bool			nulls_unequal,
	ulint*			matched_fields)
{
	ulint		rec1_f_len;	/* length of current field in rec */
	const byte*	rec1_b_ptr;	/* pointer to the current byte
					in rec field */
	ulint		rec2_f_len;	/* length of current field in rec */
	const byte*	rec2_b_ptr;	/* pointer to the current byte
					in rec field */
	ulint		cur_field = 0;	/* current field number */
	int		ret = 0;	/* return value */

	ut_ad(rec1 != NULL);
	ut_ad(rec2 != NULL);
	ut_ad(index != NULL);
	ut_ad(rec_offs_validate(rec1, index, offsets1));
	ut_ad(rec_offs_validate(rec2, index, offsets2));
	ut_ad(rec_offs_comp(offsets1) == rec_offs_comp(offsets2));
	ut_ad(fil_page_index_page_check(page_align(rec2)));
	ut_ad(!!dict_index_is_spatial(index)
	      == (fil_page_get_type(page_align(rec2)) == FIL_PAGE_RTREE));

	ulint comp = rec_offs_comp(offsets1);
	ulint n_fields;

	/* Test if rec is the predefined minimum record */
	if (UNIV_UNLIKELY(rec_get_info_bits(rec1, comp)
			  & REC_INFO_MIN_REC_FLAG)) {
		ret = UNIV_UNLIKELY(rec_get_info_bits(rec2, comp)
				    & REC_INFO_MIN_REC_FLAG)
			? 0 : -1;
		goto order_resolved;
	} else if (UNIV_UNLIKELY
		   (rec_get_info_bits(rec2, comp)
		    & REC_INFO_MIN_REC_FLAG)) {
		ret = 1;
		goto order_resolved;
	}

	/* For non-leaf spatial index records, the
	dict_index_get_n_unique_in_tree() does include the child page
	number, because spatial index node pointers only contain
	the MBR (minimum bounding rectangle) and the child page number.

	For B-tree node pointers, the key alone (secondary index
	columns and PRIMARY KEY columns) must be unique, and there is
	no need to compare the child page number. */
	n_fields = std::min(rec_offs_n_fields(offsets1),
			    rec_offs_n_fields(offsets2));
	n_fields = std::min<ulint>(n_fields,
				   dict_index_get_n_unique_in_tree(index));

	for (; cur_field < n_fields; cur_field++) {
		ulint	mtype;
		ulint	prtype;
		bool	descending;

		if (UNIV_UNLIKELY(dict_index_is_ibuf(index))) {
			/* This is for the insert buffer B-tree. */
			mtype = DATA_BINARY;
			prtype = 0;
			descending = false;
		} else {
			const dict_field_t* field = dict_index_get_nth_field(
				index, cur_field);
			descending = field->descending;
			mtype = field->col->mtype;
			prtype = field->col->prtype;

			if (UNIV_LIKELY(!dict_index_is_spatial(index))) {
			} else if (cur_field == 0) {
				ut_ad(DATA_GEOMETRY_MTYPE(mtype));
				prtype |= DATA_GIS_MBR;
			} else if (!page_rec_is_leaf(rec2)) {
				/* Compare the child page number. */
				ut_ad(cur_field == 1);
				mtype = DATA_SYS_CHILD;
				prtype = 0;
			}
		}

		/* We should never encounter an externally stored field.
		Externally stored fields only exist in clustered index
		leaf page records. These fields should already differ
		in the primary key columns already, before DB_TRX_ID,
		DB_ROLL_PTR, and any externally stored columns. */
		ut_ad(!rec_offs_nth_extern(offsets1, cur_field));
		ut_ad(!rec_offs_nth_extern(offsets2, cur_field));
		ut_ad(!rec_offs_nth_default(offsets1, cur_field));
		ut_ad(!rec_offs_nth_default(offsets2, cur_field));

		rec1_b_ptr = rec_get_nth_field(rec1, offsets1,
					       cur_field, &rec1_f_len);
		rec2_b_ptr = rec_get_nth_field(rec2, offsets2,
					       cur_field, &rec2_f_len);

		if (nulls_unequal
		    && rec1_f_len == UNIV_SQL_NULL
		    && rec2_f_len == UNIV_SQL_NULL) {
			ret = -1;
			goto order_resolved;
		}

<<<<<<< HEAD
		ret = cmp_data(mtype, prtype, descending,
			       rec1_b_ptr, rec1_f_len, rec2_b_ptr, rec2_f_len);
=======
		ret = cmp_data_data(mtype, prtype,
				    rec1_b_ptr, rec1_f_len,
				    rec2_b_ptr, rec2_f_len);
>>>>>>> d287b4da
		if (ret) {
			goto order_resolved;
		}
	}

	/* If we ran out of fields, rec1 was equal to rec2 up
	to the common fields */
	ut_ad(ret == 0);
order_resolved:
	if (matched_fields) {
		*matched_fields = cur_field;
	}
	return ret;
<<<<<<< HEAD
}
=======
}

#ifdef UNIV_COMPILE_TEST_FUNCS

#ifdef HAVE_UT_CHRONO_T

void
test_cmp_data_data(ulint len)
{
	int		i;
	static byte	zeros[64];

	if (len > sizeof zeros) {
		len = sizeof zeros;
	}

	ut_chrono_t	ch(__func__);

	for (i = 1000000; i > 0; i--) {
		i += cmp_data_data(DATA_INT, 0, zeros, len, zeros, len);
	}
}

#endif /* HAVE_UT_CHRONO_T */

#endif /* UNIV_COMPILE_TEST_FUNCS */
>>>>>>> d287b4da
<|MERGE_RESOLUTION|>--- conflicted
+++ resolved
@@ -189,7 +189,6 @@
 	return(swap_flag);
 }
 
-<<<<<<< HEAD
 /** Compare two data fields.
 @param mtype          main type
 @param prtype         precise type
@@ -204,10 +203,7 @@
 @retval positive if data1 is greater than data2 */
 int cmp_data(ulint mtype, ulint prtype, bool descending,
              const byte *data1, size_t len1, const byte *data2, size_t len2)
-=======
-int cmp_data_data(ulint mtype, ulint prtype, const byte *data1, ulint len1,
-                  const byte *data2, ulint len2) noexcept
->>>>>>> d287b4da
+  noexcept
 {
   ut_ad(len1 != UNIV_SQL_DEFAULT);
   ut_ad(len2 != UNIV_SQL_DEFAULT);
@@ -328,13 +324,10 @@
       goto func_exit;
   }
 
-<<<<<<< HEAD
   cmp= int(len1 - len2);
   goto func_exit;
 }
 
-=======
->>>>>>> d287b4da
 /** Compare a data tuple to a physical record.
 @param dtuple          data tuple
 @param rec             B-tree index record
@@ -346,23 +339,11 @@
 @retval 0 if dtuple is equal to rec
 @retval negative if dtuple is less than rec
 @retval positive if dtuple is greater than rec */
-<<<<<<< HEAD
 int cmp_dtuple_rec_with_match_low(const dtuple_t *dtuple, const rec_t *rec,
                                   const dict_index_t *index,
                                   const rec_offs *offsets,
-                                  ulint n_cmp, ulint *matched_fields)
-{
-	ulint		cur_field;	/* current field number */
-=======
-int
-cmp_dtuple_rec_with_match_low(
-	const dtuple_t*	dtuple,
-	const rec_t*	rec,
-	const rec_offs*	offsets,
-	ulint		n_cmp,
-	uint16_t*	matched_fields)
-{
->>>>>>> d287b4da
+                                  ulint n_cmp, uint16_t *matched_fields)
+{
 	int		ret = 0;	/* return value */
 
 	ut_ad(dtuple_check_typed(dtuple));
@@ -419,238 +400,17 @@
 
 		ut_ad(!dfield_is_ext(dtuple_field));
 
-<<<<<<< HEAD
 		ret = cmp_data(type->mtype, type->prtype, !index->is_ibuf()
 			       && index->fields[cur_field].descending,
 			       dtuple_b_ptr, dtuple_f_len,
 			       rec_b_ptr, rec_f_len);
 		if (ret) {
-			goto order_resolved;
-		}
-	}
-
-order_resolved:
+			break;
+		}
+	}
+
 	*matched_fields = cur_field;
-	return(ret);
-}
-
-/** Get the pad character code point for a type.
-@param[in]	type
-@return		pad character code point
-@retval		ULINT_UNDEFINED if no padding is specified */
-UNIV_INLINE
-ulint
-cmp_get_pad_char(
-	const dtype_t*	type)
-{
-	switch (type->mtype) {
-	case DATA_FIXBINARY:
-	case DATA_BINARY:
-		if (dtype_get_charset_coll(type->prtype)
-		    == DATA_MYSQL_BINARY_CHARSET_COLL) {
-			/* Starting from 5.0.18, do not pad
-			VARBINARY or BINARY columns. */
-			return(ULINT_UNDEFINED);
-		}
-		/* Fall through */
-	case DATA_CHAR:
-	case DATA_VARCHAR:
-	case DATA_MYSQL:
-	case DATA_VARMYSQL:
-		/* Space is the padding character for all char and binary
-		strings, and starting from 5.0.3, also for TEXT strings. */
-		return(0x20);
-	case DATA_GEOMETRY:
-                /* DATA_GEOMETRY is binary data, not ASCII-based. */
-	        return(ULINT_UNDEFINED);
-	case DATA_BLOB:
-		if (!(type->prtype & DATA_BINARY_TYPE)) {
-			return(0x20);
-		}
-		/* Fall through */
-	default:
-		/* No padding specified */
-		return(ULINT_UNDEFINED);
-	}
-}
-
-/** Compare a data tuple to a physical record.
-@param[in]	dtuple		data tuple
-@param[in]	rec		B-tree or R-tree index record
-@param[in]	index		index tree
-@param[in]	offsets		rec_get_offsets(rec)
-@param[in,out]	matched_fields	number of completely matched fields
-@param[in,out]	matched_bytes	number of matched bytes in the first
-field that is not matched
-@return the comparison result of dtuple and rec
-@retval 0 if dtuple is equal to rec
-@retval negative if dtuple is less than rec
-@retval positive if dtuple is greater than rec */
-int
-cmp_dtuple_rec_with_match_bytes(
-	const dtuple_t*		dtuple,
-	const rec_t*		rec,
-	const dict_index_t*	index,
-	const rec_offs*		offsets,
-	ulint*			matched_fields,
-	ulint*			matched_bytes)
-{
-	ut_ad(dtuple_check_typed(dtuple));
-	ut_ad(rec_offs_validate(rec, index, offsets));
-	ut_ad(!(REC_INFO_MIN_REC_FLAG
-		& dtuple_get_info_bits(dtuple)));
-	ut_ad(!index->is_ibuf());
-
-	if (UNIV_UNLIKELY(REC_INFO_MIN_REC_FLAG
-			  & rec_get_info_bits(rec, rec_offs_comp(offsets)))) {
-		ut_ad(page_rec_is_first(rec, page_align(rec)));
-		ut_ad(!page_has_prev(page_align(rec)));
-		ut_ad(rec_is_metadata(rec, *index));
-		return 1;
-	}
-
-	ulint cur_field = *matched_fields;
-	ulint cur_bytes = *matched_bytes;
-	ulint n_cmp = dtuple_get_n_fields_cmp(dtuple);
-	int ret = 0;
-
-	ut_ad(n_cmp <= dtuple_get_n_fields(dtuple));
-	ut_ad(cur_field <= n_cmp);
-	ut_ad(cur_field + (cur_bytes > 0) <= rec_offs_n_fields(offsets));
-
-	/* Match fields in a loop; stop if we run out of fields in dtuple
-	or find an externally stored field */
-
-	while (cur_field < n_cmp) {
-		const dfield_t*	dfield		= dtuple_get_nth_field(
-			dtuple, cur_field);
-		const dtype_t*	type		= dfield_get_type(dfield);
-		ulint		dtuple_f_len	= dfield_get_len(dfield);
-		const byte*	dtuple_b_ptr;
-		const byte*	rec_b_ptr;
-		ulint		rec_f_len;
-
-		dtuple_b_ptr = static_cast<const byte*>(
-			dfield_get_data(dfield));
-
-		ut_ad(!rec_offs_nth_default(offsets, cur_field));
-		rec_b_ptr = rec_get_nth_field(rec, offsets,
-					      cur_field, &rec_f_len);
-		ut_ad(!rec_offs_nth_extern(offsets, cur_field));
-
-		/* If we have matched yet 0 bytes, it may be that one or
-		both the fields are SQL null, or the record or dtuple may be
-		the predefined minimum record. */
-		if (cur_bytes == 0) {
-			if (dtuple_f_len == UNIV_SQL_NULL) {
-				if (rec_f_len == UNIV_SQL_NULL) {
-
-					goto next_field;
-				}
-
-				ret = -1;
-				goto order_resolved;
-			} else if (rec_f_len == UNIV_SQL_NULL) {
-				/* We define the SQL null to be the
-				smallest possible value of a field
-				in the alphabetical order */
-
-				ret = 1;
-				goto order_resolved;
-			}
-		}
-
-		switch (type->mtype) {
-		case DATA_FIXBINARY:
-		case DATA_BINARY:
-		case DATA_INT:
-		case DATA_SYS_CHILD:
-		case DATA_SYS:
-			break;
-		case DATA_BLOB:
-			if (type->prtype & DATA_BINARY_TYPE) {
-				break;
-			}
-			/* fall through */
-		default:
-			ret = cmp_data(type->mtype, type->prtype, false,
-				       dtuple_b_ptr, dtuple_f_len,
-				       rec_b_ptr, rec_f_len);
-
-			if (!ret) {
-				goto next_field;
-			}
-
-			cur_bytes = 0;
-			goto order_resolved;
-		}
-
-		/* Set the pointers at the current byte */
-
-		rec_b_ptr += cur_bytes;
-		dtuple_b_ptr += cur_bytes;
-		/* Compare then the fields */
-
-		for (const ulint pad = cmp_get_pad_char(type);;
-		     cur_bytes++) {
-			ulint	rec_byte = pad;
-			ulint	dtuple_byte = pad;
-
-			if (rec_f_len <= cur_bytes) {
-				if (dtuple_f_len <= cur_bytes) {
-
-					goto next_field;
-				}
-
-				if (rec_byte == ULINT_UNDEFINED) {
-					ret = 1;
-
-					goto order_resolved;
-				}
-			} else {
-				rec_byte = *rec_b_ptr++;
-			}
-
-			if (dtuple_f_len <= cur_bytes) {
-				if (dtuple_byte == ULINT_UNDEFINED) {
-					ret = -1;
-
-					goto order_resolved;
-				}
-			} else {
-				dtuple_byte = *dtuple_b_ptr++;
-			}
-
-			if (dtuple_byte < rec_byte) {
-				ret = -1;
-				goto order_resolved;
-			} else if (dtuple_byte > rec_byte) {
-				ret = 1;
-				goto order_resolved;
-			}
-=======
-		ret = cmp_data_data(type->mtype, type->prtype,
-				    dtuple_b_ptr, dtuple_f_len,
-				    rec_b_ptr, rec_f_len);
-		if (ret) {
-			break;
->>>>>>> d287b4da
-		}
-	}
-
-<<<<<<< HEAD
-	ut_ad(cur_bytes == 0);
-
-order_resolved:
-	*matched_fields = cur_field;
-	*matched_bytes = cur_bytes;
-
-	return !ret || UNIV_LIKELY(!index->fields[cur_field].descending)
-		? ret : -ret;
-=======
-	*matched_fields = cur_field;
-	return(ret);
->>>>>>> d287b4da
+	return ret;
 }
 
 /** Check if a dtuple is a prefix of a record.
@@ -663,41 +423,10 @@
                                  const dict_index_t *index,
                                  const rec_offs *offsets)
 {
-<<<<<<< HEAD
-  ulint	matched_fields= 0;
-  ulint n_fields= dtuple_get_n_fields(dtuple);
+  uint16_t matched_fields= 0, n_fields= dtuple_get_n_fields(dtuple);
   ut_ad(n_fields <= rec_offs_n_fields(offsets));
   cmp_dtuple_rec_with_match(dtuple, rec, index, offsets, &matched_fields);
   return matched_fields == n_fields;
-=======
-  uint16_t matched_fields= 0;
-  return cmp_dtuple_rec_with_match(dtuple, rec, offsets, &matched_fields);
-}
-
-/**************************************************************//**
-Checks if a dtuple is a prefix of a record. The last field in dtuple
-is allowed to be a prefix of the corresponding field in the record.
-@return TRUE if prefix */
-ibool
-cmp_dtuple_is_prefix_of_rec(
-/*========================*/
-	const dtuple_t*	dtuple,	/*!< in: data tuple */
-	const rec_t*	rec,	/*!< in: physical record */
-	const rec_offs*	offsets)/*!< in: array returned by rec_get_offsets() */
-{
-	uint16_t matched_fields	= 0;
-
-	ut_ad(rec_offs_validate(rec, NULL, offsets));
-	uint16_t n_fields = dtuple_get_n_fields(dtuple);
-
-	if (n_fields > rec_offs_n_fields(offsets)) {
-		ut_ad(0);
-		return(FALSE);
-	}
-
-	cmp_dtuple_rec_with_match(dtuple, rec, offsets, &matched_fields);
-	return(matched_fields == n_fields);
->>>>>>> d287b4da
 }
 
 /*************************************************************//**
@@ -728,14 +457,9 @@
 	rec1_b_ptr = rec_get_nth_field(rec1, offsets1, n, &rec1_f_len);
 	rec2_b_ptr = rec_get_nth_field(rec2, offsets2, n, &rec2_f_len);
 
-<<<<<<< HEAD
 	return cmp_data(field->col->mtype, field->col->prtype,
 			field->descending,
 			rec1_b_ptr, rec1_f_len, rec2_b_ptr, rec2_f_len);
-=======
-	return cmp_data_data(col->mtype, col->prtype, rec1_b_ptr, rec1_f_len,
-			     rec2_b_ptr, rec2_f_len);
->>>>>>> d287b4da
 }
 
 /** Compare two physical records that contain the same number of columns,
@@ -944,14 +668,8 @@
 			goto order_resolved;
 		}
 
-<<<<<<< HEAD
 		ret = cmp_data(mtype, prtype, descending,
 			       rec1_b_ptr, rec1_f_len, rec2_b_ptr, rec2_f_len);
-=======
-		ret = cmp_data_data(mtype, prtype,
-				    rec1_b_ptr, rec1_f_len,
-				    rec2_b_ptr, rec2_f_len);
->>>>>>> d287b4da
 		if (ret) {
 			goto order_resolved;
 		}
@@ -965,33 +683,4 @@
 		*matched_fields = cur_field;
 	}
 	return ret;
-<<<<<<< HEAD
-}
-=======
-}
-
-#ifdef UNIV_COMPILE_TEST_FUNCS
-
-#ifdef HAVE_UT_CHRONO_T
-
-void
-test_cmp_data_data(ulint len)
-{
-	int		i;
-	static byte	zeros[64];
-
-	if (len > sizeof zeros) {
-		len = sizeof zeros;
-	}
-
-	ut_chrono_t	ch(__func__);
-
-	for (i = 1000000; i > 0; i--) {
-		i += cmp_data_data(DATA_INT, 0, zeros, len, zeros, len);
-	}
-}
-
-#endif /* HAVE_UT_CHRONO_T */
-
-#endif /* UNIV_COMPILE_TEST_FUNCS */
->>>>>>> d287b4da
+}