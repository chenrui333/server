--- conflicted
+++ resolved
@@ -3107,31 +3107,11 @@
 		if (errno_save == EINVAL) {
 			if (!warning_message_printed) {
 				warning_message_printed = true;
-<<<<<<< HEAD
 				ib::info()
 					<< "Setting O_DIRECT on file "
 					<< file_name << " failed";
 			}
 		} else {
-=======
-# ifdef __linux__
-				ib::warn()
-					<< "Failed to set O_DIRECT on file"
-					<< file_name << "; " << operation_name
-					<< ": " << strerror(errno_save) << ", "
-					"continuing anyway. O_DIRECT is "
-					"known to result in 'Invalid argument' "
-					"on Linux on tmpfs, "
-					"see MySQL Bug#26662.";
-# else /* __linux__ */
-				goto short_warning;
-# endif /* __linux__ */
-			}
-		} else {
-# ifndef __linux__
-short_warning:
-# endif
->>>>>>> 0792aff1
 			ib::warn()
 				<< "Failed to set O_DIRECT on file "
 				<< file_name << "; " << operation_name
@@ -4112,7 +4092,6 @@
   else
     block_size= 512;
 #else
-<<<<<<< HEAD
   struct stat sbuf;
   if (!statbuf && !fstat(file, &sbuf))
   {
@@ -4121,21 +4100,8 @@
   }
   if (statbuf)
     block_size= statbuf->st_blksize;
-# ifdef UNIV_LINUX
+# ifdef __linux__
   on_ssd= statbuf && fil_system.is_ssd(statbuf->st_dev);
-=======
-	struct stat sbuf;
-	if (!statbuf && !fstat(file, &sbuf)) {
-		MSAN_STAT_WORKAROUND(&sbuf);
-		statbuf = &sbuf;
-	}
-	if (statbuf) {
-		block_size = statbuf->st_blksize;
-	}
-	on_ssd = space->atomic_write_supported
-# ifdef __linux__
-		|| (statbuf && fil_system.is_ssd(statbuf->st_dev))
->>>>>>> 0792aff1
 # endif
 #endif
 
@@ -4239,7 +4205,6 @@
       return false;
     }
 
-<<<<<<< HEAD
     space->flags= (space->flags & FSP_FLAGS_MEM_MASK) | flags;
     ut_ad(space->free_limit == 0 || space->free_limit == free_limit);
     ut_ad(space->free_len == 0 || space->free_len == free_len);
@@ -4247,15 +4212,6 @@
     space->free_limit= free_limit;
     space->free_len= free_len;
   }
-=======
-#ifdef __linux__
-	find_metadata(handle, &statbuf);
-#else
-	find_metadata();
-#endif
-	/* Truncate the size to a multiple of extent size. */
-	ulint	mask = psize * FSP_EXTENT_SIZE - 1;
->>>>>>> 0792aff1
 
   IF_WIN(find_metadata(), find_metadata(handle, false, &statbuf));
   /* Truncate the size to a multiple of extent size. */
