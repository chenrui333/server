/*****************************************************************************

Copyright (c) 2005, 2017, Oracle and/or its affiliates. All Rights Reserved.
Copyright (c) 2014, 2023, MariaDB Corporation.

This program is free software; you can redistribute it and/or modify it under
the terms of the GNU General Public License as published by the Free Software
Foundation; version 2 of the License.

This program is distributed in the hope that it will be useful, but WITHOUT
ANY WARRANTY; without even the implied warranty of MERCHANTABILITY or FITNESS
FOR A PARTICULAR PURPOSE. See the GNU General Public License for more details.

You should have received a copy of the GNU General Public License along with
this program; if not, write to the Free Software Foundation, Inc.,
51 Franklin Street, Fifth Floor, Boston, MA 02110-1335 USA

*****************************************************************************/

/**************************************************//**
@file row/row0merge.cc
New index creation routines using a merge sort

Created 12/4/2005 Jan Lindstrom
Completed by Sunny Bains and Marko Makela
*******************************************************/
#include <my_global.h>
#include <log.h>
#include <sql_class.h>
#include <math.h>

#include "row0merge.h"
#include "row0ext.h"
#include "row0log.h"
#include "row0ins.h"
#include "row0row.h"
#include "row0sel.h"
#include "log0crypt.h"
#include "dict0crea.h"
#include "trx0purge.h"
#include "lock0lock.h"
#include "pars0pars.h"
#include "ut0sort.h"
#include "row0ftsort.h"
#include "row0import.h"
#include "row0vers.h"
#include "handler0alter.h"
#include "btr0bulk.h"
#ifdef BTR_CUR_ADAPT
# include "btr0sea.h"
#endif /* BTR_CUR_ADAPT */
#include "ut0stage.h"
#include "fil0crypt.h"
#include "srv0mon.h"

/* Ignore posix_fadvise() on those platforms where it does not exist */
#if defined _WIN32
# define posix_fadvise(fd, offset, len, advice) /* nothing */
#endif /* _WIN32 */

/* Whether to disable file system cache */
char	srv_disable_sort_file_cache;

/** Class that caches spatial index row tuples made from a single cluster
index page scan, and then insert into corresponding index tree */
class spatial_index_info {
public:
  /** constructor
  @param index	spatial index to be created */
  spatial_index_info(dict_index_t *index) : index(index)
  {
    ut_ad(index->is_spatial());
  }

  /** Caches an index row into index tuple vector
  @param[in]	row	table row
  @param[in]	ext	externally stored column prefixes, or NULL */
  void add(const dtuple_t *row, const row_ext_t *ext, mem_heap_t *heap)
  {
    dtuple_t *dtuple= row_build_index_entry(row, ext, index, heap);
    ut_ad(dtuple);
    ut_ad(dtuple->n_fields == index->n_fields);
    if (ext)
    {
      /* Replace any references to ext, because ext will be allocated
      from row_heap. */
      for (ulint i= 1; i < dtuple->n_fields; i++)
      {
        dfield_t &dfield= dtuple->fields[i];
        if (dfield.data >= ext->buf &&
            dfield.data <= &ext->buf[ext->n_ext * ext->max_len])
          dfield_dup(&dfield, heap);
      }
    }
    m_dtuple_vec.push_back(dtuple);
  }

	/** Insert spatial index rows cached in vector into spatial index
	@param[in]	trx_id		transaction id
	@param[in]	pcur		cluster index scanning cursor
	@param[in,out]	mtr_started	whether scan_mtr is active
	@param[in,out]	heap		temporary memory heap
	@param[in,out]	scan_mtr	mini-transaction for pcur
	@return DB_SUCCESS if successful, else error number */
	dberr_t insert(trx_id_t trx_id, btr_pcur_t* pcur,
		       bool& mtr_started, mem_heap_t* heap, mtr_t* scan_mtr)
	{
		big_rec_t*      big_rec;
		rec_t*          rec;
		btr_cur_t       ins_cur;
		mtr_t           mtr;
		rtr_info_t      rtr_info;
		rec_offs*	ins_offsets = NULL;
		dberr_t		error = DB_SUCCESS;
		dtuple_t*	dtuple;
		const ulint	flag = BTR_NO_UNDO_LOG_FLAG
				       | BTR_NO_LOCKING_FLAG
				       | BTR_KEEP_SYS_FLAG | BTR_CREATE_FLAG;

		ut_ad(mtr_started == scan_mtr->is_active());

		DBUG_EXECUTE_IF("row_merge_instrument_log_check_flush",
				log_sys.set_check_for_checkpoint(););

		for (idx_tuple_vec::iterator it = m_dtuple_vec.begin();
		     it != m_dtuple_vec.end();
		     ++it) {
			dtuple = *it;
			ut_ad(dtuple);

			if (log_sys.check_for_checkpoint()) {
				if (mtr_started) {
					if (!btr_pcur_move_to_prev_on_page(pcur)) {
						error = DB_CORRUPTION;
						break;
					}
					btr_pcur_store_position(pcur, scan_mtr);
					scan_mtr->commit();
					mtr_started = false;
				}

				log_free_check();
			}

			mtr.start();
			index->set_modified(mtr);

			ins_cur.page_cur.index = index;
			rtr_init_rtr_info(&rtr_info, false, &ins_cur, index,
					  false);
			rtr_info_update_btr(&ins_cur, &rtr_info);

			error = rtr_insert_leaf(&ins_cur, dtuple,
						BTR_MODIFY_LEAF, &mtr);

			/* It need to update MBR in parent entry,
			so change search mode to BTR_MODIFY_TREE */
			if (error == DB_SUCCESS && rtr_info.mbr_adj) {
				mtr.commit();
				rtr_clean_rtr_info(&rtr_info, true);
				rtr_init_rtr_info(&rtr_info, false, &ins_cur,
						  index, false);
				rtr_info_update_btr(&ins_cur, &rtr_info);
				mtr.start();
				index->set_modified(mtr);
				error = rtr_insert_leaf(&ins_cur, dtuple,
							BTR_MODIFY_TREE, &mtr);
			}

			if (error == DB_SUCCESS) {
				error = btr_cur_optimistic_insert(
					flag, &ins_cur, &ins_offsets,
					&heap, dtuple, &rec, &big_rec,
					0, NULL, &mtr);
			}

			ut_ad(!big_rec);

			if (error == DB_FAIL) {
				mtr.commit();
				mtr.start();
				index->set_modified(mtr);

				rtr_clean_rtr_info(&rtr_info, true);
				rtr_init_rtr_info(&rtr_info, false,
						  &ins_cur, index, false);

				rtr_info_update_btr(&ins_cur, &rtr_info);
				error = rtr_insert_leaf(&ins_cur, dtuple,
							BTR_MODIFY_TREE, &mtr);

				if (error == DB_SUCCESS) {
					error = btr_cur_pessimistic_insert(
						flag, &ins_cur, &ins_offsets,
						&heap, dtuple, &rec,
						&big_rec, 0, NULL, &mtr);
				}
			}

			ut_ad(!big_rec);

			DBUG_EXECUTE_IF(
				"row_merge_ins_spatial_fail",
				error = DB_FAIL;
			);

			if (error == DB_SUCCESS) {
				if (rtr_info.mbr_adj) {
					error = rtr_ins_enlarge_mbr(
							&ins_cur, &mtr);
				}

				if (error == DB_SUCCESS) {
					page_update_max_trx_id(
						btr_cur_get_block(&ins_cur),
						btr_cur_get_page_zip(&ins_cur),
						trx_id, &mtr);
				}
			}

			mtr.commit();

			rtr_clean_rtr_info(&rtr_info, true);
		}

		m_dtuple_vec.clear();

		return(error);
	}

private:
  /** Cache index rows made from a cluster index scan. Usually
  for rows on single cluster index page */
  typedef std::vector<dtuple_t*, ut_allocator<dtuple_t*> > idx_tuple_vec;

  /** vector used to cache index rows made from cluster index scan */
  idx_tuple_vec m_dtuple_vec;
public:
  /** the index being built */
  dict_index_t*const	index;
};

/* Maximum pending doc memory limit in bytes for a fts tokenization thread */
#define FTS_PENDING_DOC_MEMORY_LIMIT	1000000

/** Insert sorted data tuples to the index.
@param[in]	index		index to be inserted
@param[in]	old_table	old table
@param[in]	fd		file descriptor
@param[in,out]	block		file buffer
@param[in]	row_buf		row_buf the sorted data tuples,
or NULL if fd, block will be used instead
@param[in,out]	btr_bulk	btr bulk instance
@param[in]	table_total_rows total rows of old table
@param[in]	pct_progress	total progress percent untill now
@param[in]	pct_cost	current progress percent
@param[in]	crypt_block	buffer for encryption or NULL
@param[in]	space		space id
@param[in,out]	stage		performance schema accounting object, used by
ALTER TABLE. If not NULL stage->begin_phase_insert() will be called initially
and then stage->inc() will be called for each record that is processed.
@param[in]	blob_file	To read big column field data from
				the given blob file. It is
				applicable only for bulk insert
				operation
@return DB_SUCCESS or error number */
static	MY_ATTRIBUTE((warn_unused_result))
dberr_t
row_merge_insert_index_tuples(
	dict_index_t*		index,
	const dict_table_t*	old_table,
	const pfs_os_file_t&	fd,
	row_merge_block_t*	block,
	const row_merge_buf_t*	row_buf,
	BtrBulk*		btr_bulk,
	const ib_uint64_t	table_total_rows,
	double			pct_progress,
	double			pct_cost,
	row_merge_block_t*	crypt_block,
	ulint			space,
	ut_stage_alter_t*	stage= nullptr,
	merge_file_t*		blob_file= nullptr);

/** Encode an index record.
@return size of the record */
static MY_ATTRIBUTE((nonnull))
ulint
row_merge_buf_encode(
/*=================*/
	byte**			b,		/*!< in/out: pointer to
						current end of output buffer */
	const dict_index_t*	index,		/*!< in: index */
	const mtuple_t*		entry,		/*!< in: index fields
						of the record to encode */
	ulint			n_fields)	/*!< in: number of fields
						in the entry */
{
	ulint	size;
	ulint	extra_size;

	size = rec_get_converted_size_temp<false>(
		index, entry->fields, n_fields, &extra_size);
	ut_ad(size >= extra_size);

	/* Encode extra_size + 1 */
	if (extra_size + 1 < 0x80) {
		*(*b)++ = (byte) (extra_size + 1);
	} else {
		ut_ad((extra_size + 1) < 0x8000);
		*(*b)++ = (byte) (0x80 | ((extra_size + 1) >> 8));
		*(*b)++ = (byte) (extra_size + 1);
	}

	rec_convert_dtuple_to_temp<false>(*b + extra_size, index,
				   entry->fields, n_fields);

	*b += size;
	return size;
}

static MY_ATTRIBUTE((malloc, nonnull))
row_merge_buf_t*
row_merge_buf_create_low(
  row_merge_buf_t *buf, mem_heap_t *heap, dict_index_t *index)
{
  ulint max_tuples = srv_sort_buf_size
                     / std::max<ulint>(1, dict_index_get_min_size(index));
  ut_ad(max_tuples > 0);
  ut_ad(max_tuples <= srv_sort_buf_size);

  buf->heap = heap;
  buf->index = index;
  buf->max_tuples = max_tuples;
  buf->tuples = static_cast<mtuple_t*>(
   ut_malloc_nokey(2 * max_tuples * sizeof *buf->tuples));
  buf->tmp_tuples = buf->tuples + max_tuples;
  return(buf);
}

/******************************************************//**
Allocate a sort buffer.
@return own: sort buffer */
row_merge_buf_t*
row_merge_buf_create(
/*=================*/
	dict_index_t*	index)	/*!< in: secondary index */
{
	row_merge_buf_t*	buf;
	ulint			buf_size;
	mem_heap_t*		heap;

	buf_size = (sizeof *buf);

	heap = mem_heap_create(buf_size);

	buf = static_cast<row_merge_buf_t*>(
		mem_heap_zalloc(heap, buf_size));
	row_merge_buf_create_low(buf, heap, index);

	return(buf);
}

/******************************************************//**
Empty a sort buffer.
@return sort buffer */
row_merge_buf_t*
row_merge_buf_empty(
/*================*/
	row_merge_buf_t*	buf)	/*!< in,own: sort buffer */
{
	ulint		buf_size	= sizeof *buf;
	ulint		max_tuples	= buf->max_tuples;
	mem_heap_t*	heap		= buf->heap;
	dict_index_t*	index		= buf->index;
	mtuple_t*	tuples		= buf->tuples;

	mem_heap_empty(heap);

	buf = static_cast<row_merge_buf_t*>(mem_heap_zalloc(heap, buf_size));
	buf->heap = heap;
	buf->index = index;
	buf->max_tuples = max_tuples;
	buf->tuples = tuples;
	buf->tmp_tuples = buf->tuples + max_tuples;

	return(buf);
}

/******************************************************//**
Deallocate a sort buffer. */
void
row_merge_buf_free(
/*===============*/
	row_merge_buf_t*	buf)	/*!< in,own: sort buffer to be freed */
{
	ut_free(buf->tuples);
	mem_heap_free(buf->heap);
}

/** Convert the field data from compact to redundant format.
@param[in]	row_field	field to copy from
@param[out]	field		field to copy to
@param[in]	len		length of the field data
@param[in]	zip_size	compressed BLOB page size,
				zero for uncompressed BLOBs
@param[in,out]	heap		memory heap where to allocate data when
				converting to ROW_FORMAT=REDUNDANT, or NULL
				when not to invoke
				row_merge_buf_redundant_convert(). */
static
void
row_merge_buf_redundant_convert(
	const dfield_t*		row_field,
	dfield_t*		field,
	ulint			len,
	ulint			zip_size,
	mem_heap_t*		heap)
{
	ut_ad(field->type.mbminlen == 1);
	ut_ad(field->type.mbmaxlen > 1);

	byte*		buf = (byte*) mem_heap_alloc(heap, len);
	ulint		field_len = row_field->len;
	ut_ad(field_len <= len);

	if (row_field->ext) {
		const byte*	field_data = static_cast<const byte*>(
			dfield_get_data(row_field));
		ulint		ext_len;

		ut_a(field_len >= BTR_EXTERN_FIELD_REF_SIZE);
		ut_a(memcmp(field_data + field_len - BTR_EXTERN_FIELD_REF_SIZE,
			    field_ref_zero, BTR_EXTERN_FIELD_REF_SIZE));

		byte*	data = btr_copy_externally_stored_field(
			&ext_len, field_data, zip_size, field_len, heap);

		ut_ad(ext_len < len);

		memcpy(buf, data, ext_len);
		field_len = ext_len;
	} else {
		memcpy(buf, row_field->data, field_len);
	}

	memset(buf + field_len, 0x20, len - field_len);

	dfield_set_data(field, buf, len);
}

/** Insert the tuple into bulk buffer insert operation
@param	buf	merge buffer for the index operation
@param	table	bulk insert operation for the table
@param	row	tuple to be inserted
@return number of rows inserted */
static ulint row_merge_bulk_buf_add(row_merge_buf_t* buf,
                                    const dict_table_t &table,
                                    const dtuple_t &row)
{
  if (buf->n_tuples >= buf->max_tuples)
    return 0;

  const dict_index_t *index= buf->index;
  ulint n_fields= dict_index_get_n_fields(index);
  mtuple_t *entry= &buf->tuples[buf->n_tuples];
  ulint data_size= 0;
  ulint extra_size= UT_BITS_IN_BYTES(unsigned(index->n_nullable));
  dfield_t *field= entry->fields= static_cast<dfield_t*>(
     mem_heap_alloc(buf->heap, n_fields * sizeof *entry->fields));
  const dict_field_t *ifield= dict_index_get_nth_field(index, 0);

  for (ulint i = 0; i < n_fields; i++, field++, ifield++)
  {
    dfield_copy(field, &row.fields[i]);
    ulint len= dfield_get_len(field);
    const dict_col_t* const col= ifield->col;

    if (dfield_is_null(field))
      continue;

    ulint fixed_len= ifield->fixed_len;

    /* CHAR in ROW_FORMAT=REDUNDANT is always
    fixed-length, but in the temporary file it is
    variable-length for variable-length character sets. */
    if (fixed_len && !index->table->not_redundant() &&
        col->mbminlen != col->mbmaxlen)
      fixed_len= 0;

    if (fixed_len);
    else if (len < 128 || (!DATA_BIG_COL(col)))
      extra_size++;
    else
      extra_size += 2;
    data_size += len;
  }

  /* Add to the total size of the record in row_merge_block_t
  the encoded length of extra_size and the extra bytes (extra_size).
  See row_merge_buf_write() for the variable-length encoding
  of extra_size. */
  data_size += (extra_size + 1) + ((extra_size + 1) >= 0x80);

  /* Reserve bytes for the end marker of row_merge_block_t. */
  if (buf->total_size + data_size >= srv_sort_buf_size)
    return 0;

  buf->total_size += data_size;
  buf->n_tuples++;

  field= entry->fields;

  do
    dfield_dup(field++, buf->heap);
  while (--n_fields);

  return 1;
}

/** Insert a data tuple into a sort buffer.
@param[in,out]	buf		sort buffer
@param[in]	fts_index	fts index to be created
@param[in]	old_table	original table
@param[in]	new_table	new table
@param[in,out]	psort_info	parallel sort info
@param[in,out]	row		table row
@param[in]	ext		cache of externally stored
				column prefixes, or NULL
@param[in]	history_fts	row is historical in a system-versioned table
				on which a FTS_DOC_ID_INDEX(FTS_DOC_ID) exists
@param[in,out]	doc_id		Doc ID if we are creating
				FTS index
@param[in,out]	conv_heap	memory heap where to allocate data when
				converting to ROW_FORMAT=REDUNDANT, or NULL
				when not to invoke
				row_merge_buf_redundant_convert()
@param[in,out]	err		set if error occurs
@param[in,out]	v_heap		heap memory to process data for virtual column
@param[in,out]	my_table	mysql table object
@param[in]	trx		transaction object
@param[in]	col_collate	columns whose collations changed, or nullptr
@return number of rows added, 0 if out of space */
static
ulint
row_merge_buf_add(
	row_merge_buf_t*	buf,
	dict_index_t*		fts_index,
	const dict_table_t*	old_table,
	const dict_table_t*	new_table,
	fts_psort_t*		psort_info,
	dtuple_t*		row,
	const row_ext_t*	ext,
	const bool		history_fts,
	doc_id_t*		doc_id,
	mem_heap_t*		conv_heap,
	dberr_t*		err,
	mem_heap_t**		v_heap,
	TABLE*			my_table,
	trx_t*			trx,
	const col_collations*	col_collate)
{
	ulint			i;
	const dict_index_t*	index;
	mtuple_t*		entry;
	dfield_t*		field;
	const dict_field_t*	ifield;
	ulint			n_fields;
	ulint			data_size;
	ulint			extra_size;
	ulint			bucket = 0;
	doc_id_t		write_doc_id;
	ulint			n_row_added = 0;
	VCOL_STORAGE		vcol_storage;

	DBUG_ENTER("row_merge_buf_add");

	if (buf->n_tuples >= buf->max_tuples) {
error:
		n_row_added = 0;
		goto end;
	}

	DBUG_EXECUTE_IF(
		"ib_row_merge_buf_add_two",
		if (buf->n_tuples >= 2) DBUG_RETURN(0););

	UNIV_PREFETCH_R(row->fields);

	/* If we are building FTS index, buf->index points to
	the 'fts_sort_idx', and real FTS index is stored in
	fts_index */
	index = (buf->index->type & DICT_FTS) ? fts_index : buf->index;

	/* create spatial index should not come here */
	ut_ad(!dict_index_is_spatial(index));

	n_fields = dict_index_get_n_fields(index);

	entry = &buf->tuples[buf->n_tuples];
	field = entry->fields = static_cast<dfield_t*>(
		mem_heap_alloc(buf->heap, n_fields * sizeof *entry->fields));

	data_size = 0;
	extra_size = UT_BITS_IN_BYTES(unsigned(index->n_nullable));

	ifield = dict_index_get_nth_field(index, 0);

	for (i = 0; i < n_fields; i++, field++, ifield++) {
		ulint			len;
		ulint			fixed_len;
		const dfield_t*		row_field;
		const dict_col_t* const col = ifield->col;
		const dict_v_col_t* const v_col = col->is_virtual()
			? reinterpret_cast<const dict_v_col_t*>(col)
			: NULL;

		/* Process the Doc ID column */
		if (!v_col && (history_fts || *doc_id)
		    && col->ind == index->table->fts->doc_col) {
			fts_write_doc_id((byte*) &write_doc_id, *doc_id);

			/* Note: field->data now points to a value on the
			stack: &write_doc_id after dfield_set_data(). Because
			there is only one doc_id per row, it shouldn't matter.
			We allocate a new buffer before we leave the function
			later below. */

			dfield_set_data(
				field, &write_doc_id, sizeof(write_doc_id));

			field->type.mtype = ifield->col->mtype;
			field->type.prtype = ifield->col->prtype;
			field->type.mbminlen = 0;
			field->type.mbmaxlen = 0;
			field->type.len = ifield->col->len;
		} else {
			/* Use callback to get the virtual column value */
			if (v_col) {
				dict_index_t*	clust_index
					= dict_table_get_first_index(new_table);

                                if (!vcol_storage.innobase_record &&
                                    !innobase_allocate_row_for_vcol(
						trx->mysql_thd, clust_index,
						v_heap, &my_table,
						&vcol_storage)) {
					*err = DB_OUT_OF_MEMORY;
					goto error;
				}

				row_field = innobase_get_computed_value(
					row, v_col, clust_index,
					v_heap, NULL, ifield, trx->mysql_thd,
					my_table, vcol_storage.innobase_record,
					old_table, NULL);

				if (row_field == NULL) {
					*err = DB_COMPUTE_VALUE_FAILED;
					goto error;
				}
				dfield_copy(field, row_field);
			} else {
				row_field = dtuple_get_nth_field(row,
								 col->ind);
				dfield_copy(field, row_field);

				/* Copy the column collation to the
				tuple field */
				if (col_collate) {
					auto it = col_collate->find(col->ind);
					if (it != col_collate->end()) {
						field->type
							.assign(*it->second);
					}
				}
			}

			/* Tokenize and process data for FTS */
			if (!history_fts && (index->type & DICT_FTS)) {
				fts_doc_item_t*	doc_item;
				byte*		value;
				void*		ptr;
				const ulint	max_trial_count = 10000;
				ulint		trial_count = 0;

				/* fetch Doc ID if it already exists
				in the row, and not supplied by the
				caller. Even if the value column is
				NULL, we still need to get the Doc
				ID so to maintain the correct max
				Doc ID */
				if (*doc_id == 0) {
					const dfield_t*	doc_field;
					doc_field = dtuple_get_nth_field(
						row,
						index->table->fts->doc_col);
					*doc_id = (doc_id_t) mach_read_from_8(
						static_cast<const byte*>(
						dfield_get_data(doc_field)));

					if (*doc_id == 0) {
						ib::warn() << "FTS Doc ID is"
							" zero. Record"
							" skipped";
						goto error;
					}
				}

				if (dfield_is_null(field)) {
					n_row_added = 1;
					continue;
				}

				ptr = ut_malloc_nokey(sizeof(*doc_item)
						      + field->len);

				doc_item = static_cast<fts_doc_item_t*>(ptr);
				value = static_cast<byte*>(ptr)
					+ sizeof(*doc_item);
				memcpy(value, field->data, field->len);
				field->data = value;

				doc_item->field = field;
				doc_item->doc_id = *doc_id;

				bucket = static_cast<ulint>(
					*doc_id % fts_sort_pll_degree);

				/* Add doc item to fts_doc_list */
				mysql_mutex_lock(&psort_info[bucket].mutex);

				if (psort_info[bucket].error == DB_SUCCESS) {
					UT_LIST_ADD_LAST(
						psort_info[bucket].fts_doc_list,
						doc_item);
					psort_info[bucket].memory_used +=
						sizeof(*doc_item) + field->len;
				} else {
					ut_free(doc_item);
				}

				mysql_mutex_unlock(&psort_info[bucket].mutex);

				/* Sleep when memory used exceeds limit*/
				while (psort_info[bucket].memory_used
				       > FTS_PENDING_DOC_MEMORY_LIMIT
				       && trial_count++ < max_trial_count) {
					std::this_thread::sleep_for(
						std::chrono::milliseconds(1));
				}

				n_row_added = 1;
				continue;
			}

			/* innobase_get_computed_value() sets the
			length of the virtual column field. */
			if (v_col == NULL
			    && field->len != UNIV_SQL_NULL
			    && col->mtype == DATA_MYSQL
			    && col->len != field->len) {
				if (conv_heap != NULL) {
					row_merge_buf_redundant_convert(
						row_field, field, col->len,
						old_table->space->zip_size(),
						conv_heap);
				}
			}
		}

		len = dfield_get_len(field);

		if (dfield_is_null(field)) {
			ut_ad(!(col->prtype & DATA_NOT_NULL));
			continue;
		} else if (!ext) {
		} else if (dict_index_is_clust(index)) {
			/* Flag externally stored fields. */
			const byte*	buf = row_ext_lookup(ext, col->ind,
							     &len);
			if (UNIV_LIKELY_NULL(buf)) {
				ut_a(buf != field_ref_zero);
				if (i < dict_index_get_n_unique(index)) {
					dfield_set_data(field, buf, len);
				} else {
					dfield_set_ext(field);
					len = dfield_get_len(field);
				}
			}
		} else if (!v_col) {
			/* Only non-virtual column are stored externally */
			const byte*	buf = row_ext_lookup(ext, col->ind,
							     &len);
			if (UNIV_LIKELY_NULL(buf)) {
				ut_a(buf != field_ref_zero);
				dfield_set_data(field, buf, len);
			}
		}

		/* If a column prefix index, take only the prefix */

		if (ifield->prefix_len) {
			len = dtype_get_at_most_n_mbchars(
				col->prtype,
				col->mbminlen, col->mbmaxlen,
				ifield->prefix_len,
				len,
				static_cast<char*>(dfield_get_data(field)));
			dfield_set_len(field, len);
		}

		ut_ad(len <= col->len
		      || DATA_LARGE_MTYPE(col->mtype));

		fixed_len = ifield->fixed_len;
		if (fixed_len && !dict_table_is_comp(index->table)
		    && col->mbminlen != col->mbmaxlen) {
			/* CHAR in ROW_FORMAT=REDUNDANT is always
			fixed-length, but in the temporary file it is
			variable-length for variable-length character
			sets. */
			fixed_len = 0;
		}

		if (fixed_len) {
#ifdef UNIV_DEBUG
			/* len should be between size calcualted base on
			mbmaxlen and mbminlen */
			ut_ad(len <= fixed_len);
			ut_ad(!col->mbmaxlen || len >= col->mbminlen
			      * (fixed_len / col->mbmaxlen));

			ut_ad(!dfield_is_ext(field));
#endif /* UNIV_DEBUG */
		} else if (dfield_is_ext(field)) {
			extra_size += 2;
		} else if (len < 128
			   || (!DATA_BIG_COL(col))) {
			extra_size++;
		} else {
			/* For variable-length columns, we look up the
			maximum length from the column itself.  If this
			is a prefix index column shorter than 256 bytes,
			this will waste one byte. */
			extra_size += 2;
		}
		data_size += len;
	}

	/* If this is FTS index, we already populated the sort buffer, return
	here */
	if (index->type & DICT_FTS) {
		goto end;
	}

#ifdef UNIV_DEBUG
	{
		ulint	size;
		ulint	extra;

		size = rec_get_converted_size_temp<false>(
			index, entry->fields, n_fields, &extra);

		ut_ad(data_size + extra_size == size);
		ut_ad(extra_size == extra);
	}
#endif /* UNIV_DEBUG */

	/* Add to the total size of the record in row_merge_block_t
	the encoded length of extra_size and the extra bytes (extra_size).
	See row_merge_buf_write() for the variable-length encoding
	of extra_size. */
	data_size += (extra_size + 1) + ((extra_size + 1) >= 0x80);

	/* Record size can exceed page size while converting to
	redundant row format. But there is assert
	ut_ad(size < srv_page_size) in rec_offs_data_size().
	It may hit the assert before attempting to insert the row. */
	if (conv_heap != NULL && data_size > srv_page_size) {
		*err = DB_TOO_BIG_RECORD;
	}

	ut_ad(data_size < srv_sort_buf_size);

	/* Reserve bytes for the end marker of row_merge_block_t. */
	if (buf->total_size + data_size >= srv_sort_buf_size) {
		goto error;
	}

	buf->total_size += data_size;
	buf->n_tuples++;
	n_row_added++;

	field = entry->fields;

	/* Copy the data fields. */

	do {
		dfield_dup(field++, buf->heap);
	} while (--n_fields);

	if (conv_heap != NULL) {
		mem_heap_empty(conv_heap);
	}

end:
        if (vcol_storage.innobase_record)
		innobase_free_row_for_vcol(&vcol_storage);
	DBUG_RETURN(n_row_added);
}

/*************************************************************//**
Report a duplicate key. */
void
row_merge_dup_report(
/*=================*/
	row_merge_dup_t*	dup,	/*!< in/out: for reporting duplicates */
	const dfield_t*		entry)	/*!< in: duplicate index entry */
{
	if (!dup->n_dup++ && dup->table) {
		/* Only report the first duplicate record,
		but count all duplicate records. */
		innobase_fields_to_mysql(dup->table, dup->index, entry);
	}
}

/*************************************************************//**
Compare two tuples.
@return positive, 0, negative if a is greater, equal, less, than b,
respectively */
static MY_ATTRIBUTE((warn_unused_result))
int
row_merge_tuple_cmp(
/*================*/
	const dict_index_t*	index,	/*< in: index tree */
	ulint			n_uniq,	/*!< in: number of unique fields */
	ulint			n_field,/*!< in: number of fields */
	const mtuple_t&		a,	/*!< in: first tuple to be compared */
	const mtuple_t&		b,	/*!< in: second tuple to be compared */
	row_merge_dup_t*	dup)	/*!< in/out: for reporting duplicates,
					NULL if non-unique index */
{
	int		cmp;
	const dfield_t*	af	= a.fields;
	const dfield_t*	bf	= b.fields;
	ulint		n	= n_uniq;
	const dict_field_t* f = index->fields;

	ut_ad(n_uniq > 0);
	ut_ad(n_uniq <= n_field);

	/* Compare the fields of the tuples until a difference is
	found or we run out of fields to compare.  If !cmp at the
	end, the tuples are equal. */
	do {
		cmp = cmp_dfield_dfield(af++, bf++, (f++)->descending);
	} while (!cmp && --n);

	if (cmp) {
		return(cmp);
	}

	if (dup) {
		/* Report a duplicate value error if the tuples are
		logically equal.  NULL columns are logically inequal,
		although they are equal in the sorting order.  Find
		out if any of the fields are NULL. */
		for (const dfield_t* df = a.fields; df != af; df++) {
			if (dfield_is_null(df)) {
				goto no_report;
			}
		}

		row_merge_dup_report(dup, a.fields);
	}

no_report:
	/* The n_uniq fields were equal, but we compare all fields so
	that we will get the same (internal) order as in the B-tree. */
	for (n = n_field - n_uniq + 1; --n; ) {
		cmp = cmp_dfield_dfield(af++, bf++, (f++)->descending);
		if (cmp) {
			return(cmp);
		}
	}

	/* This should never be reached, except in a secondary index
	when creating a secondary index and a PRIMARY KEY, and there
	is a duplicate in the PRIMARY KEY that has not been detected
	yet. Internally, an index must never contain duplicates. */
	return(cmp);
}

/** Wrapper for row_merge_tuple_sort() to inject some more context to
UT_SORT_FUNCTION_BODY().
@param tuples array of tuples that being sorted
@param aux work area, same size as tuples[]
@param low lower bound of the sorting area, inclusive
@param high upper bound of the sorting area, inclusive */
#define row_merge_tuple_sort_ctx(tuples, aux, low, high)		\
	row_merge_tuple_sort(index,n_uniq,n_field,dup, tuples, aux, low, high)
/** Wrapper for row_merge_tuple_cmp() to inject some more context to
UT_SORT_FUNCTION_BODY().
@param a first tuple to be compared
@param b second tuple to be compared
@return positive, 0, negative, if a is greater, equal, less, than b,
respectively */
#define row_merge_tuple_cmp_ctx(a,b)			\
	row_merge_tuple_cmp(index, n_uniq, n_field, a, b, dup)

/**********************************************************************//**
Merge sort the tuple buffer in main memory. */
static
void
row_merge_tuple_sort(
/*=================*/
	const dict_index_t*	index,	/*!< in: index tree */
	ulint			n_uniq,	/*!< in: number of unique fields */
	ulint			n_field,/*!< in: number of fields */
	row_merge_dup_t*	dup,	/*!< in/out: reporter of duplicates
					(NULL if non-unique index) */
	mtuple_t*		tuples,	/*!< in/out: tuples */
	mtuple_t*		aux,	/*!< in/out: work area */
	ulint			low,	/*!< in: lower bound of the
					sorting area, inclusive */
	ulint			high)	/*!< in: upper bound of the
					sorting area, exclusive */
{
	ut_ad(n_field > 0);
	ut_ad(n_uniq <= n_field);

	UT_SORT_FUNCTION_BODY(row_merge_tuple_sort_ctx,
			      tuples, aux, low, high, row_merge_tuple_cmp_ctx);
}

/******************************************************//**
Sort a buffer. */
void
row_merge_buf_sort(
/*===============*/
	row_merge_buf_t*	buf,	/*!< in/out: sort buffer */
	row_merge_dup_t*	dup)	/*!< in/out: reporter of duplicates
					(NULL if non-unique index) */
{
  ut_ad(!buf->index->is_spatial());
  row_merge_tuple_sort(buf->index, buf->index->n_uniq, buf->index->n_fields,
                       dup, buf->tuples, buf->tmp_tuples, 0, buf->n_tuples);
}

/** Write the blob field data to temporary file and fill the offset,
length in the field data
@param	field		tuple field
@param	blob_file	file to store the blob data
@param	heap		heap to store the blob offset and length
@return DB_SUCCESS if successful */
static dberr_t row_merge_write_blob_to_tmp_file(
   dfield_t *field, merge_file_t *blob_file,mem_heap_t **heap)
{
  if (blob_file->fd == OS_FILE_CLOSED)
  {
    blob_file->fd= row_merge_file_create_low(nullptr);
    if (blob_file->fd == OS_FILE_CLOSED)
      return DB_OUT_OF_MEMORY;
  }
  uint64_t val= blob_file->offset;
  uint32_t len= field->len;
  dberr_t err= os_file_write(
    IORequestWrite, "(bulk insert)", blob_file->fd,
    field->data, blob_file->offset, len);

  if (err != DB_SUCCESS)
    return err;

  byte *data= static_cast<byte*>
    (mem_heap_alloc(*heap, BTR_EXTERN_FIELD_REF_SIZE));

  /* Write zeroes for first 8 bytes */
  memset(data, 0, 8);
  /* Write offset for next 8 bytes */
  mach_write_to_8(data + 8, val);
  /* Write length of the blob in 4 bytes */
  mach_write_to_4(data + 16, len);
  blob_file->offset+= field->len;
  blob_file->n_rec++;
  dfield_set_data(field, data, BTR_EXTERN_FIELD_REF_SIZE);
  dfield_set_ext(field);
  return err;
}

/** This function is invoked when tuple size is greater than
innodb_sort_buffer_size. Basically it recreates the tuple
by writing the blob field to the temporary file.
@param entry     index fields to be encode the blob
@param blob_file file to store the blob data
@param heap      heap to store the blob offset and blob length
@return tuple which fits into sort_buffer_size */
static dtuple_t* row_merge_buf_large_tuple(const dtuple_t &entry,
                                           merge_file_t *blob_file,
                                           mem_heap_t **heap)
{
  if (!*heap)
    *heap= mem_heap_create(DTUPLE_EST_ALLOC(entry.n_fields));

  dtuple_t *tuple= dtuple_copy(&entry, *heap);
  for (ulint i= 0; i < tuple->n_fields; i++)
  {
    dfield_t *field= &tuple->fields[i];
    if (dfield_is_null(field) || field->len <= 2000)
      continue;

    dberr_t err= row_merge_write_blob_to_tmp_file(field, blob_file, heap);
    if (err != DB_SUCCESS)
      return nullptr;
  }

  return tuple;
}


/** Write the field data whose length is more than 2000 bytes
into blob temporary file and write offset, length into the
tuple field
@param entry     index fields to be encode the blob
@param n_fields  number of fields in the entry
@param heap      heap to store the blob offset and blob length
@param blob_file file to store the blob data */
static dberr_t row_merge_buf_blob(const mtuple_t *entry, ulint n_fields,
                                  mem_heap_t **heap, merge_file_t *blob_file)
{

  if (!*heap)
    *heap= mem_heap_create(100);

  for (ulint i= 0; i < n_fields; i++)
  {
    dfield_t *field= &entry->fields[i];
    if (dfield_is_null(field) || field->len <= 2000)
      continue;

    dberr_t err= row_merge_write_blob_to_tmp_file(field, blob_file, heap);
    if (err != DB_SUCCESS)
      return err;
  }

  return DB_SUCCESS;
}

/** Write a buffer to a block.
@param buf              sorted buffer
@param block            buffer for writing to file
@param blob_file        blob file handle for doing bulk insert operation */
dberr_t row_merge_buf_write(const row_merge_buf_t *buf,
#ifndef DBUG_OFF
                            const merge_file_t *of, /*!< output file */
#endif
                            row_merge_block_t *block,
                            merge_file_t *blob_file)
{
	const dict_index_t*	index	= buf->index;
	ulint			n_fields= dict_index_get_n_fields(index);
	byte*			b	= &block[0];
	mem_heap_t*		blob_heap = nullptr;
	dberr_t			err = DB_SUCCESS;

	DBUG_ENTER("row_merge_buf_write");

	for (ulint i = 0; i < buf->n_tuples; i++) {
		const mtuple_t*	entry	= &buf->tuples[i];

		if (blob_file) {
			ut_ad(buf->index->is_primary());
			err = row_merge_buf_blob(
				entry, n_fields, &blob_heap, blob_file);
			if (err != DB_SUCCESS) {
				goto func_exit;
			}
		}

		ulint rec_size= row_merge_buf_encode(
				&b, index, entry, n_fields);
		if (blob_file && rec_size > srv_page_size) {
			err = DB_TOO_BIG_RECORD;
			goto func_exit;
		}

		ut_ad(b < &block[srv_sort_buf_size]);

		DBUG_LOG("ib_merge_sort",
			 reinterpret_cast<const void*>(b) << ','
			 << of->fd << ',' << of->offset << ' ' <<
			 i << ": " <<
			 rec_printer(entry->fields, n_fields).str());
	}

	/* Write an "end-of-chunk" marker. */
	ut_a(b < &block[srv_sort_buf_size]);
	ut_a(b == &block[0] + buf->total_size || blob_file);
	*b++ = 0;
#ifdef HAVE_valgrind
	/* The rest of the block is uninitialized.  Initialize it
	to avoid bogus warnings. */
	memset(b, 0xff, &block[srv_sort_buf_size] - b);
#endif /* HAVE_valgrind */
	DBUG_LOG("ib_merge_sort",
		 "write " << reinterpret_cast<const void*>(b) << ','
		 << of->fd << ',' << of->offset << " EOF");
func_exit:
	if (blob_heap) {
		mem_heap_free(blob_heap);
	}

	DBUG_RETURN(err);
}

/******************************************************//**
Create a memory heap and allocate space for row_merge_rec_offsets()
and mrec_buf_t[3].
@return memory heap */
static
mem_heap_t*
row_merge_heap_create(
/*==================*/
	const dict_index_t*	index,		/*!< in: record descriptor */
	mrec_buf_t**		buf,		/*!< out: 3 buffers */
	rec_offs**		offsets1,	/*!< out: offsets */
	rec_offs**		offsets2)	/*!< out: offsets */
{
	ulint		i	= 1 + REC_OFFS_HEADER_SIZE
		+ dict_index_get_n_fields(index);
	mem_heap_t*	heap	= mem_heap_create(2 * i * sizeof **offsets1
						  + 3 * sizeof **buf);

	*buf = static_cast<mrec_buf_t*>(
		mem_heap_alloc(heap, 3 * sizeof **buf));
	*offsets1 = static_cast<rec_offs*>(
		mem_heap_alloc(heap, i * sizeof **offsets1));
	*offsets2 = static_cast<rec_offs*>(
		mem_heap_alloc(heap, i * sizeof **offsets2));

	rec_offs_set_n_alloc(*offsets1, i);
	rec_offs_set_n_alloc(*offsets2, i);
	rec_offs_set_n_fields(*offsets1, dict_index_get_n_fields(index));
	rec_offs_set_n_fields(*offsets2, dict_index_get_n_fields(index));

	return(heap);
}

/** Read a merge block from the file system.
@return whether the request was completed successfully */
bool
row_merge_read(
/*===========*/
	const pfs_os_file_t&	fd,	/*!< in: file descriptor */
	ulint			offset,	/*!< in: offset where to read
					in number of row_merge_block_t
					elements */
	row_merge_block_t*	buf,	/*!< out: data */
	row_merge_block_t*	crypt_buf, /*!< in: crypt buf or NULL */
	ulint			space)		/*!< in: space id */
{
	os_offset_t	ofs = ((os_offset_t) offset) * srv_sort_buf_size;

	DBUG_ENTER("row_merge_read");
	DBUG_LOG("ib_merge_sort", "fd=" << fd << " ofs=" << ofs);
	DBUG_EXECUTE_IF("row_merge_read_failure", DBUG_RETURN(FALSE););

	const dberr_t err = os_file_read(
		IORequestRead, fd, buf, ofs, srv_sort_buf_size, nullptr);

	/* If encryption is enabled decrypt buffer */
	if (err == DB_SUCCESS && srv_encrypt_log) {
		if (!log_tmp_block_decrypt(buf, srv_sort_buf_size,
					   crypt_buf, ofs)) {
			DBUG_RETURN(false);
		}

		srv_stats.n_merge_blocks_decrypted.inc();
		memcpy(buf, crypt_buf, srv_sort_buf_size);
	}

#ifdef POSIX_FADV_DONTNEED
	/* Each block is read exactly once.  Free up the file cache. */
	posix_fadvise(fd, ofs, srv_sort_buf_size, POSIX_FADV_DONTNEED);
#endif /* POSIX_FADV_DONTNEED */

	DBUG_RETURN(err == DB_SUCCESS);
}

/********************************************************************//**
Write a merge block to the file system.
@return whether the request was completed successfully
@retval	false	on error
@retval	true	on success */
bool
row_merge_write(
	const pfs_os_file_t&	fd,			/*!< in: file descriptor */
	ulint		offset,			/*!< in: offset where to write,
						in number of row_merge_block_t elements */
	const void*	buf,			/*!< in: data */
	void*		crypt_buf,		/*!< in: crypt buf or NULL */
	ulint		space)			/*!< in: space id */
{
	size_t		buf_len = srv_sort_buf_size;
	os_offset_t	ofs = buf_len * (os_offset_t) offset;
	void*		out_buf = (void *)buf;

	DBUG_ENTER("row_merge_write");
	DBUG_LOG("ib_merge_sort", "fd=" << fd << " ofs=" << ofs);
	DBUG_EXECUTE_IF("row_merge_write_failure", DBUG_RETURN(FALSE););

	/* For encrypted tables, encrypt data before writing */
	if (srv_encrypt_log) {
		if (!log_tmp_block_encrypt(static_cast<const byte*>(buf),
					   buf_len,
					   static_cast<byte*>(crypt_buf),
					   ofs)) {
			DBUG_RETURN(false);
		}

		srv_stats.n_merge_blocks_encrypted.inc();
		out_buf = crypt_buf;
	}

	const bool	success = DB_SUCCESS == os_file_write(
		IORequestWrite, "(merge)", fd, out_buf, ofs, buf_len);

#ifdef POSIX_FADV_DONTNEED
	/* The block will be needed on the next merge pass,
	but it can be evicted from the file cache meanwhile. */
	posix_fadvise(fd, ofs, buf_len, POSIX_FADV_DONTNEED);
#endif /* POSIX_FADV_DONTNEED */

	DBUG_RETURN(success);
}

/********************************************************************//**
Read a merge record.
@return pointer to next record, or NULL on I/O error or end of list */
const byte*
row_merge_read_rec(
/*===============*/
	row_merge_block_t*	block,	/*!< in/out: file buffer */
	mrec_buf_t*		buf,	/*!< in/out: secondary buffer */
	const byte*		b,	/*!< in: pointer to record */
	const dict_index_t*	index,	/*!< in: index of the record */
	const pfs_os_file_t&	fd,	/*!< in: file descriptor */
	ulint*			foffs,	/*!< in/out: file offset */
	const mrec_t**		mrec,	/*!< out: pointer to merge record,
					or NULL on end of list
					(non-NULL on I/O error) */
	rec_offs*		offsets,/*!< out: offsets of mrec */
	row_merge_block_t*	crypt_block, /*!< in: crypt buf or NULL */
	ulint			space) /*!< in: space id */
{
	ulint	extra_size;
	ulint	data_size;
	ulint	avail_size;

	ut_ad(b >= &block[0]);
	ut_ad(b < &block[srv_sort_buf_size]);

	ut_ad(rec_offs_get_n_alloc(offsets) == 1 + REC_OFFS_HEADER_SIZE
	      + dict_index_get_n_fields(index));

	DBUG_ENTER("row_merge_read_rec");

	extra_size = *b++;

	if (UNIV_UNLIKELY(!extra_size)) {
		/* End of list */
		*mrec = NULL;
		DBUG_LOG("ib_merge_sort",
			 "read " << reinterpret_cast<const void*>(b) << ',' <<
			 reinterpret_cast<const void*>(block) << ',' <<
			 fd << ',' << *foffs << " EOF");
		DBUG_RETURN(NULL);
	}

	if (extra_size >= 0x80) {
		/* Read another byte of extra_size. */

		if (UNIV_UNLIKELY(b >= &block[srv_sort_buf_size])) {
			if (!row_merge_read(fd, ++(*foffs), block,
					    crypt_block,
					    space)) {
err_exit:
				/* Signal I/O error. */
				*mrec = b;
				DBUG_RETURN(NULL);
			}

			/* Wrap around to the beginning of the buffer. */
			b = &block[0];
		}

		extra_size = (extra_size & 0x7f) << 8;
		extra_size |= *b++;
	}

	/* Normalize extra_size.  Above, value 0 signals "end of list". */
	extra_size--;

	/* Read the extra bytes. */

	if (UNIV_UNLIKELY(b + extra_size >= &block[srv_sort_buf_size])) {
		/* The record spans two blocks.  Copy the entire record
		to the auxiliary buffer and handle this as a special
		case. */

		avail_size = ulint(&block[srv_sort_buf_size] - b);
		ut_ad(avail_size < sizeof *buf);
		memcpy(*buf, b, avail_size);

		if (!row_merge_read(fd, ++(*foffs), block,
				    crypt_block,
				    space)) {

			goto err_exit;
		}

		/* Wrap around to the beginning of the buffer. */
		b = &block[0];

		/* Copy the record. */
		memcpy(*buf + avail_size, b, extra_size - avail_size);
		b += extra_size - avail_size;

		*mrec = *buf + extra_size;

		rec_init_offsets_temp(*mrec, index, offsets);

		data_size = rec_offs_data_size(offsets);

		/* These overflows should be impossible given that
		records are much smaller than either buffer, and
		the record starts near the beginning of each buffer. */
		ut_a(extra_size + data_size < sizeof *buf);
		ut_a(b + data_size < &block[srv_sort_buf_size]);

		/* Copy the data bytes. */
		memcpy(*buf + extra_size, b, data_size);
		b += data_size;

		goto func_exit;
	}

	*mrec = b + extra_size;

	rec_init_offsets_temp(*mrec, index, offsets);

	data_size = rec_offs_data_size(offsets);
	ut_ad(extra_size + data_size < sizeof *buf);

	b += extra_size + data_size;

	if (UNIV_LIKELY(b < &block[srv_sort_buf_size])) {
		/* The record fits entirely in the block.
		This is the normal case. */
		goto func_exit;
	}

	/* The record spans two blocks.  Copy it to buf. */

	b -= extra_size + data_size;
	avail_size = ulint(&block[srv_sort_buf_size] - b);
	memcpy(*buf, b, avail_size);
	*mrec = *buf + extra_size;

	rec_init_offsets_temp(*mrec, index, offsets);

	if (!row_merge_read(fd, ++(*foffs), block,
			    crypt_block,
			    space)) {

		goto err_exit;
	}

	/* Wrap around to the beginning of the buffer. */
	b = &block[0];

	/* Copy the rest of the record. */
	memcpy(*buf + avail_size, b, extra_size + data_size - avail_size);
	b += extra_size + data_size - avail_size;

func_exit:
	DBUG_LOG("ib_merge_sort",
		 reinterpret_cast<const void*>(b) << ',' <<
		 reinterpret_cast<const void*>(block)
		 << ",fd=" << fd << ',' << *foffs << ": "
		 << rec_printer(*mrec, 0, offsets).str());
	DBUG_RETURN(b);
}

/********************************************************************//**
Write a merge record. */
static
void
row_merge_write_rec_low(
/*====================*/
	byte*		b,	/*!< out: buffer */
	ulint		e,	/*!< in: encoded extra_size */
#ifndef DBUG_OFF
	ulint		size,	/*!< in: total size to write */
	const pfs_os_file_t&	fd,	/*!< in: file descriptor */
	ulint		foffs,	/*!< in: file offset */
#endif /* !DBUG_OFF */
	const mrec_t*	mrec,	/*!< in: record to write */
	const rec_offs*	offsets)/*!< in: offsets of mrec */
#ifdef DBUG_OFF
# define row_merge_write_rec_low(b, e, size, fd, foffs, mrec, offsets)	\
	row_merge_write_rec_low(b, e, mrec, offsets)
#endif /* DBUG_OFF */
{
	DBUG_ENTER("row_merge_write_rec_low");

#ifndef DBUG_OFF
	const byte* const end = b + size;
#endif /* DBUG_OFF */
	DBUG_ASSERT(e == rec_offs_extra_size(offsets) + 1);

	DBUG_LOG("ib_merge_sort",
		 reinterpret_cast<const void*>(b) << ",fd=" << fd << ','
		 << foffs << ": " << rec_printer(mrec, 0, offsets).str());

	if (e < 0x80) {
		*b++ = (byte) e;
	} else {
		*b++ = (byte) (0x80 | (e >> 8));
		*b++ = (byte) e;
	}

	memcpy(b, mrec - rec_offs_extra_size(offsets), rec_offs_size(offsets));
	DBUG_SLOW_ASSERT(b + rec_offs_size(offsets) == end);
	DBUG_VOID_RETURN;
}

/********************************************************************//**
Write a merge record.
@return pointer to end of block, or NULL on error */
static
byte*
row_merge_write_rec(
/*================*/
	row_merge_block_t*	block,	/*!< in/out: file buffer */
	mrec_buf_t*		buf,	/*!< in/out: secondary buffer */
	byte*			b,	/*!< in: pointer to end of block */
	const pfs_os_file_t&	fd,	/*!< in: file descriptor */
	ulint*			foffs,	/*!< in/out: file offset */
	const mrec_t*		mrec,	/*!< in: record to write */
	const rec_offs*         offsets,/*!< in: offsets of mrec */
	row_merge_block_t*	crypt_block, /*!< in: crypt buf or NULL */
	ulint			space)	   /*!< in: space id */
{
	ulint	extra_size;
	ulint	size;
	ulint	avail_size;

	ut_ad(block);
	ut_ad(buf);
	ut_ad(b >= &block[0]);
	ut_ad(b < &block[srv_sort_buf_size]);
	ut_ad(mrec);
	ut_ad(foffs);
	ut_ad(mrec < &block[0] || mrec > &block[srv_sort_buf_size]);
	ut_ad(mrec < buf[0] || mrec > buf[1]);

	/* Normalize extra_size.  Value 0 signals "end of list". */
	extra_size = rec_offs_extra_size(offsets) + 1;

	size = extra_size + (extra_size >= 0x80)
		+ rec_offs_data_size(offsets);

	if (UNIV_UNLIKELY(b + size >= &block[srv_sort_buf_size])) {
		/* The record spans two blocks.
		Copy it to the temporary buffer first. */
		avail_size = ulint(&block[srv_sort_buf_size] - b);

		row_merge_write_rec_low(buf[0],
					extra_size, size, fd, *foffs,
					mrec, offsets);

		/* Copy the head of the temporary buffer, write
		the completed block, and copy the tail of the
		record to the head of the new block. */
		memcpy(b, buf[0], avail_size);

		if (!row_merge_write(fd, (*foffs)++, block,
				     crypt_block,
				     space)) {
			return(NULL);
		}

		MEM_UNDEFINED(&block[0], srv_sort_buf_size);

		/* Copy the rest. */
		b = &block[0];
		memcpy(b, buf[0] + avail_size, size - avail_size);
		b += size - avail_size;
	} else {
		row_merge_write_rec_low(b, extra_size, size, fd, *foffs,
					mrec, offsets);
		b += size;
	}

	return(b);
}

/********************************************************************//**
Write an end-of-list marker.
@return pointer to end of block, or NULL on error */
static
byte*
row_merge_write_eof(
/*================*/
	row_merge_block_t*	block,		/*!< in/out: file buffer */
	byte*			b,		/*!< in: pointer to end of block */
	const pfs_os_file_t&	fd,		/*!< in: file descriptor */
	ulint*			foffs,		/*!< in/out: file offset */
	row_merge_block_t*	crypt_block, 	/*!< in: crypt buf or NULL */
	ulint			space)	   	/*!< in: space id */
{
	ut_ad(block);
	ut_ad(b >= &block[0]);
	ut_ad(b < &block[srv_sort_buf_size]);
	ut_ad(foffs);

	DBUG_ENTER("row_merge_write_eof");
	DBUG_LOG("ib_merge_sort",
		 reinterpret_cast<const void*>(b) << ',' <<
		 reinterpret_cast<const void*>(block) <<
		 ",fd=" << fd << ',' << *foffs);

	*b++ = 0;
	MEM_CHECK_DEFINED(&block[0], b - &block[0]);
	MEM_CHECK_ADDRESSABLE(&block[0], srv_sort_buf_size);

	/* The rest of the block is uninitialized. Silence warnings. */
	MEM_MAKE_DEFINED(b, &block[srv_sort_buf_size] - b);

	if (!row_merge_write(fd, (*foffs)++, block, crypt_block, space)) {
		DBUG_RETURN(NULL);
	}

	MEM_UNDEFINED(&block[0], srv_sort_buf_size);
	DBUG_RETURN(&block[0]);
}

/** Create a temporary file if it has not been created already.
@param[in,out]	tmpfd	temporary file handle
@param[in]	path	location for creating temporary file
@return true on success, false on error */
static MY_ATTRIBUTE((warn_unused_result))
bool
row_merge_tmpfile_if_needed(
	pfs_os_file_t*		tmpfd,
	const char*	path)
{
	if (*tmpfd == OS_FILE_CLOSED) {
		*tmpfd = row_merge_file_create_low(path);
		if (*tmpfd != OS_FILE_CLOSED) {
			MONITOR_ATOMIC_INC(MONITOR_ALTER_TABLE_SORT_FILES);
		}
	}

	return(*tmpfd != OS_FILE_CLOSED);
}

/** Create a temporary file for merge sort if it was not created already.
@param[in,out]	file	merge file structure
@param[in]	nrec	number of records in the file
@param[in]	path	location for creating temporary file
@return  true on success, false on error */
static MY_ATTRIBUTE((warn_unused_result))
bool
row_merge_file_create_if_needed(
	merge_file_t*	file,
	pfs_os_file_t*	tmpfd,
	ulint		nrec,
	const char*	path)
{
	ut_ad(file->fd == OS_FILE_CLOSED || *tmpfd != OS_FILE_CLOSED);
	if (file->fd == OS_FILE_CLOSED && row_merge_file_create(file, path)!= OS_FILE_CLOSED) {
		MONITOR_ATOMIC_INC(MONITOR_ALTER_TABLE_SORT_FILES);
		if (!row_merge_tmpfile_if_needed(tmpfd, path) ) {
			return(false);
		}

		file->n_rec = nrec;
	}

	ut_ad(file->fd == OS_FILE_CLOSED || *tmpfd != OS_FILE_CLOSED);
	return(file->fd != OS_FILE_CLOSED);
}

/** Copy the merge data tuple from another merge data tuple.
@param[in]	mtuple		source merge data tuple
@param[in,out]	prev_mtuple	destination merge data tuple
@param[in]	n_unique	number of unique fields exist in the mtuple
@param[in,out]	heap		memory heap where last_mtuple allocated */
static
void
row_mtuple_create(
	const mtuple_t*	mtuple,
	mtuple_t*	prev_mtuple,
	ulint		n_unique,
	mem_heap_t*	heap)
{
	memcpy(prev_mtuple->fields, mtuple->fields,
	       n_unique * sizeof *mtuple->fields);

	dfield_t*	field = prev_mtuple->fields;

	for (ulint i = 0; i < n_unique; i++) {
		dfield_dup(field++, heap);
	}
}

/** Compare two merge data tuples.
@param[in]	prev_mtuple	merge data tuple
@param[in]	current_mtuple	merge data tuple
@param[in,out]	dup		reporter of duplicates
@retval positive, 0, negative if current_mtuple is greater, equal, less, than
last_mtuple. */
static
int
row_mtuple_cmp(
	const mtuple_t*		prev_mtuple,
	const mtuple_t*		current_mtuple,
	row_merge_dup_t*	dup)
{
  ut_ad(dup->index->is_primary());
  const ulint n_uniq= dup->index->n_uniq;
  return row_merge_tuple_cmp(dup->index, n_uniq, n_uniq,
                             *current_mtuple, *prev_mtuple, dup);
}

/** Insert cached spatial index rows.
@param[in]	trx_id		transaction id
@param[in]	sp_tuples	cached spatial rows
@param[in]	num_spatial	number of spatial indexes
@param[in,out]	heap		temporary memory heap
@param[in,out]	pcur		cluster index cursor
@param[in,out]	started		whether mtr is active
@param[in,out]	mtr		mini-transaction
@return DB_SUCCESS or error number */
static
dberr_t
row_merge_spatial_rows(
	trx_id_t		trx_id,
	spatial_index_info**	sp_tuples,
	ulint			num_spatial,
	mem_heap_t*		heap,
	btr_pcur_t*		pcur,
	bool&			started,
	mtr_t*			mtr)
{
  if (!sp_tuples)
    return DB_SUCCESS;

  for (ulint j= 0; j < num_spatial; j++)
    if (dberr_t err= sp_tuples[j]->insert(trx_id, pcur, started, heap, mtr))
      return err;

  mem_heap_empty(heap);
  return DB_SUCCESS;
}

/** Check if the geometry field is valid.
@param[in]	row		the row
@param[in]	index		spatial index
@return true if it's valid, false if it's invalid. */
static
bool
row_geo_field_is_valid(
	const dtuple_t*		row,
	dict_index_t*		index)
{
	const dict_field_t*	ind_field
		= dict_index_get_nth_field(index, 0);
	const dict_col_t*	col
		= ind_field->col;
	ulint			col_no
		= dict_col_get_no(col);
	const dfield_t*		dfield
		= dtuple_get_nth_field(row, col_no);

	if (dfield_is_null(dfield)
	    || dfield_get_len(dfield) < GEO_DATA_HEADER_SIZE) {
		return(false);
	}

	return(true);
}

/** Reads clustered index of the table and create temporary files
containing the index entries for the indexes to be built.
@param[in]	trx		transaction
@param[in,out]	table		MySQL table object, for reporting erroneous
				records
@param[in]	old_table	table where rows are read from
@param[in]	new_table	table where indexes are created; identical to
				old_table unless creating a PRIMARY KEY
@param[in]	online		true if creating indexes online
@param[in]	index		indexes to be created
@param[in]	fts_sort_idx	full-text index to be created, or NULL
@param[in]	psort_info	parallel sort info for fts_sort_idx creation,
				or NULL
@param[in]	files		temporary files
@param[in]	key_numbers	MySQL key numbers to create
@param[in]	n_index		number of indexes to create
@param[in]	defaults	default values of added, changed columns, or NULL
@param[in]	add_v		newly added virtual columns along with indexes
@param[in]	col_map		mapping of old column numbers to new ones, or
NULL if old_table == new_table
@param[in]	add_autoinc	number of added AUTO_INCREMENT columns, or
ULINT_UNDEFINED if none is added
@param[in,out]	sequence	autoinc sequence
@param[in,out]	block		file buffer
@param[in]	skip_pk_sort	whether the new PRIMARY KEY will follow
existing order
@param[in,out]	tmpfd		temporary file handle
@param[in,out]	stage		performance schema accounting object, used by
ALTER TABLE. stage->n_pk_recs_inc() will be called for each record read and
stage->inc() will be called for each page read.
@param[in]	pct_cost	percent of task weight out of total alter job
@param[in,out]	crypt_block	crypted file buffer
@param[in]	eval_table	mysql table used to evaluate virtual column
				value, see innobase_get_computed_value().
@param[in]	allow_not_null	allow null to not-null conversion
@param[in]	col_collate	columns whose collations changed, or nullptr
@return DB_SUCCESS or error */
static MY_ATTRIBUTE((warn_unused_result))
dberr_t
row_merge_read_clustered_index(
	trx_t*			trx,
	struct TABLE*		table,
	const dict_table_t*	old_table,
	dict_table_t*		new_table,
	bool			online,
	dict_index_t**		index,
	dict_index_t*		fts_sort_idx,
	fts_psort_t*		psort_info,
	merge_file_t*		files,
	const ulint*		key_numbers,
	ulint			n_index,
	const dtuple_t*		defaults,
	const dict_add_v_col_t*	add_v,
	const ulint*		col_map,
	ulint			add_autoinc,
	ib_sequence_t&		sequence,
	row_merge_block_t*	block,
	bool			skip_pk_sort,
	pfs_os_file_t*		tmpfd,
	ut_stage_alter_t*	stage,
	double 			pct_cost,
	row_merge_block_t*	crypt_block,
	struct TABLE*		eval_table,
	bool			allow_not_null,
	const col_collations*	col_collate)
{
	dict_index_t*		clust_index;	/* Clustered index */
	mem_heap_t*		row_heap = NULL;/* Heap memory to create
						clustered index tuples */
	row_merge_buf_t**	merge_buf;	/* Temporary list for records*/
	mem_heap_t*		v_heap = NULL;	/* Heap memory to process large
						data for virtual column */
	btr_pcur_t		pcur;		/* Cursor on the clustered
						index */
	mtr_t			mtr;		/* Mini transaction */
	bool			mtr_started = false;
	dberr_t			err = DB_SUCCESS;/* Return code */
	ulint			n_nonnull = 0;	/* number of columns
						changed to NOT NULL */
	ulint*			nonnull = NULL;	/* NOT NULL columns */
	dict_index_t*		fts_index = NULL;/* FTS index */
	doc_id_t		doc_id = 0;
	doc_id_t		max_doc_id = 0;
	ibool			add_doc_id = FALSE;
	pthread_cond_t*		fts_parallel_sort_cond = nullptr;
	spatial_index_info**	sp_tuples = nullptr;
	ulint			num_spatial = 0;
	BtrBulk*		clust_btr_bulk = NULL;
	bool			clust_temp_file = false;
	mem_heap_t*		mtuple_heap = NULL;
	mtuple_t		prev_mtuple;
	mem_heap_t*		conv_heap = NULL;
	double 			curr_progress = 0.0;
	ib_uint64_t		read_rows = 0;
	ib_uint64_t		table_total_rows = 0;
	char			new_sys_trx_start[8];
	char			new_sys_trx_end[8];
	byte			any_autoinc_data[8] = {0};
	bool			vers_update_trt = false;

	DBUG_ENTER("row_merge_read_clustered_index");

	ut_ad((old_table == new_table) == !col_map);
	ut_ad(!defaults || col_map);
	ut_ad(trx_state_eq(trx, TRX_STATE_ACTIVE));
	ut_ad(trx->id);

	table_total_rows = dict_table_get_n_rows(old_table);
	if(table_total_rows == 0) {
		/* We don't know total row count */
		table_total_rows = 1;
	}

	trx->op_info = "reading clustered index";

#ifdef FTS_INTERNAL_DIAG_PRINT
	DEBUG_FTS_SORT_PRINT("FTS_SORT: Start Create Index\n");
#endif

	/* Create and initialize memory for record buffers */

	merge_buf = static_cast<row_merge_buf_t**>(
		ut_malloc_nokey(n_index * sizeof *merge_buf));

	row_merge_dup_t	clust_dup = {index[0], table, col_map, 0};
	dfield_t*	prev_fields = nullptr;
	const ulint	n_uniq = dict_index_get_n_unique(index[0]);

	ut_ad(trx->mysql_thd != NULL);

	const char*	path = thd_innodb_tmpdir(trx->mysql_thd);

	ut_ad(!skip_pk_sort || dict_index_is_clust(index[0]));
	/* There is no previous tuple yet. */
	prev_mtuple.fields = NULL;

	for (ulint i = 0; i < n_index; i++) {
		if (index[i]->type & DICT_FTS) {

			/* We are building a FT index, make sure
			we have the temporary 'fts_sort_idx' */
			ut_a(fts_sort_idx);

			fts_index = index[i];

			merge_buf[i] = row_merge_buf_create(fts_sort_idx);

			add_doc_id = DICT_TF2_FLAG_IS_SET(
				new_table, DICT_TF2_FTS_ADD_DOC_ID);

			/* If Doc ID does not exist in the table itself,
			fetch the first FTS Doc ID */
			if (add_doc_id) {
				fts_get_next_doc_id(
					(dict_table_t*) new_table,
					&doc_id);
				ut_ad(doc_id > 0);
			}

			row_fts_start_psort(psort_info);
			fts_parallel_sort_cond =
				 &psort_info[0].psort_common->sort_cond;
		} else {
			if (dict_index_is_spatial(index[i])) {
				num_spatial++;
			}

			merge_buf[i] = row_merge_buf_create(index[i]);
		}
	}

	if (num_spatial > 0) {
		ulint	count = 0;

		sp_tuples = static_cast<spatial_index_info**>(
			ut_malloc_nokey(num_spatial
					* sizeof(*sp_tuples)));

		for (ulint i = 0; i < n_index; i++) {
			if (dict_index_is_spatial(index[i])) {
				sp_tuples[count]
					= UT_NEW_NOKEY(
						spatial_index_info(index[i]));
				count++;
			}
		}

		ut_ad(count == num_spatial);
	}

	mtr.start();
	mtr_started = true;

	/* Find the clustered index and create a persistent cursor
	based on that. */

	clust_index = dict_table_get_first_index(old_table);
	const ulint old_trx_id_col = ulint(old_table->n_cols)
		- (DATA_N_SYS_COLS - DATA_TRX_ID);
	ut_ad(old_table->cols[old_trx_id_col].mtype == DATA_SYS);
	ut_ad(old_table->cols[old_trx_id_col].prtype
	      == (DATA_TRX_ID | DATA_NOT_NULL));
	ut_ad(old_table->cols[old_trx_id_col + 1].mtype == DATA_SYS);
	ut_ad(old_table->cols[old_trx_id_col + 1].prtype
	      == (DATA_ROLL_PTR | DATA_NOT_NULL));
	const ulint new_trx_id_col = col_map
		? col_map[old_trx_id_col] : old_trx_id_col;
	uint64_t n_rows = 0;

	err = pcur.open_leaf(true, clust_index, BTR_SEARCH_LEAF, &mtr);
	if (err != DB_SUCCESS) {
err_exit:
		trx->error_key_num = 0;
		goto func_exit;
	} else {
		rec_t* rec = page_rec_get_next(btr_pcur_get_rec(&pcur));
		if (!rec) {
corrupted_metadata:
			err = DB_CORRUPTION;
			goto err_exit;
		}
		if (rec_get_info_bits(rec, page_rec_is_comp(rec))
		    & REC_INFO_MIN_REC_FLAG) {
			if (!clust_index->is_instant()) {
				goto corrupted_metadata;
			}
			if (page_rec_is_comp(rec)
			    && rec_get_status(rec) != REC_STATUS_INSTANT) {
				goto corrupted_metadata;
			}
			/* Skip the metadata pseudo-record. */
			btr_pcur_get_page_cur(&pcur)->rec = rec;
		} else if (clust_index->is_instant()) {
			goto corrupted_metadata;
		}
	}

	/* Check if the table is supposed to be empty for our read view.

	If we read bulk_trx_id as an older transaction ID, it is not
	incorrect to check here whether that transaction should be
	visible to us. If bulk_trx_id is not visible to us, the table
	must have been empty at an earlier point of time, also in our
	read view.

	An INSERT would only update bulk_trx_id in
	row_ins_clust_index_entry_low() if the table really was empty
	(everything had been purged), when holding a leaf page latch
	in the clustered index (actually, the root page is the only
	leaf page in that case).

	We are holding a clustered index leaf page latch here.
	That will obviously prevent any concurrent INSERT from
	updating bulk_trx_id while we read it. */
	if (!online) {
	} else if (trx_id_t bulk_trx_id = old_table->bulk_trx_id) {
		ut_ad(trx->read_view.is_open());
		ut_ad(bulk_trx_id != trx->id);
		if (!trx->read_view.changes_visible(bulk_trx_id)) {
			goto func_exit;
		}
	}

	if (old_table != new_table) {
		/* The table is being rebuilt.  Identify the columns
		that were flagged NOT NULL in the new table, so that
		we can quickly check that the records in the old table
		do not violate the added NOT NULL constraints. */

		nonnull = static_cast<ulint*>(
			ut_malloc_nokey(dict_table_get_n_cols(new_table)
				  * sizeof *nonnull));

		for (ulint i = 0; i < dict_table_get_n_cols(old_table); i++) {
			if (dict_table_get_nth_col(old_table, i)->prtype
			    & DATA_NOT_NULL) {
				continue;
			}

			const ulint j = col_map[i];

			if (j == ULINT_UNDEFINED) {
				/* The column was dropped. */
				continue;
			}

			if (dict_table_get_nth_col(new_table, j)->prtype
			    & DATA_NOT_NULL) {
				nonnull[n_nonnull++] = j;
			}
		}

		if (!n_nonnull) {
			ut_free(nonnull);
			nonnull = NULL;
		}
	}

	row_heap = mem_heap_create(sizeof(mrec_buf_t));

	if (dict_table_is_comp(old_table)
	    && !dict_table_is_comp(new_table)) {
		conv_heap = mem_heap_create(sizeof(mrec_buf_t));
	}

	if (skip_pk_sort) {
		prev_fields = static_cast<dfield_t*>(
			ut_malloc_nokey(n_uniq * sizeof *prev_fields));
		mtuple_heap = mem_heap_create(sizeof(mrec_buf_t));
	}

	mach_write_to_8(new_sys_trx_start, trx->id);
	mach_write_to_8(new_sys_trx_end, TRX_ID_MAX);

	/* Scan the clustered index. */
	for (;;) {
		/* Do not continue if table pages are still encrypted */
		if (!old_table->is_readable() || !new_table->is_readable()) {
			err = DB_DECRYPTION_FAILED;
			goto err_exit;
		}

		const rec_t*	rec;
		trx_id_t	rec_trx_id;
		rec_offs*	offsets;
		dtuple_t*	row;
		row_ext_t*	ext;
		page_cur_t*	cur	= btr_pcur_get_page_cur(&pcur);
		bool history_row, history_fts = false;

		stage->n_pk_recs_inc();

		if (!page_cur_move_to_next(cur)) {
corrupted_rec:
			err = DB_CORRUPTION;
			goto err_exit;
		}

		if (page_cur_is_after_last(cur)) {

			stage->inc();

			if (UNIV_UNLIKELY(trx_is_interrupted(trx))) {
				err = DB_INTERRUPTED;
				goto err_exit;
			}

			if (online && old_table != new_table) {
				err = row_log_table_get_error(clust_index);
				if (err != DB_SUCCESS) {
					goto err_exit;
				}
			}

			/* Insert the cached spatial index rows. */
			err = row_merge_spatial_rows(
				trx->id, sp_tuples, num_spatial,
				row_heap, &pcur, mtr_started, &mtr);

			if (err != DB_SUCCESS) {
				goto func_exit;
			}

			mem_heap_empty(row_heap);

			if (!mtr_started) {
				goto scan_next;
			}

			if (clust_index->lock.is_waiting()) {
				/* There are waiters on the clustered
				index tree lock, likely the purge
				thread. Store and restore the cursor
				position, and yield so that scanning a
				large table will not starve other
				threads. */

				/* Store the cursor position on the last user
				record on the page. */
				if (!btr_pcur_move_to_prev_on_page(&pcur)) {
					goto corrupted_index;
				}
				/* Leaf pages must never be empty, unless
				this is the only page in the index tree. */
				if (!btr_pcur_is_on_user_rec(&pcur)
				    && btr_pcur_get_block(&pcur)->page.id()
				    .page_no() != clust_index->page) {
					goto corrupted_index;
				}

				btr_pcur_store_position(&pcur, &mtr);
				mtr.commit();
				mtr_started = false;

				/* Give the waiters a chance to proceed. */
				std::this_thread::yield();
scan_next:
				ut_ad(!mtr_started);
				ut_ad(!mtr.is_active());
				mtr.start();
				mtr_started = true;
				/* Restore position on the record, or its
				predecessor if the record was purged
				meanwhile. */
				if (pcur.restore_position(BTR_SEARCH_LEAF,
							  &mtr)
				    == btr_pcur_t::CORRUPTED) {
corrupted_index:
					err = DB_CORRUPTION;
					goto func_exit;
                                }
				/* Move to the successor of the
				original record. */
				if (!btr_pcur_move_to_next_user_rec(
					    &pcur, &mtr)) {
end_of_index:
					row = NULL;
					mtr.commit();
					mtr_started = false;
					mem_heap_free(row_heap);
					row_heap = NULL;
					ut_free(nonnull);
					nonnull = NULL;
					goto write_buffers;
				}
			} else {
				uint32_t next_page_no = btr_page_get_next(
					page_cur_get_page(cur));

				if (next_page_no == FIL_NULL) {
					goto end_of_index;
				}

				buf_block_t* block = buf_page_get_gen(
					page_id_t(old_table->space->id,
						  next_page_no),
					old_table->space->zip_size(),
					RW_S_LATCH, nullptr, BUF_GET, &mtr,
					&err, false);
				if (!block) {
					goto err_exit;
				}

				buf_page_make_young_if_needed(&block->page);

				page_cur_set_before_first(block, cur);
				if (!page_cur_move_to_next(cur)
				    || page_cur_is_after_last(cur)) {
					goto corrupted_rec;
				}

				const auto s = mtr.get_savepoint();
				mtr.rollback_to_savepoint(s - 2, s - 1);
			}
		} else {
			mem_heap_empty(row_heap);
		}

		rec = page_cur_get_rec(cur);

		if (online) {
			offsets = rec_get_offsets(rec, clust_index, NULL,
						  clust_index->n_core_fields,
						  ULINT_UNDEFINED, &row_heap);
			rec_trx_id = row_get_rec_trx_id(rec, clust_index,
							offsets);

			/* Perform a REPEATABLE READ.

			When rebuilding the table online,
			row_log_table_apply() must not see a newer
			state of the table when applying the log.
			This is mainly to prevent false duplicate key
			errors, because the log will identify records
			by the PRIMARY KEY, and also to prevent unsafe
			BLOB access.

			When creating a secondary index online, this
			table scan must not see records that have only
			been inserted to the clustered index, but have
			not been written to the online_log of
			index[]. If we performed READ UNCOMMITTED, it
			could happen that the ADD INDEX reaches
			ONLINE_INDEX_COMPLETE state between the time
			the DML thread has updated the clustered index
			but has not yet accessed secondary index. */
			ut_ad(trx->read_view.is_open());
			ut_ad(rec_trx_id != trx->id);

			if (!trx->read_view.changes_visible(rec_trx_id)) {
				if (rec_trx_id
				    >= trx->read_view.low_limit_id()
				    && rec_trx_id
				    >= trx_sys.get_max_trx_id()) {
					goto corrupted_rec;
				}

				rec_t*	old_vers;

				row_vers_build_for_consistent_read(
					rec, &mtr, clust_index, &offsets,
					&trx->read_view, &row_heap,
					row_heap, &old_vers, NULL);

				if (!old_vers) {
					continue;
				}

				/* The old version must necessarily be
				in the "prehistory", because the
				exclusive lock in
				ha_innobase::prepare_inplace_alter_table()
				forced the completion of any transactions
				that accessed this table. */
				ut_ad(row_get_rec_trx_id(old_vers, clust_index,
							 offsets) < trx->id);

				rec = old_vers;
				rec_trx_id = 0;
			}

			if (rec_get_deleted_flag(
				    rec,
				    dict_table_is_comp(old_table))) {
				/* In delete-marked records, DB_TRX_ID must
				always refer to an existing undo log record.
				Above, we did reset rec_trx_id = 0
				for rec = old_vers.*/
				ut_ad(rec == page_cur_get_rec(cur)
				      ? rec_trx_id
				      : !rec_trx_id);
				/* This record was deleted in the latest
				committed version, or it was deleted and
				then reinserted-by-update before purge
				kicked in. Skip it. */
				continue;
			}

			ut_ad(!rec_offs_any_null_extern(rec, offsets));
		} else if (rec_get_deleted_flag(
				   rec, dict_table_is_comp(old_table))) {
			/* In delete-marked records, DB_TRX_ID must
			always refer to an existing undo log record. */
			ut_d(rec_trx_id = rec_get_trx_id(rec, clust_index));
			ut_ad(rec_trx_id);
			/* This must be a purgeable delete-marked record,
			and the transaction that delete-marked the record
			must have been committed before this
			!online ALTER TABLE transaction. */
			ut_ad(rec_trx_id < trx->id);
			/* Skip delete-marked records.

			Skipping delete-marked records will make the
			created indexes unuseable for transactions
			whose read views were created before the index
			creation completed, but an attempt to preserve
			the history would make it tricky to detect
			duplicate keys. */
			continue;
		} else {
			offsets = rec_get_offsets(rec, clust_index, NULL,
						  clust_index->n_core_fields,
						  ULINT_UNDEFINED, &row_heap);
			/* This is a locking ALTER TABLE.

			If we are not rebuilding the table, the
			DB_TRX_ID does not matter, as it is not being
			written to any secondary indexes; see
			if (old_table == new_table) below.

			If we are rebuilding the table, the
			DB_TRX_ID,DB_ROLL_PTR should be reset, because
			there will be no history available. */
			ut_ad(rec_get_trx_id(rec, clust_index) < trx->id);
			rec_trx_id = 0;
		}

		/* When !online, we are holding a lock on old_table, preventing
		any inserts that could have written a record 'stub' before
		writing out off-page columns. */
		ut_ad(!rec_offs_any_null_extern(rec, offsets));

		/* Build a row based on the clustered index. */

		row = row_build_w_add_vcol(ROW_COPY_POINTERS, clust_index,
					   rec, offsets, new_table,
					   defaults, add_v, col_map, &ext,
					   row_heap);
		ut_ad(row);

		history_row = new_table->versioned()
		       && dtuple_get_nth_field(row, new_table->vers_end)
		       ->vers_history_row();
		history_fts = history_row && new_table->fts;

		for (ulint i = 0; i < n_nonnull; i++) {
			dfield_t*	field	= &row->fields[nonnull[i]];

			ut_ad(dfield_get_type(field)->prtype & DATA_NOT_NULL);

			if (dfield_is_null(field)) {

				Field* null_field =
					table->field[nonnull[i]];

				null_field->set_warning(
					Sql_condition::WARN_LEVEL_WARN,
					WARN_DATA_TRUNCATED, 1,
					ulong(n_rows + 1));

				if (!allow_not_null) {
					err = DB_INVALID_NULL;
					goto err_exit;
				}

				const dfield_t& default_field
					= defaults->fields[nonnull[i]];

				*field = default_field;
			}
		}

		/* Get the next Doc ID */
		if (add_doc_id && !history_fts) {
			doc_id++;
		} else {
			doc_id = 0;
		}

		ut_ad(row->fields[new_trx_id_col].type.mtype == DATA_SYS);
		ut_ad(row->fields[new_trx_id_col].type.prtype
		      == (DATA_TRX_ID | DATA_NOT_NULL));
		ut_ad(row->fields[new_trx_id_col].len == DATA_TRX_ID_LEN);
		ut_ad(row->fields[new_trx_id_col + 1].type.mtype == DATA_SYS);
		ut_ad(row->fields[new_trx_id_col + 1].type.prtype
		      == (DATA_ROLL_PTR | DATA_NOT_NULL));
		ut_ad(row->fields[new_trx_id_col + 1].len == DATA_ROLL_PTR_LEN);

		if (old_table == new_table) {
			/* Do not bother touching DB_TRX_ID,DB_ROLL_PTR
			because they are not going to be written into
			secondary indexes. */
		} else if (rec_trx_id < trx->id) {
			/* Reset the DB_TRX_ID,DB_ROLL_PTR of old rows
			for which history is not going to be
			available after the rebuild operation.
			This essentially mimics row_purge_reset_trx_id(). */
			row->fields[new_trx_id_col].data
				= const_cast<byte*>(reset_trx_id);
			row->fields[new_trx_id_col + 1].data
				= const_cast<byte*>(reset_trx_id
						    + DATA_TRX_ID_LEN);
		}

		if (add_autoinc != ULINT_UNDEFINED) {

			ut_ad(add_autoinc
			      < dict_table_get_n_user_cols(new_table));

			dfield_t* dfield = dtuple_get_nth_field(row,
								add_autoinc);

			if (new_table->versioned()) {
				if (history_row) {
					if (dfield_get_type(dfield)->prtype & DATA_NOT_NULL) {
						err = DB_UNSUPPORTED;
						my_error(ER_UNSUPPORTED_EXTENSION, MYF(0),
							 old_table->name.m_name);
						goto func_exit;
					}
					dfield_set_null(dfield);
				} else {
					// set not null
					ulint len = dfield_get_type(dfield)->len;
					dfield_set_data(dfield, any_autoinc_data, len);
				}
			}

			if (dfield_is_null(dfield)) {
				goto write_buffers;
			}

			const dtype_t*  dtype = dfield_get_type(dfield);
			byte*	b = static_cast<byte*>(dfield_get_data(dfield));

			if (sequence.eof()) {
				ib_errf(trx->mysql_thd, IB_LOG_LEVEL_ERROR,
					ER_AUTOINC_READ_FAILED, "[NULL]");
				err = DB_ERROR;
				goto err_exit;
			}

			ulonglong	value = sequence++;

			switch (dtype_get_mtype(dtype)) {
			case DATA_INT: {
				ibool	usign;
				ulint	len = dfield_get_len(dfield);

				usign = dtype_get_prtype(dtype) & DATA_UNSIGNED;
				mach_write_ulonglong(b, value, len, usign);

				break;
				}

			case DATA_FLOAT:
				mach_float_write(
					b, static_cast<float>(value));
				break;

			case DATA_DOUBLE:
				mach_double_write(
					b, static_cast<double>(value));
				break;

			default:
				ut_ad(0);
			}
		}

		if (old_table->versioned()) {
			if (!new_table->versioned()
			    && clust_index->vers_history_row(rec, offsets)) {
				continue;
			}
		} else if (new_table->versioned()) {
			dfield_t* start =
			    dtuple_get_nth_field(row, new_table->vers_start);
			dfield_t* end =
			    dtuple_get_nth_field(row, new_table->vers_end);
			dfield_set_data(start, new_sys_trx_start, 8);
			dfield_set_data(end, new_sys_trx_end, 8);
			vers_update_trt = true;
		}

write_buffers:
		/* Build all entries for all the indexes to be created
		in a single scan of the clustered index. */

		n_rows++;
		ulint	s_idx_cnt = 0;
		bool	skip_sort = skip_pk_sort
			&& dict_index_is_clust(merge_buf[0]->index);

		for (ulint k = 0, i = 0; i < n_index; i++, skip_sort = false) {
			row_merge_buf_t*	buf	= merge_buf[i];
			ulint			rows_added = 0;

			if (dict_index_is_spatial(buf->index)) {
				if (!row) {
					continue;
				}

				ut_ad(sp_tuples[s_idx_cnt]->index
				      == buf->index);

				/* If the geometry field is invalid, report
				error. */
				if (!row_geo_field_is_valid(row, buf->index)) {
					err = DB_CANT_CREATE_GEOMETRY_OBJECT;
					break;
				}

				sp_tuples[s_idx_cnt]->add(row, ext, buf->heap);
				s_idx_cnt++;

				continue;
			}

			ut_ad(!row
			      || !dict_index_is_clust(buf->index)
			      || trx_id_check(row->fields[new_trx_id_col].data,
					      trx->id));

			merge_file_t*	file = &files[k++];

			if (UNIV_LIKELY
			    (row && (rows_added = row_merge_buf_add(
					buf, fts_index, old_table, new_table,
					psort_info, row, ext, history_fts,
					&doc_id, conv_heap, &err,
					&v_heap, eval_table, trx,
					col_collate)))) {

				/* If we are creating FTS index,
				a single row can generate more
				records for tokenized word */
				file->n_rec += rows_added;

				if (err != DB_SUCCESS) {
					ut_ad(err == DB_TOO_BIG_RECORD);
					break;
				}

				if (doc_id > max_doc_id) {
					max_doc_id = doc_id;
				}

				if (buf->index->type & DICT_FTS) {
					/* Check if error occurs in child thread */
					for (ulint j = 0;
					     j < fts_sort_pll_degree; j++) {
						if (psort_info[j].error
							!= DB_SUCCESS) {
							err = psort_info[j].error;
							trx->error_key_num = i;
							break;
						}
					}

					if (err != DB_SUCCESS) {
						break;
					}
				}

				if (skip_sort) {
					ut_ad(buf->n_tuples > 0);
					const mtuple_t*	curr =
						&buf->tuples[buf->n_tuples - 1];

					ut_ad(i == 0);
					ut_ad(dict_index_is_clust(merge_buf[0]->index));
					/* Detect duplicates by comparing the
					current record with previous record.
					When temp file is not used, records
					should be in sorted order. */
					if (prev_mtuple.fields != NULL
					    && (row_mtuple_cmp(
						&prev_mtuple, curr,
						&clust_dup) == 0)) {

						err = DB_DUPLICATE_KEY;
						trx->error_key_num
							= key_numbers[0];
						goto func_exit;
					}

					prev_mtuple.fields = curr->fields;
				}

				continue;
			}

			if (err == DB_COMPUTE_VALUE_FAILED) {
				trx->error_key_num = i;
				goto func_exit;
			}

			if (buf->index->type & DICT_FTS) {
				if (!row || !doc_id) {
					continue;
				}
			}

			/* The buffer must be sufficiently large
			to hold at least one record. It may only
			be empty when we reach the end of the
			clustered index. row_merge_buf_add()
			must not have been called in this loop. */
			ut_ad(buf->n_tuples || row == NULL);

			/* We have enough data tuples to form a block.
			Sort them and write to disk if temp file is used
			or insert into index if temp file is not used. */
			ut_ad(old_table == new_table
			      ? !dict_index_is_clust(buf->index)
			      : (i == 0) == dict_index_is_clust(buf->index));

			/* We have enough data tuples to form a block.
			Sort them (if !skip_sort) and write to disk. */

			if (buf->n_tuples) {
				if (skip_sort) {
					/* Temporary File is not used.
					so insert sorted block to the index */
					if (row != NULL) {
						/* We have to do insert the
						cached spatial index rows, since
						after the mtr_commit, the cluster
						index page could be updated, then
						the data in cached rows become
						invalid. */
						err = row_merge_spatial_rows(
							trx->id, sp_tuples,
							num_spatial,
							row_heap,
							&pcur, mtr_started,
							&mtr);

						if (err != DB_SUCCESS) {
							goto func_exit;
						}

						/* We are not at the end of
						the scan yet. We must
						mtr.commit() in order to be
						able to call log_free_check()
						in row_merge_insert_index_tuples().
						Due to mtr.commit(), the
						current row will be invalid, and
						we must reread it on the next
						loop iteration. */
						if (mtr_started) {
							if (!btr_pcur_move_to_prev_on_page(&pcur)) {
								err = DB_CORRUPTION;
								goto func_exit;
							}
							btr_pcur_store_position(
								&pcur, &mtr);

							mtr.commit();
							mtr_started = false;
						}
					}

					mem_heap_empty(mtuple_heap);
					prev_mtuple.fields = prev_fields;

					row_mtuple_create(
						&buf->tuples[buf->n_tuples - 1],
						&prev_mtuple, n_uniq,
						mtuple_heap);

					if (clust_btr_bulk == NULL) {
						clust_btr_bulk = UT_NEW_NOKEY(
							BtrBulk(index[i],
								trx));
					} else {
						clust_btr_bulk->latch();
					}

					err = row_merge_insert_index_tuples(
						index[i], old_table,
						OS_FILE_CLOSED, NULL, buf,
						clust_btr_bulk,
						table_total_rows,
						curr_progress,
						pct_cost,
						crypt_block,
						new_table->space_id);

					if (row == NULL) {
						err = clust_btr_bulk->finish(
							err);
						UT_DELETE(clust_btr_bulk);
						clust_btr_bulk = NULL;
					} else {
						/* Release latches for possible
						log_free_chck in spatial index
						build. */
						clust_btr_bulk->release();
					}

					if (err != DB_SUCCESS) {
						break;
					}

					if (row != NULL) {
						/* Restore the cursor on the
						previous clustered index record,
						and empty the buffer. The next
						iteration of the outer loop will
						advance the cursor and read the
						next record (the one which we
						had to ignore due to the buffer
						overflow). */
						mtr.start();
						mtr_started = true;
						if (pcur.restore_position(
							BTR_SEARCH_LEAF, &mtr)
						    == btr_pcur_t::CORRUPTED) {
							goto corrupted_index;
						}
						buf = row_merge_buf_empty(buf);
						merge_buf[i] = buf;
						/* Restart the outer loop on the
						record. We did not insert it
						into any index yet. */
						ut_ad(i == 0);
						break;
					}
				} else if (dict_index_is_unique(buf->index)) {
					row_merge_dup_t	dup = {
						buf->index, table, col_map, 0};

					row_merge_buf_sort(buf, &dup);

					if (dup.n_dup) {
						err = DB_DUPLICATE_KEY;
						trx->error_key_num
							= key_numbers[i];
						break;
					}
				} else {
					row_merge_buf_sort(buf, NULL);
				}
			} else if (online && new_table == old_table) {
				/* Note the newest transaction that
				modified this index when the scan was
				completed. We prevent older readers
				from accessing this index, to ensure
				read consistency. */

				ut_a(row == NULL);

				dict_index_t* index = buf->index;
				index->lock.x_lock(SRW_LOCK_CALL);
				ut_a(dict_index_get_online_status(index)
				     == ONLINE_INDEX_CREATION);

				trx_id_t max_trx_id = row_log_get_max_trx(
					index);

				if (max_trx_id > index->trx_id) {
					index->trx_id = max_trx_id;
				}

				index->lock.x_unlock();
			}

			/* Secondary index and clustered index which is
			not in sorted order can use the temporary file.
			Fulltext index should not use the temporary file. */
			if (!skip_sort && !(buf->index->type & DICT_FTS)) {
				/* In case we can have all rows in sort buffer,
				we can insert directly into the index without
				temporary file if clustered index does not uses
				temporary file. */
				if (row == NULL && file->fd == OS_FILE_CLOSED
				    && !clust_temp_file) {
					DBUG_EXECUTE_IF(
						"row_merge_write_failure",
						err = DB_TEMP_FILE_WRITE_FAIL;
						trx->error_key_num = i;
						goto all_done;);

					DBUG_EXECUTE_IF(
						"row_merge_tmpfile_fail",
						err = DB_OUT_OF_MEMORY;
						trx->error_key_num = i;
						goto all_done;);

					BtrBulk	btr_bulk(index[i], trx);

					err = row_merge_insert_index_tuples(
						index[i], old_table,
						OS_FILE_CLOSED, NULL, buf,
						&btr_bulk,
						table_total_rows,
						curr_progress,
						pct_cost,
						crypt_block,
						new_table->space_id);

					err = btr_bulk.finish(err);

					DBUG_EXECUTE_IF(
						"row_merge_insert_big_row",
						err = DB_TOO_BIG_RECORD;);

					if (err != DB_SUCCESS) {
						break;
					}
				} else {
					if (!row_merge_file_create_if_needed(
						file, tmpfd,
						buf->n_tuples, path)) {
						err = DB_OUT_OF_MEMORY;
						trx->error_key_num = i;
						break;
					}

					/* Ensure that duplicates in the
					clustered index will be detected before
					inserting secondary index records. */
					if (dict_index_is_clust(buf->index)) {
						clust_temp_file = true;
					}

					ut_ad(file->n_rec > 0);

					row_merge_buf_write(buf,
#ifndef DBUG_OFF
							    file,
#endif
							    block);

					if (!row_merge_write(
						    file->fd, file->offset++,
						    block, crypt_block,
						    new_table->space_id)) {
						err = DB_TEMP_FILE_WRITE_FAIL;
						trx->error_key_num = i;
						break;
					}

					MEM_UNDEFINED(
						&block[0], srv_sort_buf_size);
				}
			}
			merge_buf[i] = row_merge_buf_empty(buf);
			buf = merge_buf[i];

			if (UNIV_LIKELY(row != NULL)) {
				/* Try writing the record again, now
				that the buffer has been written out
				and emptied. */

				if (UNIV_UNLIKELY
				    (!(rows_added = row_merge_buf_add(
						buf, fts_index, old_table,
						new_table, psort_info,
						row, ext, history_fts, &doc_id,
						conv_heap, &err, &v_heap,
						eval_table, trx, col_collate)))) {
                                        /* An empty buffer should have enough
                                        room for at least one record. */
					ut_ad(err == DB_COMPUTE_VALUE_FAILED
					      || err == DB_OUT_OF_MEMORY
					      || err == DB_TOO_BIG_RECORD);
				} else if (err == DB_SUCCESS) {
					file->n_rec += rows_added;
					continue;
				}

				trx->error_key_num = i;
				break;
			}
		}

		if (row == NULL) {
			if (old_table != new_table) {
				new_table->stat_n_rows = n_rows;
			}

			goto all_done;
		}

		if (err != DB_SUCCESS) {
			goto func_exit;
		}

		if (v_heap) {
			mem_heap_empty(v_heap);
		}

		/* Increment innodb_onlineddl_pct_progress status variable */
		read_rows++;
		if(read_rows % 1000 == 0) {
			/* Update progress for each 1000 rows */
			curr_progress = (read_rows >= table_total_rows) ?
					pct_cost :
				pct_cost * static_cast<double>(read_rows)
				/ static_cast<double>(table_total_rows);
			/* presenting 10.12% as 1012 integer */
			onlineddl_pct_progress = (ulint) (curr_progress * 100);
		}
	}

func_exit:
	ut_ad(mtr_started == mtr.is_active());
	if (mtr_started) {
		mtr.commit();
	}
	if (row_heap) {
		mem_heap_free(row_heap);
	}
	ut_free(nonnull);

all_done:
	if (clust_btr_bulk != NULL) {
		ut_ad(err != DB_SUCCESS);
		clust_btr_bulk->latch();
		err = clust_btr_bulk->finish(
			err);
		UT_DELETE(clust_btr_bulk);
	}

	if (prev_fields) {
		ut_free(prev_fields);
		mem_heap_free(mtuple_heap);
	}

	if (v_heap) {
		mem_heap_free(v_heap);
	}

	if (conv_heap != NULL) {
		mem_heap_free(conv_heap);
	}

#ifdef FTS_INTERNAL_DIAG_PRINT
	DEBUG_FTS_SORT_PRINT("FTS_SORT: Complete Scan Table\n");
#endif
	if (UNIV_LIKELY_NULL(fts_parallel_sort_cond)) {
wait_again:
                /* Check if error occurs in child thread */
		for (ulint j = 0; j < fts_sort_pll_degree; j++) {
			if (psort_info[j].error != DB_SUCCESS) {
				err = psort_info[j].error;
				trx->error_key_num = j;
				break;
			}
		}

		/* Tell all children that parent has done scanning */
		for (ulint i = 0; i < fts_sort_pll_degree; i++) {
			if (err == DB_SUCCESS) {
				psort_info[i].state = FTS_PARENT_COMPLETE;
			} else {
				psort_info[i].state = FTS_PARENT_EXITING;
			}
		}

		/* Now wait all children to report back to be completed */
		timespec abstime;
		set_timespec(abstime, 1);
		mysql_mutex_lock(&psort_info[0].mutex);
		my_cond_timedwait(fts_parallel_sort_cond,
				  &psort_info[0].mutex.m_mutex, &abstime);
		mysql_mutex_unlock(&psort_info[0].mutex);

		for (ulint i = 0; i < fts_sort_pll_degree; i++) {
			if (!psort_info[i].child_status) {
				goto wait_again;
			}
		}

		for (ulint j = 0; j < fts_sort_pll_degree; j++) {
			psort_info[j].task->wait();
			delete psort_info[j].task;
		}
	}

#ifdef FTS_INTERNAL_DIAG_PRINT
	DEBUG_FTS_SORT_PRINT("FTS_SORT: Complete Tokenization\n");
#endif
	for (ulint i = 0; i < n_index; i++) {
		row_merge_buf_free(merge_buf[i]);
	}

	row_fts_free_pll_merge_buf(psort_info);

	ut_free(merge_buf);
	ut_free(pcur.old_rec_buf);

	if (sp_tuples != NULL) {
		for (ulint i = 0; i < num_spatial; i++) {
			UT_DELETE(sp_tuples[i]);
		}
		ut_free(sp_tuples);
	}

	/* Update the next Doc ID we used. Table should be locked, so
	no concurrent DML */
	if (max_doc_id && err == DB_SUCCESS) {
		/* Sync fts cache for other fts indexes to keep all
		fts indexes consistent in sync_doc_id. */
		err = fts_sync_table(const_cast<dict_table_t*>(new_table));

		if (err == DB_SUCCESS) {
			new_table->fts->cache->synced_doc_id = max_doc_id;

			/* Update the max value as next FTS_DOC_ID */
			if (max_doc_id >= new_table->fts->cache->next_doc_id) {
				new_table->fts->cache->next_doc_id =
					max_doc_id + 1;
			}

			new_table->fts->cache->first_doc_id =
				new_table->fts->cache->next_doc_id;

			err= fts_update_sync_doc_id(
				new_table,
				new_table->fts->cache->synced_doc_id,
				NULL);
		}
	}

	if (vers_update_trt) {
		trx->mod_tables.emplace(new_table, 0)
			.first->second.set_versioned(0);
	}

	trx->op_info = "";

	DBUG_RETURN(err);
}

/** Write a record via buffer 2 and read the next record to buffer N.
@param N number of the buffer (0 or 1)
@param INDEX record descriptor
@param AT_END statement to execute at end of input */
#define ROW_MERGE_WRITE_GET_NEXT_LOW(N, INDEX, AT_END)			\
	do {								\
		b2 = row_merge_write_rec(&block[2 * srv_sort_buf_size], \
					 &buf[2], b2,			\
					 of->fd, &of->offset,		\
					 mrec##N, offsets##N,		\
			crypt_block ? &crypt_block[2 * srv_sort_buf_size] : NULL , \
					space);				\
		if (UNIV_UNLIKELY(!b2 || ++of->n_rec > file->n_rec)) {	\
			goto corrupt;					\
		}							\
		b##N = row_merge_read_rec(&block[N * srv_sort_buf_size],\
					  &buf[N], b##N, INDEX,		\
					  file->fd, foffs##N,		\
					  &mrec##N, offsets##N,		\
			crypt_block ? &crypt_block[N * srv_sort_buf_size] : NULL, \
					  space);			\
									\
		if (UNIV_UNLIKELY(!b##N)) {				\
			if (mrec##N) {					\
				goto corrupt;				\
			}						\
			AT_END;						\
		}							\
	} while (0)

#ifdef HAVE_PSI_STAGE_INTERFACE
#define ROW_MERGE_WRITE_GET_NEXT(N, INDEX, AT_END)			\
	do {								\
		if (stage != NULL) {					\
			stage->inc();					\
		}							\
		ROW_MERGE_WRITE_GET_NEXT_LOW(N, INDEX, AT_END);		\
	} while (0)
#else /* HAVE_PSI_STAGE_INTERFACE */
#define ROW_MERGE_WRITE_GET_NEXT(N, INDEX, AT_END)			\
	ROW_MERGE_WRITE_GET_NEXT_LOW(N, INDEX, AT_END)
#endif /* HAVE_PSI_STAGE_INTERFACE */

/** Merge two blocks of records on disk and write a bigger block.
@param[in]	dup	descriptor of index being created
@param[in]	file	file containing index entries
@param[in,out]	block	3 buffers
@param[in,out]	foffs0	offset of first source list in the file
@param[in,out]	foffs1	offset of second source list in the file
@param[in,out]	of	output file
@param[in,out]	stage	performance schema accounting object, used by
ALTER TABLE. If not NULL stage->inc() will be called for each record
processed.
@param[in,out]	crypt_block	encryption buffer
@param[in]	space	tablespace ID for encryption
@return DB_SUCCESS or error code */
static MY_ATTRIBUTE((warn_unused_result))
dberr_t
row_merge_blocks(
	const row_merge_dup_t*	dup,
	const merge_file_t*	file,
	row_merge_block_t*	block,
	ulint*			foffs0,
	ulint*			foffs1,
	merge_file_t*		of,
	ut_stage_alter_t*	stage MY_ATTRIBUTE((unused)),
	row_merge_block_t*	crypt_block,
	ulint			space)
{
	mem_heap_t*	heap;	/*!< memory heap for offsets0, offsets1 */

	mrec_buf_t*	buf;	/*!< buffer for handling
				split mrec in block[] */
	const byte*	b0;	/*!< pointer to block[0] */
	const byte*	b1;	/*!< pointer to block[srv_sort_buf_size] */
	byte*		b2;	/*!< pointer to block[2 * srv_sort_buf_size] */
	const mrec_t*	mrec0;	/*!< merge rec, points to block[0] or buf[0] */
	const mrec_t*	mrec1;	/*!< merge rec, points to
				block[srv_sort_buf_size] or buf[1] */
	rec_offs*	offsets0;/* offsets of mrec0 */
	rec_offs*	offsets1;/* offsets of mrec1 */

	DBUG_ENTER("row_merge_blocks");
	DBUG_LOG("ib_merge_sort",
		 "fd=" << file->fd << ',' << *foffs0 << '+' << *foffs1
		 << " to fd=" << of->fd << ',' << of->offset);

	heap = row_merge_heap_create(dup->index, &buf, &offsets0, &offsets1);

	/* Write a record and read the next record.  Split the output
	file in two halves, which can be merged on the following pass. */

	if (!row_merge_read(file->fd, *foffs0, &block[0],
			    crypt_block ? &crypt_block[0] : NULL,
			    space) ||
	    !row_merge_read(file->fd, *foffs1, &block[srv_sort_buf_size],
			    crypt_block ? &crypt_block[srv_sort_buf_size] : NULL,
			    space)) {
corrupt:
		mem_heap_free(heap);
		DBUG_RETURN(DB_CORRUPTION);
	}

	b0 = &block[0];
	b1 = &block[srv_sort_buf_size];
	b2 = &block[2 * srv_sort_buf_size];

	b0 = row_merge_read_rec(
		&block[0], &buf[0], b0, dup->index,
		file->fd, foffs0, &mrec0, offsets0,
		crypt_block ? &crypt_block[0] : NULL,
		space);

	b1 = row_merge_read_rec(
		&block[srv_sort_buf_size],
		&buf[srv_sort_buf_size], b1, dup->index,
		file->fd, foffs1, &mrec1, offsets1,
		crypt_block ? &crypt_block[srv_sort_buf_size] : NULL,
		space);

	if (UNIV_UNLIKELY(!b0 && mrec0)
	    || UNIV_UNLIKELY(!b1 && mrec1)) {

		goto corrupt;
	}

	while (mrec0 && mrec1) {
		int cmp = cmp_rec_rec_simple(
			mrec0, mrec1, offsets0, offsets1,
			dup->index, dup->table);
		if (cmp < 0) {
			ROW_MERGE_WRITE_GET_NEXT(0, dup->index, goto merged);
		} else if (cmp) {
			ROW_MERGE_WRITE_GET_NEXT(1, dup->index, goto merged);
		} else {
			mem_heap_free(heap);
			DBUG_RETURN(DB_DUPLICATE_KEY);
		}
	}

merged:
	if (mrec0) {
		/* append all mrec0 to output */
		for (;;) {
			ROW_MERGE_WRITE_GET_NEXT(0, dup->index, goto done0);
		}
	}
done0:
	if (mrec1) {
		/* append all mrec1 to output */
		for (;;) {
			ROW_MERGE_WRITE_GET_NEXT(1, dup->index, goto done1);
		}
	}
done1:

	mem_heap_free(heap);

	b2 = row_merge_write_eof(
		&block[2 * srv_sort_buf_size],
		b2, of->fd, &of->offset,
		crypt_block ? &crypt_block[2 * srv_sort_buf_size] : NULL,
		space);
	DBUG_RETURN(b2 ? DB_SUCCESS : DB_CORRUPTION);
}

/** Copy a block of index entries.
@param[in]	index	index being created
@param[in]	file	input file
@param[in,out]	block	3 buffers
@param[in,out]	foffs0	input file offset
@param[in,out]	of	output file
@param[in,out]	stage	performance schema accounting object, used by
ALTER TABLE. If not NULL stage->inc() will be called for each record
processed.
@param[in,out]	crypt_block	encryption buffer
@param[in]	space	tablespace ID for encryption
@return TRUE on success, FALSE on failure */
static MY_ATTRIBUTE((warn_unused_result))
ibool
row_merge_blocks_copy(
	const dict_index_t*	index,
	const merge_file_t*	file,
	row_merge_block_t*	block,
	ulint*			foffs0,
	merge_file_t*		of,
	ut_stage_alter_t*	stage MY_ATTRIBUTE((unused)),
	row_merge_block_t*	crypt_block,
	ulint			space)
{
	mem_heap_t*	heap;	/*!< memory heap for offsets0, offsets1 */

	mrec_buf_t*	buf;	/*!< buffer for handling
				split mrec in block[] */
	const byte*	b0;	/*!< pointer to block[0] */
	byte*		b2;	/*!< pointer to block[2 * srv_sort_buf_size] */
	const mrec_t*	mrec0;	/*!< merge rec, points to block[0] */
	rec_offs*	offsets0;/* offsets of mrec0 */
	rec_offs*	offsets1;/* dummy offsets */

	DBUG_ENTER("row_merge_blocks_copy");
	DBUG_LOG("ib_merge_sort",
		 "fd=" << file->fd << ',' << foffs0
		 << " to fd=" << of->fd << ',' << of->offset);

	heap = row_merge_heap_create(index, &buf, &offsets0, &offsets1);

	/* Write a record and read the next record.  Split the output
	file in two halves, which can be merged on the following pass. */

	if (!row_merge_read(file->fd, *foffs0, &block[0],
			crypt_block ? &crypt_block[0] : NULL,
			space)) {
corrupt:
		mem_heap_free(heap);
		DBUG_RETURN(FALSE);
	}

	b0 = &block[0];

	b2 = &block[2 * srv_sort_buf_size];

	b0 = row_merge_read_rec(&block[0], &buf[0], b0, index,
				file->fd, foffs0, &mrec0, offsets0,
				crypt_block ? &crypt_block[0] : NULL,
				space);

	if (UNIV_UNLIKELY(!b0 && mrec0)) {

		goto corrupt;
	}

	if (mrec0) {
		/* append all mrec0 to output */
		for (;;) {
			ROW_MERGE_WRITE_GET_NEXT(0, index, goto done0);
		}
	}
done0:

	/* The file offset points to the beginning of the last page
	that has been read.  Update it to point to the next block. */
	(*foffs0)++;

	mem_heap_free(heap);

	DBUG_RETURN(row_merge_write_eof(
			    &block[2 * srv_sort_buf_size],
			    b2, of->fd, &of->offset,
			    crypt_block
			    ? &crypt_block[2 * srv_sort_buf_size]
			    : NULL, space)
		    != NULL);
}

/** Merge disk files.
@param[in]	trx		transaction
@param[in]	dup		descriptor of index being created
@param[in,out]	file		file containing index entries
@param[in,out]	block		3 buffers
@param[in,out]	tmpfd		temporary file handle
@param[in,out]	num_run		Number of runs that remain to be merged
@param[in,out]	run_offset	Array that contains the first offset number
for each merge run
@param[in,out]	stage		performance schema accounting object, used by
@param[in,out]	crypt_block	encryption buffer
@param[in]	space		tablespace ID for encryption
ALTER TABLE. If not NULL stage->inc() will be called for each record
processed.
@return DB_SUCCESS or error code */
static
dberr_t
row_merge(
	trx_t*			trx,
	const row_merge_dup_t*	dup,
	merge_file_t*		file,
	row_merge_block_t*	block,
	pfs_os_file_t*		tmpfd,
	ulint*			num_run,
	ulint*			run_offset,
	ut_stage_alter_t*	stage,
	row_merge_block_t*	crypt_block,
	ulint			space)
{
	ulint		foffs0;	/*!< first input offset */
	ulint		foffs1;	/*!< second input offset */
	dberr_t		error;	/*!< error code */
	merge_file_t	of;	/*!< output file */
	const ulint	ihalf	= run_offset[*num_run / 2];
				/*!< half the input file */
	ulint		n_run	= 0;
				/*!< num of runs generated from this merge */

	MEM_CHECK_ADDRESSABLE(&block[0], 3 * srv_sort_buf_size);

	if (crypt_block) {
		MEM_CHECK_ADDRESSABLE(&crypt_block[0], 3 * srv_sort_buf_size);
	}

	ut_ad(ihalf < file->offset);

	of.fd = *tmpfd;
	of.offset = 0;
	of.n_rec = 0;

#ifdef POSIX_FADV_SEQUENTIAL
	/* The input file will be read sequentially, starting from the
	beginning and the middle.  In Linux, the POSIX_FADV_SEQUENTIAL
	affects the entire file.  Each block will be read exactly once. */
	posix_fadvise(file->fd, 0, 0,
		      POSIX_FADV_SEQUENTIAL | POSIX_FADV_NOREUSE);
#endif /* POSIX_FADV_SEQUENTIAL */

	/* Merge blocks to the output file. */
	foffs0 = 0;
	foffs1 = ihalf;

	MEM_UNDEFINED(run_offset, *num_run * sizeof *run_offset);

	for (; foffs0 < ihalf && foffs1 < file->offset; foffs0++, foffs1++) {

		if (trx_is_interrupted(trx)) {
			return(DB_INTERRUPTED);
		}

		/* Remember the offset number for this run */
		run_offset[n_run++] = of.offset;

		error = row_merge_blocks(dup, file, block,
					 &foffs0, &foffs1, &of, stage,
					 crypt_block, space);

		if (error != DB_SUCCESS) {
			return(error);
		}

	}

	/* Copy the last blocks, if there are any. */

	while (foffs0 < ihalf) {

		if (UNIV_UNLIKELY(trx_is_interrupted(trx))) {
			return(DB_INTERRUPTED);
		}

		/* Remember the offset number for this run */
		run_offset[n_run++] = of.offset;

		if (!row_merge_blocks_copy(dup->index, file, block,
					   &foffs0, &of, stage,
					   crypt_block, space)) {
			return(DB_CORRUPTION);
		}
	}

	ut_ad(foffs0 == ihalf);

	while (foffs1 < file->offset) {

		if (trx_is_interrupted(trx)) {
			return(DB_INTERRUPTED);
		}

		/* Remember the offset number for this run */
		run_offset[n_run++] = of.offset;

		if (!row_merge_blocks_copy(dup->index, file, block,
					   &foffs1, &of, stage,
					   crypt_block, space)) {
			return(DB_CORRUPTION);
		}
	}

	ut_ad(foffs1 == file->offset);

	if (UNIV_UNLIKELY(of.n_rec != file->n_rec)) {
		return(DB_CORRUPTION);
	}

	ut_ad(n_run <= *num_run);

	*num_run = n_run;

	/* Each run can contain one or more offsets. As merge goes on,
	the number of runs (to merge) will reduce until we have one
	single run. So the number of runs will always be smaller than
	the number of offsets in file */
	ut_ad((*num_run) <= file->offset);

	/* The number of offsets in output file is always equal or
	smaller than input file */
	ut_ad(of.offset <= file->offset);

	/* Swap file descriptors for the next pass. */
	*tmpfd = file->fd;
	*file = of;

	MEM_UNDEFINED(&block[0], 3 * srv_sort_buf_size);

	return(DB_SUCCESS);
}

/** Merge disk files.
@param[in]	trx	transaction
@param[in]	dup	descriptor of index being created
@param[in,out]	file	file containing index entries
@param[in,out]	block	3 buffers
@param[in,out]	tmpfd	temporary file handle
@param[in,out]	stage	performance schema accounting object, used by
ALTER TABLE. If not NULL, stage->begin_phase_sort() will be called initially
and then stage->inc() will be called for each record processed.
@return DB_SUCCESS or error code */
dberr_t
row_merge_sort(
	trx_t*			trx,
	const row_merge_dup_t*	dup,
	merge_file_t*		file,
	row_merge_block_t*	block,
	pfs_os_file_t*			tmpfd,
	const bool		update_progress,
					/*!< in: update progress
					status variable or not */
	const double 		pct_progress,
					/*!< in: total progress percent
					until now */
	const double		pct_cost, /*!< in: current progress percent */
	row_merge_block_t*	crypt_block, /*!< in: crypt buf or NULL */
	ulint			space,	   /*!< in: space id */
	ut_stage_alter_t* 	stage)
{
	const ulint	half	= file->offset / 2;
	ulint		num_runs;
	ulint*		run_offset;
	dberr_t		error	= DB_SUCCESS;
	ulint		merge_count = 0;
	ulint		total_merge_sort_count;
	double		curr_progress = 0;

	DBUG_ENTER("row_merge_sort");

	/* Record the number of merge runs we need to perform */
	num_runs = file->offset;

	if (stage != NULL) {
		stage->begin_phase_sort(log2(double(num_runs)));
	}

	/* If num_runs are less than 1, nothing to merge */
	if (num_runs <= 1) {
		DBUG_RETURN(error);
	}

	total_merge_sort_count = ulint(ceil(log2(double(num_runs))));

	/* "run_offset" records each run's first offset number */
	run_offset = (ulint*) ut_malloc_nokey(file->offset * sizeof(ulint));

	/* This tells row_merge() where to start for the first round
	of merge. */
	run_offset[half] = half;

	/* The file should always contain at least one byte (the end
	of file marker).  Thus, it must be at least one block. */
	ut_ad(file->offset > 0);

<<<<<<< HEAD
	/* These thd_progress* calls will crash on sol10-64 when innodb_plugin
	is used. MDEV-9356: innodb.innodb_bug53290 fails (crashes) on
	sol10-64 in buildbot.
	*/
#ifndef __sun__
	/* Progress report only for "normal" indexes. */
	if (dup && !(dup->index->type & DICT_FTS)) {
		thd_progress_init(trx->mysql_thd, 1);
	}
#endif /* __sun__ */

=======
>>>>>>> aff5ed39
	if (global_system_variables.log_warnings > 2) {
		sql_print_information("InnoDB: Online DDL : merge-sorting"
				      " has estimated " ULINTPF " runs",
				      num_runs);
	}

	/* Merge the runs until we have one big run */
	do {
<<<<<<< HEAD
		/* Report progress of merge sort to MySQL for
		show processlist progress field */
		/* Progress report only for "normal" indexes. */
#ifndef __sun__
		if (dup && !(dup->index->type & DICT_FTS)) {
			thd_progress_report(trx->mysql_thd, file->offset - num_runs, file->offset);
		}
#endif /* __sun__ */

=======
>>>>>>> aff5ed39
		error = row_merge(trx, dup, file, block, tmpfd,
				  &num_runs, run_offset, stage,
				  crypt_block, space);

		if(update_progress) {
			merge_count++;
			curr_progress = (merge_count >= total_merge_sort_count) ?
				pct_cost :
				pct_cost * static_cast<double>(merge_count)
				/ static_cast<double>(total_merge_sort_count);
			/* presenting 10.12% as 1012 integer */;
			onlineddl_pct_progress = (ulint) ((pct_progress + curr_progress) * 100);
		}

		if (error != DB_SUCCESS) {
			break;
		}

		MEM_CHECK_DEFINED(run_offset, num_runs * sizeof *run_offset);
	} while (num_runs > 1);

	ut_free(run_offset);

<<<<<<< HEAD
	/* Progress report only for "normal" indexes. */
#ifndef __sun__
	if (dup && !(dup->index->type & DICT_FTS)) {
		thd_progress_end(trx->mysql_thd);
	}
#endif /* __sun__ */

=======
>>>>>>> aff5ed39
	DBUG_RETURN(error);
}

/** Copy the blob from the given blob file and store it
in field data for the tuple
@param tuple     tuple to be inserted
@param heap      heap to allocate the memory for the blob storage
@param blob_file file to handle blob data */
static dberr_t row_merge_copy_blob_from_file(dtuple_t *tuple, mem_heap_t *heap,
                                             merge_file_t *blob_file)
{
  for (ulint i = 0; i < dtuple_get_n_fields(tuple); i++)
  {
    dfield_t *field= dtuple_get_nth_field(tuple, i);
    const byte *field_data= static_cast<byte*>(dfield_get_data(field));
    ulint field_len= dfield_get_len(field);
    if (!dfield_is_ext(field))
      continue;

    ut_a(field_len >= BTR_EXTERN_FIELD_REF_SIZE);
    ut_ad(!dfield_is_null(field));

    ut_ad(mach_read_from_8(field_data) == 0);
    uint64_t offset= mach_read_from_8(field_data + 8);
    uint32_t len= mach_read_from_4(field_data + 16);

    byte *data= (byte*) mem_heap_alloc(heap, len);
    if (dberr_t err= os_file_read(IORequestRead, blob_file->fd, data,
                                  offset, len, nullptr))
      return err;
    dfield_set_data(field, data, len);
  }

  return DB_SUCCESS;
}

/** Copy externally stored columns to the data tuple.
@param[in]	mrec		record containing BLOB pointers,
or NULL to use tuple instead
@param[in]	offsets		offsets of mrec
@param[in]	zip_size	compressed page size in bytes, or 0
@param[in,out]	tuple		data tuple
@param[in,out]	heap		memory heap */
static
void
row_merge_copy_blobs(
	const mrec_t*		mrec,
	const rec_offs*		offsets,
	ulint			zip_size,
	dtuple_t*		tuple,
	mem_heap_t*		heap)
{
	ut_ad(mrec == NULL || rec_offs_any_extern(offsets));

	for (ulint i = 0; i < dtuple_get_n_fields(tuple); i++) {
		ulint		len;
		const void*	data;
		dfield_t*	field = dtuple_get_nth_field(tuple, i);
		ulint		field_len;
		const byte*	field_data;

		if (!dfield_is_ext(field)) {
			continue;
		}

		ut_ad(!dfield_is_null(field));

		/* During the creation of a PRIMARY KEY, the table is
		X-locked, and we skip copying records that have been
		marked for deletion. Therefore, externally stored
		columns cannot possibly be freed between the time the
		BLOB pointers are read (row_merge_read_clustered_index())
		and dereferenced (below). */
		if (mrec == NULL) {
			field_data
				= static_cast<byte*>(dfield_get_data(field));
			field_len = dfield_get_len(field);

			ut_a(field_len >= BTR_EXTERN_FIELD_REF_SIZE);

			ut_a(memcmp(field_data + field_len
				     - BTR_EXTERN_FIELD_REF_SIZE,
				     field_ref_zero,
				     BTR_EXTERN_FIELD_REF_SIZE));

			data = btr_copy_externally_stored_field(
				&len, field_data, zip_size, field_len, heap);
		} else {
			data = btr_rec_copy_externally_stored_field(
				mrec, offsets, zip_size, i, &len, heap);
		}

		/* Because we have locked the table, any records
		written by incomplete transactions must have been
		rolled back already. There must not be any incomplete
		BLOB columns. */
		ut_a(data);

		dfield_set_data(field, data, len);
	}
}

/** Convert a merge record to a typed data tuple. Note that externally
stored fields are not copied to heap.
@param[in,out]	index	index on the table
@param[in]	mtuple	merge record
@param[in]	heap	memory heap from which memory needed is allocated
@return	index entry built. */
static
void
row_merge_mtuple_to_dtuple(
	dict_index_t*	index,
	dtuple_t*	dtuple,
	const mtuple_t* mtuple)
{
	ut_ad(!dict_index_is_ibuf(index));

	memcpy(dtuple->fields, mtuple->fields,
	       dtuple->n_fields * sizeof *mtuple->fields);
}

static	MY_ATTRIBUTE((warn_unused_result))
dberr_t
row_merge_insert_index_tuples(
	dict_index_t*		index,
	const dict_table_t*	old_table,
	const pfs_os_file_t&	fd,
	row_merge_block_t*	block,
	const row_merge_buf_t*	row_buf,
	BtrBulk*		btr_bulk,
	const ib_uint64_t	table_total_rows,
	double			pct_progress,
	double			pct_cost,
	row_merge_block_t*	crypt_block,
	ulint			space,
	ut_stage_alter_t*	stage,
	merge_file_t*		blob_file)
{
	const byte*		b;
	mem_heap_t*		heap;
	mem_heap_t*		tuple_heap;
	dberr_t			error = DB_SUCCESS;
	ulint			foffs = 0;
	rec_offs*		offsets;
	mrec_buf_t*		buf;
	ulint			n_rows = 0;
	dtuple_t*		dtuple;
	ib_uint64_t		inserted_rows = 0;
	double			curr_progress = 0;
	dict_index_t*		old_index = NULL;
	const mrec_t*		mrec  = NULL;
	mtr_t			mtr;


	DBUG_ENTER("row_merge_insert_index_tuples");

	ut_ad(!srv_read_only_mode);
	ut_ad(!(index->type & DICT_FTS));
	ut_ad(!dict_index_is_spatial(index));

	if (stage != NULL) {
		stage->begin_phase_insert();
	}

	tuple_heap = mem_heap_create(1000);

	{
		ulint i	= 1 + REC_OFFS_HEADER_SIZE
			+ dict_index_get_n_fields(index);
		heap = mem_heap_create(sizeof *buf + i * sizeof *offsets);
		offsets = static_cast<rec_offs*>(
			mem_heap_alloc(heap, i * sizeof *offsets));
		rec_offs_set_n_alloc(offsets, i);
		rec_offs_set_n_fields(offsets, dict_index_get_n_fields(index));
	}

	if (row_buf != NULL) {
		ut_ad(fd == OS_FILE_CLOSED);
		ut_ad(block == NULL);
		DBUG_EXECUTE_IF("row_merge_read_failure",
				error = DB_CORRUPTION;
				goto err_exit;);
		buf = NULL;
		b = NULL;
		dtuple = dtuple_create(
			heap, dict_index_get_n_fields(index));
		dtuple_set_n_fields_cmp(
			dtuple, dict_index_get_n_unique_in_tree(index));
	} else {
		b = block;
		dtuple = NULL;

		if (!row_merge_read(fd, foffs, block, crypt_block, space)) {
			error = DB_CORRUPTION;
			goto err_exit;
		} else {
			buf = static_cast<mrec_buf_t*>(
				mem_heap_alloc(heap, sizeof *buf));
		}
	}

	for (;;) {

		if (stage != NULL) {
			stage->inc();
		}

		if (row_buf != NULL) {
			if (n_rows >= row_buf->n_tuples) {
				break;
			}

			/* Convert merge tuple record from
			row buffer to data tuple record */
			row_merge_mtuple_to_dtuple(
				index, dtuple, &row_buf->tuples[n_rows]);
			n_rows++;
			/* BLOB pointers must be copied from dtuple */
			mrec = NULL;
		} else {
			b = row_merge_read_rec(block, buf, b, index,
					       fd, &foffs, &mrec, offsets,
					       crypt_block,
					       space);

			if (UNIV_UNLIKELY(!b)) {
				/* End of list, or I/O error */
				if (mrec) {
					error = DB_CORRUPTION;
				}
				break;
			}

			dtuple = row_rec_to_index_entry_low(
				mrec, index, offsets, tuple_heap);
		}

		old_index	= dict_table_get_first_index(old_table);

		if (dict_index_is_clust(index)
		    && dict_index_is_online_ddl(old_index)) {
			error = row_log_table_get_error(old_index);
			if (error != DB_SUCCESS) {
				break;
			}
		}

		ut_ad(!dtuple_get_n_ext(dtuple) || index->is_primary());

		if (!dtuple_get_n_ext(dtuple)) {
		} else if (blob_file) {
			error = row_merge_copy_blob_from_file(
				dtuple, tuple_heap, blob_file);
			if (error != DB_SUCCESS) {
				break;
			}
		} else {
			/* Off-page columns can be fetched safely
			when concurrent modifications to the table
			are disabled. (Purge can process delete-marked
			records, but row_merge_read_clustered_index()
			would have skipped them.)

			When concurrent modifications are enabled,
			row_merge_read_clustered_index() will
			only see rows from transactions that were
			committed before the ALTER TABLE started
			(REPEATABLE READ).

			Any modifications after the
			row_merge_read_clustered_index() scan
			will go through row_log_table_apply(). */
			row_merge_copy_blobs(
				mrec, offsets,
				old_table->space->zip_size(),
				dtuple, tuple_heap);
		}

		ut_ad(dtuple_validate(dtuple));
		error = btr_bulk->insert(dtuple);

		if (error != DB_SUCCESS) {
			goto err_exit;
		}

		mem_heap_empty(tuple_heap);

		/* Increment innodb_onlineddl_pct_progress status variable */
		inserted_rows++;
		if(inserted_rows % 1000 == 0) {
			/* Update progress for each 1000 rows */
			curr_progress = (inserted_rows >= table_total_rows ||
				table_total_rows <= 0) ?
				pct_cost :
				pct_cost * static_cast<double>(inserted_rows)
				/ static_cast<double>(table_total_rows);

			/* presenting 10.12% as 1012 integer */;
			onlineddl_pct_progress = (ulint) ((pct_progress + curr_progress) * 100);
		}
	}

err_exit:
	mem_heap_free(tuple_heap);
	mem_heap_free(heap);

	DBUG_RETURN(error);
}

/*********************************************************************//**
Drop an index that was created before an error occurred.
The data dictionary must have been locked exclusively by the caller,
because the transaction will not be committed. */
static
void
row_merge_drop_index_dict(
/*======================*/
	trx_t*		trx,	/*!< in/out: dictionary transaction */
	index_id_t	index_id)/*!< in: index identifier */
{
	static const char sql[] =
		"PROCEDURE DROP_INDEX_PROC () IS\n"
		"BEGIN\n"
		"DELETE FROM SYS_FIELDS WHERE INDEX_ID=:indexid;\n"
		"DELETE FROM SYS_INDEXES WHERE ID=:indexid;\n"
		"END;\n";
	dberr_t		error;
	pars_info_t*	info;

	ut_ad(!srv_read_only_mode);
	ut_ad(trx->dict_operation_lock_mode);
	ut_ad(trx->dict_operation);
	ut_ad(dict_sys.locked());

	info = pars_info_create();
	pars_info_add_ull_literal(info, "indexid", index_id);
	trx->op_info = "dropping index from dictionary";
	error = que_eval_sql(info, sql, trx);

	if (error != DB_SUCCESS) {
		/* Even though we ensure that DDL transactions are WAIT
		and DEADLOCK free, we could encounter other errors e.g.,
		DB_TOO_MANY_CONCURRENT_TRXS. */
		trx->error_state = DB_SUCCESS;

		ib::error() << "row_merge_drop_index_dict failed with error "
			<< error;
	}

	trx->op_info = "";
}

/*********************************************************************//**
Drop indexes that were created before an error occurred.
The data dictionary must have been locked exclusively by the caller,
because the transaction will not be committed. */
static
void
row_merge_drop_indexes_dict(
/*========================*/
	trx_t*		trx,	/*!< in/out: dictionary transaction */
	table_id_t	table_id)/*!< in: table identifier */
{
	static const char sql[] =
		"PROCEDURE DROP_INDEXES_PROC () IS\n"
		"ixid CHAR;\n"
		"found INT;\n"

		"DECLARE CURSOR index_cur IS\n"
		" SELECT ID FROM SYS_INDEXES\n"
		" WHERE TABLE_ID=:tableid AND\n"
		" SUBSTR(NAME,0,1)='" TEMP_INDEX_PREFIX_STR "'\n"
		"FOR UPDATE;\n"

		"BEGIN\n"
		"found := 1;\n"
		"OPEN index_cur;\n"
		"WHILE found = 1 LOOP\n"
		"  FETCH index_cur INTO ixid;\n"
		"  IF (SQL % NOTFOUND) THEN\n"
		"    found := 0;\n"
		"  ELSE\n"
		"    DELETE FROM SYS_FIELDS WHERE INDEX_ID=ixid;\n"
		"    DELETE FROM SYS_INDEXES WHERE CURRENT OF index_cur;\n"
		"  END IF;\n"
		"END LOOP;\n"
		"CLOSE index_cur;\n"

		"END;\n";
	dberr_t		error;
	pars_info_t*	info;

	ut_ad(!srv_read_only_mode);
	ut_ad(trx->dict_operation_lock_mode);
	ut_ad(trx->dict_operation);
	ut_ad(dict_sys.locked());

	/* It is possible that table->n_ref_count > 1 when
	locked=TRUE. In this case, all code that should have an open
	handle to the table be waiting for the next statement to execute,
	or waiting for a meta-data lock.

	A concurrent purge will be prevented by dict_sys.latch. */

	info = pars_info_create();
	pars_info_add_ull_literal(info, "tableid", table_id);
	trx->op_info = "dropping indexes";
	error = que_eval_sql(info, sql, trx);

	switch (error) {
	case DB_SUCCESS:
		break;
	default:
		/* Even though we ensure that DDL transactions are WAIT
		and DEADLOCK free, we could encounter other errors e.g.,
		DB_TOO_MANY_CONCURRENT_TRXS. */
		ib::error() << "row_merge_drop_indexes_dict failed with error "
			<< error;
		/* fall through */
	case DB_TOO_MANY_CONCURRENT_TRXS:
		trx->error_state = DB_SUCCESS;
	}

	trx->op_info = "";
}

/** Drop common internal tables if all fulltext indexes are dropped
@param trx   transaction
@param table user table */
static void row_merge_drop_fulltext_indexes(trx_t *trx, dict_table_t *table)
{
  if (DICT_TF2_FLAG_IS_SET(table, DICT_TF2_FTS_HAS_DOC_ID) ||
      !table->fts ||
      !ib_vector_is_empty(table->fts->indexes))
    return;

  for (const dict_index_t *index= dict_table_get_first_index(table);
       index; index= dict_table_get_next_index(index))
    if (index->type & DICT_FTS)
      return;

  fts_optimize_remove_table(table);
  fts_drop_tables(trx, *table);
  table->fts->~fts_t();
  table->fts= nullptr;
  DICT_TF2_FLAG_UNSET(table, DICT_TF2_FTS);
}

/** Drop indexes that were created before an error occurred.
The data dictionary must have been locked exclusively by the caller,
because the transaction will not be committed.
@param trx              dictionary transaction
@param table            table containing the indexes
@param locked           True if table is locked,
                        false - may need to do lazy drop
@param alter_trx        Alter table transaction */
void
row_merge_drop_indexes(
        trx_t*          trx,
        dict_table_t*   table,
        bool            locked,
        const trx_t*    alter_trx)
{
	dict_index_t*	index;
	dict_index_t*	next_index;

	ut_ad(!srv_read_only_mode);
	ut_ad(trx->dict_operation_lock_mode);
	ut_ad(trx->dict_operation);
	ut_ad(dict_sys.locked());

	index = dict_table_get_first_index(table);
	ut_ad(dict_index_is_clust(index));
	ut_ad(dict_index_get_online_status(index) == ONLINE_INDEX_COMPLETE);

	/* the caller should have an open handle to the table */
	ut_ad(table->get_ref_count() >= 1);

	/* It is possible that table->n_ref_count > 1 when
	locked=TRUE. In this case, all code that should have an open
	handle to the table be waiting for the next statement to execute,
	or waiting for a meta-data lock.

	A concurrent purge will be prevented by MDL. */

	if (!locked && (table->get_ref_count() > 1
			|| table->has_lock_other_than(alter_trx))) {
		while ((index = dict_table_get_next_index(index)) != NULL) {
			ut_ad(!dict_index_is_clust(index));

			switch (dict_index_get_online_status(index)) {
			case ONLINE_INDEX_ABORTED_DROPPED:
				continue;
			case ONLINE_INDEX_COMPLETE:
				if (index->is_committed()) {
					/* Do nothing to already
					published indexes. */
				} else if (index->type & DICT_FTS) {
					/* Drop a completed FULLTEXT
					index, due to a timeout during
					MDL upgrade for
					commit_inplace_alter_table().
					Because only concurrent reads
					are allowed (and they are not
					seeing this index yet) we
					are safe to drop the index. */
					dict_index_t* prev = UT_LIST_GET_PREV(
						indexes, index);
					/* At least there should be
					the clustered index before
					this one. */
					ut_ad(prev);
					ut_a(table->fts);
					fts_drop_index(table, index, trx);
					row_merge_drop_index_dict(
						trx, index->id);
					/* We can remove a DICT_FTS
					index from the cache, because
					we do not allow ADD FULLTEXT INDEX
					with LOCK=NONE. If we allowed that,
					we should exclude FTS entries from
					prebuilt->ins_node->entry_list
					in ins_node_create_entry_list(). */
#ifdef BTR_CUR_HASH_ADAPT
					ut_ad(!index->search_info->ref_count);
#endif /* BTR_CUR_HASH_ADAPT */
					dict_index_remove_from_cache(
						table, index);
					index = prev;
				} else {
					index->lock.x_lock(SRW_LOCK_CALL);
					dict_index_set_online_status(
						index, ONLINE_INDEX_ABORTED);
					index->type |= DICT_CORRUPT;
					table->drop_aborted = TRUE;
					goto drop_aborted;
				}
				continue;
			case ONLINE_INDEX_CREATION:
				index->lock.x_lock(SRW_LOCK_CALL);
				ut_ad(!index->is_committed());
				row_log_abort_sec(index);
			drop_aborted:
				index->lock.x_unlock();

				DEBUG_SYNC_C("merge_drop_index_after_abort");
				/* covered by dict_sys.latch */
				MONITOR_INC(MONITOR_BACKGROUND_DROP_INDEX);
				/* fall through */
			case ONLINE_INDEX_ABORTED:
				/* Drop the index tree from the
				data dictionary and free it from
				the tablespace, but keep the object
				in the data dictionary cache. */
				row_merge_drop_index_dict(trx, index->id);
				index->lock.x_lock(SRW_LOCK_CALL);
				dict_index_set_online_status(
					index, ONLINE_INDEX_ABORTED_DROPPED);
				index->lock.x_unlock();
				table->drop_aborted = TRUE;
				continue;
			}
			ut_error;
		}

		row_merge_drop_fulltext_indexes(trx, table);
		return;
	}

	row_merge_drop_indexes_dict(trx, table->id);

	/* Invalidate all row_prebuilt_t::ins_graph that are referring
	to this table. That is, force row_get_prebuilt_insert_row() to
	rebuild prebuilt->ins_node->entry_list). */
	if (table->def_trx_id < trx->id) {
		table->def_trx_id = trx->id;
	} else {
		ut_ad(table->def_trx_id == trx->id || table->name.part());
	}

	next_index = dict_table_get_next_index(index);

	while ((index = next_index) != NULL) {
		/* read the next pointer before freeing the index */
		next_index = dict_table_get_next_index(index);

		ut_ad(!dict_index_is_clust(index));

		if (!index->is_committed()) {
			/* If it is FTS index, drop from table->fts
			and also drop its auxiliary tables */
			if (index->type & DICT_FTS) {
				ut_a(table->fts);
				fts_drop_index(table, index, trx);
			}

			switch (dict_index_get_online_status(index)) {
			case ONLINE_INDEX_CREATION:
				/* This state should only be possible
				when prepare_inplace_alter_table() fails
				after invoking row_merge_create_index().
				In inplace_alter_table(),
				row_merge_build_indexes()
				should never leave the index in this state.
				It would invoke row_log_abort_sec() on
				failure. */
			case ONLINE_INDEX_COMPLETE:
				/* In these cases, we are able to drop
				the index straight. The DROP INDEX was
				never deferred. */
				break;
			case ONLINE_INDEX_ABORTED:
			case ONLINE_INDEX_ABORTED_DROPPED:
				/* covered by dict_sys.latch */
				MONITOR_DEC(MONITOR_BACKGROUND_DROP_INDEX);
			}

			dict_index_remove_from_cache(table, index);
		}
	}

	row_merge_drop_fulltext_indexes(trx, table);
	table->drop_aborted = FALSE;
	ut_d(dict_table_check_for_dup_indexes(table, CHECK_ALL_COMPLETE));
}

/** Drop fulltext indexes */
static ibool row_merge_drop_fts(void *node, void *trx)
{
   auto s= static_cast<sel_node_t*>(node);

   const dfield_t *table_id= que_node_get_val(s->select_list);
   ut_ad(table_id->type.mtype == DATA_BINARY);
   node= que_node_get_next(s->select_list);
   ut_ad(!que_node_get_next(node));
   const dfield_t *index_id= que_node_get_val(node);
   ut_ad(index_id->type.mtype == DATA_BINARY);

   static const char sql[]=
     "PROCEDURE DROP_TABLES_PROC () IS\n"
     "tid CHAR;\n"
     "iid CHAR;\n"

     "DECLARE CURSOR cur_tab IS\n"
     "SELECT ID FROM SYS_TABLES\n"
     "WHERE INSTR(NAME,:name)+45=LENGTH(NAME)"
     " AND INSTR('123456',SUBSTR(NAME,LENGTH(NAME)-1,1))>0"
     " FOR UPDATE;\n"

     "DECLARE CURSOR cur_idx IS\n"
     "SELECT ID FROM SYS_INDEXES\n"
     "WHERE TABLE_ID = tid FOR UPDATE;\n"

     "BEGIN\n"
     "OPEN cur_tab;\n"
     "WHILE 1 = 1 LOOP\n"
     "  FETCH cur_tab INTO tid;\n"
     "  IF (SQL % NOTFOUND) THEN EXIT; END IF;\n"
     "  OPEN cur_idx;\n"
     "  WHILE 1 = 1 LOOP\n"
     "    FETCH cur_idx INTO iid;\n"
     "    IF (SQL % NOTFOUND) THEN EXIT; END IF;\n"
     "    DELETE FROM SYS_FIELDS WHERE INDEX_ID=iid;\n"
     "    DELETE FROM SYS_INDEXES WHERE CURRENT OF cur_idx;\n"
     "  END LOOP;\n"
     "  CLOSE cur_idx;\n"
     "  DELETE FROM SYS_COLUMNS WHERE TABLE_ID=tid;\n"
     "  DELETE FROM SYS_TABLES WHERE CURRENT OF cur_tab;\n"
     "END LOOP;\n"
     "CLOSE cur_tab;\n"
     "END;\n";

   if (table_id->len == 8 && index_id->len == 8)
   {
     char buf[sizeof "/FTS_0000000000000000_0000000000000000_INDEX_"];
     snprintf(buf, sizeof buf, "/FTS_%016llx_%016llx_INDEX_",
              static_cast<ulonglong>
              (mach_read_from_8(static_cast<const byte*>(table_id->data))),
              static_cast<ulonglong>
              (mach_read_from_8(static_cast<const byte*>(index_id->data))));
     auto pinfo= pars_info_create();
     pars_info_add_str_literal(pinfo, "name", buf);
     que_eval_sql(pinfo, sql, static_cast<trx_t*>(trx));
   }

   return true;
}

/** During recovery, drop recovered index stubs that were created in
prepare_inplace_alter_table_dict(). */
void row_merge_drop_temp_indexes()
{
	static_assert(DICT_FTS == 32, "compatibility");

	static const char sql[] =
		"PROCEDURE DROP_TEMP_INDEXES_PROC () IS\n"
		"ixid CHAR;\n"
		"found INT;\n"

		"DECLARE FUNCTION drop_fts;\n"

		"DECLARE CURSOR fts_cur IS\n"
		" SELECT TABLE_ID,ID FROM SYS_INDEXES\n"
		" WHERE TYPE=32"
		" AND SUBSTR(NAME,0,1)='" TEMP_INDEX_PREFIX_STR "'\n"
		" FOR UPDATE;\n"

		"DECLARE CURSOR index_cur IS\n"
		" SELECT ID FROM SYS_INDEXES\n"
		" WHERE SUBSTR(NAME,0,1)='" TEMP_INDEX_PREFIX_STR "'\n"
		"FOR UPDATE;\n"

		"BEGIN\n"
		"found := 1;\n"
		"OPEN fts_cur;\n"
		"WHILE found = 1 LOOP\n"
		"  FETCH fts_cur INTO drop_fts();\n"
		"  IF (SQL % NOTFOUND) THEN\n"
		"    found := 0;\n"
		"  END IF;\n"
		"END LOOP;\n"
		"CLOSE fts_cur;\n"

		"OPEN index_cur;\n"
		"WHILE found = 1 LOOP\n"
		"  FETCH index_cur INTO ixid;\n"
		"  IF (SQL % NOTFOUND) THEN\n"
		"    found := 0;\n"
		"  ELSE\n"
		"    DELETE FROM SYS_FIELDS WHERE INDEX_ID=ixid;\n"
		"    DELETE FROM SYS_INDEXES WHERE CURRENT OF index_cur;\n"
		"  END IF;\n"
		"END LOOP;\n"
		"CLOSE index_cur;\n"
		"END;\n";

	/* Load the table definitions that contain partially defined
	indexes, so that the data dictionary information can be checked
	when accessing the tablename.ibd files. */
	trx_t* trx = trx_create();
	trx_start_for_ddl(trx);
	trx->op_info = "dropping partially created indexes";
	dberr_t error = lock_sys_tables(trx);

	row_mysql_lock_data_dictionary(trx);
	/* Ensure that this transaction will be rolled back and locks
	will be released, if the server gets killed before the commit
	gets written to the redo log. */
	trx->dict_operation = true;

	trx->op_info = "dropping indexes";

	pars_info_t* pinfo = pars_info_create();
	pars_info_bind_function(pinfo, "drop_fts", row_merge_drop_fts, trx);
	if (error == DB_SUCCESS) {
		error = que_eval_sql(pinfo, sql, trx);
	}

	if (error) {
		/* Even though we ensure that DDL transactions are WAIT
		and DEADLOCK free, we could encounter other errors e.g.,
		DB_TOO_MANY_CONCURRENT_TRXS. */
		trx->error_state = DB_SUCCESS;

		ib::error() << "row_merge_drop_temp_indexes(): " << error;
	}

	trx_commit_for_mysql(trx);
	row_mysql_unlock_data_dictionary(trx);
	trx->free();
}


/** Create temporary merge files in the given paramater path, and if
UNIV_PFS_IO defined, register the file descriptor with Performance Schema.
@param[in]	path	location for creating temporary merge files, or NULL
@return File descriptor */
pfs_os_file_t
row_merge_file_create_low(
	const char*	path)
{
	if (!path) {
		path = mysql_tmpdir;
	}
#ifdef UNIV_PFS_IO
	/* This temp file open does not go through normal
	file APIs, add instrumentation to register with
	performance schema */
	struct PSI_file_locker*	locker;
	PSI_file_locker_state	state;
	static const char label[] = "/Innodb Merge Temp File";
	char* name = static_cast<char*>(
		ut_malloc_nokey(strlen(path) + sizeof label));
	strcpy(name, path);
	strcat(name, label);

	register_pfs_file_open_begin(
		&state, locker, innodb_temp_file_key,
		PSI_FILE_CREATE, path ? name : label, __FILE__, __LINE__);

#endif
	DBUG_ASSERT(strlen(path) + 2 <= FN_REFLEN);
	char filename[FN_REFLEN];
	File f = create_temp_file(filename, path, "ib",
				  O_BINARY | O_SEQUENTIAL,
				  MYF(MY_WME | MY_TEMPORARY));
	pfs_os_file_t fd = IF_WIN((os_file_t)my_get_osfhandle(f), f);

#ifdef UNIV_PFS_IO
	register_pfs_file_open_end(locker, fd, 
		(fd == OS_FILE_CLOSED)?NULL:&fd);
	ut_free(name);
#endif

	if (fd == OS_FILE_CLOSED) {
		ib::error() << "Cannot create temporary merge file";
	}
	return(fd);
}


/** Create a merge file in the given location.
@param[out]	merge_file	merge file structure
@param[in]	path		location for creating temporary file, or NULL
@return file descriptor, or OS_FILE_CLOSED on error */
pfs_os_file_t
row_merge_file_create(
	merge_file_t*	merge_file,
	const char*	path)
{
	merge_file->fd = row_merge_file_create_low(path);
	merge_file->offset = 0;
	merge_file->n_rec = 0;

	if (merge_file->fd != OS_FILE_CLOSED) {
		if (srv_disable_sort_file_cache) {
			os_file_set_nocache(merge_file->fd,
				"row0merge.cc", "sort");
		}
	}
	return(merge_file->fd);
}

/*********************************************************************//**
Destroy a merge file. And de-register the file from Performance Schema
if UNIV_PFS_IO is defined. */
void
row_merge_file_destroy_low(
/*=======================*/
	const pfs_os_file_t& fd)	/*!< in: merge file descriptor */
{
	if (fd != OS_FILE_CLOSED) {
		int res = mysql_file_close(IF_WIN(my_win_handle2File((os_file_t)fd), fd),
					   MYF(MY_WME));
		ut_a(res != -1);
	}
}
/*********************************************************************//**
Destroy a merge file. */
void
row_merge_file_destroy(
/*===================*/
	merge_file_t*	merge_file)	/*!< in/out: merge file structure */
{
	ut_ad(!srv_read_only_mode);

	if (merge_file->fd != OS_FILE_CLOSED) {
		row_merge_file_destroy_low(merge_file->fd);
		merge_file->fd = OS_FILE_CLOSED;
	}
}

/*********************************************************************//**
Rename an index in the dictionary that was created. The data
dictionary must have been locked exclusively by the caller, because
the transaction will not be committed.
@return DB_SUCCESS if all OK */
dberr_t
row_merge_rename_index_to_add(
/*==========================*/
	trx_t*		trx,		/*!< in/out: transaction */
	table_id_t	table_id,	/*!< in: table identifier */
	index_id_t	index_id)	/*!< in: index identifier */
{
	dberr_t		err = DB_SUCCESS;
	pars_info_t*	info = pars_info_create();

	/* We use the private SQL parser of Innobase to generate the
	query graphs needed in renaming indexes. */

	static const char rename_index[] =
		"PROCEDURE RENAME_INDEX_PROC () IS\n"
		"BEGIN\n"
		"UPDATE SYS_INDEXES SET NAME=SUBSTR(NAME,1,LENGTH(NAME)-1)\n"
		"WHERE TABLE_ID = :tableid AND ID = :indexid;\n"
		"END;\n";

	ut_ad(trx->dict_operation_lock_mode);
	ut_ad(trx->dict_operation);

	trx->op_info = "renaming index to add";

	pars_info_add_ull_literal(info, "tableid", table_id);
	pars_info_add_ull_literal(info, "indexid", index_id);

	err = que_eval_sql(info, rename_index, trx);

	if (err != DB_SUCCESS) {
		/* Even though we ensure that DDL transactions are WAIT
		and DEADLOCK free, we could encounter other errors e.g.,
		DB_TOO_MANY_CONCURRENT_TRXS. */
		trx->error_state = DB_SUCCESS;

		ib::error() << "row_merge_rename_index_to_add failed with"
			" error " << err;
	}

	trx->op_info = "";

	return(err);
}

/** Create the index and load in to the dictionary.
@param[in,out]	table		the index is on this table
@param[in]	index_def	the index definition
@param[in]	add_v		new virtual columns added along with add
				index call
@return index, or NULL on error */
dict_index_t*
row_merge_create_index(
	dict_table_t*		table,
	const index_def_t*	index_def,
	const dict_add_v_col_t*	add_v)
{
	dict_index_t*	index;
	ulint		n_fields = index_def->n_fields;
	ulint		i;
	ulint		n_add_vcol = 0;

	DBUG_ENTER("row_merge_create_index");

	ut_ad(!srv_read_only_mode);

	/* Create the index prototype, using the passed in def, this is not
	a persistent operation. We pass 0 as the space id, and determine at
	a lower level the space id where to store the table. */

	index = dict_mem_index_create(table, index_def->name,
				      index_def->ind_type, n_fields);
	index->set_committed(index_def->rebuild);

	for (i = 0; i < n_fields; i++) {
		const char*	name;
		index_field_t*	ifield = &index_def->fields[i];

		if (ifield->is_v_col) {
			if (ifield->col_no >= table->n_v_def) {
				ut_ad(ifield->col_no < table->n_v_def
				      + add_v->n_v_col);
				ut_ad(ifield->col_no >= table->n_v_def);
				name = add_v->v_col_name[
					ifield->col_no - table->n_v_def];
				n_add_vcol++;
			} else {
				name = dict_table_get_v_col_name(
					table, ifield->col_no);
			}
		} else {
			name = dict_table_get_col_name(table, ifield->col_no);
		}

		dict_mem_index_add_field(index, name, ifield->prefix_len,
					 ifield->descending);
	}

	if (n_add_vcol) {
		index->assign_new_v_col(n_add_vcol);
	}

	DBUG_RETURN(index);
}

/*********************************************************************//**
Check if a transaction can use an index. */
bool
row_merge_is_index_usable(
/*======================*/
	const trx_t*		trx,	/*!< in: transaction */
	const dict_index_t*	index)	/*!< in: index to check */
{
	if (!index->is_primary()
	    && dict_index_is_online_ddl(index)) {
		/* Indexes that are being created are not useable. */
		return(false);
	}

	return(!index->is_corrupted()
	       && (index->table->is_temporary() || index->table->no_rollback()
		   || index->trx_id == 0
		   || !trx->read_view.is_open()
		   || trx->read_view.changes_visible(index->trx_id)));
}

/** Build indexes on a table by reading a clustered index, creating a temporary
file containing index entries, merge sorting these index entries and inserting
sorted index entries to indexes.
@param[in]	trx		transaction
@param[in]	old_table	table where rows are read from
@param[in]	new_table	table where indexes are created; identical to
old_table unless creating a PRIMARY KEY
@param[in]	online		true if creating indexes online
@param[in]	indexes		indexes to be created
@param[in]	key_numbers	MySQL key numbers
@param[in]	n_indexes	size of indexes[]
@param[in,out]	table		MySQL table, for reporting erroneous key value
if applicable
@param[in]	defaults	default values of added, changed columns, or NULL
@param[in]	col_map		mapping of old column numbers to new ones, or
NULL if old_table == new_table
@param[in]	add_autoinc	number of added AUTO_INCREMENT columns, or
ULINT_UNDEFINED if none is added
@param[in,out]	sequence	autoinc sequence
@param[in]	skip_pk_sort	whether the new PRIMARY KEY will follow
existing order
@param[in,out]	stage		performance schema accounting object, used by
ALTER TABLE. stage->begin_phase_read_pk() will be called at the beginning of
this function and it will be passed to other functions for further accounting.
@param[in]	add_v		new virtual columns added along with indexes
@param[in]	eval_table	mysql table used to evaluate virtual column
				value, see innobase_get_computed_value().
@param[in]	allow_not_null	allow the conversion from null to not-null
@param[in]	col_collate	columns whose collations changed, or nullptr
@return DB_SUCCESS or error code */
dberr_t
row_merge_build_indexes(
	trx_t*			trx,
	dict_table_t*		old_table,
	dict_table_t*		new_table,
	bool			online,
	dict_index_t**		indexes,
	const ulint*		key_numbers,
	ulint			n_indexes,
	struct TABLE*		table,
	const dtuple_t*		defaults,
	const ulint*		col_map,
	ulint			add_autoinc,
	ib_sequence_t&		sequence,
	bool			skip_pk_sort,
	ut_stage_alter_t*	stage,
	const dict_add_v_col_t*	add_v,
	struct TABLE*		eval_table,
	bool			allow_not_null,
	const col_collations*	col_collate)
{
	merge_file_t*		merge_files;
	row_merge_block_t*	block;
	ut_new_pfx_t		block_pfx;
	size_t			block_size;
	ut_new_pfx_t		crypt_pfx;
	row_merge_block_t*	crypt_block = NULL;
	ulint			i;
	ulint			j;
	dberr_t			error;
	pfs_os_file_t		tmpfd = OS_FILE_CLOSED;
	dict_index_t*		fts_sort_idx = NULL;
	fts_psort_t*		psort_info = NULL;
	fts_psort_t*		merge_info = NULL;
	bool			fts_psort_initiated = false;

	double total_static_cost = 0;
	double total_dynamic_cost = 0;
	ulint total_index_blocks = 0;
	double pct_cost=0;
	double pct_progress=0;

	DBUG_ENTER("row_merge_build_indexes");

	ut_ad(!srv_read_only_mode);
	ut_ad((old_table == new_table) == !col_map);
	ut_ad(!defaults || col_map);

	stage->begin_phase_read_pk(skip_pk_sort && new_table != old_table
				   ? n_indexes - 1
				   : n_indexes);

	/* Allocate memory for merge file data structure and initialize
	fields */

	ut_allocator<row_merge_block_t>	alloc(mem_key_row_merge_sort);

	/* This will allocate "3 * srv_sort_buf_size" elements of type
	row_merge_block_t. The latter is defined as byte. */
	block_size = 3 * srv_sort_buf_size;
	block = alloc.allocate_large(block_size, &block_pfx);

	if (block == NULL) {
		DBUG_RETURN(DB_OUT_OF_MEMORY);
	}

	crypt_pfx.m_size = 0; /* silence bogus -Wmaybe-uninitialized */
	TRASH_ALLOC(&crypt_pfx, sizeof crypt_pfx);

	if (srv_encrypt_log) {
		crypt_block = static_cast<row_merge_block_t*>(
			alloc.allocate_large(block_size,
					     &crypt_pfx));

		if (crypt_block == NULL) {
			DBUG_RETURN(DB_OUT_OF_MEMORY);
		}
	}

	trx_start_if_not_started_xa(trx, true);
	ulint	n_merge_files = 0;

	for (ulint i = 0; i < n_indexes; i++)
	{
		if (!dict_index_is_spatial(indexes[i])) {
			n_merge_files++;
		}
	}

	merge_files = static_cast<merge_file_t*>(
		ut_malloc_nokey(n_merge_files * sizeof *merge_files));

	/* Initialize all the merge file descriptors, so that we
	don't call row_merge_file_destroy() on uninitialized
	merge file descriptor */

	for (i = 0; i < n_merge_files; i++) {
		merge_files[i].fd = OS_FILE_CLOSED;
		merge_files[i].offset = 0;
		merge_files[i].n_rec = 0;
	}

	total_static_cost = COST_BUILD_INDEX_STATIC
		* static_cast<double>(n_indexes) + COST_READ_CLUSTERED_INDEX;
	total_dynamic_cost = COST_BUILD_INDEX_DYNAMIC
		* static_cast<double>(n_indexes);
	for (i = 0; i < n_indexes; i++) {
		if (indexes[i]->type & DICT_FTS) {
			ibool	opt_doc_id_size = FALSE;

			/* To build FTS index, we would need to extract
			doc's word, Doc ID, and word's position, so
			we need to build a "fts sort index" indexing
			on above three 'fields' */
			fts_sort_idx = row_merge_create_fts_sort_index(
				indexes[i], old_table, &opt_doc_id_size);

			row_merge_dup_t*	dup
				= static_cast<row_merge_dup_t*>(
					ut_malloc_nokey(sizeof *dup));
			dup->index = fts_sort_idx;
			dup->table = table;
			dup->col_map = col_map;
			dup->n_dup = 0;

			/* This can fail e.g. if temporal files can't be
			created */
			if (!row_fts_psort_info_init(
					trx, dup, new_table, opt_doc_id_size,
					old_table->space->zip_size(),
					&psort_info, &merge_info)) {
				error = DB_CORRUPTION;
				goto func_exit;
			}

			/* We need to ensure that we free the resources
			allocated */
			fts_psort_initiated = true;
		}
	}

	if (global_system_variables.log_warnings > 2) {
		sql_print_information("InnoDB: Online DDL : Start reading"
				      " clustered index of the table"
				      " and create temporary files");
	}

	pct_cost = COST_READ_CLUSTERED_INDEX * 100 / (total_static_cost + total_dynamic_cost);

	/* Do not continue if we can't encrypt table pages */
	if (!old_table->is_readable() ||
	    !new_table->is_readable()) {
		error = DB_DECRYPTION_FAILED;
		ib_push_warning(trx->mysql_thd, DB_DECRYPTION_FAILED,
			"Table %s is encrypted but encryption service or"
			" used key_id is not available. "
			" Can't continue reading table.",
			!old_table->is_readable() ? old_table->name.m_name :
				new_table->name.m_name);
		goto func_exit;
	}

	/* Read clustered index of the table and create files for
	secondary index entries for merge sort */
	error = row_merge_read_clustered_index(
		trx, table, old_table, new_table, online, indexes,
		fts_sort_idx, psort_info, merge_files, key_numbers,
		n_indexes, defaults, add_v, col_map, add_autoinc,
		sequence, block, skip_pk_sort, &tmpfd, stage,
		pct_cost, crypt_block, eval_table, allow_not_null,
		col_collate);

	stage->end_phase_read_pk();

	pct_progress += pct_cost;

	if (global_system_variables.log_warnings > 2) {
		sql_print_information("InnoDB: Online DDL : End of reading "
				      "clustered index of the table"
				      " and create temporary files");
	}

	for (i = 0; i < n_merge_files; i++) {
		total_index_blocks += merge_files[i].offset;
	}

	if (error != DB_SUCCESS) {
		goto func_exit;
	}

	DEBUG_SYNC_C("row_merge_after_scan");

	/* Now we have files containing index entries ready for
	sorting and inserting. */

	for (ulint k = 0, i = 0; i < n_indexes; i++) {
		dict_index_t*	sort_idx = indexes[i];

		if (dict_index_is_spatial(sort_idx)) {
			continue;
		}

		if (indexes[i]->type & DICT_FTS) {

			sort_idx = fts_sort_idx;

			if (FTS_PLL_MERGE) {
				row_fts_start_parallel_merge(merge_info);
				for (j = 0; j < FTS_NUM_AUX_INDEX; j++) {
					merge_info[j].task->wait();
					delete merge_info[j].task;
				}
			} else {
				/* This cannot report duplicates; an
				assertion would fail in that case. */
				error = row_fts_merge_insert(
					sort_idx, new_table,
					psort_info, 0);
			}

#ifdef FTS_INTERNAL_DIAG_PRINT
			DEBUG_FTS_SORT_PRINT("FTS_SORT: Complete Insert\n");
#endif
		} else if (merge_files[k].fd != OS_FILE_CLOSED) {
			char	buf[NAME_LEN + 1];
			row_merge_dup_t	dup = {
				sort_idx, table, col_map, 0};

			pct_cost = (COST_BUILD_INDEX_STATIC +
				    (total_dynamic_cost
				     * static_cast<double>(merge_files[k].offset)
				     / static_cast<double>(total_index_blocks)))
				/ (total_static_cost + total_dynamic_cost)
				* PCT_COST_MERGESORT_INDEX * 100;
			char*	bufend = innobase_convert_name(
				buf, sizeof buf,
				indexes[i]->name,
				strlen(indexes[i]->name),
				trx->mysql_thd);
			buf[bufend - buf]='\0';

			if (global_system_variables.log_warnings > 2) {
				sql_print_information("InnoDB: Online DDL :"
						      " Start merge-sorting"
						      " index %s"
						      " (" ULINTPF
						      " / " ULINTPF "),"
						      " estimated cost :"
						      " %2.4f",
						      buf, i + 1, n_indexes,
						      pct_cost);
			}

			error = row_merge_sort(
					trx, &dup, &merge_files[k],
					block, &tmpfd, true,
					pct_progress, pct_cost,
					crypt_block, new_table->space_id,
					stage);

			pct_progress += pct_cost;

			if (global_system_variables.log_warnings > 2) {
				sql_print_information("InnoDB: Online DDL :"
						      " End of "
						      " merge-sorting index %s"
						      " (" ULINTPF
						      " / " ULINTPF ")",
						      buf, i + 1, n_indexes);
			}

			if (error == DB_SUCCESS) {
				BtrBulk	btr_bulk(sort_idx, trx);

				pct_cost = (COST_BUILD_INDEX_STATIC +
					    (total_dynamic_cost
					     * static_cast<double>(
						     merge_files[k].offset)
					     / static_cast<double>(
						     total_index_blocks)))
					/ (total_static_cost
					   + total_dynamic_cost)
					* PCT_COST_INSERT_INDEX * 100;

				if (global_system_variables.log_warnings > 2) {
					sql_print_information(
						"InnoDB: Online DDL : Start "
						"building index %s"
						" (" ULINTPF
						" / " ULINTPF "), estimated "
						"cost : %2.4f", buf, i + 1,
						n_indexes, pct_cost);
				}

				error = row_merge_insert_index_tuples(
					sort_idx, old_table,
					merge_files[k].fd, block, NULL,
					&btr_bulk,
					merge_files[k].n_rec, pct_progress, pct_cost,
					crypt_block, new_table->space_id,
					stage);

				error = btr_bulk.finish(error);

				pct_progress += pct_cost;

				if (global_system_variables.log_warnings > 2) {
					sql_print_information(
						"InnoDB: Online DDL : "
						"End of building index %s"
						" (" ULINTPF " / " ULINTPF ")",
						buf, i + 1, n_indexes);
				}
			}
		}

		/* Close the temporary file to free up space. */
		row_merge_file_destroy(&merge_files[k++]);

		if (indexes[i]->type & DICT_FTS) {
			row_fts_psort_info_destroy(psort_info, merge_info);
			fts_psort_initiated = false;
		} else if (old_table != new_table) {
			ut_ad(!sort_idx->online_log);
			ut_ad(sort_idx->online_status
			      == ONLINE_INDEX_COMPLETE);
		}

		if (old_table != new_table
		    || (indexes[i]->type & (DICT_FTS | DICT_SPATIAL))
		    || error != DB_SUCCESS || !online) {
			/* Do not apply any online log. */
		} else {
			if (global_system_variables.log_warnings > 2) {
				sql_print_information(
					"InnoDB: Online DDL : Applying"
					" log to index");
			}

			DEBUG_SYNC_C("row_log_apply_before");
			error = row_log_apply(trx, sort_idx, table, stage);
			DEBUG_SYNC_C("row_log_apply_after");
		}

		if (error != DB_SUCCESS) {
			trx->error_key_num = key_numbers[i];
			goto func_exit;
		}

		if (indexes[i]->type & DICT_FTS
		    && UNIV_UNLIKELY(fts_enable_diag_print)) {
			ib::info() << "Finished building full-text index "
				<< indexes[i]->name;
		}
	}

func_exit:

	DBUG_EXECUTE_IF(
		"ib_build_indexes_too_many_concurrent_trxs",
		error = DB_TOO_MANY_CONCURRENT_TRXS;
		trx->error_state = error;);

	if (fts_psort_initiated) {
		/* Clean up FTS psort related resource */
		row_fts_psort_info_destroy(psort_info, merge_info);
		fts_psort_initiated = false;
	}

	row_merge_file_destroy_low(tmpfd);

	for (i = 0; i < n_merge_files; i++) {
		row_merge_file_destroy(&merge_files[i]);
	}

	if (fts_sort_idx) {
		dict_mem_index_free(fts_sort_idx);
	}

	ut_free(merge_files);

	alloc.deallocate_large(block, &block_pfx);

	if (crypt_block) {
		alloc.deallocate_large(crypt_block, &crypt_pfx);
	}

	DICT_TF2_FLAG_UNSET(new_table, DICT_TF2_FTS_ADD_DOC_ID);

	if (online && old_table == new_table && error != DB_SUCCESS) {
		/* On error, flag all online secondary index creation
		as aborted. */
		for (i = 0; i < n_indexes; i++) {
			ut_ad(!(indexes[i]->type & DICT_FTS));
			ut_ad(!indexes[i]->is_committed());
			ut_ad(!dict_index_is_clust(indexes[i]));

			/* Completed indexes should be dropped as
			well, and indexes whose creation was aborted
			should be dropped from the persistent
			storage. However, at this point we can only
			set some flags in the not-yet-published
			indexes. These indexes will be dropped later
			in row_merge_drop_indexes(), called by
			rollback_inplace_alter_table(). */

			switch (dict_index_get_online_status(indexes[i])) {
			case ONLINE_INDEX_COMPLETE:
				break;
			case ONLINE_INDEX_CREATION:
				indexes[i]->lock.x_lock(SRW_LOCK_CALL);
				row_log_abort_sec(indexes[i]);
				indexes[i]->type |= DICT_CORRUPT;
				indexes[i]->lock.x_unlock();
				new_table->drop_aborted = TRUE;
				/* fall through */
			case ONLINE_INDEX_ABORTED_DROPPED:
			case ONLINE_INDEX_ABORTED:
				MONITOR_ATOMIC_INC(
					MONITOR_BACKGROUND_DROP_INDEX);
			}
		}

		dict_index_t *clust_index= new_table->indexes.start;
		clust_index->lock.x_lock(SRW_LOCK_CALL);
		ut_ad(!clust_index->online_log ||
		      clust_index->online_log_is_dummy());
		clust_index->online_log= nullptr;
		clust_index->lock.x_unlock();
	}

	DBUG_RETURN(error);
}

dberr_t row_merge_bulk_t::alloc_block()
{
  if (m_block)
    return DB_SUCCESS;
  m_block= m_alloc.allocate_large_dontdump(
             3 * srv_sort_buf_size, &m_block_pfx);
  if (m_block == nullptr)
    return DB_OUT_OF_MEMORY;

  m_crypt_pfx.m_size= 0;
  TRASH_ALLOC(&m_crypt_pfx, sizeof m_crypt_pfx);
  if (srv_encrypt_log)
  {
    m_crypt_block= static_cast<row_merge_block_t*>(
       m_alloc.allocate_large(3 * srv_sort_buf_size, &m_crypt_pfx));
    if (!m_crypt_block)
      return DB_OUT_OF_MEMORY;
  }
  return DB_SUCCESS;
}

row_merge_bulk_t::row_merge_bulk_t(dict_table_t *table)
{
  ulint n_index= 0;
  for (dict_index_t *index= UT_LIST_GET_FIRST(table->indexes);
       index; index= UT_LIST_GET_NEXT(indexes, index))
  {
    if (!index->is_btree())
      continue;
    n_index++;
  }

  m_merge_buf= static_cast<row_merge_buf_t*>(
    ut_zalloc_nokey(n_index * sizeof *m_merge_buf));

  ulint i= 0;
  for (dict_index_t *index= UT_LIST_GET_FIRST(table->indexes);
       index; index= UT_LIST_GET_NEXT(indexes, index))
  {
    if (!index->is_btree())
      continue;

    mem_heap_t *heap= mem_heap_create(100);
    row_merge_buf_create_low(&m_merge_buf[i], heap, index);
    i++;
  }

  m_tmpfd= OS_FILE_CLOSED;
  m_blob_file.fd= OS_FILE_CLOSED;
  m_blob_file.offset= 0;
  m_blob_file.n_rec= 0;
}

row_merge_bulk_t::~row_merge_bulk_t()
{
  ulint i= 0;
  dict_table_t *table= m_merge_buf[0].index->table;
  for (dict_index_t *index= UT_LIST_GET_FIRST(table->indexes);
       index; index= UT_LIST_GET_NEXT(indexes, index))
  {
    if (!index->is_btree())
      continue;
    row_merge_buf_free(&m_merge_buf[i]);
    if (m_merge_files)
      row_merge_file_destroy(&m_merge_files[i]);
    i++;
  }

  row_merge_file_destroy_low(m_tmpfd);

  row_merge_file_destroy(&m_blob_file);

  ut_free(m_merge_buf);

  ut_free(m_merge_files);

  if (m_block)
    m_alloc.deallocate_large(m_block, &m_block_pfx);

  if (m_crypt_block)
    m_alloc.deallocate_large(m_crypt_block, &m_crypt_pfx);
}

void row_merge_bulk_t::init_tmp_file()
{
  if (m_merge_files)
    return;

  ulint n_index= 0;
  dict_table_t *table= m_merge_buf[0].index->table;
  for (dict_index_t *index= UT_LIST_GET_FIRST(table->indexes);
       index; index= UT_LIST_GET_NEXT(indexes, index))
  {
    if (!index->is_btree())
      continue;
    n_index++;
  }

  m_merge_files= static_cast<merge_file_t*>(
    ut_malloc_nokey(n_index * sizeof *m_merge_files));

  for (ulint i= 0; i < n_index; i++)
  {
    m_merge_files[i].fd= OS_FILE_CLOSED;
    m_merge_files[i].offset= 0;
    m_merge_files[i].n_rec= 0;
  }
}

void row_merge_bulk_t::clean_bulk_buffer(ulint index_no)
{
  mem_heap_empty(m_merge_buf[index_no].heap);
  m_merge_buf[index_no].total_size = m_merge_buf[index_no].n_tuples = 0;
}

bool row_merge_bulk_t::create_tmp_file(ulint index_no)
{
  return row_merge_file_create_if_needed(
            &m_merge_files[index_no], &m_tmpfd,
            m_merge_buf[index_no].n_tuples, NULL);
}

dberr_t row_merge_bulk_t::write_to_tmp_file(ulint index_no)
{
  if (!create_tmp_file(index_no))
    return DB_OUT_OF_MEMORY;
  merge_file_t *file= &m_merge_files[index_no];
  row_merge_buf_t *buf= &m_merge_buf[index_no];

  alloc_block();

  if (dberr_t err= row_merge_buf_write(buf,
#ifndef DBUG_OFF
                                       file,
#endif
                                       m_block,
                                       index_no == 0 ? &m_blob_file : nullptr))
    return err;

  if (!row_merge_write(file->fd, file->offset++,
                       m_block, m_crypt_block,
                       buf->index->table->space->id))
    return DB_TEMP_FILE_WRITE_FAIL;
  MEM_UNDEFINED(&m_block[0], srv_sort_buf_size);
  return DB_SUCCESS;
}

dberr_t row_merge_bulk_t::bulk_insert_buffered(const dtuple_t &row,
                                               const dict_index_t &ind,
                                               trx_t *trx)
{
  dberr_t err= DB_SUCCESS;
  ulint i= 0;
  mem_heap_t *large_tuple_heap= nullptr;
  for (dict_index_t *index= UT_LIST_GET_FIRST(ind.table->indexes);
       index; index= UT_LIST_GET_NEXT(indexes, index))
  {
    if (!index->is_btree())
      continue;

    if (index != &ind)
    {
      i++;
      continue;
    }
    row_merge_buf_t *buf= &m_merge_buf[i];
add_to_buf:
    if (row_merge_bulk_buf_add(buf, *ind.table, row))
    {
      i++;
      goto func_exit;
    }

    if (buf->n_tuples == 0)
    {
      /* Tuple data size is greater than srv_sort_buf_size */
      dtuple_t *big_tuple= row_merge_buf_large_tuple(
        row, &m_blob_file, &large_tuple_heap);
      if (row_merge_bulk_buf_add(buf, *ind.table, *big_tuple))
      {
        i++;
	goto func_exit;
      }
    }

    if (index->is_unique())
    {
      row_merge_dup_t dup{index, nullptr, nullptr, 0};
      row_merge_buf_sort(buf, &dup);
      if (dup.n_dup)
      {
        trx->error_info= index;
        err= DB_DUPLICATE_KEY;
        goto func_exit;
      }
    }
    else
      row_merge_buf_sort(buf, NULL);
    init_tmp_file();
    merge_file_t *file= &m_merge_files[i];
    file->n_rec+= buf->n_tuples;
    err= write_to_tmp_file(i);
    if (err != DB_SUCCESS)
    {
      trx->error_info= index;
      goto func_exit;
    }
    clean_bulk_buffer(i);
    buf= &m_merge_buf[i];
    goto add_to_buf;
  }

func_exit:
  if (large_tuple_heap)
    mem_heap_free(large_tuple_heap);
  return err;
}

dberr_t row_merge_bulk_t::write_to_index(ulint index_no, trx_t *trx)
{
  dberr_t err= DB_SUCCESS;
  row_merge_buf_t buf= m_merge_buf[index_no];
  merge_file_t *file= m_merge_files ?
    &m_merge_files[index_no] : nullptr;
  dict_index_t *index= buf.index;
  dict_table_t *table= index->table;
  BtrBulk btr_bulk(index, trx);
  row_merge_dup_t dup = {index, nullptr, nullptr, 0};

  if (buf.n_tuples)
  {
    if (dict_index_is_unique(index))
    {
      row_merge_buf_sort(&buf, &dup);
      if (dup.n_dup)
      {
        err= DB_DUPLICATE_KEY;
        goto func_exit;
      }
    }
    else row_merge_buf_sort(&buf, NULL);
    if (file && file->fd != OS_FILE_CLOSED)
    {
      file->n_rec+= buf.n_tuples;
      err= write_to_tmp_file(index_no);
      if (err!= DB_SUCCESS)
        goto func_exit;
    }
    else
    {
      /* Data got fit in merge buffer. */
      err= row_merge_insert_index_tuples(
            index, table, OS_FILE_CLOSED, nullptr,
            &buf, &btr_bulk, 0, 0, 0, nullptr, table->space_id, nullptr,
            m_blob_file.fd == OS_FILE_CLOSED ? nullptr : &m_blob_file);
      goto func_exit;
    }
  }

  err= row_merge_sort(trx, &dup, file,
                      m_block, &m_tmpfd, true, 0, 0,
                      m_crypt_block, table->space_id, nullptr);
  if (err != DB_SUCCESS)
    goto func_exit;

  err= row_merge_insert_index_tuples(
        index, table, file->fd, m_block, nullptr,
        &btr_bulk, 0, 0, 0, m_crypt_block, table->space_id,
        nullptr, &m_blob_file);

func_exit:
  if (err != DB_SUCCESS)
    trx->error_info= index;
  else if (index->is_primary() && table->persistent_autoinc)
    btr_write_autoinc(index, table->autoinc - 1);
  err= btr_bulk.finish(err);
  return err;
}

dberr_t row_merge_bulk_t::write_to_table(dict_table_t *table, trx_t *trx)
{
  ulint i= 0;
  for (dict_index_t *index= UT_LIST_GET_FIRST(table->indexes);
       index; index= UT_LIST_GET_NEXT(indexes, index))
  {
    if (!index->is_btree())
      continue;

    dberr_t err= write_to_index(i, trx);
    if (err != DB_SUCCESS)
      return err;
    i++;
  }

  return DB_SUCCESS;
}

dberr_t trx_mod_table_time_t::write_bulk(dict_table_t *table, trx_t *trx)
{
  if (!bulk_store)
    return DB_SUCCESS;
  dberr_t err= bulk_store->write_to_table(table, trx);
  delete bulk_store;
  bulk_store= nullptr;
  return err;
}

dberr_t trx_t::bulk_insert_apply_low()
{
  ut_ad(bulk_insert);
  ut_ad(!check_unique_secondary);
  ut_ad(!check_foreigns);
  dberr_t err;
  for (auto& t : mod_tables)
    if (t.second.is_bulk_insert())
      if ((err= t.second.write_bulk(t.first, this)) != DB_SUCCESS)
        goto bulk_rollback;
  return DB_SUCCESS;
bulk_rollback:
  undo_no_t low_limit= UINT64_MAX;
  for (auto& t : mod_tables)
  {
    if (t.second.is_bulk_insert())
    {
      if (t.second.get_first() < low_limit)
        low_limit= t.second.get_first();
      delete t.second.bulk_store;
      t.second.bulk_store= nullptr;
    }
  }
  trx_savept_t bulk_save{low_limit};
  rollback(&bulk_save);
  return err;
}<|MERGE_RESOLUTION|>--- conflicted
+++ resolved
@@ -3547,20 +3547,6 @@
 	of file marker).  Thus, it must be at least one block. */
 	ut_ad(file->offset > 0);
 
-<<<<<<< HEAD
-	/* These thd_progress* calls will crash on sol10-64 when innodb_plugin
-	is used. MDEV-9356: innodb.innodb_bug53290 fails (crashes) on
-	sol10-64 in buildbot.
-	*/
-#ifndef __sun__
-	/* Progress report only for "normal" indexes. */
-	if (dup && !(dup->index->type & DICT_FTS)) {
-		thd_progress_init(trx->mysql_thd, 1);
-	}
-#endif /* __sun__ */
-
-=======
->>>>>>> aff5ed39
 	if (global_system_variables.log_warnings > 2) {
 		sql_print_information("InnoDB: Online DDL : merge-sorting"
 				      " has estimated " ULINTPF " runs",
@@ -3569,18 +3555,6 @@
 
 	/* Merge the runs until we have one big run */
 	do {
-<<<<<<< HEAD
-		/* Report progress of merge sort to MySQL for
-		show processlist progress field */
-		/* Progress report only for "normal" indexes. */
-#ifndef __sun__
-		if (dup && !(dup->index->type & DICT_FTS)) {
-			thd_progress_report(trx->mysql_thd, file->offset - num_runs, file->offset);
-		}
-#endif /* __sun__ */
-
-=======
->>>>>>> aff5ed39
 		error = row_merge(trx, dup, file, block, tmpfd,
 				  &num_runs, run_offset, stage,
 				  crypt_block, space);
@@ -3604,16 +3578,6 @@
 
 	ut_free(run_offset);
 
-<<<<<<< HEAD
-	/* Progress report only for "normal" indexes. */
-#ifndef __sun__
-	if (dup && !(dup->index->type & DICT_FTS)) {
-		thd_progress_end(trx->mysql_thd);
-	}
-#endif /* __sun__ */
-
-=======
->>>>>>> aff5ed39
 	DBUG_RETURN(error);
 }
 
