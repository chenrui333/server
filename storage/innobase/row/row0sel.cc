--- conflicted
+++ resolved
@@ -6793,14 +6793,9 @@
 
   if (prev_entry)
   {
-<<<<<<< HEAD
-    ulint matched_fields= 0;
+    uint16_t matched= 0;
     int cmp= cmp_dtuple_rec_with_match(prev_entry, rec, index, offsets,
-                                       &matched_fields);
-=======
-    uint16_t matched= 0;
-    int cmp= cmp_dtuple_rec_with_match(prev_entry, rec, offsets, &matched);
->>>>>>> e4d33b49
+                                       &matched);
     const char* msg;
 
     if (UNIV_LIKELY(cmp < 0));
