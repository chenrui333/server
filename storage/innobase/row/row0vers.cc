/*****************************************************************************

Copyright (c) 1997, 2017, Oracle and/or its affiliates. All Rights Reserved.
Copyright (c) 2017, 2022, MariaDB Corporation.

This program is free software; you can redistribute it and/or modify it under
the terms of the GNU General Public License as published by the Free Software
Foundation; version 2 of the License.

This program is distributed in the hope that it will be useful, but WITHOUT
ANY WARRANTY; without even the implied warranty of MERCHANTABILITY or FITNESS
FOR A PARTICULAR PURPOSE. See the GNU General Public License for more details.

You should have received a copy of the GNU General Public License along with
this program; if not, write to the Free Software Foundation, Inc.,
51 Franklin Street, Fifth Floor, Boston, MA 02110-1335 USA

*****************************************************************************/

/**************************************************//**
@file row/row0vers.cc
Row versions

Created 2/6/1997 Heikki Tuuri
*******************************************************/

#include "row0vers.h"
#include "dict0dict.h"
#include "dict0boot.h"
#include "btr0btr.h"
#include "mach0data.h"
#include "trx0rseg.h"
#include "trx0trx.h"
#include "trx0roll.h"
#include "trx0undo.h"
#include "trx0purge.h"
#include "trx0rec.h"
#include "que0que.h"
#include "row0row.h"
#include "row0upd.h"
#include "rem0cmp.h"
#include "lock0lock.h"
#include "row0mysql.h"

/** Check whether all non-virtual index fields are equal.
@param[in]	index	the secondary index
@param[in]	a	first index entry to compare
@param[in]	b	second index entry to compare
@return	whether all non-virtual fields are equal */
static
bool
row_vers_non_virtual_fields_equal(
	const dict_index_t*	index,
	const dfield_t*		a,
	const dfield_t*		b)
{
	const dict_field_t* end = &index->fields[index->n_fields];

	for (const dict_field_t* ifield = index->fields; ifield != end;
	     ifield++) {
		if (!ifield->col->is_virtual()
		    && cmp_dfield_dfield(a++, b++)) {
			return false;
		}
	}

	return true;
}

/** Determine if an active transaction has inserted or modified a secondary
index record.
@param[in,out]	caller_trx	trx of current thread
@param[in]	clust_rec	clustered index record
@param[in]	clust_index	clustered index
@param[in]	rec		secondary index record
@param[in]	index		secondary index
@param[in]	offsets		rec_get_offsets(rec, index)
@param[in,out]	mtr		mini-transaction
@return	the active transaction; state must be rechecked after
acquiring trx->mutex, and trx->release_reference() must be invoked
@retval	NULL if the record was committed */
UNIV_INLINE
trx_t*
row_vers_impl_x_locked_low(
	trx_t*		caller_trx,
	const rec_t*	clust_rec,
	dict_index_t*	clust_index,
	const rec_t*	rec,
	dict_index_t*	index,
	const rec_offs*	offsets,
	mtr_t*		mtr)
{
	trx_id_t	trx_id;
	rec_t*		prev_version = NULL;
	rec_offs	clust_offsets_[REC_OFFS_NORMAL_SIZE];
	rec_offs*	clust_offsets;
	mem_heap_t*	heap;
	dtuple_t*	ientry = NULL;
	mem_heap_t*	v_heap = NULL;
	dtuple_t*	cur_vrow = NULL;

	rec_offs_init(clust_offsets_);

	DBUG_ENTER("row_vers_impl_x_locked_low");

	ut_ad(rec_offs_validate(rec, index, offsets));
	ut_ad(mtr->memo_contains_page_flagged(clust_rec,
					      MTR_MEMO_PAGE_S_FIX
					      | MTR_MEMO_PAGE_X_FIX));

	if (ulint trx_id_offset = clust_index->trx_id_offset) {
		trx_id = mach_read_from_6(clust_rec + trx_id_offset);
		if (trx_id == 0) {
			/* The transaction history was already purged. */
			DBUG_RETURN(0);
		}
	}

	heap = mem_heap_create(1024);

	clust_offsets = rec_get_offsets(clust_rec, clust_index, clust_offsets_,
					clust_index->n_core_fields,
					ULINT_UNDEFINED, &heap);

	trx_id = row_get_rec_trx_id(clust_rec, clust_index, clust_offsets);
	if (trx_id == 0) {
		/* The transaction history was already purged. */
		mem_heap_free(heap);
		DBUG_RETURN(0);
	}

	ut_ad(!clust_index->table->is_temporary());

	trx_t*	trx;

	if (trx_id == caller_trx->id) {
		trx = caller_trx;
		trx->reference();
	} else {
		trx = trx_sys.find(caller_trx, trx_id);
		if (trx == 0) {
			/* The transaction that modified or inserted
			clust_rec is no longer active, or it is
			corrupt: no implicit lock on rec */
			lock_check_trx_id_sanity(trx_id, clust_rec,
						 clust_index, clust_offsets);
			mem_heap_free(heap);
			DBUG_RETURN(0);
		}
	}

	const ulint comp = page_rec_is_comp(rec);
	ut_ad(index->table == clust_index->table);
	ut_ad(!!comp == dict_table_is_comp(index->table));
	ut_ad(!comp == !page_rec_is_comp(clust_rec));

	const ulint rec_del = rec_get_deleted_flag(rec, comp);

	if (dict_index_has_virtual(index)) {
		ulint	est_size = DTUPLE_EST_ALLOC(index->n_fields);

		/* Allocate the dtuple for virtual columns extracted from undo
		log with its own heap, so to avoid it being freed as we
		iterating in the version loop below. */
		v_heap = mem_heap_create(est_size);
		ientry = row_rec_to_index_entry(rec, index, offsets, v_heap);
	}

	/* We look up if some earlier version, which was modified by
	the trx_id transaction, of the clustered index record would
	require rec to be in a different state (delete marked or
	unmarked, or have different field values, or not existing). If
	there is such a version, then rec was modified by the trx_id
	transaction, and it has an implicit x-lock on rec. Note that
	if clust_rec itself would require rec to be in a different
	state, then the trx_id transaction has not yet had time to
	modify rec, and does not necessarily have an implicit x-lock
	on rec. */

	for (const rec_t* version = clust_rec;; version = prev_version) {
		row_ext_t*	ext;
		dtuple_t*	row;
		dtuple_t*	entry;
		ulint		vers_del;
		trx_id_t	prev_trx_id;
		mem_heap_t*	old_heap = heap;
		dtuple_t*	vrow = NULL;

		/* We keep the semaphore in mtr on the clust_rec page, so
		that no other transaction can update it and get an
		implicit x-lock on rec until mtr_commit(mtr). */

		heap = mem_heap_create(1024);

		trx_undo_prev_version_build(
			version, clust_index, clust_offsets,
			heap, &prev_version, mtr, 0, NULL,
			dict_index_has_virtual(index) ? &vrow : NULL);

		ut_d(trx->mutex_lock());
		const bool committed = trx_state_eq(
			trx, TRX_STATE_COMMITTED_IN_MEMORY);
		ut_d(trx->mutex_unlock());

		/* The oldest visible clustered index version must not be
		delete-marked, because we never start a transaction by
		inserting a delete-marked record. */
		ut_ad(committed || prev_version
		      || !rec_get_deleted_flag(version, comp));

		/* Free version and clust_offsets. */
		mem_heap_free(old_heap);

		if (committed) {
			goto not_locked;
		}

		if (prev_version == NULL) {

			/* We reached the oldest visible version without
			finding an older version of clust_rec that would
			match the secondary index record.  If the secondary
			index record is not delete marked, then clust_rec
			is considered the correct match of the secondary
			index record and hence holds the implicit lock. */

			if (rec_del) {
				/* The secondary index record is del marked.
				So, the implicit lock holder of clust_rec
				did not modify the secondary index record yet,
				and is not holding an implicit lock on it.

				This assumes that whenever a row is inserted
				or updated, the leaf page record always is
				created with a clear delete-mark flag.
				(We never insert a delete-marked record.) */
not_locked:
				trx->release_reference();
				trx = 0;
			}

			break;
		}

		clust_offsets = rec_get_offsets(
			prev_version, clust_index, clust_offsets_,
			clust_index->n_core_fields,
			ULINT_UNDEFINED, &heap);

		vers_del = rec_get_deleted_flag(prev_version, comp);

		prev_trx_id = row_get_rec_trx_id(prev_version, clust_index,
						 clust_offsets);

		/* The stack of versions is locked by mtr.  Thus, it
		is safe to fetch the prefixes for externally stored
		columns. */

		row = row_build(ROW_COPY_POINTERS, clust_index, prev_version,
				clust_offsets,
				NULL, NULL, NULL, &ext, heap);

		if (dict_index_has_virtual(index)) {
			if (vrow) {
				/* Keep the virtual row info for the next
				version */
				cur_vrow = dtuple_copy(vrow, v_heap);
				dtuple_dup_v_fld(cur_vrow, v_heap);
			}

			if (!cur_vrow) {
				/* Build index entry out of row */
				entry = row_build_index_entry(row, ext, index,
							      heap);

				/* entry could only be NULL (the
				clustered index record could contain
				BLOB pointers that are NULL) if we
				were accessing a freshly inserted
				record before it was fully inserted.
				prev_version cannot possibly be such
				an incomplete record, because its
				transaction would have to be committed
				in order for later versions of the
				record to be able to exist. */
				ut_ad(entry);

				/* If the indexed virtual columns has changed,
				there must be log record to generate vrow.
				Otherwise, it is not changed, so no need
				to compare */
				if (!row_vers_non_virtual_fields_equal(
					    index,
					    ientry->fields, entry->fields)) {
					if (rec_del != vers_del) {
						break;
					}
				} else if (!rec_del) {
					break;
				}

				goto result_check;
			} else {
				ut_ad(row->n_v_fields == cur_vrow->n_v_fields);
				dtuple_copy_v_fields(row, cur_vrow);
			}
		}

		entry = row_build_index_entry(row, ext, index, heap);

		/* entry could only be NULL (the clustered index
		record could contain BLOB pointers that are NULL) if
		we were accessing a freshly inserted record before it
		was fully inserted.  prev_version cannot possibly be
		such an incomplete record, because its transaction
		would have to be committed in order for later versions
		of the record to be able to exist. */
		ut_ad(entry);

		/* If we get here, we know that the trx_id transaction
		modified prev_version. Let us check if prev_version
		would require rec to be in a different state. */

		/* The previous version of clust_rec must be
		accessible, because clust_rec was not a fresh insert.
		There is no guarantee that the transaction is still
		active. */

		/* We check if entry and rec are identified in the alphabetical
		ordering */
		if (0 == cmp_dtuple_rec(entry, rec, index, offsets)) {
			/* The delete marks of rec and prev_version should be
			equal for rec to be in the state required by
			prev_version */

			if (rec_del != vers_del) {

				break;
			}

			/* It is possible that the row was updated so that the
			secondary index record remained the same in
			alphabetical ordering, but the field values changed
			still. For example, 'abc' -> 'ABC'. Check also that. */

			dtuple_set_types_binary(
				entry, dtuple_get_n_fields(entry));

			if (cmp_dtuple_rec(entry, rec, index, offsets)) {

				break;
			}

		} else if (!rec_del) {
			/* The delete mark should be set in rec for it to be
			in the state required by prev_version */

			break;
		}

result_check:
		if (trx->id != prev_trx_id) {
			/* prev_version was the first version modified by
			the trx_id transaction: no implicit x-lock */
			goto not_locked;
		}
	}

	if (trx) {
		DBUG_PRINT("info", ("Implicit lock is held by trx:" TRX_ID_FMT,
				    trx_id));
	}

	if (v_heap != NULL) {
		mem_heap_free(v_heap);
	}

	mem_heap_free(heap);
	DBUG_RETURN(trx);
}

/** Determine if an active transaction has inserted or modified a secondary
index record.
@param[in,out]	caller_trx	trx of current thread
@param[in]	rec	secondary index record
@param[in]	index	secondary index
@param[in]	offsets	rec_get_offsets(rec, index)
@return	the active transaction; state must be rechecked after
acquiring trx->mutex, and trx->release_reference() must be invoked
@retval	NULL if the record was committed */
trx_t*
row_vers_impl_x_locked(
	trx_t*		caller_trx,
	const rec_t*	rec,
	dict_index_t*	index,
	const rec_offs*	offsets)
{
	mtr_t		mtr;
	trx_t*		trx;
	const rec_t*	clust_rec;
	dict_index_t*	clust_index;

	lock_sys.assert_unlocked();

	mtr_start(&mtr);

	/* Search for the clustered index record. The latch on the
	page of clust_rec locks the top of the stack of versions. The
	bottom of the version stack is not locked; oldest versions may
	disappear by the fact that transactions may be committed and
	collected by the purge. This is not a problem, because we are
	only interested in active transactions. */

	clust_rec = row_get_clust_rec(
		BTR_SEARCH_LEAF, rec, index, &clust_index, &mtr);

	if (!clust_rec) {
		/* In a rare case it is possible that no clust rec is found
		for a secondary index record: if in row0umod.cc
		row_undo_mod_remove_clust_low() we have already removed the
		clust rec, while purge is still cleaning and removing
		secondary index records associated with earlier versions of
		the clustered index record. In that case there cannot be
		any implicit lock on the secondary index record, because
		an active transaction which has modified the secondary index
		record has also modified the clustered index record. And in
		a rollback we always undo the modifications to secondary index
		records before the clustered index record. */

		trx = 0;
	} else {
		trx = row_vers_impl_x_locked_low(
				caller_trx, clust_rec, clust_index, rec, index,
				offsets, &mtr);

		ut_ad(trx == 0 || trx->is_referenced());
	}

	mtr_commit(&mtr);

	return(trx);
}

/** build virtual column value from current cluster index record data
@param[in,out]	row		the cluster index row in dtuple form
@param[in]	clust_index	clustered index
@param[in]	index		the secondary index
@param[in]	heap		heap used to build virtual dtuple. */
bool
row_vers_build_clust_v_col(
	dtuple_t*		row,
	dict_index_t*		clust_index,
	dict_index_t*		index,
	mem_heap_t*		heap)
{
	THD*		thd= current_thd;
	TABLE*		maria_table= 0;

	ut_ad(dict_index_has_virtual(index));
	ut_ad(index->table == clust_index->table);

	DEBUG_SYNC(current_thd, "ib_clust_v_col_before_row_allocated");

	ib_vcol_row vc(nullptr);
	byte *record = vc.record(thd, index, &maria_table);

	ut_ad(maria_table);

	for (ulint i = 0; i < dict_index_get_n_fields(index); i++) {
		const dict_col_t* c = dict_index_get_nth_col(index, i);

		if (c->is_virtual()) {
			const dict_v_col_t* col
				= reinterpret_cast<const dict_v_col_t*>(c);

			dfield_t *vfield = innobase_get_computed_value(
				row, col, clust_index, &vc.heap,
				heap, NULL, thd, maria_table, record, NULL,
				NULL);
			if (!vfield) {
				innobase_report_computed_value_failed(row);
				ut_ad(0);
				return false;
			}
		}
	}

	return true;
}

/** Build latest virtual column data from undo log
@param[in]	rec		clustered index record
@param[in]	clust_index	clustered index
@param[in,out]	clust_offsets	offsets on the clustered index record
@param[in]	index		the secondary index
@param[in]	trx_id		transaction ID on the purging record,
				or 0 if called outside purge
@param[in]	roll_ptr	the rollback pointer for the purging record
@param[in,out]	v_heap		heap used to build vrow
@param[out]	v_row		dtuple holding the virtual rows
@param[in,out]	mtr		mtr holding the latch on rec */
static
void
row_vers_build_cur_vrow_low(
	const rec_t*		rec,
	dict_index_t*		clust_index,
	rec_offs*		clust_offsets,
	dict_index_t*		index,
	trx_id_t		trx_id,
	roll_ptr_t		roll_ptr,
	mem_heap_t*		v_heap,
	dtuple_t**		vrow,
	mtr_t*			mtr)
{
	const rec_t*	version;
	rec_t*		prev_version;
	mem_heap_t*	heap = NULL;
	ulint		num_v = dict_table_get_n_v_cols(index->table);
	const dfield_t* field;
	ulint		i;
	bool		all_filled = false;

	*vrow = dtuple_create_with_vcol(v_heap, 0, num_v);
	dtuple_init_v_fld(*vrow);

	for (i = 0; i < num_v; i++) {
		dfield_get_type(dtuple_get_nth_v_field(*vrow, i))->mtype
			 = DATA_MISSING;
	}

	ut_ad(mtr->memo_contains_page_flagged(rec,
					      MTR_MEMO_PAGE_S_FIX
					      | MTR_MEMO_PAGE_X_FIX));

	version = rec;

	/* If this is called by purge thread, set TRX_UNDO_PREV_IN_PURGE
	bit to search the undo log until we hit the current undo log with
	roll_ptr */
	const ulint	status = trx_id
		? TRX_UNDO_PREV_IN_PURGE | TRX_UNDO_GET_OLD_V_VALUE
		: TRX_UNDO_GET_OLD_V_VALUE;

	while (!all_filled) {
		mem_heap_t*	heap2 = heap;
		heap = mem_heap_create(1024);
		roll_ptr_t	cur_roll_ptr = row_get_rec_roll_ptr(
			version, clust_index, clust_offsets);

		trx_undo_prev_version_build(
			version, clust_index, clust_offsets,
			heap, &prev_version, mtr, status, nullptr, vrow);

		if (heap2) {
			mem_heap_free(heap2);
		}

		if (!prev_version) {
			/* Versions end here */
			break;
		}

		clust_offsets = rec_get_offsets(prev_version, clust_index,
						NULL,
						clust_index->n_core_fields,
						ULINT_UNDEFINED, &heap);

		ulint	entry_len = dict_index_get_n_fields(index);

		all_filled = true;

		for (i = 0; i < entry_len; i++) {
			const dict_col_t* col
				= dict_index_get_nth_col(index, i);

			if (!col->is_virtual()) {
				continue;
			}

			const dict_v_col_t*	v_col
				= reinterpret_cast<const dict_v_col_t*>(col);
			field = dtuple_get_nth_v_field(*vrow, v_col->v_pos);

			if (dfield_get_type(field)->mtype == DATA_MISSING) {
				all_filled = false;
				break;
			}

		}

		trx_id_t	rec_trx_id = row_get_rec_trx_id(
			prev_version, clust_index, clust_offsets);

		if (rec_trx_id < trx_id || roll_ptr == cur_roll_ptr) {
			break;
		}

		version = prev_version;
	}

	mem_heap_free(heap);
}

<<<<<<< HEAD
/** Check a virtual column value index secondary virtual index matches
that of current cluster index record, which is recreated from information
stored in undo log
@param[in]	rec		record in the clustered index
@param[in]	icentry		the index entry built from a cluster row
@param[in]	clust_index	cluster index
@param[in]	clust_offsets	offsets on the cluster record
@param[in]	index		the secondary index
@param[in]	ientry		the secondary index entry
@param[in]	roll_ptr	the rollback pointer for the purging record
@param[in]	trx_id		trx id for the purging record
@param[in,out]	v_heap		heap used to build virtual dtuple
@param[in,out]	v_row		dtuple holding the virtual rows (if needed)
@param[in]	mtr		mtr holding the latch on rec
@return true if matches, false otherwise */
static
bool
row_vers_vc_matches_cluster(
	const rec_t*	rec,
	const dtuple_t* icentry,
	dict_index_t*	clust_index,
	rec_offs*	clust_offsets,
	dict_index_t*	index,
	const dtuple_t* ientry,
	roll_ptr_t	roll_ptr,
	trx_id_t	trx_id,
	mem_heap_t*	v_heap,
	dtuple_t**	vrow,
	mtr_t*		mtr)
{
	const rec_t*	version;
	rec_t*          prev_version;
	mem_heap_t*	heap2;
	mem_heap_t*	heap = NULL;
	mem_heap_t*	tuple_heap;
	ulint		num_v = dict_table_get_n_v_cols(index->table);
	bool		compare[REC_MAX_N_FIELDS];
	ulint		n_fields = dtuple_get_n_fields(ientry);
	ulint		n_non_v_col = 0;
	ulint		n_cmp_v_col = 0;
	const dfield_t* field1;
	dfield_t*	field2;
	ulint		i;

	/* First compare non-virtual columns (primary keys) */
	ut_ad(index->n_fields == n_fields);
	ut_ad(n_fields == dtuple_get_n_fields(icentry));
	ut_ad(mtr->memo_contains_page_flagged(rec,
					      MTR_MEMO_PAGE_S_FIX
					      | MTR_MEMO_PAGE_X_FIX));

	{
		const dfield_t* a = ientry->fields;
		const dfield_t* b = icentry->fields;

		for (const dict_field_t *ifield = index->fields,
			     *const end = &index->fields[index->n_fields];
		     ifield != end; ifield++, a++, b++) {
			if (!ifield->col->is_virtual()) {
				if (cmp_dfield_dfield(a, b)) {
					return false;
				}
				n_non_v_col++;
			}
		}
	}

	tuple_heap = mem_heap_create(1024);

	ut_ad(n_fields > n_non_v_col);

	*vrow = dtuple_create_with_vcol(v_heap ? v_heap : tuple_heap, 0, num_v);
	dtuple_init_v_fld(*vrow);

	for (i = 0; i < num_v; i++) {
		dfield_get_type(dtuple_get_nth_v_field(*vrow, i))->mtype
			 = DATA_MISSING;
		compare[i] = false;
	}

	version = rec;

	while (n_cmp_v_col < n_fields - n_non_v_col) {
		heap2 = heap;
		heap = mem_heap_create(1024);
		roll_ptr_t	cur_roll_ptr = row_get_rec_roll_ptr(
			version, clust_index, clust_offsets);

		ut_ad(cur_roll_ptr != 0);
		ut_ad(roll_ptr != 0);

		trx_undo_prev_version_build(
			version, clust_index, clust_offsets,
			heap, &prev_version, NULL, vrow,
			TRX_UNDO_PREV_IN_PURGE | TRX_UNDO_GET_OLD_V_VALUE);

		if (heap2) {
			mem_heap_free(heap2);
		}

		if (!prev_version) {
			/* Versions end here */
			goto func_exit;
		}

		clust_offsets = rec_get_offsets(prev_version, clust_index,
						NULL,
						clust_index->n_core_fields,
						ULINT_UNDEFINED, &heap);

		ulint	entry_len = dict_index_get_n_fields(index);

		for (i = 0; i < entry_len; i++) {
			const dict_field_t*	ind_field
				 = dict_index_get_nth_field(index, i);
			const dict_col_t*	col = ind_field->col;
			field1 = dtuple_get_nth_field(ientry, i);

			if (!col->is_virtual()) {
				continue;
			}

			const dict_v_col_t*     v_col
                                = reinterpret_cast<const dict_v_col_t*>(col);
			field2
				= dtuple_get_nth_v_field(*vrow, v_col->v_pos);

			if ((dfield_get_type(field2)->mtype != DATA_MISSING)
			    && (!compare[v_col->v_pos])) {

				if (ind_field->prefix_len != 0
				    && !dfield_is_null(field2)) {
					field2->len = unsigned(
						dtype_get_at_most_n_mbchars(
							field2->type.prtype,
							field2->type.mbminlen,
							field2->type.mbmaxlen,
							ind_field->prefix_len,
							field2->len,
							static_cast<char*>
							(field2->data)));
				}

				/* The index field mismatch */
				if (v_heap
				    || cmp_dfield_dfield(field2, field1)) {
					if (v_heap) {
						dtuple_dup_v_fld(*vrow, v_heap);
					}

					mem_heap_free(tuple_heap);
					mem_heap_free(heap);
					return(false);
				}

				compare[v_col->v_pos] = true;
				n_cmp_v_col++;
			}
		}

		trx_id_t	rec_trx_id = row_get_rec_trx_id(
			prev_version, clust_index, clust_offsets);

		if (rec_trx_id < trx_id || roll_ptr == cur_roll_ptr) {
			break;
		}

		version = prev_version;
	}

func_exit:
	if (n_cmp_v_col == 0) {
		*vrow = NULL;
	}

	mem_heap_free(tuple_heap);
	mem_heap_free(heap);

	/* FIXME: In the case of n_cmp_v_col is not the same as
	n_fields - n_non_v_col, callback is needed to compare the rest
	columns. At the timebeing, we will need to return true */
	return (true);
}

=======
>>>>>>> 0e76c1ba
/** Build a dtuple contains virtual column data for current cluster index
@param[in]	in_purge	called by purge thread
@param[in]	rec		cluster index rec
@param[in]	clust_index	cluster index
@param[in]	clust_offsets	cluster rec offset
@param[in]	index		secondary index
@param[in]	trx_id		transaction ID on the purging record,
				or 0 if called outside purge
@param[in]	roll_ptr	roll_ptr for the purge record
@param[in,out]	heap		heap memory
@param[in,out]	v_heap		heap memory to keep virtual column tuple
@param[in,out]	mtr		mini-transaction
@return dtuple contains virtual column data */
dtuple_t*
row_vers_build_cur_vrow(
	const rec_t*		rec,
	dict_index_t*		clust_index,
	rec_offs**		clust_offsets,
	dict_index_t*		index,
	trx_id_t		trx_id,
	roll_ptr_t		roll_ptr,
	mem_heap_t*		heap,
	mem_heap_t*		v_heap,
	mtr_t*			mtr)
{
	dtuple_t* cur_vrow = NULL;

	roll_ptr_t t_roll_ptr = row_get_rec_roll_ptr(
		rec, clust_index, *clust_offsets);

	/* if the row is newly inserted, then the virtual
	columns need to be computed */
	if (trx_undo_roll_ptr_is_insert(t_roll_ptr)) {

		ut_ad(!rec_get_deleted_flag(rec, page_rec_is_comp(rec)));

		/* This is a newly inserted record and cannot
		be deleted, So the externally stored field
		cannot be freed yet. */
		dtuple_t* row = row_build(ROW_COPY_POINTERS, clust_index,
					  rec, *clust_offsets,
					  NULL, NULL, NULL, NULL, heap);

		if (!row_vers_build_clust_v_col(row, clust_index, index,
						heap)) {
			return nullptr;
		}

		cur_vrow = dtuple_copy(row, v_heap);
		dtuple_dup_v_fld(cur_vrow, v_heap);
	} else {
		/* Try to fetch virtual column data from undo log */
		row_vers_build_cur_vrow_low(
			rec, clust_index, *clust_offsets,
			index, trx_id, roll_ptr, v_heap, &cur_vrow, mtr);
	}

	*clust_offsets = rec_get_offsets(rec, clust_index, NULL,
					 clust_index->n_core_fields,
					 ULINT_UNDEFINED, &heap);
	return(cur_vrow);
}

/** @return whether two data tuples are equal */
static bool dtuple_coll_eq(const dtuple_t &tuple1, const dtuple_t &tuple2)
{
  ut_ad(tuple1.magic_n == DATA_TUPLE_MAGIC_N);
  ut_ad(tuple2.magic_n == DATA_TUPLE_MAGIC_N);
  ut_ad(dtuple_check_typed(&tuple1));
  ut_ad(dtuple_check_typed(&tuple2));
  ut_ad(tuple1.n_fields == tuple2.n_fields);

  for (ulint i= 0; i < tuple1.n_fields; i++)
    if (cmp_dfield_dfield(&tuple1.fields[i], &tuple2.fields[i]))
      return false;
  return true;
}

/** Find out whether data tuple has missing data type
for indexed virtual column.
@param tuple   data tuple
@param index   virtual index
@return true if tuple has missing column type */
bool dtuple_vcol_data_missing(const dtuple_t &tuple,
                              const dict_index_t &index)
{
  for (ulint i= 0; i < index.n_uniq; i++)
  {
    dict_col_t *col= index.fields[i].col;
    if (!col->is_virtual())
      continue;
    dict_v_col_t *vcol= reinterpret_cast<dict_v_col_t*>(col);
    for (ulint j= 0; j < index.table->n_v_cols; j++)
      if (vcol == &index.table->v_cols[j] &&
          tuple.v_fields[j].type.mtype == DATA_MISSING)
        return true;
  }
  return false;
}

<<<<<<< HEAD
/** Finds out if a version of the record, where the version >= the current
purge_sys.view, should have ientry as its secondary index entry. We check
if there is any not delete marked version of the record where the trx
id >= purge view, and the secondary index entry == ientry; exactly in
this case we return TRUE.
@param[in]	also_curr	TRUE if also rec is included in the versions
				to search; otherwise only versions prior
				to it are searched
@param[in]	rec		record in the clustered index; the caller
				must have a latch on the page
@param[in]	mtr		mtr holding the latch on rec; it will
				also hold the latch on purge_view
@param[in]	index		secondary index
@param[in]	ientry		secondary index entry
@param[in]	roll_ptr	roll_ptr for the purge record
@param[in]	trx_id		transaction ID on the purging record
@return TRUE if earlier version should have */
bool
row_vers_old_has_index_entry(
	bool			also_curr,
	const rec_t*		rec,
	mtr_t*			mtr,
	dict_index_t*		index,
	const dtuple_t*		ientry,
	roll_ptr_t		roll_ptr,
	trx_id_t		trx_id)
{
	const rec_t*	version;
	rec_t*		prev_version;
	dict_index_t*	clust_index;
	rec_offs*	clust_offsets;
	mem_heap_t*	heap;
	mem_heap_t*	heap2;
	dtuple_t*	row;
	const dtuple_t*	entry;
	ulint		comp;
	dtuple_t*	vrow = NULL;
	mem_heap_t*	v_heap = NULL;
	dtuple_t*	cur_vrow = NULL;

	ut_ad(mtr->memo_contains_page_flagged(rec, MTR_MEMO_PAGE_X_FIX
					      | MTR_MEMO_PAGE_S_FIX));
	clust_index = dict_table_get_first_index(index->table);

	comp = page_rec_is_comp(rec);
	ut_ad(!dict_table_is_comp(index->table) == !comp);
	heap = mem_heap_create(1024);
	clust_offsets = rec_get_offsets(rec, clust_index, NULL,
					clust_index->n_core_fields,
					ULINT_UNDEFINED, &heap);

	if (dict_index_has_virtual(index)) {
		v_heap = mem_heap_create(100);
	}

	DBUG_EXECUTE_IF("ib_purge_virtual_index_crash",
			DBUG_SUICIDE(););

	if (also_curr && !rec_get_deleted_flag(rec, comp)) {
		row_ext_t*	ext;

		/* The top of the stack of versions is locked by the
		mtr holding a latch on the page containing the
		clustered index record. The bottom of the stack is
		locked by the fact that the purge_sys.view must
		'overtake' any read view of an active transaction.
		Thus, it is safe to fetch the prefixes for
		externally stored columns. */
		row = row_build(ROW_COPY_POINTERS, clust_index,
				rec, clust_offsets,
				NULL, NULL, NULL, &ext, heap);

		if (dict_index_has_virtual(index)) {


#ifdef DBUG_OFF
# define dbug_v_purge false
#else /* DBUG_OFF */
                        bool    dbug_v_purge = false;
#endif /* DBUG_OFF */

			DBUG_EXECUTE_IF(
				"ib_purge_virtual_index_callback",
				dbug_v_purge = true;);

			roll_ptr_t t_roll_ptr = row_get_rec_roll_ptr(
				rec, clust_index, clust_offsets);

			/* if the row is newly inserted, then the virtual
			columns need to be computed */
			if (trx_undo_roll_ptr_is_insert(t_roll_ptr)
			    || dbug_v_purge) {

				if (!row_vers_build_clust_v_col(
					    row, clust_index, index, heap)) {
					goto unsafe_to_purge;
				}

				entry = row_build_index_entry(
					row, ext, index, heap);
				if (entry && dtuple_coll_eq(*ientry, *entry)) {
					goto unsafe_to_purge;
				}
			} else {
				/* Build index entry out of row */
				entry = row_build_index_entry(row, ext, index, heap);
				/* entry could only be NULL if
				the clustered index record is an uncommitted
				inserted record whose BLOBs have not been
				written yet. The secondary index record
				can be safely removed, because it cannot
				possibly refer to this incomplete
				clustered index record. (Insert would
				always first be completed for the
				clustered index record, then proceed to
				secondary indexes.) */

				if (entry && row_vers_vc_matches_cluster(
					    rec, entry,
					    clust_index, clust_offsets,
					    index, ientry, roll_ptr,
					    trx_id, NULL, &vrow, mtr)) {
					goto unsafe_to_purge;
				}
			}
			clust_offsets = rec_get_offsets(rec, clust_index, NULL,
							clust_index
							->n_core_fields,
							ULINT_UNDEFINED, &heap);
		} else {

			entry = row_build_index_entry(
				row, ext, index, heap);

			/* If entry == NULL, the record contains unset BLOB
			pointers.  This must be a freshly inserted record.  If
			this is called from
			row_purge_remove_sec_if_poss_low(), the thread will
			hold latches on the clustered index and the secondary
			index.  Because the insert works in three steps:

				(1) insert the record to clustered index
				(2) store the BLOBs and update BLOB pointers
				(3) insert records to secondary indexes

			the purge thread can safely ignore freshly inserted
			records and delete the secondary index record.  The
			thread that inserted the new record will be inserting
			the secondary index records. */

			/* NOTE that we cannot do the comparison as binary
			fields because the row is maybe being modified so that
			the clustered index record has already been updated to
			a different binary value in a char field, but the
			collation identifies the old and new value anyway! */
			if (entry && dtuple_coll_eq(*ientry, *entry)) {
unsafe_to_purge:
				mem_heap_free(heap);

				if (v_heap) {
					mem_heap_free(v_heap);
				}
				return true;
			}
		}
	} else if (dict_index_has_virtual(index)) {
		/* The current cluster index record could be
		deleted, but the previous version of it might not. We will
		need to get the virtual column data from undo record
		associated with current cluster index */

		cur_vrow = row_vers_build_cur_vrow(
			also_curr, rec, clust_index, &clust_offsets,
			index, roll_ptr, trx_id, heap, v_heap, mtr);
	}

	version = rec;

	for (;;) {
		heap2 = heap;
		heap = mem_heap_create(1024);
		vrow = NULL;

		trx_undo_prev_version_build(version,
					    clust_index, clust_offsets,
					    heap, &prev_version, nullptr,
					    dict_index_has_virtual(index)
					    ? &vrow : nullptr,
					    TRX_UNDO_CHECK_PURGEABILITY);
		mem_heap_free(heap2); /* free version and clust_offsets */

		if (!prev_version) {
			/* Versions end here */
			mem_heap_free(heap);

			if (v_heap) {
				mem_heap_free(v_heap);
			}

			return false;
		}

		clust_offsets = rec_get_offsets(prev_version, clust_index,
						NULL,
						clust_index->n_core_fields,
						ULINT_UNDEFINED, &heap);

		if (dict_index_has_virtual(index)) {
			if (vrow) {
				if (dtuple_vcol_data_missing(*vrow, index)) {
					goto nochange_index;
				}
				/* Keep the virtual row info for the next
				version, unless it is changed */
				mem_heap_empty(v_heap);
				cur_vrow = dtuple_copy(vrow, v_heap);
				dtuple_dup_v_fld(cur_vrow, v_heap);
			}

			if (!cur_vrow) {
				/* Nothing for this index has changed,
				continue */
nochange_index:
				version = prev_version;
				continue;
			}
		}

		if (!rec_get_deleted_flag(prev_version, comp)) {
			row_ext_t*	ext;

			/* The stack of versions is locked by mtr.
			Thus, it is safe to fetch the prefixes for
			externally stored columns. */
			row = row_build(ROW_COPY_POINTERS, clust_index,
					prev_version, clust_offsets,
					NULL, NULL, NULL, &ext, heap);

			if (dict_index_has_virtual(index)) {
				ut_ad(cur_vrow);
				ut_ad(row->n_v_fields == cur_vrow->n_v_fields);
				dtuple_copy_v_fields(row, cur_vrow);
			}

			entry = row_build_index_entry(row, ext, index, heap);

			/* If entry == NULL, the record contains unset
			BLOB pointers.  This must be a freshly
			inserted record that we can safely ignore.
			For the justification, see the comments after
			the previous row_build_index_entry() call. */

			/* NOTE that we cannot do the comparison as binary
			fields because maybe the secondary index record has
			already been updated to a different binary value in
			a char field, but the collation identifies the old
			and new value anyway! */

			if (entry && dtuple_coll_eq(*ientry, *entry)) {
				goto unsafe_to_purge;
			}
		}

		version = prev_version;
	}
}

=======
>>>>>>> 0e76c1ba
/*****************************************************************//**
Constructs the version of a clustered index record which a consistent
read should see. We assume that the trx id stored in rec is such that
the consistent read should not see rec in its present version.
@return error code
@retval DB_SUCCESS if a previous version was fetched
@retval DB_MISSING_HISTORY if the history is missing (a sign of corruption) */
dberr_t
row_vers_build_for_consistent_read(
/*===============================*/
	const rec_t*	rec,	/*!< in: record in a clustered index; the
				caller must have a latch on the page; this
				latch locks the top of the stack of versions
				of this records */
	mtr_t*		mtr,	/*!< in: mtr holding the latch on rec */
	dict_index_t*	index,	/*!< in: the clustered index */
	rec_offs**	offsets,/*!< in/out: offsets returned by
				rec_get_offsets(rec, index) */
	ReadView*	view,	/*!< in: the consistent read view */
	mem_heap_t**	offset_heap,/*!< in/out: memory heap from which
				the offsets are allocated */
	mem_heap_t*	in_heap,/*!< in: memory heap from which the memory for
				*old_vers is allocated; memory for possible
				intermediate versions is allocated and freed
				locally within the function */
	rec_t**		old_vers,/*!< out, own: old version, or NULL
				if the history is missing or the record
				does not exist in the view, that is,
				it was freshly inserted afterwards */
	dtuple_t**	vrow)	/*!< out: virtual row */
{
	const rec_t*	version;
	rec_t*		prev_version;
	trx_id_t	trx_id;
	mem_heap_t*	heap		= NULL;
	byte*		buf;
	dberr_t		err;

	ut_ad(index->is_primary());
	ut_ad(mtr->memo_contains_page_flagged(rec, MTR_MEMO_PAGE_X_FIX
					      | MTR_MEMO_PAGE_S_FIX));

	ut_ad(rec_offs_validate(rec, index, *offsets));

	trx_id = row_get_rec_trx_id(rec, index, *offsets);

	ut_ad(!view->changes_visible(trx_id));

	ut_ad(!vrow || !(*vrow));

	version = rec;

	for (;;) {
		mem_heap_t*	prev_heap = heap;

		heap = mem_heap_create(1024);

		if (vrow) {
			*vrow = NULL;
		}

		/* If purge can't see the record then we can't rely on
		the UNDO log record. */

		err = trx_undo_prev_version_build(
			version, index, *offsets, heap,
			&prev_version, mtr, 0, NULL, vrow);

		if (prev_heap != NULL) {
			mem_heap_free(prev_heap);
		}

		if (prev_version == NULL) {
			/* It was a freshly inserted version */
			*old_vers = NULL;
			ut_ad(!vrow || !(*vrow));
			break;
		}

		*offsets = rec_get_offsets(
			prev_version, index, *offsets,
			index->n_core_fields, ULINT_UNDEFINED, offset_heap);

#if defined UNIV_DEBUG || defined UNIV_BLOB_LIGHT_DEBUG
		ut_a(!rec_offs_any_null_extern(prev_version, *offsets));
#endif /* UNIV_DEBUG || UNIV_BLOB_LIGHT_DEBUG */

		trx_id = row_get_rec_trx_id(prev_version, index, *offsets);

		if (view->changes_visible(trx_id)) {

			/* The view already sees this version: we can copy
			it to in_heap and return */

			buf = static_cast<byte*>(
				mem_heap_alloc(
					in_heap, rec_offs_size(*offsets)));

			*old_vers = rec_copy(buf, prev_version, *offsets);
			rec_offs_make_valid(*old_vers, index, true, *offsets);

			if (vrow && *vrow) {
				*vrow = dtuple_copy(*vrow, in_heap);
				dtuple_dup_v_fld(*vrow, in_heap);
			}
			break;
		} else if (trx_id >= view->low_limit_id()
			   && trx_id >= trx_sys.get_max_trx_id()) {
			err = DB_CORRUPTION;
			break;
		}
		version = prev_version;
	}

	mem_heap_free(heap);

	return(err);
}

#if defined __aarch64__&&defined __GNUC__&&__GNUC__==4&&!defined __clang__
/* Avoid GCC 4.8.5 internal compiler error "could not split insn". */
# pragma GCC optimize ("O0")
#endif
/*****************************************************************//**
Constructs the last committed version of a clustered index record,
which should be seen by a semi-consistent read. */
void
row_vers_build_for_semi_consistent_read(
/*====================================*/
	trx_t*		caller_trx,/*!<in/out: trx of current thread */
	const rec_t*	rec,	/*!< in: record in a clustered index; the
				caller must have a latch on the page; this
				latch locks the top of the stack of versions
				of this records */
	mtr_t*		mtr,	/*!< in: mtr holding the latch on rec */
	dict_index_t*	index,	/*!< in: the clustered index */
	rec_offs**	offsets,/*!< in/out: offsets returned by
				rec_get_offsets(rec, index) */
	mem_heap_t**	offset_heap,/*!< in/out: memory heap from which
				the offsets are allocated */
	mem_heap_t*	in_heap,/*!< in: memory heap from which the memory for
				*old_vers is allocated; memory for possible
				intermediate versions is allocated and freed
				locally within the function */
	const rec_t**	old_vers,/*!< out: rec, old version, or NULL if the
				record does not exist in the view, that is,
				it was freshly inserted afterwards */
	dtuple_t**	vrow)	/*!< out: virtual row, old version, or NULL
				if it is not updated in the view */
{
	const rec_t*	version;
	mem_heap_t*	heap		= NULL;
	byte*		buf;
	trx_id_t	rec_trx_id	= 0;

	ut_ad(index->is_primary());
	ut_ad(mtr->memo_contains_page_flagged(rec, MTR_MEMO_PAGE_X_FIX
					      | MTR_MEMO_PAGE_S_FIX));

	ut_ad(rec_offs_validate(rec, index, *offsets));

	version = rec;
	ut_ad(!vrow || !(*vrow));

	for (;;) {
		mem_heap_t*	heap2;
		rec_t*		prev_version;
		trx_id_t	version_trx_id;

		version_trx_id = row_get_rec_trx_id(version, index, *offsets);
		if (rec == version) {
			rec_trx_id = version_trx_id;
		}

		if (!trx_sys.is_registered(caller_trx, version_trx_id)) {
committed_version_trx:
			/* We found a version that belongs to a
			committed transaction: return it. */

#if defined UNIV_DEBUG || defined UNIV_BLOB_LIGHT_DEBUG
			ut_a(!rec_offs_any_null_extern(version, *offsets));
#endif /* UNIV_DEBUG || UNIV_BLOB_LIGHT_DEBUG */

			if (rec == version) {
				*old_vers = rec;
				if (vrow) {
					*vrow = NULL;
				}
				break;
			}

			/* We assume that a rolled-back transaction stays in
			TRX_STATE_ACTIVE state until all the changes have been
			rolled back and the transaction is removed from
			the global list of transactions. */

			if (rec_trx_id == version_trx_id) {
				/* The transaction was committed while
				we searched for earlier versions.
				Return the current version as a
				semi-consistent read. */

				version = rec;
				*offsets = rec_get_offsets(
					version, index, *offsets,
					index->n_core_fields, ULINT_UNDEFINED,
					offset_heap);
			}

			buf = static_cast<byte*>(
				mem_heap_alloc(
					in_heap, rec_offs_size(*offsets)));

			*old_vers = rec_copy(buf, version, *offsets);
			rec_offs_make_valid(*old_vers, index, true, *offsets);
			if (vrow && *vrow) {
				*vrow = dtuple_copy(*vrow, in_heap);
				dtuple_dup_v_fld(*vrow, in_heap);
			}
			break;
		}

		DEBUG_SYNC_C("after_row_vers_check_trx_active");

		heap2 = heap;
		heap = mem_heap_create(1024);

		if (trx_undo_prev_version_build(version, index, *offsets, heap,
						&prev_version, mtr, 0,
						in_heap, vrow) != DB_SUCCESS) {
			mem_heap_free(heap);
			heap = heap2;
			heap2 = NULL;
			goto committed_version_trx;
		}

		if (heap2) {
			mem_heap_free(heap2); /* free version */
		}

		if (prev_version == NULL) {
			/* It was a freshly inserted version */
			*old_vers = NULL;
			ut_ad(!vrow || !(*vrow));
			break;
		}

		version = prev_version;
		*offsets = rec_get_offsets(version, index, *offsets,
					   index->n_core_fields,
					   ULINT_UNDEFINED, offset_heap);
#if defined UNIV_DEBUG || defined UNIV_BLOB_LIGHT_DEBUG
		ut_a(!rec_offs_any_null_extern(version, *offsets));
#endif /* UNIV_DEBUG || UNIV_BLOB_LIGHT_DEBUG */
	}/* for (;;) */

	if (heap) {
		mem_heap_free(heap);
	}
}<|MERGE_RESOLUTION|>--- conflicted
+++ resolved
@@ -601,193 +601,6 @@
 	mem_heap_free(heap);
 }
 
-<<<<<<< HEAD
-/** Check a virtual column value index secondary virtual index matches
-that of current cluster index record, which is recreated from information
-stored in undo log
-@param[in]	rec		record in the clustered index
-@param[in]	icentry		the index entry built from a cluster row
-@param[in]	clust_index	cluster index
-@param[in]	clust_offsets	offsets on the cluster record
-@param[in]	index		the secondary index
-@param[in]	ientry		the secondary index entry
-@param[in]	roll_ptr	the rollback pointer for the purging record
-@param[in]	trx_id		trx id for the purging record
-@param[in,out]	v_heap		heap used to build virtual dtuple
-@param[in,out]	v_row		dtuple holding the virtual rows (if needed)
-@param[in]	mtr		mtr holding the latch on rec
-@return true if matches, false otherwise */
-static
-bool
-row_vers_vc_matches_cluster(
-	const rec_t*	rec,
-	const dtuple_t* icentry,
-	dict_index_t*	clust_index,
-	rec_offs*	clust_offsets,
-	dict_index_t*	index,
-	const dtuple_t* ientry,
-	roll_ptr_t	roll_ptr,
-	trx_id_t	trx_id,
-	mem_heap_t*	v_heap,
-	dtuple_t**	vrow,
-	mtr_t*		mtr)
-{
-	const rec_t*	version;
-	rec_t*          prev_version;
-	mem_heap_t*	heap2;
-	mem_heap_t*	heap = NULL;
-	mem_heap_t*	tuple_heap;
-	ulint		num_v = dict_table_get_n_v_cols(index->table);
-	bool		compare[REC_MAX_N_FIELDS];
-	ulint		n_fields = dtuple_get_n_fields(ientry);
-	ulint		n_non_v_col = 0;
-	ulint		n_cmp_v_col = 0;
-	const dfield_t* field1;
-	dfield_t*	field2;
-	ulint		i;
-
-	/* First compare non-virtual columns (primary keys) */
-	ut_ad(index->n_fields == n_fields);
-	ut_ad(n_fields == dtuple_get_n_fields(icentry));
-	ut_ad(mtr->memo_contains_page_flagged(rec,
-					      MTR_MEMO_PAGE_S_FIX
-					      | MTR_MEMO_PAGE_X_FIX));
-
-	{
-		const dfield_t* a = ientry->fields;
-		const dfield_t* b = icentry->fields;
-
-		for (const dict_field_t *ifield = index->fields,
-			     *const end = &index->fields[index->n_fields];
-		     ifield != end; ifield++, a++, b++) {
-			if (!ifield->col->is_virtual()) {
-				if (cmp_dfield_dfield(a, b)) {
-					return false;
-				}
-				n_non_v_col++;
-			}
-		}
-	}
-
-	tuple_heap = mem_heap_create(1024);
-
-	ut_ad(n_fields > n_non_v_col);
-
-	*vrow = dtuple_create_with_vcol(v_heap ? v_heap : tuple_heap, 0, num_v);
-	dtuple_init_v_fld(*vrow);
-
-	for (i = 0; i < num_v; i++) {
-		dfield_get_type(dtuple_get_nth_v_field(*vrow, i))->mtype
-			 = DATA_MISSING;
-		compare[i] = false;
-	}
-
-	version = rec;
-
-	while (n_cmp_v_col < n_fields - n_non_v_col) {
-		heap2 = heap;
-		heap = mem_heap_create(1024);
-		roll_ptr_t	cur_roll_ptr = row_get_rec_roll_ptr(
-			version, clust_index, clust_offsets);
-
-		ut_ad(cur_roll_ptr != 0);
-		ut_ad(roll_ptr != 0);
-
-		trx_undo_prev_version_build(
-			version, clust_index, clust_offsets,
-			heap, &prev_version, NULL, vrow,
-			TRX_UNDO_PREV_IN_PURGE | TRX_UNDO_GET_OLD_V_VALUE);
-
-		if (heap2) {
-			mem_heap_free(heap2);
-		}
-
-		if (!prev_version) {
-			/* Versions end here */
-			goto func_exit;
-		}
-
-		clust_offsets = rec_get_offsets(prev_version, clust_index,
-						NULL,
-						clust_index->n_core_fields,
-						ULINT_UNDEFINED, &heap);
-
-		ulint	entry_len = dict_index_get_n_fields(index);
-
-		for (i = 0; i < entry_len; i++) {
-			const dict_field_t*	ind_field
-				 = dict_index_get_nth_field(index, i);
-			const dict_col_t*	col = ind_field->col;
-			field1 = dtuple_get_nth_field(ientry, i);
-
-			if (!col->is_virtual()) {
-				continue;
-			}
-
-			const dict_v_col_t*     v_col
-                                = reinterpret_cast<const dict_v_col_t*>(col);
-			field2
-				= dtuple_get_nth_v_field(*vrow, v_col->v_pos);
-
-			if ((dfield_get_type(field2)->mtype != DATA_MISSING)
-			    && (!compare[v_col->v_pos])) {
-
-				if (ind_field->prefix_len != 0
-				    && !dfield_is_null(field2)) {
-					field2->len = unsigned(
-						dtype_get_at_most_n_mbchars(
-							field2->type.prtype,
-							field2->type.mbminlen,
-							field2->type.mbmaxlen,
-							ind_field->prefix_len,
-							field2->len,
-							static_cast<char*>
-							(field2->data)));
-				}
-
-				/* The index field mismatch */
-				if (v_heap
-				    || cmp_dfield_dfield(field2, field1)) {
-					if (v_heap) {
-						dtuple_dup_v_fld(*vrow, v_heap);
-					}
-
-					mem_heap_free(tuple_heap);
-					mem_heap_free(heap);
-					return(false);
-				}
-
-				compare[v_col->v_pos] = true;
-				n_cmp_v_col++;
-			}
-		}
-
-		trx_id_t	rec_trx_id = row_get_rec_trx_id(
-			prev_version, clust_index, clust_offsets);
-
-		if (rec_trx_id < trx_id || roll_ptr == cur_roll_ptr) {
-			break;
-		}
-
-		version = prev_version;
-	}
-
-func_exit:
-	if (n_cmp_v_col == 0) {
-		*vrow = NULL;
-	}
-
-	mem_heap_free(tuple_heap);
-	mem_heap_free(heap);
-
-	/* FIXME: In the case of n_cmp_v_col is not the same as
-	n_fields - n_non_v_col, callback is needed to compare the rest
-	columns. At the timebeing, we will need to return true */
-	return (true);
-}
-
-=======
->>>>>>> 0e76c1ba
 /** Build a dtuple contains virtual column data for current cluster index
 @param[in]	in_purge	called by purge thread
 @param[in]	rec		cluster index rec
@@ -851,21 +664,6 @@
 	return(cur_vrow);
 }
 
-/** @return whether two data tuples are equal */
-static bool dtuple_coll_eq(const dtuple_t &tuple1, const dtuple_t &tuple2)
-{
-  ut_ad(tuple1.magic_n == DATA_TUPLE_MAGIC_N);
-  ut_ad(tuple2.magic_n == DATA_TUPLE_MAGIC_N);
-  ut_ad(dtuple_check_typed(&tuple1));
-  ut_ad(dtuple_check_typed(&tuple2));
-  ut_ad(tuple1.n_fields == tuple2.n_fields);
-
-  for (ulint i= 0; i < tuple1.n_fields; i++)
-    if (cmp_dfield_dfield(&tuple1.fields[i], &tuple2.fields[i]))
-      return false;
-  return true;
-}
-
 /** Find out whether data tuple has missing data type
 for indexed virtual column.
 @param tuple   data tuple
@@ -888,276 +686,6 @@
   return false;
 }
 
-<<<<<<< HEAD
-/** Finds out if a version of the record, where the version >= the current
-purge_sys.view, should have ientry as its secondary index entry. We check
-if there is any not delete marked version of the record where the trx
-id >= purge view, and the secondary index entry == ientry; exactly in
-this case we return TRUE.
-@param[in]	also_curr	TRUE if also rec is included in the versions
-				to search; otherwise only versions prior
-				to it are searched
-@param[in]	rec		record in the clustered index; the caller
-				must have a latch on the page
-@param[in]	mtr		mtr holding the latch on rec; it will
-				also hold the latch on purge_view
-@param[in]	index		secondary index
-@param[in]	ientry		secondary index entry
-@param[in]	roll_ptr	roll_ptr for the purge record
-@param[in]	trx_id		transaction ID on the purging record
-@return TRUE if earlier version should have */
-bool
-row_vers_old_has_index_entry(
-	bool			also_curr,
-	const rec_t*		rec,
-	mtr_t*			mtr,
-	dict_index_t*		index,
-	const dtuple_t*		ientry,
-	roll_ptr_t		roll_ptr,
-	trx_id_t		trx_id)
-{
-	const rec_t*	version;
-	rec_t*		prev_version;
-	dict_index_t*	clust_index;
-	rec_offs*	clust_offsets;
-	mem_heap_t*	heap;
-	mem_heap_t*	heap2;
-	dtuple_t*	row;
-	const dtuple_t*	entry;
-	ulint		comp;
-	dtuple_t*	vrow = NULL;
-	mem_heap_t*	v_heap = NULL;
-	dtuple_t*	cur_vrow = NULL;
-
-	ut_ad(mtr->memo_contains_page_flagged(rec, MTR_MEMO_PAGE_X_FIX
-					      | MTR_MEMO_PAGE_S_FIX));
-	clust_index = dict_table_get_first_index(index->table);
-
-	comp = page_rec_is_comp(rec);
-	ut_ad(!dict_table_is_comp(index->table) == !comp);
-	heap = mem_heap_create(1024);
-	clust_offsets = rec_get_offsets(rec, clust_index, NULL,
-					clust_index->n_core_fields,
-					ULINT_UNDEFINED, &heap);
-
-	if (dict_index_has_virtual(index)) {
-		v_heap = mem_heap_create(100);
-	}
-
-	DBUG_EXECUTE_IF("ib_purge_virtual_index_crash",
-			DBUG_SUICIDE(););
-
-	if (also_curr && !rec_get_deleted_flag(rec, comp)) {
-		row_ext_t*	ext;
-
-		/* The top of the stack of versions is locked by the
-		mtr holding a latch on the page containing the
-		clustered index record. The bottom of the stack is
-		locked by the fact that the purge_sys.view must
-		'overtake' any read view of an active transaction.
-		Thus, it is safe to fetch the prefixes for
-		externally stored columns. */
-		row = row_build(ROW_COPY_POINTERS, clust_index,
-				rec, clust_offsets,
-				NULL, NULL, NULL, &ext, heap);
-
-		if (dict_index_has_virtual(index)) {
-
-
-#ifdef DBUG_OFF
-# define dbug_v_purge false
-#else /* DBUG_OFF */
-                        bool    dbug_v_purge = false;
-#endif /* DBUG_OFF */
-
-			DBUG_EXECUTE_IF(
-				"ib_purge_virtual_index_callback",
-				dbug_v_purge = true;);
-
-			roll_ptr_t t_roll_ptr = row_get_rec_roll_ptr(
-				rec, clust_index, clust_offsets);
-
-			/* if the row is newly inserted, then the virtual
-			columns need to be computed */
-			if (trx_undo_roll_ptr_is_insert(t_roll_ptr)
-			    || dbug_v_purge) {
-
-				if (!row_vers_build_clust_v_col(
-					    row, clust_index, index, heap)) {
-					goto unsafe_to_purge;
-				}
-
-				entry = row_build_index_entry(
-					row, ext, index, heap);
-				if (entry && dtuple_coll_eq(*ientry, *entry)) {
-					goto unsafe_to_purge;
-				}
-			} else {
-				/* Build index entry out of row */
-				entry = row_build_index_entry(row, ext, index, heap);
-				/* entry could only be NULL if
-				the clustered index record is an uncommitted
-				inserted record whose BLOBs have not been
-				written yet. The secondary index record
-				can be safely removed, because it cannot
-				possibly refer to this incomplete
-				clustered index record. (Insert would
-				always first be completed for the
-				clustered index record, then proceed to
-				secondary indexes.) */
-
-				if (entry && row_vers_vc_matches_cluster(
-					    rec, entry,
-					    clust_index, clust_offsets,
-					    index, ientry, roll_ptr,
-					    trx_id, NULL, &vrow, mtr)) {
-					goto unsafe_to_purge;
-				}
-			}
-			clust_offsets = rec_get_offsets(rec, clust_index, NULL,
-							clust_index
-							->n_core_fields,
-							ULINT_UNDEFINED, &heap);
-		} else {
-
-			entry = row_build_index_entry(
-				row, ext, index, heap);
-
-			/* If entry == NULL, the record contains unset BLOB
-			pointers.  This must be a freshly inserted record.  If
-			this is called from
-			row_purge_remove_sec_if_poss_low(), the thread will
-			hold latches on the clustered index and the secondary
-			index.  Because the insert works in three steps:
-
-				(1) insert the record to clustered index
-				(2) store the BLOBs and update BLOB pointers
-				(3) insert records to secondary indexes
-
-			the purge thread can safely ignore freshly inserted
-			records and delete the secondary index record.  The
-			thread that inserted the new record will be inserting
-			the secondary index records. */
-
-			/* NOTE that we cannot do the comparison as binary
-			fields because the row is maybe being modified so that
-			the clustered index record has already been updated to
-			a different binary value in a char field, but the
-			collation identifies the old and new value anyway! */
-			if (entry && dtuple_coll_eq(*ientry, *entry)) {
-unsafe_to_purge:
-				mem_heap_free(heap);
-
-				if (v_heap) {
-					mem_heap_free(v_heap);
-				}
-				return true;
-			}
-		}
-	} else if (dict_index_has_virtual(index)) {
-		/* The current cluster index record could be
-		deleted, but the previous version of it might not. We will
-		need to get the virtual column data from undo record
-		associated with current cluster index */
-
-		cur_vrow = row_vers_build_cur_vrow(
-			also_curr, rec, clust_index, &clust_offsets,
-			index, roll_ptr, trx_id, heap, v_heap, mtr);
-	}
-
-	version = rec;
-
-	for (;;) {
-		heap2 = heap;
-		heap = mem_heap_create(1024);
-		vrow = NULL;
-
-		trx_undo_prev_version_build(version,
-					    clust_index, clust_offsets,
-					    heap, &prev_version, nullptr,
-					    dict_index_has_virtual(index)
-					    ? &vrow : nullptr,
-					    TRX_UNDO_CHECK_PURGEABILITY);
-		mem_heap_free(heap2); /* free version and clust_offsets */
-
-		if (!prev_version) {
-			/* Versions end here */
-			mem_heap_free(heap);
-
-			if (v_heap) {
-				mem_heap_free(v_heap);
-			}
-
-			return false;
-		}
-
-		clust_offsets = rec_get_offsets(prev_version, clust_index,
-						NULL,
-						clust_index->n_core_fields,
-						ULINT_UNDEFINED, &heap);
-
-		if (dict_index_has_virtual(index)) {
-			if (vrow) {
-				if (dtuple_vcol_data_missing(*vrow, index)) {
-					goto nochange_index;
-				}
-				/* Keep the virtual row info for the next
-				version, unless it is changed */
-				mem_heap_empty(v_heap);
-				cur_vrow = dtuple_copy(vrow, v_heap);
-				dtuple_dup_v_fld(cur_vrow, v_heap);
-			}
-
-			if (!cur_vrow) {
-				/* Nothing for this index has changed,
-				continue */
-nochange_index:
-				version = prev_version;
-				continue;
-			}
-		}
-
-		if (!rec_get_deleted_flag(prev_version, comp)) {
-			row_ext_t*	ext;
-
-			/* The stack of versions is locked by mtr.
-			Thus, it is safe to fetch the prefixes for
-			externally stored columns. */
-			row = row_build(ROW_COPY_POINTERS, clust_index,
-					prev_version, clust_offsets,
-					NULL, NULL, NULL, &ext, heap);
-
-			if (dict_index_has_virtual(index)) {
-				ut_ad(cur_vrow);
-				ut_ad(row->n_v_fields == cur_vrow->n_v_fields);
-				dtuple_copy_v_fields(row, cur_vrow);
-			}
-
-			entry = row_build_index_entry(row, ext, index, heap);
-
-			/* If entry == NULL, the record contains unset
-			BLOB pointers.  This must be a freshly
-			inserted record that we can safely ignore.
-			For the justification, see the comments after
-			the previous row_build_index_entry() call. */
-
-			/* NOTE that we cannot do the comparison as binary
-			fields because maybe the secondary index record has
-			already been updated to a different binary value in
-			a char field, but the collation identifies the old
-			and new value anyway! */
-
-			if (entry && dtuple_coll_eq(*ientry, *entry)) {
-				goto unsafe_to_purge;
-			}
-		}
-
-		version = prev_version;
-	}
-}
-
-=======
->>>>>>> 0e76c1ba
 /*****************************************************************//**
 Constructs the version of a clustered index record which a consistent
 read should see. We assume that the trx id stored in rec is such that
