/*****************************************************************************

Copyright (c) 2012, 2016, Oracle and/or its affiliates. All Rights Reserved.
Copyright (c) 2015, 2023, MariaDB Corporation.

This program is free software; you can redistribute it and/or modify it under
the terms of the GNU General Public License as published by the Free Software
Foundation; version 2 of the License.

This program is distributed in the hope that it will be useful, but WITHOUT
ANY WARRANTY; without even the implied warranty of MERCHANTABILITY or FITNESS
FOR A PARTICULAR PURPOSE. See the GNU General Public License for more details.

You should have received a copy of the GNU General Public License along with
this program; if not, write to the Free Software Foundation, Inc.,
51 Franklin Street, Fifth Floor, Boston, MA 02110-1335 USA

*****************************************************************************/

/**************************************************//**
@file row/row0import.cc
Import a tablespace to a running instance.

Created 2012-02-08 by Sunny Bains.
*******************************************************/

#include "row0import.h"
#include "btr0pcur.h"
#ifdef BTR_CUR_HASH_ADAPT
# include "btr0sea.h"
#endif
#include "buf0flu.h"
#include "que0que.h"
#include "dict0boot.h"
#include "dict0load.h"
#include "pars0pars.h"
#include "row0row.h"
#include "row0sel.h"
#include "row0mysql.h"
#include "srv0start.h"
#include "row0quiesce.h"
#include "fil0pagecompress.h"
#include "trx0undo.h"
#include "lock0lock.h"
#include "lzo/lzo1x.h"
#include "snappy-c.h"
#include "log.h"
#include "table.h"
#include "ha_innodb.h"

#include "scope.h"
#include "dict0crea.h"
#include <vector>

#ifdef HAVE_MY_AES_H
#include <my_aes.h>
#endif

using st_::span;

/** The size of the buffer to use for IO.
@param n physical page size
@return number of pages */
#define IO_BUFFER_SIZE(n)	((1024 * 1024) / (n))

/** For gathering stats on records during phase I */
struct row_stats_t {
	ulint		m_n_deleted;		/*!< Number of deleted records
						found in the index */

	ulint		m_n_purged;		/*!< Number of records purged
						optimisatically */

	ulint		m_n_rows;		/*!< Number of rows */

	ulint		m_n_purge_failed;	/*!< Number of deleted rows
						that could not be purged */
};

/** Index information required by IMPORT. */
struct row_index_t {
	index_id_t	m_id;			/*!< Index id of the table
						in the exporting server */
	byte*		m_name;			/*!< Index name */

	uint32_t	m_space;		/*!< Space where it is placed */

	uint32_t	m_page_no;		/*!< Root page number */

	ulint		m_type;			/*!< Index type */

	ulint		m_trx_id_offset;	/*!< Relevant only for clustered
						indexes, offset of transaction
						id system column */

	ulint		m_n_user_defined_cols;	/*!< User defined columns */

	ulint		m_n_uniq;		/*!< Number of columns that can
						uniquely identify the row */

	ulint		m_n_nullable;		/*!< Number of nullable
						columns */

	ulint		m_n_fields;		/*!< Total number of fields */

	dict_field_t*	m_fields;		/*!< Index fields */

	const dict_index_t*
			m_srv_index;		/*!< Index instance in the
						importing server */

	row_stats_t	m_stats;		/*!< Statistics gathered during
						the import phase */

};

/** Meta data required by IMPORT. */
struct row_import {
	row_import() UNIV_NOTHROW
		:
		m_table(NULL),
		m_hostname(NULL),
		m_table_name(NULL),
		m_autoinc(0),
		m_zip_size(0),
		m_flags(0),
		m_n_cols(0),
		m_cols(NULL),
		m_col_names(NULL),
		m_n_indexes(0),
		m_indexes(NULL),
		m_missing(true) { }

	~row_import() UNIV_NOTHROW;

	/** Find the index entry in in the indexes array.
	@param name index name
	@return instance if found else 0. */
	row_index_t* get_index(const char* name) const UNIV_NOTHROW;

	/** Get the number of rows in the index.
	@param name index name
	@return number of rows (doesn't include delete marked rows). */
	ulint	get_n_rows(const char* name) const UNIV_NOTHROW;

	/** Find the ordinal value of the column name in the cfg table columns.
	@param name of column to look for.
	@return ULINT_UNDEFINED if not found. */
	ulint find_col(const char* name) const UNIV_NOTHROW;

	/** Get the number of rows for which purge failed during the
	convert phase.
	@param name index name
	@return number of rows for which purge failed. */
	ulint get_n_purge_failed(const char* name) const UNIV_NOTHROW;

	/** Check if the index is clean. ie. no delete-marked records
	@param name index name
	@return true if index needs to be purged. */
	bool requires_purge(const char* name) const UNIV_NOTHROW
	{
		return(get_n_purge_failed(name) > 0);
	}

	/** Set the index root <space, pageno> using the index name */
	void set_root_by_name() UNIV_NOTHROW;

	/** Set the index root <space, pageno> using a heuristic
	@return DB_SUCCESS or error code */
	dberr_t set_root_by_heuristic() UNIV_NOTHROW;

	/** Check if the index schema that was read from the .cfg file
	matches the in memory index definition.
	Note: It will update row_import_t::m_srv_index to map the meta-data
	read from the .cfg file to the server index instance.
	@return DB_SUCCESS or error code. */
	dberr_t match_index_columns(
		THD*			thd,
		const dict_index_t*	index) UNIV_NOTHROW;

	/** Check if the table schema that was read from the .cfg file
	matches the in memory table definition.
	@param thd MySQL session variable
	@return DB_SUCCESS or error code. */
	dberr_t match_table_columns(
		THD*			thd) UNIV_NOTHROW;

	/** Check if the table (and index) schema that was read from the
	.cfg file matches the in memory table definition.
	@param thd MySQL session variable
	@return DB_SUCCESS or error code. */
	dberr_t match_schema(
		THD*			thd) UNIV_NOTHROW;

	dberr_t match_flags(THD *thd) const ;

	ulint find_fts_idx_offset() const
	{
	  for (ulint i= 0; i < m_n_indexes; i++)
	  {
            const char* index_name=
              reinterpret_cast<const char*>(m_indexes[i].m_name);
	    if (!strcmp(index_name, FTS_DOC_ID_INDEX_NAME))
              return i;
	  }
	  return ULINT_UNDEFINED;
	}

        const row_index_t *find_index_by_name(const char *name) const
	{
	  for (ulint i= 0; i < m_n_indexes; i++)
	  {
            const char* index_name=
              reinterpret_cast<const char*>(m_indexes[i].m_name);
	    if (!strcmp(index_name, name))
              return &m_indexes[i];
	  }
	  return nullptr;
	}

	/** @return whether cfg file has FTS_DOC_ID
	& FTS_DOC_ID_INDEX*/
	bool has_hidden_fts() const
	{
          if (m_missing) return false;
          ulint col_offset= find_col(FTS_DOC_ID_COL_NAME);
	  if (col_offset == ULINT_UNDEFINED) return false;

          const dict_col_t *col= &m_cols[col_offset];
	  if (col->mtype != DATA_INT
              || (col->prtype & ~(DATA_NOT_NULL
		                  | DATA_UNSIGNED | DATA_BINARY_TYPE
				  | DATA_FTS_DOC_ID))
	      || col->len != sizeof(doc_id_t))
            return false;

	  return find_index_by_name(FTS_DOC_ID_INDEX_NAME) != nullptr;
	}

        /** Need to check whether the table need to add system
        generated fts column and system generated fts document index
        @param table table to be imported
        @return whether the table has to add system generated
        fts column and fts index */
        bool need_hidden_fts(dict_table_t *table) const
        {
          return has_hidden_fts() && !table->fts_doc_id_index &&
		 m_n_cols == static_cast<ulint>(table->n_cols + 1) &&
                 m_n_indexes == UT_LIST_GET_LEN(table->indexes) + 1;
        }

	dict_table_t*	m_table;		/*!< Table instance */

	byte*		m_hostname;		/*!< Hostname where the
						tablespace was exported */
	byte*		m_table_name;		/*!< Exporting instance table
						name */

	ib_uint64_t	m_autoinc;		/*!< Next autoinc value */

	ulint		m_zip_size;		/*!< ROW_FORMAT=COMPRESSED
						page size, or 0 */

	ulint		m_flags;		/*!< Table flags */

	ulint		m_n_cols;		/*!< Number of columns in the
						meta-data file */

	dict_col_t*	m_cols;			/*!< Column data */

	byte**		m_col_names;		/*!< Column names, we store the
						column naems separately becuase
						there is no field to store the
						value in dict_col_t */

	ulint		m_n_indexes;		/*!< Number of indexes,
						including clustered index */

	row_index_t*	m_indexes;		/*!< Index meta data */

	bool		m_missing;		/*!< true if a .cfg file was
						found and was readable */
};

struct fil_iterator_t {
	pfs_os_file_t	file;			/*!< File handle */
	const char*	filepath;		/*!< File path name */
	os_offset_t	start;			/*!< From where to start */
	os_offset_t	end;			/*!< Where to stop */
	os_offset_t	file_size;		/*!< File size in bytes */
	ulint		n_io_buffers;		/*!< Number of pages to use
						for IO */
	byte*		io_buffer;		/*!< Buffer to use for IO */
	fil_space_crypt_t *crypt_data;		/*!< Crypt data (if encrypted) */
	byte*           crypt_io_buffer;        /*!< IO buffer when encrypted */
	byte*           crypt_tmp_buffer;       /*!< Temporary buffer for crypt use */
};

/** Use the page cursor to iterate over records in a block. */
class RecIterator {
public:
	/** Default constructor */
	RecIterator() UNIV_NOTHROW
	{
		memset(&m_cur, 0x0, sizeof(m_cur));
		/* Make page_cur_delete_rec() happy. */
		m_mtr.start();
		m_mtr.set_log_mode(MTR_LOG_NO_REDO);
	}

	/** Position the cursor on the first user record. */
	rec_t* open(buf_block_t* block, const dict_index_t* index) noexcept
		MY_ATTRIBUTE((warn_unused_result))
	{
		m_cur.index = const_cast<dict_index_t*>(index);
		page_cur_set_before_first(block, &m_cur);
		return next();
	}

	/** Move to the next record. */
	rec_t* next() noexcept MY_ATTRIBUTE((warn_unused_result))
	{
		return page_cur_move_to_next(&m_cur);
	}

	/**
	@return the current record */
	rec_t*	current() UNIV_NOTHROW
	{
		ut_ad(!end());
		return(page_cur_get_rec(&m_cur));
	}

	buf_block_t* current_block() const { return m_cur.block; }

	/**
	@return true if cursor is at the end */
	bool	end() UNIV_NOTHROW
	{
		return(page_cur_is_after_last(&m_cur) == TRUE);
	}

	/** Remove the current record
	@return true on success */
	bool remove(rec_offs* offsets) UNIV_NOTHROW
	{
		const dict_index_t* const index = m_cur.index;
		ut_ad(page_is_leaf(m_cur.block->page.frame));
		/* We can't end up with an empty page unless it is root. */
		if (page_get_n_recs(m_cur.block->page.frame) <= 1) {
			return(false);
		}

		if (!rec_offs_any_extern(offsets)
		    && m_cur.block->page.id().page_no() != index->page
		    && ((page_get_data_size(m_cur.block->page.frame)
			 - rec_offs_size(offsets)
			 < BTR_CUR_PAGE_COMPRESS_LIMIT(index))
			|| !page_has_siblings(m_cur.block->page.frame)
			|| (page_get_n_recs(m_cur.block->page.frame) < 2))) {
			return false;
		}

#ifdef UNIV_ZIP_DEBUG
		page_zip_des_t* page_zip = buf_block_get_page_zip(m_cur.block);
		ut_a(!page_zip || page_zip_validate(
			     page_zip, m_cur.block->page.frame, index));
#endif /* UNIV_ZIP_DEBUG */

		page_cur_delete_rec(&m_cur, offsets, &m_mtr);

#ifdef UNIV_ZIP_DEBUG
		ut_a(!page_zip || page_zip_validate(
			     page_zip, m_cur.block->page.frame, index));
#endif /* UNIV_ZIP_DEBUG */

		return true;
	}

private:
	page_cur_t	m_cur;
public:
	mtr_t		m_mtr;
};

/** Class that purges delete marked records from indexes, both secondary
and cluster. It does a pessimistic delete. This should only be done if we
couldn't purge the delete marked reocrds during Phase I. */
class IndexPurge {
public:
	/** Constructor
	@param trx the user transaction covering the import tablespace
	@param index to be imported
	@param space_id space id of the tablespace */
	IndexPurge(
		trx_t*		trx,
		dict_index_t*	index) UNIV_NOTHROW
		:
		m_trx(trx),
		m_index(index),
		m_n_rows(0)
	{
		ib::info() << "Phase II - Purge records from index "
			<< index->name;
	}

	/** Destructor */
	~IndexPurge() UNIV_NOTHROW = default;

	/** Purge delete marked records.
	@return DB_SUCCESS or error code. */
	dberr_t	garbage_collect() UNIV_NOTHROW;

	/** The number of records that are not delete marked.
	@return total records in the index after purge */
	ulint	get_n_rows() const UNIV_NOTHROW
	{
		return(m_n_rows);
	}

private:
  /** Begin import, position the cursor on the first record. */
  inline bool open() noexcept;

  /** Close the persistent cursor and commit the mini-transaction. */
  void close() noexcept { m_mtr.commit(); btr_pcur_close(&m_pcur); }

  /** Position the cursor on the next record.
  @return DB_SUCCESS or error code */
  dberr_t next() noexcept;

  /** Store the persistent cursor position and reopen the
  B-tree cursor in BTR_MODIFY_TREE mode, because the
  tree structure may be changed during a pessimistic delete. */
  inline dberr_t purge_pessimistic_delete() noexcept;

  /** Purge a delete-marked record. */
  dberr_t purge() noexcept;

protected:
	// Disable copying
	IndexPurge();
	IndexPurge(const IndexPurge&);
	IndexPurge &operator=(const IndexPurge&);

private:
	trx_t*			m_trx;		/*!< User transaction */
	mtr_t			m_mtr;		/*!< Mini-transaction */
	btr_pcur_t		m_pcur;		/*!< Persistent cursor */
	dict_index_t*		m_index;	/*!< Index to be processed */
	ulint			m_n_rows;	/*!< Records in index */
};

/** Functor that is called for each physical page that is read from the
tablespace file.  */
class AbstractCallback
{
public:
	/** Constructor
	@param trx covering transaction */
	AbstractCallback(trx_t* trx, uint32_t space_id)
		:
		m_zip_size(0),
		m_trx(trx),
		m_space(space_id),
		m_xdes(),
		m_xdes_page_no(UINT32_MAX),
		m_space_flags(UINT32_MAX) UNIV_NOTHROW { }

	/** Free any extent descriptor instance */
	virtual ~AbstractCallback()
	{
		UT_DELETE_ARRAY(m_xdes);
	}

	/** Determine the page size to use for traversing the tablespace
	@param file_size size of the tablespace file in bytes
	@param block contents of the first page in the tablespace file.
	@retval DB_SUCCESS or error code. */
	virtual dberr_t init(
		os_offset_t		file_size,
		const buf_block_t*	block) UNIV_NOTHROW;

	/** @return true if compressed table. */
	bool is_compressed_table() const UNIV_NOTHROW
	{
		return get_zip_size();
	}

	/** @return the tablespace flags */
	uint32_t get_space_flags() const { return m_space_flags; }

	/**
	Set the name of the physical file and the file handle that is used
	to open it for the file that is being iterated over.
	@param filename the physical name of the tablespace file
	@param file OS file handle */
	void set_file(const char* filename, pfs_os_file_t file) UNIV_NOTHROW
	{
		m_file = file;
		m_filepath = filename;
	}

	ulint get_zip_size() const { return m_zip_size; }
	ulint physical_size() const
	{
		return m_zip_size ? m_zip_size : srv_page_size;
	}

	const char* filename() const { return m_filepath; }

	/**
	Called for every page in the tablespace. If the page was not
	updated then its state must be set to BUF_PAGE_NOT_USED. For
	compressed tables the page descriptor memory will be at offset:
		block->page.frame + srv_page_size;
	@param block block read from file, note it is not from the buffer pool
	@retval DB_SUCCESS or error code. */
	virtual dberr_t operator()(buf_block_t* block) UNIV_NOTHROW = 0;

	/** @return the tablespace identifier */
	uint32_t get_space_id() const { return m_space; }

	bool is_interrupted() const { return trx_is_interrupted(m_trx); }

	/**
	Get the data page depending on the table type, compressed or not.
	@param block - block read from disk
	@retval the buffer frame */
	static byte* get_frame(const buf_block_t* block)
	{
		return block->page.zip.data
			? block->page.zip.data : block->page.frame;
	}

	/** Invoke the functionality for the callback */
	virtual dberr_t run(const fil_iterator_t& iter,
			    buf_block_t* block) UNIV_NOTHROW = 0;

protected:
	/** Get the physical offset of the extent descriptor within the page.
	@param page_no page number of the extent descriptor
	@param page contents of the page containing the extent descriptor.
	@return the start of the xdes array in a page */
	const xdes_t* xdes(
		ulint		page_no,
		const page_t*	page) const UNIV_NOTHROW
	{
		ulint	offset;

		offset = xdes_calc_descriptor_index(get_zip_size(), page_no);

		return(page + XDES_ARR_OFFSET + XDES_SIZE * offset);
	}

	/** Set the current page directory (xdes). If the extent descriptor is
	marked as free then free the current extent descriptor and set it to
	0. This implies that all pages that are covered by this extent
	descriptor are also freed.

	@param page_no offset of page within the file
	@param page page contents
	@return DB_SUCCESS or error code. */
	dberr_t	set_current_xdes(
		uint32_t	page_no,
		const page_t*	page) UNIV_NOTHROW
	{
		m_xdes_page_no = page_no;

		UT_DELETE_ARRAY(m_xdes);
		m_xdes = NULL;

		if (mach_read_from_4(XDES_ARR_OFFSET + XDES_STATE + page)
		    != XDES_FREE) {
			const ulint physical_size = m_zip_size
				? m_zip_size : srv_page_size;

			m_xdes = UT_NEW_ARRAY_NOKEY(xdes_t, physical_size);

			/* Trigger OOM */
			DBUG_EXECUTE_IF(
				"ib_import_OOM_13",
				UT_DELETE_ARRAY(m_xdes);
				m_xdes = NULL;
			);

			if (m_xdes == NULL) {
				return(DB_OUT_OF_MEMORY);
			}

			memcpy(m_xdes, page, physical_size);
		}

		return(DB_SUCCESS);
	}

	/** Check if the page is marked as free in the extent descriptor.
	@param page_no page number to check in the extent descriptor.
	@return true if the page is marked as free */
	bool is_free(uint32_t page_no) const UNIV_NOTHROW
	{
		ut_a(xdes_calc_descriptor_page(get_zip_size(), page_no)
		     == m_xdes_page_no);

		if (m_xdes != 0) {
			const xdes_t*	xdesc = xdes(page_no, m_xdes);
			uint32_t	pos = page_no % FSP_EXTENT_SIZE;

			return xdes_is_free(xdesc, pos);
		}

		/* If the current xdes was free, the page must be free. */
		return(true);
	}

protected:
	/** The ROW_FORMAT=COMPRESSED page size, or 0. */
	ulint			m_zip_size;

	/** File handle to the tablespace */
	pfs_os_file_t		m_file;

	/** Physical file path. */
	const char*		m_filepath;

	/** Covering transaction. */
	trx_t*			m_trx;

	/** Space id of the file being iterated over. */
	uint32_t		m_space;

	/** Current extent descriptor page */
	xdes_t*			m_xdes;

	/** Physical page offset in the file of the extent descriptor */
	uint32_t		m_xdes_page_no;

	/** Flags value read from the header page */
	uint32_t		m_space_flags;
};

ATTRIBUTE_COLD static dberr_t invalid_space_flags(uint32_t flags)
{
  if (fsp_flags_is_incompatible_mysql(flags))
  {
    sql_print_error("InnoDB: unsupported MySQL tablespace");
    return DB_UNSUPPORTED;
  }

  sql_print_error("InnoDB: Invalid FSP_SPACE_FLAGS=0x%" PRIx32, flags);
  return DB_CORRUPTION;
}

/** Determine the page size to use for traversing the tablespace
@param file_size size of the tablespace file in bytes
@param block contents of the first page in the tablespace file.
@retval DB_SUCCESS or error code. */
dberr_t
AbstractCallback::init(
	os_offset_t		file_size,
	const buf_block_t*	block) UNIV_NOTHROW
{
	const page_t*		page = block->page.frame;

	m_space_flags = fsp_header_get_flags(page);
	if (!fil_space_t::is_valid_flags(m_space_flags, true)) {
		uint32_t cflags = fsp_flags_convert_from_101(m_space_flags);
		if (cflags == UINT32_MAX) {
			return DB_CORRUPTION;
		}
		m_space_flags = cflags;
	}

	/* Clear the DATA_DIR flag, which is basically garbage. */
	m_space_flags &= ~(1U << FSP_FLAGS_POS_RESERVED);
	m_zip_size = fil_space_t::zip_size(m_space_flags);
	const ulint logical_size = fil_space_t::logical_size(m_space_flags);
	const ulint physical_size = fil_space_t::physical_size(m_space_flags);

	if (logical_size != srv_page_size) {

		ib::error() << "Page size " << logical_size
			<< " of ibd file is not the same as the server page"
			" size " << srv_page_size;

		return(DB_CORRUPTION);

	} else if (file_size & (physical_size - 1)) {

		ib::error() << "File size " << file_size << " is not a"
			" multiple of the page size "
			<< physical_size;

		return(DB_CORRUPTION);
	}

	if (m_space == UINT32_MAX) {
		m_space = mach_read_from_4(FSP_HEADER_OFFSET + FSP_SPACE_ID
					   + page);
	}

	return set_current_xdes(0, page);
}

/**
TODO: This can be made parallel trivially by chunking up the file
and creating a callback per thread.. Main benefit will be to use
multiple CPUs for checksums and compressed tables. We have to do
compressed tables block by block right now. Secondly we need to
decompress/compress and copy too much of data. These are
CPU intensive.

Iterate over all the pages in the tablespace.
@param iter - Tablespace iterator
@param block - block to use for IO
@param callback - Callback to inspect and update page contents
@retval DB_SUCCESS or error code */
static dberr_t fil_iterate(
	const fil_iterator_t&	iter,
	buf_block_t*		block,
	AbstractCallback&	callback);

/**
Try and determine the index root pages by checking if the next/prev
pointers are both FIL_NULL. We need to ensure that skip deleted pages. */
struct FetchIndexRootPages : public AbstractCallback {

	/** Index information gathered from the .ibd file. */
	struct Index {

		Index(index_id_t id, uint32_t page_no)
			:
			m_id(id),
			m_page_no(page_no) { }

		index_id_t	m_id;		/*!< Index id */
		uint32_t	m_page_no;	/*!< Root page number */
	};

	/** Constructor
	@param trx covering (user) transaction
	@param table table definition in server .*/
	FetchIndexRootPages(const dict_table_t* table = nullptr,
			    trx_t* trx = nullptr)
		:
		AbstractCallback(trx, UINT32_MAX),
		m_table(table), m_index(0, 0) UNIV_NOTHROW { }

	/** Destructor */
	~FetchIndexRootPages() UNIV_NOTHROW override = default;

	/** Fetch the clustered index root page in the tablespace
	@param iter	Tablespace iterator
	@param block	Block to use for IO
	@retval DB_SUCCESS or error code */
	dberr_t run(const fil_iterator_t& iter,
		    buf_block_t* block) UNIV_NOTHROW override;

	/** Check that fsp flags and row formats match.
	@param block block to convert, it is not from the buffer pool.
	@retval DB_SUCCESS or error code. */
	dberr_t operator()(buf_block_t* block) UNIV_NOTHROW override;

	/** Get row format from the header and the root index page. */
	enum row_type get_row_format(const buf_block_t &block)
	{
		if (!page_is_comp(block.page.frame))
			return ROW_TYPE_REDUNDANT;
		/* With full_crc32 we cannot tell between dynamic or
		compact, and return not_used. We cannot simply return
		dynamic or compact, as the client of this function
		will not be able to tell whether it is dynamic because
		of this or the other branch below. Returning default
		would also work if it is immediately handled, but is
		still more ambiguous than not_used, which is not a
		row_format at all. */
		if (fil_space_t::full_crc32(m_space_flags))
			return ROW_TYPE_NOT_USED;
		if (!(m_space_flags & FSP_FLAGS_MASK_ATOMIC_BLOBS))
			return ROW_TYPE_COMPACT;
		if (FSP_FLAGS_GET_ZIP_SSIZE(m_space_flags))
			return ROW_TYPE_COMPRESSED;
		return ROW_TYPE_DYNAMIC;
	}

	/** Update the import configuration that will be used to import
	the tablespace. */
	dberr_t build_row_import(row_import* cfg) const UNIV_NOTHROW;

	/** Table definition in server. When the table is being
	created, there's no table yet so m_table is nullptr */
	const dict_table_t*	m_table;

	/** Table row format. Only used when a (stub) table is being
	created in which case m_table is null, for obtaining row
	format from the .ibd for the stub table. */
	enum row_type m_row_format;

	/** Index information */
	Index			m_index;
};

/** Called for each block as it is read from the file. Check index pages to
determine the exact row format. We can't get that from the tablespace
header flags alone.

@param block block to convert, it is not from the buffer pool.
@retval DB_SUCCESS or error code. */
dberr_t FetchIndexRootPages::operator()(buf_block_t* block) UNIV_NOTHROW
{
	if (is_interrupted()) return DB_INTERRUPTED;

	const page_t*	page = get_frame(block);

	m_index.m_id = btr_page_get_index_id(page);
	m_index.m_page_no = block->page.id().page_no();

	/* Check that the tablespace flags match the table flags. */
	const uint32_t expected = dict_tf_to_fsp_flags(m_table->flags);
	if (!fsp_flags_match(expected, m_space_flags)) {
		ib_errf(m_trx->mysql_thd, IB_LOG_LEVEL_ERROR,
			ER_TABLE_SCHEMA_MISMATCH,
			"Expected FSP_SPACE_FLAGS=0x%x, .ibd "
			"file contains 0x%x.",
			unsigned(expected),
			unsigned(m_space_flags));
		return(DB_CORRUPTION);
	}

	if (!page_is_comp(block->page.frame) !=
	    !dict_table_is_comp(m_table)) {
		ib_errf(m_trx->mysql_thd, IB_LOG_LEVEL_ERROR,
			ER_TABLE_SCHEMA_MISMATCH,
			"ROW_FORMAT mismatch");
		return DB_CORRUPTION;
	}

	return DB_SUCCESS;
}

/**
Update the import configuration that will be used to import the tablespace.
@return error code or DB_SUCCESS */
dberr_t
FetchIndexRootPages::build_row_import(row_import* cfg) const UNIV_NOTHROW
{
	ut_a(cfg->m_table == m_table);
	cfg->m_zip_size = m_zip_size;
	cfg->m_n_indexes = 1;

	if (cfg->m_n_indexes == 0) {

		ib::error() << "No B+Tree found in tablespace";

		return(DB_CORRUPTION);
	}

	cfg->m_indexes = UT_NEW_ARRAY_NOKEY(row_index_t, cfg->m_n_indexes);

	/* Trigger OOM */
	DBUG_EXECUTE_IF(
		"ib_import_OOM_11",
		UT_DELETE_ARRAY(cfg->m_indexes);
		cfg->m_indexes = NULL;
	);

	if (cfg->m_indexes == NULL) {
		return(DB_OUT_OF_MEMORY);
	}

	memset(cfg->m_indexes, 0x0, sizeof(*cfg->m_indexes) * cfg->m_n_indexes);

	row_index_t*	cfg_index = cfg->m_indexes;

	char	name[BUFSIZ];

	snprintf(name, sizeof(name), "index" IB_ID_FMT, m_index.m_id);

	ulint	len = strlen(name) + 1;

	cfg_index->m_name = UT_NEW_ARRAY_NOKEY(byte, len);

	/* Trigger OOM */
	DBUG_EXECUTE_IF(
		"ib_import_OOM_12",
		UT_DELETE_ARRAY(cfg_index->m_name);
		cfg_index->m_name = NULL;
	);

	if (cfg_index->m_name == NULL) {
		return(DB_OUT_OF_MEMORY);
	}

	memcpy(cfg_index->m_name, name, len);

	cfg_index->m_id = m_index.m_id;

	cfg_index->m_space = m_space;

	cfg_index->m_page_no = m_index.m_page_no;

	return(DB_SUCCESS);
}

/* Functor that is called for each physical page that is read from the
tablespace file.

  1. Check each page for corruption.

  2. Update the space id and LSN on every page
     * For the header page
       - Validate the flags
       - Update the LSN

  3. On Btree pages
     * Set the index id
     * Update the max trx id
     * In a cluster index, update the system columns
     * In a cluster index, update the BLOB ptr, set the space id
     * Purge delete marked records, but only if they can be easily
       removed from the page
     * Keep a counter of number of rows, ie. non-delete-marked rows
     * Keep a counter of number of delete marked rows
     * Keep a counter of number of purge failure
     * If a page is stamped with an index id that isn't in the .cfg file
       we assume it is deleted and the page can be ignored.

   4. Set the page state to dirty so that it will be written to disk.
*/
class PageConverter : public AbstractCallback {
public:
	/** Constructor
	@param cfg config of table being imported.
	@param space_id tablespace identifier
	@param trx transaction covering the import */
	PageConverter(row_import* cfg, uint32_t space_id, trx_t* trx)
		:
		AbstractCallback(trx, space_id),
		m_cfg(cfg),
		m_index(cfg->m_indexes),
		m_rec_iter(),
		m_offsets_(), m_offsets(m_offsets_),
		m_heap(0),
		m_cluster_index(dict_table_get_first_index(cfg->m_table))
	{
		rec_offs_init(m_offsets_);
	}

	~PageConverter() UNIV_NOTHROW override
	{
		if (m_heap != 0) {
			mem_heap_free(m_heap);
		}
	}

	dberr_t run(const fil_iterator_t& iter,
		    buf_block_t* block) UNIV_NOTHROW override
	{
		return fil_iterate(iter, block, *this);
	}

	/** Called for each block as it is read from the file.
	@param block block to convert, it is not from the buffer pool.
	@retval DB_SUCCESS or error code. */
	dberr_t operator()(buf_block_t* block) UNIV_NOTHROW override;

private:
	/** Update the page, set the space id, max trx id and index id.
	@param block block read from file
	@param page_type type of the page
	@retval DB_SUCCESS or error code */
	dberr_t update_page(buf_block_t* block, uint16_t& page_type)
		UNIV_NOTHROW;

	/** Update the space, index id, trx id.
	@param block block to convert
	@return DB_SUCCESS or error code */
	dberr_t	update_index_page(buf_block_t*	block) UNIV_NOTHROW;

	/** Update the BLOB refrences and write UNDO log entries for
	rows that can't be purged optimistically.
	@param block block to update
	@retval DB_SUCCESS or error code */
	dberr_t	update_records(buf_block_t* block) UNIV_NOTHROW;

	/** Validate the space flags and update tablespace header page.
	@param block block read from file, not from the buffer pool.
	@retval DB_SUCCESS or error code */
	dberr_t	update_header(buf_block_t* block) UNIV_NOTHROW;

	/** Adjust the BLOB reference for a single column that is externally stored
	@param rec record to update
	@param offsets column offsets for the record
	@param i column ordinal value
	@return DB_SUCCESS or error code */
	dberr_t	adjust_cluster_index_blob_column(
		rec_t*		rec,
		const rec_offs*	offsets,
		ulint		i) UNIV_NOTHROW;

	/** Adjusts the BLOB reference in the clustered index row for all
	externally stored columns.
	@param rec record to update
	@param offsets column offsets for the record
	@return DB_SUCCESS or error code */
	dberr_t	adjust_cluster_index_blob_columns(
		rec_t*		rec,
		const rec_offs*	offsets) UNIV_NOTHROW;

	/** In the clustered index, adjist the BLOB pointers as needed.
	Also update the BLOB reference, write the new space id.
	@param rec record to update
	@param offsets column offsets for the record
	@return DB_SUCCESS or error code */
	dberr_t	adjust_cluster_index_blob_ref(
		rec_t*		rec,
		const rec_offs*	offsets) UNIV_NOTHROW;

	/** Purge delete-marked records, only if it is possible to do
	so without re-organising the B+tree.
	@retval true if purged */
	bool purge() UNIV_NOTHROW;

	/** Adjust the BLOB references and sys fields for the current record.
	@param rec record to update
	@param offsets column offsets for the record
	@return DB_SUCCESS or error code. */
	dberr_t	adjust_cluster_record(
		rec_t*			rec,
		const rec_offs*		offsets) UNIV_NOTHROW;

	/** Find an index with the matching id.
	@return row_index_t* instance or 0 */
	row_index_t* find_index(index_id_t id) UNIV_NOTHROW
	{
		row_index_t*	index = &m_cfg->m_indexes[0];

		for (ulint i = 0; i < m_cfg->m_n_indexes; ++i, ++index) {
			if (id == index->m_id) {
				return(index);
			}
		}

		return(0);

	}
private:
	/** Config for table that is being imported. */
	row_import*		m_cfg;

	/** Current index whose pages are being imported */
	row_index_t*		m_index;

	/** Iterator over records in a block */
	RecIterator		m_rec_iter;

	/** Record offset */
	rec_offs		m_offsets_[REC_OFFS_NORMAL_SIZE];

	/** Pointer to m_offsets_ */
	rec_offs*		m_offsets;

	/** Memory heap for the record offsets */
	mem_heap_t*		m_heap;

	/** Cluster index instance */
	dict_index_t*		m_cluster_index;
};

/**
row_import destructor. */
row_import::~row_import() UNIV_NOTHROW
{
	for (ulint i = 0; m_indexes != 0 && i < m_n_indexes; ++i) {
		UT_DELETE_ARRAY(m_indexes[i].m_name);

		if (m_indexes[i].m_fields == NULL) {
			continue;
		}

		dict_field_t*	fields = m_indexes[i].m_fields;
		ulint		n_fields = m_indexes[i].m_n_fields;

		for (ulint j = 0; j < n_fields; ++j) {
			UT_DELETE_ARRAY(const_cast<char*>(fields[j].name()));
		}

		UT_DELETE_ARRAY(fields);
	}

	for (ulint i = 0; m_col_names != 0 && i < m_n_cols; ++i) {
		UT_DELETE_ARRAY(m_col_names[i]);
	}

	UT_DELETE_ARRAY(m_cols);
	UT_DELETE_ARRAY(m_indexes);
	UT_DELETE_ARRAY(m_col_names);
	UT_DELETE_ARRAY(m_table_name);
	UT_DELETE_ARRAY(m_hostname);
}

/** Find the index entry in in the indexes array.
@param name index name
@return instance if found else 0. */
row_index_t*
row_import::get_index(
	const char*	name) const UNIV_NOTHROW
{
	for (ulint i = 0; i < m_n_indexes; ++i) {
		const char*	index_name;
		row_index_t*	index = &m_indexes[i];

		index_name = reinterpret_cast<const char*>(index->m_name);

		if (strcmp(index_name, name) == 0) {

			return(index);
		}
	}

	return(0);
}

/** Get the number of rows in the index.
@param name index name
@return number of rows (doesn't include delete marked rows). */
ulint
row_import::get_n_rows(
	const char*	name) const UNIV_NOTHROW
{
	const row_index_t*	index = get_index(name);

	ut_a(name != 0);

	return(index->m_stats.m_n_rows);
}

/** Get the number of rows for which purge failed uding the convert phase.
@param name index name
@return number of rows for which purge failed. */
ulint
row_import::get_n_purge_failed(
	const char*	name) const UNIV_NOTHROW
{
	const row_index_t*	index = get_index(name);

	ut_a(name != 0);

	return(index->m_stats.m_n_purge_failed);
}

/** Find the ordinal value of the column name in the cfg table columns.
@param name of column to look for.
@return ULINT_UNDEFINED if not found. */
ulint
row_import::find_col(
	const char*	name) const UNIV_NOTHROW
{
	for (ulint i = 0; i < m_n_cols; ++i) {
		const char*	col_name;

		col_name = reinterpret_cast<const char*>(m_col_names[i]);

		if (strcmp(col_name, name) == 0) {
			return(i);
		}
	}
	return(ULINT_UNDEFINED);
}

/**
Check if the index schema that was read from the .cfg file matches the
in memory index definition.
@return DB_SUCCESS or error code. */
dberr_t
row_import::match_index_columns(
	THD*			thd,
	const dict_index_t*	index) UNIV_NOTHROW
{
	row_index_t*		cfg_index;
	dberr_t			err = DB_SUCCESS;

	cfg_index = get_index(index->name);

	if (cfg_index == 0) {
		ib_errf(thd, IB_LOG_LEVEL_ERROR,
			ER_TABLE_SCHEMA_MISMATCH,
			"Index %s not found in tablespace meta-data file.",
			index->name());

		return(DB_ERROR);
	}

	if (cfg_index->m_n_fields != index->n_fields) {

		ib_errf(thd, IB_LOG_LEVEL_ERROR,
			ER_TABLE_SCHEMA_MISMATCH,
			"Index field count %u doesn't match"
			" tablespace metadata file value " ULINTPF,
			index->n_fields, cfg_index->m_n_fields);

		return(DB_ERROR);
	}

	cfg_index->m_srv_index = index;

	const dict_field_t*	field = index->fields;
	const dict_field_t*	cfg_field = cfg_index->m_fields;

	for (ulint i = 0; i < index->n_fields; ++i, ++field, ++cfg_field) {

		if (field->name() && cfg_field->name()
		     && strcmp(field->name(), cfg_field->name()) != 0) {
			ib_errf(thd, IB_LOG_LEVEL_ERROR,
				ER_TABLE_SCHEMA_MISMATCH,
				"Index field name %s doesn't match"
				" tablespace metadata field name %s"
				" for field position " ULINTPF,
				field->name(), cfg_field->name(), i);

			err = DB_ERROR;
		}

		if (cfg_field->prefix_len != field->prefix_len) {
			ib_errf(thd, IB_LOG_LEVEL_ERROR,
				ER_TABLE_SCHEMA_MISMATCH,
				"Index %s field %s prefix len %u"
				" doesn't match metadata file value %u",
				index->name(), field->name(),
				field->prefix_len, cfg_field->prefix_len);

			err = DB_ERROR;
		}

		if (cfg_field->fixed_len != field->fixed_len) {
			ib_errf(thd, IB_LOG_LEVEL_ERROR,
				ER_TABLE_SCHEMA_MISMATCH,
				"Index %s field %s fixed len %u"
				" doesn't match metadata file value %u",
				index->name(), field->name(),
				field->fixed_len,
				cfg_field->fixed_len);

			err = DB_ERROR;
		}
	}

	return(err);
}

/** Check if the table schema that was read from the .cfg file matches the
in memory table definition.
@param thd MySQL session variable
@return DB_SUCCESS or error code. */
dberr_t
row_import::match_table_columns(
	THD*			thd) UNIV_NOTHROW
{
	dberr_t			err = DB_SUCCESS;
	const dict_col_t*	col = m_table->cols;

	for (ulint i = 0; i < m_table->n_cols; ++i, ++col) {

		const char*	col_name;
		ulint		cfg_col_index;

		col_name = dict_table_get_col_name(
			m_table, dict_col_get_no(col));

		cfg_col_index = find_col(col_name);

		if (cfg_col_index == ULINT_UNDEFINED) {

			ib_errf(thd, IB_LOG_LEVEL_ERROR,
				 ER_TABLE_SCHEMA_MISMATCH,
				 "Column %s not found in tablespace.",
				 col_name);

			err = DB_ERROR;
		} else if (cfg_col_index != col->ind) {

			ib_errf(thd, IB_LOG_LEVEL_ERROR,
				ER_TABLE_SCHEMA_MISMATCH,
				"Column %s ordinal value mismatch, it's at %u"
				" in the table and " ULINTPF
				" in the tablespace meta-data file",
				col_name, col->ind, cfg_col_index);

			err = DB_ERROR;
		} else {
			const dict_col_t*	cfg_col;

			cfg_col = &m_cols[cfg_col_index];
			ut_a(cfg_col->ind == cfg_col_index);

			if (cfg_col->prtype != col->prtype) {
				ib_errf(thd,
					IB_LOG_LEVEL_ERROR,
					ER_TABLE_SCHEMA_MISMATCH,
					"Column %s precise type mismatch,"
					" it's 0X%X in the table and 0X%X"
					" in the tablespace meta file",
					col_name, col->prtype, cfg_col->prtype);
				err = DB_ERROR;
			}

			if (cfg_col->mtype != col->mtype) {
				ib_errf(thd,
					IB_LOG_LEVEL_ERROR,
					ER_TABLE_SCHEMA_MISMATCH,
					"Column %s main type mismatch,"
					" it's 0X%X in the table and 0X%X"
					" in the tablespace meta file",
					col_name, col->mtype, cfg_col->mtype);
				err = DB_ERROR;
			}

			if (cfg_col->len != col->len) {
				ib_errf(thd,
					IB_LOG_LEVEL_ERROR,
					ER_TABLE_SCHEMA_MISMATCH,
					"Column %s length mismatch,"
					" it's %u in the table and %u"
					" in the tablespace meta file",
					col_name, col->len, cfg_col->len);
				err = DB_ERROR;
			}

			if (cfg_col->mbminlen != col->mbminlen
			    || cfg_col->mbmaxlen != col->mbmaxlen) {
				ib_errf(thd,
					IB_LOG_LEVEL_ERROR,
					ER_TABLE_SCHEMA_MISMATCH,
					"Column %s multi-byte len mismatch,"
					" it's %u-%u in the table and %u-%u"
					" in the tablespace meta file",
					col_name, col->mbminlen, col->mbmaxlen,
					cfg_col->mbminlen, cfg_col->mbmaxlen);
				err = DB_ERROR;
			}

			if (cfg_col->ind != col->ind) {
				ib_errf(thd,
					IB_LOG_LEVEL_ERROR,
					ER_TABLE_SCHEMA_MISMATCH,
					"Column %s position mismatch,"
					" it's %u in the table and %u"
					" in the tablespace meta file",
					col_name, col->ind, cfg_col->ind);
				err = DB_ERROR;
			}

			if (cfg_col->ord_part != col->ord_part) {
				ib_errf(thd,
					IB_LOG_LEVEL_ERROR,
					ER_TABLE_SCHEMA_MISMATCH,
					"Column %s ordering mismatch,"
					" it's %u in the table and %u"
					" in the tablespace meta file",
					col_name, col->ord_part,
					cfg_col->ord_part);
				err = DB_ERROR;
			}

			if (cfg_col->max_prefix != col->max_prefix) {
				ib_errf(thd,
					IB_LOG_LEVEL_ERROR,
					ER_TABLE_SCHEMA_MISMATCH,
					"Column %s max prefix mismatch"
					" it's %u in the table and %u"
					" in the tablespace meta file",
					col_name, col->max_prefix,
					cfg_col->max_prefix);
				err = DB_ERROR;
			}
		}
	}

	return(err);
}

dberr_t row_import::match_flags(THD *thd) const
{
  ulint mismatch= (m_table->flags ^ m_flags) & ~DICT_TF_MASK_DATA_DIR;
  if (!mismatch)
    return DB_SUCCESS;

  const char *msg;
  if (mismatch & DICT_TF_MASK_ZIP_SSIZE)
  {
    if ((m_table->flags & DICT_TF_MASK_ZIP_SSIZE) &&
        (m_flags & DICT_TF_MASK_ZIP_SSIZE))
    {
      switch (m_flags & DICT_TF_MASK_ZIP_SSIZE) {
      case 0U << DICT_TF_POS_ZIP_SSIZE:
        goto uncompressed;
      case 1U << DICT_TF_POS_ZIP_SSIZE:
        msg= "ROW_FORMAT=COMPRESSED KEY_BLOCK_SIZE=1";
        break;
      case 2U << DICT_TF_POS_ZIP_SSIZE:
        msg= "ROW_FORMAT=COMPRESSED KEY_BLOCK_SIZE=2";
        break;
      case 3U << DICT_TF_POS_ZIP_SSIZE:
        msg= "ROW_FORMAT=COMPRESSED KEY_BLOCK_SIZE=4";
        break;
      case 4U << DICT_TF_POS_ZIP_SSIZE:
        msg= "ROW_FORMAT=COMPRESSED KEY_BLOCK_SIZE=8";
        break;
      case 5U << DICT_TF_POS_ZIP_SSIZE:
        msg= "ROW_FORMAT=COMPRESSED KEY_BLOCK_SIZE=16";
        break;
      default:
        msg= "strange KEY_BLOCK_SIZE";
      }
    }
    else if (m_flags & DICT_TF_MASK_ZIP_SSIZE)
      msg= "ROW_FORMAT=COMPRESSED";
    else
      goto uncompressed;
  }
  else
  {
  uncompressed:
    msg= (m_flags & DICT_TF_MASK_ATOMIC_BLOBS) ? "ROW_FORMAT=DYNAMIC"
         : (m_flags & DICT_TF_MASK_COMPACT)    ? "ROW_FORMAT=COMPACT"
                                               : "ROW_FORMAT=REDUNDANT";
  }

  ib_errf(thd, IB_LOG_LEVEL_ERROR, ER_TABLE_SCHEMA_MISMATCH,
          "Table flags don't match, server table has 0x%x and the meta-data "
          "file has 0x%zx; .cfg file uses %s",
          m_table->flags, m_flags, msg);

  return DB_ERROR;
}

/** Check if the table (and index) schema that was read from the .cfg file
matches the in memory table definition.
@param thd MySQL session variable
@return DB_SUCCESS or error code. */
dberr_t
row_import::match_schema(
	THD*		thd) UNIV_NOTHROW
{
	/* Do some simple checks. */

	if (UT_LIST_GET_LEN(m_table->indexes) != m_n_indexes) {

		/* If the number of indexes don't match then it is better
		to abort the IMPORT. It is easy for the user to create a
		table matching the IMPORT definition. */

		ib_errf(thd, IB_LOG_LEVEL_ERROR, ER_TABLE_SCHEMA_MISMATCH,
			"Number of indexes don't match, table has " ULINTPF
			" indexes but the tablespace meta-data file has "
			ULINTPF " indexes",
			UT_LIST_GET_LEN(m_table->indexes), m_n_indexes);

		return(DB_ERROR);
	}

	dberr_t	err = match_table_columns(thd);

	if (err != DB_SUCCESS) {
		return(err);
	}

	/* Check if the index definitions match. */

	const dict_index_t* index;

	for (index = UT_LIST_GET_FIRST(m_table->indexes);
	     index != 0;
	     index = UT_LIST_GET_NEXT(indexes, index)) {

		dberr_t	index_err;

		index_err = match_index_columns(thd, index);

		if (index_err != DB_SUCCESS) {
			err = index_err;
		}
	}

	return(err);
}

/**
Set the index root <space, pageno>, using index name. */
void
row_import::set_root_by_name() UNIV_NOTHROW
{
	row_index_t*	cfg_index = m_indexes;

	for (ulint i = 0; i < m_n_indexes; ++i, ++cfg_index) {
		dict_index_t*	index;

		const char*	index_name;

		index_name = reinterpret_cast<const char*>(cfg_index->m_name);

		index = dict_table_get_index_on_name(m_table, index_name);

		/* We've already checked that it exists. */
		ut_a(index != 0);

		index->page = cfg_index->m_page_no;
	}
}

/**
Set the index root <space, pageno>, using a heuristic.
@return DB_SUCCESS or error code */
dberr_t
row_import::set_root_by_heuristic() UNIV_NOTHROW
{
	row_index_t*	cfg_index = m_indexes;

	ut_a(m_n_indexes > 0);

	// TODO: For now use brute force, based on ordinality

	if (UT_LIST_GET_LEN(m_table->indexes) != m_n_indexes) {

		ib::warn() << "Table " << m_table->name << " should have "
			<< UT_LIST_GET_LEN(m_table->indexes) << " indexes but"
			" the tablespace has " << m_n_indexes << " indexes";
	}

	ulint	i = 0;
	dberr_t	err = DB_SUCCESS;

	for (dict_index_t* index = UT_LIST_GET_FIRST(m_table->indexes);
	     index != 0;
	     index = UT_LIST_GET_NEXT(indexes, index)) {

		if (index->type & DICT_FTS) {
			index->type |= DICT_CORRUPT;
			ib::warn() << "Skipping FTS index: " << index->name;
		} else if (i < m_n_indexes) {

			UT_DELETE_ARRAY(cfg_index[i].m_name);

			ulint	len = strlen(index->name) + 1;

			cfg_index[i].m_name = UT_NEW_ARRAY_NOKEY(byte, len);

			/* Trigger OOM */
			DBUG_EXECUTE_IF(
				"ib_import_OOM_14",
				UT_DELETE_ARRAY(cfg_index[i].m_name);
				cfg_index[i].m_name = NULL;
			);

			if (cfg_index[i].m_name == NULL) {
				err = DB_OUT_OF_MEMORY;
				break;
			}

			memcpy(cfg_index[i].m_name, index->name, len);

			cfg_index[i].m_srv_index = index;

			index->page = cfg_index[i++].m_page_no;
		}
	}

	return(err);
}

/**
Purge delete marked records.
@return DB_SUCCESS or error code. */
dberr_t
IndexPurge::garbage_collect() UNIV_NOTHROW
{
	ibool	comp = dict_table_is_comp(m_index->table);

	/* Open the persistent cursor and start the mini-transaction. */

	dberr_t err = open() ? next() : DB_CORRUPTION;

	for (; err == DB_SUCCESS; err = next()) {

		rec_t*	rec = btr_pcur_get_rec(&m_pcur);
		ibool	deleted = rec_get_deleted_flag(rec, comp);

		if (!deleted) {
			++m_n_rows;
		} else {
			err = purge();
			if (err != DB_SUCCESS) {
				break;
			}
		}
	}

	/* Close the persistent cursor and commit the mini-transaction. */

	close();

	return(err == DB_END_OF_INDEX ? DB_SUCCESS : err);
}

/**
Begin import, position the cursor on the first record. */
inline bool IndexPurge::open() noexcept
{
  m_mtr.start();
  m_mtr.set_log_mode(MTR_LOG_NO_REDO);

  btr_pcur_init(&m_pcur);

  if (m_pcur.open_leaf(true, m_index, BTR_MODIFY_LEAF, &m_mtr) != DB_SUCCESS)
    return false;

  rec_t *rec= page_rec_get_next(btr_pcur_get_rec(&m_pcur));
  if (!rec)
    return false;
  if (rec_is_metadata(rec, *m_index))
    /* Skip the metadata pseudo-record. */
    btr_pcur_get_page_cur(&m_pcur)->rec= rec;
  return true;
}

/**
Position the cursor on the next record.
@return DB_SUCCESS or error code */
dberr_t IndexPurge::next() noexcept
{
	if (UNIV_UNLIKELY(!btr_pcur_move_to_next_on_page(&m_pcur))) {
		return DB_CORRUPTION;
	}

	/* When switching pages, commit the mini-transaction
	in order to release the latch on the old page. */

	if (!btr_pcur_is_after_last_on_page(&m_pcur)) {
		return(DB_SUCCESS);
	} else if (trx_is_interrupted(m_trx)) {
		/* Check after every page because the check
		is expensive. */
		return(DB_INTERRUPTED);
	}

	btr_pcur_store_position(&m_pcur, &m_mtr);

	mtr_commit(&m_mtr);

	mtr_start(&m_mtr);

	mtr_set_log_mode(&m_mtr, MTR_LOG_NO_REDO);

	if (m_pcur.restore_position(BTR_MODIFY_LEAF, &m_mtr)
	    == btr_pcur_t::CORRUPTED) {
		return DB_CORRUPTION;
	}
	/* The following is based on btr_pcur_move_to_next_user_rec(). */
	m_pcur.old_rec = nullptr;
	ut_ad(m_pcur.latch_mode == BTR_MODIFY_LEAF);
	do {
		if (btr_pcur_is_after_last_on_page(&m_pcur)) {
			if (btr_pcur_is_after_last_in_tree(&m_pcur)) {
				return DB_END_OF_INDEX;
			}

			if (dberr_t err = btr_pcur_move_to_next_page(&m_pcur,
								     &m_mtr)) {
				return err;
			}
		} else if (!btr_pcur_move_to_next_on_page(&m_pcur)) {
			return DB_CORRUPTION;
		}
	} while (!btr_pcur_is_on_user_rec(&m_pcur));

	return DB_SUCCESS;
}

/**
Store the persistent cursor position and reopen the
B-tree cursor in BTR_MODIFY_TREE mode, because the
tree structure may be changed during a pessimistic delete. */
inline dberr_t IndexPurge::purge_pessimistic_delete() noexcept
{
  dberr_t err;
  if (m_pcur.restore_position(BTR_PURGE_TREE, &m_mtr) != btr_pcur_t::CORRUPTED)
  {
    ut_ad(rec_get_deleted_flag(btr_pcur_get_rec(&m_pcur),
                               m_index->table->not_redundant()));
    btr_cur_pessimistic_delete(&err, FALSE, btr_pcur_get_btr_cur(&m_pcur), 0,
                               false, &m_mtr);
  }
  else
    err= DB_CORRUPTION;

  m_mtr.commit();
  return err;
}

dberr_t IndexPurge::purge() noexcept
{
  btr_pcur_store_position(&m_pcur, &m_mtr);
  m_mtr.commit();
  m_mtr.start();
  m_mtr.set_log_mode(MTR_LOG_NO_REDO);
  dberr_t err= purge_pessimistic_delete();

  m_mtr.start();
  m_mtr.set_log_mode(MTR_LOG_NO_REDO);
  if (err == DB_SUCCESS)
    err= (m_pcur.restore_position(BTR_MODIFY_LEAF, &m_mtr) ==
          btr_pcur_t::CORRUPTED)
      ? DB_CORRUPTION : DB_SUCCESS;
  return err;
}

/** Adjust the BLOB reference for a single column that is externally stored
@param rec record to update
@param offsets column offsets for the record
@param i column ordinal value
@return DB_SUCCESS or error code */
inline
dberr_t
PageConverter::adjust_cluster_index_blob_column(
	rec_t*		rec,
	const rec_offs*	offsets,
	ulint		i) UNIV_NOTHROW
{
	ulint		len;
	byte*		field;

	field = rec_get_nth_field(rec, offsets, i, &len);

	DBUG_EXECUTE_IF("ib_import_trigger_corruption_2",
			len = BTR_EXTERN_FIELD_REF_SIZE - 1;);

	if (len < BTR_EXTERN_FIELD_REF_SIZE) {

		ib_errf(m_trx->mysql_thd, IB_LOG_LEVEL_ERROR,
			ER_INNODB_INDEX_CORRUPT,
			"Externally stored column(" ULINTPF
			") has a reference length of " ULINTPF
			" in the cluster index %s",
			i, len, m_cluster_index->name());

		return(DB_CORRUPTION);
	}

	field += len - (BTR_EXTERN_FIELD_REF_SIZE - BTR_EXTERN_SPACE_ID);

	mach_write_to_4(field, get_space_id());

	if (UNIV_LIKELY_NULL(m_rec_iter.current_block()->page.zip.data)) {
		page_zip_write_blob_ptr(
			m_rec_iter.current_block(), rec, m_cluster_index,
			offsets, i, &m_rec_iter.m_mtr);
	}

	return(DB_SUCCESS);
}

/** Adjusts the BLOB reference in the clustered index row for all externally
stored columns.
@param rec record to update
@param offsets column offsets for the record
@return DB_SUCCESS or error code */
inline
dberr_t
PageConverter::adjust_cluster_index_blob_columns(
	rec_t*		rec,
	const rec_offs*	offsets) UNIV_NOTHROW
{
	ut_ad(rec_offs_any_extern(offsets));

	/* Adjust the space_id in the BLOB pointers. */

	for (ulint i = 0; i < rec_offs_n_fields(offsets); ++i) {

		/* Only if the column is stored "externally". */

		if (rec_offs_nth_extern(offsets, i)) {
			dberr_t	err;

			err = adjust_cluster_index_blob_column(rec, offsets, i);

			if (err != DB_SUCCESS) {
				return(err);
			}
		}
	}

	return(DB_SUCCESS);
}

/** In the clustered index, adjust BLOB pointers as needed. Also update the
BLOB reference, write the new space id.
@param rec record to update
@param offsets column offsets for the record
@return DB_SUCCESS or error code */
inline
dberr_t
PageConverter::adjust_cluster_index_blob_ref(
	rec_t*		rec,
	const rec_offs*	offsets) UNIV_NOTHROW
{
	if (rec_offs_any_extern(offsets)) {
		dberr_t	err;

		err = adjust_cluster_index_blob_columns(rec, offsets);

		if (err != DB_SUCCESS) {
			return(err);
		}
	}

	return(DB_SUCCESS);
}

/** Purge delete-marked records, only if it is possible to do so without
re-organising the B+tree.
@return true if purge succeeded */
inline bool PageConverter::purge() UNIV_NOTHROW
{
	/* We can't have a page that is empty and not root. */
	if (m_rec_iter.remove(m_offsets)) {

		++m_index->m_stats.m_n_purged;

		return(true);
	} else {
		++m_index->m_stats.m_n_purge_failed;
	}

	return(false);
}

/** Adjust the BLOB references and sys fields for the current record.
@param rec record to update
@param offsets column offsets for the record
@return DB_SUCCESS or error code. */
inline
dberr_t
PageConverter::adjust_cluster_record(
	rec_t*			rec,
	const rec_offs*		offsets) UNIV_NOTHROW
{
	dberr_t	err;

	if ((err = adjust_cluster_index_blob_ref(rec, offsets)) == DB_SUCCESS) {

		/* Reset DB_TRX_ID and DB_ROLL_PTR.  Normally, these fields
		are only written in conjunction with other changes to the
		record. */
		ulint	trx_id_pos = m_cluster_index->n_uniq
			? m_cluster_index->n_uniq : 1;
		if (UNIV_LIKELY_NULL(m_rec_iter.current_block()
				     ->page.zip.data)) {
			page_zip_write_trx_id_and_roll_ptr(
				m_rec_iter.current_block(),
				rec, m_offsets, trx_id_pos,
				0, roll_ptr_t(1) << ROLL_PTR_INSERT_FLAG_POS,
				&m_rec_iter.m_mtr);
		} else {
			ulint	len;
			byte*	ptr = rec_get_nth_field(
				rec, m_offsets, trx_id_pos, &len);
			ut_ad(len == DATA_TRX_ID_LEN);
			memcpy(ptr, reset_trx_id, sizeof reset_trx_id);
		}
	}

	return(err);
}

/** Update the BLOB refrences and write UNDO log entries for
rows that can't be purged optimistically.
@param block block to update
@retval DB_SUCCESS or error code */
inline
dberr_t
PageConverter::update_records(
	buf_block_t*	block) UNIV_NOTHROW
{
	ibool	comp = dict_table_is_comp(m_cfg->m_table);
	bool	clust_index = m_index->m_srv_index == m_cluster_index;

	/* This will also position the cursor on the first user record. */
	rec_t* rec = m_rec_iter.open(block, m_index->m_srv_index);

	if (!rec) {
		return DB_CORRUPTION;
	}

	ulint deleted;

	if (!page_has_prev(block->page.frame)
	    && m_index->m_srv_index->is_instant()) {
		/* Expect to find the hidden metadata record */
		if (page_rec_is_supremum(rec)) {
			return DB_CORRUPTION;
		}

		const ulint info_bits = rec_get_info_bits(rec, comp);

		if (!(info_bits & REC_INFO_MIN_REC_FLAG)) {
			return DB_CORRUPTION;
		}

		if (!(info_bits & REC_INFO_DELETED_FLAG)
		    != !m_index->m_srv_index->table->instant) {
			return DB_CORRUPTION;
		}

		deleted = 0;
		goto first;
	}

	while (!m_rec_iter.end()) {
		rec = m_rec_iter.current();
		deleted = rec_get_deleted_flag(rec, comp);

		/* For the clustered index we have to adjust the BLOB
		reference and the system fields irrespective of the
		delete marked flag. The adjustment of delete marked
		cluster records is required for purge to work later. */

		if (deleted || clust_index) {
first:
			m_offsets = rec_get_offsets(
				rec, m_index->m_srv_index, m_offsets,
				m_index->m_srv_index->n_core_fields,
				ULINT_UNDEFINED, &m_heap);
		}

		if (clust_index) {

			dberr_t err = adjust_cluster_record(rec, m_offsets);

			if (err != DB_SUCCESS) {
				return(err);
			}
		}

		/* If it is a delete marked record then try an
		optimistic delete. */

		if (deleted) {
			++m_index->m_stats.m_n_deleted;
			/* A successful purge will move the cursor to the
			next record. */

			if (purge()) {
				continue;
			}
		} else {
			++m_index->m_stats.m_n_rows;
		}

		if (!m_rec_iter.next()) {
			return DB_CORRUPTION;
		}
	}

	return(DB_SUCCESS);
}

/** Update the space, index id, trx id.
@return DB_SUCCESS or error code */
inline
dberr_t
PageConverter::update_index_page(
	buf_block_t*	block) UNIV_NOTHROW
{
	const page_id_t page_id(block->page.id());

	if (is_free(page_id.page_no())) {
		return(DB_SUCCESS);
	}

	buf_frame_t* page = block->page.frame;
	const index_id_t id = btr_page_get_index_id(page);

	if (id != m_index->m_id) {
		row_index_t* index = find_index(id);

		if (UNIV_UNLIKELY(!index)) {
			if (!m_cfg->m_missing) {
				ib::warn() << "Unknown index id " << id
					   << " on page " << page_id.page_no();
			}
			return DB_SUCCESS;
		}

		m_index = index;
	}

	/* If the .cfg file is missing and there is an index mismatch
	then ignore the error. */
	if (m_cfg->m_missing && !m_index->m_srv_index) {
		return(DB_SUCCESS);
	}

	if (m_index && page_id.page_no() == m_index->m_page_no) {
		byte *b = FIL_PAGE_DATA + PAGE_BTR_SEG_LEAF + FSEG_HDR_SPACE
			+ page;
		mach_write_to_4(b, page_id.space());

		memcpy(FIL_PAGE_DATA + PAGE_BTR_SEG_TOP + FSEG_HDR_SPACE
		       + page, b, 4);
		if (UNIV_LIKELY_NULL(block->page.zip.data)) {
			memcpy(&block->page.zip.data[FIL_PAGE_DATA
						     + PAGE_BTR_SEG_TOP
						     + FSEG_HDR_SPACE], b, 4);
			memcpy(&block->page.zip.data[FIL_PAGE_DATA
						     + PAGE_BTR_SEG_LEAF
						     + FSEG_HDR_SPACE], b, 4);
		}
	}

#ifdef UNIV_ZIP_DEBUG
	ut_a(!block->page.zip.data || page_zip_validate(&block->page.zip, page,
							m_index->m_srv_index));
#endif /* UNIV_ZIP_DEBUG */

	/* This has to be written to uncompressed index header. Set it to
	the current index id. */
	mach_write_to_8(page + (PAGE_HEADER + PAGE_INDEX_ID),
			m_index->m_srv_index->id);
	if (UNIV_LIKELY_NULL(block->page.zip.data)) {
		memcpy(&block->page.zip.data[PAGE_HEADER + PAGE_INDEX_ID],
		       &block->page.frame[PAGE_HEADER + PAGE_INDEX_ID], 8);
	}

	if (m_index->m_srv_index->is_clust()) {
		if (page_id.page_no() != m_index->m_srv_index->page) {
			goto clear_page_max_trx_id;
		}
	} else if (page_is_leaf(page)) {
		/* Set PAGE_MAX_TRX_ID on secondary index leaf pages. */
		mach_write_to_8(&block->page.frame
				[PAGE_HEADER + PAGE_MAX_TRX_ID], m_trx->id);
		if (UNIV_LIKELY_NULL(block->page.zip.data)) {
			memcpy_aligned<8>(&block->page.zip.data
					  [PAGE_HEADER + PAGE_MAX_TRX_ID],
					  &block->page.frame
					  [PAGE_HEADER + PAGE_MAX_TRX_ID], 8);
		}
	} else {
clear_page_max_trx_id:
		/* Clear PAGE_MAX_TRX_ID so that it can be
		used for other purposes in the future. IMPORT
		in MySQL 5.6, 5.7 and MariaDB 10.0 and 10.1
		would set the field to the transaction ID even
		on clustered index pages. */
		memset_aligned<8>(&block->page.frame
				  [PAGE_HEADER + PAGE_MAX_TRX_ID],
				  0, 8);
		if (UNIV_LIKELY_NULL(block->page.zip.data)) {
			memset_aligned<8>(&block->page.zip.data
					  [PAGE_HEADER + PAGE_MAX_TRX_ID],
					  0, 8);
		}
	}

	if (page_is_empty(page)) {

		/* Only a root page can be empty. */
		if (page_has_siblings(page)) {
			// TODO: We should relax this and skip secondary
			// indexes. Mark them as corrupt because they can
			// always be rebuilt.
			return(DB_CORRUPTION);
		}

		return(DB_SUCCESS);
	}

	return page_is_leaf(block->page.frame)
		? update_records(block)
		: DB_SUCCESS;
}

/** Validate the space flags and update tablespace header page.
@param block block read from file, not from the buffer pool.
@retval DB_SUCCESS or error code */
inline dberr_t PageConverter::update_header(buf_block_t* block) UNIV_NOTHROW
{
  byte *frame= get_frame(block);
  if (memcmp_aligned<2>(FIL_PAGE_SPACE_ID + frame,
                        FSP_HEADER_OFFSET + FSP_SPACE_ID + frame, 4))
    ib::warn() << "Space id check in the header failed: ignored";
  else if (!mach_read_from_4(FIL_PAGE_SPACE_ID + frame))
    return DB_CORRUPTION;

  memset(frame + FIL_PAGE_FILE_FLUSH_LSN_OR_KEY_VERSION, 0, 8);

  /* Write space_id to the tablespace header, page 0. */
  mach_write_to_4(FIL_PAGE_SPACE_ID + frame, get_space_id());
  memcpy_aligned<2>(FSP_HEADER_OFFSET + FSP_SPACE_ID + frame,
                    FIL_PAGE_SPACE_ID + frame, 4);
  /* Write back the adjusted flags. */
  mach_write_to_4(FSP_HEADER_OFFSET + FSP_SPACE_FLAGS + frame, m_space_flags);

  return DB_SUCCESS;
}

/** Update the page, set the space id, max trx id and index id.
@param block block read from file
@retval DB_SUCCESS or error code */
inline
dberr_t
PageConverter::update_page(buf_block_t* block, uint16_t& page_type)
	UNIV_NOTHROW
{
	dberr_t		err = DB_SUCCESS;

	ut_ad(!block->page.zip.data == !is_compressed_table());

	switch (page_type = fil_page_get_type(get_frame(block))) {
	case FIL_PAGE_TYPE_FSP_HDR:
		ut_a(block->page.id().page_no() == 0);
		/* Work directly on the uncompressed page headers. */
		return(update_header(block));

	case FIL_PAGE_INDEX:
	case FIL_PAGE_RTREE:
		/* We need to decompress the contents
		before we can do anything. */

		if (is_compressed_table() && !buf_zip_decompress(block, TRUE)) {
			return(DB_CORRUPTION);
		}

		/* fall through */
	case FIL_PAGE_TYPE_INSTANT:
		/* This is on every page in the tablespace. */
		mach_write_to_4(
			get_frame(block)
			+ FIL_PAGE_ARCH_LOG_NO_OR_SPACE_ID, get_space_id());

		/* Only update the Btree nodes. */
		return(update_index_page(block));

	case FIL_PAGE_TYPE_SYS:
		/* This is page 0 in the system tablespace. */
		return(DB_CORRUPTION);

	case FIL_PAGE_TYPE_XDES:
		err = set_current_xdes(
			block->page.id().page_no(), get_frame(block));
		/* fall through */
	case FIL_PAGE_INODE:
	case FIL_PAGE_TYPE_TRX_SYS:
	case FIL_PAGE_IBUF_FREE_LIST:
	case FIL_PAGE_TYPE_ALLOCATED:
	case FIL_PAGE_IBUF_BITMAP:
	case FIL_PAGE_TYPE_BLOB:
	case FIL_PAGE_TYPE_ZBLOB:
	case FIL_PAGE_TYPE_ZBLOB2:

		/* Work directly on the uncompressed page headers. */
		/* This is on every page in the tablespace. */
		mach_write_to_4(
			get_frame(block)
			+ FIL_PAGE_ARCH_LOG_NO_OR_SPACE_ID, get_space_id());

		return(err);
	}

	ib::warn() << "Unknown page type (" << page_type << ")";

	return(DB_CORRUPTION);
}

/** Called for every page in the tablespace. If the page was not
updated then its state must be set to BUF_PAGE_NOT_USED.
@param block block read from file, note it is not from the buffer pool
@retval DB_SUCCESS or error code. */
dberr_t PageConverter::operator()(buf_block_t* block) UNIV_NOTHROW
{
<<<<<<< HEAD
	/* If we already had an old page with matching number
	in the buffer pool, evict it now, because
	we no longer evict the pages on DISCARD TABLESPACE. */
	buf_page_get_gen(block->page.id(), get_zip_size(), RW_NO_LATCH,
			 nullptr, BUF_PEEK_IF_IN_POOL,
			 nullptr, nullptr, nullptr);

	uint16_t page_type;

	if (dberr_t err = update_page(block, page_type)) {
		return err;
	}

	const bool full_crc32 = fil_space_t::full_crc32(get_space_flags());
	byte* frame = get_frame(block);
	memset_aligned<8>(frame + FIL_PAGE_LSN, 0, 8);

	if (!block->page.zip.data) {
		buf_flush_init_for_writing(
			NULL, block->page.frame, NULL, full_crc32);
	} else if (fil_page_type_is_index(page_type)) {
		buf_flush_init_for_writing(
			NULL, block->page.zip.data, &block->page.zip,
			full_crc32);
	} else {
		/* Calculate and update the checksum of non-index
		pages for ROW_FORMAT=COMPRESSED tables. */
		buf_flush_update_zip_checksum(
			block->page.zip.data, block->zip_size());
	}
=======
  /* If we already had an old page with matching number in the buffer
  pool, evict it now, because we no longer evict the pages on
  DISCARD TABLESPACE. */
  if (buf_block_t *b= buf_pool.page_fix(block->page.id(), nullptr,
                                        buf_pool_t::FIX_ALSO_FREED))
  {
    ut_ad(!b->page.oldest_modification());
    mysql_mutex_lock(&buf_pool.mutex);
    b->unfix();
>>>>>>> f9f92b48

    if (!buf_LRU_free_page(&b->page, true))
      ut_ad(0);

    mysql_mutex_unlock(&buf_pool.mutex);
  }

  uint16_t page_type;

  if (dberr_t err= update_page(block, page_type))
    return err;

  const bool full_crc32= fil_space_t::full_crc32(get_space_flags());
  byte *frame= get_frame(block);
  memset_aligned<8>(frame + FIL_PAGE_LSN, 0, 8);

  if (!block->page.zip.data)
    buf_flush_init_for_writing(nullptr, block->page.frame, nullptr,
                               full_crc32);
  else if (fil_page_type_is_index(page_type))
    buf_flush_init_for_writing(nullptr, block->page.zip.data, &block->page.zip,
                               full_crc32);
  else
    /* Calculate and update the checksum of non-index
    pages for ROW_FORMAT=COMPRESSED tables. */
    buf_flush_update_zip_checksum(block->page.zip.data, block->zip_size());

  return DB_SUCCESS;
}

static void reload_fts_table(row_prebuilt_t *prebuilt,
                             dict_table_t* table)
{
  ut_ad(prebuilt->table != table);
  /* Reload the table in case of hidden fts column */
  const table_id_t id= prebuilt->table->id;
  prebuilt->table->release();
  dict_sys.remove(prebuilt->table);
  prebuilt->table=
    dict_table_open_on_id(id, true, DICT_TABLE_OP_NORMAL);
  prebuilt->table->space= table->space;
}

/** Clean up after import tablespace.
@param  prebuilt  prebuilt from handler
@param  err       error code
@param  fts_table constructed table which has system generated
                  fulltext document id
@return error code or DB_SUCCESS */
static
dberr_t
row_import_cleanup(row_prebuilt_t* prebuilt,
                   dberr_t         err,
                   dict_table_t*   fts_table = nullptr)
{
	dict_table_t* table = prebuilt->table;

	if (err != DB_SUCCESS) {
		table->file_unreadable = true;
		if (table->space) {
			fil_close_tablespace(table->space_id);
			table->space = NULL;
		}

		prebuilt->trx->error_info = NULL;

		ib::info() << "Discarding tablespace of table "
			   << table->name << ": " << err;

		for (dict_index_t* index = UT_LIST_GET_FIRST(table->indexes);
		     index;
		     index = UT_LIST_GET_NEXT(indexes, index)) {
			index->page = FIL_NULL;
		}

		prebuilt->trx->rollback();
	}
	else {
		DBUG_EXECUTE_IF("ib_import_before_commit_crash", DBUG_SUICIDE(););
		prebuilt->trx->commit();
	}

	if (fts_table && fts_table != prebuilt->table) {

		if (err == DB_SUCCESS) {
			reload_fts_table(prebuilt, fts_table);
			table= prebuilt->table;
			ib::warn() << "Added system generated FTS_DOC_ID "
				   "and FTS_DOC_ID_INDEX while importing "
				   "the tablespace " << prebuilt->table->name;
		} else if (fts_table->space) {
			fil_close_tablespace(fts_table->space_id);
			fts_table->space = NULL;
		}

		if (!prebuilt->trx->dict_operation_lock_mode) {
			dict_sys.lock(SRW_LOCK_CALL);
		}

		dict_index_t* index = UT_LIST_GET_FIRST(
					fts_table->indexes);
		while (index) {
			dict_index_t* next_index =
				UT_LIST_GET_NEXT(indexes, index);
			dict_index_remove_from_cache(fts_table, index);
			index = next_index;
		}
		dict_mem_table_free(fts_table);

		if (!prebuilt->trx->dict_operation_lock_mode) {
			dict_sys.unlock();
		}
	}

	if (prebuilt->trx->dict_operation_lock_mode) {
		row_mysql_unlock_data_dictionary(prebuilt->trx);
	}

	prebuilt->trx->op_info = "";

	DBUG_EXECUTE_IF("ib_import_before_checkpoint_crash", DBUG_SUICIDE(););

	if (err != DB_SUCCESS
	    || !dict_table_get_first_index(table)->is_gen_clust()) {
		return err;
	}

	btr_cur_t cur;
	mtr_t mtr;
	mtr.start();
	err = cur.open_leaf(false, dict_table_get_first_index(table),
			    BTR_SEARCH_LEAF, &mtr);
	if (err != DB_SUCCESS) {
	} else if (const rec_t *rec =
		   page_rec_get_prev(btr_cur_get_rec(&cur))) {
		if (page_rec_is_user_rec(rec))
			table->row_id= mach_read_from_6(rec);
	}
	mtr.commit();

	return err;
}

/** Report error during tablespace import.
@param  prebuilt  prebuilt from the handler
@param  err       error code
@param  fts_table table definition containing hidden FTS_DOC_ID column
@return error code or DB_SUCCESS */
static
dberr_t
row_import_error(
	row_prebuilt_t*	prebuilt,
	dberr_t		err,
	dict_table_t*	fts_table=nullptr)
{
	if (!trx_is_interrupted(prebuilt->trx)) {
		char	table_name[MAX_FULL_NAME_LEN + 1];

		innobase_format_name(
			table_name, sizeof(table_name),
			prebuilt->table->name.m_name);

		ib_senderrf(
			prebuilt->trx->mysql_thd, IB_LOG_LEVEL_WARN,
			ER_INNODB_IMPORT_ERROR,
			table_name, (ulong) err, ut_strerr(err));
	}

	return row_import_cleanup(prebuilt, err, fts_table);
}

/*****************************************************************//**
Adjust the root page index node and leaf node segment headers, update
with the new space id. For all the table's secondary indexes.
@return error code */
static	MY_ATTRIBUTE((nonnull, warn_unused_result))
dberr_t
row_import_adjust_root_pages_of_secondary_indexes(
/*==============================================*/
	trx_t*			trx,		/*!< in: transaction used for
						the import */
	dict_table_t*		table,		/*!< in: table the indexes
						belong to */
	const row_import&	cfg)		/*!< Import context */
{
	dict_index_t*		index;
	ulint			n_rows_in_table;
	dberr_t			err = DB_SUCCESS;

	/* Skip the clustered index. */
	index = dict_table_get_first_index(table);

	n_rows_in_table = cfg.get_n_rows(index->name);

	DBUG_EXECUTE_IF("ib_import_sec_rec_count_mismatch_failure",
			n_rows_in_table++;);

	/* Adjust the root pages of the secondary indexes only. */
	while ((index = dict_table_get_next_index(index)) != NULL) {
		ut_a(!dict_index_is_clust(index));

		if (!(index->type & DICT_CORRUPT)
		    && index->page != FIL_NULL) {

			/* Update the Btree segment headers for index node and
			leaf nodes in the root page. Set the new space id. */

			err = btr_root_adjust_on_import(index);
		} else {
			ib::warn() << "Skip adjustment of root pages for"
				" index " << index->name << ".";

			err = DB_CORRUPTION;
		}

		if (err != DB_SUCCESS) {

			if (index->type & DICT_CLUSTERED) {
				break;
			}

			ib_errf(trx->mysql_thd,
				IB_LOG_LEVEL_WARN,
				ER_INNODB_INDEX_CORRUPT,
				"Index %s not found or corrupt,"
				" you should recreate this index.",
				index->name());

			/* Do not bail out, so that the data
			can be recovered. */

			err = DB_SUCCESS;
			index->type |= DICT_CORRUPT;
			continue;
		}

		/* If we failed to purge any records in the index then
		do it the hard way.

		TODO: We can do this in the first pass by generating UNDO log
		records for the failed rows. */

		if (!cfg.requires_purge(index->name)) {
			continue;
		}

		IndexPurge   purge(trx, index);

		trx->op_info = "secondary: purge delete marked records";

		err = purge.garbage_collect();

		trx->op_info = "";

		if (err != DB_SUCCESS) {
			break;
		} else if (purge.get_n_rows() != n_rows_in_table) {

			ib_errf(trx->mysql_thd,
				IB_LOG_LEVEL_WARN,
				ER_INNODB_INDEX_CORRUPT,
				"Index '%s' contains " ULINTPF " entries, "
				"should be " ULINTPF ", you should recreate "
				"this index.", index->name(),
				purge.get_n_rows(), n_rows_in_table);

			index->type |= DICT_CORRUPT;

			/* Do not bail out, so that the data
			can be recovered. */

			err = DB_SUCCESS;
                }
	}

	return(err);
}

/*****************************************************************//**
Read the a string from the meta data file.
@return DB_SUCCESS or error code. */
static
dberr_t
row_import_cfg_read_string(
/*=======================*/
	FILE*		file,		/*!< in/out: File to read from */
	byte*		ptr,		/*!< out: string to read */
	ulint		max_len)	/*!< in: maximum length of the output
					buffer in bytes */
{
	DBUG_EXECUTE_IF("ib_import_string_read_error",
			errno = EINVAL; return(DB_IO_ERROR););

	ulint		len = 0;

	while (!feof(file)) {
		int	ch = fgetc(file);

		if (ch == EOF) {
			break;
		} else if (ch != 0) {
			if (len < max_len) {
				ptr[len++] = static_cast<byte>(ch);
			} else {
				break;
			}
		/* max_len includes the NUL byte */
		} else if (len != max_len - 1) {
			break;
		} else {
			ptr[len] = 0;
			return(DB_SUCCESS);
		}
	}

	errno = EINVAL;

	return(DB_IO_ERROR);
}

/*********************************************************************//**
Write the meta data (index user fields) config file.
@return DB_SUCCESS or error code. */
static	MY_ATTRIBUTE((nonnull, warn_unused_result))
dberr_t
row_import_cfg_read_index_fields(
/*=============================*/
	FILE*			file,	/*!< in: file to write to */
	THD*			thd,	/*!< in/out: session */
	row_index_t*		index)	/*!< Index being read in */
{
	byte			row[sizeof(ib_uint32_t) * 3];
	ulint			n_fields = index->m_n_fields;

	index->m_fields = UT_NEW_ARRAY_NOKEY(dict_field_t, n_fields);

	/* Trigger OOM */
	DBUG_EXECUTE_IF(
		"ib_import_OOM_4",
		UT_DELETE_ARRAY(index->m_fields);
		index->m_fields = NULL;
	);

	if (index->m_fields == NULL) {
		return(DB_OUT_OF_MEMORY);
	}

	dict_field_t*	field = index->m_fields;

	for (ulint i = 0; i < n_fields; ++i, ++field) {
		byte*		ptr = row;

		/* Trigger EOF */
		DBUG_EXECUTE_IF("ib_import_io_read_error_1",
				(void) fseek(file, 0L, SEEK_END););

		if (fread(row, 1, sizeof(row), file) != sizeof(row)) {

			ib_senderrf(
				thd, IB_LOG_LEVEL_ERROR, ER_IO_READ_ERROR,
				(ulong) errno, strerror(errno),
				"while reading index fields.");

			return(DB_IO_ERROR);
		}

		new (field) dict_field_t();

		field->prefix_len = mach_read_from_4(ptr) & ((1U << 12) - 1);
		ptr += sizeof(ib_uint32_t);

		field->fixed_len = mach_read_from_4(ptr) & ((1U << 10) - 1);
		ptr += sizeof(ib_uint32_t);

		/* Include the NUL byte in the length. */
		ulint	len = mach_read_from_4(ptr);

		byte*	name = UT_NEW_ARRAY_NOKEY(byte, len);

		/* Trigger OOM */
		DBUG_EXECUTE_IF(
			"ib_import_OOM_5",
			UT_DELETE_ARRAY(name);
			name = NULL;
		);

		if (name == NULL) {
			return(DB_OUT_OF_MEMORY);
		}

		field->name = reinterpret_cast<const char*>(name);

		dberr_t	err = row_import_cfg_read_string(file, name, len);

		if (err != DB_SUCCESS) {

			ib_senderrf(
				thd, IB_LOG_LEVEL_ERROR, ER_IO_READ_ERROR,
				(ulong) errno, strerror(errno),
				"while parsing table name.");

			return(err);
		}
	}

	return(DB_SUCCESS);
}

/*****************************************************************//**
Read the index names and root page numbers of the indexes and set the values.
Row format [root_page_no, len of str, str ... ]
@return DB_SUCCESS or error code. */
static MY_ATTRIBUTE((nonnull, warn_unused_result))
dberr_t
row_import_read_index_data(
/*=======================*/
	FILE*		file,		/*!< in: File to read from */
	THD*		thd,		/*!< in: session */
	row_import*	cfg)		/*!< in/out: meta-data read */
{
	byte*		ptr;
	row_index_t*	cfg_index;
	byte		row[sizeof(index_id_t) + sizeof(ib_uint32_t) * 9];

	/* FIXME: What is the max value? */
	ut_a(cfg->m_n_indexes > 0);
	ut_a(cfg->m_n_indexes < 1024);

	cfg->m_indexes = UT_NEW_ARRAY_NOKEY(row_index_t, cfg->m_n_indexes);

	/* Trigger OOM */
	DBUG_EXECUTE_IF(
		"ib_import_OOM_6",
		UT_DELETE_ARRAY(cfg->m_indexes);
		cfg->m_indexes = NULL;
	);

	if (cfg->m_indexes == NULL) {
		return(DB_OUT_OF_MEMORY);
	}

	memset(cfg->m_indexes, 0x0, sizeof(*cfg->m_indexes) * cfg->m_n_indexes);

	cfg_index = cfg->m_indexes;

	for (ulint i = 0; i < cfg->m_n_indexes; ++i, ++cfg_index) {
		/* Trigger EOF */
		DBUG_EXECUTE_IF("ib_import_io_read_error_2",
				(void) fseek(file, 0L, SEEK_END););

		/* Read the index data. */
		size_t	n_bytes = fread(row, 1, sizeof(row), file);

		/* Trigger EOF */
		DBUG_EXECUTE_IF("ib_import_io_read_error",
				(void) fseek(file, 0L, SEEK_END););

		if (n_bytes != sizeof(row)) {
			char	msg[BUFSIZ];

			snprintf(msg, sizeof(msg),
				 "while reading index meta-data, expected "
				 "to read " ULINTPF
				 " bytes but read only " ULINTPF " bytes",
				 sizeof(row), n_bytes);

			ib_senderrf(
				thd, IB_LOG_LEVEL_ERROR, ER_IO_READ_ERROR,
				(ulong) errno, strerror(errno), msg);

			ib::error() << "IO Error: " << msg;

			return(DB_IO_ERROR);
		}

		ptr = row;

		cfg_index->m_id = mach_read_from_8(ptr);
		ptr += sizeof(index_id_t);

		cfg_index->m_space = mach_read_from_4(ptr);
		ptr += sizeof(ib_uint32_t);

		cfg_index->m_page_no = mach_read_from_4(ptr);
		ptr += sizeof(ib_uint32_t);

		cfg_index->m_type = mach_read_from_4(ptr);
		ptr += sizeof(ib_uint32_t);

		cfg_index->m_trx_id_offset = mach_read_from_4(ptr);
		if (cfg_index->m_trx_id_offset != mach_read_from_4(ptr)) {
			ut_ad(0);
			/* Overflow. Pretend that the clustered index
			has a variable-length PRIMARY KEY. */
			cfg_index->m_trx_id_offset = 0;
		}
		ptr += sizeof(ib_uint32_t);

		cfg_index->m_n_user_defined_cols = mach_read_from_4(ptr);
		ptr += sizeof(ib_uint32_t);

		cfg_index->m_n_uniq = mach_read_from_4(ptr);
		ptr += sizeof(ib_uint32_t);

		cfg_index->m_n_nullable = mach_read_from_4(ptr);
		ptr += sizeof(ib_uint32_t);

		cfg_index->m_n_fields = mach_read_from_4(ptr);
		ptr += sizeof(ib_uint32_t);

		/* The NUL byte is included in the name length. */
		ulint	len = mach_read_from_4(ptr);

		if (len > OS_FILE_MAX_PATH) {
			ib_errf(thd, IB_LOG_LEVEL_ERROR,
				ER_INNODB_INDEX_CORRUPT,
				"Index name length (" ULINTPF ") is too long, "
				"the meta-data is corrupt", len);

			return(DB_CORRUPTION);
		}

		cfg_index->m_name = UT_NEW_ARRAY_NOKEY(byte, len);

		/* Trigger OOM */
		DBUG_EXECUTE_IF(
			"ib_import_OOM_7",
			UT_DELETE_ARRAY(cfg_index->m_name);
			cfg_index->m_name = NULL;
		);

		if (cfg_index->m_name == NULL) {
			return(DB_OUT_OF_MEMORY);
		}

		dberr_t	err;

		err = row_import_cfg_read_string(file, cfg_index->m_name, len);

		if (err != DB_SUCCESS) {

			ib_senderrf(
				thd, IB_LOG_LEVEL_ERROR, ER_IO_READ_ERROR,
				(ulong) errno, strerror(errno),
				"while parsing index name.");

			return(err);
		}

		err = row_import_cfg_read_index_fields(file, thd, cfg_index);

		if (err != DB_SUCCESS) {
			return(err);
		}

	}

	return(DB_SUCCESS);
}

/*****************************************************************//**
Set the index root page number for v1 format.
@return DB_SUCCESS or error code. */
static
dberr_t
row_import_read_indexes(
/*====================*/
	FILE*		file,		/*!< in: File to read from */
	THD*		thd,		/*!< in: session */
	row_import*	cfg)		/*!< in/out: meta-data read */
{
	byte		row[sizeof(ib_uint32_t)];

	/* Trigger EOF */
	DBUG_EXECUTE_IF("ib_import_io_read_error_3",
			(void) fseek(file, 0L, SEEK_END););

	/* Read the number of indexes. */
	if (fread(row, 1, sizeof(row), file) != sizeof(row)) {
		ib_senderrf(
			thd, IB_LOG_LEVEL_ERROR, ER_IO_READ_ERROR,
			(ulong) errno, strerror(errno),
			"while reading number of indexes.");

		return(DB_IO_ERROR);
	}

	cfg->m_n_indexes = mach_read_from_4(row);

	if (cfg->m_n_indexes == 0) {
		ib_errf(thd, IB_LOG_LEVEL_ERROR, ER_IO_READ_ERROR,
			"Number of indexes in meta-data file is 0");

		return(DB_CORRUPTION);

	} else if (cfg->m_n_indexes > 1024) {
		// FIXME: What is the upper limit? */
		ib_errf(thd, IB_LOG_LEVEL_ERROR, ER_IO_READ_ERROR,
			"Number of indexes in meta-data file is too high: "
			ULINTPF, cfg->m_n_indexes);
		cfg->m_n_indexes = 0;

		return(DB_CORRUPTION);
	}

	return(row_import_read_index_data(file, thd, cfg));
}

/*********************************************************************//**
Read the meta data (table columns) config file. Deserialise the contents of
dict_col_t structure, along with the column name. */
static	MY_ATTRIBUTE((nonnull, warn_unused_result))
dberr_t
row_import_read_columns(
/*====================*/
	FILE*			file,	/*!< in: file to write to */
	THD*			thd,	/*!< in/out: session */
	row_import*		cfg)	/*!< in/out: meta-data read */
{
	dict_col_t*		col;
	byte			row[sizeof(ib_uint32_t) * 8];

	/* FIXME: What should the upper limit be? */
	ut_a(cfg->m_n_cols > 0);
	ut_a(cfg->m_n_cols < 1024);

	cfg->m_cols = UT_NEW_ARRAY_NOKEY(dict_col_t, cfg->m_n_cols);

	/* Trigger OOM */
	DBUG_EXECUTE_IF(
		"ib_import_OOM_8",
		UT_DELETE_ARRAY(cfg->m_cols);
		cfg->m_cols = NULL;
	);

	if (cfg->m_cols == NULL) {
		return(DB_OUT_OF_MEMORY);
	}

	cfg->m_col_names = UT_NEW_ARRAY_NOKEY(byte*, cfg->m_n_cols);

	/* Trigger OOM */
	DBUG_EXECUTE_IF(
		"ib_import_OOM_9",
		UT_DELETE_ARRAY(cfg->m_col_names);
		cfg->m_col_names = NULL;
	);

	if (cfg->m_col_names == NULL) {
		return(DB_OUT_OF_MEMORY);
	}

	memset(cfg->m_cols, 0x0, sizeof(cfg->m_cols) * cfg->m_n_cols);
	memset(cfg->m_col_names, 0x0, sizeof(cfg->m_col_names) * cfg->m_n_cols);

	col = cfg->m_cols;

	for (ulint i = 0; i < cfg->m_n_cols; ++i, ++col) {
		byte*		ptr = row;

		/* Trigger EOF */
		DBUG_EXECUTE_IF("ib_import_io_read_error_4",
				(void) fseek(file, 0L, SEEK_END););

		if (fread(row, 1,  sizeof(row), file) != sizeof(row)) {
			ib_senderrf(
				thd, IB_LOG_LEVEL_ERROR, ER_IO_READ_ERROR,
				(ulong) errno, strerror(errno),
				"while reading table column meta-data.");

			return(DB_IO_ERROR);
		}

		col->prtype = mach_read_from_4(ptr);
		ptr += sizeof(ib_uint32_t);

		col->mtype = static_cast<byte>(mach_read_from_4(ptr));
		ptr += sizeof(ib_uint32_t);

		col->len = static_cast<uint16_t>(mach_read_from_4(ptr));
		ptr += sizeof(ib_uint32_t);

		uint32_t mbminmaxlen = mach_read_from_4(ptr);
		col->mbmaxlen = (mbminmaxlen / 5) & 7;
		col->mbminlen = (mbminmaxlen % 5) & 7;
		ptr += sizeof(ib_uint32_t);

		col->ind = mach_read_from_4(ptr) & dict_index_t::MAX_N_FIELDS;
		ptr += sizeof(ib_uint32_t);

		col->ord_part = mach_read_from_4(ptr) & 1;
		ptr += sizeof(ib_uint32_t);

		col->max_prefix = mach_read_from_4(ptr) & ((1U << 12) - 1);
		ptr += sizeof(ib_uint32_t);

		/* Read in the column name as [len, byte array]. The len
		includes the NUL byte. */

		ulint		len = mach_read_from_4(ptr);

		/* FIXME: What is the maximum column name length? */
		if (len == 0 || len > 128) {
			ib_errf(thd, IB_LOG_LEVEL_ERROR,
				ER_IO_READ_ERROR,
				"Column name length " ULINTPF ", is invalid",
				len);

			return(DB_CORRUPTION);
		}

		cfg->m_col_names[i] = UT_NEW_ARRAY_NOKEY(byte, len);

		/* Trigger OOM */
		DBUG_EXECUTE_IF(
			"ib_import_OOM_10",
			UT_DELETE_ARRAY(cfg->m_col_names[i]);
			cfg->m_col_names[i] = NULL;
		);

		if (cfg->m_col_names[i] == NULL) {
			return(DB_OUT_OF_MEMORY);
		}

		dberr_t	err;

		err = row_import_cfg_read_string(
			file, cfg->m_col_names[i], len);

		if (err != DB_SUCCESS) {

			ib_senderrf(
				thd, IB_LOG_LEVEL_ERROR, ER_IO_READ_ERROR,
				(ulong) errno, strerror(errno),
				"while parsing table column name.");

			return(err);
		}
	}

	return(DB_SUCCESS);
}

/*****************************************************************//**
Read the contents of the <tablespace>.cfg file.
@return DB_SUCCESS or error code. */
static	MY_ATTRIBUTE((nonnull, warn_unused_result))
dberr_t
row_import_read_v1(
/*===============*/
	FILE*		file,		/*!< in: File to read from */
	THD*		thd,		/*!< in: session */
	row_import*	cfg)		/*!< out: meta data */
{
	byte		value[sizeof(ib_uint32_t)];

	/* Trigger EOF */
	DBUG_EXECUTE_IF("ib_import_io_read_error_5",
			(void) fseek(file, 0L, SEEK_END););

	/* Read the hostname where the tablespace was exported. */
	if (fread(value, 1, sizeof(value), file) != sizeof(value)) {
		ib_senderrf(
			thd, IB_LOG_LEVEL_ERROR, ER_IO_READ_ERROR,
			(ulong) errno, strerror(errno),
			"while reading meta-data export hostname length.");

		return(DB_IO_ERROR);
	}

	ulint	len = mach_read_from_4(value);

	/* NUL byte is part of name length. */
	cfg->m_hostname = UT_NEW_ARRAY_NOKEY(byte, len);

	/* Trigger OOM */
	DBUG_EXECUTE_IF(
		"ib_import_OOM_1",
		UT_DELETE_ARRAY(cfg->m_hostname);
		cfg->m_hostname = NULL;
	);

	if (cfg->m_hostname == NULL) {
		return(DB_OUT_OF_MEMORY);
	}

	dberr_t	err = row_import_cfg_read_string(file, cfg->m_hostname, len);

	if (err != DB_SUCCESS) {

		ib_senderrf(
			thd, IB_LOG_LEVEL_ERROR, ER_IO_READ_ERROR,
			(ulong) errno, strerror(errno),
			"while parsing export hostname.");

		return(err);
	}

	/* Trigger EOF */
	DBUG_EXECUTE_IF("ib_import_io_read_error_6",
			(void) fseek(file, 0L, SEEK_END););

	/* Read the table name of tablespace that was exported. */
	if (fread(value, 1, sizeof(value), file) != sizeof(value)) {
		ib_senderrf(
			thd, IB_LOG_LEVEL_ERROR, ER_IO_READ_ERROR,
			(ulong) errno, strerror(errno),
			"while reading meta-data table name length.");

		return(DB_IO_ERROR);
	}

	len = mach_read_from_4(value);

	/* NUL byte is part of name length. */
	cfg->m_table_name = UT_NEW_ARRAY_NOKEY(byte, len);

	/* Trigger OOM */
	DBUG_EXECUTE_IF(
		"ib_import_OOM_2",
		UT_DELETE_ARRAY(cfg->m_table_name);
		cfg->m_table_name = NULL;
	);

	if (cfg->m_table_name == NULL) {
		return(DB_OUT_OF_MEMORY);
	}

	err = row_import_cfg_read_string(file, cfg->m_table_name, len);

	if (err != DB_SUCCESS) {
		ib_senderrf(
			thd, IB_LOG_LEVEL_ERROR, ER_IO_READ_ERROR,
			(ulong) errno, strerror(errno),
			"while parsing table name.");

		return(err);
	}

	ib::info() << "Importing tablespace for table '" << cfg->m_table_name
		<< "' that was exported from host '" << cfg->m_hostname << "'";

	byte		row[sizeof(ib_uint32_t) * 3];

	/* Trigger EOF */
	DBUG_EXECUTE_IF("ib_import_io_read_error_7",
			(void) fseek(file, 0L, SEEK_END););

	/* Read the autoinc value. */
	if (fread(row, 1, sizeof(ib_uint64_t), file) != sizeof(ib_uint64_t)) {
		ib_senderrf(
			thd, IB_LOG_LEVEL_ERROR, ER_IO_READ_ERROR,
			(ulong) errno, strerror(errno),
			"while reading autoinc value.");

		return(DB_IO_ERROR);
	}

	cfg->m_autoinc = mach_read_from_8(row);

	/* Trigger EOF */
	DBUG_EXECUTE_IF("ib_import_io_read_error_8",
			(void) fseek(file, 0L, SEEK_END););

	/* Read the tablespace page size. */
	if (fread(row, 1, sizeof(row), file) != sizeof(row)) {
		ib_senderrf(
			thd, IB_LOG_LEVEL_ERROR, ER_IO_READ_ERROR,
			(ulong) errno, strerror(errno),
			"while reading meta-data header.");

		return(DB_IO_ERROR);
	}

	byte*		ptr = row;

	const ulint	logical_page_size = mach_read_from_4(ptr);
	ptr += sizeof(ib_uint32_t);

	if (logical_page_size != srv_page_size) {

		ib_errf(thd, IB_LOG_LEVEL_ERROR, ER_TABLE_SCHEMA_MISMATCH,
			"Tablespace to be imported has a different"
			" page size than this server. Server page size"
			" is %lu, whereas tablespace page size"
			" is " ULINTPF,
			srv_page_size,
			logical_page_size);

		return(DB_ERROR);
	}

	cfg->m_flags = mach_read_from_4(ptr);
	ptr += sizeof(ib_uint32_t);

	cfg->m_zip_size = dict_tf_get_zip_size(cfg->m_flags);
	cfg->m_n_cols = mach_read_from_4(ptr);

	if (!dict_tf_is_valid(cfg->m_flags)) {
		ib_errf(thd, IB_LOG_LEVEL_ERROR,
			ER_TABLE_SCHEMA_MISMATCH,
			"Invalid table flags: " ULINTPF, cfg->m_flags);

		return(DB_CORRUPTION);
	}

	err = row_import_read_columns(file, thd, cfg);

	if (err == DB_SUCCESS) {
		err = row_import_read_indexes(file, thd, cfg);
	}

	return(err);
}

/**
Read the contents of the <tablespace>.cfg file.
@return DB_SUCCESS or error code. */
static	MY_ATTRIBUTE((nonnull, warn_unused_result))
dberr_t
row_import_read_meta_data(
/*======================*/
	FILE*		file,		/*!< in: File to read from */
	THD*		thd,		/*!< in: session */
	row_import&	cfg)		/*!< out: contents of the .cfg file */
{
	byte		row[sizeof(ib_uint32_t)];

	/* Trigger EOF */
	DBUG_EXECUTE_IF("ib_import_io_read_error_9",
			(void) fseek(file, 0L, SEEK_END););

	if (fread(&row, 1, sizeof(row), file) != sizeof(row)) {
		ib_senderrf(
			thd, IB_LOG_LEVEL_ERROR, ER_IO_READ_ERROR,
			(ulong) errno, strerror(errno),
			"while reading meta-data version.");

		return(DB_IO_ERROR);
	}

	/* Check the version number. */
	switch (mach_read_from_4(row)) {
	case IB_EXPORT_CFG_VERSION_V1:
		return(row_import_read_v1(file, thd, &cfg));
	default:
		ib_senderrf(thd, IB_LOG_LEVEL_ERROR, ER_NOT_SUPPORTED_YET,
			    "meta-data version");
	}

	return(DB_ERROR);
}

#define BTR_BLOB_HDR_PART_LEN 0 /*!< BLOB part len on this page */
#define BTR_BLOB_HDR_NEXT_PAGE_NO 4 /*!< next BLOB part page no,
                                    FIL_NULL if none */
#define BTR_BLOB_HDR_SIZE 8 /*!< Size of a BLOB part header, in bytes */

/* decrypt and decompress page if needed */
static dberr_t decrypt_decompress(fil_space_crypt_t *space_crypt,
                                  uint32_t space_flags, span<byte> page,
                                  uint32_t space_id, byte *page_compress_buf,
                                  byte *tmp_frame)
{
  auto *data= page.data();

  if (space_crypt && space_crypt->should_encrypt())
  {
    uint page_size= static_cast<uint>(page.size());

    if (!buf_page_verify_crypt_checksum(data, space_flags))
      return DB_CORRUPTION;

    dberr_t err=
      fil_space_decrypt(space_id, space_flags, space_crypt,
                        tmp_frame, page_size, data);

    memcpy(data, tmp_frame, page_size);

    if (err)
      return err;
  }

  bool page_compressed= false;

  if (fil_space_t::full_crc32(space_flags) &&
      fil_space_t::is_compressed(space_flags))
    page_compressed= buf_page_is_compressed(data, space_flags);
  else
  {
    switch (fil_page_get_type(data)) {
    case FIL_PAGE_PAGE_COMPRESSED:
    case FIL_PAGE_PAGE_COMPRESSED_ENCRYPTED:
      page_compressed= true;
    }
  }

  if (page_compressed)
  {
    auto compress_length=
      fil_page_decompress(page_compress_buf, data, space_flags);
    ut_ad(compress_length != srv_page_size);

    if (compress_length == 0)
      return DB_CORRUPTION;
  }

  return DB_SUCCESS;
}

static size_t get_buf_size()
{
  return srv_page_size + (
           provider_service_lzo->is_loaded ? LZO1X_1_15_MEM_COMPRESS :
           provider_service_snappy->is_loaded ? snappy_max_compressed_length(srv_page_size) :
           0
         );
}

/** Add fts index to the table
@param table fts index to be added on the table */
static void add_fts_index(dict_table_t *table)
{
  dict_index_t *fts_index= dict_mem_index_create(
    table, FTS_DOC_ID_INDEX_NAME, DICT_UNIQUE, 2);
  fts_index->lock.SRW_LOCK_INIT(index_tree_rw_lock_key);
  fts_index->page= FIL_NULL;
  fts_index->cached= 1;
  fts_index->n_uniq= 1;
  /* Add fields for FTS_DOC_ID_INDEX */
  dict_index_add_col(
    fts_index, table,
    &table->cols[table->n_cols - (DATA_N_SYS_COLS + 1)], 0);
  dict_index_t *clust_index= UT_LIST_GET_FIRST(table->indexes);
  for (ulint i= 0; i < clust_index->n_uniq; i++)
    dict_index_add_col(fts_index, table, clust_index->fields[i].col,
                       clust_index->fields[i].prefix_len);
#ifdef BTR_CUR_HASH_ADAPT
  fts_index->search_info= btr_search_info_create(fts_index->heap);
  fts_index->search_info->ref_count= 0;
#endif /* BTR_CUR_HASH_ADAPT */
  UT_LIST_ADD_LAST(fts_index->table->indexes, fts_index);
}

/** Append the hidden fts column and fts doc index to the
existing table
@param  table  table to be imported
@param  thd    thread
@param  cfg    metadata required by import
@return table which has fts doc id and fts doc id index */
static dict_table_t *build_fts_hidden_table(
  dict_table_t *table, const row_import &cfg)
{
  dict_table_t *new_table= dict_table_t::create(
    {table->name.m_name, strlen(table->name.m_name)},
    table->space, table->n_t_cols - (DATA_N_SYS_COLS - 1),
    table->n_v_cols, table->flags,
    table->flags2);

  new_table->id= table->id;
  new_table->space_id= table->space_id;
  const char* col_name= &table->col_names[0];
  /* Copy columns from old table to new fts table */
  for (ulint new_i= 0;
       new_i < ulint(new_table->n_cols - (DATA_N_SYS_COLS + 1));
       new_i++)
  {
    dict_mem_table_add_col(new_table, new_table->heap, col_name,
			   table->cols[new_i].mtype,
			   table->cols[new_i].prtype,
			   table->cols[new_i].len);
    col_name+= strlen(col_name) + 1;
  }

  unsigned fts_col_ind= unsigned(table->n_cols - DATA_N_SYS_COLS);
  fts_add_doc_id_column(new_table, new_table->heap);
  new_table->cols[fts_col_ind].ind=
    fts_col_ind & dict_index_t::MAX_N_FIELDS;
  new_table->cols[fts_col_ind].ord_part= 1;
  dict_table_add_system_columns(new_table, new_table->heap);

  col_name= &table->v_col_names[0];
  for (ulint new_i= 0; new_i < new_table->n_v_cols; new_i++)
  {
    dict_col_t old_vcol= table->v_cols[new_i].m_col;
    dict_mem_table_add_v_col(new_table, new_table->heap, col_name,
                             old_vcol.mtype, old_vcol.prtype,
                             old_vcol.len, old_vcol.ind + 1,
                             table->v_cols[new_i].num_base);
    for (ulint i= 0; i < table->v_cols[new_i].num_base; i++)
    {
      dict_col_t *base_col= dict_table_get_nth_col(
        new_table, table->v_cols[new_i].base_col[i]->ind);
      new_table->v_cols[new_i].base_col[i]= base_col;
    }
    col_name+= strlen(col_name) + 1;
  }

  bool is_clustered= true;
  /* Copy indexes from old table to new table */
  for (dict_index_t *old_index= UT_LIST_GET_FIRST(table->indexes);
       old_index; is_clustered= false)
  {
    dict_index_t *new_index= dict_mem_index_create(
      new_table, old_index->name, old_index->type,
      old_index->n_fields + is_clustered);

    new_index->lock.SRW_LOCK_INIT(index_tree_rw_lock_key);
    new_index->id= old_index->id;
    new_index->n_uniq= old_index->n_uniq;
    new_index->type= old_index->type;
    new_index->cached= 1;
    new_index->n_user_defined_cols= old_index->n_user_defined_cols;
    new_index->n_core_null_bytes= old_index->n_core_null_bytes;
    /* Copy all fields from old index to new index */
    for (ulint i= 0; i < old_index->n_fields; i++)
    {
      dict_field_t *field= dict_index_get_nth_field(old_index, i);
      dict_col_t *col= field->col;
      if (col->is_virtual())
      {
        dict_v_col_t *v_col= reinterpret_cast<dict_v_col_t*>(col);
        col= &new_table->v_cols[v_col->v_pos].m_col;
      }
      else
      {
        unsigned ind= field->col->ind;
        if (ind >= fts_col_ind) ind++;
        col= &new_table->cols[ind];
      }
      dict_index_add_col(new_index, new_table, col,
                         field->prefix_len);
      if (i < old_index->n_uniq) col->ord_part= 1;
    }

    if (is_clustered)
    {
      /* Add fts doc id in clustered index */
      dict_index_add_col(
        new_index, new_table, &table->cols[fts_col_ind], 0);
      new_index->fields[old_index->n_fields].fixed_len= sizeof(doc_id_t);
    }

    new_index->search_info= old_index->search_info;
    UT_LIST_ADD_LAST(new_index->table->indexes, new_index);
    old_index= UT_LIST_GET_NEXT(indexes, old_index);
    if (UT_LIST_GET_LEN(new_table->indexes)
        == cfg.find_fts_idx_offset())
      add_fts_index(new_table);
  }
  return new_table;
}

/* find, parse instant metadata, performing various checks,
and apply it to dict_table_t
@return DB_SUCCESS or some error */
static dberr_t handle_instant_metadata(dict_table_t *table,
                                       const row_import &cfg)
{
  dict_get_and_save_data_dir_path(table);

  char *filepath;
  if (DICT_TF_HAS_DATA_DIR(table->flags))
  {
    ut_a(table->data_dir_path);
    filepath= fil_make_filepath(table->data_dir_path, table->name, IBD, true);
  }
  else
    filepath= fil_make_filepath(nullptr, table->name, IBD, false);

  if (!filepath)
    return DB_OUT_OF_MEMORY;

  SCOPE_EXIT([filepath]() { ut_free(filepath); });

  bool success;
  auto file= os_file_create_simple_no_error_handling(
      innodb_data_file_key, filepath, OS_FILE_OPEN, OS_FILE_READ_WRITE, false,
      &success);
  if (!success)
    return DB_IO_ERROR;

  if (os_file_get_size(file) < srv_page_size)
    return DB_CORRUPTION;

  SCOPE_EXIT([&file]() { os_file_close(file); });

  std::unique_ptr<byte[], decltype(&aligned_free)> first_page(
      static_cast<byte *>(aligned_malloc(srv_page_size, srv_page_size)),
      &aligned_free);

  if (dberr_t err= os_file_read(IORequestReadPartial, file, first_page.get(),
                                0, srv_page_size, nullptr))
    return err;

  auto space_flags= fsp_header_get_flags(first_page.get());

  if (!fil_space_t::is_valid_flags(space_flags, true))
  {
    auto cflags= fsp_flags_convert_from_101(space_flags);
    if (cflags == UINT32_MAX)
      return invalid_space_flags(space_flags);
    space_flags= static_cast<decltype(space_flags)>(cflags);
  }

  if (!cfg.m_missing)
  {
    if (dberr_t err= cfg.match_flags(current_thd))
      return err;
  }

  const unsigned zip_size= fil_space_t::zip_size(space_flags);
  const unsigned physical_size= zip_size ? zip_size : unsigned(srv_page_size);
  ut_ad(physical_size <= UNIV_PAGE_SIZE_MAX);
  const uint32_t space_id= page_get_space_id(first_page.get());

  auto *space_crypt= fil_space_read_crypt_data(zip_size, first_page.get());
  SCOPE_EXIT([&space_crypt]() {
    if (space_crypt)
      fil_space_destroy_crypt_data(&space_crypt);
  });

  std::unique_ptr<byte[], decltype(&aligned_free)> page(
      static_cast<byte *>(
          aligned_malloc(UNIV_PAGE_SIZE_MAX, UNIV_PAGE_SIZE_MAX)),
      &aligned_free);

  if (dberr_t err= os_file_read(
          IORequestReadPartial, file, page.get(), 3 * physical_size,
          physical_size, nullptr))
    return err;

  std::unique_ptr<byte[]> page_compress_buf(new byte[get_buf_size()]);
  std::unique_ptr<byte[], decltype(&aligned_free)> crypt_tmp_frame(
      static_cast<byte *>(
          aligned_malloc(physical_size, CPU_LEVEL1_DCACHE_LINESIZE)),
      &aligned_free);

  if (dberr_t err= decrypt_decompress(space_crypt, space_flags,
                                      {page.get(), static_cast<size_t>
                                       (physical_size)},
                                      space_id, page_compress_buf.get(),
                                      crypt_tmp_frame.get()))
    return err;

  if (table->supports_instant())
  {
    dict_index_t *index= dict_table_get_first_index(table);

    if (!page_is_comp(page.get()) != !dict_table_is_comp(table))
    {
      ib_errf(current_thd, IB_LOG_LEVEL_ERROR, ER_TABLE_SCHEMA_MISMATCH,
              "ROW_FORMAT mismatch");
      return DB_CORRUPTION;
    }

    if (btr_cur_instant_root_init(index, page.get()))
      return DB_CORRUPTION;

    ut_ad(index->n_core_null_bytes != dict_index_t::NO_CORE_NULL_BYTES);

    if (fil_page_get_type(page.get()) == FIL_PAGE_INDEX)
    {
      ut_ad(!index->is_instant());
      return DB_SUCCESS;
    }

    mem_heap_t *heap= NULL;
    SCOPE_EXIT([&heap]() {
      if (heap)
        mem_heap_free(heap);
    });

    while (btr_page_get_level(page.get()) != 0)
    {
      const rec_t *rec= page_rec_get_next(page_get_infimum_rec(page.get()));
      if (!rec)
        return DB_CORRUPTION;

      /* Relax the assertion in rec_init_offsets(). */
      ut_ad(!index->in_instant_init);
      ut_d(index->in_instant_init= true);
      rec_offs *offsets=
          rec_get_offsets(rec, index, nullptr, 0, ULINT_UNDEFINED, &heap);
      ut_d(index->in_instant_init= false);

      uint64_t child_page_no= btr_node_ptr_get_child_page_no(rec, offsets);

      if (dberr_t err=
          os_file_read(IORequestReadPartial, file, page.get(),
                       child_page_no * physical_size, physical_size, nullptr))
        return err;

      if (dberr_t err= decrypt_decompress(space_crypt, space_flags,
                                          {page.get(), static_cast<size_t>
                                           (physical_size)}, space_id,
                                          page_compress_buf.get(),
                                          crypt_tmp_frame.get()))
        return err;
    }

    const auto *rec= page_rec_get_next_const(page_get_infimum_rec(page.get()));
    const auto comp= dict_table_is_comp(index->table);

    if (!rec || page_rec_is_supremum(rec))
    {
    corrupted_metadata:
      ib::error() << "Table " << index->table->name
                  << " is missing instant ALTER metadata";
      index->table->corrupted= true;
      return DB_CORRUPTION;
    }

    const auto info_bits= rec_get_info_bits(rec, comp);
    if (!(info_bits & REC_INFO_MIN_REC_FLAG))
      goto corrupted_metadata;

    if ((info_bits & ~REC_INFO_DELETED_FLAG) != REC_INFO_MIN_REC_FLAG ||
        (comp && rec_get_status(rec) != REC_STATUS_INSTANT))
    {
    incompatible:
      ib::error() << "Table " << index->table->name
                  << " contains unrecognizable instant ALTER metadata";
      index->table->corrupted= true;
      return DB_CORRUPTION;
    }

    if (info_bits & REC_INFO_DELETED_FLAG)
    {
      ulint trx_id_offset= index->trx_id_offset;
      ut_ad(index->n_uniq);

      if (trx_id_offset)
      {
      }
      else if (index->table->not_redundant())
      {

        for (uint i= index->n_uniq; i--;)
          trx_id_offset+= index->fields[i].fixed_len;
      }
      else if (rec_get_1byte_offs_flag(rec))
      {
        trx_id_offset= rec_1_get_field_end_info(rec, index->n_uniq - 1);
        ut_ad(!(trx_id_offset & REC_1BYTE_SQL_NULL_MASK));
        trx_id_offset&= ~REC_1BYTE_SQL_NULL_MASK;
      }
      else
      {
        trx_id_offset= rec_2_get_field_end_info(rec, index->n_uniq - 1);
        ut_ad(!(trx_id_offset & REC_2BYTE_SQL_NULL_MASK));
        trx_id_offset&= ~REC_2BYTE_SQL_NULL_MASK;
      }

      const byte *ptr=
          rec + trx_id_offset + (DATA_TRX_ID_LEN + DATA_ROLL_PTR_LEN);

      if (mach_read_from_4(ptr + BTR_EXTERN_LEN))
        goto incompatible;

      uint len= mach_read_from_4(ptr + BTR_EXTERN_LEN + 4);
      if (!len || mach_read_from_4(ptr + BTR_EXTERN_OFFSET) != FIL_PAGE_DATA)
        goto incompatible;

      std::unique_ptr<byte[], decltype(&aligned_free)>
        second_page(static_cast<byte*>(aligned_malloc(physical_size,
                                                      physical_size)),
                    &aligned_free);

      if (dberr_t err=
          os_file_read(IORequestReadPartial, file, second_page.get(),
                       physical_size *
                       mach_read_from_4(ptr + BTR_EXTERN_PAGE_NO),
                       physical_size, nullptr))
        return err;

      if (dberr_t err= decrypt_decompress(space_crypt, space_flags,
                                          {second_page.get(),
                                           static_cast<size_t>(physical_size)},
                                          space_id, page_compress_buf.get(),
                                          crypt_tmp_frame.get()))
        return err;

      if (fil_page_get_type(second_page.get()) != FIL_PAGE_TYPE_BLOB ||
          mach_read_from_4(
              &second_page[FIL_PAGE_DATA + BTR_BLOB_HDR_NEXT_PAGE_NO]) !=
              FIL_NULL ||
          mach_read_from_4(
              &second_page[FIL_PAGE_DATA + BTR_BLOB_HDR_PART_LEN]) != len)
        goto incompatible;

      /* The unused part of the BLOB page should be zero-filled. */
      for (const byte *
               b= second_page.get() + (FIL_PAGE_DATA + BTR_BLOB_HDR_SIZE) +
                  len,
              *const end= second_page.get() + srv_page_size - BTR_EXTERN_LEN;
           b < end;)
      {
        if (*b++)
          goto incompatible;
      }

      if (index->table->deserialise_columns(
              &second_page[FIL_PAGE_DATA + BTR_BLOB_HDR_SIZE], len))
        goto incompatible;
    }

    rec_offs *offsets= rec_get_offsets(
        rec, index, nullptr, index->n_core_fields, ULINT_UNDEFINED, &heap);
    if (rec_offs_any_default(offsets))
    {
    inconsistent:
      goto incompatible;
    }

    /* In fact, because we only ever append fields to the metadata
    record, it is also OK to perform READ UNCOMMITTED and
    then ignore any extra fields, provided that
    trx_sys.is_registered(DB_TRX_ID). */
    if (rec_offs_n_fields(offsets) >
            ulint(index->n_fields) + !!index->table->instant &&
        !trx_sys.is_registered(current_trx(),
                               row_get_rec_trx_id(rec, index, offsets)))
      goto inconsistent;

    for (unsigned i= index->n_core_fields; i < index->n_fields; i++)
    {
      dict_col_t *col= index->fields[i].col;
      const unsigned o= i + !!index->table->instant;
      ulint len;
      const byte *data= rec_get_nth_field(rec, offsets, o, &len);
      ut_ad(!col->is_added());
      ut_ad(!col->def_val.data);
      col->def_val.len= len;
      switch (len) {
      case UNIV_SQL_NULL:
        continue;
      case 0:
        col->def_val.data= field_ref_zero;
        continue;
      }
      ut_ad(len != UNIV_SQL_DEFAULT);
      if (!rec_offs_nth_extern(offsets, o))
        col->def_val.data= mem_heap_dup(index->table->heap, data, len);
      else if (len < BTR_EXTERN_FIELD_REF_SIZE ||
               !memcmp(data + len - BTR_EXTERN_FIELD_REF_SIZE, field_ref_zero,
                       BTR_EXTERN_FIELD_REF_SIZE))
      {
        col->def_val.len= UNIV_SQL_DEFAULT;
        goto inconsistent;
      }
      else
      {
        col->def_val.data= btr_copy_externally_stored_field(
            &col->def_val.len, data, srv_page_size, len, index->table->heap);
      }
    }
  }

  return DB_SUCCESS;
}

/**
Read the contents of a .cfg file.
@param[in]  filename  Path to the cfg file
@param[in]  thd       Connection
@param[out] cfg   Contents of the .cfg file.
@return DB_SUCCESS or error code. */
static dberr_t row_import_read_cfg_internal(const char *filename, THD *thd,
                                            row_import &cfg)
{
  FILE *file= fopen(filename, "rb");

  cfg.m_missing= !file;

  if (!file)
  {
    char msg[BUFSIZ];
    snprintf(msg, sizeof(msg),
             "Error opening '%s', will attempt to import"
             " without schema verification", filename);
    ib_senderrf(thd, IB_LOG_LEVEL_WARN, ER_IO_READ_ERROR,
                (ulong) errno, strerror(errno), msg);
    return DB_FAIL;
  }

  dberr_t err= row_import_read_meta_data(file, thd, cfg);
  fclose(file);
  return err;
}

/**
Read the contents of the <tablename>.cfg file.
@return DB_SUCCESS or error code. */
static	MY_ATTRIBUTE((nonnull, warn_unused_result))
dberr_t
row_import_read_cfg(
/*================*/
	dict_table_t*	table,	/*!< in: table */
	THD*		thd,	/*!< in: session */
	row_import&	cfg)	/*!< out: contents of the .cfg file */
{
	char		name[OS_FILE_MAX_PATH];

	cfg.m_table = table;

	srv_get_meta_data_filename(table, name, sizeof(name));

	return row_import_read_cfg_internal(name, thd, cfg);
}


/** Convert the InnoDB ROW_FORMAT from rec_format_enum to row_type.
@param[in]  from  ROW_FORMAT as a rec_format_enum
@return the row_type representation of ROW_FORMAT. */
static enum row_type from_rec_format(const rec_format_enum from)
{
  switch (from) {
  case REC_FORMAT_COMPACT:
    return ROW_TYPE_COMPACT;
  case REC_FORMAT_DYNAMIC:
    return ROW_TYPE_DYNAMIC;
  case REC_FORMAT_REDUNDANT:
    return ROW_TYPE_REDUNDANT;
  case REC_FORMAT_COMPRESSED:
    return ROW_TYPE_COMPRESSED;
  }

  ut_ad("invalid format" == 0);
  return ROW_TYPE_NOT_USED;
}

/**
Read the row type from a .cfg file.
@param  dir_path  Path to the data directory containing the .cfg file
@param  name      Name of the table
@param  thd       Connection
@retval ROW_TYPE_COMPACT    for ROW_FORMAT=COMPACT
@retval ROW_TYPE_DYNAMIC    for ROW_FORMAT=DYNAMIC
@retval ROW_TYPE_REDUNDANT  for ROW_FORMAT=REDUNDANT
@retval ROW_TYPE_COMPRESSED for ROW_FORMAT=COMPRESSED
@retval ROW_TYPE_NOT_USED to signal error */
static enum row_type get_row_type_from_cfg(const char* dir_path,
                                           const char* name, THD* thd)
{
  char* filename= fil_make_filepath(dir_path,
                                    table_name_t(const_cast<char*>(name)),
                                    CFG, dir_path != nullptr);
  if (!filename)
    return ROW_TYPE_NOT_USED;
  row_import cfg;
  dberr_t err= row_import_read_cfg_internal(filename, thd, cfg);
  ut_free(filename);
  if (err == DB_SUCCESS)
    return from_rec_format(dict_tf_get_rec_format(cfg.m_flags));
  return ROW_TYPE_NOT_USED;
}

/** Update the root page numbers and tablespace ID of a table.
@param[in,out]	trx	dictionary transaction
@param[in,out]	table	persistent table
@param[in]	reset	whether to reset the fields to FIL_NULL
@return DB_SUCCESS or error code */
dberr_t
row_import_update_index_root(trx_t* trx, dict_table_t* table, bool reset)
{
	const dict_index_t*	index;
	que_t*			graph = 0;
	dberr_t			err = DB_SUCCESS;

	ut_ad(reset || table->space->id == table->space_id);

	static const char	sql[] = {
		"PROCEDURE UPDATE_INDEX_ROOT() IS\n"
		"BEGIN\n"
		"UPDATE SYS_INDEXES\n"
		"SET SPACE = :space,\n"
		"    PAGE_NO = :page,\n"
		"    TYPE = :type\n"
		"WHERE TABLE_ID = :table_id AND ID = :index_id;\n"
		"END;\n"};

	table->def_trx_id = trx->id;

	for (index = dict_table_get_first_index(table);
	     index != 0;
	     index = dict_table_get_next_index(index)) {

		pars_info_t*	info;
		ib_uint32_t	page;
		ib_uint32_t	space;
		ib_uint32_t	type;
		index_id_t	index_id;
		table_id_t	table_id;

		info = (graph != 0) ? graph->info : pars_info_create();

		mach_write_to_4(
			reinterpret_cast<byte*>(&type),
			index->type);

		mach_write_to_4(
			reinterpret_cast<byte*>(&page),
			reset ? FIL_NULL : index->page);

		mach_write_to_4(
			reinterpret_cast<byte*>(&space),
			reset ? FIL_NULL : index->table->space_id);

		mach_write_to_8(
			reinterpret_cast<byte*>(&index_id),
			index->id);

		mach_write_to_8(
			reinterpret_cast<byte*>(&table_id),
			table->id);

		/* If we set the corrupt bit during the IMPORT phase then
		we need to update the system tables. */
		pars_info_bind_int4_literal(info, "type", &type);
		pars_info_bind_int4_literal(info, "space", &space);
		pars_info_bind_int4_literal(info, "page", &page);
		pars_info_bind_ull_literal(info, "index_id", &index_id);
		pars_info_bind_ull_literal(info, "table_id", &table_id);

		if (graph == 0) {
			graph = pars_sql(info, sql);
			ut_a(graph);
			graph->trx = trx;
		}

		que_thr_t*	thr;

		ut_a(thr = que_fork_start_command(graph));

		que_run_threads(thr);

		DBUG_EXECUTE_IF("ib_import_internal_error",
				trx->error_state = DB_ERROR;);

		err = trx->error_state;

		if (err != DB_SUCCESS) {
			ib_errf(trx->mysql_thd, IB_LOG_LEVEL_ERROR,
				ER_INTERNAL_ERROR,
				"While updating the <space, root page"
				" number> of index %s - %s",
				index->name(), ut_strerr(err));

			break;
		}
	}

	que_graph_free(graph);

	return(err);
}

/** Callback arg for row_import_set_discarded. */
struct discard_t {
	ib_uint32_t	flags2;			/*!< Value read from column */
	bool		state;			/*!< New state of the flag */
	ulint		n_recs;			/*!< Number of recs processed */
};

/******************************************************************//**
Fetch callback that sets or unsets the DISCARDED tablespace flag in
SYS_TABLES. The flags is stored in MIX_LEN column.
@return FALSE if all OK */
static
ibool
row_import_set_discarded(
/*=====================*/
	void*		row,			/*!< in: sel_node_t* */
	void*		user_arg)		/*!< in: bool set/unset flag */
{
	sel_node_t*	node = static_cast<sel_node_t*>(row);
	discard_t*	discard = static_cast<discard_t*>(user_arg);
	dfield_t*	dfield = que_node_get_val(node->select_list);
	dtype_t*	type = dfield_get_type(dfield);
	ulint		len = dfield_get_len(dfield);

	ut_a(dtype_get_mtype(type) == DATA_INT);
	ut_a(len == sizeof(ib_uint32_t));

	ulint	flags2 = mach_read_from_4(
		static_cast<byte*>(dfield_get_data(dfield)));

#if defined __GNUC__ && !defined __clang__
# pragma GCC diagnostic push
# if __GNUC__ < 12 || defined WITH_UBSAN
#  pragma GCC diagnostic ignored "-Wconversion"
# endif
#endif
	if (discard->state) {
		flags2 |= DICT_TF2_DISCARDED;
	} else {
		flags2 &= ~DICT_TF2_DISCARDED;
	}
#if defined __GNUC__ && !defined __clang__
# pragma GCC diagnostic pop
#endif

	mach_write_to_4(reinterpret_cast<byte*>(&discard->flags2), flags2);

	++discard->n_recs;

	/* There should be at most one matching record. */
	ut_a(discard->n_recs == 1);

	return(FALSE);
}

/** Update the DICT_TF2_DISCARDED flag in SYS_TABLES.MIX_LEN.
@param[in,out]	trx		dictionary transaction
@param[in]	table_id	table identifier
@param[in]	discarded	whether to set or clear the flag
@return DB_SUCCESS or error code */
dberr_t row_import_update_discarded_flag(trx_t* trx, table_id_t table_id,
					 bool discarded)
{
	pars_info_t*		info;
	discard_t		discard;

	static const char	sql[] =
		"PROCEDURE UPDATE_DISCARDED_FLAG() IS\n"
		"DECLARE FUNCTION my_func;\n"
		"DECLARE CURSOR c IS\n"
		" SELECT MIX_LEN"
		" FROM SYS_TABLES"
		" WHERE ID = :table_id FOR UPDATE;"
		"\n"
		"BEGIN\n"
		"OPEN c;\n"
		"WHILE 1 = 1 LOOP\n"
		"  FETCH c INTO my_func();\n"
		"  IF c % NOTFOUND THEN\n"
		"    EXIT;\n"
		"  END IF;\n"
		"END LOOP;\n"
		"UPDATE SYS_TABLES"
		" SET MIX_LEN = :flags2"
		" WHERE ID = :table_id;\n"
		"CLOSE c;\n"
		"END;\n";

	discard.n_recs = 0;
	discard.state = discarded;
	discard.flags2 = ULINT32_UNDEFINED;

	info = pars_info_create();

	pars_info_add_ull_literal(info, "table_id", table_id);
	pars_info_bind_int4_literal(info, "flags2", &discard.flags2);

	pars_info_bind_function(
		info, "my_func", row_import_set_discarded, &discard);

	dberr_t	err = que_eval_sql(info, sql, trx);

	ut_a(discard.n_recs == 1);
	ut_a(discard.flags2 != ULINT32_UNDEFINED);

	return(err);
}

/** InnoDB writes page by page when there is page compressed
tablespace involved. It does help to save the disk space when
punch hole is enabled
@param iter     Tablespace iterator
@param full_crc32    whether the file is in the full_crc32 format
@param offset   offset of the file to be written
@param writeptr buffer to be written
@param n_bytes  number of bytes to be written
@param try_punch_only   Try the range punch only because the
                        current range is full of empty pages
@return DB_SUCCESS */
static
dberr_t fil_import_compress_fwrite(const fil_iterator_t &iter,
                                   bool full_crc32,
                                   os_offset_t offset,
                                   const byte *writeptr,
                                   ulint n_bytes,
                                   bool try_punch_only= false)
{
  if (dberr_t err= os_file_punch_hole(iter.file, offset, n_bytes))
    return err;

  if (try_punch_only)
    return DB_SUCCESS;

  for (ulint j= 0; j < n_bytes; j+= srv_page_size)
  {
    /* Read the original data length from block and
    safer to read FIL_PAGE_COMPRESSED_SIZE because it
    is not encrypted*/
    ulint n_write_bytes= srv_page_size;
    if (j || offset)
    {
      n_write_bytes= mach_read_from_2(writeptr + j + FIL_PAGE_DATA);
      const unsigned ptype= mach_read_from_2(writeptr + j + FIL_PAGE_TYPE);
      /* Ignore the empty page */
      if (ptype == 0 && n_write_bytes == 0)
        continue;
      if (full_crc32)
        n_write_bytes= buf_page_full_crc32_size(writeptr + j,
                                                nullptr, nullptr);
      else
      {
        n_write_bytes+= ptype == FIL_PAGE_PAGE_COMPRESSED_ENCRYPTED
          ? FIL_PAGE_DATA + FIL_PAGE_ENCRYPT_COMP_METADATA_LEN
          : FIL_PAGE_DATA + FIL_PAGE_COMP_METADATA_LEN;
      }
    }

    if (dberr_t err= os_file_write(IORequestWrite, iter.filepath, iter.file,
                                   writeptr + j, offset + j, n_write_bytes))
      return err;
  }

  return DB_SUCCESS;
}

dberr_t FetchIndexRootPages::run(const fil_iterator_t& iter,
                                 buf_block_t* block) UNIV_NOTHROW
{
  const unsigned zip_size= fil_space_t::zip_size(m_space_flags);
  const unsigned size= zip_size ? zip_size : unsigned(srv_page_size);
  byte* page_compress_buf= static_cast<byte*>(malloc(get_buf_size()));
  const bool full_crc32 = fil_space_t::full_crc32(m_space_flags);
  bool skip_checksum_check = false;
  ut_ad(!srv_read_only_mode);

  if (!page_compress_buf)
    return DB_OUT_OF_MEMORY;

  const bool encrypted= iter.crypt_data != NULL &&
    iter.crypt_data->should_encrypt();
  byte* const readptr= iter.io_buffer;
  block->page.frame= readptr;

  if (block->page.zip.data)
    block->page.zip.data= readptr;

  bool page_compressed= false;

  dberr_t err= os_file_read(IORequestReadPartial, iter.file, readptr,
                            3 * size, size, nullptr);
  if (err != DB_SUCCESS)
  {
    ib::error() << iter.filepath << ": os_file_read() failed";
    goto func_exit;
  }

  if (page_get_page_no(readptr) != 3)
  {
page_corrupted:
    ib::warn() << filename() << ": Page 3 at offset "
               << 3 * size << " looks corrupted.";
    err= DB_CORRUPTION;
    goto func_exit;
  }

  block->page.id_.set_page_no(3);
  if (full_crc32 && fil_space_t::is_compressed(m_space_flags))
    page_compressed= buf_page_is_compressed(readptr, m_space_flags);
  else
  {
    switch (fil_page_get_type(readptr)) {
    case FIL_PAGE_PAGE_COMPRESSED:
    case FIL_PAGE_PAGE_COMPRESSED_ENCRYPTED:
      if (block->page.zip.data)
        goto page_corrupted;
      page_compressed= true;
    }
  }

  if (encrypted)
  {
    if (!buf_page_verify_crypt_checksum(readptr, m_space_flags))
      goto page_corrupted;

    dberr_t err= fil_space_decrypt(get_space_id(), m_space_flags,
                                   iter.crypt_data, iter.crypt_tmp_buffer,
                                   size, readptr);

    memcpy_aligned<CPU_LEVEL1_DCACHE_LINESIZE>(readptr, iter.crypt_tmp_buffer,
                                               size);

    if (err)
      goto func_exit;
  }

  /* For full_crc32 format, skip checksum check
  after decryption. */
  skip_checksum_check= full_crc32 && encrypted;

  if (page_compressed)
  {
    ulint compress_length= fil_page_decompress(page_compress_buf,
                                               readptr,
                                               m_space_flags);
    ut_ad(compress_length != srv_page_size);
    if (compress_length == 0)
      goto page_corrupted;
  }
  else if (!skip_checksum_check
           && buf_page_is_corrupted(false, readptr, m_space_flags))
    goto page_corrupted;

  /* m_table is null iff we are trying to create a (stub) table, in
  which case we want to get row format for the table creation. */
  if (m_table)
    err= this->operator()(block);
  else
    m_row_format= get_row_format(*block);
func_exit:
  free(page_compress_buf);
  return err;
}

static dberr_t fil_iterate(
	const fil_iterator_t&	iter,
	buf_block_t*		block,
	AbstractCallback&	callback)
{
	os_offset_t		offset;
	const ulint		size = callback.physical_size();
	ulint			n_bytes = iter.n_io_buffers * size;

	byte* page_compress_buf= static_cast<byte*>(malloc(get_buf_size()));
	ut_ad(!srv_read_only_mode);

	if (!page_compress_buf) {
		return DB_OUT_OF_MEMORY;
	}

	uint32_t actual_space_id = 0;
	const bool full_crc32 = fil_space_t::full_crc32(
		callback.get_space_flags());

	/* TODO: For ROW_FORMAT=COMPRESSED tables we do a lot of useless
	copying for non-index pages. Unfortunately, it is
	required by buf_zip_decompress() */
	dberr_t		err = DB_SUCCESS;
	bool		page_compressed = false;
	bool		punch_hole = !my_test_if_thinly_provisioned(iter.file);

	for (offset = iter.start; offset < iter.end; offset += n_bytes) {
		if (callback.is_interrupted()) {
			err = DB_INTERRUPTED;
			goto func_exit;
		}

		byte*		io_buffer = iter.io_buffer;
		block->page.frame = io_buffer;

		if (block->page.zip.data) {
			/* Zip IO is done in the compressed page buffer. */
			io_buffer = block->page.zip.data;
		}

		/* We have to read the exact number of bytes. Otherwise the
		InnoDB IO functions croak on failed reads. */

		n_bytes = ulint(ut_min(os_offset_t(n_bytes),
				       iter.end - offset));

		ut_ad(n_bytes > 0);
		ut_ad(!(n_bytes % size));

		const bool encrypted = iter.crypt_data != NULL
			&& iter.crypt_data->should_encrypt();
		/* Use additional crypt io buffer if tablespace is encrypted */
		byte* const readptr = encrypted
			? iter.crypt_io_buffer : io_buffer;
		byte* const writeptr = readptr;

		err = os_file_read(IORequestReadPartial, iter.file, readptr,
				   offset, n_bytes, nullptr);
		if (err != DB_SUCCESS) {
			ib::error() << iter.filepath
				    << ": os_file_read() failed";
			goto func_exit;
		}

		bool		updated = false;
		os_offset_t	page_off = offset;
		ulint		n_pages_read = n_bytes / size;
		/* This block is not attached to buf_pool */
		block->page.id_.set_page_no(uint32_t(page_off / size));

		for (ulint i = 0; i < n_pages_read;
		     ++block->page.id_,
		     ++i, page_off += size, block->page.frame += size) {
			byte*	src = readptr + i * size;
			const ulint page_no = page_get_page_no(src);
			if (!page_no && block->page.id().page_no()) {
				if (!buf_is_zeroes(span<const byte>(src,
								    size))) {
					goto page_corrupted;
				}
				/* Proceed to the next page,
				because this one is all zero. */
				continue;
			}

			if (page_no != block->page.id().page_no()) {
page_corrupted:
				ib::warn() << callback.filename()
					   << ": Page " << (offset / size)
					   << " at offset " << offset
					   << " looks corrupted.";
				err = DB_CORRUPTION;
				goto func_exit;
			}

			if (block->page.id().page_no() == 0) {
				actual_space_id = mach_read_from_4(
					src + FIL_PAGE_SPACE_ID);
			}

			const uint16_t type = fil_page_get_type(src);
			page_compressed =
				(full_crc32
				 && fil_space_t::is_compressed(
					callback.get_space_flags())
				 && buf_page_is_compressed(
					src, callback.get_space_flags()))
				|| type == FIL_PAGE_PAGE_COMPRESSED_ENCRYPTED
				|| type == FIL_PAGE_PAGE_COMPRESSED;

			if (page_compressed && block->page.zip.data) {
				goto page_corrupted;
			}

			bool decrypted = false;
			byte* dst = io_buffer + i * size;
			bool frame_changed = false;
			uint key_version = buf_page_get_key_version(
				src, callback.get_space_flags());

			if (!encrypted) {
			} else if (!key_version) {
				if (block->page.id().page_no() == 0
				    && block->page.zip.data) {
					block->page.zip.data = src;
					frame_changed = true;
				} else if (!page_compressed
					   && type != FIL_PAGE_TYPE_XDES
					   && !block->page.zip.data) {
					block->page.frame = src;
					frame_changed = true;
				} else {
					ut_ad(dst != src);
					memcpy(dst, src, size);
				}
			} else {
				if (!buf_page_verify_crypt_checksum(
					src, callback.get_space_flags())) {
					goto page_corrupted;
				}

				if ((err = fil_space_decrypt(
					actual_space_id,
					callback.get_space_flags(),
					iter.crypt_data, dst,
					callback.physical_size(),
					src))) {
					goto func_exit;
				}

				decrypted = true;
				updated = true;
			}

			/* For full_crc32 format, skip checksum check
			after decryption. */
			bool skip_checksum_check = full_crc32 && encrypted;

			/* If the original page is page_compressed, we need
			to decompress it before adjusting further. */
			if (page_compressed) {
				ulint compress_length = fil_page_decompress(
					page_compress_buf, dst,
					callback.get_space_flags());
				ut_ad(compress_length != srv_page_size);
				if (compress_length == 0) {
					goto page_corrupted;
				}
				updated = true;
			} else if (!skip_checksum_check
				   && buf_page_is_corrupted(
					   false,
					   encrypted && !frame_changed
					   ? dst : src,
					   callback.get_space_flags())) {
				goto page_corrupted;
			}

			if ((err = callback(block)) != DB_SUCCESS) {
				goto func_exit;
			} else if (!updated) {
				updated = !!block->page.frame;
			}

			/* If tablespace is encrypted we use additional
			temporary scratch area where pages are read
			for decrypting readptr == crypt_io_buffer != io_buffer.

			Destination for decryption is a buffer pool block
			block->page.frame == dst == io_buffer that is updated.
			Pages that did not require decryption even when
			tablespace is marked as encrypted are not copied
			instead block->page.frame is set to src == readptr.

			For encryption we again use temporary scratch area
			writeptr != io_buffer == dst
			that is then written to the tablespace

			(1) For normal tables io_buffer == dst == writeptr
			(2) For only page compressed tables
			io_buffer == dst == writeptr
			(3) For encrypted (and page compressed)
			readptr != io_buffer == dst != writeptr
			*/

			ut_ad(!encrypted && !page_compressed ?
			      src == dst && dst == writeptr + (i * size):1);
			ut_ad(page_compressed && !encrypted ?
			      src == dst && dst == writeptr + (i * size):1);
			ut_ad(encrypted ?
			      src != dst && dst != writeptr + (i * size):1);

			/* When tablespace is encrypted or compressed its
			first page (i.e. page 0) is not encrypted or
			compressed and there is no need to copy frame. */
			if (encrypted && block->page.id().page_no() != 0) {
				byte *local_frame = callback.get_frame(block);
				ut_ad((writeptr + (i * size)) != local_frame);
				memcpy((writeptr + (i * size)), local_frame, size);
			}

			if (frame_changed) {
				if (block->page.zip.data) {
					block->page.zip.data = dst;
				} else {
					block->page.frame = dst;
				}
			}

			src =  io_buffer + (i * size);

			if (page_compressed) {
				updated = true;
				if (ulint len = fil_page_compress(
					    src,
					    page_compress_buf,
					    callback.get_space_flags(),
					    512,/* FIXME: proper block size */
					    encrypted)) {
					/* FIXME: remove memcpy() */
					memcpy(src, page_compress_buf, len);
					memset(src + len, 0,
					       srv_page_size - len);
				}
			}

			/* Encrypt the page if encryption was used. */
			if (encrypted && decrypted) {
				byte *dest = writeptr + i * size;

				byte* tmp = fil_encrypt_buf(
					iter.crypt_data,
					block->page.id().space(),
					block->page.id().page_no(),
					src, block->zip_size(), dest,
					full_crc32);

				if (tmp == src) {
					/* TODO: remove unnecessary memcpy's */
					ut_ad(dest != src);
					memcpy(dest, src, size);
				}

				updated = true;
			}

			/* Write checksum for the compressed full crc32 page.*/
			if (full_crc32 && page_compressed) {
				ut_ad(updated);
				byte* dest = writeptr + i * size;
				ut_d(bool comp = false);
				ut_d(bool corrupt = false);
				ulint size = buf_page_full_crc32_size(
					dest,
#ifdef UNIV_DEBUG
					&comp, &corrupt
#else
					NULL, NULL
#endif
				);
				ut_ad(!comp == (size == srv_page_size));
				ut_ad(!corrupt);
				mach_write_to_4(dest + (size - 4),
						my_crc32c(0, dest, size - 4));
			}
		}

		if (page_compressed && punch_hole) {
			err = fil_import_compress_fwrite(
				iter, full_crc32, offset, writeptr, n_bytes,
				!updated);

			if (err != DB_SUCCESS) {
				punch_hole = false;
				if (updated) {
					goto normal_write;
				}
			}
		} else if (updated) {
normal_write:
			/* A page was updated in the set, write it back. */
			err = os_file_write(IORequestWrite,
					    iter.filepath, iter.file,
					    writeptr, offset, n_bytes);

			if (err != DB_SUCCESS) {
				goto func_exit;
			}
		}
	}

func_exit:
	free(page_compress_buf);
	return err;
}

/**
Iterate over all or some pages in the tablespace.
@param dir_path      the path to data dir storing the tablespace
@param name          the table name
@param n_io_buffers  number of blocks to read and write together
@param callback      functor that will do the page queries or updates
@return	DB_SUCCESS or error code */
static
dberr_t
fil_tablespace_iterate(
/*===================*/
	const char *name,
	ulint n_io_buffers,
	AbstractCallback &callback,
	const char *dir_path)
{
	dberr_t		err;
	pfs_os_file_t	file;
	char*		filepath;

	ut_a(n_io_buffers > 0);
	ut_ad(!srv_read_only_mode);

	DBUG_EXECUTE_IF("ib_import_trigger_corruption_1",
			return(DB_CORRUPTION););

	table_name_t table_name(const_cast<char*>(name));
	filepath= fil_make_filepath(dir_path, table_name, IBD,
				    dir_path != nullptr);
	if (!filepath) {
		return(DB_OUT_OF_MEMORY);
	} else {
		bool	success;

		file = os_file_create_simple_no_error_handling(
			innodb_data_file_key, filepath,
			OS_FILE_OPEN, OS_FILE_READ_WRITE, false, &success);

		if (!success) {
			/* The following call prints an error message */
			os_file_get_last_error(true);
			sql_print_error("InnoDB: could not open the "
					"tablespace file %s.\n",
					filepath);
			ut_free(filepath);
			return DB_TABLESPACE_NOT_FOUND;
		} else {
			err = DB_SUCCESS;
		}
	}

	callback.set_file(filepath, file);

	os_offset_t	file_size = os_file_get_size(file);
	ut_a(file_size != (os_offset_t) -1);

	/* Allocate a page to read in the tablespace header, so that we
	can determine the page size and zip_size (if it is compressed).
	We allocate an extra page in case it is a compressed table. */

	byte*	page = static_cast<byte*>(aligned_malloc(2 * srv_page_size,
							 srv_page_size));

	buf_block_t* block = reinterpret_cast<buf_block_t*>
		(ut_zalloc_nokey(sizeof *block));
	block->page.frame = page;
	block->page.init(buf_page_t::UNFIXED + 1, page_id_t{~0ULL});

	/* Read the first page and determine the page size. */

	err = os_file_read(IORequestReadPartial, file, page, 0, srv_page_size,
			   nullptr);

	if (err == DB_SUCCESS) {
		err = callback.init(file_size, block);
	}

	if (err == DB_SUCCESS) {
		block->page.id_ = page_id_t(callback.get_space_id(), 0);
		if (ulint zip_size = callback.get_zip_size()) {
			page_zip_set_size(&block->page.zip, zip_size);
			/* ROW_FORMAT=COMPRESSED is not optimised for block IO
			for now. We do the IMPORT page by page. */
			n_io_buffers = 1;
		}

		fil_iterator_t	iter;

		/* read (optional) crypt data */
		iter.crypt_data = fil_space_read_crypt_data(
			callback.get_zip_size(), page);

		/* If tablespace is encrypted, it needs extra buffers */
		if (iter.crypt_data && n_io_buffers > 1) {
			/* decrease io buffers so that memory
			consumption will not double */
			n_io_buffers /= 2;
		}

		iter.file = file;
		iter.start = 0;
		iter.end = file_size;
		iter.filepath = filepath;
		iter.file_size = file_size;
		iter.n_io_buffers = n_io_buffers;

		size_t buf_size = (1 + iter.n_io_buffers) * srv_page_size;

		/* Add an extra page for compressed page scratch area. */
		iter.io_buffer = static_cast<byte*>(
			aligned_malloc(buf_size, srv_page_size));

		if (iter.crypt_data) {
			iter.crypt_io_buffer = static_cast<byte *>(
				aligned_malloc(buf_size, srv_page_size));
			iter.crypt_tmp_buffer = static_cast<byte *>(
				aligned_malloc(buf_size, CPU_LEVEL1_DCACHE_LINESIZE));
		} else {
			iter.crypt_io_buffer = NULL;
			iter.crypt_tmp_buffer = NULL;
		}

		if (block->page.zip.ssize) {
			ut_ad(iter.n_io_buffers == 1);
			block->page.frame = iter.io_buffer;
			block->page.zip.data = block->page.frame
				+ srv_page_size;
		}

		err = callback.run(iter, block);

		if (iter.crypt_data) {
			fil_space_destroy_crypt_data(&iter.crypt_data);
		}

		aligned_free(iter.crypt_tmp_buffer);
		aligned_free(iter.crypt_io_buffer);
		aligned_free(iter.io_buffer);
	}

	if (err == DB_SUCCESS) {
		ib::info() << "Sync to disk";

		if (!os_file_flush(file)) {
			ib::info() << "os_file_flush() failed!";
			err = DB_IO_ERROR;
		} else {
			ib::info() << "Sync to disk - done!";
		}
	}

	os_file_close(file);

	aligned_free(page);
	ut_free(filepath);
	ut_free(block);

	return(err);
}

/**
Iterate over all or some pages in the tablespace.
@param table         the table definiton in the server
@param n_io_buffers  number of blocks to read and write together
@param callback      functor that will do the page queries or updates
@return DB_SUCCESS or error code */
static dberr_t fil_tablespace_iterate(dict_table_t *table, ulint n_io_buffers,
                                      AbstractCallback &callback)
{
  /* Make sure the data_dir_path is set. */
  dict_get_and_save_data_dir_path(table);
  ut_ad(!DICT_TF_HAS_DATA_DIR(table->flags) || table->data_dir_path);
  const char *data_dir_path= DICT_TF_HAS_DATA_DIR(table->flags)
    ? table->data_dir_path : nullptr;
  return fil_tablespace_iterate(table->name.m_name, n_io_buffers, callback,
                                data_dir_path);
}

static void row_import_autoinc(dict_table_t *table, row_prebuilt_t *prebuilt,
                               uint64_t autoinc)
{
  if (!table->persistent_autoinc)
  {
    ut_ad(!autoinc);
    return;
  }

  if (autoinc)
  {
    btr_write_autoinc(dict_table_get_first_index(table), autoinc - 1);
  autoinc_set:
    table->autoinc= autoinc;
    sql_print_information("InnoDB: %`.*s.%`s autoinc value set to " UINT64PF,
                          int(table->name.dblen()), table->name.m_name,
                          table->name.basename(), autoinc);
  }
  else if (TABLE *t= prebuilt->m_mysql_table)
  {
    if (const Field *ai= t->found_next_number_field)
    {
      autoinc= 1 +
        btr_read_autoinc_with_fallback(table, innodb_col_no(ai),
                                       t->s->mysql_version,
                                       innobase_get_int_col_max_value(ai));
      goto autoinc_set;
    }
  }
}

/** Update the virtual column position in SYS_COLUMNS and SYS_VIRTUAL
@param  table_id   table identifier
@param  new_pos    position value
@param  trx        transaction
@return DB_SUCCESS or error code */
dberr_t update_vcol_pos(table_id_t table_id, ulint new_pos, trx_t *trx)
{
  pars_info_t *info= pars_info_create();
  pars_info_add_ull_literal(info, "id", table_id);
  pars_info_add_int4_literal(info, "old_pos", new_pos - 1);
  DBUG_EXECUTE_IF("ib_import_vcol_update_fail",
                  return DB_DUPLICATE_KEY;);
  return que_eval_sql(info,
                      "PROCEDURE UPDATE_VCOL () IS\n"
                      "BEGIN\n"
		      "UPDATE SYS_COLUMNS SET POS = POS + 1 "
		      "WHERE TABLE_ID= :id AND POS = :old_pos;\n"
		      "UPDATE SYS_VIRTUAL SET POS = POS + 1 "
		      "WHERE TABLE_ID= :id AND POS = :old_pos;\n"
		      "END\n;", trx);
}

/**
1) Update the position of the columns and
2) Insert the hidden fts doc id in the sys columns table
3) Insert the hidden fts doc id in the sys indexes and
sys_fields table
@param  table   table to be imported
@param  fts_pos position of fts doc id column
@param  trx     transaction
@return DB_SUCCESS or error code */
static
dberr_t innodb_insert_hidden_fts_col(dict_table_t* table,
                                     ulint  fts_pos,
                                     trx_t* trx)
{
  dict_index_t* fts_idx=
    dict_table_get_index_on_name(table, FTS_DOC_ID_INDEX_NAME);
  if (!fts_idx) return DB_ERROR;
  for (ulint new_i= 0; new_i < table->n_v_cols; new_i++)
  {
    ulint pos= dict_create_v_col_pos(
                 table->v_cols[new_i].v_pos,
		 table->v_cols[new_i].m_col.ind);
    if (dberr_t err= update_vcol_pos(table->id, pos, trx))
      return err;
  }
  pars_info_t *info= pars_info_create();
  pars_info_add_ull_literal(info, "id", table->id);
  dict_hdr_get_new_id(NULL, &fts_idx->id, NULL);
  pars_info_add_ull_literal(info, "idx_id", fts_idx->id);
  pars_info_add_int4_literal(info, "pos", fts_pos);
  pars_info_add_int4_literal(info, "space", fts_idx->table->space_id);
  pars_info_add_int4_literal(info, "page_no", fts_idx->page);

  return que_eval_sql(info,
                      "PROCEDURE ADD_FTS_COL () IS\n"
		      "BEGIN\n"
		      "INSERT INTO SYS_COLUMNS VALUES"
                      "(:id,:pos,'FTS_DOC_ID',6, 1795, 8, 0);\n"
                      "UPDATE SYS_TABLES SET N_COLS = N_COLS + 1"
		      " WHERE ID = :id;\n"
		      "INSERT INTO SYS_INDEXES VALUES"
		      "(:id, :idx_id, 'FTS_DOC_ID_INDEX', 1,"
		      " 2, :space, :page_no, 50);\n"
                      "INSERT INTO SYS_FIELDS VALUES"
		      "(:idx_id, 1, 'FTS_DOC_ID');\n"
		      "END;\n", trx);
}

/*****************************************************************//**
Imports a tablespace. The space id in the .ibd file must match the space id
of the table in the data dictionary.
@return error code or DB_SUCCESS */
dberr_t
row_import_for_mysql(
/*=================*/
	dict_table_t*	table,		/*!< in/out: table */
	row_prebuilt_t*	prebuilt)	/*!< in: prebuilt struct in MySQL */
{
	dberr_t		err;
	ib_uint64_t	autoinc = 0;
	char*		filepath = NULL;
	trx_t*		trx = prebuilt->trx;

	/* The caller assured that this is not read_only_mode and that no
	temorary tablespace is being imported. */
	ut_ad(!srv_read_only_mode);
	ut_ad(!table->is_temporary());

	ut_ad(table->space_id);
	ut_ad(table->space_id < SRV_SPACE_ID_UPPER_BOUND);
	ut_ad(trx);
	ut_ad(trx->state == TRX_STATE_ACTIVE);
	ut_ad(!table->is_readable());
	ut_ad(prebuilt->table == table);

#ifdef BTR_CUR_HASH_ADAPT
	/* On DISCARD TABLESPACE, we did not drop any adaptive hash
	index entries. If we replaced the discarded tablespace with a
	smaller one here, there could still be some adaptive hash
	index entries that point to cached garbage pages in the buffer
	pool, because PageConverter::operator() only evicted those
	pages that were replaced by the imported pages. We must
	detach any remaining adaptive hash index entries, because the
	adaptive hash index must be a subset of the table contents;
	false positives are not tolerated. */
	for (dict_index_t* index = UT_LIST_GET_FIRST(table->indexes); index;
	     index = UT_LIST_GET_NEXT(indexes, index)) {
		index = index->clone_if_needed();
	}
#endif /* BTR_CUR_HASH_ADAPT */
	UT_LIST_GET_FIRST(table->indexes)->clear_instant_alter();

	/* Assign an undo segment for the transaction, so that the
	transaction will be recovered after a crash. */

	/* TODO: Do not write any undo log for the IMPORT cleanup. */
	{
		mtr_t mtr;
		mtr.start();
		trx_undo_assign(trx, &err, &mtr);
		mtr.commit();
	}

	DBUG_EXECUTE_IF("ib_import_undo_assign_failure",
			err = DB_TOO_MANY_CONCURRENT_TRXS;);

	if (err == DB_SUCCESS && !trx->has_logged_persistent()) {
		err = DB_TOO_MANY_CONCURRENT_TRXS;
	}
	if (err != DB_SUCCESS) {
		return row_import_cleanup(prebuilt, err);
	}

	trx->op_info = "read meta-data file";

	row_import	cfg;
	THD* thd = trx->mysql_thd;
	err = row_import_read_cfg(table, thd, cfg);

	/* Check if the table column definitions match the contents
	of the config file. */

	if (err == DB_SUCCESS) {

		if (cfg.need_hidden_fts(table)) {
			cfg.m_table = table = build_fts_hidden_table(
						table, cfg);
		}

		err = handle_instant_metadata(table, cfg);
		if (err != DB_SUCCESS) {
import_error:
			return row_import_error(
					prebuilt, err, table);
		}

		/* We have a schema file, try and match it with our
		data dictionary. */

		err = cfg.match_schema(thd);

		/* Update index->page and SYS_INDEXES.PAGE_NO to match the
		B-tree root page numbers in the tablespace. Use the index
		name from the .cfg file to find match. */

		if (err == DB_SUCCESS) {
			cfg.set_root_by_name();
			autoinc = cfg.m_autoinc;
		}

		DBUG_EXECUTE_IF("ib_import_set_index_root_failure",
				err = DB_TOO_MANY_CONCURRENT_TRXS;);

	} else if (cfg.m_missing) {
		/* We don't have a schema file, we will have to discover
		the index root pages from the .ibd file and skip the schema
		matching step. */

		ut_a(err == DB_FAIL);

		cfg.m_zip_size = 0;

		if (UT_LIST_GET_LEN(table->indexes) > 1) {
			ib_errf(thd, IB_LOG_LEVEL_ERROR,
				ER_INTERNAL_ERROR,
				"Drop all secondary indexes before importing "
				"table %s when .cfg file is missing.",
				table->name.m_name);
			err = DB_ERROR;
			goto import_error;
		}

		FetchIndexRootPages	fetchIndexRootPages(table, trx);

		err = fil_tablespace_iterate(
			table, IO_BUFFER_SIZE(srv_page_size),
			fetchIndexRootPages);

		if (err == DB_SUCCESS) {

			err = fetchIndexRootPages.build_row_import(&cfg);

			/* Update index->page and SYS_INDEXES.PAGE_NO
			to match the B-tree root page numbers in the
			tablespace. */

			if (err == DB_SUCCESS) {
				err = cfg.set_root_by_heuristic();

				if (err == DB_SUCCESS) {
					err = handle_instant_metadata(table,
								      cfg);
				}
			}
		}
	}

	if (err != DB_SUCCESS) {
		goto import_error;
	}

	trx->op_info = "importing tablespace";

	ib::info() << "Phase I - Update all pages";

	/* Iterate over all the pages and do the sanity checking and
	the conversion required to import the tablespace. */

	PageConverter	converter(&cfg, table->space_id, trx);

	/* Set the IO buffer size in pages. */

	err = fil_tablespace_iterate(
		table, IO_BUFFER_SIZE(cfg.m_zip_size ? cfg.m_zip_size
				      : srv_page_size), converter);

	DBUG_EXECUTE_IF("ib_import_reset_space_and_lsn_failure",
			err = DB_TOO_MANY_CONCURRENT_TRXS;);

	if (err != DB_SUCCESS) {
		char	table_name[MAX_FULL_NAME_LEN + 1];

		innobase_format_name(
			table_name, sizeof(table_name),
			table->name.m_name);

		if (err != DB_DECRYPTION_FAILED) {

			ib_errf(thd, IB_LOG_LEVEL_ERROR,
				ER_INTERNAL_ERROR,
			"Error importing tablespace for table %s : %s",
				table_name, ut_strerr(err));
		}

		goto import_error;
	}

	/* If the table is stored in a remote tablespace, we need to
	determine that filepath from the link file and system tables.
	Find the space ID in SYS_TABLES since this is an ALTER TABLE. */
	dict_get_and_save_data_dir_path(table);

	ut_ad(!DICT_TF_HAS_DATA_DIR(table->flags) || table->data_dir_path);
	const char *data_dir_path = DICT_TF_HAS_DATA_DIR(table->flags)
		? table->data_dir_path : nullptr;
	fil_space_t::name_type name{
		table->name.m_name, strlen(table->name.m_name)};

	filepath = fil_make_filepath(data_dir_path, name, IBD,
				     data_dir_path != nullptr);

	DBUG_EXECUTE_IF(
		"ib_import_OOM_15",
		ut_free(filepath);
		filepath = NULL;
	);

	if (filepath == NULL) {
		return row_import_cleanup(prebuilt, DB_OUT_OF_MEMORY);
	}

	/* Open the tablespace so that we can access via the buffer pool.
	The tablespace is initially opened as a temporary one, because
	we will not be writing any redo log for it before we have invoked
	fil_space_t::set_imported() to declare it a persistent tablespace. */

	table->space = fil_ibd_open(
		2, FIL_TYPE_IMPORT, table->space_id,
		dict_tf_to_fsp_flags(table->flags), name, filepath, &err);

	ut_ad((table->space == NULL) == (err != DB_SUCCESS));
	DBUG_EXECUTE_IF("ib_import_open_tablespace_failure",
			err = DB_TABLESPACE_NOT_FOUND; table->space = NULL;);

	if (!table->space) {
		ib_senderrf(thd, IB_LOG_LEVEL_ERROR,
			ER_GET_ERRMSG,
			err, ut_strerr(err), filepath);
	}

	ut_free(filepath);

	if (err != DB_SUCCESS) {
		return row_import_cleanup(prebuilt, err);
	}

	/* The first index must always be the clustered index. */

	dict_index_t*	index = dict_table_get_first_index(table);

	if (!dict_index_is_clust(index)) {
		err = DB_CORRUPTION;
		goto import_error;
	}

	/* Update the Btree segment headers for index node and
	leaf nodes in the root page. Set the new space id. */

	err = btr_root_adjust_on_import(index);

	DBUG_EXECUTE_IF("ib_import_cluster_root_adjust_failure",
			err = DB_CORRUPTION;);

	if (err != DB_SUCCESS) {
		goto import_error;
	} else if (cfg.requires_purge(index->name)) {

		/* Purge any delete-marked records that couldn't be
		purged during the page conversion phase from the
		cluster index. */

		IndexPurge	purge(trx, index);

		trx->op_info = "cluster: purging delete marked records";

		err = purge.garbage_collect();

		trx->op_info = "";
	}

	DBUG_EXECUTE_IF("ib_import_cluster_failure", err = DB_CORRUPTION;);

	if (err != DB_SUCCESS) {
		goto import_error;
	}

	/* For secondary indexes, purge any records that couldn't be purged
	during the page conversion phase. */

	err = row_import_adjust_root_pages_of_secondary_indexes(
		trx, table, cfg);

	DBUG_EXECUTE_IF("ib_import_sec_root_adjust_failure",
			err = DB_CORRUPTION;);

	if (err != DB_SUCCESS) {
		goto import_error;
	}

	ib::info() << "Phase III - Flush changes to disk";

	/* Ensure that all pages dirtied during the IMPORT make it to disk.
	The only dirty pages generated should be from the pessimistic purge
	of delete marked records that couldn't be purged in Phase I. */
	while (buf_flush_list_space(table->space));

	for (ulint count = 0; table->space->referenced(); count++) {
		/* Issue a warning every 10.24 seconds, starting after
		2.56 seconds */
		if ((count & 511) == 128) {
			ib::warn() << "Waiting for flush to complete on "
				   << prebuilt->table->name;
		}
		std::this_thread::sleep_for(std::chrono::milliseconds(20));
	}

	ib::info() << "Phase IV - Flush complete";
	/* Set tablespace purpose as FIL_TYPE_TABLESPACE,
	so that rollback can go ahead smoothly */
	table->space->set_imported();

	err = lock_sys_tables(trx);
	if (err != DB_SUCCESS) {
		goto import_error;
	}
	/* The dictionary latches will be released in in row_import_cleanup()
	after the transaction commit, for both success and error. */

	row_mysql_lock_data_dictionary(trx);

	if (prebuilt->table != table) {
		/* Add fts_doc_id and fts_doc_idx in data dictionary */
		err = innodb_insert_hidden_fts_col(
			table, cfg.find_col(FTS_DOC_ID_COL_NAME), trx);
                DBUG_EXECUTE_IF("ib_import_fts_error",
				err= DB_DUPLICATE_KEY;);
		if (err != DB_SUCCESS) {
			goto import_error;
		}
	}
	/* Update the root pages of the table's indexes. */
	err = row_import_update_index_root(trx, table, false);

	if (err != DB_SUCCESS) {
		goto import_error;
	}

	err = row_import_update_discarded_flag(trx, table->id, false);

	if (err != DB_SUCCESS) {
		goto import_error;
	}

	table->file_unreadable = false;
	table->flags2 &= ~DICT_TF2_DISCARDED & ((1U << DICT_TF2_BITS) - 1);

	/* Set autoinc value read from .cfg file, if one was specified.
	Otherwise, read the PAGE_ROOT_AUTO_INC and set it to table autoinc. */
	row_import_autoinc(table, prebuilt, autoinc);

	return row_import_cleanup(prebuilt, err, table);
}

/** Prepare the create info to create a new stub table for import.
@param thd          Connection
@param name         Table name, format: "db/table_name".
@param create_info  The create info for creating a stub.
@return ER_ error code
@retval 0 on success */
int prepare_create_stub_for_import(THD *thd, const char *name,
                                   HA_CREATE_INFO& create_info)
{
  DBUG_ENTER("prepare_create_stub_for_import");
  FetchIndexRootPages fetchIndexRootPages;
  if (fil_tablespace_iterate(name, IO_BUFFER_SIZE(srv_page_size),
                             fetchIndexRootPages, fil_path_to_mysql_datadir)
      != DB_SUCCESS)
  {
    const char *ibd_path= fil_make_filepath(
      fil_path_to_mysql_datadir, table_name_t(const_cast<char*>(name)), IBD,
      true);
    if (!ibd_path)
      return(ER_ENGINE_OUT_OF_MEMORY);
    sql_print_error("InnoDB: failed to get row format from %s.\n",
                    ibd_path);
    DBUG_RETURN(ER_INNODB_IMPORT_ERROR);
  }
  create_info.init();
  /* get the row format from ibd. */
  create_info.row_type= fetchIndexRootPages.m_row_format;
  /* if .cfg exists, get the row format from cfg, and compare with
  ibd, report error if different, except when cfg reports
  compact/dynamic and ibd reports not_used (indicating either compact
  or dynamic but not sure) */
  const enum row_type row_type_from_cfg=
    get_row_type_from_cfg(fil_path_to_mysql_datadir, name, thd);
  if (row_type_from_cfg != ROW_TYPE_NOT_USED)
  {
    /* if ibd reports not_used but cfg reports compact or dynamic, go
    with cfg. */
    if (create_info.row_type != row_type_from_cfg &&
        !((row_type_from_cfg == ROW_TYPE_COMPACT ||
           row_type_from_cfg == ROW_TYPE_DYNAMIC) &&
          create_info.row_type == ROW_TYPE_NOT_USED))
    {
      sql_print_error(
        "InnoDB: cfg and ibd disagree on row format for table %s.\n",
        name);
      DBUG_RETURN(ER_INNODB_IMPORT_ERROR);
    }
    else
      create_info.row_type= row_type_from_cfg;
  }
  else if (create_info.row_type == ROW_TYPE_NOT_USED)
    create_info.row_type= ROW_TYPE_DYNAMIC;
  DBUG_RETURN(0);
}<|MERGE_RESOLUTION|>--- conflicted
+++ resolved
@@ -2178,38 +2178,6 @@
 @retval DB_SUCCESS or error code. */
 dberr_t PageConverter::operator()(buf_block_t* block) UNIV_NOTHROW
 {
-<<<<<<< HEAD
-	/* If we already had an old page with matching number
-	in the buffer pool, evict it now, because
-	we no longer evict the pages on DISCARD TABLESPACE. */
-	buf_page_get_gen(block->page.id(), get_zip_size(), RW_NO_LATCH,
-			 nullptr, BUF_PEEK_IF_IN_POOL,
-			 nullptr, nullptr, nullptr);
-
-	uint16_t page_type;
-
-	if (dberr_t err = update_page(block, page_type)) {
-		return err;
-	}
-
-	const bool full_crc32 = fil_space_t::full_crc32(get_space_flags());
-	byte* frame = get_frame(block);
-	memset_aligned<8>(frame + FIL_PAGE_LSN, 0, 8);
-
-	if (!block->page.zip.data) {
-		buf_flush_init_for_writing(
-			NULL, block->page.frame, NULL, full_crc32);
-	} else if (fil_page_type_is_index(page_type)) {
-		buf_flush_init_for_writing(
-			NULL, block->page.zip.data, &block->page.zip,
-			full_crc32);
-	} else {
-		/* Calculate and update the checksum of non-index
-		pages for ROW_FORMAT=COMPRESSED tables. */
-		buf_flush_update_zip_checksum(
-			block->page.zip.data, block->zip_size());
-	}
-=======
   /* If we already had an old page with matching number in the buffer
   pool, evict it now, because we no longer evict the pages on
   DISCARD TABLESPACE. */
@@ -2219,7 +2187,6 @@
     ut_ad(!b->page.oldest_modification());
     mysql_mutex_lock(&buf_pool.mutex);
     b->unfix();
->>>>>>> f9f92b48
 
     if (!buf_LRU_free_page(&b->page, true))
       ut_ad(0);
