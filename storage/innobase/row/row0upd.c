/*****************************************************************************

Copyright (c) 1996, 2011, Oracle and/or its affiliates. All Rights Reserved.

This program is free software; you can redistribute it and/or modify it under
the terms of the GNU General Public License as published by the Free Software
Foundation; version 2 of the License.

This program is distributed in the hope that it will be useful, but WITHOUT
ANY WARRANTY; without even the implied warranty of MERCHANTABILITY or FITNESS
FOR A PARTICULAR PURPOSE. See the GNU General Public License for more details.

You should have received a copy of the GNU General Public License along with
this program; if not, write to the Free Software Foundation, Inc., 59 Temple
Place, Suite 330, Boston, MA 02111-1307 USA

*****************************************************************************/

/**************************************************//**
@file row/row0upd.c
Update of a row

Created 12/27/1996 Heikki Tuuri
*******************************************************/

#include "row0upd.h"

#ifdef UNIV_NONINL
#include "row0upd.ic"
#endif

#include "dict0dict.h"
#include "trx0undo.h"
#include "rem0rec.h"
#ifndef UNIV_HOTBACKUP
#include "dict0boot.h"
#include "dict0crea.h"
#include "mach0data.h"
#include "btr0btr.h"
#include "btr0cur.h"
#include "que0que.h"
#include "row0ext.h"
#include "row0ins.h"
#include "row0sel.h"
#include "row0row.h"
#include "rem0cmp.h"
#include "lock0lock.h"
#include "log0log.h"
#include "pars0sym.h"
#include "eval0eval.h"
#include "buf0lru.h"


/* What kind of latch and lock can we assume when the control comes to
   -------------------------------------------------------------------
an update node?
--------------
Efficiency of massive updates would require keeping an x-latch on a
clustered index page through many updates, and not setting an explicit
x-lock on clustered index records, as they anyway will get an implicit
x-lock when they are updated. A problem is that the read nodes in the
graph should know that they must keep the latch when passing the control
up to the update node, and not set any record lock on the record which
will be updated. Another problem occurs if the execution is stopped,
as the kernel switches to another query thread, or the transaction must
wait for a lock. Then we should be able to release the latch and, maybe,
acquire an explicit x-lock on the record.
	Because this seems too complicated, we conclude that the less
efficient solution of releasing all the latches when the control is
transferred to another node, and acquiring explicit x-locks, is better. */

/* How is a delete performed? If there is a delete without an
explicit cursor, i.e., a searched delete, there are at least
two different situations:
the implicit select cursor may run on (1) the clustered index or
on (2) a secondary index. The delete is performed by setting
the delete bit in the record and substituting the id of the
deleting transaction for the original trx id, and substituting a
new roll ptr for previous roll ptr. The old trx id and roll ptr
are saved in the undo log record. Thus, no physical changes occur
in the index tree structure at the time of the delete. Only
when the undo log is purged, the index records will be physically
deleted from the index trees.

The query graph executing a searched delete would consist of
a delete node which has as a subtree a select subgraph.
The select subgraph should return a (persistent) cursor
in the clustered index, placed on page which is x-latched.
The delete node should look for all secondary index records for
this clustered index entry and mark them as deleted. When is
the x-latch freed? The most efficient way for performing a
searched delete is obviously to keep the x-latch for several
steps of query graph execution. */

/*************************************************************************
IMPORTANT NOTE: Any operation that generates redo MUST check that there
is enough space in the redo log before for that operation. This is
done by calling log_free_check(). The reason for checking the
availability of the redo log space before the start of the operation is
that we MUST not hold any synchonization objects when performing the
check.
If you make a change in this module make sure that no codepath is
introduced where a call to log_free_check() is bypassed. */

/***********************************************************//**
Checks if an update vector changes some of the first ordering fields of an
index record. This is only used in foreign key checks and we can assume
that index does not contain column prefixes.
@return	TRUE if changes */
static
ibool
row_upd_changes_first_fields_binary(
/*================================*/
	dtuple_t*	entry,	/*!< in: old value of index entry */
	dict_index_t*	index,	/*!< in: index of entry */
	const upd_t*	update,	/*!< in: update vector for the row */
	ulint		n);	/*!< in: how many first fields to check */


/*********************************************************************//**
Checks if index currently is mentioned as a referenced index in a foreign
key constraint.

NOTE that since we do not hold dict_operation_lock when leaving the
function, it may be that the referencing table has been dropped when
we leave this function: this function is only for heuristic use!

@return TRUE if referenced */
static
ibool
row_upd_index_is_referenced(
/*========================*/
	dict_index_t*	index,	/*!< in: index */
	trx_t*		trx)	/*!< in: transaction */
{
	dict_table_t*	table		= index->table;
	dict_foreign_t*	foreign;
	ibool		froze_data_dict	= FALSE;
	ibool		is_referenced	= FALSE;

	if (!UT_LIST_GET_FIRST(table->referenced_list)) {

		return(FALSE);
	}

	if (trx->dict_operation_lock_mode == 0) {
		row_mysql_freeze_data_dictionary(trx);
		froze_data_dict = TRUE;
	}

	foreign = UT_LIST_GET_FIRST(table->referenced_list);

	while (foreign) {
		if (foreign->referenced_index == index) {

			is_referenced = TRUE;
			goto func_exit;
		}

		foreign = UT_LIST_GET_NEXT(referenced_list, foreign);
	}

func_exit:
	if (froze_data_dict) {
		row_mysql_unfreeze_data_dictionary(trx);
	}

	return(is_referenced);
}

/*********************************************************************//**
Checks if possible foreign key constraints hold after a delete of the record
under pcur.

NOTE that this function will temporarily commit mtr and lose the
pcur position!

@return	DB_SUCCESS or an error code */
static
ulint
row_upd_check_references_constraints(
/*=================================*/
	upd_node_t*	node,	/*!< in: row update node */
	btr_pcur_t*	pcur,	/*!< in: cursor positioned on a record; NOTE: the
				cursor position is lost in this function! */
	dict_table_t*	table,	/*!< in: table in question */
	dict_index_t*	index,	/*!< in: index of the cursor */
	ulint*		offsets,/*!< in/out: rec_get_offsets(pcur.rec, index) */
	que_thr_t*	thr,	/*!< in: query thread */
	mtr_t*		mtr)	/*!< in: mtr */
{
	dict_foreign_t*	foreign;
	mem_heap_t*	heap;
	dtuple_t*	entry;
	trx_t*		trx;
	const rec_t*	rec;
	ulint		n_ext;
	ulint		err;
	ibool		got_s_lock	= FALSE;

	if (UT_LIST_GET_FIRST(table->referenced_list) == NULL) {

		return(DB_SUCCESS);
	}

	trx = thr_get_trx(thr);

	rec = btr_pcur_get_rec(pcur);
	ut_ad(rec_offs_validate(rec, index, offsets));

	heap = mem_heap_create(500);

	entry = row_rec_to_index_entry(ROW_COPY_DATA, rec, index, offsets,
				       &n_ext, heap);

	mtr_commit(mtr);

	mtr_start(mtr);

	if (trx->dict_operation_lock_mode == 0) {
		got_s_lock = TRUE;

		row_mysql_freeze_data_dictionary(trx);
	}

	foreign = UT_LIST_GET_FIRST(table->referenced_list);

	while (foreign) {
		/* Note that we may have an update which updates the index
		record, but does NOT update the first fields which are
		referenced in a foreign key constraint. Then the update does
		NOT break the constraint. */

		if (foreign->referenced_index == index
		    && (node->is_delete
			|| row_upd_changes_first_fields_binary(
				entry, index, node->update,
				foreign->n_fields))) {

			if (foreign->foreign_table == NULL) {
				dict_table_get(foreign->foreign_table_name_lookup,
					       FALSE);
			}

			if (foreign->foreign_table) {
				mutex_enter(&(dict_sys->mutex));

				(foreign->foreign_table
				 ->n_foreign_key_checks_running)++;

				mutex_exit(&(dict_sys->mutex));
			}

			/* NOTE that if the thread ends up waiting for a lock
			we will release dict_operation_lock temporarily!
			But the counter on the table protects 'foreign' from
			being dropped while the check is running. */

			err = row_ins_check_foreign_constraint(
				FALSE, foreign, table, entry, thr);

			if (foreign->foreign_table) {
				mutex_enter(&(dict_sys->mutex));

				ut_a(foreign->foreign_table
				     ->n_foreign_key_checks_running > 0);

				(foreign->foreign_table
				 ->n_foreign_key_checks_running)--;

				mutex_exit(&(dict_sys->mutex));
			}

			if (err != DB_SUCCESS) {

				goto func_exit;
			}
		}

		foreign = UT_LIST_GET_NEXT(referenced_list, foreign);
	}

	err = DB_SUCCESS;

func_exit:
	if (got_s_lock) {
		row_mysql_unfreeze_data_dictionary(trx);
	}

	mem_heap_free(heap);

	return(err);
}

/*********************************************************************//**
Creates an update node for a query graph.
@return	own: update node */
UNIV_INTERN
upd_node_t*
upd_node_create(
/*============*/
	mem_heap_t*	heap)	/*!< in: mem heap where created */
{
	upd_node_t*	node;

	node = mem_heap_alloc(heap, sizeof(upd_node_t));
	node->common.type = QUE_NODE_UPDATE;

	node->state = UPD_NODE_UPDATE_CLUSTERED;
	node->in_mysql_interface = FALSE;

	node->row = NULL;
	node->ext = NULL;
	node->upd_row = NULL;
	node->upd_ext = NULL;
	node->index = NULL;
	node->update = NULL;

	node->foreign = NULL;
	node->cascade_heap = NULL;
	node->cascade_node = NULL;

	node->select = NULL;

	node->heap = mem_heap_create(128);
	node->magic_n = UPD_NODE_MAGIC_N;

	node->cmpl_info = 0;

	return(node);
}
#endif /* !UNIV_HOTBACKUP */

/*********************************************************************//**
Updates the trx id and roll ptr field in a clustered index record in database
recovery. */
UNIV_INTERN
void
row_upd_rec_sys_fields_in_recovery(
/*===============================*/
	rec_t*		rec,	/*!< in/out: record */
	page_zip_des_t*	page_zip,/*!< in/out: compressed page, or NULL */
	const ulint*	offsets,/*!< in: array returned by rec_get_offsets() */
	ulint		pos,	/*!< in: TRX_ID position in rec */
	trx_id_t	trx_id,	/*!< in: transaction id */
	roll_ptr_t	roll_ptr)/*!< in: roll ptr of the undo log record */
{
	ut_ad(rec_offs_validate(rec, NULL, offsets));

	if (UNIV_LIKELY_NULL(page_zip)) {
		page_zip_write_trx_id_and_roll_ptr(
			page_zip, rec, offsets, pos, trx_id, roll_ptr);
	} else {
		byte*	field;
		ulint	len;

		field = rec_get_nth_field(rec, offsets, pos, &len);
		ut_ad(len == DATA_TRX_ID_LEN);
#if DATA_TRX_ID + 1 != DATA_ROLL_PTR
# error "DATA_TRX_ID + 1 != DATA_ROLL_PTR"
#endif
		trx_write_trx_id(field, trx_id);
		trx_write_roll_ptr(field + DATA_TRX_ID_LEN, roll_ptr);
	}
}

#ifndef UNIV_HOTBACKUP
/*********************************************************************//**
Sets the trx id or roll ptr field of a clustered index entry. */
UNIV_INTERN
void
row_upd_index_entry_sys_field(
/*==========================*/
	dtuple_t*	entry,	/*!< in/out: index entry, where the memory
				buffers for sys fields are already allocated:
				the function just copies the new values to
				them */
	dict_index_t*	index,	/*!< in: clustered index */
	ulint		type,	/*!< in: DATA_TRX_ID or DATA_ROLL_PTR */
	ib_uint64_t	val)	/*!< in: value to write */
{
	dfield_t*	dfield;
	byte*		field;
	ulint		pos;

	ut_ad(dict_index_is_clust(index));

	pos = dict_index_get_sys_col_pos(index, type);

	dfield = dtuple_get_nth_field(entry, pos);
	field = dfield_get_data(dfield);

	if (type == DATA_TRX_ID) {
		trx_write_trx_id(field, val);
	} else {
		ut_ad(type == DATA_ROLL_PTR);
		trx_write_roll_ptr(field, val);
	}
}

/***********************************************************//**
Returns TRUE if row update changes size of some field in index or if some
field to be updated is stored externally in rec or update.
@return TRUE if the update changes the size of some field in index or
the field is external in rec or update */
UNIV_INTERN
ibool
row_upd_changes_field_size_or_external(
/*===================================*/
	dict_index_t*	index,	/*!< in: index */
	const ulint*	offsets,/*!< in: rec_get_offsets(rec, index) */
	const upd_t*	update)	/*!< in: update vector */
{
	const upd_field_t*	upd_field;
	const dfield_t*		new_val;
	ulint			old_len;
	ulint			new_len;
	ulint			n_fields;
	ulint			i;

	ut_ad(rec_offs_validate(NULL, index, offsets));
	n_fields = upd_get_n_fields(update);

	for (i = 0; i < n_fields; i++) {
		upd_field = upd_get_nth_field(update, i);

		new_val = &(upd_field->new_val);
		new_len = dfield_get_len(new_val);

		if (dfield_is_null(new_val) && !rec_offs_comp(offsets)) {
			/* A bug fixed on Dec 31st, 2004: we looked at the
			SQL NULL size from the wrong field! We may backport
			this fix also to 4.0. The merge to 5.0 will be made
			manually immediately after we commit this to 4.1. */

			new_len = dict_col_get_sql_null_size(
				dict_index_get_nth_col(index,
						       upd_field->field_no),
				0);
		}

		old_len = rec_offs_nth_size(offsets, upd_field->field_no);

		if (rec_offs_comp(offsets)
		    && rec_offs_nth_sql_null(offsets,
					     upd_field->field_no)) {
			/* Note that in the compact table format, for a
			variable length field, an SQL NULL will use zero
			bytes in the offset array at the start of the physical
			record, but a zero-length value (empty string) will
			use one byte! Thus, we cannot use update-in-place
			if we update an SQL NULL varchar to an empty string! */

			old_len = UNIV_SQL_NULL;
		}

		if (dfield_is_ext(new_val) || old_len != new_len
		    || rec_offs_nth_extern(offsets, upd_field->field_no)) {

			return(TRUE);
		}
	}

	return(FALSE);
}
#endif /* !UNIV_HOTBACKUP */

/***********************************************************//**
Replaces the new column values stored in the update vector to the
record given. No field size changes are allowed. This function is
usually invoked on a clustered index. The only use case for a
secondary index is row_ins_sec_index_entry_by_modify() or its
counterpart in ibuf_insert_to_index_page(). */
UNIV_INTERN
void
row_upd_rec_in_place(
/*=================*/
	rec_t*		rec,	/*!< in/out: record where replaced */
	dict_index_t*	index,	/*!< in: the index the record belongs to */
	const ulint*	offsets,/*!< in: array returned by rec_get_offsets() */
	const upd_t*	update,	/*!< in: update vector */
	page_zip_des_t*	page_zip)/*!< in: compressed page with enough space
				available, or NULL */
{
	const upd_field_t*	upd_field;
	const dfield_t*		new_val;
	ulint			n_fields;
	ulint			i;

	ut_ad(rec_offs_validate(rec, index, offsets));

	if (rec_offs_comp(offsets)) {
		rec_set_info_bits_new(rec, update->info_bits);
	} else {
		rec_set_info_bits_old(rec, update->info_bits);
	}

	n_fields = upd_get_n_fields(update);

	for (i = 0; i < n_fields; i++) {
#ifdef UNIV_BLOB_DEBUG
		btr_blob_dbg_t	b;
		const byte*	field_ref	= NULL;
#endif /* UNIV_BLOB_DEBUG */

		upd_field = upd_get_nth_field(update, i);
		new_val = &(upd_field->new_val);
		ut_ad(!dfield_is_ext(new_val) ==
		      !rec_offs_nth_extern(offsets, upd_field->field_no));
#ifdef UNIV_BLOB_DEBUG
		if (dfield_is_ext(new_val)) {
			ulint	len;
			field_ref = rec_get_nth_field(rec, offsets, i, &len);
			ut_a(len != UNIV_SQL_NULL);
			ut_a(len >= BTR_EXTERN_FIELD_REF_SIZE);
			field_ref += len - BTR_EXTERN_FIELD_REF_SIZE;

			b.ref_page_no = page_get_page_no(page_align(rec));
			b.ref_heap_no = page_rec_get_heap_no(rec);
			b.ref_field_no = i;
			b.blob_page_no = mach_read_from_4(
				field_ref + BTR_EXTERN_PAGE_NO);
			ut_a(b.ref_field_no >= index->n_uniq);
			btr_blob_dbg_rbt_delete(index, &b, "upd_in_place");
		}
#endif /* UNIV_BLOB_DEBUG */

		rec_set_nth_field(rec, offsets, upd_field->field_no,
				  dfield_get_data(new_val),
				  dfield_get_len(new_val));

#ifdef UNIV_BLOB_DEBUG
		if (dfield_is_ext(new_val)) {
			b.blob_page_no = mach_read_from_4(
				field_ref + BTR_EXTERN_PAGE_NO);
			b.always_owner = b.owner = !(field_ref[BTR_EXTERN_LEN]
						     & BTR_EXTERN_OWNER_FLAG);
			b.del = rec_get_deleted_flag(
				rec, rec_offs_comp(offsets));

			btr_blob_dbg_rbt_insert(index, &b, "upd_in_place");
		}
#endif /* UNIV_BLOB_DEBUG */
	}

	if (UNIV_LIKELY_NULL(page_zip)) {
		page_zip_write_rec(page_zip, rec, index, offsets, 0);
	}
}

#ifndef UNIV_HOTBACKUP
/*********************************************************************//**
Writes into the redo log the values of trx id and roll ptr and enough info
to determine their positions within a clustered index record.
@return	new pointer to mlog */
UNIV_INTERN
byte*
row_upd_write_sys_vals_to_log(
/*==========================*/
	dict_index_t*	index,	/*!< in: clustered index */
	trx_t*		trx,	/*!< in: transaction */
	roll_ptr_t	roll_ptr,/*!< in: roll ptr of the undo log record */
	byte*		log_ptr,/*!< pointer to a buffer of size > 20 opened
				in mlog */
	mtr_t*		mtr __attribute__((unused))) /*!< in: mtr */
{
	ut_ad(dict_index_is_clust(index));
	ut_ad(mtr);

	log_ptr += mach_write_compressed(log_ptr,
					 dict_index_get_sys_col_pos(
						 index, DATA_TRX_ID));

	trx_write_roll_ptr(log_ptr, roll_ptr);
	log_ptr += DATA_ROLL_PTR_LEN;

	log_ptr += mach_ull_write_compressed(log_ptr, trx->id);

	return(log_ptr);
}
#endif /* !UNIV_HOTBACKUP */

/*********************************************************************//**
Parses the log data of system field values.
@return	log data end or NULL */
UNIV_INTERN
byte*
row_upd_parse_sys_vals(
/*===================*/
	byte*		ptr,	/*!< in: buffer */
	byte*		end_ptr,/*!< in: buffer end */
	ulint*		pos,	/*!< out: TRX_ID position in record */
	trx_id_t*	trx_id,	/*!< out: trx id */
	roll_ptr_t*	roll_ptr)/*!< out: roll ptr */
{
	ptr = mach_parse_compressed(ptr, end_ptr, pos);

	if (ptr == NULL) {

		return(NULL);
	}

	if (end_ptr < ptr + DATA_ROLL_PTR_LEN) {

		return(NULL);
	}

	*roll_ptr = trx_read_roll_ptr(ptr);
	ptr += DATA_ROLL_PTR_LEN;

	ptr = mach_ull_parse_compressed(ptr, end_ptr, trx_id);

	return(ptr);
}

#ifndef UNIV_HOTBACKUP
/***********************************************************//**
Writes to the redo log the new values of the fields occurring in the index. */
UNIV_INTERN
void
row_upd_index_write_log(
/*====================*/
	const upd_t*	update,	/*!< in: update vector */
	byte*		log_ptr,/*!< in: pointer to mlog buffer: must
				contain at least MLOG_BUF_MARGIN bytes
				of free space; the buffer is closed
				within this function */
	mtr_t*		mtr)	/*!< in: mtr into whose log to write */
{
	const upd_field_t*	upd_field;
	const dfield_t*		new_val;
	ulint			len;
	ulint			n_fields;
	byte*			buf_end;
	ulint			i;

	n_fields = upd_get_n_fields(update);

	buf_end = log_ptr + MLOG_BUF_MARGIN;

	mach_write_to_1(log_ptr, update->info_bits);
	log_ptr++;
	log_ptr += mach_write_compressed(log_ptr, n_fields);

	for (i = 0; i < n_fields; i++) {

#if MLOG_BUF_MARGIN <= 30
# error "MLOG_BUF_MARGIN <= 30"
#endif

		if (log_ptr + 30 > buf_end) {
			mlog_close(mtr, log_ptr);

			log_ptr = mlog_open(mtr, MLOG_BUF_MARGIN);
			buf_end = log_ptr + MLOG_BUF_MARGIN;
		}

		upd_field = upd_get_nth_field(update, i);

		new_val = &(upd_field->new_val);

		len = dfield_get_len(new_val);

		log_ptr += mach_write_compressed(log_ptr, upd_field->field_no);
		log_ptr += mach_write_compressed(log_ptr, len);

		if (len != UNIV_SQL_NULL) {
			if (log_ptr + len < buf_end) {
				memcpy(log_ptr, dfield_get_data(new_val), len);

				log_ptr += len;
			} else {
				mlog_close(mtr, log_ptr);

				mlog_catenate_string(mtr,
						     dfield_get_data(new_val),
						     len);

				log_ptr = mlog_open(mtr, MLOG_BUF_MARGIN);
				buf_end = log_ptr + MLOG_BUF_MARGIN;
			}
		}
	}

	mlog_close(mtr, log_ptr);
}
#endif /* !UNIV_HOTBACKUP */

/*********************************************************************//**
Parses the log data written by row_upd_index_write_log.
@return	log data end or NULL */
UNIV_INTERN
byte*
row_upd_index_parse(
/*================*/
	byte*		ptr,	/*!< in: buffer */
	byte*		end_ptr,/*!< in: buffer end */
	mem_heap_t*	heap,	/*!< in: memory heap where update vector is
				built */
	upd_t**		update_out)/*!< out: update vector */
{
	upd_t*		update;
	upd_field_t*	upd_field;
	dfield_t*	new_val;
	ulint		len;
	ulint		n_fields;
	ulint		info_bits;
	ulint		i;

	if (end_ptr < ptr + 1) {

		return(NULL);
	}

	info_bits = mach_read_from_1(ptr);
	ptr++;
	ptr = mach_parse_compressed(ptr, end_ptr, &n_fields);

	if (ptr == NULL) {

		return(NULL);
	}

	update = upd_create(n_fields, heap);
	update->info_bits = info_bits;

	for (i = 0; i < n_fields; i++) {
		ulint	field_no;
		upd_field = upd_get_nth_field(update, i);
		new_val = &(upd_field->new_val);

		ptr = mach_parse_compressed(ptr, end_ptr, &field_no);

		if (ptr == NULL) {

			return(NULL);
		}

		upd_field->field_no = field_no;

		ptr = mach_parse_compressed(ptr, end_ptr, &len);

		if (ptr == NULL) {

			return(NULL);
		}

		if (len != UNIV_SQL_NULL) {

			if (end_ptr < ptr + len) {

				return(NULL);
			}

			dfield_set_data(new_val,
					mem_heap_dup(heap, ptr, len), len);
			ptr += len;
		} else {
			dfield_set_null(new_val);
		}
	}

	*update_out = update;

	return(ptr);
}

#ifndef UNIV_HOTBACKUP
/***************************************************************//**
Builds an update vector from those fields which in a secondary index entry
differ from a record that has the equal ordering fields. NOTE: we compare
the fields as binary strings!
@return	own: update vector of differing fields */
UNIV_INTERN
upd_t*
row_upd_build_sec_rec_difference_binary(
/*====================================*/
	dict_index_t*	index,	/*!< in: index */
	const dtuple_t*	entry,	/*!< in: entry to insert */
	const rec_t*	rec,	/*!< in: secondary index record */
	trx_t*		trx,	/*!< in: transaction */
	mem_heap_t*	heap)	/*!< in: memory heap from which allocated */
{
	upd_field_t*	upd_field;
	const dfield_t*	dfield;
	const byte*	data;
	ulint		len;
	upd_t*		update;
	ulint		n_diff;
	ulint		i;
	ulint		offsets_[REC_OFFS_SMALL_SIZE];
	const ulint*	offsets;
	rec_offs_init(offsets_);

	/* This function is used only for a secondary index */
	ut_a(!dict_index_is_clust(index));

	update = upd_create(dtuple_get_n_fields(entry), heap);

	n_diff = 0;
	offsets = rec_get_offsets(rec, index, offsets_,
				  ULINT_UNDEFINED, &heap);

	for (i = 0; i < dtuple_get_n_fields(entry); i++) {

		data = rec_get_nth_field(rec, offsets, i, &len);

		dfield = dtuple_get_nth_field(entry, i);

		/* NOTE that it may be that len != dfield_get_len(dfield) if we
		are updating in a character set and collation where strings of
		different length can be equal in an alphabetical comparison,
		and also in the case where we have a column prefix index
		and the last characters in the index field are spaces; the
		latter case probably caused the assertion failures reported at
		row0upd.c line 713 in versions 4.0.14 - 4.0.16. */

		/* NOTE: we compare the fields as binary strings!
		(No collation) */

		if (!dfield_data_is_binary_equal(dfield, len, data)) {

			upd_field = upd_get_nth_field(update, n_diff);

			dfield_copy(&(upd_field->new_val), dfield);

			upd_field_set_field_no(upd_field, i, index, trx);

			n_diff++;
		}
	}

	update->n_fields = n_diff;

	return(update);
}

/***************************************************************//**
Builds an update vector from those fields, excluding the roll ptr and
trx id fields, which in an index entry differ from a record that has
the equal ordering fields. NOTE: we compare the fields as binary strings!
@return own: update vector of differing fields, excluding roll ptr and
trx id */
UNIV_INTERN
upd_t*
row_upd_build_difference_binary(
/*============================*/
	dict_index_t*	index,	/*!< in: clustered index */
	const dtuple_t*	entry,	/*!< in: entry to insert */
	const rec_t*	rec,	/*!< in: clustered index record */
	trx_t*		trx,	/*!< in: transaction */
	mem_heap_t*	heap)	/*!< in: memory heap from which allocated */
{
	upd_field_t*	upd_field;
	const dfield_t*	dfield;
	const byte*	data;
	ulint		len;
	upd_t*		update;
	ulint		n_diff;
	ulint		roll_ptr_pos;
	ulint		trx_id_pos;
	ulint		i;
	ulint		offsets_[REC_OFFS_NORMAL_SIZE];
	const ulint*	offsets;
	rec_offs_init(offsets_);

	/* This function is used only for a clustered index */
	ut_a(dict_index_is_clust(index));

	update = upd_create(dtuple_get_n_fields(entry), heap);

	n_diff = 0;

	roll_ptr_pos = dict_index_get_sys_col_pos(index, DATA_ROLL_PTR);
	trx_id_pos = dict_index_get_sys_col_pos(index, DATA_TRX_ID);

	offsets = rec_get_offsets(rec, index, offsets_,
				  ULINT_UNDEFINED, &heap);

	for (i = 0; i < dtuple_get_n_fields(entry); i++) {

		data = rec_get_nth_field(rec, offsets, i, &len);

		dfield = dtuple_get_nth_field(entry, i);

		/* NOTE: we compare the fields as binary strings!
		(No collation) */

		if (i == trx_id_pos || i == roll_ptr_pos) {

			goto skip_compare;
		}

		if (UNIV_UNLIKELY(!dfield_is_ext(dfield)
				  != !rec_offs_nth_extern(offsets, i))
		    || !dfield_data_is_binary_equal(dfield, len, data)) {

			upd_field = upd_get_nth_field(update, n_diff);

			dfield_copy(&(upd_field->new_val), dfield);

			upd_field_set_field_no(upd_field, i, index, trx);

			n_diff++;
		}
skip_compare:
		;
	}

	update->n_fields = n_diff;

	return(update);
}

/***********************************************************//**
Fetch a prefix of an externally stored column.  This is similar
to row_ext_lookup(), but the row_ext_t holds the old values
of the column and must not be poisoned with the new values.
@return	BLOB prefix */
static
byte*
row_upd_ext_fetch(
/*==============*/
	const byte*	data,		/*!< in: 'internally' stored part of the
					field containing also the reference to
					the external part */
	ulint		local_len,	/*!< in: length of data, in bytes */
	ulint		zip_size,	/*!< in: nonzero=compressed BLOB
					page size, zero for uncompressed
					BLOBs */
	ulint*		len,		/*!< in: length of prefix to fetch;
					out: fetched length of the prefix */
	mem_heap_t*	heap)		/*!< in: heap where to allocate */
{
	byte*	buf = mem_heap_alloc(heap, *len);

	*len = btr_copy_externally_stored_field_prefix(buf, *len,
						       zip_size,
						       data, local_len);
	/* We should never update records containing a half-deleted BLOB. */
	ut_a(*len);

	return(buf);
}

/***********************************************************//**
Replaces the new column value stored in the update vector in
the given index entry field. */
static
void
row_upd_index_replace_new_col_val(
/*==============================*/
	dfield_t*		dfield,	/*!< in/out: data field
					of the index entry */
	const dict_field_t*	field,	/*!< in: index field */
	const dict_col_t*	col,	/*!< in: field->col */
	const upd_field_t*	uf,	/*!< in: update field */
	mem_heap_t*		heap,	/*!< in: memory heap for allocating
					and copying the new value */
	ulint			zip_size)/*!< in: compressed page
					 size of the table, or 0 */
{
	ulint		len;
	const byte*	data;

	dfield_copy_data(dfield, &uf->new_val);

	if (dfield_is_null(dfield)) {
		return;
	}

	len = dfield_get_len(dfield);
	data = dfield_get_data(dfield);

	if (field->prefix_len > 0) {
		ibool		fetch_ext = dfield_is_ext(dfield)
			&& len < (ulint) field->prefix_len
			+ BTR_EXTERN_FIELD_REF_SIZE;

		if (fetch_ext) {
			ulint	l = len;

			len = field->prefix_len;

			data = row_upd_ext_fetch(data, l, zip_size,
						 &len, heap);
		}

		len = dtype_get_at_most_n_mbchars(col->prtype,
						  col->mbminmaxlen,
						  field->prefix_len, len,
						  (const char*) data);

		dfield_set_data(dfield, data, len);

		if (!fetch_ext) {
			dfield_dup(dfield, heap);
		}

		return;
	}

	switch (uf->orig_len) {
		byte*	buf;
	case BTR_EXTERN_FIELD_REF_SIZE:
		/* Restore the original locally stored
		part of the column.  In the undo log,
		InnoDB writes a longer prefix of externally
		stored columns, so that column prefixes
		in secondary indexes can be reconstructed. */
		dfield_set_data(dfield,
				data + len - BTR_EXTERN_FIELD_REF_SIZE,
				BTR_EXTERN_FIELD_REF_SIZE);
		dfield_set_ext(dfield);
		/* fall through */
	case 0:
		dfield_dup(dfield, heap);
		break;
	default:
		/* Reconstruct the original locally
		stored part of the column.  The data
		will have to be copied. */
		ut_a(uf->orig_len > BTR_EXTERN_FIELD_REF_SIZE);
		buf = mem_heap_alloc(heap, uf->orig_len);
		/* Copy the locally stored prefix. */
		memcpy(buf, data,
		       uf->orig_len - BTR_EXTERN_FIELD_REF_SIZE);
		/* Copy the BLOB pointer. */
		memcpy(buf + uf->orig_len - BTR_EXTERN_FIELD_REF_SIZE,
		       data + len - BTR_EXTERN_FIELD_REF_SIZE,
		       BTR_EXTERN_FIELD_REF_SIZE);

		dfield_set_data(dfield, buf, uf->orig_len);
		dfield_set_ext(dfield);
		break;
	}
}

/***********************************************************//**
Replaces the new column values stored in the update vector to the index entry
given. */
UNIV_INTERN
void
row_upd_index_replace_new_col_vals_index_pos(
/*=========================================*/
	dtuple_t*	entry,	/*!< in/out: index entry where replaced;
				the clustered index record must be
				covered by a lock or a page latch to
				prevent deletion (rollback or purge) */
	dict_index_t*	index,	/*!< in: index; NOTE that this may also be a
				non-clustered index */
	const upd_t*	update,	/*!< in: an update vector built for the index so
				that the field number in an upd_field is the
				index position */
	ibool		order_only,
				/*!< in: if TRUE, limit the replacement to
				ordering fields of index; note that this
				does not work for non-clustered indexes. */
	mem_heap_t*	heap)	/*!< in: memory heap for allocating and
				copying the new values */
{
	ulint		i;
	ulint		n_fields;
	const ulint	zip_size	= dict_table_zip_size(index->table);

	ut_ad(index);

	dtuple_set_info_bits(entry, update->info_bits);

	if (order_only) {
		n_fields = dict_index_get_n_unique(index);
	} else {
		n_fields = dict_index_get_n_fields(index);
	}

	for (i = 0; i < n_fields; i++) {
		const dict_field_t*	field;
		const dict_col_t*	col;
		const upd_field_t*	uf;

		field = dict_index_get_nth_field(index, i);
		col = dict_field_get_col(field);
		uf = upd_get_field_by_field_no(update, i);

		if (uf) {
			row_upd_index_replace_new_col_val(
				dtuple_get_nth_field(entry, i),
				field, col, uf, heap, zip_size);
		}
	}
}

/***********************************************************//**
Replaces the new column values stored in the update vector to the index entry
given. */
UNIV_INTERN
void
row_upd_index_replace_new_col_vals(
/*===============================*/
	dtuple_t*	entry,	/*!< in/out: index entry where replaced;
				the clustered index record must be
				covered by a lock or a page latch to
				prevent deletion (rollback or purge) */
	dict_index_t*	index,	/*!< in: index; NOTE that this may also be a
				non-clustered index */
	const upd_t*	update,	/*!< in: an update vector built for the
				CLUSTERED index so that the field number in
				an upd_field is the clustered index position */
	mem_heap_t*	heap)	/*!< in: memory heap for allocating and
				copying the new values */
{
	ulint			i;
	const dict_index_t*	clust_index
		= dict_table_get_first_index(index->table);
	const ulint		zip_size
		= dict_table_zip_size(index->table);

	dtuple_set_info_bits(entry, update->info_bits);

	for (i = 0; i < dict_index_get_n_fields(index); i++) {
		const dict_field_t*	field;
		const dict_col_t*	col;
		const upd_field_t*	uf;

		field = dict_index_get_nth_field(index, i);
		col = dict_field_get_col(field);
		uf = upd_get_field_by_field_no(
			update, dict_col_get_clust_pos(col, clust_index));

		if (uf) {
			row_upd_index_replace_new_col_val(
				dtuple_get_nth_field(entry, i),
				field, col, uf, heap, zip_size);
		}
	}
}

/***********************************************************//**
Replaces the new column values stored in the update vector. */
UNIV_INTERN
void
row_upd_replace(
/*============*/
	dtuple_t*		row,	/*!< in/out: row where replaced,
					indexed by col_no;
					the clustered index record must be
					covered by a lock or a page latch to
					prevent deletion (rollback or purge) */
	row_ext_t**		ext,	/*!< out, own: NULL, or externally
					stored column prefixes */
	const dict_index_t*	index,	/*!< in: clustered index */
	const upd_t*		update,	/*!< in: an update vector built for the
					clustered index */
	mem_heap_t*		heap)	/*!< in: memory heap */
{
	ulint			col_no;
	ulint			i;
	ulint			n_cols;
	ulint			n_ext_cols;
	ulint*			ext_cols;
	const dict_table_t*	table;

	ut_ad(row);
	ut_ad(ext);
	ut_ad(index);
	ut_ad(dict_index_is_clust(index));
	ut_ad(update);
	ut_ad(heap);

	n_cols = dtuple_get_n_fields(row);
	table = index->table;
	ut_ad(n_cols == dict_table_get_n_cols(table));

	ext_cols = mem_heap_alloc(heap, n_cols * sizeof *ext_cols);
	n_ext_cols = 0;

	dtuple_set_info_bits(row, update->info_bits);

	for (col_no = 0; col_no < n_cols; col_no++) {

		const dict_col_t*	col
			= dict_table_get_nth_col(table, col_no);
		const ulint		clust_pos
			= dict_col_get_clust_pos(col, index);
		dfield_t*		dfield;

		if (UNIV_UNLIKELY(clust_pos == ULINT_UNDEFINED)) {

			continue;
		}

		dfield = dtuple_get_nth_field(row, col_no);

		for (i = 0; i < upd_get_n_fields(update); i++) {

			const upd_field_t*	upd_field
				= upd_get_nth_field(update, i);

			if (upd_field->field_no != clust_pos) {

				continue;
			}

			dfield_copy_data(dfield, &upd_field->new_val);
			break;
		}

		if (dfield_is_ext(dfield) && col->ord_part) {
			ext_cols[n_ext_cols++] = col_no;
		}
	}

	if (n_ext_cols) {
		*ext = row_ext_create(n_ext_cols, ext_cols, table->flags, row,
				      heap);
	} else {
		*ext = NULL;
	}
}

/***********************************************************//**
Checks if an update vector changes an ordering field of an index record.

This function is fast if the update vector is short or the number of ordering
fields in the index is small. Otherwise, this can be quadratic.
NOTE: we compare the fields as binary strings!
@return TRUE if update vector changes an ordering field in the index record */
UNIV_INTERN
ibool
row_upd_changes_ord_field_binary_func(
/*==================================*/
	dict_index_t*	index,	/*!< in: index of the record */
	const upd_t*	update,	/*!< in: update vector for the row; NOTE: the
				field numbers in this MUST be clustered index
				positions! */
#ifdef UNIV_DEBUG
	const que_thr_t*thr,	/*!< in: query thread */
#endif /* UNIV_DEBUG */
	const dtuple_t*	row,	/*!< in: old value of row, or NULL if the
				row and the data values in update are not
				known when this function is called, e.g., at
				compile time */
	const row_ext_t*ext)	/*!< NULL, or prefixes of the externally
				stored columns in the old row */
{
	ulint			n_unique;
	ulint			i;
	const dict_index_t*	clust_index;

	ut_ad(index);
	ut_ad(update);
	ut_ad(thr);
	ut_ad(thr->graph);
	ut_ad(thr->graph->trx);

	n_unique = dict_index_get_n_unique(index);

	clust_index = dict_table_get_first_index(index->table);

	for (i = 0; i < n_unique; i++) {

		const dict_field_t*	ind_field;
		const dict_col_t*	col;
		ulint			col_no;
		const upd_field_t*	upd_field;
		const dfield_t*		dfield;
		dfield_t		dfield_ext;
		ulint			dfield_len;
		const byte*		buf;

		ind_field = dict_index_get_nth_field(index, i);
		col = dict_field_get_col(ind_field);
		col_no = dict_col_get_no(col);

		upd_field = upd_get_field_by_field_no(
			update, dict_col_get_clust_pos(col, clust_index));

		if (upd_field == NULL) {
			continue;
		}

		if (row == NULL) {
			ut_ad(ext == NULL);
			return(TRUE);
		}

		dfield = dtuple_get_nth_field(row, col_no);

		/* This treatment of column prefix indexes is loosely
		based on row_build_index_entry(). */

		if (UNIV_LIKELY(ind_field->prefix_len == 0)
		    || dfield_is_null(dfield)) {
			/* do nothing special */
		} else if (UNIV_LIKELY_NULL(ext)) {
			/* Silence a compiler warning without
			silencing a Valgrind error. */
			dfield_len = 0;
			UNIV_MEM_INVALID(&dfield_len, sizeof dfield_len);
			/* See if the column is stored externally. */
			buf = row_ext_lookup(ext, col_no, &dfield_len);

			ut_ad(col->ord_part);

			if (UNIV_LIKELY_NULL(buf)) {
				if (UNIV_UNLIKELY(buf == field_ref_zero)) {
					/* The externally stored field
					was not written yet. This
					record should only be seen by
					recv_recovery_rollback_active(),
					when the server had crashed before
					storing the field. */
					ut_ad(thr->graph->trx->is_recovered);
					ut_ad(trx_is_recv(thr->graph->trx));
					return(TRUE);
				}

				goto copy_dfield;
			}
		} else if (dfield_is_ext(dfield)) {
			dfield_len = dfield_get_len(dfield);
			ut_a(dfield_len > BTR_EXTERN_FIELD_REF_SIZE);
			dfield_len -= BTR_EXTERN_FIELD_REF_SIZE;
			ut_a(dict_index_is_clust(index)
			     || ind_field->prefix_len <= dfield_len);
			buf = dfield_get_data(dfield);
copy_dfield:
			ut_a(dfield_len > 0);
			dfield_copy(&dfield_ext, dfield);
			dfield_set_data(&dfield_ext, buf, dfield_len);
			dfield = &dfield_ext;
		}

		if (!dfield_datas_are_binary_equal(
			    dfield, &upd_field->new_val,
			    ind_field->prefix_len)) {

			return(TRUE);
		}
	}

	return(FALSE);
}

/***********************************************************//**
Checks if an update vector changes an ordering field of an index record.
NOTE: we compare the fields as binary strings!
@return TRUE if update vector may change an ordering field in an index
record */
UNIV_INTERN
ibool
row_upd_changes_some_index_ord_field_binary(
/*========================================*/
	const dict_table_t*	table,	/*!< in: table */
	const upd_t*		update)	/*!< in: update vector for the row */
{
	upd_field_t*	upd_field;
	dict_index_t*	index;
	ulint		i;

	index = dict_table_get_first_index(table);

	for (i = 0; i < upd_get_n_fields(update); i++) {

		upd_field = upd_get_nth_field(update, i);

		if (dict_field_get_col(dict_index_get_nth_field(
					       index, upd_field->field_no))
		    ->ord_part) {

			return(TRUE);
		}
	}

	return(FALSE);
}

/***********************************************************//**
Checks if an update vector changes some of the first ordering fields of an
index record. This is only used in foreign key checks and we can assume
that index does not contain column prefixes.
@return	TRUE if changes */
static
ibool
row_upd_changes_first_fields_binary(
/*================================*/
	dtuple_t*	entry,	/*!< in: index entry */
	dict_index_t*	index,	/*!< in: index of entry */
	const upd_t*	update,	/*!< in: update vector for the row */
	ulint		n)	/*!< in: how many first fields to check */
{
	ulint		n_upd_fields;
	ulint		i, j;
	dict_index_t*	clust_index;

	ut_ad(update && index);
	ut_ad(n <= dict_index_get_n_fields(index));

	n_upd_fields = upd_get_n_fields(update);
	clust_index = dict_table_get_first_index(index->table);

	for (i = 0; i < n; i++) {

		const dict_field_t*	ind_field;
		const dict_col_t*	col;
		ulint			col_pos;

		ind_field = dict_index_get_nth_field(index, i);
		col = dict_field_get_col(ind_field);
		col_pos = dict_col_get_clust_pos(col, clust_index);

		ut_a(ind_field->prefix_len == 0);

		for (j = 0; j < n_upd_fields; j++) {

			upd_field_t*	upd_field
				= upd_get_nth_field(update, j);

			if (col_pos == upd_field->field_no
			    && !dfield_datas_are_binary_equal(
				    dtuple_get_nth_field(entry, i),
				    &upd_field->new_val, 0)) {

				return(TRUE);
			}
		}
	}

	return(FALSE);
}

/*********************************************************************//**
Copies the column values from a record. */
UNIV_INLINE
void
row_upd_copy_columns(
/*=================*/
	rec_t*		rec,	/*!< in: record in a clustered index */
	const ulint*	offsets,/*!< in: array returned by rec_get_offsets() */
	sym_node_t*	column)	/*!< in: first column in a column list, or
				NULL */
{
	byte*	data;
	ulint	len;

	while (column) {
		data = rec_get_nth_field(rec, offsets,
					 column->field_nos[SYM_CLUST_FIELD_NO],
					 &len);
		eval_node_copy_and_alloc_val(column, data, len);

		column = UT_LIST_GET_NEXT(col_var_list, column);
	}
}

/*********************************************************************//**
Calculates the new values for fields to update. Note that row_upd_copy_columns
must have been called first. */
UNIV_INLINE
void
row_upd_eval_new_vals(
/*==================*/
	upd_t*	update)	/*!< in/out: update vector */
{
	que_node_t*	exp;
	upd_field_t*	upd_field;
	ulint		n_fields;
	ulint		i;

	n_fields = upd_get_n_fields(update);

	for (i = 0; i < n_fields; i++) {
		upd_field = upd_get_nth_field(update, i);

		exp = upd_field->exp;

		eval_exp(exp);

		dfield_copy_data(&(upd_field->new_val), que_node_get_val(exp));
	}
}

/***********************************************************//**
Stores to the heap the row on which the node->pcur is positioned. */
static
void
row_upd_store_row(
/*==============*/
	upd_node_t*	node)	/*!< in: row update node */
{
	dict_index_t*	clust_index;
	rec_t*		rec;
	mem_heap_t*	heap		= NULL;
	row_ext_t**	ext;
	ulint		offsets_[REC_OFFS_NORMAL_SIZE];
	const ulint*	offsets;
	rec_offs_init(offsets_);

	ut_ad(node->pcur->latch_mode != BTR_NO_LATCHES);

	if (node->row != NULL) {
		mem_heap_empty(node->heap);
	}

	clust_index = dict_table_get_first_index(node->table);

	rec = btr_pcur_get_rec(node->pcur);

	offsets = rec_get_offsets(rec, clust_index, offsets_,
				  ULINT_UNDEFINED, &heap);

	if (dict_table_get_format(node->table) >= DICT_TF_FORMAT_ZIP) {
		/* In DYNAMIC or COMPRESSED format, there is no prefix
		of externally stored columns in the clustered index
		record. Build a cache of column prefixes. */
		ext = &node->ext;
	} else {
		/* REDUNDANT and COMPACT formats store a local
		768-byte prefix of each externally stored column.
		No cache is needed. */
		ext = NULL;
		node->ext = NULL;
	}

	node->row = row_build(ROW_COPY_DATA, clust_index, rec, offsets,
			      NULL, ext, node->heap);
	if (node->is_delete) {
		node->upd_row = NULL;
		node->upd_ext = NULL;
	} else {
		node->upd_row = dtuple_copy(node->row, node->heap);
		row_upd_replace(node->upd_row, &node->upd_ext,
				clust_index, node->update, node->heap);
	}

	if (UNIV_LIKELY_NULL(heap)) {
		mem_heap_free(heap);
	}
}

/***********************************************************//**
Updates a secondary index entry of a row.
@return DB_SUCCESS if operation successfully completed, else error
code or DB_LOCK_WAIT */
static
ulint
row_upd_sec_index_entry(
/*====================*/
	upd_node_t*	node,	/*!< in: row update node */
	que_thr_t*	thr)	/*!< in: query thread */
{
	mtr_t			mtr;
	const rec_t*		rec;
	btr_pcur_t		pcur;
	mem_heap_t*		heap;
	dtuple_t*		entry;
	dict_index_t*		index;
	btr_cur_t*		btr_cur;
	ibool			referenced;
	ulint			err	= DB_SUCCESS;
	trx_t*			trx	= thr_get_trx(thr);
	ulint			mode	= BTR_MODIFY_LEAF;
	enum row_search_result	search_result;

	index = node->index;

	referenced = row_upd_index_is_referenced(index, trx);

	heap = mem_heap_create(1024);

	/* Build old index entry */
	entry = row_build_index_entry(node->row, node->ext, index, heap);
	ut_a(entry);

	mtr_start(&mtr);

	/* Set the query thread, so that ibuf_insert_low() will be
	able to invoke thd_get_trx(). */
	btr_pcur_get_btr_cur(&pcur)->thr = thr;

	/* We can only try to use the insert/delete buffer to buffer
	delete-mark operations if the index we're modifying has no foreign
	key constraints referring to it. */
	if (!referenced) {
		mode |= BTR_DELETE_MARK;
	}

	search_result = row_search_index_entry(index, entry, mode,
					       &pcur, &mtr);

	btr_cur = btr_pcur_get_btr_cur(&pcur);

	rec = btr_cur_get_rec(btr_cur);

	switch (search_result) {
	case ROW_NOT_DELETED_REF:	/* should only occur for BTR_DELETE */
		ut_error;
		break;
	case ROW_BUFFERED:
		/* Entry was delete marked already. */
		break;

	case ROW_NOT_FOUND:
		fputs("InnoDB: error in sec index entry update in\n"
		      "InnoDB: ", stderr);
		dict_index_name_print(stderr, trx, index);
		fputs("\n"
		      "InnoDB: tuple ", stderr);
		dtuple_print(stderr, entry);
		fputs("\n"
		      "InnoDB: record ", stderr);
		rec_print(stderr, rec, index);
		putc('\n', stderr);

		trx_print(stderr, trx, 0);

		fputs("\n"
		      "InnoDB: Submit a detailed bug report"
		      " to http://bugs.mysql.com\n", stderr);
		break;
	case ROW_FOUND:
		/* Delete mark the old index record; it can already be
		delete marked if we return after a lock wait in
		row_ins_index_entry below */

		if (!rec_get_deleted_flag(
			rec, dict_table_is_comp(index->table))) {

			err = btr_cur_del_mark_set_sec_rec(
				0, btr_cur, TRUE, thr, &mtr);

			if (err == DB_SUCCESS && referenced) {

				ulint*	offsets;

				offsets = rec_get_offsets(
					rec, index, NULL, ULINT_UNDEFINED,
					&heap);

				/* NOTE that the following call loses
				the position of pcur ! */
				err = row_upd_check_references_constraints(
					node, &pcur, index->table,
					index, offsets, thr, &mtr);
			}
		}
		break;
	}

	btr_pcur_close(&pcur);
	mtr_commit(&mtr);

	if (node->is_delete || err != DB_SUCCESS) {

		goto func_exit;
	}

	/* Build a new index entry */
	entry = row_build_index_entry(node->upd_row, node->upd_ext,
				      index, heap);
	ut_a(entry);

	/* Insert new index entry */
	err = row_ins_index_entry(index, entry, 0, TRUE, thr);

func_exit:
	mem_heap_free(heap);

	return(err);
}

/***********************************************************//**
Updates the secondary index record if it is changed in the row update or
deletes it if this is a delete.
@return DB_SUCCESS if operation successfully completed, else error
code or DB_LOCK_WAIT */
static
ulint
row_upd_sec_step(
/*=============*/
	upd_node_t*	node,	/*!< in: row update node */
	que_thr_t*	thr)	/*!< in: query thread */
{
	ut_ad((node->state == UPD_NODE_UPDATE_ALL_SEC)
	      || (node->state == UPD_NODE_UPDATE_SOME_SEC));
	ut_ad(!dict_index_is_clust(node->index));

	if (node->state == UPD_NODE_UPDATE_ALL_SEC
	    || row_upd_changes_ord_field_binary(node->index, node->update,
						thr, node->row, node->ext)) {
		return(row_upd_sec_index_entry(node, thr));
	}

	return(DB_SUCCESS);
}

#ifdef UNIV_DEBUG
# define row_upd_clust_rec_by_insert_inherit(rec,offsets,entry,update)	\
	row_upd_clust_rec_by_insert_inherit_func(rec,offsets,entry,update)
#else /* UNIV_DEBUG */
# define row_upd_clust_rec_by_insert_inherit(rec,offsets,entry,update)	\
	row_upd_clust_rec_by_insert_inherit_func(entry,update)
#endif /* UNIV_DEBUG */
/*******************************************************************//**
Mark non-updated off-page columns inherited when the primary key is
updated. We must mark them as inherited in entry, so that they are not
freed in a rollback. A limited version of this function used to be
called btr_cur_mark_dtuple_inherited_extern().
@return TRUE if any columns were inherited */
static __attribute__((warn_unused_result))
ibool
row_upd_clust_rec_by_insert_inherit_func(
/*=====================================*/
#ifdef UNIV_DEBUG
	const rec_t*	rec,	/*!< in: old record, or NULL */
	const ulint*	offsets,/*!< in: rec_get_offsets(rec), or NULL */
#endif /* UNIV_DEBUG */
	dtuple_t*	entry,	/*!< in/out: updated entry to be
				inserted into the clustered index */
	const upd_t*	update)	/*!< in: update vector */
{
	ibool	inherit	= FALSE;
	ulint	i;

	ut_ad(!rec == !offsets);
	ut_ad(!rec || rec_offs_any_extern(offsets));

	for (i = 0; i < dtuple_get_n_fields(entry); i++) {
		dfield_t*	dfield	= dtuple_get_nth_field(entry, i);
		byte*		data;
		ulint		len;

		ut_ad(!offsets
		      || !rec_offs_nth_extern(offsets, i)
		      == !dfield_is_ext(dfield)
		      || upd_get_field_by_field_no(update, i));
		if (!dfield_is_ext(dfield)
		    || upd_get_field_by_field_no(update, i)) {
			continue;
		}

#ifdef UNIV_DEBUG
		if (UNIV_LIKELY(rec != NULL)) {
			const byte* rec_data
				= rec_get_nth_field(rec, offsets, i, &len);
			ut_ad(len == dfield_get_len(dfield));
			ut_ad(len != UNIV_SQL_NULL);
			ut_ad(len >= BTR_EXTERN_FIELD_REF_SIZE);

			rec_data += len - BTR_EXTERN_FIELD_REF_SIZE;

			/* The pointer must not be zero. */
			ut_ad(memcmp(rec_data, field_ref_zero,
				     BTR_EXTERN_FIELD_REF_SIZE));
			/* The BLOB must be owned. */
			ut_ad(!(rec_data[BTR_EXTERN_LEN]
				& BTR_EXTERN_OWNER_FLAG));
		}
#endif /* UNIV_DEBUG */

		len = dfield_get_len(dfield);
		ut_a(len != UNIV_SQL_NULL);
		ut_a(len >= BTR_EXTERN_FIELD_REF_SIZE);
		data = dfield_get_data(dfield);
		data += len - BTR_EXTERN_FIELD_REF_SIZE;
		/* The pointer must not be zero. */
		ut_a(memcmp(data, field_ref_zero, BTR_EXTERN_FIELD_REF_SIZE));
		/* The BLOB must be owned. */
		ut_a(!(data[BTR_EXTERN_LEN] & BTR_EXTERN_OWNER_FLAG));

		data[BTR_EXTERN_LEN] |= BTR_EXTERN_INHERITED_FLAG;
		/* The BTR_EXTERN_INHERITED_FLAG only matters in
		rollback. Purge will always free the extern fields of
		a delete-marked row. */

		inherit = TRUE;
	}

	return(inherit);
}

/***********************************************************//**
Marks the clustered index record deleted and inserts the updated version
of the record to the index. This function should be used when the ordering
fields of the clustered index record change. This should be quite rare in
database applications.
@return DB_SUCCESS if operation successfully completed, else error
code or DB_LOCK_WAIT */
static
ulint
row_upd_clust_rec_by_insert(
/*========================*/
	upd_node_t*	node,	/*!< in/out: row update node */
	dict_index_t*	index,	/*!< in: clustered index of the record */
	que_thr_t*	thr,	/*!< in: query thread */
	ibool		referenced,/*!< in: TRUE if index may be referenced in
				a foreign key constraint */
	mtr_t*		mtr)	/*!< in/out: mtr; gets committed here */
{
	mem_heap_t*	heap;
	btr_pcur_t*	pcur;
	btr_cur_t*	btr_cur;
	trx_t*		trx;
	dict_table_t*	table;
	dtuple_t*	entry;
	ulint		err;
	ibool		change_ownership	= FALSE;
	rec_t*		rec;
	ulint*		offsets			= NULL;

	ut_ad(node);
	ut_ad(dict_index_is_clust(index));

	trx = thr_get_trx(thr);
	table = node->table;
	pcur = node->pcur;
	btr_cur	= btr_pcur_get_btr_cur(pcur);

	heap = mem_heap_create(1000);

	entry = row_build_index_entry(node->upd_row, node->upd_ext,
				      index, heap);
	ut_a(entry);

	row_upd_index_entry_sys_field(entry, index, DATA_TRX_ID, trx->id);

	switch (node->state) {
	default:
		ut_error;
	case UPD_NODE_INSERT_BLOB:
		/* A lock wait occurred in row_ins_index_entry() in
		the previous invocation of this function. Mark the
		off-page columns in the entry inherited. */

		change_ownership = row_upd_clust_rec_by_insert_inherit(
			NULL, NULL, entry, node->update);
		ut_a(change_ownership);
		/* fall through */
	case UPD_NODE_INSERT_CLUSTERED:
		/* A lock wait occurred in row_ins_index_entry() in
		the previous invocation of this function. */
		break;
	case UPD_NODE_UPDATE_CLUSTERED:
		/* This is the first invocation of the function where
		we update the primary key.  Delete-mark the old record
		in the clustered index and prepare to insert a new entry. */
		rec = btr_cur_get_rec(btr_cur);
		offsets = rec_get_offsets(rec, index, NULL,
					  ULINT_UNDEFINED, &heap);
		ut_ad(page_rec_is_user_rec(rec));

		err = btr_cur_del_mark_set_clust_rec(
			BTR_NO_LOCKING_FLAG, btr_cur_get_block(btr_cur),
			rec, index, offsets, TRUE, thr, mtr);
		if (err != DB_SUCCESS) {
err_exit:
			mtr_commit(mtr);
			mem_heap_free(heap);
			return(err);
		}

		/* If the the new row inherits externally stored
		fields (off-page columns a.k.a. BLOBs) from the
		delete-marked old record, mark them disowned by the
		old record and owned by the new entry. */

		if (rec_offs_any_extern(offsets)) {
			change_ownership = row_upd_clust_rec_by_insert_inherit(
				rec, offsets, entry, node->update);

			if (change_ownership) {
				btr_pcur_store_position(pcur, mtr);
			}
		}

		if (referenced) {
			/* NOTE that the following call loses
			the position of pcur ! */

			err = row_upd_check_references_constraints(
				node, pcur, table, index, offsets, thr, mtr);

			if (err != DB_SUCCESS) {
				goto err_exit;
			}
		}
	}

	mtr_commit(mtr);

	err = row_ins_index_entry(index, entry,
				  node->upd_ext ? node->upd_ext->n_ext : 0,
				  TRUE, thr);
	node->state = change_ownership
		? UPD_NODE_INSERT_BLOB
		: UPD_NODE_INSERT_CLUSTERED;

	if (err == DB_SUCCESS && change_ownership) {
		/* Mark the non-updated fields disowned by the old record. */

		/* NOTE: this transaction has an x-lock on the record
		and therefore other transactions cannot modify the
		record when we have no latch on the page. In addition,
		we assume that other query threads of the same
		transaction do not modify the record in the meantime.
		Therefore we can assert that the restoration of the
		cursor succeeds. */

		mtr_start(mtr);

		if (!btr_pcur_restore_position(BTR_MODIFY_LEAF, pcur, mtr)) {
			ut_error;
		}

		rec = btr_cur_get_rec(btr_cur);
		offsets = rec_get_offsets(rec, index, offsets,
					  ULINT_UNDEFINED, &heap);
		ut_ad(page_rec_is_user_rec(rec));

		btr_cur_disown_inherited_fields(
			btr_cur_get_page_zip(btr_cur),
			rec, index, offsets, node->update, mtr);

		mtr_commit(mtr);
	}

	mem_heap_free(heap);

	return(err);
}

/***********************************************************//**
Updates a clustered index record of a row when the ordering fields do
not change.
@return DB_SUCCESS if operation successfully completed, else error
code or DB_LOCK_WAIT */
static
ulint
row_upd_clust_rec(
/*==============*/
	upd_node_t*	node,	/*!< in: row update node */
	dict_index_t*	index,	/*!< in: clustered index */
	que_thr_t*	thr,	/*!< in: query thread */
	mtr_t*		mtr)	/*!< in: mtr; gets committed here */
{
	mem_heap_t*	heap	= NULL;
	big_rec_t*	big_rec	= NULL;
	btr_pcur_t*	pcur;
	btr_cur_t*	btr_cur;
	ulint		err;

	ut_ad(node);
	ut_ad(dict_index_is_clust(index));

	pcur = node->pcur;
	btr_cur = btr_pcur_get_btr_cur(pcur);

	ut_ad(!rec_get_deleted_flag(btr_pcur_get_rec(pcur),
				    dict_table_is_comp(index->table)));

	/* Try optimistic updating of the record, keeping changes within
	the page; we do not check locks because we assume the x-lock on the
	record to update */

	if (node->cmpl_info & UPD_NODE_NO_SIZE_CHANGE) {
		err = btr_cur_update_in_place(BTR_NO_LOCKING_FLAG,
					      btr_cur, node->update,
					      node->cmpl_info, thr, mtr);
	} else {
		err = btr_cur_optimistic_update(BTR_NO_LOCKING_FLAG,
						btr_cur, node->update,
						node->cmpl_info, thr, mtr);
	}

	mtr_commit(mtr);

	if (UNIV_LIKELY(err == DB_SUCCESS)) {

		return(DB_SUCCESS);
	}

	if (buf_LRU_buf_pool_running_out()) {

		return(DB_LOCK_TABLE_FULL);
	}
	/* We may have to modify the tree structure: do a pessimistic descent
	down the index tree */

	mtr_start(mtr);

	/* NOTE: this transaction has an s-lock or x-lock on the record and
	therefore other transactions cannot modify the record when we have no
	latch on the page. In addition, we assume that other query threads of
	the same transaction do not modify the record in the meantime.
	Therefore we can assert that the restoration of the cursor succeeds. */

	ut_a(btr_pcur_restore_position(BTR_MODIFY_TREE, pcur, mtr));

	ut_ad(!rec_get_deleted_flag(btr_pcur_get_rec(pcur),
				    dict_table_is_comp(index->table)));

	err = btr_cur_pessimistic_update(
		BTR_NO_LOCKING_FLAG | BTR_KEEP_POS_FLAG, btr_cur,
		&heap, &big_rec, node->update, node->cmpl_info, thr, mtr);
	if (big_rec) {
		ulint		offsets_[REC_OFFS_NORMAL_SIZE];
		rec_t*		rec;
		rec_offs_init(offsets_);

		ut_a(err == DB_SUCCESS);
		/* Write out the externally stored columns, but
		allocate the pages and write the pointers using the
		mini-transaction of the record update. If any pages
		were freed in the update, temporarily mark them
		allocated so that off-page columns will not overwrite
		them. We must do this, because we write the redo log
		for the BLOB writes before writing the redo log for
		the record update. */

		btr_mark_freed_leaves(index, mtr, TRUE);
		rec = btr_cur_get_rec(btr_cur);
		err = btr_store_big_rec_extern_fields(
			index, btr_cur_get_block(btr_cur), rec,
			rec_get_offsets(rec, index, offsets_,
					ULINT_UNDEFINED, &heap),
<<<<<<< HEAD
			mtr, TRUE, big_rec);
=======
			big_rec, mtr, mtr);
		if (UNIV_LIKELY_NULL(heap)) {
			mem_heap_free(heap);
		}
>>>>>>> 41bb3537
		/* If writing big_rec fails (for example, because of
		DB_OUT_OF_FILE_SPACE), the record will be corrupted.
		Even if we did not update any externally stored
		columns, our update could cause the record to grow so
		that a non-updated column was selected for external
		storage. This non-update would not have been written
		to the undo log, and thus the record cannot be rolled
		back. */
		ut_a(err == DB_SUCCESS);
		/* Free the pages again in order to avoid a leak. */
		btr_mark_freed_leaves(index, mtr, FALSE);
	}

	mtr_commit(mtr);

	if (UNIV_LIKELY_NULL(heap)) {
		mem_heap_free(heap);
	}

	if (big_rec) {
		dtuple_big_rec_free(big_rec);
	}

	return(err);
}

/***********************************************************//**
Delete marks a clustered index record.
@return	DB_SUCCESS if operation successfully completed, else error code */
static
ulint
row_upd_del_mark_clust_rec(
/*=======================*/
	upd_node_t*	node,	/*!< in: row update node */
	dict_index_t*	index,	/*!< in: clustered index */
	ulint*		offsets,/*!< in/out: rec_get_offsets() for the
				record under the cursor */
	que_thr_t*	thr,	/*!< in: query thread */
	ibool		referenced,
				/*!< in: TRUE if index may be referenced in
				a foreign key constraint */
	mtr_t*		mtr)	/*!< in: mtr; gets committed here */
{
	btr_pcur_t*	pcur;
	btr_cur_t*	btr_cur;
	ulint		err;

	ut_ad(node);
	ut_ad(dict_index_is_clust(index));
	ut_ad(node->is_delete);

	pcur = node->pcur;
	btr_cur = btr_pcur_get_btr_cur(pcur);

	/* Store row because we have to build also the secondary index
	entries */

	row_upd_store_row(node);

	/* Mark the clustered index record deleted; we do not have to check
	locks, because we assume that we have an x-lock on the record */

	err = btr_cur_del_mark_set_clust_rec(
		BTR_NO_LOCKING_FLAG, btr_cur_get_block(btr_cur),
		btr_cur_get_rec(btr_cur), index, offsets, TRUE, thr, mtr);
	if (err == DB_SUCCESS && referenced) {
		/* NOTE that the following call loses the position of pcur ! */

		err = row_upd_check_references_constraints(
			node, pcur, index->table, index, offsets, thr, mtr);
	}

	mtr_commit(mtr);

	return(err);
}

/***********************************************************//**
Updates the clustered index record.
@return DB_SUCCESS if operation successfully completed, DB_LOCK_WAIT
in case of a lock wait, else error code */
static
ulint
row_upd_clust_step(
/*===============*/
	upd_node_t*	node,	/*!< in: row update node */
	que_thr_t*	thr)	/*!< in: query thread */
{
	dict_index_t*	index;
	btr_pcur_t*	pcur;
	ibool		success;
	ulint		err;
	mtr_t*		mtr;
	mtr_t		mtr_buf;
	rec_t*		rec;
	mem_heap_t*	heap		= NULL;
	ulint		offsets_[REC_OFFS_NORMAL_SIZE];
	ulint*		offsets;
	ibool		referenced;
	rec_offs_init(offsets_);

	index = dict_table_get_first_index(node->table);

	referenced = row_upd_index_is_referenced(index, thr_get_trx(thr));

	pcur = node->pcur;

	/* We have to restore the cursor to its position */
	mtr = &mtr_buf;

	mtr_start(mtr);

	/* If the restoration does not succeed, then the same
	transaction has deleted the record on which the cursor was,
	and that is an SQL error. If the restoration succeeds, it may
	still be that the same transaction has successively deleted
	and inserted a record with the same ordering fields, but in
	that case we know that the transaction has at least an
	implicit x-lock on the record. */

	ut_a(pcur->rel_pos == BTR_PCUR_ON);

	success = btr_pcur_restore_position(BTR_MODIFY_LEAF, pcur, mtr);

	if (!success) {
		err = DB_RECORD_NOT_FOUND;

		mtr_commit(mtr);

		return(err);
	}

	/* If this is a row in SYS_INDEXES table of the data dictionary,
	then we have to free the file segments of the index tree associated
	with the index */

	if (node->is_delete && node->table->id == DICT_INDEXES_ID) {

		dict_drop_index_tree(btr_pcur_get_rec(pcur), mtr);

		mtr_commit(mtr);

		mtr_start(mtr);

		success = btr_pcur_restore_position(BTR_MODIFY_LEAF, pcur,
						    mtr);
		if (!success) {
			err = DB_ERROR;

			mtr_commit(mtr);

			return(err);
		}
	}

	rec = btr_pcur_get_rec(pcur);
	offsets = rec_get_offsets(rec, index, offsets_,
				  ULINT_UNDEFINED, &heap);

	if (!node->has_clust_rec_x_lock) {
		err = lock_clust_rec_modify_check_and_lock(
			0, btr_pcur_get_block(pcur),
			rec, index, offsets, thr);
		if (err != DB_SUCCESS) {
			mtr_commit(mtr);
			goto exit_func;
		}
	}

	/* NOTE: the following function calls will also commit mtr */

	if (node->is_delete) {
		err = row_upd_del_mark_clust_rec(
			node, index, offsets, thr, referenced, mtr);

		if (err == DB_SUCCESS) {
			node->state = UPD_NODE_UPDATE_ALL_SEC;
			node->index = dict_table_get_next_index(index);
		}
exit_func:
		if (UNIV_LIKELY_NULL(heap)) {
			mem_heap_free(heap);
		}
		return(err);
	}

	/* If the update is made for MySQL, we already have the update vector
	ready, else we have to do some evaluation: */

	if (UNIV_UNLIKELY(!node->in_mysql_interface)) {
		/* Copy the necessary columns from clust_rec and calculate the
		new values to set */
		row_upd_copy_columns(rec, offsets,
				     UT_LIST_GET_FIRST(node->columns));
		row_upd_eval_new_vals(node->update);
	}

	if (UNIV_LIKELY_NULL(heap)) {
		mem_heap_free(heap);
	}

	if (node->cmpl_info & UPD_NODE_NO_ORD_CHANGE) {

		err = row_upd_clust_rec(node, index, thr, mtr);
		return(err);
	}

	row_upd_store_row(node);

	if (row_upd_changes_ord_field_binary(index, node->update, thr,
					     node->row, node->ext)) {

		/* Update causes an ordering field (ordering fields within
		the B-tree) of the clustered index record to change: perform
		the update by delete marking and inserting.

		TODO! What to do to the 'Halloween problem', where an update
		moves the record forward in index so that it is again
		updated when the cursor arrives there? Solution: the
		read operation must check the undo record undo number when
		choosing records to update. MySQL solves now the problem
		externally! */

		err = row_upd_clust_rec_by_insert(
			node, index, thr, referenced, mtr);

		if (err != DB_SUCCESS) {

			return(err);
		}

		node->state = UPD_NODE_UPDATE_ALL_SEC;
	} else {
		err = row_upd_clust_rec(node, index, thr, mtr);

		if (err != DB_SUCCESS) {

			return(err);
		}

		node->state = UPD_NODE_UPDATE_SOME_SEC;
	}

	node->index = dict_table_get_next_index(index);

	return(err);
}

/***********************************************************//**
Updates the affected index records of a row. When the control is transferred
to this node, we assume that we have a persistent cursor which was on a
record, and the position of the cursor is stored in the cursor.
@return DB_SUCCESS if operation successfully completed, else error
code or DB_LOCK_WAIT */
static
ulint
row_upd(
/*====*/
	upd_node_t*	node,	/*!< in: row update node */
	que_thr_t*	thr)	/*!< in: query thread */
{
	ulint	err	= DB_SUCCESS;

	ut_ad(node && thr);

	if (UNIV_LIKELY(node->in_mysql_interface)) {

		/* We do not get the cmpl_info value from the MySQL
		interpreter: we must calculate it on the fly: */

		if (node->is_delete
		    || row_upd_changes_some_index_ord_field_binary(
			    node->table, node->update)) {
			node->cmpl_info = 0;
		} else {
			node->cmpl_info = UPD_NODE_NO_ORD_CHANGE;
		}
	}

	if (node->state == UPD_NODE_UPDATE_CLUSTERED
	    || node->state == UPD_NODE_INSERT_CLUSTERED
	    || node->state == UPD_NODE_INSERT_BLOB) {

		log_free_check();
		err = row_upd_clust_step(node, thr);

		if (err != DB_SUCCESS) {

			goto function_exit;
		}
	}

	if (!node->is_delete && (node->cmpl_info & UPD_NODE_NO_ORD_CHANGE)) {

		goto function_exit;
	}

	while (node->index != NULL) {

		/* Skip corrupted index */
		dict_table_skip_corrupt_index(node->index);

		if (!node->index) {
			break;
		}

		log_free_check();
		err = row_upd_sec_step(node, thr);

		if (err != DB_SUCCESS) {

			goto function_exit;
		}

		node->index = dict_table_get_next_index(node->index);
	}

function_exit:
	if (err == DB_SUCCESS) {
		/* Do some cleanup */

		if (node->row != NULL) {
			node->row = NULL;
			node->ext = NULL;
			node->upd_row = NULL;
			node->upd_ext = NULL;
			mem_heap_empty(node->heap);
		}

		node->state = UPD_NODE_UPDATE_CLUSTERED;
	}

	return(err);
}

/***********************************************************//**
Updates a row in a table. This is a high-level function used in SQL execution
graphs.
@return	query thread to run next or NULL */
UNIV_INTERN
que_thr_t*
row_upd_step(
/*=========*/
	que_thr_t*	thr)	/*!< in: query thread */
{
	upd_node_t*	node;
	sel_node_t*	sel_node;
	que_node_t*	parent;
	ulint		err		= DB_SUCCESS;
	trx_t*		trx;

	ut_ad(thr);

	trx = thr_get_trx(thr);

	trx_start_if_not_started(trx);

	node = thr->run_node;

	sel_node = node->select;

	parent = que_node_get_parent(node);

	ut_ad(que_node_get_type(node) == QUE_NODE_UPDATE);

	if (thr->prev_node == parent) {
		node->state = UPD_NODE_SET_IX_LOCK;
	}

	if (node->state == UPD_NODE_SET_IX_LOCK) {

		if (!node->has_clust_rec_x_lock) {
			/* It may be that the current session has not yet
			started its transaction, or it has been committed: */

			err = lock_table(0, node->table, LOCK_IX, thr);

			if (err != DB_SUCCESS) {

				goto error_handling;
			}
		}

		node->state = UPD_NODE_UPDATE_CLUSTERED;

		if (node->searched_update) {
			/* Reset the cursor */
			sel_node->state = SEL_NODE_OPEN;

			/* Fetch a row to update */

			thr->run_node = sel_node;

			return(thr);
		}
	}

	/* sel_node is NULL if we are in the MySQL interface */

	if (sel_node && (sel_node->state != SEL_NODE_FETCH)) {

		if (!node->searched_update) {
			/* An explicit cursor should be positioned on a row
			to update */

			ut_error;

			err = DB_ERROR;

			goto error_handling;
		}

		ut_ad(sel_node->state == SEL_NODE_NO_MORE_ROWS);

		/* No more rows to update, or the select node performed the
		updates directly in-place */

		thr->run_node = parent;

		return(thr);
	}

	/* DO THE CHECKS OF THE CONSISTENCY CONSTRAINTS HERE */

	err = row_upd(node, thr);

error_handling:
	trx->error_state = err;

	if (err != DB_SUCCESS) {
		return(NULL);
	}

	/* DO THE TRIGGER ACTIONS HERE */

	if (node->searched_update) {
		/* Fetch next row to update */

		thr->run_node = sel_node;
	} else {
		/* It was an explicit cursor update */

		thr->run_node = parent;
	}

	node->state = UPD_NODE_UPDATE_CLUSTERED;

	return(thr);
}
#endif /* !UNIV_HOTBACKUP */<|MERGE_RESOLUTION|>--- conflicted
+++ resolved
@@ -2023,14 +2023,7 @@
 			index, btr_cur_get_block(btr_cur), rec,
 			rec_get_offsets(rec, index, offsets_,
 					ULINT_UNDEFINED, &heap),
-<<<<<<< HEAD
-			mtr, TRUE, big_rec);
-=======
-			big_rec, mtr, mtr);
-		if (UNIV_LIKELY_NULL(heap)) {
-			mem_heap_free(heap);
-		}
->>>>>>> 41bb3537
+			big_rec, mtr, TRUE, mtr);
 		/* If writing big_rec fails (for example, because of
 		DB_OUT_OF_FILE_SPACE), the record will be corrupted.
 		Even if we did not update any externally stored
