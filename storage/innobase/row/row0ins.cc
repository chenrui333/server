--- conflicted
+++ resolved
@@ -3015,12 +3015,8 @@
 
 	if (err != DB_SUCCESS) {
 		if (err == DB_DECRYPTION_FAILED) {
-<<<<<<< HEAD
-			btr_decryption_failed(*index);
-=======
 			innodb_decryption_failed(thr_get_trx(thr)->mysql_thd,
 						 index->table);
->>>>>>> f06060f5
 		}
 		goto func_exit;
 	}
