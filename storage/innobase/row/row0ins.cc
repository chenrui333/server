/*****************************************************************************

Copyright (c) 1996, 2016, Oracle and/or its affiliates. All Rights Reserved.
Copyright (c) 2016, 2018, MariaDB Corporation.

This program is free software; you can redistribute it and/or modify it under
the terms of the GNU General Public License as published by the Free Software
Foundation; version 2 of the License.

This program is distributed in the hope that it will be useful, but WITHOUT
ANY WARRANTY; without even the implied warranty of MERCHANTABILITY or FITNESS
FOR A PARTICULAR PURPOSE. See the GNU General Public License for more details.

You should have received a copy of the GNU General Public License along with
this program; if not, write to the Free Software Foundation, Inc.,
51 Franklin Street, Suite 500, Boston, MA 02110-1335 USA

*****************************************************************************/

/**************************************************//**
@file row/row0ins.cc
Insert into a table

Created 4/20/1996 Heikki Tuuri
*******************************************************/

#include "ha_prototypes.h"

#include "row0ins.h"
#include "dict0dict.h"
#include "dict0boot.h"
#include "trx0rec.h"
#include "trx0undo.h"
#include "btr0btr.h"
#include "btr0cur.h"
#include "mach0data.h"
#include "ibuf0ibuf.h"
#include "que0que.h"
#include "row0upd.h"
#include "row0sel.h"
#include "row0row.h"
#include "row0log.h"
#include "rem0cmp.h"
#include "lock0lock.h"
#include "log0log.h"
#include "eval0eval.h"
#include "data0data.h"
#include "usr0sess.h"
#include "buf0lru.h"
#include "fts0fts.h"
#include "fts0types.h"
#include "m_string.h"
#include "gis0geo.h"

/*************************************************************************
IMPORTANT NOTE: Any operation that generates redo MUST check that there
is enough space in the redo log before for that operation. This is
done by calling log_free_check(). The reason for checking the
availability of the redo log space before the start of the operation is
that we MUST not hold any synchonization objects when performing the
check.
If you make a change in this module make sure that no codepath is
introduced where a call to log_free_check() is bypassed. */

/*********************************************************************//**
Creates an insert node struct.
@return own: insert node struct */
ins_node_t*
ins_node_create(
/*============*/
	ulint		ins_type,	/*!< in: INS_VALUES, ... */
	dict_table_t*	table,		/*!< in: table where to insert */
	mem_heap_t*	heap)		/*!< in: mem heap where created */
{
	ins_node_t*	node;

	node = static_cast<ins_node_t*>(
		mem_heap_alloc(heap, sizeof(ins_node_t)));

	node->common.type = QUE_NODE_INSERT;

	node->ins_type = ins_type;

	node->state = INS_NODE_SET_IX_LOCK;
	node->table = table;
	node->index = NULL;
	node->entry = NULL;

	node->select = NULL;

	node->trx_id = 0;
	node->duplicate = NULL;

	node->entry_sys_heap = mem_heap_create(128);

	node->magic_n = INS_NODE_MAGIC_N;

	return(node);
}

/***********************************************************//**
Creates an entry template for each index of a table. */
static
void
ins_node_create_entry_list(
/*=======================*/
	ins_node_t*	node)	/*!< in: row insert node */
{
	dict_index_t*	index;
	dtuple_t*	entry;

	ut_ad(node->entry_sys_heap);

	UT_LIST_INIT(node->entry_list, &dtuple_t::tuple_list);

	/* We will include all indexes (include those corrupted
	secondary indexes) in the entry list. Filteration of
	these corrupted index will be done in row_ins() */

	for (index = dict_table_get_first_index(node->table);
	     index != 0;
	     index = dict_table_get_next_index(index)) {

		entry = row_build_index_entry_low(
			node->row, NULL, index, node->entry_sys_heap,
			ROW_BUILD_FOR_INSERT);

		UT_LIST_ADD_LAST(node->entry_list, entry);
	}
}

/*****************************************************************//**
Adds system field buffers to a row. */
static
void
row_ins_alloc_sys_fields(
/*=====================*/
	ins_node_t*	node)	/*!< in: insert node */
{
	dtuple_t*		row;
	dict_table_t*		table;
	const dict_col_t*	col;
	dfield_t*		dfield;

	row = node->row;
	table = node->table;

	ut_ad(dtuple_get_n_fields(row) == dict_table_get_n_cols(table));

	/* allocate buffer to hold the needed system created hidden columns. */
	compile_time_assert(DATA_ROW_ID_LEN
			    + DATA_TRX_ID_LEN + DATA_ROLL_PTR_LEN
			    == sizeof node->sys_buf);
	memset(node->sys_buf, 0, sizeof node->sys_buf);
	/* Assign DB_ROLL_PTR to 1 << ROLL_PTR_INSERT_FLAG_POS */
	node->sys_buf[DATA_ROW_ID_LEN + DATA_TRX_ID_LEN] = 0x80;

	/* 1. Populate row-id */
	col = dict_table_get_sys_col(table, DATA_ROW_ID);

	dfield = dtuple_get_nth_field(row, dict_col_get_no(col));

	dfield_set_data(dfield, node->sys_buf, DATA_ROW_ID_LEN);

	/* 2. Populate trx id */
	col = dict_table_get_sys_col(table, DATA_TRX_ID);

	dfield = dtuple_get_nth_field(row, dict_col_get_no(col));

	dfield_set_data(dfield, &node->sys_buf[DATA_ROW_ID_LEN],
			DATA_TRX_ID_LEN);

	col = dict_table_get_sys_col(table, DATA_ROLL_PTR);

	dfield = dtuple_get_nth_field(row, dict_col_get_no(col));

	dfield_set_data(dfield, &node->sys_buf[DATA_ROW_ID_LEN
					       + DATA_TRX_ID_LEN],
			DATA_ROLL_PTR_LEN);
}

/*********************************************************************//**
Sets a new row to insert for an INS_DIRECT node. This function is only used
if we have constructed the row separately, which is a rare case; this
function is quite slow. */
void
ins_node_set_new_row(
/*=================*/
	ins_node_t*	node,	/*!< in: insert node */
	dtuple_t*	row)	/*!< in: new row (or first row) for the node */
{
	node->state = INS_NODE_SET_IX_LOCK;
	node->index = NULL;
	node->entry = NULL;
	node->duplicate = NULL;

	node->row = row;

	mem_heap_empty(node->entry_sys_heap);

	/* Create templates for index entries */

	ins_node_create_entry_list(node);

	/* Allocate from entry_sys_heap buffers for sys fields */

	row_ins_alloc_sys_fields(node);

	/* As we allocated a new trx id buf, the trx id should be written
	there again: */

	node->trx_id = 0;
}

/*******************************************************************//**
Does an insert operation by updating a delete-marked existing record
in the index. This situation can occur if the delete-marked record is
kept in the index for consistent reads.
@return DB_SUCCESS or error code */
static MY_ATTRIBUTE((nonnull, warn_unused_result))
dberr_t
row_ins_sec_index_entry_by_modify(
/*==============================*/
	ulint		flags,	/*!< in: undo logging and locking flags */
	ulint		mode,	/*!< in: BTR_MODIFY_LEAF or BTR_MODIFY_TREE,
				depending on whether mtr holds just a leaf
				latch or also a tree latch */
	btr_cur_t*	cursor,	/*!< in: B-tree cursor */
	ulint**		offsets,/*!< in/out: offsets on cursor->page_cur.rec */
	mem_heap_t*	offsets_heap,
				/*!< in/out: memory heap that can be emptied */
	mem_heap_t*	heap,	/*!< in/out: memory heap */
	const dtuple_t*	entry,	/*!< in: index entry to insert */
	que_thr_t*	thr,	/*!< in: query thread */
	mtr_t*		mtr)	/*!< in: mtr; must be committed before
				latching any further pages */
{
	big_rec_t*	dummy_big_rec;
	upd_t*		update;
	rec_t*		rec;
	dberr_t		err;

	rec = btr_cur_get_rec(cursor);

	ut_ad(!dict_index_is_clust(cursor->index));
	ut_ad(rec_offs_validate(rec, cursor->index, *offsets));
	ut_ad(!entry->info_bits);

	/* We know that in the alphabetical ordering, entry and rec are
	identified. But in their binary form there may be differences if
	there are char fields in them. Therefore we have to calculate the
	difference. */

	update = row_upd_build_sec_rec_difference_binary(
		rec, cursor->index, *offsets, entry, heap);

	if (!rec_get_deleted_flag(rec, rec_offs_comp(*offsets))) {
		/* We should never insert in place of a record that
		has not been delete-marked. The only exception is when
		online CREATE INDEX copied the changes that we already
		made to the clustered index, and completed the
		secondary index creation before we got here. In this
		case, the change would already be there. The CREATE
		INDEX should be waiting for a MySQL meta-data lock
		upgrade at least until this INSERT or UPDATE
		returns. After that point, set_committed(true)
		would be invoked in commit_inplace_alter_table(). */
		ut_a(update->n_fields == 0);
		ut_a(!cursor->index->is_committed());
		ut_ad(!dict_index_is_online_ddl(cursor->index));
		return(DB_SUCCESS);
	}

	if (mode == BTR_MODIFY_LEAF) {
		/* Try an optimistic updating of the record, keeping changes
		within the page */

		/* TODO: pass only *offsets */
		err = btr_cur_optimistic_update(
			flags | BTR_KEEP_SYS_FLAG, cursor,
			offsets, &offsets_heap, update, 0, thr,
			thr_get_trx(thr)->id, mtr);
		switch (err) {
		case DB_OVERFLOW:
		case DB_UNDERFLOW:
		case DB_ZIP_OVERFLOW:
			err = DB_FAIL;
		default:
			break;
		}
	} else {
		ut_a(mode == BTR_MODIFY_TREE);
		if (buf_LRU_buf_pool_running_out()) {

			return(DB_LOCK_TABLE_FULL);
		}

		err = btr_cur_pessimistic_update(
			flags | BTR_KEEP_SYS_FLAG, cursor,
			offsets, &offsets_heap,
			heap, &dummy_big_rec, update, 0,
			thr, thr_get_trx(thr)->id, mtr);
		ut_ad(!dummy_big_rec);
	}

	return(err);
}

/*******************************************************************//**
Does an insert operation by delete unmarking and updating a delete marked
existing record in the index. This situation can occur if the delete marked
record is kept in the index for consistent reads.
@return DB_SUCCESS, DB_FAIL, or error code */
static MY_ATTRIBUTE((nonnull, warn_unused_result))
dberr_t
row_ins_clust_index_entry_by_modify(
/*================================*/
	btr_pcur_t*	pcur,	/*!< in/out: a persistent cursor pointing
				to the clust_rec that is being modified. */
	ulint		flags,	/*!< in: undo logging and locking flags */
	ulint		mode,	/*!< in: BTR_MODIFY_LEAF or BTR_MODIFY_TREE,
				depending on whether mtr holds just a leaf
				latch or also a tree latch */
	ulint**		offsets,/*!< out: offsets on cursor->page_cur.rec */
	mem_heap_t**	offsets_heap,
				/*!< in/out: pointer to memory heap that can
				be emptied, or NULL */
	mem_heap_t*	heap,	/*!< in/out: memory heap */
	const dtuple_t*	entry,	/*!< in: index entry to insert */
	que_thr_t*	thr,	/*!< in: query thread */
	mtr_t*		mtr)	/*!< in: mtr; must be committed before
				latching any further pages */
{
	const rec_t*	rec;
	upd_t*		update;
	dberr_t		err;
	btr_cur_t*	cursor	= btr_pcur_get_btr_cur(pcur);
	TABLE*		mysql_table = NULL;
	ut_ad(dict_index_is_clust(cursor->index));

	rec = btr_cur_get_rec(cursor);

	ut_ad(rec_get_deleted_flag(rec,
				   dict_table_is_comp(cursor->index->table)));
	/* In delete-marked records, DB_TRX_ID must
	always refer to an existing undo log record. */
	ut_ad(rec_get_trx_id(rec, cursor->index));

	/* Build an update vector containing all the fields to be modified;
	NOTE that this vector may NOT contain system columns trx_id or
	roll_ptr */
	if (thr->prebuilt != NULL) {
		mysql_table = thr->prebuilt->m_mysql_table;
		ut_ad(thr->prebuilt->trx == thr_get_trx(thr));
	}

	update = row_upd_build_difference_binary(
		cursor->index, entry, rec, NULL, true,
		thr_get_trx(thr), heap, mysql_table);
	if (mode != BTR_MODIFY_TREE) {
		ut_ad((mode & ~BTR_ALREADY_S_LATCHED) == BTR_MODIFY_LEAF);

		/* Try optimistic updating of the record, keeping changes
		within the page */

		err = btr_cur_optimistic_update(
			flags, cursor, offsets, offsets_heap, update, 0, thr,
			thr_get_trx(thr)->id, mtr);
		switch (err) {
		case DB_OVERFLOW:
		case DB_UNDERFLOW:
		case DB_ZIP_OVERFLOW:
			err = DB_FAIL;
		default:
			break;
		}
	} else {
		if (buf_LRU_buf_pool_running_out()) {

			return(DB_LOCK_TABLE_FULL);

		}

		big_rec_t*	big_rec	= NULL;

		err = btr_cur_pessimistic_update(
			flags | BTR_KEEP_POS_FLAG,
			cursor, offsets, offsets_heap, heap,
			&big_rec, update, 0, thr, thr_get_trx(thr)->id, mtr);

		if (big_rec) {
			ut_a(err == DB_SUCCESS);

			DEBUG_SYNC_C("before_row_ins_upd_extern");
			err = btr_store_big_rec_extern_fields(
				pcur, *offsets, big_rec, mtr,
				BTR_STORE_INSERT_UPDATE);
			DEBUG_SYNC_C("after_row_ins_upd_extern");
			dtuple_big_rec_free(big_rec);
		}
	}

	return(err);
}

/*********************************************************************//**
Returns TRUE if in a cascaded update/delete an ancestor node of node
updates (not DELETE, but UPDATE) table.
@return TRUE if an ancestor updates table */
static
ibool
row_ins_cascade_ancestor_updates_table(
/*===================================*/
	que_node_t*	node,	/*!< in: node in a query graph */
	dict_table_t*	table)	/*!< in: table */
{
	que_node_t*	parent;

	for (parent = que_node_get_parent(node);
	     que_node_get_type(parent) == QUE_NODE_UPDATE;
	     parent = que_node_get_parent(parent)) {

		upd_node_t*	upd_node;

		upd_node = static_cast<upd_node_t*>(parent);

		if (upd_node->table == table && upd_node->is_delete == FALSE) {

			return(TRUE);
		}
	}

	return(FALSE);
}

/*********************************************************************//**
Returns the number of ancestor UPDATE or DELETE nodes of a
cascaded update/delete node.
@return number of ancestors */
static MY_ATTRIBUTE((nonnull, warn_unused_result))
ulint
row_ins_cascade_n_ancestors(
/*========================*/
	que_node_t*	node)	/*!< in: node in a query graph */
{
	que_node_t*	parent;
	ulint		n_ancestors = 0;

	for (parent = que_node_get_parent(node);
	     que_node_get_type(parent) == QUE_NODE_UPDATE;
	     parent = que_node_get_parent(parent)) {

		n_ancestors++;
	}

	return(n_ancestors);
}

/******************************************************************//**
Calculates the update vector node->cascade->update for a child table in
a cascaded update.
@return whether any FULLTEXT INDEX is affected */
static MY_ATTRIBUTE((nonnull, warn_unused_result))
bool
row_ins_cascade_calc_update_vec(
/*============================*/
	upd_node_t*	node,		/*!< in: update node of the parent
					table */
	dict_foreign_t*	foreign,	/*!< in: foreign key constraint whose
					type is != 0 */
	mem_heap_t*	heap,		/*!< in: memory heap to use as
					temporary storage */
	trx_t*		trx)		/*!< in: update transaction */
{
	upd_node_t*     cascade         = node->cascade_node;
	dict_table_t*	table		= foreign->foreign_table;
	dict_index_t*	index		= foreign->foreign_index;
	upd_t*		update;
	dict_table_t*	parent_table;
	dict_index_t*	parent_index;
	upd_t*		parent_update;
	ulint		n_fields_updated;
	ulint		parent_field_no;
	ulint		i;
	ulint		j;
	bool		doc_id_updated = false;
	ulint		doc_id_pos = 0;
	doc_id_t	new_doc_id = FTS_NULL_DOC_ID;
	ulint		prefix_col;

	ut_a(node);
	ut_a(foreign);
	ut_a(cascade);
	ut_a(table);
	ut_a(index);

	/* Calculate the appropriate update vector which will set the fields
	in the child index record to the same value (possibly padded with
	spaces if the column is a fixed length CHAR or FIXBINARY column) as
	the referenced index record will get in the update. */

	parent_table = node->table;
	ut_a(parent_table == foreign->referenced_table);
	parent_index = foreign->referenced_index;
	parent_update = node->update;

	update = cascade->update;

	update->info_bits = 0;

	n_fields_updated = 0;

	bool affects_fulltext = false;

	if (table->fts) {
		doc_id_pos = dict_table_get_nth_col_pos(
			table, table->fts->doc_col, &prefix_col);
	}

	for (i = 0; i < foreign->n_fields; i++) {

		parent_field_no = dict_table_get_nth_col_pos(
			parent_table,
			dict_index_get_nth_col_no(parent_index, i),
			&prefix_col);

		for (j = 0; j < parent_update->n_fields; j++) {
			const upd_field_t*	parent_ufield
				= &parent_update->fields[j];

			if (parent_ufield->field_no == parent_field_no) {

				ulint			min_size;
				const dict_col_t*	col;
				ulint			ufield_len;
				upd_field_t*		ufield;

				col = dict_index_get_nth_col(index, i);

				/* A field in the parent index record is
				updated. Let us make the update vector
				field for the child table. */

				ufield = update->fields + n_fields_updated;

				ufield->field_no
					= dict_table_get_nth_col_pos(
						table, dict_col_get_no(col),
						&prefix_col);

				ufield->orig_len = 0;
				ufield->exp = NULL;

				ufield->new_val = parent_ufield->new_val;
				ufield_len = dfield_get_len(&ufield->new_val);

				/* Clear the "external storage" flag */
				dfield_set_len(&ufield->new_val, ufield_len);

				/* Do not allow a NOT NULL column to be
				updated as NULL */

				if (dfield_is_null(&ufield->new_val)
				    && (col->prtype & DATA_NOT_NULL)) {
					goto err_exit;
				}

				/* If the new value would not fit in the
				column, do not allow the update */

				if (!dfield_is_null(&ufield->new_val)
				    && dtype_get_at_most_n_mbchars(
					col->prtype,
					col->mbminlen, col->mbmaxlen,
					col->len,
					ufield_len,
					static_cast<char*>(
						dfield_get_data(
							&ufield->new_val)))
				    < ufield_len) {
					goto err_exit;
				}

				/* If the parent column type has a different
				length than the child column type, we may
				need to pad with spaces the new value of the
				child column */

				min_size = dict_col_get_min_size(col);

				/* Because UNIV_SQL_NULL (the marker
				of SQL NULL values) exceeds all possible
				values of min_size, the test below will
				not hold for SQL NULL columns. */

				if (min_size > ufield_len) {

					byte*	pad;
					ulint	pad_len;
					byte*	padded_data;
					ulint	mbminlen;

					padded_data = static_cast<byte*>(
						mem_heap_alloc(
							heap, min_size));

					pad = padded_data + ufield_len;
					pad_len = min_size - ufield_len;

					memcpy(padded_data,
					       dfield_get_data(&ufield
							       ->new_val),
					       ufield_len);

					mbminlen = dict_col_get_mbminlen(col);

					ut_ad(!(ufield_len % mbminlen));
					ut_ad(!(min_size % mbminlen));

					if (mbminlen == 1
					    && dtype_get_charset_coll(
						    col->prtype)
					    == DATA_MYSQL_BINARY_CHARSET_COLL) {
						/* Do not pad BINARY columns */
						goto err_exit;
					}

					row_mysql_pad_col(mbminlen,
							  pad, pad_len);
					dfield_set_data(&ufield->new_val,
							padded_data, min_size);
				}

				/* Check whether the current column has
				FTS index on it */
				if (table->fts
				    && dict_table_is_fts_column(
					table->fts->indexes,
					dict_col_get_no(col),
					dict_col_is_virtual(col))
					!= ULINT_UNDEFINED) {
					affects_fulltext = true;
				}

				/* If Doc ID is updated, check whether the
				Doc ID is valid */
				if (table->fts
				    && ufield->field_no == doc_id_pos) {
					doc_id_t	n_doc_id;

					n_doc_id =
						table->fts->cache->next_doc_id;

					new_doc_id = fts_read_doc_id(
						static_cast<const byte*>(
							dfield_get_data(
							&ufield->new_val)));

					affects_fulltext = true;
					doc_id_updated = true;

					if (new_doc_id <= 0) {
						ib::error() << "FTS Doc ID"
							" must be larger than"
							" 0";
						goto err_exit;
					}

					if (new_doc_id < n_doc_id) {
						ib::error() << "FTS Doc ID"
							" must be larger than "
							<< n_doc_id - 1
							<< " for table "
							<< table->name;
						goto err_exit;
					}
				}

				n_fields_updated++;
			}
		}
	}

	if (affects_fulltext) {
		ut_ad(table->fts);

		if (DICT_TF2_FLAG_IS_SET(table, DICT_TF2_FTS_HAS_DOC_ID)) {
			doc_id_t	doc_id;
			doc_id_t*	next_doc_id;
			upd_field_t*	ufield;

			next_doc_id = static_cast<doc_id_t*>(mem_heap_alloc(
				heap, sizeof(doc_id_t)));

			ut_ad(!doc_id_updated);
			ufield = update->fields + n_fields_updated;
			fts_get_next_doc_id(table, next_doc_id);
			doc_id = fts_update_doc_id(table, ufield, next_doc_id);
			n_fields_updated++;
			fts_trx_add_op(trx, table, doc_id, FTS_INSERT, NULL);
		} else  {
			if (doc_id_updated) {
				ut_ad(new_doc_id);
				fts_trx_add_op(trx, table, new_doc_id,
					       FTS_INSERT, NULL);
			} else {
				ib::error() << "FTS Doc ID must be updated"
					" along with FTS indexed column for"
					" table " << table->name;
err_exit:
				n_fields_updated = ULINT_UNDEFINED;
			}
		}
	}

	update->n_fields = n_fields_updated;

	return affects_fulltext;
}

/*********************************************************************//**
Set detailed error message associated with foreign key errors for
the given transaction. */
static
void
row_ins_set_detailed(
/*=================*/
	trx_t*		trx,		/*!< in: transaction */
	dict_foreign_t*	foreign)	/*!< in: foreign key constraint */
{
	ut_ad(!srv_read_only_mode);

	mutex_enter(&srv_misc_tmpfile_mutex);
	rewind(srv_misc_tmpfile);

	if (os_file_set_eof(srv_misc_tmpfile)) {
		ut_print_name(srv_misc_tmpfile, trx,
			      foreign->foreign_table_name);
		std::string fk_str = dict_print_info_on_foreign_key_in_create_format(
			trx, foreign, FALSE);
		fputs(fk_str.c_str(), srv_misc_tmpfile);
		trx_set_detailed_error_from_file(trx, srv_misc_tmpfile);
	} else {
		trx_set_detailed_error(trx, "temp file operation failed");
	}

	mutex_exit(&srv_misc_tmpfile_mutex);
}

/*********************************************************************//**
Acquires dict_foreign_err_mutex, rewinds dict_foreign_err_file
and displays information about the given transaction.
The caller must release dict_foreign_err_mutex. */
static
void
row_ins_foreign_trx_print(
/*======================*/
	trx_t*	trx)	/*!< in: transaction */
{
	ulint	n_rec_locks;
	ulint	n_trx_locks;
	ulint	heap_size;

	ut_ad(!srv_read_only_mode);

	lock_mutex_enter();
	n_rec_locks = lock_number_of_rows_locked(&trx->lock);
	n_trx_locks = UT_LIST_GET_LEN(trx->lock.trx_locks);
	heap_size = mem_heap_get_size(trx->lock.lock_heap);
	lock_mutex_exit();

	trx_sys_mutex_enter();

	mutex_enter(&dict_foreign_err_mutex);
	rewind(dict_foreign_err_file);
	ut_print_timestamp(dict_foreign_err_file);
	fputs(" Transaction:\n", dict_foreign_err_file);

	trx_print_low(dict_foreign_err_file, trx, 600,
		      n_rec_locks, n_trx_locks, heap_size);

	trx_sys_mutex_exit();

	ut_ad(mutex_own(&dict_foreign_err_mutex));
}

/*********************************************************************//**
Reports a foreign key error associated with an update or a delete of a
parent table index entry. */
static
void
row_ins_foreign_report_err(
/*=======================*/
	const char*	errstr,		/*!< in: error string from the viewpoint
					of the parent table */
	que_thr_t*	thr,		/*!< in: query thread whose run_node
					is an update node */
	dict_foreign_t*	foreign,	/*!< in: foreign key constraint */
	const rec_t*	rec,		/*!< in: a matching index record in the
					child table */
	const dtuple_t*	entry)		/*!< in: index entry in the parent
					table */
{
	std::string fk_str;

	if (srv_read_only_mode) {
		return;
	}

	FILE*	ef	= dict_foreign_err_file;
	trx_t*	trx	= thr_get_trx(thr);

	row_ins_set_detailed(trx, foreign);

	row_ins_foreign_trx_print(trx);

	fputs("Foreign key constraint fails for table ", ef);
	ut_print_name(ef, trx, foreign->foreign_table_name);
	fputs(":\n", ef);
	fk_str = dict_print_info_on_foreign_key_in_create_format(trx, foreign,
							TRUE);
	fputs(fk_str.c_str(), ef);
	putc('\n', ef);
	fputs(errstr, ef);
	fprintf(ef, " in parent table, in index %s",
		foreign->referenced_index->name());
	if (entry) {
		fputs(" tuple:\n", ef);
		dtuple_print(ef, entry);
	}
	fputs("\nBut in child table ", ef);
	ut_print_name(ef, trx, foreign->foreign_table_name);
	fprintf(ef, ", in index %s", foreign->foreign_index->name());
	if (rec) {
		fputs(", there is a record:\n", ef);
		rec_print(ef, rec, foreign->foreign_index);
	} else {
		fputs(", the record is not available\n", ef);
	}
	putc('\n', ef);

	mutex_exit(&dict_foreign_err_mutex);
}

/*********************************************************************//**
Reports a foreign key error to dict_foreign_err_file when we are trying
to add an index entry to a child table. Note that the adding may be the result
of an update, too. */
static
void
row_ins_foreign_report_add_err(
/*===========================*/
	trx_t*		trx,		/*!< in: transaction */
	dict_foreign_t*	foreign,	/*!< in: foreign key constraint */
	const rec_t*	rec,		/*!< in: a record in the parent table:
					it does not match entry because we
					have an error! */
	const dtuple_t*	entry)		/*!< in: index entry to insert in the
					child table */
{
	std::string fk_str;

	if (srv_read_only_mode) {
		return;
	}

	FILE*	ef	= dict_foreign_err_file;

	row_ins_set_detailed(trx, foreign);

	row_ins_foreign_trx_print(trx);

	fputs("Foreign key constraint fails for table ", ef);
	ut_print_name(ef, trx, foreign->foreign_table_name);
	fputs(":\n", ef);
	fk_str = dict_print_info_on_foreign_key_in_create_format(trx, foreign,
							TRUE);
	fputs(fk_str.c_str(), ef);
	fprintf(ef, " in parent table, in index %s",
		foreign->foreign_index->name());
	if (entry) {
		fputs(" tuple:\n", ef);
		/* TODO: DB_TRX_ID and DB_ROLL_PTR may be uninitialized.
		It would be better to only display the user columns. */
		dtuple_print(ef, entry);
	}
	fputs("\nBut in parent table ", ef);
	ut_print_name(ef, trx, foreign->referenced_table_name);
	fprintf(ef, ", in index %s,\n"
		"the closest match we can find is record:\n",
		foreign->referenced_index->name());
	if (rec && page_rec_is_supremum(rec)) {
		/* If the cursor ended on a supremum record, it is better
		to report the previous record in the error message, so that
		the user gets a more descriptive error message. */
		rec = page_rec_get_prev_const(rec);
	}

	if (rec) {
		rec_print(ef, rec, foreign->referenced_index);
	}
	putc('\n', ef);

	mutex_exit(&dict_foreign_err_mutex);
}

/*********************************************************************//**
Invalidate the query cache for the given table. */
static
void
row_ins_invalidate_query_cache(
/*===========================*/
	que_thr_t*	thr,		/*!< in: query thread whose run_node
					is an update node */
	const char*	name)		/*!< in: table name prefixed with
					database name and a '/' character */
{
	ulint	len = strlen(name) + 1;
	innobase_invalidate_query_cache(thr_get_trx(thr), name, len);
}


/** Fill virtual column information in cascade node for the child table.
@param[out]	cascade		child update node
@param[in]	rec		clustered rec of child table
@param[in]	index		clustered index of child table
@param[in]	node		parent update node
@param[in]	foreign		foreign key information
@param[out]	err		error code. */
static
void
row_ins_foreign_fill_virtual(
	upd_node_t*		cascade,
	const rec_t*		rec,
	dict_index_t*		index,
	upd_node_t*		node,
	dict_foreign_t*		foreign,
	dberr_t*		err)
{
	THD*		thd = current_thd;
	row_ext_t*	ext;
	ulint		offsets_[REC_OFFS_NORMAL_SIZE];
	rec_offs_init(offsets_);
	const ulint*	offsets =
		rec_get_offsets(rec, index, offsets_, true,
				ULINT_UNDEFINED, &cascade->heap);
	mem_heap_t*	v_heap = NULL;
	upd_t*		update = cascade->update;
	ulint		n_v_fld = index->table->n_v_def;
	ulint		n_diff;
	upd_field_t*	upd_field;
	dict_vcol_set*	v_cols = foreign->v_cols;
	update->old_vrow = row_build(
		ROW_COPY_POINTERS, index, rec,
		offsets, index->table, NULL, NULL,
		&ext, cascade->heap);
	n_diff = update->n_fields;

	update->n_fields += n_v_fld;

	if (index->table->vc_templ == NULL) {
		/** This can occur when there is a cascading
		delete or update after restart. */
		innobase_init_vc_templ(index->table);
	}

	for (ulint i = 0; i < n_v_fld; i++) {

		dict_v_col_t*     col = dict_table_get_nth_v_col(
				index->table, i);

		dict_vcol_set::iterator it = v_cols->find(col);

		if (it == v_cols->end()) {
			continue;
		}

		dfield_t*	vfield = innobase_get_computed_value(
				update->old_vrow, col, index,
				&v_heap, update->heap, NULL, thd, NULL,
				NULL, NULL, NULL);

		if (vfield == NULL) {
			*err = DB_COMPUTE_VALUE_FAILED;
			goto func_exit;
		}

		upd_field = upd_get_nth_field(update, n_diff);

		upd_field->old_v_val = static_cast<dfield_t*>(
				mem_heap_alloc(cascade->heap,
					sizeof *upd_field->old_v_val));

		dfield_copy(upd_field->old_v_val, vfield);

		upd_field_set_v_field_no(upd_field, i, index);

		if (node->is_delete
		    ? (foreign->type & DICT_FOREIGN_ON_DELETE_SET_NULL)
		    : (foreign->type & DICT_FOREIGN_ON_UPDATE_SET_NULL)) {

			dfield_set_null(&upd_field->new_val);
		}

		if (!node->is_delete
		    && (foreign->type & DICT_FOREIGN_ON_UPDATE_CASCADE)) {

			dfield_t* new_vfield = innobase_get_computed_value(
					update->old_vrow, col, index,
					&v_heap, update->heap, NULL, thd,
					NULL, NULL, node->update, foreign);

			if (new_vfield == NULL) {
				*err = DB_COMPUTE_VALUE_FAILED;
				goto func_exit;
			}

			dfield_copy(&(upd_field->new_val), new_vfield);
		}

		n_diff++;
	}

	update->n_fields = n_diff;
	*err = DB_SUCCESS;

func_exit:
	if (v_heap) {
		mem_heap_free(v_heap);
	}
}

#ifdef WITH_WSREP
dberr_t wsrep_append_foreign_key(trx_t *trx,
			       dict_foreign_t*	foreign,
			       const rec_t*	clust_rec,
			       dict_index_t*	clust_index,
			       ibool		referenced,
			       ibool            shared);
#endif /* WITH_WSREP */

/*********************************************************************//**
Perform referential actions or checks when a parent row is deleted or updated
and the constraint had an ON DELETE or ON UPDATE condition which was not
RESTRICT.
@return DB_SUCCESS, DB_LOCK_WAIT, or error code */
static MY_ATTRIBUTE((nonnull, warn_unused_result))
dberr_t
row_ins_foreign_check_on_constraint(
/*================================*/
	que_thr_t*	thr,		/*!< in: query thread whose run_node
					is an update node */
	dict_foreign_t*	foreign,	/*!< in: foreign key constraint whose
					type is != 0 */
	btr_pcur_t*	pcur,		/*!< in: cursor placed on a matching
					index record in the child table */
	dtuple_t*	entry,		/*!< in: index entry in the parent
					table */
	mtr_t*		mtr)		/*!< in: mtr holding the latch of pcur
					page */
{
	upd_node_t*	node;
	upd_node_t*	cascade;
	dict_table_t*	table		= foreign->foreign_table;
	dict_index_t*	index;
	dict_index_t*	clust_index;
	dtuple_t*	ref;
	const rec_t*	rec;
	const rec_t*	clust_rec;
	const buf_block_t* clust_block;
	upd_t*		update;
	dberr_t		err;
	trx_t*		trx;
	mem_heap_t*	tmp_heap	= NULL;
	doc_id_t	doc_id = FTS_NULL_DOC_ID;

	DBUG_ENTER("row_ins_foreign_check_on_constraint");
	ut_a(thr);
	ut_a(foreign);
	ut_a(pcur);
	ut_a(mtr);

	trx = thr_get_trx(thr);

	/* Since we are going to delete or update a row, we have to invalidate
	the MySQL query cache for table. A deadlock of threads is not possible
	here because the caller of this function does not hold any latches with
	the mutex rank above the lock_sys_t::mutex. The query cache mutex
	has a rank just above the lock_sys_t::mutex. */

	row_ins_invalidate_query_cache(thr, table->name.m_name);

	node = static_cast<upd_node_t*>(thr->run_node);

	if (node->is_delete && 0 == (foreign->type
				     & (DICT_FOREIGN_ON_DELETE_CASCADE
					| DICT_FOREIGN_ON_DELETE_SET_NULL))) {

		row_ins_foreign_report_err("Trying to delete",
					   thr, foreign,
					   btr_pcur_get_rec(pcur), entry);

		DBUG_RETURN(DB_ROW_IS_REFERENCED);
	}

	if (!node->is_delete && 0 == (foreign->type
				      & (DICT_FOREIGN_ON_UPDATE_CASCADE
					 | DICT_FOREIGN_ON_UPDATE_SET_NULL))) {

		/* This is an UPDATE */

		row_ins_foreign_report_err("Trying to update",
					   thr, foreign,
					   btr_pcur_get_rec(pcur), entry);

		DBUG_RETURN(DB_ROW_IS_REFERENCED);
	}

	if (node->cascade_node == NULL) {
		node->cascade_heap = mem_heap_create(128);
		node->cascade_node = row_create_update_node_for_mysql(
			table, node->cascade_heap);
		que_node_set_parent(node->cascade_node, node);

	}
	cascade = node->cascade_node;
	cascade->table = table;
	cascade->foreign = foreign;
	if (!(cascade->is_delete = node->is_delete
	      && (foreign->type & DICT_FOREIGN_ON_DELETE_CASCADE))) {
		if (foreign->n_fields > cascade->update_n_fields) {
			/* We have to make the update vector longer */

			cascade->update = upd_create(foreign->n_fields,
						     node->cascade_heap);
			cascade->update_n_fields = foreign->n_fields;
		}

		/* We do not allow cyclic cascaded updating (DELETE is
		allowed, but not UPDATE) of the same table, as this
		can lead to an infinite cycle. Check that we are not
		updating the same table which is already being
		modified in this cascade chain. We have to check this
		also because the modification of the indexes of a
		'parent' table may still be incomplete, and we must
		avoid seeing the indexes of the parent table in an
		inconsistent state! */

		if (row_ins_cascade_ancestor_updates_table(cascade, table)) {

			/* We do not know if this would break foreign key
			constraints, but play safe and return an error */

			err = DB_ROW_IS_REFERENCED;

			row_ins_foreign_report_err(
				"Trying an update, possibly causing a cyclic"
				" cascaded update\n"
				"in the child table,", thr, foreign,
				btr_pcur_get_rec(pcur), entry);

			goto nonstandard_exit_func;
		}
	}

	if (row_ins_cascade_n_ancestors(cascade) >= FK_MAX_CASCADE_DEL) {
		err = DB_FOREIGN_EXCEED_MAX_CASCADE;

		row_ins_foreign_report_err(
			"Trying a too deep cascaded delete or update\n",
			thr, foreign, btr_pcur_get_rec(pcur), entry);

		goto nonstandard_exit_func;
	}

	index = btr_pcur_get_btr_cur(pcur)->index;

	ut_a(index == foreign->foreign_index);

	rec = btr_pcur_get_rec(pcur);

	tmp_heap = mem_heap_create(256);

	if (dict_index_is_clust(index)) {
		/* pcur is already positioned in the clustered index of
		the child table */

		clust_index = index;
		clust_rec = rec;
		clust_block = btr_pcur_get_block(pcur);
	} else {
		/* We have to look for the record in the clustered index
		in the child table */

		clust_index = dict_table_get_first_index(table);

		ref = row_build_row_ref(ROW_COPY_POINTERS, index, rec,
					tmp_heap);
		btr_pcur_open_with_no_init(clust_index, ref,
					   PAGE_CUR_LE, BTR_SEARCH_LEAF,
					   cascade->pcur, 0, mtr);

		clust_rec = btr_pcur_get_rec(cascade->pcur);
		clust_block = btr_pcur_get_block(cascade->pcur);

		if (!page_rec_is_user_rec(clust_rec)
		    || btr_pcur_get_low_match(cascade->pcur)
		    < dict_index_get_n_unique(clust_index)) {

			ib::error() << "In cascade of a foreign key op index "
				<< index->name
				<< " of table " << index->table->name;

			fputs("InnoDB: record ", stderr);
			rec_print(stderr, rec, index);
			fputs("\n"
			      "InnoDB: clustered record ", stderr);
			rec_print(stderr, clust_rec, clust_index);
			fputs("\n"
			      "InnoDB: Submit a detailed bug report to"
			      " https://jira.mariadb.org/\n", stderr);
			ut_ad(0);
			err = DB_SUCCESS;

			goto nonstandard_exit_func;
		}
	}

	/* Set an X-lock on the row to delete or update in the child table */

	err = lock_table(0, table, LOCK_IX, thr);

	if (err == DB_SUCCESS) {
		/* Here it suffices to use a LOCK_REC_NOT_GAP type lock;
		we already have a normal shared lock on the appropriate
		gap if the search criterion was not unique */

		err = lock_clust_rec_read_check_and_lock_alt(
			0, clust_block, clust_rec, clust_index,
			LOCK_X, LOCK_REC_NOT_GAP, thr);
	}

	if (err != DB_SUCCESS) {

		goto nonstandard_exit_func;
	}

	if (rec_get_deleted_flag(clust_rec, dict_table_is_comp(table))) {
		/* In delete-marked records, DB_TRX_ID must
		always refer to an existing undo log record. */
		ut_ad(rec_get_trx_id(clust_rec, clust_index));
		/* This can happen if there is a circular reference of
		rows such that cascading delete comes to delete a row
		already in the process of being delete marked */
		err = DB_SUCCESS;

		goto nonstandard_exit_func;
	}

	if (table->fts) {
		doc_id = fts_get_doc_id_from_rec(table, clust_rec,
						 clust_index, tmp_heap);
	}

	if (node->is_delete
	    ? (foreign->type & DICT_FOREIGN_ON_DELETE_SET_NULL)
	    : (foreign->type & DICT_FOREIGN_ON_UPDATE_SET_NULL)) {
		/* Build the appropriate update vector which sets
		foreign->n_fields first fields in rec to SQL NULL */

		update = cascade->update;

		update->info_bits = 0;
		update->n_fields = foreign->n_fields;
		UNIV_MEM_INVALID(update->fields,
				 update->n_fields * sizeof *update->fields);

		bool affects_fulltext = false;

		for (ulint i = 0; i < foreign->n_fields; i++) {
			upd_field_t*	ufield = &update->fields[i];
			ulint		col_no = dict_index_get_nth_col_no(
						index, i);
			ulint		prefix_col;

			ufield->field_no = dict_table_get_nth_col_pos(
				table, col_no, &prefix_col);
			dict_col_t*	col = dict_table_get_nth_col(
				table, col_no);
			dict_col_copy_type(col, dfield_get_type(&ufield->new_val));

			ufield->orig_len = 0;
			ufield->exp = NULL;
			dfield_set_null(&ufield->new_val);

			if (!affects_fulltext
			    && table->fts && dict_table_is_fts_column(
				    table->fts->indexes,
				    dict_index_get_nth_col_no(index, i),
				    dict_col_is_virtual(
					    dict_index_get_nth_col(index, i)))
			    != ULINT_UNDEFINED) {
				affects_fulltext = true;
			}
		}

		if (affects_fulltext) {
			fts_trx_add_op(trx, table, doc_id, FTS_DELETE, NULL);
		}

		if (foreign->v_cols != NULL
		    && foreign->v_cols->size() > 0) {
			row_ins_foreign_fill_virtual(
				cascade, clust_rec, clust_index,
				node, foreign, &err);

			if (err != DB_SUCCESS) {
				goto nonstandard_exit_func;
			}
		}
	} else if (table->fts && cascade->is_delete) {
		/* DICT_FOREIGN_ON_DELETE_CASCADE case */
		bool affects_fulltext = false;

		for (ulint i = 0; i < foreign->n_fields; i++) {
			if (dict_table_is_fts_column(
				table->fts->indexes,
				dict_index_get_nth_col_no(index, i),
				dict_col_is_virtual(
					dict_index_get_nth_col(index, i)))
			    != ULINT_UNDEFINED) {
				affects_fulltext = true;
				break;
			}
		}

		if (affects_fulltext) {
			fts_trx_add_op(trx, table, doc_id, FTS_DELETE, NULL);
		}
	}

	if (!node->is_delete
	    && (foreign->type & DICT_FOREIGN_ON_UPDATE_CASCADE)) {

		/* Build the appropriate update vector which sets changing
		foreign->n_fields first fields in rec to new values */

		bool affects_fulltext = row_ins_cascade_calc_update_vec(
			node, foreign, tmp_heap, trx);

		if (foreign->v_cols && !foreign->v_cols->empty()) {
			row_ins_foreign_fill_virtual(
				cascade, clust_rec, clust_index,
				node, foreign, &err);

			if (err != DB_SUCCESS) {
				goto nonstandard_exit_func;
			}
		}

		switch (cascade->update->n_fields) {
		case ULINT_UNDEFINED:
			err = DB_ROW_IS_REFERENCED;

			row_ins_foreign_report_err(
				"Trying a cascaded update where the"
				" updated value in the child\n"
				"table would not fit in the length"
				" of the column, or the value would\n"
				"be NULL and the column is"
				" declared as not NULL in the child table,",
				thr, foreign, btr_pcur_get_rec(pcur), entry);

			goto nonstandard_exit_func;
		case 0:
			/* The update does not change any columns referred
			to in this foreign key constraint: no need to do
			anything */

			err = DB_SUCCESS;

			goto nonstandard_exit_func;
		}

		/* Mark the old Doc ID as deleted */
		if (affects_fulltext) {
			ut_ad(table->fts);
			fts_trx_add_op(trx, table, doc_id, FTS_DELETE, NULL);
		}
	}

	/* Store pcur position and initialize or store the cascade node
	pcur stored position */

	btr_pcur_store_position(pcur, mtr);

	if (index == clust_index) {
		btr_pcur_copy_stored_position(cascade->pcur, pcur);
	} else {
		btr_pcur_store_position(cascade->pcur, mtr);
	}

	mtr_commit(mtr);

	ut_a(cascade->pcur->rel_pos == BTR_PCUR_ON);

	cascade->state = UPD_NODE_UPDATE_CLUSTERED;

#ifdef WITH_WSREP
	err = wsrep_append_foreign_key(trx, foreign, clust_rec, clust_index,
				       FALSE, FALSE);
	if (err != DB_SUCCESS) {
		fprintf(stderr,
			"WSREP: foreign key append failed: %d\n", err);
	} else
#endif /* WITH_WSREP */
	err = row_update_cascade_for_mysql(thr, cascade,
					   foreign->foreign_table);

	/* Release the data dictionary latch for a while, so that we do not
	starve other threads from doing CREATE TABLE etc. if we have a huge
	cascaded operation running. The counter n_foreign_key_checks_running
	will prevent other users from dropping or ALTERing the table when we
	release the latch. */

	row_mysql_unfreeze_data_dictionary(thr_get_trx(thr));

	DEBUG_SYNC_C("innodb_dml_cascade_dict_unfreeze");

	row_mysql_freeze_data_dictionary(thr_get_trx(thr));

	mtr_start(mtr);

	/* Restore pcur position */

	btr_pcur_restore_position(BTR_SEARCH_LEAF, pcur, mtr);

	if (tmp_heap) {
		mem_heap_free(tmp_heap);
	}

	DBUG_RETURN(err);

nonstandard_exit_func:

	if (tmp_heap) {
		mem_heap_free(tmp_heap);
	}

	btr_pcur_store_position(pcur, mtr);

	mtr_commit(mtr);
	mtr_start(mtr);

	btr_pcur_restore_position(BTR_SEARCH_LEAF, pcur, mtr);

	DBUG_RETURN(err);
}

/*********************************************************************//**
Sets a shared lock on a record. Used in locking possible duplicate key
records and also in checking foreign key constraints.
@return DB_SUCCESS, DB_SUCCESS_LOCKED_REC, or error code */
static
dberr_t
row_ins_set_shared_rec_lock(
/*========================*/
	ulint			type,	/*!< in: LOCK_ORDINARY, LOCK_GAP, or
					LOCK_REC_NOT_GAP type lock */
	const buf_block_t*	block,	/*!< in: buffer block of rec */
	const rec_t*		rec,	/*!< in: record */
	dict_index_t*		index,	/*!< in: index */
	const ulint*		offsets,/*!< in: rec_get_offsets(rec, index) */
	que_thr_t*		thr)	/*!< in: query thread */
{
	dberr_t	err;

	ut_ad(rec_offs_validate(rec, index, offsets));

	if (dict_index_is_clust(index)) {
		err = lock_clust_rec_read_check_and_lock(
			0, block, rec, index, offsets, LOCK_S, type, thr);
	} else {
		err = lock_sec_rec_read_check_and_lock(
			0, block, rec, index, offsets, LOCK_S, type, thr);
	}

	return(err);
}

/*********************************************************************//**
Sets a exclusive lock on a record. Used in locking possible duplicate key
records
@return DB_SUCCESS, DB_SUCCESS_LOCKED_REC, or error code */
static
dberr_t
row_ins_set_exclusive_rec_lock(
/*===========================*/
	ulint			type,	/*!< in: LOCK_ORDINARY, LOCK_GAP, or
					LOCK_REC_NOT_GAP type lock */
	const buf_block_t*	block,	/*!< in: buffer block of rec */
	const rec_t*		rec,	/*!< in: record */
	dict_index_t*		index,	/*!< in: index */
	const ulint*		offsets,/*!< in: rec_get_offsets(rec, index) */
	que_thr_t*		thr)	/*!< in: query thread */
{
	dberr_t	err;

	ut_ad(rec_offs_validate(rec, index, offsets));

	if (dict_index_is_clust(index)) {
		err = lock_clust_rec_read_check_and_lock(
			0, block, rec, index, offsets, LOCK_X, type, thr);
	} else {
		err = lock_sec_rec_read_check_and_lock(
			0, block, rec, index, offsets, LOCK_X, type, thr);
	}

	return(err);
}

/***************************************************************//**
Checks if foreign key constraint fails for an index entry. Sets shared locks
which lock either the success or the failure of the constraint. NOTE that
the caller must have a shared latch on dict_operation_lock.
@return DB_SUCCESS, DB_NO_REFERENCED_ROW, or DB_ROW_IS_REFERENCED */
dberr_t
row_ins_check_foreign_constraint(
/*=============================*/
	ibool		check_ref,/*!< in: TRUE if we want to check that
				the referenced table is ok, FALSE if we
				want to check the foreign key table */
	dict_foreign_t*	foreign,/*!< in: foreign constraint; NOTE that the
				tables mentioned in it must be in the
				dictionary cache if they exist at all */
	dict_table_t*	table,	/*!< in: if check_ref is TRUE, then the foreign
				table, else the referenced table */
	dtuple_t*	entry,	/*!< in: index entry for index */
	que_thr_t*	thr)	/*!< in: query thread */
{
	dberr_t		err;
	upd_node_t*	upd_node;
	dict_table_t*	check_table;
	dict_index_t*	check_index;
	ulint		n_fields_cmp;
	btr_pcur_t	pcur;
	int		cmp;
	mtr_t		mtr;
	trx_t*		trx		= thr_get_trx(thr);
	mem_heap_t*	heap		= NULL;
	ulint		offsets_[REC_OFFS_NORMAL_SIZE];
	ulint*		offsets		= offsets_;

	bool		skip_gap_lock;

	skip_gap_lock = (trx->isolation_level <= TRX_ISO_READ_COMMITTED);

	DBUG_ENTER("row_ins_check_foreign_constraint");

	rec_offs_init(offsets_);

#ifdef WITH_WSREP
	upd_node= NULL;
#endif /* WITH_WSREP */

	ut_ad(rw_lock_own(dict_operation_lock, RW_LOCK_S));

	err = DB_SUCCESS;

	if (trx->check_foreigns == FALSE) {
		/* The user has suppressed foreign key checks currently for
		this session */
		goto exit_func;
	}

	/* If any of the foreign key fields in entry is SQL NULL, we
	suppress the foreign key check: this is compatible with Oracle,
	for example */
	for (ulint i = 0; i < foreign->n_fields; i++) {
		if (dfield_is_null(dtuple_get_nth_field(entry, i))) {
			goto exit_func;
		}
	}

	if (que_node_get_type(thr->run_node) == QUE_NODE_UPDATE) {
		upd_node = static_cast<upd_node_t*>(thr->run_node);

		if (!(upd_node->is_delete) && upd_node->foreign == foreign) {
			/* If a cascaded update is done as defined by a
			foreign key constraint, do not check that
			constraint for the child row. In ON UPDATE CASCADE
			the update of the parent row is only half done when
			we come here: if we would check the constraint here
			for the child row it would fail.

			A QUESTION remains: if in the child table there are
			several constraints which refer to the same parent
			table, we should merge all updates to the child as
			one update? And the updates can be contradictory!
			Currently we just perform the update associated
			with each foreign key constraint, one after
			another, and the user has problems predicting in
			which order they are performed. */

			goto exit_func;
		}
	}

	if (check_ref) {
		check_table = foreign->referenced_table;
		check_index = foreign->referenced_index;
	} else {
		check_table = foreign->foreign_table;
		check_index = foreign->foreign_index;
	}

	if (check_table == NULL
	    || !check_table->is_readable()
	    || check_index == NULL) {

		if (!srv_read_only_mode && check_ref) {
			FILE*	ef = dict_foreign_err_file;
			std::string fk_str;

			row_ins_set_detailed(trx, foreign);

			row_ins_foreign_trx_print(trx);

			fputs("Foreign key constraint fails for table ", ef);
			ut_print_name(ef, trx,
				      foreign->foreign_table_name);
			fputs(":\n", ef);
			fk_str = dict_print_info_on_foreign_key_in_create_format(
				trx, foreign, TRUE);
			fputs(fk_str.c_str(), ef);
			fprintf(ef, "\nTrying to add to index %s tuple:\n",
				foreign->foreign_index->name());
			dtuple_print(ef, entry);
			fputs("\nBut the parent table ", ef);
			ut_print_name(ef, trx,
				      foreign->referenced_table_name);
			fputs("\nor its .ibd file does"
			      " not currently exist!\n", ef);
			mutex_exit(&dict_foreign_err_mutex);

			err = DB_NO_REFERENCED_ROW;
		}

		goto exit_func;
	}

	if (check_table != table) {
		/* We already have a LOCK_IX on table, but not necessarily
		on check_table */

		err = lock_table(0, check_table, LOCK_IS, thr);

		if (err != DB_SUCCESS) {

			goto do_possible_lock_wait;
		}
	}

	mtr_start(&mtr);

	/* Store old value on n_fields_cmp */

	n_fields_cmp = dtuple_get_n_fields_cmp(entry);

	dtuple_set_n_fields_cmp(entry, foreign->n_fields);

	btr_pcur_open(check_index, entry, PAGE_CUR_GE,
		      BTR_SEARCH_LEAF, &pcur, &mtr);

	/* Scan index records and check if there is a matching record */

	do {
		const rec_t*		rec = btr_pcur_get_rec(&pcur);
		const buf_block_t*	block = btr_pcur_get_block(&pcur);

		if (page_rec_is_infimum(rec)) {

			continue;
		}

		offsets = rec_get_offsets(rec, check_index, offsets, true,
					  ULINT_UNDEFINED, &heap);

		if (page_rec_is_supremum(rec)) {

			if (skip_gap_lock) {

				continue;
			}

			err = row_ins_set_shared_rec_lock(LOCK_ORDINARY, block,
							  rec, check_index,
							  offsets, thr);
			switch (err) {
			case DB_SUCCESS_LOCKED_REC:
			case DB_SUCCESS:
				continue;
			default:
				goto end_scan;
			}
		}

		cmp = cmp_dtuple_rec(entry, rec, offsets);

		if (cmp == 0) {
			if (rec_get_deleted_flag(rec,
						 rec_offs_comp(offsets))) {
				/* In delete-marked records, DB_TRX_ID must
				always refer to an existing undo log record. */
				ut_ad(!dict_index_is_clust(check_index)
				      || row_get_rec_trx_id(rec, check_index,
							    offsets));

				err = row_ins_set_shared_rec_lock(
					skip_gap_lock
					? LOCK_REC_NOT_GAP
					: LOCK_ORDINARY, block,
					rec, check_index, offsets, thr);
				switch (err) {
				case DB_SUCCESS_LOCKED_REC:
				case DB_SUCCESS:
					break;
				default:
					goto end_scan;
				}
			} else {
				/* Found a matching record. Lock only
				a record because we can allow inserts
				into gaps */

				err = row_ins_set_shared_rec_lock(
					LOCK_REC_NOT_GAP, block,
					rec, check_index, offsets, thr);

				switch (err) {
				case DB_SUCCESS_LOCKED_REC:
				case DB_SUCCESS:
					break;
				default:
					goto end_scan;
				}

				if (check_ref) {
					err = DB_SUCCESS;
#ifdef WITH_WSREP
					err = wsrep_append_foreign_key(
						thr_get_trx(thr),
						foreign,
						rec,
						check_index,
						check_ref,
						(upd_node) ? TRUE : FALSE);
#endif /* WITH_WSREP */
					goto end_scan;
				} else if (foreign->type != 0) {
					/* There is an ON UPDATE or ON DELETE
					condition: check them in a separate
					function */

					err = row_ins_foreign_check_on_constraint(
						thr, foreign, &pcur, entry,
						&mtr);
					if (err != DB_SUCCESS) {
						/* Since reporting a plain
						"duplicate key" error
						message to the user in
						cases where a long CASCADE
						operation would lead to a
						duplicate key in some
						other table is very
						confusing, map duplicate
						key errors resulting from
						FK constraints to a
						separate error code. */

						if (err == DB_DUPLICATE_KEY) {
							err = DB_FOREIGN_DUPLICATE_KEY;
						}

						goto end_scan;
					}

					/* row_ins_foreign_check_on_constraint
					may have repositioned pcur on a
					different block */
					block = btr_pcur_get_block(&pcur);
				} else {
					row_ins_foreign_report_err(
						"Trying to delete or update",
						thr, foreign, rec, entry);

					err = DB_ROW_IS_REFERENCED;
					goto end_scan;
				}
			}
		} else {
			ut_a(cmp < 0);

			err = skip_gap_lock
				? DB_SUCCESS
				: row_ins_set_shared_rec_lock(
					LOCK_GAP, block,
					rec, check_index, offsets, thr);

			switch (err) {
			case DB_SUCCESS_LOCKED_REC:
				err = DB_SUCCESS;
				/* fall through */
			case DB_SUCCESS:
				if (check_ref) {
					err = DB_NO_REFERENCED_ROW;
					row_ins_foreign_report_add_err(
						trx, foreign, rec, entry);
				}
			default:
				break;
			}

			goto end_scan;
		}
	} while (btr_pcur_move_to_next(&pcur, &mtr));

	if (check_ref) {
		row_ins_foreign_report_add_err(
			trx, foreign, btr_pcur_get_rec(&pcur), entry);
		err = DB_NO_REFERENCED_ROW;
	} else {
		err = DB_SUCCESS;
	}

end_scan:
	btr_pcur_close(&pcur);

	mtr_commit(&mtr);

	/* Restore old value */
	dtuple_set_n_fields_cmp(entry, n_fields_cmp);

do_possible_lock_wait:
	if (err == DB_LOCK_WAIT) {
		trx->error_state = err;

		que_thr_stop_for_mysql(thr);

		thr->lock_state = QUE_THR_LOCK_ROW;

		/* To avoid check_table being dropped, increment counter */
		my_atomic_addlint(
			&check_table->n_foreign_key_checks_running, 1);

		trx_kill_blocking(trx);

		lock_wait_suspend_thread(thr);

		thr->lock_state = QUE_THR_LOCK_NOLOCK;

		if (check_table->to_be_dropped
		    || trx->error_state == DB_LOCK_WAIT_TIMEOUT) {
			err = DB_LOCK_WAIT_TIMEOUT;
		}

		my_atomic_addlint(&check_table->n_foreign_key_checks_running,
				  -1);
	}

exit_func:
	if (heap != NULL) {
		mem_heap_free(heap);
	}

	DBUG_RETURN(err);
}

/***************************************************************//**
Checks if foreign key constraints fail for an index entry. If index
is not mentioned in any constraint, this function does nothing,
Otherwise does searches to the indexes of referenced tables and
sets shared locks which lock either the success or the failure of
a constraint.
@return DB_SUCCESS or error code */
static MY_ATTRIBUTE((nonnull, warn_unused_result))
dberr_t
row_ins_check_foreign_constraints(
/*==============================*/
	dict_table_t*	table,	/*!< in: table */
	dict_index_t*	index,	/*!< in: index */
	dtuple_t*	entry,	/*!< in: index entry for index */
	que_thr_t*	thr)	/*!< in: query thread */
{
	dict_foreign_t*	foreign;
	dberr_t		err;
	trx_t*		trx;
	ibool		got_s_lock	= FALSE;

	trx = thr_get_trx(thr);

	DEBUG_SYNC_C_IF_THD(thr_get_trx(thr)->mysql_thd,
			    "foreign_constraint_check_for_ins");

	for (dict_foreign_set::iterator it = table->foreign_set.begin();
	     it != table->foreign_set.end();
	     ++it) {

		foreign = *it;

		if (foreign->foreign_index == index) {
			dict_table_t*	ref_table = NULL;
			dict_table_t*	referenced_table
						= foreign->referenced_table;

			if (referenced_table == NULL) {

				ref_table = dict_table_open_on_name(
					foreign->referenced_table_name_lookup,
					FALSE, FALSE, DICT_ERR_IGNORE_NONE);
			}

			if (0 == trx->dict_operation_lock_mode) {
				got_s_lock = TRUE;

				row_mysql_freeze_data_dictionary(trx);
			}

			if (referenced_table) {
				my_atomic_addlint(
					&foreign->foreign_table
					->n_foreign_key_checks_running, 1);
			}

			/* NOTE that if the thread ends up waiting for a lock
			we will release dict_operation_lock temporarily!
			But the counter on the table protects the referenced
			table from being dropped while the check is running. */

			err = row_ins_check_foreign_constraint(
				TRUE, foreign, table, entry, thr);

			if (referenced_table) {
				my_atomic_addlint(
					&foreign->foreign_table
					->n_foreign_key_checks_running, -1);
			}

			if (got_s_lock) {
				row_mysql_unfreeze_data_dictionary(trx);
			}

			if (ref_table != NULL) {
				dict_table_close(ref_table, FALSE, FALSE);
			}

			if (err != DB_SUCCESS) {

				return(err);
			}
		}
	}

	return(DB_SUCCESS);
}

/***************************************************************//**
Checks if a unique key violation to rec would occur at the index entry
insert.
@return TRUE if error */
static
ibool
row_ins_dupl_error_with_rec(
/*========================*/
	const rec_t*	rec,	/*!< in: user record; NOTE that we assume
				that the caller already has a record lock on
				the record! */
	const dtuple_t*	entry,	/*!< in: entry to insert */
	dict_index_t*	index,	/*!< in: index */
	const ulint*	offsets)/*!< in: rec_get_offsets(rec, index) */
{
	ulint	matched_fields;
	ulint	n_unique;
	ulint	i;

	ut_ad(rec_offs_validate(rec, index, offsets));

	n_unique = dict_index_get_n_unique(index);

	matched_fields = 0;

	cmp_dtuple_rec_with_match(entry, rec, offsets, &matched_fields);

	if (matched_fields < n_unique) {

		return(FALSE);
	}

	/* In a unique secondary index we allow equal key values if they
	contain SQL NULLs */

	if (!dict_index_is_clust(index) && !index->nulls_equal) {

		for (i = 0; i < n_unique; i++) {
			if (dfield_is_null(dtuple_get_nth_field(entry, i))) {

				return(FALSE);
			}
		}
	}

	return(!rec_get_deleted_flag(rec, rec_offs_comp(offsets)));
}

/***************************************************************//**
Scans a unique non-clustered index at a given index entry to determine
whether a uniqueness violation has occurred for the key value of the entry.
Set shared locks on possible duplicate records.
@return DB_SUCCESS, DB_DUPLICATE_KEY, or DB_LOCK_WAIT */
static MY_ATTRIBUTE((nonnull, warn_unused_result))
dberr_t
row_ins_scan_sec_index_for_duplicate(
/*=================================*/
	ulint		flags,	/*!< in: undo logging and locking flags */
	dict_index_t*	index,	/*!< in: non-clustered unique index */
	dtuple_t*	entry,	/*!< in: index entry */
	que_thr_t*	thr,	/*!< in: query thread */
	bool		s_latch,/*!< in: whether index->lock is being held */
	mtr_t*		mtr,	/*!< in/out: mini-transaction */
	mem_heap_t*	offsets_heap)
				/*!< in/out: memory heap that can be emptied */
{
	ulint		n_unique;
	int		cmp;
	ulint		n_fields_cmp;
	btr_pcur_t	pcur;
	dberr_t		err		= DB_SUCCESS;
	ulint		allow_duplicates;
	ulint*		offsets		= NULL;
	DBUG_ENTER("row_ins_scan_sec_index_for_duplicate");


	ut_ad(s_latch == rw_lock_own_flagged(
			&index->lock, RW_LOCK_FLAG_S | RW_LOCK_FLAG_SX));

	n_unique = dict_index_get_n_unique(index);

	/* If the secondary index is unique, but one of the fields in the
	n_unique first fields is NULL, a unique key violation cannot occur,
	since we define NULL != NULL in this case */

	if (!index->nulls_equal) {
		for (ulint i = 0; i < n_unique; i++) {
			if (UNIV_SQL_NULL == dfield_get_len(
					dtuple_get_nth_field(entry, i))) {

				DBUG_RETURN(DB_SUCCESS);
			}
		}
	}

	/* Store old value on n_fields_cmp */

	n_fields_cmp = dtuple_get_n_fields_cmp(entry);

	dtuple_set_n_fields_cmp(entry, n_unique);

	btr_pcur_open(index, entry, PAGE_CUR_GE,
		      s_latch
		      ? BTR_SEARCH_LEAF_ALREADY_S_LATCHED
		      : BTR_SEARCH_LEAF,
		      &pcur, mtr);

	allow_duplicates = thr_get_trx(thr)->duplicates;

	/* Scan index records and check if there is a duplicate */

	do {
		const rec_t*		rec	= btr_pcur_get_rec(&pcur);
		const buf_block_t*	block	= btr_pcur_get_block(&pcur);
		const ulint		lock_type = LOCK_ORDINARY;

		if (page_rec_is_infimum(rec)) {

			continue;
		}

		offsets = rec_get_offsets(rec, index, offsets, true,
					  ULINT_UNDEFINED, &offsets_heap);

		if (flags & BTR_NO_LOCKING_FLAG) {
			/* Set no locks when applying log
			in online table rebuild. */
		} else if (allow_duplicates) {

			/* If the SQL-query will update or replace
			duplicate key we will take X-lock for
			duplicates ( REPLACE, LOAD DATAFILE REPLACE,
			INSERT ON DUPLICATE KEY UPDATE). */

			err = row_ins_set_exclusive_rec_lock(
				lock_type, block, rec, index, offsets, thr);
		} else {

			err = row_ins_set_shared_rec_lock(
				lock_type, block, rec, index, offsets, thr);
		}

		switch (err) {
		case DB_SUCCESS_LOCKED_REC:
			err = DB_SUCCESS;
		case DB_SUCCESS:
			break;
		default:
			goto end_scan;
		}

		if (page_rec_is_supremum(rec)) {

			continue;
		}

		cmp = cmp_dtuple_rec(entry, rec, offsets);

		if (cmp == 0) {
			if (row_ins_dupl_error_with_rec(rec, entry,
							index, offsets)) {
				err = DB_DUPLICATE_KEY;

				thr_get_trx(thr)->error_info = index;

				/* If the duplicate is on hidden FTS_DOC_ID,
				state so in the error log */
				if (index == index->table->fts_doc_id_index
				    && DICT_TF2_FLAG_IS_SET(
					index->table,
					DICT_TF2_FTS_HAS_DOC_ID)) {

					ib::error() << "Duplicate FTS_DOC_ID"
						" value on table "
						<< index->table->name;
				}

				goto end_scan;
			}
		} else {
			ut_a(cmp < 0);
			goto end_scan;
		}
	} while (btr_pcur_move_to_next(&pcur, mtr));

end_scan:
	/* Restore old value */
	dtuple_set_n_fields_cmp(entry, n_fields_cmp);

	DBUG_RETURN(err);
}

/** Checks for a duplicate when the table is being rebuilt online.
@retval DB_SUCCESS when no duplicate is detected
@retval DB_SUCCESS_LOCKED_REC when rec is an exact match of entry or
a newer version of entry (the entry should not be inserted)
@retval DB_DUPLICATE_KEY when entry is a duplicate of rec */
static MY_ATTRIBUTE((nonnull, warn_unused_result))
dberr_t
row_ins_duplicate_online(
/*=====================*/
	ulint		n_uniq,	/*!< in: offset of DB_TRX_ID */
	const dtuple_t*	entry,	/*!< in: entry that is being inserted */
	const rec_t*	rec,	/*!< in: clustered index record */
	ulint*		offsets)/*!< in/out: rec_get_offsets(rec) */
{
	ulint	fields	= 0;

	/* During rebuild, there should not be any delete-marked rows
	in the new table. */
	ut_ad(!rec_get_deleted_flag(rec, rec_offs_comp(offsets)));
	ut_ad(dtuple_get_n_fields_cmp(entry) == n_uniq);

	/* Compare the PRIMARY KEY fields and the
	DB_TRX_ID, DB_ROLL_PTR. */
	cmp_dtuple_rec_with_match_low(
		entry, rec, offsets, n_uniq + 2, &fields);

	if (fields < n_uniq) {
		/* Not a duplicate. */
		return(DB_SUCCESS);
	}

	if (fields == n_uniq + 2) {
		/* rec is an exact match of entry. */
		return(DB_SUCCESS_LOCKED_REC);
	}

	return(DB_DUPLICATE_KEY);
}

/** Checks for a duplicate when the table is being rebuilt online.
@retval DB_SUCCESS when no duplicate is detected
@retval DB_SUCCESS_LOCKED_REC when rec is an exact match of entry or
a newer version of entry (the entry should not be inserted)
@retval DB_DUPLICATE_KEY when entry is a duplicate of rec */
static MY_ATTRIBUTE((nonnull, warn_unused_result))
dberr_t
row_ins_duplicate_error_in_clust_online(
/*====================================*/
	ulint		n_uniq,	/*!< in: offset of DB_TRX_ID */
	const dtuple_t*	entry,	/*!< in: entry that is being inserted */
	const btr_cur_t*cursor,	/*!< in: cursor on insert position */
	ulint**		offsets,/*!< in/out: rec_get_offsets(rec) */
	mem_heap_t**	heap)	/*!< in/out: heap for offsets */
{
	dberr_t		err	= DB_SUCCESS;
	const rec_t*	rec	= btr_cur_get_rec(cursor);

	if (cursor->low_match >= n_uniq && !page_rec_is_infimum(rec)) {
		*offsets = rec_get_offsets(rec, cursor->index, *offsets, true,
					   ULINT_UNDEFINED, heap);
		err = row_ins_duplicate_online(n_uniq, entry, rec, *offsets);
		if (err != DB_SUCCESS) {
			return(err);
		}
	}

	rec = page_rec_get_next_const(btr_cur_get_rec(cursor));

	if (cursor->up_match >= n_uniq && !page_rec_is_supremum(rec)) {
		*offsets = rec_get_offsets(rec, cursor->index, *offsets, true,
					   ULINT_UNDEFINED, heap);
		err = row_ins_duplicate_online(n_uniq, entry, rec, *offsets);
	}

	return(err);
}

/***************************************************************//**
Checks if a unique key violation error would occur at an index entry
insert. Sets shared locks on possible duplicate records. Works only
for a clustered index!
@retval DB_SUCCESS if no error
@retval DB_DUPLICATE_KEY if error,
@retval DB_LOCK_WAIT if we have to wait for a lock on a possible duplicate
record */
static MY_ATTRIBUTE((nonnull, warn_unused_result))
dberr_t
row_ins_duplicate_error_in_clust(
	ulint		flags,	/*!< in: undo logging and locking flags */
	btr_cur_t*	cursor,	/*!< in: B-tree cursor */
	const dtuple_t*	entry,	/*!< in: entry to insert */
	que_thr_t*	thr)	/*!< in: query thread */
{
	dberr_t	err;
	rec_t*	rec;
	ulint	n_unique;
	trx_t*	trx		= thr_get_trx(thr);
	mem_heap_t*heap		= NULL;
	ulint	offsets_[REC_OFFS_NORMAL_SIZE];
	ulint*	offsets		= offsets_;
	rec_offs_init(offsets_);

	ut_ad(dict_index_is_clust(cursor->index));

	/* NOTE: For unique non-clustered indexes there may be any number
	of delete marked records with the same value for the non-clustered
	index key (remember multiversioning), and which differ only in
	the row refererence part of the index record, containing the
	clustered index key fields. For such a secondary index record,
	to avoid race condition, we must FIRST do the insertion and after
	that check that the uniqueness condition is not breached! */

	/* NOTE: A problem is that in the B-tree node pointers on an
	upper level may match more to the entry than the actual existing
	user records on the leaf level. So, even if low_match would suggest
	that a duplicate key violation may occur, this may not be the case. */

	n_unique = dict_index_get_n_unique(cursor->index);

	if (cursor->low_match >= n_unique) {

		rec = btr_cur_get_rec(cursor);

		if (!page_rec_is_infimum(rec)) {
			offsets = rec_get_offsets(rec, cursor->index, offsets,
						  true,
						  ULINT_UNDEFINED, &heap);

			ulint lock_type;

			lock_type =
				trx->isolation_level <= TRX_ISO_READ_COMMITTED
				? LOCK_REC_NOT_GAP : LOCK_ORDINARY;

			/* We set a lock on the possible duplicate: this
			is needed in logical logging of MySQL to make
			sure that in roll-forward we get the same duplicate
			errors as in original execution */

			if (flags & BTR_NO_LOCKING_FLAG) {
				/* Do nothing if no-locking is set */
				err = DB_SUCCESS;
			} else if (trx->duplicates) {

				/* If the SQL-query will update or replace
				duplicate key we will take X-lock for
				duplicates ( REPLACE, LOAD DATAFILE REPLACE,
				INSERT ON DUPLICATE KEY UPDATE). */

				err = row_ins_set_exclusive_rec_lock(
					lock_type,
					btr_cur_get_block(cursor),
					rec, cursor->index, offsets, thr);
			} else {

				err = row_ins_set_shared_rec_lock(
					lock_type,
					btr_cur_get_block(cursor), rec,
					cursor->index, offsets, thr);
			}

			switch (err) {
			case DB_SUCCESS_LOCKED_REC:
			case DB_SUCCESS:
				break;
			default:
				goto func_exit;
			}

			if (row_ins_dupl_error_with_rec(
				    rec, entry, cursor->index, offsets)) {
duplicate:
				trx->error_info = cursor->index;
				err = DB_DUPLICATE_KEY;
				goto func_exit;
			}
		}
	}

	if (cursor->up_match >= n_unique) {

		rec = page_rec_get_next(btr_cur_get_rec(cursor));

		if (!page_rec_is_supremum(rec)) {
			offsets = rec_get_offsets(rec, cursor->index, offsets,
						  true,
						  ULINT_UNDEFINED, &heap);

			if (trx->duplicates) {

				/* If the SQL-query will update or replace
				duplicate key we will take X-lock for
				duplicates ( REPLACE, LOAD DATAFILE REPLACE,
				INSERT ON DUPLICATE KEY UPDATE). */

				err = row_ins_set_exclusive_rec_lock(
					LOCK_REC_NOT_GAP,
					btr_cur_get_block(cursor),
					rec, cursor->index, offsets, thr);
			} else {

				err = row_ins_set_shared_rec_lock(
					LOCK_REC_NOT_GAP,
					btr_cur_get_block(cursor),
					rec, cursor->index, offsets, thr);
			}

			switch (err) {
			case DB_SUCCESS_LOCKED_REC:
			case DB_SUCCESS:
				break;
			default:
				goto func_exit;
			}

			if (row_ins_dupl_error_with_rec(
				    rec, entry, cursor->index, offsets)) {
				goto duplicate;
			}
		}

		/* This should never happen */
		ut_error;
	}

	err = DB_SUCCESS;
func_exit:
	if (UNIV_LIKELY_NULL(heap)) {
		mem_heap_free(heap);
	}
	return(err);
}

/***************************************************************//**
Checks if an index entry has long enough common prefix with an
existing record so that the intended insert of the entry must be
changed to a modify of the existing record. In the case of a clustered
index, the prefix must be n_unique fields long. In the case of a
secondary index, all fields must be equal.  InnoDB never updates
secondary index records in place, other than clearing or setting the
delete-mark flag. We could be able to update the non-unique fields
of a unique secondary index record by checking the cursor->up_match,
but we do not do so, because it could have some locking implications.
@return TRUE if the existing record should be updated; FALSE if not */
UNIV_INLINE
ibool
row_ins_must_modify_rec(
/*====================*/
	const btr_cur_t*	cursor)	/*!< in: B-tree cursor */
{
	/* NOTE: (compare to the note in row_ins_duplicate_error_in_clust)
	Because node pointers on upper levels of the B-tree may match more
	to entry than to actual user records on the leaf level, we
	have to check if the candidate record is actually a user record.
	A clustered index node pointer contains index->n_unique first fields,
	and a secondary index node pointer contains all index fields. */

	return(cursor->low_match
	       >= dict_index_get_n_unique_in_tree(cursor->index)
	       && !page_rec_is_infimum(btr_cur_get_rec(cursor)));
}

/** Insert the externally stored fields (off-page columns)
of a clustered index entry.
@param[in]	entry	index entry to insert
@param[in]	big_rec	externally stored fields
@param[in,out]	offsets	rec_get_offsets()
@param[in,out]	heap	memory heap
@param[in]	thd	client connection, or NULL
@param[in]	index	clustered index
@return	error code
@retval	DB_SUCCESS
@retval DB_OUT_OF_FILE_SPACE */
static
dberr_t
row_ins_index_entry_big_rec(
	const dtuple_t*		entry,
	const big_rec_t*	big_rec,
	ulint*			offsets,
	mem_heap_t**		heap,
#ifndef DBUG_OFF
	const void*		thd,
#endif /* DBUG_OFF */
	dict_index_t*		index)
{
	mtr_t		mtr;
	btr_pcur_t	pcur;
	rec_t*		rec;
	dberr_t		error;

	ut_ad(dict_index_is_clust(index));

	DEBUG_SYNC_C_IF_THD(thd, "before_row_ins_extern_latch");

	mtr.start();
	if (index->table->is_temporary()) {
		mtr.set_log_mode(MTR_LOG_NO_REDO);
	} else {
		mtr.set_named_space(index->space);
	}

	btr_pcur_open(index, entry, PAGE_CUR_LE, BTR_MODIFY_TREE,
		      &pcur, &mtr);
	rec = btr_pcur_get_rec(&pcur);
	offsets = rec_get_offsets(rec, index, offsets, true,
				  ULINT_UNDEFINED, heap);

	DEBUG_SYNC_C_IF_THD(thd, "before_row_ins_extern");
	error = btr_store_big_rec_extern_fields(
		&pcur, offsets, big_rec, &mtr, BTR_STORE_INSERT);
	DEBUG_SYNC_C_IF_THD(thd, "after_row_ins_extern");

	if (error == DB_SUCCESS
	    && dict_index_is_online_ddl(index)) {
		row_log_table_insert(btr_pcur_get_rec(&pcur), index, offsets);
	}

	mtr.commit();

	btr_pcur_close(&pcur);

	return(error);
}

#ifdef DBUG_OFF
# define row_ins_index_entry_big_rec(e,big,ofs,heap,index,thd) \
	row_ins_index_entry_big_rec(e,big,ofs,heap,index)
#else /* DBUG_OFF */
# define row_ins_index_entry_big_rec(e,big,ofs,heap,index,thd) \
	row_ins_index_entry_big_rec(e,big,ofs,heap,thd,index)
#endif /* DBUG_OFF */

/***************************************************************//**
Tries to insert an entry into a clustered index, ignoring foreign key
constraints. If a record with the same unique key is found, the other
record is necessarily marked deleted by a committed transaction, or a
unique key violation error occurs. The delete marked record is then
updated to an existing record, and we must write an undo log record on
the delete marked record.
@retval DB_SUCCESS on success
@retval DB_LOCK_WAIT on lock wait when !(flags & BTR_NO_LOCKING_FLAG)
@retval DB_FAIL if retry with BTR_MODIFY_TREE is needed
@return error code */
dberr_t
row_ins_clust_index_entry_low(
/*==========================*/
	ulint		flags,	/*!< in: undo logging and locking flags */
	ulint		mode,	/*!< in: BTR_MODIFY_LEAF or BTR_MODIFY_TREE,
				depending on whether we wish optimistic or
				pessimistic descent down the index tree */
	dict_index_t*	index,	/*!< in: clustered index */
	ulint		n_uniq,	/*!< in: 0 or index->n_uniq */
	dtuple_t*	entry,	/*!< in/out: index entry to insert */
	ulint		n_ext,	/*!< in: number of externally stored columns */
	que_thr_t*	thr,	/*!< in: query thread */
	bool		dup_chk_only)
				/*!< in: if true, just do duplicate check
				and return. don't execute actual insert. */
{
	btr_pcur_t	pcur;
	btr_cur_t*	cursor;
	dberr_t		err		= DB_SUCCESS;
	big_rec_t*	big_rec		= NULL;
	mtr_t		mtr;
	ib_uint64_t	auto_inc	= 0;
	mem_heap_t*	offsets_heap	= NULL;
	ulint           offsets_[REC_OFFS_NORMAL_SIZE];
	ulint*          offsets         = offsets_;
	rec_offs_init(offsets_);

	DBUG_ENTER("row_ins_clust_index_entry_low");

	ut_ad(dict_index_is_clust(index));
	ut_ad(!dict_index_is_unique(index)
	      || n_uniq == dict_index_get_n_unique(index));
	ut_ad(!n_uniq || n_uniq == dict_index_get_n_unique(index));
	ut_ad(!thr_get_trx(thr)->in_rollback);

	mtr_start(&mtr);

	if (dict_table_is_temporary(index->table)) {
		/* Disable REDO logging as the lifetime of temp-tables is
		limited to server or connection lifetime and so REDO
		information is not needed on restart for recovery.
		Disable locking as temp-tables are local to a connection. */

		ut_ad(flags & BTR_NO_LOCKING_FLAG);
		ut_ad(!dict_index_is_online_ddl(index));
		ut_ad(!index->table->persistent_autoinc);
		mtr.set_log_mode(MTR_LOG_NO_REDO);
	} else {
		mtr.set_named_space(index->space);

		if (mode == BTR_MODIFY_LEAF
		    && dict_index_is_online_ddl(index)) {
			mode = BTR_MODIFY_LEAF_ALREADY_S_LATCHED;
			mtr_s_lock(dict_index_get_lock(index), &mtr);
		}

		if (unsigned ai = index->table->persistent_autoinc) {
			/* Prepare to persist the AUTO_INCREMENT value
			from the index entry to PAGE_ROOT_AUTO_INC. */
			const dfield_t* dfield = dtuple_get_nth_field(
				entry, ai - 1);
			auto_inc = dfield_is_null(dfield)
				? 0
				: row_parse_int(static_cast<const byte*>(
							dfield->data),
						dfield->len,
						dfield->type.mtype,
						dfield->type.prtype
						& DATA_UNSIGNED);
		}
	}

	/* Note that we use PAGE_CUR_LE as the search mode, because then
	the function will return in both low_match and up_match of the
	cursor sensible values */
 	err = btr_pcur_open_low(index, 0, entry, PAGE_CUR_LE, mode, &pcur,
			  __FILE__, __LINE__, auto_inc, &mtr);
	if (err != DB_SUCCESS) {
		index->table->file_unreadable = true;
		mtr.commit();
		goto func_exit;
	}

	cursor = btr_pcur_get_btr_cur(&pcur);
	cursor->thr = thr;

#ifdef UNIV_DEBUG
	{
		page_t*	page = btr_cur_get_page(cursor);
		rec_t*	first_rec = page_rec_get_next(
			page_get_infimum_rec(page));

		ut_ad(page_rec_is_supremum(first_rec)
		      || rec_n_fields_is_sane(index, first_rec, entry));
	}
#endif /* UNIV_DEBUG */

	if (n_uniq
	    && (cursor->up_match >= n_uniq || cursor->low_match >= n_uniq)) {

		if (flags
		    == (BTR_CREATE_FLAG | BTR_NO_LOCKING_FLAG
			| BTR_NO_UNDO_LOG_FLAG | BTR_KEEP_SYS_FLAG)) {
			/* Set no locks when applying log
			in online table rebuild. Only check for duplicates. */
			err = row_ins_duplicate_error_in_clust_online(
				n_uniq, entry, cursor,
				&offsets, &offsets_heap);

			switch (err) {
			case DB_SUCCESS:
				break;
			default:
				ut_ad(0);
				/* fall through */
			case DB_SUCCESS_LOCKED_REC:
			case DB_DUPLICATE_KEY:
				thr_get_trx(thr)->error_info = cursor->index;
			}
		} else {
			/* Note that the following may return also
			DB_LOCK_WAIT */

			err = row_ins_duplicate_error_in_clust(
				flags, cursor, entry, thr);
		}

		if (err != DB_SUCCESS) {
err_exit:
			mtr_commit(&mtr);
			goto func_exit;
		}
	}

	if (dup_chk_only) {
		mtr_commit(&mtr);
		goto func_exit;
	}

	/* Note: Allowing duplicates would qualify for modification of
	an existing record as the new entry is exactly same as old entry. */
	if (row_ins_must_modify_rec(cursor)) {
		/* There is already an index entry with a long enough common
		prefix, we must convert the insert into a modify of an
		existing record */
		mem_heap_t*	entry_heap	= mem_heap_create(1024);

		err = row_ins_clust_index_entry_by_modify(
			&pcur, flags, mode, &offsets, &offsets_heap,
			entry_heap, entry, thr, &mtr);

		if (err == DB_SUCCESS && dict_index_is_online_ddl(index)) {
			row_log_table_insert(btr_cur_get_rec(cursor),
					     index, offsets);
		}

		mtr_commit(&mtr);
		mem_heap_free(entry_heap);
	} else {
		rec_t*	insert_rec;

		if (mode != BTR_MODIFY_TREE) {
			ut_ad((mode & ~BTR_ALREADY_S_LATCHED)
			      == BTR_MODIFY_LEAF);
			err = btr_cur_optimistic_insert(
				flags, cursor, &offsets, &offsets_heap,
				entry, &insert_rec, &big_rec,
				n_ext, thr, &mtr);
		} else {
			if (buf_LRU_buf_pool_running_out()) {

				err = DB_LOCK_TABLE_FULL;
				goto err_exit;
			}

			DEBUG_SYNC_C("before_insert_pessimitic_row_ins_clust");

			err = btr_cur_optimistic_insert(
				flags, cursor,
				&offsets, &offsets_heap,
				entry, &insert_rec, &big_rec,
				n_ext, thr, &mtr);

			if (err == DB_FAIL) {
				err = btr_cur_pessimistic_insert(
					flags, cursor,
					&offsets, &offsets_heap,
					entry, &insert_rec, &big_rec,
					n_ext, thr, &mtr);
			}
		}

		if (big_rec != NULL) {
			mtr_commit(&mtr);

			/* Online table rebuild could read (and
			ignore) the incomplete record at this point.
			If online rebuild is in progress, the
			row_ins_index_entry_big_rec() will write log. */

			DBUG_EXECUTE_IF(
				"row_ins_extern_checkpoint",
				log_make_checkpoint_at(
					LSN_MAX, TRUE););
			err = row_ins_index_entry_big_rec(
				entry, big_rec, offsets, &offsets_heap, index,
				thr_get_trx(thr)->mysql_thd);
			dtuple_convert_back_big_rec(index, entry, big_rec);
		} else {
			if (err == DB_SUCCESS
			    && dict_index_is_online_ddl(index)) {
				row_log_table_insert(
					insert_rec, index, offsets);
			}

			mtr_commit(&mtr);
		}
	}

func_exit:
	if (offsets_heap != NULL) {
		mem_heap_free(offsets_heap);
	}

	btr_pcur_close(&pcur);

	DBUG_RETURN(err);
}

/** Start a mini-transaction and check if the index will be dropped.
@param[in,out]	mtr		mini-transaction
@param[in,out]	index		secondary index
@param[in]	check		whether to check
@param[in]	search_mode	flags
@return true if the index is to be dropped */
static MY_ATTRIBUTE((warn_unused_result))
bool
row_ins_sec_mtr_start_and_check_if_aborted(
	mtr_t*		mtr,
	dict_index_t*	index,
	bool		check,
	ulint		search_mode)
{
	ut_ad(!dict_index_is_clust(index));
	ut_ad(mtr->is_named_space(index->space));

	const mtr_log_t	log_mode = mtr->get_log_mode();

	mtr_start(mtr);
	mtr->set_named_space(index->space);
	mtr->set_log_mode(log_mode);

	if (!check) {
		return(false);
	}

	if (search_mode & BTR_ALREADY_S_LATCHED) {
		mtr_s_lock(dict_index_get_lock(index), mtr);
	} else {
		mtr_sx_lock(dict_index_get_lock(index), mtr);
	}

	switch (index->online_status) {
	case ONLINE_INDEX_ABORTED:
	case ONLINE_INDEX_ABORTED_DROPPED:
		ut_ad(!index->is_committed());
		return(true);
	case ONLINE_INDEX_COMPLETE:
		return(false);
	case ONLINE_INDEX_CREATION:
		break;
	}

	ut_error;
	return(true);
}

/***************************************************************//**
Tries to insert an entry into a secondary index. If a record with exactly the
same fields is found, the other record is necessarily marked deleted.
It is then unmarked. Otherwise, the entry is just inserted to the index.
@retval DB_SUCCESS on success
@retval DB_LOCK_WAIT on lock wait when !(flags & BTR_NO_LOCKING_FLAG)
@retval DB_FAIL if retry with BTR_MODIFY_TREE is needed
@return error code */
dberr_t
row_ins_sec_index_entry_low(
/*========================*/
	ulint		flags,	/*!< in: undo logging and locking flags */
	ulint		mode,	/*!< in: BTR_MODIFY_LEAF or BTR_MODIFY_TREE,
				depending on whether we wish optimistic or
				pessimistic descent down the index tree */
	dict_index_t*	index,	/*!< in: secondary index */
	mem_heap_t*	offsets_heap,
				/*!< in/out: memory heap that can be emptied */
	mem_heap_t*	heap,	/*!< in/out: memory heap */
	dtuple_t*	entry,	/*!< in/out: index entry to insert */
	trx_id_t	trx_id,	/*!< in: PAGE_MAX_TRX_ID during
				row_log_table_apply(), or 0 */
	que_thr_t*	thr,	/*!< in: query thread */
	bool		dup_chk_only)
				/*!< in: if true, just do duplicate check
				and return. don't execute actual insert. */
{
	DBUG_ENTER("row_ins_sec_index_entry_low");

	btr_cur_t	cursor;
	ulint		search_mode	= mode;
	dberr_t		err		= DB_SUCCESS;
	ulint		n_unique;
	mtr_t		mtr;
	ulint           offsets_[REC_OFFS_NORMAL_SIZE];
	ulint*          offsets         = offsets_;
	rec_offs_init(offsets_);
	rtr_info_t	rtr_info;

	ut_ad(!dict_index_is_clust(index));
	ut_ad(mode == BTR_MODIFY_LEAF || mode == BTR_MODIFY_TREE);

	cursor.thr = thr;
	cursor.rtr_info = NULL;
	ut_ad(thr_get_trx(thr)->id != 0);

	mtr.start();

	if (index->table->is_temporary()) {
		/* Disable locking, because temporary tables are never
		shared between transactions or connections. */
		ut_ad(flags & BTR_NO_LOCKING_FLAG);
		mtr.set_log_mode(MTR_LOG_NO_REDO);
	} else {
		mtr.set_named_space(index->space);
		if (!dict_index_is_spatial(index)) {
			search_mode |= BTR_INSERT;
		}
	}

	/* Ensure that we acquire index->lock when inserting into an
	index with index->online_status == ONLINE_INDEX_COMPLETE, but
	could still be subject to rollback_inplace_alter_table().
	This prevents a concurrent change of index->online_status.
	The memory object cannot be freed as long as we have an open
	reference to the table, or index->table->n_ref_count > 0. */
	const bool	check = !index->is_committed();
	if (check) {
		DEBUG_SYNC_C("row_ins_sec_index_enter");
		if (mode == BTR_MODIFY_LEAF) {
			search_mode |= BTR_ALREADY_S_LATCHED;
			mtr_s_lock(dict_index_get_lock(index), &mtr);
		} else {
			mtr_sx_lock(dict_index_get_lock(index), &mtr);
		}

		if (row_log_online_op_try(
			    index, entry, thr_get_trx(thr)->id)) {
			goto func_exit;
		}
	}

	/* Note that we use PAGE_CUR_LE as the search mode, because then
	the function will return in both low_match and up_match of the
	cursor sensible values */

	if (!thr_get_trx(thr)->check_unique_secondary) {
		search_mode |= BTR_IGNORE_SEC_UNIQUE;
	}

	if (dict_index_is_spatial(index)) {
		cursor.index = index;
		rtr_init_rtr_info(&rtr_info, false, &cursor, index, false);
		rtr_info_update_btr(&cursor, &rtr_info);

		err = btr_cur_search_to_nth_level(
			index, 0, entry, PAGE_CUR_RTREE_INSERT,
			search_mode,
			&cursor, 0, __FILE__, __LINE__, &mtr);

		if (mode == BTR_MODIFY_LEAF && rtr_info.mbr_adj) {
			mtr_commit(&mtr);
			rtr_clean_rtr_info(&rtr_info, true);
			rtr_init_rtr_info(&rtr_info, false, &cursor,
					  index, false);
			rtr_info_update_btr(&cursor, &rtr_info);
			mtr_start(&mtr);
			mtr.set_named_space(index->space);
			search_mode &= ulint(~BTR_MODIFY_LEAF);
			search_mode |= BTR_MODIFY_TREE;
			err = btr_cur_search_to_nth_level(
				index, 0, entry, PAGE_CUR_RTREE_INSERT,
				search_mode,
				&cursor, 0, __FILE__, __LINE__, &mtr);
			mode = BTR_MODIFY_TREE;
		}

		DBUG_EXECUTE_IF(
			"rtree_test_check_count", {
			goto func_exit;});

	} else {
		err = btr_cur_search_to_nth_level(
			index, 0, entry, PAGE_CUR_LE,
			search_mode,
			&cursor, 0, __FILE__, __LINE__, &mtr);
	}

	if (err != DB_SUCCESS) {
		if (err == DB_DECRYPTION_FAILED) {
			ib_push_warning(thr_get_trx(thr)->mysql_thd,
				DB_DECRYPTION_FAILED,
				"Table %s is encrypted but encryption service or"
				" used key_id is not available. "
				" Can't continue reading table.",
				index->table->name);
			index->table->file_unreadable = true;
		}
		goto func_exit;
	}

	if (cursor.flag == BTR_CUR_INSERT_TO_IBUF) {
		ut_ad(!dict_index_is_spatial(index));
		/* The insert was buffered during the search: we are done */
		goto func_exit;
	}

#ifdef UNIV_DEBUG
	{
		page_t*	page = btr_cur_get_page(&cursor);
		rec_t*	first_rec = page_rec_get_next(
			page_get_infimum_rec(page));

		ut_ad(page_rec_is_supremum(first_rec)
		      || rec_n_fields_is_sane(index, first_rec, entry));
	}
#endif /* UNIV_DEBUG */

	n_unique = dict_index_get_n_unique(index);

	if (dict_index_is_unique(index)
	    && (cursor.low_match >= n_unique || cursor.up_match >= n_unique)) {
		mtr_commit(&mtr);

		DEBUG_SYNC_C("row_ins_sec_index_unique");

		if (row_ins_sec_mtr_start_and_check_if_aborted(
			    &mtr, index, check, search_mode)) {
			goto func_exit;
		}

		err = row_ins_scan_sec_index_for_duplicate(
			flags, index, entry, thr, check, &mtr, offsets_heap);

		mtr_commit(&mtr);

		switch (err) {
		case DB_SUCCESS:
			break;
		case DB_DUPLICATE_KEY:
			if (!index->is_committed()) {
				ut_ad(!thr_get_trx(thr)
				      ->dict_operation_lock_mode);
				mutex_enter(&dict_sys->mutex);
				dict_set_corrupted_index_cache_only(index);
				mutex_exit(&dict_sys->mutex);
				/* Do not return any error to the
				caller. The duplicate will be reported
				by ALTER TABLE or CREATE UNIQUE INDEX.
				Unfortunately we cannot report the
				duplicate key value to the DDL thread,
				because the altered_table object is
				private to its call stack. */
				err = DB_SUCCESS;
			}
			/* fall through */
		default:
			if (dict_index_is_spatial(index)) {
				rtr_clean_rtr_info(&rtr_info, true);
			}
			DBUG_RETURN(err);
		}

		if (row_ins_sec_mtr_start_and_check_if_aborted(
			    &mtr, index, check, search_mode)) {
			goto func_exit;
		}

		DEBUG_SYNC_C("row_ins_sec_index_entry_dup_locks_created");

		/* We did not find a duplicate and we have now
		locked with s-locks the necessary records to
		prevent any insertion of a duplicate by another
		transaction. Let us now reposition the cursor and
		continue the insertion. */
		btr_cur_search_to_nth_level(
			index, 0, entry, PAGE_CUR_LE,
			(search_mode
			 & ~(BTR_INSERT | BTR_IGNORE_SEC_UNIQUE)),
			&cursor, 0, __FILE__, __LINE__, &mtr);
	}

	if (!(flags & BTR_NO_LOCKING_FLAG)
	    && dict_index_is_unique(index)
	    && thr_get_trx(thr)->duplicates
	    && thr_get_trx(thr)->isolation_level >= TRX_ISO_REPEATABLE_READ) {

		/* When using the REPLACE statement or ON DUPLICATE clause, a
		gap lock is taken on the position of the to-be-inserted record,
		to avoid other concurrent transactions from inserting the same
		record. */

		dberr_t	err;
		const rec_t* rec = page_rec_get_next_const(
			btr_cur_get_rec(&cursor));

		ut_ad(!page_rec_is_infimum(rec));

		offsets = rec_get_offsets(rec, index, offsets, true,
					  ULINT_UNDEFINED, &offsets_heap);

		err = row_ins_set_exclusive_rec_lock(
			LOCK_GAP, btr_cur_get_block(&cursor), rec,
			index, offsets, thr);

		switch (err) {
		case DB_SUCCESS:
		case DB_SUCCESS_LOCKED_REC:
			if (thr_get_trx(thr)->error_state != DB_DUPLICATE_KEY) {
				break;
			}
			/* Fall through (skip actual insert) after we have
			successfully acquired the gap lock. */
		default:
			goto func_exit;
		}
	}

	ut_ad(thr_get_trx(thr)->error_state == DB_SUCCESS);

	if (dup_chk_only) {
		goto func_exit;
	}

	if (row_ins_must_modify_rec(&cursor)) {
		/* There is already an index entry with a long enough common
		prefix, we must convert the insert into a modify of an
		existing record */
		offsets = rec_get_offsets(
			btr_cur_get_rec(&cursor), index, offsets, true,
			ULINT_UNDEFINED, &offsets_heap);

		err = row_ins_sec_index_entry_by_modify(
			flags, mode, &cursor, &offsets,
			offsets_heap, heap, entry, thr, &mtr);

		if (err == DB_SUCCESS && dict_index_is_spatial(index)
		    && rtr_info.mbr_adj) {
			err = rtr_ins_enlarge_mbr(&cursor, thr, &mtr);
		}
	} else {
		rec_t*		insert_rec;
		big_rec_t*	big_rec;

		if (mode == BTR_MODIFY_LEAF) {
			err = btr_cur_optimistic_insert(
				flags, &cursor, &offsets, &offsets_heap,
				entry, &insert_rec,
				&big_rec, 0, thr, &mtr);
			if (err == DB_SUCCESS
			    && dict_index_is_spatial(index)
			    && rtr_info.mbr_adj) {
				err = rtr_ins_enlarge_mbr(&cursor, thr, &mtr);
			}
		} else {
			ut_ad(mode == BTR_MODIFY_TREE);
			if (buf_LRU_buf_pool_running_out()) {

				err = DB_LOCK_TABLE_FULL;
				goto func_exit;
			}

			err = btr_cur_optimistic_insert(
				flags, &cursor,
				&offsets, &offsets_heap,
				entry, &insert_rec,
				&big_rec, 0, thr, &mtr);
			if (err == DB_FAIL) {
				err = btr_cur_pessimistic_insert(
					flags, &cursor,
					&offsets, &offsets_heap,
					entry, &insert_rec,
					&big_rec, 0, thr, &mtr);
			}
			if (err == DB_SUCCESS
				   && dict_index_is_spatial(index)
				   && rtr_info.mbr_adj) {
				err = rtr_ins_enlarge_mbr(&cursor, thr, &mtr);
			}
		}

		if (err == DB_SUCCESS && trx_id) {
			page_update_max_trx_id(
				btr_cur_get_block(&cursor),
				btr_cur_get_page_zip(&cursor),
				trx_id, &mtr);
		}

		ut_ad(!big_rec);
	}

func_exit:
	if (dict_index_is_spatial(index)) {
		rtr_clean_rtr_info(&rtr_info, true);
	}

	mtr_commit(&mtr);
	DBUG_RETURN(err);
}

/***************************************************************//**
Inserts an entry into a clustered index. Tries first optimistic,
then pessimistic descent down the tree. If the entry matches enough
to a delete marked record, performs the insert by updating or delete
unmarking the delete marked record.
@return DB_SUCCESS, DB_LOCK_WAIT, DB_DUPLICATE_KEY, or some other error code */
dberr_t
row_ins_clust_index_entry(
/*======================*/
	dict_index_t*	index,	/*!< in: clustered index */
	dtuple_t*	entry,	/*!< in/out: index entry to insert */
	que_thr_t*	thr,	/*!< in: query thread */
	ulint		n_ext,	/*!< in: number of externally stored columns */
	bool		dup_chk_only)
				/*!< in: if true, just do duplicate check
				and return. don't execute actual insert. */
{
	dberr_t	err;
	ulint	n_uniq;

	DBUG_ENTER("row_ins_clust_index_entry");

	if (!index->table->foreign_set.empty()) {
		err = row_ins_check_foreign_constraints(
			index->table, index, entry, thr);
		if (err != DB_SUCCESS) {

			DBUG_RETURN(err);
		}
	}

	n_uniq = dict_index_is_unique(index) ? index->n_uniq : 0;

	ulint	flags = index->table->no_rollback() ? BTR_NO_ROLLBACK
		: dict_table_is_temporary(index->table)
		? BTR_NO_LOCKING_FLAG : 0;

	/* For intermediate table during copy alter table,
	   skip the undo log and record lock checking for
	   insertion operation.
	*/
	if (index->table->skip_alter_undo) {
		flags |= BTR_NO_UNDO_LOG_FLAG | BTR_NO_LOCKING_FLAG;
	}

	/* Try first optimistic descent to the B-tree */
	log_free_check();

	err = row_ins_clust_index_entry_low(
		flags, BTR_MODIFY_LEAF, index, n_uniq, entry,
		n_ext, thr, dup_chk_only);


	DEBUG_SYNC_C_IF_THD(thr_get_trx(thr)->mysql_thd,
			    "after_row_ins_clust_index_entry_leaf");

	if (err != DB_FAIL) {
		DEBUG_SYNC_C("row_ins_clust_index_entry_leaf_after");
		DBUG_RETURN(err);
	}

	/* Try then pessimistic descent to the B-tree */
	log_free_check();

	err = row_ins_clust_index_entry_low(
		flags, BTR_MODIFY_TREE, index, n_uniq, entry,
		n_ext, thr, dup_chk_only);

	DBUG_RETURN(err);
}

/***************************************************************//**
Inserts an entry into a secondary index. Tries first optimistic,
then pessimistic descent down the tree. If the entry matches enough
to a delete marked record, performs the insert by updating or delete
unmarking the delete marked record.
@return DB_SUCCESS, DB_LOCK_WAIT, DB_DUPLICATE_KEY, or some other error code */
dberr_t
row_ins_sec_index_entry(
/*====================*/
	dict_index_t*	index,	/*!< in: secondary index */
	dtuple_t*	entry,	/*!< in/out: index entry to insert */
	que_thr_t*	thr,	/*!< in: query thread */
	bool		dup_chk_only)
				/*!< in: if true, just do duplicate check
				and return. don't execute actual insert. */
{
	dberr_t		err;
	mem_heap_t*	offsets_heap;
	mem_heap_t*	heap;
	trx_id_t	trx_id  = 0;

	DBUG_EXECUTE_IF("row_ins_sec_index_entry_timeout", {
			DBUG_SET("-d,row_ins_sec_index_entry_timeout");
			return(DB_LOCK_WAIT);});

	if (!index->table->foreign_set.empty()) {
		err = row_ins_check_foreign_constraints(index->table, index,
							entry, thr);
		if (err != DB_SUCCESS) {

			return(err);
		}
	}

	ut_ad(thr_get_trx(thr)->id != 0);

	offsets_heap = mem_heap_create(1024);
	heap = mem_heap_create(1024);

	/* Try first optimistic descent to the B-tree */

	log_free_check();
	ulint flags = dict_table_is_temporary(index->table)
		? BTR_NO_LOCKING_FLAG
		: 0;

	/* For intermediate table during copy alter table,
	   skip the undo log and record lock checking for
	   insertion operation.
	*/
	if (index->table->skip_alter_undo) {
		trx_id = thr_get_trx(thr)->id;
		flags |= BTR_NO_UNDO_LOG_FLAG | BTR_NO_LOCKING_FLAG;
	}

	err = row_ins_sec_index_entry_low(
		flags, BTR_MODIFY_LEAF, index, offsets_heap, heap, entry,
		trx_id, thr, dup_chk_only);
	if (err == DB_FAIL) {
		mem_heap_empty(heap);

		if (index->space == IBUF_SPACE_ID
		    && !(index->type & (DICT_UNIQUE | DICT_SPATIAL))) {
			ibuf_free_excess_pages();
		}

		/* Try then pessimistic descent to the B-tree */
		log_free_check();

		err = row_ins_sec_index_entry_low(
			flags, BTR_MODIFY_TREE, index,
			offsets_heap, heap, entry, 0, thr,
			dup_chk_only);
	}

	mem_heap_free(heap);
	mem_heap_free(offsets_heap);
	return(err);
}

/***************************************************************//**
Inserts an index entry to index. Tries first optimistic, then pessimistic
descent down the tree. If the entry matches enough to a delete marked record,
performs the insert by updating or delete unmarking the delete marked
record.
@return DB_SUCCESS, DB_LOCK_WAIT, DB_DUPLICATE_KEY, or some other error code */
static
dberr_t
row_ins_index_entry(
/*================*/
	dict_index_t*	index,	/*!< in: index */
	dtuple_t*	entry,	/*!< in/out: index entry to insert */
	que_thr_t*	thr)	/*!< in: query thread */
{
	ut_ad(thr_get_trx(thr)->id || index->table->no_rollback());

	DBUG_EXECUTE_IF("row_ins_index_entry_timeout", {
			DBUG_SET("-d,row_ins_index_entry_timeout");
			return(DB_LOCK_WAIT);});

	if (dict_index_is_clust(index)) {
		return(row_ins_clust_index_entry(index, entry, thr, 0, false));
	} else {
		return(row_ins_sec_index_entry(index, entry, thr, false));
	}
}


/*****************************************************************//**
This function generate MBR (Minimum Bounding Box) for spatial objects
and set it to spatial index field. */
static
void
row_ins_spatial_index_entry_set_mbr_field(
/*======================================*/
	dfield_t*	field,		/*!< in/out: mbr field */
	const dfield_t*	row_field)	/*!< in: row field */
{
	uchar*		dptr = NULL;
	ulint		dlen = 0;
	double		mbr[SPDIMS * 2];

	/* This must be a GEOMETRY datatype */
	ut_ad(DATA_GEOMETRY_MTYPE(field->type.mtype));

	dptr = static_cast<uchar*>(dfield_get_data(row_field));
	dlen = dfield_get_len(row_field);

	/* obtain the MBR */
	rtree_mbr_from_wkb(dptr + GEO_DATA_HEADER_SIZE,
			   static_cast<uint>(dlen - GEO_DATA_HEADER_SIZE),
			   SPDIMS, mbr);

	/* Set mbr as index entry data */
	dfield_write_mbr(field, mbr);
}

/** Sets the values of the dtuple fields in entry from the values of appropriate
columns in row.
@param[in]	index	index handler
@param[out]	entry	index entry to make
@param[in]	row	row

@return DB_SUCCESS if the set is successful */
dberr_t
row_ins_index_entry_set_vals(
	const dict_index_t*	index,
	dtuple_t*		entry,
	const dtuple_t*		row)
{
	ulint	n_fields;
	ulint	i;
	ulint	num_v = dtuple_get_n_v_fields(entry);

	n_fields = dtuple_get_n_fields(entry);

	for (i = 0; i < n_fields + num_v; i++) {
		dict_field_t*	ind_field = NULL;
		dfield_t*	field;
		const dfield_t*	row_field;
		ulint		len;
		dict_col_t*	col;

		if (i >= n_fields) {
			/* This is virtual field */
			field = dtuple_get_nth_v_field(entry, i - n_fields);
			col = &dict_table_get_nth_v_col(
				index->table, i - n_fields)->m_col;
		} else {
			field = dtuple_get_nth_field(entry, i);
			ind_field = dict_index_get_nth_field(index, i);
			col = ind_field->col;
		}

		if (dict_col_is_virtual(col)) {
			const dict_v_col_t*     v_col
				= reinterpret_cast<const dict_v_col_t*>(col);
			ut_ad(dtuple_get_n_fields(row)
			      == dict_table_get_n_cols(index->table));
			row_field = dtuple_get_nth_v_field(row, v_col->v_pos);
		} else {
			row_field = dtuple_get_nth_field(
				row, ind_field->col->ind);
		}

		len = dfield_get_len(row_field);

		/* Check column prefix indexes */
		if (ind_field != NULL && ind_field->prefix_len > 0
		    && dfield_get_len(row_field) != UNIV_SQL_NULL) {

			const	dict_col_t*	col
				= dict_field_get_col(ind_field);

			len = dtype_get_at_most_n_mbchars(
				col->prtype, col->mbminlen, col->mbmaxlen,
				ind_field->prefix_len,
				len,
				static_cast<const char*>(
					dfield_get_data(row_field)));

			ut_ad(!dfield_is_ext(row_field));
		}

		/* Handle spatial index. For the first field, replace
		the data with its MBR (Minimum Bounding Box). */
		if ((i == 0) && dict_index_is_spatial(index)) {
			if (!row_field->data
			    || row_field->len < GEO_DATA_HEADER_SIZE) {
				return(DB_CANT_CREATE_GEOMETRY_OBJECT);
			}
			row_ins_spatial_index_entry_set_mbr_field(
				field, row_field);
			continue;
		}

		dfield_set_data(field, dfield_get_data(row_field), len);
		if (dfield_is_ext(row_field)) {
			ut_ad(dict_index_is_clust(index));
			dfield_set_ext(field);
		}
	}

	return(DB_SUCCESS);
}

/***********************************************************//**
Inserts a single index entry to the table.
@return DB_SUCCESS if operation successfully completed, else error
code or DB_LOCK_WAIT */
static MY_ATTRIBUTE((nonnull, warn_unused_result))
dberr_t
row_ins_index_entry_step(
/*=====================*/
	ins_node_t*	node,	/*!< in: row insert node */
	que_thr_t*	thr)	/*!< in: query thread */
{
	dberr_t	err;

	DBUG_ENTER("row_ins_index_entry_step");

	ut_ad(dtuple_check_typed(node->row));

	err = row_ins_index_entry_set_vals(node->index, node->entry, node->row);

	if (err != DB_SUCCESS) {
		DBUG_RETURN(err);
	}

	ut_ad(dtuple_check_typed(node->entry));

	err = row_ins_index_entry(node->index, node->entry, thr);

	DEBUG_SYNC_C_IF_THD(thr_get_trx(thr)->mysql_thd,
			    "after_row_ins_index_entry_step");

	DBUG_RETURN(err);
}

/***********************************************************//**
Allocates a row id for row and inits the node->index field. */
UNIV_INLINE
void
row_ins_alloc_row_id_step(
/*======================*/
	ins_node_t*	node)	/*!< in: row insert node */
{
	row_id_t	row_id;

	ut_ad(node->state == INS_NODE_ALLOC_ROW_ID);

	if (dict_index_is_unique(dict_table_get_first_index(node->table))) {

		/* No row id is stored if the clustered index is unique */

		return;
	}

	/* Fill in row id value to row */

	row_id = dict_sys_get_new_row_id();

	dict_sys_write_row_id(node->sys_buf, row_id);
}

/***********************************************************//**
Gets a row to insert from the values list. */
UNIV_INLINE
void
row_ins_get_row_from_values(
/*========================*/
	ins_node_t*	node)	/*!< in: row insert node */
{
	que_node_t*	list_node;
	dfield_t*	dfield;
	dtuple_t*	row;
	ulint		i;

	/* The field values are copied in the buffers of the select node and
	it is safe to use them until we fetch from select again: therefore
	we can just copy the pointers */

	row = node->row;

	i = 0;
	list_node = node->values_list;

	while (list_node) {
		eval_exp(list_node);

		dfield = dtuple_get_nth_field(row, i);
		dfield_copy_data(dfield, que_node_get_val(list_node));

		i++;
		list_node = que_node_get_next(list_node);
	}
}

/***********************************************************//**
Gets a row to insert from the select list. */
UNIV_INLINE
void
row_ins_get_row_from_select(
/*========================*/
	ins_node_t*	node)	/*!< in: row insert node */
{
	que_node_t*	list_node;
	dfield_t*	dfield;
	dtuple_t*	row;
	ulint		i;

	/* The field values are copied in the buffers of the select node and
	it is safe to use them until we fetch from select again: therefore
	we can just copy the pointers */

	row = node->row;

	i = 0;
	list_node = node->select->select_list;

	while (list_node) {
		dfield = dtuple_get_nth_field(row, i);
		dfield_copy_data(dfield, que_node_get_val(list_node));

		i++;
		list_node = que_node_get_next(list_node);
	}
}

/***********************************************************//**
Inserts a row to a table.
@return DB_SUCCESS if operation successfully completed, else error
code or DB_LOCK_WAIT */
static MY_ATTRIBUTE((nonnull, warn_unused_result))
dberr_t
row_ins(
/*====*/
	ins_node_t*	node,	/*!< in: row insert node */
	que_thr_t*	thr)	/*!< in: query thread */
{
	dberr_t	err;

	DBUG_ENTER("row_ins");

	DBUG_PRINT("row_ins", ("table: %s", node->table->name.m_name));

	if (node->duplicate) {
		thr_get_trx(thr)->error_state = DB_DUPLICATE_KEY;
	}

	if (node->state == INS_NODE_ALLOC_ROW_ID) {

		row_ins_alloc_row_id_step(node);

		node->index = dict_table_get_first_index(node->table);
		node->entry = UT_LIST_GET_FIRST(node->entry_list);

		if (node->ins_type == INS_SEARCHED) {

			row_ins_get_row_from_select(node);

		} else if (node->ins_type == INS_VALUES) {

			row_ins_get_row_from_values(node);
		}

		node->state = INS_NODE_INSERT_ENTRIES;
	}

	ut_ad(node->state == INS_NODE_INSERT_ENTRIES);

	while (node->index != NULL) {
		if (node->index->type != DICT_FTS) {
			err = row_ins_index_entry_step(node, thr);

			switch (err) {
			case DB_SUCCESS:
				break;
			case DB_NO_REFERENCED_ROW:
				if (!dict_index_is_unique(node->index)) {
					DBUG_RETURN(err);
				}
				/* fall through */
			case DB_DUPLICATE_KEY:
				ut_ad(dict_index_is_unique(node->index));

				if (thr_get_trx(thr)->isolation_level
				    >= TRX_ISO_REPEATABLE_READ
				    && thr_get_trx(thr)->duplicates) {

					/* When we are in REPLACE statement or
					INSERT ..  ON DUPLICATE UPDATE
					statement, we process all the
					unique secondary indexes, even after we
					encounter a duplicate error. This is
					done to take necessary gap locks in
					secondary indexes to block concurrent
					transactions from inserting the
					searched records. */
					if (err == DB_NO_REFERENCED_ROW
					    && node->duplicate) {
						/* A foreign key check on a
						unique index may fail to
						find the record.

						Consider as a example
						following:
						create table child(a int not null
						primary key, b int not null,
						c int,
						unique key (b),
						foreign key (b) references
						parent (id)) engine=innodb;

						insert into child values
						(1,1,2);

						insert into child(a) values
						(1) on duplicate key update
						c = 3;

						Now primary key value 1
						naturally causes duplicate
						key error that will be
						stored on node->duplicate.
						If there was no duplicate
						key error, we should return
						the actual no referenced
						row error.

						As value for
						column b used in both unique
						key and foreign key is not
						provided, server uses 0 as a
						search value. This is
						naturally, not found leading
						to DB_NO_REFERENCED_ROW.
						But, we should update the
						row with primay key value 1
						anyway.

						Return the
						original  DB_DUPLICATE_KEY
						error after
						placing all gaplocks. */
						err = DB_DUPLICATE_KEY;
						break;
					} else if (!node->duplicate) {
						/* Save 1st dup error. Ignore
						subsequent dup errors. */
						node->duplicate = node->index;
						thr_get_trx(thr)->error_state
							= DB_DUPLICATE_KEY;
					}
					break;
				}
				// fall through
			default:
				DBUG_RETURN(err);
			}
		}

		if (node->duplicate && dict_table_is_temporary(node->table)) {
			ut_ad(thr_get_trx(thr)->error_state
			      == DB_DUPLICATE_KEY);
			/* For TEMPORARY TABLE, we won't lock anything,
			so we can simply break here instead of requiring
			GAP locks for other unique secondary indexes,
			pretending we have consumed all indexes. */
			node->index = NULL;
			node->entry = NULL;
			break;
		}

		node->index = dict_table_get_next_index(node->index);
		node->entry = UT_LIST_GET_NEXT(tuple_list, node->entry);

		DBUG_EXECUTE_IF(
			"row_ins_skip_sec",
			node->index = NULL; node->entry = NULL; break;);

		/* Skip corrupted secondary index and its entry */
		while (node->index && dict_index_is_corrupted(node->index)) {

			node->index = dict_table_get_next_index(node->index);
			node->entry = UT_LIST_GET_NEXT(tuple_list, node->entry);
		}

		/* After encountering a duplicate key error, we process
		remaining indexes just to place gap locks and no actual
		insertion will take place.  These gap locks are needed
		only for unique indexes.  So skipping non-unique indexes. */
		if (node->duplicate) {
			while (node->index
			       && !dict_index_is_unique(node->index)) {

				node->index = dict_table_get_next_index(
					node->index);
				node->entry = UT_LIST_GET_NEXT(tuple_list,
							       node->entry);
			}
			thr_get_trx(thr)->error_state = DB_DUPLICATE_KEY;
		}
	}

	ut_ad(node->entry == NULL);

	thr_get_trx(thr)->error_info = node->duplicate;
	node->state = INS_NODE_ALLOC_ROW_ID;

	DBUG_RETURN(node->duplicate ? DB_DUPLICATE_KEY : DB_SUCCESS);
}

/***********************************************************//**
Inserts a row to a table. This is a high-level function used in SQL execution
graphs.
@return query thread to run next or NULL */
que_thr_t*
row_ins_step(
/*=========*/
	que_thr_t*	thr)	/*!< in: query thread */
{
	ins_node_t*	node;
	que_node_t*	parent;
	sel_node_t*	sel_node;
	trx_t*		trx;
	dberr_t		err;

	ut_ad(thr);

	DEBUG_SYNC_C("innodb_row_ins_step_enter");

	trx = thr_get_trx(thr);

	node = static_cast<ins_node_t*>(thr->run_node);

	ut_ad(que_node_get_type(node) == QUE_NODE_INSERT);

	parent = que_node_get_parent(node);
	sel_node = node->select;

	if (thr->prev_node == parent) {
		node->state = INS_NODE_SET_IX_LOCK;
	}

	/* If this is the first time this node is executed (or when
	execution resumes after wait for the table IX lock), set an
	IX lock on the table and reset the possible select node. MySQL's
	partitioned table code may also call an insert within the same
	SQL statement AFTER it has used this table handle to do a search.
	This happens, for example, when a row update moves it to another
	partition. In that case, we have already set the IX lock on the
	table during the search operation, and there is no need to set
	it again here. But we must write trx->id to node->sys_buf. */

<<<<<<< HEAD
	if (node->table->no_rollback()) {
		/* No-rollback tables should only be written to by a
		single thread at a time, but there can be multiple
		concurrent readers. We must hold an open table handle. */
		DBUG_ASSERT(node->table->n_ref_count > 0);
		DBUG_ASSERT(node->ins_type == INS_DIRECT);
		/* No-rollback tables can consist only of a single index. */
		DBUG_ASSERT(UT_LIST_GET_LEN(node->entry_list) == 1);
		DBUG_ASSERT(UT_LIST_GET_LEN(node->table->indexes) == 1);
		/* There should be no possibility for interruption and
		restarting here. In theory, we could allow resumption
		from the INS_NODE_INSERT_ENTRIES state here. */
		DBUG_ASSERT(node->state == INS_NODE_SET_IX_LOCK);
		memset(node->trx_id_buf, 0, DATA_TRX_ID_LEN);
		memset(node->row_id_buf, 0, DATA_ROW_ID_LEN);
		node->index = dict_table_get_first_index(node->table);
		node->entry = UT_LIST_GET_FIRST(node->entry_list);
		node->state = INS_NODE_INSERT_ENTRIES;
		goto do_insert;
	}

	trx_write_trx_id(node->trx_id_buf, trx->id);
=======
	trx_write_trx_id(&node->sys_buf[DATA_ROW_ID_LEN], trx->id);
>>>>>>> f01ce62c

	if (node->state == INS_NODE_SET_IX_LOCK) {

		node->state = INS_NODE_ALLOC_ROW_ID;

		/* It may be that the current session has not yet started
		its transaction, or it has been committed: */

		if (trx->id == node->trx_id) {
			/* No need to do IX-locking */

			goto same_trx;
		}

		err = lock_table(0, node->table, LOCK_IX, thr);

		DBUG_EXECUTE_IF("ib_row_ins_ix_lock_wait",
				err = DB_LOCK_WAIT;);

		if (err != DB_SUCCESS) {

			goto error_handling;
		}

		node->trx_id = trx->id;
same_trx:
		if (node->ins_type == INS_SEARCHED) {
			/* Reset the cursor */
			sel_node->state = SEL_NODE_OPEN;

			/* Fetch a row to insert */

			thr->run_node = sel_node;

			return(thr);
		}
	}

	if ((node->ins_type == INS_SEARCHED)
	    && (sel_node->state != SEL_NODE_FETCH)) {

		ut_ad(sel_node->state == SEL_NODE_NO_MORE_ROWS);

		/* No more rows to insert */
		thr->run_node = parent;

		return(thr);
	}
do_insert:
	/* DO THE CHECKS OF THE CONSISTENCY CONSTRAINTS HERE */

	err = row_ins(node, thr);

error_handling:
	trx->error_state = err;

	if (err != DB_SUCCESS) {
		/* err == DB_LOCK_WAIT or SQL error detected */
		return(NULL);
	}

	/* DO THE TRIGGER ACTIONS HERE */

	if (node->ins_type == INS_SEARCHED) {
		/* Fetch a row to insert */

		thr->run_node = sel_node;
	} else {
		thr->run_node = que_node_get_parent(node);
	}

	return(thr);
}<|MERGE_RESOLUTION|>--- conflicted
+++ resolved
@@ -3762,7 +3762,6 @@
 	table during the search operation, and there is no need to set
 	it again here. But we must write trx->id to node->sys_buf. */
 
-<<<<<<< HEAD
 	if (node->table->no_rollback()) {
 		/* No-rollback tables should only be written to by a
 		single thread at a time, but there can be multiple
@@ -3776,18 +3775,13 @@
 		restarting here. In theory, we could allow resumption
 		from the INS_NODE_INSERT_ENTRIES state here. */
 		DBUG_ASSERT(node->state == INS_NODE_SET_IX_LOCK);
-		memset(node->trx_id_buf, 0, DATA_TRX_ID_LEN);
-		memset(node->row_id_buf, 0, DATA_ROW_ID_LEN);
 		node->index = dict_table_get_first_index(node->table);
 		node->entry = UT_LIST_GET_FIRST(node->entry_list);
 		node->state = INS_NODE_INSERT_ENTRIES;
 		goto do_insert;
 	}
 
-	trx_write_trx_id(node->trx_id_buf, trx->id);
-=======
 	trx_write_trx_id(&node->sys_buf[DATA_ROW_ID_LEN], trx->id);
->>>>>>> f01ce62c
 
 	if (node->state == INS_NODE_SET_IX_LOCK) {
 
