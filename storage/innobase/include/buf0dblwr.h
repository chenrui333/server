--- conflicted
+++ resolved
@@ -142,12 +142,6 @@
   @param request  the completed batch write request */
   void flush_buffered_writes_completed(const IORequest &request) noexcept;
 
-<<<<<<< HEAD
-=======
-  /** Size of the doublewrite block in pages */
-  uint32_t block_size() const noexcept { return FSP_EXTENT_SIZE; }
-
->>>>>>> 4469540d
   /** Schedule a page write. If the doublewrite memory buffer is full,
   flush_buffered_writes() will be invoked to make space.
   @param request    asynchronous write request
