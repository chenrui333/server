/*****************************************************************************

Copyright (c) 1995, 2017, Oracle and/or its affiliates. All rights reserved.
Copyright (c) 2008, 2009, Google Inc.
Copyright (c) 2009, Percona Inc.
Copyright (c) 2013, 2023, MariaDB Corporation.

Portions of this file contain modifications contributed and copyrighted by
Google, Inc. Those modifications are gratefully acknowledged and are described
briefly in the InnoDB documentation. The contributions by Google are
incorporated with their permission, and subject to the conditions contained in
the file COPYING.Google.

Portions of this file contain modifications contributed and copyrighted
by Percona Inc.. Those modifications are
gratefully acknowledged and are described briefly in the InnoDB
documentation. The contributions by Percona Inc. are incorporated with
their permission, and subject to the conditions contained in the file
COPYING.Percona.

This program is free software; you can redistribute it and/or modify it under
the terms of the GNU General Public License as published by the Free Software
Foundation; version 2 of the License.

This program is distributed in the hope that it will be useful, but WITHOUT
ANY WARRANTY; without even the implied warranty of MERCHANTABILITY or FITNESS
FOR A PARTICULAR PURPOSE. See the GNU General Public License for more details.

You should have received a copy of the GNU General Public License along with
this program; if not, write to the Free Software Foundation, Inc.,
51 Franklin Street, Fifth Floor, Boston, MA 02110-1335 USA

*****************************************************************************/

/**************************************************//**
@file include/srv0srv.h
The server main program

Created 10/10/1995 Heikki Tuuri
*******************************************************/

#pragma once

#include "log0log.h"
#include "que0types.h"
#include "trx0types.h"
#include "fil0fil.h"
#include "ut0counter.h"

#include "mysql/psi/mysql_stage.h"
#include "mysql/psi/psi.h"
#include <tpool.h>
#include <memory>

/** Simple non-atomic counter
@tparam	Type  the integer type of the counter */
template <typename Type>
struct alignas(CPU_LEVEL1_DCACHE_LINESIZE) simple_counter
{
  /** Increment the counter */
  Type inc() { return add(1); }
  /** Decrement the counter */
  Type dec() { return add(Type(~0)); }

  /** Add to the counter
  @param i  amount to be added
  @return the value of the counter after adding */
  Type add(Type i) { return m_counter += i; }

  /** @return the value of the counter */
  operator Type() const { return m_counter; }

private:
  /** The counter */
  Type m_counter;
};

/** Global counters used inside InnoDB. */
struct srv_stats_t
{
	typedef ib_counter_t<ulint> ulint_ctr_n_t;
	typedef simple_counter<lsn_t> lsn_ctr_1_t;
	typedef simple_counter<ulint> ulint_ctr_1_t;
	typedef simple_counter<int64_t> int64_ctr_1_t;

	/** Count the amount of data written in total (in bytes) */
	ulint_ctr_1_t		data_written;
	/** Number of bytes saved by page compression */
	ulint_ctr_n_t          page_compression_saved;
	/* Number of pages compressed with page compression */
        ulint_ctr_n_t          pages_page_compressed;
	/* Number of TRIM operations induced by page compression */
        ulint_ctr_n_t          page_compressed_trim_op;
	/* Number of pages decompressed with page compression */
        ulint_ctr_n_t          pages_page_decompressed;
	/* Number of page compression errors */
	ulint_ctr_n_t          pages_page_compression_error;
	/* Number of pages encrypted */
	ulint_ctr_n_t          pages_encrypted;
   	/* Number of pages decrypted */
	ulint_ctr_n_t          pages_decrypted;
	/* Number of merge blocks encrypted */
	ulint_ctr_n_t          n_merge_blocks_encrypted;
	/* Number of merge blocks decrypted */
	ulint_ctr_n_t          n_merge_blocks_decrypted;
	/* Number of row log blocks encrypted */
	ulint_ctr_n_t          n_rowlog_blocks_encrypted;
	/* Number of row log blocks decrypted */
	ulint_ctr_n_t          n_rowlog_blocks_decrypted;

	/** Number of data read in total (in bytes) */
	ulint_ctr_1_t		data_read;

	/** Number of rows read. */
	ulint_ctr_n_t		n_rows_read;

	/** Number of rows updated */
	ulint_ctr_n_t		n_rows_updated;

	/** Number of rows deleted */
	ulint_ctr_n_t		n_rows_deleted;

	/** Number of rows inserted */
	ulint_ctr_n_t		n_rows_inserted;

	/** Number of system rows read. */
	ulint_ctr_n_t		n_system_rows_read;

	/** Number of system rows updated */
	ulint_ctr_n_t		n_system_rows_updated;

	/** Number of system rows deleted */
	ulint_ctr_n_t		n_system_rows_deleted;

	/** Number of system rows inserted */
	ulint_ctr_n_t		n_system_rows_inserted;

	/** Number of times secondary index lookup triggered cluster lookup */
	ulint_ctr_n_t		n_sec_rec_cluster_reads;

	/** Number of times prefix optimization avoided triggering cluster lookup */
	ulint_ctr_n_t		n_sec_rec_cluster_reads_avoided;

	/** Number of encryption_get_latest_key_version calls */
	ulint_ctr_n_t		n_key_requests;

	/** Number of temporary tablespace blocks encrypted */
	ulint_ctr_n_t		n_temp_blocks_encrypted;

	/** Number of temporary tablespace blocks decrypted */
	ulint_ctr_n_t		n_temp_blocks_decrypted;
};

/** We are prepared for a situation that we have this many threads waiting for
a transactional lock inside InnoDB. srv_start() sets the value. */
extern ulint srv_max_n_threads;

extern const char*	srv_main_thread_op_info;

/** Prefix used by MySQL to indicate pre-5.1 table name encoding */
extern const char	srv_mysql50_table_name_prefix[10];

/** The buffer pool dump/load file name */
#define SRV_BUF_DUMP_FILENAME_DEFAULT	"ib_buffer_pool"
extern char*		srv_buf_dump_filename;

/** Boolean config knobs that tell InnoDB to dump the buffer pool at shutdown
and/or load it during startup. */
extern char		srv_buffer_pool_dump_at_shutdown;
extern char		srv_buffer_pool_load_at_startup;

/* Whether to disable file system cache if it is defined */
extern char		srv_disable_sort_file_cache;

/* If the last data file is auto-extended, we add this many pages to it
at a time */
#define SRV_AUTO_EXTEND_INCREMENT (srv_sys_space.get_autoextend_increment())

/** Mutex protecting page_zip_stat_per_index */
extern mysql_mutex_t page_zip_stat_per_index_mutex;
/** Mutex for locking srv_monitor_file */
extern mysql_mutex_t srv_monitor_file_mutex;
/* Temporary file for innodb monitor output */
extern FILE*	srv_monitor_file;
/** Mutex for locking srv_misc_tmpfile */
extern mysql_mutex_t srv_misc_tmpfile_mutex;
/* Temporary file for miscellanous diagnostic output */
extern FILE*	srv_misc_tmpfile;

/* Server parameters which are read from the initfile */

extern char*	srv_data_home;

/** Set if InnoDB must operate in read-only mode. We don't do any
recovery and open all tables in RO mode instead of RW mode. We don't
sync the max trx id to disk either. */
extern my_bool	srv_read_only_mode;
/** Set if InnoDB operates in read-only mode or innodb-force-recovery
is greater than SRV_FORCE_NO_IBUF_MERGE. */
extern my_bool	high_level_read_only;
/** store to its own file each table created by an user; data
dictionary tables are in the system tablespace 0 */
extern my_bool	srv_file_per_table;

/** Sort buffer size in index creation */
extern ulong	srv_sort_buf_size;
/** Maximum modification log file size for online index creation */
extern unsigned long long	srv_online_max_size;

/* If this flag is TRUE, then we will use the native aio of the
OS (provided we compiled Innobase with it in), otherwise we will
use simulated aio.
Currently we support native aio on windows and linux */
extern my_bool	srv_use_native_aio;
extern my_bool	srv_numa_interleave;

/* Use atomic writes i.e disable doublewrite buffer */
extern my_bool srv_use_atomic_writes;

/* Compression algorithm*/
extern ulong innodb_compression_algorithm;

/** TRUE if the server was successfully started */
extern bool	srv_was_started;

/** Server undo tablespaces directory, can be absolute path. */
extern char*	srv_undo_dir;

/** Number of undo tablespaces to use. */
extern uint	srv_undo_tablespaces;

/** The number of UNDO tablespaces that are active (hosting some rollback
segment). It is quite possible that some of the tablespaces doesn't host
any of the rollback-segment based on configuration used. */
extern uint32_t srv_undo_tablespaces_active;

/** Maximum size of undo tablespace. */
extern unsigned long long	srv_max_undo_log_size;

extern uint	srv_n_fil_crypt_threads;
extern uint	srv_n_fil_crypt_threads_started;

/** Rate at which UNDO records should be purged. */
extern ulong	srv_purge_rseg_truncate_frequency;

/** Enable or Disable Truncate of UNDO tablespace. */
extern my_bool	srv_undo_log_truncate;

/* Optimize prefix index queries to skip cluster index lookup when possible */
/* Enables or disables this prefix optimization.  Disabled by default. */
extern my_bool	srv_prefix_index_cluster_optimization;

/** Default size of UNDO tablespace (10MiB for innodb_page_size=16k) */
constexpr ulint SRV_UNDO_TABLESPACE_SIZE_IN_PAGES= (10U << 20) /
  UNIV_PAGE_SIZE_DEF;

extern char*	srv_log_group_home_dir;

/** The InnoDB redo log file size, or 0 when changing the redo log format
at startup (while disallowing writes to the redo log). */
extern ulonglong	srv_log_file_size;
extern ulong	srv_flush_log_at_trx_commit;
extern uint	srv_flush_log_at_timeout;
extern my_bool	srv_adaptive_flushing;
extern my_bool	srv_flush_sync;

/** Requested size in bytes */
extern ulint		srv_buf_pool_size;
/** Requested buffer pool chunk size */
extern size_t		srv_buf_pool_chunk_unit;
/** Scan depth for LRU flush batch i.e.: number of blocks scanned*/
extern ulong	srv_LRU_scan_depth;
/** Whether or not to flush neighbors of a block */
extern ulong	srv_flush_neighbors;
/** Previously requested size */
extern ulint	srv_buf_pool_old_size;
/** Current size as scaling factor for the other components */
extern ulint	srv_buf_pool_base_size;
/** Current size in bytes */
extern ulint	srv_buf_pool_curr_size;
/** Dump this % of each buffer pool during BP dump */
extern ulong	srv_buf_pool_dump_pct;
#ifdef UNIV_DEBUG
/** Abort load after this amount of pages */
extern ulong srv_buf_pool_load_pages_abort;
#endif
/** Lock table size in bytes */
extern ulint	srv_lock_table_size;

/** the value of innodb_checksum_algorithm */
extern ulong	srv_checksum_algorithm;
extern my_bool	srv_random_read_ahead;
extern ulong	srv_read_ahead_threshold;
extern uint	srv_n_read_io_threads;
extern uint	srv_n_write_io_threads;

/* Defragmentation, Origianlly facebook default value is 100, but it's too high */
#define SRV_DEFRAGMENT_FREQUENCY_DEFAULT 40
extern my_bool	srv_defragment;
extern uint	srv_defragment_n_pages;
extern uint	srv_defragment_stats_accuracy;
extern uint	srv_defragment_fill_factor_n_recs;
extern double	srv_defragment_fill_factor;
extern uint	srv_defragment_frequency;
extern ulonglong	srv_defragment_interval;

extern uint	srv_change_buffer_max_size;

/* Number of IO operations per second the server can do */
extern ulong    srv_io_capacity;

/* We use this dummy default value at startup for max_io_capacity.
The real value is set based on the value of io_capacity. */
#define SRV_MAX_IO_CAPACITY_DUMMY_DEFAULT	(~0UL)
#define SRV_MAX_IO_CAPACITY_LIMIT		(~0UL)
extern ulong    srv_max_io_capacity;

/* The "innodb_stats_method" setting, decides how InnoDB is going
to treat NULL value when collecting statistics. It is not defined
as enum type because the configure option takes unsigned integer type. */
extern ulong	srv_innodb_stats_method;

extern ulint	srv_max_n_open_files;

extern double	srv_max_buf_pool_modified_pct;
extern double	srv_max_dirty_pages_pct_lwm;

extern double	srv_adaptive_flushing_lwm;
extern ulong	srv_flushing_avg_loops;

extern ulong	srv_force_recovery;

/** innodb_fast_shutdown=1 skips purge and change buffer merge.
innodb_fast_shutdown=2 effectively crashes the server (no log checkpoint).
innodb_fast_shutdown=3 is a clean shutdown that skips the rollback
of active transaction (to be done on restart). */
extern uint	srv_fast_shutdown;

extern ibool	srv_innodb_status;

extern unsigned long long	srv_stats_transient_sample_pages;
extern my_bool			srv_stats_persistent;
extern unsigned long long	srv_stats_persistent_sample_pages;
extern my_bool			srv_stats_auto_recalc;
extern my_bool			srv_stats_include_delete_marked;
extern unsigned long long	srv_stats_modified_counter;
extern my_bool			srv_stats_sample_traditional;

extern my_bool	srv_use_doublewrite_buf;
extern ulong	srv_checksum_algorithm;

extern my_bool	srv_force_primary_key;

extern ulong	srv_max_purge_lag;
extern ulong	srv_max_purge_lag_delay;

extern my_bool	innodb_encrypt_temporary_tables;

extern my_bool  srv_immediate_scrub_data_uncompressed;
/*-------------------------------------------*/

/** Modes of operation */
enum srv_operation_mode {
	/** Normal mode (MariaDB Server) */
	SRV_OPERATION_NORMAL,
	/** Mariabackup is executing server to export already restored
	tablespaces */
	SRV_OPERATION_EXPORT_RESTORED,
	/** Mariabackup taking a backup */
	SRV_OPERATION_BACKUP,
	/** Mariabackup restoring a backup for subsequent --copy-back */
	SRV_OPERATION_RESTORE,
	/** Mariabackup restoring the incremental part of a backup */
	SRV_OPERATION_RESTORE_DELTA,
	/** Mariabackup restoring a backup for subsequent --export */
	SRV_OPERATION_RESTORE_EXPORT,
	/** Mariabackup taking a backup and avoid deferring
	any tablespace */
	SRV_OPERATION_BACKUP_NO_DEFER
};

/** Current mode of operation */
extern enum srv_operation_mode srv_operation;

/** whether this is the server's first start after mariabackup --prepare */
extern bool srv_start_after_restore;

extern my_bool	srv_print_innodb_monitor;
extern my_bool	srv_print_innodb_lock_monitor;
extern ibool	srv_print_verbose_log;

extern bool	srv_monitor_active;


extern ulong	srv_n_spin_wait_rounds;
extern uint	srv_spin_wait_delay;

extern ulint	srv_truncated_status_writes;
/** Number of initialized rollback segments for persistent undo log */
extern ulong	srv_available_undo_logs;
/** Iterations of the loop bounded by 'srv_active' label. */
extern ulint	srv_main_active_loops;
/** Iterations of the loop bounded by the 'srv_idle' label. */
extern ulint	srv_main_idle_loops;
/** Log writes involving flush. */
extern ulint	srv_log_writes_and_flush;

#ifdef UNIV_DEBUG
extern my_bool	innodb_evict_tables_on_commit_debug;
extern my_bool	srv_purge_view_update_only_debug;

/** InnoDB system tablespace to set during recovery */
extern uint	srv_sys_space_size_debug;
/** whether redo log file has been created at startup */
extern bool	srv_log_file_created;
#endif /* UNIV_DEBUG */

extern ulint	srv_dml_needed_delay;

/** innodb_purge_threads; the number of purge tasks to use */
extern uint srv_n_purge_threads;

/* the number of pages to purge in one batch */
extern ulong srv_purge_batch_size;

/* print all user-level transactions deadlocks to mysqld stderr */
extern my_bool srv_print_all_deadlocks;

extern my_bool	srv_cmp_per_index_enabled;

/** innodb_encrypt_log */
extern my_bool	srv_encrypt_log;

/* is encryption enabled */
extern ulong	srv_encrypt_tables;


/** Status variables to be passed to MySQL */
extern struct export_var_t export_vars;

/** Global counters */
extern srv_stats_t	srv_stats;

/** Fatal semaphore wait threshold = maximum number of seconds
that semaphore times out in InnoDB */
#define DEFAULT_SRV_FATAL_SEMAPHORE_TIMEOUT 600
extern ulong	srv_fatal_semaphore_wait_threshold;

/** Buffer pool dump status frequence in percentages */
extern ulong srv_buf_dump_status_frequency;

# ifdef UNIV_PFS_THREAD
extern mysql_pfs_key_t	page_cleaner_thread_key;
extern mysql_pfs_key_t	trx_rollback_clean_thread_key;
extern mysql_pfs_key_t	thread_pool_thread_key;

/* This macro register the current thread and its key with performance
schema */
#  define pfs_register_thread(key)			\
do {							\
	struct PSI_thread* psi __attribute__((unused))	\
		= PSI_CALL_new_thread(key, NULL, 0);	\
	PSI_CALL_set_thread_os_id(psi);			\
	PSI_CALL_set_thread(psi);			\
} while (0)

/* This macro delist the current thread from performance schema */
#  define pfs_delete_thread()				\
do {								\
	PSI_CALL_delete_current_thread();		\
} while (0)
# else
#  define pfs_register_thread(key)
#  define pfs_delete_thread()
# endif /* UNIV_PFS_THREAD */

#ifdef HAVE_PSI_STAGE_INTERFACE
/** Performance schema stage event for monitoring ALTER TABLE progress
in ha_innobase::commit_inplace_alter_table(). */
extern PSI_stage_info	srv_stage_alter_table_end;

/** Performance schema stage event for monitoring ALTER TABLE progress
row_merge_insert_index_tuples(). */
extern PSI_stage_info	srv_stage_alter_table_insert;

/** Performance schema stage event for monitoring ALTER TABLE progress
row_log_apply(). */
extern PSI_stage_info	srv_stage_alter_table_log_index;

/** Performance schema stage event for monitoring ALTER TABLE progress
row_log_table_apply(). */
extern PSI_stage_info	srv_stage_alter_table_log_table;

/** Performance schema stage event for monitoring ALTER TABLE progress
row_merge_sort(). */
extern PSI_stage_info	srv_stage_alter_table_merge_sort;

/** Performance schema stage event for monitoring ALTER TABLE progress
row_merge_read_clustered_index(). */
extern PSI_stage_info	srv_stage_alter_table_read_pk_internal_sort;

/** Performance schema stage event for monitoring buffer pool load progress. */
extern PSI_stage_info	srv_stage_buffer_pool_load;
#endif /* HAVE_PSI_STAGE_INTERFACE */

/** Alternatives for srv_force_recovery. Non-zero values are intended
to help the user get a damaged database up so that he can dump intact
tables and rows with SELECT INTO OUTFILE. The database must not otherwise
be used with these options! A bigger number below means that all precautions
of lower numbers are included. */
enum {
	SRV_FORCE_IGNORE_CORRUPT = 1,	/*!< let the server run even if it
					detects a corrupt page */
	SRV_FORCE_NO_BACKGROUND	= 2,	/*!< prevent the main thread from
					running: if a crash would occur
					in purge, this prevents it */
	SRV_FORCE_NO_TRX_UNDO = 3,	/*!< do not run DML rollback after
					recovery */
	SRV_FORCE_NO_DDL_UNDO = 4,	/*!< prevent also DDL rollback */
	SRV_FORCE_NO_UNDO_LOG_SCAN = 5,	/*!< do not look at undo logs when
					starting the database: InnoDB will
					treat even incomplete transactions
					as committed */
	SRV_FORCE_NO_LOG_REDO = 6	/*!< do not do the log roll-forward
					in connection with recovery */
};

/* Alternatives for srv_innodb_stats_method, which could be changed by
setting innodb_stats_method */
enum srv_stats_method_name_enum {
	SRV_STATS_NULLS_EQUAL,		/* All NULL values are treated as
					equal. This is the default setting
					for innodb_stats_method */
	SRV_STATS_NULLS_UNEQUAL,	/* All NULL values are treated as
					NOT equal. */
	SRV_STATS_NULLS_IGNORED		/* NULL values are ignored */
};

typedef enum srv_stats_method_name_enum		srv_stats_method_name_t;

/*********************************************************************//**
Boots Innobase server. */
void
srv_boot(void);
/*==========*/
/*********************************************************************//**
Frees the data structures created in srv_init(). */
void
srv_free(void);

/** Wake up the purge if there is work to do. */
void
srv_wake_purge_thread_if_not_active();

/******************************************************************//**
Outputs to a file the output of the InnoDB Monitor.
@return FALSE if not all information printed
due to failure to obtain necessary mutex */
ibool
srv_printf_innodb_monitor(
/*======================*/
	FILE*	file,		/*!< in: output stream */
	ibool	nowait,		/*!< in: whether to wait for lock_sys.latch */
	ulint*	trx_start,	/*!< out: file position of the start of
				the list of active transactions */
	ulint*	trx_end);	/*!< out: file position of the end of
				the list of active transactions */

/******************************************************************//**
Function to pass InnoDB status variables to MySQL */
void
srv_export_innodb_status(void);
/*==========================*/
/*******************************************************************//**
Get current server activity count.
@return activity count. */
ulint
srv_get_activity_count(void);
/*========================*/

/******************************************************************//**
Increment the server activity counter. */
void
srv_inc_activity_count(void);
/*=========================*/

/**********************************************************************//**
Enqueues a task to server task queue and releases a worker thread, if there
is a suspended one. */
void
srv_que_task_enqueue_low(
/*=====================*/
	que_thr_t*	thr);	/*!< in: query thread */

/**
Flag which is set, whenever innodb_purge_threads changes.
It is read and reset in srv_do_purge().

Thus it is Atomic_counter<int>, not bool, since unprotected
reads are used. We just need an atomic with relaxed memory
order, to please Thread Sanitizer.
*/
extern Atomic_counter<int> srv_purge_thread_count_changed;

#ifdef UNIV_DEBUG
/** @return whether purge or master task is active */
bool srv_any_background_activity();
#endif

extern "C" {


/** Periodic task which prints the info output by various InnoDB monitors.*/
void srv_monitor_task(void*);


/** The periodic master task controlling the server. */
void srv_master_callback(void*);


/**
Complete the shutdown tasks such as background DROP TABLE,
and optionally change buffer merge (on innodb_fast_shutdown=0). */
void srv_shutdown(bool ibuf_merge);

} /* extern "C" */

#ifdef UNIV_DEBUG
/** @return number of tasks in queue */
ulint srv_get_task_queue_length();
#endif

/** Shut down the purge threads. */
void srv_purge_shutdown();

/** Init purge tasks*/
void srv_init_purge_tasks();

/** Status variables to be passed to MySQL */
struct export_var_t{
#ifdef BTR_CUR_HASH_ADAPT
	ulint innodb_ahi_hit;
	ulint innodb_ahi_miss;
#endif /* BTR_CUR_HASH_ADAPT */
	char  innodb_buffer_pool_dump_status[OS_FILE_MAX_PATH + 128];/*!< Buf pool dump status */
	char  innodb_buffer_pool_load_status[OS_FILE_MAX_PATH + 128];/*!< Buf pool load status */
	char  innodb_buffer_pool_resize_status[512];/*!< Buf pool resize status */
	my_bool innodb_buffer_pool_load_incomplete;/*!< Buf pool load incomplete */
	ulint innodb_buffer_pool_pages_total;	/*!< Buffer pool size */
	ulint innodb_buffer_pool_bytes_data;	/*!< File bytes used */
	ulint innodb_buffer_pool_pages_misc;	/*!< Miscellanous pages */
#ifdef UNIV_DEBUG
	ulint innodb_buffer_pool_pages_latched;	/*!< Latched pages */
#endif /* UNIV_DEBUG */
<<<<<<< HEAD
=======
	/** buf_pool.stat.n_page_gets (a sharded counter) */
	ulint innodb_buffer_pool_read_requests;
	ulint innodb_buffer_pool_write_requests;/*!< srv_stats.buf_pool_write_requests */
>>>>>>> c93754d4
	ulint innodb_checkpoint_age;
	ulint innodb_checkpoint_max_age;
	ulint innodb_data_pending_reads;	/*!< Pending reads */
	ulint innodb_data_pending_writes;	/*!< Pending writes */
	ulint innodb_data_read;			/*!< Data bytes read */
	ulint innodb_data_writes;		/*!< I/O write requests */
	ulint innodb_data_written;		/*!< Data bytes written */
	ulint innodb_data_reads;		/*!< I/O read requests */
	ulint innodb_dblwr_pages_written;	/*!< srv_dblwr_pages_written */
	ulint innodb_dblwr_writes;		/*!< srv_dblwr_writes */
	ulint innodb_deadlocks;
	ulint innodb_history_list_length;
	lsn_t innodb_lsn_current;
	lsn_t innodb_lsn_flushed;
	lsn_t innodb_lsn_last_checkpoint;
	trx_id_t innodb_max_trx_id;
#ifdef BTR_CUR_HASH_ADAPT
	ulint innodb_mem_adaptive_hash;
#endif
	ulint innodb_mem_dictionary;
	/** log_sys.get_lsn() - recv_sys.lsn */
	lsn_t innodb_os_log_written;
	ulint innodb_row_lock_waits;		/*!< srv_n_lock_wait_count */
	ulint innodb_row_lock_current_waits;	/*!< srv_n_lock_wait_current_count */
	int64_t innodb_row_lock_time;		/*!< srv_n_lock_wait_time
						/ 1000 */
	ulint innodb_row_lock_time_avg;		/*!< srv_n_lock_wait_time
						/ 1000
						/ srv_n_lock_wait_count */
	ulint innodb_row_lock_time_max;		/*!< srv_n_lock_max_wait_time
						/ 1000 */
	ulint innodb_rows_read;			/*!< srv_n_rows_read */
	ulint innodb_rows_inserted;		/*!< srv_n_rows_inserted */
	ulint innodb_rows_updated;		/*!< srv_n_rows_updated */
	ulint innodb_rows_deleted;		/*!< srv_n_rows_deleted */
	ulint innodb_system_rows_read; /*!< srv_n_system_rows_read */
	ulint innodb_system_rows_inserted; /*!< srv_n_system_rows_inserted */
	ulint innodb_system_rows_updated; /*!< srv_n_system_rows_updated */
	ulint innodb_system_rows_deleted; /*!< srv_n_system_rows_deleted*/
	ulint innodb_truncated_status_writes;	/*!< srv_truncated_status_writes */

	/** Number of undo tablespace truncation operations */
	ulong innodb_undo_truncations;
	ulint innodb_defragment_compression_failures; /*!< Number of
						defragment re-compression
						failures */

	ulint innodb_defragment_failures;	/*!< Number of defragment
						failures*/
	ulint innodb_defragment_count;		/*!< Number of defragment
						operations*/

	/** Number of instant ALTER TABLE operations that affect columns */
	ulong innodb_instant_alter_column;

	ulint innodb_onlineddl_rowlog_rows;	/*!< Online alter rows */
	ulint innodb_onlineddl_rowlog_pct_used; /*!< Online alter percentage
						of used row log buffer */
	ulint innodb_onlineddl_pct_progress;	/*!< Online alter progress */

	int64_t innodb_page_compression_saved;/*!< Number of bytes saved
						by page compression */
	int64_t innodb_pages_page_compressed;/*!< Number of pages
						compressed by page compression */
	int64_t innodb_page_compressed_trim_op;/*!< Number of TRIM operations
						induced by page compression */
	int64_t innodb_pages_page_decompressed;/*!< Number of pages
						decompressed by page
						compression */
	int64_t innodb_pages_page_compression_error;/*!< Number of page
						compression errors */
	int64_t innodb_pages_encrypted;      /*!< Number of pages
						encrypted */
	int64_t innodb_pages_decrypted;      /*!< Number of pages
						decrypted */

	/*!< Number of merge blocks encrypted */
	ib_int64_t innodb_n_merge_blocks_encrypted;
	/*!< Number of merge blocks decrypted */
	ib_int64_t innodb_n_merge_blocks_decrypted;
	/*!< Number of row log blocks encrypted */
	ib_int64_t innodb_n_rowlog_blocks_encrypted;
	/*!< Number of row log blocks decrypted */
	ib_int64_t innodb_n_rowlog_blocks_decrypted;

	/* Number of temporary tablespace pages encrypted */
	ib_int64_t innodb_n_temp_blocks_encrypted;

	/* Number of temporary tablespace pages decrypted */
	ib_int64_t innodb_n_temp_blocks_decrypted;

	ulint innodb_sec_rec_cluster_reads;	/*!< srv_sec_rec_cluster_reads */
	ulint innodb_sec_rec_cluster_reads_avoided;/*!< srv_sec_rec_cluster_reads_avoided */

	ulint innodb_encryption_rotation_pages_read_from_cache;
	ulint innodb_encryption_rotation_pages_read_from_disk;
	ulint innodb_encryption_rotation_pages_modified;
	ulint innodb_encryption_rotation_pages_flushed;
	ulint innodb_encryption_rotation_estimated_iops;
	int64_t innodb_encryption_key_requests;
};

extern tpool::thread_pool *srv_thread_pool;
extern std::unique_ptr<tpool::timer> srv_master_timer;
extern std::unique_ptr<tpool::timer> srv_monitor_timer;

/** The interval at which srv_monitor_task is invoked, in milliseconds */
constexpr unsigned SRV_MONITOR_INTERVAL= 15000; /* 4 times per minute */

static inline void srv_monitor_timer_schedule_now()
{
  srv_monitor_timer->set_time(0, SRV_MONITOR_INTERVAL);
}
static inline void srv_start_periodic_timer(std::unique_ptr<tpool::timer>& t,
                                            void (*func)(void*), int period)
{
  t.reset(srv_thread_pool->create_timer(func));
  t->set_time(0, period);
}

void srv_thread_pool_init();
void srv_thread_pool_end();<|MERGE_RESOLUTION|>--- conflicted
+++ resolved
@@ -652,12 +652,8 @@
 #ifdef UNIV_DEBUG
 	ulint innodb_buffer_pool_pages_latched;	/*!< Latched pages */
 #endif /* UNIV_DEBUG */
-<<<<<<< HEAD
-=======
 	/** buf_pool.stat.n_page_gets (a sharded counter) */
 	ulint innodb_buffer_pool_read_requests;
-	ulint innodb_buffer_pool_write_requests;/*!< srv_stats.buf_pool_write_requests */
->>>>>>> c93754d4
 	ulint innodb_checkpoint_age;
 	ulint innodb_checkpoint_max_age;
 	ulint innodb_data_pending_reads;	/*!< Pending reads */
