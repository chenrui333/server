/*****************************************************************************

Copyright (c) 1996, 2016, Oracle and/or its affiliates. All Rights Reserved.
Copyright (c) 2015, 2020, MariaDB Corporation.

This program is free software; you can redistribute it and/or modify it under
the terms of the GNU General Public License as published by the Free Software
Foundation; version 2 of the License.

This program is distributed in the hope that it will be useful, but WITHOUT
ANY WARRANTY; without even the implied warranty of MERCHANTABILITY or FITNESS
FOR A PARTICULAR PURPOSE. See the GNU General Public License for more details.

You should have received a copy of the GNU General Public License along with
this program; if not, write to the Free Software Foundation, Inc.,
51 Franklin Street, Fifth Floor, Boston, MA 02110-1335 USA

*****************************************************************************/

/**************************************************//**
@file include/trx0trx.h
The transaction

Created 3/26/1996 Heikki Tuuri
*******************************************************/

#ifndef trx0trx_h
#define trx0trx_h

#include "trx0types.h"
#include "lock0types.h"
#include "que0types.h"
#include "mem0mem.h"
#include "trx0xa.h"
#include "ut0vec.h"
#include "fts0fts.h"
#include "read0types.h"

#include <vector>
#include <set>

// Forward declaration
struct mtr_t;
class FlushObserver;
struct rw_trx_hash_element_t;

/******************************************************************//**
Set detailed error message for the transaction. */
void
trx_set_detailed_error(
/*===================*/
	trx_t*		trx,	/*!< in: transaction struct */
	const char*	msg);	/*!< in: detailed error message */
/*************************************************************//**
Set detailed error message for the transaction from a file. Note that the
file is rewinded before reading from it. */
void
trx_set_detailed_error_from_file(
/*=============================*/
	trx_t*	trx,	/*!< in: transaction struct */
	FILE*	file);	/*!< in: file to read message from */
/****************************************************************//**
Retrieves the error_info field from a trx.
@return the error info */
UNIV_INLINE
const dict_index_t*
trx_get_error_info(
/*===============*/
	const trx_t*	trx);	/*!< in: trx object */
<<<<<<< HEAD
=======
/********************************************************************//**
Creates a transaction object for MySQL.
@return own: transaction object */
trx_t*
trx_allocate_for_mysql(void);
/*========================*/

/** @return allocated transaction object for internal operations */
trx_t *trx_allocate_for_background();

/** Frees and initialize a transaction object instantinated during recovery.
@param trx trx object to free and initialize during recovery */
void
trx_free_resurrected(trx_t* trx);
>>>>>>> f3160ee4

/** @return a trx_t instance from trx_pools. */
trx_t *trx_create();

/**
  Release a trx_t instance back to the pool.
  @param trx the instance to release.
*/
void trx_free(trx_t*& trx);

/** At shutdown, frees a transaction object. */
void
trx_free_at_shutdown(trx_t *trx);

/** Disconnect a prepared transaction from MySQL.
@param[in,out]	trx	transaction */
void
trx_disconnect_prepared(trx_t*	trx);

/** Initialize (resurrect) transactions at startup. */
void
trx_lists_init_at_db_start();

/*************************************************************//**
Starts the transaction if it is not yet started. */
void
trx_start_if_not_started_xa_low(
/*============================*/
	trx_t*	trx,		/*!< in/out: transaction */
	bool	read_write);	/*!< in: true if read write transaction */
/*************************************************************//**
Starts the transaction if it is not yet started. */
void
trx_start_if_not_started_low(
/*=========================*/
	trx_t*	trx,		/*!< in/out: transaction */
	bool	read_write);	/*!< in: true if read write transaction */

/*************************************************************//**
Starts a transaction for internal processing. */
void
trx_start_internal_low(
/*===================*/
	trx_t*	trx);		/*!< in/out: transaction */

/** Starts a read-only transaction for internal processing.
@param[in,out] trx	transaction to be started */
void
trx_start_internal_read_only_low(
	trx_t*	trx);

#ifdef UNIV_DEBUG
#define trx_start_if_not_started_xa(t, rw)			\
	do {							\
	(t)->start_line = __LINE__;				\
	(t)->start_file = __FILE__;				\
	trx_start_if_not_started_xa_low((t), rw);		\
	} while (false)

#define trx_start_if_not_started(t, rw)				\
	do {							\
	(t)->start_line = __LINE__;				\
	(t)->start_file = __FILE__;				\
	trx_start_if_not_started_low((t), rw);			\
	} while (false)

#define trx_start_internal(t)					\
	do {							\
	(t)->start_line = __LINE__;				\
	(t)->start_file = __FILE__;				\
	trx_start_internal_low((t));				\
	} while (false)

#define trx_start_internal_read_only(t)				\
	do {							\
	(t)->start_line = __LINE__;				\
	(t)->start_file = __FILE__;				\
	trx_start_internal_read_only_low(t);			\
	} while (false)
#else
#define trx_start_if_not_started(t, rw)				\
	trx_start_if_not_started_low((t), rw)

#define trx_start_internal(t)					\
	trx_start_internal_low((t))

#define trx_start_internal_read_only(t)				\
	trx_start_internal_read_only_low(t)

#define trx_start_if_not_started_xa(t, rw)			\
	trx_start_if_not_started_xa_low((t), (rw))
#endif /* UNIV_DEBUG */

/*************************************************************//**
Starts the transaction for a DDL operation. */
void
trx_start_for_ddl_low(
/*==================*/
	trx_t*		trx,	/*!< in/out: transaction */
	trx_dict_op_t	op);	/*!< in: dictionary operation type */

#ifdef UNIV_DEBUG
#define trx_start_for_ddl(t, o)					\
	do {							\
	ut_ad((t)->start_file == 0);				\
	(t)->start_line = __LINE__;				\
	(t)->start_file = __FILE__;				\
	trx_start_for_ddl_low((t), (o));			\
	} while (0)
#else
#define trx_start_for_ddl(t, o)					\
	trx_start_for_ddl_low((t), (o))
#endif /* UNIV_DEBUG */

/****************************************************************//**
Commits a transaction. */
void
trx_commit(
/*=======*/
	trx_t*	trx);	/*!< in/out: transaction */

/** Commit a transaction and a mini-transaction.
@param[in,out]	trx	transaction
@param[in,out]	mtr	mini-transaction (NULL if no modifications) */
void trx_commit_low(trx_t* trx, mtr_t* mtr);
/**********************************************************************//**
Does the transaction commit for MySQL.
@return DB_SUCCESS or error number */
dberr_t
trx_commit_for_mysql(
/*=================*/
	trx_t*	trx);	/*!< in/out: transaction */
/** XA PREPARE a transaction.
@param[in,out]	trx	transaction to prepare */
void trx_prepare_for_mysql(trx_t* trx);
/**********************************************************************//**
This function is used to find number of prepared transactions and
their transaction objects for a recovery.
@return number of prepared transactions */
int
trx_recover_for_mysql(
/*==================*/
	XID*	xid_list,	/*!< in/out: prepared transactions */
	uint	len);		/*!< in: number of slots in xid_list */
/** Look up an X/Open distributed transaction in XA PREPARE state.
@param[in]	xid	X/Open XA transaction identifier
@return	transaction on match (the trx_t::xid will be invalidated);
note that the trx may have been committed before the caller acquires
trx_t::mutex
@retval	NULL if no match */
trx_t* trx_get_trx_by_xid(const XID* xid);
/**********************************************************************//**
If required, flushes the log to disk if we called trx_commit_for_mysql()
with trx->flush_log_later == TRUE. */
void
trx_commit_complete_for_mysql(
/*==========================*/
	trx_t*	trx);	/*!< in/out: transaction */
/**********************************************************************//**
Marks the latest SQL statement ended. */
void
trx_mark_sql_stat_end(
/*==================*/
	trx_t*	trx);	/*!< in: trx handle */
/****************************************************************//**
Prepares a transaction for commit/rollback. */
void
trx_commit_or_rollback_prepare(
/*===========================*/
	trx_t*	trx);	/*!< in/out: transaction */
/*********************************************************************//**
Creates a commit command node struct.
@return own: commit node struct */
commit_node_t*
trx_commit_node_create(
/*===================*/
	mem_heap_t*	heap);	/*!< in: mem heap where created */
/***********************************************************//**
Performs an execution step for a commit type node in a query graph.
@return query thread to run next, or NULL */
que_thr_t*
trx_commit_step(
/*============*/
	que_thr_t*	thr);	/*!< in: query thread */

/**********************************************************************//**
Prints info about a transaction.
Caller must hold trx_sys.mutex. */
void
trx_print_low(
/*==========*/
	FILE*		f,
			/*!< in: output stream */
	const trx_t*	trx,
			/*!< in: transaction */
	ulint		max_query_len,
			/*!< in: max query length to print,
			or 0 to use the default max length */
	ulint		n_rec_locks,
			/*!< in: lock_number_of_rows_locked(&trx->lock) */
	ulint		n_trx_locks,
			/*!< in: length of trx->lock.trx_locks */
	ulint		heap_size);
			/*!< in: mem_heap_get_size(trx->lock.lock_heap) */

/**********************************************************************//**
Prints info about a transaction.
The caller must hold lock_sys.mutex and trx_sys.mutex.
When possible, use trx_print() instead. */
void
trx_print_latched(
/*==============*/
	FILE*		f,		/*!< in: output stream */
	const trx_t*	trx,		/*!< in: transaction */
	ulint		max_query_len);	/*!< in: max query length to print,
					or 0 to use the default max length */

/**********************************************************************//**
Prints info about a transaction.
Acquires and releases lock_sys.mutex. */
void
trx_print(
/*======*/
	FILE*		f,		/*!< in: output stream */
	const trx_t*	trx,		/*!< in: transaction */
	ulint		max_query_len);	/*!< in: max query length to print,
					or 0 to use the default max length */

/**********************************************************************//**
Determine if a transaction is a dictionary operation.
@return dictionary operation mode */
UNIV_INLINE
enum trx_dict_op_t
trx_get_dict_operation(
/*===================*/
	const trx_t*	trx)	/*!< in: transaction */
	MY_ATTRIBUTE((warn_unused_result));
/**********************************************************************//**
Flag a transaction a dictionary operation. */
UNIV_INLINE
void
trx_set_dict_operation(
/*===================*/
	trx_t*			trx,	/*!< in/out: transaction */
	enum trx_dict_op_t	op);	/*!< in: operation, not
					TRX_DICT_OP_NONE */

/**********************************************************************//**
Determines if a transaction is in the given state.
The caller must hold trx_sys.mutex, or it must be the thread
that is serving a running transaction.
A running RW transaction must be in trx_sys.rw_trx_hash.
@return TRUE if trx->state == state */
UNIV_INLINE
bool
trx_state_eq(
/*=========*/
	const trx_t*	trx,	/*!< in: transaction */
	trx_state_t	state,	/*!< in: state;
				if state != TRX_STATE_NOT_STARTED
				asserts that
				trx->state != TRX_STATE_NOT_STARTED */
	bool		relaxed = false)
				/*!< in: whether to allow
				trx->state == TRX_STATE_NOT_STARTED
				after an error has been reported */
	MY_ATTRIBUTE((nonnull, warn_unused_result));

/**********************************************************************//**
Determines if the currently running transaction has been interrupted.
@return true if interrupted */
bool
trx_is_interrupted(
/*===============*/
	const trx_t*	trx);	/*!< in: transaction */

/*******************************************************************//**
Calculates the "weight" of a transaction. The weight of one transaction
is estimated as the number of altered rows + the number of locked rows.
@param t transaction
@return transaction weight */
#define TRX_WEIGHT(t)	((t)->undo_no + UT_LIST_GET_LEN((t)->lock.trx_locks))

/*******************************************************************//**
Compares the "weight" (or size) of two transactions. Transactions that
have edited non-transactional tables are considered heavier than ones
that have not.
@return true if weight(a) >= weight(b) */
bool
trx_weight_ge(
/*==========*/
	const trx_t*	a,	/*!< in: the transaction to be compared */
	const trx_t*	b);	/*!< in: the transaction to be compared */
/* Maximum length of a string that can be returned by
trx_get_que_state_str(). */
#define TRX_QUE_STATE_STR_MAX_LEN	12 /* "ROLLING BACK" */

/*******************************************************************//**
Retrieves transaction's que state in a human readable string. The string
should not be free()'d or modified.
@return string in the data segment */
UNIV_INLINE
const char*
trx_get_que_state_str(
/*==================*/
	const trx_t*	trx);	/*!< in: transaction */

/** Retreieves the transaction ID.
In a given point in time it is guaranteed that IDs of the running
transactions are unique. The values returned by this function for readonly
transactions may be reused, so a subsequent RO transaction may get the same ID
as a RO transaction that existed in the past. The values returned by this
function should be used for printing purposes only.
@param[in]	trx	transaction whose id to retrieve
@return transaction id */
UNIV_INLINE
trx_id_t
trx_get_id_for_print(
	const trx_t*	trx);

/** Create the trx_t pool */
void
trx_pool_init();

/** Destroy the trx_t pool */
void
trx_pool_close();

/**
Set the transaction as a read-write transaction if it is not already
tagged as such.
@param[in,out] trx	Transaction that needs to be "upgraded" to RW from RO */
void
trx_set_rw_mode(
	trx_t*		trx);

/**
Transactions that aren't started by the MySQL server don't set
the trx_t::mysql_thd field. For such transactions we set the lock
wait timeout to 0 instead of the user configured value that comes
from innodb_lock_wait_timeout via trx_t::mysql_thd.
@param trx transaction
@return lock wait timeout in seconds */
#define trx_lock_wait_timeout_get(t)					\
	((t)->mysql_thd != NULL						\
	 ? thd_lock_wait_timeout((t)->mysql_thd)			\
	 : 0)

/**
Determine if the transaction is a non-locking autocommit select
(implied read-only).
@param t transaction
@return true if non-locking autocommit select transaction. */
#define trx_is_autocommit_non_locking(t)				\
((t)->auto_commit && (t)->will_lock == 0)

/**
Determine if the transaction is a non-locking autocommit select
with an explicit check for the read-only status.
@param t transaction
@return true if non-locking autocommit read-only transaction. */
#define trx_is_ac_nl_ro(t)						\
((t)->read_only && trx_is_autocommit_non_locking((t)))

/**
Check transaction state */
#define check_trx_state(t) do {						\
	ut_ad(!trx_is_autocommit_non_locking((t)));			\
	switch ((t)->state) {						\
	case TRX_STATE_PREPARED:					\
	case TRX_STATE_PREPARED_RECOVERED:				\
	case TRX_STATE_ACTIVE:						\
	case TRX_STATE_COMMITTED_IN_MEMORY:				\
		continue;						\
	case TRX_STATE_NOT_STARTED:					\
		break;							\
	}								\
	ut_error;							\
} while (0)

/** Check if transaction is free so that it can be re-initialized.
@param t transaction handle */
#define	assert_trx_is_free(t)	do {					\
	ut_ad(trx_state_eq((t), TRX_STATE_NOT_STARTED));		\
	ut_ad(!(t)->id);						\
	ut_ad(!(t)->has_logged());					\
	ut_ad(!(t)->is_referenced());					\
	ut_ad(!(t)->is_wsrep());					\
	ut_ad(!(t)->read_view.is_open());				\
	ut_ad((t)->lock.wait_thr == NULL);				\
	ut_ad(UT_LIST_GET_LEN((t)->lock.trx_locks) == 0);		\
	ut_ad((t)->lock.table_locks.empty());				\
	ut_ad(!(t)->autoinc_locks					\
	      || ib_vector_is_empty((t)->autoinc_locks));		\
	ut_ad((t)->dict_operation == TRX_DICT_OP_NONE);			\
} while(0)

/** Check if transaction is in-active so that it can be freed and put back to
transaction pool.
@param t transaction handle */
#define assert_trx_is_inactive(t) do {					\
	assert_trx_is_free((t));					\
	ut_ad((t)->dict_operation_lock_mode == 0);			\
} while(0)

#ifdef UNIV_DEBUG
/*******************************************************************//**
Assert that an autocommit non-locking select cannot be in the
rw_trx_hash and that it is a read-only transaction.
The transaction must have mysql_thd assigned. */
# define assert_trx_nonlocking_or_in_list(t)				\
	do {								\
		if (trx_is_autocommit_non_locking(t)) {			\
			trx_state_t	t_state = (t)->state;		\
			ut_ad((t)->read_only);				\
			ut_ad(!(t)->is_recovered);			\
			ut_ad((t)->mysql_thd);				\
			ut_ad(t_state == TRX_STATE_NOT_STARTED		\
			      || t_state == TRX_STATE_ACTIVE);		\
		} else {						\
			check_trx_state(t);				\
		}							\
	} while (0)
#else /* UNIV_DEBUG */
/*******************************************************************//**
Assert that an autocommit non-locking slect cannot be in the
rw_trx_hash and that it is a read-only transaction.
The transaction must have mysql_thd assigned. */
# define assert_trx_nonlocking_or_in_list(trx) ((void)0)
#endif /* UNIV_DEBUG */

typedef std::vector<ib_lock_t*, ut_allocator<ib_lock_t*> >	lock_list;

/*******************************************************************//**
Latching protocol for trx_lock_t::que_state.  trx_lock_t::que_state
captures the state of the query thread during the execution of a query.
This is different from a transaction state. The query state of a transaction
can be updated asynchronously by other threads.  The other threads can be
system threads, like the timeout monitor thread or user threads executing
other queries. Another thing to be mindful of is that there is a delay between
when a query thread is put into LOCK_WAIT state and before it actually starts
waiting.  Between these two events it is possible that the query thread is
granted the lock it was waiting for, which implies that the state can be changed
asynchronously.

All these operations take place within the context of locking. Therefore state
changes within the locking code must acquire both the lock mutex and the
trx->mutex when changing trx->lock.que_state to TRX_QUE_LOCK_WAIT or
trx->lock.wait_lock to non-NULL but when the lock wait ends it is sufficient
to only acquire the trx->mutex.
To query the state either of the mutexes is sufficient within the locking
code and no mutex is required when the query thread is no longer waiting. */

/** The locks and state of an active transaction. Protected by
lock_sys.mutex, trx->mutex or both. */
struct trx_lock_t {
	ulint		n_active_thrs;	/*!< number of active query threads */

	trx_que_t	que_state;	/*!< valid when trx->state
					== TRX_STATE_ACTIVE: TRX_QUE_RUNNING,
					TRX_QUE_LOCK_WAIT, ... */

	lock_t*		wait_lock;	/*!< if trx execution state is
					TRX_QUE_LOCK_WAIT, this points to
					the lock request, otherwise this is
					NULL; set to non-NULL when holding
					both trx->mutex and lock_sys.mutex;
					set to NULL when holding
					lock_sys.mutex; readers should
					hold lock_sys.mutex, except when
					they are holding trx->mutex and
					wait_lock==NULL */
	ib_uint64_t	deadlock_mark;	/*!< A mark field that is initialized
					to and checked against lock_mark_counter
					by lock_deadlock_recursive(). */
	bool		was_chosen_as_deadlock_victim;
					/*!< when the transaction decides to
					wait for a lock, it sets this to false;
					if another transaction chooses this
					transaction as a victim in deadlock
					resolution, it sets this to true.
					Protected by trx->mutex. */
	time_t		wait_started;	/*!< lock wait started at this time,
					protected only by lock_sys.mutex */

	que_thr_t*	wait_thr;	/*!< query thread belonging to this
					trx that is in QUE_THR_LOCK_WAIT
					state. For threads suspended in a
					lock wait, this is protected by
					lock_sys.mutex. Otherwise, this may
					only be modified by the thread that is
					serving the running transaction. */

	/** Pre-allocated record locks */
	struct {
		ib_lock_t lock; byte pad[256];
	} rec_pool[8];

	/** Pre-allocated table locks */
	ib_lock_t	table_pool[8];

	/** Next available rec_pool[] entry */
	unsigned	rec_cached;

	/** Next available table_pool[] entry */
	unsigned	table_cached;

	mem_heap_t*	lock_heap;	/*!< memory heap for trx_locks;
					protected by lock_sys.mutex */

	trx_lock_list_t trx_locks;	/*!< locks requested by the transaction;
					insertions are protected by trx->mutex
					and lock_sys.mutex; removals are
					protected by lock_sys.mutex */

	lock_list	table_locks;	/*!< All table locks requested by this
					transaction, including AUTOINC locks */

	bool		cancel;		/*!< true if the transaction is being
					rolled back either via deadlock
					detection or due to lock timeout. The
					caller has to acquire the trx_t::mutex
					in order to cancel the locks. In
					lock_trx_table_locks_remove() we
					check for this cancel of a transaction's
					locks and avoid reacquiring the trx
					mutex to prevent recursive deadlocks.
					Protected by both the lock sys mutex
					and the trx_t::mutex. */
	ulint		n_rec_locks;	/*!< number of rec locks in this trx */
};

/** Logical first modification time of a table in a transaction */
class trx_mod_table_time_t
{
	/** First modification of the table */
	undo_no_t	first;
	/** First modification of a system versioned column */
	undo_no_t	first_versioned;

	/** Magic value signifying that a system versioned column of a
	table was never modified in a transaction. */
	static const undo_no_t UNVERSIONED = IB_ID_MAX;

public:
	/** Constructor
	@param[in]	rows	number of modified rows so far */
	trx_mod_table_time_t(undo_no_t rows)
		: first(rows), first_versioned(UNVERSIONED) {}

#ifdef UNIV_DEBUG
	/** Validation
	@param[in]	rows	number of modified rows so far
	@return	whether the object is valid */
	bool valid(undo_no_t rows = UNVERSIONED) const
	{
		return first <= first_versioned && first <= rows;
	}
#endif /* UNIV_DEBUG */
	/** @return if versioned columns were modified */
	bool is_versioned() const { return first_versioned != UNVERSIONED; }

	/** After writing an undo log record, set is_versioned() if needed
	@param[in]	rows	number of modified rows so far */
	void set_versioned(undo_no_t rows)
	{
		ut_ad(!is_versioned());
		first_versioned = rows;
		ut_ad(valid());
	}

	/** Invoked after partial rollback
	@param[in]	limit	number of surviving modified rows
	@return	whether this should be erased from trx_t::mod_tables */
	bool rollback(undo_no_t limit)
	{
		ut_ad(valid());
		if (first >= limit) {
			return true;
		}

		if (first_versioned < limit && is_versioned()) {
			first_versioned = UNVERSIONED;
		}

		return false;
	}
};

/** Collection of persistent tables and their first modification
in a transaction.
We store pointers to the table objects in memory because
we know that a table object will not be destroyed while a transaction
that modified it is running. */
typedef std::map<
	dict_table_t*, trx_mod_table_time_t,
	std::less<dict_table_t*>,
	ut_allocator<std::pair<dict_table_t* const, trx_mod_table_time_t> > >
	trx_mod_tables_t;

/** The transaction handle

Normally, there is a 1:1 relationship between a transaction handle
(trx) and a session (client connection). One session is associated
with exactly one user transaction. There are some exceptions to this:

* For DDL operations, a subtransaction is allocated that modifies the
data dictionary tables. Lock waits and deadlocks are prevented by
acquiring the dict_operation_lock before starting the subtransaction
and releasing it after committing the subtransaction.

* The purge system uses a special transaction that is not associated
with any session.

* If the system crashed or it was quickly shut down while there were
transactions in the ACTIVE or PREPARED state, these transactions would
no longer be associated with a session when the server is restarted.

A session may be served by at most one thread at a time. The serving
thread of a session might change in some MySQL implementations.
Therefore we do not have os_thread_get_curr_id() assertions in the code.

Normally, only the thread that is currently associated with a running
transaction may access (read and modify) the trx object, and it may do
so without holding any mutex. The following are exceptions to this:

* trx_rollback_recovered() may access resurrected (connectionless)
transactions (state == TRX_STATE_ACTIVE && is_recovered)
while the system is already processing new user transactions (!is_recovered).

* trx_print_low() may access transactions not associated with the current
thread. The caller must be holding lock_sys.mutex.

* When a transaction handle is in the trx_sys.trx_list, some of its fields
must not be modified without holding trx->mutex.

* The locking code (in particular, lock_deadlock_recursive() and
lock_rec_convert_impl_to_expl()) will access transactions associated
to other connections. The locks of transactions are protected by
lock_sys.mutex (insertions also by trx->mutex). */

/** Represents an instance of rollback segment along with its state variables.*/
struct trx_undo_ptr_t {
	trx_rseg_t*	rseg;		/*!< rollback segment assigned to the
					transaction, or NULL if not assigned
					yet */
	trx_undo_t*	undo;		/*!< pointer to the undo log, or
					NULL if nothing logged yet */
	trx_undo_t*     old_insert;	/*!< pointer to recovered
					insert undo log, or NULL if no
					INSERT transactions were
					recovered from old-format undo logs */
};

/** An instance of temporary rollback segment. */
struct trx_temp_undo_t {
	/** temporary rollback segment, or NULL if not assigned yet */
	trx_rseg_t*	rseg;
	/** pointer to the undo log, or NULL if nothing logged yet */
	trx_undo_t*	undo;
};

/** Rollback segments assigned to a transaction for undo logging. */
struct trx_rsegs_t {
	/** undo log ptr holding reference to a rollback segment that resides in
	system/undo tablespace used for undo logging of tables that needs
	to be recovered on crash. */
	trx_undo_ptr_t	m_redo;

	/** undo log for temporary tables; discarded immediately after
	transaction commit/rollback */
	trx_temp_undo_t	m_noredo;
};

struct trx_t {
private:
  /**
    Count of references.

    We can't release the locks nor commit the transaction until this reference
    is 0. We can change the state to TRX_STATE_COMMITTED_IN_MEMORY to signify
    that it is no longer "active".
  */

  int32_t n_ref;


public:
	TrxMutex	mutex;		/*!< Mutex protecting the fields
					state and lock (except some fields
					of lock, which are protected by
					lock_sys.mutex) */

	trx_id_t	id;		/*!< transaction id */

	trx_id_t	no;		/*!< transaction serialization number:
					max trx id shortly before the
					transaction is moved to
					COMMITTED_IN_MEMORY state.
					Protected by trx_sys_t::mutex
					when trx is in rw_trx_hash. Initially
					set to TRX_ID_MAX. */

	/** State of the trx from the point of view of concurrency control
	and the valid state transitions.

	Possible states:

	TRX_STATE_NOT_STARTED
	TRX_STATE_ACTIVE
	TRX_STATE_PREPARED
	TRX_STATE_PREPARED_RECOVERED (special case of TRX_STATE_PREPARED)
	TRX_STATE_COMMITTED_IN_MEMORY (alias below COMMITTED)

	Valid state transitions are:

	Regular transactions:
	* NOT_STARTED -> ACTIVE -> COMMITTED -> NOT_STARTED

	Auto-commit non-locking read-only:
	* NOT_STARTED -> ACTIVE -> NOT_STARTED

	XA (2PC):
	* NOT_STARTED -> ACTIVE -> PREPARED -> COMMITTED -> NOT_STARTED

	Recovered XA:
	* NOT_STARTED -> PREPARED -> COMMITTED -> (freed)

	Recovered XA followed by XA ROLLBACK:
	* NOT_STARTED -> PREPARED -> ACTIVE -> COMMITTED -> (freed)

	XA (2PC) (shutdown or disconnect before ROLLBACK or COMMIT):
	* NOT_STARTED -> PREPARED -> (freed)

	Disconnected XA can become recovered:
	* ... -> ACTIVE -> PREPARED (connected) -> PREPARED (disconnected)
	Disconnected means from mysql e.g due to the mysql client disconnection.
	Latching and various transaction lists membership rules:

	XA (2PC) transactions are always treated as non-autocommit.

	Transitions to ACTIVE or NOT_STARTED occur when transaction
	is not in rw_trx_hash (no trx_sys.mutex needed).

	Autocommit non-locking read-only transactions move between states
	without holding any mutex. They are not in rw_trx_hash.

	All transactions, unless they are determined to be ac-nl-ro,
	explicitly tagged as read-only or read-write, will first be put
	on the read-only transaction list. Only when a !read-only transaction
	in the read-only list tries to acquire an X or IX lock on a table
	do we remove it from the read-only list and put it on the read-write
	list. During this switch we assign it a rollback segment.

	When a transaction is NOT_STARTED, it can be in trx_list. It cannot be
	in rw_trx_hash.

	ACTIVE->PREPARED->COMMITTED is only possible when trx is in rw_trx_hash.
	The transition ACTIVE->PREPARED is protected by trx_sys.mutex.

	ACTIVE->COMMITTED is possible when the transaction is in
	rw_trx_hash.

	Transitions to COMMITTED are protected by trx_t::mutex. */
	trx_state_t	state;
#ifdef WITH_WSREP
	/** whether wsrep_on(mysql_thd) held at the start of transaction */
	bool		wsrep;
	bool is_wsrep() const { return UNIV_UNLIKELY(wsrep); }
#else /* WITH_WSREP */
	bool is_wsrep() const { return false; }
#endif /* WITH_WSREP */

	ReadView	read_view;	/*!< consistent read view used in the
					transaction, or NULL if not yet set */
	trx_lock_t	lock;		/*!< Information about the transaction
					locks and state. Protected by
					lock_sys.mutex (insertions also
					by trx_t::mutex). */

	/* These fields are not protected by any mutex. */

	/** false=normal transaction, true=recovered (must be rolled back)
	or disconnected transaction in XA PREPARE STATE.

	This field is accessed by the thread that owns the transaction,
	without holding any mutex.
	There is only one foreign-thread access in trx_print_low()
	and a possible race condition with trx_disconnect_prepared(). */
	bool		is_recovered;
	const char*	op_info;	/*!< English text describing the
					current operation, or an empty
					string */
	ulint		isolation_level;/*!< TRX_ISO_REPEATABLE_READ, ... */
	bool		check_foreigns;	/*!< normally TRUE, but if the user
					wants to suppress foreign key checks,
					(in table imports, for example) we
					set this FALSE */
	/*------------------------------*/
	/* MySQL has a transaction coordinator to coordinate two phase
	commit between multiple storage engines and the binary log. When
	an engine participates in a transaction, it's responsible for
	registering itself using the trans_register_ha() API. */
	bool		is_registered;	/* This flag is set to true after the
					transaction has been registered with
					the coordinator using the XA API, and
					is set to false  after commit or
					rollback. */
	/** whether this is holding the prepare mutex */
	bool		active_commit_ordered;
	/*------------------------------*/
	bool		check_unique_secondary;
					/*!< normally TRUE, but if the user
					wants to speed up inserts by
					suppressing unique key checks
					for secondary indexes when we decide
					if we can use the insert buffer for
					them, we set this FALSE */
	bool		flush_log_later;/* In 2PC, we hold the
					prepare_commit mutex across
					both phases. In that case, we
					defer flush of the logs to disk
					until after we release the
					mutex. */
	bool		must_flush_log_later;/*!< this flag is set to TRUE in
					trx_commit() if flush_log_later was
					TRUE, and there were modifications by
					the transaction; in that case we must
					flush the log in
					trx_commit_complete_for_mysql() */
	ulint		duplicates;	/*!< TRX_DUP_IGNORE | TRX_DUP_REPLACE */
	trx_dict_op_t	dict_operation;	/**< @see enum trx_dict_op_t */

	/* Fields protected by the srv_conc_mutex. */
	bool		declared_to_be_inside_innodb;
					/*!< this is TRUE if we have declared
					this transaction in
					srv_conc_enter_innodb to be inside the
					InnoDB engine */
	ib_uint32_t	n_tickets_to_enter_innodb;
					/*!< this can be > 0 only when
					declared_to_... is TRUE; when we come
					to srv_conc_innodb_enter, if the value
					here is > 0, we decrement this by 1 */
	ib_uint32_t	dict_operation_lock_mode;
					/*!< 0, RW_S_LATCH, or RW_X_LATCH:
					the latch mode trx currently holds
					on dict_operation_lock. Protected
					by dict_operation_lock. */

	/** wall-clock time of the latest transition to TRX_STATE_ACTIVE;
	used for diagnostic purposes only */
	time_t		start_time;
	/** microsecond_interval_timer() of transaction start */
	ulonglong	start_time_micro;
	lsn_t		commit_lsn;	/*!< lsn at the time of the commit */
	table_id_t	table_id;	/*!< Table to drop iff dict_operation
					== TRX_DICT_OP_TABLE, or 0. */
	/*------------------------------*/
	THD*		mysql_thd;	/*!< MySQL thread handle corresponding
					to this trx, or NULL */

	const char*	mysql_log_file_name;
					/*!< if MySQL binlog is used, this field
					contains a pointer to the latest file
					name; this is NULL if binlog is not
					used */
	ulonglong	mysql_log_offset;
					/*!< if MySQL binlog is used, this
					field contains the end offset of the
					binlog entry */
	/*------------------------------*/
	ib_uint32_t	n_mysql_tables_in_use; /*!< number of Innobase tables
					used in the processing of the current
					SQL statement in MySQL */
	ib_uint32_t	mysql_n_tables_locked;
					/*!< how many tables the current SQL
					statement uses, except those
					in consistent read */
	/*------------------------------*/
	UT_LIST_NODE_T(trx_t) trx_list;	/*!< list of all transactions;
					protected by trx_sys.mutex */
	/*------------------------------*/
	dberr_t		error_state;	/*!< 0 if no error, otherwise error
					number; NOTE That ONLY the thread
					doing the transaction is allowed to
					set this field: this is NOT protected
					by any mutex */
	const dict_index_t*error_info;	/*!< if the error number indicates a
					duplicate key error, a pointer to
					the problematic index is stored here */
	ulint		error_key_num;	/*!< if the index creation fails to a
					duplicate key error, a mysql key
					number of that index is stored here */
	que_t*		graph;		/*!< query currently run in the session,
					or NULL if none; NOTE that the query
					belongs to the session, and it can
					survive over a transaction commit, if
					it is a stored procedure with a COMMIT
					WORK statement, for instance */
	/*------------------------------*/
	UT_LIST_BASE_NODE_T(trx_named_savept_t)
			trx_savepoints;	/*!< savepoints set with SAVEPOINT ...,
					oldest first */
	/*------------------------------*/
	undo_no_t	undo_no;	/*!< next undo log record number to
					assign; since the undo log is
					private for a transaction, this
					is a simple ascending sequence
					with no gaps; thus it represents
					the number of modified/inserted
					rows in a transaction */
	trx_savept_t	last_sql_stat_start;
					/*!< undo_no when the last sql statement
					was started: in case of an error, trx
					is rolled back down to this number */
	trx_rsegs_t	rsegs;		/* rollback segments for undo logging */
	undo_no_t	roll_limit;	/*!< least undo number to undo during
					a partial rollback; 0 otherwise */
	bool		in_rollback;	/*!< true when the transaction is
					executing a partial or full rollback */
	ulint		pages_undone;	/*!< number of undo log pages undone
					since the last undo log truncation */
	/*------------------------------*/
	ulint		n_autoinc_rows;	/*!< no. of AUTO-INC rows required for
					an SQL statement. This is useful for
					multi-row INSERTs */
	ib_vector_t*    autoinc_locks;  /* AUTOINC locks held by this
					transaction. Note that these are
					also in the lock list trx_locks. This
					vector needs to be freed explicitly
					when the trx instance is destroyed.
					Protected by lock_sys.mutex. */
	/*------------------------------*/
	bool		read_only;	/*!< true if transaction is flagged
					as a READ-ONLY transaction.
					if auto_commit && will_lock == 0
					then it will be handled as a
					AC-NL-RO-SELECT (Auto Commit Non-Locking
					Read Only Select). A read only
					transaction will not be assigned an
					UNDO log. */
	bool		auto_commit;	/*!< true if it is an autocommit */
	ib_uint32_t	will_lock;	/*!< Will acquire some locks. Increment
					each time we determine that a lock will
					be acquired by the MySQL layer. */
	/*------------------------------*/
	fts_trx_t*	fts_trx;	/*!< FTS information, or NULL if
					transaction hasn't modified tables
					with FTS indexes (yet). */
	doc_id_t	fts_next_doc_id;/* The document id used for updates */
	/*------------------------------*/
	ib_uint32_t	flush_tables;	/*!< if "covering" the FLUSH TABLES",
					count of tables being flushed. */

	/*------------------------------*/
	bool		ddl;		/*!< true if it is an internal
					transaction for DDL */
	bool		internal;	/*!< true if it is a system/internal
					transaction background task. This
					includes DDL transactions too.  Such
					transactions are always treated as
					read-write. */
	/*------------------------------*/
#ifdef UNIV_DEBUG
	unsigned	start_line;	/*!< Track where it was started from */
	const char*	start_file;	/*!< Filename where it was started */
#endif /* UNIV_DEBUG */

	XID*		xid;		/*!< X/Open XA transaction
					identification to identify a
					transaction branch */
	trx_mod_tables_t mod_tables;	/*!< List of tables that were modified
					by this transaction */
	/*------------------------------*/
	char*		detailed_error;	/*!< detailed error message for last
					error, or empty. */
private:
	/** flush observer used to track flushing of non-redo logged pages
	during bulk create index */
	FlushObserver*	flush_observer;
public:
	/* Lock wait statistics */
	ulint		n_rec_lock_waits;
					/*!< Number of record lock waits,
					might not be exactly correct. */
	ulint		n_table_lock_waits;
					/*!< Number of table lock waits,
					might not be exactly correct. */
	ulint		total_rec_lock_wait_time;
					/*!< Total rec lock wait time up
					to this moment. */
	ulint		total_table_lock_wait_time;
					/*!< Total table lock wait time
					up to this moment. */

#ifdef WITH_WSREP
	os_event_t	wsrep_event;	/* event waited for in srv_conc_slot */
#endif /* WITH_WSREP */

	rw_trx_hash_element_t *rw_trx_hash_element;
	LF_PINS *rw_trx_hash_pins;
	ulint		magic_n;

	/** @return whether any persistent undo log has been generated */
	bool has_logged_persistent() const
	{
		return(rsegs.m_redo.undo);
	}

	/** @return whether any undo log has been generated */
	bool has_logged() const
	{
		return(has_logged_persistent() || rsegs.m_noredo.undo);
	}

	/** @return whether any undo log has been generated or
	recovered */
	bool has_logged_or_recovered() const
	{
		return(has_logged() || rsegs.m_redo.old_insert);
	}

	/** @return rollback segment for modifying temporary tables */
	trx_rseg_t* get_temp_rseg()
	{
		if (trx_rseg_t* rseg = rsegs.m_noredo.rseg) {
			ut_ad(id != 0);
			return(rseg);
		}

		return(assign_temp_rseg());
	}

	/** Set the innodb_log_optimize_ddl page flush observer
	@param[in,out]	space	tablespace
	@param[in,out]	stage	performance_schema accounting */
	void set_flush_observer(fil_space_t* space, ut_stage_alter_t* stage);

	/** Remove the flush observer */
	void remove_flush_observer();

	/** @return the flush observer */
	FlushObserver* get_flush_observer() const
	{
		return flush_observer;
	}

  /** Transition to committed state, to release implicit locks. */
  inline void commit_state();

  /** Release any explicit locks of a committing transaction. */
  inline void release_locks();


  bool is_referenced()
  {
    return my_atomic_load32_explicit(&n_ref, MY_MEMORY_ORDER_RELAXED) > 0;
  }


  void reference()
  {
#ifdef UNIV_DEBUG
  int32_t old_n_ref=
#endif
    my_atomic_add32_explicit(&n_ref, 1, MY_MEMORY_ORDER_RELAXED);
    ut_ad(old_n_ref >= 0);
  }


  void release_reference()
  {
#ifdef UNIV_DEBUG
  int32_t old_n_ref=
#endif
    my_atomic_add32_explicit(&n_ref, -1, MY_MEMORY_ORDER_RELAXED);
    ut_ad(old_n_ref > 0);
  }

  /** Free the memory to trx_pools */
  inline void free();


private:
	/** Assign a rollback segment for modifying temporary tables.
	@return the assigned rollback segment */
	trx_rseg_t* assign_temp_rseg();
};

/**
Check if transaction is started.
@param[in] trx		Transaction whose state we need to check
@reutrn true if transaction is in state started */
inline bool trx_is_started(const trx_t* trx)
{
	return trx->state != TRX_STATE_NOT_STARTED;
}

/* Transaction isolation levels (trx->isolation_level) */
#define TRX_ISO_READ_UNCOMMITTED	0	/* dirty read: non-locking
						SELECTs are performed so that
						we do not look at a possible
						earlier version of a record;
						thus they are not 'consistent'
						reads under this isolation
						level; otherwise like level
						2 */

#define TRX_ISO_READ_COMMITTED		1	/* somewhat Oracle-like
						isolation, except that in
						range UPDATE and DELETE we
						must block phantom rows
						with next-key locks;
						SELECT ... FOR UPDATE and ...
						LOCK IN SHARE MODE only lock
						the index records, NOT the
						gaps before them, and thus
						allow free inserting;
						each consistent read reads its
						own snapshot */

#define TRX_ISO_REPEATABLE_READ		2	/* this is the default;
						all consistent reads in the
						same trx read the same
						snapshot;
						full next-key locking used
						in locking reads to block
						insertions into gaps */

#define TRX_ISO_SERIALIZABLE		3	/* all plain SELECTs are
						converted to LOCK IN SHARE
						MODE reads */

/* Treatment of duplicate values (trx->duplicates; for example, in inserts).
Multiple flags can be combined with bitwise OR. */
#define TRX_DUP_IGNORE	1U	/* duplicate rows are to be updated */
#define TRX_DUP_REPLACE	2U	/* duplicate rows are to be replaced */


/** Commit node states */
enum commit_node_state {
	COMMIT_NODE_SEND = 1,	/*!< about to send a commit signal to
				the transaction */
	COMMIT_NODE_WAIT	/*!< commit signal sent to the transaction,
				waiting for completion */
};

/** Commit command node in a query graph */
struct commit_node_t{
	que_common_t	common;	/*!< node type: QUE_NODE_COMMIT */
	enum commit_node_state
			state;	/*!< node execution state */
};


/** Test if trx->mutex is owned. */
#define trx_mutex_own(t) mutex_own(&t->mutex)

/** Acquire the trx->mutex. */
#define trx_mutex_enter(t) do {			\
	mutex_enter(&t->mutex);			\
} while (0)

/** Release the trx->mutex. */
#define trx_mutex_exit(t) do {			\
	mutex_exit(&t->mutex);			\
} while (0)

#include "trx0trx.ic"

#endif<|MERGE_RESOLUTION|>--- conflicted
+++ resolved
@@ -67,45 +67,19 @@
 trx_get_error_info(
 /*===============*/
 	const trx_t*	trx);	/*!< in: trx object */
-<<<<<<< HEAD
-=======
-/********************************************************************//**
-Creates a transaction object for MySQL.
-@return own: transaction object */
-trx_t*
-trx_allocate_for_mysql(void);
-/*========================*/
-
-/** @return allocated transaction object for internal operations */
-trx_t *trx_allocate_for_background();
-
-/** Frees and initialize a transaction object instantinated during recovery.
-@param trx trx object to free and initialize during recovery */
-void
-trx_free_resurrected(trx_t* trx);
->>>>>>> f3160ee4
-
-/** @return a trx_t instance from trx_pools. */
+
+/** @return an allocated transaction */
 trx_t *trx_create();
 
-/**
-  Release a trx_t instance back to the pool.
-  @param trx the instance to release.
-*/
-void trx_free(trx_t*& trx);
-
 /** At shutdown, frees a transaction object. */
-void
-trx_free_at_shutdown(trx_t *trx);
+void trx_free_at_shutdown(trx_t *trx);
 
 /** Disconnect a prepared transaction from MySQL.
 @param[in,out]	trx	transaction */
-void
-trx_disconnect_prepared(trx_t*	trx);
+void trx_disconnect_prepared(trx_t *trx);
 
 /** Initialize (resurrect) transactions at startup. */
-void
-trx_lists_init_at_db_start();
+void trx_lists_init_at_db_start();
 
 /*************************************************************//**
 Starts the transaction if it is not yet started. */
@@ -481,14 +455,6 @@
 	ut_ad((t)->dict_operation == TRX_DICT_OP_NONE);			\
 } while(0)
 
-/** Check if transaction is in-active so that it can be freed and put back to
-transaction pool.
-@param t transaction handle */
-#define assert_trx_is_inactive(t) do {					\
-	assert_trx_is_free((t));					\
-	ut_ad((t)->dict_operation_lock_mode == 0);			\
-} while(0)
-
 #ifdef UNIV_DEBUG
 /*******************************************************************//**
 Assert that an autocommit non-locking select cannot be in the
@@ -1165,7 +1131,7 @@
   }
 
   /** Free the memory to trx_pools */
-  inline void free();
+  void free();
 
 
 private:
