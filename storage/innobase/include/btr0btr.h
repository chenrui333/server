--- conflicted
+++ resolved
@@ -75,7 +75,6 @@
 	const dict_index_t*	index)	/*!< in: index tree */
 	MY_ATTRIBUTE((warn_unused_result));
 
-<<<<<<< HEAD
 /** Check a file segment header within a B-tree root page.
 @param offset      file segment header offset
 @param block       B-tree root page
@@ -84,14 +83,10 @@
 bool btr_root_fseg_validate(ulint offset, const buf_block_t &block,
                             const fil_space_t &space);
 
-/** Report a decryption failure. */
-ATTRIBUTE_COLD void btr_decryption_failed(const dict_index_t &index);
-=======
 /** Report a read failure if it is a decryption failure.
 @param err   error code
 @param index the index that is being accessed */
 ATTRIBUTE_COLD void btr_read_failed(dberr_t err, const dict_index_t &index);
->>>>>>> b168859d
 
 /** Get an index page and declare its latching order level.
 @param[in]	index	index tree
