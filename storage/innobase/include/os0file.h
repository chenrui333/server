/***********************************************************************

Copyright (c) 1995, 2017, Oracle and/or its affiliates. All Rights Reserved.
Copyright (c) 2009, Percona Inc.
Copyright (c) 2013, 2017, MariaDB Corporation.

Portions of this file contain modifications contributed and copyrighted
by Percona Inc.. Those modifications are
gratefully acknowledged and are described briefly in the InnoDB
documentation. The contributions by Percona Inc. are incorporated with
their permission, and subject to the conditions contained in the file
COPYING.Percona.

This program is free software; you can redistribute it and/or modify it
under the terms of the GNU General Public License as published by the
Free Software Foundation; version 2 of the License.

This program is distributed in the hope that it will be useful, but
WITHOUT ANY WARRANTY; without even the implied warranty of
MERCHANTABILITY or FITNESS FOR A PARTICULAR PURPOSE. See the GNU General
Public License for more details.

You should have received a copy of the GNU General Public License along with
this program; if not, write to the Free Software Foundation, Inc.,
51 Franklin Street, Suite 500, Boston, MA 02110-1335 USA

***********************************************************************/

/**************************************************//**
@file include/os0file.h
The interface to the operating system file io

Created 10/21/1995 Heikki Tuuri
*******************************************************/

#ifndef os0file_h
#define os0file_h

#include "page0size.h"
#include "os0api.h"

#ifndef _WIN32
#include <dirent.h>
#include <sys/stat.h>
#include <time.h>
#endif /* !_WIN32 */

/** File node of a tablespace or the log data space */
struct fil_node_t;
struct fil_space_t;

extern bool	os_has_said_disk_full;
extern my_bool	srv_use_trim;

/** File offset in bytes */
typedef ib_uint64_t os_offset_t;

#ifdef _WIN32

typedef HANDLE	os_file_dir_t;	/*!< directory stream */

/** We define always WIN_ASYNC_IO, and check at run-time whether
the OS actually supports it: Win 95 does not, NT does. */
# define WIN_ASYNC_IO

/** Use unbuffered I/O */
# define UNIV_NON_BUFFERED_IO

/** File handle */
typedef HANDLE os_file_t;

/** Convert a C file descriptor to a native file handle
@param fd file descriptor
@return native file handle */
# define OS_FILE_FROM_FD(fd) (HANDLE) _get_osfhandle(fd)

#else /* _WIN32 */

typedef DIR*	os_file_dir_t;	/*!< directory stream */

/** File handle */
typedef int	os_file_t;

/** Convert a C file descriptor to a native file handle
@param fd file descriptor
@return native file handle */
# define OS_FILE_FROM_FD(fd) fd

<<<<<<< HEAD
#endif /* _WIN32 */

static const os_file_t OS_FILE_CLOSED = os_file_t(~0);
=======
/** File descriptor with optional PERFORMANCE_SCHEMA instrumentation */
struct pfs_os_file_t
{
	/** The wrapped file handle */
	os_file_t   m_file;
#ifdef UNIV_PFS_IO
	/** PERFORMANCE_SCHEMA descriptor */
	struct PSI_file *m_psi;
	/** Default constructor */
	pfs_os_file_t() : m_file(), m_psi(NULL) {}
#endif
	/** Implicit type conversion.
	@return the wrapped file handle */
	operator os_file_t() const { return m_file; }
	/** Assignment operator.
	@param[in]	file	file handle to be assigned */
	void operator=(os_file_t file) { m_file = file; }
};

/** Umask for creating files */
extern ulint	os_innodb_umask;
>>>>>>> b61700c2

/** The next value should be smaller or equal to the smallest sector size used
on any disk. A log block is required to be a portion of disk which is written
so that if the start and the end of a block get written to disk, then the
whole block gets written. This should be true even in most cases of a crash:
if this fails for a log block, then it is equivalent to a media failure in the
log. */

#define OS_FILE_LOG_BLOCK_SIZE		512U

/** Options for os_file_create_func @{ */
enum os_file_create_t {
	OS_FILE_OPEN = 51,		/*!< to open an existing file (if
					doesn't exist, error) */
	OS_FILE_CREATE,			/*!< to create new file (if
					exists, error) */
	OS_FILE_OVERWRITE,		/*!< to create a new file, if exists
					the overwrite old file */
	OS_FILE_OPEN_RAW,		/*!< to open a raw device or disk
					partition */
	OS_FILE_CREATE_PATH,		/*!< to create the directories */
	OS_FILE_OPEN_RETRY,		/*!< open with retry */

	/** Flags that can be combined with the above values. Please ensure
	that the above values stay below 128. */

	OS_FILE_ON_ERROR_NO_EXIT = 128,	/*!< do not exit on unknown errors */
	OS_FILE_ON_ERROR_SILENT = 256	/*!< don't print diagnostic messages to
					the log unless it is a fatal error,
					this flag is only used if
					ON_ERROR_NO_EXIT is set */
};

static const ulint OS_FILE_READ_ONLY = 333;
static const ulint OS_FILE_READ_WRITE = 444;

/** Used by MySQLBackup */
static const ulint OS_FILE_READ_ALLOW_DELETE = 555;

/* Options for file_create */
static const ulint OS_FILE_AIO = 61;
static const ulint OS_FILE_NORMAL = 62;
/* @} */

/** Types for file create @{ */
static const ulint OS_DATA_FILE = 100;
static const ulint OS_LOG_FILE = 101;
static const ulint OS_DATA_TEMP_FILE = 102;
/* @} */

/** Error codes from os_file_get_last_error @{ */
static const ulint OS_FILE_NAME_TOO_LONG = 36;
static const ulint OS_FILE_NOT_FOUND = 71;
static const ulint OS_FILE_DISK_FULL = 72;
static const ulint OS_FILE_ALREADY_EXISTS = 73;
static const ulint OS_FILE_PATH_ERROR = 74;

/** wait for OS aio resources to become available again */
static const ulint OS_FILE_AIO_RESOURCES_RESERVED = 75;

static const ulint OS_FILE_SHARING_VIOLATION = 76;
static const ulint OS_FILE_ERROR_NOT_SPECIFIED = 77;
static const ulint OS_FILE_INSUFFICIENT_RESOURCE = 78;
static const ulint OS_FILE_AIO_INTERRUPTED = 79;
static const ulint OS_FILE_OPERATION_ABORTED = 80;
static const ulint OS_FILE_ACCESS_VIOLATION = 81;
static const ulint OS_FILE_OPERATION_NOT_SUPPORTED = 125;
static const ulint OS_FILE_ERROR_MAX = 200;
/* @} */

/** Types for AIO operations @{ */

/** No transformations during read/write, write as is. */
#define IORequestRead		IORequest(IORequest::READ)
#define IORequestWrite		IORequest(IORequest::WRITE)
#define IORequestLogRead	IORequest(IORequest::LOG | IORequest::READ)
#define IORequestLogWrite	IORequest(IORequest::LOG | IORequest::WRITE)



/**
The IO Context that is passed down to the low level IO code */
class IORequest {
public:
	/** Flags passed in the request, they can be ORred together. */
	enum {
		READ = 1,
		WRITE = 2,

		/** Double write buffer recovery. */
		DBLWR_RECOVER = 4,

		/** Enumarations below can be ORed to READ/WRITE above*/

		/** Data file */
		DATA_FILE = 8,

		/** Log file request*/
		LOG = 16,

		/** Disable partial read warnings */
		DISABLE_PARTIAL_IO_WARNINGS = 32,

		/** Do not to wake i/o-handler threads, but the caller will do
		the waking explicitly later, in this way the caller can post
		several requests in a batch; NOTE that the batch must not be
		so big that it exhausts the slots in AIO arrays! NOTE that
		a simulated batch may introduce hidden chances of deadlocks,
		because I/Os are not actually handled until all
		have been posted: use with great caution! */
		DO_NOT_WAKE = 64,

		/** Ignore failed reads of non-existent pages */
		IGNORE_MISSING = 128,

		/** Use punch hole if available*/
		PUNCH_HOLE = 256,
	};

	/** Default constructor */
	IORequest()
		:
		m_bpage(NULL),
		m_fil_node(NULL),
		m_type(READ)
	{
		/* No op */
	}

	/**
	@param[in]	type		Request type, can be a value that is
					ORed from the above enum */
	explicit IORequest(ulint type)
		:
		m_bpage(NULL),
		m_fil_node(NULL),
		m_type(static_cast<uint16_t>(type))
	{
		if (!is_punch_hole_supported() || !srv_use_trim) {
			clear_punch_hole();
		}
	}

	/**
	@param[in]	type		Request type, can be a value that is
					ORed from the above enum
	@param[in]	bpage		Page to be written */
	IORequest(ulint type, buf_page_t* bpage)
		:
		m_bpage(bpage),
		m_fil_node(NULL),
		m_type(static_cast<uint16_t>(type))
	{
		if (bpage && buf_page_should_punch_hole(bpage)) {
			set_punch_hole();
		}

		if (!is_punch_hole_supported() || !srv_use_trim) {
			clear_punch_hole();
		}
	}

	/** Destructor */
	~IORequest() { }

	/** @return true if ignore missing flag is set */
	static bool ignore_missing(ulint type)
		MY_ATTRIBUTE((warn_unused_result))
	{
		return((type & IGNORE_MISSING) == IGNORE_MISSING);
	}

	/** @return true if it is a read request */
	bool is_read() const
		MY_ATTRIBUTE((warn_unused_result))
	{
		return((m_type & READ) == READ);
	}

	/** @return true if it is a write request */
	bool is_write() const
		MY_ATTRIBUTE((warn_unused_result))
	{
		return((m_type & WRITE) == WRITE);
	}

	/** @return true if it is a redo log write */
	bool is_log() const
		MY_ATTRIBUTE((warn_unused_result))
	{
		return((m_type & LOG) == LOG);
	}

	/** @return true if the simulated AIO thread should be woken up */
	bool is_wake() const
		MY_ATTRIBUTE((warn_unused_result))
	{
		return((m_type & DO_NOT_WAKE) == 0);
	}

	/** Clear the punch hole flag */
	void clear_punch_hole()
	{
		m_type &= ~PUNCH_HOLE;
	}

	/** @return true if partial read warning disabled */
	bool is_partial_io_warning_disabled() const
		MY_ATTRIBUTE((warn_unused_result))
	{
		return((m_type & DISABLE_PARTIAL_IO_WARNINGS)
		       == DISABLE_PARTIAL_IO_WARNINGS);
	}

	/** Disable partial read warnings */
	void disable_partial_io_warnings()
	{
		m_type |= DISABLE_PARTIAL_IO_WARNINGS;
	}

	/** @return true if missing files should be ignored */
	bool ignore_missing() const
		MY_ATTRIBUTE((warn_unused_result))
	{
		return(ignore_missing(m_type));
	}

	/** @return true if punch hole should be used */
	bool punch_hole() const
		MY_ATTRIBUTE((warn_unused_result))
	{
		return((m_type & PUNCH_HOLE) == PUNCH_HOLE);
	}

	/** @return true if the read should be validated */
	bool validate() const
		MY_ATTRIBUTE((warn_unused_result))
	{
		return(is_read() ^ is_write());
	}

	/** Set the punch hole flag */
	void set_punch_hole()
	{
		if (is_punch_hole_supported() && srv_use_trim) {
			m_type |= PUNCH_HOLE;
		}
	}

	/** Clear the do not wake flag */
	void clear_do_not_wake()
	{
		m_type &= ~DO_NOT_WAKE;
	}

	/** Set the pointer to file node for IO
	@param[in] node			File node */
	void set_fil_node(fil_node_t* node)
	{
		if (!srv_use_trim ||
		   (node && !fil_node_should_punch_hole(node))) {
			clear_punch_hole();
		}

		m_fil_node = node;
	}

	/** Compare two requests
	@reutrn true if the are equal */
	bool operator==(const IORequest& rhs) const
	{
		return(m_type == rhs.m_type);
	}

	/** Note that the IO is for double write recovery. */
	void dblwr_recover()
	{
		m_type |= DBLWR_RECOVER;
	}

	/** @return true if the request is from the dblwr recovery */
	bool is_dblwr_recover() const
		MY_ATTRIBUTE((warn_unused_result))
	{
		return((m_type & DBLWR_RECOVER) == DBLWR_RECOVER);
	}

	/** @return true if punch hole is supported */
	static bool is_punch_hole_supported()
	{

		/* In this debugging mode, we act as if punch hole is supported,
		and then skip any calls to actually punch a hole here.
		In this way, Transparent Page Compression is still being tested. */
		DBUG_EXECUTE_IF("ignore_punch_hole",
			return(true);
		);

#if defined(HAVE_FALLOC_PUNCH_HOLE_AND_KEEP_SIZE) || defined(_WIN32)
		return(true);
#else
		return(false);
#endif /* HAVE_FALLOC_PUNCH_HOLE_AND_KEEP_SIZE || _WIN32 */
	}

	ulint get_trim_length(ulint write_length) const
	{
		return (m_bpage ?
			buf_page_get_trim_length(m_bpage, write_length)
			: 0);
	}

	bool should_punch_hole() const {
		return (m_fil_node ?
			fil_node_should_punch_hole(m_fil_node)
			: false);
	}

	void space_no_punch_hole() const {
		if (m_fil_node) {
			fil_space_set_punch_hole(m_fil_node, false);
		}
	}

	/** Free storage space associated with a section of the file.
	@param[in]	fh		Open file handle
	@param[in]	off		Starting offset (SEEK_SET)
	@param[in]	len		Size of the hole
	@return DB_SUCCESS or error code */
	dberr_t punch_hole(os_file_t fh, os_offset_t off, ulint len);

private:
	/** Page to be written on write operation. */
	buf_page_t*		m_bpage;

	/** File node */
	fil_node_t*		m_fil_node;

	/** Request type bit flags */
	uint16_t		m_type;
};

/* @} */

/** Sparse file size information. */
struct os_file_size_t {
	/** Total size of file in bytes */
	os_offset_t	m_total_size;

	/** If it is a sparse file then this is the number of bytes
	actually allocated for the file. */
	os_offset_t	m_alloc_size;
};

/** Win NT does not allow more than 64 */
static const ulint OS_AIO_N_PENDING_IOS_PER_THREAD = 32;

/** Modes for aio operations @{ */
/** Normal asynchronous i/o not for ibuf pages or ibuf bitmap pages */
static const ulint OS_AIO_NORMAL = 21;

/**  Asynchronous i/o for ibuf pages or ibuf bitmap pages */
static const ulint OS_AIO_IBUF = 22;

/** Asynchronous i/o for the log */
static const ulint OS_AIO_LOG = 23;

/** Asynchronous i/o where the calling thread will itself wait for
the i/o to complete, doing also the job of the i/o-handler thread;
can be used for any pages, ibuf or non-ibuf.  This is used to save
CPU time, as we can do with fewer thread switches. Plain synchronous
I/O is not as good, because it must serialize the file seek and read
or write, causing a bottleneck for parallelism. */
static const ulint OS_AIO_SYNC = 24;
/* @} */

extern ulint	os_n_file_reads;
extern ulint	os_n_file_writes;
extern ulint	os_n_fsyncs;

/* File types for directory entry data type */

enum os_file_type_t {
	OS_FILE_TYPE_UNKNOWN = 0,
	OS_FILE_TYPE_FILE,			/* regular file */
	OS_FILE_TYPE_DIR,			/* directory */
	OS_FILE_TYPE_LINK,			/* symbolic link */
	OS_FILE_TYPE_BLOCK			/* block device */
};

/* Maximum path string length in bytes when referring to tables with in the
'./databasename/tablename.ibd' path format; we can allocate at least 2 buffers
of this size from the thread stack; that is why this should not be made much
bigger than 4000 bytes.  The maximum path length used by any storage engine
in the server must be at least this big. */

/* MySQL 5.7 my_global.h */
#ifndef FN_REFLEN_SE
#define FN_REFLEN_SE        4000
#endif

#define OS_FILE_MAX_PATH	4000
#if (FN_REFLEN_SE < OS_FILE_MAX_PATH)
# error "(FN_REFLEN_SE < OS_FILE_MAX_PATH)"
#endif

/** Struct used in fetching information of a file in a directory */
struct os_file_stat_t {
	char		name[OS_FILE_MAX_PATH];	/*!< path to a file */
	os_file_type_t	type;			/*!< file type */
	os_offset_t	size;			/*!< file size in bytes */
	os_offset_t	alloc_size;		/*!< Allocated size for
						sparse files in bytes */
	size_t		block_size;		/*!< Block size to use for IO
						in bytes*/
	time_t		ctime;			/*!< creation time */
	time_t		mtime;			/*!< modification time */
	time_t		atime;			/*!< access time */
	bool		rw_perm;		/*!< true if can be opened
						in read-write mode. Only valid
						if type == OS_FILE_TYPE_FILE */
};

/** Create a temporary file. This function is like tmpfile(3), but
the temporary file is created in the given parameter path. If the path
is null then it will create the file in the mysql server configuration
parameter (--tmpdir).
@param[in]	path	location for creating temporary file
@return temporary file handle, or NULL on error */
FILE*
os_file_create_tmpfile(
	const char*	path);

/** The os_file_opendir() function opens a directory stream corresponding to the
directory named by the dirname argument. The directory stream is positioned
at the first entry. In both Unix and Windows we automatically skip the '.'
and '..' items at the start of the directory listing.

@param[in]	dirname		directory name; it must not contain a trailing
				'\' or '/'
@param[in]	is_fatal	true if we should treat an error as a fatal
				error; if we try to open symlinks then we do
				not wish a fatal error if it happens not to be
				a directory
@return directory stream, NULL if error */
os_file_dir_t
os_file_opendir(
	const char*	dirname,
	bool		is_fatal);

/**
Closes a directory stream.
@param[in] dir	directory stream
@return 0 if success, -1 if failure */
int
os_file_closedir(
	os_file_dir_t	dir);

/** This function returns information of the next file in the directory. We jump
over the '.' and '..' entries in the directory.
@param[in]	dirname		directory name or path
@param[in]	dir		directory stream
@param[out]	info		buffer where the info is returned
@return 0 if ok, -1 if error, 1 if at the end of the directory */
int
os_file_readdir_next_file(
	const char*	dirname,
	os_file_dir_t	dir,
	os_file_stat_t*	info);

/**
This function attempts to create a directory named pathname. The new directory
gets default permissions. On Unix, the permissions are (0770 & ~umask). If the
directory exists already, nothing is done and the call succeeds, unless the
fail_if_exists arguments is true.

@param[in]	pathname	directory name as null-terminated string
@param[in]	fail_if_exists	if true, pre-existing directory is treated
				as an error.
@return true if call succeeds, false on error */
bool
os_file_create_directory(
	const char*	pathname,
	bool		fail_if_exists);

/** NOTE! Use the corresponding macro os_file_create_simple(), not directly
this function!
A simple function to open or create a file.
@param[in]	name		name of the file or path as a null-terminated
				string
@param[in]	create_mode	create mode
@param[in]	access_type	OS_FILE_READ_ONLY or OS_FILE_READ_WRITE
@param[in]	read_only	if true read only mode checks are enforced
@param[out]	success		true if succeed, false if error
@return own: handle to the file, not defined if error, error number
	can be retrieved with os_file_get_last_error */
os_file_t
os_file_create_simple_func(
	const char*	name,
	ulint		create_mode,
	ulint		access_type,
	bool		read_only,
	bool*		success);

/** NOTE! Use the corresponding macro
os_file_create_simple_no_error_handling(), not directly this function!
A simple function to open or create a file.
@param[in]	name		name of the file or path as a null-terminated string
@param[in]	create_mode	create mode
@param[in]	access_type	OS_FILE_READ_ONLY, OS_FILE_READ_WRITE, or
				OS_FILE_READ_ALLOW_DELETE; the last option
				is used by a backup program reading the file
@param[in]	read_only	if true read only mode checks are enforced
@param[out]	success		true if succeeded
@return own: handle to the file, not defined if error, error number
	can be retrieved with os_file_get_last_error */
os_file_t
os_file_create_simple_no_error_handling_func(
	const char*	name,
	ulint		create_mode,
	ulint		access_type,
	bool		read_only,
	bool*		success)
	MY_ATTRIBUTE((warn_unused_result));

/** Tries to disable OS caching on an opened file descriptor.
@param[in]	fd		file descriptor to alter
@param[in]	file_name	file name, used in the diagnostic message
@param[in]	name		"open" or "create"; used in the diagnostic
				message */
void
os_file_set_nocache(
/*================*/
	os_file_t	fd,		/*!< in: file descriptor to alter */
	const char*	file_name,
	const char*	operation_name);

/** NOTE! Use the corresponding macro os_file_create(), not directly
this function!
Opens an existing file or creates a new.
@param[in]	name		name of the file or path as a null-terminated
				string
@param[in]	create_mode	create mode
@param[in]	purpose		OS_FILE_AIO, if asynchronous, non-buffered I/O
				is desired, OS_FILE_NORMAL, if any normal file;
				NOTE that it also depends on type, os_aio_..
				and srv_.. variables whether we really use
				async I/O or unbuffered I/O: look in the
				function source code for the exact rules
@param[in]	type		OS_DATA_FILE or OS_LOG_FILE
@param[in]	read_only	if true read only mode checks are enforced
@param[in]	success		true if succeeded
@return own: handle to the file, not defined if error, error number
	can be retrieved with os_file_get_last_error */
os_file_t
os_file_create_func(
	const char*	name,
	ulint		create_mode,
	ulint		purpose,
	ulint		type,
	bool		read_only,
	bool*		success)
	MY_ATTRIBUTE((warn_unused_result));

/** Deletes a file. The file has to be closed before calling this.
@param[in]	name		file path as a null-terminated string
@return true if success */
bool
os_file_delete_func(const char* name);

/** Deletes a file if it exists. The file has to be closed before calling this.
@param[in]	name		file path as a null-terminated string
@param[out]	exist		indicate if file pre-exist
@return true if success */
bool
os_file_delete_if_exists_func(const char* name, bool* exist);

/** NOTE! Use the corresponding macro os_file_rename(), not directly
this function!
Renames a file (can also move it to another directory). It is safest that the
file is closed before calling this function.
@param[in]	oldpath		old file path as a null-terminated string
@param[in]	newpath		new file path
@return true if success */
bool
os_file_rename_func(const char* oldpath, const char* newpath);

/** NOTE! Use the corresponding macro os_file_close(), not directly this
function!
Closes a file handle. In case of error, error number can be retrieved with
os_file_get_last_error.
@param[in]	file		own: handle to a file
@return true if success */
bool
os_file_close_func(os_file_t file);

#ifdef UNIV_PFS_IO

/* Keys to register InnoDB I/O with performance schema */
extern mysql_pfs_key_t	innodb_data_file_key;
extern mysql_pfs_key_t	innodb_log_file_key;
extern mysql_pfs_key_t	innodb_temp_file_key;

/* Following four macros are instumentations to register
various file I/O operations with performance schema.
1) register_pfs_file_open_begin() and register_pfs_file_open_end() are
used to register file creation, opening, closing and renaming.
2) register_pfs_file_rename_begin() and  register_pfs_file_rename_end()
are used to register file renaming
2) register_pfs_file_io_begin() and register_pfs_file_io_end() are
used to register actual file read, write and flush
3) register_pfs_file_close_begin() and register_pfs_file_close_end()
are used to register file deletion operations*/
# define register_pfs_file_open_begin(state, locker, key, op, name,	\
				      src_file, src_line)		\
do {									\
	locker = PSI_FILE_CALL(get_thread_file_name_locker)(		\
		state, key, op, name, &locker);				\
<<<<<<< HEAD
	if (locker != NULL) {						\
=======
	if (locker != NULL) {				\
>>>>>>> b61700c2
		PSI_FILE_CALL(start_file_open_wait)(			\
			locker, src_file, src_line);			\
	}								\
} while (0)

# define register_pfs_file_open_end(locker, file, result)		\
do {									\
<<<<<<< HEAD
	if (locker != NULL) {						\
		PSI_FILE_CALL(end_file_open_wait_and_bind_to_descriptor)(\
			locker, file);					\
=======
	if (locker != NULL) {				\
		file.m_psi = PSI_FILE_CALL(				\
		end_file_open_wait)(		\
			locker, result);					\
	}								\
} while (0)

# define register_pfs_file_rename_begin(state, locker, key, op, name,	\
				src_file, src_line)			\
	register_pfs_file_open_begin(state, locker, key, op, name,	\
					src_file, src_line)		\

# define register_pfs_file_rename_end(locker, result)			\
do {									\
	if (locker != NULL) {				\
		PSI_FILE_CALL(end_file_open_wait)(locker, result);	\
>>>>>>> b61700c2
	}								\
} while (0)

# define register_pfs_file_close_begin(state, locker, key, op, name,	\
				      src_file, src_line)		\
do {									\
	locker = PSI_FILE_CALL(get_thread_file_name_locker)(		\
		state, key, op, name, &locker);				\
	if (locker != NULL) {						\
		PSI_FILE_CALL(start_file_close_wait)(			\
			locker, src_file, src_line);			\
	}								\
} while (0)

# define register_pfs_file_close_end(locker, result)			\
do {									\
	if (locker != NULL) {						\
		PSI_FILE_CALL(end_file_close_wait)(			\
			locker, result);				\
	}								\
} while (0)

# define register_pfs_file_io_begin(state, locker, file, count, op,	\
				    src_file, src_line)			\
do {									\
<<<<<<< HEAD
	locker = PSI_FILE_CALL(get_thread_file_descriptor_locker)(	\
		state, file, op);					\
	if (locker != NULL) {						\
=======
	locker = PSI_FILE_CALL(get_thread_file_stream_locker)(	\
		state, file.m_psi, op);					\
	if (locker != NULL) {				\
>>>>>>> b61700c2
		PSI_FILE_CALL(start_file_wait)(				\
			locker, count, src_file, src_line);		\
	}								\
} while (0)

# define register_pfs_file_io_end(locker, count)			\
do {									\
<<<<<<< HEAD
	if (locker != NULL) {						\
=======
	if (locker != NULL) {				\
>>>>>>> b61700c2
		PSI_FILE_CALL(end_file_wait)(locker, count);		\
	}								\
} while (0)

/* Following macros/functions are file I/O APIs that would be performance
schema instrumented if "UNIV_PFS_IO" is defined. They would point to
wrapper functions with performance schema instrumentation in such case.

os_file_create
os_file_create_simple
os_file_create_simple_no_error_handling
os_file_close
os_file_rename
os_aio
os_file_read
os_file_read_no_error_handling
os_file_read_no_error_handling_int_fd
os_file_write
os_file_write_int_fd

The wrapper functions have the prefix of "innodb_". */

# define os_file_create(key, name, create, purpose, type, read_only,	\
			success)					\
	pfs_os_file_create_func(key, name, create, purpose,	type,	\
		read_only, success, __FILE__, __LINE__)

# define os_file_create_simple(key, name, create, access,		\
		read_only, success)					\
	pfs_os_file_create_simple_func(key, name, create, access,	\
		read_only, success, __FILE__, __LINE__)

# define os_file_create_simple_no_error_handling(			\
	key, name, create_mode, access, read_only, success)		\
	pfs_os_file_create_simple_no_error_handling_func(		\
		key, name, create_mode, access,				\
		read_only, success, __FILE__, __LINE__)

# define os_file_close(file)						\
	pfs_os_file_close_func(file, __FILE__, __LINE__)

# define os_aio(type, mode, name, file, buf, offset,		\
	n, read_only, message1, message2)			\
	pfs_os_aio_func(type, mode, name, file, buf, offset,	\
		n, read_only, message1, message2,		\
			__FILE__, __LINE__)

# define os_file_read(type, file, buf, offset, n)			\
	pfs_os_file_read_func(type, file, buf, offset, n, __FILE__, __LINE__)

# define os_file_read_no_error_handling(type, file, buf, offset, n, o)	\
	pfs_os_file_read_no_error_handling_func(			\
		type, file, buf, offset, n, o, __FILE__, __LINE__)

<<<<<<< HEAD
# define os_file_write(type, name, file, buf, offset, n)	\
	pfs_os_file_write_func(type, name, file, buf, offset,	\
		n,__FILE__, __LINE__)
=======
# define os_file_read_no_error_handling_int_fd(				\
	file, buf, offset, n)						\
	pfs_os_file_read_no_error_handling_int_fd_func(			\
		file, buf, offset, n, __FILE__, __LINE__)

# define os_file_write(name, file, buf, offset, n)	\
	pfs_os_file_write_func(name, file, buf, offset,	\
			       n, __FILE__, __LINE__)
>>>>>>> b61700c2

# define os_file_write_int_fd(name, file, buf, offset, n)		\
	pfs_os_file_write_int_fd_func(name, file, buf, offset,		\
		n, __FILE__, __LINE__)

# define os_file_flush(file)					\
	pfs_os_file_flush_func(file, __FILE__, __LINE__)

# define os_file_rename(key, oldpath, newpath)				\
	pfs_os_file_rename_func(key, oldpath, newpath, __FILE__, __LINE__)

# define os_file_delete(key, name)					\
	pfs_os_file_delete_func(key, name, __FILE__, __LINE__)

<<<<<<< HEAD
# define os_file_delete_if_exists(key, name, exist)			\
	pfs_os_file_delete_if_exists_func(key, name, exist, __FILE__, __LINE__)

/** NOTE! Please use the corresponding macro os_file_create_simple(),
=======
# define os_file_delete_if_exists(key, name)				\
	pfs_os_file_delete_if_exists_func(key, name, __FILE__, __LINE__)
#else /* UNIV_PFS_IO */

/* If UNIV_PFS_IO is not defined, these I/O APIs point
to original un-instrumented file I/O APIs */
# define os_file_create(key, name, create, purpose, type, success, atomic_writes)	\
	os_file_create_func(name, create, purpose, type, success, atomic_writes)

# define os_file_create_simple(key, name, create_mode, access, success) \
	os_file_create_simple_func(name, create_mode, access, success)

# define os_file_create_simple_no_error_handling(			\
	key, name, create_mode, access, success, atomic_writes)		\
		os_file_create_simple_no_error_handling_func(		\
			name, create_mode, access, success, atomic_writes)

# define os_file_close(file)						\
	os_file_close_func(file)

# define os_aio(type, is_log, mode, name, file, buf, offset, n, page_size, message1, \
	message2, write_size)						\
	os_aio_func(type, is_log, mode, name, file, buf, offset, n,	\
		page_size, message1, message2, write_size)

# define os_file_read(file, buf, offset, n)	\
	os_file_read_func(file, buf, offset, n)

# define os_file_read_no_error_handling(file, buf, offset, n)		\
	os_file_read_no_error_handling_func(file, buf, offset, n)
# define os_file_read_no_error_handling_int_fd(                         \
		file, buf, offset, n)                                   \
	 os_file_read_no_error_handling_func(file, buf, offset, n)

# define os_file_write_int_fd(name, file, buf, offset, n)               \
	os_file_write_func(name, file, buf, offset, n)
# define os_file_write(name, file, buf, offset, n)			\
	os_file_write_func(name, file, buf, offset, n)


# define os_file_flush(file)	os_file_flush_func(file)

# define os_file_rename(key, oldpath, newpath)				\
	os_file_rename_func(oldpath, newpath)

# define os_file_delete(key, name)	os_file_delete_func(name)

# define os_file_delete_if_exists(key, name)				\
	os_file_delete_if_exists_func(name)

#endif /* UNIV_PFS_IO */

/* File types for directory entry data type */

enum os_file_type_t {
	OS_FILE_TYPE_UNKNOWN = 0,
	OS_FILE_TYPE_FILE,			/* regular file
						(or a character/block device) */
	OS_FILE_TYPE_DIR,			/* directory */
	OS_FILE_TYPE_LINK			/* symbolic link */
};

/* Maximum path string length in bytes when referring to tables with in the
'./databasename/tablename.ibd' path format; we can allocate at least 2 buffers
of this size from the thread stack; that is why this should not be made much
bigger than 4000 bytes */
#define OS_FILE_MAX_PATH	4000

/** Struct used in fetching information of a file in a directory */
struct os_file_stat_t {
	char		name[OS_FILE_MAX_PATH];	/*!< path to a file */
	os_file_type_t	type;			/*!< file type */
	ib_int64_t	size;			/*!< file size */
	time_t		ctime;			/*!< creation time */
	time_t		mtime;			/*!< modification time */
	time_t		atime;			/*!< access time */
	bool		rw_perm;		/*!< true if can be opened
						in read-write mode. Only valid
						if type == OS_FILE_TYPE_FILE */
};

#ifdef __WIN__
typedef HANDLE	os_file_dir_t;	/*!< directory stream */
#else
typedef DIR*	os_file_dir_t;	/*!< directory stream */
#endif

#ifdef __WIN__
/***********************************************************************//**
Gets the operating system version. Currently works only on Windows.
@return	OS_WIN95, OS_WIN31, OS_WINNT, OS_WIN2000, OS_WINXP, OS_WINVISTA,
OS_WIN7. */
UNIV_INTERN
ulint
os_get_os_version(void);
/*===================*/
#endif /* __WIN__ */
#ifndef UNIV_HOTBACKUP
/****************************************************************//**
Creates the seek mutexes used in positioned reads and writes. */
UNIV_INTERN
void
os_io_init_simple(void);
/*===================*/


/** Create a temporary file. This function is like tmpfile(3), but
the temporary file is created in the given parameter path. If the path
is null then it will create the file in the mysql server configuration
parameter (--tmpdir).
@param[in]	path	location for creating temporary file
@return temporary file handle, or NULL on error */
UNIV_INTERN
FILE*
os_file_create_tmpfile(
	const char*	path);

#endif /* !UNIV_HOTBACKUP */
/***********************************************************************//**
The os_file_opendir() function opens a directory stream corresponding to the
directory named by the dirname argument. The directory stream is positioned
at the first entry. In both Unix and Windows we automatically skip the '.'
and '..' items at the start of the directory listing.
@return	directory stream, NULL if error */
UNIV_INTERN
os_file_dir_t
os_file_opendir(
/*============*/
	const char*	dirname,	/*!< in: directory name; it must not
					contain a trailing '\' or '/' */
	ibool		error_is_fatal);/*!< in: TRUE if we should treat an
					error as a fatal error; if we try to
					open symlinks then we do not wish a
					fatal error if it happens not to be
					a directory */
/***********************************************************************//**
Closes a directory stream.
@return	0 if success, -1 if failure */
UNIV_INTERN
int
os_file_closedir(
/*=============*/
	os_file_dir_t	dir);	/*!< in: directory stream */
/***********************************************************************//**
This function returns information of the next file in the directory. We jump
over the '.' and '..' entries in the directory.
@return	0 if ok, -1 if error, 1 if at the end of the directory */
UNIV_INTERN
int
os_file_readdir_next_file(
/*======================*/
	const char*	dirname,/*!< in: directory name or path */
	os_file_dir_t	dir,	/*!< in: directory stream */
	os_file_stat_t*	info);	/*!< in/out: buffer where the info is returned */
/*****************************************************************//**
This function attempts to create a directory named pathname. The new directory
gets default permissions. On Unix, the permissions are (0770 & ~umask). If the
directory exists already, nothing is done and the call succeeds, unless the
fail_if_exists arguments is true.
@return	TRUE if call succeeds, FALSE on error */
UNIV_INTERN
ibool
os_file_create_directory(
/*=====================*/
	const char*	pathname,	/*!< in: directory name as
					null-terminated string */
	ibool		fail_if_exists);/*!< in: if TRUE, pre-existing directory
					is treated as an error. */
/****************************************************************//**
NOTE! Use the corresponding macro os_file_create_simple(), not directly
this function!
A simple function to open or create a file.
@return own: handle to the file, not defined if error, error number
can be retrieved with os_file_get_last_error */
UNIV_INTERN
os_file_t
os_file_create_simple_func(
/*=======================*/
	const char*	name,	/*!< in: name of the file or path as a
				null-terminated string */
	ulint		create_mode,/*!< in: create mode */
	ulint		access_type,/*!< in: OS_FILE_READ_ONLY or
				OS_FILE_READ_WRITE */
	ibool*		success);/*!< out: TRUE if succeed, FALSE if error */
/****************************************************************//**
NOTE! Use the corresponding macro
os_file_create_simple_no_error_handling(), not directly this function!
A simple function to open or create a file.
@return own: handle to the file, not defined if error, error number
can be retrieved with os_file_get_last_error */
UNIV_INTERN
pfs_os_file_t
os_file_create_simple_no_error_handling_func(
/*=========================================*/
	const char*	name,	/*!< in: name of the file or path as a
				null-terminated string */
	ulint		create_mode,/*!< in: create mode */
	ulint		access_type,/*!< in: OS_FILE_READ_ONLY,
				OS_FILE_READ_WRITE, or
				OS_FILE_READ_ALLOW_DELETE; the last option is
				used by a backup program reading the file */
	ibool*		success,/*!< out: TRUE if succeed, FALSE if error */
	ulint		atomic_writes)/*!< in: atomic writes table option
				      value */
	__attribute__((nonnull, warn_unused_result));
/****************************************************************//**
Tries to disable OS caching on an opened file descriptor. */
UNIV_INTERN
void
os_file_set_nocache(
/*================*/
	os_file_t	fd,		/*!< in: file descriptor to alter */
	const char*	file_name,	/*!< in: file name, used in the
					diagnostic message */
	const char*	operation_name);/*!< in: "open" or "create"; used in the
					diagnostic message */
/****************************************************************//**
NOTE! Use the corresponding macro os_file_create(), not directly
this function!
Opens an existing file or creates a new.
@return own: handle to the file, not defined if error, error number
can be retrieved with os_file_get_last_error */
UNIV_INTERN
pfs_os_file_t
os_file_create_func(
/*================*/
	const char*	name,	/*!< in: name of the file or path as a
				null-terminated string */
	ulint		create_mode,/*!< in: create mode */
	ulint		purpose,/*!< in: OS_FILE_AIO, if asynchronous,
				non-buffered i/o is desired,
				OS_FILE_NORMAL, if any normal file;
				NOTE that it also depends on type, os_aio_..
				and srv_.. variables whether we really use
				async i/o or unbuffered i/o: look in the
				function source code for the exact rules */
	ulint		type,	/*!< in: OS_DATA_FILE or OS_LOG_FILE */
	ibool*		success,/*!< out: TRUE if succeed, FALSE if error */
	ulint		atomic_writes)/*!< in: atomic writes table option
				      value */
	__attribute__((nonnull, warn_unused_result));
/***********************************************************************//**
Deletes a file. The file has to be closed before calling this.
@return	TRUE if success */
UNIV_INTERN
bool
os_file_delete_func(
/*================*/
	const char*	name);	/*!< in: file path as a null-terminated
				string */

/***********************************************************************//**
Deletes a file if it exists. The file has to be closed before calling this.
@return	TRUE if success */
UNIV_INTERN
bool
os_file_delete_if_exists_func(
/*==========================*/
	const char*	name);	/*!< in: file path as a null-terminated
				string */
/***********************************************************************//**
NOTE! Use the corresponding macro os_file_rename(), not directly
this function!
Renames a file (can also move it to another directory). It is safest that the
file is closed before calling this function.
@return	TRUE if success */
UNIV_INTERN
ibool
os_file_rename_func(
/*================*/
	const char*	oldpath,	/*!< in: old file path as a
					null-terminated string */
	const char*	newpath);	/*!< in: new file path */
/***********************************************************************//**
NOTE! Use the corresponding macro os_file_close(), not directly this
function!
Closes a file handle. In case of error, error number can be retrieved with
os_file_get_last_error.
@return	TRUE if success */
UNIV_INTERN
ibool
os_file_close_func(
/*===============*/
	os_file_t	file);	/*!< in, own: handle to a file */

#ifdef UNIV_PFS_IO
/****************************************************************//**
NOTE! Please use the corresponding macro os_file_create_simple(),
>>>>>>> b61700c2
not directly this function!
A performance schema instrumented wrapper function for
os_file_create_simple() which opens or creates a file.
@param[in]	key		Performance Schema Key
@param[in]	name		name of the file or path as a null-terminated
				string
@param[in]	create_mode	create mode
@param[in]	access_type	OS_FILE_READ_ONLY or OS_FILE_READ_WRITE
@param[in]	read_only	if true read only mode checks are enforced
@param[out]	success		true if succeeded
@param[in]	src_file	file name where func invoked
@param[in]	src_line	line where the func invoked
@return own: handle to the file, not defined if error, error number
	can be retrieved with os_file_get_last_error */
UNIV_INLINE
pfs_os_file_t
pfs_os_file_create_simple_func(
	mysql_pfs_key_t key,
	const char*	name,
	ulint		create_mode,
	ulint		access_type,
	bool		read_only,
	bool*		success,
	const char*	src_file,
	uint		src_line)
	MY_ATTRIBUTE((warn_unused_result));

/** NOTE! Please use the corresponding macro
os_file_create_simple_no_error_handling(), not directly this function!
A performance schema instrumented wrapper function for
os_file_create_simple_no_error_handling(). Add instrumentation to
monitor file creation/open.
@param[in]	key		Performance Schema Key
@param[in]	name		name of the file or path as a null-terminated
				string
@param[in]	create_mode	create mode
@param[in]	access_type	OS_FILE_READ_ONLY, OS_FILE_READ_WRITE, or
				OS_FILE_READ_ALLOW_DELETE; the last option is
				used by a backup program reading the file
@param[in]	read_only	if true read only mode checks are enforced
@param[out]	success		true if succeeded
@param[in]	src_file	file name where func invoked
@param[in]	src_line	line where the func invoked
@return own: handle to the file, not defined if error, error number
	can be retrieved with os_file_get_last_error */
UNIV_INLINE
pfs_os_file_t
pfs_os_file_create_simple_no_error_handling_func(
	mysql_pfs_key_t key,
	const char*	name,
	ulint		create_mode,
	ulint		access_type,
	bool		read_only,
	bool*		success,
	const char*	src_file,
	uint		src_line)
	MY_ATTRIBUTE((warn_unused_result));

/** NOTE! Please use the corresponding macro os_file_create(), not directly
this function!
A performance schema wrapper function for os_file_create().
Add instrumentation to monitor file creation/open.
@param[in]	key		Performance Schema Key
@param[in]	name		name of the file or path as a null-terminated
				string
@param[in]	create_mode	create mode
@param[in]	purpose		OS_FILE_AIO, if asynchronous, non-buffered I/O
				is desired, OS_FILE_NORMAL, if any normal file;
				NOTE that it also depends on type, os_aio_..
				and srv_.. variables whether we really use
				async I/O or unbuffered I/O: look in the
				function source code for the exact rules
@param[in]	read_only	if true read only mode checks are enforced
@param[out]	success		true if succeeded
@param[in]	src_file	file name where func invoked
@param[in]	src_line	line where the func invoked
@return own: handle to the file, not defined if error, error number
	can be retrieved with os_file_get_last_error */
UNIV_INLINE
pfs_os_file_t
pfs_os_file_create_func(
	mysql_pfs_key_t key,
	const char*	name,
	ulint		create_mode,
	ulint		purpose,
	ulint		type,
	bool		read_only,
	bool*		success,
	const char*	src_file,
	uint		src_line)
	MY_ATTRIBUTE((warn_unused_result));

/** NOTE! Please use the corresponding macro os_file_close(), not directly
this function!
A performance schema instrumented wrapper function for os_file_close().
@param[in]	file		handle to a file
@param[in]	src_file	file name where func invoked
@param[in]	src_line	line where the func invoked
@return true if success */
UNIV_INLINE
bool
pfs_os_file_close_func(
<<<<<<< HEAD
	os_file_t	file,
	const char*	src_file,
	uint		src_line);

/** NOTE! Please use the corresponding macro os_file_read(), not directly
=======
/*===================*/
        pfs_os_file_t	file,	/*!< in, own: handle to a file */
	const char*	src_file,/*!< in: file name where func invoked */
	ulint		src_line);/*!< in: line where the func invoked */
/*******************************************************************//**
NOTE! Please use the corresponding macro os_file_read(), not directly
>>>>>>> b61700c2
this function!
This is the performance schema instrumented wrapper function for
os_file_read() which requests a synchronous read operation.
@param[in, out]	type		IO request context
@param[in]	file		Open file handle
@param[out]	buf		buffer where to read
@param[in]	offset		file offset where to read
@param[in]	n		number of bytes to read
@param[in]	src_file	file name where func invoked
@param[in]	src_line	line where the func invoked
@return DB_SUCCESS if request was successful */
UNIV_INLINE
dberr_t
pfs_os_file_read_func(
<<<<<<< HEAD
	IORequest&	type,
	os_file_t	file,
	void*		buf,
	os_offset_t	offset,
	ulint		n,
	const char*	src_file,
	uint		src_line);

/** NOTE! Please use the corresponding macro os_file_read_no_error_handling(),
=======
/*==================*/
	pfs_os_file_t	file,	/*!< in: handle to a file */
	void*		buf,	/*!< in: buffer where to read */
	os_offset_t	offset,	/*!< in: file offset where to read */
	ulint		n,	/*!< in: number of bytes to read */
	const char*	src_file,/*!< in: file name where func invoked */
	ulint		src_line);/*!< in: line where the func invoked */

/*******************************************************************//**
NOTE! Please use the corresponding macro os_file_read_no_error_handling(),
>>>>>>> b61700c2
not directly this function!
This is the performance schema instrumented wrapper function for
os_file_read_no_error_handling_func() which requests a synchronous
read operation.
@param[in, out]	type		IO request context
@param[in]	file		Open file handle
@param[out]	buf		buffer where to read
@param[in]	offset		file offset where to read
@param[in]	n		number of bytes to read
@param[out]	o		number of bytes actually read
@param[in]	src_file	file name where func invoked
@param[in]	src_line	line where the func invoked
@return DB_SUCCESS if request was successful */
UNIV_INLINE
dberr_t
pfs_os_file_read_no_error_handling_func(
<<<<<<< HEAD
	IORequest&	type,
	os_file_t	file,
	void*		buf,
	os_offset_t	offset,
	ulint		n,
	ulint*		o,
	const char*	src_file,
	uint		src_line);

/** NOTE! Please use the corresponding macro os_aio(), not directly this
=======
/*====================================*/
	pfs_os_file_t	file,	/*!< in: handle to a file */
	void*		buf,	/*!< in: buffer where to read */
	os_offset_t	offset,	/*!< in: file offset where to read */
	ulint		n,	/*!< in: number of bytes to read */
	const char*	src_file,/*!< in: file name where func invoked */
	ulint		src_line);/*!< in: line where the func invoked */

/*******************************************************************//**
NOTE! Please use the corresponding macro os_aio(), not directly this
>>>>>>> b61700c2
function!
Performance schema wrapper function of os_aio() which requests
an asynchronous I/O operation.
@param[in]	type		IO request context
@param[in]	mode		IO mode
@param[in]	name		Name of the file or path as NUL terminated
				string
@param[in]	file		Open file handle
@param[out]	buf		buffer where to read
@param[in]	offset		file offset where to read
@param[in]	n		number of bytes to read
@param[in]	read_only	if true read only mode checks are enforced
@param[in,out]	m1		Message for the AIO handler, (can be used to
				identify a completed AIO operation); ignored
				if mode is OS_AIO_SYNC
@param[in,out]	m2		message for the AIO handler (can be used to
				identify a completed AIO operation); ignored
				if mode is OS_AIO_SYNC
@param[in]	src_file	file name where func invoked
@param[in]	src_line	line where the func invoked
@return DB_SUCCESS if request was queued successfully, FALSE if fail */
UNIV_INLINE
dberr_t
pfs_os_aio_func(
<<<<<<< HEAD
	IORequest&	type,
	ulint		mode,
	const char*	name,
	os_file_t	file,
	void*		buf,
	os_offset_t	offset,
	ulint		n,
	bool		read_only,
	fil_node_t*	m1,
	void*		m2,
	const char*	src_file,
	uint		src_line);

/** NOTE! Please use the corresponding macro os_file_write(), not directly
=======
/*============*/
	ulint		type,	/*!< in: OS_FILE_READ or OS_FILE_WRITE */
	ulint		is_log,	/*!< in: 1 is OS_FILE_LOG or 0 */
	ulint		mode,	/*!< in: OS_AIO_NORMAL etc. I/O mode */
	const char*	name,	/*!< in: name of the file or path as a
				null-terminated string */
	pfs_os_file_t	file,	/*!< in: handle to a file */
	void*		buf,	/*!< in: buffer where to read or from which
				to write */
	os_offset_t	offset,	/*!< in: file offset where to read or write */
	ulint		n,	/*!< in: number of bytes to read or write */
	ulint           page_size, /*!< in: page size in bytes */
	fil_node_t*	message1,/*!< in: message for the aio handler
				(can be used to identify a completed
				aio operation); ignored if mode is
				OS_AIO_SYNC */
	void*		message2,/*!< in: message for the aio handler
				(can be used to identify a completed
				aio operation); ignored if mode is
                                OS_AIO_SYNC */
	ulint*		write_size,/*!< in/out: Actual write size initialized
			       after fist successfull trim
			       operation for this page and if
			       initialized we do not trim again if
			       actual page size does not decrease. */
	const char*	src_file,/*!< in: file name where func invoked */
	ulint		src_line);/*!< in: line where the func invoked */
/*******************************************************************//**
NOTE! Please use the corresponding macro os_file_write(), not directly
>>>>>>> b61700c2
this function!
This is the performance schema instrumented wrapper function for
os_file_write() which requests a synchronous write operation.
@param[in, out]	type		IO request context
@param[in]	name		Name of the file or path as NUL terminated
				string
@param[in]	file		Open file handle
@param[out]	buf		buffer where to read
@param[in]	offset		file offset where to read
@param[in]	n		number of bytes to read
@param[in]	src_file	file name where func invoked
@param[in]	src_line	line where the func invoked
@return DB_SUCCESS if request was successful */
UNIV_INLINE
dberr_t
pfs_os_file_write_func(
<<<<<<< HEAD
	IORequest&	type,
	const char*	name,
	os_file_t	file,
	const void*	buf,
	os_offset_t	offset,
	ulint		n,
	const char*	src_file,
	uint		src_line);

/** NOTE! Please use the corresponding macro os_file_flush(), not directly
=======
/*===================*/
	const char*	name,	/*!< in: name of the file or path as a
				null-terminated string */
	pfs_os_file_t	file,	/*!< in: handle to a file */
	const void*	buf,	/*!< in: buffer from which to write */
	os_offset_t	offset,	/*!< in: file offset where to write */
	ulint		n,	/*!< in: number of bytes to write */
	const char*	src_file,/*!< in: file name where func invoked */
	ulint		src_line);/*!< in: line where the func invoked */
/***********************************************************************//**
NOTE! Please use the corresponding macro os_file_flush(), not directly
>>>>>>> b61700c2
this function!
This is the performance schema instrumented wrapper function for
os_file_flush() which flushes the write buffers of a given file to the disk.
Flushes the write buffers of a given file to the disk.
@param[in]	file		Open file handle
@param[in]	src_file	file name where func invoked
@param[in]	src_line	line where the func invoked
@return TRUE if success */
UNIV_INLINE
bool
pfs_os_file_flush_func(
<<<<<<< HEAD
	os_file_t	file,
	const char*	src_file,
	uint		src_line);
=======
/*===================*/
	pfs_os_file_t	file,	/*!< in, own: handle to a file */
	const char*	src_file,/*!< in: file name where func invoked */
	ulint		src_line);/*!< in: line where the func invoked */
>>>>>>> b61700c2

/** NOTE! Please use the corresponding macro os_file_rename(), not directly
this function!
This is the performance schema instrumented wrapper function for
os_file_rename()
@param[in]	key		Performance Schema Key
@param[in]	oldpath		old file path as a null-terminated string
@param[in]	newpath		new file path
@param[in]	src_file	file name where func invoked
@param[in]	src_line	line where the func invoked
@return true if success */
UNIV_INLINE
bool
pfs_os_file_rename_func(
	mysql_pfs_key_t	key,
	const char*	oldpath,
	const char*	newpath,
	const char*	src_file,
	uint		src_line);

/**
NOTE! Please use the corresponding macro os_file_delete(), not directly
this function!
This is the performance schema instrumented wrapper function for
os_file_delete()
@param[in]	key		Performance Schema Key
@param[in]	name		old file path as a null-terminated string
@param[in]	src_file	file name where func invoked
@param[in]	src_line	line where the func invoked
@return true if success */
UNIV_INLINE
bool
pfs_os_file_delete_func(
	mysql_pfs_key_t	key,
	const char*	name,
	const char*	src_file,
	uint		src_line);

/**
NOTE! Please use the corresponding macro os_file_delete_if_exists(), not
directly this function!
This is the performance schema instrumented wrapper function for
os_file_delete_if_exists()
@param[in]	key		Performance Schema Key
@param[in]	name		old file path as a null-terminated string
@param[in]	exist		indicate if file pre-exist
@param[in]	src_file	file name where func invoked
@param[in]	src_line	line where the func invoked
@return true if success */
UNIV_INLINE
bool
pfs_os_file_delete_if_exists_func(
	mysql_pfs_key_t	key,
	const char*	name,
	bool*		exist,
	const char*	src_file,
	uint		src_line);

#else /* UNIV_PFS_IO */

/* If UNIV_PFS_IO is not defined, these I/O APIs point
to original un-instrumented file I/O APIs */
# define os_file_create(key, name, create, purpose, type, read_only,	\
			success)					\
	os_file_create_func(name, create, purpose, type, read_only,	\
			success)

# define os_file_create_simple(key, name, create_mode, access,		\
		read_only, success)					\
	os_file_create_simple_func(name, create_mode, access,		\
		read_only, success)

# define os_file_create_simple_no_error_handling(			\
	key, name, create_mode, access, read_only, success)		\
	os_file_create_simple_no_error_handling_func(			\
		name, create_mode, access, read_only, success)

# define os_file_close(file)	os_file_close_func(file)

# define os_aio(type, mode, name, file, buf, offset,			\
	n, read_only, message1, message2)			\
	os_aio_func(type, mode, name, file, buf, offset,		\
		n, read_only, message1, message2)

# define os_file_read(type, file, buf, offset, n)			\
	os_file_read_func(type, file, buf, offset, n)

# define os_file_read_no_error_handling(type, file, buf, offset, n, o)	\
	os_file_read_no_error_handling_func(type, file, buf, offset, n, o)

# define os_file_write(type, name, file, buf, offset, n)	\
	os_file_write_func(type, name, file, buf, offset, n)

# define os_file_flush(file)	os_file_flush_func(file)

# define os_file_rename(key, oldpath, newpath)				\
	os_file_rename_func(oldpath, newpath)

# define os_file_delete(key, name)	os_file_delete_func(name)

# define os_file_delete_if_exists(key, name, exist)			\
	os_file_delete_if_exists_func(name, exist)

#endif	/* UNIV_PFS_IO */

/** Gets a file size.
@param[in]	file		handle to a file
@return file size if OK, else set m_total_size to ~0 and m_alloc_size
	to errno */
os_file_size_t
os_file_get_size(
	const char*	filename)
	MY_ATTRIBUTE((warn_unused_result));

/** Gets a file size.
@param[in]	file		handle to a file
@return file size, or (os_offset_t) -1 on failure */
os_offset_t
os_file_get_size(
<<<<<<< HEAD
	os_file_t	file)
=======
/*=============*/
	pfs_os_file_t	file)	/*!< in: handle to a file */
>>>>>>> b61700c2
	MY_ATTRIBUTE((warn_unused_result));

/** Write the specified number of zeros to a newly created file.
@param[in]	name		name of the file or path as a null-terminated
				string
@param[in]	file		handle to a file
@param[in]	size		file size
@param[in]	read_only	Enable read-only checks if true
@return true if success */
bool
os_file_set_size(
	const char*	name,
	pfs_os_file_t	file,
	os_offset_t	size,
	bool		read_only)
	MY_ATTRIBUTE((warn_unused_result));

/** Truncates a file at its current position.
@param[in/out]	file	file to be truncated
@return true if success */
bool
os_file_set_eof(
	FILE*		file);	/*!< in: file to be truncated */

/** Truncates a file to a specified size in bytes. Do nothing if the size
preserved is smaller or equal than current size of file.
@param[in]	pathname	file path
@param[in]	file		file to be truncated
@param[in]	size		size preserved in bytes
@return true if success */
bool
os_file_truncate(
	const char*	pathname,
	os_file_t	file,
	os_offset_t	size);

/** NOTE! Use the corresponding macro os_file_flush(), not directly this
function!
Flushes the write buffers of a given file to the disk.
@param[in]	file		handle to a file
@return true if success */
bool
os_file_flush_func(
	os_file_t	file);

/** Retrieves the last error number if an error occurs in a file io function.
The number should be retrieved before any other OS calls (because they may
overwrite the error number). If the number is not known to this program,
the OS error number + 100 is returned.
@param[in]	report		true if we want an error message printed
				for all errors
@return error number, or OS error number + 100 */
ulint
os_file_get_last_error(
	bool		report);

/** NOTE! Use the corresponding macro os_file_read(), not directly this
function!
Requests a synchronous read operation.
@param[in]	type		IO request context
@param[in]	file		Open file handle
@param[out]	buf		buffer where to read
@param[in]	offset		file offset where to read
@param[in]	n		number of bytes to read
@return DB_SUCCESS if request was successful */
dberr_t
os_file_read_func(
	IORequest&	type,
	os_file_t	file,
	void*		buf,
	os_offset_t	offset,
	ulint		n)
	MY_ATTRIBUTE((warn_unused_result));

/** Rewind file to its start, read at most size - 1 bytes from it to str, and
NUL-terminate str. All errors are silently ignored. This function is
mostly meant to be used with temporary files.
@param[in,out]	file		file to read from
@param[in,out]	str		buffer where to read
@param[in]	size		size of buffer */
void
os_file_read_string(
	FILE*		file,
	char*		str,
	ulint		size);

/** NOTE! Use the corresponding macro os_file_read_no_error_handling(),
not directly this function!
Requests a synchronous positioned read operation. This function does not do
any error handling. In case of error it returns FALSE.
@param[in]	type		IO request context
@param[in]	file		Open file handle
@param[out]	buf		buffer where to read
@param[in]	offset		file offset where to read
@param[in]	n		number of bytes to read
@param[out]	o		number of bytes actually read
@return DB_SUCCESS or error code */
dberr_t
os_file_read_no_error_handling_func(
	IORequest&	type,
	os_file_t	file,
	void*		buf,
	os_offset_t	offset,
	ulint		n,
	ulint*		o)
	MY_ATTRIBUTE((warn_unused_result));

/** NOTE! Use the corresponding macro os_file_write(), not directly this
function!
Requests a synchronous write operation.
@param[in,out]	type		IO request context
@param[in]	file		Open file handle
@param[out]	buf		buffer where to read
@param[in]	offset		file offset where to read
@param[in]	n		number of bytes to read
@return DB_SUCCESS if request was successful */
dberr_t
os_file_write_func(
	IORequest&	type,
	const char*	name,
	os_file_t	file,
	const void*	buf,
	os_offset_t	offset,
	ulint		n)
	MY_ATTRIBUTE((warn_unused_result));

/** Check the existence and type of the given file.
@param[in]	path		pathname of the file
@param[out]	exists		true if file exists
@param[out]	type		type of the file (if it exists)
@return true if call succeeded */
bool
os_file_status(
	const char*	path,
	bool*		exists,
	os_file_type_t* type);

/** This function returns a new path name after replacing the basename
in an old path with a new basename.  The old_path is a full path
name including the extension.  The tablename is in the normal
form "databasename/tablename".  The new base name is found after
the forward slash.  Both input strings are null terminated.

This function allocates memory to be returned.  It is the callers
responsibility to free the return value after it is no longer needed.

@param[in]	old_path		pathname
@param[in]	new_name		new file name
@return own: new full pathname */
char*
os_file_make_new_pathname(
	const char*	old_path,
	const char*	new_name);

/** This function reduces a null-terminated full remote path name into
the path that is sent by MySQL for DATA DIRECTORY clause.  It replaces
the 'databasename/tablename.ibd' found at the end of the path with just
'tablename'.

Since the result is always smaller than the path sent in, no new memory
is allocated. The caller should allocate memory for the path sent in.
This function manipulates that path in place.

If the path format is not as expected, just return.  The result is used
to inform a SHOW CREATE TABLE command.
@param[in,out]	data_dir_path		Full path/data_dir_path */
void
os_file_make_data_dir_path(
	char*	data_dir_path);

/** Create all missing subdirectories along the given path.
@return DB_SUCCESS if OK, otherwise error code. */
dberr_t
os_file_create_subdirs_if_needed(
	const char*	path);

#ifdef UNIV_ENABLE_UNIT_TEST_GET_PARENT_DIR
/* Test the function os_file_get_parent_dir. */
void
unit_test_os_file_get_parent_dir();
#endif /* UNIV_ENABLE_UNIT_TEST_GET_PARENT_DIR */

/** Initializes the asynchronous io system. Creates one array each for ibuf
and log i/o. Also creates one array each for read and write where each
array is divided logically into n_read_segs and n_write_segs
respectively. The caller must create an i/o handler thread for each
segment in these arrays. This function also creates the sync array.
No i/o handler thread needs to be created for that
@param[in]	n_read_segs	number of reader threads
@param[in]	n_write_segs	number of writer threads
@param[in]	n_slots_sync	number of slots in the sync aio array */

bool
os_aio_init(
	ulint		n_read_segs,
	ulint		n_write_segs,
	ulint		n_slots_sync);

/**
Frees the asynchronous io system. */
void
os_aio_free();

/**
NOTE! Use the corresponding macro os_aio(), not directly this function!
Requests an asynchronous i/o operation.
@param[in]	type		IO request context
@param[in]	mode		IO mode
@param[in]	name		Name of the file or path as NUL terminated
				string
@param[in]	file		Open file handle
@param[out]	buf		buffer where to read
@param[in]	offset		file offset where to read
@param[in]	n		number of bytes to read
@param[in]	read_only	if true read only mode checks are enforced
@param[in,out]	m1		Message for the AIO handler, (can be used to
				identify a completed AIO operation); ignored
				if mode is OS_AIO_SYNC
@param[in,out]	m2		message for the AIO handler (can be used to
				identify a completed AIO operation); ignored
				if mode is OS_AIO_SYNC
@return DB_SUCCESS or error code */
dberr_t
os_aio_func(
<<<<<<< HEAD
	IORequest&	type,
	ulint		mode,
	const char*	name,
	os_file_t	file,
	void*		buf,
	os_offset_t	offset,
	ulint		n,
	bool		read_only,
	fil_node_t*	m1,
	void*		m2);

/** Wakes up all async i/o threads so that they know to exit themselves in
=======
/*========*/
	ulint		type,	/*!< in: OS_FILE_READ or OS_FILE_WRITE */
	ulint		is_log,	/*!< in: 1 is OS_FILE_LOG or 0 */
	ulint		mode,	/*!< in: OS_AIO_NORMAL, ..., possibly ORed
				to OS_AIO_SIMULATED_WAKE_LATER: the
				last flag advises this function not to wake
				i/o-handler threads, but the caller will
				do the waking explicitly later, in this
				way the caller can post several requests in
				a batch; NOTE that the batch must not be
				so big that it exhausts the slots in aio
				arrays! NOTE that a simulated batch
				may introduce hidden chances of deadlocks,
				because i/os are not actually handled until
				all have been posted: use with great
				caution! */
	const char*	name,	/*!< in: name of the file or path as a
				null-terminated string */
	pfs_os_file_t	file,	/*!< in: handle to a file */
	void*		buf,	/*!< in: buffer where to read or from which
				to write */
	os_offset_t	offset,	/*!< in: file offset where to read or write */
	ulint		n,	/*!< in: number of bytes to read or write */
	ulint           page_size, /*!< in: page size in bytes */
	fil_node_t*	message1,/*!< in: message for the aio handler
				(can be used to identify a completed
				aio operation); ignored if mode is
				OS_AIO_SYNC */
	void*		message2,/*!< in: message for the aio handler
				(can be used to identify a completed
				aio operation); ignored if mode is
				OS_AIO_SYNC */
	ulint*		write_size);/*!< in/out: Actual write size initialized
			       after fist successfull trim
			       operation for this page and if
			       initialized we do not trim again if
			       actual page size does not decrease. */
/************************************************************************//**
Wakes up all async i/o threads so that they know to exit themselves in
>>>>>>> b61700c2
shutdown. */
void
os_aio_wake_all_threads_at_shutdown();

/** Waits until there are no pending writes in os_aio_write_array. There can
be other, synchronous, pending writes. */
void
os_aio_wait_until_no_pending_writes();

/** Wakes up simulated aio i/o-handler threads if they have something to do. */
void
os_aio_simulated_wake_handler_threads();

#ifdef _WIN32
/** This function can be called if one wants to post a batch of reads and
prefers an i/o-handler thread to handle them all at once later. You must
call os_aio_simulated_wake_handler_threads later to ensure the threads
are not left sleeping! */
void
os_aio_simulated_put_read_threads_to_sleep();
#else /* _WIN32 */
# define os_aio_simulated_put_read_threads_to_sleep()
#endif /* _WIN32 */

/** This is the generic AIO handler interface function.
Waits for an aio operation to complete. This function is used to wait the
for completed requests. The AIO array of pending requests is divided
into segments. The thread specifies which segment or slot it wants to wait
for. NOTE: this function will also take care of freeing the aio slot,
therefore no other thread is allowed to do the freeing!
@param[in]	segment		the number of the segment in the aio arrays to
				wait for; segment 0 is the ibuf I/O thread,
				segment 1 the log I/O thread, then follow the
				non-ibuf read threads, and as the last are the
				non-ibuf write threads; if this is
				ULINT_UNDEFINED, then it means that sync AIO
				is used, and this parameter is ignored
@param[out]	m1		the messages passed with the AIO request;
				note that also in the case where the AIO
				operation failed, these output parameters
				are valid and can be used to restart the
				operation, for example
@param[out]	m2		callback message
@param[out]	type		OS_FILE_WRITE or ..._READ
@return DB_SUCCESS or error code */
dberr_t
os_aio_handler(
	ulint		segment,
	fil_node_t**	m1,
	void**		m2,
	IORequest*	type);

/** Prints info of the aio arrays.
@param[in/out]	file		file where to print */
void
os_aio_print(FILE* file);

/** Refreshes the statistics used to print per-second averages. */
void
os_aio_refresh_stats();

/** Checks that all slots in the system have been freed, that is, there are
no pending io operations. */
bool
os_aio_all_slots_free();

#ifdef UNIV_DEBUG

/** Prints all pending IO
@param[in]	file	file where to print */
void
os_aio_print_pending_io(FILE* file);

#endif /* UNIV_DEBUG */

/** This function returns information about the specified file
@param[in]	path		pathname of the file
@param[in]	stat_info	information of a file in a directory
@param[in]	check_rw_perm	for testing whether the file can be opened
				in RW mode
@param[in]	read_only	if true read only mode checks are enforced
@return DB_SUCCESS if all OK */
dberr_t
os_file_get_status(
	const char*	path,
	os_file_stat_t* stat_info,
	bool		check_rw_perm,
	bool		read_only);

/** Creates a temporary file in the location specified by the parameter
path. If the path is NULL then it will be created on --tmpdir location.
This function is defined in ha_innodb.cc.
@param[in]	path	location for creating temporary file
@return temporary file descriptor, or < 0 on error */
int
innobase_mysql_tmpfile(
	const char*	path);

/** Set the file create umask
@param[in]	umask		The umask to use for file creation. */
void
os_file_set_umask(ulint umask);

/** Check if the file system supports sparse files.

Warning: On POSIX systems we try and punch a hole from offset 0 to
the system configured page size. This should only be called on an empty
file.

Note: On Windows we use the name and on Unices we use the file handle.

@param[in]	name		File name
@param[in]	fh		File handle for the file - if opened
@return true if the file system supports sparse files */
bool
os_is_sparse_file_supported(
	const char*	path,
	os_file_t	fh)
	MY_ATTRIBUTE((warn_unused_result));

/** Free storage space associated with a section of the file.
@param[in]	fh		Open file handle
@param[in]	off		Starting offset (SEEK_SET)
@param[in]	len		Size of the hole
@return DB_SUCCESS or error code */
dberr_t
os_file_punch_hole(
	IORequest&	type,
	os_file_t	fh,
	os_offset_t	off,
	os_offset_t	len)
	MY_ATTRIBUTE((warn_unused_result));

/** Free storage space associated with a section of the file.
@param[in]	fh		Open file handle
@param[in]	off		Starting offset (SEEK_SET)
@param[in]	len		Size of the hole
@return DB_SUCCESS or error code */
dberr_t
os_file_punch_hole(
	os_file_t	fh,
	os_offset_t	off,
	os_offset_t	len)
	MY_ATTRIBUTE((warn_unused_result));

/** Normalizes a directory path for the current OS:
On Windows, we convert '/' to '\', else we convert '\' to '/'.
@param[in,out] str A null-terminated directory and file path */
void os_normalize_path(char*	str);

/* Determine if a path is an absolute path or not.
@param[in]	OS directory or file path to evaluate
@retval true if an absolute path
@retval false if a relative path */
UNIV_INLINE
bool
is_absolute_path(
	const char*	path)
{
	if (path[0] == OS_PATH_SEPARATOR) {
		return(true);
	}

#ifdef _WIN32
	if (path[1] == ':' && path[2] == OS_PATH_SEPARATOR) {
		return(true);
	}
#endif /* _WIN32 */

	return(false);
}

/***********************************************************************//**
Try to get number of bytes per sector from file system.
@return	file block size */
UNIV_INTERN
ulint
os_file_get_block_size(
/*===================*/
	os_file_t	file,	/*!< in: handle to a file */
	const char*	name);	/*!< in: file name */

#include "os0file.ic"

#endif /* os0file_h */<|MERGE_RESOLUTION|>--- conflicted
+++ resolved
@@ -86,21 +86,25 @@
 @return native file handle */
 # define OS_FILE_FROM_FD(fd) fd
 
-<<<<<<< HEAD
 #endif /* _WIN32 */
 
 static const os_file_t OS_FILE_CLOSED = os_file_t(~0);
-=======
+
 /** File descriptor with optional PERFORMANCE_SCHEMA instrumentation */
 struct pfs_os_file_t
 {
+	/** Default constructor */
+	pfs_os_file_t(os_file_t file = OS_FILE_CLOSED) : m_file(file)
+#ifdef UNIV_PFS_IO
+	, m_psi(NULL)
+#endif
+	{}
+
 	/** The wrapped file handle */
 	os_file_t   m_file;
 #ifdef UNIV_PFS_IO
 	/** PERFORMANCE_SCHEMA descriptor */
 	struct PSI_file *m_psi;
-	/** Default constructor */
-	pfs_os_file_t() : m_file(), m_psi(NULL) {}
 #endif
 	/** Implicit type conversion.
 	@return the wrapped file handle */
@@ -109,10 +113,6 @@
 	@param[in]	file	file handle to be assigned */
 	void operator=(os_file_t file) { m_file = file; }
 };
-
-/** Umask for creating files */
-extern ulint	os_innodb_umask;
->>>>>>> b61700c2
 
 /** The next value should be smaller or equal to the smallest sector size used
 on any disk. A log block is required to be a portion of disk which is written
@@ -609,7 +609,7 @@
 @param[out]	success		true if succeed, false if error
 @return own: handle to the file, not defined if error, error number
 	can be retrieved with os_file_get_last_error */
-os_file_t
+pfs_os_file_t
 os_file_create_simple_func(
 	const char*	name,
 	ulint		create_mode,
@@ -629,7 +629,7 @@
 @param[out]	success		true if succeeded
 @return own: handle to the file, not defined if error, error number
 	can be retrieved with os_file_get_last_error */
-os_file_t
+pfs_os_file_t
 os_file_create_simple_no_error_handling_func(
 	const char*	name,
 	ulint		create_mode,
@@ -667,7 +667,7 @@
 @param[in]	success		true if succeeded
 @return own: handle to the file, not defined if error, error number
 	can be retrieved with os_file_get_last_error */
-os_file_t
+pfs_os_file_t
 os_file_create_func(
 	const char*	name,
 	ulint		create_mode,
@@ -731,11 +731,7 @@
 do {									\
 	locker = PSI_FILE_CALL(get_thread_file_name_locker)(		\
 		state, key, op, name, &locker);				\
-<<<<<<< HEAD
 	if (locker != NULL) {						\
-=======
-	if (locker != NULL) {				\
->>>>>>> b61700c2
 		PSI_FILE_CALL(start_file_open_wait)(			\
 			locker, src_file, src_line);			\
 	}								\
@@ -743,15 +739,9 @@
 
 # define register_pfs_file_open_end(locker, file, result)		\
 do {									\
-<<<<<<< HEAD
 	if (locker != NULL) {						\
-		PSI_FILE_CALL(end_file_open_wait_and_bind_to_descriptor)(\
-			locker, file);					\
-=======
-	if (locker != NULL) {				\
-		file.m_psi = PSI_FILE_CALL(				\
-		end_file_open_wait)(		\
-			locker, result);					\
+		file.m_psi = PSI_FILE_CALL(end_file_open_wait)(	\
+			locker, result);				\
 	}								\
 } while (0)
 
@@ -764,7 +754,6 @@
 do {									\
 	if (locker != NULL) {				\
 		PSI_FILE_CALL(end_file_open_wait)(locker, result);	\
->>>>>>> b61700c2
 	}								\
 } while (0)
 
@@ -790,15 +779,9 @@
 # define register_pfs_file_io_begin(state, locker, file, count, op,	\
 				    src_file, src_line)			\
 do {									\
-<<<<<<< HEAD
-	locker = PSI_FILE_CALL(get_thread_file_descriptor_locker)(	\
-		state, file, op);					\
+	locker = PSI_FILE_CALL(get_thread_file_stream_locker)(		\
+		state, file.m_psi, op);					\
 	if (locker != NULL) {						\
-=======
-	locker = PSI_FILE_CALL(get_thread_file_stream_locker)(	\
-		state, file.m_psi, op);					\
-	if (locker != NULL) {				\
->>>>>>> b61700c2
 		PSI_FILE_CALL(start_file_wait)(				\
 			locker, count, src_file, src_line);		\
 	}								\
@@ -806,11 +789,7 @@
 
 # define register_pfs_file_io_end(locker, count)			\
 do {									\
-<<<<<<< HEAD
 	if (locker != NULL) {						\
-=======
-	if (locker != NULL) {				\
->>>>>>> b61700c2
 		PSI_FILE_CALL(end_file_wait)(locker, count);		\
 	}								\
 } while (0)
@@ -865,23 +844,16 @@
 	pfs_os_file_read_no_error_handling_func(			\
 		type, file, buf, offset, n, o, __FILE__, __LINE__)
 
-<<<<<<< HEAD
+# define os_file_read_no_error_handling_int_fd(type, file, buf, offset, n) \
+	pfs_os_file_read_no_error_handling_int_fd_func(			\
+		type, file, buf, offset, n, __FILE__, __LINE__)
+
 # define os_file_write(type, name, file, buf, offset, n)	\
 	pfs_os_file_write_func(type, name, file, buf, offset,	\
-		n,__FILE__, __LINE__)
-=======
-# define os_file_read_no_error_handling_int_fd(				\
-	file, buf, offset, n)						\
-	pfs_os_file_read_no_error_handling_int_fd_func(			\
-		file, buf, offset, n, __FILE__, __LINE__)
-
-# define os_file_write(name, file, buf, offset, n)	\
-	pfs_os_file_write_func(name, file, buf, offset,	\
 			       n, __FILE__, __LINE__)
->>>>>>> b61700c2
-
-# define os_file_write_int_fd(name, file, buf, offset, n)		\
-	pfs_os_file_write_int_fd_func(name, file, buf, offset,		\
+
+# define os_file_write_int_fd(type, name, file, buf, offset, n)		\
+	pfs_os_file_write_int_fd_func(type, name, file, buf, offset,	\
 		n, __FILE__, __LINE__)
 
 # define os_file_flush(file)					\
@@ -893,301 +865,10 @@
 # define os_file_delete(key, name)					\
 	pfs_os_file_delete_func(key, name, __FILE__, __LINE__)
 
-<<<<<<< HEAD
 # define os_file_delete_if_exists(key, name, exist)			\
 	pfs_os_file_delete_if_exists_func(key, name, exist, __FILE__, __LINE__)
 
 /** NOTE! Please use the corresponding macro os_file_create_simple(),
-=======
-# define os_file_delete_if_exists(key, name)				\
-	pfs_os_file_delete_if_exists_func(key, name, __FILE__, __LINE__)
-#else /* UNIV_PFS_IO */
-
-/* If UNIV_PFS_IO is not defined, these I/O APIs point
-to original un-instrumented file I/O APIs */
-# define os_file_create(key, name, create, purpose, type, success, atomic_writes)	\
-	os_file_create_func(name, create, purpose, type, success, atomic_writes)
-
-# define os_file_create_simple(key, name, create_mode, access, success) \
-	os_file_create_simple_func(name, create_mode, access, success)
-
-# define os_file_create_simple_no_error_handling(			\
-	key, name, create_mode, access, success, atomic_writes)		\
-		os_file_create_simple_no_error_handling_func(		\
-			name, create_mode, access, success, atomic_writes)
-
-# define os_file_close(file)						\
-	os_file_close_func(file)
-
-# define os_aio(type, is_log, mode, name, file, buf, offset, n, page_size, message1, \
-	message2, write_size)						\
-	os_aio_func(type, is_log, mode, name, file, buf, offset, n,	\
-		page_size, message1, message2, write_size)
-
-# define os_file_read(file, buf, offset, n)	\
-	os_file_read_func(file, buf, offset, n)
-
-# define os_file_read_no_error_handling(file, buf, offset, n)		\
-	os_file_read_no_error_handling_func(file, buf, offset, n)
-# define os_file_read_no_error_handling_int_fd(                         \
-		file, buf, offset, n)                                   \
-	 os_file_read_no_error_handling_func(file, buf, offset, n)
-
-# define os_file_write_int_fd(name, file, buf, offset, n)               \
-	os_file_write_func(name, file, buf, offset, n)
-# define os_file_write(name, file, buf, offset, n)			\
-	os_file_write_func(name, file, buf, offset, n)
-
-
-# define os_file_flush(file)	os_file_flush_func(file)
-
-# define os_file_rename(key, oldpath, newpath)				\
-	os_file_rename_func(oldpath, newpath)
-
-# define os_file_delete(key, name)	os_file_delete_func(name)
-
-# define os_file_delete_if_exists(key, name)				\
-	os_file_delete_if_exists_func(name)
-
-#endif /* UNIV_PFS_IO */
-
-/* File types for directory entry data type */
-
-enum os_file_type_t {
-	OS_FILE_TYPE_UNKNOWN = 0,
-	OS_FILE_TYPE_FILE,			/* regular file
-						(or a character/block device) */
-	OS_FILE_TYPE_DIR,			/* directory */
-	OS_FILE_TYPE_LINK			/* symbolic link */
-};
-
-/* Maximum path string length in bytes when referring to tables with in the
-'./databasename/tablename.ibd' path format; we can allocate at least 2 buffers
-of this size from the thread stack; that is why this should not be made much
-bigger than 4000 bytes */
-#define OS_FILE_MAX_PATH	4000
-
-/** Struct used in fetching information of a file in a directory */
-struct os_file_stat_t {
-	char		name[OS_FILE_MAX_PATH];	/*!< path to a file */
-	os_file_type_t	type;			/*!< file type */
-	ib_int64_t	size;			/*!< file size */
-	time_t		ctime;			/*!< creation time */
-	time_t		mtime;			/*!< modification time */
-	time_t		atime;			/*!< access time */
-	bool		rw_perm;		/*!< true if can be opened
-						in read-write mode. Only valid
-						if type == OS_FILE_TYPE_FILE */
-};
-
-#ifdef __WIN__
-typedef HANDLE	os_file_dir_t;	/*!< directory stream */
-#else
-typedef DIR*	os_file_dir_t;	/*!< directory stream */
-#endif
-
-#ifdef __WIN__
-/***********************************************************************//**
-Gets the operating system version. Currently works only on Windows.
-@return	OS_WIN95, OS_WIN31, OS_WINNT, OS_WIN2000, OS_WINXP, OS_WINVISTA,
-OS_WIN7. */
-UNIV_INTERN
-ulint
-os_get_os_version(void);
-/*===================*/
-#endif /* __WIN__ */
-#ifndef UNIV_HOTBACKUP
-/****************************************************************//**
-Creates the seek mutexes used in positioned reads and writes. */
-UNIV_INTERN
-void
-os_io_init_simple(void);
-/*===================*/
-
-
-/** Create a temporary file. This function is like tmpfile(3), but
-the temporary file is created in the given parameter path. If the path
-is null then it will create the file in the mysql server configuration
-parameter (--tmpdir).
-@param[in]	path	location for creating temporary file
-@return temporary file handle, or NULL on error */
-UNIV_INTERN
-FILE*
-os_file_create_tmpfile(
-	const char*	path);
-
-#endif /* !UNIV_HOTBACKUP */
-/***********************************************************************//**
-The os_file_opendir() function opens a directory stream corresponding to the
-directory named by the dirname argument. The directory stream is positioned
-at the first entry. In both Unix and Windows we automatically skip the '.'
-and '..' items at the start of the directory listing.
-@return	directory stream, NULL if error */
-UNIV_INTERN
-os_file_dir_t
-os_file_opendir(
-/*============*/
-	const char*	dirname,	/*!< in: directory name; it must not
-					contain a trailing '\' or '/' */
-	ibool		error_is_fatal);/*!< in: TRUE if we should treat an
-					error as a fatal error; if we try to
-					open symlinks then we do not wish a
-					fatal error if it happens not to be
-					a directory */
-/***********************************************************************//**
-Closes a directory stream.
-@return	0 if success, -1 if failure */
-UNIV_INTERN
-int
-os_file_closedir(
-/*=============*/
-	os_file_dir_t	dir);	/*!< in: directory stream */
-/***********************************************************************//**
-This function returns information of the next file in the directory. We jump
-over the '.' and '..' entries in the directory.
-@return	0 if ok, -1 if error, 1 if at the end of the directory */
-UNIV_INTERN
-int
-os_file_readdir_next_file(
-/*======================*/
-	const char*	dirname,/*!< in: directory name or path */
-	os_file_dir_t	dir,	/*!< in: directory stream */
-	os_file_stat_t*	info);	/*!< in/out: buffer where the info is returned */
-/*****************************************************************//**
-This function attempts to create a directory named pathname. The new directory
-gets default permissions. On Unix, the permissions are (0770 & ~umask). If the
-directory exists already, nothing is done and the call succeeds, unless the
-fail_if_exists arguments is true.
-@return	TRUE if call succeeds, FALSE on error */
-UNIV_INTERN
-ibool
-os_file_create_directory(
-/*=====================*/
-	const char*	pathname,	/*!< in: directory name as
-					null-terminated string */
-	ibool		fail_if_exists);/*!< in: if TRUE, pre-existing directory
-					is treated as an error. */
-/****************************************************************//**
-NOTE! Use the corresponding macro os_file_create_simple(), not directly
-this function!
-A simple function to open or create a file.
-@return own: handle to the file, not defined if error, error number
-can be retrieved with os_file_get_last_error */
-UNIV_INTERN
-os_file_t
-os_file_create_simple_func(
-/*=======================*/
-	const char*	name,	/*!< in: name of the file or path as a
-				null-terminated string */
-	ulint		create_mode,/*!< in: create mode */
-	ulint		access_type,/*!< in: OS_FILE_READ_ONLY or
-				OS_FILE_READ_WRITE */
-	ibool*		success);/*!< out: TRUE if succeed, FALSE if error */
-/****************************************************************//**
-NOTE! Use the corresponding macro
-os_file_create_simple_no_error_handling(), not directly this function!
-A simple function to open or create a file.
-@return own: handle to the file, not defined if error, error number
-can be retrieved with os_file_get_last_error */
-UNIV_INTERN
-pfs_os_file_t
-os_file_create_simple_no_error_handling_func(
-/*=========================================*/
-	const char*	name,	/*!< in: name of the file or path as a
-				null-terminated string */
-	ulint		create_mode,/*!< in: create mode */
-	ulint		access_type,/*!< in: OS_FILE_READ_ONLY,
-				OS_FILE_READ_WRITE, or
-				OS_FILE_READ_ALLOW_DELETE; the last option is
-				used by a backup program reading the file */
-	ibool*		success,/*!< out: TRUE if succeed, FALSE if error */
-	ulint		atomic_writes)/*!< in: atomic writes table option
-				      value */
-	__attribute__((nonnull, warn_unused_result));
-/****************************************************************//**
-Tries to disable OS caching on an opened file descriptor. */
-UNIV_INTERN
-void
-os_file_set_nocache(
-/*================*/
-	os_file_t	fd,		/*!< in: file descriptor to alter */
-	const char*	file_name,	/*!< in: file name, used in the
-					diagnostic message */
-	const char*	operation_name);/*!< in: "open" or "create"; used in the
-					diagnostic message */
-/****************************************************************//**
-NOTE! Use the corresponding macro os_file_create(), not directly
-this function!
-Opens an existing file or creates a new.
-@return own: handle to the file, not defined if error, error number
-can be retrieved with os_file_get_last_error */
-UNIV_INTERN
-pfs_os_file_t
-os_file_create_func(
-/*================*/
-	const char*	name,	/*!< in: name of the file or path as a
-				null-terminated string */
-	ulint		create_mode,/*!< in: create mode */
-	ulint		purpose,/*!< in: OS_FILE_AIO, if asynchronous,
-				non-buffered i/o is desired,
-				OS_FILE_NORMAL, if any normal file;
-				NOTE that it also depends on type, os_aio_..
-				and srv_.. variables whether we really use
-				async i/o or unbuffered i/o: look in the
-				function source code for the exact rules */
-	ulint		type,	/*!< in: OS_DATA_FILE or OS_LOG_FILE */
-	ibool*		success,/*!< out: TRUE if succeed, FALSE if error */
-	ulint		atomic_writes)/*!< in: atomic writes table option
-				      value */
-	__attribute__((nonnull, warn_unused_result));
-/***********************************************************************//**
-Deletes a file. The file has to be closed before calling this.
-@return	TRUE if success */
-UNIV_INTERN
-bool
-os_file_delete_func(
-/*================*/
-	const char*	name);	/*!< in: file path as a null-terminated
-				string */
-
-/***********************************************************************//**
-Deletes a file if it exists. The file has to be closed before calling this.
-@return	TRUE if success */
-UNIV_INTERN
-bool
-os_file_delete_if_exists_func(
-/*==========================*/
-	const char*	name);	/*!< in: file path as a null-terminated
-				string */
-/***********************************************************************//**
-NOTE! Use the corresponding macro os_file_rename(), not directly
-this function!
-Renames a file (can also move it to another directory). It is safest that the
-file is closed before calling this function.
-@return	TRUE if success */
-UNIV_INTERN
-ibool
-os_file_rename_func(
-/*================*/
-	const char*	oldpath,	/*!< in: old file path as a
-					null-terminated string */
-	const char*	newpath);	/*!< in: new file path */
-/***********************************************************************//**
-NOTE! Use the corresponding macro os_file_close(), not directly this
-function!
-Closes a file handle. In case of error, error number can be retrieved with
-os_file_get_last_error.
-@return	TRUE if success */
-UNIV_INTERN
-ibool
-os_file_close_func(
-/*===============*/
-	os_file_t	file);	/*!< in, own: handle to a file */
-
-#ifdef UNIV_PFS_IO
-/****************************************************************//**
-NOTE! Please use the corresponding macro os_file_create_simple(),
->>>>>>> b61700c2
 not directly this function!
 A performance schema instrumented wrapper function for
 os_file_create_simple() which opens or creates a file.
@@ -1290,20 +971,11 @@
 UNIV_INLINE
 bool
 pfs_os_file_close_func(
-<<<<<<< HEAD
-	os_file_t	file,
+	pfs_os_file_t	file,
 	const char*	src_file,
 	uint		src_line);
 
 /** NOTE! Please use the corresponding macro os_file_read(), not directly
-=======
-/*===================*/
-        pfs_os_file_t	file,	/*!< in, own: handle to a file */
-	const char*	src_file,/*!< in: file name where func invoked */
-	ulint		src_line);/*!< in: line where the func invoked */
-/*******************************************************************//**
-NOTE! Please use the corresponding macro os_file_read(), not directly
->>>>>>> b61700c2
 this function!
 This is the performance schema instrumented wrapper function for
 os_file_read() which requests a synchronous read operation.
@@ -1318,9 +990,8 @@
 UNIV_INLINE
 dberr_t
 pfs_os_file_read_func(
-<<<<<<< HEAD
 	IORequest&	type,
-	os_file_t	file,
+	pfs_os_file_t	file,
 	void*		buf,
 	os_offset_t	offset,
 	ulint		n,
@@ -1328,18 +999,6 @@
 	uint		src_line);
 
 /** NOTE! Please use the corresponding macro os_file_read_no_error_handling(),
-=======
-/*==================*/
-	pfs_os_file_t	file,	/*!< in: handle to a file */
-	void*		buf,	/*!< in: buffer where to read */
-	os_offset_t	offset,	/*!< in: file offset where to read */
-	ulint		n,	/*!< in: number of bytes to read */
-	const char*	src_file,/*!< in: file name where func invoked */
-	ulint		src_line);/*!< in: line where the func invoked */
-
-/*******************************************************************//**
-NOTE! Please use the corresponding macro os_file_read_no_error_handling(),
->>>>>>> b61700c2
 not directly this function!
 This is the performance schema instrumented wrapper function for
 os_file_read_no_error_handling_func() which requests a synchronous
@@ -1356,9 +1015,8 @@
 UNIV_INLINE
 dberr_t
 pfs_os_file_read_no_error_handling_func(
-<<<<<<< HEAD
 	IORequest&	type,
-	os_file_t	file,
+	pfs_os_file_t	file,
 	void*		buf,
 	os_offset_t	offset,
 	ulint		n,
@@ -1367,18 +1025,6 @@
 	uint		src_line);
 
 /** NOTE! Please use the corresponding macro os_aio(), not directly this
-=======
-/*====================================*/
-	pfs_os_file_t	file,	/*!< in: handle to a file */
-	void*		buf,	/*!< in: buffer where to read */
-	os_offset_t	offset,	/*!< in: file offset where to read */
-	ulint		n,	/*!< in: number of bytes to read */
-	const char*	src_file,/*!< in: file name where func invoked */
-	ulint		src_line);/*!< in: line where the func invoked */
-
-/*******************************************************************//**
-NOTE! Please use the corresponding macro os_aio(), not directly this
->>>>>>> b61700c2
 function!
 Performance schema wrapper function of os_aio() which requests
 an asynchronous I/O operation.
@@ -1403,11 +1049,10 @@
 UNIV_INLINE
 dberr_t
 pfs_os_aio_func(
-<<<<<<< HEAD
 	IORequest&	type,
 	ulint		mode,
 	const char*	name,
-	os_file_t	file,
+	pfs_os_file_t	file,
 	void*		buf,
 	os_offset_t	offset,
 	ulint		n,
@@ -1418,37 +1063,6 @@
 	uint		src_line);
 
 /** NOTE! Please use the corresponding macro os_file_write(), not directly
-=======
-/*============*/
-	ulint		type,	/*!< in: OS_FILE_READ or OS_FILE_WRITE */
-	ulint		is_log,	/*!< in: 1 is OS_FILE_LOG or 0 */
-	ulint		mode,	/*!< in: OS_AIO_NORMAL etc. I/O mode */
-	const char*	name,	/*!< in: name of the file or path as a
-				null-terminated string */
-	pfs_os_file_t	file,	/*!< in: handle to a file */
-	void*		buf,	/*!< in: buffer where to read or from which
-				to write */
-	os_offset_t	offset,	/*!< in: file offset where to read or write */
-	ulint		n,	/*!< in: number of bytes to read or write */
-	ulint           page_size, /*!< in: page size in bytes */
-	fil_node_t*	message1,/*!< in: message for the aio handler
-				(can be used to identify a completed
-				aio operation); ignored if mode is
-				OS_AIO_SYNC */
-	void*		message2,/*!< in: message for the aio handler
-				(can be used to identify a completed
-				aio operation); ignored if mode is
-                                OS_AIO_SYNC */
-	ulint*		write_size,/*!< in/out: Actual write size initialized
-			       after fist successfull trim
-			       operation for this page and if
-			       initialized we do not trim again if
-			       actual page size does not decrease. */
-	const char*	src_file,/*!< in: file name where func invoked */
-	ulint		src_line);/*!< in: line where the func invoked */
-/*******************************************************************//**
-NOTE! Please use the corresponding macro os_file_write(), not directly
->>>>>>> b61700c2
 this function!
 This is the performance schema instrumented wrapper function for
 os_file_write() which requests a synchronous write operation.
@@ -1465,10 +1079,9 @@
 UNIV_INLINE
 dberr_t
 pfs_os_file_write_func(
-<<<<<<< HEAD
 	IORequest&	type,
 	const char*	name,
-	os_file_t	file,
+	pfs_os_file_t	file,
 	const void*	buf,
 	os_offset_t	offset,
 	ulint		n,
@@ -1476,19 +1089,6 @@
 	uint		src_line);
 
 /** NOTE! Please use the corresponding macro os_file_flush(), not directly
-=======
-/*===================*/
-	const char*	name,	/*!< in: name of the file or path as a
-				null-terminated string */
-	pfs_os_file_t	file,	/*!< in: handle to a file */
-	const void*	buf,	/*!< in: buffer from which to write */
-	os_offset_t	offset,	/*!< in: file offset where to write */
-	ulint		n,	/*!< in: number of bytes to write */
-	const char*	src_file,/*!< in: file name where func invoked */
-	ulint		src_line);/*!< in: line where the func invoked */
-/***********************************************************************//**
-NOTE! Please use the corresponding macro os_file_flush(), not directly
->>>>>>> b61700c2
 this function!
 This is the performance schema instrumented wrapper function for
 os_file_flush() which flushes the write buffers of a given file to the disk.
@@ -1500,16 +1100,9 @@
 UNIV_INLINE
 bool
 pfs_os_file_flush_func(
-<<<<<<< HEAD
-	os_file_t	file,
+	pfs_os_file_t	file,
 	const char*	src_file,
 	uint		src_line);
-=======
-/*===================*/
-	pfs_os_file_t	file,	/*!< in, own: handle to a file */
-	const char*	src_file,/*!< in: file name where func invoked */
-	ulint		src_line);/*!< in: line where the func invoked */
->>>>>>> b61700c2
 
 /** NOTE! Please use the corresponding macro os_file_rename(), not directly
 this function!
@@ -1599,9 +1192,12 @@
 
 # define os_file_read_no_error_handling(type, file, buf, offset, n, o)	\
 	os_file_read_no_error_handling_func(type, file, buf, offset, n, o)
+# define os_file_read_no_error_handling_int_fd(type, file, buf, offset, n) \
+	os_file_read_no_error_handling_func(type, file, buf, offset, n, NULL)
 
 # define os_file_write(type, name, file, buf, offset, n)	\
 	os_file_write_func(type, name, file, buf, offset, n)
+# define os_file_write_int_fd os_file_write_func
 
 # define os_file_flush(file)	os_file_flush_func(file)
 
@@ -1629,12 +1225,7 @@
 @return file size, or (os_offset_t) -1 on failure */
 os_offset_t
 os_file_get_size(
-<<<<<<< HEAD
 	os_file_t	file)
-=======
-/*=============*/
-	pfs_os_file_t	file)	/*!< in: handle to a file */
->>>>>>> b61700c2
 	MY_ATTRIBUTE((warn_unused_result));
 
 /** Write the specified number of zeros to a newly created file.
@@ -1647,7 +1238,7 @@
 bool
 os_file_set_size(
 	const char*	name,
-	pfs_os_file_t	file,
+	os_file_t	file,
 	os_offset_t	size,
 	bool		read_only)
 	MY_ATTRIBUTE((warn_unused_result));
@@ -1859,11 +1450,10 @@
 @return DB_SUCCESS or error code */
 dberr_t
 os_aio_func(
-<<<<<<< HEAD
 	IORequest&	type,
 	ulint		mode,
 	const char*	name,
-	os_file_t	file,
+	pfs_os_file_t	file,
 	void*		buf,
 	os_offset_t	offset,
 	ulint		n,
@@ -1872,47 +1462,6 @@
 	void*		m2);
 
 /** Wakes up all async i/o threads so that they know to exit themselves in
-=======
-/*========*/
-	ulint		type,	/*!< in: OS_FILE_READ or OS_FILE_WRITE */
-	ulint		is_log,	/*!< in: 1 is OS_FILE_LOG or 0 */
-	ulint		mode,	/*!< in: OS_AIO_NORMAL, ..., possibly ORed
-				to OS_AIO_SIMULATED_WAKE_LATER: the
-				last flag advises this function not to wake
-				i/o-handler threads, but the caller will
-				do the waking explicitly later, in this
-				way the caller can post several requests in
-				a batch; NOTE that the batch must not be
-				so big that it exhausts the slots in aio
-				arrays! NOTE that a simulated batch
-				may introduce hidden chances of deadlocks,
-				because i/os are not actually handled until
-				all have been posted: use with great
-				caution! */
-	const char*	name,	/*!< in: name of the file or path as a
-				null-terminated string */
-	pfs_os_file_t	file,	/*!< in: handle to a file */
-	void*		buf,	/*!< in: buffer where to read or from which
-				to write */
-	os_offset_t	offset,	/*!< in: file offset where to read or write */
-	ulint		n,	/*!< in: number of bytes to read or write */
-	ulint           page_size, /*!< in: page size in bytes */
-	fil_node_t*	message1,/*!< in: message for the aio handler
-				(can be used to identify a completed
-				aio operation); ignored if mode is
-				OS_AIO_SYNC */
-	void*		message2,/*!< in: message for the aio handler
-				(can be used to identify a completed
-				aio operation); ignored if mode is
-				OS_AIO_SYNC */
-	ulint*		write_size);/*!< in/out: Actual write size initialized
-			       after fist successfull trim
-			       operation for this page and if
-			       initialized we do not trim again if
-			       actual page size does not decrease. */
-/************************************************************************//**
-Wakes up all async i/o threads so that they know to exit themselves in
->>>>>>> b61700c2
 shutdown. */
 void
 os_aio_wake_all_threads_at_shutdown();
@@ -2040,19 +1589,6 @@
 @return DB_SUCCESS or error code */
 dberr_t
 os_file_punch_hole(
-	IORequest&	type,
-	os_file_t	fh,
-	os_offset_t	off,
-	os_offset_t	len)
-	MY_ATTRIBUTE((warn_unused_result));
-
-/** Free storage space associated with a section of the file.
-@param[in]	fh		Open file handle
-@param[in]	off		Starting offset (SEEK_SET)
-@param[in]	len		Size of the hole
-@return DB_SUCCESS or error code */
-dberr_t
-os_file_punch_hole(
 	os_file_t	fh,
 	os_offset_t	off,
 	os_offset_t	len)
