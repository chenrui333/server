--- conflicted
+++ resolved
@@ -237,14 +237,10 @@
 @param[in,out]	trx		transaction
 @param[in,out]	undo		undo log
 @param[in]	rollback	false=XA PREPARE, true=XA ROLLBACK
-@param[in,out]	mtr		mini-transaction
-@return undo log segment header page, x-latched */
-page_t*
-trx_undo_set_state_at_prepare(
-	trx_t*		trx,
-	trx_undo_t*	undo,
-	bool		rollback,
-	mtr_t*		mtr);
+@param[in,out]	mtr		mini-transaction */
+void trx_undo_set_state_at_prepare(trx_t *trx, trx_undo_t *undo, bool rollback,
+                                   mtr_t *mtr)
+  MY_ATTRIBUTE((nonnull));
 
 /** Free temporary undo log after commit or rollback.
 The information is not needed after a commit or rollback, therefore
@@ -301,35 +297,17 @@
 
 #endif /* !UNIV_INNOCHECKSUM */
 
-/* Types of an undo log segment */
-#define	TRX_UNDO_INSERT		1	/* contains undo entries for inserts */
-#define	TRX_UNDO_UPDATE		2	/* contains undo entries for updates
-					and delete markings: in short,
-					modifys (the name 'UPDATE' is a
-					historical relic) */
-<<<<<<< HEAD
+/** the only rollback segment type since MariaDB 10.3.1 */
+constexpr uint16_t TRX_UNDO_UPDATE= 2;
 /* TRX_UNDO_STATE values of an undo log segment */
 /** contains an undo log of an active transaction */
 constexpr uint16_t TRX_UNDO_ACTIVE = 1;
 /** cached for quick reuse */
 constexpr uint16_t TRX_UNDO_CACHED = 2;
-/** old_insert undo segment that can be freed */
-constexpr uint16_t TRX_UNDO_TO_FREE = 3;
 /** can be freed in purge when all undo data in it is removed */
 constexpr uint16_t TRX_UNDO_TO_PURGE = 4;
 /** contains an undo log of a prepared transaction */
 constexpr uint16_t TRX_UNDO_PREPARED = 5;
-=======
-/* States of an undo log segment */
-#define TRX_UNDO_ACTIVE		1	/* contains an undo log of an active
-					transaction */
-#define	TRX_UNDO_CACHED		2	/* cached for quick reuse */
-#define	TRX_UNDO_TO_PURGE	4	/* update undo segment will not be
-					reused: it can be freed in purge when
-					all undo data in it is removed */
-#define	TRX_UNDO_PREPARED	5	/* contains an undo log of an
-					prepared transaction */
->>>>>>> e46f76c9
 
 #ifndef UNIV_INNOCHECKSUM
 
