/*****************************************************************************

Copyright (c) 1996, 2016, Oracle and/or its affiliates. All Rights Reserved.
Copyright (c) 2017, 2022, MariaDB Corporation.

This program is free software; you can redistribute it and/or modify it under
the terms of the GNU General Public License as published by the Free Software
Foundation; version 2 of the License.

This program is distributed in the hope that it will be useful, but WITHOUT
ANY WARRANTY; without even the implied warranty of MERCHANTABILITY or FITNESS
FOR A PARTICULAR PURPOSE. See the GNU General Public License for more details.

You should have received a copy of the GNU General Public License along with
this program; if not, write to the Free Software Foundation, Inc.,
51 Franklin Street, Fifth Floor, Boston, MA 02110-1335 USA

*****************************************************************************/

/**************************************************//**
@file include/trx0sys.h
Transaction system

Created 3/26/1996 Heikki Tuuri
*******************************************************/

#pragma once
#include "buf0buf.h"
#include "fil0fil.h"
#include "trx0rseg.h"
#include "mem0mem.h"
#include "mtr0mtr.h"
#include "ut0byte.h"
#include "ut0lst.h"
#include "read0types.h"
#include "page0types.h"
#include "trx0trx.h"
#include "ilist.h"
#include "my_cpu.h"

#ifdef UNIV_PFS_MUTEX
extern mysql_pfs_key_t trx_sys_mutex_key;
#endif

/** Checks if a page address is the trx sys header page.
@param[in]	page_id	page id
@return true if trx sys header page */
inline bool trx_sys_hdr_page(const page_id_t page_id)
{
  return page_id == page_id_t(TRX_SYS_SPACE, TRX_SYS_PAGE_NO);
}

/*****************************************************************//**
Creates and initializes the transaction system at the database creation. */
dberr_t trx_sys_create_sys_pages(mtr_t *mtr);

/** Find an available rollback segment.
@param[in]	sys_header
@return an unallocated rollback segment slot in the TRX_SYS header
@retval ULINT_UNDEFINED if not found */
ulint
trx_sys_rseg_find_free(const buf_block_t* sys_header);
/** Request the TRX_SYS page.
@param[in]	rw	whether to lock the page for writing
@return the TRX_SYS page
@retval	NULL	if the page cannot be read */
inline buf_block_t *trx_sysf_get(mtr_t* mtr, bool rw= true)
{
  return buf_page_get(page_id_t(TRX_SYS_SPACE, TRX_SYS_PAGE_NO),
                      0, rw ? RW_X_LATCH : RW_S_LATCH, mtr);
}

#ifdef UNIV_DEBUG
/* Flag to control TRX_RSEG_N_SLOTS behavior debugging. */
extern uint			trx_rseg_n_slots_debug;
#endif

/** Write DB_TRX_ID.
@param[out]	db_trx_id	the DB_TRX_ID field to be written to
@param[in]	id		transaction ID */
UNIV_INLINE
void
trx_write_trx_id(byte* db_trx_id, trx_id_t id)
{
	compile_time_assert(DATA_TRX_ID_LEN == 6);
	mach_write_to_6(db_trx_id, id);
}

/** Read a transaction identifier.
@return id */
inline
trx_id_t
trx_read_trx_id(const byte* ptr)
{
	compile_time_assert(DATA_TRX_ID_LEN == 6);
	return(mach_read_from_6(ptr));
}

#ifdef UNIV_DEBUG
/** Check that the DB_TRX_ID in a record is valid.
@param[in]	db_trx_id	the DB_TRX_ID column to validate
@param[in]	trx_id		the id of the ALTER TABLE transaction */
inline bool trx_id_check(const void* db_trx_id, trx_id_t trx_id)
{
	trx_id_t id = trx_read_trx_id(static_cast<const byte*>(db_trx_id));
	ut_ad(id == 0 || id > trx_id);
	return true;
}
#endif

/*****************************************************************//**
Updates the offset information about the end of the MySQL binlog entry
which corresponds to the transaction just being committed. In a MySQL
replication slave updates the latest master binlog position up to which
replication has proceeded. */
void
trx_sys_update_mysql_binlog_offset(
/*===============================*/
	const char*	file_name,/*!< in: MySQL log file name */
	int64_t		offset,	/*!< in: position in that log file */
	buf_block_t*	sys_header, /*!< in,out: trx sys header */
	mtr_t*		mtr);	/*!< in,out: mini-transaction */
/** Display the MySQL binlog offset info if it is present in the trx
system header. */
void
trx_sys_print_mysql_binlog_offset();

/** Create the rollback segments.
@return	whether the creation succeeded */
bool
trx_sys_create_rsegs();

/** The offset of the transaction system header on the page */
#define	TRX_SYS		FSEG_PAGE_DATA

/** Transaction system header */
/*------------------------------------------------------------- @{ */
/** In old versions of InnoDB, this persisted the value of
trx_sys.get_max_trx_id(). Starting with MariaDB 10.3.5,
the field TRX_RSEG_MAX_TRX_ID in rollback segment header pages
and the fields TRX_UNDO_TRX_ID, TRX_UNDO_TRX_NO in undo log pages
are used instead. The field only exists for the purpose of upgrading
from older MySQL or MariaDB versions. */
#define	TRX_SYS_TRX_ID_STORE	0
#define TRX_SYS_FSEG_HEADER	8	/*!< segment header for the
					tablespace segment the trx
					system is created into */
#define	TRX_SYS_RSEGS		(8 + FSEG_HEADER_SIZE)
					/*!< the start of the array of
					rollback segment specification
					slots */

/* Rollback segment specification slot offsets */

/** the tablespace ID of an undo log header; starting with
MySQL/InnoDB 5.1.7, this is FIL_NULL if the slot is unused */
#define	TRX_SYS_RSEG_SPACE	0
/** the page number of an undo log header, or FIL_NULL if unused */
#define	TRX_SYS_RSEG_PAGE_NO	4
/** Size of a rollback segment specification slot */
#define TRX_SYS_RSEG_SLOT_SIZE	8

/** Read the tablespace ID of a rollback segment slot.
@param[in]	sys_header	TRX_SYS page
@param[in]	rseg_id		rollback segment identifier
@return	undo tablespace id */
inline
uint32_t
trx_sysf_rseg_get_space(const buf_block_t* sys_header, ulint rseg_id)
{
	ut_ad(rseg_id < TRX_SYS_N_RSEGS);
	return mach_read_from_4(TRX_SYS + TRX_SYS_RSEGS + TRX_SYS_RSEG_SPACE
				+ rseg_id * TRX_SYS_RSEG_SLOT_SIZE
				+ sys_header->page.frame);
}

/** Read the page number of a rollback segment slot.
@param[in]	sys_header	TRX_SYS page
@param[in]	rseg_id		rollback segment identifier
@return	undo page number */
inline uint32_t
trx_sysf_rseg_get_page_no(const buf_block_t *sys_header, ulint rseg_id)
{
  ut_ad(rseg_id < TRX_SYS_N_RSEGS);
  return mach_read_from_4(TRX_SYS + TRX_SYS_RSEGS + TRX_SYS_RSEG_PAGE_NO +
			  rseg_id * TRX_SYS_RSEG_SLOT_SIZE +
			  sys_header->page.frame);
}

/** Maximum length of MySQL binlog file name, in bytes.
(Used before MariaDB 10.3.5.) */
#define TRX_SYS_MYSQL_LOG_NAME_LEN	512
/** Contents of TRX_SYS_MYSQL_LOG_MAGIC_N_FLD */
#define TRX_SYS_MYSQL_LOG_MAGIC_N	873422344

#if UNIV_PAGE_SIZE_MIN < 4096
# error "UNIV_PAGE_SIZE_MIN < 4096"
#endif
/** The offset of the MySQL binlog offset info in the trx system header */
#define TRX_SYS_MYSQL_LOG_INFO		(srv_page_size - 1000)
#define	TRX_SYS_MYSQL_LOG_MAGIC_N_FLD	0	/*!< magic number which is
						TRX_SYS_MYSQL_LOG_MAGIC_N
						if we have valid data in the
						MySQL binlog info */
#define TRX_SYS_MYSQL_LOG_OFFSET	4	/*!< the 64-bit offset
						within that file */
#define TRX_SYS_MYSQL_LOG_NAME		12	/*!< MySQL log file name */

/** Memory map TRX_SYS_PAGE_NO = 5 when srv_page_size = 4096

0...37 FIL_HEADER
38...45 TRX_SYS_TRX_ID_STORE
46...55 TRX_SYS_FSEG_HEADER (FSEG_HEADER_SIZE == 10)
56      TRX_SYS_RSEGS
  56...59  TRX_SYS_RSEG_SPACE       for slot 0
  60...63  TRX_SYS_RSEG_PAGE_NO     for slot 0
  64...67  TRX_SYS_RSEG_SPACE       for slot 1
  68...71  TRX_SYS_RSEG_PAGE_NO     for slot 1
....
 594..597  TRX_SYS_RSEG_SPACE       for slot 72
 598..601  TRX_SYS_RSEG_PAGE_NO     for slot 72
...
  ...1063  TRX_SYS_RSEG_PAGE_NO     for slot 126

(srv_page_size-3500 WSREP ::: FAIL would overwrite undo tablespace
space_id, page_no pairs :::)
596 TRX_SYS_WSREP_XID_INFO             TRX_SYS_WSREP_XID_MAGIC_N_FLD
600 TRX_SYS_WSREP_XID_FORMAT
604 TRX_SYS_WSREP_XID_GTRID_LEN
608 TRX_SYS_WSREP_XID_BQUAL_LEN
612 TRX_SYS_WSREP_XID_DATA   (len = 128)
739 TRX_SYS_WSREP_XID_DATA_END

FIXED WSREP XID info offsets for 4k page size 10.0.32-galera
(srv_page_size-2500)
1596 TRX_SYS_WSREP_XID_INFO             TRX_SYS_WSREP_XID_MAGIC_N_FLD
1600 TRX_SYS_WSREP_XID_FORMAT
1604 TRX_SYS_WSREP_XID_GTRID_LEN
1608 TRX_SYS_WSREP_XID_BQUAL_LEN
1612 TRX_SYS_WSREP_XID_DATA   (len = 128)
1739 TRX_SYS_WSREP_XID_DATA_END

(srv_page_size - 2000 MYSQL MASTER LOG)
2096   TRX_SYS_MYSQL_MASTER_LOG_INFO   TRX_SYS_MYSQL_LOG_MAGIC_N_FLD
2100   TRX_SYS_MYSQL_LOG_OFFSET_HIGH
2104   TRX_SYS_MYSQL_LOG_OFFSET_LOW
2108   TRX_SYS_MYSQL_LOG_NAME

(srv_page_size - 1000 MYSQL LOG)
3096   TRX_SYS_MYSQL_LOG_INFO          TRX_SYS_MYSQL_LOG_MAGIC_N_FLD
3100   TRX_SYS_MYSQL_LOG_OFFSET_HIGH
3104   TRX_SYS_MYSQL_LOG_OFFSET_LOW
3108   TRX_SYS_MYSQL_LOG_NAME

(srv_page_size - 200 DOUBLEWRITE)
3896   TRX_SYS_DOUBLEWRITE		TRX_SYS_DOUBLEWRITE_FSEG
3906         TRX_SYS_DOUBLEWRITE_MAGIC
3910         TRX_SYS_DOUBLEWRITE_BLOCK1
3914         TRX_SYS_DOUBLEWRITE_BLOCK2
3918         TRX_SYS_DOUBLEWRITE_REPEAT
3930         TRX_SYS_DOUBLEWRITE_SPACE_ID_STORED_N

(srv_page_size - 8, TAILER)
4088..4096	FIL_TAILER

*/
#ifdef WITH_WSREP
/** The offset to WSREP XID headers (used before MariaDB 10.3.5) */
#define TRX_SYS_WSREP_XID_INFO std::max(srv_page_size - 3500, 1596UL)
#define TRX_SYS_WSREP_XID_MAGIC_N_FLD 0
#define TRX_SYS_WSREP_XID_MAGIC_N 0x77737265

/** XID field: formatID, gtrid_len, bqual_len, xid_data */
#define TRX_SYS_WSREP_XID_LEN        (4 + 4 + 4 + XIDDATASIZE)
#define TRX_SYS_WSREP_XID_FORMAT     4
#define TRX_SYS_WSREP_XID_GTRID_LEN  8
#define TRX_SYS_WSREP_XID_BQUAL_LEN 12
#define TRX_SYS_WSREP_XID_DATA      16
#endif /* WITH_WSREP*/

/** Doublewrite buffer */
/* @{ */
/** The offset of the doublewrite buffer header on the trx system header page */
#define TRX_SYS_DOUBLEWRITE		(srv_page_size - 200)
/*-------------------------------------------------------------*/
#define TRX_SYS_DOUBLEWRITE_FSEG	0	/*!< fseg header of the fseg
						containing the doublewrite
						buffer */
#define TRX_SYS_DOUBLEWRITE_MAGIC	FSEG_HEADER_SIZE
						/*!< 4-byte magic number which
						shows if we already have
						created the doublewrite
						buffer */
#define TRX_SYS_DOUBLEWRITE_BLOCK1	(4 + FSEG_HEADER_SIZE)
						/*!< page number of the
						first page in the first
						sequence of 64
						(= FSP_EXTENT_SIZE) consecutive
						pages in the doublewrite
						buffer */
#define TRX_SYS_DOUBLEWRITE_BLOCK2	(8 + FSEG_HEADER_SIZE)
						/*!< page number of the
						first page in the second
						sequence of 64 consecutive
						pages in the doublewrite
						buffer */
#define TRX_SYS_DOUBLEWRITE_REPEAT	12	/*!< we repeat
						TRX_SYS_DOUBLEWRITE_MAGIC,
						TRX_SYS_DOUBLEWRITE_BLOCK1,
						TRX_SYS_DOUBLEWRITE_BLOCK2
						so that if the trx sys
						header is half-written
						to disk, we still may
						be able to recover the
						information */
/** If this is not yet set to TRX_SYS_DOUBLEWRITE_SPACE_ID_STORED_N,
we must reset the doublewrite buffer, because starting from 4.1.x the
space id of a data page is stored into
FIL_PAGE_ARCH_LOG_NO_OR_SPACE_ID. */
#define TRX_SYS_DOUBLEWRITE_SPACE_ID_STORED (24 + FSEG_HEADER_SIZE)

/*-------------------------------------------------------------*/
/** Contents of TRX_SYS_DOUBLEWRITE_MAGIC */
constexpr uint32_t TRX_SYS_DOUBLEWRITE_MAGIC_N= 536853855;
/** Contents of TRX_SYS_DOUBLEWRITE_SPACE_ID_STORED */
constexpr uint32_t TRX_SYS_DOUBLEWRITE_SPACE_ID_STORED_N= 1783657386;
/* @} */

trx_t* current_trx();

struct rw_trx_hash_element_t
{
  rw_trx_hash_element_t()
  {
    memset(reinterpret_cast<void*>(this), 0, sizeof *this);
    mutex.init();
  }


  ~rw_trx_hash_element_t() { mutex.destroy(); }


  trx_id_t id; /* lf_hash_init() relies on this to be first in the struct */

  /**
    Transaction serialization number.

    Assigned shortly before the transaction is moved to COMMITTED_IN_MEMORY
    state. Initially set to TRX_ID_MAX.
  */
  Atomic_counter<trx_id_t> no;
  trx_t *trx;
  srw_mutex mutex;
};


/**
  Wrapper around LF_HASH to store set of in memory read-write transactions.
*/

class rw_trx_hash_t
{
  LF_HASH hash;


  template <typename T>
  using walk_action= my_bool(rw_trx_hash_element_t *element, T *action);


  /**
    Constructor callback for lock-free allocator.

    Object is just allocated and is not yet accessible via rw_trx_hash by
    concurrent threads. Object can be reused multiple times before it is freed.
    Every time object is being reused initializer() callback is called.
  */

  static void rw_trx_hash_constructor(uchar *arg)
  {
    new(arg + LF_HASH_OVERHEAD) rw_trx_hash_element_t();
  }


  /**
    Destructor callback for lock-free allocator.

    Object is about to be freed and is not accessible via rw_trx_hash by
    concurrent threads.
  */

  static void rw_trx_hash_destructor(uchar *arg)
  {
    reinterpret_cast<rw_trx_hash_element_t*>
      (arg + LF_HASH_OVERHEAD)->~rw_trx_hash_element_t();
  }


  /**
    Destructor callback for lock-free allocator.

    This destructor is used at shutdown. It frees remaining transaction
    objects.

    XA PREPARED transactions may remain if they haven't been committed or
    rolled back. ACTIVE transactions may remain if startup was interrupted or
    server is running in read-only mode or for certain srv_force_recovery
    levels.
  */

  static void rw_trx_hash_shutdown_destructor(uchar *arg)
  {
    rw_trx_hash_element_t *element=
      reinterpret_cast<rw_trx_hash_element_t*>(arg + LF_HASH_OVERHEAD);
    if (trx_t *trx= element->trx)
    {
      ut_ad(trx_state_eq(trx, TRX_STATE_PREPARED) ||
            trx_state_eq(trx, TRX_STATE_PREPARED_RECOVERED) ||
            (trx_state_eq(trx, TRX_STATE_ACTIVE) &&
             (!srv_was_started ||
              srv_read_only_mode ||
              srv_force_recovery >= SRV_FORCE_NO_TRX_UNDO)));
      trx_free_at_shutdown(trx);
    }
    element->~rw_trx_hash_element_t();
  }


  /**
    Initializer callback for lock-free hash.

    Object is not yet accessible via rw_trx_hash by concurrent threads, but is
    about to become such. Object id can be changed only by this callback and
    remains the same until all pins to this object are released.

    Object trx can be changed to 0 by erase() under object mutex protection,
    which indicates it is about to be removed from lock-free hash and become
    not accessible by concurrent threads.
  */

  static void rw_trx_hash_initializer(LF_HASH *, void *el, const void *t)
  {
    rw_trx_hash_element_t *element= static_cast<rw_trx_hash_element_t*>(el);
    trx_t *trx= static_cast<trx_t*>(const_cast<void*>(t));
    ut_ad(element->trx == 0);
    element->trx= trx;
    element->id= trx->id;
    element->no= TRX_ID_MAX;
    trx->rw_trx_hash_element= element;
  }


  /**
    Gets LF_HASH pins.

    Pins are used to protect object from being destroyed or reused. They are
    normally stored in trx object for quick access. If caller doesn't have trx
    available, we try to get it using current_trx(). If caller doesn't have trx
    at all, temporary pins are allocated.
  */

  LF_PINS *get_pins(trx_t *trx)
  {
    if (!trx->rw_trx_hash_pins)
    {
      trx->rw_trx_hash_pins= lf_hash_get_pins(&hash);
      ut_a(trx->rw_trx_hash_pins);
    }
    return trx->rw_trx_hash_pins;
  }


  template <typename T> struct eliminate_duplicates_arg
  {
    trx_ids_t ids;
    walk_action<T> *action;
    T *argument;
    eliminate_duplicates_arg(size_t size, walk_action<T> *act, T *arg):
      action(act), argument(arg) { ids.reserve(size); }
  };


  template <typename T>
  static my_bool eliminate_duplicates(void *el, void *a)
  {
    rw_trx_hash_element_t *element= static_cast<rw_trx_hash_element_t*>(el);
    auto arg= static_cast<eliminate_duplicates_arg<T>*>(a);
    for (trx_ids_t::iterator it= arg->ids.begin(); it != arg->ids.end(); it++)
    {
      if (*it == element->id)
        return 0;
    }
    arg->ids.push_back(element->id);
    return arg->action(element, arg->argument);
  }


#ifdef UNIV_DEBUG
  static void validate_element(trx_t *trx)
  {
    ut_ad(!trx->read_only || !trx->rsegs.m_redo.rseg);
    ut_ad(!trx->is_autocommit_non_locking());
    /* trx->state can be anything except TRX_STATE_NOT_STARTED */
    ut_d(trx->mutex_lock());
    ut_ad(trx_state_eq(trx, TRX_STATE_ACTIVE) ||
          trx_state_eq(trx, TRX_STATE_COMMITTED_IN_MEMORY) ||
          trx_state_eq(trx, TRX_STATE_PREPARED_RECOVERED) ||
          trx_state_eq(trx, TRX_STATE_PREPARED));
    ut_d(trx->mutex_unlock());
  }


  struct debug_iterator_arg
  {
    my_hash_walk_action action;
    void *argument;
  };


  static my_bool debug_iterator(void *el, void *a)
  {
<<<<<<< HEAD
    element->mutex.wr_lock();
=======
    rw_trx_hash_element_t *element= static_cast<rw_trx_hash_element_t*>(el);
    debug_iterator_arg *arg= static_cast<debug_iterator_arg*>(a);
    mutex_enter(&element->mutex);
>>>>>>> a2bd936c
    if (element->trx)
      validate_element(element->trx);
    element->mutex.wr_unlock();
    ut_ad(element->id < element->no);
    return arg->action(element, arg->argument);
  }
#endif


public:
  void init()
  {
    lf_hash_init(&hash, sizeof(rw_trx_hash_element_t), LF_HASH_UNIQUE, 0,
                 sizeof(trx_id_t), 0, &my_charset_bin);
    hash.alloc.constructor= rw_trx_hash_constructor;
    hash.alloc.destructor= rw_trx_hash_destructor;
    hash.initializer=
      reinterpret_cast<lf_hash_initializer>(rw_trx_hash_initializer);
  }


  void destroy()
  {
    hash.alloc.destructor= rw_trx_hash_shutdown_destructor;
    lf_hash_destroy(&hash);
  }


  /**
    Releases LF_HASH pins.

    Must be called by thread that owns trx_t object when the latter is being
    "detached" from thread (e.g. released to the pool by trx_t::free()). Can be
    called earlier if thread is expected not to use rw_trx_hash.

    Since pins are not allowed to be transferred to another thread,
    initialisation thread calls this for recovered transactions.
  */

  void put_pins(trx_t *trx)
  {
    if (trx->rw_trx_hash_pins)
    {
      lf_hash_put_pins(trx->rw_trx_hash_pins);
      trx->rw_trx_hash_pins= 0;
    }
  }


  /**
    Finds trx object in lock-free hash with given id.

    Only ACTIVE or PREPARED trx objects may participate in hash. Nevertheless
    the transaction may get committed before this method returns.

    With do_ref_count == false the caller may dereference returned trx pointer
    only if lock_sys.latch was acquired before calling find().

    With do_ref_count == true caller may dereference trx even if it is not
    holding lock_sys.latch. Caller is responsible for calling
    trx->release_reference() when it is done playing with trx.

    Ideally this method should get caller rw_trx_hash_pins along with trx
    object as a parameter, similar to insert() and erase(). However most
    callers lose trx early in their call chains and it is not that easy to pass
    them through.

    So we take more expensive approach: get trx through current_thd()->ha_data.
    Some threads don't have trx attached to THD, and at least server
    initialisation thread, fts_optimize_thread, srv_master_thread,
    dict_stats_thread, srv_monitor_thread, btr_defragment_thread don't even
    have THD at all. For such cases we allocate pins only for duration of
    search and free them immediately.

    This has negative performance impact and should be fixed eventually (by
    passing caller_trx as a parameter). Still stream of DML is more or less Ok.

    @return
      @retval 0 not found
      @retval pointer to trx
  */

  trx_t *find(trx_t *caller_trx, trx_id_t trx_id, bool do_ref_count)
  {
    /*
      In MariaDB 10.3, purge will reset DB_TRX_ID to 0
      when the history is lost. Read/write transactions will
      always have a nonzero trx_t::id; there the value 0 is
      reserved for transactions that did not write or lock
      anything yet.

      The caller should already have handled trx_id==0 specially.
    */
    ut_ad(trx_id);
    ut_ad(!caller_trx || caller_trx->id != trx_id || !do_ref_count);

    trx_t *trx= 0;
    LF_PINS *pins= caller_trx ? get_pins(caller_trx) : lf_hash_get_pins(&hash);
    ut_a(pins);

    rw_trx_hash_element_t *element= reinterpret_cast<rw_trx_hash_element_t*>
      (lf_hash_search(&hash, pins, reinterpret_cast<const void*>(&trx_id),
                      sizeof(trx_id_t)));
    if (element)
    {
      /* rw_trx_hash_t::erase() sets element->trx to nullptr under
      element->mutex protection before removing the element from hash table.
      If the element was removed before the mutex acquisition, element->trx
      will be equal to nullptr. */
      DEBUG_SYNC_C("before_trx_hash_find_element_mutex_enter");
      element->mutex.wr_lock();
      /* element_trx can't point to reused object now. If transaction was
      deregistered before element->mutex acquisition, element->trx is nullptr.
      It can't be deregistered while element->mutex is held. */
      trx_t *element_trx = element->trx;
      lf_hash_search_unpin(pins);
      /* The *element can be reused now, as element->trx value is stored
      locally in element_trx. */
      DEBUG_SYNC_C("after_trx_hash_find_element_mutex_enter");
      if ((trx= element_trx)) {
        DBUG_ASSERT(trx_id == trx->id);
        ut_d(validate_element(trx));
        if (do_ref_count)
        {
          /*
            We have an early state check here to avoid committer
            starvation in a wait loop for transaction references,
            when there's a stream of trx_sys.find() calls from other
            threads. The trx->state may change to COMMITTED after
            trx->mutex is released, and it will have to be rechecked
            by the caller after reacquiring the mutex.
          */
          /* trx_t::commit_in_memory() sets the state to
          TRX_STATE_COMMITTED_IN_MEMORY before deregistering the transaction.
          It also waits for any implicit-to-explicit lock conversions to cease
          after deregistering. */
          if (trx->state == TRX_STATE_COMMITTED_IN_MEMORY)
            trx= nullptr;
          else
            trx->reference();
        }
      }
      /* element's lifetime is equal to the hash lifetime, that's why
      element->mutex is valid here despite the element is unpinned. In the
      worst case some thread will wait for element->mutex releasing. */
      element->mutex.wr_unlock();
    }
    if (!caller_trx)
      lf_hash_put_pins(pins);
    return trx;
  }


  /**
    Inserts trx to lock-free hash.

    Object becomes accessible via rw_trx_hash.
  */

  void insert(trx_t *trx)
  {
    ut_d(validate_element(trx));
    int res= lf_hash_insert(&hash, get_pins(trx),
                            reinterpret_cast<void*>(trx));
    ut_a(res == 0);
  }


  /**
    Removes trx from lock-free hash.

    Object becomes not accessible via rw_trx_hash. But it still can be pinned
    by concurrent find(), which is supposed to release it immediately after
    it sees object trx is 0.
  */

  void erase(trx_t *trx)
  {
    ut_d(validate_element(trx));
    trx->rw_trx_hash_element->mutex.wr_lock();
    trx->rw_trx_hash_element->trx= nullptr;
    trx->rw_trx_hash_element->mutex.wr_unlock();
    int res= lf_hash_delete(&hash, get_pins(trx),
                            reinterpret_cast<const void*>(&trx->id),
                            sizeof(trx_id_t));
    ut_a(res == 0);
  }


  /**
    Returns the number of elements in the hash.

    The number is exact only if hash is protected against concurrent
    modifications (e.g. single threaded startup or hash is protected
    by some mutex). Otherwise the number may be used as a hint only,
    because it may change even before this method returns.
  */

  uint32_t size() { return uint32_t(lf_hash_size(&hash)); }


  /**
    Iterates the hash.

    @param caller_trx  used to get/set pins
    @param action      called for every element in hash
    @param argument    opaque argument passed to action

    May return the same element multiple times if hash is under contention.
    If caller doesn't like to see the same transaction multiple times, it has
    to call iterate_no_dups() instead.

    May return element with committed transaction. If caller doesn't like to
    see committed transactions, it has to skip those under element mutex:

      element->mutex.wr_lock();
      if (trx_t trx= element->trx)
      {
        // trx is protected against commit in this branch
      }
      element->mutex.wr_unlock();

    May miss concurrently inserted transactions.

    @return
      @retval 0 iteration completed successfully
      @retval 1 iteration was interrupted (action returned 1)
  */

  int iterate(trx_t *caller_trx, my_hash_walk_action action,
              void *argument= nullptr)
  {
    LF_PINS *pins= caller_trx ? get_pins(caller_trx) : lf_hash_get_pins(&hash);
    ut_a(pins);
#ifdef UNIV_DEBUG
    debug_iterator_arg debug_arg= { action, argument };
    action= debug_iterator;
    argument= reinterpret_cast<void*>(&debug_arg);
#endif
    int res= lf_hash_iterate(&hash, pins, action, argument);
    if (!caller_trx)
      lf_hash_put_pins(pins);
    return res;
  }


  int iterate(my_hash_walk_action action, void *argument= nullptr)
  {
    return iterate(current_trx(), action, argument);
  }


  /**
    Iterates the hash and eliminates duplicate elements.

    @sa iterate()
  */

  template <typename T>
  int iterate_no_dups(trx_t *caller_trx, walk_action<T> *action,
                      T *argument= nullptr)
  {
    eliminate_duplicates_arg<T> arg(size() + 32, action, argument);
    return iterate(caller_trx, eliminate_duplicates<T>, &arg);
  }


  template <typename T>
  int iterate_no_dups(walk_action<T> *action, T *argument= nullptr)
  {
    return iterate_no_dups(current_trx(), action, argument);
  }
};

class thread_safe_trx_ilist_t
{
public:
  void create() { mysql_mutex_init(trx_sys_mutex_key, &mutex, nullptr); }
  void close() { mysql_mutex_destroy(&mutex); }

  bool empty() const
  {
    mysql_mutex_lock(&mutex);
    auto result= trx_list.empty();
    mysql_mutex_unlock(&mutex);
    return result;
  }

  void push_front(trx_t &trx)
  {
    mysql_mutex_lock(&mutex);
    trx_list.push_front(trx);
    mysql_mutex_unlock(&mutex);
  }

  void remove(trx_t &trx)
  {
    mysql_mutex_lock(&mutex);
    trx_list.remove(trx);
    mysql_mutex_unlock(&mutex);
  }

  template <typename Callable> void for_each(Callable &&callback) const
  {
    mysql_mutex_lock(&mutex);
    for (const auto &trx : trx_list)
      callback(trx);
    mysql_mutex_unlock(&mutex);
  }

  template <typename Callable> void for_each(Callable &&callback)
  {
    mysql_mutex_lock(&mutex);
    for (auto &trx : trx_list)
      callback(trx);
    mysql_mutex_unlock(&mutex);
  }

  void freeze() const { mysql_mutex_lock(&mutex); }
  void unfreeze() const { mysql_mutex_unlock(&mutex); }

private:
  alignas(CPU_LEVEL1_DCACHE_LINESIZE) mutable mysql_mutex_t mutex;
  alignas(CPU_LEVEL1_DCACHE_LINESIZE) ilist<trx_t> trx_list;
};

/** The transaction system central memory data structure. */
class trx_sys_t
{
  /**
    The smallest number not yet assigned as a transaction id or transaction
    number. Accessed and updated with atomic operations.
  */
  alignas(CPU_LEVEL1_DCACHE_LINESIZE) Atomic_counter<trx_id_t> m_max_trx_id;


  /**
    Solves race conditions between register_rw() and snapshot_ids() as well as
    race condition between assign_new_trx_no() and snapshot_ids().

    @sa register_rw()
    @sa assign_new_trx_no()
    @sa snapshot_ids()
  */
  alignas(CPU_LEVEL1_DCACHE_LINESIZE)
  std::atomic<trx_id_t> m_rw_trx_hash_version;


  bool m_initialised;

public:
  /** List of all transactions. */
  thread_safe_trx_ilist_t trx_list;

  /** Temporary rollback segments */
  trx_rseg_t temp_rsegs[TRX_SYS_N_RSEGS];

  /** Persistent rollback segments; space==nullptr if slot not in use */
  trx_rseg_t rseg_array[TRX_SYS_N_RSEGS];

  /**
    Lock-free hash of in memory read-write transactions.
    Works faster when it is on it's own cache line (tested).
  */

  alignas(CPU_LEVEL1_DCACHE_LINESIZE) rw_trx_hash_t rw_trx_hash;


#ifdef WITH_WSREP
  /** Latest recovered XID during startup */
  XID recovered_wsrep_xid;
#endif
  /** Latest recovered binlog offset */
  uint64_t recovered_binlog_offset;
  /** Latest recovered binlog file name */
  char recovered_binlog_filename[TRX_SYS_MYSQL_LOG_NAME_LEN];
  /** Set when latest position is from pre-version 10.3.5 TRX_SYS. */
  bool recovered_binlog_is_legacy_pos;


  /**
    Constructor.

    Some members may require late initialisation, thus we just mark object as
    uninitialised. Real initialisation happens in create().
  */

  trx_sys_t(): m_initialised(false) {}


  /**
    @return TRX_RSEG_HISTORY length (number of committed transactions to purge)
  */
  size_t history_size();


  /**
    Check whether history_size() exceeds a specified number.
    @param threshold   number of committed transactions
    @return whether TRX_RSEG_HISTORY length exceeds the threshold
  */
  bool history_exceeds(size_t threshold);


  /**
    @return approximate history_size(), without latch protection
  */
  TPOOL_SUPPRESS_TSAN size_t history_size_approx() const;


  /**
    @return whether history_size() is nonzero (with some race condition)
  */
  TPOOL_SUPPRESS_TSAN bool history_exists();


  /**
    Determine if the specified transaction or any older one might be active.

    @param trx         current transaction
    @param id          transaction identifier
    @return whether any transaction not newer than id might be active
  */

  bool find_same_or_older(trx_t *trx, trx_id_t id)
  {
    if (trx->max_inactive_id >= id)
      return false;
    bool found= rw_trx_hash.iterate(trx, find_same_or_older_callback, &id);
    if (!found)
      trx->max_inactive_id= id;
    return found;
  }


  /**
    Determines the maximum transaction id.

    @return maximum currently allocated trx id; will be stale after the
            next call to trx_sys.get_new_trx_id()
  */

  trx_id_t get_max_trx_id()
  {
    return m_max_trx_id;
  }


  /**
    Allocates a new transaction id.
    @return new, allocated trx id
  */

  trx_id_t get_new_trx_id()
  {
    trx_id_t id= get_new_trx_id_no_refresh();
    refresh_rw_trx_hash_version();
    return id;
  }


  /**
    Allocates and assigns new transaction serialisation number.

    There's a gap between m_max_trx_id increment and transaction serialisation
    number becoming visible through rw_trx_hash. While we're in this gap
    concurrent thread may come and do MVCC snapshot without seeing allocated
    but not yet assigned serialisation number. Then at some point purge thread
    may clone this view. As a result it won't see newly allocated serialisation
    number and may remove "unnecessary" history data of this transaction from
    rollback segments.

    m_rw_trx_hash_version is intended to solve this problem. MVCC snapshot has
    to wait until m_max_trx_id == m_rw_trx_hash_version, which effectively
    means that all transaction serialisation numbers up to m_max_trx_id are
    available through rw_trx_hash.

    We rely on refresh_rw_trx_hash_version() to issue RELEASE memory barrier so
    that m_rw_trx_hash_version increment happens after
    trx->rw_trx_hash_element->no becomes visible through rw_trx_hash.

    @param trx transaction
  */
  void assign_new_trx_no(trx_t *trx)
  {
    trx->rw_trx_hash_element->no= get_new_trx_id_no_refresh();
    refresh_rw_trx_hash_version();
  }


  /**
    Takes MVCC snapshot.

    To reduce malloc probablility we reserve rw_trx_hash.size() + 32 elements
    in ids.

    For details about get_rw_trx_hash_version() != get_max_trx_id() spin
    @sa register_rw() and @sa assign_new_trx_no().

    We rely on get_rw_trx_hash_version() to issue ACQUIRE memory barrier so
    that loading of m_rw_trx_hash_version happens before accessing rw_trx_hash.

    To optimise snapshot creation rw_trx_hash.iterate() is being used instead
    of rw_trx_hash.iterate_no_dups(). It means that some transaction
    identifiers may appear multiple times in ids.

    @param[in,out] caller_trx used to get access to rw_trx_hash_pins
    @param[out]    ids        array to store registered transaction identifiers
    @param[out]    max_trx_id variable to store m_max_trx_id value
    @param[out]    mix_trx_no variable to store min(no) value
  */

  void snapshot_ids(trx_t *caller_trx, trx_ids_t *ids, trx_id_t *max_trx_id,
                    trx_id_t *min_trx_no)
  {
    snapshot_ids_arg arg(ids);

    while ((arg.m_id= get_rw_trx_hash_version()) != get_max_trx_id())
      ut_delay(1);
    arg.m_no= arg.m_id;

    ids->clear();
    ids->reserve(rw_trx_hash.size() + 32);
    rw_trx_hash.iterate(caller_trx, copy_one_id, &arg);

    *max_trx_id= arg.m_id;
    *min_trx_no= arg.m_no;
  }


  /** Initialiser for m_max_trx_id and m_rw_trx_hash_version. */
  void init_max_trx_id(trx_id_t value)
  {
    m_max_trx_id= value;
    m_rw_trx_hash_version.store(value, std::memory_order_relaxed);
  }


  bool is_initialised() const { return m_initialised; }


  /** Initialise the transaction subsystem. */
  void create();

  /** Close the transaction subsystem on shutdown. */
  void close();

  /** @return total number of active (non-prepared) transactions */
  size_t any_active_transactions(size_t *prepared= nullptr);


  /**
    Determine the rollback segment identifier.

    @param rseg        rollback segment
    @param persistent  whether the rollback segment is persistent
    @return the rollback segment identifier
  */
  unsigned rseg_id(const trx_rseg_t *rseg, bool persistent) const
  {
    const trx_rseg_t *array= persistent ? rseg_array : temp_rsegs;
    ut_ad(rseg >= array);
    ut_ad(rseg < &array[TRX_SYS_N_RSEGS]);
    return static_cast<unsigned>(rseg - array);
  }


  /**
    Registers read-write transaction.

    Transaction becomes visible to MVCC.

    There's a gap between m_max_trx_id increment and transaction becoming
    visible through rw_trx_hash. While we're in this gap concurrent thread may
    come and do MVCC snapshot. As a result concurrent read view will be able to
    observe records owned by this transaction even before it was committed.

    m_rw_trx_hash_version is intended to solve this problem. MVCC snapshot has
    to wait until m_max_trx_id == m_rw_trx_hash_version, which effectively
    means that all transactions up to m_max_trx_id are available through
    rw_trx_hash.

    We rely on refresh_rw_trx_hash_version() to issue RELEASE memory barrier so
    that m_rw_trx_hash_version increment happens after transaction becomes
    visible through rw_trx_hash.
  */

  void register_rw(trx_t *trx)
  {
    trx->id= get_new_trx_id_no_refresh();
    rw_trx_hash.insert(trx);
    refresh_rw_trx_hash_version();
  }


  /**
    Deregisters read-write transaction.

    Transaction is removed from rw_trx_hash, which releases all implicit locks.
    MVCC snapshot won't see this transaction anymore.
  */

  void deregister_rw(trx_t *trx)
  {
    rw_trx_hash.erase(trx);
  }


  bool is_registered(trx_t *caller_trx, trx_id_t id)
  {
    return id && find(caller_trx, id, false);
  }


  trx_t *find(trx_t *caller_trx, trx_id_t id, bool do_ref_count= true)
  {
    return rw_trx_hash.find(caller_trx, id, do_ref_count);
  }


  /**
    Registers transaction in trx_sys.

    @param trx transaction
  */
  void register_trx(trx_t *trx)
  {
    trx_list.push_front(*trx);
  }


  /**
    Deregisters transaction in trx_sys.

    @param trx transaction
  */
  void deregister_trx(trx_t *trx)
  {
    trx_list.remove(*trx);
  }


  /**
    Clones the oldest view and stores it in view.

    No need to call ReadView::close(). The caller owns the view that is passed
    in. This function is called by purge thread to determine whether it should
    purge the delete marked record or not.
  */
  void clone_oldest_view(ReadViewBase *view) const;


  /** @return the number of active views */
  size_t view_count() const
  {
    size_t count= 0;

    trx_list.for_each([&count](const trx_t &trx) {
      if (trx.read_view.is_open())
        ++count;
    });

    return count;
  }

  /** Disable further allocation of transactions in a rollback segment
  that are subject to innodb_undo_log_truncate=ON
  @param space   undo tablespace that will be truncated */
  inline void undo_truncate_start(fil_space_t &space);

private:
<<<<<<< HEAD
  static my_bool find_same_or_older_callback(rw_trx_hash_element_t *element,
                                             trx_id_t *id)
  {
    return element->id <= *id;
=======
  static my_bool get_min_trx_id_callback(void *el, void *i)
  {
    auto element= static_cast<rw_trx_hash_element_t *>(el);
    auto id= static_cast<trx_id_t*>(i);
    if (element->id < *id)
    {
      mutex_enter(&element->mutex);
      /* We don't care about read-only transactions here. */
      if (element->trx && element->trx->rsegs.m_redo.rseg)
        *id= element->id;
      mutex_exit(&element->mutex);
    }
    return 0;
>>>>>>> a2bd936c
  }


  struct snapshot_ids_arg
  {
    snapshot_ids_arg(trx_ids_t *ids): m_ids(ids) {}
    trx_ids_t *m_ids;
    trx_id_t m_id;
    trx_id_t m_no;
  };


  static my_bool copy_one_id(void* el, void *a)
  {
    auto element= static_cast<const rw_trx_hash_element_t *>(el);
    auto arg= static_cast<snapshot_ids_arg*>(a);
    if (element->id < arg->m_id)
    {
      trx_id_t no= element->no;
      arg->m_ids->push_back(element->id);
      if (no < arg->m_no)
        arg->m_no= no;
    }
    return 0;
  }


  /** Getter for m_rw_trx_hash_version, must issue ACQUIRE memory barrier. */
  trx_id_t get_rw_trx_hash_version()
  {
    return m_rw_trx_hash_version.load(std::memory_order_acquire);
  }


  /** Increments m_rw_trx_hash_version, must issue RELEASE memory barrier. */
  void refresh_rw_trx_hash_version()
  {
    m_rw_trx_hash_version.fetch_add(1, std::memory_order_release);
  }


  /**
    Allocates new transaction id without refreshing rw_trx_hash version.

    This method is extracted for exclusive use by register_rw() and
    assign_new_trx_no() where new id must be allocated atomically with
    payload of these methods from MVCC snapshot point of view.

    @sa get_new_trx_id()
    @sa assign_new_trx_no()

    @return new transaction id
  */

  trx_id_t get_new_trx_id_no_refresh()
  {
    return m_max_trx_id++;
  }
};


/** The transaction system */
extern trx_sys_t trx_sys;<|MERGE_RESOLUTION|>--- conflicted
+++ resolved
@@ -518,13 +518,9 @@
 
   static my_bool debug_iterator(void *el, void *a)
   {
-<<<<<<< HEAD
-    element->mutex.wr_lock();
-=======
     rw_trx_hash_element_t *element= static_cast<rw_trx_hash_element_t*>(el);
     debug_iterator_arg *arg= static_cast<debug_iterator_arg*>(a);
-    mutex_enter(&element->mutex);
->>>>>>> a2bd936c
+    element->mutex.wr_lock();
     if (element->trx)
       validate_element(element->trx);
     element->mutex.wr_unlock();
@@ -1196,26 +1192,11 @@
   inline void undo_truncate_start(fil_space_t &space);
 
 private:
-<<<<<<< HEAD
-  static my_bool find_same_or_older_callback(rw_trx_hash_element_t *element,
-                                             trx_id_t *id)
-  {
-    return element->id <= *id;
-=======
-  static my_bool get_min_trx_id_callback(void *el, void *i)
+  static my_bool find_same_or_older_callback(void *el, void *i)
   {
     auto element= static_cast<rw_trx_hash_element_t *>(el);
     auto id= static_cast<trx_id_t*>(i);
-    if (element->id < *id)
-    {
-      mutex_enter(&element->mutex);
-      /* We don't care about read-only transactions here. */
-      if (element->trx && element->trx->rsegs.m_redo.rseg)
-        *id= element->id;
-      mutex_exit(&element->mutex);
-    }
-    return 0;
->>>>>>> a2bd936c
+    return element->id <= *id;
   }
 
 
