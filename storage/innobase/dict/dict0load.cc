/*****************************************************************************

Copyright (c) 1996, 2016, Oracle and/or its affiliates. All Rights Reserved.
Copyright (c) 2016, 2019, MariaDB Corporation.

This program is free software; you can redistribute it and/or modify it under
the terms of the GNU General Public License as published by the Free Software
Foundation; version 2 of the License.

This program is distributed in the hope that it will be useful, but WITHOUT
ANY WARRANTY; without even the implied warranty of MERCHANTABILITY or FITNESS
FOR A PARTICULAR PURPOSE. See the GNU General Public License for more details.

You should have received a copy of the GNU General Public License along with
this program; if not, write to the Free Software Foundation, Inc.,
51 Franklin Street, Fifth Floor, Boston, MA 02110-1335 USA

*****************************************************************************/

/**************************************************//**
@file dict/dict0load.cc
Loads to the memory cache database object definitions
from dictionary tables

Created 4/24/1996 Heikki Tuuri
*******************************************************/

#include "dict0load.h"

#include "mysql_version.h"
#include "btr0pcur.h"
#include "btr0btr.h"
#include "dict0boot.h"
#include "dict0crea.h"
#include "dict0dict.h"
#include "dict0mem.h"
#include "dict0priv.h"
#include "dict0stats.h"
#include "fsp0file.h"
#include "fts0priv.h"
#include "mach0data.h"
#include "page0page.h"
#include "rem0cmp.h"
#include "srv0start.h"
#include "srv0srv.h"
#include <stack>
#include <set>

/** Following are the InnoDB system tables. The positions in
this array are referenced by enum dict_system_table_id. */
static const char* SYSTEM_TABLE_NAME[] = {
	"SYS_TABLES",
	"SYS_INDEXES",
	"SYS_COLUMNS",
	"SYS_FIELDS",
	"SYS_FOREIGN",
	"SYS_FOREIGN_COLS",
	"SYS_TABLESPACES",
	"SYS_DATAFILES",
	"SYS_VIRTUAL"
};

/** Loads a table definition and also all its index definitions.

Loads those foreign key constraints whose referenced table is already in
dictionary cache.  If a foreign key constraint is not loaded, then the
referenced table is pushed into the output stack (fk_tables), if it is not
NULL.  These tables must be subsequently loaded so that all the foreign
key constraints are loaded into memory.

@param[in]	name		Table name in the db/tablename format
@param[in]	ignore_err	Error to be ignored when loading table
				and its index definition
@param[out]	fk_tables	Related table names that must also be
				loaded to ensure that all foreign key
				constraints are loaded.
@return table, NULL if does not exist; if the table is stored in an
.ibd file, but the file does not exist, then we set the
file_unreadable flag in the table object we return */
static
dict_table_t*
dict_load_table_one(
	const table_name_t&	name,
	dict_err_ignore_t	ignore_err,
	dict_names_t&		fk_tables);

/** Load a table definition from a SYS_TABLES record to dict_table_t.
Do not load any columns or indexes.
@param[in]	name		Table name
@param[in]	rec		SYS_TABLES record
@param[out,own]	table		table, or NULL
@return	error message
@retval	NULL on success */
static const char* dict_load_table_low(const table_name_t& name,
				       const rec_t* rec, dict_table_t** table)
	MY_ATTRIBUTE((nonnull, warn_unused_result));

/** Load an index definition from a SYS_INDEXES record to dict_index_t.
If allocate=TRUE, we will create a dict_index_t structure and fill it
accordingly. If allocated=FALSE, the dict_index_t will be supplied by
the caller and filled with information read from the record.
@return	error message
@retval	NULL on success */
static
const char*
dict_load_index_low(
	byte*		table_id,	/*!< in/out: table id (8 bytes),
					an "in" value if allocate=TRUE
					and "out" when allocate=FALSE */
	mem_heap_t*	heap,		/*!< in/out: temporary memory heap */
	const rec_t*	rec,		/*!< in: SYS_INDEXES record */
	ibool		allocate,	/*!< in: TRUE=allocate *index,
					FALSE=fill in a pre-allocated
					*index */
	dict_index_t**	index);		/*!< out,own: index, or NULL */

/** Load a table column definition from a SYS_COLUMNS record to dict_table_t.
@return	error message
@retval	NULL on success */
static
const char*
dict_load_column_low(
	dict_table_t*	table,		/*!< in/out: table, could be NULL
					if we just populate a dict_column_t
					struct with information from
					a SYS_COLUMNS record */
	mem_heap_t*	heap,		/*!< in/out: memory heap
					for temporary storage */
	dict_col_t*	column,		/*!< out: dict_column_t to fill,
					or NULL if table != NULL */
	table_id_t*	table_id,	/*!< out: table id */
	const char**	col_name,	/*!< out: column name */
	const rec_t*	rec,		/*!< in: SYS_COLUMNS record */
	ulint*		nth_v_col);	/*!< out: if not NULL, this
					records the "n" of "nth" virtual
					column */

/** Load a virtual column "mapping" (to base columns) information
from a SYS_VIRTUAL record
@param[in,out]	table		table
@param[in,out]	column		mapped base column's dict_column_t
@param[in,out]	table_id	table id
@param[in,out]	pos		virtual column position
@param[in,out]	base_pos	base column position
@param[in]	rec		SYS_VIRTUAL record
@return	error message
@retval	NULL on success */
static
const char*
dict_load_virtual_low(
	dict_table_t*	table,
	dict_col_t**	column,
	table_id_t*	table_id,
	ulint*		pos,
	ulint*		base_pos,
	const rec_t*	rec);

/** Load an index field definition from a SYS_FIELDS record to dict_index_t.
@return	error message
@retval	NULL on success */
static
const char*
dict_load_field_low(
	byte*		index_id,	/*!< in/out: index id (8 bytes)
					an "in" value if index != NULL
					and "out" if index == NULL */
	dict_index_t*	index,		/*!< in/out: index, could be NULL
					if we just populate a dict_field_t
					struct with information from
					a SYS_FIELDS record */
	dict_field_t*	sys_field,	/*!< out: dict_field_t to be
					filled */
	ulint*		pos,		/*!< out: Field position */
	byte*		last_index_id,	/*!< in: last index id */
	mem_heap_t*	heap,		/*!< in/out: memory heap
					for temporary storage */
	const rec_t*	rec);		/*!< in: SYS_FIELDS record */

/* If this flag is TRUE, then we will load the cluster index's (and tables')
metadata even if it is marked as "corrupted". */
my_bool     srv_load_corrupted;

#ifdef UNIV_DEBUG
/****************************************************************//**
Compare the name of an index column.
@return TRUE if the i'th column of index is 'name'. */
static
ibool
name_of_col_is(
/*===========*/
	const dict_table_t*	table,	/*!< in: table */
	const dict_index_t*	index,	/*!< in: index */
	ulint			i,	/*!< in: index field offset */
	const char*		name)	/*!< in: name to compare to */
{
	ulint	tmp = dict_col_get_no(dict_field_get_col(
					      dict_index_get_nth_field(
						      index, i)));

	return(strcmp(name, dict_table_get_col_name(table, tmp)) == 0);
}
#endif /* UNIV_DEBUG */

/********************************************************************//**
Finds the first table name in the given database.
@return own: table name, NULL if does not exist; the caller must free
the memory in the string! */
char*
dict_get_first_table_name_in_db(
/*============================*/
	const char*	name)	/*!< in: database name which ends in '/' */
{
	dict_table_t*	sys_tables;
	btr_pcur_t	pcur;
	dict_index_t*	sys_index;
	dtuple_t*	tuple;
	mem_heap_t*	heap;
	dfield_t*	dfield;
	const rec_t*	rec;
	const byte*	field;
	ulint		len;
	mtr_t		mtr;

	ut_ad(mutex_own(&dict_sys->mutex));

	heap = mem_heap_create(1000);

	mtr_start(&mtr);

	sys_tables = dict_table_get_low("SYS_TABLES");
	sys_index = UT_LIST_GET_FIRST(sys_tables->indexes);
	ut_ad(!dict_table_is_comp(sys_tables));

	tuple = dtuple_create(heap, 1);
	dfield = dtuple_get_nth_field(tuple, 0);

	dfield_set_data(dfield, name, ut_strlen(name));
	dict_index_copy_types(tuple, sys_index, 1);

	btr_pcur_open_on_user_rec(sys_index, tuple, PAGE_CUR_GE,
				  BTR_SEARCH_LEAF, &pcur, &mtr);
loop:
	rec = btr_pcur_get_rec(&pcur);

	if (!btr_pcur_is_on_user_rec(&pcur)) {
		/* Not found */

		btr_pcur_close(&pcur);
		mtr_commit(&mtr);
		mem_heap_free(heap);

		return(NULL);
	}

	field = rec_get_nth_field_old(
		rec, DICT_FLD__SYS_TABLES__NAME, &len);

	if (len < strlen(name)
	    || ut_memcmp(name, field, strlen(name)) != 0) {
		/* Not found */

		btr_pcur_close(&pcur);
		mtr_commit(&mtr);
		mem_heap_free(heap);

		return(NULL);
	}

	if (!rec_get_deleted_flag(rec, 0)) {

		/* We found one */

		char*	table_name = mem_strdupl((char*) field, len);

		btr_pcur_close(&pcur);
		mtr_commit(&mtr);
		mem_heap_free(heap);

		return(table_name);
	}

	btr_pcur_move_to_next_user_rec(&pcur, &mtr);

	goto loop;
}

/********************************************************************//**
This function gets the next system table record as it scans the table.
@return the next record if found, NULL if end of scan */
static
const rec_t*
dict_getnext_system_low(
/*====================*/
	btr_pcur_t*	pcur,		/*!< in/out: persistent cursor to the
					record*/
	mtr_t*		mtr)		/*!< in: the mini-transaction */
{
	rec_t*	rec = NULL;

	while (!rec || rec_get_deleted_flag(rec, 0)) {
		btr_pcur_move_to_next_user_rec(pcur, mtr);

		rec = btr_pcur_get_rec(pcur);

		if (!btr_pcur_is_on_user_rec(pcur)) {
			/* end of index */
			btr_pcur_close(pcur);

			return(NULL);
		}
	}

	/* Get a record, let's save the position */
	btr_pcur_store_position(pcur, mtr);

	return(rec);
}

/********************************************************************//**
This function opens a system table, and returns the first record.
@return first record of the system table */
const rec_t*
dict_startscan_system(
/*==================*/
	btr_pcur_t*	pcur,		/*!< out: persistent cursor to
					the record */
	mtr_t*		mtr,		/*!< in: the mini-transaction */
	dict_system_id_t system_id)	/*!< in: which system table to open */
{
	dict_table_t*	system_table;
	dict_index_t*	clust_index;
	const rec_t*	rec;

	ut_a(system_id < SYS_NUM_SYSTEM_TABLES);

	system_table = dict_table_get_low(SYSTEM_TABLE_NAME[system_id]);

	clust_index = UT_LIST_GET_FIRST(system_table->indexes);

	btr_pcur_open_at_index_side(true, clust_index, BTR_SEARCH_LEAF, pcur,
				    true, 0, mtr);

	rec = dict_getnext_system_low(pcur, mtr);

	return(rec);
}

/********************************************************************//**
This function gets the next system table record as it scans the table.
@return the next record if found, NULL if end of scan */
const rec_t*
dict_getnext_system(
/*================*/
	btr_pcur_t*	pcur,		/*!< in/out: persistent cursor
					to the record */
	mtr_t*		mtr)		/*!< in: the mini-transaction */
{
	const rec_t*	rec;

	/* Restore the position */
	btr_pcur_restore_position(BTR_SEARCH_LEAF, pcur, mtr);

	/* Get the next record */
	rec = dict_getnext_system_low(pcur, mtr);

	return(rec);
}

/********************************************************************//**
This function processes one SYS_TABLES record and populate the dict_table_t
struct for the table.
@return error message, or NULL on success */
const char*
dict_process_sys_tables_rec_and_mtr_commit(
/*=======================================*/
	mem_heap_t*	heap,		/*!< in/out: temporary memory heap */
	const rec_t*	rec,		/*!< in: SYS_TABLES record */
	dict_table_t**	table,		/*!< out: dict_table_t to fill */
	bool		cached,		/*!< in: whether to load from cache */
	mtr_t*		mtr)		/*!< in/out: mini-transaction,
					will be committed */
{
	ulint		len;
	const char*	field;

	field = (const char*) rec_get_nth_field_old(
		rec, DICT_FLD__SYS_TABLES__NAME, &len);

	ut_a(!rec_get_deleted_flag(rec, 0));

	ut_ad(mtr_memo_contains_page(mtr, rec, MTR_MEMO_PAGE_S_FIX));

	/* Get the table name */
	table_name_t table_name(mem_heap_strdupl(heap, field, len));

	if (cached) {
		/* Commit before load the table again */
		mtr_commit(mtr);

		*table = dict_table_get_low(table_name.m_name);
		return *table ? NULL : "Table not found in cache";
	} else {
		const char* err = dict_load_table_low(table_name, rec, table);
		mtr_commit(mtr);
		return err;
	}
}

/********************************************************************//**
This function parses a SYS_INDEXES record and populate a dict_index_t
structure with the information from the record. For detail information
about SYS_INDEXES fields, please refer to dict_boot() function.
@return error message, or NULL on success */
const char*
dict_process_sys_indexes_rec(
/*=========================*/
	mem_heap_t*	heap,		/*!< in/out: heap memory */
	const rec_t*	rec,		/*!< in: current SYS_INDEXES rec */
	dict_index_t*	index,		/*!< out: index to be filled */
	table_id_t*	table_id)	/*!< out: index table id */
{
	const char*	err_msg;
	byte*		buf;

	buf = static_cast<byte*>(mem_heap_alloc(heap, 8));

	/* Parse the record, and get "dict_index_t" struct filled */
	err_msg = dict_load_index_low(buf, heap, rec, FALSE, &index);

	*table_id = mach_read_from_8(buf);

	return(err_msg);
}

/********************************************************************//**
This function parses a SYS_COLUMNS record and populate a dict_column_t
structure with the information from the record.
@return error message, or NULL on success */
const char*
dict_process_sys_columns_rec(
/*=========================*/
	mem_heap_t*	heap,		/*!< in/out: heap memory */
	const rec_t*	rec,		/*!< in: current SYS_COLUMNS rec */
	dict_col_t*	column,		/*!< out: dict_col_t to be filled */
	table_id_t*	table_id,	/*!< out: table id */
	const char**	col_name,	/*!< out: column name */
	ulint*		nth_v_col)	/*!< out: if virtual col, this is
					record's sequence number */
{
	const char*	err_msg;

	/* Parse the record, and get "dict_col_t" struct filled */
	err_msg = dict_load_column_low(NULL, heap, column,
				       table_id, col_name, rec, nth_v_col);

	return(err_msg);
}

/** This function parses a SYS_VIRTUAL record and extracts virtual column
information
@param[in]	rec		current SYS_COLUMNS rec
@param[in,out]	table_id	table id
@param[in,out]	pos		virtual column position
@param[in,out]	base_pos	base column position
@return error message, or NULL on success */
const char*
dict_process_sys_virtual_rec(
	const rec_t*	rec,
	table_id_t*	table_id,
	ulint*		pos,
	ulint*		base_pos)
{
	const char*	err_msg;

	/* Parse the record, and get "dict_col_t" struct filled */
	err_msg = dict_load_virtual_low(NULL, NULL, table_id,
					pos, base_pos, rec);

	return(err_msg);
}

/********************************************************************//**
This function parses a SYS_FIELDS record and populates a dict_field_t
structure with the information from the record.
@return error message, or NULL on success */
const char*
dict_process_sys_fields_rec(
/*========================*/
	mem_heap_t*	heap,		/*!< in/out: heap memory */
	const rec_t*	rec,		/*!< in: current SYS_FIELDS rec */
	dict_field_t*	sys_field,	/*!< out: dict_field_t to be
					filled */
	ulint*		pos,		/*!< out: Field position */
	index_id_t*	index_id,	/*!< out: current index id */
	index_id_t	last_id)	/*!< in: previous index id */
{
	byte*		buf;
	byte*		last_index_id;
	const char*	err_msg;

	buf = static_cast<byte*>(mem_heap_alloc(heap, 8));

	last_index_id = static_cast<byte*>(mem_heap_alloc(heap, 8));
	mach_write_to_8(last_index_id, last_id);

	err_msg = dict_load_field_low(buf, NULL, sys_field,
				      pos, last_index_id, heap, rec);

	*index_id = mach_read_from_8(buf);

	return(err_msg);

}

/********************************************************************//**
This function parses a SYS_FOREIGN record and populate a dict_foreign_t
structure with the information from the record. For detail information
about SYS_FOREIGN fields, please refer to dict_load_foreign() function.
@return error message, or NULL on success */
const char*
dict_process_sys_foreign_rec(
/*=========================*/
	mem_heap_t*	heap,		/*!< in/out: heap memory */
	const rec_t*	rec,		/*!< in: current SYS_FOREIGN rec */
	dict_foreign_t*	foreign)	/*!< out: dict_foreign_t struct
					to be filled */
{
	ulint		len;
	const byte*	field;
	ulint		n_fields_and_type;

	if (rec_get_deleted_flag(rec, 0)) {
		return("delete-marked record in SYS_FOREIGN");
	}

	if (rec_get_n_fields_old(rec) != DICT_NUM_FIELDS__SYS_FOREIGN) {
		return("wrong number of columns in SYS_FOREIGN record");
	}

	field = rec_get_nth_field_old(
		rec, DICT_FLD__SYS_FOREIGN__ID, &len);
	if (len == 0 || len == UNIV_SQL_NULL) {
err_len:
		return("incorrect column length in SYS_FOREIGN");
	}

	/* This receives a dict_foreign_t* that points to a stack variable.
	So dict_foreign_free(foreign) is not used as elsewhere.
	Since the heap used here is freed elsewhere, foreign->heap
	is not assigned. */
	foreign->id = mem_heap_strdupl(heap, (const char*) field, len);

	rec_get_nth_field_offs_old(
		rec, DICT_FLD__SYS_FOREIGN__DB_TRX_ID, &len);
	if (len != DATA_TRX_ID_LEN && len != UNIV_SQL_NULL) {
		goto err_len;
	}
	rec_get_nth_field_offs_old(
		rec, DICT_FLD__SYS_FOREIGN__DB_ROLL_PTR, &len);
	if (len != DATA_ROLL_PTR_LEN && len != UNIV_SQL_NULL) {
		goto err_len;
	}

	/* The _lookup versions of the referenced and foreign table names
	 are not assigned since they are not used in this dict_foreign_t */

	field = rec_get_nth_field_old(
		rec, DICT_FLD__SYS_FOREIGN__FOR_NAME, &len);
	if (len == 0 || len == UNIV_SQL_NULL) {
		goto err_len;
	}
	foreign->foreign_table_name = mem_heap_strdupl(
		heap, (const char*) field, len);

	field = rec_get_nth_field_old(
		rec, DICT_FLD__SYS_FOREIGN__REF_NAME, &len);
	if (len == 0 || len == UNIV_SQL_NULL) {
		goto err_len;
	}
	foreign->referenced_table_name = mem_heap_strdupl(
		heap, (const char*) field, len);

	field = rec_get_nth_field_old(
		rec, DICT_FLD__SYS_FOREIGN__N_COLS, &len);
	if (len != 4) {
		goto err_len;
	}
	n_fields_and_type = mach_read_from_4(field);

	foreign->type = (unsigned int) (n_fields_and_type >> 24);
	foreign->n_fields = (unsigned int) (n_fields_and_type & 0x3FFUL);

	return(NULL);
}

/********************************************************************//**
This function parses a SYS_FOREIGN_COLS record and extract necessary
information from the record and return to caller.
@return error message, or NULL on success */
const char*
dict_process_sys_foreign_col_rec(
/*=============================*/
	mem_heap_t*	heap,		/*!< in/out: heap memory */
	const rec_t*	rec,		/*!< in: current SYS_FOREIGN_COLS rec */
	const char**	name,		/*!< out: foreign key constraint name */
	const char**	for_col_name,	/*!< out: referencing column name */
	const char**	ref_col_name,	/*!< out: referenced column name
					in referenced table */
	ulint*		pos)		/*!< out: column position */
{
	ulint		len;
	const byte*	field;

	if (rec_get_deleted_flag(rec, 0)) {
		return("delete-marked record in SYS_FOREIGN_COLS");
	}

	if (rec_get_n_fields_old(rec) != DICT_NUM_FIELDS__SYS_FOREIGN_COLS) {
		return("wrong number of columns in SYS_FOREIGN_COLS record");
	}

	field = rec_get_nth_field_old(
		rec, DICT_FLD__SYS_FOREIGN_COLS__ID, &len);
	if (len == 0 || len == UNIV_SQL_NULL) {
err_len:
		return("incorrect column length in SYS_FOREIGN_COLS");
	}
	*name = mem_heap_strdupl(heap, (char*) field, len);

	field = rec_get_nth_field_old(
		rec, DICT_FLD__SYS_FOREIGN_COLS__POS, &len);
	if (len != 4) {
		goto err_len;
	}
	*pos = mach_read_from_4(field);

	rec_get_nth_field_offs_old(
		rec, DICT_FLD__SYS_FOREIGN_COLS__DB_TRX_ID, &len);
	if (len != DATA_TRX_ID_LEN && len != UNIV_SQL_NULL) {
		goto err_len;
	}
	rec_get_nth_field_offs_old(
		rec, DICT_FLD__SYS_FOREIGN_COLS__DB_ROLL_PTR, &len);
	if (len != DATA_ROLL_PTR_LEN && len != UNIV_SQL_NULL) {
		goto err_len;
	}

	field = rec_get_nth_field_old(
		rec, DICT_FLD__SYS_FOREIGN_COLS__FOR_COL_NAME, &len);
	if (len == 0 || len == UNIV_SQL_NULL) {
		goto err_len;
	}
	*for_col_name = mem_heap_strdupl(heap, (char*) field, len);

	field = rec_get_nth_field_old(
		rec, DICT_FLD__SYS_FOREIGN_COLS__REF_COL_NAME, &len);
	if (len == 0 || len == UNIV_SQL_NULL) {
		goto err_len;
	}
	*ref_col_name = mem_heap_strdupl(heap, (char*) field, len);

	return(NULL);
}

/********************************************************************//**
This function parses a SYS_TABLESPACES record, extracts necessary
information from the record and returns to caller.
@return error message, or NULL on success */
const char*
dict_process_sys_tablespaces(
/*=========================*/
	mem_heap_t*	heap,		/*!< in/out: heap memory */
	const rec_t*	rec,		/*!< in: current SYS_TABLESPACES rec */
	ulint*		space,		/*!< out: space id */
	const char**	name,		/*!< out: tablespace name */
	ulint*		flags)		/*!< out: tablespace flags */
{
	ulint		len;
	const byte*	field;

	/* Initialize the output values */
	*space = ULINT_UNDEFINED;
	*name = NULL;
	*flags = ULINT_UNDEFINED;

	if (rec_get_deleted_flag(rec, 0)) {
		return("delete-marked record in SYS_TABLESPACES");
	}

	if (rec_get_n_fields_old(rec) != DICT_NUM_FIELDS__SYS_TABLESPACES) {
		return("wrong number of columns in SYS_TABLESPACES record");
	}

	field = rec_get_nth_field_old(
		rec, DICT_FLD__SYS_TABLESPACES__SPACE, &len);
	if (len != DICT_FLD_LEN_SPACE) {
err_len:
		return("incorrect column length in SYS_TABLESPACES");
	}
	*space = mach_read_from_4(field);

	rec_get_nth_field_offs_old(
		rec, DICT_FLD__SYS_TABLESPACES__DB_TRX_ID, &len);
	if (len != DATA_TRX_ID_LEN && len != UNIV_SQL_NULL) {
		goto err_len;
	}

	rec_get_nth_field_offs_old(
		rec, DICT_FLD__SYS_TABLESPACES__DB_ROLL_PTR, &len);
	if (len != DATA_ROLL_PTR_LEN && len != UNIV_SQL_NULL) {
		goto err_len;
	}

	field = rec_get_nth_field_old(
		rec, DICT_FLD__SYS_TABLESPACES__NAME, &len);
	if (len == 0 || len == UNIV_SQL_NULL) {
		goto err_len;
	}
	*name = mem_heap_strdupl(heap, (char*) field, len);

	field = rec_get_nth_field_old(
		rec, DICT_FLD__SYS_TABLESPACES__FLAGS, &len);
	if (len != DICT_FLD_LEN_FLAGS) {
		goto err_len;
	}
	*flags = mach_read_from_4(field);

	return(NULL);
}

/********************************************************************//**
This function parses a SYS_DATAFILES record, extracts necessary
information from the record and returns it to the caller.
@return error message, or NULL on success */
const char*
dict_process_sys_datafiles(
/*=======================*/
	mem_heap_t*	heap,		/*!< in/out: heap memory */
	const rec_t*	rec,		/*!< in: current SYS_DATAFILES rec */
	ulint*		space,		/*!< out: space id */
	const char**	path)		/*!< out: datafile paths */
{
	ulint		len;
	const byte*	field;

	if (rec_get_deleted_flag(rec, 0)) {
		return("delete-marked record in SYS_DATAFILES");
	}

	if (rec_get_n_fields_old(rec) != DICT_NUM_FIELDS__SYS_DATAFILES) {
		return("wrong number of columns in SYS_DATAFILES record");
	}

	field = rec_get_nth_field_old(
		rec, DICT_FLD__SYS_DATAFILES__SPACE, &len);
	if (len != DICT_FLD_LEN_SPACE) {
err_len:
		return("incorrect column length in SYS_DATAFILES");
	}
	*space = mach_read_from_4(field);

	rec_get_nth_field_offs_old(
		rec, DICT_FLD__SYS_DATAFILES__DB_TRX_ID, &len);
	if (len != DATA_TRX_ID_LEN && len != UNIV_SQL_NULL) {
		goto err_len;
	}

	rec_get_nth_field_offs_old(
		rec, DICT_FLD__SYS_DATAFILES__DB_ROLL_PTR, &len);
	if (len != DATA_ROLL_PTR_LEN && len != UNIV_SQL_NULL) {
		goto err_len;
	}

	field = rec_get_nth_field_old(
		rec, DICT_FLD__SYS_DATAFILES__PATH, &len);
	if (len == 0 || len == UNIV_SQL_NULL) {
		goto err_len;
	}
	*path = mem_heap_strdupl(heap, (char*) field, len);

	return(NULL);
}

/** Get the first filepath from SYS_DATAFILES for a given space_id.
@param[in]	space_id	Tablespace ID
@return First filepath (caller must invoke ut_free() on it)
@retval NULL if no SYS_DATAFILES entry was found. */
char*
dict_get_first_path(
	ulint	space_id)
{
	mtr_t		mtr;
	dict_table_t*	sys_datafiles;
	dict_index_t*	sys_index;
	dtuple_t*	tuple;
	dfield_t*	dfield;
	byte*		buf;
	btr_pcur_t	pcur;
	const rec_t*	rec;
	const byte*	field;
	ulint		len;
	char*		filepath = NULL;
	mem_heap_t*	heap = mem_heap_create(1024);

	ut_ad(mutex_own(&dict_sys->mutex));

	mtr_start(&mtr);

	sys_datafiles = dict_table_get_low("SYS_DATAFILES");
	sys_index = UT_LIST_GET_FIRST(sys_datafiles->indexes);

	ut_ad(!dict_table_is_comp(sys_datafiles));
	ut_ad(name_of_col_is(sys_datafiles, sys_index,
			     DICT_FLD__SYS_DATAFILES__SPACE, "SPACE"));
	ut_ad(name_of_col_is(sys_datafiles, sys_index,
			     DICT_FLD__SYS_DATAFILES__PATH, "PATH"));

	tuple = dtuple_create(heap, 1);
	dfield = dtuple_get_nth_field(tuple, DICT_FLD__SYS_DATAFILES__SPACE);

	buf = static_cast<byte*>(mem_heap_alloc(heap, 4));
	mach_write_to_4(buf, space_id);

	dfield_set_data(dfield, buf, 4);
	dict_index_copy_types(tuple, sys_index, 1);

	btr_pcur_open_on_user_rec(sys_index, tuple, PAGE_CUR_GE,
				  BTR_SEARCH_LEAF, &pcur, &mtr);

	rec = btr_pcur_get_rec(&pcur);

	/* Get the filepath from this SYS_DATAFILES record. */
	if (btr_pcur_is_on_user_rec(&pcur)) {
		field = rec_get_nth_field_old(
			rec, DICT_FLD__SYS_DATAFILES__SPACE, &len);
		ut_a(len == 4);

		if (space_id == mach_read_from_4(field)) {
			/* A record for this space ID was found. */
			field = rec_get_nth_field_old(
				rec, DICT_FLD__SYS_DATAFILES__PATH, &len);

			ut_ad(len > 0);
			ut_ad(len < OS_FILE_MAX_PATH);

			if (len > 0 && len != UNIV_SQL_NULL) {
				filepath = mem_strdupl(
					reinterpret_cast<const char*>(field),
					len);
				ut_ad(filepath != NULL);

				/* The dictionary may have been written on
				another OS. */
				os_normalize_path(filepath);
			}
		}
	}

	btr_pcur_close(&pcur);
	mtr_commit(&mtr);
	mem_heap_free(heap);

	return(filepath);
}

/** Update the record for space_id in SYS_TABLESPACES to this filepath.
@param[in]	space_id	Tablespace ID
@param[in]	filepath	Tablespace filepath
@return DB_SUCCESS if OK, dberr_t if the insert failed */
dberr_t
dict_update_filepath(
	ulint		space_id,
	const char*	filepath)
{
	if (!srv_sys_tablespaces_open) {
		/* Startup procedure is not yet ready for updates. */
		return(DB_SUCCESS);
	}

	dberr_t		err = DB_SUCCESS;
	trx_t*		trx;

	ut_ad(rw_lock_own(&dict_operation_lock, RW_LOCK_X));
	ut_ad(mutex_own(&dict_sys->mutex));

	trx = trx_create();
	trx->op_info = "update filepath";
	trx->dict_operation_lock_mode = RW_X_LATCH;
	trx_start_for_ddl(trx, TRX_DICT_OP_INDEX);

	pars_info_t*	info = pars_info_create();

	pars_info_add_int4_literal(info, "space", space_id);
	pars_info_add_str_literal(info, "path", filepath);

	err = que_eval_sql(info,
			   "PROCEDURE UPDATE_FILEPATH () IS\n"
			   "BEGIN\n"
			   "UPDATE SYS_DATAFILES"
			   " SET PATH = :path\n"
			   " WHERE SPACE = :space;\n"
			   "END;\n", FALSE, trx);

	trx_commit_for_mysql(trx);
	trx->dict_operation_lock_mode = 0;
	trx_free(trx);

	if (err == DB_SUCCESS) {
		/* We just updated SYS_DATAFILES due to the contents in
		a link file.  Make a note that we did this. */
		ib::info() << "The InnoDB data dictionary table SYS_DATAFILES"
			" for tablespace ID " << space_id
			<< " was updated to use file " << filepath << ".";
	} else {
		ib::warn() << "Error occurred while updating InnoDB data"
			" dictionary table SYS_DATAFILES for tablespace ID "
			<< space_id << " to file " << filepath << ": "
			<< ut_strerr(err) << ".";
	}

	return(err);
}

/** Replace records in SYS_TABLESPACES and SYS_DATAFILES associated with
the given space_id using an independent transaction.
@param[in]	space_id	Tablespace ID
@param[in]	name		Tablespace name
@param[in]	filepath	First filepath
@param[in]	fsp_flags	Tablespace flags
@return DB_SUCCESS if OK, dberr_t if the insert failed */
dberr_t
dict_replace_tablespace_and_filepath(
	ulint		space_id,
	const char*	name,
	const char*	filepath,
	ulint		fsp_flags)
{
	if (!srv_sys_tablespaces_open) {
		/* Startup procedure is not yet ready for updates.
		Return success since this will likely get updated
		later. */
		return(DB_SUCCESS);
	}

	dberr_t		err = DB_SUCCESS;
	trx_t*		trx;

	DBUG_EXECUTE_IF("innodb_fail_to_update_tablespace_dict",
			return(DB_INTERRUPTED););

	ut_ad(rw_lock_own(&dict_operation_lock, RW_LOCK_X));
	ut_ad(mutex_own(&dict_sys->mutex));
	ut_ad(filepath);

	trx = trx_create();
	trx->op_info = "insert tablespace and filepath";
	trx->dict_operation_lock_mode = RW_X_LATCH;
	trx_start_for_ddl(trx, TRX_DICT_OP_INDEX);

	/* A record for this space ID was not found in
	SYS_DATAFILES. Assume the record is also missing in
	SYS_TABLESPACES.  Insert records into them both. */
	err = dict_replace_tablespace_in_dictionary(
		space_id, name, fsp_flags, filepath, trx);

	trx_commit_for_mysql(trx);
	trx->dict_operation_lock_mode = 0;
	trx_free(trx);

	return(err);
}

/** Check the validity of a SYS_TABLES record
Make sure the fields are the right length and that they
do not contain invalid contents.
@param[in]	rec	SYS_TABLES record
@return error message, or NULL on success */
static
const char*
dict_sys_tables_rec_check(
	const rec_t*	rec)
{
	const byte*	field;
	ulint		len;

	ut_ad(mutex_own(&dict_sys->mutex));

	if (rec_get_deleted_flag(rec, 0)) {
		return("delete-marked record in SYS_TABLES");
	}

	if (rec_get_n_fields_old(rec) != DICT_NUM_FIELDS__SYS_TABLES) {
		return("wrong number of columns in SYS_TABLES record");
	}

	rec_get_nth_field_offs_old(
		rec, DICT_FLD__SYS_TABLES__NAME, &len);
	if (len == 0 || len == UNIV_SQL_NULL) {
err_len:
		return("incorrect column length in SYS_TABLES");
	}
	rec_get_nth_field_offs_old(
		rec, DICT_FLD__SYS_TABLES__DB_TRX_ID, &len);
	if (len != DATA_TRX_ID_LEN && len != UNIV_SQL_NULL) {
		goto err_len;
	}
	rec_get_nth_field_offs_old(
		rec, DICT_FLD__SYS_TABLES__DB_ROLL_PTR, &len);
	if (len != DATA_ROLL_PTR_LEN && len != UNIV_SQL_NULL) {
		goto err_len;
	}

	rec_get_nth_field_offs_old(rec, DICT_FLD__SYS_TABLES__ID, &len);
	if (len != 8) {
		goto err_len;
	}

	field = rec_get_nth_field_old(
		rec, DICT_FLD__SYS_TABLES__N_COLS, &len);
	if (field == NULL || len != 4) {
		goto err_len;
	}

	rec_get_nth_field_offs_old(rec, DICT_FLD__SYS_TABLES__TYPE, &len);
	if (len != 4) {
		goto err_len;
	}

	rec_get_nth_field_offs_old(
		rec, DICT_FLD__SYS_TABLES__MIX_ID, &len);
	if (len != 8) {
		goto err_len;
	}

	field = rec_get_nth_field_old(
		rec, DICT_FLD__SYS_TABLES__MIX_LEN, &len);
	if (field == NULL || len != 4) {
		goto err_len;
	}

	rec_get_nth_field_offs_old(
		rec, DICT_FLD__SYS_TABLES__CLUSTER_ID, &len);
	if (len != UNIV_SQL_NULL) {
		goto err_len;
	}

	field = rec_get_nth_field_old(
		rec, DICT_FLD__SYS_TABLES__SPACE, &len);
	if (field == NULL || len != 4) {
		goto err_len;
	}

	return(NULL);
}

/** Read and return the contents of a SYS_TABLESPACES record.
@param[in]	rec	A record of SYS_TABLESPACES
@param[out]	id	Pointer to the space_id for this table
@param[in,out]	name	Buffer for Tablespace Name of length NAME_LEN
@param[out]	flags	Pointer to tablespace flags
@return true if the record was read correctly, false if not. */
bool
dict_sys_tablespaces_rec_read(
	const rec_t*	rec,
	ulint*		id,
	char*		name,
	ulint*		flags)
{
	const byte*	field;
	ulint		len;

	field = rec_get_nth_field_old(
		rec, DICT_FLD__SYS_TABLESPACES__SPACE, &len);
	if (len != DICT_FLD_LEN_SPACE) {
		ib::error() << "Wrong field length in SYS_TABLESPACES.SPACE: "
		<< len;
		return(false);
	}
	*id = mach_read_from_4(field);

	field = rec_get_nth_field_old(
		rec, DICT_FLD__SYS_TABLESPACES__NAME, &len);
	if (len == 0 || len == UNIV_SQL_NULL) {
		ib::error() << "Wrong field length in SYS_TABLESPACES.NAME: "
			<< len;
		return(false);
	}
	strncpy(name, reinterpret_cast<const char*>(field), NAME_LEN);

	/* read the 4 byte flags from the TYPE field */
	field = rec_get_nth_field_old(
		rec, DICT_FLD__SYS_TABLESPACES__FLAGS, &len);
	if (len != 4) {
		ib::error() << "Wrong field length in SYS_TABLESPACES.FLAGS: "
			<< len;
		return(false);
	}
	*flags = mach_read_from_4(field);

	return(true);
}

/** Check if SYS_TABLES.TYPE is valid
@param[in]	type		SYS_TABLES.TYPE
@param[in]	not_redundant	whether ROW_FORMAT=REDUNDANT is not used
@return	whether the SYS_TABLES.TYPE value is valid */
static
bool
dict_sys_tables_type_valid(ulint type, bool not_redundant)
{
	/* The DATA_DIRECTORY flag can be assigned fully independently
	of all other persistent table flags. */
	type &= ~DICT_TF_MASK_DATA_DIR;

	if (type == 1) {
		return(true); /* ROW_FORMAT=REDUNDANT or ROW_FORMAT=COMPACT */
	}

	if (!(type & 1)) {
		/* For ROW_FORMAT=REDUNDANT and ROW_FORMAT=COMPACT,
		SYS_TABLES.TYPE=1. Else, it is the same as
		dict_table_t::flags, and the least significant bit
		would be set. So, the bit never can be 0. */
		return(false);
	}

	if (!not_redundant) {
		/* SYS_TABLES.TYPE must be 1 or 1|DICT_TF_MASK_NO_ROLLBACK
		for ROW_FORMAT=REDUNDANT. */
		return !(type & ~(1U | DICT_TF_MASK_NO_ROLLBACK));
	}

	if (type >= 1U << DICT_TF_POS_UNUSED) {
		/* Some unknown bits are set. */
		return(false);
	}

	return(dict_tf_is_valid_not_redundant(type));
}

/** Convert SYS_TABLES.TYPE to dict_table_t::flags.
@param[in]	type		SYS_TABLES.TYPE
@param[in]	not_redundant	whether ROW_FORMAT=REDUNDANT is not used
@return	table flags */
static
ulint
dict_sys_tables_type_to_tf(ulint type, bool not_redundant)
{
	ut_ad(dict_sys_tables_type_valid(type, not_redundant));
	ulint	flags = not_redundant ? 1 : 0;

	/* ZIP_SSIZE, ATOMIC_BLOBS, DATA_DIR, PAGE_COMPRESSION,
	PAGE_COMPRESSION_LEVEL are the same. */
	flags |= type & (DICT_TF_MASK_ZIP_SSIZE
			 | DICT_TF_MASK_ATOMIC_BLOBS
			 | DICT_TF_MASK_DATA_DIR
			 | DICT_TF_MASK_PAGE_COMPRESSION
			 | DICT_TF_MASK_PAGE_COMPRESSION_LEVEL
			 | DICT_TF_MASK_NO_ROLLBACK);

	ut_ad(dict_tf_is_valid(flags));
	return(flags);
}

/** Read and return 5 integer fields from a SYS_TABLES record.
@param[in]	rec		A record of SYS_TABLES
@param[in]	name		Table Name, the same as SYS_TABLES.NAME
@param[out]	table_id	Pointer to the table_id for this table
@param[out]	space_id	Pointer to the space_id for this table
@param[out]	n_cols		Pointer to number of columns for this table.
@param[out]	flags		Pointer to table flags
@param[out]	flags2		Pointer to table flags2
@return true if the record was read correctly, false if not. */
MY_ATTRIBUTE((warn_unused_result))
static
bool
dict_sys_tables_rec_read(
	const rec_t*		rec,
	const table_name_t&	table_name,
	table_id_t*		table_id,
	ulint*			space_id,
	ulint*			n_cols,
	ulint*			flags,
	ulint*			flags2)
{
	const byte*	field;
	ulint		len;
	ulint		type;

	field = rec_get_nth_field_old(
		rec, DICT_FLD__SYS_TABLES__ID, &len);
	ut_ad(len == 8);
	*table_id = static_cast<table_id_t>(mach_read_from_8(field));

	field = rec_get_nth_field_old(
		rec, DICT_FLD__SYS_TABLES__SPACE, &len);
	ut_ad(len == 4);
	*space_id = mach_read_from_4(field);

	/* Read the 4 byte flags from the TYPE field */
	field = rec_get_nth_field_old(
		rec, DICT_FLD__SYS_TABLES__TYPE, &len);
	ut_a(len == 4);
	type = mach_read_from_4(field);

	/* Handle MDEV-12873 InnoDB SYS_TABLES.TYPE incompatibility
	for PAGE_COMPRESSED=YES in MariaDB 10.2.2 to 10.2.6.

	MariaDB 10.2.2 introduced the SHARED_SPACE flag from MySQL 5.7,
	shifting the flags PAGE_COMPRESSION, PAGE_COMPRESSION_LEVEL,
	ATOMIC_WRITES (repurposed to NO_ROLLBACK in 10.3.1) by one bit.
	The SHARED_SPACE flag would always
	be written as 0 by MariaDB, because MariaDB does not support
	CREATE TABLESPACE or CREATE TABLE...TABLESPACE for InnoDB.

	So, instead of the bits AALLLLCxxxxxxx we would have
	AALLLLC0xxxxxxx if the table was created with MariaDB 10.2.2
	to 10.2.6. (AA=ATOMIC_WRITES, LLLL=PAGE_COMPRESSION_LEVEL,
	C=PAGE_COMPRESSED, xxxxxxx=7 bits that were not moved.)

	The case LLLLC=00000 is not a problem. The problem is the case
	AALLLL10DB00001 where D is the (mostly ignored) DATA_DIRECTORY
	flag and B is the ATOMIC_BLOBS flag (1 for ROW_FORMAT=DYNAMIC
	and 0 for ROW_FORMAT=COMPACT in this case). Other low-order
	bits must be so, because PAGE_COMPRESSED=YES is only allowed
	for ROW_FORMAT=DYNAMIC and ROW_FORMAT=COMPACT, not for
	ROW_FORMAT=REDUNDANT or ROW_FORMAT=COMPRESSED.

	Starting with MariaDB 10.2.4, the flags would be
	00LLLL10DB00001, because ATOMIC_WRITES is always written as 0.

	We will concentrate on the PAGE_COMPRESSION_LEVEL and
	PAGE_COMPRESSED=YES. PAGE_COMPRESSED=NO implies
	PAGE_COMPRESSION_LEVEL=0, and in that case all the affected
	bits will be 0. For PAGE_COMPRESSED=YES, the values 1..9 are
	allowed for PAGE_COMPRESSION_LEVEL. That is, we must interpret
	the bits AALLLL10DB00001 as AALLLL1DB00001.

	If someone created a table in MariaDB 10.2.2 or 10.2.3 with
	the attribute ATOMIC_WRITES=OFF (value 2) and without
	PAGE_COMPRESSED=YES or PAGE_COMPRESSION_LEVEL, that should be
	rejected. The value ATOMIC_WRITES=ON (1) would look like
	ATOMIC_WRITES=OFF, but it would be ignored starting with
	MariaDB 10.2.4. */
	compile_time_assert(DICT_TF_POS_PAGE_COMPRESSION == 7);
	compile_time_assert(DICT_TF_POS_UNUSED == 14);

	if ((type & 0x19f) != 0x101) {
		/* The table cannot have been created with MariaDB
		10.2.2 to 10.2.6, because they would write the
		low-order bits of SYS_TABLES.TYPE as 0b10xx00001 for
		PAGE_COMPRESSED=YES. No adjustment is applicable. */
	} else if (type >= 3 << 13) {
		/* 10.2.2 and 10.2.3 write ATOMIC_WRITES less than 3,
		and no other flags above that can be set for the
		SYS_TABLES.TYPE to be in the 10.2.2..10.2.6 format.
		This would in any case be invalid format for 10.2 and
		earlier releases. */
		ut_ad(!dict_sys_tables_type_valid(type, true));
	} else {
		/* SYS_TABLES.TYPE is of the form AALLLL10DB00001.  We
		must still validate that the LLLL bits are between 0
		and 9 before we can discard the extraneous 0 bit. */
		ut_ad(!DICT_TF_GET_PAGE_COMPRESSION(type));

		if ((((type >> 9) & 0xf) - 1) < 9) {
			ut_ad(DICT_TF_GET_PAGE_COMPRESSION_LEVEL(type) & 1);

			type = (type & 0x7fU) | (type >> 1 & ~0x7fU);

			ut_ad(DICT_TF_GET_PAGE_COMPRESSION(type));
			ut_ad(DICT_TF_GET_PAGE_COMPRESSION_LEVEL(type) >= 1);
			ut_ad(DICT_TF_GET_PAGE_COMPRESSION_LEVEL(type) <= 9);
		} else {
			ut_ad(!dict_sys_tables_type_valid(type, true));
		}
	}

	/* The low order bit of SYS_TABLES.TYPE is always set to 1. But in
	dict_table_t::flags the low order bit is used to determine if the
	ROW_FORMAT=REDUNDANT (0) or anything else (1).
	Read the 4 byte N_COLS field and look at the high order bit.  It
	should be set for COMPACT and later.  It should not be set for
	REDUNDANT. */
	field = rec_get_nth_field_old(
		rec, DICT_FLD__SYS_TABLES__N_COLS, &len);
	ut_a(len == 4);
	*n_cols = mach_read_from_4(field);

	const bool not_redundant = 0 != (*n_cols & DICT_N_COLS_COMPACT);

	if (!dict_sys_tables_type_valid(type, not_redundant)) {
		ib::error() << "Table " << table_name << " in InnoDB"
			" data dictionary contains invalid flags."
			" SYS_TABLES.TYPE=" << type <<
			" SYS_TABLES.N_COLS=" << *n_cols;
		return(false);
	}

	*flags = dict_sys_tables_type_to_tf(type, not_redundant);

	/* For tables created before MySQL 4.1, there may be
	garbage in SYS_TABLES.MIX_LEN where flags2 are found. Such tables
	would always be in ROW_FORMAT=REDUNDANT which do not have the
	high bit set in n_cols, and flags would be zero.
	MySQL 4.1 was the first version to support innodb_file_per_table,
	that is, *space_id != 0. */
	if (not_redundant || *space_id != 0 || *n_cols & DICT_N_COLS_COMPACT) {

		/* Get flags2 from SYS_TABLES.MIX_LEN */
		field = rec_get_nth_field_old(
			rec, DICT_FLD__SYS_TABLES__MIX_LEN, &len);
		*flags2 = mach_read_from_4(field);

		if (!dict_tf2_is_valid(*flags, *flags2)) {
			ib::error() << "Table " << table_name << " in InnoDB"
				" data dictionary contains invalid flags."
				" SYS_TABLES.TYPE=" << type
				<< " SYS_TABLES.MIX_LEN=" << *flags2;
			return(false);
		}

		/* DICT_TF2_FTS will be set when indexes are being loaded */
		*flags2 &= ~DICT_TF2_FTS;

		/* Now that we have used this bit, unset it. */
		*n_cols &= ~DICT_N_COLS_COMPACT;
	} else {
		*flags2 = 0;
	}

	return(true);
}

/** Load and check each non-predefined tablespace mentioned in SYS_TABLES.
Search SYS_TABLES and check each tablespace mentioned that has not
already been added to the fil_system.  If it is valid, add it to the
file_system list.
@return the highest space ID found. */
static ulint dict_check_sys_tables()
{
	ulint		max_space_id = 0;
	btr_pcur_t	pcur;
	const rec_t*	rec;
	mtr_t		mtr;

	DBUG_ENTER("dict_check_sys_tables");

	ut_ad(rw_lock_own(&dict_operation_lock, RW_LOCK_X));
	ut_ad(mutex_own(&dict_sys->mutex));

	mtr_start(&mtr);

	/* Before traversing SYS_TABLES, let's make sure we have
	SYS_TABLESPACES and SYS_DATAFILES loaded. */
	dict_table_t*	sys_tablespaces;
	dict_table_t*	sys_datafiles;
	sys_tablespaces = dict_table_get_low("SYS_TABLESPACES");
	ut_a(sys_tablespaces != NULL);
	sys_datafiles = dict_table_get_low("SYS_DATAFILES");
	ut_a(sys_datafiles != NULL);

	for (rec = dict_startscan_system(&pcur, &mtr, SYS_TABLES);
	     rec != NULL;
	     rec = dict_getnext_system(&pcur, &mtr)) {
		const byte*	field;
		ulint		len;
		table_id_t	table_id;
		ulint		space_id;
		ulint		n_cols;
		ulint		flags;
		ulint		flags2;

		/* If a table record is not useable, ignore it and continue
		on to the next record. Error messages were logged. */
		if (dict_sys_tables_rec_check(rec) != NULL) {
			continue;
		}

		/* Copy the table name from rec */
		field = rec_get_nth_field_old(
			rec, DICT_FLD__SYS_TABLES__NAME, &len);

		table_name_t table_name(mem_strdupl((char*) field, len));
		DBUG_PRINT("dict_check_sys_tables",
			   ("name: %p, '%s'", table_name.m_name,
			    table_name.m_name));

		if (!dict_sys_tables_rec_read(rec, table_name,
					      &table_id, &space_id,
					      &n_cols, &flags, &flags2)
		    || space_id == TRX_SYS_SPACE) {
next:
			ut_free(table_name.m_name);
			continue;
		}

		if (strstr(table_name.m_name, "/" TEMP_FILE_PREFIX "-")) {
			/* This table will be dropped by
			row_mysql_drop_garbage_tables().
			We do not care if the file exists. */
			goto next;
		}

		if (flags2 & DICT_TF2_DISCARDED) {
			ib::info() << "Ignoring tablespace for " << table_name
				<< " because the DISCARD flag is set .";
			goto next;
		}

		/* For tables or partitions using .ibd files, the flag
		DICT_TF2_USE_FILE_PER_TABLE was not set in MIX_LEN
		before MySQL 5.6.5. The flag should not have been
		introduced in persistent storage. MariaDB will keep
		setting the flag when writing SYS_TABLES entries for
		newly created or rebuilt tables or partitions, but
		will otherwise ignore the flag. */

		/* Now that we have the proper name for this tablespace,
		look to see if it is already in the tablespace cache. */
		if (const fil_space_t* space
		    = fil_space_for_table_exists_in_mem(
			    space_id, table_name.m_name, flags)) {
			/* Recovery can open a datafile that does not
			match SYS_DATAFILES.  If they don't match, update
			SYS_DATAFILES. */
			char *dict_path = dict_get_first_path(space_id);
			const char *fil_path = space->chain.start->name;
			if (dict_path
			    && strcmp(dict_path, fil_path)) {
				dict_update_filepath(space_id, fil_path);
			}
			ut_free(dict_path);
			ut_free(table_name.m_name);
			continue;
		}

		/* Set the expected filepath from the data dictionary.
		If the file is found elsewhere (from an ISL or the default
		location) or this path is the same file but looks different,
		fil_ibd_open() will update the dictionary with what is
		opened. */
		char*	filepath = dict_get_first_path(space_id);

		/* Check that the .ibd file exists. */
		if (!fil_ibd_open(
			    false,
			    !srv_read_only_mode && srv_log_file_size != 0,
			    FIL_TYPE_TABLESPACE,
			    space_id, dict_tf_to_fsp_flags(flags),
			    table_name, filepath)) {
			ib::warn() << "Ignoring tablespace for "
				<< table_name
				<< " because it could not be opened.";
		}

		max_space_id = ut_max(max_space_id, space_id);

		ut_free(table_name.m_name);
		ut_free(filepath);
	}

	mtr_commit(&mtr);

	DBUG_RETURN(max_space_id);
}

/** Check each tablespace found in the data dictionary.
Then look at each table defined in SYS_TABLES that has a space_id > 0
to find all the file-per-table tablespaces.

In a crash recovery we already have some tablespace objects created from
processing the REDO log.  Any other tablespace in SYS_TABLESPACES not
previously used in recovery will be opened here.  We will compare the
space_id information in the data dictionary to what we find in the
tablespace file. In addition, more validation will be done if recovery
was needed and force_recovery is not set.

We also scan the biggest space id, and store it to fil_system. */
void dict_check_tablespaces_and_store_max_id()
{
	mtr_t	mtr;

	DBUG_ENTER("dict_check_tablespaces_and_store_max_id");

	rw_lock_x_lock(&dict_operation_lock);
	mutex_enter(&dict_sys->mutex);

	/* Initialize the max space_id from sys header */
	mtr_start(&mtr);
	ulint	max_space_id = mtr_read_ulint(
		dict_hdr_get(&mtr) + DICT_HDR_MAX_SPACE_ID,
		MLOG_4BYTES, &mtr);
	mtr_commit(&mtr);

	fil_set_max_space_id_if_bigger(max_space_id);

	/* Open all tablespaces referenced in SYS_TABLES.
	This will update SYS_TABLESPACES and SYS_DATAFILES if it
	finds any file-per-table tablespaces not already there. */
	max_space_id = dict_check_sys_tables();
	fil_set_max_space_id_if_bigger(max_space_id);

	mutex_exit(&dict_sys->mutex);
	rw_lock_x_unlock(&dict_operation_lock);

	DBUG_VOID_RETURN;
}

/** Error message for a delete-marked record in dict_load_column_low() */
static const char* dict_load_column_del = "delete-marked record in SYS_COLUMN";

/** Load a table column definition from a SYS_COLUMNS record to dict_table_t.
@return	error message
@retval	NULL on success */
static
const char*
dict_load_column_low(
	dict_table_t*	table,		/*!< in/out: table, could be NULL
					if we just populate a dict_column_t
					struct with information from
					a SYS_COLUMNS record */
	mem_heap_t*	heap,		/*!< in/out: memory heap
					for temporary storage */
	dict_col_t*	column,		/*!< out: dict_column_t to fill,
					or NULL if table != NULL */
	table_id_t*	table_id,	/*!< out: table id */
	const char**	col_name,	/*!< out: column name */
	const rec_t*	rec,		/*!< in: SYS_COLUMNS record */
	ulint*		nth_v_col)	/*!< out: if not NULL, this
					records the "n" of "nth" virtual
					column */
{
	char*		name;
	const byte*	field;
	ulint		len;
	ulint		mtype;
	ulint		prtype;
	ulint		col_len;
	ulint		pos;
	ulint		num_base;

	ut_ad(table || column);

	if (rec_get_deleted_flag(rec, 0)) {
		return(dict_load_column_del);
	}

	if (rec_get_n_fields_old(rec) != DICT_NUM_FIELDS__SYS_COLUMNS) {
		return("wrong number of columns in SYS_COLUMNS record");
	}

	field = rec_get_nth_field_old(
		rec, DICT_FLD__SYS_COLUMNS__TABLE_ID, &len);
	if (len != 8) {
err_len:
		return("incorrect column length in SYS_COLUMNS");
	}

	if (table_id) {
		*table_id = mach_read_from_8(field);
	} else if (table->id != mach_read_from_8(field)) {
		return("SYS_COLUMNS.TABLE_ID mismatch");
	}

	field = rec_get_nth_field_old(
		rec, DICT_FLD__SYS_COLUMNS__POS, &len);
	if (len != 4) {
		goto err_len;
	}

	pos = mach_read_from_4(field);

	rec_get_nth_field_offs_old(
		rec, DICT_FLD__SYS_COLUMNS__DB_TRX_ID, &len);
	if (len != DATA_TRX_ID_LEN && len != UNIV_SQL_NULL) {
		goto err_len;
	}
	rec_get_nth_field_offs_old(
		rec, DICT_FLD__SYS_COLUMNS__DB_ROLL_PTR, &len);
	if (len != DATA_ROLL_PTR_LEN && len != UNIV_SQL_NULL) {
		goto err_len;
	}

	field = rec_get_nth_field_old(
		rec, DICT_FLD__SYS_COLUMNS__NAME, &len);
	if (len == 0 || len == UNIV_SQL_NULL) {
		goto err_len;
	}

	name = mem_heap_strdupl(heap, (const char*) field, len);

	if (col_name) {
		*col_name = name;
	}

	field = rec_get_nth_field_old(
		rec, DICT_FLD__SYS_COLUMNS__MTYPE, &len);
	if (len != 4) {
		goto err_len;
	}

	mtype = mach_read_from_4(field);

	field = rec_get_nth_field_old(
		rec, DICT_FLD__SYS_COLUMNS__PRTYPE, &len);
	if (len != 4) {
		goto err_len;
	}
	prtype = mach_read_from_4(field);

	if (dtype_get_charset_coll(prtype) == 0
	    && dtype_is_string_type(mtype)) {
		/* The table was created with < 4.1.2. */

		if (dtype_is_binary_string_type(mtype, prtype)) {
			/* Use the binary collation for
			string columns of binary type. */

			prtype = dtype_form_prtype(
				prtype,
				DATA_MYSQL_BINARY_CHARSET_COLL);
		} else {
			/* Use the default charset for
			other than binary columns. */

			prtype = dtype_form_prtype(
				prtype,
				data_mysql_default_charset_coll);
		}
	}

	if (table && table->n_def != pos && !(prtype & DATA_VIRTUAL)) {
		return("SYS_COLUMNS.POS mismatch");
	}

	field = rec_get_nth_field_old(
		rec, DICT_FLD__SYS_COLUMNS__LEN, &len);
	if (len != 4) {
		goto err_len;
	}
	col_len = mach_read_from_4(field);
	field = rec_get_nth_field_old(
		rec, DICT_FLD__SYS_COLUMNS__PREC, &len);
	if (len != 4) {
		goto err_len;
	}
	num_base = mach_read_from_4(field);

	if (column == NULL) {
		if (prtype & DATA_VIRTUAL) {
#ifdef UNIV_DEBUG
			dict_v_col_t*	vcol =
#endif
			dict_mem_table_add_v_col(
				table, heap, name, mtype,
				prtype, col_len,
				dict_get_v_col_mysql_pos(pos), num_base);
			ut_ad(vcol->v_pos == dict_get_v_col_pos(pos));
		} else {
			ut_ad(num_base == 0);
			dict_mem_table_add_col(table, heap, name, mtype,
					       prtype, col_len);
		}
	} else {
		dict_mem_fill_column_struct(column, pos, mtype,
					    prtype, col_len);
	}

	/* Report the virtual column number */
	if ((prtype & DATA_VIRTUAL) && nth_v_col != NULL) {
		*nth_v_col = dict_get_v_col_pos(pos);
	}

	return(NULL);
}

/** Error message for a delete-marked record in dict_load_virtual_low() */
static const char* dict_load_virtual_del = "delete-marked record in SYS_VIRTUAL";

/** Load a virtual column "mapping" (to base columns) information
from a SYS_VIRTUAL record
@param[in,out]	table		table
@param[in,out]	column		mapped base column's dict_column_t
@param[in,out]	table_id	table id
@param[in,out]	pos		virtual column position
@param[in,out]	base_pos	base column position
@param[in]	rec		SYS_VIRTUAL record
@return	error message
@retval	NULL on success */
static
const char*
dict_load_virtual_low(
	dict_table_t*	table,
	dict_col_t**	column,
	table_id_t*	table_id,
	ulint*		pos,
	ulint*		base_pos,
	const rec_t*	rec)
{
	const byte*	field;
	ulint		len;
	ulint		base;

	if (rec_get_deleted_flag(rec, 0)) {
		return(dict_load_virtual_del);
	}

	if (rec_get_n_fields_old(rec) != DICT_NUM_FIELDS__SYS_VIRTUAL) {
		return("wrong number of columns in SYS_VIRTUAL record");
	}

	field = rec_get_nth_field_old(
		rec, DICT_FLD__SYS_VIRTUAL__TABLE_ID, &len);
	if (len != 8) {
err_len:
		return("incorrect column length in SYS_VIRTUAL");
	}

	if (table_id != NULL) {
		*table_id = mach_read_from_8(field);
	} else if (table->id != mach_read_from_8(field)) {
		return("SYS_VIRTUAL.TABLE_ID mismatch");
	}

	field = rec_get_nth_field_old(
		rec, DICT_FLD__SYS_VIRTUAL__POS, &len);
	if (len != 4) {
		goto err_len;
	}

	if (pos != NULL) {
		*pos = mach_read_from_4(field);
	}

	field = rec_get_nth_field_old(
		rec, DICT_FLD__SYS_VIRTUAL__BASE_POS, &len);
	if (len != 4) {
		goto err_len;
	}

	base = mach_read_from_4(field);

	if (base_pos != NULL) {
		*base_pos = base;
	}

	rec_get_nth_field_offs_old(
		rec, DICT_FLD__SYS_VIRTUAL__DB_TRX_ID, &len);
	if (len != DATA_TRX_ID_LEN && len != UNIV_SQL_NULL) {
		goto err_len;
	}

	rec_get_nth_field_offs_old(
		rec, DICT_FLD__SYS_VIRTUAL__DB_ROLL_PTR, &len);
	if (len != DATA_ROLL_PTR_LEN && len != UNIV_SQL_NULL) {
		goto err_len;
	}

	if (column != NULL) {
		*column = dict_table_get_nth_col(table, base);
	}

	return(NULL);
}

/********************************************************************//**
Loads definitions for table columns. */
static
void
dict_load_columns(
/*==============*/
	dict_table_t*	table,	/*!< in/out: table */
	mem_heap_t*	heap)	/*!< in/out: memory heap
				for temporary storage */
{
	dict_table_t*	sys_columns;
	dict_index_t*	sys_index;
	btr_pcur_t	pcur;
	dtuple_t*	tuple;
	dfield_t*	dfield;
	const rec_t*	rec;
	byte*		buf;
	ulint		i;
	mtr_t		mtr;
	ulint		n_skipped = 0;

	ut_ad(mutex_own(&dict_sys->mutex));

	mtr_start(&mtr);

	sys_columns = dict_table_get_low("SYS_COLUMNS");
	sys_index = UT_LIST_GET_FIRST(sys_columns->indexes);
	ut_ad(!dict_table_is_comp(sys_columns));

	ut_ad(name_of_col_is(sys_columns, sys_index,
			     DICT_FLD__SYS_COLUMNS__NAME, "NAME"));
	ut_ad(name_of_col_is(sys_columns, sys_index,
			     DICT_FLD__SYS_COLUMNS__PREC, "PREC"));

	tuple = dtuple_create(heap, 1);
	dfield = dtuple_get_nth_field(tuple, 0);

	buf = static_cast<byte*>(mem_heap_alloc(heap, 8));
	mach_write_to_8(buf, table->id);

	dfield_set_data(dfield, buf, 8);
	dict_index_copy_types(tuple, sys_index, 1);

	btr_pcur_open_on_user_rec(sys_index, tuple, PAGE_CUR_GE,
				  BTR_SEARCH_LEAF, &pcur, &mtr);

	ut_ad(table->n_t_cols == static_cast<ulint>(
	      table->n_cols) + static_cast<ulint>(table->n_v_cols));

	for (i = 0;
	     i + DATA_N_SYS_COLS < table->n_t_cols + n_skipped;
	     i++) {
		const char*	err_msg;
		const char*	name = NULL;
		ulint		nth_v_col = ULINT_UNDEFINED;

		rec = btr_pcur_get_rec(&pcur);

		ut_a(btr_pcur_is_on_user_rec(&pcur));

		err_msg = dict_load_column_low(table, heap, NULL, NULL,
					       &name, rec, &nth_v_col);

		if (err_msg == dict_load_column_del) {
			n_skipped++;
			goto next_rec;
		} else if (err_msg) {
			ib::fatal() << err_msg;
		}

		/* Note: Currently we have one DOC_ID column that is
		shared by all FTS indexes on a table. And only non-virtual
		column can be used for FULLTEXT index */
		if (innobase_strcasecmp(name,
					FTS_DOC_ID_COL_NAME) == 0
		    && nth_v_col == ULINT_UNDEFINED) {
			dict_col_t*	col;
			/* As part of normal loading of tables the
			table->flag is not set for tables with FTS
			till after the FTS indexes are loaded. So we
			create the fts_t instance here if there isn't
			one already created.

			This case does not arise for table create as
			the flag is set before the table is created. */
			if (table->fts == NULL) {
				table->fts = fts_create(table);
				fts_optimize_add_table(table);
			}

			ut_a(table->fts->doc_col == ULINT_UNDEFINED);

			col = dict_table_get_nth_col(table, i - n_skipped);

			ut_ad(col->len == sizeof(doc_id_t));

			if (col->prtype & DATA_FTS_DOC_ID) {
				DICT_TF2_FLAG_SET(
					table, DICT_TF2_FTS_HAS_DOC_ID);
				DICT_TF2_FLAG_UNSET(
					table, DICT_TF2_FTS_ADD_DOC_ID);
			}

			table->fts->doc_col = i - n_skipped;
		}
next_rec:
		btr_pcur_move_to_next_user_rec(&pcur, &mtr);
	}

	btr_pcur_close(&pcur);
	mtr_commit(&mtr);
}

/** Loads SYS_VIRTUAL info for one virtual column
@param[in,out]	table		table
@param[in]	nth_v_col	virtual column sequence num
@param[in,out]	v_col		virtual column
@param[in,out]	heap		memory heap
*/
static
void
dict_load_virtual_one_col(
	dict_table_t*	table,
	ulint		nth_v_col,
	dict_v_col_t*	v_col,
	mem_heap_t*	heap)
{
	dict_table_t*	sys_virtual;
	dict_index_t*	sys_virtual_index;
	btr_pcur_t	pcur;
	dtuple_t*	tuple;
	dfield_t*	dfield;
	const rec_t*	rec;
	byte*		buf;
	ulint		i = 0;
	mtr_t		mtr;
	ulint		skipped = 0;

	ut_ad(mutex_own(&dict_sys->mutex));

	if (v_col->num_base == 0) {
		return;
	}

	mtr_start(&mtr);

	sys_virtual = dict_table_get_low("SYS_VIRTUAL");
	sys_virtual_index = UT_LIST_GET_FIRST(sys_virtual->indexes);
	ut_ad(!dict_table_is_comp(sys_virtual));

	ut_ad(name_of_col_is(sys_virtual, sys_virtual_index,
			     DICT_FLD__SYS_VIRTUAL__POS, "POS"));

	tuple = dtuple_create(heap, 2);

	/* table ID field */
	dfield = dtuple_get_nth_field(tuple, 0);

	buf = static_cast<byte*>(mem_heap_alloc(heap, 8));
	mach_write_to_8(buf, table->id);

	dfield_set_data(dfield, buf, 8);

	/* virtual column pos field */
	dfield = dtuple_get_nth_field(tuple, 1);

	buf = static_cast<byte*>(mem_heap_alloc(heap, 4));
	ulint	vcol_pos = dict_create_v_col_pos(nth_v_col, v_col->m_col.ind);
	mach_write_to_4(buf, vcol_pos);

	dfield_set_data(dfield, buf, 4);

	dict_index_copy_types(tuple, sys_virtual_index, 2);

	btr_pcur_open_on_user_rec(sys_virtual_index, tuple, PAGE_CUR_GE,
				  BTR_SEARCH_LEAF, &pcur, &mtr);

	for (i = 0; i < v_col->num_base + skipped; i++) {
		const char*	err_msg;
		ulint		pos;

		ut_ad(btr_pcur_is_on_user_rec(&pcur));

		rec = btr_pcur_get_rec(&pcur);

		ut_a(btr_pcur_is_on_user_rec(&pcur));

		err_msg = dict_load_virtual_low(table,
						&v_col->base_col[i - skipped],
						NULL,
					        &pos, NULL, rec);

		if (err_msg) {
			if (err_msg != dict_load_virtual_del) {
				ib::fatal() << err_msg;
			} else {
				skipped++;
			}
		} else {
			ut_ad(pos == vcol_pos);
		}

		btr_pcur_move_to_next_user_rec(&pcur, &mtr);
	}

	btr_pcur_close(&pcur);
	mtr_commit(&mtr);
}

/** Loads info from SYS_VIRTUAL for virtual columns.
@param[in,out]	table	table
@param[in]	heap	memory heap
*/
static
void
dict_load_virtual(
	dict_table_t*	table,
	mem_heap_t*	heap)
{
	for (ulint i = 0; i < table->n_v_cols; i++) {
		dict_v_col_t*	v_col = dict_table_get_nth_v_col(table, i);

		dict_load_virtual_one_col(table, i, v_col, heap);
	}
}

/** Error message for a delete-marked record in dict_load_field_low() */
static const char* dict_load_field_del = "delete-marked record in SYS_FIELDS";

/** Load an index field definition from a SYS_FIELDS record to dict_index_t.
@return	error message
@retval	NULL on success */
static
const char*
dict_load_field_low(
	byte*		index_id,	/*!< in/out: index id (8 bytes)
					an "in" value if index != NULL
					and "out" if index == NULL */
	dict_index_t*	index,		/*!< in/out: index, could be NULL
					if we just populate a dict_field_t
					struct with information from
					a SYS_FIELDS record */
	dict_field_t*	sys_field,	/*!< out: dict_field_t to be
					filled */
	ulint*		pos,		/*!< out: Field position */
	byte*		last_index_id,	/*!< in: last index id */
	mem_heap_t*	heap,		/*!< in/out: memory heap
					for temporary storage */
	const rec_t*	rec)		/*!< in: SYS_FIELDS record */
{
	const byte*	field;
	ulint		len;
	unsigned	pos_and_prefix_len;
	unsigned	prefix_len;
	bool		first_field;
	ulint		position;

	/* Either index or sys_field is supplied, not both */
	ut_a((!index) || (!sys_field));

	if (rec_get_deleted_flag(rec, 0)) {
		return(dict_load_field_del);
	}

	if (rec_get_n_fields_old(rec) != DICT_NUM_FIELDS__SYS_FIELDS) {
		return("wrong number of columns in SYS_FIELDS record");
	}

	field = rec_get_nth_field_old(
		rec, DICT_FLD__SYS_FIELDS__INDEX_ID, &len);
	if (len != 8) {
err_len:
		return("incorrect column length in SYS_FIELDS");
	}

	if (!index) {
		ut_a(last_index_id);
		memcpy(index_id, (const char*) field, 8);
		first_field = memcmp(index_id, last_index_id, 8);
	} else {
		first_field = (index->n_def == 0);
		if (memcmp(field, index_id, 8)) {
			return("SYS_FIELDS.INDEX_ID mismatch");
		}
	}

	/* The next field stores the field position in the index and a
	possible column prefix length if the index field does not
	contain the whole column. The storage format is like this: if
	there is at least one prefix field in the index, then the HIGH
	2 bytes contain the field number (index->n_def) and the low 2
	bytes the prefix length for the field. Otherwise the field
	number (index->n_def) is contained in the 2 LOW bytes. */

	field = rec_get_nth_field_old(
		rec, DICT_FLD__SYS_FIELDS__POS, &len);
	if (len != 4) {
		goto err_len;
	}

	pos_and_prefix_len = mach_read_from_4(field);

	if (index && UNIV_UNLIKELY
	    ((pos_and_prefix_len & 0xFFFFUL) != index->n_def
	     && (pos_and_prefix_len >> 16 & 0xFFFF) != index->n_def)) {
		return("SYS_FIELDS.POS mismatch");
	}

	if (first_field || pos_and_prefix_len > 0xFFFFUL) {
		prefix_len = pos_and_prefix_len & 0xFFFFUL;
		position = (pos_and_prefix_len & 0xFFFF0000UL)  >> 16;
	} else {
		prefix_len = 0;
		position = pos_and_prefix_len & 0xFFFFUL;
	}

	rec_get_nth_field_offs_old(
		rec, DICT_FLD__SYS_FIELDS__DB_TRX_ID, &len);
	if (len != DATA_TRX_ID_LEN && len != UNIV_SQL_NULL) {
		goto err_len;
	}
	rec_get_nth_field_offs_old(
		rec, DICT_FLD__SYS_FIELDS__DB_ROLL_PTR, &len);
	if (len != DATA_ROLL_PTR_LEN && len != UNIV_SQL_NULL) {
		goto err_len;
	}

	field = rec_get_nth_field_old(
		rec, DICT_FLD__SYS_FIELDS__COL_NAME, &len);
	if (len == 0 || len == UNIV_SQL_NULL) {
		goto err_len;
	}

	if (index) {
		dict_mem_index_add_field(
			index, mem_heap_strdupl(heap, (const char*) field, len),
			prefix_len);
	} else {
		ut_a(sys_field);
		ut_a(pos);

		sys_field->name = mem_heap_strdupl(
			heap, (const char*) field, len);
		sys_field->prefix_len = prefix_len;
		*pos = position;
	}

	return(NULL);
}

/********************************************************************//**
Loads definitions for index fields.
@return DB_SUCCESS if ok, DB_CORRUPTION if corruption */
static
ulint
dict_load_fields(
/*=============*/
	dict_index_t*	index,	/*!< in/out: index whose fields to load */
	mem_heap_t*	heap)	/*!< in: memory heap for temporary storage */
{
	dict_table_t*	sys_fields;
	dict_index_t*	sys_index;
	btr_pcur_t	pcur;
	dtuple_t*	tuple;
	dfield_t*	dfield;
	const rec_t*	rec;
	byte*		buf;
	ulint		i;
	mtr_t		mtr;
	dberr_t		error;

	ut_ad(mutex_own(&dict_sys->mutex));

	mtr_start(&mtr);

	sys_fields = dict_table_get_low("SYS_FIELDS");
	sys_index = UT_LIST_GET_FIRST(sys_fields->indexes);
	ut_ad(!dict_table_is_comp(sys_fields));
	ut_ad(name_of_col_is(sys_fields, sys_index,
			     DICT_FLD__SYS_FIELDS__COL_NAME, "COL_NAME"));

	tuple = dtuple_create(heap, 1);
	dfield = dtuple_get_nth_field(tuple, 0);

	buf = static_cast<byte*>(mem_heap_alloc(heap, 8));
	mach_write_to_8(buf, index->id);

	dfield_set_data(dfield, buf, 8);
	dict_index_copy_types(tuple, sys_index, 1);

	btr_pcur_open_on_user_rec(sys_index, tuple, PAGE_CUR_GE,
				  BTR_SEARCH_LEAF, &pcur, &mtr);
	for (i = 0; i < index->n_fields; i++) {
		const char* err_msg;

		rec = btr_pcur_get_rec(&pcur);

		ut_a(btr_pcur_is_on_user_rec(&pcur));

		err_msg = dict_load_field_low(buf, index, NULL, NULL, NULL,
					      heap, rec);

		if (err_msg == dict_load_field_del) {
			/* There could be delete marked records in
			SYS_FIELDS because SYS_FIELDS.INDEX_ID can be
			updated by ALTER TABLE ADD INDEX. */

			goto next_rec;
		} else if (err_msg) {
			ib::error() << err_msg;
			error = DB_CORRUPTION;
			goto func_exit;
		}
next_rec:
		btr_pcur_move_to_next_user_rec(&pcur, &mtr);
	}

	error = DB_SUCCESS;
func_exit:
	btr_pcur_close(&pcur);
	mtr_commit(&mtr);
	return(error);
}

/** Error message for a delete-marked record in dict_load_index_low() */
static const char* dict_load_index_del = "delete-marked record in SYS_INDEXES";
/** Error message for table->id mismatch in dict_load_index_low() */
static const char* dict_load_index_id_err = "SYS_INDEXES.TABLE_ID mismatch";
/** Error message for SYS_TABLES flags mismatch in dict_load_table_low() */
static const char* dict_load_table_flags = "incorrect flags in SYS_TABLES";

/** Load an index definition from a SYS_INDEXES record to dict_index_t.
If allocate=TRUE, we will create a dict_index_t structure and fill it
accordingly. If allocated=FALSE, the dict_index_t will be supplied by
the caller and filled with information read from the record.
@return	error message
@retval	NULL on success */
static
const char*
dict_load_index_low(
	byte*		table_id,	/*!< in/out: table id (8 bytes),
					an "in" value if allocate=TRUE
					and "out" when allocate=FALSE */
	mem_heap_t*	heap,		/*!< in/out: temporary memory heap */
	const rec_t*	rec,		/*!< in: SYS_INDEXES record */
	ibool		allocate,	/*!< in: TRUE=allocate *index,
					FALSE=fill in a pre-allocated
					*index */
	dict_index_t**	index)		/*!< out,own: index, or NULL */
{
	const byte*	field;
	ulint		len;
	ulint		name_len;
	char*		name_buf;
	index_id_t	id;
	ulint		n_fields;
	ulint		type;
	unsigned	merge_threshold;

	if (allocate) {
		/* If allocate=TRUE, no dict_index_t will
		be supplied. Initialize "*index" to NULL */
		*index = NULL;
	}

	if (rec_get_deleted_flag(rec, 0)) {
		return(dict_load_index_del);
	}

	if (rec_get_n_fields_old(rec) == DICT_NUM_FIELDS__SYS_INDEXES) {
		/* MERGE_THRESHOLD exists */
		field = rec_get_nth_field_old(
			rec, DICT_FLD__SYS_INDEXES__MERGE_THRESHOLD, &len);
		switch (len) {
		case 4:
			merge_threshold = mach_read_from_4(field);
			break;
		case UNIV_SQL_NULL:
			merge_threshold = DICT_INDEX_MERGE_THRESHOLD_DEFAULT;
			break;
		default:
			return("incorrect MERGE_THRESHOLD length"
			       " in SYS_INDEXES");
		}
	} else if (rec_get_n_fields_old(rec)
		   == DICT_NUM_FIELDS__SYS_INDEXES - 1) {
		/* MERGE_THRESHOLD doesn't exist */

		merge_threshold = DICT_INDEX_MERGE_THRESHOLD_DEFAULT;
	} else {
		return("wrong number of columns in SYS_INDEXES record");
	}

	field = rec_get_nth_field_old(
		rec, DICT_FLD__SYS_INDEXES__TABLE_ID, &len);
	if (len != 8) {
err_len:
		return("incorrect column length in SYS_INDEXES");
	}

	if (!allocate) {
		/* We are reading a SYS_INDEXES record. Copy the table_id */
		memcpy(table_id, (const char*) field, 8);
	} else if (memcmp(field, table_id, 8)) {
		/* Caller supplied table_id, verify it is the same
		id as on the index record */
		return(dict_load_index_id_err);
	}

	field = rec_get_nth_field_old(
		rec, DICT_FLD__SYS_INDEXES__ID, &len);
	if (len != 8) {
		goto err_len;
	}

	id = mach_read_from_8(field);

	rec_get_nth_field_offs_old(
		rec, DICT_FLD__SYS_INDEXES__DB_TRX_ID, &len);
	if (len != DATA_TRX_ID_LEN && len != UNIV_SQL_NULL) {
		goto err_len;
	}
	rec_get_nth_field_offs_old(
		rec, DICT_FLD__SYS_INDEXES__DB_ROLL_PTR, &len);
	if (len != DATA_ROLL_PTR_LEN && len != UNIV_SQL_NULL) {
		goto err_len;
	}

	field = rec_get_nth_field_old(
		rec, DICT_FLD__SYS_INDEXES__NAME, &name_len);
	if (name_len == UNIV_SQL_NULL) {
		goto err_len;
	}

	name_buf = mem_heap_strdupl(heap, (const char*) field,
				    name_len);

	field = rec_get_nth_field_old(
		rec, DICT_FLD__SYS_INDEXES__N_FIELDS, &len);
	if (len != 4) {
		goto err_len;
	}
	n_fields = mach_read_from_4(field);

	field = rec_get_nth_field_old(
		rec, DICT_FLD__SYS_INDEXES__TYPE, &len);
	if (len != 4) {
		goto err_len;
	}
	type = mach_read_from_4(field);
	if (type & (~0U << DICT_IT_BITS)) {
		return("unknown SYS_INDEXES.TYPE bits");
	}

	field = rec_get_nth_field_old(
		rec, DICT_FLD__SYS_INDEXES__PAGE_NO, &len);
	if (len != 4) {
		goto err_len;
	}

	if (allocate) {
		*index = dict_mem_index_create(NULL, name_buf, type, n_fields);
	} else {
		ut_a(*index);

		dict_mem_fill_index_struct(*index, NULL, name_buf,
					   type, n_fields);
	}

	(*index)->id = id;
	(*index)->page = mach_read_from_4(field);
	ut_ad((*index)->page);
	(*index)->merge_threshold = merge_threshold;

	return(NULL);
}

/********************************************************************//**
Loads definitions for table indexes. Adds them to the data dictionary
cache.
@return DB_SUCCESS if ok, DB_CORRUPTION if corruption of dictionary
table or DB_UNSUPPORTED if table has unknown index type */
static MY_ATTRIBUTE((nonnull))
dberr_t
dict_load_indexes(
/*==============*/
	dict_table_t*	table,	/*!< in/out: table */
	mem_heap_t*	heap,	/*!< in: memory heap for temporary storage */
	dict_err_ignore_t ignore_err)
				/*!< in: error to be ignored when
				loading the index definition */
{
	dict_table_t*	sys_indexes;
	dict_index_t*	sys_index;
	btr_pcur_t	pcur;
	dtuple_t*	tuple;
	dfield_t*	dfield;
	const rec_t*	rec;
	byte*		buf;
	mtr_t		mtr;
	dberr_t		error = DB_SUCCESS;

	ut_ad(mutex_own(&dict_sys->mutex));

	mtr_start(&mtr);

	sys_indexes = dict_table_get_low("SYS_INDEXES");
	sys_index = UT_LIST_GET_FIRST(sys_indexes->indexes);
	ut_ad(!dict_table_is_comp(sys_indexes));
	ut_ad(name_of_col_is(sys_indexes, sys_index,
			     DICT_FLD__SYS_INDEXES__NAME, "NAME"));
	ut_ad(name_of_col_is(sys_indexes, sys_index,
			     DICT_FLD__SYS_INDEXES__PAGE_NO, "PAGE_NO"));

	tuple = dtuple_create(heap, 1);
	dfield = dtuple_get_nth_field(tuple, 0);

	buf = static_cast<byte*>(mem_heap_alloc(heap, 8));
	mach_write_to_8(buf, table->id);

	dfield_set_data(dfield, buf, 8);
	dict_index_copy_types(tuple, sys_index, 1);

	btr_pcur_open_on_user_rec(sys_index, tuple, PAGE_CUR_GE,
				  BTR_SEARCH_LEAF, &pcur, &mtr);
	for (;;) {
		dict_index_t*	index = NULL;
		const char*	err_msg;

		if (!btr_pcur_is_on_user_rec(&pcur)) {

			/* We should allow the table to open even
			without index when DICT_ERR_IGNORE_CORRUPT is set.
			DICT_ERR_IGNORE_CORRUPT is currently only set
			for drop table */
			if (dict_table_get_first_index(table) == NULL
			    && !(ignore_err & DICT_ERR_IGNORE_CORRUPT)) {
				ib::warn() << "Cannot load table "
					<< table->name
					<< " because it has no indexes in"
					" InnoDB internal data dictionary.";
				error = DB_CORRUPTION;
				goto func_exit;
			}

			break;
		}

		rec = btr_pcur_get_rec(&pcur);

		if ((ignore_err & DICT_ERR_IGNORE_RECOVER_LOCK)
		    && (rec_get_n_fields_old(rec)
			== DICT_NUM_FIELDS__SYS_INDEXES
			/* a record for older SYS_INDEXES table
			(missing merge_threshold column) is acceptable. */
			|| rec_get_n_fields_old(rec)
			   == DICT_NUM_FIELDS__SYS_INDEXES - 1)) {
			const byte*	field;
			ulint		len;
			field = rec_get_nth_field_old(
				rec, DICT_FLD__SYS_INDEXES__NAME, &len);

			if (len != UNIV_SQL_NULL
			    && static_cast<char>(*field)
			    == static_cast<char>(*TEMP_INDEX_PREFIX_STR)) {
				/* Skip indexes whose name starts with
				TEMP_INDEX_PREFIX_STR, because they will
				be dropped by row_merge_drop_temp_indexes()
				during crash recovery. */
				goto next_rec;
			}
		}

		err_msg = dict_load_index_low(buf, heap, rec, TRUE, &index);
		ut_ad((index == NULL && err_msg != NULL)
		      || (index != NULL && err_msg == NULL));

		if (err_msg == dict_load_index_id_err) {
			/* TABLE_ID mismatch means that we have
			run out of index definitions for the table. */

			if (dict_table_get_first_index(table) == NULL
			    && !(ignore_err & DICT_ERR_IGNORE_CORRUPT)) {

				ib::warn() << "Failed to load the"
					" clustered index for table "
					<< table->name
					<< " because of the following error: "
					<< err_msg << "."
					" Refusing to load the rest of the"
					" indexes (if any) and the whole table"
					" altogether.";
				error = DB_CORRUPTION;
				goto func_exit;
			}

			break;
		} else if (err_msg == dict_load_index_del) {
			/* Skip delete-marked records. */
			goto next_rec;
		} else if (err_msg) {
			ib::error() << err_msg;
			if (ignore_err & DICT_ERR_IGNORE_CORRUPT) {
				goto next_rec;
			}
			error = DB_CORRUPTION;
			goto func_exit;
		}

		ut_ad(index);
		ut_ad(!dict_index_is_online_ddl(index));

		/* Check whether the index is corrupted */
		if (index->is_corrupted()) {
			ib::error() << "Index " << index->name
				<< " of table " << table->name
				<< " is corrupted";

			if (!srv_load_corrupted
			    && !(ignore_err & DICT_ERR_IGNORE_CORRUPT)
			    && dict_index_is_clust(index)) {
				dict_mem_index_free(index);

				error = DB_INDEX_CORRUPT;
				goto func_exit;
			} else {
				/* We will load the index if
				1) srv_load_corrupted is TRUE
				2) ignore_err is set with
				DICT_ERR_IGNORE_CORRUPT
				3) if the index corrupted is a secondary
				index */
				ib::info() << "Load corrupted index "
					<< index->name
					<< " of table " << table->name;
			}
		}

		if (index->type & DICT_FTS
		    && !dict_table_has_fts_index(table)) {
			/* This should have been created by now. */
			ut_a(table->fts != NULL);
			DICT_TF2_FLAG_SET(table, DICT_TF2_FTS);
		}

		/* We check for unsupported types first, so that the
		subsequent checks are relevant for the supported types. */
		if (index->type & ~(DICT_CLUSTERED | DICT_UNIQUE
				    | DICT_CORRUPT | DICT_FTS
				    | DICT_SPATIAL | DICT_VIRTUAL)) {

			ib::error() << "Unknown type " << index->type
				<< " of index " << index->name
				<< " of table " << table->name;

			error = DB_UNSUPPORTED;
			dict_mem_index_free(index);
			goto func_exit;
		} else if (index->page == FIL_NULL
			   && table->is_readable()
			   && (!(index->type & DICT_FTS))) {

			ib::error() << "Trying to load index " << index->name
				<< " for table " << table->name
				<< ", but the index tree has been freed!";

			if (ignore_err & DICT_ERR_IGNORE_INDEX_ROOT) {
				/* If caller can tolerate this error,
				we will continue to load the index and
				let caller deal with this error. However
				mark the index and table corrupted. We
				only need to mark such in the index
				dictionary cache for such metadata corruption,
				since we would always be able to set it
				when loading the dictionary cache */
				index->table = table;
				dict_set_corrupted_index_cache_only(index);

				ib::info() << "Index is corrupt but forcing"
					" load into data dictionary";
			} else {
corrupted:
				dict_mem_index_free(index);
				error = DB_CORRUPTION;
				goto func_exit;
			}
		} else if (!dict_index_is_clust(index)
			   && NULL == dict_table_get_first_index(table)) {

			ib::error() << "Trying to load index " << index->name
				<< " for table " << table->name
				<< ", but the first index is not clustered!";

			goto corrupted;
		} else if (dict_is_sys_table(table->id)
			   && (dict_index_is_clust(index)
			       || ((table == dict_sys->sys_tables)
				   && !strcmp("ID_IND", index->name)))) {

			/* The index was created in memory already at booting
			of the database server */
			dict_mem_index_free(index);
		} else {
			dict_load_fields(index, heap);
			index->table = table;

			/* The data dictionary tables should never contain
			invalid index definitions.  If we ignored this error
			and simply did not load this index definition, the
			.frm file would disagree with the index definitions
			inside InnoDB. */
			if (!dict_index_add_to_cache(
				    index, index->page, false, &error)) {
				goto func_exit;
			}
		}
next_rec:
		btr_pcur_move_to_next_user_rec(&pcur, &mtr);
	}

	ut_ad(table->fts_doc_id_index == NULL);

	if (table->fts != NULL) {
		table->fts_doc_id_index = dict_table_get_index_on_name(
			table, FTS_DOC_ID_INDEX_NAME);
	}

	/* If the table contains FTS indexes, populate table->fts->indexes */
	if (dict_table_has_fts_index(table)) {
		ut_ad(table->fts_doc_id_index != NULL);
		/* table->fts->indexes should have been created. */
		ut_a(table->fts->indexes != NULL);
		dict_table_get_all_fts_indexes(table, table->fts->indexes);
	}

func_exit:
	btr_pcur_close(&pcur);
	mtr_commit(&mtr);

	return(error);
}

/** Load a table definition from a SYS_TABLES record to dict_table_t.
Do not load any columns or indexes.
@param[in]	name		Table name
@param[in]	rec		SYS_TABLES record
@param[out,own]	table		table, or NULL
@return	error message
@retval	NULL on success */
static const char* dict_load_table_low(const table_name_t& name,
				       const rec_t* rec, dict_table_t** table)
{
	table_id_t	table_id;
	ulint		space_id;
	ulint		n_cols;
	ulint		t_num;
	ulint		flags;
	ulint		flags2;
	ulint		n_v_col;

	if (const char* error_text = dict_sys_tables_rec_check(rec)) {
		*table = NULL;
		return(error_text);
	}

	if (!dict_sys_tables_rec_read(rec, name, &table_id, &space_id,
				      &t_num, &flags, &flags2)) {
		*table = NULL;
		return(dict_load_table_flags);
	}

	dict_table_decode_n_col(t_num, &n_cols, &n_v_col);

	*table = dict_mem_table_create(
		name.m_name, NULL, n_cols + n_v_col, n_v_col, flags, flags2);
	(*table)->space_id = space_id;
	(*table)->id = table_id;
	(*table)->file_unreadable = false;

	return(NULL);
}

/********************************************************************//**
Using the table->heap, copy the null-terminated filepath into
table->data_dir_path and replace the 'databasename/tablename.ibd'
portion with 'tablename'.
This allows SHOW CREATE TABLE to return the correct DATA DIRECTORY path.
Make this data directory path only if it has not yet been saved. */
static
void
dict_save_data_dir_path(
/*====================*/
	dict_table_t*	table,		/*!< in/out: table */
	const char*	filepath)	/*!< in: filepath of tablespace */
{
	ut_ad(mutex_own(&dict_sys->mutex));
	ut_a(DICT_TF_HAS_DATA_DIR(table->flags));

	ut_a(!table->data_dir_path);
	ut_a(filepath);

	/* Be sure this filepath is not the default filepath. */
	char*	default_filepath = fil_make_filepath(
			NULL, table->name.m_name, IBD, false);
	if (default_filepath) {
		if (0 != strcmp(filepath, default_filepath)) {
			ulint pathlen = strlen(filepath);
			ut_a(pathlen < OS_FILE_MAX_PATH);
			ut_a(0 == strcmp(filepath + pathlen - 4, DOT_IBD));

			table->data_dir_path = mem_heap_strdup(
				table->heap, filepath);
			os_file_make_data_dir_path(table->data_dir_path);
		}

		ut_free(default_filepath);
	}
}

/** Make sure the data_dir_path is saved in dict_table_t if DATA DIRECTORY
was used. Try to read it from the fil_system first, then from SYS_DATAFILES.
@param[in]	table		Table object
@param[in]	dict_mutex_own	true if dict_sys->mutex is owned already */
void
dict_get_and_save_data_dir_path(
	dict_table_t*	table,
	bool		dict_mutex_own)
{
	ut_ad(!table->is_temporary());
	ut_ad(!table->space || table->space->id == table->space_id);

	if (!table->data_dir_path && table->space_id) {
		if (!dict_mutex_own) {
			dict_mutex_enter_for_mysql();
		}

		if (const char* p = table->space
		    ? table->space->chain.start->name : NULL) {
			table->flags |= (1 << DICT_TF_POS_DATA_DIR);
			dict_save_data_dir_path(table, p);
		} else if (char* path = dict_get_first_path(table->space_id)) {
			table->flags |= (1 << DICT_TF_POS_DATA_DIR);
			dict_save_data_dir_path(table, path);
			ut_free(path);
		}

		if (table->data_dir_path == NULL) {
			/* Since we did not set the table data_dir_path,
			unset the flag.  This does not change SYS_DATAFILES
			or SYS_TABLES or FSP_FLAGS on the header page of the
			tablespace, but it makes dict_table_t consistent. */
			table->flags &= ~DICT_TF_MASK_DATA_DIR;
		}

		if (!dict_mutex_own) {
			dict_mutex_exit_for_mysql();
		}
	}
}

/** Loads a table definition and also all its index definitions, and also
the cluster definition if the table is a member in a cluster. Also loads
all foreign key constraints where the foreign key is in the table or where
a foreign key references columns in this table.
@param[in]	name		Table name in the dbname/tablename format
@param[in]	ignore_err	Error to be ignored when loading
				table and its index definition
@return table, NULL if does not exist; if the table is stored in an
.ibd file, but the file does not exist, then we set the file_unreadable
flag in the table object we return. */
dict_table_t* dict_load_table(const char* name, dict_err_ignore_t ignore_err)
{
	dict_names_t			fk_list;
	dict_table_t*			result;
	dict_names_t::iterator		i;

	DBUG_ENTER("dict_load_table");
	DBUG_PRINT("dict_load_table", ("loading table: '%s'", name));

	ut_ad(mutex_own(&dict_sys->mutex));

	result = dict_table_check_if_in_cache_low(name);

	if (!result) {
		result = dict_load_table_one(const_cast<char*>(name),
					     ignore_err, fk_list);
		while (!fk_list.empty()) {
			if (!dict_table_check_if_in_cache_low(fk_list.front()))
				dict_load_table_one(
					const_cast<char*>(fk_list.front()),
					ignore_err, fk_list);
			fk_list.pop_front();
		}
	}

	DBUG_RETURN(result);
}

/** Opens a tablespace for dict_load_table_one()
@param[in,out]	table		A table that refers to the tablespace to open
@param[in]	ignore_err	Whether to ignore an error. */
UNIV_INLINE
void
dict_load_tablespace(
	dict_table_t*		table,
	dict_err_ignore_t	ignore_err)
{
	ut_ad(!table->is_temporary());
	ut_ad(!table->space);
	ut_ad(table->space_id < SRV_LOG_SPACE_FIRST_ID);
	ut_ad(fil_system.sys_space);

	if (table->space_id == TRX_SYS_SPACE) {
		table->space = fil_system.sys_space;
		return;
	}

	if (table->flags2 & DICT_TF2_DISCARDED) {
		ib::warn() << "Tablespace for table " << table->name
			<< " is set as discarded.";
		table->file_unreadable = true;
		return;
	}

	/* The tablespace may already be open. */
	table->space = fil_space_for_table_exists_in_mem(
		table->space_id, table->name.m_name, table->flags);
	if (table->space) {
		return;
	}

	if (ignore_err == DICT_ERR_IGNORE_DROP) {
		table->file_unreadable = true;
		return;
	}

	if (!(ignore_err & DICT_ERR_IGNORE_RECOVER_LOCK)) {
		ib::error() << "Failed to find tablespace for table "
			<< table->name << " in the cache. Attempting"
			" to load the tablespace with space id "
			<< table->space_id;
	}

	/* Use the remote filepath if needed. This parameter is optional
	in the call to fil_ibd_open(). If not supplied, it will be built
	from the table->name. */
	char* filepath = NULL;
	if (DICT_TF_HAS_DATA_DIR(table->flags)) {
		/* This will set table->data_dir_path from either
		fil_system or SYS_DATAFILES */
		dict_get_and_save_data_dir_path(table, true);

		if (table->data_dir_path) {
			filepath = fil_make_filepath(
				table->data_dir_path,
				table->name.m_name, IBD, true);
		}
	}

	/* Try to open the tablespace.  We set the 2nd param (fix_dict) to
	false because we do not have an x-lock on dict_operation_lock */
	table->space = fil_ibd_open(
		true, false, FIL_TYPE_TABLESPACE, table->space_id,
		dict_tf_to_fsp_flags(table->flags),
		table->name, filepath);

	if (!table->space) {
		/* We failed to find a sensible tablespace file */
		table->file_unreadable = true;
	}

	ut_free(filepath);
}

/** Loads a table definition and also all its index definitions.

Loads those foreign key constraints whose referenced table is already in
dictionary cache.  If a foreign key constraint is not loaded, then the
referenced table is pushed into the output stack (fk_tables), if it is not
NULL.  These tables must be subsequently loaded so that all the foreign
key constraints are loaded into memory.

@param[in]	name		Table name in the db/tablename format
@param[in]	ignore_err	Error to be ignored when loading table
				and its index definition
@param[out]	fk_tables	Related table names that must also be
				loaded to ensure that all foreign key
				constraints are loaded.
@return table, NULL if does not exist; if the table is stored in an
.ibd file, but the file does not exist, then we set the
file_unreadable flag in the table object we return */
static
dict_table_t*
dict_load_table_one(
	const table_name_t&	name,
	dict_err_ignore_t	ignore_err,
	dict_names_t&		fk_tables)
{
	dberr_t		err;
	dict_table_t*	sys_tables;
	btr_pcur_t	pcur;
	dict_index_t*	sys_index;
	dtuple_t*	tuple;
	mem_heap_t*	heap;
	dfield_t*	dfield;
	const rec_t*	rec;
	const byte*	field;
	ulint		len;
	mtr_t		mtr;

	DBUG_ENTER("dict_load_table_one");
	DBUG_PRINT("dict_load_table_one", ("table: %s", name.m_name));

	ut_ad(mutex_own(&dict_sys->mutex));

	heap = mem_heap_create(32000);

	mtr_start(&mtr);

	sys_tables = dict_table_get_low("SYS_TABLES");
	sys_index = UT_LIST_GET_FIRST(sys_tables->indexes);
	ut_ad(!dict_table_is_comp(sys_tables));
	ut_ad(name_of_col_is(sys_tables, sys_index,
			     DICT_FLD__SYS_TABLES__ID, "ID"));
	ut_ad(name_of_col_is(sys_tables, sys_index,
			     DICT_FLD__SYS_TABLES__N_COLS, "N_COLS"));
	ut_ad(name_of_col_is(sys_tables, sys_index,
			     DICT_FLD__SYS_TABLES__TYPE, "TYPE"));
	ut_ad(name_of_col_is(sys_tables, sys_index,
			     DICT_FLD__SYS_TABLES__MIX_LEN, "MIX_LEN"));
	ut_ad(name_of_col_is(sys_tables, sys_index,
			     DICT_FLD__SYS_TABLES__SPACE, "SPACE"));

	tuple = dtuple_create(heap, 1);
	dfield = dtuple_get_nth_field(tuple, 0);

	dfield_set_data(dfield, name.m_name, ut_strlen(name.m_name));
	dict_index_copy_types(tuple, sys_index, 1);

	btr_pcur_open_on_user_rec(sys_index, tuple, PAGE_CUR_GE,
				  BTR_SEARCH_LEAF, &pcur, &mtr);
	rec = btr_pcur_get_rec(&pcur);

	if (!btr_pcur_is_on_user_rec(&pcur)
	    || rec_get_deleted_flag(rec, 0)) {
		/* Not found */
err_exit:
		btr_pcur_close(&pcur);
		mtr_commit(&mtr);
		mem_heap_free(heap);

		DBUG_RETURN(NULL);
	}

	field = rec_get_nth_field_old(
		rec, DICT_FLD__SYS_TABLES__NAME, &len);

	/* Check if the table name in record is the searched one */
	if (len != ut_strlen(name.m_name)
	    || 0 != ut_memcmp(name.m_name, field, len)) {

		goto err_exit;
	}

	dict_table_t* table;
	if (const char* err_msg = dict_load_table_low(name, rec, &table)) {
		if (err_msg != dict_load_table_flags) {
			ib::error() << err_msg;
		}
		goto err_exit;
	}

	btr_pcur_close(&pcur);
	mtr_commit(&mtr);

	dict_load_tablespace(table, ignore_err);

	dict_load_columns(table, heap);

	dict_load_virtual(table, heap);

<<<<<<< HEAD
	dict_table_add_system_columns(table, heap);

	if (cached) {
		table->can_be_evicted = true;
		table->add_to_cache();
	}
=======
	dict_table_add_to_cache(table, TRUE, heap);
>>>>>>> c76873f2

	mem_heap_empty(heap);

	ut_ad(dict_tf2_is_valid(table->flags, table->flags2));

	/* If there is no tablespace for the table then we only need to
	load the index definitions. So that we can IMPORT the tablespace
	later. When recovering table locks for resurrected incomplete
	transactions, the tablespace should exist, because DDL operations
	were not allowed while the table is being locked by a transaction. */
	dict_err_ignore_t index_load_err =
		!(ignore_err & DICT_ERR_IGNORE_RECOVER_LOCK)
		&& !table->is_readable()
		? DICT_ERR_IGNORE_ALL
		: ignore_err;

	err = dict_load_indexes(table, heap, index_load_err);

	if (err == DB_INDEX_CORRUPT) {
		/* Refuse to load the table if the table has a corrupted
		cluster index */
		if (!srv_load_corrupted) {

			ib::error() << "Load table " << table->name
				<< " failed, the table has"
				" corrupted clustered indexes. Turn on"
				" 'innodb_force_load_corrupted' to drop it";
			dict_table_remove_from_cache(table);
			table = NULL;
			goto func_exit;
		} else {
			if (table->indexes.start->is_corrupted()) {
				table->corrupted = true;
			}
		}
	}

	if (err == DB_SUCCESS && cached && table->is_readable()) {
		if (table->space && !fil_space_get_size(table->space_id)) {
corrupted:
			table->corrupted = true;
			table->file_unreadable = true;
			err = DB_CORRUPTION;
		} else {
			const page_id_t page_id(
				table->space->id,
				dict_table_get_first_index(table)->page);
			mtr.start();
			buf_block_t* block = buf_page_get(
				page_id,
				dict_table_page_size(table),
				RW_S_LATCH, &mtr);
			const bool corrupted = !block
				|| page_get_space_id(block->frame)
				!= page_id.space()
				|| page_get_page_no(block->frame)
				!= page_id.page_no()
				|| (mach_read_from_2(FIL_PAGE_TYPE
						    + block->frame)
				    != FIL_PAGE_INDEX
				    && mach_read_from_2(FIL_PAGE_TYPE
							+ block->frame)
				    != FIL_PAGE_TYPE_INSTANT);
			mtr.commit();
			if (corrupted) {
				goto corrupted;
			}

			if (table->supports_instant()) {
				err = btr_cur_instant_init(table);
			}
		}
	}

	/* Initialize table foreign_child value. Its value could be
	changed when dict_load_foreigns() is called below */
	table->fk_max_recusive_level = 0;

	/* If the force recovery flag is set, we open the table irrespective
	of the error condition, since the user may want to dump data from the
	clustered index. However we load the foreign key information only if
	all indexes were loaded. */
	if (!table->is_readable()) {
		/* Don't attempt to load the indexes from disk. */
	} else if (err == DB_SUCCESS) {
		err = dict_load_foreigns(table->name.m_name, NULL,
					 true, true,
					 ignore_err, fk_tables);

		if (err != DB_SUCCESS) {
			ib::warn() << "Load table " << table->name
				<< " failed, the table has missing"
				" foreign key indexes. Turn off"
				" 'foreign_key_checks' and try again.";

			dict_table_remove_from_cache(table);
			table = NULL;
		} else {
			dict_mem_table_fill_foreign_vcol_set(table);
			table->fk_max_recusive_level = 0;
		}
	} else {
		dict_index_t*   index;

		/* Make sure that at least the clustered index was loaded.
		Otherwise refuse to load the table */
		index = dict_table_get_first_index(table);

		if (!srv_force_recovery
		    || !index
		    || !index->is_primary()) {
			dict_table_remove_from_cache(table);
			table = NULL;
		} else if (index->is_corrupted()
			   && table->is_readable()) {
			/* It is possible we force to load a corrupted
			clustered index if srv_load_corrupted is set.
			Mark the table as corrupted in this case */
			table->corrupted = true;
		}
	}

func_exit:
	mem_heap_free(heap);

	ut_ad(!table
	      || (ignore_err & ~DICT_ERR_IGNORE_FK_NOKEY)
	      || !table->is_readable()
	      || !table->corrupted);

	if (table && table->fts) {
		if (!(dict_table_has_fts_index(table)
		      || DICT_TF2_FLAG_IS_SET(table, DICT_TF2_FTS_HAS_DOC_ID)
		      || DICT_TF2_FLAG_IS_SET(table, DICT_TF2_FTS_ADD_DOC_ID))) {
			/* the table->fts could be created in dict_load_column
			when a user defined FTS_DOC_ID is present, but no
			FTS */
			fts_optimize_remove_table(table);
			fts_free(table);
		} else {
			fts_optimize_add_table(table);
		}
	}

	ut_ad(err != DB_SUCCESS || dict_foreign_set_validate(*table));

	DBUG_RETURN(table);
}

/***********************************************************************//**
Loads a table object based on the table id.
@return table; NULL if table does not exist */
dict_table_t*
dict_load_table_on_id(
/*==================*/
	table_id_t		table_id,	/*!< in: table id */
	dict_err_ignore_t	ignore_err)	/*!< in: errors to ignore
						when loading the table */
{
	byte		id_buf[8];
	btr_pcur_t	pcur;
	mem_heap_t*	heap;
	dtuple_t*	tuple;
	dfield_t*	dfield;
	dict_index_t*	sys_table_ids;
	dict_table_t*	sys_tables;
	const rec_t*	rec;
	const byte*	field;
	ulint		len;
	dict_table_t*	table;
	mtr_t		mtr;

	ut_ad(mutex_own(&dict_sys->mutex));

	table = NULL;

	/* NOTE that the operation of this function is protected by
	the dictionary mutex, and therefore no deadlocks can occur
	with other dictionary operations. */

	mtr_start(&mtr);
	/*---------------------------------------------------*/
	/* Get the secondary index based on ID for table SYS_TABLES */
	sys_tables = dict_sys->sys_tables;
	sys_table_ids = dict_table_get_next_index(
		dict_table_get_first_index(sys_tables));
	ut_ad(!dict_table_is_comp(sys_tables));
	ut_ad(!dict_index_is_clust(sys_table_ids));
	heap = mem_heap_create(256);

	tuple  = dtuple_create(heap, 1);
	dfield = dtuple_get_nth_field(tuple, 0);

	/* Write the table id in byte format to id_buf */
	mach_write_to_8(id_buf, table_id);

	dfield_set_data(dfield, id_buf, 8);
	dict_index_copy_types(tuple, sys_table_ids, 1);

	btr_pcur_open_on_user_rec(sys_table_ids, tuple, PAGE_CUR_GE,
				  BTR_SEARCH_LEAF, &pcur, &mtr);

	rec = btr_pcur_get_rec(&pcur);

	if (page_rec_is_user_rec(rec)) {
		/*---------------------------------------------------*/
		/* Now we have the record in the secondary index
		containing the table ID and NAME */
check_rec:
		field = rec_get_nth_field_old(
			rec, DICT_FLD__SYS_TABLE_IDS__ID, &len);
		ut_ad(len == 8);

		/* Check if the table id in record is the one searched for */
		if (table_id == mach_read_from_8(field)) {
			if (rec_get_deleted_flag(rec, 0)) {
				/* Until purge has completed, there
				may be delete-marked duplicate records
				for the same SYS_TABLES.ID, but different
				SYS_TABLES.NAME. */
				while (btr_pcur_move_to_next(&pcur, &mtr)) {
					rec = btr_pcur_get_rec(&pcur);

					if (page_rec_is_user_rec(rec)) {
						goto check_rec;
					}
				}
			} else {
				/* Now we get the table name from the record */
				field = rec_get_nth_field_old(rec,
					DICT_FLD__SYS_TABLE_IDS__NAME, &len);
				/* Load the table definition to memory */
				char*	table_name = mem_heap_strdupl(
					heap, (char*) field, len);
				table = dict_load_table(table_name, ignore_err);
			}
		}
	}

	btr_pcur_close(&pcur);
	mtr_commit(&mtr);
	mem_heap_free(heap);

	return(table);
}

/********************************************************************//**
This function is called when the database is booted. Loads system table
index definitions except for the clustered index which is added to the
dictionary cache at booting before calling this function. */
void
dict_load_sys_table(
/*================*/
	dict_table_t*	table)	/*!< in: system table */
{
	mem_heap_t*	heap;

	ut_ad(mutex_own(&dict_sys->mutex));

	heap = mem_heap_create(1000);

	dict_load_indexes(table, heap, DICT_ERR_IGNORE_NONE);

	mem_heap_free(heap);
}

/********************************************************************//**
Loads foreign key constraint col names (also for the referenced table).
Members that must be set (and valid) in foreign:
foreign->heap
foreign->n_fields
foreign->id ('\0'-terminated)
Members that will be created and set by this function:
foreign->foreign_col_names[i]
foreign->referenced_col_names[i]
(for i=0..foreign->n_fields-1) */
static
void
dict_load_foreign_cols(
/*===================*/
	dict_foreign_t*	foreign)/*!< in/out: foreign constraint object */
{
	dict_table_t*	sys_foreign_cols;
	dict_index_t*	sys_index;
	btr_pcur_t	pcur;
	dtuple_t*	tuple;
	dfield_t*	dfield;
	const rec_t*	rec;
	const byte*	field;
	ulint		len;
	ulint		i;
	mtr_t		mtr;
	size_t		id_len;

	ut_ad(mutex_own(&dict_sys->mutex));

	id_len = strlen(foreign->id);

	foreign->foreign_col_names = static_cast<const char**>(
		mem_heap_alloc(foreign->heap,
			       foreign->n_fields * sizeof(void*)));

	foreign->referenced_col_names = static_cast<const char**>(
		mem_heap_alloc(foreign->heap,
			       foreign->n_fields * sizeof(void*)));

	mtr_start(&mtr);

	sys_foreign_cols = dict_table_get_low("SYS_FOREIGN_COLS");

	sys_index = UT_LIST_GET_FIRST(sys_foreign_cols->indexes);
	ut_ad(!dict_table_is_comp(sys_foreign_cols));

	tuple = dtuple_create(foreign->heap, 1);
	dfield = dtuple_get_nth_field(tuple, 0);

	dfield_set_data(dfield, foreign->id, id_len);
	dict_index_copy_types(tuple, sys_index, 1);

	btr_pcur_open_on_user_rec(sys_index, tuple, PAGE_CUR_GE,
				  BTR_SEARCH_LEAF, &pcur, &mtr);
	for (i = 0; i < foreign->n_fields; i++) {

		rec = btr_pcur_get_rec(&pcur);

		ut_a(btr_pcur_is_on_user_rec(&pcur));
		ut_a(!rec_get_deleted_flag(rec, 0));

		field = rec_get_nth_field_old(
			rec, DICT_FLD__SYS_FOREIGN_COLS__ID, &len);

		if (len != id_len || ut_memcmp(foreign->id, field, len) != 0) {
			const rec_t*	pos;
			ulint		pos_len;
			const rec_t*	for_col_name;
			ulint		for_col_name_len;
			const rec_t*	ref_col_name;
			ulint		ref_col_name_len;

			pos = rec_get_nth_field_old(
				rec, DICT_FLD__SYS_FOREIGN_COLS__POS,
				&pos_len);

			for_col_name = rec_get_nth_field_old(
				rec, DICT_FLD__SYS_FOREIGN_COLS__FOR_COL_NAME,
				&for_col_name_len);

			ref_col_name = rec_get_nth_field_old(
				rec, DICT_FLD__SYS_FOREIGN_COLS__REF_COL_NAME,
				&ref_col_name_len);

			ib::fatal	sout;

			sout << "Unable to load column names for foreign"
				" key '" << foreign->id
				<< "' because it was not found in"
				" InnoDB internal table SYS_FOREIGN_COLS. The"
				" closest entry we found is:"
				" (ID='";
			sout.write(field, len);
			sout << "', POS=" << mach_read_from_4(pos)
				<< ", FOR_COL_NAME='";
			sout.write(for_col_name, for_col_name_len);
			sout << "', REF_COL_NAME='";
			sout.write(ref_col_name, ref_col_name_len);
			sout << "')";
		}

		field = rec_get_nth_field_old(
			rec, DICT_FLD__SYS_FOREIGN_COLS__POS, &len);
		ut_a(len == 4);
		ut_a(i == mach_read_from_4(field));

		field = rec_get_nth_field_old(
			rec, DICT_FLD__SYS_FOREIGN_COLS__FOR_COL_NAME, &len);
		foreign->foreign_col_names[i] = mem_heap_strdupl(
			foreign->heap, (char*) field, len);

		field = rec_get_nth_field_old(
			rec, DICT_FLD__SYS_FOREIGN_COLS__REF_COL_NAME, &len);
		foreign->referenced_col_names[i] = mem_heap_strdupl(
			foreign->heap, (char*) field, len);

		btr_pcur_move_to_next_user_rec(&pcur, &mtr);
	}

	btr_pcur_close(&pcur);
	mtr_commit(&mtr);
}

/***********************************************************************//**
Loads a foreign key constraint to the dictionary cache. If the referenced
table is not yet loaded, it is added in the output parameter (fk_tables).
@return DB_SUCCESS or error code */
static MY_ATTRIBUTE((nonnull(1), warn_unused_result))
dberr_t
dict_load_foreign(
/*==============*/
	const char*		id,
				/*!< in: foreign constraint id, must be
				'\0'-terminated */
	const char**		col_names,
				/*!< in: column names, or NULL
				to use foreign->foreign_table->col_names */
	bool			check_recursive,
				/*!< in: whether to record the foreign table
				parent count to avoid unlimited recursive
				load of chained foreign tables */
	bool			check_charsets,
				/*!< in: whether to check charset
				compatibility */
	dict_err_ignore_t	ignore_err,
				/*!< in: error to be ignored */
	dict_names_t&	fk_tables)
				/*!< out: the foreign key constraint is added
				to the dictionary cache only if the referenced
				table is already in cache.  Otherwise, the
				foreign key constraint is not added to cache,
				and the referenced table is added to this
				stack. */
{
	dict_foreign_t*	foreign;
	dict_table_t*	sys_foreign;
	btr_pcur_t	pcur;
	dict_index_t*	sys_index;
	dtuple_t*	tuple;
	mem_heap_t*	heap2;
	dfield_t*	dfield;
	const rec_t*	rec;
	const byte*	field;
	ulint		len;
	ulint		n_fields_and_type;
	mtr_t		mtr;
	dict_table_t*	for_table;
	dict_table_t*	ref_table;
	size_t		id_len;

	DBUG_ENTER("dict_load_foreign");
	DBUG_PRINT("dict_load_foreign",
		   ("id: '%s', check_recursive: %d", id, check_recursive));

	ut_ad(mutex_own(&dict_sys->mutex));

	id_len = strlen(id);

	heap2 = mem_heap_create(1000);

	mtr_start(&mtr);

	sys_foreign = dict_table_get_low("SYS_FOREIGN");

	sys_index = UT_LIST_GET_FIRST(sys_foreign->indexes);
	ut_ad(!dict_table_is_comp(sys_foreign));

	tuple = dtuple_create(heap2, 1);
	dfield = dtuple_get_nth_field(tuple, 0);

	dfield_set_data(dfield, id, id_len);
	dict_index_copy_types(tuple, sys_index, 1);

	btr_pcur_open_on_user_rec(sys_index, tuple, PAGE_CUR_GE,
				  BTR_SEARCH_LEAF, &pcur, &mtr);
	rec = btr_pcur_get_rec(&pcur);

	if (!btr_pcur_is_on_user_rec(&pcur)
	    || rec_get_deleted_flag(rec, 0)) {
		/* Not found */

		ib::error() << "Cannot load foreign constraint " << id
			<< ": could not find the relevant record in "
			<< "SYS_FOREIGN";

		btr_pcur_close(&pcur);
		mtr_commit(&mtr);
		mem_heap_free(heap2);

		DBUG_RETURN(DB_ERROR);
	}

	field = rec_get_nth_field_old(rec, DICT_FLD__SYS_FOREIGN__ID, &len);

	/* Check if the id in record is the searched one */
	if (len != id_len || ut_memcmp(id, field, len) != 0) {

		{
			ib::error	err;
			err << "Cannot load foreign constraint " << id
				<< ": found ";
			err.write(field, len);
			err << " instead in SYS_FOREIGN";
		}

		btr_pcur_close(&pcur);
		mtr_commit(&mtr);
		mem_heap_free(heap2);

		DBUG_RETURN(DB_ERROR);
	}

	/* Read the table names and the number of columns associated
	with the constraint */

	mem_heap_free(heap2);

	foreign = dict_mem_foreign_create();

	n_fields_and_type = mach_read_from_4(
		rec_get_nth_field_old(
			rec, DICT_FLD__SYS_FOREIGN__N_COLS, &len));

	ut_a(len == 4);

	/* We store the type in the bits 24..29 of n_fields_and_type. */

	foreign->type = (unsigned int) (n_fields_and_type >> 24);
	foreign->n_fields = (unsigned int) (n_fields_and_type & 0x3FFUL);

	foreign->id = mem_heap_strdupl(foreign->heap, id, id_len);

	field = rec_get_nth_field_old(
		rec, DICT_FLD__SYS_FOREIGN__FOR_NAME, &len);

	foreign->foreign_table_name = mem_heap_strdupl(
		foreign->heap, (char*) field, len);
	dict_mem_foreign_table_name_lookup_set(foreign, TRUE);

	const ulint foreign_table_name_len = len;

	field = rec_get_nth_field_old(
		rec, DICT_FLD__SYS_FOREIGN__REF_NAME, &len);
	foreign->referenced_table_name = mem_heap_strdupl(
		foreign->heap, (char*) field, len);
	dict_mem_referenced_table_name_lookup_set(foreign, TRUE);

	btr_pcur_close(&pcur);
	mtr_commit(&mtr);

	dict_load_foreign_cols(foreign);

	ref_table = dict_table_check_if_in_cache_low(
		foreign->referenced_table_name_lookup);
	for_table = dict_table_check_if_in_cache_low(
		foreign->foreign_table_name_lookup);

	if (!for_table) {
		/* To avoid recursively loading the tables related through
		the foreign key constraints, the child table name is saved
		here.  The child table will be loaded later, along with its
		foreign key constraint. */

		ut_a(ref_table != NULL);
		fk_tables.push_back(
			mem_heap_strdupl(ref_table->heap,
					 foreign->foreign_table_name_lookup,
					 foreign_table_name_len));

		dict_foreign_remove_from_cache(foreign);
		DBUG_RETURN(DB_SUCCESS);
	}

	ut_a(for_table || ref_table);

	/* Note that there may already be a foreign constraint object in
	the dictionary cache for this constraint: then the following
	call only sets the pointers in it to point to the appropriate table
	and index objects and frees the newly created object foreign.
	Adding to the cache should always succeed since we are not creating
	a new foreign key constraint but loading one from the data
	dictionary. */

	DBUG_RETURN(dict_foreign_add_to_cache(foreign, col_names,
					      check_charsets,
					      ignore_err));
}

/***********************************************************************//**
Loads foreign key constraints where the table is either the foreign key
holder or where the table is referenced by a foreign key. Adds these
constraints to the data dictionary.

The foreign key constraint is loaded only if the referenced table is also
in the dictionary cache.  If the referenced table is not in dictionary
cache, then it is added to the output parameter (fk_tables).

@return DB_SUCCESS or error code */
dberr_t
dict_load_foreigns(
	const char*		table_name,	/*!< in: table name */
	const char**		col_names,	/*!< in: column names, or NULL
						to use table->col_names */
	bool			check_recursive,/*!< in: Whether to check
						recursive load of tables
						chained by FK */
	bool			check_charsets,	/*!< in: whether to check
						charset compatibility */
	dict_err_ignore_t	ignore_err,	/*!< in: error to be ignored */
	dict_names_t&		fk_tables)
						/*!< out: stack of table
						names which must be loaded
						subsequently to load all the
						foreign key constraints. */
{
	ulint		tuple_buf[(DTUPLE_EST_ALLOC(1) + sizeof(ulint) - 1)
				/ sizeof(ulint)];
	btr_pcur_t	pcur;
	dtuple_t*	tuple;
	dfield_t*	dfield;
	dict_index_t*	sec_index;
	dict_table_t*	sys_foreign;
	const rec_t*	rec;
	const byte*	field;
	ulint		len;
	dberr_t		err;
	mtr_t		mtr;

	DBUG_ENTER("dict_load_foreigns");

	ut_ad(mutex_own(&dict_sys->mutex));

	sys_foreign = dict_table_get_low("SYS_FOREIGN");

	if (sys_foreign == NULL) {
		/* No foreign keys defined yet in this database */

		ib::info() << "No foreign key system tables in the database";
		DBUG_RETURN(DB_ERROR);
	}

	ut_ad(!dict_table_is_comp(sys_foreign));
	mtr_start(&mtr);

	/* Get the secondary index based on FOR_NAME from table
	SYS_FOREIGN */

	sec_index = dict_table_get_next_index(
		dict_table_get_first_index(sys_foreign));
	ut_ad(!dict_index_is_clust(sec_index));
start_load:

	tuple = dtuple_create_from_mem(tuple_buf, sizeof(tuple_buf), 1, 0);
	dfield = dtuple_get_nth_field(tuple, 0);

	dfield_set_data(dfield, table_name, ut_strlen(table_name));
	dict_index_copy_types(tuple, sec_index, 1);

	btr_pcur_open_on_user_rec(sec_index, tuple, PAGE_CUR_GE,
				  BTR_SEARCH_LEAF, &pcur, &mtr);
loop:
	rec = btr_pcur_get_rec(&pcur);

	if (!btr_pcur_is_on_user_rec(&pcur)) {
		/* End of index */

		goto load_next_index;
	}

	/* Now we have the record in the secondary index containing a table
	name and a foreign constraint ID */

	field = rec_get_nth_field_old(
		rec, DICT_FLD__SYS_FOREIGN_FOR_NAME__NAME, &len);

	/* Check if the table name in the record is the one searched for; the
	following call does the comparison in the latin1_swedish_ci
	charset-collation, in a case-insensitive way. */

	if (0 != cmp_data_data(dfield_get_type(dfield)->mtype,
			       dfield_get_type(dfield)->prtype,
			       static_cast<const byte*>(
				       dfield_get_data(dfield)),
			       dfield_get_len(dfield),
			       field, len)) {

		goto load_next_index;
	}

	/* Since table names in SYS_FOREIGN are stored in a case-insensitive
	order, we have to check that the table name matches also in a binary
	string comparison. On Unix, MySQL allows table names that only differ
	in character case.  If lower_case_table_names=2 then what is stored
	may not be the same case, but the previous comparison showed that they
	match with no-case.  */

	if (rec_get_deleted_flag(rec, 0)) {
		goto next_rec;
	}

	if ((innobase_get_lower_case_table_names() != 2)
	    && (0 != ut_memcmp(field, table_name, len))) {
		goto next_rec;
	}

	/* Now we get a foreign key constraint id */
	field = rec_get_nth_field_old(
		rec, DICT_FLD__SYS_FOREIGN_FOR_NAME__ID, &len);

	/* Copy the string because the page may be modified or evicted
	after mtr_commit() below. */
	char	fk_id[MAX_TABLE_NAME_LEN + 1];

	ut_a(len <= MAX_TABLE_NAME_LEN);
	memcpy(fk_id, field, len);
	fk_id[len] = '\0';

	btr_pcur_store_position(&pcur, &mtr);

	mtr_commit(&mtr);

	/* Load the foreign constraint definition to the dictionary cache */

	err = dict_load_foreign(fk_id, col_names,
				check_recursive, check_charsets, ignore_err,
				fk_tables);

	if (err != DB_SUCCESS) {
		btr_pcur_close(&pcur);

		DBUG_RETURN(err);
	}

	mtr_start(&mtr);

	btr_pcur_restore_position(BTR_SEARCH_LEAF, &pcur, &mtr);
next_rec:
	btr_pcur_move_to_next_user_rec(&pcur, &mtr);

	goto loop;

load_next_index:
	btr_pcur_close(&pcur);
	mtr_commit(&mtr);

	sec_index = dict_table_get_next_index(sec_index);

	if (sec_index != NULL) {

		mtr_start(&mtr);

		/* Switch to scan index on REF_NAME, fk_max_recusive_level
		already been updated when scanning FOR_NAME index, no need to
		update again */
		check_recursive = FALSE;

		goto start_load;
	}

	DBUG_RETURN(DB_SUCCESS);
}

/***********************************************************************//**
Loads a table id based on the index id.
@return	true if found */
static
bool
dict_load_table_id_on_index_id(
/*===========================*/
	index_id_t		index_id,  /*!< in: index id */
	table_id_t*		table_id) /*!< out: table id */
{
	/* check hard coded indexes */
	switch(index_id) {
	case DICT_TABLES_ID:
	case DICT_COLUMNS_ID:
	case DICT_INDEXES_ID:
	case DICT_FIELDS_ID:
		*table_id = index_id;
		return true;
	case DICT_TABLE_IDS_ID:
		/* The following is a secondary index on SYS_TABLES */
		*table_id = DICT_TABLES_ID;
		return true;
	}

	bool		found = false;
	mtr_t		mtr;

	ut_ad(mutex_own(&(dict_sys->mutex)));

	/* NOTE that the operation of this function is protected by
	the dictionary mutex, and therefore no deadlocks can occur
	with other dictionary operations. */

	mtr_start(&mtr);

	btr_pcur_t pcur;
	const rec_t* rec = dict_startscan_system(&pcur, &mtr, SYS_INDEXES);

	while (rec) {
		ulint len;
		const byte* field = rec_get_nth_field_old(
			rec, DICT_FLD__SYS_INDEXES__ID, &len);
		ut_ad(len == 8);

		/* Check if the index id is the one searched for */
		if (index_id == mach_read_from_8(field)) {
			found = true;
			/* Now we get the table id */
			const byte* field = rec_get_nth_field_old(
				rec,
				DICT_FLD__SYS_INDEXES__TABLE_ID,
				&len);
			*table_id = mach_read_from_8(field);
			break;
		}
		mtr_commit(&mtr);
		mtr_start(&mtr);
		rec = dict_getnext_system(&pcur, &mtr);
	}

	btr_pcur_close(&pcur);
	mtr_commit(&mtr);

	return(found);
}

dict_table_t* dict_table_open_on_index_id(index_id_t index_id)
{
	table_id_t table_id;
	dict_table_t * table = NULL;
	if (dict_load_table_id_on_index_id(index_id, &table_id)) {
		table = dict_table_open_on_id(table_id, true,
					      DICT_TABLE_OP_LOAD_TABLESPACE);
	}

	return table;
}<|MERGE_RESOLUTION|>--- conflicted
+++ resolved
@@ -2945,16 +2945,10 @@
 
 	dict_load_virtual(table, heap);
 
-<<<<<<< HEAD
 	dict_table_add_system_columns(table, heap);
 
-	if (cached) {
-		table->can_be_evicted = true;
-		table->add_to_cache();
-	}
-=======
-	dict_table_add_to_cache(table, TRUE, heap);
->>>>>>> c76873f2
+	table->can_be_evicted = true;
+	table->add_to_cache();
 
 	mem_heap_empty(heap);
 
@@ -2992,7 +2986,7 @@
 		}
 	}
 
-	if (err == DB_SUCCESS && cached && table->is_readable()) {
+	if (err == DB_SUCCESS && table->is_readable()) {
 		if (table->space && !fil_space_get_size(table->space_id)) {
 corrupted:
 			table->corrupted = true;
