/*****************************************************************************

Copyright (c) 2009, 2019, Oracle and/or its affiliates. All Rights Reserved.
Copyright (c) 2015, 2020, MariaDB Corporation.

This program is free software; you can redistribute it and/or modify it under
the terms of the GNU General Public License as published by the Free Software
Foundation; version 2 of the License.

This program is distributed in the hope that it will be useful, but WITHOUT
ANY WARRANTY; without even the implied warranty of MERCHANTABILITY or FITNESS
FOR A PARTICULAR PURPOSE. See the GNU General Public License for more details.

You should have received a copy of the GNU General Public License along with
this program; if not, write to the Free Software Foundation, Inc.,
51 Franklin Street, Fifth Floor, Boston, MA 02110-1335 USA

*****************************************************************************/

/**************************************************//**
@file dict/dict0stats.cc
Code used for calculating and manipulating table statistics.

Created Jan 06, 2010 Vasil Dimov
*******************************************************/

#include "dict0stats.h"
#include "ut0ut.h"
#include "ut0rnd.h"
#include "dyn0buf.h"
#include "row0sel.h"
#include "trx0trx.h"
#include "pars0pars.h"
#include <mysql_com.h>
#include "btr0btr.h"
#include "sync0sync.h"

#include <algorithm>
#include <map>
#include <vector>

/* Sampling algorithm description @{

The algorithm is controlled by one number - N_SAMPLE_PAGES(index),
let it be A, which is the number of leaf pages to analyze for a given index
for each n-prefix (if the index is on 3 columns, then 3*A leaf pages will be
analyzed).

Let the total number of leaf pages in the table be T.
Level 0 - leaf pages, level H - root.

Definition: N-prefix-boring record is a record on a non-leaf page that equals
the next (to the right, cross page boundaries, skipping the supremum and
infimum) record on the same level when looking at the fist n-prefix columns.
The last (user) record on a level is not boring (it does not match the
non-existent user record to the right). We call the records boring because all
the records on the page below a boring record are equal to that boring record.

We avoid diving below boring records when searching for a leaf page to
estimate the number of distinct records because we know that such a leaf
page will have number of distinct records == 1.

For each n-prefix: start from the root level and full scan subsequent lower
levels until a level that contains at least A*10 distinct records is found.
Lets call this level LA.
As an optimization the search is canceled if it has reached level 1 (never
descend to the level 0 (leaf)) and also if the next level to be scanned
would contain more than A pages. The latter is because the user has asked
to analyze A leaf pages and it does not make sense to scan much more than
A non-leaf pages with the sole purpose of finding a good sample of A leaf
pages.

After finding the appropriate level LA with >A*10 distinct records (or less in
the exceptions described above), divide it into groups of equal records and
pick A such groups. Then pick the last record from each group. For example,
let the level be:

index:  0,1,2,3,4,5,6,7,8,9,10
record: 1,1,1,2,2,7,7,7,7,7,9

There are 4 groups of distinct records and if A=2 random ones are selected,
e.g. 1,1,1 and 7,7,7,7,7, then records with indexes 2 and 9 will be selected.

After selecting A records as described above, dive below them to find A leaf
pages and analyze them, finding the total number of distinct records. The
dive to the leaf level is performed by selecting a non-boring record from
each page and diving below it.

This way, a total of A leaf pages are analyzed for the given n-prefix.

Let the number of different key values found in each leaf page i be Pi (i=1..A).
Let N_DIFF_AVG_LEAF be (P1 + P2 + ... + PA) / A.
Let the number of different key values on level LA be N_DIFF_LA.
Let the total number of records on level LA be TOTAL_LA.
Let R be N_DIFF_LA / TOTAL_LA, we assume this ratio is the same on the
leaf level.
Let the number of leaf pages be N.
Then the total number of different key values on the leaf level is:
N * R * N_DIFF_AVG_LEAF.
See REF01 for the implementation.

The above describes how to calculate the cardinality of an index.
This algorithm is executed for each n-prefix of a multi-column index
where n=1..n_uniq.
@} */

/* names of the tables from the persistent statistics storage */
#define TABLE_STATS_NAME_PRINT	"mysql.innodb_table_stats"
#define INDEX_STATS_NAME_PRINT	"mysql.innodb_index_stats"

#ifdef UNIV_STATS_DEBUG
#define DEBUG_PRINTF(fmt, ...)	printf(fmt, ## __VA_ARGS__)
#else /* UNIV_STATS_DEBUG */
#define DEBUG_PRINTF(fmt, ...)	/* noop */
#endif /* UNIV_STATS_DEBUG */

/* Gets the number of leaf pages to sample in persistent stats estimation */
#define N_SAMPLE_PAGES(index)					\
	static_cast<ib_uint64_t>(				\
		(index)->table->stats_sample_pages != 0		\
		? (index)->table->stats_sample_pages		\
		: srv_stats_persistent_sample_pages)

/* number of distinct records on a given level that are required to stop
descending to lower levels and fetch N_SAMPLE_PAGES(index) records
from that level */
#define N_DIFF_REQUIRED(index)	(N_SAMPLE_PAGES(index) * 10)

/* A dynamic array where we store the boundaries of each distinct group
of keys. For example if a btree level is:
index: 0,1,2,3,4,5,6,7,8,9,10,11,12
data:  b,b,b,b,b,b,g,g,j,j,j, x, y
then we would store 5,7,10,11,12 in the array. */
typedef std::vector<ib_uint64_t, ut_allocator<ib_uint64_t> >	boundaries_t;

/** Allocator type used for index_map_t. */
typedef ut_allocator<std::pair<const char* const, dict_index_t*> >
	index_map_t_allocator;

/** Auxiliary map used for sorting indexes by name in dict_stats_save(). */
typedef std::map<const char*, dict_index_t*, ut_strcmp_functor,
		index_map_t_allocator>	index_map_t;

/*********************************************************************//**
Checks whether an index should be ignored in stats manipulations:
* stats fetch
* stats recalc
* stats save
@return true if exists and all tables are ok */
UNIV_INLINE
bool
dict_stats_should_ignore_index(
/*===========================*/
	const dict_index_t*	index)	/*!< in: index */
{
	return((index->type & (DICT_FTS | DICT_SPATIAL))
	       || index->is_corrupted()
	       || index->to_be_dropped
	       || !index->is_committed());
}

/*********************************************************************//**
Checks whether the persistent statistics storage exists and that all
tables have the proper structure.
@return true if exists and all tables are ok */
static
bool
dict_stats_persistent_storage_check(
/*================================*/
	bool	caller_has_dict_sys_mutex)	/*!< in: true if the caller
						owns dict_sys.mutex */
{
	/* definition for the table TABLE_STATS_NAME */
	dict_col_meta_t	table_stats_columns[] = {
		{"database_name", DATA_VARMYSQL,
			DATA_NOT_NULL, 192},

		{"table_name", DATA_VARMYSQL,
			DATA_NOT_NULL, 597},

		{"last_update", DATA_FIXBINARY,
			DATA_NOT_NULL, 4},

		{"n_rows", DATA_INT,
			DATA_NOT_NULL | DATA_UNSIGNED, 8},

		{"clustered_index_size", DATA_INT,
			DATA_NOT_NULL | DATA_UNSIGNED, 8},

		{"sum_of_other_index_sizes", DATA_INT,
			DATA_NOT_NULL | DATA_UNSIGNED, 8}
	};
	dict_table_schema_t	table_stats_schema = {
		TABLE_STATS_NAME,
		UT_ARR_SIZE(table_stats_columns),
		table_stats_columns,
		0 /* n_foreign */,
		0 /* n_referenced */
	};

	/* definition for the table INDEX_STATS_NAME */
	dict_col_meta_t	index_stats_columns[] = {
		{"database_name", DATA_VARMYSQL,
			DATA_NOT_NULL, 192},

		{"table_name", DATA_VARMYSQL,
			DATA_NOT_NULL, 597},

		{"index_name", DATA_VARMYSQL,
			DATA_NOT_NULL, 192},

		{"last_update", DATA_FIXBINARY,
			DATA_NOT_NULL, 4},

		{"stat_name", DATA_VARMYSQL,
			DATA_NOT_NULL, 64*3},

		{"stat_value", DATA_INT,
			DATA_NOT_NULL | DATA_UNSIGNED, 8},

		{"sample_size", DATA_INT,
			DATA_UNSIGNED, 8},

		{"stat_description", DATA_VARMYSQL,
			DATA_NOT_NULL, 1024*3}
	};
	dict_table_schema_t	index_stats_schema = {
		INDEX_STATS_NAME,
		UT_ARR_SIZE(index_stats_columns),
		index_stats_columns,
		0 /* n_foreign */,
		0 /* n_referenced */
	};

	char		errstr[512];
	dberr_t		ret;

	if (!caller_has_dict_sys_mutex) {
		mutex_enter(&dict_sys.mutex);
	}

	ut_ad(mutex_own(&dict_sys.mutex));

	/* first check table_stats */
	ret = dict_table_schema_check(&table_stats_schema, errstr,
				      sizeof(errstr));
	if (ret == DB_SUCCESS) {
		/* if it is ok, then check index_stats */
		ret = dict_table_schema_check(&index_stats_schema, errstr,
					      sizeof(errstr));
	}

	if (!caller_has_dict_sys_mutex) {
		mutex_exit(&dict_sys.mutex);
	}

	if (ret != DB_SUCCESS && ret != DB_STATS_DO_NOT_EXIST) {
		ib::error() << errstr;
		return(false);
	} else if (ret == DB_STATS_DO_NOT_EXIST) {
		return false;
	}
	/* else */

	return(true);
}

/** Executes a given SQL statement using the InnoDB internal SQL parser.
This function will free the pinfo object.
@param[in,out]	pinfo	pinfo to pass to que_eval_sql() must already
have any literals bound to it
@param[in]	sql	SQL string to execute
@param[in,out]	trx	in case of NULL the function will allocate and
free the trx object. If it is not NULL then it will be rolled back
only in the case of error, but not freed.
@return DB_SUCCESS or error code */
static
dberr_t
dict_stats_exec_sql(
	pars_info_t*	pinfo,
	const char*	sql,
	trx_t*		trx)
{
	dberr_t	err;
	bool	trx_started = false;

	ut_d(dict_sys.assert_locked());

	if (!dict_stats_persistent_storage_check(true)) {
		pars_info_free(pinfo);
		return(DB_STATS_DO_NOT_EXIST);
	}

	if (trx == NULL) {
		trx = trx_create();
		trx_started = true;

		if (srv_read_only_mode) {
			trx_start_internal_read_only(trx);
		} else {
			trx_start_internal(trx);
		}
	}

	err = que_eval_sql(pinfo, sql, FALSE, trx); /* pinfo is freed here */

	DBUG_EXECUTE_IF("stats_index_error",
		if (!trx_started) {
			err = DB_STATS_DO_NOT_EXIST;
			trx->error_state = DB_STATS_DO_NOT_EXIST;
		});

	if (!trx_started && err == DB_SUCCESS) {
		return(DB_SUCCESS);
	}

	if (err == DB_SUCCESS) {
		trx_commit_for_mysql(trx);
	} else {
		trx->op_info = "rollback of internal trx on stats tables";
		trx->dict_operation_lock_mode = RW_X_LATCH;
		trx_rollback_to_savepoint(trx, NULL);
		trx->dict_operation_lock_mode = 0;
		trx->op_info = "";
		ut_a(trx->error_state == DB_SUCCESS);
	}

	if (trx_started) {
		trx->free();
	}

	return(err);
}

/*********************************************************************//**
Duplicate a table object and its indexes.
This function creates a dummy dict_table_t object and initializes the
following table and index members:
dict_table_t::id (copied)
dict_table_t::heap (newly created)
dict_table_t::name (copied)
dict_table_t::corrupted (copied)
dict_table_t::indexes<> (newly created)
dict_table_t::magic_n
for each entry in dict_table_t::indexes, the following are initialized:
(indexes that have DICT_FTS set in index->type are skipped)
dict_index_t::id (copied)
dict_index_t::name (copied)
dict_index_t::table_name (points to the copied table name)
dict_index_t::table (points to the above semi-initialized object)
dict_index_t::type (copied)
dict_index_t::to_be_dropped (copied)
dict_index_t::online_status (copied)
dict_index_t::n_uniq (copied)
dict_index_t::fields[] (newly created, only first n_uniq, only fields[i].name)
dict_index_t::indexes<> (newly created)
dict_index_t::stat_n_diff_key_vals[] (only allocated, left uninitialized)
dict_index_t::stat_n_sample_sizes[] (only allocated, left uninitialized)
dict_index_t::stat_n_non_null_key_vals[] (only allocated, left uninitialized)
dict_index_t::magic_n
The returned object should be freed with dict_stats_table_clone_free()
when no longer needed.
@return incomplete table object */
static
dict_table_t*
dict_stats_table_clone_create(
/*==========================*/
	const dict_table_t*	table)	/*!< in: table whose stats to copy */
{
	size_t		heap_size;
	dict_index_t*	index;

	/* Estimate the size needed for the table and all of its indexes */

	heap_size = 0;
	heap_size += sizeof(dict_table_t);
	heap_size += strlen(table->name.m_name) + 1;

	for (index = dict_table_get_first_index(table);
	     index != NULL;
	     index = dict_table_get_next_index(index)) {

		if (dict_stats_should_ignore_index(index)) {
			continue;
		}

		ut_ad(!dict_index_is_ibuf(index));

		ulint	n_uniq = dict_index_get_n_unique(index);

		heap_size += sizeof(dict_index_t);
		heap_size += strlen(index->name) + 1;
		heap_size += n_uniq * sizeof(index->fields[0]);
		for (ulint i = 0; i < n_uniq; i++) {
			heap_size += strlen(index->fields[i].name) + 1;
		}
		heap_size += n_uniq * sizeof(index->stat_n_diff_key_vals[0]);
		heap_size += n_uniq * sizeof(index->stat_n_sample_sizes[0]);
		heap_size += n_uniq * sizeof(index->stat_n_non_null_key_vals[0]);
	}

	/* Allocate the memory and copy the members */

	mem_heap_t*	heap;

	heap = mem_heap_create(heap_size);

	dict_table_t*	t;

	t = (dict_table_t*) mem_heap_alloc(heap, sizeof(*t));

	MEM_CHECK_DEFINED(&table->id, sizeof(table->id));
	t->id = table->id;

	t->heap = heap;

	t->name.m_name = mem_heap_strdup(heap, table->name.m_name);

	t->corrupted = table->corrupted;

	UT_LIST_INIT(t->indexes, &dict_index_t::indexes);
#ifdef BTR_CUR_HASH_ADAPT
	UT_LIST_INIT(t->freed_indexes, &dict_index_t::indexes);
#endif /* BTR_CUR_HASH_ADAPT */

	for (index = dict_table_get_first_index(table);
	     index != NULL;
	     index = dict_table_get_next_index(index)) {

		if (dict_stats_should_ignore_index(index)) {
			continue;
		}

		ut_ad(!dict_index_is_ibuf(index));

		dict_index_t*	idx;

		idx = (dict_index_t*) mem_heap_alloc(heap, sizeof(*idx));

		MEM_CHECK_DEFINED(&index->id, sizeof(index->id));
		idx->id = index->id;

		idx->name = mem_heap_strdup(heap, index->name);

		idx->table = t;

		idx->type = index->type;

		idx->to_be_dropped = 0;

		idx->online_status = ONLINE_INDEX_COMPLETE;
		idx->set_committed(true);

		idx->n_uniq = index->n_uniq;

		idx->fields = (dict_field_t*) mem_heap_alloc(
			heap, idx->n_uniq * sizeof(idx->fields[0]));

		for (ulint i = 0; i < idx->n_uniq; i++) {
			idx->fields[i].name = mem_heap_strdup(
				heap, index->fields[i].name);
		}

		/* hook idx into t->indexes */
		UT_LIST_ADD_LAST(t->indexes, idx);

		idx->stat_n_diff_key_vals = (ib_uint64_t*) mem_heap_alloc(
			heap,
			idx->n_uniq * sizeof(idx->stat_n_diff_key_vals[0]));

		idx->stat_n_sample_sizes = (ib_uint64_t*) mem_heap_alloc(
			heap,
			idx->n_uniq * sizeof(idx->stat_n_sample_sizes[0]));

		idx->stat_n_non_null_key_vals = (ib_uint64_t*) mem_heap_alloc(
			heap,
			idx->n_uniq * sizeof(idx->stat_n_non_null_key_vals[0]));
		ut_d(idx->magic_n = DICT_INDEX_MAGIC_N);

		idx->stat_defrag_n_page_split = 0;
		idx->stat_defrag_n_pages_freed = 0;
	}

	ut_d(t->magic_n = DICT_TABLE_MAGIC_N);

	rw_lock_create(dict_table_stats_key, &t->stats_latch, SYNC_INDEX_TREE);

	return(t);
}

/*********************************************************************//**
Free the resources occupied by an object returned by
dict_stats_table_clone_create(). */
static
void
dict_stats_table_clone_free(
/*========================*/
	dict_table_t*	t)	/*!< in: dummy table object to free */
{
<<<<<<< HEAD
	rw_lock_free(&t->stats_latch);
=======
>>>>>>> 2b6f8044
	mem_heap_free(t->heap);
}

/*********************************************************************//**
Write all zeros (or 1 where it makes sense) into an index
statistics members. The resulting stats correspond to an empty index. */
static
void
dict_stats_empty_index(
/*===================*/
	dict_index_t*	index,	/*!< in/out: index */
	bool		empty_defrag_stats)
				/*!< in: whether to empty defrag stats */
{
	ut_ad(!(index->type & DICT_FTS));
	ut_ad(!dict_index_is_ibuf(index));
<<<<<<< HEAD
	ut_ad(rw_lock_own(&index->table->stats_latch, RW_LOCK_X));
=======
	ut_ad(mutex_own(&dict_sys->mutex));
>>>>>>> 2b6f8044

	ulint	n_uniq = index->n_uniq;

	for (ulint i = 0; i < n_uniq; i++) {
		index->stat_n_diff_key_vals[i] = 0;
		index->stat_n_sample_sizes[i] = 1;
		index->stat_n_non_null_key_vals[i] = 0;
	}

	index->stat_index_size = 1;
	index->stat_n_leaf_pages = 1;

	if (empty_defrag_stats) {
		dict_stats_empty_defrag_stats(index);
		dict_stats_empty_defrag_summary(index);
	}
}

/*********************************************************************//**
Write all zeros (or 1 where it makes sense) into a table and its indexes'
statistics members. The resulting stats correspond to an empty table. */
static
void
dict_stats_empty_table(
/*===================*/
	dict_table_t*	table,	/*!< in/out: table */
	bool		empty_defrag_stats)
				/*!< in: whether to empty defrag stats */
{
<<<<<<< HEAD
	/* Zero the stats members */

	rw_lock_x_lock(&table->stats_latch);
=======
	mutex_enter(&dict_sys->mutex);
>>>>>>> 2b6f8044

	/* Zero the stats members */
	table->stat_n_rows = 0;
	table->stat_clustered_index_size = 1;
	/* 1 page for each index, not counting the clustered */
	table->stat_sum_of_other_index_sizes
		= UT_LIST_GET_LEN(table->indexes) - 1;
	table->stat_modified_counter = 0;

	dict_index_t*	index;

	for (index = dict_table_get_first_index(table);
	     index != NULL;
	     index = dict_table_get_next_index(index)) {

		if (index->type & DICT_FTS) {
			continue;
		}

		ut_ad(!dict_index_is_ibuf(index));

		dict_stats_empty_index(index, empty_defrag_stats);
	}

	table->stat_initialized = TRUE;
<<<<<<< HEAD

	rw_lock_x_unlock(&table->stats_latch);
=======
	mutex_exit(&dict_sys->mutex);
>>>>>>> 2b6f8044
}

/*********************************************************************//**
Check whether index's stats are initialized (assert if they are not). */
static
void
dict_stats_assert_initialized_index(
/*================================*/
	const dict_index_t*	index)	/*!< in: index */
{
	MEM_CHECK_DEFINED(
		index->stat_n_diff_key_vals,
		index->n_uniq * sizeof(index->stat_n_diff_key_vals[0]));

	MEM_CHECK_DEFINED(
		index->stat_n_sample_sizes,
		index->n_uniq * sizeof(index->stat_n_sample_sizes[0]));

	MEM_CHECK_DEFINED(
		index->stat_n_non_null_key_vals,
		index->n_uniq * sizeof(index->stat_n_non_null_key_vals[0]));

	MEM_CHECK_DEFINED(
		&index->stat_index_size,
		sizeof(index->stat_index_size));

	MEM_CHECK_DEFINED(
		&index->stat_n_leaf_pages,
		sizeof(index->stat_n_leaf_pages));
}

/*********************************************************************//**
Check whether table's stats are initialized (assert if they are not). */
static
void
dict_stats_assert_initialized(
/*==========================*/
	const dict_table_t*	table)	/*!< in: table */
{
	ut_a(table->stat_initialized);

	MEM_CHECK_DEFINED(&table->stats_last_recalc,
			  sizeof table->stats_last_recalc);

	MEM_CHECK_DEFINED(&table->stat_persistent,
			  sizeof table->stat_persistent);

	MEM_CHECK_DEFINED(&table->stats_auto_recalc,
			  sizeof table->stats_auto_recalc);

	MEM_CHECK_DEFINED(&table->stats_sample_pages,
			  sizeof table->stats_sample_pages);

	MEM_CHECK_DEFINED(&table->stat_n_rows,
			  sizeof table->stat_n_rows);

	MEM_CHECK_DEFINED(&table->stat_clustered_index_size,
			  sizeof table->stat_clustered_index_size);

	MEM_CHECK_DEFINED(&table->stat_sum_of_other_index_sizes,
			  sizeof table->stat_sum_of_other_index_sizes);

	MEM_CHECK_DEFINED(&table->stat_modified_counter,
			  sizeof table->stat_modified_counter);

	MEM_CHECK_DEFINED(&table->stats_bg_flag,
			  sizeof table->stats_bg_flag);

	for (dict_index_t* index = dict_table_get_first_index(table);
	     index != NULL;
	     index = dict_table_get_next_index(index)) {

		if (!dict_stats_should_ignore_index(index)) {
			dict_stats_assert_initialized_index(index);
		}
	}
}

#define INDEX_EQ(i1, i2) \
	((i1) != NULL \
	 && (i2) != NULL \
	 && (i1)->id == (i2)->id \
	 && strcmp((i1)->name, (i2)->name) == 0)

/*********************************************************************//**
Copy table and index statistics from one table to another, including index
stats. Extra indexes in src are ignored and extra indexes in dst are
initialized to correspond to an empty index. */
static
void
dict_stats_copy(
/*============*/
	dict_table_t*		dst,	/*!< in/out: destination table */
	const dict_table_t*	src,	/*!< in: source table */
	bool reset_ignored_indexes)	/*!< in: if true, set ignored indexes
                                             to have the same statistics as if
                                             the table was empty */
{
	ut_ad(mutex_own(&dict_sys->mutex));

	dst->stats_last_recalc = src->stats_last_recalc;
	dst->stat_n_rows = src->stat_n_rows;
	dst->stat_clustered_index_size = src->stat_clustered_index_size;
	dst->stat_sum_of_other_index_sizes = src->stat_sum_of_other_index_sizes;
	dst->stat_modified_counter = src->stat_modified_counter;

	dict_index_t*	dst_idx;
	dict_index_t*	src_idx;

	for (dst_idx = dict_table_get_first_index(dst),
	     src_idx = dict_table_get_first_index(src);
	     dst_idx != NULL;
	     dst_idx = dict_table_get_next_index(dst_idx),
	     (src_idx != NULL
	      && (src_idx = dict_table_get_next_index(src_idx)))) {

		if (dict_stats_should_ignore_index(dst_idx)) {
			if (reset_ignored_indexes) {
				/* Reset index statistics for all ignored indexes,
				unless they are FT indexes (these have no statistics)*/
				if (dst_idx->type & DICT_FTS) {
					continue;
				}
				dict_stats_empty_index(dst_idx, true);
			} else {
				continue;
			}
		}

		ut_ad(!dict_index_is_ibuf(dst_idx));

		if (!INDEX_EQ(src_idx, dst_idx)) {
			for (src_idx = dict_table_get_first_index(src);
			     src_idx != NULL;
			     src_idx = dict_table_get_next_index(src_idx)) {

				if (INDEX_EQ(src_idx, dst_idx)) {
					break;
				}
			}
		}

		if (!INDEX_EQ(src_idx, dst_idx)) {
			dict_stats_empty_index(dst_idx, true);
			continue;
		}

		ulint	n_copy_el;

		if (dst_idx->n_uniq > src_idx->n_uniq) {
			n_copy_el = src_idx->n_uniq;
			/* Since src is smaller some elements in dst
			will remain untouched by the following memmove(),
			thus we init all of them here. */
			dict_stats_empty_index(dst_idx, true);
		} else {
			n_copy_el = dst_idx->n_uniq;
		}

		memmove(dst_idx->stat_n_diff_key_vals,
			src_idx->stat_n_diff_key_vals,
			n_copy_el * sizeof(dst_idx->stat_n_diff_key_vals[0]));

		memmove(dst_idx->stat_n_sample_sizes,
			src_idx->stat_n_sample_sizes,
			n_copy_el * sizeof(dst_idx->stat_n_sample_sizes[0]));

		memmove(dst_idx->stat_n_non_null_key_vals,
			src_idx->stat_n_non_null_key_vals,
			n_copy_el * sizeof(dst_idx->stat_n_non_null_key_vals[0]));

		dst_idx->stat_index_size = src_idx->stat_index_size;

		dst_idx->stat_n_leaf_pages = src_idx->stat_n_leaf_pages;

		dst_idx->stat_defrag_modified_counter =
			src_idx->stat_defrag_modified_counter;
		dst_idx->stat_defrag_n_pages_freed =
			src_idx->stat_defrag_n_pages_freed;
		dst_idx->stat_defrag_n_page_split =
			src_idx->stat_defrag_n_page_split;
	}

	dst->stat_initialized = TRUE;
}

/** Duplicate the stats of a table and its indexes.
This function creates a dummy dict_table_t object and copies the input
table's stats into it. The returned table object is not in the dictionary
cache and cannot be accessed by any other threads. In addition to the
members copied in dict_stats_table_clone_create() this function initializes
the following:
dict_table_t::stat_initialized
dict_table_t::stat_persistent
dict_table_t::stat_n_rows
dict_table_t::stat_clustered_index_size
dict_table_t::stat_sum_of_other_index_sizes
dict_table_t::stat_modified_counter
dict_index_t::stat_n_diff_key_vals[]
dict_index_t::stat_n_sample_sizes[]
dict_index_t::stat_n_non_null_key_vals[]
dict_index_t::stat_index_size
dict_index_t::stat_n_leaf_pages
dict_index_t::stat_defrag_modified_counter
dict_index_t::stat_defrag_n_pages_freed
dict_index_t::stat_defrag_n_page_split
The returned object should be freed with dict_stats_snapshot_free()
when no longer needed.
@param[in]	table	table whose stats to copy
@return incomplete table object */
static
dict_table_t*
dict_stats_snapshot_create(
	dict_table_t*	table)
{
	mutex_enter(&dict_sys.mutex);

<<<<<<< HEAD
	rw_lock_s_lock(&table->stats_latch);

=======
>>>>>>> 2b6f8044
	dict_stats_assert_initialized(table);

	dict_table_t*	t;

	t = dict_stats_table_clone_create(table);

	dict_stats_copy(t, table, false);

	t->stat_persistent = table->stat_persistent;
	t->stats_auto_recalc = table->stats_auto_recalc;
	t->stats_sample_pages = table->stats_sample_pages;
	t->stats_bg_flag = table->stats_bg_flag;

<<<<<<< HEAD
	rw_lock_s_unlock(&table->stats_latch);

	mutex_exit(&dict_sys.mutex);
=======
	mutex_exit(&dict_sys->mutex);
>>>>>>> 2b6f8044

	return(t);
}

/*********************************************************************//**
Free the resources occupied by an object returned by
dict_stats_snapshot_create(). */
static
void
dict_stats_snapshot_free(
/*=====================*/
	dict_table_t*	t)	/*!< in: dummy table object to free */
{
	dict_stats_table_clone_free(t);
}

/*********************************************************************//**
Calculates new estimates for index statistics. This function is
relatively quick and is used to calculate transient statistics that
are not saved on disk. This was the only way to calculate statistics
before the Persistent Statistics feature was introduced.
This function doesn't update the defragmentation related stats.
Only persistent statistics supports defragmentation stats. */
static
void
dict_stats_update_transient_for_index(
/*==================================*/
	dict_index_t*	index)	/*!< in/out: index */
{
	if (srv_force_recovery >= SRV_FORCE_NO_TRX_UNDO
	    && (srv_force_recovery >= SRV_FORCE_NO_LOG_REDO
		|| !dict_index_is_clust(index))) {
		/* If we have set a high innodb_force_recovery
		level, do not calculate statistics, as a badly
		corrupted index can cause a crash in it.
		Initialize some bogus index cardinality
		statistics, so that the data can be queried in
		various means, also via secondary indexes. */
		mutex_enter(&dict_sys->mutex);
		dict_stats_empty_index(index, false);
		mutex_exit(&dict_sys->mutex);
#if defined UNIV_DEBUG || defined UNIV_IBUF_DEBUG
	} else if (ibuf_debug && !dict_index_is_clust(index)) {
		mutex_enter(&dict_sys->mutex);
		dict_stats_empty_index(index, false);
		mutex_exit(&dict_sys->mutex);
#endif /* UNIV_DEBUG || UNIV_IBUF_DEBUG */
	} else {
		mtr_t	mtr;
		ulint	size;

		mtr.start();
		mtr_s_lock_index(index, &mtr);
		size = btr_get_size(index, BTR_TOTAL_SIZE, &mtr);

		if (size != ULINT_UNDEFINED) {
			index->stat_index_size = size;

			size = btr_get_size(
				index, BTR_N_LEAF_PAGES, &mtr);
		}

		mtr.commit();

		switch (size) {
		case ULINT_UNDEFINED:
			mutex_enter(&dict_sys->mutex);
			dict_stats_empty_index(index, false);
			mutex_exit(&dict_sys->mutex);
			return;
		case 0:
			/* The root node of the tree is a leaf */
			size = 1;
		}

		index->stat_n_leaf_pages = size;

		/* Do not continue if table decryption has failed or
		table is already marked as corrupted. */
		if (index->is_readable()) {
			std::vector<index_field_stats_t> stats
				= btr_estimate_number_of_different_key_vals(
					index);

			if (!stats.empty()) {
				ut_ad(!mutex_own(&dict_sys->mutex));
				mutex_enter(&dict_sys->mutex);
				for (size_t i = 0; i < stats.size(); ++i) {
					index->stat_n_diff_key_vals[i]
						= stats[i].n_diff_key_vals;
					index->stat_n_sample_sizes[i]
						= stats[i].n_sample_sizes;
					index->stat_n_non_null_key_vals[i]
						= stats[i].n_non_null_key_vals;
				}
				mutex_exit(&dict_sys->mutex);
			}
		}
	}
}

/*********************************************************************//**
Calculates new estimates for table and index statistics. This function
is relatively quick and is used to calculate transient statistics that
are not saved on disk.
This was the only way to calculate statistics before the
Persistent Statistics feature was introduced. */
static
void
dict_stats_update_transient(
/*========================*/
	dict_table_t*	table)	/*!< in/out: table */
{
	ut_ad(!mutex_own(&dict_sys->mutex));

	dict_index_t*	index;
	ulint		sum_of_index_sizes	= 0;

	/* Find out the sizes of the indexes and how many different values
	for the key they approximately have */

	index = dict_table_get_first_index(table);

	if (!table->space) {
		/* Nothing to do. */
		dict_stats_empty_table(table, true);
		return;
	} else if (index == NULL) {
		/* Table definition is corrupt */

		ib::warn() << "Table " << table->name
			<< " has no indexes. Cannot calculate statistics.";
		dict_stats_empty_table(table, true);
		return;
	}

	for (; index != NULL; index = dict_table_get_next_index(index)) {

		ut_ad(!dict_index_is_ibuf(index));

		if (index->type & (DICT_FTS | DICT_SPATIAL)) {
			continue;
		}

		if (dict_stats_should_ignore_index(index)
		    || !index->is_readable()) {
			mutex_enter(&dict_sys->mutex);
			dict_stats_empty_index(index, false);
			mutex_exit(&dict_sys->mutex);
			continue;
		}

		dict_stats_update_transient_for_index(index);

		sum_of_index_sizes += index->stat_index_size;
	}

	mutex_enter(&dict_sys->mutex);

	index = dict_table_get_first_index(table);

	table->stat_n_rows = index->stat_n_diff_key_vals[
		dict_index_get_n_unique(index) - 1];

	table->stat_clustered_index_size = index->stat_index_size;

	table->stat_sum_of_other_index_sizes = sum_of_index_sizes
		- index->stat_index_size;

	table->stats_last_recalc = time(NULL);

	table->stat_modified_counter = 0;

	table->stat_initialized = TRUE;

	mutex_exit(&dict_sys->mutex);
}

/* @{ Pseudo code about the relation between the following functions

let N = N_SAMPLE_PAGES(index)

dict_stats_analyze_index()
  for each n_prefix
    search for good enough level:
      dict_stats_analyze_index_level() // only called if level has <= N pages
        // full scan of the level in one mtr
        collect statistics about the given level
      if we are not satisfied with the level, search next lower level
    we have found a good enough level here
    dict_stats_analyze_index_for_n_prefix(that level, stats collected above)
      // full scan of the level in one mtr
      dive below some records and analyze the leaf page there:
      dict_stats_analyze_index_below_cur()
@} */

/*********************************************************************//**
Find the total number and the number of distinct keys on a given level in
an index. Each of the 1..n_uniq prefixes are looked up and the results are
saved in the array n_diff[0] .. n_diff[n_uniq - 1]. The total number of
records on the level is saved in total_recs.
Also, the index of the last record in each group of equal records is saved
in n_diff_boundaries[0..n_uniq - 1], records indexing starts from the leftmost
record on the level and continues cross pages boundaries, counting from 0. */
static
void
dict_stats_analyze_index_level(
/*===========================*/
	dict_index_t*	index,		/*!< in: index */
	ulint		level,		/*!< in: level */
	ib_uint64_t*	n_diff,		/*!< out: array for number of
					distinct keys for all prefixes */
	ib_uint64_t*	total_recs,	/*!< out: total number of records */
	ib_uint64_t*	total_pages,	/*!< out: total number of pages */
	boundaries_t*	n_diff_boundaries,/*!< out: boundaries of the groups
					of distinct keys */
	mtr_t*		mtr)		/*!< in/out: mini-transaction */
{
	ulint		n_uniq;
	mem_heap_t*	heap;
	btr_pcur_t	pcur;
	const page_t*	page;
	const rec_t*	rec;
	const rec_t*	prev_rec;
	bool		prev_rec_is_copied;
	byte*		prev_rec_buf = NULL;
	ulint		prev_rec_buf_size = 0;
	rec_offs*	rec_offsets;
	rec_offs*	prev_rec_offsets;
	ulint		i;

	DEBUG_PRINTF("    %s(table=%s, index=%s, level=" ULINTPF ")\n",
		     __func__, index->table->name, index->name, level);

	ut_ad(mtr_memo_contains(mtr, dict_index_get_lock(index),
				MTR_MEMO_SX_LOCK));

	n_uniq = dict_index_get_n_unique(index);

	/* elements in the n_diff array are 0..n_uniq-1 (inclusive) */
	memset(n_diff, 0x0, n_uniq * sizeof(n_diff[0]));

	/* Allocate space for the offsets header (the allocation size at
	offsets[0] and the REC_OFFS_HEADER_SIZE bytes), and n_uniq + 1,
	so that this will never be less than the size calculated in
	rec_get_offsets_func(). */
	i = (REC_OFFS_HEADER_SIZE + 1 + 1) + n_uniq;

	heap = mem_heap_create((2 * sizeof *rec_offsets) * i);
	rec_offsets = static_cast<rec_offs*>(
		mem_heap_alloc(heap, i * sizeof *rec_offsets));
	prev_rec_offsets = static_cast<rec_offs*>(
		mem_heap_alloc(heap, i * sizeof *prev_rec_offsets));
	rec_offs_set_n_alloc(rec_offsets, i);
	rec_offs_set_n_alloc(prev_rec_offsets, i);

	/* reset the dynamic arrays n_diff_boundaries[0..n_uniq-1] */
	if (n_diff_boundaries != NULL) {
		for (i = 0; i < n_uniq; i++) {
			n_diff_boundaries[i].erase(
				n_diff_boundaries[i].begin(),
				n_diff_boundaries[i].end());
		}
	}

	/* Position pcur on the leftmost record on the leftmost page
	on the desired level. */

	btr_pcur_open_at_index_side(
		true, index, BTR_SEARCH_TREE_ALREADY_S_LATCHED,
		&pcur, true, level, mtr);
	btr_pcur_move_to_next_on_page(&pcur);

	page = btr_pcur_get_page(&pcur);

	/* The page must not be empty, except when
	it is the root page (and the whole index is empty). */
	ut_ad(btr_pcur_is_on_user_rec(&pcur) || page_is_leaf(page));
	ut_ad(btr_pcur_get_rec(&pcur)
	      == page_rec_get_next_const(page_get_infimum_rec(page)));

	/* check that we are indeed on the desired level */
	ut_a(btr_page_get_level(page) == level);

	/* there should not be any pages on the left */
	ut_a(!page_has_prev(page));

	if (REC_INFO_MIN_REC_FLAG & rec_get_info_bits(
		    btr_pcur_get_rec(&pcur), page_is_comp(page))) {
		ut_ad(btr_pcur_is_on_user_rec(&pcur));
		if (level == 0) {
			/* Skip the metadata pseudo-record */
			ut_ad(index->is_instant());
			btr_pcur_move_to_next_user_rec(&pcur, mtr);
		}
	} else {
		/* The first record on the leftmost page must be
		marked as such on each level except the leaf level. */
		ut_a(level == 0);
	}

	prev_rec = NULL;
	prev_rec_is_copied = false;

	/* no records by default */
	*total_recs = 0;

	*total_pages = 0;

	/* iterate over all user records on this level
	and compare each two adjacent ones, even the last on page
	X and the fist on page X+1 */
	for (;
	     btr_pcur_is_on_user_rec(&pcur);
	     btr_pcur_move_to_next_user_rec(&pcur, mtr)) {

		bool	rec_is_last_on_page;

		rec = btr_pcur_get_rec(&pcur);

		/* If rec and prev_rec are on different pages, then prev_rec
		must have been copied, because we hold latch only on the page
		where rec resides. */
		if (prev_rec != NULL
		    && page_align(rec) != page_align(prev_rec)) {

			ut_a(prev_rec_is_copied);
		}

		rec_is_last_on_page =
			page_rec_is_supremum(page_rec_get_next_const(rec));

		/* increment the pages counter at the end of each page */
		if (rec_is_last_on_page) {

			(*total_pages)++;
		}

		/* Skip delete-marked records on the leaf level. If we
		do not skip them, then ANALYZE quickly after DELETE
		could count them or not (purge may have already wiped
		them away) which brings non-determinism. We skip only
		leaf-level delete marks because delete marks on
		non-leaf level do not make sense. */

		if (level == 0
		    && !srv_stats_include_delete_marked
		    && rec_get_deleted_flag(
			    rec,
			    page_is_comp(btr_pcur_get_page(&pcur)))) {

			if (rec_is_last_on_page
			    && !prev_rec_is_copied
			    && prev_rec != NULL) {
				/* copy prev_rec */

				prev_rec_offsets = rec_get_offsets(
					prev_rec, index, prev_rec_offsets,
					true,
					n_uniq, &heap);

				prev_rec = rec_copy_prefix_to_buf(
					prev_rec, index, n_uniq,
					&prev_rec_buf, &prev_rec_buf_size);

				prev_rec_is_copied = true;
			}

			continue;
		}
		rec_offsets = rec_get_offsets(
			rec, index, rec_offsets, !level, n_uniq, &heap);

		(*total_recs)++;

		if (prev_rec != NULL) {
			ulint	matched_fields;

			prev_rec_offsets = rec_get_offsets(
				prev_rec, index, prev_rec_offsets, !level,
				n_uniq, &heap);

			cmp_rec_rec(prev_rec, rec,
				    prev_rec_offsets, rec_offsets, index,
				    false, &matched_fields);

			for (i = matched_fields; i < n_uniq; i++) {

				if (n_diff_boundaries != NULL) {
					/* push the index of the previous
					record, that is - the last one from
					a group of equal keys */

					ib_uint64_t	idx;

					/* the index of the current record
					is total_recs - 1, the index of the
					previous record is total_recs - 2;
					we know that idx is not going to
					become negative here because if we
					are in this branch then there is a
					previous record and thus
					total_recs >= 2 */
					idx = *total_recs - 2;

					n_diff_boundaries[i].push_back(idx);
				}

				/* increment the number of different keys
				for n_prefix=i+1 (e.g. if i=0 then we increment
				for n_prefix=1 which is stored in n_diff[0]) */
				n_diff[i]++;
			}
		} else {
			/* this is the first non-delete marked record */
			for (i = 0; i < n_uniq; i++) {
				n_diff[i] = 1;
			}
		}

		if (rec_is_last_on_page) {
			/* end of a page has been reached */

			/* we need to copy the record instead of assigning
			like prev_rec = rec; because when we traverse the
			records on this level at some point we will jump from
			one page to the next and then rec and prev_rec will
			be on different pages and
			btr_pcur_move_to_next_user_rec() will release the
			latch on the page that prev_rec is on */
			prev_rec = rec_copy_prefix_to_buf(
				rec, index, n_uniq,
				&prev_rec_buf, &prev_rec_buf_size);
			prev_rec_is_copied = true;

		} else {
			/* still on the same page, the next call to
			btr_pcur_move_to_next_user_rec() will not jump
			on the next page, we can simply assign pointers
			instead of copying the records like above */

			prev_rec = rec;
			prev_rec_is_copied = false;
		}
	}

	/* if *total_pages is left untouched then the above loop was not
	entered at all and there is one page in the whole tree which is
	empty or the loop was entered but this is level 0, contains one page
	and all records are delete-marked */
	if (*total_pages == 0) {

		ut_ad(level == 0);
		ut_ad(*total_recs == 0);

		*total_pages = 1;
	}

	/* if there are records on this level and boundaries
	should be saved */
	if (*total_recs > 0 && n_diff_boundaries != NULL) {

		/* remember the index of the last record on the level as the
		last one from the last group of equal keys; this holds for
		all possible prefixes */
		for (i = 0; i < n_uniq; i++) {
			ib_uint64_t	idx;

			idx = *total_recs - 1;

			n_diff_boundaries[i].push_back(idx);
		}
	}

	/* now in n_diff_boundaries[i] there are exactly n_diff[i] integers,
	for i=0..n_uniq-1 */

#ifdef UNIV_STATS_DEBUG
	for (i = 0; i < n_uniq; i++) {

		DEBUG_PRINTF("    %s(): total recs: " UINT64PF
			     ", total pages: " UINT64PF
			     ", n_diff[" ULINTPF "]: " UINT64PF "\n",
			     __func__, *total_recs,
			     *total_pages,
			     i, n_diff[i]);

#if 0
		if (n_diff_boundaries != NULL) {
			ib_uint64_t	j;

			DEBUG_PRINTF("    %s(): boundaries[%lu]: ",
				     __func__, i);

			for (j = 0; j < n_diff[i]; j++) {
				ib_uint64_t	idx;

				idx = n_diff_boundaries[i][j];

				DEBUG_PRINTF(UINT64PF "=" UINT64PF ", ",
					     j, idx);
			}
			DEBUG_PRINTF("\n");
		}
#endif
	}
#endif /* UNIV_STATS_DEBUG */

	/* Release the latch on the last page, because that is not done by
	btr_pcur_close(). This function works also for non-leaf pages. */
	btr_leaf_page_release(btr_pcur_get_block(&pcur), BTR_SEARCH_LEAF, mtr);

	btr_pcur_close(&pcur);
	ut_free(prev_rec_buf);
	mem_heap_free(heap);
}

/** Scan a page, reading records from left to right and counting the number
of distinct records (looking only at the first n_prefix
columns) and the number of external pages pointed by records from this page.
If scan_method is QUIT_ON_FIRST_NON_BORING then the function
will return as soon as it finds a record that does not match its neighbor
to the right, which means that in the case of QUIT_ON_FIRST_NON_BORING the
returned n_diff can either be 0 (empty page), 1 (the whole page has all keys
equal) or 2 (the function found a non-boring record and returned).
@param[out]	out_rec			record, or NULL
@param[out]	offsets1		rec_get_offsets() working space (must
be big enough)
@param[out]	offsets2		rec_get_offsets() working space (must
be big enough)
@param[in]	index			index of the page
@param[in]	page			the page to scan
@param[in]	n_prefix		look at the first n_prefix columns
@param[in]	is_leaf			whether this is the leaf page
@param[out]	n_diff			number of distinct records encountered
@param[out]	n_external_pages	if this is non-NULL then it will be set
to the number of externally stored pages which were encountered
@return offsets1 or offsets2 (the offsets of *out_rec),
or NULL if the page is empty and does not contain user records. */
UNIV_INLINE
rec_offs*
dict_stats_scan_page(
	const rec_t**		out_rec,
	rec_offs*		offsets1,
	rec_offs*		offsets2,
	const dict_index_t*	index,
	const page_t*		page,
	ulint			n_prefix,
	bool			is_leaf,
	ib_uint64_t*		n_diff,
	ib_uint64_t*		n_external_pages)
{
	rec_offs*	offsets_rec		= offsets1;
	rec_offs*	offsets_next_rec	= offsets2;
	const rec_t*	rec;
	const rec_t*	next_rec;
	/* A dummy heap, to be passed to rec_get_offsets().
	Because offsets1,offsets2 should be big enough,
	this memory heap should never be used. */
	mem_heap_t*	heap			= NULL;
	ut_ad(is_leaf == page_is_leaf(page));
	const rec_t*	(*get_next)(const rec_t*)
		= !is_leaf || srv_stats_include_delete_marked
		? page_rec_get_next_const
		: page_rec_get_next_non_del_marked;

	const bool	should_count_external_pages = n_external_pages != NULL;

	if (should_count_external_pages) {
		*n_external_pages = 0;
	}

	rec = get_next(page_get_infimum_rec(page));

	if (page_rec_is_supremum(rec)) {
		/* the page is empty or contains only delete-marked records */
		*n_diff = 0;
		*out_rec = NULL;
		return(NULL);
	}

	offsets_rec = rec_get_offsets(rec, index, offsets_rec, is_leaf,
				      ULINT_UNDEFINED, &heap);

	if (should_count_external_pages) {
		*n_external_pages += btr_rec_get_externally_stored_len(
			rec, offsets_rec);
	}

	next_rec = get_next(rec);

	*n_diff = 1;

	while (!page_rec_is_supremum(next_rec)) {

		ulint	matched_fields;

		offsets_next_rec = rec_get_offsets(next_rec, index,
						   offsets_next_rec, is_leaf,
						   ULINT_UNDEFINED,
						   &heap);

		/* check whether rec != next_rec when looking at
		the first n_prefix fields */
		cmp_rec_rec(rec, next_rec, offsets_rec, offsets_next_rec,
			    index, false, &matched_fields);

		if (matched_fields < n_prefix) {
			/* rec != next_rec, => rec is non-boring */

			(*n_diff)++;

			if (!is_leaf) {
				break;
			}
		}

		rec = next_rec;
		/* Assign offsets_rec = offsets_next_rec so that
		offsets_rec matches with rec which was just assigned
		rec = next_rec above.  Also need to point
		offsets_next_rec to the place where offsets_rec was
		pointing before because we have just 2 placeholders
		where data is actually stored: offsets1 and offsets2
		and we are using them in circular fashion
		(offsets[_next]_rec are just pointers to those
		placeholders). */
		std::swap(offsets_rec, offsets_next_rec);

		if (should_count_external_pages) {
			*n_external_pages += btr_rec_get_externally_stored_len(
				rec, offsets_rec);
		}

		next_rec = get_next(next_rec);
	}

	/* offsets1,offsets2 should have been big enough */
	ut_a(heap == NULL);
	*out_rec = rec;
	return(offsets_rec);
}

/** Dive below the current position of a cursor and calculate the number of
distinct records on the leaf page, when looking at the fist n_prefix
columns. Also calculate the number of external pages pointed by records
on the leaf page.
@param[in]	cur			cursor
@param[in]	n_prefix		look at the first n_prefix columns
when comparing records
@param[out]	n_diff			number of distinct records
@param[out]	n_external_pages	number of external pages
@return number of distinct records on the leaf page */
static
void
dict_stats_analyze_index_below_cur(
	const btr_cur_t*	cur,
	ulint			n_prefix,
	ib_uint64_t*		n_diff,
	ib_uint64_t*		n_external_pages)
{
	dict_index_t*	index;
	buf_block_t*	block;
	const page_t*	page;
	mem_heap_t*	heap;
	const rec_t*	rec;
	rec_offs*	offsets1;
	rec_offs*	offsets2;
	rec_offs*	offsets_rec;
	ulint		size;
	mtr_t		mtr;

	index = btr_cur_get_index(cur);

	/* Allocate offsets for the record and the node pointer, for
	node pointer records. In a secondary index, the node pointer
	record will consist of all index fields followed by a child
	page number.
	Allocate space for the offsets header (the allocation size at
	offsets[0] and the REC_OFFS_HEADER_SIZE bytes), and n_fields + 1,
	so that this will never be less than the size calculated in
	rec_get_offsets_func(). */
	size = (1 + REC_OFFS_HEADER_SIZE) + 1 + dict_index_get_n_fields(index);

	heap = mem_heap_create(size * (sizeof *offsets1 + sizeof *offsets2));

	offsets1 = static_cast<rec_offs*>(mem_heap_alloc(
			heap, size * sizeof *offsets1));

	offsets2 = static_cast<rec_offs*>(mem_heap_alloc(
			heap, size * sizeof *offsets2));

	rec_offs_set_n_alloc(offsets1, size);
	rec_offs_set_n_alloc(offsets2, size);

	rec = btr_cur_get_rec(cur);
	ut_ad(!page_rec_is_leaf(rec));

	offsets_rec = rec_get_offsets(rec, index, offsets1, false,
				      ULINT_UNDEFINED, &heap);

	page_id_t		page_id(index->table->space_id,
					btr_node_ptr_get_child_page_no(
						rec, offsets_rec));
	const ulint zip_size = index->table->space->zip_size();

	/* assume no external pages by default - in case we quit from this
	function without analyzing any leaf pages */
	*n_external_pages = 0;

	mtr_start(&mtr);

	/* descend to the leaf level on the B-tree */
	for (;;) {

		dberr_t err = DB_SUCCESS;

		block = buf_page_get_gen(page_id, zip_size, RW_S_LATCH,
					 NULL /* no guessed block */,
					 BUF_GET, __FILE__, __LINE__, &mtr, &err);

		page = buf_block_get_frame(block);

		if (page_is_leaf(page)) {
			/* leaf level */
			break;
		}
		/* else */

		/* search for the first non-boring record on the page */
		offsets_rec = dict_stats_scan_page(
			&rec, offsets1, offsets2, index, page, n_prefix,
			false, n_diff, NULL);

		/* pages on level > 0 are not allowed to be empty */
		ut_a(offsets_rec != NULL);
		/* if page is not empty (offsets_rec != NULL) then n_diff must
		be > 0, otherwise there is a bug in dict_stats_scan_page() */
		ut_a(*n_diff > 0);

		if (*n_diff == 1) {
			mtr_commit(&mtr);

			/* page has all keys equal and the end of the page
			was reached by dict_stats_scan_page(), no need to
			descend to the leaf level */
			mem_heap_free(heap);
			/* can't get an estimate for n_external_pages here
			because we do not dive to the leaf level, assume no
			external pages (*n_external_pages was assigned to 0
			above). */
			return;
		}
		/* else */

		/* when we instruct dict_stats_scan_page() to quit on the
		first non-boring record it finds, then the returned n_diff
		can either be 0 (empty page), 1 (page has all keys equal) or
		2 (non-boring record was found) */
		ut_a(*n_diff == 2);

		/* we have a non-boring record in rec, descend below it */

		page_id.set_page_no(
			btr_node_ptr_get_child_page_no(rec, offsets_rec));
	}

	/* make sure we got a leaf page as a result from the above loop */
	ut_ad(page_is_leaf(page));

	/* scan the leaf page and find the number of distinct keys,
	when looking only at the first n_prefix columns; also estimate
	the number of externally stored pages pointed by records on this
	page */

	offsets_rec = dict_stats_scan_page(
		&rec, offsets1, offsets2, index, page, n_prefix,
		true, n_diff,
		n_external_pages);

#if 0
	DEBUG_PRINTF("      %s(): n_diff below page_no=%lu: " UINT64PF "\n",
		     __func__, page_no, n_diff);
#endif

	mtr_commit(&mtr);
	mem_heap_free(heap);
}

/** Input data that is used to calculate dict_index_t::stat_n_diff_key_vals[]
for each n-columns prefix (n from 1 to n_uniq). */
struct n_diff_data_t {
	/** Index of the level on which the descent through the btree
	stopped. level 0 is the leaf level. This is >= 1 because we
	avoid scanning the leaf level because it may contain too many
	pages and doing so is useless when combined with the random dives -
	if we are to scan the leaf level, this means a full scan and we can
	simply do that instead of fiddling with picking random records higher
	in the tree and to dive below them. At the start of the analyzing
	we may decide to do full scan of the leaf level, but then this
	structure is not used in that code path. */
	ulint		level;

	/** Number of records on the level where the descend through the btree
	stopped. When we scan the btree from the root, we stop at some mid
	level, choose some records from it and dive below them towards a leaf
	page to analyze. */
	ib_uint64_t	n_recs_on_level;

	/** Number of different key values that were found on the mid level. */
	ib_uint64_t	n_diff_on_level;

	/** Number of leaf pages that are analyzed. This is also the same as
	the number of records that we pick from the mid level and dive below
	them. */
	ib_uint64_t	n_leaf_pages_to_analyze;

	/** Cumulative sum of the number of different key values that were
	found on all analyzed pages. */
	ib_uint64_t	n_diff_all_analyzed_pages;

	/** Cumulative sum of the number of external pages (stored outside of
	the btree but in the same file segment). */
	ib_uint64_t	n_external_pages_sum;
};

/** Estimate the number of different key values in an index when looking at
the first n_prefix columns. For a given level in an index select
n_diff_data->n_leaf_pages_to_analyze records from that level and dive below
them to the corresponding leaf pages, then scan those leaf pages and save the
sampling results in n_diff_data->n_diff_all_analyzed_pages.
@param[in]	index			index
@param[in]	n_prefix		look at first 'n_prefix' columns when
comparing records
@param[in]	boundaries		a vector that contains
n_diff_data->n_diff_on_level integers each of which represents the index (on
level 'level', counting from left/smallest to right/biggest from 0) of the
last record from each group of distinct keys
@param[in,out]	n_diff_data		n_diff_all_analyzed_pages and
n_external_pages_sum in this structure will be set by this function. The
members level, n_diff_on_level and n_leaf_pages_to_analyze must be set by the
caller in advance - they are used by some calculations inside this function
@param[in,out]	mtr			mini-transaction */
static
void
dict_stats_analyze_index_for_n_prefix(
	dict_index_t*		index,
	ulint			n_prefix,
	const boundaries_t*	boundaries,
	n_diff_data_t*		n_diff_data,
	mtr_t*			mtr)
{
	btr_pcur_t	pcur;
	const page_t*	page;
	ib_uint64_t	rec_idx;
	ib_uint64_t	i;

#if 0
	DEBUG_PRINTF("    %s(table=%s, index=%s, level=%lu, n_prefix=%lu,"
		     " n_diff_on_level=" UINT64PF ")\n",
		     __func__, index->table->name, index->name, level,
		     n_prefix, n_diff_data->n_diff_on_level);
#endif

	ut_ad(mtr_memo_contains(mtr, dict_index_get_lock(index),
				MTR_MEMO_SX_LOCK));

	/* Position pcur on the leftmost record on the leftmost page
	on the desired level. */

	btr_pcur_open_at_index_side(
		true, index, BTR_SEARCH_TREE_ALREADY_S_LATCHED,
		&pcur, true, n_diff_data->level, mtr);
	btr_pcur_move_to_next_on_page(&pcur);

	page = btr_pcur_get_page(&pcur);

	const rec_t*	first_rec = btr_pcur_get_rec(&pcur);

	/* We shouldn't be scanning the leaf level. The caller of this function
	should have stopped the descend on level 1 or higher. */
	ut_ad(n_diff_data->level > 0);
	ut_ad(!page_is_leaf(page));

	/* The page must not be empty, except when
	it is the root page (and the whole index is empty). */
	ut_ad(btr_pcur_is_on_user_rec(&pcur));
	ut_ad(first_rec == page_rec_get_next_const(page_get_infimum_rec(page)));

	/* check that we are indeed on the desired level */
	ut_a(btr_page_get_level(page) == n_diff_data->level);

	/* there should not be any pages on the left */
	ut_a(!page_has_prev(page));

	/* check whether the first record on the leftmost page is marked
	as such; we are on a non-leaf level */
	ut_a(rec_get_info_bits(first_rec, page_is_comp(page))
	     & REC_INFO_MIN_REC_FLAG);

	const ib_uint64_t	last_idx_on_level = boundaries->at(
		static_cast<unsigned>(n_diff_data->n_diff_on_level - 1));

	rec_idx = 0;

	n_diff_data->n_diff_all_analyzed_pages = 0;
	n_diff_data->n_external_pages_sum = 0;

	for (i = 0; i < n_diff_data->n_leaf_pages_to_analyze; i++) {
		/* there are n_diff_on_level elements
		in 'boundaries' and we divide those elements
		into n_leaf_pages_to_analyze segments, for example:

		let n_diff_on_level=100, n_leaf_pages_to_analyze=4, then:
		segment i=0:  [0, 24]
		segment i=1: [25, 49]
		segment i=2: [50, 74]
		segment i=3: [75, 99] or

		let n_diff_on_level=1, n_leaf_pages_to_analyze=1, then:
		segment i=0: [0, 0] or

		let n_diff_on_level=2, n_leaf_pages_to_analyze=2, then:
		segment i=0: [0, 0]
		segment i=1: [1, 1] or

		let n_diff_on_level=13, n_leaf_pages_to_analyze=7, then:
		segment i=0:  [0,  0]
		segment i=1:  [1,  2]
		segment i=2:  [3,  4]
		segment i=3:  [5,  6]
		segment i=4:  [7,  8]
		segment i=5:  [9, 10]
		segment i=6: [11, 12]

		then we select a random record from each segment and dive
		below it */
		const ib_uint64_t	n_diff = n_diff_data->n_diff_on_level;
		const ib_uint64_t	n_pick
			= n_diff_data->n_leaf_pages_to_analyze;

		const ib_uint64_t	left = n_diff * i / n_pick;
		const ib_uint64_t	right = n_diff * (i + 1) / n_pick - 1;

		ut_a(left <= right);
		ut_a(right <= last_idx_on_level);

		const ulint	rnd = ut_rnd_interval(
			static_cast<ulint>(right - left));

		const ib_uint64_t	dive_below_idx
			= boundaries->at(static_cast<unsigned>(left + rnd));

#if 0
		DEBUG_PRINTF("    %s(): dive below record with index="
			     UINT64PF "\n", __func__, dive_below_idx);
#endif

		/* seek to the record with index dive_below_idx */
		while (rec_idx < dive_below_idx
		       && btr_pcur_is_on_user_rec(&pcur)) {

			btr_pcur_move_to_next_user_rec(&pcur, mtr);
			rec_idx++;
		}

		/* if the level has finished before the record we are
		searching for, this means that the B-tree has changed in
		the meantime, quit our sampling and use whatever stats
		we have collected so far */
		if (rec_idx < dive_below_idx) {

			ut_ad(!btr_pcur_is_on_user_rec(&pcur));
			break;
		}

		/* it could be that the tree has changed in such a way that
		the record under dive_below_idx is the supremum record, in
		this case rec_idx == dive_below_idx and pcur is positioned
		on the supremum, we do not want to dive below it */
		if (!btr_pcur_is_on_user_rec(&pcur)) {
			break;
		}

		ut_a(rec_idx == dive_below_idx);

		ib_uint64_t	n_diff_on_leaf_page;
		ib_uint64_t	n_external_pages;

		dict_stats_analyze_index_below_cur(btr_pcur_get_btr_cur(&pcur),
						   n_prefix,
						   &n_diff_on_leaf_page,
						   &n_external_pages);

		/* We adjust n_diff_on_leaf_page here to avoid counting
		one value twice - once as the last on some page and once
		as the first on another page. Consider the following example:
		Leaf level:
		page: (2,2,2,2,3,3)
		... many pages like (3,3,3,3,3,3) ...
		page: (3,3,3,3,5,5)
		... many pages like (5,5,5,5,5,5) ...
		page: (5,5,5,5,8,8)
		page: (8,8,8,8,9,9)
		our algo would (correctly) get an estimate that there are
		2 distinct records per page (average). Having 4 pages below
		non-boring records, it would (wrongly) estimate the number
		of distinct records to 8. */
		if (n_diff_on_leaf_page > 0) {
			n_diff_on_leaf_page--;
		}

		n_diff_data->n_diff_all_analyzed_pages += n_diff_on_leaf_page;

		n_diff_data->n_external_pages_sum += n_external_pages;
	}

	btr_pcur_close(&pcur);
}

/** statistics for an index */
struct index_stats_t
{
  std::vector<index_field_stats_t> stats;
  ulint index_size;
  ulint n_leaf_pages;

  index_stats_t(ulint n_uniq) : index_size(1), n_leaf_pages(1)
  {
    stats.reserve(n_uniq);
    for (ulint i= 0; i < n_uniq; ++i)
      stats.push_back(index_field_stats_t(0, 1, 0));
  }
};

/** Set dict_index_t::stat_n_diff_key_vals[] and stat_n_sample_sizes[].
@param[in]	n_diff_data	input data to use to derive the results
@param[in,out]	index_stats	index stats to set */
UNIV_INLINE
void
dict_stats_index_set_n_diff(
	const n_diff_data_t*	n_diff_data,
	index_stats_t&		index_stats)
{
	for (ulint n_prefix = index_stats.stats.size();
	     n_prefix >= 1;
	     n_prefix--) {
		/* n_diff_all_analyzed_pages can be 0 here if
		all the leaf pages sampled contained only
		delete-marked records. In this case we should assign
		0 to index->stat_n_diff_key_vals[n_prefix - 1], which
		the formula below does. */

		const n_diff_data_t*	data = &n_diff_data[n_prefix - 1];

		ut_ad(data->n_leaf_pages_to_analyze > 0);
		ut_ad(data->n_recs_on_level > 0);

		ib_uint64_t	n_ordinary_leaf_pages;

		if (data->level == 1) {
			/* If we know the number of records on level 1, then
			this number is the same as the number of pages on
			level 0 (leaf). */
			n_ordinary_leaf_pages = data->n_recs_on_level;
		} else {
			/* If we analyzed D ordinary leaf pages and found E
			external pages in total linked from those D ordinary
			leaf pages, then this means that the ratio
			ordinary/external is D/E. Then the ratio ordinary/total
			is D / (D + E). Knowing that the total number of pages
			is T (including ordinary and external) then we estimate
			that the total number of ordinary leaf pages is
			T * D / (D + E). */
			n_ordinary_leaf_pages
				= index_stats.n_leaf_pages
				* data->n_leaf_pages_to_analyze
				/ (data->n_leaf_pages_to_analyze
				   + data->n_external_pages_sum);
		}

		/* See REF01 for an explanation of the algorithm */
		index_stats.stats[n_prefix - 1].n_diff_key_vals
			= n_ordinary_leaf_pages

			* data->n_diff_on_level
			/ data->n_recs_on_level

			* data->n_diff_all_analyzed_pages
			/ data->n_leaf_pages_to_analyze;

		index_stats.stats[n_prefix - 1].n_sample_sizes
			= data->n_leaf_pages_to_analyze;

		DEBUG_PRINTF("    %s(): n_diff=" UINT64PF
			     " for n_prefix=" ULINTPF
			     " (" ULINTPF
			     " * " UINT64PF " / " UINT64PF
			     " * " UINT64PF " / " UINT64PF ")\n",
			     __func__,
			     index_stats.stats[n_prefix - 1].n_diff_key_vals,
			     n_prefix,
			     index_stats.n_leaf_pages,
			     data->n_diff_on_level,
			     data->n_recs_on_level,
			     data->n_diff_all_analyzed_pages,
			     data->n_leaf_pages_to_analyze);
	}
}

/** Calculates new statistics for a given index and saves them to the index
members stat_n_diff_key_vals[], stat_n_sample_sizes[], stat_index_size and
stat_n_leaf_pages. This function can be slow.
@param[in]	index	index to analyze
@return index stats */
static index_stats_t dict_stats_analyze_index(dict_index_t* index)
{
	ulint		root_level;
	ulint		level;
	bool		level_is_analyzed;
	ulint		n_uniq;
	ulint		n_prefix;
	ib_uint64_t	total_recs;
	ib_uint64_t	total_pages;
	mtr_t		mtr;
	ulint		size;
	index_stats_t	result(index->n_uniq);
	DBUG_ENTER("dict_stats_analyze_index");

	DBUG_PRINT("info", ("index: %s, online status: %d", index->name(),
			    dict_index_get_online_status(index)));

	ut_ad(!mutex_own(&dict_sys->mutex)); // because this function is slow
	ut_ad(index->table->get_ref_count());

	/* Disable update statistic for Rtree */
	if (dict_index_is_spatial(index)) {
		DBUG_RETURN(result);
	}

	DEBUG_PRINTF("  %s(index=%s)\n", __func__, index->name());

	mtr.start();
	mtr_s_lock_index(index, &mtr);
	size = btr_get_size(index, BTR_TOTAL_SIZE, &mtr);

	if (size != ULINT_UNDEFINED) {
		result.index_size = size;
		size = btr_get_size(index, BTR_N_LEAF_PAGES, &mtr);
	}

	/* Release the X locks on the root page taken by btr_get_size() */
	mtr.commit();

	switch (size) {
	case ULINT_UNDEFINED:
		dict_stats_assert_initialized_index(index);
		DBUG_RETURN(result);
	case 0:
		/* The root node of the tree is a leaf */
		size = 1;
	}

	result.n_leaf_pages = size;

	mtr.start();
	mtr_sx_lock_index(index, &mtr);
	root_level = btr_height_get(index, &mtr);

	n_uniq = dict_index_get_n_unique(index);

	/* If the tree has just one level (and one page) or if the user
	has requested to sample too many pages then do full scan.

	For each n-column prefix (for n=1..n_uniq) N_SAMPLE_PAGES(index)
	will be sampled, so in total N_SAMPLE_PAGES(index) * n_uniq leaf
	pages will be sampled. If that number is bigger than the total
	number of leaf pages then do full scan of the leaf level instead
	since it will be faster and will give better results. */

	if (root_level == 0
	    || N_SAMPLE_PAGES(index) * n_uniq > index->stat_n_leaf_pages) {

		if (root_level == 0) {
			DEBUG_PRINTF("  %s(): just one page,"
				     " doing full scan\n", __func__);
		} else {
			DEBUG_PRINTF("  %s(): too many pages requested for"
				     " sampling, doing full scan\n", __func__);
		}

		/* do full scan of level 0; save results directly
		into the index */

		dict_stats_analyze_index_level(index,
					       0 /* leaf level */,
					       index->stat_n_diff_key_vals,
					       &total_recs,
					       &total_pages,
					       NULL /* boundaries not needed */,
					       &mtr);

		mtr.commit();

		mutex_enter(&dict_sys->mutex);
		for (ulint i = 0; i < n_uniq; i++) {
			result.stats[i].n_diff_key_vals = index->stat_n_diff_key_vals[i];
			result.stats[i].n_sample_sizes = total_pages;
			result.stats[i].n_non_null_key_vals = index->stat_n_non_null_key_vals[i];
		}
		result.n_leaf_pages = index->stat_n_leaf_pages;
		mutex_exit(&dict_sys->mutex);

		DBUG_RETURN(result);
	}

	/* For each level that is being scanned in the btree, this contains the
	number of different key values for all possible n-column prefixes. */
	ib_uint64_t*	n_diff_on_level = UT_NEW_ARRAY(
		ib_uint64_t, n_uniq, mem_key_dict_stats_n_diff_on_level);

	/* For each level that is being scanned in the btree, this contains the
	index of the last record from each group of equal records (when
	comparing only the first n columns, n=1..n_uniq). */
	boundaries_t*	n_diff_boundaries = UT_NEW_ARRAY_NOKEY(boundaries_t,
							       n_uniq);

	/* For each n-column prefix this array contains the input data that is
	used to calculate dict_index_t::stat_n_diff_key_vals[]. */
	n_diff_data_t*	n_diff_data = UT_NEW_ARRAY_NOKEY(n_diff_data_t, n_uniq);

	/* total_recs is also used to estimate the number of pages on one
	level below, so at the start we have 1 page (the root) */
	total_recs = 1;

	/* Here we use the following optimization:
	If we find that level L is the first one (searching from the
	root) that contains at least D distinct keys when looking at
	the first n_prefix columns, then:
	if we look at the first n_prefix-1 columns then the first
	level that contains D distinct keys will be either L or a
	lower one.
	So if we find that the first level containing D distinct
	keys (on n_prefix columns) is L, we continue from L when
	searching for D distinct keys on n_prefix-1 columns. */
	level = root_level;
	level_is_analyzed = false;

	for (n_prefix = n_uniq; n_prefix >= 1; n_prefix--) {

		DEBUG_PRINTF("  %s(): searching level with >=%llu "
			     "distinct records, n_prefix=" ULINTPF "\n",
			     __func__, N_DIFF_REQUIRED(index), n_prefix);

		/* Commit the mtr to release the tree S lock to allow
		other threads to do some work too. */
		mtr.commit();
		mtr.start();
		mtr_sx_lock_index(index, &mtr);
		if (root_level != btr_height_get(index, &mtr)) {
			/* Just quit if the tree has changed beyond
			recognition here. The old stats from previous
			runs will remain in the values that we have
			not calculated yet. Initially when the index
			object is created the stats members are given
			some sensible values so leaving them untouched
			here even the first time will not cause us to
			read uninitialized memory later. */
			break;
		}

		/* check whether we should pick the current level;
		we pick level 1 even if it does not have enough
		distinct records because we do not want to scan the
		leaf level because it may contain too many records */
		if (level_is_analyzed
		    && (n_diff_on_level[n_prefix - 1] >= N_DIFF_REQUIRED(index)
			|| level == 1)) {

			goto found_level;
		}

		/* search for a level that contains enough distinct records */

		if (level_is_analyzed && level > 1) {

			/* if this does not hold we should be on
			"found_level" instead of here */
			ut_ad(n_diff_on_level[n_prefix - 1]
			      < N_DIFF_REQUIRED(index));

			level--;
			level_is_analyzed = false;
		}

		/* descend into the tree, searching for "good enough" level */
		for (;;) {

			/* make sure we do not scan the leaf level
			accidentally, it may contain too many pages */
			ut_ad(level > 0);

			/* scanning the same level twice is an optimization
			bug */
			ut_ad(!level_is_analyzed);

			/* Do not scan if this would read too many pages.
			Here we use the following fact:
			the number of pages on level L equals the number
			of records on level L+1, thus we deduce that the
			following call would scan total_recs pages, because
			total_recs is left from the previous iteration when
			we scanned one level upper or we have not scanned any
			levels yet in which case total_recs is 1. */
			if (total_recs > N_SAMPLE_PAGES(index)) {

				/* if the above cond is true then we are
				not at the root level since on the root
				level total_recs == 1 (set before we
				enter the n-prefix loop) and cannot
				be > N_SAMPLE_PAGES(index) */
				ut_a(level != root_level);

				/* step one level back and be satisfied with
				whatever it contains */
				level++;
				level_is_analyzed = true;

				break;
			}

			dict_stats_analyze_index_level(index,
						       level,
						       n_diff_on_level,
						       &total_recs,
						       &total_pages,
						       n_diff_boundaries,
						       &mtr);

			level_is_analyzed = true;

			if (level == 1
			    || n_diff_on_level[n_prefix - 1]
			    >= N_DIFF_REQUIRED(index)) {
				/* we have reached the last level we could scan
				or we found a good level with many distinct
				records */
				break;
			}

			level--;
			level_is_analyzed = false;
		}
found_level:

		DEBUG_PRINTF("  %s(): found level " ULINTPF
			     " that has " UINT64PF
			     " distinct records for n_prefix=" ULINTPF "\n",
			     __func__, level, n_diff_on_level[n_prefix - 1],
			     n_prefix);
		/* here we are either on level 1 or the level that we are on
		contains >= N_DIFF_REQUIRED distinct keys or we did not scan
		deeper levels because they would contain too many pages */

		ut_ad(level > 0);

		ut_ad(level_is_analyzed);

		/* if any of these is 0 then there is exactly one page in the
		B-tree and it is empty and we should have done full scan and
		should not be here */
		ut_ad(total_recs > 0);
		ut_ad(n_diff_on_level[n_prefix - 1] > 0);

		ut_ad(N_SAMPLE_PAGES(index) > 0);

		n_diff_data_t*	data = &n_diff_data[n_prefix - 1];

		data->level = level;

		data->n_recs_on_level = total_recs;

		data->n_diff_on_level = n_diff_on_level[n_prefix - 1];

		data->n_leaf_pages_to_analyze = std::min(
			N_SAMPLE_PAGES(index),
			n_diff_on_level[n_prefix - 1]);

		/* pick some records from this level and dive below them for
		the given n_prefix */

		dict_stats_analyze_index_for_n_prefix(
			index, n_prefix, &n_diff_boundaries[n_prefix - 1],
			data, &mtr);
	}

	mtr.commit();

	UT_DELETE_ARRAY(n_diff_boundaries);

	UT_DELETE_ARRAY(n_diff_on_level);

	/* n_prefix == 0 means that the above loop did not end up prematurely
	due to tree being changed and so n_diff_data[] is set up. */
	if (n_prefix == 0) {
		dict_stats_index_set_n_diff(n_diff_data, result);
	}

	UT_DELETE_ARRAY(n_diff_data);

	DBUG_RETURN(result);
}

/*********************************************************************//**
Calculates new estimates for table and index statistics. This function
is relatively slow and is used to calculate persistent statistics that
will be saved on disk.
@return DB_SUCCESS or error code */
static
dberr_t
dict_stats_update_persistent(
/*=========================*/
	dict_table_t*	table)		/*!< in/out: table */
{
	dict_index_t*	index;

	DEBUG_PRINTF("%s(table=%s)\n", __func__, table->name);

<<<<<<< HEAD
	rw_lock_x_lock(&table->stats_latch);
=======
	DEBUG_SYNC_C("dict_stats_update_persistent");
>>>>>>> 2b6f8044

	/* analyze the clustered index first */

	index = dict_table_get_first_index(table);

	if (index == NULL
	    || index->is_corrupted()
	    || (index->type | DICT_UNIQUE) != (DICT_CLUSTERED | DICT_UNIQUE)) {

		/* Table definition is corrupt */
<<<<<<< HEAD
		rw_lock_x_unlock(&table->stats_latch);
=======
>>>>>>> 2b6f8044
		dict_stats_empty_table(table, true);

		return(DB_CORRUPTION);
	}

	ut_ad(!dict_index_is_ibuf(index));

	index_stats_t stats = dict_stats_analyze_index(index);

	mutex_enter(&dict_sys->mutex);
	index->stat_index_size = stats.index_size;
	index->stat_n_leaf_pages = stats.n_leaf_pages;
	for (size_t i = 0; i < stats.stats.size(); ++i) {
		index->stat_n_diff_key_vals[i] = stats.stats[i].n_diff_key_vals;
		index->stat_n_sample_sizes[i] = stats.stats[i].n_sample_sizes;
		index->stat_n_non_null_key_vals[i] = stats.stats[i].n_non_null_key_vals;
	}

	ulint	n_unique = dict_index_get_n_unique(index);

	table->stat_n_rows = index->stat_n_diff_key_vals[n_unique - 1];

	table->stat_clustered_index_size = index->stat_index_size;

	/* analyze other indexes from the table, if any */

	table->stat_sum_of_other_index_sizes = 0;

	for (index = dict_table_get_next_index(index);
	     index != NULL;
	     index = dict_table_get_next_index(index)) {

		ut_ad(!dict_index_is_ibuf(index));

		if (index->type & (DICT_FTS | DICT_SPATIAL)) {
			continue;
		}

		dict_stats_empty_index(index, false);

		if (dict_stats_should_ignore_index(index)) {
			continue;
		}

		if (!(table->stats_bg_flag & BG_STAT_SHOULD_QUIT)) {
			mutex_exit(&dict_sys->mutex);
			stats = dict_stats_analyze_index(index);
			mutex_enter(&dict_sys->mutex);

			index->stat_index_size = stats.index_size;
			index->stat_n_leaf_pages = stats.n_leaf_pages;
			for (size_t i = 0; i < stats.stats.size(); ++i) {
				index->stat_n_diff_key_vals[i]
					= stats.stats[i].n_diff_key_vals;
				index->stat_n_sample_sizes[i]
					= stats.stats[i].n_sample_sizes;
				index->stat_n_non_null_key_vals[i]
					= stats.stats[i].n_non_null_key_vals;
			}
		}

		table->stat_sum_of_other_index_sizes
			+= index->stat_index_size;
	}

	table->stats_last_recalc = time(NULL);

	table->stat_modified_counter = 0;

	table->stat_initialized = TRUE;

	dict_stats_assert_initialized(table);

<<<<<<< HEAD
	rw_lock_x_unlock(&table->stats_latch);
=======
	mutex_exit(&dict_sys->mutex);
>>>>>>> 2b6f8044

	return(DB_SUCCESS);
}

#include "mysql_com.h"
/** Save an individual index's statistic into the persistent statistics
storage.
@param[in]	index			index to be updated
@param[in]	last_update		timestamp of the stat
@param[in]	stat_name		name of the stat
@param[in]	stat_value		value of the stat
@param[in]	sample_size		n pages sampled or NULL
@param[in]	stat_description	description of the stat
@param[in,out]	trx			in case of NULL the function will
allocate and free the trx object. If it is not NULL then it will be
rolled back only in the case of error, but not freed.
@return DB_SUCCESS or error code */
dberr_t
dict_stats_save_index_stat(
	dict_index_t*	index,
	time_t		last_update,
	const char*	stat_name,
	ib_uint64_t	stat_value,
	ib_uint64_t*	sample_size,
	const char*	stat_description,
	trx_t*		trx)
{
	dberr_t		ret;
	pars_info_t*	pinfo;
	char		db_utf8[MAX_DB_UTF8_LEN];
	char		table_utf8[MAX_TABLE_UTF8_LEN];

	ut_ad(!trx || trx->internal || trx->mysql_thd);
	ut_d(dict_sys.assert_locked());

	dict_fs2utf8(index->table->name.m_name, db_utf8, sizeof(db_utf8),
		     table_utf8, sizeof(table_utf8));

	pinfo = pars_info_create();
	pars_info_add_str_literal(pinfo, "database_name", db_utf8);
	pars_info_add_str_literal(pinfo, "table_name", table_utf8);
	pars_info_add_str_literal(pinfo, "index_name", index->name);
	MEM_CHECK_DEFINED(&last_update, 4);
	pars_info_add_int4_literal(pinfo, "last_update", uint32(last_update));
	MEM_CHECK_DEFINED(stat_name, strlen(stat_name));
	pars_info_add_str_literal(pinfo, "stat_name", stat_name);
	MEM_CHECK_DEFINED(&stat_value, 8);
	pars_info_add_ull_literal(pinfo, "stat_value", stat_value);
	if (sample_size != NULL) {
		MEM_CHECK_DEFINED(sample_size, 8);
		pars_info_add_ull_literal(pinfo, "sample_size", *sample_size);
	} else {
		pars_info_add_literal(pinfo, "sample_size", NULL,
				      UNIV_SQL_NULL, DATA_FIXBINARY, 0);
	}
	pars_info_add_str_literal(pinfo, "stat_description",
				  stat_description);

	ret = dict_stats_exec_sql(
		pinfo,
		"PROCEDURE INDEX_STATS_SAVE () IS\n"
		"BEGIN\n"

		"DELETE FROM \"" INDEX_STATS_NAME "\"\n"
		"WHERE\n"
		"database_name = :database_name AND\n"
		"table_name = :table_name AND\n"
		"index_name = :index_name AND\n"
		"stat_name = :stat_name;\n"

		"INSERT INTO \"" INDEX_STATS_NAME "\"\n"
		"VALUES\n"
		"(\n"
		":database_name,\n"
		":table_name,\n"
		":index_name,\n"
		":last_update,\n"
		":stat_name,\n"
		":stat_value,\n"
		":sample_size,\n"
		":stat_description\n"
		");\n"
		"END;", trx);

	if (UNIV_UNLIKELY(ret != DB_SUCCESS)) {
		if (innodb_index_stats_not_found == false &&
		    index->stats_error_printed == false) {
		ib::error() << "Cannot save index statistics for table "
			<< index->table->name
			<< ", index " << index->name
			<< ", stat name \"" << stat_name << "\": "
			<< ret;
			index->stats_error_printed = true;
		}
	}

	return(ret);
}

/** Report an error if updating table statistics failed because
.ibd file is missing, table decryption failed or table is corrupted.
@param[in,out]	table	Table
@param[in]	defragment	true if statistics is for defragment
@retval DB_DECRYPTION_FAILED if decryption of the table failed
@retval DB_TABLESPACE_DELETED if .ibd file is missing
@retval DB_CORRUPTION if table is marked as corrupted */
dberr_t
dict_stats_report_error(dict_table_t* table, bool defragment)
{
	dberr_t		err;

	const char*	df = defragment ? " defragment" : "";

	if (!table->space) {
		ib::warn() << "Cannot save" << df << " statistics for table "
			   << table->name
			   << " because the .ibd file is missing. "
			   << TROUBLESHOOTING_MSG;
		err = DB_TABLESPACE_DELETED;
	} else {
		ib::warn() << "Cannot save" << df << " statistics for table "
			   << table->name
			   << " because file "
			   << table->space->chain.start->name
			   << (table->corrupted
			       ? " is corrupted."
			       : " cannot be decrypted.");
		err = table->corrupted ? DB_CORRUPTION : DB_DECRYPTION_FAILED;
	}

	dict_stats_empty_table(table, defragment);
	return err;
}

/** Save the table's statistics into the persistent statistics storage.
@param[in]	table_orig	table whose stats to save
@param[in]	only_for_index	if this is non-NULL, then stats for indexes
that are not equal to it will not be saved, if NULL, then all indexes' stats
are saved
@return DB_SUCCESS or error code */
static
dberr_t
dict_stats_save(
	dict_table_t*		table_orig,
	const index_id_t*	only_for_index)
{
	pars_info_t*	pinfo;
	dberr_t		ret;
	dict_table_t*	table;
	char		db_utf8[MAX_DB_UTF8_LEN];
	char		table_utf8[MAX_TABLE_UTF8_LEN];

	if (high_level_read_only) {
		return DB_READ_ONLY;
	}

	if (!table_orig->is_readable()) {
		return (dict_stats_report_error(table_orig));
	}

	table = dict_stats_snapshot_create(table_orig);

	dict_fs2utf8(table->name.m_name, db_utf8, sizeof(db_utf8),
		     table_utf8, sizeof(table_utf8));

	const time_t now = time(NULL);
	dict_sys_lock();

	pinfo = pars_info_create();

	pars_info_add_str_literal(pinfo, "database_name", db_utf8);
	pars_info_add_str_literal(pinfo, "table_name", table_utf8);
	pars_info_add_int4_literal(pinfo, "last_update", uint32(now));
	pars_info_add_ull_literal(pinfo, "n_rows", table->stat_n_rows);
	pars_info_add_ull_literal(pinfo, "clustered_index_size",
		table->stat_clustered_index_size);
	pars_info_add_ull_literal(pinfo, "sum_of_other_index_sizes",
		table->stat_sum_of_other_index_sizes);

	ret = dict_stats_exec_sql(
		pinfo,
		"PROCEDURE TABLE_STATS_SAVE () IS\n"
		"BEGIN\n"

		"DELETE FROM \"" TABLE_STATS_NAME "\"\n"
		"WHERE\n"
		"database_name = :database_name AND\n"
		"table_name = :table_name;\n"

		"INSERT INTO \"" TABLE_STATS_NAME "\"\n"
		"VALUES\n"
		"(\n"
		":database_name,\n"
		":table_name,\n"
		":last_update,\n"
		":n_rows,\n"
		":clustered_index_size,\n"
		":sum_of_other_index_sizes\n"
		");\n"
		"END;", NULL);

	if (UNIV_UNLIKELY(ret != DB_SUCCESS)) {
		ib::error() << "Cannot save table statistics for table "
			<< table->name << ": " << ret;
func_exit:
		dict_sys_unlock();
		dict_stats_snapshot_free(table);
		return ret;
	}

	trx_t*	trx = trx_create();
	trx_start_internal(trx);

	dict_index_t*	index;
	index_map_t	indexes(
		(ut_strcmp_functor()),
		index_map_t_allocator(mem_key_dict_stats_index_map_t));

	/* Below we do all the modifications in innodb_index_stats in a single
	transaction for performance reasons. Modifying more than one row in a
	single transaction may deadlock with other transactions if they
	lock the rows in different order. Other transaction could be for
	example when we DROP a table and do
	DELETE FROM innodb_index_stats WHERE database_name = '...'
	AND table_name = '...'; which will affect more than one row. To
	prevent deadlocks we always lock the rows in the same order - the
	order of the PK, which is (database_name, table_name, index_name,
	stat_name). This is why below we sort the indexes by name and then
	for each index, do the mods ordered by stat_name. */

	for (index = dict_table_get_first_index(table);
	     index != NULL;
	     index = dict_table_get_next_index(index)) {

		indexes[index->name] = index;
	}

	index_map_t::const_iterator	it;

	for (it = indexes.begin(); it != indexes.end(); ++it) {

		index = it->second;

		if (only_for_index != NULL && index->id != *only_for_index) {
			continue;
		}

		if (dict_stats_should_ignore_index(index)) {
			continue;
		}

		ut_ad(!dict_index_is_ibuf(index));

		for (unsigned i = 0; i < index->n_uniq; i++) {

			char	stat_name[16];
			char	stat_description[1024];

			snprintf(stat_name, sizeof(stat_name),
				 "n_diff_pfx%02u", i + 1);

			/* craft a string that contains the column names */
			snprintf(stat_description, sizeof(stat_description),
				 "%s", index->fields[0].name());
			for (unsigned j = 1; j <= i; j++) {
				size_t	len;

				len = strlen(stat_description);

				snprintf(stat_description + len,
					 sizeof(stat_description) - len,
					 ",%s", index->fields[j].name());
			}

			ret = dict_stats_save_index_stat(
				index, now, stat_name,
				index->stat_n_diff_key_vals[i],
				&index->stat_n_sample_sizes[i],
				stat_description, trx);

			if (ret != DB_SUCCESS) {
				goto end;
			}
		}

		ret = dict_stats_save_index_stat(index, now, "n_leaf_pages",
						 index->stat_n_leaf_pages,
						 NULL,
						 "Number of leaf pages "
						 "in the index", trx);
		if (ret != DB_SUCCESS) {
			goto end;
		}

		ret = dict_stats_save_index_stat(index, now, "size",
						 index->stat_index_size,
						 NULL,
						 "Number of pages "
						 "in the index", trx);
		if (ret != DB_SUCCESS) {
			goto end;
		}
	}

	trx_commit_for_mysql(trx);

end:
	trx->free();
	goto func_exit;
}

/*********************************************************************//**
Called for the row that is selected by
SELECT ... FROM mysql.innodb_table_stats WHERE table='...'
The second argument is a pointer to the table and the fetched stats are
written to it.
@return non-NULL dummy */
static
ibool
dict_stats_fetch_table_stats_step(
/*==============================*/
	void*	node_void,	/*!< in: select node */
	void*	table_void)	/*!< out: table */
{
	sel_node_t*	node = (sel_node_t*) node_void;
	dict_table_t*	table = (dict_table_t*) table_void;
	que_common_t*	cnode;
	int		i;

	/* this should loop exactly 3 times - for
	n_rows,clustered_index_size,sum_of_other_index_sizes */
	for (cnode = static_cast<que_common_t*>(node->select_list), i = 0;
	     cnode != NULL;
	     cnode = static_cast<que_common_t*>(que_node_get_next(cnode)),
	     i++) {

		const byte*	data;
		dfield_t*	dfield = que_node_get_val(cnode);
		dtype_t*	type = dfield_get_type(dfield);
		ulint		len = dfield_get_len(dfield);

		data = static_cast<const byte*>(dfield_get_data(dfield));

		switch (i) {
		case 0: /* mysql.innodb_table_stats.n_rows */

			ut_a(dtype_get_mtype(type) == DATA_INT);
			ut_a(len == 8);

			table->stat_n_rows = mach_read_from_8(data);

			break;

		case 1: /* mysql.innodb_table_stats.clustered_index_size */

			ut_a(dtype_get_mtype(type) == DATA_INT);
			ut_a(len == 8);

			table->stat_clustered_index_size
				= (ulint) mach_read_from_8(data);

			break;

		case 2: /* mysql.innodb_table_stats.sum_of_other_index_sizes */

			ut_a(dtype_get_mtype(type) == DATA_INT);
			ut_a(len == 8);

			table->stat_sum_of_other_index_sizes
				= (ulint) mach_read_from_8(data);

			break;

		default:

			/* someone changed SELECT
			n_rows,clustered_index_size,sum_of_other_index_sizes
			to select more columns from innodb_table_stats without
			adjusting here */
			ut_error;
		}
	}

	/* if i < 3 this means someone changed the
	SELECT n_rows,clustered_index_size,sum_of_other_index_sizes
	to select less columns from innodb_table_stats without adjusting here;
	if i > 3 we would have ut_error'ed earlier */
	ut_a(i == 3 /*n_rows,clustered_index_size,sum_of_other_index_sizes*/);

	/* XXX this is not used but returning non-NULL is necessary */
	return(TRUE);
}

/** Aux struct used to pass a table and a boolean to
dict_stats_fetch_index_stats_step(). */
struct index_fetch_t {
	dict_table_t*	table;	/*!< table whose indexes are to be modified */
	bool		stats_were_modified; /*!< will be set to true if at
				least one index stats were modified */
};

/*********************************************************************//**
Called for the rows that are selected by
SELECT ... FROM mysql.innodb_index_stats WHERE table='...'
The second argument is a pointer to the table and the fetched stats are
written to its indexes.
Let a table has N indexes and each index has Ui unique columns for i=1..N,
then mysql.innodb_index_stats will have SUM(Ui) i=1..N rows for that table.
So this function will be called SUM(Ui) times where SUM(Ui) is of magnitude
N*AVG(Ui). In each call it searches for the currently fetched index into
table->indexes linearly, assuming this list is not sorted. Thus, overall,
fetching all indexes' stats from mysql.innodb_index_stats is O(N^2) where N
is the number of indexes.
This can be improved if we sort table->indexes in a temporary area just once
and then search in that sorted list. Then the complexity will be O(N*log(N)).
We assume a table will not have more than 100 indexes, so we go with the
simpler N^2 algorithm.
@return non-NULL dummy */
static
ibool
dict_stats_fetch_index_stats_step(
/*==============================*/
	void*	node_void,	/*!< in: select node */
	void*	arg_void)	/*!< out: table + a flag that tells if we
				modified anything */
{
	sel_node_t*	node = (sel_node_t*) node_void;
	index_fetch_t*	arg = (index_fetch_t*) arg_void;
	dict_table_t*	table = arg->table;
	dict_index_t*	index = NULL;
	que_common_t*	cnode;
	const char*	stat_name = NULL;
	ulint		stat_name_len = ULINT_UNDEFINED;
	ib_uint64_t	stat_value = UINT64_UNDEFINED;
	ib_uint64_t	sample_size = UINT64_UNDEFINED;
	int		i;

	/* this should loop exactly 4 times - for the columns that
	were selected: index_name,stat_name,stat_value,sample_size */
	for (cnode = static_cast<que_common_t*>(node->select_list), i = 0;
	     cnode != NULL;
	     cnode = static_cast<que_common_t*>(que_node_get_next(cnode)),
	     i++) {

		const byte*	data;
		dfield_t*	dfield = que_node_get_val(cnode);
		dtype_t*	type = dfield_get_type(dfield);
		ulint		len = dfield_get_len(dfield);

		data = static_cast<const byte*>(dfield_get_data(dfield));

		switch (i) {
		case 0: /* mysql.innodb_index_stats.index_name */

			ut_a(dtype_get_mtype(type) == DATA_VARMYSQL);

			/* search for index in table's indexes whose name
			matches data; the fetched index name is in data,
			has no terminating '\0' and has length len */
			for (index = dict_table_get_first_index(table);
			     index != NULL;
			     index = dict_table_get_next_index(index)) {

				if (index->is_committed()
				    && strlen(index->name) == len
				    && memcmp(index->name, data, len) == 0) {
					/* the corresponding index was found */
					break;
				}
			}

			/* if index is NULL here this means that
			mysql.innodb_index_stats contains more rows than the
			number of indexes in the table; this is ok, we just
			return ignoring those extra rows; in other words
			dict_stats_fetch_index_stats_step() has been called
			for a row from index_stats with unknown index_name
			column */
			if (index == NULL) {

				return(TRUE);
			}

			break;

		case 1: /* mysql.innodb_index_stats.stat_name */

			ut_a(dtype_get_mtype(type) == DATA_VARMYSQL);

			ut_a(index != NULL);

			stat_name = (const char*) data;
			stat_name_len = len;

			break;

		case 2: /* mysql.innodb_index_stats.stat_value */

			ut_a(dtype_get_mtype(type) == DATA_INT);
			ut_a(len == 8);

			ut_a(index != NULL);
			ut_a(stat_name != NULL);
			ut_a(stat_name_len != ULINT_UNDEFINED);

			stat_value = mach_read_from_8(data);

			break;

		case 3: /* mysql.innodb_index_stats.sample_size */

			ut_a(dtype_get_mtype(type) == DATA_INT);
			ut_a(len == 8 || len == UNIV_SQL_NULL);

			ut_a(index != NULL);
			ut_a(stat_name != NULL);
			ut_a(stat_name_len != ULINT_UNDEFINED);
			ut_a(stat_value != UINT64_UNDEFINED);

			if (len == UNIV_SQL_NULL) {
				break;
			}
			/* else */

			sample_size = mach_read_from_8(data);

			break;

		default:

			/* someone changed
			SELECT index_name,stat_name,stat_value,sample_size
			to select more columns from innodb_index_stats without
			adjusting here */
			ut_error;
		}
	}

	/* if i < 4 this means someone changed the
	SELECT index_name,stat_name,stat_value,sample_size
	to select less columns from innodb_index_stats without adjusting here;
	if i > 4 we would have ut_error'ed earlier */
	ut_a(i == 4 /* index_name,stat_name,stat_value,sample_size */);

	ut_a(index != NULL);
	ut_a(stat_name != NULL);
	ut_a(stat_name_len != ULINT_UNDEFINED);
	ut_a(stat_value != UINT64_UNDEFINED);
	/* sample_size could be UINT64_UNDEFINED here, if it is NULL */

#define PFX	"n_diff_pfx"
#define PFX_LEN	10

	if (stat_name_len == 4 /* strlen("size") */
	    && strncasecmp("size", stat_name, stat_name_len) == 0) {
		index->stat_index_size = (ulint) stat_value;
		arg->stats_were_modified = true;
	} else if (stat_name_len == 12 /* strlen("n_leaf_pages") */
		   && strncasecmp("n_leaf_pages", stat_name, stat_name_len)
		   == 0) {
		index->stat_n_leaf_pages = (ulint) stat_value;
		arg->stats_were_modified = true;
	} else if (stat_name_len == 12 /* strlen("n_page_split") */
		   && strncasecmp("n_page_split", stat_name, stat_name_len)
		      == 0) {
		index->stat_defrag_n_page_split = (ulint) stat_value;
		arg->stats_were_modified = true;
	} else if (stat_name_len == 13 /* strlen("n_pages_freed") */
		   && strncasecmp("n_pages_freed", stat_name, stat_name_len)
		      == 0) {
		index->stat_defrag_n_pages_freed = (ulint) stat_value;
		arg->stats_were_modified = true;
	} else if (stat_name_len > PFX_LEN /* e.g. stat_name=="n_diff_pfx01" */
		   && strncasecmp(PFX, stat_name, PFX_LEN) == 0) {

		const char*	num_ptr;
		unsigned long	n_pfx;

		/* point num_ptr into "1" from "n_diff_pfx12..." */
		num_ptr = stat_name + PFX_LEN;

		/* stat_name should have exactly 2 chars appended to PFX
		and they should be digits */
		if (stat_name_len != PFX_LEN + 2
		    || num_ptr[0] < '0' || num_ptr[0] > '9'
		    || num_ptr[1] < '0' || num_ptr[1] > '9') {

			char	db_utf8[MAX_DB_UTF8_LEN];
			char	table_utf8[MAX_TABLE_UTF8_LEN];

			dict_fs2utf8(table->name.m_name,
				     db_utf8, sizeof(db_utf8),
				     table_utf8, sizeof(table_utf8));

			ib::info	out;
			out << "Ignoring strange row from "
				<< INDEX_STATS_NAME_PRINT << " WHERE"
				" database_name = '" << db_utf8
				<< "' AND table_name = '" << table_utf8
				<< "' AND index_name = '" << index->name()
				<< "' AND stat_name = '";
			out.write(stat_name, stat_name_len);
			out << "'; because stat_name is malformed";
			return(TRUE);
		}
		/* else */

		/* extract 12 from "n_diff_pfx12..." into n_pfx
		note that stat_name does not have a terminating '\0' */
		n_pfx = ulong(num_ptr[0] - '0') * 10 + ulong(num_ptr[1] - '0');

		ulint	n_uniq = index->n_uniq;

		if (n_pfx == 0 || n_pfx > n_uniq) {

			char	db_utf8[MAX_DB_UTF8_LEN];
			char	table_utf8[MAX_TABLE_UTF8_LEN];

			dict_fs2utf8(table->name.m_name,
				     db_utf8, sizeof(db_utf8),
				     table_utf8, sizeof(table_utf8));

			ib::info	out;
			out << "Ignoring strange row from "
				<< INDEX_STATS_NAME_PRINT << " WHERE"
				" database_name = '" << db_utf8
				<< "' AND table_name = '" << table_utf8
				<< "' AND index_name = '" << index->name()
				<< "' AND stat_name = '";
			out.write(stat_name, stat_name_len);
			out << "'; because stat_name is out of range, the index"
				" has " << n_uniq << " unique columns";

			return(TRUE);
		}
		/* else */

		index->stat_n_diff_key_vals[n_pfx - 1] = stat_value;

		if (sample_size != UINT64_UNDEFINED) {
			index->stat_n_sample_sizes[n_pfx - 1] = sample_size;
		} else {
			/* hmm, strange... the user must have UPDATEd the
			table manually and SET sample_size = NULL */
			index->stat_n_sample_sizes[n_pfx - 1] = 0;
		}

		index->stat_n_non_null_key_vals[n_pfx - 1] = 0;

		arg->stats_were_modified = true;
	} else {
		/* silently ignore rows with unknown stat_name, the
		user may have developed her own stats */
	}

	/* XXX this is not used but returning non-NULL is necessary */
	return(TRUE);
}

/*********************************************************************//**
Read table's statistics from the persistent statistics storage.
@return DB_SUCCESS or error code */
static
dberr_t
dict_stats_fetch_from_ps(
/*=====================*/
	dict_table_t*	table)	/*!< in/out: table */
{
	index_fetch_t	index_fetch_arg;
	trx_t*		trx;
	pars_info_t*	pinfo;
	dberr_t		ret;
	char		db_utf8[MAX_DB_UTF8_LEN];
	char		table_utf8[MAX_TABLE_UTF8_LEN];

	ut_ad(!mutex_own(&dict_sys.mutex));

	/* Initialize all stats to dummy values before fetching because if
	the persistent storage contains incomplete stats (e.g. missing stats
	for some index) then we would end up with (partially) uninitialized
	stats. */
	dict_stats_empty_table(table, true);

	trx = trx_create();

	/* Use 'read-uncommitted' so that the SELECTs we execute
	do not get blocked in case some user has locked the rows we
	are SELECTing */

	trx->isolation_level = TRX_ISO_READ_UNCOMMITTED;

	if (srv_read_only_mode) {
		trx_start_internal_read_only(trx);
	} else {
		trx_start_internal(trx);
	}

	dict_fs2utf8(table->name.m_name, db_utf8, sizeof(db_utf8),
		     table_utf8, sizeof(table_utf8));

	pinfo = pars_info_create();

	pars_info_add_str_literal(pinfo, "database_name", db_utf8);

	pars_info_add_str_literal(pinfo, "table_name", table_utf8);

	pars_info_bind_function(pinfo,
			       "fetch_table_stats_step",
			       dict_stats_fetch_table_stats_step,
			       table);

	index_fetch_arg.table = table;
	index_fetch_arg.stats_were_modified = false;
	pars_info_bind_function(pinfo,
			        "fetch_index_stats_step",
			        dict_stats_fetch_index_stats_step,
			        &index_fetch_arg);

	ret = que_eval_sql(pinfo,
			   "PROCEDURE FETCH_STATS () IS\n"
			   "found INT;\n"
			   "DECLARE FUNCTION fetch_table_stats_step;\n"
			   "DECLARE FUNCTION fetch_index_stats_step;\n"
			   "DECLARE CURSOR table_stats_cur IS\n"
			   "  SELECT\n"
			   /* if you change the selected fields, be
			   sure to adjust
			   dict_stats_fetch_table_stats_step() */
			   "  n_rows,\n"
			   "  clustered_index_size,\n"
			   "  sum_of_other_index_sizes\n"
			   "  FROM \"" TABLE_STATS_NAME "\"\n"
			   "  WHERE\n"
			   "  database_name = :database_name AND\n"
			   "  table_name = :table_name;\n"
			   "DECLARE CURSOR index_stats_cur IS\n"
			   "  SELECT\n"
			   /* if you change the selected fields, be
			   sure to adjust
			   dict_stats_fetch_index_stats_step() */
			   "  index_name,\n"
			   "  stat_name,\n"
			   "  stat_value,\n"
			   "  sample_size\n"
			   "  FROM \"" INDEX_STATS_NAME "\"\n"
			   "  WHERE\n"
			   "  database_name = :database_name AND\n"
			   "  table_name = :table_name;\n"

			   "BEGIN\n"

			   "OPEN table_stats_cur;\n"
			   "FETCH table_stats_cur INTO\n"
			   "  fetch_table_stats_step();\n"
			   "IF (SQL % NOTFOUND) THEN\n"
			   "  CLOSE table_stats_cur;\n"
			   "  RETURN;\n"
			   "END IF;\n"
			   "CLOSE table_stats_cur;\n"

			   "OPEN index_stats_cur;\n"
			   "found := 1;\n"
			   "WHILE found = 1 LOOP\n"
			   "  FETCH index_stats_cur INTO\n"
			   "    fetch_index_stats_step();\n"
			   "  IF (SQL % NOTFOUND) THEN\n"
			   "    found := 0;\n"
			   "  END IF;\n"
			   "END LOOP;\n"
			   "CLOSE index_stats_cur;\n"

			   "END;",
			   TRUE, trx);
	/* pinfo is freed by que_eval_sql() */

	trx_commit_for_mysql(trx);

	trx->free();

	if (!index_fetch_arg.stats_were_modified) {
		return(DB_STATS_DO_NOT_EXIST);
	}

	return(ret);
}

/*********************************************************************//**
Clear defragmentation stats modified counter for all indices in table. */
static
void
dict_stats_empty_defrag_modified_counter(
	dict_table_t*	table)	/*!< in: table */
{
	dict_index_t*	index;
	ut_a(table);
	for (index = dict_table_get_first_index(table);
	     index != NULL;
	     index = dict_table_get_next_index(index)) {
		index->stat_defrag_modified_counter = 0;
	}
}

/*********************************************************************//**
Fetches or calculates new estimates for index statistics. */
void
dict_stats_update_for_index(
/*========================*/
	dict_index_t*	index)	/*!< in/out: index */
{
	DBUG_ENTER("dict_stats_update_for_index");

	ut_ad(!mutex_own(&dict_sys.mutex));

	if (dict_stats_is_persistent_enabled(index->table)) {

		if (dict_stats_persistent_storage_check(false)) {
<<<<<<< HEAD
			rw_lock_x_lock(&index->table->stats_latch);
			dict_stats_analyze_index(index);
			index->table->stat_sum_of_other_index_sizes
				+= index->stat_index_size;
			rw_lock_x_unlock(&index->table->stats_latch);
=======
			index_stats_t stats = dict_stats_analyze_index(index);
			mutex_enter(&dict_sys->mutex);
			index->stat_index_size = stats.index_size;
			index->stat_n_leaf_pages = stats.n_leaf_pages;
			for (size_t i = 0; i < stats.stats.size(); ++i) {
				index->stat_n_diff_key_vals[i]
					= stats.stats[i].n_diff_key_vals;
				index->stat_n_sample_sizes[i]
					= stats.stats[i].n_sample_sizes;
				index->stat_n_non_null_key_vals[i]
					= stats.stats[i].n_non_null_key_vals;
			}
			index->table->stat_sum_of_other_index_sizes
				+= index->stat_index_size;
			mutex_exit(&dict_sys->mutex);

>>>>>>> 2b6f8044
			dict_stats_save(index->table, &index->id);
			DBUG_VOID_RETURN;
		}
		/* else */

		if (innodb_index_stats_not_found == false &&
		    index->stats_error_printed == false) {
			/* Fall back to transient stats since the persistent
			storage is not present or is corrupted */

		ib::info() << "Recalculation of persistent statistics"
			" requested for table " << index->table->name
			<< " index " << index->name
			<< " but the required"
			" persistent statistics storage is not present or is"
			" corrupted. Using transient stats instead.";
			index->stats_error_printed = false;
		}
	}

<<<<<<< HEAD
	rw_lock_x_lock(&index->table->stats_latch);
	dict_stats_update_transient_for_index(index);
	rw_lock_x_unlock(&index->table->stats_latch);
=======
	dict_stats_update_transient_for_index(index);
>>>>>>> 2b6f8044

	DBUG_VOID_RETURN;
}

/*********************************************************************//**
Calculates new estimates for table and index statistics. The statistics
are used in query optimization.
@return DB_SUCCESS or error code */
dberr_t
dict_stats_update(
/*==============*/
	dict_table_t*		table,	/*!< in/out: table */
	dict_stats_upd_option_t	stats_upd_option)
					/*!< in: whether to (re) calc
					the stats or to fetch them from
					the persistent statistics
					storage */
{
	ut_ad(!mutex_own(&dict_sys.mutex));

	if (!table->is_readable()) {
		return (dict_stats_report_error(table));
	} else if (srv_force_recovery >= SRV_FORCE_NO_IBUF_MERGE) {
		/* If we have set a high innodb_force_recovery level, do
		not calculate statistics, as a badly corrupted index can
		cause a crash in it. */
		dict_stats_empty_table(table, false);
		return(DB_SUCCESS);
	}

	switch (stats_upd_option) {
	case DICT_STATS_RECALC_PERSISTENT:

		if (srv_read_only_mode) {
			goto transient;
		}

		/* Persistent recalculation requested, called from
		1) ANALYZE TABLE, or
		2) the auto recalculation background thread, or
		3) open table if stats do not exist on disk and auto recalc
		   is enabled */

		/* InnoDB internal tables (e.g. SYS_TABLES) cannot have
		persistent stats enabled */
		ut_a(strchr(table->name.m_name, '/') != NULL);

		/* check if the persistent statistics storage exists
		before calling the potentially slow function
		dict_stats_update_persistent(); that is a
		prerequisite for dict_stats_save() succeeding */
		if (dict_stats_persistent_storage_check(false)) {

			dberr_t	err;

			err = dict_stats_update_persistent(table);

			if (err != DB_SUCCESS) {
				return(err);
			}

			err = dict_stats_save(table, NULL);

			return(err);
		}

		/* Fall back to transient stats since the persistent
		storage is not present or is corrupted */

		if (innodb_table_stats_not_found == false &&
		    table->stats_error_printed == false) {
		ib::warn() << "Recalculation of persistent statistics"
			" requested for table "
			<< table->name
			<< " but the required persistent"
			" statistics storage is not present or is corrupted."
			" Using transient stats instead.";
			table->stats_error_printed = true;
		}

		goto transient;

	case DICT_STATS_RECALC_TRANSIENT:

		goto transient;

	case DICT_STATS_EMPTY_TABLE:

		dict_stats_empty_table(table, true);

		/* If table is using persistent stats,
		then save the stats on disk */

		if (dict_stats_is_persistent_enabled(table)) {

			if (dict_stats_persistent_storage_check(false)) {

				return(dict_stats_save(table, NULL));
			}

			return(DB_STATS_DO_NOT_EXIST);
		}

		return(DB_SUCCESS);

	case DICT_STATS_FETCH_ONLY_IF_NOT_IN_MEMORY:

		/* fetch requested, either fetch from persistent statistics
		storage or use the old method */

		if (table->stat_initialized) {
			return(DB_SUCCESS);
		}

		/* InnoDB internal tables (e.g. SYS_TABLES) cannot have
		persistent stats enabled */
		ut_a(strchr(table->name.m_name, '/') != NULL);

		if (!dict_stats_persistent_storage_check(false)) {
			/* persistent statistics storage does not exist
			or is corrupted, calculate the transient stats */

			if (innodb_table_stats_not_found == false &&
			    table->stats_error_printed == false) {
				ib::error() << "Fetch of persistent statistics"
					" requested for table "
					<< table->name
					<< " but the required system tables "
					<< TABLE_STATS_NAME_PRINT
					<< " and " << INDEX_STATS_NAME_PRINT
					<< " are not present or have unexpected"
					" structure. Using transient stats instead.";
					table->stats_error_printed = true;
			}

			goto transient;
		}

		dict_table_t*	t;

		/* Create a dummy table object with the same name and
		indexes, suitable for fetching the stats into it. */
		t = dict_stats_table_clone_create(table);

		dberr_t	err = dict_stats_fetch_from_ps(t);

		t->stats_last_recalc = table->stats_last_recalc;
		t->stat_modified_counter = 0;
		dict_stats_empty_defrag_modified_counter(t);

		switch (err) {
		case DB_SUCCESS:

<<<<<<< HEAD
			rw_lock_x_lock(&table->stats_latch);
=======
			mutex_enter(&dict_sys->mutex);
>>>>>>> 2b6f8044

			/* Pass reset_ignored_indexes=true as parameter
			to dict_stats_copy. This will cause statictics
			for corrupted indexes to be set to empty values */
			dict_stats_copy(table, t, true);

			dict_stats_assert_initialized(table);

<<<<<<< HEAD
			rw_lock_x_unlock(&table->stats_latch);
=======
			mutex_exit(&dict_sys->mutex);
>>>>>>> 2b6f8044

			dict_stats_table_clone_free(t);

			return(DB_SUCCESS);
		case DB_STATS_DO_NOT_EXIST:

			dict_stats_table_clone_free(t);

			if (srv_read_only_mode) {
				goto transient;
			}

			if (dict_stats_auto_recalc_is_enabled(table)) {
				return(dict_stats_update(
						table,
						DICT_STATS_RECALC_PERSISTENT));
			}

			ib::info() << "Trying to use table " << table->name
				<< " which has persistent statistics enabled,"
				" but auto recalculation turned off and the"
				" statistics do not exist in "
				TABLE_STATS_NAME_PRINT
				" and " INDEX_STATS_NAME_PRINT
				". Please either run \"ANALYZE TABLE "
				<< table->name << ";\" manually or enable the"
				" auto recalculation with \"ALTER TABLE "
				<< table->name << " STATS_AUTO_RECALC=1;\"."
				" InnoDB will now use transient statistics for "
				<< table->name << ".";

			goto transient;
		default:

			dict_stats_table_clone_free(t);

			if (innodb_table_stats_not_found == false &&
			    table->stats_error_printed == false) {
				ib::error() << "Error fetching persistent statistics"
					" for table "
					<< table->name
					<< " from " TABLE_STATS_NAME_PRINT " and "
					INDEX_STATS_NAME_PRINT ": " << err
					<< ". Using transient stats method instead.";
			}

			goto transient;
		}
	/* no "default:" in order to produce a compilation warning
	about unhandled enumeration value */
	}

transient:
<<<<<<< HEAD

	rw_lock_x_lock(&table->stats_latch);

	dict_stats_update_transient(table);

	rw_lock_x_unlock(&table->stats_latch);

=======
	dict_stats_update_transient(table);

>>>>>>> 2b6f8044
	return(DB_SUCCESS);
}

/*********************************************************************//**
Removes the information for a particular index's stats from the persistent
storage if it exists and if there is data stored for this index.
This function creates its own trx and commits it.
A note from Marko why we cannot edit user and sys_* tables in one trx:
marko: The problem is that ibuf merges should be disabled while we are
rolling back dict transactions.
marko: If ibuf merges are not disabled, we need to scan the *.ibd files.
But we shouldn't open *.ibd files before we have rolled back dict
transactions and opened the SYS_* records for the *.ibd files.
@return DB_SUCCESS or error code */
dberr_t
dict_stats_drop_index(
/*==================*/
	const char*	db_and_table,/*!< in: db and table, e.g. 'db/table' */
	const char*	iname,	/*!< in: index name */
	char*		errstr, /*!< out: error message if != DB_SUCCESS
				is returned */
	ulint		errstr_sz)/*!< in: size of the errstr buffer */
{
	char		db_utf8[MAX_DB_UTF8_LEN];
	char		table_utf8[MAX_TABLE_UTF8_LEN];
	pars_info_t*	pinfo;
	dberr_t		ret;

	ut_ad(!mutex_own(&dict_sys.mutex));

	/* skip indexes whose table names do not contain a database name
	e.g. if we are dropping an index from SYS_TABLES */
	if (strchr(db_and_table, '/') == NULL) {

		return(DB_SUCCESS);
	}

	dict_fs2utf8(db_and_table, db_utf8, sizeof(db_utf8),
		     table_utf8, sizeof(table_utf8));

	pinfo = pars_info_create();

	pars_info_add_str_literal(pinfo, "database_name", db_utf8);

	pars_info_add_str_literal(pinfo, "table_name", table_utf8);

	pars_info_add_str_literal(pinfo, "index_name", iname);

	dict_sys_lock();

	ret = dict_stats_exec_sql(
		pinfo,
		"PROCEDURE DROP_INDEX_STATS () IS\n"
		"BEGIN\n"
		"DELETE FROM \"" INDEX_STATS_NAME "\" WHERE\n"
		"database_name = :database_name AND\n"
		"table_name = :table_name AND\n"
		"index_name = :index_name;\n"
		"END;\n", NULL);

	dict_sys_unlock();

	if (ret == DB_STATS_DO_NOT_EXIST) {
		ret = DB_SUCCESS;
	}

	if (ret != DB_SUCCESS) {
		snprintf(errstr, errstr_sz,
			 "Unable to delete statistics for index %s"
			 " from %s%s: %s. They can be deleted later using"
			 " DELETE FROM %s WHERE"
			 " database_name = '%s' AND"
			 " table_name = '%s' AND"
			 " index_name = '%s';",
			 iname,
			 INDEX_STATS_NAME_PRINT,
			 (ret == DB_LOCK_WAIT_TIMEOUT
			  ? " because the rows are locked"
			  : ""),
			 ut_strerr(ret),
			 INDEX_STATS_NAME_PRINT,
			 db_utf8,
			 table_utf8,
			 iname);

		ut_print_timestamp(stderr);
		fprintf(stderr, " InnoDB: %s\n", errstr);
	}

	return(ret);
}

/*********************************************************************//**
Executes
DELETE FROM mysql.innodb_table_stats
WHERE database_name = '...' AND table_name = '...';
Creates its own transaction and commits it.
@return DB_SUCCESS or error code */
UNIV_INLINE
dberr_t
dict_stats_delete_from_table_stats(
/*===============================*/
	const char*	database_name,	/*!< in: database name, e.g. 'db' */
	const char*	table_name)	/*!< in: table name, e.g. 'table' */
{
	pars_info_t*	pinfo;
	dberr_t		ret;

	ut_d(dict_sys.assert_locked());

	pinfo = pars_info_create();

	pars_info_add_str_literal(pinfo, "database_name", database_name);
	pars_info_add_str_literal(pinfo, "table_name", table_name);

	ret = dict_stats_exec_sql(
		pinfo,
		"PROCEDURE DELETE_FROM_TABLE_STATS () IS\n"
		"BEGIN\n"
		"DELETE FROM \"" TABLE_STATS_NAME "\" WHERE\n"
		"database_name = :database_name AND\n"
		"table_name = :table_name;\n"
		"END;\n", NULL);

	return(ret);
}

/*********************************************************************//**
Executes
DELETE FROM mysql.innodb_index_stats
WHERE database_name = '...' AND table_name = '...';
Creates its own transaction and commits it.
@return DB_SUCCESS or error code */
UNIV_INLINE
dberr_t
dict_stats_delete_from_index_stats(
/*===============================*/
	const char*	database_name,	/*!< in: database name, e.g. 'db' */
	const char*	table_name)	/*!< in: table name, e.g. 'table' */
{
	pars_info_t*	pinfo;
	dberr_t		ret;

	ut_d(dict_sys.assert_locked());

	pinfo = pars_info_create();

	pars_info_add_str_literal(pinfo, "database_name", database_name);
	pars_info_add_str_literal(pinfo, "table_name", table_name);

	ret = dict_stats_exec_sql(
		pinfo,
		"PROCEDURE DELETE_FROM_INDEX_STATS () IS\n"
		"BEGIN\n"
		"DELETE FROM \"" INDEX_STATS_NAME "\" WHERE\n"
		"database_name = :database_name AND\n"
		"table_name = :table_name;\n"
		"END;\n", NULL);

	return(ret);
}

/*********************************************************************//**
Removes the statistics for a table and all of its indexes from the
persistent statistics storage if it exists and if there is data stored for
the table. This function creates its own transaction and commits it.
@return DB_SUCCESS or error code */
dberr_t
dict_stats_drop_table(
/*==================*/
	const char*	db_and_table,	/*!< in: db and table, e.g. 'db/table' */
	char*		errstr,		/*!< out: error message
					if != DB_SUCCESS is returned */
	ulint		errstr_sz)	/*!< in: size of errstr buffer */
{
	char		db_utf8[MAX_DB_UTF8_LEN];
	char		table_utf8[MAX_TABLE_UTF8_LEN];
	dberr_t		ret;

	ut_d(dict_sys.assert_locked());

	/* skip tables that do not contain a database name
	e.g. if we are dropping SYS_TABLES */
	if (strchr(db_and_table, '/') == NULL) {

		return(DB_SUCCESS);
	}

	/* skip innodb_table_stats and innodb_index_stats themselves */
	if (strcmp(db_and_table, TABLE_STATS_NAME) == 0
	    || strcmp(db_and_table, INDEX_STATS_NAME) == 0) {

		return(DB_SUCCESS);
	}

	dict_fs2utf8(db_and_table, db_utf8, sizeof(db_utf8),
		     table_utf8, sizeof(table_utf8));

	ret = dict_stats_delete_from_table_stats(db_utf8, table_utf8);

	if (ret == DB_SUCCESS) {
		ret = dict_stats_delete_from_index_stats(db_utf8, table_utf8);
	}

	if (ret == DB_STATS_DO_NOT_EXIST) {
		ret = DB_SUCCESS;
	}

	if (ret != DB_SUCCESS) {

		snprintf(errstr, errstr_sz,
			 "Unable to delete statistics for table %s.%s: %s."
			 " They can be deleted later using"

			 " DELETE FROM %s WHERE"
			 " database_name = '%s' AND"
			 " table_name = '%s';"

			 " DELETE FROM %s WHERE"
			 " database_name = '%s' AND"
			 " table_name = '%s';",

			 db_utf8, table_utf8,
			 ut_strerr(ret),

			 INDEX_STATS_NAME_PRINT,
			 db_utf8, table_utf8,

			 TABLE_STATS_NAME_PRINT,
			 db_utf8, table_utf8);
	}

	return(ret);
}

/*********************************************************************//**
Executes
UPDATE mysql.innodb_table_stats SET
database_name = '...', table_name = '...'
WHERE database_name = '...' AND table_name = '...';
Creates its own transaction and commits it.
@return DB_SUCCESS or error code */
UNIV_INLINE
dberr_t
dict_stats_rename_table_in_table_stats(
/*===================================*/
	const char*	old_dbname_utf8,/*!< in: database name, e.g. 'olddb' */
	const char*	old_tablename_utf8,/*!< in: table name, e.g. 'oldtable' */
	const char*	new_dbname_utf8,/*!< in: database name, e.g. 'newdb' */
	const char*	new_tablename_utf8)/*!< in: table name, e.g. 'newtable' */
{
	pars_info_t*	pinfo;
	dberr_t		ret;

	ut_d(dict_sys.assert_locked());

	pinfo = pars_info_create();

	pars_info_add_str_literal(pinfo, "old_dbname_utf8", old_dbname_utf8);
	pars_info_add_str_literal(pinfo, "old_tablename_utf8", old_tablename_utf8);
	pars_info_add_str_literal(pinfo, "new_dbname_utf8", new_dbname_utf8);
	pars_info_add_str_literal(pinfo, "new_tablename_utf8", new_tablename_utf8);

	ret = dict_stats_exec_sql(
		pinfo,
		"PROCEDURE RENAME_TABLE_IN_TABLE_STATS () IS\n"
		"BEGIN\n"
		"UPDATE \"" TABLE_STATS_NAME "\" SET\n"
		"database_name = :new_dbname_utf8,\n"
		"table_name = :new_tablename_utf8\n"
		"WHERE\n"
		"database_name = :old_dbname_utf8 AND\n"
		"table_name = :old_tablename_utf8;\n"
		"END;\n", NULL);

	return(ret);
}

/*********************************************************************//**
Executes
UPDATE mysql.innodb_index_stats SET
database_name = '...', table_name = '...'
WHERE database_name = '...' AND table_name = '...';
Creates its own transaction and commits it.
@return DB_SUCCESS or error code */
UNIV_INLINE
dberr_t
dict_stats_rename_table_in_index_stats(
/*===================================*/
	const char*	old_dbname_utf8,/*!< in: database name, e.g. 'olddb' */
	const char*	old_tablename_utf8,/*!< in: table name, e.g. 'oldtable' */
	const char*	new_dbname_utf8,/*!< in: database name, e.g. 'newdb' */
	const char*	new_tablename_utf8)/*!< in: table name, e.g. 'newtable' */
{
	pars_info_t*	pinfo;
	dberr_t		ret;

	ut_d(dict_sys.assert_locked());

	pinfo = pars_info_create();

	pars_info_add_str_literal(pinfo, "old_dbname_utf8", old_dbname_utf8);
	pars_info_add_str_literal(pinfo, "old_tablename_utf8", old_tablename_utf8);
	pars_info_add_str_literal(pinfo, "new_dbname_utf8", new_dbname_utf8);
	pars_info_add_str_literal(pinfo, "new_tablename_utf8", new_tablename_utf8);

	ret = dict_stats_exec_sql(
		pinfo,
		"PROCEDURE RENAME_TABLE_IN_INDEX_STATS () IS\n"
		"BEGIN\n"
		"UPDATE \"" INDEX_STATS_NAME "\" SET\n"
		"database_name = :new_dbname_utf8,\n"
		"table_name = :new_tablename_utf8\n"
		"WHERE\n"
		"database_name = :old_dbname_utf8 AND\n"
		"table_name = :old_tablename_utf8;\n"
		"END;\n", NULL);

	return(ret);
}

/*********************************************************************//**
Renames a table in InnoDB persistent stats storage.
This function creates its own transaction and commits it.
@return DB_SUCCESS or error code */
dberr_t
dict_stats_rename_table(
/*====================*/
	const char*	old_name,	/*!< in: old name, e.g. 'db/table' */
	const char*	new_name,	/*!< in: new name, e.g. 'db/table' */
	char*		errstr,		/*!< out: error string if != DB_SUCCESS
					is returned */
	size_t		errstr_sz)	/*!< in: errstr size */
{
	char		old_db_utf8[MAX_DB_UTF8_LEN];
	char		new_db_utf8[MAX_DB_UTF8_LEN];
	char		old_table_utf8[MAX_TABLE_UTF8_LEN];
	char		new_table_utf8[MAX_TABLE_UTF8_LEN];
	dberr_t		ret;

	/* skip innodb_table_stats and innodb_index_stats themselves */
	if (strcmp(old_name, TABLE_STATS_NAME) == 0
	    || strcmp(old_name, INDEX_STATS_NAME) == 0
	    || strcmp(new_name, TABLE_STATS_NAME) == 0
	    || strcmp(new_name, INDEX_STATS_NAME) == 0) {

		return(DB_SUCCESS);
	}

	dict_fs2utf8(old_name, old_db_utf8, sizeof(old_db_utf8),
		     old_table_utf8, sizeof(old_table_utf8));

	dict_fs2utf8(new_name, new_db_utf8, sizeof(new_db_utf8),
		     new_table_utf8, sizeof(new_table_utf8));

	dict_sys_lock();

	ulint	n_attempts = 0;
	do {
		n_attempts++;

		ret = dict_stats_rename_table_in_table_stats(
			old_db_utf8, old_table_utf8,
			new_db_utf8, new_table_utf8);

		if (ret == DB_DUPLICATE_KEY) {
			dict_stats_delete_from_table_stats(
				new_db_utf8, new_table_utf8);
		}

		if (ret == DB_STATS_DO_NOT_EXIST) {
			ret = DB_SUCCESS;
		}

		if (ret != DB_SUCCESS) {
			dict_sys_unlock();
			os_thread_sleep(200000 /* 0.2 sec */);
			dict_sys_lock();
		}
	} while ((ret == DB_DEADLOCK
		  || ret == DB_DUPLICATE_KEY
		  || ret == DB_LOCK_WAIT_TIMEOUT)
		 && n_attempts < 5);

	if (ret != DB_SUCCESS) {
		snprintf(errstr, errstr_sz,
			 "Unable to rename statistics from"
			 " %s.%s to %s.%s in %s: %s."
			 " They can be renamed later using"

			 " UPDATE %s SET"
			 " database_name = '%s',"
			 " table_name = '%s'"
			 " WHERE"
			 " database_name = '%s' AND"
			 " table_name = '%s';",

			 old_db_utf8, old_table_utf8,
			 new_db_utf8, new_table_utf8,
			 TABLE_STATS_NAME_PRINT,
			 ut_strerr(ret),

			 TABLE_STATS_NAME_PRINT,
			 new_db_utf8, new_table_utf8,
			 old_db_utf8, old_table_utf8);
		dict_sys_unlock();
		return(ret);
	}
	/* else */

	n_attempts = 0;
	do {
		n_attempts++;

		ret = dict_stats_rename_table_in_index_stats(
			old_db_utf8, old_table_utf8,
			new_db_utf8, new_table_utf8);

		if (ret == DB_DUPLICATE_KEY) {
			dict_stats_delete_from_index_stats(
				new_db_utf8, new_table_utf8);
		}

		if (ret == DB_STATS_DO_NOT_EXIST) {
			ret = DB_SUCCESS;
		}

		if (ret != DB_SUCCESS) {
			dict_sys_unlock();
			os_thread_sleep(200000 /* 0.2 sec */);
			dict_sys_lock();
		}
	} while ((ret == DB_DEADLOCK
		  || ret == DB_DUPLICATE_KEY
		  || ret == DB_LOCK_WAIT_TIMEOUT)
		 && n_attempts < 5);

	dict_sys_unlock();

	if (ret != DB_SUCCESS) {
		snprintf(errstr, errstr_sz,
			 "Unable to rename statistics from"
			 " %s.%s to %s.%s in %s: %s."
			 " They can be renamed later using"

			 " UPDATE %s SET"
			 " database_name = '%s',"
			 " table_name = '%s'"
			 " WHERE"
			 " database_name = '%s' AND"
			 " table_name = '%s';",

			 old_db_utf8, old_table_utf8,
			 new_db_utf8, new_table_utf8,
			 INDEX_STATS_NAME_PRINT,
			 ut_strerr(ret),

			 INDEX_STATS_NAME_PRINT,
			 new_db_utf8, new_table_utf8,
			 old_db_utf8, old_table_utf8);
	}

	return(ret);
}

/*********************************************************************//**
Renames an index in InnoDB persistent stats storage.
This function creates its own transaction and commits it.
@return DB_SUCCESS or error code. DB_STATS_DO_NOT_EXIST will be returned
if the persistent stats do not exist. */
dberr_t
dict_stats_rename_index(
/*====================*/
	const dict_table_t*	table,		/*!< in: table whose index
						is renamed */
	const char*		old_index_name,	/*!< in: old index name */
	const char*		new_index_name)	/*!< in: new index name */
{
	dict_sys_lock();

	if (!dict_stats_persistent_storage_check(true)) {
		dict_sys_unlock();
		return(DB_STATS_DO_NOT_EXIST);
	}

	char	dbname_utf8[MAX_DB_UTF8_LEN];
	char	tablename_utf8[MAX_TABLE_UTF8_LEN];

	dict_fs2utf8(table->name.m_name, dbname_utf8, sizeof(dbname_utf8),
		     tablename_utf8, sizeof(tablename_utf8));

	pars_info_t*	pinfo;

	pinfo = pars_info_create();

	pars_info_add_str_literal(pinfo, "dbname_utf8", dbname_utf8);
	pars_info_add_str_literal(pinfo, "tablename_utf8", tablename_utf8);
	pars_info_add_str_literal(pinfo, "new_index_name", new_index_name);
	pars_info_add_str_literal(pinfo, "old_index_name", old_index_name);

	dberr_t	ret;

	ret = dict_stats_exec_sql(
		pinfo,
		"PROCEDURE RENAME_INDEX_IN_INDEX_STATS () IS\n"
		"BEGIN\n"
		"UPDATE \"" INDEX_STATS_NAME "\" SET\n"
		"index_name = :new_index_name\n"
		"WHERE\n"
		"database_name = :dbname_utf8 AND\n"
		"table_name = :tablename_utf8 AND\n"
		"index_name = :old_index_name;\n"
		"END;\n", NULL);

	dict_sys_unlock();

	return(ret);
}

/* tests @{ */
#ifdef UNIV_ENABLE_UNIT_TEST_DICT_STATS

/* The following unit tests test some of the functions in this file
individually, such testing cannot be performed by the mysql-test framework
via SQL. */

/* test_dict_table_schema_check() @{ */
void
test_dict_table_schema_check()
{
	/*
	CREATE TABLE tcheck (
		c01 VARCHAR(123),
		c02 INT,
		c03 INT NOT NULL,
		c04 INT UNSIGNED,
		c05 BIGINT,
		c06 BIGINT UNSIGNED NOT NULL,
		c07 TIMESTAMP
	) ENGINE=INNODB;
	*/
	/* definition for the table 'test/tcheck' */
	dict_col_meta_t	columns[] = {
		{"c01", DATA_VARCHAR, 0, 123},
		{"c02", DATA_INT, 0, 4},
		{"c03", DATA_INT, DATA_NOT_NULL, 4},
		{"c04", DATA_INT, DATA_UNSIGNED, 4},
		{"c05", DATA_INT, 0, 8},
		{"c06", DATA_INT, DATA_NOT_NULL | DATA_UNSIGNED, 8},
		{"c07", DATA_INT, 0, 4},
		{"c_extra", DATA_INT, 0, 4}
	};
	dict_table_schema_t	schema = {
		"test/tcheck",
		0 /* will be set individually for each test below */,
		columns
	};
	char	errstr[512];

	snprintf(errstr, sizeof(errstr), "Table not found");

	/* prevent any data dictionary modifications while we are checking
	the tables' structure */

	mutex_enter(&dict_sys.mutex);

	/* check that a valid table is reported as valid */
	schema.n_cols = 7;
	if (dict_table_schema_check(&schema, errstr, sizeof(errstr))
	    == DB_SUCCESS) {
		printf("OK: test.tcheck ok\n");
	} else {
		printf("ERROR: %s\n", errstr);
		printf("ERROR: test.tcheck not present or corrupted\n");
		goto test_dict_table_schema_check_end;
	}

	/* check columns with wrong length */
	schema.columns[1].len = 8;
	if (dict_table_schema_check(&schema, errstr, sizeof(errstr))
	    != DB_SUCCESS) {
		printf("OK: test.tcheck.c02 has different length and is"
		       " reported as corrupted\n");
	} else {
		printf("OK: test.tcheck.c02 has different length but is"
		       " reported as ok\n");
		goto test_dict_table_schema_check_end;
	}
	schema.columns[1].len = 4;

	/* request that c02 is NOT NULL while actually it does not have
	this flag set */
	schema.columns[1].prtype_mask |= DATA_NOT_NULL;
	if (dict_table_schema_check(&schema, errstr, sizeof(errstr))
	    != DB_SUCCESS) {
		printf("OK: test.tcheck.c02 does not have NOT NULL while"
		       " it should and is reported as corrupted\n");
	} else {
		printf("ERROR: test.tcheck.c02 does not have NOT NULL while"
		       " it should and is not reported as corrupted\n");
		goto test_dict_table_schema_check_end;
	}
	schema.columns[1].prtype_mask &= ~DATA_NOT_NULL;

	/* check a table that contains some extra columns */
	schema.n_cols = 6;
	if (dict_table_schema_check(&schema, errstr, sizeof(errstr))
	    == DB_SUCCESS) {
		printf("ERROR: test.tcheck has more columns but is not"
		       " reported as corrupted\n");
		goto test_dict_table_schema_check_end;
	} else {
		printf("OK: test.tcheck has more columns and is"
		       " reported as corrupted\n");
	}

	/* check a table that has some columns missing */
	schema.n_cols = 8;
	if (dict_table_schema_check(&schema, errstr, sizeof(errstr))
	    != DB_SUCCESS) {
		printf("OK: test.tcheck has missing columns and is"
		       " reported as corrupted\n");
	} else {
		printf("ERROR: test.tcheck has missing columns but is"
		       " reported as ok\n");
		goto test_dict_table_schema_check_end;
	}

	/* check non-existent table */
	schema.table_name = "test/tcheck_nonexistent";
	if (dict_table_schema_check(&schema, errstr, sizeof(errstr))
	    != DB_SUCCESS) {
		printf("OK: test.tcheck_nonexistent is not present\n");
	} else {
		printf("ERROR: test.tcheck_nonexistent is present!?\n");
		goto test_dict_table_schema_check_end;
	}

test_dict_table_schema_check_end:

	mutex_exit(&dict_sys.mutex);
}
/* @} */

/* save/fetch aux macros @{ */
#define TEST_DATABASE_NAME		"foobardb"
#define TEST_TABLE_NAME			"test_dict_stats"

#define TEST_N_ROWS			111
#define TEST_CLUSTERED_INDEX_SIZE	222
#define TEST_SUM_OF_OTHER_INDEX_SIZES	333

#define TEST_IDX1_NAME			"tidx1"
#define TEST_IDX1_COL1_NAME		"tidx1_col1"
#define TEST_IDX1_INDEX_SIZE		123
#define TEST_IDX1_N_LEAF_PAGES		234
#define TEST_IDX1_N_DIFF1		50
#define TEST_IDX1_N_DIFF1_SAMPLE_SIZE	500

#define TEST_IDX2_NAME			"tidx2"
#define TEST_IDX2_COL1_NAME		"tidx2_col1"
#define TEST_IDX2_COL2_NAME		"tidx2_col2"
#define TEST_IDX2_COL3_NAME		"tidx2_col3"
#define TEST_IDX2_COL4_NAME		"tidx2_col4"
#define TEST_IDX2_INDEX_SIZE		321
#define TEST_IDX2_N_LEAF_PAGES		432
#define TEST_IDX2_N_DIFF1		60
#define TEST_IDX2_N_DIFF1_SAMPLE_SIZE	600
#define TEST_IDX2_N_DIFF2		61
#define TEST_IDX2_N_DIFF2_SAMPLE_SIZE	610
#define TEST_IDX2_N_DIFF3		62
#define TEST_IDX2_N_DIFF3_SAMPLE_SIZE	620
#define TEST_IDX2_N_DIFF4		63
#define TEST_IDX2_N_DIFF4_SAMPLE_SIZE	630
/* @} */

/* test_dict_stats_save() @{ */
void
test_dict_stats_save()
{
	dict_table_t	table;
	dict_index_t	index1;
	dict_field_t	index1_fields[1];
	ib_uint64_t	index1_stat_n_diff_key_vals[1];
	ib_uint64_t	index1_stat_n_sample_sizes[1];
	dict_index_t	index2;
	dict_field_t	index2_fields[4];
	ib_uint64_t	index2_stat_n_diff_key_vals[4];
	ib_uint64_t	index2_stat_n_sample_sizes[4];
	dberr_t		ret;

	/* craft a dummy dict_table_t */
	table.name.m_name = (char*) (TEST_DATABASE_NAME "/" TEST_TABLE_NAME);
	table.stat_n_rows = TEST_N_ROWS;
	table.stat_clustered_index_size = TEST_CLUSTERED_INDEX_SIZE;
	table.stat_sum_of_other_index_sizes = TEST_SUM_OF_OTHER_INDEX_SIZES;
	UT_LIST_INIT(table.indexes, &dict_index_t::indexes);
#ifdef BTR_CUR_HASH_ADAPT
	UT_LIST_INIT(table.freed_indexes, &dict_index_t::indexes);
#endif /* BTR_CUR_HASH_ADAPT */
	UT_LIST_ADD_LAST(table.indexes, &index1);
	UT_LIST_ADD_LAST(table.indexes, &index2);
	ut_d(table.magic_n = DICT_TABLE_MAGIC_N);
	ut_d(index1.magic_n = DICT_INDEX_MAGIC_N);

	index1.name = TEST_IDX1_NAME;
	index1.table = &table;
	index1.cached = 1;
	index1.n_uniq = 1;
	index1.fields = index1_fields;
	index1.stat_n_diff_key_vals = index1_stat_n_diff_key_vals;
	index1.stat_n_sample_sizes = index1_stat_n_sample_sizes;
	index1.stat_index_size = TEST_IDX1_INDEX_SIZE;
	index1.stat_n_leaf_pages = TEST_IDX1_N_LEAF_PAGES;
	index1_fields[0].name = TEST_IDX1_COL1_NAME;
	index1_stat_n_diff_key_vals[0] = TEST_IDX1_N_DIFF1;
	index1_stat_n_sample_sizes[0] = TEST_IDX1_N_DIFF1_SAMPLE_SIZE;

	ut_d(index2.magic_n = DICT_INDEX_MAGIC_N);
	index2.name = TEST_IDX2_NAME;
	index2.table = &table;
	index2.cached = 1;
	index2.n_uniq = 4;
	index2.fields = index2_fields;
	index2.stat_n_diff_key_vals = index2_stat_n_diff_key_vals;
	index2.stat_n_sample_sizes = index2_stat_n_sample_sizes;
	index2.stat_index_size = TEST_IDX2_INDEX_SIZE;
	index2.stat_n_leaf_pages = TEST_IDX2_N_LEAF_PAGES;
	index2_fields[0].name = TEST_IDX2_COL1_NAME;
	index2_fields[1].name = TEST_IDX2_COL2_NAME;
	index2_fields[2].name = TEST_IDX2_COL3_NAME;
	index2_fields[3].name = TEST_IDX2_COL4_NAME;
	index2_stat_n_diff_key_vals[0] = TEST_IDX2_N_DIFF1;
	index2_stat_n_diff_key_vals[1] = TEST_IDX2_N_DIFF2;
	index2_stat_n_diff_key_vals[2] = TEST_IDX2_N_DIFF3;
	index2_stat_n_diff_key_vals[3] = TEST_IDX2_N_DIFF4;
	index2_stat_n_sample_sizes[0] = TEST_IDX2_N_DIFF1_SAMPLE_SIZE;
	index2_stat_n_sample_sizes[1] = TEST_IDX2_N_DIFF2_SAMPLE_SIZE;
	index2_stat_n_sample_sizes[2] = TEST_IDX2_N_DIFF3_SAMPLE_SIZE;
	index2_stat_n_sample_sizes[3] = TEST_IDX2_N_DIFF4_SAMPLE_SIZE;

	ret = dict_stats_save(&table, NULL);

	ut_a(ret == DB_SUCCESS);

	printf("\nOK: stats saved successfully, now go ahead and read"
	       " what's inside %s and %s:\n\n",
	       TABLE_STATS_NAME_PRINT,
	       INDEX_STATS_NAME_PRINT);

	printf("SELECT COUNT(*) = 1 AS table_stats_saved_successfully\n"
	       "FROM %s\n"
	       "WHERE\n"
	       "database_name = '%s' AND\n"
	       "table_name = '%s' AND\n"
	       "n_rows = %d AND\n"
	       "clustered_index_size = %d AND\n"
	       "sum_of_other_index_sizes = %d;\n"
	       "\n",
	       TABLE_STATS_NAME_PRINT,
	       TEST_DATABASE_NAME,
	       TEST_TABLE_NAME,
	       TEST_N_ROWS,
	       TEST_CLUSTERED_INDEX_SIZE,
	       TEST_SUM_OF_OTHER_INDEX_SIZES);

	printf("SELECT COUNT(*) = 3 AS tidx1_stats_saved_successfully\n"
	       "FROM %s\n"
	       "WHERE\n"
	       "database_name = '%s' AND\n"
	       "table_name = '%s' AND\n"
	       "index_name = '%s' AND\n"
	       "(\n"
	       " (stat_name = 'size' AND stat_value = %d AND"
	       "  sample_size IS NULL) OR\n"
	       " (stat_name = 'n_leaf_pages' AND stat_value = %d AND"
	       "  sample_size IS NULL) OR\n"
	       " (stat_name = 'n_diff_pfx01' AND stat_value = %d AND"
	       "  sample_size = '%d' AND stat_description = '%s')\n"
	       ");\n"
	       "\n",
	       INDEX_STATS_NAME_PRINT,
	       TEST_DATABASE_NAME,
	       TEST_TABLE_NAME,
	       TEST_IDX1_NAME,
	       TEST_IDX1_INDEX_SIZE,
	       TEST_IDX1_N_LEAF_PAGES,
	       TEST_IDX1_N_DIFF1,
	       TEST_IDX1_N_DIFF1_SAMPLE_SIZE,
	       TEST_IDX1_COL1_NAME);

	printf("SELECT COUNT(*) = 6 AS tidx2_stats_saved_successfully\n"
	       "FROM %s\n"
	       "WHERE\n"
	       "database_name = '%s' AND\n"
	       "table_name = '%s' AND\n"
	       "index_name = '%s' AND\n"
	       "(\n"
	       " (stat_name = 'size' AND stat_value = %d AND"
	       "  sample_size IS NULL) OR\n"
	       " (stat_name = 'n_leaf_pages' AND stat_value = %d AND"
	       "  sample_size IS NULL) OR\n"
	       " (stat_name = 'n_diff_pfx01' AND stat_value = %d AND"
	       "  sample_size = '%d' AND stat_description = '%s') OR\n"
	       " (stat_name = 'n_diff_pfx02' AND stat_value = %d AND"
	       "  sample_size = '%d' AND stat_description = '%s,%s') OR\n"
	       " (stat_name = 'n_diff_pfx03' AND stat_value = %d AND"
	       "  sample_size = '%d' AND stat_description = '%s,%s,%s') OR\n"
	       " (stat_name = 'n_diff_pfx04' AND stat_value = %d AND"
	       "  sample_size = '%d' AND stat_description = '%s,%s,%s,%s')\n"
	       ");\n"
	       "\n",
	       INDEX_STATS_NAME_PRINT,
	       TEST_DATABASE_NAME,
	       TEST_TABLE_NAME,
	       TEST_IDX2_NAME,
	       TEST_IDX2_INDEX_SIZE,
	       TEST_IDX2_N_LEAF_PAGES,
	       TEST_IDX2_N_DIFF1,
	       TEST_IDX2_N_DIFF1_SAMPLE_SIZE, TEST_IDX2_COL1_NAME,
	       TEST_IDX2_N_DIFF2,
	       TEST_IDX2_N_DIFF2_SAMPLE_SIZE,
	       TEST_IDX2_COL1_NAME, TEST_IDX2_COL2_NAME,
	       TEST_IDX2_N_DIFF3,
	       TEST_IDX2_N_DIFF3_SAMPLE_SIZE,
	       TEST_IDX2_COL1_NAME, TEST_IDX2_COL2_NAME, TEST_IDX2_COL3_NAME,
	       TEST_IDX2_N_DIFF4,
	       TEST_IDX2_N_DIFF4_SAMPLE_SIZE,
	       TEST_IDX2_COL1_NAME, TEST_IDX2_COL2_NAME, TEST_IDX2_COL3_NAME,
	       TEST_IDX2_COL4_NAME);
}
/* @} */

/* test_dict_stats_fetch_from_ps() @{ */
void
test_dict_stats_fetch_from_ps()
{
	dict_table_t	table;
	dict_index_t	index1;
	ib_uint64_t	index1_stat_n_diff_key_vals[1];
	ib_uint64_t	index1_stat_n_sample_sizes[1];
	dict_index_t	index2;
	ib_uint64_t	index2_stat_n_diff_key_vals[4];
	ib_uint64_t	index2_stat_n_sample_sizes[4];
	dberr_t		ret;

	/* craft a dummy dict_table_t */
	table.name.m_name = (char*) (TEST_DATABASE_NAME "/" TEST_TABLE_NAME);
	UT_LIST_INIT(table.indexes, &dict_index_t::indexes);
#ifdef BTR_CUR_HASH_ADAPT
	UT_LIST_INIT(table.freed_indexes, &dict_index_t::indexes);
#endif /* BTR_CUR_HASH_ADAPT */
	UT_LIST_ADD_LAST(table.indexes, &index1);
	UT_LIST_ADD_LAST(table.indexes, &index2);
	ut_d(table.magic_n = DICT_TABLE_MAGIC_N);

	index1.name = TEST_IDX1_NAME;
	ut_d(index1.magic_n = DICT_INDEX_MAGIC_N);
	index1.cached = 1;
	index1.n_uniq = 1;
	index1.stat_n_diff_key_vals = index1_stat_n_diff_key_vals;
	index1.stat_n_sample_sizes = index1_stat_n_sample_sizes;

	index2.name = TEST_IDX2_NAME;
	ut_d(index2.magic_n = DICT_INDEX_MAGIC_N);
	index2.cached = 1;
	index2.n_uniq = 4;
	index2.stat_n_diff_key_vals = index2_stat_n_diff_key_vals;
	index2.stat_n_sample_sizes = index2_stat_n_sample_sizes;

	ret = dict_stats_fetch_from_ps(&table);

	ut_a(ret == DB_SUCCESS);

	ut_a(table.stat_n_rows == TEST_N_ROWS);
	ut_a(table.stat_clustered_index_size == TEST_CLUSTERED_INDEX_SIZE);
	ut_a(table.stat_sum_of_other_index_sizes
	     == TEST_SUM_OF_OTHER_INDEX_SIZES);

	ut_a(index1.stat_index_size == TEST_IDX1_INDEX_SIZE);
	ut_a(index1.stat_n_leaf_pages == TEST_IDX1_N_LEAF_PAGES);
	ut_a(index1_stat_n_diff_key_vals[0] == TEST_IDX1_N_DIFF1);
	ut_a(index1_stat_n_sample_sizes[0] == TEST_IDX1_N_DIFF1_SAMPLE_SIZE);

	ut_a(index2.stat_index_size == TEST_IDX2_INDEX_SIZE);
	ut_a(index2.stat_n_leaf_pages == TEST_IDX2_N_LEAF_PAGES);
	ut_a(index2_stat_n_diff_key_vals[0] == TEST_IDX2_N_DIFF1);
	ut_a(index2_stat_n_sample_sizes[0] == TEST_IDX2_N_DIFF1_SAMPLE_SIZE);
	ut_a(index2_stat_n_diff_key_vals[1] == TEST_IDX2_N_DIFF2);
	ut_a(index2_stat_n_sample_sizes[1] == TEST_IDX2_N_DIFF2_SAMPLE_SIZE);
	ut_a(index2_stat_n_diff_key_vals[2] == TEST_IDX2_N_DIFF3);
	ut_a(index2_stat_n_sample_sizes[2] == TEST_IDX2_N_DIFF3_SAMPLE_SIZE);
	ut_a(index2_stat_n_diff_key_vals[3] == TEST_IDX2_N_DIFF4);
	ut_a(index2_stat_n_sample_sizes[3] == TEST_IDX2_N_DIFF4_SAMPLE_SIZE);

	printf("OK: fetch successful\n");
}
/* @} */

/* test_dict_stats_all() @{ */
void
test_dict_stats_all()
{
	test_dict_table_schema_check();

	test_dict_stats_save();

	test_dict_stats_fetch_from_ps();
}
/* @} */

#endif /* UNIV_ENABLE_UNIT_TEST_DICT_STATS */
/* @} */<|MERGE_RESOLUTION|>--- conflicted
+++ resolved
@@ -483,8 +483,6 @@
 
 	ut_d(t->magic_n = DICT_TABLE_MAGIC_N);
 
-	rw_lock_create(dict_table_stats_key, &t->stats_latch, SYNC_INDEX_TREE);
-
 	return(t);
 }
 
@@ -497,10 +495,6 @@
 /*========================*/
 	dict_table_t*	t)	/*!< in: dummy table object to free */
 {
-<<<<<<< HEAD
-	rw_lock_free(&t->stats_latch);
-=======
->>>>>>> 2b6f8044
 	mem_heap_free(t->heap);
 }
 
@@ -517,11 +511,7 @@
 {
 	ut_ad(!(index->type & DICT_FTS));
 	ut_ad(!dict_index_is_ibuf(index));
-<<<<<<< HEAD
-	ut_ad(rw_lock_own(&index->table->stats_latch, RW_LOCK_X));
-=======
-	ut_ad(mutex_own(&dict_sys->mutex));
->>>>>>> 2b6f8044
+	ut_ad(mutex_own(&dict_sys.mutex));
 
 	ulint	n_uniq = index->n_uniq;
 
@@ -551,13 +541,7 @@
 	bool		empty_defrag_stats)
 				/*!< in: whether to empty defrag stats */
 {
-<<<<<<< HEAD
-	/* Zero the stats members */
-
-	rw_lock_x_lock(&table->stats_latch);
-=======
-	mutex_enter(&dict_sys->mutex);
->>>>>>> 2b6f8044
+	mutex_enter(&dict_sys.mutex);
 
 	/* Zero the stats members */
 	table->stat_n_rows = 0;
@@ -583,12 +567,7 @@
 	}
 
 	table->stat_initialized = TRUE;
-<<<<<<< HEAD
-
-	rw_lock_x_unlock(&table->stats_latch);
-=======
-	mutex_exit(&dict_sys->mutex);
->>>>>>> 2b6f8044
+	mutex_exit(&dict_sys.mutex);
 }
 
 /*********************************************************************//**
@@ -687,7 +666,7 @@
                                              to have the same statistics as if
                                              the table was empty */
 {
-	ut_ad(mutex_own(&dict_sys->mutex));
+	ut_ad(mutex_own(&dict_sys.mutex));
 
 	dst->stats_last_recalc = src->stats_last_recalc;
 	dst->stat_n_rows = src->stat_n_rows;
@@ -806,11 +785,6 @@
 {
 	mutex_enter(&dict_sys.mutex);
 
-<<<<<<< HEAD
-	rw_lock_s_lock(&table->stats_latch);
-
-=======
->>>>>>> 2b6f8044
 	dict_stats_assert_initialized(table);
 
 	dict_table_t*	t;
@@ -824,13 +798,7 @@
 	t->stats_sample_pages = table->stats_sample_pages;
 	t->stats_bg_flag = table->stats_bg_flag;
 
-<<<<<<< HEAD
-	rw_lock_s_unlock(&table->stats_latch);
-
 	mutex_exit(&dict_sys.mutex);
-=======
-	mutex_exit(&dict_sys->mutex);
->>>>>>> 2b6f8044
 
 	return(t);
 }
@@ -869,14 +837,14 @@
 		Initialize some bogus index cardinality
 		statistics, so that the data can be queried in
 		various means, also via secondary indexes. */
-		mutex_enter(&dict_sys->mutex);
+		mutex_enter(&dict_sys.mutex);
 		dict_stats_empty_index(index, false);
-		mutex_exit(&dict_sys->mutex);
+		mutex_exit(&dict_sys.mutex);
 #if defined UNIV_DEBUG || defined UNIV_IBUF_DEBUG
 	} else if (ibuf_debug && !dict_index_is_clust(index)) {
-		mutex_enter(&dict_sys->mutex);
+		mutex_enter(&dict_sys.mutex);
 		dict_stats_empty_index(index, false);
-		mutex_exit(&dict_sys->mutex);
+		mutex_exit(&dict_sys.mutex);
 #endif /* UNIV_DEBUG || UNIV_IBUF_DEBUG */
 	} else {
 		mtr_t	mtr;
@@ -897,9 +865,9 @@
 
 		switch (size) {
 		case ULINT_UNDEFINED:
-			mutex_enter(&dict_sys->mutex);
+			mutex_enter(&dict_sys.mutex);
 			dict_stats_empty_index(index, false);
-			mutex_exit(&dict_sys->mutex);
+			mutex_exit(&dict_sys.mutex);
 			return;
 		case 0:
 			/* The root node of the tree is a leaf */
@@ -916,8 +884,8 @@
 					index);
 
 			if (!stats.empty()) {
-				ut_ad(!mutex_own(&dict_sys->mutex));
-				mutex_enter(&dict_sys->mutex);
+				ut_ad(!mutex_own(&dict_sys.mutex));
+				mutex_enter(&dict_sys.mutex);
 				for (size_t i = 0; i < stats.size(); ++i) {
 					index->stat_n_diff_key_vals[i]
 						= stats[i].n_diff_key_vals;
@@ -926,7 +894,7 @@
 					index->stat_n_non_null_key_vals[i]
 						= stats[i].n_non_null_key_vals;
 				}
-				mutex_exit(&dict_sys->mutex);
+				mutex_exit(&dict_sys.mutex);
 			}
 		}
 	}
@@ -944,7 +912,7 @@
 /*========================*/
 	dict_table_t*	table)	/*!< in/out: table */
 {
-	ut_ad(!mutex_own(&dict_sys->mutex));
+	ut_ad(!mutex_own(&dict_sys.mutex));
 
 	dict_index_t*	index;
 	ulint		sum_of_index_sizes	= 0;
@@ -977,9 +945,9 @@
 
 		if (dict_stats_should_ignore_index(index)
 		    || !index->is_readable()) {
-			mutex_enter(&dict_sys->mutex);
+			mutex_enter(&dict_sys.mutex);
 			dict_stats_empty_index(index, false);
-			mutex_exit(&dict_sys->mutex);
+			mutex_exit(&dict_sys.mutex);
 			continue;
 		}
 
@@ -988,7 +956,7 @@
 		sum_of_index_sizes += index->stat_index_size;
 	}
 
-	mutex_enter(&dict_sys->mutex);
+	mutex_enter(&dict_sys.mutex);
 
 	index = dict_table_get_first_index(table);
 
@@ -1006,7 +974,7 @@
 
 	table->stat_initialized = TRUE;
 
-	mutex_exit(&dict_sys->mutex);
+	mutex_exit(&dict_sys.mutex);
 }
 
 /* @{ Pseudo code about the relation between the following functions
@@ -1963,7 +1931,7 @@
 	DBUG_PRINT("info", ("index: %s, online status: %d", index->name(),
 			    dict_index_get_online_status(index)));
 
-	ut_ad(!mutex_own(&dict_sys->mutex)); // because this function is slow
+	ut_ad(!mutex_own(&dict_sys.mutex)); // because this function is slow
 	ut_ad(index->table->get_ref_count());
 
 	/* Disable update statistic for Rtree */
@@ -2035,14 +2003,14 @@
 
 		mtr.commit();
 
-		mutex_enter(&dict_sys->mutex);
+		mutex_enter(&dict_sys.mutex);
 		for (ulint i = 0; i < n_uniq; i++) {
 			result.stats[i].n_diff_key_vals = index->stat_n_diff_key_vals[i];
 			result.stats[i].n_sample_sizes = total_pages;
 			result.stats[i].n_non_null_key_vals = index->stat_n_non_null_key_vals[i];
 		}
 		result.n_leaf_pages = index->stat_n_leaf_pages;
-		mutex_exit(&dict_sys->mutex);
+		mutex_exit(&dict_sys.mutex);
 
 		DBUG_RETURN(result);
 	}
@@ -2259,11 +2227,7 @@
 
 	DEBUG_PRINTF("%s(table=%s)\n", __func__, table->name);
 
-<<<<<<< HEAD
-	rw_lock_x_lock(&table->stats_latch);
-=======
 	DEBUG_SYNC_C("dict_stats_update_persistent");
->>>>>>> 2b6f8044
 
 	/* analyze the clustered index first */
 
@@ -2274,10 +2238,6 @@
 	    || (index->type | DICT_UNIQUE) != (DICT_CLUSTERED | DICT_UNIQUE)) {
 
 		/* Table definition is corrupt */
-<<<<<<< HEAD
-		rw_lock_x_unlock(&table->stats_latch);
-=======
->>>>>>> 2b6f8044
 		dict_stats_empty_table(table, true);
 
 		return(DB_CORRUPTION);
@@ -2287,7 +2247,7 @@
 
 	index_stats_t stats = dict_stats_analyze_index(index);
 
-	mutex_enter(&dict_sys->mutex);
+	mutex_enter(&dict_sys.mutex);
 	index->stat_index_size = stats.index_size;
 	index->stat_n_leaf_pages = stats.n_leaf_pages;
 	for (size_t i = 0; i < stats.stats.size(); ++i) {
@@ -2323,9 +2283,9 @@
 		}
 
 		if (!(table->stats_bg_flag & BG_STAT_SHOULD_QUIT)) {
-			mutex_exit(&dict_sys->mutex);
+			mutex_exit(&dict_sys.mutex);
 			stats = dict_stats_analyze_index(index);
-			mutex_enter(&dict_sys->mutex);
+			mutex_enter(&dict_sys.mutex);
 
 			index->stat_index_size = stats.index_size;
 			index->stat_n_leaf_pages = stats.n_leaf_pages;
@@ -2351,11 +2311,7 @@
 
 	dict_stats_assert_initialized(table);
 
-<<<<<<< HEAD
-	rw_lock_x_unlock(&table->stats_latch);
-=======
-	mutex_exit(&dict_sys->mutex);
->>>>>>> 2b6f8044
+	mutex_exit(&dict_sys.mutex);
 
 	return(DB_SUCCESS);
 }
@@ -3172,15 +3128,8 @@
 	if (dict_stats_is_persistent_enabled(index->table)) {
 
 		if (dict_stats_persistent_storage_check(false)) {
-<<<<<<< HEAD
-			rw_lock_x_lock(&index->table->stats_latch);
-			dict_stats_analyze_index(index);
-			index->table->stat_sum_of_other_index_sizes
-				+= index->stat_index_size;
-			rw_lock_x_unlock(&index->table->stats_latch);
-=======
 			index_stats_t stats = dict_stats_analyze_index(index);
-			mutex_enter(&dict_sys->mutex);
+			mutex_enter(&dict_sys.mutex);
 			index->stat_index_size = stats.index_size;
 			index->stat_n_leaf_pages = stats.n_leaf_pages;
 			for (size_t i = 0; i < stats.stats.size(); ++i) {
@@ -3193,9 +3142,8 @@
 			}
 			index->table->stat_sum_of_other_index_sizes
 				+= index->stat_index_size;
-			mutex_exit(&dict_sys->mutex);
-
->>>>>>> 2b6f8044
+			mutex_exit(&dict_sys.mutex);
+
 			dict_stats_save(index->table, &index->id);
 			DBUG_VOID_RETURN;
 		}
@@ -3216,13 +3164,7 @@
 		}
 	}
 
-<<<<<<< HEAD
-	rw_lock_x_lock(&index->table->stats_latch);
 	dict_stats_update_transient_for_index(index);
-	rw_lock_x_unlock(&index->table->stats_latch);
-=======
-	dict_stats_update_transient_for_index(index);
->>>>>>> 2b6f8044
 
 	DBUG_VOID_RETURN;
 }
@@ -3376,11 +3318,7 @@
 		switch (err) {
 		case DB_SUCCESS:
 
-<<<<<<< HEAD
-			rw_lock_x_lock(&table->stats_latch);
-=======
-			mutex_enter(&dict_sys->mutex);
->>>>>>> 2b6f8044
+			mutex_enter(&dict_sys.mutex);
 
 			/* Pass reset_ignored_indexes=true as parameter
 			to dict_stats_copy. This will cause statictics
@@ -3389,11 +3327,7 @@
 
 			dict_stats_assert_initialized(table);
 
-<<<<<<< HEAD
-			rw_lock_x_unlock(&table->stats_latch);
-=======
-			mutex_exit(&dict_sys->mutex);
->>>>>>> 2b6f8044
+			mutex_exit(&dict_sys.mutex);
 
 			dict_stats_table_clone_free(t);
 
@@ -3447,18 +3381,8 @@
 	}
 
 transient:
-<<<<<<< HEAD
-
-	rw_lock_x_lock(&table->stats_latch);
-
 	dict_stats_update_transient(table);
 
-	rw_lock_x_unlock(&table->stats_latch);
-
-=======
-	dict_stats_update_transient(table);
-
->>>>>>> 2b6f8044
 	return(DB_SUCCESS);
 }
 
