--- conflicted
+++ resolved
@@ -237,10 +237,6 @@
   DBUG_PRINT("info",("spider this=%p", this));
 
   dup_key_idx = (uint) -1;
-<<<<<<< HEAD
-=======
-  conn_kinds = SPIDER_CONN_KIND_MYSQL;
->>>>>>> b168859d
   table->file->get_no_parts("", &part_num);
   if (part_num)
   {
@@ -1058,11 +1054,6 @@
     for (roop_count = share->link_count - 1; roop_count >= 0; roop_count--)
     {
       result_list.update_sqls[roop_count].length(0);
-<<<<<<< HEAD
-=======
-
-      conn_kind[roop_count] = SPIDER_CONN_KIND_MYSQL;
->>>>>>> b168859d
     }
     result_list.bulk_update_mode = 0;
     result_list.bulk_update_size = 0;
@@ -8305,7 +8296,6 @@
   DBUG_RETURN(0);
 }
 
-<<<<<<< HEAD
 IO_AND_CPU_COST ha_spider::scan_time()
 {
   IO_AND_CPU_COST cost;
@@ -8321,17 +8311,6 @@
 {
   IO_AND_CPU_COST cost= { 0.0, 0.0};            // Row is in memory
   return cost;
-=======
-
-double ha_spider::scan_time()
-{
-  DBUG_ENTER("ha_spider::scan_time");
-  DBUG_PRINT("info",("spider this=%p", this));
-  DBUG_PRINT("info",("spider scan_time = %.6f",
-    share->scan_rate * share->stat.records * share->stat.mean_rec_length + 2));
-  DBUG_RETURN(share->scan_rate * share->stat.records *
-    share->stat.mean_rec_length + 2);
->>>>>>> b168859d
 }
 
 IO_AND_CPU_COST ha_spider::keyread_time(uint index, ulong ranges, ha_rows rows,
