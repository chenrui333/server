--- conflicted
+++ resolved
@@ -139,12 +139,10 @@
   copy_tables->bulk_insert_rows = -1;
   copy_tables->use_table_charset = -1;
   copy_tables->use_transaction = -1;
+#ifndef WITHOUT_SPIDER_BG_SEARCH
   copy_tables->bg_mode = -1;
-<<<<<<< HEAD
-=======
 #endif
 }
->>>>>>> 8bf17c57
 
 int spider_udf_parse_copy_tables_param(
   SPIDER_COPY_TABLES *copy_tables,
