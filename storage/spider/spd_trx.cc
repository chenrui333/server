/* Copyright (C) 2008-2019 Kentoku Shiba
   Copyright (C) 2019 MariaDB corp

  This program is free software; you can redistribute it and/or modify
  it under the terms of the GNU General Public License as published by
  the Free Software Foundation; version 2 of the License.

  This program is distributed in the hope that it will be useful,
  but WITHOUT ANY WARRANTY; without even the implied warranty of
  MERCHANTABILITY or FITNESS FOR A PARTICULAR PURPOSE.  See the
  GNU General Public License for more details.

  You should have received a copy of the GNU General Public License
  along with this program; if not, write to the Free Software
  Foundation, Inc., 51 Franklin Street, Fifth Floor, Boston, MA 02110-1335 USA */

#define MYSQL_SERVER 1
#include <my_global.h>
#include "mysql_version.h"
#include "sql_priv.h"
#include "probes_mysql.h"
#include "sql_class.h"
#include "sql_partition.h"
#include "records.h"
#include "spd_err.h"
#include "spd_param.h"
#include "spd_db_include.h"
#include "spd_include.h"
#include "spd_sys_table.h"
#include "ha_spider.h"
#include "spd_trx.h"
#include "spd_db_conn.h"
#include "spd_table.h"
#include "spd_conn.h"
#include "spd_ping_table.h"
#include "spd_malloc.h"

extern struct charset_info_st *spd_charset_utf8mb3_bin;

extern handlerton *spider_hton_ptr;
extern SPIDER_DBTON spider_dbton[SPIDER_DBTON_SIZE];
pthread_mutex_t spider_thread_id_mutex;
ulonglong spider_thread_id;

#ifdef HAVE_PSI_INTERFACE
extern PSI_mutex_key spd_key_mutex_udf_table;
#endif

extern HASH spider_allocated_thds;
extern uint spider_allocated_thds_id;
extern const char *spider_allocated_thds_func_name;
extern const char *spider_allocated_thds_file_name;
extern ulong spider_allocated_thds_line_no;
extern pthread_mutex_t spider_allocated_thds_mutex;

// for spider_alter_tables
const uchar *spider_alter_tbl_get_key(
  const void *alter_table_,
  size_t *length,
  my_bool
) {
  auto alter_table= static_cast<const SPIDER_ALTER_TABLE *>(alter_table_);
  DBUG_ENTER("spider_alter_tbl_get_key");
  *length = alter_table->table_name_length;
  DBUG_PRINT("info",("spider table_name_length=%zu", *length));
  DBUG_PRINT("info",("spider table_name=%s", alter_table->table_name));
  DBUG_RETURN(reinterpret_cast<const uchar *>(alter_table->table_name));
}

// for SPIDER_TRX_HA
const uchar *spider_trx_ha_get_key(
  const void *trx_ha_,
  size_t *length,
  my_bool
) {
  auto trx_ha= static_cast<const SPIDER_TRX_HA *>(trx_ha_);
  DBUG_ENTER("spider_trx_ha_get_key");
  *length = trx_ha->table_name_length;
  DBUG_PRINT("info",("spider table_name_length=%zu", *length));
  DBUG_PRINT("info",("spider table_name=%s", trx_ha->table_name));
  DBUG_RETURN(reinterpret_cast<const uchar *>(trx_ha->table_name));
}

/*
  Try to free the connections held by the given transaction.
*/
int spider_free_trx_conn(SPIDER_TRX *trx, bool trx_free)
{
  int loop_count= 0;
  SPIDER_CONN *conn;
  HASH *conn_hash= &trx->trx_conn_hash;

  DBUG_ENTER("spider_free_trx_conn");

  /* Clear the connection queues in any case. */
  while ((conn= (SPIDER_CONN *) my_hash_element(conn_hash, loop_count)))
  {
    spider_conn_clear_queue_at_commit(conn);
    loop_count++;
  }

  if (trx_free || spider_param_conn_recycle_mode(trx->thd) != 2)
  {
    loop_count= 0;
    while ((conn= (SPIDER_CONN *) my_hash_element(&trx->trx_conn_hash,
                                                  loop_count)))
    {
      if (conn->table_lock)
      {
        DBUG_ASSERT(!trx_free);
        loop_count++;
      }
      else
      {
        spider_free_conn_from_trx(trx, conn, FALSE, trx_free, &loop_count);
      }
    }
    trx->trx_conn_adjustment++;

    DBUG_RETURN(0);
  }

  loop_count= 0;
  while ((conn= (SPIDER_CONN *) my_hash_element(conn_hash, loop_count)))
  {
    if (!conn->table_lock)
    {
      conn->error_mode= 1;
    }
    loop_count++;
  }

  DBUG_RETURN(0);
}

int spider_free_trx_another_conn(
  SPIDER_TRX *trx,
  bool lock
) {
  int error_num, tmp_error_num;
  int roop_count = 0;
  SPIDER_CONN *conn;
  DBUG_ENTER("spider_free_trx_another_conn");
  trx->tmp_spider->conns = &conn;
  error_num = 0;
  while ((conn = (SPIDER_CONN*) my_hash_element(&trx->trx_another_conn_hash,
    roop_count)))
  {
    if (lock && (tmp_error_num = spider_db_unlock_tables(trx->tmp_spider, 0)))
      error_num = tmp_error_num;
    spider_free_conn_from_trx(trx, conn, TRUE, TRUE, &roop_count);
  }
  DBUG_RETURN(error_num);
}

int spider_trx_another_lock_tables(
  SPIDER_TRX *trx
) {
  int error_num;
  int roop_count = 0, need_mon = 0;
  THD *thd = trx->thd;
  SPIDER_CONN *conn;
  ha_spider tmp_spider;
  SPIDER_SHARE tmp_share;
  SPIDER_WIDE_HANDLER tmp_wide_handler;
  char sql_buf[MAX_FIELD_WIDTH];
  spider_string sql_str(sql_buf, sizeof(sql_buf), system_charset_info);
  DBUG_ENTER("spider_trx_another_lock_tables");
  SPIDER_BACKUP_DASTATUS;
  sql_str.init_calc_mem(SPD_MID_TRX_ANOTHER_LOCK_TABLES_1);
  sql_str.length(0);
  memset((void*)&tmp_spider, 0, sizeof(ha_spider));
  memset((void*)&tmp_share, 0, sizeof(SPIDER_SHARE));
  memset((void*)&tmp_wide_handler, 0, sizeof(SPIDER_WIDE_HANDLER));
  tmp_spider.share = &tmp_share;
  tmp_spider.wide_handler = &tmp_wide_handler;
  tmp_wide_handler.trx = trx;
  tmp_share.access_charset = system_charset_info;
  tmp_spider.conns = &conn;
  tmp_spider.result_list.sqls = &sql_str;
  tmp_spider.need_mons = &need_mon;
  while ((conn = (SPIDER_CONN*) my_hash_element(&trx->trx_another_conn_hash,
    roop_count)))
  {
    if ((error_num = spider_db_lock_tables(&tmp_spider, 0)))
    {
      SPIDER_CONN_RESTORE_DASTATUS_AND_RESET_ERROR_NUM;
      if (error_num)
      {
        DBUG_RETURN(error_num);
      }
    }
    roop_count++;
  }
  DBUG_RETURN(0);
}

int spider_trx_another_flush_tables(
  SPIDER_TRX *trx
) {
  int error_num;
  int roop_count = 0, need_mon = 0;
  THD *thd = trx->thd;
  SPIDER_CONN *conn;
  ha_spider tmp_spider;
  SPIDER_SHARE tmp_share;
  long tmp_link_statuses = SPIDER_LINK_STATUS_OK;
  DBUG_ENTER("spider_trx_another_flush_tables");
  SPIDER_BACKUP_DASTATUS;
  memset((void*)&tmp_spider, 0, sizeof(ha_spider));
  tmp_share.link_count = 1;
  tmp_share.all_link_count = 1;
  tmp_share.link_statuses = &tmp_link_statuses;
  tmp_share.link_statuses_length = 1;
  tmp_spider.share = &tmp_share;
  tmp_spider.conns = &conn;
  tmp_spider.need_mons = &need_mon;
  while ((conn = (SPIDER_CONN*) my_hash_element(&trx->trx_another_conn_hash,
    roop_count)))
  {
    if ((error_num = spider_db_flush_tables(&tmp_spider, FALSE)))
    {
      SPIDER_CONN_RESTORE_DASTATUS_AND_RESET_ERROR_NUM;
      if (error_num)
        DBUG_RETURN(error_num);
    }
    roop_count++;
  }
  DBUG_RETURN(0);
}

int spider_trx_all_flush_tables(
  SPIDER_TRX *trx
) {
  int error_num;
  int roop_count = 0, need_mon = 0;
  THD *thd = trx->thd;
  SPIDER_CONN *conn;
  ha_spider tmp_spider;
  SPIDER_SHARE tmp_share;
  long tmp_link_statuses = SPIDER_LINK_STATUS_OK;
  DBUG_ENTER("spider_trx_all_flush_tables");
  SPIDER_BACKUP_DASTATUS;
  memset((void*)&tmp_spider, 0, sizeof(ha_spider));
  tmp_share.link_count = 1;
  tmp_share.all_link_count = 1;
  tmp_share.link_statuses = &tmp_link_statuses;
  tmp_share.link_statuses_length = 1;
  tmp_spider.share = &tmp_share;
  tmp_spider.conns = &conn;
  tmp_spider.need_mons = &need_mon;
  while ((conn = (SPIDER_CONN*) my_hash_element(&trx->trx_conn_hash,
    roop_count)))
  {
    if ((error_num = spider_db_flush_tables(&tmp_spider, TRUE)))
    {
      SPIDER_CONN_RESTORE_DASTATUS_AND_RESET_ERROR_NUM;
      if (error_num)
        DBUG_RETURN(error_num);
    }
    roop_count++;
  }
  DBUG_RETURN(0);
}

int spider_trx_all_unlock_tables(
  SPIDER_TRX *trx
) {
  int error_num;
  int roop_count = 0;
  THD *thd = trx->thd;
  SPIDER_CONN *conn;
  DBUG_ENTER("spider_trx_all_unlock_tables");
  SPIDER_BACKUP_DASTATUS;
  trx->tmp_spider->conns = &conn;
  while ((conn = (SPIDER_CONN*) my_hash_element(&trx->trx_conn_hash,
    roop_count)))
  {
    if ((error_num = spider_db_unlock_tables(trx->tmp_spider, 0)))
    {
      SPIDER_CONN_RESTORE_DASTATUS_AND_RESET_ERROR_NUM;
      if (error_num)
        DBUG_RETURN(error_num);
    }
    roop_count++;
  }
  DBUG_RETURN(0);
}

int spider_trx_all_start_trx(
  SPIDER_TRX *trx
) {
  int error_num, need_mon = 0;
  int roop_count = 0;
  THD *thd = trx->thd;
  SPIDER_CONN *conn;
  ha_spider tmp_spider;
  SPIDER_WIDE_HANDLER tmp_wide_handler;
  DBUG_ENTER("spider_trx_all_start_trx");
  SPIDER_BACKUP_DASTATUS;
  memset((void*)&tmp_spider, 0, sizeof(ha_spider));
  memset(&tmp_wide_handler, 0, sizeof(SPIDER_WIDE_HANDLER));
  tmp_spider.wide_handler = &tmp_wide_handler;
  tmp_wide_handler.trx = trx;
  tmp_spider.need_mons = &need_mon;
  while ((conn = (SPIDER_CONN*) my_hash_element(&trx->trx_conn_hash,
    roop_count)))
  {
    if (
      (spider_param_sync_trx_isolation(trx->thd) &&
        (error_num = spider_check_and_set_trx_isolation(conn, &need_mon))) ||
      (error_num = spider_internal_start_trx_for_connection(&tmp_spider,
        conn, 0))
    ) {
      SPIDER_CONN_RESTORE_DASTATUS_AND_RESET_ERROR_NUM;
      if (error_num)
        DBUG_RETURN(error_num);
    }
    roop_count++;
  }
  DBUG_RETURN(0);
}

int spider_trx_all_flush_logs(
  SPIDER_TRX *trx
) {
  int error_num;
  int roop_count = 0, need_mon = 0;
  THD *thd = trx->thd;
  SPIDER_CONN *conn;
  ha_spider tmp_spider;
  SPIDER_SHARE tmp_share;
  SPIDER_WIDE_HANDLER tmp_wide_handler;
  long tmp_link_statuses = SPIDER_LINK_STATUS_OK;
  uint conn_link_idx = 0;
  long net_read_timeout = 600;
  long net_write_timeout = 600;
  DBUG_ENTER("spider_trx_all_flush_logs");
  SPIDER_BACKUP_DASTATUS;
  memset((void*)&tmp_spider, 0, sizeof(ha_spider));
  memset(&tmp_wide_handler, 0, sizeof(SPIDER_WIDE_HANDLER));
  tmp_share.link_count = 1;
  tmp_share.all_link_count = 1;
  tmp_share.link_statuses = &tmp_link_statuses;
  tmp_share.link_statuses_length = 1;
  tmp_share.net_read_timeouts = &net_read_timeout;
  tmp_share.net_read_timeouts_length = 1;
  tmp_share.net_write_timeouts = &net_write_timeout;
  tmp_share.net_write_timeouts_length = 1;
  tmp_spider.share = &tmp_share;
  tmp_spider.conns = &conn;
  tmp_spider.need_mons = &need_mon;
  tmp_spider.conn_link_idx = &conn_link_idx;
  tmp_spider.wide_handler = &tmp_wide_handler;
  tmp_wide_handler.trx = trx;
  while ((conn = (SPIDER_CONN*) my_hash_element(&trx->trx_conn_hash,
    roop_count)))
  {
    if ((error_num = spider_db_flush_logs(&tmp_spider)))
    {
      SPIDER_CONN_RESTORE_DASTATUS_AND_RESET_ERROR_NUM;
      if (error_num)
        DBUG_RETURN(error_num);
    }
    roop_count++;
  }
  DBUG_RETURN(0);
}

void spider_free_trx_alter_table_alloc(
  SPIDER_TRX *trx,
  SPIDER_ALTER_TABLE *alter_table
) {
  DBUG_ENTER("spider_free_trx_alter_table_alloc");
  my_hash_delete(&trx->trx_alter_table_hash, (uchar*) alter_table);
  if (alter_table->tmp_char)
    spider_free(trx, alter_table->tmp_char, MYF(0));
  spider_free(trx, alter_table, MYF(0));
  DBUG_VOID_RETURN;
}

int spider_free_trx_alter_table(
  SPIDER_TRX *trx
) {
  SPIDER_ALTER_TABLE *alter_table;
  DBUG_ENTER("spider_free_trx_alter_table");
  while ((alter_table =
    (SPIDER_ALTER_TABLE*) my_hash_element(&trx->trx_alter_table_hash, 0)))
  {
    spider_free_trx_alter_table_alloc(trx, alter_table);
  }
  DBUG_RETURN(0);
}

/** Copy a string from one array to another */
static inline void spider_maybe_memcpy_indexed_string(
  char **dests,
  char **srcs,
  const uint* lengths,
  const int idx,
  char *&ptr)
{
  if (size_t len= sizeof(char) * lengths[idx])
  {
    dests[idx]= ptr;
    memcpy(ptr, srcs[idx], len);
    ptr+= len + 1;
  }
}

int spider_create_trx_alter_table(
  SPIDER_TRX *trx,
  SPIDER_SHARE *share,
  bool now_create
) {
  int error_num, link_idx;
  SPIDER_ALTER_TABLE *alter_table, *share_alter;
  char *tmp_name;
  char **tmp_server_names;
  char **tmp_tgt_table_names;
  char **tmp_tgt_dbs;
  char **tmp_tgt_hosts;
  char **tmp_tgt_usernames;
  char **tmp_tgt_passwords;
  char **tmp_tgt_sockets;
  char **tmp_tgt_wrappers;
  char **tmp_tgt_ssl_cas;
  char **tmp_tgt_ssl_capaths;
  char **tmp_tgt_ssl_certs;
  char **tmp_tgt_ssl_ciphers;
  char **tmp_tgt_ssl_keys;
  char **tmp_tgt_default_files;
  char **tmp_tgt_default_groups;
  char **tmp_tgt_dsns;
  char **tmp_tgt_filedsns;
  char **tmp_tgt_drivers;
  char **tmp_static_link_ids;
  uint *tmp_server_names_lengths;
  uint *tmp_tgt_table_names_lengths;
  uint *tmp_tgt_dbs_lengths;
  uint *tmp_tgt_hosts_lengths;
  uint *tmp_tgt_usernames_lengths;
  uint *tmp_tgt_passwords_lengths;
  uint *tmp_tgt_sockets_lengths;
  uint *tmp_tgt_wrappers_lengths;
  uint *tmp_tgt_ssl_cas_lengths;
  uint *tmp_tgt_ssl_capaths_lengths;
  uint *tmp_tgt_ssl_certs_lengths;
  uint *tmp_tgt_ssl_ciphers_lengths;
  uint *tmp_tgt_ssl_keys_lengths;
  uint *tmp_tgt_default_files_lengths;
  uint *tmp_tgt_default_groups_lengths;
  uint *tmp_tgt_dsns_lengths;
  uint *tmp_tgt_filedsns_lengths;
  uint *tmp_tgt_drivers_lengths;
  uint *tmp_static_link_ids_lengths;
  long *tmp_tgt_ports;
  long *tmp_tgt_ssl_vscs;
  long *tmp_monitoring_binlog_pos_at_failing;
  long *tmp_link_statuses;
  char *tmp_server_names_char;
  char *tmp_tgt_table_names_char;
  char *tmp_tgt_dbs_char;
  char *tmp_tgt_hosts_char;
  char *tmp_tgt_usernames_char;
  char *tmp_tgt_passwords_char;
  char *tmp_tgt_sockets_char;
  char *tmp_tgt_wrappers_char;
  char *tmp_tgt_ssl_cas_char;
  char *tmp_tgt_ssl_capaths_char;
  char *tmp_tgt_ssl_certs_char;
  char *tmp_tgt_ssl_ciphers_char;
  char *tmp_tgt_ssl_keys_char;
  char *tmp_tgt_default_files_char;
  char *tmp_tgt_default_groups_char;
  char *tmp_tgt_dsns_char;
  char *tmp_tgt_filedsns_char;
  char *tmp_tgt_drivers_char;
  char *tmp_static_link_ids_char;
  uint old_elements;

  DBUG_ENTER("spider_create_trx_alter_table");
  share_alter = &share->alter_table;

  if (!(alter_table = (SPIDER_ALTER_TABLE *)
    spider_bulk_malloc(spider_current_trx, SPD_MID_CREATE_TRX_ALTER_TABLE_1, MYF(MY_WME | MY_ZEROFILL),
      &alter_table, (uint) (sizeof(*alter_table)),
      &tmp_name, (uint) (sizeof(char) * (share->table_name_length + 1)),

      &tmp_server_names, (uint) (sizeof(char *) * share->all_link_count),
      &tmp_tgt_table_names, (uint) (sizeof(char *) * share->all_link_count),
      &tmp_tgt_dbs, (uint) (sizeof(char *) * share->all_link_count),
      &tmp_tgt_hosts, (uint) (sizeof(char *) * share->all_link_count),
      &tmp_tgt_usernames, (uint) (sizeof(char *) * share->all_link_count),
      &tmp_tgt_passwords, (uint) (sizeof(char *) * share->all_link_count),
      &tmp_tgt_sockets, (uint) (sizeof(char *) * share->all_link_count),
      &tmp_tgt_wrappers, (uint) (sizeof(char *) * share->all_link_count),
      &tmp_tgt_ssl_cas, (uint) (sizeof(char *) * share->all_link_count),
      &tmp_tgt_ssl_capaths, (uint) (sizeof(char *) * share->all_link_count),
      &tmp_tgt_ssl_certs, (uint) (sizeof(char *) * share->all_link_count),
      &tmp_tgt_ssl_ciphers, (uint) (sizeof(char *) * share->all_link_count),
      &tmp_tgt_ssl_keys, (uint) (sizeof(char *) * share->all_link_count),
      &tmp_tgt_default_files, (uint) (sizeof(char *) * share->all_link_count),
      &tmp_tgt_default_groups, (uint) (sizeof(char *) * share->all_link_count),
      &tmp_tgt_dsns, (uint) (sizeof(char *) * share->all_link_count),
      &tmp_tgt_filedsns, (uint) (sizeof(char *) * share->all_link_count),
      &tmp_tgt_drivers, (uint) (sizeof(char *) * share->all_link_count),
      &tmp_static_link_ids, (uint) (sizeof(char *) * share->all_link_count),

      &tmp_server_names_lengths, (uint) (sizeof(uint) * share->all_link_count),
      &tmp_tgt_table_names_lengths,
        (uint) (sizeof(uint) * share->all_link_count),
      &tmp_tgt_dbs_lengths, (uint) (sizeof(uint) * share->all_link_count),
      &tmp_tgt_hosts_lengths, (uint) (sizeof(uint) * share->all_link_count),
      &tmp_tgt_usernames_lengths,
        (uint) (sizeof(uint) * share->all_link_count),
      &tmp_tgt_passwords_lengths,
        (uint) (sizeof(uint) * share->all_link_count),
      &tmp_tgt_sockets_lengths, (uint) (sizeof(uint) * share->all_link_count),
      &tmp_tgt_wrappers_lengths, (uint) (sizeof(uint) * share->all_link_count),
      &tmp_tgt_ssl_cas_lengths, (uint) (sizeof(uint) * share->all_link_count),
      &tmp_tgt_ssl_capaths_lengths,
        (uint) (sizeof(uint) * share->all_link_count),
      &tmp_tgt_ssl_certs_lengths,
        (uint) (sizeof(uint) * share->all_link_count),
      &tmp_tgt_ssl_ciphers_lengths,
        (uint) (sizeof(uint) * share->all_link_count),
      &tmp_tgt_ssl_keys_lengths, (uint) (sizeof(uint) * share->all_link_count),
      &tmp_tgt_default_files_lengths,
        (uint) (sizeof(uint) * share->all_link_count),
      &tmp_tgt_default_groups_lengths,
        (uint) (sizeof(uint) * share->all_link_count),
      &tmp_tgt_dsns_lengths, (uint) (sizeof(uint) * share->all_link_count),
      &tmp_tgt_filedsns_lengths, (uint) (sizeof(uint) * share->all_link_count),
      &tmp_tgt_drivers_lengths, (uint) (sizeof(uint) * share->all_link_count),
      &tmp_static_link_ids_lengths,
        (uint) (sizeof(uint) * share->all_link_count),

      &tmp_tgt_ports, (uint) (sizeof(long) * share->all_link_count),
      &tmp_tgt_ssl_vscs, (uint) (sizeof(long) * share->all_link_count),
      &tmp_monitoring_binlog_pos_at_failing,
        (uint) (sizeof(long) * share->all_link_count),
      &tmp_link_statuses, (uint) (sizeof(long) * share->all_link_count),

      &tmp_server_names_char, (uint) (sizeof(char) *
        (share_alter->tmp_server_names_charlen + 1)),
      &tmp_tgt_table_names_char, (uint) (sizeof(char) *
        (share_alter->tmp_tgt_table_names_charlen + 1)),
      &tmp_tgt_dbs_char, (uint) (sizeof(char) *
        (share_alter->tmp_tgt_dbs_charlen + 1)),
      &tmp_tgt_hosts_char, (uint) (sizeof(char) *
        (share_alter->tmp_tgt_hosts_charlen + 1)),
      &tmp_tgt_usernames_char, (uint) (sizeof(char) *
        (share_alter->tmp_tgt_usernames_charlen + 1)),
      &tmp_tgt_passwords_char, (uint) (sizeof(char) *
        (share_alter->tmp_tgt_passwords_charlen + 1)),
      &tmp_tgt_sockets_char, (uint) (sizeof(char) *
        (share_alter->tmp_tgt_sockets_charlen + 1)),
      &tmp_tgt_wrappers_char, (uint) (sizeof(char) *
        (share_alter->tmp_tgt_wrappers_charlen + 1)),
      &tmp_tgt_ssl_cas_char, (uint) (sizeof(char) *
        (share_alter->tmp_tgt_ssl_cas_charlen + 1)),
      &tmp_tgt_ssl_capaths_char, (uint) (sizeof(char) *
        (share_alter->tmp_tgt_ssl_capaths_charlen + 1)),
      &tmp_tgt_ssl_certs_char, (uint) (sizeof(char) *
        (share_alter->tmp_tgt_ssl_certs_charlen + 1)),
      &tmp_tgt_ssl_ciphers_char, (uint) (sizeof(char) *
        (share_alter->tmp_tgt_ssl_ciphers_charlen + 1)),
      &tmp_tgt_ssl_keys_char, (uint) (sizeof(char) *
        (share_alter->tmp_tgt_ssl_keys_charlen + 1)),
      &tmp_tgt_default_files_char, (uint) (sizeof(char) *
        (share_alter->tmp_tgt_default_files_charlen + 1)),
      &tmp_tgt_default_groups_char, (uint) (sizeof(char) *
        (share_alter->tmp_tgt_default_groups_charlen + 1)),
      &tmp_tgt_dsns_char, (uint) (sizeof(char) *
        (share_alter->tmp_tgt_dsns_charlen + 1)),
      &tmp_tgt_filedsns_char, (uint) (sizeof(char) *
        (share_alter->tmp_tgt_filedsns_charlen + 1)),
      &tmp_tgt_drivers_char, (uint) (sizeof(char) *
        (share_alter->tmp_tgt_drivers_charlen + 1)),
      &tmp_static_link_ids_char, (uint) (sizeof(char) *
        (share_alter->tmp_static_link_ids_charlen + 1)),
      NullS))
  ) {
    error_num = HA_ERR_OUT_OF_MEM;
    goto error_alloc_alter_table;
  }
  alter_table->now_create = now_create;
  alter_table->table_name = tmp_name;
  memcpy(alter_table->table_name, share->table_name, share->table_name_length);
  alter_table->table_name_length = share->table_name_length;
  DBUG_PRINT("info",("spider table_name_hash_value=%u",
    share->table_name_hash_value));
  alter_table->table_name_hash_value = share->table_name_hash_value;
  alter_table->tmp_priority = share->priority;
  alter_table->link_count = share->link_count;
  alter_table->all_link_count = share->all_link_count;

  alter_table->tmp_server_names = tmp_server_names;
  alter_table->tmp_tgt_table_names = tmp_tgt_table_names;
  alter_table->tmp_tgt_dbs = tmp_tgt_dbs;
  alter_table->tmp_tgt_hosts = tmp_tgt_hosts;
  alter_table->tmp_tgt_usernames = tmp_tgt_usernames;
  alter_table->tmp_tgt_passwords = tmp_tgt_passwords;
  alter_table->tmp_tgt_sockets = tmp_tgt_sockets;
  alter_table->tmp_tgt_wrappers = tmp_tgt_wrappers;
  alter_table->tmp_tgt_ssl_cas = tmp_tgt_ssl_cas;
  alter_table->tmp_tgt_ssl_capaths = tmp_tgt_ssl_capaths;
  alter_table->tmp_tgt_ssl_certs = tmp_tgt_ssl_certs;
  alter_table->tmp_tgt_ssl_ciphers = tmp_tgt_ssl_ciphers;
  alter_table->tmp_tgt_ssl_keys = tmp_tgt_ssl_keys;
  alter_table->tmp_tgt_default_files = tmp_tgt_default_files;
  alter_table->tmp_tgt_default_groups = tmp_tgt_default_groups;
  alter_table->tmp_tgt_dsns = tmp_tgt_dsns;
  alter_table->tmp_tgt_filedsns = tmp_tgt_filedsns;
  alter_table->tmp_tgt_drivers = tmp_tgt_drivers;
  alter_table->tmp_static_link_ids = tmp_static_link_ids;

  alter_table->tmp_tgt_ports = tmp_tgt_ports;
  alter_table->tmp_tgt_ssl_vscs = tmp_tgt_ssl_vscs;
  alter_table->tmp_monitoring_binlog_pos_at_failing =
    tmp_monitoring_binlog_pos_at_failing;
  alter_table->tmp_link_statuses = tmp_link_statuses;

  alter_table->tmp_server_names_lengths = tmp_server_names_lengths;
  alter_table->tmp_tgt_table_names_lengths = tmp_tgt_table_names_lengths;
  alter_table->tmp_tgt_dbs_lengths = tmp_tgt_dbs_lengths;
  alter_table->tmp_tgt_hosts_lengths = tmp_tgt_hosts_lengths;
  alter_table->tmp_tgt_usernames_lengths = tmp_tgt_usernames_lengths;
  alter_table->tmp_tgt_passwords_lengths = tmp_tgt_passwords_lengths;
  alter_table->tmp_tgt_sockets_lengths = tmp_tgt_sockets_lengths;
  alter_table->tmp_tgt_wrappers_lengths = tmp_tgt_wrappers_lengths;
  alter_table->tmp_tgt_ssl_cas_lengths = tmp_tgt_ssl_cas_lengths;
  alter_table->tmp_tgt_ssl_capaths_lengths = tmp_tgt_ssl_capaths_lengths;
  alter_table->tmp_tgt_ssl_certs_lengths = tmp_tgt_ssl_certs_lengths;
  alter_table->tmp_tgt_ssl_ciphers_lengths = tmp_tgt_ssl_ciphers_lengths;
  alter_table->tmp_tgt_ssl_keys_lengths = tmp_tgt_ssl_keys_lengths;
  alter_table->tmp_tgt_default_files_lengths = tmp_tgt_default_files_lengths;
  alter_table->tmp_tgt_default_groups_lengths = tmp_tgt_default_groups_lengths;
  alter_table->tmp_tgt_dsns_lengths = tmp_tgt_dsns_lengths;
  alter_table->tmp_tgt_filedsns_lengths = tmp_tgt_filedsns_lengths;
  alter_table->tmp_tgt_drivers_lengths = tmp_tgt_drivers_lengths;
  alter_table->tmp_static_link_ids_lengths = tmp_static_link_ids_lengths;

  for(link_idx = 0; link_idx < (int) share->all_link_count; link_idx++)
  {
    spider_maybe_memcpy_indexed_string(
      tmp_server_names, share_alter->tmp_server_names,
      share_alter->tmp_server_names_lengths, link_idx, tmp_server_names_char);

    spider_maybe_memcpy_indexed_string(
      tmp_tgt_table_names, share_alter->tmp_tgt_table_names,
      share_alter->tmp_tgt_table_names_lengths, link_idx, tmp_tgt_table_names_char);

    spider_maybe_memcpy_indexed_string(
      tmp_tgt_dbs, share_alter->tmp_tgt_dbs,
      share_alter->tmp_tgt_dbs_lengths, link_idx, tmp_tgt_dbs_char);

    spider_maybe_memcpy_indexed_string(
      tmp_tgt_hosts, share_alter->tmp_tgt_hosts,
      share_alter->tmp_tgt_hosts_lengths, link_idx, tmp_tgt_hosts_char);

    spider_maybe_memcpy_indexed_string(
      tmp_tgt_usernames, share_alter->tmp_tgt_usernames,
      share_alter->tmp_tgt_usernames_lengths, link_idx, tmp_tgt_usernames_char);

    spider_maybe_memcpy_indexed_string(
      tmp_tgt_passwords, share_alter->tmp_tgt_passwords,
      share_alter->tmp_tgt_passwords_lengths, link_idx, tmp_tgt_passwords_char);

    spider_maybe_memcpy_indexed_string(
      tmp_tgt_sockets, share_alter->tmp_tgt_sockets,
      share_alter->tmp_tgt_sockets_lengths, link_idx, tmp_tgt_sockets_char);

    spider_maybe_memcpy_indexed_string(
      tmp_tgt_wrappers, share_alter->tmp_tgt_wrappers,
      share_alter->tmp_tgt_wrappers_lengths, link_idx, tmp_tgt_wrappers_char);

    spider_maybe_memcpy_indexed_string(
      tmp_tgt_ssl_cas, share_alter->tmp_tgt_ssl_cas,
      share_alter->tmp_tgt_ssl_cas_lengths, link_idx, tmp_tgt_ssl_cas_char);

    spider_maybe_memcpy_indexed_string(
      tmp_tgt_ssl_capaths, share_alter->tmp_tgt_ssl_capaths,
      share_alter->tmp_tgt_ssl_capaths_lengths, link_idx, tmp_tgt_ssl_capaths_char);

    spider_maybe_memcpy_indexed_string(
      tmp_tgt_ssl_certs, share_alter->tmp_tgt_ssl_certs,
      share_alter->tmp_tgt_ssl_certs_lengths, link_idx, tmp_tgt_ssl_certs_char);

    spider_maybe_memcpy_indexed_string(
      tmp_tgt_ssl_ciphers, share_alter->tmp_tgt_ssl_ciphers,
      share_alter->tmp_tgt_ssl_ciphers_lengths, link_idx, tmp_tgt_ssl_ciphers_char);

    spider_maybe_memcpy_indexed_string(
      tmp_tgt_ssl_keys, share_alter->tmp_tgt_ssl_keys,
      share_alter->tmp_tgt_ssl_keys_lengths, link_idx, tmp_tgt_ssl_keys_char);

    spider_maybe_memcpy_indexed_string(
      tmp_tgt_default_files, share_alter->tmp_tgt_default_files,
      share_alter->tmp_tgt_default_files_lengths, link_idx, tmp_tgt_default_files_char);

    spider_maybe_memcpy_indexed_string(
      tmp_tgt_default_groups, share_alter->tmp_tgt_default_groups,
      share_alter->tmp_tgt_default_groups_lengths, link_idx, tmp_tgt_default_groups_char);
    spider_maybe_memcpy_indexed_string(
      tmp_tgt_dsns, share_alter->tmp_tgt_dsns,
      share_alter->tmp_tgt_dsns_lengths, link_idx, tmp_tgt_dsns_char);

    spider_maybe_memcpy_indexed_string(
      tmp_tgt_filedsns, share_alter->tmp_tgt_filedsns,
      share_alter->tmp_tgt_filedsns_lengths, link_idx, tmp_tgt_filedsns_char);

    spider_maybe_memcpy_indexed_string(
      tmp_tgt_drivers, share_alter->tmp_tgt_drivers,
      share_alter->tmp_tgt_drivers_lengths, link_idx, tmp_tgt_drivers_char);

    spider_maybe_memcpy_indexed_string(
      tmp_static_link_ids, share_alter->tmp_static_link_ids,
      share_alter->tmp_static_link_ids_lengths, link_idx, tmp_static_link_ids_char);
  }

  memcpy(tmp_tgt_ports, share_alter->tmp_tgt_ports,
    sizeof(long) * share->all_link_count);
  memcpy(tmp_tgt_ssl_vscs, share_alter->tmp_tgt_ssl_vscs,
    sizeof(long) * share->all_link_count);
  memcpy(tmp_monitoring_binlog_pos_at_failing,
    share_alter->tmp_monitoring_binlog_pos_at_failing,
    sizeof(long) * share->all_link_count);
  memcpy(tmp_link_statuses, share_alter->tmp_link_statuses,
    sizeof(long) * share->all_link_count);

  memcpy(tmp_server_names_lengths, share_alter->tmp_server_names_lengths,
    sizeof(uint) * share->all_link_count);
  memcpy(tmp_tgt_table_names_lengths, share_alter->tmp_tgt_table_names_lengths,
    sizeof(uint) * share->all_link_count);
  memcpy(tmp_tgt_dbs_lengths, share_alter->tmp_tgt_dbs_lengths,
    sizeof(uint) * share->all_link_count);
  memcpy(tmp_tgt_hosts_lengths, share_alter->tmp_tgt_hosts_lengths,
    sizeof(uint) * share->all_link_count);
  memcpy(tmp_tgt_usernames_lengths, share_alter->tmp_tgt_usernames_lengths,
    sizeof(uint) * share->all_link_count);
  memcpy(tmp_tgt_passwords_lengths, share_alter->tmp_tgt_passwords_lengths,
    sizeof(uint) * share->all_link_count);
  memcpy(tmp_tgt_sockets_lengths, share_alter->tmp_tgt_sockets_lengths,
    sizeof(uint) * share->all_link_count);
  memcpy(tmp_tgt_wrappers_lengths, share_alter->tmp_tgt_wrappers_lengths,
    sizeof(uint) * share->all_link_count);
  memcpy(tmp_tgt_ssl_cas_lengths, share_alter->tmp_tgt_ssl_cas_lengths,
    sizeof(uint) * share->all_link_count);
  memcpy(tmp_tgt_ssl_capaths_lengths, share_alter->tmp_tgt_ssl_capaths_lengths,
    sizeof(uint) * share->all_link_count);
  memcpy(tmp_tgt_ssl_certs_lengths, share_alter->tmp_tgt_ssl_certs_lengths,
    sizeof(uint) * share->all_link_count);
  memcpy(tmp_tgt_ssl_ciphers_lengths, share_alter->tmp_tgt_ssl_ciphers_lengths,
    sizeof(uint) * share->all_link_count);
  memcpy(tmp_tgt_ssl_keys_lengths, share_alter->tmp_tgt_ssl_keys_lengths,
    sizeof(uint) * share->all_link_count);
  memcpy(tmp_tgt_default_files_lengths,
    share_alter->tmp_tgt_default_files_lengths,
    sizeof(uint) * share->all_link_count);
  memcpy(tmp_tgt_default_groups_lengths,
    share_alter->tmp_tgt_default_groups_lengths,
    sizeof(uint) * share->all_link_count);
  memcpy(tmp_tgt_dsns_lengths, share_alter->tmp_tgt_dsns_lengths,
    sizeof(uint) * share->all_link_count);
  memcpy(tmp_tgt_filedsns_lengths, share_alter->tmp_tgt_filedsns_lengths,
    sizeof(uint) * share->all_link_count);
  memcpy(tmp_tgt_drivers_lengths, share_alter->tmp_tgt_drivers_lengths,
    sizeof(uint) * share->all_link_count);
  memcpy(tmp_static_link_ids_lengths,
    share_alter->tmp_static_link_ids_lengths,
    sizeof(uint) * share->all_link_count);

  alter_table->tmp_server_names_length =
    share_alter->tmp_server_names_length;
  alter_table->tmp_tgt_table_names_length =
    share_alter->tmp_tgt_table_names_length;
  alter_table->tmp_tgt_dbs_length =
    share_alter->tmp_tgt_dbs_length;
  alter_table->tmp_tgt_hosts_length =
    share_alter->tmp_tgt_hosts_length;
  alter_table->tmp_tgt_usernames_length =
    share_alter->tmp_tgt_usernames_length;
  alter_table->tmp_tgt_passwords_length =
    share_alter->tmp_tgt_passwords_length;
  alter_table->tmp_tgt_sockets_length =
    share_alter->tmp_tgt_sockets_length;
  alter_table->tmp_tgt_wrappers_length =
    share_alter->tmp_tgt_wrappers_length;
  alter_table->tmp_tgt_ssl_cas_length =
    share_alter->tmp_tgt_ssl_cas_length;
  alter_table->tmp_tgt_ssl_capaths_length =
    share_alter->tmp_tgt_ssl_capaths_length;
  alter_table->tmp_tgt_ssl_certs_length =
    share_alter->tmp_tgt_ssl_certs_length;
  alter_table->tmp_tgt_ssl_ciphers_length =
    share_alter->tmp_tgt_ssl_ciphers_length;
  alter_table->tmp_tgt_ssl_keys_length =
    share_alter->tmp_tgt_ssl_keys_length;
  alter_table->tmp_tgt_default_files_length =
    share_alter->tmp_tgt_default_files_length;
  alter_table->tmp_tgt_default_groups_length =
    share_alter->tmp_tgt_default_groups_length;
  alter_table->tmp_tgt_dsns_length =
    share_alter->tmp_tgt_dsns_length;
  alter_table->tmp_tgt_filedsns_length =
    share_alter->tmp_tgt_filedsns_length;
  alter_table->tmp_tgt_drivers_length =
    share_alter->tmp_tgt_drivers_length;
  alter_table->tmp_static_link_ids_length =
    share_alter->tmp_static_link_ids_length;
  alter_table->tmp_tgt_ports_length =
    share_alter->tmp_tgt_ports_length;
  alter_table->tmp_tgt_ssl_vscs_length =
    share_alter->tmp_tgt_ssl_vscs_length;
  alter_table->tmp_monitoring_binlog_pos_at_failing_length =
    share_alter->tmp_monitoring_binlog_pos_at_failing_length;
  alter_table->tmp_link_statuses_length =
    share_alter->tmp_link_statuses_length;

  old_elements = trx->trx_alter_table_hash.array.max_element;
  if (my_hash_insert(&trx->trx_alter_table_hash, (uchar*) alter_table))
  {
    error_num = HA_ERR_OUT_OF_MEM;
    goto error;
  }
  if (trx->trx_alter_table_hash.array.max_element > old_elements)
  {
    spider_alloc_calc_mem(spider_current_trx,
      trx->trx_alter_table_hash,
      (trx->trx_alter_table_hash.array.max_element - old_elements) *
      trx->trx_alter_table_hash.array.size_of_element);
  }
  DBUG_RETURN(0);

error:
  spider_free(trx, alter_table, MYF(0));
error_alloc_alter_table:
  DBUG_RETURN(error_num);
}

bool spider_cmp_trx_alter_table(
  SPIDER_ALTER_TABLE *cmp1,
  SPIDER_ALTER_TABLE *cmp2
) {
  int roop_count;
  DBUG_ENTER("spider_cmp_trx_alter_table");
  if (
    cmp1->tmp_priority != cmp2->tmp_priority ||
    cmp1->link_count != cmp2->link_count ||
    cmp1->all_link_count != cmp2->all_link_count
  )
    DBUG_RETURN(TRUE);

  for (roop_count = 0; roop_count < (int) cmp1->all_link_count; roop_count++)
  {
    if (
      (
        cmp1->tmp_server_names[roop_count] !=
          cmp2->tmp_server_names[roop_count] &&
        (
          !cmp1->tmp_server_names[roop_count] ||
          !cmp2->tmp_server_names[roop_count] ||
          strcmp(cmp1->tmp_server_names[roop_count],
            cmp2->tmp_server_names[roop_count])
        )
      ) ||
      (
        cmp1->tmp_tgt_table_names[roop_count] !=
          cmp2->tmp_tgt_table_names[roop_count] &&
        (
          !cmp1->tmp_tgt_table_names[roop_count] ||
          !cmp2->tmp_tgt_table_names[roop_count] ||
          strcmp(cmp1->tmp_tgt_table_names[roop_count],
            cmp2->tmp_tgt_table_names[roop_count])
        )
      ) ||
      (
        cmp1->tmp_tgt_dbs[roop_count] !=
          cmp2->tmp_tgt_dbs[roop_count] &&
        (
          !cmp1->tmp_tgt_dbs[roop_count] ||
          !cmp2->tmp_tgt_dbs[roop_count] ||
          strcmp(cmp1->tmp_tgt_dbs[roop_count],
            cmp2->tmp_tgt_dbs[roop_count])
        )
      ) ||
      (
        cmp1->tmp_tgt_hosts[roop_count] !=
          cmp2->tmp_tgt_hosts[roop_count] &&
        (
          !cmp1->tmp_tgt_hosts[roop_count] ||
          !cmp2->tmp_tgt_hosts[roop_count] ||
          strcmp(cmp1->tmp_tgt_hosts[roop_count],
            cmp2->tmp_tgt_hosts[roop_count])
        )
      ) ||
      (
        cmp1->tmp_tgt_usernames[roop_count] !=
          cmp2->tmp_tgt_usernames[roop_count] &&
        (
          !cmp1->tmp_tgt_usernames[roop_count] ||
          !cmp2->tmp_tgt_usernames[roop_count] ||
          strcmp(cmp1->tmp_tgt_usernames[roop_count],
            cmp2->tmp_tgt_usernames[roop_count])
        )
      ) ||
      (
        cmp1->tmp_tgt_passwords[roop_count] !=
          cmp2->tmp_tgt_passwords[roop_count] &&
        (
          !cmp1->tmp_tgt_passwords[roop_count] ||
          !cmp2->tmp_tgt_passwords[roop_count] ||
          strcmp(cmp1->tmp_tgt_passwords[roop_count],
            cmp2->tmp_tgt_passwords[roop_count])
        )
      ) ||
      (
        cmp1->tmp_tgt_sockets[roop_count] !=
          cmp2->tmp_tgt_sockets[roop_count] &&
        (
          !cmp1->tmp_tgt_sockets[roop_count] ||
          !cmp2->tmp_tgt_sockets[roop_count] ||
          strcmp(cmp1->tmp_tgt_sockets[roop_count],
            cmp2->tmp_tgt_sockets[roop_count])
        )
      ) ||
      (
        cmp1->tmp_tgt_wrappers[roop_count] !=
          cmp2->tmp_tgt_wrappers[roop_count] &&
        (
          !cmp1->tmp_tgt_wrappers[roop_count] ||
          !cmp2->tmp_tgt_wrappers[roop_count] ||
          strcmp(cmp1->tmp_tgt_wrappers[roop_count],
            cmp2->tmp_tgt_wrappers[roop_count])
        )
      ) ||
      (
        cmp1->tmp_tgt_ssl_cas[roop_count] !=
          cmp2->tmp_tgt_ssl_cas[roop_count] &&
        (
          !cmp1->tmp_tgt_ssl_cas[roop_count] ||
          !cmp2->tmp_tgt_ssl_cas[roop_count] ||
          strcmp(cmp1->tmp_tgt_ssl_cas[roop_count],
            cmp2->tmp_tgt_ssl_cas[roop_count])
        )
      ) ||
      (
        cmp1->tmp_tgt_ssl_capaths[roop_count] !=
          cmp2->tmp_tgt_ssl_capaths[roop_count] &&
        (
          !cmp1->tmp_tgt_ssl_capaths[roop_count] ||
          !cmp2->tmp_tgt_ssl_capaths[roop_count] ||
          strcmp(cmp1->tmp_tgt_ssl_capaths[roop_count],
            cmp2->tmp_tgt_ssl_capaths[roop_count])
        )
      ) ||
      (
        cmp1->tmp_tgt_ssl_certs[roop_count] !=
          cmp2->tmp_tgt_ssl_certs[roop_count] &&
        (
          !cmp1->tmp_tgt_ssl_certs[roop_count] ||
          !cmp2->tmp_tgt_ssl_certs[roop_count] ||
          strcmp(cmp1->tmp_tgt_ssl_certs[roop_count],
            cmp2->tmp_tgt_ssl_certs[roop_count])
        )
      ) ||
      (
        cmp1->tmp_tgt_ssl_ciphers[roop_count] !=
          cmp2->tmp_tgt_ssl_ciphers[roop_count] &&
        (
          !cmp1->tmp_tgt_ssl_ciphers[roop_count] ||
          !cmp2->tmp_tgt_ssl_ciphers[roop_count] ||
          strcmp(cmp1->tmp_tgt_ssl_ciphers[roop_count],
            cmp2->tmp_tgt_ssl_ciphers[roop_count])
        )
      ) ||
      (
        cmp1->tmp_tgt_ssl_keys[roop_count] !=
          cmp2->tmp_tgt_ssl_keys[roop_count] &&
        (
          !cmp1->tmp_tgt_ssl_keys[roop_count] ||
          !cmp2->tmp_tgt_ssl_keys[roop_count] ||
          strcmp(cmp1->tmp_tgt_ssl_keys[roop_count],
            cmp2->tmp_tgt_ssl_keys[roop_count])
        )
      ) ||
      (
        cmp1->tmp_tgt_default_files[roop_count] !=
          cmp2->tmp_tgt_default_files[roop_count] &&
        (
          !cmp1->tmp_tgt_default_files[roop_count] ||
          !cmp2->tmp_tgt_default_files[roop_count] ||
          strcmp(cmp1->tmp_tgt_default_files[roop_count],
            cmp2->tmp_tgt_default_files[roop_count])
        )
      ) ||
      (
        cmp1->tmp_tgt_default_groups[roop_count] !=
          cmp2->tmp_tgt_default_groups[roop_count] &&
        (
          !cmp1->tmp_tgt_default_groups[roop_count] ||
          !cmp2->tmp_tgt_default_groups[roop_count] ||
          strcmp(cmp1->tmp_tgt_default_groups[roop_count],
            cmp2->tmp_tgt_default_groups[roop_count])
        )
      ) ||
      (
        cmp1->tmp_tgt_dsns[roop_count] !=
          cmp2->tmp_tgt_dsns[roop_count] &&
        (
          !cmp1->tmp_tgt_dsns[roop_count] ||
          !cmp2->tmp_tgt_dsns[roop_count] ||
          strcmp(cmp1->tmp_tgt_dsns[roop_count],
            cmp2->tmp_tgt_dsns[roop_count])
        )
      ) ||
      (
        cmp1->tmp_tgt_filedsns[roop_count] !=
          cmp2->tmp_tgt_filedsns[roop_count] &&
        (
          !cmp1->tmp_tgt_filedsns[roop_count] ||
          !cmp2->tmp_tgt_filedsns[roop_count] ||
          strcmp(cmp1->tmp_tgt_filedsns[roop_count],
            cmp2->tmp_tgt_filedsns[roop_count])
        )
      ) ||
      (
        cmp1->tmp_tgt_drivers[roop_count] !=
          cmp2->tmp_tgt_drivers[roop_count] &&
        (
          !cmp1->tmp_tgt_drivers[roop_count] ||
          !cmp2->tmp_tgt_drivers[roop_count] ||
          strcmp(cmp1->tmp_tgt_drivers[roop_count],
            cmp2->tmp_tgt_drivers[roop_count])
        )
      ) ||
      (
        cmp1->tmp_static_link_ids[roop_count] !=
          cmp2->tmp_static_link_ids[roop_count] &&
        (
          !cmp1->tmp_static_link_ids[roop_count] ||
          !cmp2->tmp_static_link_ids[roop_count] ||
          strcmp(cmp1->tmp_static_link_ids[roop_count],
            cmp2->tmp_static_link_ids[roop_count])
        )
      ) ||
      cmp1->tmp_tgt_ports[roop_count] != cmp2->tmp_tgt_ports[roop_count] ||
      cmp1->tmp_tgt_ssl_vscs[roop_count] !=
        cmp2->tmp_tgt_ssl_vscs[roop_count] ||
      cmp1->tmp_monitoring_binlog_pos_at_failing[roop_count] !=
        cmp2->tmp_monitoring_binlog_pos_at_failing[roop_count] ||
      cmp1->tmp_link_statuses[roop_count] !=
        cmp2->tmp_link_statuses[roop_count]
    )
      DBUG_RETURN(TRUE);
  }
  DBUG_RETURN(FALSE);
}

int spider_free_trx_alloc(
  SPIDER_TRX *trx
) {
  int roop_count;
  DBUG_ENTER("spider_free_trx_alloc");
  if (trx->tmp_spider)
  {
    for (roop_count = 0; roop_count < SPIDER_DBTON_SIZE; ++roop_count)
    {
      if (trx->tmp_spider->dbton_handler[roop_count])
      {
        delete trx->tmp_spider->dbton_handler[roop_count];
        trx->tmp_spider->dbton_handler[roop_count] = NULL;
      }
    }
    if (trx->tmp_spider->result_list.sqls)
    {
      delete [] trx->tmp_spider->result_list.sqls;
      trx->tmp_spider->result_list.sqls = NULL;
    }
    delete trx->tmp_spider;
    trx->tmp_spider = NULL;
  }
  if (trx->tmp_share)
  {
    for (roop_count = 0; roop_count < SPIDER_DBTON_SIZE; ++roop_count)
    {
      if (trx->tmp_share->dbton_share[roop_count])
      {
        delete trx->tmp_share->dbton_share[roop_count];
        trx->tmp_share->dbton_share[roop_count] = NULL;
      }
    }
    spider_free_tmp_share_alloc(trx->tmp_share);
  }
  spider_db_udf_free_set_names(trx);
  for (roop_count = spider_udf_table_lock_mutex_count - 1;
    roop_count >= 0; roop_count--)
    pthread_mutex_destroy(&trx->udf_table_mutexes[roop_count]);
  spider_free_trx_ha(trx);
  spider_free_trx_conn(trx, TRUE);
  spider_free_trx_alter_table(trx);
  spider_free_mem_calc(spider_current_trx,
    trx->trx_conn_hash_id,
    trx->trx_conn_hash.array.max_element *
    trx->trx_conn_hash.array.size_of_element);
  my_hash_free(&trx->trx_conn_hash);
  spider_free_mem_calc(spider_current_trx,
    trx->trx_another_conn_hash_id,
    trx->trx_another_conn_hash.array.max_element *
    trx->trx_another_conn_hash.array.size_of_element);
  my_hash_free(&trx->trx_another_conn_hash);
  spider_free_mem_calc(spider_current_trx,
    trx->trx_ha_hash_id,
    trx->trx_ha_hash.array.max_element *
    trx->trx_ha_hash.array.size_of_element);
  my_hash_free(&trx->trx_ha_hash);
  spider_free_mem_calc(spider_current_trx,
    trx->trx_alter_table_hash_id,
    trx->trx_alter_table_hash.array.max_element *
    trx->trx_alter_table_hash.array.size_of_element);
  my_hash_free(&trx->trx_alter_table_hash);
  free_root(&trx->mem_root, MYF(0));
  DBUG_RETURN(0);
}

/* Get or create a trx associated with the given THD. */
SPIDER_TRX *spider_get_trx(
  THD *thd,
  bool regist_allocated_thds,
  int *error_num
) {
  int roop_count = 0, roop_count2;
  SPIDER_TRX *trx;
  SPIDER_SHARE *tmp_share;
  SPIDER_WIDE_HANDLER *tmp_wide_handler;
  pthread_mutex_t *udf_table_mutexes;
  DBUG_ENTER("spider_get_trx");

  if (
    !thd ||
    !(trx = (SPIDER_TRX*) thd_get_ha_data(thd, spider_hton_ptr))
  ) {
    DBUG_PRINT("info",("spider create new trx"));
    if (!(trx = (SPIDER_TRX *)
      spider_bulk_malloc(NULL, SPD_MID_GET_TRX_1, MYF(MY_WME | MY_ZEROFILL),
        &trx, (uint) (sizeof(*trx)),
        &tmp_share, (uint) (sizeof(SPIDER_SHARE)),
        &tmp_wide_handler, (uint) sizeof(SPIDER_WIDE_HANDLER),
        &udf_table_mutexes, (uint) (sizeof(pthread_mutex_t) *
          spider_udf_table_lock_mutex_count),
        NullS))
    )
      goto error_alloc_trx;

    SPD_INIT_ALLOC_ROOT(&trx->mem_root, 4096, 0, MYF(MY_WME));
    trx->tmp_share = tmp_share;
    trx->udf_table_mutexes = udf_table_mutexes;

    for (roop_count = 0;
      roop_count < (int) spider_udf_table_lock_mutex_count;
      roop_count++)
    {
      if (mysql_mutex_init(spd_key_mutex_udf_table,
        &trx->udf_table_mutexes[roop_count], MY_MUTEX_INIT_FAST))
        goto error_init_udf_table_mutex;
    }

    if (my_hash_init(PSI_INSTRUMENT_ME, &trx->trx_conn_hash,
                     spd_charset_utf8mb3_bin, 32, 0, 0, spider_conn_get_key, 0,
                     0))
      goto error_init_hash;
    spider_alloc_calc_mem_init(trx->trx_conn_hash, SPD_MID_GET_TRX_2);
    spider_alloc_calc_mem(
      thd ? ((SPIDER_TRX *) thd_get_ha_data(thd, spider_hton_ptr)) : NULL,
      trx->trx_conn_hash,
      trx->trx_conn_hash.array.max_element *
      trx->trx_conn_hash.array.size_of_element);

    if (my_hash_init(PSI_INSTRUMENT_ME, &trx->trx_another_conn_hash,
                     spd_charset_utf8mb3_bin, 32, 0, 0, spider_conn_get_key, 0,
                     0))
      goto error_init_another_hash;
    spider_alloc_calc_mem_init(trx->trx_another_conn_hash, SPD_MID_GET_TRX_3);
    spider_alloc_calc_mem(
      thd ? ((SPIDER_TRX *) thd_get_ha_data(thd, spider_hton_ptr)) : NULL,
      trx->trx_another_conn_hash,
      trx->trx_another_conn_hash.array.max_element *
      trx->trx_another_conn_hash.array.size_of_element);

<<<<<<< HEAD
    if (
      my_hash_init(PSI_INSTRUMENT_ME, &trx->trx_alter_table_hash,
                   spd_charset_utf8mb3_bin, 32, 0, 0, (my_hash_get_key)
                   spider_alter_tbl_get_key, 0, 0)
    )
=======
    if (my_hash_init(PSI_INSTRUMENT_ME, &trx->trx_alter_table_hash,
                     spd_charset_utf8mb3_bin, 32, 0, 0,
                     spider_alter_tbl_get_key, 0, 0))
>>>>>>> 7d4077cc
      goto error_init_alter_hash;
    spider_alloc_calc_mem_init(trx->trx_alter_table_hash, SPD_MID_GET_TRX_8);
    spider_alloc_calc_mem(
      thd ? ((SPIDER_TRX *) thd_get_ha_data(thd, spider_hton_ptr)) : NULL,
      trx->trx_alter_table_hash,
      trx->trx_alter_table_hash.array.max_element *
      trx->trx_alter_table_hash.array.size_of_element);

    if (my_hash_init(PSI_INSTRUMENT_ME, &trx->trx_ha_hash,
                     spd_charset_utf8mb3_bin, 32, 0, 0, spider_trx_ha_get_key,
                     0, 0))
      goto error_init_trx_ha_hash;
    spider_alloc_calc_mem_init(trx->trx_ha_hash, SPD_MID_GET_TRX_9);
    spider_alloc_calc_mem(
      thd ? ((SPIDER_TRX *) thd_get_ha_data(thd, spider_hton_ptr)) : NULL,
      trx->trx_ha_hash,
      trx->trx_ha_hash.array.max_element *
      trx->trx_ha_hash.array.size_of_element);

    trx->thd = (THD*) thd;
    pthread_mutex_lock(&spider_thread_id_mutex);
    trx->spider_thread_id = spider_thread_id;
    ++spider_thread_id;
    pthread_mutex_unlock(&spider_thread_id_mutex);
    trx->trx_conn_adjustment = 1;

    if (thd)
    {
      spider_set_tmp_share_pointer(trx->tmp_share, trx->tmp_connect_info,
        trx->tmp_connect_info_length, trx->tmp_long, trx->tmp_longlong);
      if (
        spider_set_connect_info_default(
          trx->tmp_share,
          NULL,
          NULL,
          NULL
        ) ||
        spider_set_connect_info_default_db_table(
          trx->tmp_share,
          "", 0,
          "", 0
        ) ||
        spider_create_conn_keys(trx->tmp_share)
      ) {
        goto error_set_connect_info_default;
      }

      if (!(trx->tmp_spider = new (&trx->mem_root) ha_spider()))
      {
        goto error_alloc_spider;
      }
      trx->tmp_spider->need_mons = &trx->tmp_need_mon;
      trx->tmp_spider->share = trx->tmp_share;
      trx->tmp_spider->wide_handler = tmp_wide_handler;
      tmp_wide_handler->trx = trx;
      trx->tmp_spider->dbton_handler = trx->tmp_dbton_handler;
      if (!(trx->tmp_spider->result_list.sqls =
        new spider_string[trx->tmp_share->link_count]))
      {
        goto error_init_result_list_sql;
      }
      for (roop_count2 = 0; roop_count2 < (int) trx->tmp_share->link_count;
        ++roop_count2)
      {
        trx->tmp_spider->result_list.sqls[roop_count2].init_calc_mem(SPD_MID_GET_TRX_10);
        trx->tmp_spider->result_list.sqls[roop_count2].set_charset(
          trx->tmp_share->access_charset);
      }

      for (roop_count2 = 0; roop_count2 < SPIDER_DBTON_SIZE; ++roop_count2)
      {
        if (!spider_dbton[roop_count2].init)
          continue;

        if (!(trx->tmp_share->dbton_share[roop_count2] =
          spider_dbton[roop_count2].create_db_share(trx->tmp_share)))
        {
          goto error_create_db_share;
        }
        if (trx->tmp_share->dbton_share[roop_count2]->init())
        {
          delete trx->tmp_share->dbton_share[roop_count2];
          trx->tmp_share->dbton_share[roop_count2] = NULL;
          goto error_create_db_share;
        }

        if (!(trx->tmp_spider->dbton_handler[roop_count2] =
          spider_dbton[roop_count2].create_db_handler(trx->tmp_spider,
            trx->tmp_share->dbton_share[roop_count2])))
        {
          goto error_create_db_share;
        }
        if (trx->tmp_spider->dbton_handler[roop_count2]->init())
        {
          delete trx->tmp_spider->dbton_handler[roop_count2];
          trx->tmp_spider->dbton_handler[roop_count2] = NULL;
          goto error_create_db_share;
        }
      }

      if (regist_allocated_thds)
      {
        pthread_mutex_lock(&spider_allocated_thds_mutex);
        uint old_elements = spider_allocated_thds.array.max_element;
        if (my_hash_insert(&spider_allocated_thds, (uchar*) thd))
        {
          pthread_mutex_unlock(&spider_allocated_thds_mutex);
          goto error_allocated_thds_insert;
        }
        if (spider_allocated_thds.array.max_element > old_elements)
        {
          spider_alloc_calc_mem(trx,
            spider_allocated_thds,
            (spider_allocated_thds.array.max_element - old_elements) *
            spider_allocated_thds.array.size_of_element);
        }
        pthread_mutex_unlock(&spider_allocated_thds_mutex);
        trx->registed_allocated_thds = TRUE;
      }
      thd_set_ha_data(thd, spider_hton_ptr, trx);
    }
  }

  DBUG_PRINT("info",("spider trx=%p", trx));
  DBUG_RETURN(trx);

error_allocated_thds_insert:
error_alloc_spider:
error_create_db_share:
  if (thd)
  {
    delete [] trx->tmp_spider->result_list.sqls;
    trx->tmp_spider->result_list.sqls = NULL;
  }
error_init_result_list_sql:
  if (thd)
  {
    delete trx->tmp_spider;
    trx->tmp_spider = NULL;
    for (roop_count2 = 0; roop_count2 < SPIDER_DBTON_SIZE; ++roop_count2)
    {
      if (trx->tmp_spider->dbton_handler[roop_count2])
      {
        delete trx->tmp_spider->dbton_handler[roop_count2];
        trx->tmp_spider->dbton_handler[roop_count2] = NULL;
      }
      if (trx->tmp_share->dbton_share[roop_count2])
      {
        delete trx->tmp_share->dbton_share[roop_count2];
        trx->tmp_share->dbton_share[roop_count2] = NULL;
      }
    }
  }
error_set_connect_info_default:
  if (thd)
  {
    spider_free_tmp_share_alloc(trx->tmp_share);
  }
  spider_free_mem_calc(trx,
    trx->trx_ha_hash_id,
    trx->trx_ha_hash.array.max_element *
    trx->trx_ha_hash.array.size_of_element);
  my_hash_free(&trx->trx_ha_hash);
error_init_trx_ha_hash:
  spider_free_mem_calc(
    thd ? ((SPIDER_TRX *) thd_get_ha_data(thd, spider_hton_ptr)) : NULL,
    trx->trx_alter_table_hash_id,
    trx->trx_alter_table_hash.array.max_element *
    trx->trx_alter_table_hash.array.size_of_element);
  my_hash_free(&trx->trx_alter_table_hash);
error_init_alter_hash:
  spider_free_mem_calc(
    thd ? ((SPIDER_TRX *) thd_get_ha_data(thd, spider_hton_ptr)) : NULL,
    trx->trx_another_conn_hash_id,
    trx->trx_another_conn_hash.array.max_element *
    trx->trx_another_conn_hash.array.size_of_element);
  my_hash_free(&trx->trx_another_conn_hash);
error_init_another_hash:
  spider_free_mem_calc(
    thd ? ((SPIDER_TRX *) thd_get_ha_data(thd, spider_hton_ptr)) : NULL,
    trx->trx_conn_hash_id,
    trx->trx_conn_hash.array.max_element *
    trx->trx_conn_hash.array.size_of_element);
  my_hash_free(&trx->trx_conn_hash);
error_init_hash:
  if (roop_count > 0)
  {
    for (roop_count--; roop_count >= 0; roop_count--)
      pthread_mutex_destroy(&trx->udf_table_mutexes[roop_count]);
  }
error_init_udf_table_mutex:
  free_root(&trx->mem_root, MYF(0));
  spider_free(NULL, trx, MYF(0));
error_alloc_trx:
  *error_num = HA_ERR_OUT_OF_MEM;
  DBUG_RETURN(NULL);
}

int spider_free_trx(
  SPIDER_TRX *trx,
  bool need_lock,
  bool reset_ha_data
) {
  DBUG_ENTER("spider_free_trx");
  if (trx->thd)
  {
    if (trx->registed_allocated_thds)
    {
      if (need_lock)
        pthread_mutex_lock(&spider_allocated_thds_mutex);
      my_hash_delete(&spider_allocated_thds, (uchar*) trx->thd);
      if (need_lock)
        pthread_mutex_unlock(&spider_allocated_thds_mutex);
    }
    if (reset_ha_data)
      thd_set_ha_data(trx->thd, spider_hton_ptr, NULL);
  }
  spider_free_trx_alloc(trx);
  spider_merge_mem_calc(trx, TRUE);
  spider_free(NULL, trx, MYF(0));
  DBUG_RETURN(0);
}

int spider_check_and_set_trx_isolation(
  SPIDER_CONN *conn,
  int *need_mon
) {
  THD *thd = conn->thd;
  int trx_isolation;
  DBUG_ENTER("spider_check_and_set_trx_isolation");
  if (thd->system_thread == SYSTEM_THREAD_SLAVE_SQL)
  {
    if ((trx_isolation = spider_param_slave_trx_isolation()) == -1)
    {
      trx_isolation = thd_tx_isolation(thd);
      DBUG_PRINT("info",("spider local trx_isolation=%d", trx_isolation));
    } else {
      DBUG_PRINT("info",("spider slave trx_isolation=%d", trx_isolation));
    }
  } else {
    trx_isolation = thd_tx_isolation(thd);
    DBUG_PRINT("info",("spider local trx_isolation=%d", trx_isolation));
  }
  spider_conn_queue_trx_isolation(conn, trx_isolation);
  DBUG_RETURN(0);
}

int spider_check_and_set_autocommit(
  THD *thd,
  SPIDER_CONN *conn,
  int *need_mon
) {
  DBUG_ENTER("spider_check_and_set_autocommit");
  spider_conn_queue_autocommit(
    conn, !thd_test_options(thd, OPTION_NOT_AUTOCOMMIT));
  DBUG_RETURN(0);
}

int spider_check_and_set_sql_log_off(
  THD *thd,
  SPIDER_CONN *conn,
  int *need_mon
) {
  int internal_sql_log_off;
  DBUG_ENTER("spider_check_and_set_sql_log_off");

  internal_sql_log_off = spider_param_internal_sql_log_off(thd);
  if (internal_sql_log_off != -1)
  {
    if (internal_sql_log_off)
    {
      spider_conn_queue_sql_log_off(conn, TRUE);
    } else {
      spider_conn_queue_sql_log_off(conn, FALSE);
    }
  }
  DBUG_RETURN(0);
}

int spider_check_and_set_wait_timeout(
  THD *thd,
  SPIDER_CONN *conn,
  int *need_mon
) {
  int wait_timeout;
  DBUG_ENTER("spider_check_and_set_wait_timeout");

  wait_timeout = spider_param_wait_timeout(thd);
  if (wait_timeout > 0)
  {
    spider_conn_queue_wait_timeout(conn, wait_timeout);
  }
  DBUG_RETURN(0);
}

int spider_check_and_set_sql_mode(
  THD *thd,
  SPIDER_CONN *conn,
  int *need_mon
) {
  DBUG_ENTER("spider_check_and_set_sql_mode");
  spider_conn_queue_sql_mode(conn, thd->variables.sql_mode);
  DBUG_RETURN(0);
}

int spider_check_and_set_time_zone(
  THD *thd,
  SPIDER_CONN *conn,
  int *need_mon
) {
  Time_zone *time_zone;
  DBUG_ENTER("spider_check_and_set_time_zone");

  time_zone = thd->variables.time_zone;
  DBUG_PRINT("info",("spider local time_zone=%p", time_zone));
/*
  DBUG_PRINT("info",("spider conn->time_zone=%p", conn->time_zone));
  if (time_zone != conn->time_zone)
  {
*/
    spider_conn_queue_time_zone(conn, time_zone);
/*
    conn->time_zone = time_zone;
  }
*/
  DBUG_RETURN(0);
}

static int spider_xa_lock(
  XID_STATE *xid_state,
  XID *xid
) {
  THD *thd = current_thd;
  int error_num;
  const char *old_proc_info;
  DBUG_ENTER("spider_xa_lock");
  old_proc_info = thd_proc_info(thd, "Locking xid by Spider");
  if (xid_cache_insert(thd, xid_state, xid))
  {
    error_num = (spider_stmt_da_sql_errno(thd) == ER_XAER_DUPID ?
      ER_SPIDER_XA_LOCKED_NUM : HA_ERR_OUT_OF_MEM);
    goto error;
  }
  thd_proc_info(thd, old_proc_info);
  DBUG_RETURN(0);

error:
  thd_proc_info(thd, old_proc_info);
  DBUG_RETURN(error_num);
}

static int spider_xa_unlock(
  XID_STATE *xid_state
) {
  THD *thd = current_thd;
  const char *old_proc_info;
  DBUG_ENTER("spider_xa_unlock");
  old_proc_info = thd_proc_info(thd, "Unlocking xid by Spider");
  xid_cache_delete(thd, xid_state);
  thd_proc_info(thd, old_proc_info);
  DBUG_RETURN(0);
}

int spider_start_internal_consistent_snapshot(
  SPIDER_TRX *trx,
  SPIDER_CONN *conn,
  int *need_mon
) {
  DBUG_ENTER("spider_start_internal_consistent_snapshot");
  if (trx->trx_consistent_snapshot)
    DBUG_RETURN(spider_db_consistent_snapshot(conn, need_mon));
  DBUG_RETURN(0);
}

int spider_internal_start_trx(
  ha_spider *spider
) {
  int error_num;
  SPIDER_TRX *trx = spider->wide_handler->trx;
  THD *thd = trx->thd;
  bool xa_lock = FALSE;
  DBUG_ENTER("spider_internal_start_trx");

  if (!trx->trx_start)
  {
    if (!trx->trx_consistent_snapshot)
    {
      trx->use_consistent_snapshot =
        spider_param_use_consistent_snapshot(thd);
      trx->internal_xa = spider_param_internal_xa(thd);
      trx->internal_xa_snapshot = spider_param_internal_xa_snapshot(thd);
    }
  }
  spider->wide_handler->consistent_snapshot = FALSE;
  if (trx->trx_consistent_snapshot)
  {
    if (trx->internal_xa && trx->internal_xa_snapshot < 2)
    {
      error_num = ER_SPIDER_CANT_USE_BOTH_INNER_XA_AND_SNAPSHOT_NUM;
      my_message(error_num, ER_SPIDER_CANT_USE_BOTH_INNER_XA_AND_SNAPSHOT_STR,
        MYF(0));
      goto error;
    } else if (!trx->internal_xa || trx->internal_xa_snapshot == 2)
    {
      spider->wide_handler->consistent_snapshot = TRUE;
    }
  }
  DBUG_PRINT("info",("spider trx->trx_start= %s",
    trx->trx_start ? "TRUE" : "FALSE"));
  if (!trx->trx_start)
  {
    if (
      thd->transaction->xid_state.is_explicit_XA() &&
      spider_param_support_xa()
    ) {
      trx->trx_xa = TRUE;
      thd_get_xid(thd, (MYSQL_XID*) &trx->xid);
    }

    if (
      !trx->trx_xa &&
      trx->internal_xa &&
      (!trx->trx_consistent_snapshot || trx->internal_xa_snapshot == 3) &&
      spider->wide_handler->sql_command != SQLCOM_LOCK_TABLES
    ) {
      trx->trx_xa = TRUE;
      trx->xid.formatID = 1;
      if (spider_param_internal_xa_id_type(thd) == 0)
      {
        trx->xid.gtrid_length
          = my_sprintf(trx->xid.data,
          (trx->xid.data, "%lx", thd_get_thread_id(thd)));
      } else {
        trx->xid.gtrid_length
          = my_sprintf(trx->xid.data,
          (trx->xid.data, "%lx%016llx", thd_get_thread_id(thd),
            thd->query_id));
      }
      trx->xid.bqual_length
        = my_sprintf(trx->xid.data + trx->xid.gtrid_length,
        (trx->xid.data + trx->xid.gtrid_length, "%lx",
        thd->variables.server_id));

#ifdef SPIDER_XID_STATE_HAS_in_thd
      trx->internal_xid_state.in_thd = 1;
#endif
      if ((error_num = spider_xa_lock(&trx->internal_xid_state, &trx->xid)))
      {
        if (error_num == ER_SPIDER_XA_LOCKED_NUM)
          my_message(error_num, ER_SPIDER_XA_LOCKED_STR, MYF(0));
        goto error;
      }
      xa_lock = TRUE;
    } else
      trx->internal_xa = FALSE;

    DBUG_PRINT("info",("spider trx->trx_consistent_snapshot= %s",
      trx->trx_consistent_snapshot ? "TRUE" : "FALSE"));
    if (!trx->trx_consistent_snapshot)
    {
      trans_register_ha(thd, FALSE, spider_hton_ptr, 0);
      if (thd_test_options(thd, OPTION_NOT_AUTOCOMMIT | OPTION_BEGIN))
        trans_register_ha(thd, TRUE, spider_hton_ptr, 0);
    }
    trx->trx_start = TRUE;
    trx->trx_xa_prepared = FALSE;
    trx->updated_in_this_trx = FALSE;
    DBUG_PRINT("info",("spider trx->updated_in_this_trx=FALSE"));
  }
  DBUG_RETURN(0);

error:
  if (xa_lock)
    spider_xa_unlock(&trx->internal_xid_state);
  DBUG_RETURN(error_num);
}

int spider_internal_start_trx_for_connection(
  ha_spider *spider,
  SPIDER_CONN *conn,
  int link_idx
) {
  int error_num;
  SPIDER_TRX *trx = spider->wide_handler->trx;
  THD *thd = trx->thd;
  bool sync_autocommit = spider_param_sync_autocommit(thd);
  double ping_interval_at_trx_start =
    spider_param_ping_interval_at_trx_start(thd);
  time_t tmp_time = (time_t) time((time_t*) 0);
  DBUG_ENTER("spider_internal_start_trx_for_connection");
  if (
    conn->server_lost ||
    difftime(tmp_time, conn->ping_time) >= ping_interval_at_trx_start
  ) {
    spider_conn_queue_ping(spider, conn, link_idx);
  }
  conn->disable_reconnect = TRUE;
  if (
    (error_num = spider_check_and_set_sql_log_off(thd, conn,
      &spider->need_mons[link_idx])) ||
    (error_num = spider_check_and_set_wait_timeout(thd, conn,
      &spider->need_mons[link_idx])) ||
    (spider_param_sync_sql_mode(thd) &&
      (error_num = spider_check_and_set_sql_mode(thd, conn,
        &spider->need_mons[link_idx]))) ||
    (sync_autocommit &&
      (error_num = spider_check_and_set_autocommit(thd, conn,
        &spider->need_mons[link_idx])))
  )
    goto error;

  if (spider->wide_handler->consistent_snapshot)
  {
    if ((error_num = spider_start_internal_consistent_snapshot(trx, conn,
      &spider->need_mons[link_idx])))
      goto error;
  }

  DBUG_PRINT("info",("spider sync_autocommit = %d", sync_autocommit));
  DBUG_PRINT("info",("spider conn->semi_trx_chk = %d", conn->semi_trx_chk));
  DBUG_PRINT("info",("spider conn->table_lock = %d", conn->table_lock));
  DBUG_PRINT("info",("spider conn->autocommit = %d", conn->autocommit));
  DBUG_PRINT("info",("spider semi_trx = %d", spider_param_semi_trx(thd)));
  conn->semi_trx = FALSE;
  if (conn->table_lock == 3)
  {
    DBUG_PRINT("info",("spider conn->table_lock == 3"));
    conn->disable_xa = TRUE;
  } else if (trx->trx_xa)
  {
    DBUG_PRINT("info",("spider trx->trx_xa"));
    if (
      sync_autocommit &&
      conn->semi_trx_chk &&
      !conn->table_lock &&
      (
        (!conn->queued_autocommit && conn->autocommit == 1) ||
        (conn->queued_autocommit && conn->queued_autocommit_val == TRUE)
      ) &&
      spider_param_semi_trx(thd)
    ) {
      DBUG_PRINT("info",("spider semi_trx is set"));
      conn->semi_trx = TRUE;
    }
    spider_conn_queue_xa_start(conn, &trx->xid);
    conn->disable_xa = FALSE;
  } else if (
    !trx->trx_consistent_snapshot &&
    !thd_test_options(thd, OPTION_BEGIN) &&
    sync_autocommit &&
    conn->semi_trx_chk &&
    !conn->table_lock &&
    (
      (!conn->queued_autocommit && conn->autocommit == 1) ||
      (conn->queued_autocommit && conn->queued_autocommit_val == TRUE)
    ) &&
    spider_param_semi_trx(thd)
  ) {
    DBUG_PRINT("info",("spider semi_trx is set"));
    spider_conn_queue_start_transaction(conn);
    conn->semi_trx = TRUE;
  } else if (
    !trx->trx_consistent_snapshot &&
    thd_test_options(thd, OPTION_BEGIN)
  ) {
    DBUG_PRINT("info",("spider start transaction"));
    spider_conn_queue_start_transaction(conn);
  }

  conn->join_trx = 1;
  if (trx->join_trx_top)
    spider_tree_insert(trx->join_trx_top, conn);
  else {
    conn->p_small = NULL;
    conn->p_big = NULL;
    conn->c_small = NULL;
    conn->c_big = NULL;
    trx->join_trx_top = conn;
  }
  DBUG_RETURN(0);

error:
  DBUG_RETURN(error_num);
}

int spider_internal_xa_commit(
  THD* thd,
  SPIDER_TRX *trx,
  XID* xid,
  TABLE *table_xa,
  TABLE *table_xa_member
) {
  int error_num = 0, tmp_error_num;
  char xa_key[MAX_KEY_LENGTH];
  SPIDER_CONN *conn;
  uint force_commit = spider_param_force_commit(thd);
  MEM_ROOT mem_root;
  SPIDER_Open_tables_backup open_tables_backup;
  bool table_xa_opened = FALSE;
  bool table_xa_member_opened = FALSE;
  DBUG_ENTER("spider_internal_xa_commit");

  if (trx->updated_in_this_trx || spider_param_xa_register_mode(thd) == 0)
  {
    /*
      select
        status
      from
        mysql.spider_xa
      where
        format_id = xid->format_id and
        gtrid_length = xid->gtrid_length and
        data = xid->data
    */
    if (
      !(table_xa = spider_open_sys_table(
        thd, SPIDER_SYS_XA_TABLE_NAME_STR, SPIDER_SYS_XA_TABLE_NAME_LEN,
        TRUE, &open_tables_backup, TRUE, &error_num))
    )
      goto error_open_table;
    table_xa_opened = TRUE;
    spider_store_xa_pk(table_xa, &trx->xid);
    if (
      (error_num = spider_check_sys_table(table_xa, xa_key))
    ) {
      if (error_num != HA_ERR_KEY_NOT_FOUND && error_num != HA_ERR_END_OF_FILE)
      {
        table_xa->file->print_error(error_num, MYF(0));
        goto error;
      }
      my_message(ER_SPIDER_XA_NOT_EXISTS_NUM, ER_SPIDER_XA_NOT_EXISTS_STR,
        MYF(0));
      error_num = ER_SPIDER_XA_NOT_EXISTS_NUM;
      goto error;
    }
    SPD_INIT_ALLOC_ROOT(&mem_root, 4096, 0, MYF(MY_WME));
    if (
      force_commit != 2 &&
      (error_num = spider_check_sys_xa_status(
        table_xa,
        SPIDER_SYS_XA_PREPARED_STR,
        SPIDER_SYS_XA_COMMIT_STR,
        NULL,
        ER_SPIDER_XA_NOT_PREPARED_NUM,
        &mem_root))
    ) {
      free_root(&mem_root, MYF(0));
      if (error_num == ER_SPIDER_XA_NOT_PREPARED_NUM)
        my_message(error_num, ER_SPIDER_XA_NOT_PREPARED_STR, MYF(0));
      goto error;
    }
    free_root(&mem_root, MYF(0));

    /*
      update
        mysql.spider_xa
      set
        status = 'COMMIT'
      where
        format_id = trx->xid.format_id and
        gtrid_length = trx->xid.gtrid_length and
        data = trx->xid.data
    */
    if (
      (error_num = spider_update_xa(
        table_xa, &trx->xid, SPIDER_SYS_XA_COMMIT_STR))
    )
      goto error;
    spider_close_sys_table(thd, table_xa, &open_tables_backup, TRUE);
    table_xa_opened = FALSE;
  }

  SPIDER_BACKUP_DASTATUS;
  if ((conn = spider_tree_first(trx->join_trx_top)))
  {
    do {
      if (conn->bg_search)
        spider_bg_conn_break(conn, NULL);
      DBUG_PRINT("info",("spider conn=%p", conn));
      DBUG_PRINT("info",("spider conn->join_trx=%u", conn->join_trx));
      if (conn->join_trx)
      {
        if ((tmp_error_num = spider_db_xa_commit(conn, &trx->xid)))
        {
          if (force_commit == 0 ||
            (force_commit == 1 && tmp_error_num != ER_XAER_NOTA))
          {
            SPIDER_CONN_RESTORE_DASTATUS_AND_RESET_TMP_ERROR_NUM;
            if (!error_num && tmp_error_num)
              error_num = tmp_error_num;
          }
          spider_sys_log_xa_failed(thd, &trx->xid, conn,
            SPIDER_SYS_XA_COMMIT_STR, TRUE);
        }
        if ((tmp_error_num = spider_end_trx(trx, conn)))
        {
          SPIDER_CONN_RESTORE_DASTATUS_AND_RESET_TMP_ERROR_NUM;
          if (!error_num && tmp_error_num)
            error_num = tmp_error_num;
        }
        conn->join_trx = 0;
      }
    } while ((conn = spider_tree_next(conn)));
    trx->join_trx_top = NULL;
  }
  if (error_num)
    goto error_in_commit;

  if (trx->updated_in_this_trx || spider_param_xa_register_mode(thd) == 0)
  {
    /*
      delete from
        mysql.spider_xa_member
      where
        format_id = xid->format_id and
        gtrid_length = xid->gtrid_length and
        data = xid->data
    */
    if (
      !(table_xa_member = spider_open_sys_table(
        thd, SPIDER_SYS_XA_MEMBER_TABLE_NAME_STR,
        SPIDER_SYS_XA_MEMBER_TABLE_NAME_LEN, TRUE, &open_tables_backup, TRUE,
        &error_num))
    )
      goto error_open_table;
    table_xa_member_opened = TRUE;
    if ((error_num = spider_delete_xa_member(table_xa_member, &trx->xid)))
      goto error;
    spider_close_sys_table(thd, table_xa_member, &open_tables_backup, TRUE);
    table_xa_member_opened = FALSE;

    /*
      delete from
        mysql.spider_xa
      where
        format_id = xid->format_id and
        gtrid_length = xid->gtrid_length and
        data = xid->data
    */
    if (
      !(table_xa = spider_open_sys_table(
        thd, SPIDER_SYS_XA_TABLE_NAME_STR, SPIDER_SYS_XA_TABLE_NAME_LEN,
        TRUE, &open_tables_backup, TRUE, &error_num))
    )
      goto error_open_table;
    table_xa_opened = TRUE;
    if ((error_num = spider_delete_xa(table_xa, &trx->xid)))
      goto error;
    spider_close_sys_table(thd, table_xa, &open_tables_backup, TRUE);
    table_xa_opened = FALSE;
  }
  if (trx->internal_xa)
  {
    spider_xa_unlock(&trx->internal_xid_state);
  }
  DBUG_RETURN(0);

error:
  if (table_xa_opened)
    spider_close_sys_table(thd, table_xa, &open_tables_backup, TRUE);
  if (table_xa_member_opened)
    spider_close_sys_table(thd, table_xa_member, &open_tables_backup, TRUE);
error_in_commit:
error_open_table:
  if (trx->internal_xa)
  {
    spider_xa_unlock(&trx->internal_xid_state);
  }
  DBUG_RETURN(error_num);
}

int spider_internal_xa_rollback(
  THD* thd,
  SPIDER_TRX *trx
) {
  int error_num = 0, tmp_error_num;
  TABLE *table_xa, *table_xa_member;
  char xa_key[MAX_KEY_LENGTH];
  SPIDER_CONN *conn;
  uint force_commit = spider_param_force_commit(thd);
  MEM_ROOT mem_root;
  SPIDER_Open_tables_backup open_tables_backup;
  bool server_lost = FALSE;
  bool table_xa_opened = FALSE;
  bool table_xa_member_opened = FALSE;
  DBUG_ENTER("spider_internal_xa_rollback");

  if (
    trx->trx_xa_prepared &&
    (
      trx->updated_in_this_trx ||
      spider_param_xa_register_mode(thd) == 0
    )
  ) {
    /*
      select
        status
      from
        mysql.spider_xa
      where
        format_id = xid->format_id and
        gtrid_length = xid->gtrid_length and
        data = xid->data
    */
    if (
      !(table_xa = spider_open_sys_table(
        thd, SPIDER_SYS_XA_TABLE_NAME_STR, SPIDER_SYS_XA_TABLE_NAME_LEN,
        TRUE, &open_tables_backup, TRUE, &error_num))
    )
      goto error_open_table;
    table_xa_opened = TRUE;
    spider_store_xa_pk(table_xa, &trx->xid);
    if (
      (error_num = spider_check_sys_table(table_xa, xa_key))
    ) {
      if (error_num != HA_ERR_KEY_NOT_FOUND && error_num != HA_ERR_END_OF_FILE)
      {
        table_xa->file->print_error(error_num, MYF(0));
        goto error;
      }
      my_message(ER_SPIDER_XA_NOT_EXISTS_NUM, ER_SPIDER_XA_NOT_EXISTS_STR,
        MYF(0));
      error_num = ER_SPIDER_XA_NOT_EXISTS_NUM;
      goto error;
    }
    SPD_INIT_ALLOC_ROOT(&mem_root, 4096, 0, MYF(MY_WME));
    if (
      force_commit != 2 &&
      (error_num = spider_check_sys_xa_status(
        table_xa,
        SPIDER_SYS_XA_PREPARED_STR,
        SPIDER_SYS_XA_ROLLBACK_STR,
        NULL,
        ER_SPIDER_XA_NOT_PREPARED_NUM,
        &mem_root))
    ) {
      free_root(&mem_root, MYF(0));
      if (error_num == ER_SPIDER_XA_NOT_PREPARED_NUM)
        my_message(error_num, ER_SPIDER_XA_NOT_PREPARED_STR, MYF(0));
      goto error;
    }
    free_root(&mem_root, MYF(0));

    /*
      update
        mysql.spider_xa
      set
        status = 'COMMIT'
      where
        format_id = trx->xid.format_id and
        gtrid_length = trx->xid.gtrid_length and
        data = trx->xid.data
    */
    if (
      (error_num = spider_update_xa(
        table_xa, &trx->xid, SPIDER_SYS_XA_ROLLBACK_STR))
    )
      goto error;
    spider_close_sys_table(thd, table_xa, &open_tables_backup, TRUE);
    table_xa_opened = FALSE;
  }

  SPIDER_BACKUP_DASTATUS;
  if ((conn = spider_tree_first(trx->join_trx_top)))
  {
    do {
      if (conn->bg_search)
        spider_bg_conn_break(conn, NULL);
      if (conn->join_trx)
      {
        if (conn->disable_xa)
        {
          if (conn->table_lock != 3 && !trx->trx_xa_prepared)
          {
            if (
              !conn->server_lost &&
              (tmp_error_num = spider_db_rollback(conn))
            ) {
              SPIDER_CONN_RESTORE_DASTATUS_AND_RESET_TMP_ERROR_NUM;
              if (!error_num && tmp_error_num)
                error_num = tmp_error_num;
            }
          }
        } else {
          if (!conn->server_lost)
          {
            if (
              !trx->trx_xa_prepared &&
              (tmp_error_num = spider_db_xa_end(conn, &trx->xid))
            ) {
              if (
                force_commit == 0 ||
                (force_commit == 1 &&
                  (
                    tmp_error_num != ER_XAER_NOTA &&
                    tmp_error_num != ER_XA_RBTIMEOUT &&
                    tmp_error_num != ER_XA_RBDEADLOCK
                  )
                )
              ) {
                SPIDER_CONN_RESTORE_DASTATUS_AND_RESET_TMP_ERROR_NUM;
                if (!error_num && tmp_error_num)
                  error_num = tmp_error_num;
              }
            }
            if ((tmp_error_num = spider_db_xa_rollback(conn, &trx->xid)))
            {
              if (
                force_commit == 0 ||
                (force_commit == 1 &&
                  (
                    tmp_error_num != ER_XAER_NOTA &&
                    tmp_error_num != ER_XA_RBTIMEOUT &&
                    tmp_error_num != ER_XA_RBDEADLOCK
                  )
                )
              ) {
                SPIDER_CONN_RESTORE_DASTATUS_AND_RESET_TMP_ERROR_NUM;
                if (!error_num && tmp_error_num)
                  error_num = tmp_error_num;
              }
            }
          }
        }
        if ((tmp_error_num = spider_end_trx(trx, conn)))
        {
          SPIDER_CONN_RESTORE_DASTATUS_AND_RESET_TMP_ERROR_NUM;
          if (!error_num && tmp_error_num)
            error_num = tmp_error_num;
        }
        conn->join_trx = 0;
        if (conn->server_lost)
          server_lost = TRUE;
      }
    } while ((conn = spider_tree_next(conn)));
    trx->join_trx_top = NULL;
  }
  if (error_num)
    goto error_in_rollback;

  if (
    trx->trx_xa_prepared &&
    !server_lost &&
    (
      trx->updated_in_this_trx ||
      spider_param_xa_register_mode(thd) == 0
    )
  ) {
    /*
      delete from
        mysql.spider_xa_member
      where
        format_id = xid->format_id and
        gtrid_length = xid->gtrid_length and
        data = xid->data
    */
    if (
      !(table_xa_member = spider_open_sys_table(
        thd, SPIDER_SYS_XA_MEMBER_TABLE_NAME_STR,
        SPIDER_SYS_XA_MEMBER_TABLE_NAME_LEN, TRUE, &open_tables_backup, TRUE,
        &error_num))
    )
      goto error_open_table;
    table_xa_member_opened = TRUE;
    if ((error_num = spider_delete_xa_member(table_xa_member, &trx->xid)))
      goto error;
    spider_close_sys_table(thd, table_xa_member, &open_tables_backup, TRUE);
    table_xa_member_opened = FALSE;

    /*
      delete from
        mysql.spider_xa
      where
        format_id = xid->format_id and
        gtrid_length = xid->gtrid_length and
        data = xid->data
    */
    if (
      !(table_xa = spider_open_sys_table(
        thd, SPIDER_SYS_XA_TABLE_NAME_STR, SPIDER_SYS_XA_TABLE_NAME_LEN,
        TRUE, &open_tables_backup, TRUE, &error_num))
    )
      goto error_open_table;
    table_xa_opened = TRUE;
    if ((error_num = spider_delete_xa(table_xa, &trx->xid)))
      goto error;
    spider_close_sys_table(thd, table_xa, &open_tables_backup, TRUE);
    table_xa_opened = FALSE;
  }
  if (trx->internal_xa)
  {
    spider_xa_unlock(&trx->internal_xid_state);
  }
  DBUG_RETURN(0);

error:
  if (table_xa_opened)
    spider_close_sys_table(thd, table_xa, &open_tables_backup, TRUE);
  if (table_xa_member_opened)
    spider_close_sys_table(thd, table_xa_member, &open_tables_backup, TRUE);
error_in_rollback:
error_open_table:
  if (trx->internal_xa)
  {
    spider_xa_unlock(&trx->internal_xid_state);
  }
  DBUG_RETURN(error_num);
}

int spider_internal_xa_prepare(
  THD* thd,
  SPIDER_TRX *trx,
  TABLE *table_xa,
  TABLE *table_xa_member,
  bool internal_xa
) {
  int error_num;
  SPIDER_CONN *conn;
  uint force_commit = spider_param_force_commit(thd);
  SPIDER_Open_tables_backup open_tables_backup;
  bool table_xa_opened = FALSE;
  bool table_xa_member_opened = FALSE;
  DBUG_ENTER("spider_internal_xa_prepare");
  if (trx->updated_in_this_trx || spider_param_xa_register_mode(thd) == 0)
  {
    /*
      insert into mysql.spider_xa
        (format_id, gtrid_length, bqual_length, data, status) values
        (trx->xid.format_id, trx->xid.gtrid_length, trx->xid.bqual_length,
        trx->xid.data, 'NOT YET')
    */
    if (
      !(table_xa = spider_open_sys_table(
        thd, SPIDER_SYS_XA_TABLE_NAME_STR, SPIDER_SYS_XA_TABLE_NAME_LEN,
        TRUE, &open_tables_backup, TRUE, &error_num))
    )
      goto error_open_table;
    table_xa_opened = TRUE;
    if (
      (error_num = spider_insert_xa(
        table_xa, &trx->xid, SPIDER_SYS_XA_NOT_YET_STR))
    )
      goto error;
    spider_close_sys_table(thd, table_xa, &open_tables_backup, TRUE);
    table_xa_opened = FALSE;

    if (
      !(table_xa_member = spider_open_sys_table(
        thd, SPIDER_SYS_XA_MEMBER_TABLE_NAME_STR,
        SPIDER_SYS_XA_MEMBER_TABLE_NAME_LEN, TRUE, &open_tables_backup, TRUE,
        &error_num))
    )
      goto error_open_table;
    table_xa_member_opened = TRUE;
  }
  SPIDER_BACKUP_DASTATUS;
  if ((conn = spider_tree_first(trx->join_trx_top)))
  {
    do {
      if (conn->bg_search)
        spider_bg_conn_break(conn, NULL);
      if (conn->disable_xa)
      {
        if (conn->table_lock != 3)
        {
          if ((error_num = spider_db_rollback(conn)))
          {
            SPIDER_CONN_RESTORE_DASTATUS_AND_RESET_ERROR_NUM;
            if (error_num)
              goto error;
          }
        }
        if ((error_num = spider_end_trx(trx, conn)))
        {
          SPIDER_CONN_RESTORE_DASTATUS_AND_RESET_ERROR_NUM;
          if (error_num)
            goto error;
        }
        conn->join_trx = 0;
      } else {
        if (trx->updated_in_this_trx || spider_param_xa_register_mode(thd) == 0)
        {
          /*
            insert into mysql.spider_xa_member
              (format_id, gtrid_length, bqual_length, data,
              scheme, host, port, socket, username, password) values
              (trx->xid.format_id, trx->xid.gtrid_length,
              trx->xid.bqual_length, trx->xid.data,
              conn->tgt_wrapper,
              conn->tgt_host,
              conn->tgt_port,
              conn->tgt_socket,
              conn->tgt_username,
              conn->tgt_password)
          */
          if (
            (error_num = spider_insert_xa_member(
              table_xa_member, &trx->xid, conn))
          ) {
            SPIDER_CONN_RESTORE_DASTATUS_AND_RESET_ERROR_NUM;
            if (error_num)
              goto error;
          }
        }

        if ((error_num = spider_db_xa_end(conn, &trx->xid)))
        {
          if (force_commit == 0 ||
            (force_commit == 1 && error_num != ER_XAER_NOTA))
          {
            SPIDER_CONN_RESTORE_DASTATUS_AND_RESET_ERROR_NUM;
            if (error_num)
              goto error;
          }
        }
        if ((error_num = spider_db_xa_prepare(conn, &trx->xid)))
        {
          if (force_commit == 0 ||
            (force_commit == 1 && error_num != ER_XAER_NOTA))
          {
            SPIDER_CONN_RESTORE_DASTATUS_AND_RESET_ERROR_NUM;
            if (error_num)
              goto error;
          }
        }
/*
        if (!internal_xa)
        {
          if ((error_num = spider_end_trx(trx, conn)))
            DBUG_RETURN(error_num);
          conn->join_trx = 0;
        }
*/
      }
    } while ((conn = spider_tree_next(conn)));
/*
    if (!internal_xa)
      trx->join_trx_top = NULL;
*/
  }
  if (trx->updated_in_this_trx || spider_param_xa_register_mode(thd) == 0)
  {
    spider_close_sys_table(thd, table_xa_member, &open_tables_backup, TRUE);
    table_xa_member_opened = FALSE;

    /*
      update
        mysql.spider_xa
      set
        status = 'PREPARED'
      where
        format_id = trx->xid.format_id and
        gtrid_length = trx->xid.gtrid_length and
        data = trx->xid.data
    */
    if (
      !(table_xa = spider_open_sys_table(
        thd, SPIDER_SYS_XA_TABLE_NAME_STR, SPIDER_SYS_XA_TABLE_NAME_LEN,
        TRUE, &open_tables_backup, TRUE, &error_num))
    )
      goto error_open_table;
    table_xa_opened = TRUE;
    if (
      (error_num = spider_update_xa(
        table_xa, &trx->xid, SPIDER_SYS_XA_PREPARED_STR))
    )
      goto error;
    spider_close_sys_table(thd, table_xa, &open_tables_backup, TRUE);
    table_xa_opened = FALSE;
  }
  DBUG_RETURN(0);

error:
  if (table_xa_opened)
    spider_close_sys_table(thd, table_xa, &open_tables_backup, TRUE);
  if (table_xa_member_opened)
    spider_close_sys_table(thd, table_xa_member, &open_tables_backup, TRUE);
error_open_table:
  DBUG_RETURN(error_num);
}

int spider_internal_xa_recover(
  THD* thd,
  XID* xid_list,
  uint len
) {
  TABLE *table_xa;
  int cnt = 0;
  char xa_key[MAX_KEY_LENGTH];
  MEM_ROOT mem_root;
  SPIDER_Open_tables_backup open_tables_backup;
  DBUG_ENTER("spider_internal_xa_recover");
  /*
    select
      format_id,
      gtrid_length,
      bqual_length,
      data
    from
      mysql.spider_xa
    where
      status = 'PREPARED'
  */
  if (
    !(table_xa = spider_open_sys_table(
      thd, SPIDER_SYS_XA_TABLE_NAME_STR, SPIDER_SYS_XA_TABLE_NAME_LEN,
      FALSE, &open_tables_backup, TRUE, &my_errno))
  )
    goto error_open_table;
  spider_store_xa_status(table_xa, SPIDER_SYS_XA_PREPARED_STR);
  if (
    (my_errno = spider_get_sys_table_by_idx(table_xa, xa_key, 1,
    SPIDER_SYS_XA_IDX1_COL_CNT))
  ) {
    spider_sys_index_end(table_xa);
    if (my_errno != HA_ERR_KEY_NOT_FOUND && my_errno != HA_ERR_END_OF_FILE)
    {
      table_xa->file->print_error(my_errno, MYF(0));
      goto error;
    }
    goto error;
  }

  SPD_INIT_ALLOC_ROOT(&mem_root, 4096, 0, MYF(MY_WME));
  do {
    spider_get_sys_xid(table_xa, &xid_list[cnt], &mem_root);
    cnt++;
    my_errno = spider_sys_index_next_same(table_xa, xa_key);
  } while (my_errno == 0 && cnt < (int) len);
  free_root(&mem_root, MYF(0));
  spider_sys_index_end(table_xa);
  spider_close_sys_table(thd, table_xa, &open_tables_backup, TRUE);
  DBUG_RETURN(cnt);

error:
  spider_close_sys_table(thd, table_xa, &open_tables_backup, TRUE);
error_open_table:
  DBUG_RETURN(0);
}

int spider_initinal_xa_recover(
  XID* xid_list,
  uint len
) {
  int error_num;
  THD *thd;
  TABLE *table_xa;
  READ_RECORD *read_record;
  SPIDER_Open_tables_backup open_tables_backup;
  int cnt = 0;
  MEM_ROOT mem_root;
  DBUG_ENTER("spider_initinal_xa_recover");
  if (!(read_record = new READ_RECORD))
  {
    error_num = HA_ERR_OUT_OF_MEM;
    goto error_create_read_record;
  }

  if (!(thd = spider_create_tmp_thd()))
  {
    error_num = HA_ERR_OUT_OF_MEM;
    goto error_create_thd;
  }

  /*
    select
      format_id,
      gtrid_length,
      bqual_length,
      data
    from
      mysql.spider_xa
  */
  if (
    !(table_xa = spider_open_sys_table(
      thd, SPIDER_SYS_XA_TABLE_NAME_STR, SPIDER_SYS_XA_TABLE_NAME_LEN,
      FALSE, &open_tables_backup, TRUE, &error_num))
  )
    goto error_open_table;
  SPIDER_init_read_record(read_record, thd, table_xa, NULL, NULL, TRUE,
    FALSE, FALSE);
  SPD_INIT_ALLOC_ROOT(&mem_root, 4096, 0, MYF(MY_WME));
  while ((!(read_record->SPIDER_read_record_read_record(read_record))) &&
    cnt < (int) len)
  {
    spider_get_sys_xid(table_xa, &xid_list[cnt], &mem_root);
    cnt++;
  }
  free_root(&mem_root, MYF(0));

  end_read_record(read_record);
  spider_close_sys_table(thd, table_xa, &open_tables_backup, TRUE);
  table_xa = NULL;
  spider_free_tmp_thd(thd);
  thd = NULL;
  delete read_record;
  read_record = NULL;
  DBUG_RETURN(cnt);

error_open_table:
  spider_free_tmp_thd(thd);
  thd = NULL;
error_create_thd:
  delete read_record;
  read_record = NULL;
error_create_read_record:
  DBUG_RETURN(0);
}

int spider_internal_xa_commit_by_xid(
  THD* thd,
  SPIDER_TRX *trx,
  XID* xid
) {
  TABLE *table_xa, *table_xa_member = 0;
  int error_num;
  char xa_key[MAX_KEY_LENGTH];
  char xa_member_key[MAX_KEY_LENGTH];
  SPIDER_SHARE tmp_share;
  char *tmp_connect_info[SPIDER_TMP_SHARE_CHAR_PTR_COUNT];
  uint tmp_connect_info_length[SPIDER_TMP_SHARE_UINT_COUNT];
  long tmp_long[SPIDER_TMP_SHARE_LONG_COUNT];
  longlong tmp_longlong[SPIDER_TMP_SHARE_LONGLONG_COUNT];
  SPIDER_CONN *conn;
  uint force_commit = spider_param_force_commit(thd);
  MEM_ROOT mem_root;
  SPIDER_Open_tables_backup open_tables_backup;
  bool table_xa_opened = FALSE;
  bool table_xa_member_opened = FALSE;
  DBUG_ENTER("spider_internal_xa_commit_by_xid");
  /*
    select
      status
    from
      mysql.spider_xa
    where
      format_id = xid->format_id and
      gtrid_length = xid->gtrid_length and
      data = xid->data
  */
  if (
    !(table_xa = spider_open_sys_table(
      thd, SPIDER_SYS_XA_TABLE_NAME_STR, SPIDER_SYS_XA_TABLE_NAME_LEN,
      TRUE, &open_tables_backup, TRUE, &error_num))
  )
    goto error_open_table;
  table_xa_opened = TRUE;
  spider_store_xa_pk(table_xa, xid);
  if (
    (error_num = spider_check_sys_table(table_xa, xa_key))
  ) {
    if (error_num != HA_ERR_KEY_NOT_FOUND && error_num != HA_ERR_END_OF_FILE)
    {
      table_xa->file->print_error(error_num, MYF(0));
      goto error;
    }
    my_message(ER_SPIDER_XA_NOT_EXISTS_NUM, ER_SPIDER_XA_NOT_EXISTS_STR,
      MYF(0));
    error_num = ER_SPIDER_XA_NOT_EXISTS_NUM;
    goto error;
  }
  SPD_INIT_ALLOC_ROOT(&mem_root, 4096, 0, MYF(MY_WME));
  if (
    force_commit != 2 &&
    (error_num = spider_check_sys_xa_status(
      table_xa,
      SPIDER_SYS_XA_PREPARED_STR,
      SPIDER_SYS_XA_COMMIT_STR,
      NULL,
      ER_SPIDER_XA_NOT_PREPARED_NUM,
      &mem_root))
  ) {
    free_root(&mem_root, MYF(0));
    if (error_num == ER_SPIDER_XA_NOT_PREPARED_NUM)
      my_message(error_num, ER_SPIDER_XA_NOT_PREPARED_STR, MYF(0));
    goto error;
  }

  /*
    update
      mysql.spider_xa
    set
      status = 'COMMIT'
    where
      format_id = trx->xid.format_id and
      gtrid_length = trx->xid.gtrid_length and
      data = trx->xid.data
  */
  if (
    (error_num = spider_update_xa(
      table_xa, xid, SPIDER_SYS_XA_COMMIT_STR))
  ) {
    free_root(&mem_root, MYF(0));
    goto error;
  }
  spider_close_sys_table(thd, table_xa, &open_tables_backup, TRUE);
  table_xa_opened = FALSE;

  /*
    select
      scheme tmp_share.tgt_wrappers,
      host tmp_share.tgt_hosts,
      port tmp_share.tgt_ports,
      socket tmp_share.tgt_sockets,
      username tmp_share.tgt_usernames,
      password tmp_share.tgt_passwords
    from
      mysql.spider_xa_member
    where
      format_id = xid->format_id and
      gtrid_length = xid->gtrid_length and
      data = xid->data
  */
  if (
    !(table_xa_member = spider_open_sys_table(
      thd, SPIDER_SYS_XA_MEMBER_TABLE_NAME_STR,
      SPIDER_SYS_XA_MEMBER_TABLE_NAME_LEN, TRUE, &open_tables_backup, TRUE,
      &error_num))
  ) {
    free_root(&mem_root, MYF(0));
    goto error_open_table;
  }
  table_xa_member_opened = TRUE;
  spider_store_xa_pk(table_xa_member, xid);
  if (
    (error_num = spider_get_sys_table_by_idx(table_xa_member, xa_member_key, 0,
    SPIDER_SYS_XA_PK_COL_CNT))
  ) {
    if (error_num != HA_ERR_KEY_NOT_FOUND && error_num != HA_ERR_END_OF_FILE)
    {
      free_root(&mem_root, MYF(0));
      table_xa_member->file->print_error(error_num, MYF(0));
      goto error;
    } else {
      free_root(&mem_root, MYF(0));
      spider_close_sys_table(thd, table_xa_member, &open_tables_backup, TRUE);
      table_xa_member_opened = FALSE;
      goto xa_delete;
    }
  }

  memset((void*)&tmp_share, 0, sizeof(SPIDER_SHARE));
  memset(&tmp_connect_info, 0,
    sizeof(char *) * SPIDER_TMP_SHARE_CHAR_PTR_COUNT);
  spider_set_tmp_share_pointer(&tmp_share, tmp_connect_info,
    tmp_connect_info_length, tmp_long, tmp_longlong);
  do {
    SPIDER_BACKUP_DASTATUS;
    spider_get_sys_server_info(table_xa_member, &tmp_share, 0, &mem_root);
    if ((error_num = spider_create_conn_keys(&tmp_share)))
    {
      spider_sys_index_end(table_xa_member);
      free_root(&mem_root, MYF(0));
      goto error;
    }

    if (
      !(conn = spider_get_conn(
        &tmp_share, 0, tmp_share.conn_keys[0], trx, NULL, FALSE, FALSE,
        SPIDER_CONN_KIND_MYSQL, &error_num)) &&
      (force_commit == 0 ||
        (force_commit == 1 && error_num != ER_XAER_NOTA))
    ) {
      spider_sys_index_end(table_xa_member);
      spider_free_tmp_share_alloc(&tmp_share);
      free_root(&mem_root, MYF(0));
      goto error;
    }
    conn->error_mode &= spider_param_error_read_mode(thd, 0);
    conn->error_mode &= spider_param_error_write_mode(thd, 0);
    if (
      (error_num = spider_db_xa_commit(conn, xid)) &&
      (force_commit == 0 ||
        (force_commit == 1 && error_num != ER_XAER_NOTA))
    ) {
      SPIDER_CONN_RESTORE_DASTATUS_AND_RESET_ERROR_NUM;
      if (error_num)
      {
        spider_sys_index_end(table_xa_member);
        spider_free_tmp_share_alloc(&tmp_share);
        free_root(&mem_root, MYF(0));
        goto error;
      }
    }
    spider_free_tmp_share_alloc(&tmp_share);
    error_num = spider_sys_index_next_same(table_xa_member, xa_member_key);
  } while (error_num == 0);
  if ((error_num = spider_sys_index_end(table_xa_member)))
  {
    free_root(&mem_root, MYF(0));
    goto error;
  }
  free_root(&mem_root, MYF(0));
  spider_reuse_trx_ha(trx);
  spider_free_trx_conn(trx, FALSE);

  /*
    delete from
      mysql.spider_xa_member
    where
      format_id = xid->format_id and
      gtrid_length = xid->gtrid_length and
      data = xid->data
  */
  if ((error_num = spider_delete_xa_member(table_xa_member, xid)))
    goto error;
  spider_close_sys_table(thd, table_xa_member, &open_tables_backup, TRUE);
  table_xa_member_opened = FALSE;

xa_delete:
  /*
    delete from
      mysql.spider_xa
    where
      format_id = xid->format_id and
      gtrid_length = xid->gtrid_length and
      data = xid->data
  */
  if (
    !(table_xa = spider_open_sys_table(
      thd, SPIDER_SYS_XA_TABLE_NAME_STR, SPIDER_SYS_XA_TABLE_NAME_LEN,
      TRUE, &open_tables_backup, TRUE, &error_num))
  )
    goto error_open_table;
  table_xa_opened = TRUE;
  if ((error_num = spider_delete_xa(table_xa, xid)))
    goto error;
  spider_close_sys_table(thd, table_xa, &open_tables_backup, TRUE);
  table_xa_opened = FALSE;
  DBUG_RETURN(0);

error:
  if (table_xa_opened)
    spider_close_sys_table(thd, table_xa, &open_tables_backup, TRUE);
  if (table_xa_member_opened)
    spider_close_sys_table(thd, table_xa_member, &open_tables_backup, TRUE);
error_open_table:
  DBUG_RETURN(error_num);
}

int spider_internal_xa_rollback_by_xid(
  THD* thd,
  SPIDER_TRX *trx,
  XID* xid
) {
  TABLE *table_xa, *table_xa_member = 0;
  int error_num;
  char xa_key[MAX_KEY_LENGTH];
  char xa_member_key[MAX_KEY_LENGTH];
  /* This share has only one link */
  SPIDER_SHARE tmp_share;
  char *tmp_connect_info[SPIDER_TMP_SHARE_CHAR_PTR_COUNT];
  uint tmp_connect_info_length[SPIDER_TMP_SHARE_UINT_COUNT];
  long tmp_long[SPIDER_TMP_SHARE_LONG_COUNT];
  longlong tmp_longlong[SPIDER_TMP_SHARE_LONGLONG_COUNT];
  SPIDER_CONN *conn;
  uint force_commit = spider_param_force_commit(thd);
  MEM_ROOT mem_root;
  SPIDER_Open_tables_backup open_tables_backup;
  bool table_xa_opened = FALSE;
  bool table_xa_member_opened = FALSE;
  DBUG_ENTER("spider_internal_xa_rollback_by_xid");
  /*
    select
      status
    from
      mysql.spider_xa
    where
      format_id = xid->format_id and
      gtrid_length = xid->gtrid_length and
      data = xid->data
  */
  if (
    !(table_xa = spider_open_sys_table(
      thd, SPIDER_SYS_XA_TABLE_NAME_STR, SPIDER_SYS_XA_TABLE_NAME_LEN,
      TRUE, &open_tables_backup, TRUE, &error_num))
  )
    goto error_open_table;
  table_xa_opened = TRUE;
  spider_store_xa_pk(table_xa, xid);
  if (
    (error_num = spider_check_sys_table(table_xa, xa_key))
  ) {
    if (error_num != HA_ERR_KEY_NOT_FOUND && error_num != HA_ERR_END_OF_FILE)
    {
      table_xa->file->print_error(error_num, MYF(0));
      goto error;
    }
    error_num = ER_SPIDER_XA_NOT_EXISTS_NUM;
    goto error;
  }
  SPD_INIT_ALLOC_ROOT(&mem_root, 4096, 0, MYF(MY_WME));
  if (
    force_commit != 2 &&
    (error_num = spider_check_sys_xa_status(
      table_xa,
      SPIDER_SYS_XA_NOT_YET_STR,
      SPIDER_SYS_XA_PREPARED_STR,
      SPIDER_SYS_XA_ROLLBACK_STR,
      ER_SPIDER_XA_PREPARED_NUM,
      &mem_root))
  ) {
    free_root(&mem_root, MYF(0));
    if (error_num == ER_SPIDER_XA_PREPARED_NUM)
      my_message(error_num, ER_SPIDER_XA_PREPARED_STR, MYF(0));
    goto error;
  }

  /*
    update
      mysql.spider_xa
    set
      status = 'ROLLBACK'
    where
      format_id = trx->xid.format_id and
      gtrid_length = trx->xid.gtrid_length and
      data = trx->xid.data
  */
  if (
    (error_num = spider_update_xa(
      table_xa, xid, SPIDER_SYS_XA_ROLLBACK_STR))
  ) {
    free_root(&mem_root, MYF(0));
    goto error;
  }
  spider_close_sys_table(thd, table_xa, &open_tables_backup, TRUE);
  table_xa_opened = FALSE;

  /*
    select
      scheme tmp_share.tgt_wrappers,
      host tmp_share.tgt_hosts,
      port tmp_share.tgt_ports,
      socket tmp_share.tgt_sockets,
      username tmp_share.tgt_usernames,
      password tmp_share.tgt_passwords
    from
      mysql.spider_xa_member
    where
      format_id = xid->format_id and
      gtrid_length = xid->gtrid_length and
      data = xid->data
  */
  if (
    !(table_xa_member = spider_open_sys_table(
      thd, SPIDER_SYS_XA_MEMBER_TABLE_NAME_STR,
      SPIDER_SYS_XA_MEMBER_TABLE_NAME_LEN, TRUE, &open_tables_backup, TRUE,
      &error_num))
  ) {
    free_root(&mem_root, MYF(0));
    goto error_open_table;
  }
  table_xa_member_opened = TRUE;
  spider_store_xa_pk(table_xa_member, xid);
  if (
    (error_num = spider_get_sys_table_by_idx(table_xa_member, xa_member_key, 0,
    SPIDER_SYS_XA_PK_COL_CNT))
  ) {
    if (error_num != HA_ERR_KEY_NOT_FOUND && error_num != HA_ERR_END_OF_FILE)
    {
      free_root(&mem_root, MYF(0));
      table_xa_member->file->print_error(error_num, MYF(0));
      goto error;
    } else {
      free_root(&mem_root, MYF(0));
      spider_close_sys_table(thd, table_xa_member, &open_tables_backup, TRUE);
      table_xa_member_opened = FALSE;
      goto xa_delete;
    }
  }

  memset((void*)&tmp_share, 0, sizeof(SPIDER_SHARE));
  memset(&tmp_connect_info, 0,
    sizeof(char *) * SPIDER_TMP_SHARE_CHAR_PTR_COUNT);
  spider_set_tmp_share_pointer(&tmp_share, tmp_connect_info,
    tmp_connect_info_length, tmp_long, tmp_longlong);
  do {
    SPIDER_BACKUP_DASTATUS;
    spider_get_sys_server_info(table_xa_member, &tmp_share, 0, &mem_root);
    if ((error_num = spider_create_conn_keys(&tmp_share)))
    {
      spider_sys_index_end(table_xa_member);
      free_root(&mem_root, MYF(0));
      goto error;
    }

    if (
      !(conn = spider_get_conn(
        &tmp_share, 0, tmp_share.conn_keys[0], trx, NULL, FALSE, FALSE,
        SPIDER_CONN_KIND_MYSQL, &error_num)) &&
      (force_commit == 0 ||
        (force_commit == 1 && error_num != ER_XAER_NOTA))
    ) {
      spider_sys_index_end(table_xa_member);
      spider_free_tmp_share_alloc(&tmp_share);
      free_root(&mem_root, MYF(0));
      goto error;
    }
    conn->error_mode &= spider_param_error_read_mode(thd, 0);
    conn->error_mode &= spider_param_error_write_mode(thd, 0);
    if (
      (error_num = spider_db_xa_rollback(conn, xid)) &&
      (force_commit == 0 ||
        (force_commit == 1 && error_num != ER_XAER_NOTA))
    ) {
      SPIDER_CONN_RESTORE_DASTATUS_AND_RESET_ERROR_NUM;
      if (error_num)
      {
        spider_sys_index_end(table_xa_member);
        spider_free_tmp_share_alloc(&tmp_share);
        free_root(&mem_root, MYF(0));
        goto error;
      }
    }
    spider_free_tmp_share_alloc(&tmp_share);
    error_num = spider_sys_index_next_same(table_xa_member, xa_member_key);
  } while (error_num == 0);
  if ((error_num = spider_sys_index_end(table_xa_member)))
  {
    free_root(&mem_root, MYF(0));
    goto error;
  }
  free_root(&mem_root, MYF(0));
  spider_reuse_trx_ha(trx);
  spider_free_trx_conn(trx, FALSE);

  /*
    delete from
      mysql.spider_xa_member
    where
      format_id = xid->format_id and
      gtrid_length = xid->gtrid_length and
      data = xid->data
  */
  if ((error_num = spider_delete_xa_member(table_xa_member, xid)))
    goto error;
  spider_close_sys_table(thd, table_xa_member, &open_tables_backup, TRUE);
  table_xa_member_opened = FALSE;

xa_delete:
  /*
    delete from
      mysql.spider_xa
    where
      format_id = xid->format_id and
      gtrid_length = xid->gtrid_length and
      data = xid->data
  */
  if (
    !(table_xa = spider_open_sys_table(
      thd, SPIDER_SYS_XA_TABLE_NAME_STR, SPIDER_SYS_XA_TABLE_NAME_LEN,
      TRUE, &open_tables_backup, TRUE, &error_num))
  )
    goto error_open_table;
  table_xa_opened = TRUE;
  if ((error_num = spider_delete_xa(table_xa, xid)))
    goto error;
  spider_close_sys_table(thd, table_xa, &open_tables_backup, TRUE);
  table_xa_opened = FALSE;
  DBUG_RETURN(0);

error:
  if (table_xa_opened)
    spider_close_sys_table(thd, table_xa, &open_tables_backup, TRUE);
  if (table_xa_member_opened)
    spider_close_sys_table(thd, table_xa_member, &open_tables_backup, TRUE);
error_open_table:
  DBUG_RETURN(error_num);
}

int spider_start_consistent_snapshot(
  handlerton *hton,
  THD* thd
) {
  int error_num;
  SPIDER_TRX *trx;
  DBUG_ENTER("spider_start_consistent_snapshot");

  if (!(trx = spider_get_trx(thd, TRUE, &error_num)))
    DBUG_RETURN(error_num);
  if (spider_param_use_consistent_snapshot(trx->thd))
  {
    if (spider_param_internal_xa(trx->thd) &&
      spider_param_internal_xa_snapshot(trx->thd) == 1)
    {
      error_num = ER_SPIDER_CANT_USE_BOTH_INNER_XA_AND_SNAPSHOT_NUM;
      my_message(error_num, ER_SPIDER_CANT_USE_BOTH_INNER_XA_AND_SNAPSHOT_STR,
        MYF(0));
      goto error;
    } else {
      trx->trx_consistent_snapshot = TRUE;
      trx->use_consistent_snapshot = TRUE;
      trx->internal_xa_snapshot = spider_param_internal_xa_snapshot(trx->thd);
      trans_register_ha(trx->thd, FALSE, spider_hton_ptr, 0);
      trans_register_ha(trx->thd, TRUE, spider_hton_ptr, 0);
      if (spider_param_use_all_conns_snapshot(trx->thd))
      {
        trx->internal_xa = FALSE;
        if ((error_num = spider_open_all_tables(trx, TRUE)))
          goto error_open_all_tables;
        if (
          spider_param_use_snapshot_with_flush_tables(trx->thd) == 1 &&
          (error_num = spider_trx_all_flush_tables(trx))
        )
          goto error_trx_all_flush_tables;
        if (spider_param_use_snapshot_with_flush_tables(trx->thd) == 2)
        {
          if ((error_num = spider_trx_another_lock_tables(trx)))
            goto error_trx_another_lock_tables;
          if ((error_num = spider_trx_another_flush_tables(trx)))
            goto error_trx_another_flush_tables;
        }
        if ((error_num = spider_trx_all_start_trx(trx)))
          goto error_trx_all_start_trx;
        if (spider_param_use_snapshot_with_flush_tables(trx->thd) == 1)
        {
          if (
            spider_param_use_flash_logs(trx->thd) &&
            (error_num = spider_trx_all_flush_logs(trx))
          )
            goto error_trx_all_flush_logs;
          if ((error_num = spider_trx_all_unlock_tables(trx)))
            goto error_trx_all_unlock_tables;
        }
        if (spider_param_use_snapshot_with_flush_tables(trx->thd) == 2)
        {
          if (
            spider_param_use_flash_logs(trx->thd) &&
            (error_num = spider_trx_all_flush_logs(trx))
          )
            goto error_trx_all_flush_logs2;
          if ((error_num = spider_free_trx_another_conn(trx, TRUE)))
            goto error_free_trx_another_conn;
        }
      } else
        trx->internal_xa = spider_param_internal_xa(trx->thd);
    }
  }

  DBUG_RETURN(0);

error_trx_all_flush_logs:
error_trx_all_start_trx:
error_trx_another_flush_tables:
error_trx_another_lock_tables:
error_trx_all_flush_tables:
  if (spider_param_use_snapshot_with_flush_tables(trx->thd) == 1)
    spider_trx_all_unlock_tables(trx);
error_trx_all_flush_logs2:
error_trx_all_unlock_tables:
error_open_all_tables:
  if (spider_param_use_snapshot_with_flush_tables(trx->thd) == 2)
    spider_free_trx_another_conn(trx, TRUE);
error_free_trx_another_conn:
error:
  DBUG_RETURN(error_num);
}

int spider_commit(
  handlerton *hton,
  THD *thd,
  bool all
) {
  SPIDER_TRX *trx;
  TABLE *table_xa = NULL;
  TABLE *table_xa_member = NULL;
  int error_num = 0;
  SPIDER_CONN *conn;
  DBUG_ENTER("spider_commit");

  if (!(trx = (SPIDER_TRX*) thd_get_ha_data(thd, spider_hton_ptr)))
    DBUG_RETURN(0); /* transaction is not started */


  /*
    We do (almost) nothing if the following two conditions are both met:

    * This is just the end of a statement, not an explicit commit.
    * The autocommit is OFF or we are in an explicit transaction.
  */
  if (all || (!thd_test_options(thd, OPTION_NOT_AUTOCOMMIT | OPTION_BEGIN)))
  {
    if (trx->trx_start)
    {
      if (trx->trx_xa)
      {
        if (trx->internal_xa && !trx->trx_xa_prepared)
        {
          if (
            (error_num = spider_internal_xa_prepare(
              thd, trx, table_xa, table_xa_member, TRUE))
          ) {
/*
            if (!thd_test_options(thd, OPTION_NOT_AUTOCOMMIT | OPTION_BEGIN))
            {
*/
              /* rollback for semi_trx */
              spider_rollback(hton, thd, all);
/*
            }
*/
            DBUG_RETURN(error_num);
          }
          trx->trx_xa_prepared = TRUE;
        }
        int tmp_error_num;
        if (
          (tmp_error_num = spider_internal_xa_commit(
            thd, trx, &trx->xid, table_xa, table_xa_member))
        ) {
          if (tmp_error_num)
            error_num = tmp_error_num;
        }
        trx->trx_xa = FALSE;
        trx->join_trx_top = NULL;
      } else {
        if ((conn = spider_tree_first(trx->join_trx_top)))
        {
          SPIDER_BACKUP_DASTATUS;
          int tmp_error_num;
          do {
            if (
              (conn->autocommit != 1 || conn->trx_start) &&
              (tmp_error_num = spider_db_commit(conn))
            ) {
              SPIDER_CONN_RESTORE_DASTATUS_AND_RESET_TMP_ERROR_NUM;
              if (tmp_error_num)
                error_num = tmp_error_num;
            }
            if ((tmp_error_num = spider_end_trx(trx, conn)))
            {
              SPIDER_CONN_RESTORE_DASTATUS_AND_RESET_TMP_ERROR_NUM;
              if (tmp_error_num)
                error_num = tmp_error_num;
            }
            conn->join_trx = 0;
          } while ((conn = spider_tree_next(conn)));
          trx->join_trx_top = NULL;
        }
      }
      trx->trx_start = FALSE;
      trx->updated_in_this_trx = FALSE;
      DBUG_PRINT("info",("spider trx->trx_start=FALSE"));
      DBUG_PRINT("info",("spider trx->updated_in_this_trx=FALSE"));
    }
    spider_reuse_trx_ha(trx);
    spider_free_trx_conn(trx, FALSE);
    trx->trx_consistent_snapshot = FALSE;
  }
  spider_merge_mem_calc(trx, FALSE);
  DBUG_RETURN(error_num);
}

int spider_rollback(
  handlerton *hton,
  THD *thd,
  bool all
) {
  SPIDER_TRX *trx;
  int error_num = 0;
  SPIDER_CONN *conn;
  DBUG_ENTER("spider_rollback");

  if (!(trx = (SPIDER_TRX*) thd_get_ha_data(thd, spider_hton_ptr)))
    DBUG_RETURN(0); /* transaction is not started */


  /* In case the rollback happens due to failure of LOCK TABLE, we
  need to clear the list of tables to lock. */
  for (uint i= 0; i < trx->trx_conn_hash.records; i++)
  {
    conn= (SPIDER_CONN *) my_hash_element(&trx->trx_conn_hash, i);
    conn->db_conn->reset_lock_table_hash();
  }

  if (all || (!thd_test_options(thd, OPTION_NOT_AUTOCOMMIT | OPTION_BEGIN)))
  {
    if (trx->trx_start)
    {
      if (trx->trx_xa)
      {
        int tmp_error_num;
        if (
          (tmp_error_num = spider_internal_xa_rollback(thd, trx))
        ) {
          if (tmp_error_num)
            error_num = tmp_error_num;
        }
        trx->trx_xa = FALSE;
        trx->join_trx_top = NULL;
      } else {
        if ((conn = spider_tree_first(trx->join_trx_top)))
        {
          SPIDER_BACKUP_DASTATUS;
          int tmp_error_num;
          do {
            if (
              !conn->server_lost &&
              (conn->autocommit != 1 || conn->trx_start) &&
              (tmp_error_num = spider_db_rollback(conn))
            ) {
              SPIDER_CONN_RESTORE_DASTATUS_AND_RESET_TMP_ERROR_NUM;
              if (tmp_error_num)
                error_num = tmp_error_num;
            }
            if ((tmp_error_num = spider_end_trx(trx, conn)))
            {
              SPIDER_CONN_RESTORE_DASTATUS_AND_RESET_TMP_ERROR_NUM;
              if (tmp_error_num)
                error_num = tmp_error_num;
            }
            conn->join_trx = 0;
          } while ((conn = spider_tree_next(conn)));
          trx->join_trx_top = NULL;
        }
      }
      trx->trx_start = FALSE;
      trx->updated_in_this_trx = FALSE;
      DBUG_PRINT("info",("spider trx->trx_start=FALSE"));
      DBUG_PRINT("info",("spider trx->updated_in_this_trx=FALSE"));
    }
    spider_reuse_trx_ha(trx);
    spider_free_trx_conn(trx, FALSE);
    trx->trx_consistent_snapshot = FALSE;
  }

  spider_merge_mem_calc(trx, FALSE);
  DBUG_RETURN(error_num);
}

int spider_xa_prepare(
  handlerton *hton,
  THD* thd,
  bool all
) {
  int error_num;
  SPIDER_TRX *trx;
  TABLE *table_xa = NULL;
  TABLE *table_xa_member = NULL;
  DBUG_ENTER("spider_xa_prepare");

  if (all || (!thd_test_options(thd, OPTION_NOT_AUTOCOMMIT | OPTION_BEGIN)))
  {
    if (!(trx = (SPIDER_TRX*) thd_get_ha_data(thd, spider_hton_ptr)))
      DBUG_RETURN(0); /* transaction is not started */

    DBUG_PRINT("info",("spider trx_start=%s",
      trx->trx_start ? "TRUE" : "FALSE"));
    DBUG_PRINT("info",("spider trx_xa=%s",
      trx->trx_xa ? "TRUE" : "FALSE"));
    if (trx->trx_start && trx->trx_xa)
    {
      if ((error_num = spider_internal_xa_prepare(
        thd, trx, table_xa, table_xa_member, FALSE)))
        goto error;
      trx->trx_xa_prepared = TRUE;
    }
  }

  DBUG_RETURN(0);

error:
  DBUG_RETURN(error_num);
}

int spider_xa_recover(
  handlerton *hton,
  XID* xid_list,
  uint len
) {
  THD* thd = current_thd;
  DBUG_ENTER("spider_xa_recover");
  if (len == 0 || xid_list == NULL)
    DBUG_RETURN(0);

  if (thd)
    DBUG_RETURN(spider_internal_xa_recover(thd, xid_list, len));
  else
    DBUG_RETURN(spider_initinal_xa_recover(xid_list, len));
}

int spider_xa_commit_by_xid(
  handlerton *hton,
  XID* xid
) {
  SPIDER_TRX *trx;
  int error_num;
  THD* thd = current_thd;
  DBUG_ENTER("spider_xa_commit_by_xid");

  if (!(trx = spider_get_trx(thd, TRUE, &error_num)))
    goto error_get_trx;

  if ((error_num = spider_internal_xa_commit_by_xid(thd, trx, xid)))
    goto error;

  DBUG_RETURN(0);

error:
error_get_trx:
  DBUG_RETURN(error_num);
}

int spider_xa_rollback_by_xid(
  handlerton *hton,
  XID* xid
) {
  SPIDER_TRX *trx;
  int error_num;
  THD* thd = current_thd;
  DBUG_ENTER("spider_xa_rollback_by_xid");

  if (!(trx = spider_get_trx(thd, TRUE, &error_num)))
    goto error_get_trx;

  if ((error_num = spider_internal_xa_rollback_by_xid(thd, trx, xid)))
    goto error;

  DBUG_RETURN(0);

error:
error_get_trx:
  DBUG_RETURN(error_num);
}

void spider_copy_table_free_trx_conn(
  SPIDER_TRX *trx
) {
  SPIDER_CONN *conn;
  DBUG_ENTER("spider_copy_table_free_trx_conn");
  if ((conn = spider_tree_first(trx->join_trx_top)))
  {
    do {
      spider_end_trx(trx, conn);
      conn->join_trx = 0;
    } while ((conn = spider_tree_next(conn)));
    trx->join_trx_top = NULL;
  }
  spider_reuse_trx_ha(trx);
  spider_free_trx_conn(trx, FALSE);
  trx->trx_consistent_snapshot = FALSE;
  spider_merge_mem_calc(trx, FALSE);
  DBUG_VOID_RETURN;
}

int spider_end_trx(
  SPIDER_TRX *trx,
  SPIDER_CONN *conn
) {
  int error_num = 0, need_mon = 0;
  DBUG_ENTER("spider_end_trx");
  if (conn->table_lock == 3)
  {
    trx->tmp_spider->conns = &conn;
    conn->table_lock = 0;
    conn->disable_reconnect = FALSE;
    if (
      !conn->server_lost &&
      (error_num = spider_db_unlock_tables(trx->tmp_spider, 0))
    ) {
      if (error_num == ER_SPIDER_REMOTE_SERVER_GONE_AWAY_NUM)
        error_num = 0;
    }
  } else if (!conn->table_lock)
    conn->disable_reconnect = FALSE;
  if (
    conn->semi_trx_isolation >= 0 &&
    conn->trx_isolation != conn->semi_trx_isolation
  ) {
    DBUG_PRINT("info",("spider conn=%p", conn));
    DBUG_PRINT("info",("spider conn->trx_isolation=%d", conn->trx_isolation));
    if (
      !conn->server_lost &&
      !conn->queued_semi_trx_isolation &&
      (error_num = spider_db_set_trx_isolation(
        conn, conn->trx_isolation, &need_mon))
    ) {
      if (
        !conn->disable_reconnect &&
        error_num == ER_SPIDER_REMOTE_SERVER_GONE_AWAY_NUM
      )
        error_num = 0;
    }
  }
  conn->semi_trx_isolation = -2;
  conn->semi_trx_isolation_chk = FALSE;
  conn->semi_trx_chk = FALSE;
  DBUG_RETURN(error_num);
}

int spider_check_trx_and_get_conn(
  THD *thd,
  ha_spider *spider,
  bool use_conn_kind
) {
  int error_num, roop_count, search_link_idx;
  SPIDER_TRX *trx;
  SPIDER_SHARE *share = spider->share;
  SPIDER_CONN *conn;
  char first_byte, first_byte_bak;
  int semi_table_lock_conn = spider_param_semi_table_lock_connection(thd,
    share->semi_table_lock_conn);
  DBUG_ENTER("spider_check_trx_and_get_conn");
  if (!(trx = spider_get_trx(thd, TRUE, &error_num)))
  {
    DBUG_PRINT("info",("spider get trx error"));
    DBUG_RETURN(error_num);
  }
  spider->wide_handler->trx = trx;
  spider->set_error_mode();
  if (spider->wide_handler->sql_command != SQLCOM_DROP_TABLE)
  {
    SPIDER_TRX_HA *trx_ha = spider_check_trx_ha(trx, spider);
    if (!trx_ha || trx_ha->wait_for_reusing)
      spider_trx_set_link_idx_for_all(spider);

    if (semi_table_lock_conn)
      first_byte = '0' +
        spider_param_semi_table_lock(thd, share->semi_table_lock);
    else
      first_byte = '0';
    DBUG_PRINT("info",("spider semi_table_lock_conn = %d",
      semi_table_lock_conn));
    DBUG_PRINT("info",("spider semi_table_lock = %d",
      spider_param_semi_table_lock(thd, share->semi_table_lock)));
    DBUG_PRINT("info",("spider first_byte = %d", first_byte));
    if (
      !trx_ha ||
      trx_ha->wait_for_reusing ||
      trx->spider_thread_id != spider->spider_thread_id ||
      trx->trx_conn_adjustment != spider->trx_conn_adjustment ||
      first_byte != *spider->conn_keys[0] ||
      share->link_statuses[spider->conn_link_idx[spider->search_link_idx]] ==
        SPIDER_LINK_STATUS_NG
    ) {
      DBUG_PRINT("info",(first_byte != *spider->conn_keys[0] ?
        "spider change conn type" : trx != spider->wide_handler->trx ?
        "spider change thd" : "spider next trx"));
      spider->wide_handler->trx = trx;
      spider->trx_conn_adjustment = trx->trx_conn_adjustment;
      if (
        spider->spider_thread_id != trx->spider_thread_id ||
        spider->search_link_query_id != thd->query_id
      ) {
        search_link_idx = spider_conn_first_link_idx(thd,
          share->link_statuses, share->access_balances, spider->conn_link_idx,
          share->link_count, SPIDER_LINK_STATUS_OK);
        if (search_link_idx == -1)
        {
          TABLE *table = spider->get_table();
          TABLE_SHARE *table_share = table->s;
          char *db = (char *) my_alloca(
            table_share->db.length + 1 + table_share->table_name.length + 1);
          if (!db)
          {
            my_error(HA_ERR_OUT_OF_MEM, MYF(0));
            DBUG_RETURN(HA_ERR_OUT_OF_MEM);
          }
          char *table_name = db + table_share->db.length + 1;
          memcpy(db, table_share->db.str, table_share->db.length);
          db[table_share->db.length] = '\0';
          memcpy(table_name, table_share->table_name.str,
            table_share->table_name.length);
          table_name[table_share->table_name.length] = '\0';
          my_printf_error(ER_SPIDER_ALL_LINKS_FAILED_NUM,
            ER_SPIDER_ALL_LINKS_FAILED_STR, MYF(0), db, table_name);
          my_afree(db);
          DBUG_RETURN(ER_SPIDER_ALL_LINKS_FAILED_NUM);
        } else if (search_link_idx == -2)
        {
          my_error(HA_ERR_OUT_OF_MEM, MYF(0));
          DBUG_RETURN(HA_ERR_OUT_OF_MEM);
        }
        spider->search_link_idx = search_link_idx;
        spider->search_link_query_id = thd->query_id;
      }
      spider->spider_thread_id = trx->spider_thread_id;

      first_byte_bak = *spider->conn_keys[0];
      *spider->conn_keys[0] = first_byte;
      for (roop_count = 0; roop_count < (int) share->link_count; roop_count++)
      {
        spider->conns[roop_count]= NULL;
      }
      bool search_link_idx_is_checked = FALSE;
      for (
        roop_count = spider_conn_link_idx_next(share->link_statuses,
          spider->conn_link_idx, -1, share->link_count,
          SPIDER_LINK_STATUS_RECOVERY);
        roop_count < (int) share->link_count;
        roop_count = spider_conn_link_idx_next(share->link_statuses,
          spider->conn_link_idx, roop_count, share->link_count,
          SPIDER_LINK_STATUS_RECOVERY)
      ) {
        uint tgt_conn_kind = (use_conn_kind ? spider->conn_kind[roop_count] :
          SPIDER_CONN_KIND_MYSQL);
        if (roop_count == spider->search_link_idx)
          search_link_idx_is_checked = TRUE;
        if (
            tgt_conn_kind == SPIDER_CONN_KIND_MYSQL &&
              !spider->conns[roop_count]
        ) {
          *spider->conn_keys[roop_count] = first_byte;
          if (
            !(conn =
              spider_get_conn(share, roop_count,
                spider->conn_keys[roop_count], trx,
                spider, FALSE, TRUE,
                use_conn_kind ? spider->conn_kind[roop_count] :
                  SPIDER_CONN_KIND_MYSQL,
                &error_num))
          ) {
            if (
              share->monitoring_kind[roop_count] &&
              spider->need_mons[roop_count]
            ) {
              error_num = spider_ping_table_mon_from_table(
                trx,
                trx->thd,
                share,
                roop_count,
                (uint32) share->monitoring_sid[roop_count],
                share->table_name,
                share->table_name_length,
                spider->conn_link_idx[roop_count],
                NULL,
                0,
                share->monitoring_kind[roop_count],
                share->monitoring_limit[roop_count],
                share->monitoring_flag[roop_count],
                TRUE
              );
            }
            DBUG_PRINT("info",("spider get conn error"));
            *spider->conn_keys[0] = first_byte_bak;
            spider->spider_thread_id = 0;
            DBUG_RETURN(error_num);
          }
          conn->error_mode &= spider->error_mode;
        }
      }
      if (!search_link_idx_is_checked)
      {
        TABLE *table = spider->get_table();
        TABLE_SHARE *table_share = table->s;
        char *db = (char *) my_alloca(
          table_share->db.length + 1 + table_share->table_name.length + 1);
        if (!db)
        {
          my_error(HA_ERR_OUT_OF_MEM, MYF(0));
          DBUG_RETURN(HA_ERR_OUT_OF_MEM);
        }
        char *table_name = db + table_share->db.length + 1;
        memcpy(db, table_share->db.str, table_share->db.length);
        db[table_share->db.length] = '\0';
        memcpy(table_name, table_share->table_name.str,
          table_share->table_name.length);
        table_name[table_share->table_name.length] = '\0';
        my_printf_error(ER_SPIDER_LINK_MON_JUST_NG_NUM,
          ER_SPIDER_LINK_MON_JUST_NG_STR, MYF(0), db, table_name);
        my_afree(db);
        DBUG_RETURN(ER_SPIDER_LINK_MON_JUST_NG_NUM);
      }
    } else {
      DBUG_PRINT("info",("spider link_status = %ld",
        share->link_statuses[spider->conn_link_idx[spider->search_link_idx]]));
      bool search_link_idx_is_checked = FALSE;
      for (
        roop_count = spider_conn_link_idx_next(share->link_statuses,
          spider->conn_link_idx, -1, share->link_count,
          SPIDER_LINK_STATUS_RECOVERY);
        roop_count < (int) share->link_count;
        roop_count = spider_conn_link_idx_next(share->link_statuses,
          spider->conn_link_idx, roop_count, share->link_count,
          SPIDER_LINK_STATUS_RECOVERY)
      ) {
        if (roop_count == spider->search_link_idx)
          search_link_idx_is_checked = TRUE;

        conn= spider->conns[roop_count];

        if (!conn)
        {
          DBUG_PRINT("info",("spider get conn %d", roop_count));
          if (
            !(conn =
              spider_get_conn(share, roop_count,
                spider->conn_keys[roop_count], trx,
                spider, FALSE, TRUE,
                use_conn_kind ? spider->conn_kind[roop_count] :
                  SPIDER_CONN_KIND_MYSQL,
                &error_num))
          ) {
            if (
              share->monitoring_kind[roop_count] &&
              spider->need_mons[roop_count]
            ) {
              error_num = spider_ping_table_mon_from_table(
                trx,
                trx->thd,
                share,
                roop_count,
                (uint32) share->monitoring_sid[roop_count],
                share->table_name,
                share->table_name_length,
                spider->conn_link_idx[roop_count],
                NULL,
                0,
                share->monitoring_kind[roop_count],
                share->monitoring_limit[roop_count],
                share->monitoring_flag[roop_count],
                TRUE
              );
            }
            DBUG_PRINT("info",("spider get conn error"));
            DBUG_RETURN(error_num);
          }
        }
        conn->error_mode &= spider->error_mode;
      }
      if (!search_link_idx_is_checked)
      {
        TABLE *table = spider->get_table();
        TABLE_SHARE *table_share = table->s;
        char *db = (char *) my_alloca(
          table_share->db.length + 1 + table_share->table_name.length + 1);
        if (!db)
        {
          my_error(HA_ERR_OUT_OF_MEM, MYF(0));
          DBUG_RETURN(HA_ERR_OUT_OF_MEM);
        }
        char *table_name = db + table_share->db.length + 1;
        memcpy(db, table_share->db.str, table_share->db.length);
        db[table_share->db.length] = '\0';
        memcpy(table_name, table_share->table_name.str,
          table_share->table_name.length);
        table_name[table_share->table_name.length] = '\0';
        my_printf_error(ER_SPIDER_LINK_MON_JUST_NG_NUM,
          ER_SPIDER_LINK_MON_JUST_NG_STR, MYF(0), db, table_name);
        my_afree(db);
        DBUG_RETURN(ER_SPIDER_LINK_MON_JUST_NG_NUM);
      }
    }
    spider->set_first_link_idx();
    DBUG_RETURN(spider_create_trx_ha(trx, spider, trx_ha));
  }
  spider->spider_thread_id = trx->spider_thread_id;
  DBUG_RETURN(0);
}

THD *spider_create_tmp_thd()
{
  THD *thd;
  DBUG_ENTER("spider_create_tmp_thd");
  if (!(thd = SPIDER_new_THD((my_thread_id) 0)))
    DBUG_RETURN(NULL);
  thd->killed = NOT_KILLED;
  thd->proc_info = "";
  thd->thread_stack = (char*) &thd;
  thd->store_globals();
  lex_start(thd);
  DBUG_RETURN(thd);
}

void spider_free_tmp_thd(
  THD *thd
) {
  DBUG_ENTER("spider_free_tmp_thd");
  thd->cleanup();
  thd->reset_globals();
  delete thd;
  DBUG_VOID_RETURN;
}

/*
  Check the info of a given SPIDER_TRX_HA with spider->share. If it
  does not match or if the given SPIDER_TRX_HA is NULL, then create a
  new one from spider and spider->share, and add the new SPIDER_TRX_HA
  to trx->trx_ha_hash. On mismatch and non-NULL trx_ha, then it will
  be removed from the hash and freed before the creation of a new one.
*/
int spider_create_trx_ha(
  SPIDER_TRX *trx,
  ha_spider *spider,
  SPIDER_TRX_HA *trx_ha
) {
  bool need_create;
  char *tmp_name;
  uint *conn_link_idx;
  uchar *conn_can_fo;
  SPIDER_SHARE *share = spider->share;
  DBUG_ENTER("spider_create_trx_ha");
  if (!trx_ha)
  {
    DBUG_PRINT("info",("spider need create"));
    need_create = TRUE;
  } else if (
    trx_ha->share != share ||
    trx_ha->link_count != share->link_count ||
    trx_ha->link_bitmap_size != share->link_bitmap_size
  ) {
    DBUG_PRINT("info",("spider need recreate"));
    need_create = TRUE;
    my_hash_delete(&trx->trx_ha_hash, (uchar*) trx_ha);
    spider_free(trx, trx_ha, MYF(0));
  } else {
    DBUG_PRINT("info",("spider use this"));
    trx_ha->wait_for_reusing = FALSE;
    need_create = FALSE;
  }
  if (need_create)
  {
    if (!(trx_ha = (SPIDER_TRX_HA *)
      spider_bulk_malloc(spider_current_trx, SPD_MID_CREATE_TRX_HA_1, MYF(MY_WME),
        &trx_ha, (uint) (sizeof(SPIDER_TRX_HA)),
        &tmp_name, (uint) (sizeof(char *) * (share->table_name_length + 1)),
        &conn_link_idx, (uint) (sizeof(uint) * share->link_count),
        &conn_can_fo, (uint) (sizeof(uchar) * share->link_bitmap_size),
        NullS))
    ) {
      DBUG_RETURN(HA_ERR_OUT_OF_MEM);
    }
    trx_ha->table_name = tmp_name;
    memcpy(trx_ha->table_name, share->table_name, share->table_name_length);
    trx_ha->table_name[share->table_name_length] = '\0';
    trx_ha->table_name_length = share->table_name_length;
    trx_ha->share = share;
    trx_ha->link_count = share->link_count;
    trx_ha->link_bitmap_size = share->link_bitmap_size;
    trx_ha->conn_link_idx = conn_link_idx;
    trx_ha->conn_can_fo = conn_can_fo;
    trx_ha->wait_for_reusing = FALSE;
    uint old_elements = trx->trx_ha_hash.array.max_element;
    if (my_hash_insert(&trx->trx_ha_hash, (uchar*) trx_ha))
    {
      spider_free(trx, trx_ha, MYF(0));
      DBUG_RETURN(HA_ERR_OUT_OF_MEM);
    }
    if (trx->trx_ha_hash.array.max_element > old_elements)
    {
      spider_alloc_calc_mem(spider_current_trx,
        trx->trx_ha_hash,
        (trx->trx_ha_hash.array.max_element - old_elements) *
        trx->trx_ha_hash.array.size_of_element);
    }
  }
  memcpy(trx_ha->conn_link_idx, spider->conn_link_idx,
    sizeof(uint) * share->link_count);
  memcpy(trx_ha->conn_can_fo, spider->conn_can_fo,
    sizeof(uint) * share->link_bitmap_size);
  DBUG_RETURN(0);
}

SPIDER_TRX_HA *spider_check_trx_ha(
  SPIDER_TRX *trx,
  ha_spider *spider
) {
  SPIDER_TRX_HA *trx_ha;
  SPIDER_SHARE *share = spider->share;
  DBUG_ENTER("spider_check_trx_ha");
  /*
    Check for mismatch in trx_ha->share, link_count and
    link_bitmap_size, which is an indication of a share that has been
    freed. Delete the trx_ha and return NULL on mismatch.
  */
  if ((trx_ha = (SPIDER_TRX_HA *) my_hash_search_using_hash_value(
    &trx->trx_ha_hash, share->table_name_hash_value,
    (uchar*) share->table_name, share->table_name_length)))
  {
    if (trx_ha->share == share && trx_ha->link_count == share->link_count &&
        trx_ha->link_bitmap_size == share->link_bitmap_size)
    {
      memcpy(spider->conn_link_idx, trx_ha->conn_link_idx,
             sizeof(uint) * share->link_count);
      memcpy(spider->conn_can_fo, trx_ha->conn_can_fo,
             sizeof(uint) * share->link_bitmap_size);
      DBUG_RETURN(trx_ha);
    }
    else
    {
      my_hash_delete(&trx->trx_ha_hash, (uchar*) trx_ha);
      spider_free(trx, trx_ha, MYF(0));
    }
  }
  DBUG_RETURN(NULL);
}

void spider_free_trx_ha(
  SPIDER_TRX *trx
) {
  ulong roop_count;
  SPIDER_TRX_HA *trx_ha;
  DBUG_ENTER("spider_free_trx_ha");
  for (roop_count = 0; roop_count < trx->trx_ha_hash.records; roop_count++)
  {
    trx_ha = (SPIDER_TRX_HA *) my_hash_element(&trx->trx_ha_hash, roop_count);
    spider_free(spider_current_trx, trx_ha, MYF(0));
  }
  my_hash_reset(&trx->trx_ha_hash);
  DBUG_VOID_RETURN;
}

void spider_reuse_trx_ha(
  SPIDER_TRX *trx
) {
  ulong roop_count;
  SPIDER_TRX_HA *trx_ha;
  DBUG_ENTER("spider_reuse_trx_ha");
  if (trx->trx_ha_reuse_count < 10000)
  {
    trx->trx_ha_reuse_count++;
    for (roop_count = 0; roop_count < trx->trx_ha_hash.records; roop_count++)
    {
      trx_ha = (SPIDER_TRX_HA *) my_hash_element(&trx->trx_ha_hash,
        roop_count);
      trx_ha->wait_for_reusing = TRUE;
    }
  } else {
    trx->trx_ha_reuse_count = 0;
    spider_free_trx_ha(trx);
  }
  DBUG_VOID_RETURN;
}

/**
  Sets link indices for load balancing read connections

  Assuming `spider->share->link_count` is the number of active servers
  to use, this function updates `spider->conn_link_idx` with the first
  server in the same "modulus group" whose link status is not
  `SPIDER_LINK_STATUS_NG`, or if one cannot be found, use the
  `link_idx`th server
*/
void spider_trx_set_link_idx_for_all(
  ha_spider *spider
) {
  int roop_count, roop_count2;
  SPIDER_SHARE *share = spider->share;
  long *link_statuses = share->link_statuses;
  uint *conn_link_idx = spider->conn_link_idx;
  int link_count = share->link_count;
  int all_link_count = share->all_link_count;
  uchar *conn_can_fo = spider->conn_can_fo;
  DBUG_ENTER("spider_trx_set_link_idx_for_all");
  DBUG_PRINT("info",("spider set link_count=%d", link_count));
  DBUG_PRINT("info",("spider set all_link_count=%d", all_link_count));
  memset(conn_can_fo, 0, sizeof(uchar) * share->link_bitmap_size);
  for (roop_count = 0; roop_count < link_count; roop_count++)
  {
    for (roop_count2 = roop_count; roop_count2 < all_link_count;
      roop_count2 += link_count)
    {
      if (link_statuses[roop_count2] <= SPIDER_LINK_STATUS_RECOVERY)
        break;
    }
    if (roop_count2 < all_link_count)
    {
      conn_link_idx[roop_count] = roop_count2;
      if (roop_count2 + link_count < all_link_count)
        spider_set_bit(conn_can_fo, roop_count);
      DBUG_PRINT("info",("spider set conn_link_idx[%d]=%d",
        roop_count, roop_count2));
    } else {
      conn_link_idx[roop_count] = roop_count;
      DBUG_PRINT("info",("spider set2 conn_link_idx[%d]=%d",
        roop_count, roop_count));
    }
    spider->conn_keys[roop_count] =
      ADD_TO_PTR(spider->conn_keys_first_ptr,
        PTR_BYTE_DIFF(share->conn_keys[conn_link_idx[roop_count]],
          share->conn_keys[0]), char*);
    DBUG_PRINT("info",("spider conn_keys[%d]=%s",
      roop_count, spider->conn_keys[roop_count]));
  }
  DBUG_VOID_RETURN;
}

int spider_trx_check_link_idx_failed(
  ha_spider *spider
) {
  int roop_count;
  SPIDER_SHARE *share = spider->share;
  long *link_statuses = share->link_statuses;
  uint *conn_link_idx = spider->conn_link_idx;
  int link_count = share->link_count;
  uchar *conn_can_fo = spider->conn_can_fo;
  DBUG_ENTER("spider_trx_check_link_idx_failed");
  for (roop_count = 0; roop_count < link_count; roop_count++)
  {
    if (
      link_statuses[conn_link_idx[roop_count]] == SPIDER_LINK_STATUS_NG &&
      spider_bit_is_set(conn_can_fo, roop_count)
    ) {
      my_message(ER_SPIDER_LINK_IS_FAILOVER_NUM,
        ER_SPIDER_LINK_IS_FAILOVER_STR, MYF(0));
      DBUG_RETURN(ER_SPIDER_LINK_IS_FAILOVER_NUM);
    }
  }
  DBUG_RETURN(0);
}
<|MERGE_RESOLUTION|>--- conflicted
+++ resolved
@@ -1189,17 +1189,9 @@
       trx->trx_another_conn_hash.array.max_element *
       trx->trx_another_conn_hash.array.size_of_element);
 
-<<<<<<< HEAD
-    if (
-      my_hash_init(PSI_INSTRUMENT_ME, &trx->trx_alter_table_hash,
-                   spd_charset_utf8mb3_bin, 32, 0, 0, (my_hash_get_key)
-                   spider_alter_tbl_get_key, 0, 0)
-    )
-=======
     if (my_hash_init(PSI_INSTRUMENT_ME, &trx->trx_alter_table_hash,
                      spd_charset_utf8mb3_bin, 32, 0, 0,
                      spider_alter_tbl_get_key, 0, 0))
->>>>>>> 7d4077cc
       goto error_init_alter_hash;
     spider_alloc_calc_mem_init(trx->trx_alter_table_hash, SPD_MID_GET_TRX_8);
     spider_alloc_calc_mem(
