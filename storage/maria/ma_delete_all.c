--- conflicted
+++ resolved
@@ -129,25 +129,17 @@
     _ma_unmap_file(info);
 #endif
 
-  if (_ma_flush_table_files(info, MARIA_FLUSH_DATA|MARIA_FLUSH_INDEX,
-<<<<<<< HEAD
+  if (share->internal_table)
+    /*
+      Avoid truncate of internal temporary tables as this can have a big
+      performance overhead when called by mysql_handle_single_derived()
+      tables in MariaDB as part of split materialization.
+    */;
+  else if (_ma_flush_table_files(info, MARIA_FLUSH_DATA|MARIA_FLUSH_INDEX,
                             FLUSH_IGNORE_CHANGED, FLUSH_IGNORE_CHANGED) ||
-      mysql_file_chsize(info->dfile.file, 0, 0, MYF(MY_WME)) > 0 ||
-      mysql_file_chsize(share->kfile.file, share->base.keystart, 0,
-                        MYF(MY_WME)) > 0)
-=======
-                            FLUSH_IGNORE_CHANGED, FLUSH_IGNORE_CHANGED))
-    goto err;
-  /*
-    Avoid truncate of internal temporary tables as this can have a big
-    performance overhead when called by mysql_handle_single_derived()
-    tables in MariaDB as part of split materialization.
-  */
-  if (!share->internal_table &&
-      (mysql_file_chsize(info->dfile.file, 0, 0, MYF(MY_WME)) ||
-       mysql_file_chsize(share->kfile.file, share->base.keystart, 0,
-                         MYF(MY_WME))))
->>>>>>> 44733aa8
+           mysql_file_chsize(info->dfile.file, 0, 0, MYF(MY_WME)) > 0 ||
+           mysql_file_chsize(share->kfile.file, share->base.keystart, 0,
+                             MYF(MY_WME)) > 0)
     goto err;
 
   if (info->s->tracked)
