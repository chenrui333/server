--- conflicted
+++ resolved
@@ -13,12 +13,7 @@
 --let $read_only=0
 --let $session=0
 --let $sticky=1
-<<<<<<< HEAD
 --source include/rocksdb_sys_var.inc
-=======
-
---source suite/sys_vars/inc/rocksdb_sys_var.inc
->>>>>>> 65d01da2
 
 DROP TABLE valid_values;
 DROP TABLE invalid_values;