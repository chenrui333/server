--- conflicted
+++ resolved
@@ -5,12 +5,8 @@
 Build-Depends: bison,
                cmake,
                cracklib-runtime <!nocheck>,
-<<<<<<< HEAD
-               debhelper (>= 10),
+               debhelper (>= 11),
                default-jdk,
-=======
-               debhelper (>= 11),
->>>>>>> db06c5dd
                dh-exec,
                flex [amd64],
                gdb <!nocheck>,
