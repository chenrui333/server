--- conflicted
+++ resolved
@@ -64,7 +64,6 @@
     static LEX_CSTRING name= {STRING_WITH_LEN("uuid") };
     return name;
   }
-<<<<<<< HEAD
   String *val_str(String *str) override
   {
     DBUG_ASSERT(fixed());
@@ -75,11 +74,7 @@
     DBUG_ASSERT(fixed());
     return UUIDv1::construct_native(to);
   }
-  Item *get_copy(THD *thd) override
-=======
-  bool val_native(THD *thd, Native *to) override;
   Item *do_get_copy(THD *thd) const override
->>>>>>> 5ab81ffe
   { return get_item_copy<Item_func_uuid>(thd, this); }
 };
 
