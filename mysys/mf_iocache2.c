/* Copyright (C) 2000 MySQL AB

   This program is free software; you can redistribute it and/or modify
   it under the terms of the GNU General Public License as published by
   the Free Software Foundation; version 2 of the License.

   This program is distributed in the hope that it will be useful,
   but WITHOUT ANY WARRANTY; without even the implied warranty of
   MERCHANTABILITY or FITNESS FOR A PARTICULAR PURPOSE.  See the
   GNU General Public License for more details.

   You should have received a copy of the GNU General Public License
   along with this program; if not, write to the Free Software
   Foundation, Inc., 59 Temple Place, Suite 330, Boston, MA  02111-1307  USA */

/*
  More functions to be used with IO_CACHE files
*/

#define MAP_TO_USE_RAID
#include "mysys_priv.h"
#include <m_string.h>
#include <stdarg.h>
#include <m_ctype.h>

/*
  Copy contents of an IO_CACHE to a file.

  SYNOPSIS
    my_b_copy_to_file()
    cache  IO_CACHE to copy from
    file   File to copy to

  DESCRIPTION
    Copy the contents of the cache to the file. The cache will be
    re-inited to a read cache and will read from the beginning of the
    cache.

    If a failure to write fully occurs, the cache is only copied
    partially.

  TODO
    Make this function solid by handling partial reads from the cache
    in a correct manner: it should be atomic.

  RETURN VALUE
    0  All OK
    1  An error occured
*/
int
my_b_copy_to_file(IO_CACHE *cache, FILE *file)
{
  size_t bytes_in_cache;
  DBUG_ENTER("my_b_copy_to_file");

  /* Reinit the cache to read from the beginning of the cache */
  if (reinit_io_cache(cache, READ_CACHE, 0L, FALSE, FALSE))
    DBUG_RETURN(1);
  bytes_in_cache= my_b_bytes_in_cache(cache);
  do
  {
    if (my_fwrite(file, cache->read_pos, bytes_in_cache,
                  MYF(MY_WME | MY_NABP)) == (size_t) -1)
      DBUG_RETURN(1);
    cache->read_pos= cache->read_end;
  } while ((bytes_in_cache= my_b_fill(cache)));
  DBUG_RETURN(0);
}


my_off_t my_b_append_tell(IO_CACHE* info)
{
  /*
    Prevent optimizer from putting res in a register when debugging
    we need this to be able to see the value of res when the assert fails
  */
  dbug_volatile my_off_t res; 

  /*
    We need to lock the append buffer mutex to keep flush_io_cache()
    from messing with the variables that we need in order to provide the
    answer to the question.
  */
#ifdef THREAD
  pthread_mutex_lock(&info->append_buffer_lock);
#endif
#ifndef DBUG_OFF
  /*
    Make sure EOF is where we think it is. Note that we cannot just use
    my_tell() because we have a reader thread that could have left the
    file offset in a non-EOF location
  */
  {
    volatile my_off_t save_pos;
    save_pos = my_tell(info->file,MYF(0));
    my_seek(info->file,(my_off_t)0,MY_SEEK_END,MYF(0));
    /*
      Save the value of my_tell in res so we can see it when studying coredump
    */
    DBUG_ASSERT(info->end_of_file - (info->append_read_pos-info->write_buffer)
		== (res=my_tell(info->file,MYF(0))));
    my_seek(info->file,save_pos,MY_SEEK_SET,MYF(0));
  }
#endif  
  res = info->end_of_file + (info->write_pos-info->append_read_pos);
#ifdef THREAD
  pthread_mutex_unlock(&info->append_buffer_lock);
#endif
  return res;
}

my_off_t my_b_safe_tell(IO_CACHE *info)
{
  if (unlikely(info->type == SEQ_READ_APPEND))
    return my_b_append_tell(info);
  return my_b_tell(info);
}

/*
  Make next read happen at the given position
  For write cache, make next write happen at the given position
*/

void my_b_seek(IO_CACHE *info,my_off_t pos)
{
  my_off_t offset;
  DBUG_ENTER("my_b_seek");
  DBUG_PRINT("enter",("pos: %lu", (ulong) pos));

  /*
    TODO:
       Verify that it is OK to do seek in the non-append
       area in SEQ_READ_APPEND cache
     a) see if this always works
     b) see if there is a better way to make it work
  */
  if (info->type == SEQ_READ_APPEND)
    VOID(flush_io_cache(info));

  offset=(pos - info->pos_in_file);

  if (info->type == READ_CACHE || info->type == SEQ_READ_APPEND)
  {
    /* TODO: explain why this works if pos < info->pos_in_file */
    if ((ulonglong) offset < (ulonglong) (info->read_end - info->buffer))
    {
      /* The read is in the current buffer; Reuse it */
      info->read_pos = info->buffer + offset;
      DBUG_VOID_RETURN;
    }
    else
    {
      /* Force a new read on next my_b_read */
      info->read_pos=info->read_end=info->buffer;
    }
  }
  else if (info->type == WRITE_CACHE)
  {
    /* If write is in current buffer, reuse it */
    if ((ulonglong) offset <
	(ulonglong) (info->write_end - info->write_buffer))
    {
      info->write_pos = info->write_buffer + offset;
      DBUG_VOID_RETURN;
    }
    VOID(flush_io_cache(info));
    /* Correct buffer end so that we write in increments of IO_SIZE */
    info->write_end=(info->write_buffer+info->buffer_length-
		     (pos & (IO_SIZE-1)));
  }
  info->pos_in_file=pos;
  info->seek_not_done=1;
  DBUG_VOID_RETURN;
}


/*
  Fill buffer of the cache.

  NOTES
    This assumes that you have already used all characters in the CACHE,
    independent of the read_pos value!

  RETURN
  0  On error or EOF (info->error = -1 on error)
  #  Number of characters
*/


size_t my_b_fill(IO_CACHE *info)
{
  my_off_t pos_in_file=(info->pos_in_file+
			(size_t) (info->read_end - info->buffer));
  size_t diff_length, length, max_length;

  if (info->seek_not_done)
  {					/* File touched, do seek */
    if (my_seek(info->file,pos_in_file,MY_SEEK_SET,MYF(0)) ==
	MY_FILEPOS_ERROR)
    {
      info->error= 0;
      return 0;
    }
    info->seek_not_done=0;
  }
  diff_length=(size_t) (pos_in_file & (IO_SIZE-1));
  max_length=(info->read_length-diff_length);
  if (max_length >= (info->end_of_file - pos_in_file))
    max_length= (size_t) (info->end_of_file - pos_in_file);

  if (!max_length)
  {
    info->error= 0;
    return 0;					/* EOF */
  }
  if ((length= my_read(info->file,info->buffer,max_length,
                       info->myflags)) == (size_t) -1)
  {
    info->error= -1;
    return 0;
  }
  info->read_pos=info->buffer;
  info->read_end=info->buffer+length;
  info->pos_in_file=pos_in_file;
  return length;
}


/*
  Read a string ended by '\n' into a buffer of 'max_length' size.
  Returns number of characters read, 0 on error.
  last byte is set to '\0'
  If buffer is full then to[max_length-1] will be set to \0.
*/

size_t my_b_gets(IO_CACHE *info, char *to, size_t max_length)
{
  char *start = to;
  size_t length;
  max_length--;					/* Save place for end \0 */

  /* Calculate number of characters in buffer */
  if (!(length= my_b_bytes_in_cache(info)) &&
      !(length= my_b_fill(info)))
    return 0;

  for (;;)
  {
    char *pos,*end;
    if (length > max_length)
      length=max_length;
    for (pos=info->read_pos,end=pos+length ; pos < end ;)
    {
      if ((*to++ = *pos++) == '\n')
      {
	info->read_pos=pos;
	*to='\0';
	return (size_t) (to-start);
      }
    }
    if (!(max_length-=length))
    {
     /* Found enough charcters;  Return found string */
      info->read_pos=pos;
      *to='\0';
      return (size_t) (to-start);
    }
    if (!(length=my_b_fill(info)))
      return 0;
  }
}


my_off_t my_b_filelength(IO_CACHE *info)
{
  if (info->type == WRITE_CACHE)
    return my_b_tell(info);

  info->seek_not_done= 1;
  return my_seek(info->file, 0L, MY_SEEK_END, MYF(0));
}


/*
  Simple printf version.  Supports '%s', '%d', '%u', "%ld" and "%lu"
  Used for logging in MySQL
  returns number of written character, or (size_t) -1 on error
*/

size_t my_b_printf(IO_CACHE *info, const char* fmt, ...)
{
  size_t result;
  va_list args;
  va_start(args,fmt);
  result=my_b_vprintf(info, fmt, args);
  va_end(args);
  return result;
}


size_t my_b_vprintf(IO_CACHE *info, const char* fmt, va_list args)
{
  size_t out_length= 0;
  uint minimum_width; /* as yet unimplemented */
  uint minimum_width_sign;
  uint precision; /* as yet unimplemented for anything but %b */
  my_bool is_zero_padded;

  /*
    Store the location of the beginning of a format directive, for the
    case where we learn we shouldn't have been parsing a format string
    at all, and we don't want to lose the flag/precision/width/size
    information.
   */
  const char* backtrack;

  for (; *fmt != '\0'; fmt++)
  {
    /* Copy everything until '%' or end of string */
    const char *start=fmt;
    size_t length;
    
    for (; (*fmt != '\0') && (*fmt != '%'); fmt++) ;

    length= (size_t) (fmt - start);
    out_length+=length;
    if (my_b_write(info, start, length))
      goto err;

    if (*fmt == '\0')				/* End of format */
      return out_length;

    /* 
      By this point, *fmt must be a percent;  Keep track of this location and
      skip over the percent character. 
    */
    DBUG_ASSERT(*fmt == '%');
    backtrack= fmt;
    fmt++;

    is_zero_padded= FALSE;
    minimum_width_sign= 1;
    minimum_width= 0;
    precision= 0;
    /* Skip if max size is used (to be compatible with printf) */
<<<<<<< HEAD
    while (*fmt == '-') { fmt++; minimum_width_sign= -1; }
    if (*fmt == '*')
    {
=======

process_flags:
    switch (*fmt)
    {
      case '-': 
        minimum_width_sign= -1; fmt++; goto process_flags;
      case '0':
        is_zero_padded= TRUE; fmt++; goto process_flags;
      case '#':
        /** @todo Implement "#" conversion flag. */  fmt++; goto process_flags;
      case ' ':
        /** @todo Implement " " conversion flag. */  fmt++; goto process_flags;
      case '+':
        /** @todo Implement "+" conversion flag. */  fmt++; goto process_flags;
    }

    if (*fmt == '*') {
>>>>>>> 28dbc263
      precision= (int) va_arg(args, int);
      fmt++;
    }
    else
    {
      while (my_isdigit(&my_charset_latin1, *fmt)) {
        minimum_width=(minimum_width * 10) + (*fmt - '0');
        fmt++;
      }
    }
    minimum_width*= minimum_width_sign;

    if (*fmt == '.')
    {
      fmt++;
      if (*fmt == '*') {
        precision= (int) va_arg(args, int);
        fmt++;
      }
      else
      {
        while (my_isdigit(&my_charset_latin1, *fmt)) {
          precision=(precision * 10) + (*fmt - '0');
          fmt++;
        }
      }
    }

    if (*fmt == 's')				/* String parameter */
    {
      reg2 char *par = va_arg(args, char *);
<<<<<<< HEAD
      size_t length2 = strlen(par);
      /* TODO: implement minimum width and precision */
=======
      uint length2 = (uint) strlen(par);
      /* TODO: implement precision */
>>>>>>> 28dbc263
      out_length+= length2;
      if (my_b_write(info, par, length2))
	goto err;
    }
    else if (*fmt == 'b')                       /* Sized buffer parameter, only precision makes sense */
    {
      char *par = va_arg(args, char *);
      out_length+= precision;
      if (my_b_write(info, par, precision))
        goto err;
    }
    else if (*fmt == 'd' || *fmt == 'u')	/* Integer parameter */
    {
      register int iarg;
      size_t length2;
      char buff[17];

      iarg = va_arg(args, int);
      if (*fmt == 'd')
	length2= (size_t) (int10_to_str((long) iarg,buff, -10) - buff);
      else
<<<<<<< HEAD
	length2= (size_t) (int10_to_str((long) (uint) iarg,buff,10)- buff);
=======
	length2= (uint) (int10_to_str((long) (uint) iarg,buff,10)- buff);

      /* minimum width padding */
      if (minimum_width > length2) 
      {
        char *buffz;
                    
        buffz= my_alloca(minimum_width - length2);
        if (is_zero_padded)
          memset(buffz, '0', minimum_width - length2);
        else
          memset(buffz, ' ', minimum_width - length2);
        my_b_write(info, buffz, minimum_width - length2);
        my_afree(buffz);
      }

>>>>>>> 28dbc263
      out_length+= length2;
      if (my_b_write(info, buff, length2))
	goto err;
    }
    else if ((*fmt == 'l' && fmt[1] == 'd') || fmt[1] == 'u')
      /* long parameter */
    {
      register long iarg;
      size_t length2;
      char buff[17];

      iarg = va_arg(args, long);
      if (*++fmt == 'd')
	length2= (size_t) (int10_to_str(iarg,buff, -10) - buff);
      else
	length2= (size_t) (int10_to_str(iarg,buff,10)- buff);
      out_length+= length2;
      if (my_b_write(info, buff, length2))
	goto err;
    }
    else
    {
      /* %% or unknown code */
      if (my_b_write(info, backtrack, fmt-backtrack))
        goto err;
      out_length+= fmt-backtrack;
    }
  }
  return out_length;

err:
  return (size_t) -1;
}<|MERGE_RESOLUTION|>--- conflicted
+++ resolved
@@ -343,11 +343,6 @@
     minimum_width= 0;
     precision= 0;
     /* Skip if max size is used (to be compatible with printf) */
-<<<<<<< HEAD
-    while (*fmt == '-') { fmt++; minimum_width_sign= -1; }
-    if (*fmt == '*')
-    {
-=======
 
 process_flags:
     switch (*fmt)
@@ -364,8 +359,8 @@
         /** @todo Implement "+" conversion flag. */  fmt++; goto process_flags;
     }
 
-    if (*fmt == '*') {
->>>>>>> 28dbc263
+    if (*fmt == '*')
+    {
       precision= (int) va_arg(args, int);
       fmt++;
     }
@@ -397,13 +392,8 @@
     if (*fmt == 's')				/* String parameter */
     {
       reg2 char *par = va_arg(args, char *);
-<<<<<<< HEAD
       size_t length2 = strlen(par);
-      /* TODO: implement minimum width and precision */
-=======
-      uint length2 = (uint) strlen(par);
       /* TODO: implement precision */
->>>>>>> 28dbc263
       out_length+= length2;
       if (my_b_write(info, par, length2))
 	goto err;
@@ -425,10 +415,6 @@
       if (*fmt == 'd')
 	length2= (size_t) (int10_to_str((long) iarg,buff, -10) - buff);
       else
-<<<<<<< HEAD
-	length2= (size_t) (int10_to_str((long) (uint) iarg,buff,10)- buff);
-=======
-	length2= (uint) (int10_to_str((long) (uint) iarg,buff,10)- buff);
 
       /* minimum width padding */
       if (minimum_width > length2) 
@@ -444,7 +430,6 @@
         my_afree(buffz);
       }
 
->>>>>>> 28dbc263
       out_length+= length2;
       if (my_b_write(info, buff, length2))
 	goto err;
