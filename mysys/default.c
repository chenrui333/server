/* Copyright (C) 2000-2003 MySQL AB

   This program is free software; you can redistribute it and/or modify
   it under the terms of the GNU General Public License as published by
   the Free Software Foundation; version 2 of the License.

   This program is distributed in the hope that it will be useful,
   but WITHOUT ANY WARRANTY; without even the implied warranty of
   MERCHANTABILITY or FITNESS FOR A PARTICULAR PURPOSE.  See the
   GNU General Public License for more details.

   You should have received a copy of the GNU General Public License
   along with this program; if not, write to the Free Software
   Foundation, Inc., 59 Temple Place, Suite 330, Boston, MA  02111-1307  USA */

/****************************************************************************
 Add all options from files named "group".cnf from the default_directories
 before the command line arguments.
 On Windows defaults will also search in the Windows directory for a file
 called 'group'.ini
 As long as the program uses the last argument for conflicting
 options one only have to add a call to "load_defaults" to enable
 use of default values.
 pre- and end 'blank space' are removed from options and values. The
 following escape sequences are recognized in values:  \b \t \n \r \\

 The following arguments are handled automaticly;  If used, they must be
 first argument on the command line!
 --no-defaults	; no options are read.
 --defaults-file=full-path-to-default-file	; Only this file will be read.
 --defaults-extra-file=full-path-to-default-file ; Read this file before ~/
 --defaults-group-suffix  ; Also read groups with concat(group, suffix)
 --print-defaults	  ; Print the modified command line and exit
****************************************************************************/

#include "mysys_priv.h"
#include "m_string.h"
#include "m_ctype.h"
#include <my_dir.h>
#ifdef __WIN__
#include <winbase.h>
#endif

const char *my_defaults_file=0;
const char *my_defaults_group_suffix=0;
char *my_defaults_extra_file=0;

/* Which directories are searched for options (and in which order) */

#define MAX_DEFAULT_DIRS 6
#define DEFAULT_DIRS_SIZE (MAX_DEFAULT_DIRS + 1)  /* Terminate with NULL */
static const char **default_directories = NULL;

#ifdef __WIN__
static const char *f_extensions[]= { ".ini", ".cnf", 0 };
#define NEWLINE "\r\n"
#else
static const char *f_extensions[]= { ".cnf", 0 };
#define NEWLINE "\n"
#endif

static int handle_default_option(void *in_ctx, const char *group_name,
                                 const char *option);

/*
   This structure defines the context that we pass to callback
   function 'handle_default_option' used in search_default_file
   to process each option. This context is used if search_default_file
   was called from load_defaults.
*/

struct handle_option_ctx
{
   MEM_ROOT *alloc;
   DYNAMIC_ARRAY *args;
   TYPELIB *group;
};

static int search_default_file(Process_option_func func, void *func_ctx,
			       const char *dir, const char *config_file);
static int search_default_file_with_ext(Process_option_func func,
                                        void *func_ctx,
					const char *dir, const char *ext,
					const char *config_file, int recursion_level);


/**
  Create the list of default directories.

  @param alloc  MEM_ROOT where the list of directories is stored

  @details
  The directories searched, in order, are:
  - Windows:     GetSystemWindowsDirectory()
  - Windows:     GetWindowsDirectory()
  - Windows:     C:/
  - Windows:     Directory above where the executable is located
  - Netware:     sys:/etc/
  - Unix & OS/2: /etc/
  - Unix:        --sysconfdir=<path> (compile-time option)
  - OS/2:        getenv(ETC)
  - ALL:         getenv(DEFAULT_HOME_ENV)
  - ALL:         --defaults-extra-file=<path> (run-time option)
  - Unix:        ~/

  On all systems, if a directory is already in the list, it will be moved
  to the end of the list.  This avoids reading defaults files multiple times,
  while ensuring the correct precedence.

  @retval NULL  Failure (out of memory, probably)
  @retval other Pointer to NULL-terminated array of default directories
*/

static const char **init_default_directories(MEM_ROOT *alloc);


static char *remove_end_comment(char *ptr);


/*
  Process config files in default directories.

  SYNOPSIS
  my_search_option_files()
  conf_file                   Basename for configuration file to search for.
                              If this is a path, then only this file is read.
  argc                        Pointer to argc of original program
  argv                        Pointer to argv of original program
  args_used                   Pointer to variable for storing the number of
                              arguments used.
  func                        Pointer to the function to process options
  func_ctx                    It's context. Usually it is the structure to
                              store additional options.
  DESCRIPTION
    Process the default options from argc & argv
    Read through each found config file looks and calls 'func' to process
    each option.

  NOTES
    --defaults-group-suffix is only processed if we are called from
    load_defaults().


  RETURN
    0  ok
    1  given cinf_file doesn't exist

    The global variable 'my_defaults_group_suffix' is updated with value for
    --defaults_group_suffix
*/

int my_search_option_files(const char *conf_file, int *argc, char ***argv,
                           uint *args_used, Process_option_func func,
                           void *func_ctx)
{
  const char **dirs, *forced_default_file, *forced_extra_defaults;
  int error= 0;
  DBUG_ENTER("my_search_option_files");

  /* Check if we want to force the use a specific default file */
  *args_used+= get_defaults_options(*argc - *args_used, *argv + *args_used,
                                    (char **) &forced_default_file,
                                    (char **) &forced_extra_defaults,
                                    (char **) &my_defaults_group_suffix);

  if (! my_defaults_group_suffix)
    my_defaults_group_suffix= getenv(STRINGIFY_ARG(DEFAULT_GROUP_SUFFIX_ENV));

  if (forced_extra_defaults)
    my_defaults_extra_file= (char *) forced_extra_defaults;
  
  if (forced_default_file)
    my_defaults_file= forced_default_file;

  /*
    We can only handle 'defaults-group-suffix' if we are called from
    load_defaults() as otherwise we can't know the type of 'func_ctx'
  */

  if (my_defaults_group_suffix && func == handle_default_option)
  {
    /* Handle --defaults-group-suffix= */
    uint i;
    const char **extra_groups;
    const uint instance_len= strlen(my_defaults_group_suffix); 
    struct handle_option_ctx *ctx= (struct handle_option_ctx*) func_ctx;
    char *ptr;
    TYPELIB *group= ctx->group;
    
    if (!(extra_groups= 
	  (const char**)alloc_root(ctx->alloc,
                                   (2*group->count+1)*sizeof(char*))))
      goto err;
    
    for (i= 0; i < group->count; i++)
    {
      uint len;
      extra_groups[i]= group->type_names[i]; /** copy group */
      
      len= strlen(extra_groups[i]);
      if (!(ptr= alloc_root(ctx->alloc, len+instance_len+1)))
	goto err;
      
      extra_groups[i+group->count]= ptr;
      
      /** Construct new group */
      memcpy(ptr, extra_groups[i], len);
      memcpy(ptr+len, my_defaults_group_suffix, instance_len+1);
    }
    
    group->count*= 2;
    group->type_names= extra_groups;
    group->type_names[group->count]= 0;
  }
  
  if (forced_default_file)
  {
    if ((error= search_default_file_with_ext(func, func_ctx, "", "",
                                             forced_default_file, 0)) < 0)
      goto err;
    if (error > 0)
    {
      fprintf(stderr, "Could not open required defaults file: %s\n",
              forced_default_file);
      goto err;
    }
  }
  else if (dirname_length(conf_file))
  {
    if ((error= search_default_file(func, func_ctx, NullS, conf_file)) < 0)
      goto err;
  }
  else
  {
    for (dirs= default_directories ; *dirs; dirs++)
    {
      if (**dirs)
      {
	if (search_default_file(func, func_ctx, *dirs, conf_file) < 0)
	  goto err;
      }
      else if (my_defaults_extra_file)
      {
        if ((error= search_default_file_with_ext(func, func_ctx, "", "",
                                                my_defaults_extra_file, 0)) < 0)
	  goto err;				/* Fatal error */
        if (error > 0)
        {
          fprintf(stderr, "Could not open required defaults file: %s\n",
                  my_defaults_extra_file);
          goto err;
        }
      }
    }
  }

  DBUG_RETURN(error);

err:
  fprintf(stderr,"Fatal error in defaults handling. Program aborted\n");
  exit(1);
  return 0;					/* Keep compiler happy */
}


/*
  The option handler for load_defaults.

  SYNOPSIS
    handle_deault_option()
    in_ctx                  Handler context. In this case it is a
                            handle_option_ctx structure.
    group_name              The name of the group the option belongs to.
    option                  The very option to be processed. It is already
                            prepared to be used in argv (has -- prefix)

  DESCRIPTION
    This handler checks whether a group is one of the listed and adds an option
    to the array if yes. Some other handler can record, for instance, all
    groups and their options, not knowing in advance the names and amount of
    groups.

  RETURN
    0 - ok
    1 - error occured
*/

static int handle_default_option(void *in_ctx, const char *group_name,
                                 const char *option)
{
  char *tmp;
  struct handle_option_ctx *ctx= (struct handle_option_ctx *) in_ctx;

  if (find_type((char *)group_name, ctx->group, 3))
  {
    if (!(tmp= alloc_root(ctx->alloc, (uint) strlen(option) + 1)))
      return 1;
    if (insert_dynamic(ctx->args, (gptr) &tmp))
      return 1;
    strmov(tmp, option);
  }

  return 0;
}


/*
  Gets options from the command line

  SYNOPSIS
    get_defaults_options()
    argc			Pointer to argc of original program
    argv			Pointer to argv of original program
    defaults                    --defaults-file option
    extra_defaults              --defaults-extra-file option

  RETURN
    # Number of arguments used from *argv
      defaults and extra_defaults will be set to option of the appropriate
      items of argv array, or to NULL if there are no such options
*/

int get_defaults_options(int argc, char **argv,
                         char **defaults,
                         char **extra_defaults,
                         char **group_suffix)
{
  int org_argc= argc, prev_argc= 0;
  *defaults= *extra_defaults= *group_suffix= 0;

  while (argc >= 2 && argc != prev_argc)
  {
    /* Skip program name or previously handled argument */
    argv++;
    prev_argc= argc;                            /* To check if we found */
    if (!*defaults && is_prefix(*argv,"--defaults-file="))
    {
      *defaults= *argv + sizeof("--defaults-file=")-1;
       argc--;
       continue;
    }
    if (!*extra_defaults && is_prefix(*argv,"--defaults-extra-file="))
    {
      *extra_defaults= *argv + sizeof("--defaults-extra-file=")-1;
      argc--;
      continue;
    }
    if (!*group_suffix && is_prefix(*argv, "--defaults-group-suffix="))
    {
      *group_suffix= *argv + sizeof("--defaults-group-suffix=")-1;
      argc--;
      continue;
    }
  }
  return org_argc - argc;
}


/*
  Read options from configurations files

  SYNOPSIS
    load_defaults()
    conf_file			Basename for configuration file to search for.
    				If this is a path, then only this file is read.
    groups			Which [group] entrys to read.
				Points to an null terminated array of pointers
    argc			Pointer to argc of original program
    argv			Pointer to argv of original program

  IMPLEMENTATION

   Read options from configuration files and put them BEFORE the arguments
   that are already in argc and argv.  This way the calling program can
   easily command line options override options in configuration files

   NOTES
    In case of fatal error, the function will print a warning and do
    exit(1)
 
    To free used memory one should call free_defaults() with the argument
    that was put in *argv

   RETURN
     0	ok
     1	The given conf_file didn't exists
*/


int load_defaults(const char *conf_file, const char **groups,
                  int *argc, char ***argv)
{
  DYNAMIC_ARRAY args;
  TYPELIB group;
  my_bool found_print_defaults= 0;
  uint args_used= 0;
  int error= 0;
  MEM_ROOT alloc;
  char *ptr,**res;
  struct handle_option_ctx ctx;
  DBUG_ENTER("load_defaults");

  init_alloc_root(&alloc,512,0);
  if ((default_directories= init_default_directories(&alloc)) == NULL)
    goto err;
  /*
    Check if the user doesn't want any default option processing
    --no-defaults is always the first option
  */
  if (*argc >= 2 && !strcmp(argv[0][1],"--no-defaults"))
  {
    /* remove the --no-defaults argument and return only the other arguments */
    uint i;
    if (!(ptr=(char*) alloc_root(&alloc,sizeof(alloc)+
				 (*argc + 1)*sizeof(char*))))
      goto err;
    res= (char**) (ptr+sizeof(alloc));
    res[0]= **argv;				/* Copy program name */
    for (i=2 ; i < (uint) *argc ; i++)
      res[i-1]=argv[0][i];
    res[i-1]=0;					/* End pointer */
    (*argc)--;
    *argv=res;
    *(MEM_ROOT*) ptr= alloc;			/* Save alloc root for free */
    DBUG_RETURN(0);
  }

  group.count=0;
  group.name= "defaults";
  group.type_names= groups;

  for (; *groups ; groups++)
    group.count++;

  if (my_init_dynamic_array(&args, sizeof(char*),*argc, 32))
    goto err;

  ctx.alloc= &alloc;
  ctx.args= &args;
  ctx.group= &group;

  error= my_search_option_files(conf_file, argc, argv, &args_used,
                                handle_default_option, (void *) &ctx);
  /*
    Here error contains <> 0 only if we have a fully specified conf_file
    or a forced default file
  */
  if (!(ptr=(char*) alloc_root(&alloc,sizeof(alloc)+
			       (args.elements + *argc +1) *sizeof(char*))))
    goto err;
  res= (char**) (ptr+sizeof(alloc));

  /* copy name + found arguments + command line arguments to new array */
  res[0]= argv[0][0];  /* Name MUST be set, even by embedded library */
  memcpy((gptr) (res+1), args.buffer, args.elements*sizeof(char*));
  /* Skip --defaults-xxx options */
  (*argc)-= args_used;
  (*argv)+= args_used;

  /*
    Check if we wan't to see the new argument list
    This options must always be the last of the default options
  */
  if (*argc >= 2 && !strcmp(argv[0][1],"--print-defaults"))
  {
    found_print_defaults=1;
    --*argc; ++*argv;				/* skip argument */
  }

  if (*argc)
    memcpy((gptr) (res+1+args.elements), (char*) ((*argv)+1),
	   (*argc-1)*sizeof(char*));
  res[args.elements+ *argc]=0;			/* last null */

  (*argc)+=args.elements;
  *argv= (char**) res;
  *(MEM_ROOT*) ptr= alloc;			/* Save alloc root for free */
  delete_dynamic(&args);
  if (found_print_defaults)
  {
    int i;
    printf("%s would have been started with the following arguments:\n",
	   **argv);
    for (i=1 ; i < *argc ; i++)
      printf("%s ", (*argv)[i]);
    puts("");
    exit(0);
  }
  DBUG_RETURN(error);

 err:
  fprintf(stderr,"Fatal error in defaults handling. Program aborted\n");
  exit(1);
  return 0;					/* Keep compiler happy */
}


void free_defaults(char **argv)
{
  MEM_ROOT ptr;
  memcpy_fixed((char*) &ptr,(char *) argv - sizeof(ptr), sizeof(ptr));
  free_root(&ptr,MYF(0));
}


static int search_default_file(Process_option_func opt_handler,
                               void *handler_ctx,
			       const char *dir,
			       const char *config_file)
{
  char **ext;
  const char *empty_list[]= { "", 0 };
  my_bool have_ext= fn_ext(config_file)[0] != 0;
  const char **exts_to_use= have_ext ? empty_list : f_extensions;

  for (ext= (char**) exts_to_use; *ext; ext++)
  {
    int error;
    if ((error= search_default_file_with_ext(opt_handler, handler_ctx,
                                             dir, *ext,
					     config_file, 0)) < 0)
      return error;
  }
  return 0;
}


/*
  Skip over keyword and get argument after keyword

  SYNOPSIS
   get_argument()
   keyword		Include directive keyword
   kwlen		Length of keyword
   ptr			Pointer to the keword in the line under process
   line			line number

  RETURN
   0	error
   #	Returns pointer to the argument after the keyword.
*/

static char *get_argument(const char *keyword, uint kwlen,
                          char *ptr, char *name, uint line)
{
  char *end;

  /* Skip over "include / includedir keyword" and following whitespace */

  for (ptr+= kwlen - 1;
       my_isspace(&my_charset_latin1, ptr[0]);
       ptr++)
  {}

  /*
    Trim trailing whitespace from directory name
    The -1 below is for the newline added by fgets()
    Note that my_isspace() is true for \r and \n
  */
  for (end= ptr + strlen(ptr) - 1;
       my_isspace(&my_charset_latin1, *(end - 1));
       end--)
  {}
  end[0]= 0;                                    /* Cut off end space */

  /* Print error msg if there is nothing after !include* directive */
  if (end <= ptr)
  {
    fprintf(stderr,
	    "error: Wrong '!%s' directive in config file: %s at line %d\n",
	    keyword, name, line);
    return 0;
  }
  return ptr;
}


/*
  Open a configuration file (if exists) and read given options from it

  SYNOPSIS
    search_default_file_with_ext()
    opt_handler                 Option handler function. It is used to process
                                every separate option.
    handler_ctx                 Pointer to the structure to store actual 
                                parameters of the function.
    dir				directory to read
    ext				Extension for configuration file
    config_file                 Name of configuration file
    group			groups to read
    recursion_level             the level of recursion, got while processing
                                "!include" or "!includedir"

  RETURN
    0   Success
    -1	Fatal error, abort
     1	File not found (Warning)
*/

static int search_default_file_with_ext(Process_option_func opt_handler,
                                        void *handler_ctx,
                                        const char *dir,
                                        const char *ext,
                                        const char *config_file,
                                        int recursion_level)
{
  char name[FN_REFLEN + 10], buff[4096], curr_gr[4096], *ptr, *end, **tmp_ext;
  char *value, option[4096], tmp[FN_REFLEN];
  static const char includedir_keyword[]= "includedir";
  static const char include_keyword[]= "include";
  const int max_recursion_level= 10;
  FILE *fp;
  uint line=0;
  my_bool found_group=0;
  uint i;
  MY_DIR *search_dir;
  FILEINFO *search_file;

  if ((dir ? strlen(dir) : 0 )+strlen(config_file) >= FN_REFLEN-3)
    return 0;					/* Ignore wrong paths */
  if (dir)
  {
    end=convert_dirname(name, dir, NullS);
    if (dir[0] == FN_HOMELIB)		/* Add . to filenames in home */
      *end++='.';
    strxmov(end,config_file,ext,NullS);
  }
  else
  {
    strmov(name,config_file);
  }
  fn_format(name,name,"","",4);
#if !defined(__WIN__) && !defined(OS2) && !defined(__NETWARE__)
  {
    MY_STAT stat_info;
    if (!my_stat(name,&stat_info,MYF(0)))
      return 1;
    /*
      Ignore world-writable regular files.
      This is mainly done to protect us to not read a file created by
      the mysqld server, but the check is still valid in most context. 
    */
    if ((stat_info.st_mode & S_IWOTH) &&
	(stat_info.st_mode & S_IFMT) == S_IFREG)
    {
      fprintf(stderr, "Warning: World-writable config file '%s' is ignored\n",
              name);
      return 0;
    }
  }
#endif
  if (!(fp= my_fopen(name, O_RDONLY, MYF(0))))
    return 1;					/* Ignore wrong files */

  while (fgets(buff, sizeof(buff) - 1, fp))
  {
    line++;
    /* Ignore comment and empty lines */
    for (ptr= buff; my_isspace(&my_charset_latin1, *ptr); ptr++)
    {}

    if (*ptr == '#' || *ptr == ';' || !*ptr)
      continue;

    /* Configuration File Directives */
    if ((*ptr == '!'))
    {
      if (recursion_level >= max_recursion_level)
      {
        for (end= ptr + strlen(ptr) - 1; 
             my_isspace(&my_charset_latin1, *(end - 1));
             end--)
        {}
        end[0]= 0;
        fprintf(stderr,
                "Warning: skipping '%s' directive as maximum include"
                "recursion level was reached in file %s at line %d\n",
                ptr, name, line);
        continue;
      }

      /* skip over `!' and following whitespace */
      for (++ptr; my_isspace(&my_charset_latin1, ptr[0]); ptr++)
      {}

      if ((!strncmp(ptr, includedir_keyword,
                    sizeof(includedir_keyword) - 1)) &&
          my_isspace(&my_charset_latin1, ptr[sizeof(includedir_keyword) - 1]))
      {
	if (!(ptr= get_argument(includedir_keyword,
                                sizeof(includedir_keyword),
                                ptr, name, line)))
	  goto err;

        if (!(search_dir= my_dir(ptr, MYF(MY_WME))))
          goto err;

        for (i= 0; i < (uint) search_dir->number_off_files; i++)
        {
          search_file= search_dir->dir_entry + i;
          ext= fn_ext(search_file->name);

          /* check extension */
          for (tmp_ext= (char**) f_extensions; *tmp_ext; tmp_ext++)
          {
            if (!strcmp(ext, *tmp_ext))
              break;
          }

          if (*tmp_ext)
          {
            fn_format(tmp, search_file->name, ptr, "",
                      MY_UNPACK_FILENAME | MY_SAFE_PATH);

            search_default_file_with_ext(opt_handler, handler_ctx, "", "", tmp,
                                         recursion_level + 1);
          }
        }

        my_dirend(search_dir);
      }
      else if ((!strncmp(ptr, include_keyword, sizeof(include_keyword) - 1)) &&
               my_isspace(&my_charset_latin1, ptr[sizeof(include_keyword)-1]))
      {
	if (!(ptr= get_argument(include_keyword,
                                sizeof(include_keyword), ptr,
                                name, line)))
	  goto err;

        search_default_file_with_ext(opt_handler, handler_ctx, "", "", ptr,
                                     recursion_level + 1);
      }

      continue;
    }

    if (*ptr == '[')				/* Group name */
    {
      found_group=1;
      if (!(end=(char *) strchr(++ptr,']')))
      {
	fprintf(stderr,
		"error: Wrong group definition in config file: %s at line %d\n",
		name,line);
	goto err;
      }
      for ( ; my_isspace(&my_charset_latin1,end[-1]) ; end--) ;/* Remove end space */
      end[0]=0;

      strnmov(curr_gr, ptr, min((uint) (end-ptr)+1, 4096));
      continue;
    }
    if (!found_group)
    {
      fprintf(stderr,
	      "error: Found option without preceding group in config file: %s at line: %d\n",
	      name,line);
      goto err;
    }
    
   
    end= remove_end_comment(ptr);
    if ((value= strchr(ptr, '=')))
      end= value;				/* Option without argument */
    for ( ; my_isspace(&my_charset_latin1,end[-1]) ; end--) ;
    if (!value)
    {
      strmake(strmov(option,"--"),ptr,(uint) (end-ptr));
      if (opt_handler(handler_ctx, curr_gr, option))
        goto err;
    }
    else
    {
      /* Remove pre- and end space */
      char *value_end;
      for (value++ ; my_isspace(&my_charset_latin1,*value); value++) ;
      value_end=strend(value);
      /*
	We don't have to test for value_end >= value as we know there is
	an '=' before
      */
      for ( ; my_isspace(&my_charset_latin1,value_end[-1]) ; value_end--) ;
      if (value_end < value)			/* Empty string */
	value_end=value;

      /* remove quotes around argument */
      if ((*value == '\"' || *value == '\'') && /* First char is quote */
          (value + 1 < value_end ) && /* String is longer than 1 */
          *value == value_end[-1] ) /* First char is equal to last char */
      {
	value++;
	value_end--;
      }
      ptr=strnmov(strmov(option,"--"),ptr,(uint) (end-ptr));
      *ptr++= '=';

      for ( ; value != value_end; value++)
      {
	if (*value == '\\' && value != value_end-1)
	{
	  switch(*++value) {
	  case 'n':
	    *ptr++='\n';
	    break;
	  case 't':
	    *ptr++= '\t';
	    break;
	  case 'r':
	    *ptr++ = '\r';
	    break;
	  case 'b':
	    *ptr++ = '\b';
	    break;
	  case 's':
	    *ptr++= ' ';			/* space */
	    break;
	  case '\"':
	    *ptr++= '\"';
	    break;
	  case '\'':
	    *ptr++= '\'';
	    break;
	  case '\\':
	    *ptr++= '\\';
	    break;
	  default:				/* Unknown; Keep '\' */
	    *ptr++= '\\';
	    *ptr++= *value;
	    break;
	  }
	}
	else
	  *ptr++= *value;
      }
      *ptr=0;
      if (opt_handler(handler_ctx, curr_gr, option))
        goto err;
    }
  }
  my_fclose(fp,MYF(0));
  return(0);

 err:
  my_fclose(fp,MYF(0));
  return -1;					/* Fatal error */
}


static char *remove_end_comment(char *ptr)
{
  char quote= 0;	/* we are inside quote marks */
  char escape= 0;	/* symbol is protected by escape chagacter */

  for (; *ptr; ptr++)
  {
    if ((*ptr == '\'' || *ptr == '\"') && !escape)
    {
      if (!quote)
	quote= *ptr;
      else if (quote == *ptr)
	quote= 0;
    }
    /* We are not inside a string */
    if (!quote && *ptr == '#')
    {
      *ptr= 0;
      return ptr;
    }
    escape= (quote && *ptr == '\\' && !escape);
  }
  return ptr;
}

#include <help_start.h>

void my_print_default_files(const char *conf_file)
{
  const char *empty_list[]= { "", 0 };
  my_bool have_ext= fn_ext(conf_file)[0] != 0;
  const char **exts_to_use= have_ext ? empty_list : f_extensions;
  char name[FN_REFLEN], **ext;

  puts("\nDefault options are read from the following files in the given order:");

  if (dirname_length(conf_file))
    fputs(conf_file,stdout);
  else
  {
    /*
      If default_directories is already initialized, use it.  Otherwise,
      use a private MEM_ROOT.
    */
    const char **dirs = default_directories;
    MEM_ROOT alloc;
    init_alloc_root(&alloc,512,0);

    if (!dirs && (dirs= init_default_directories(&alloc)) == NULL)
    {
      fputs("Internal error initializing default directories list", stdout);
    }
    else
    {
      for ( ; *dirs; dirs++)
      {
        for (ext= (char**) exts_to_use; *ext; ext++)
        {
          const char *pos;
          char *end;
          if (**dirs)
            pos= *dirs;
          else if (my_defaults_extra_file)
            pos= my_defaults_extra_file;
          else
            continue;
          end= convert_dirname(name, pos, NullS);
          if (name[0] == FN_HOMELIB)	/* Add . to filenames in home */
            *end++= '.';
          strxmov(end, conf_file, *ext, " ", NullS);
          fputs(name, stdout);
        }
      }
    }

    free_root(&alloc, MYF(0));
  }
  puts("");
}

void print_defaults(const char *conf_file, const char **groups)
{
  const char **groups_save= groups;
  my_print_default_files(conf_file);

  fputs("The following groups are read:",stdout);
  for ( ; *groups ; groups++)
  {
    fputc(' ',stdout);
    fputs(*groups,stdout);
  }

  if (my_defaults_group_suffix)
  {
    groups= groups_save;
    for ( ; *groups ; groups++)
    {
      fputc(' ',stdout);
      fputs(*groups,stdout);
      fputs(my_defaults_group_suffix,stdout);
    }
  }
  puts("\nThe following options may be given as the first argument:\n\
--print-defaults	Print the program argument list and exit\n\
--no-defaults		Don't read default options from any options file\n\
--defaults-file=#	Only read default options from the given file #\n\
--defaults-extra-file=# Read this file after the global files are read");
}

#include <help_end.h>


static int add_directory(MEM_ROOT *alloc, const char *dir, const char **dirs)
{
  char buf[FN_REFLEN];
  uint len;
  char *p;
  my_bool err __attribute__((unused));

<<<<<<< HEAD
  /* Normalize directory name */
  len= unpack_dirname(buf, dir);
=======
  len= normalize_dirname(buf, dir);
>>>>>>> ee568950
  if (!(p= strmake_root(alloc, buf, len)))
    return 1;  /* Failure */
  /* Should never fail if DEFAULT_DIRS_SIZE is correct size */
  err= array_append_string_unique(p, dirs, DEFAULT_DIRS_SIZE);
  DBUG_ASSERT(err == FALSE);

  return 0;
}


#ifdef __WIN__
/*
  This wrapper for GetSystemWindowsDirectory() will dynamically bind to the
  function if it is available, emulate it on NT4 Terminal Server by stripping
  the \SYSTEM32 from the end of the results of GetSystemDirectory(), or just
  return GetSystemDirectory().
 */

typedef UINT (WINAPI *GET_SYSTEM_WINDOWS_DIRECTORY)(LPSTR, UINT);

static uint my_get_system_windows_directory(char *buffer, uint size)
{
  uint count;
  GET_SYSTEM_WINDOWS_DIRECTORY
    func_ptr= (GET_SYSTEM_WINDOWS_DIRECTORY)
              GetProcAddress(GetModuleHandle("kernel32.dll"),
                                             "GetSystemWindowsDirectoryA");

  if (func_ptr)
    return func_ptr(buffer, size);

  /*
    Windows NT 4.0 Terminal Server Edition:  
    To retrieve the shared Windows directory, call GetSystemDirectory and
    trim the "System32" element from the end of the returned path.
  */
  count= GetSystemDirectory(buffer, size);
  if (count > 8 && stricmp(buffer+(count-8), "\\System32") == 0)
  {
    count-= 8;
    buffer[count] = '\0';
  }
  return count;
}


static const char *my_get_module_parent(char *buf, size_t size)
{
  char *last= NULL;
  char *end;
<<<<<<< HEAD
  if (!GetModuleFileName(NULL, buf, size))
=======
  if (!GetModuleFileName(NULL, buf, (DWORD) size))
>>>>>>> ee568950
    return NULL;
  end= strend(buf);

  /*
    Look for the second-to-last \ in the filename, but hang on
    to a pointer after the last \ in case we're in the root of
    a drive.
  */
  for ( ; end > buf; end--)
  {
    if (*end == FN_LIBCHAR)
    {
      if (last)
      {
        /* Keep the last '\' as this works both with D:\ and a directory */
        end[1]= 0;
        break;
      }
      last= end;
    }
  }

  return buf;
}
#endif /* __WIN__ */


static const char **init_default_directories(MEM_ROOT *alloc)
{
  const char **dirs;
  char *env;
  int errors= 0;

  dirs= (const char **)alloc_root(alloc, DEFAULT_DIRS_SIZE * sizeof(char *));
  if (dirs == NULL)
    return NULL;
  bzero((char *) dirs, DEFAULT_DIRS_SIZE * sizeof(char *));

#ifdef __WIN__

  {
    char fname_buffer[FN_REFLEN];
    if (my_get_system_windows_directory(fname_buffer, sizeof(fname_buffer)))
      errors += add_directory(alloc, fname_buffer, dirs);

    if (GetWindowsDirectory(fname_buffer, sizeof(fname_buffer)))
      errors += add_directory(alloc, fname_buffer, dirs);

    errors += add_directory(alloc, "C:/", dirs);

    if (my_get_module_parent(fname_buffer, sizeof(fname_buffer)) != NULL)
      errors += add_directory(alloc, fname_buffer, dirs);
  }

#elif defined(__NETWARE__)

  errors += add_directory(alloc, "sys:/etc/", dirs);

#else

  errors += add_directory(alloc, "/etc/", dirs);

#if defined(__EMX__) || defined(OS2)
  if ((env= getenv("ETC")))
    errors += add_directory(alloc, env, dirs);
#elif defined(DEFAULT_SYSCONFDIR)
  if (DEFAULT_SYSCONFDIR != "")
    errors += add_directory(alloc, DEFAULT_SYSCONFDIR, dirs);
#endif /* __EMX__ || __OS2__ */

#endif

  if ((env= getenv(STRINGIFY_ARG(DEFAULT_HOME_ENV))))
    errors += add_directory(alloc, env, dirs);

  /* Placeholder for --defaults-extra-file=<path> */
  errors += add_directory(alloc, "", dirs);

#if !defined(__WIN__) && !defined(__NETWARE__) && \
    !defined(__EMX__) && !defined(OS2)
  errors += add_directory(alloc, "~/", dirs);
#endif

  return (errors > 0 ? NULL : dirs);
}<|MERGE_RESOLUTION|>--- conflicted
+++ resolved
@@ -965,12 +965,7 @@
   char *p;
   my_bool err __attribute__((unused));
 
-<<<<<<< HEAD
-  /* Normalize directory name */
-  len= unpack_dirname(buf, dir);
-=======
   len= normalize_dirname(buf, dir);
->>>>>>> ee568950
   if (!(p= strmake_root(alloc, buf, len)))
     return 1;  /* Failure */
   /* Should never fail if DEFAULT_DIRS_SIZE is correct size */
@@ -1021,11 +1016,7 @@
 {
   char *last= NULL;
   char *end;
-<<<<<<< HEAD
-  if (!GetModuleFileName(NULL, buf, size))
-=======
   if (!GetModuleFileName(NULL, buf, (DWORD) size))
->>>>>>> ee568950
     return NULL;
   end= strend(buf);
 
