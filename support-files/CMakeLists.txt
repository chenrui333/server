--- conflicted
+++ resolved
@@ -64,15 +64,11 @@
 
 IF(UNIX AND NOT WITHOUT_SERVER)
   SET(prefix ${CMAKE_INSTALL_PREFIX})
-<<<<<<< HEAD
-  FOREACH(script mysqld_multi.server mariadb.logrotate binary-configure wsrep_notify mini-benchmark)
-=======
-  SET(SCRIPTS mysqld_multi.server mysql-log-rotate binary-configure mini-benchmark)
+  SET(SCRIPTS mysqld_multi.server mariadb.logrotate binary-configure mini-benchmark)
   IF(WITH_WSREP)
     SET(SCRIPTS ${SCRIPTS} wsrep_notify)
   ENDIF()
   FOREACH(script ${SCRIPTS})
->>>>>>> a27bfb2a
     CONFIGURE_FILE(${CMAKE_CURRENT_SOURCE_DIR}/${script}.sh
                    ${CMAKE_CURRENT_BINARY_DIR}/${script} @ONLY )
     INSTALL(PROGRAMS ${CMAKE_CURRENT_BINARY_DIR}/${script}
